!- NOTE: Auto-generated from /test/osw_files/SFA_4units_1story_FB_UA_3Beds_2Baths_Denver_WHTank_ClothesWasher.osw

OS:Version,
<<<<<<< HEAD
  {48fe0ab3-b12f-406e-a1dd-c16cf56755ab}, !- Handle
  2.9.0;                                  !- Version Identifier

OS:SimulationControl,
  {f0bdcf88-3ecd-46c8-be5c-970606681b00}, !- Handle
=======
  {232a5316-3379-4d28-a922-ca8d3612896a}, !- Handle
  2.9.0;                                  !- Version Identifier

OS:SimulationControl,
  {99d6180a-fcdf-4902-ae55-021c650123a2}, !- Handle
>>>>>>> 49f5e9b9
  ,                                       !- Do Zone Sizing Calculation
  ,                                       !- Do System Sizing Calculation
  ,                                       !- Do Plant Sizing Calculation
  No;                                     !- Run Simulation for Sizing Periods

OS:Timestep,
<<<<<<< HEAD
  {4b5e8995-3bff-4ba3-b0a4-8ab91c9d26a5}, !- Handle
  6;                                      !- Number of Timesteps per Hour

OS:ShadowCalculation,
  {bec04bb9-25cd-4e73-9e8e-69af6030194a}, !- Handle
=======
  {1853c625-3ef1-4e37-a01e-beced0c356bb}, !- Handle
  6;                                      !- Number of Timesteps per Hour

OS:ShadowCalculation,
  {fd5ba895-7546-48d9-9061-0e0d4b34c176}, !- Handle
>>>>>>> 49f5e9b9
  20,                                     !- Calculation Frequency
  200;                                    !- Maximum Figures in Shadow Overlap Calculations

OS:SurfaceConvectionAlgorithm:Outside,
<<<<<<< HEAD
  {a40ed3cc-4b91-4fa6-80b8-223bc6ef4efc}, !- Handle
  DOE-2;                                  !- Algorithm

OS:SurfaceConvectionAlgorithm:Inside,
  {2ed4de84-adfd-4e1d-a4ab-905240693f66}, !- Handle
  TARP;                                   !- Algorithm

OS:ZoneCapacitanceMultiplier:ResearchSpecial,
  {d3ae0e2a-7392-43f5-857a-29fbe6a7c69f}, !- Handle
=======
  {ab336be6-41c0-4eb2-be77-e3aeaa633177}, !- Handle
  DOE-2;                                  !- Algorithm

OS:SurfaceConvectionAlgorithm:Inside,
  {ce2e3d2c-305d-468f-ad1f-1efd668137d5}, !- Handle
  TARP;                                   !- Algorithm

OS:ZoneCapacitanceMultiplier:ResearchSpecial,
  {0bf1b884-b13f-4a8f-abdd-86996dc0b024}, !- Handle
>>>>>>> 49f5e9b9
  ,                                       !- Temperature Capacity Multiplier
  15,                                     !- Humidity Capacity Multiplier
  ;                                       !- Carbon Dioxide Capacity Multiplier

OS:RunPeriod,
<<<<<<< HEAD
  {0dc995a4-9007-4d1d-842e-4e7ecc4f0102}, !- Handle
=======
  {1cfe67ab-2af8-4e11-a373-8d87e5985df9}, !- Handle
>>>>>>> 49f5e9b9
  Run Period 1,                           !- Name
  1,                                      !- Begin Month
  1,                                      !- Begin Day of Month
  12,                                     !- End Month
  31,                                     !- End Day of Month
  ,                                       !- Use Weather File Holidays and Special Days
  ,                                       !- Use Weather File Daylight Saving Period
  ,                                       !- Apply Weekend Holiday Rule
  ,                                       !- Use Weather File Rain Indicators
  ,                                       !- Use Weather File Snow Indicators
  ;                                       !- Number of Times Runperiod to be Repeated

OS:YearDescription,
<<<<<<< HEAD
  {4401368b-75b1-441e-94d4-34adccc4db4b}, !- Handle
=======
  {1b1a0768-6e6f-41ec-a086-22d8e8bd6f2d}, !- Handle
>>>>>>> 49f5e9b9
  2007,                                   !- Calendar Year
  ,                                       !- Day of Week for Start Day
  ;                                       !- Is Leap Year

OS:WeatherFile,
  {7c5c0fce-239a-4b33-a990-2c2b85383835}, !- Handle
  Denver Intl Ap,                         !- City
  CO,                                     !- State Province Region
  USA,                                    !- Country
  TMY3,                                   !- Data Source
  725650,                                 !- WMO Number
  39.83,                                  !- Latitude {deg}
  -104.65,                                !- Longitude {deg}
  -7,                                     !- Time Zone {hr}
  1650,                                   !- Elevation {m}
  file:../weather/USA_CO_Denver.Intl.AP.725650_TMY3.epw, !- Url
  E23378AA;                               !- Checksum

OS:AdditionalProperties,
  {d5af10d2-3cb3-40ab-83b8-6a70343e4182}, !- Handle
  {7c5c0fce-239a-4b33-a990-2c2b85383835}, !- Object Name
  EPWHeaderCity,                          !- Feature Name 1
  String,                                 !- Feature Data Type 1
  Denver Intl Ap,                         !- Feature Value 1
  EPWHeaderState,                         !- Feature Name 2
  String,                                 !- Feature Data Type 2
  CO,                                     !- Feature Value 2
  EPWHeaderCountry,                       !- Feature Name 3
  String,                                 !- Feature Data Type 3
  USA,                                    !- Feature Value 3
  EPWHeaderDataSource,                    !- Feature Name 4
  String,                                 !- Feature Data Type 4
  TMY3,                                   !- Feature Value 4
  EPWHeaderStation,                       !- Feature Name 5
  String,                                 !- Feature Data Type 5
  725650,                                 !- Feature Value 5
  EPWHeaderLatitude,                      !- Feature Name 6
  Double,                                 !- Feature Data Type 6
  39.829999999999998,                     !- Feature Value 6
  EPWHeaderLongitude,                     !- Feature Name 7
  Double,                                 !- Feature Data Type 7
  -104.65000000000001,                    !- Feature Value 7
  EPWHeaderTimezone,                      !- Feature Name 8
  Double,                                 !- Feature Data Type 8
  -7,                                     !- Feature Value 8
  EPWHeaderAltitude,                      !- Feature Name 9
  Double,                                 !- Feature Data Type 9
  5413.3858267716532,                     !- Feature Value 9
  EPWHeaderLocalPressure,                 !- Feature Name 10
  Double,                                 !- Feature Data Type 10
  0.81937567683596546,                    !- Feature Value 10
  EPWHeaderRecordsPerHour,                !- Feature Name 11
  Double,                                 !- Feature Data Type 11
  0,                                      !- Feature Value 11
  EPWDataAnnualAvgDrybulb,                !- Feature Name 12
  Double,                                 !- Feature Data Type 12
  51.575616438356228,                     !- Feature Value 12
  EPWDataAnnualMinDrybulb,                !- Feature Name 13
  Double,                                 !- Feature Data Type 13
  -2.9200000000000017,                    !- Feature Value 13
  EPWDataAnnualMaxDrybulb,                !- Feature Name 14
  Double,                                 !- Feature Data Type 14
  104,                                    !- Feature Value 14
  EPWDataCDD50F,                          !- Feature Name 15
  Double,                                 !- Feature Data Type 15
  3072.2925000000005,                     !- Feature Value 15
  EPWDataCDD65F,                          !- Feature Name 16
  Double,                                 !- Feature Data Type 16
  883.62000000000035,                     !- Feature Value 16
  EPWDataHDD50F,                          !- Feature Name 17
  Double,                                 !- Feature Data Type 17
  2497.1925000000001,                     !- Feature Value 17
  EPWDataHDD65F,                          !- Feature Name 18
  Double,                                 !- Feature Data Type 18
  5783.5200000000013,                     !- Feature Value 18
  EPWDataAnnualAvgWindspeed,              !- Feature Name 19
  Double,                                 !- Feature Data Type 19
  3.9165296803649667,                     !- Feature Value 19
  EPWDataMonthlyAvgDrybulbs,              !- Feature Name 20
  String,                                 !- Feature Data Type 20
  33.4191935483871&#4431.90142857142857&#4443.02620967741937&#4442.48624999999999&#4459.877741935483854&#4473.57574999999997&#4472.07975806451608&#4472.70008064516134&#4466.49200000000006&#4450.079112903225806&#4437.218250000000005&#4434.582177419354835, !- Feature Value 20
  EPWDataGroundMonthlyTemps,              !- Feature Name 21
  String,                                 !- Feature Data Type 21
  44.08306285945173&#4440.89570904991865&#4440.64045432632048&#4442.153016571250646&#4448.225111118704206&#4454.268919273837525&#4459.508577937551024&#4462.82777283423508&#4463.10975667174995&#4460.41014950381947&#4455.304105212311526&#4449.445696474514364, !- Feature Value 21
  EPWDataWSF,                             !- Feature Name 22
  Double,                                 !- Feature Data Type 22
  0.58999999999999997,                    !- Feature Value 22
  EPWDataMonthlyAvgDailyHighDrybulbs,     !- Feature Name 23
  String,                                 !- Feature Data Type 23
  47.41032258064516&#4446.58642857142857&#4455.15032258064517&#4453.708&#4472.80193548387098&#4488.67600000000002&#4486.1858064516129&#4485.87225806451613&#4482.082&#4463.18064516129033&#4448.73400000000001&#4448.87935483870968, !- Feature Value 23
  EPWDataMonthlyAvgDailyLowDrybulbs,      !- Feature Name 24
  String,                                 !- Feature Data Type 24
  19.347741935483874&#4419.856428571428573&#4430.316129032258065&#4431.112&#4447.41612903225806&#4457.901999999999994&#4459.063870967741934&#4460.956774193548384&#4452.352000000000004&#4438.41612903225806&#4427.002000000000002&#4423.02903225806451, !- Feature Value 24
  EPWDesignHeatingDrybulb,                !- Feature Name 25
  Double,                                 !- Feature Data Type 25
  12.02,                                  !- Feature Value 25
  EPWDesignHeatingWindspeed,              !- Feature Name 26
  Double,                                 !- Feature Data Type 26
  2.8062500000000004,                     !- Feature Value 26
  EPWDesignCoolingDrybulb,                !- Feature Name 27
  Double,                                 !- Feature Data Type 27
  91.939999999999998,                     !- Feature Value 27
  EPWDesignCoolingWetbulb,                !- Feature Name 28
  Double,                                 !- Feature Data Type 28
  59.95131430195849,                      !- Feature Value 28
  EPWDesignCoolingHumidityRatio,          !- Feature Name 29
  Double,                                 !- Feature Data Type 29
  0.0059161086834698092,                  !- Feature Value 29
  EPWDesignCoolingWindspeed,              !- Feature Name 30
  Double,                                 !- Feature Data Type 30
  3.7999999999999989,                     !- Feature Value 30
  EPWDesignDailyTemperatureRange,         !- Feature Name 31
  Double,                                 !- Feature Data Type 31
  24.915483870967748,                     !- Feature Value 31
  EPWDesignDehumidDrybulb,                !- Feature Name 32
  Double,                                 !- Feature Data Type 32
  67.996785714285721,                     !- Feature Value 32
  EPWDesignDehumidHumidityRatio,          !- Feature Name 33
  Double,                                 !- Feature Data Type 33
  0.012133744170488724,                   !- Feature Value 33
  EPWDesignCoolingDirectNormal,           !- Feature Name 34
  Double,                                 !- Feature Data Type 34
  985,                                    !- Feature Value 34
  EPWDesignCoolingDiffuseHorizontal,      !- Feature Name 35
  Double,                                 !- Feature Data Type 35
  84;                                     !- Feature Value 35

OS:Site,
  {6c210c4e-0c03-47c4-b75a-2ccb4100866c}, !- Handle
  Denver Intl Ap_CO_USA,                  !- Name
  39.83,                                  !- Latitude {deg}
  -104.65,                                !- Longitude {deg}
  -7,                                     !- Time Zone {hr}
  1650,                                   !- Elevation {m}
  ;                                       !- Terrain

OS:ClimateZones,
  {07e33b05-c66e-4dee-a5b9-6c3fc4bd3430}, !- Handle
  ,                                       !- Active Institution
  ,                                       !- Active Year
  ,                                       !- Climate Zone Institution Name 1
  ,                                       !- Climate Zone Document Name 1
  ,                                       !- Climate Zone Document Year 1
  ,                                       !- Climate Zone Value 1
  Building America,                       !- Climate Zone Institution Name 2
  ,                                       !- Climate Zone Document Name 2
  0,                                      !- Climate Zone Document Year 2
  Cold;                                   !- Climate Zone Value 2

OS:Site:WaterMainsTemperature,
  {faee68f0-8372-4f32-a7a8-6550dab1a20a}, !- Handle
  Correlation,                            !- Calculation Method
  ,                                       !- Temperature Schedule Name
  10.8753424657535,                       !- Annual Average Outdoor Air Temperature {C}
  23.1524007936508;                       !- Maximum Difference In Monthly Average Outdoor Air Temperatures {deltaC}

OS:RunPeriodControl:DaylightSavingTime,
  {96eae9a8-a43c-4350-bd81-9cd93490dfe7}, !- Handle
  4/7,                                    !- Start Date
  10/26;                                  !- End Date

OS:Site:GroundTemperature:Deep,
  {35e3f496-1146-4cff-a5b6-1612cddd4a13}, !- Handle
  10.8753424657535,                       !- January Deep Ground Temperature {C}
  10.8753424657535,                       !- February Deep Ground Temperature {C}
  10.8753424657535,                       !- March Deep Ground Temperature {C}
  10.8753424657535,                       !- April Deep Ground Temperature {C}
  10.8753424657535,                       !- May Deep Ground Temperature {C}
  10.8753424657535,                       !- June Deep Ground Temperature {C}
  10.8753424657535,                       !- July Deep Ground Temperature {C}
  10.8753424657535,                       !- August Deep Ground Temperature {C}
  10.8753424657535,                       !- September Deep Ground Temperature {C}
  10.8753424657535,                       !- October Deep Ground Temperature {C}
  10.8753424657535,                       !- November Deep Ground Temperature {C}
  10.8753424657535;                       !- December Deep Ground Temperature {C}

OS:Building,
  {609b9116-7ab7-454d-b229-ff8db5194f9f}, !- Handle
  Building 1,                             !- Name
  ,                                       !- Building Sector Type
  0,                                      !- North Axis {deg}
  ,                                       !- Nominal Floor to Floor Height {m}
  ,                                       !- Space Type Name
  ,                                       !- Default Construction Set Name
  ,                                       !- Default Schedule Set Name
  2,                                      !- Standards Number of Stories
  1,                                      !- Standards Number of Above Ground Stories
  ,                                       !- Standards Template
  singlefamilyattached,                   !- Standards Building Type
  4;                                      !- Standards Number of Living Units

OS:AdditionalProperties,
  {f76f48be-9050-4eba-bd81-b7765fd195a9}, !- Handle
  {609b9116-7ab7-454d-b229-ff8db5194f9f}, !- Object Name
  num_units,                              !- Feature Name 1
  Integer,                                !- Feature Data Type 1
  4,                                      !- Feature Value 1
  has_rear_units,                         !- Feature Name 2
  Boolean,                                !- Feature Data Type 2
  false,                                  !- Feature Value 2
  horz_location,                          !- Feature Name 3
  String,                                 !- Feature Data Type 3
  Left,                                   !- Feature Value 3
  num_floors,                             !- Feature Name 4
  Integer,                                !- Feature Data Type 4
  1,                                      !- Feature Value 4
  has_water_heater_flue,                  !- Feature Name 5
  Boolean,                                !- Feature Data Type 5
  true;                                   !- Feature Value 5

OS:ThermalZone,
<<<<<<< HEAD
  {f59cc42b-0443-43f5-9e15-cfee1f44ad19}, !- Handle
=======
  {f837942b-8684-49dc-989c-2eae24bc0368}, !- Handle
>>>>>>> 49f5e9b9
  living zone,                            !- Name
  ,                                       !- Multiplier
  ,                                       !- Ceiling Height {m}
  ,                                       !- Volume {m3}
  ,                                       !- Floor Area {m2}
  ,                                       !- Zone Inside Convection Algorithm
  ,                                       !- Zone Outside Convection Algorithm
  ,                                       !- Zone Conditioning Equipment List Name
<<<<<<< HEAD
  {d1af2f46-dcb7-4e47-a4e2-8a99b0d4b38b}, !- Zone Air Inlet Port List
  {07656e2a-0cc5-4807-a904-1fb48af193e6}, !- Zone Air Exhaust Port List
  {e71bd867-471d-4a19-b48d-745a8aae4349}, !- Zone Air Node Name
  {31476095-83ed-4f0a-aa46-f4b5f4311ddd}, !- Zone Return Air Port List
=======
  {1dda7696-7e6c-463c-a77f-c7dda7fa3173}, !- Zone Air Inlet Port List
  {f8fcbb0c-4f9f-46bc-a5b2-addf4ef2b353}, !- Zone Air Exhaust Port List
  {bf466481-bf4f-49e7-ba43-38de377eefa2}, !- Zone Air Node Name
  {0919704b-0f17-4e33-9c89-0de707fb5ff5}, !- Zone Return Air Port List
>>>>>>> 49f5e9b9
  ,                                       !- Primary Daylighting Control Name
  ,                                       !- Fraction of Zone Controlled by Primary Daylighting Control
  ,                                       !- Secondary Daylighting Control Name
  ,                                       !- Fraction of Zone Controlled by Secondary Daylighting Control
  ,                                       !- Illuminance Map Name
  ,                                       !- Group Rendering Name
  ,                                       !- Thermostat Name
  No;                                     !- Use Ideal Air Loads

OS:Node,
<<<<<<< HEAD
  {657f7dab-79c2-4134-b450-1f6a07d20a5a}, !- Handle
  Node 1,                                 !- Name
  {e71bd867-471d-4a19-b48d-745a8aae4349}, !- Inlet Port
  ;                                       !- Outlet Port

OS:Connection,
  {e71bd867-471d-4a19-b48d-745a8aae4349}, !- Handle
  {7e6a3389-0938-47f7-bd52-678cb5ddadf2}, !- Name
  {f59cc42b-0443-43f5-9e15-cfee1f44ad19}, !- Source Object
  11,                                     !- Outlet Port
  {657f7dab-79c2-4134-b450-1f6a07d20a5a}, !- Target Object
  2;                                      !- Inlet Port

OS:PortList,
  {d1af2f46-dcb7-4e47-a4e2-8a99b0d4b38b}, !- Handle
  {d3d47df9-de26-449b-8378-1b33ebfb28ef}, !- Name
  {f59cc42b-0443-43f5-9e15-cfee1f44ad19}; !- HVAC Component

OS:PortList,
  {07656e2a-0cc5-4807-a904-1fb48af193e6}, !- Handle
  {094e576e-d7b1-4fe1-8529-e61bfe847314}, !- Name
  {f59cc42b-0443-43f5-9e15-cfee1f44ad19}; !- HVAC Component

OS:PortList,
  {31476095-83ed-4f0a-aa46-f4b5f4311ddd}, !- Handle
  {f2d426fc-1beb-4134-bc16-3e7351960f52}, !- Name
  {f59cc42b-0443-43f5-9e15-cfee1f44ad19}; !- HVAC Component

OS:Sizing:Zone,
  {24a9df25-f8e5-4bde-9231-4b5dc30f02b4}, !- Handle
  {f59cc42b-0443-43f5-9e15-cfee1f44ad19}, !- Zone or ZoneList Name
=======
  {bee6efcf-0f5a-4ae3-8caa-727ded460541}, !- Handle
  Node 1,                                 !- Name
  {bf466481-bf4f-49e7-ba43-38de377eefa2}, !- Inlet Port
  ;                                       !- Outlet Port

OS:Connection,
  {bf466481-bf4f-49e7-ba43-38de377eefa2}, !- Handle
  {667fd466-dcd6-435b-a50d-1b1bd0731981}, !- Name
  {f837942b-8684-49dc-989c-2eae24bc0368}, !- Source Object
  11,                                     !- Outlet Port
  {bee6efcf-0f5a-4ae3-8caa-727ded460541}, !- Target Object
  2;                                      !- Inlet Port

OS:PortList,
  {1dda7696-7e6c-463c-a77f-c7dda7fa3173}, !- Handle
  {6c4781fb-75da-4f01-b624-77d80e23002d}, !- Name
  {f837942b-8684-49dc-989c-2eae24bc0368}; !- HVAC Component

OS:PortList,
  {f8fcbb0c-4f9f-46bc-a5b2-addf4ef2b353}, !- Handle
  {3249bf71-534b-4d60-8860-591ec5ecbe49}, !- Name
  {f837942b-8684-49dc-989c-2eae24bc0368}; !- HVAC Component

OS:PortList,
  {0919704b-0f17-4e33-9c89-0de707fb5ff5}, !- Handle
  {181a2ffe-253c-41b3-accc-318eb024b5a4}, !- Name
  {f837942b-8684-49dc-989c-2eae24bc0368}; !- HVAC Component

OS:Sizing:Zone,
  {944c321f-0cc4-40d7-9d69-6aee02217269}, !- Handle
  {f837942b-8684-49dc-989c-2eae24bc0368}, !- Zone or ZoneList Name
>>>>>>> 49f5e9b9
  SupplyAirTemperature,                   !- Zone Cooling Design Supply Air Temperature Input Method
  14,                                     !- Zone Cooling Design Supply Air Temperature {C}
  11.11,                                  !- Zone Cooling Design Supply Air Temperature Difference {deltaC}
  SupplyAirTemperature,                   !- Zone Heating Design Supply Air Temperature Input Method
  40,                                     !- Zone Heating Design Supply Air Temperature {C}
  11.11,                                  !- Zone Heating Design Supply Air Temperature Difference {deltaC}
  0.0085,                                 !- Zone Cooling Design Supply Air Humidity Ratio {kg-H2O/kg-air}
  0.008,                                  !- Zone Heating Design Supply Air Humidity Ratio {kg-H2O/kg-air}
  ,                                       !- Zone Heating Sizing Factor
  ,                                       !- Zone Cooling Sizing Factor
  DesignDay,                              !- Cooling Design Air Flow Method
  ,                                       !- Cooling Design Air Flow Rate {m3/s}
  ,                                       !- Cooling Minimum Air Flow per Zone Floor Area {m3/s-m2}
  ,                                       !- Cooling Minimum Air Flow {m3/s}
  ,                                       !- Cooling Minimum Air Flow Fraction
  DesignDay,                              !- Heating Design Air Flow Method
  ,                                       !- Heating Design Air Flow Rate {m3/s}
  ,                                       !- Heating Maximum Air Flow per Zone Floor Area {m3/s-m2}
  ,                                       !- Heating Maximum Air Flow {m3/s}
  ,                                       !- Heating Maximum Air Flow Fraction
  ,                                       !- Design Zone Air Distribution Effectiveness in Cooling Mode
  ,                                       !- Design Zone Air Distribution Effectiveness in Heating Mode
  No,                                     !- Account for Dedicated Outdoor Air System
  NeutralSupplyAir,                       !- Dedicated Outdoor Air System Control Strategy
  autosize,                               !- Dedicated Outdoor Air Low Setpoint Temperature for Design {C}
  autosize;                               !- Dedicated Outdoor Air High Setpoint Temperature for Design {C}

OS:ZoneHVAC:EquipmentList,
<<<<<<< HEAD
  {07ef2ef3-7f17-4dd0-b4c2-8cb5be508bc0}, !- Handle
  Zone HVAC Equipment List 1,             !- Name
  {f59cc42b-0443-43f5-9e15-cfee1f44ad19}; !- Thermal Zone

OS:Space,
  {84a8c3ac-dd5b-4d2f-9ad7-fe20877c7129}, !- Handle
  living space,                           !- Name
  {e44af1b3-643b-47cc-aad0-05937f371f07}, !- Space Type Name
=======
  {b002beb4-21c4-4cd6-9c5d-cff59d713041}, !- Handle
  Zone HVAC Equipment List 1,             !- Name
  {f837942b-8684-49dc-989c-2eae24bc0368}; !- Thermal Zone

OS:Space,
  {f0910a21-adb0-4f8e-8b3b-f9659653d5c7}, !- Handle
  living space,                           !- Name
  {a68ac06f-6e56-4aeb-aa24-382296b3fcb9}, !- Space Type Name
>>>>>>> 49f5e9b9
  ,                                       !- Default Construction Set Name
  ,                                       !- Default Schedule Set Name
  ,                                       !- Direction of Relative North {deg}
  ,                                       !- X Origin {m}
  ,                                       !- Y Origin {m}
  ,                                       !- Z Origin {m}
  ,                                       !- Building Story Name
<<<<<<< HEAD
  {f59cc42b-0443-43f5-9e15-cfee1f44ad19}, !- Thermal Zone Name
  ,                                       !- Part of Total Floor Area
  ,                                       !- Design Specification Outdoor Air Object Name
  {9bafcad4-b82b-4f59-9ce4-7a20deaab7e3}; !- Building Unit Name

OS:Surface,
  {97f296df-fd24-4fa9-a333-51184fcb3ba5}, !- Handle
  Surface 1,                              !- Name
  Floor,                                  !- Surface Type
  ,                                       !- Construction Name
  {84a8c3ac-dd5b-4d2f-9ad7-fe20877c7129}, !- Space Name
  Surface,                                !- Outside Boundary Condition
  {89ad66ec-6fe8-44ec-a700-e74baa5e108d}, !- Outside Boundary Condition Object
=======
  {f837942b-8684-49dc-989c-2eae24bc0368}, !- Thermal Zone Name
  ,                                       !- Part of Total Floor Area
  ,                                       !- Design Specification Outdoor Air Object Name
  {0ce91070-2909-430c-ae5e-cf10753692fc}; !- Building Unit Name

OS:Surface,
  {9439470e-23b1-472a-9db9-fc298c550e3a}, !- Handle
  Surface 1,                              !- Name
  Floor,                                  !- Surface Type
  ,                                       !- Construction Name
  {f0910a21-adb0-4f8e-8b3b-f9659653d5c7}, !- Space Name
  Surface,                                !- Outside Boundary Condition
  {3609adac-b286-4955-8cc9-12119cab20cb}, !- Outside Boundary Condition Object
>>>>>>> 49f5e9b9
  NoSun,                                  !- Sun Exposure
  NoWind,                                 !- Wind Exposure
  ,                                       !- View Factor to Ground
  ,                                       !- Number of Vertices
  0, -9.144, 0,                           !- X,Y,Z Vertex 1 {m}
  0, 0, 0,                                !- X,Y,Z Vertex 2 {m}
  4.572, 0, 0,                            !- X,Y,Z Vertex 3 {m}
  4.572, -9.144, 0;                       !- X,Y,Z Vertex 4 {m}

OS:Surface,
<<<<<<< HEAD
  {79df9a9c-7ccf-41ea-abcf-3b29fd215f6a}, !- Handle
  Surface 2,                              !- Name
  Wall,                                   !- Surface Type
  ,                                       !- Construction Name
  {84a8c3ac-dd5b-4d2f-9ad7-fe20877c7129}, !- Space Name
=======
  {d4cddd4d-27cd-40fa-8976-4cea0ab885f0}, !- Handle
  Surface 2,                              !- Name
  Wall,                                   !- Surface Type
  ,                                       !- Construction Name
  {f0910a21-adb0-4f8e-8b3b-f9659653d5c7}, !- Space Name
>>>>>>> 49f5e9b9
  Outdoors,                               !- Outside Boundary Condition
  ,                                       !- Outside Boundary Condition Object
  SunExposed,                             !- Sun Exposure
  WindExposed,                            !- Wind Exposure
  ,                                       !- View Factor to Ground
  ,                                       !- Number of Vertices
  0, 0, 2.4384,                           !- X,Y,Z Vertex 1 {m}
  0, 0, 0,                                !- X,Y,Z Vertex 2 {m}
  0, -9.144, 0,                           !- X,Y,Z Vertex 3 {m}
  0, -9.144, 2.4384;                      !- X,Y,Z Vertex 4 {m}

OS:Surface,
<<<<<<< HEAD
  {6c4f3e17-a2c5-493a-996f-2f63a3f8582e}, !- Handle
  Surface 3,                              !- Name
  Wall,                                   !- Surface Type
  ,                                       !- Construction Name
  {84a8c3ac-dd5b-4d2f-9ad7-fe20877c7129}, !- Space Name
=======
  {94ba362a-b660-4572-8d3b-e0cff82dab2b}, !- Handle
  Surface 3,                              !- Name
  Wall,                                   !- Surface Type
  ,                                       !- Construction Name
  {f0910a21-adb0-4f8e-8b3b-f9659653d5c7}, !- Space Name
>>>>>>> 49f5e9b9
  Outdoors,                               !- Outside Boundary Condition
  ,                                       !- Outside Boundary Condition Object
  SunExposed,                             !- Sun Exposure
  WindExposed,                            !- Wind Exposure
  ,                                       !- View Factor to Ground
  ,                                       !- Number of Vertices
  4.572, 0, 2.4384,                       !- X,Y,Z Vertex 1 {m}
  4.572, 0, 0,                            !- X,Y,Z Vertex 2 {m}
  0, 0, 0,                                !- X,Y,Z Vertex 3 {m}
  0, 0, 2.4384;                           !- X,Y,Z Vertex 4 {m}

OS:Surface,
<<<<<<< HEAD
  {3d12a10d-60d9-4e05-8c1e-c5fa8212e3e4}, !- Handle
  Surface 4,                              !- Name
  Wall,                                   !- Surface Type
  ,                                       !- Construction Name
  {84a8c3ac-dd5b-4d2f-9ad7-fe20877c7129}, !- Space Name
  Surface,                                !- Outside Boundary Condition
  {508393e5-07a4-49e7-995f-a07ea48458c8}, !- Outside Boundary Condition Object
=======
  {19ac7574-49ea-4143-a272-75e3a468ed11}, !- Handle
  Surface 4,                              !- Name
  Wall,                                   !- Surface Type
  ,                                       !- Construction Name
  {f0910a21-adb0-4f8e-8b3b-f9659653d5c7}, !- Space Name
  Adiabatic,                              !- Outside Boundary Condition
  ,                                       !- Outside Boundary Condition Object
>>>>>>> 49f5e9b9
  NoSun,                                  !- Sun Exposure
  NoWind,                                 !- Wind Exposure
  ,                                       !- View Factor to Ground
  ,                                       !- Number of Vertices
  4.572, -9.144, 2.4384,                  !- X,Y,Z Vertex 1 {m}
  4.572, -9.144, 0,                       !- X,Y,Z Vertex 2 {m}
  4.572, 0, 0,                            !- X,Y,Z Vertex 3 {m}
  4.572, 0, 2.4384;                       !- X,Y,Z Vertex 4 {m}

OS:Surface,
<<<<<<< HEAD
  {869df2e1-d1ba-4201-acad-1d97b53f148b}, !- Handle
  Surface 5,                              !- Name
  Wall,                                   !- Surface Type
  ,                                       !- Construction Name
  {84a8c3ac-dd5b-4d2f-9ad7-fe20877c7129}, !- Space Name
=======
  {d8cc4a0f-960f-4565-91bf-acdb960f75cd}, !- Handle
  Surface 5,                              !- Name
  Wall,                                   !- Surface Type
  ,                                       !- Construction Name
  {f0910a21-adb0-4f8e-8b3b-f9659653d5c7}, !- Space Name
>>>>>>> 49f5e9b9
  Outdoors,                               !- Outside Boundary Condition
  ,                                       !- Outside Boundary Condition Object
  SunExposed,                             !- Sun Exposure
  WindExposed,                            !- Wind Exposure
  ,                                       !- View Factor to Ground
  ,                                       !- Number of Vertices
  0, -9.144, 2.4384,                      !- X,Y,Z Vertex 1 {m}
  0, -9.144, 0,                           !- X,Y,Z Vertex 2 {m}
  4.572, -9.144, 0,                       !- X,Y,Z Vertex 3 {m}
  4.572, -9.144, 2.4384;                  !- X,Y,Z Vertex 4 {m}

OS:Surface,
<<<<<<< HEAD
  {12335be8-7218-40a5-91ed-d76e42c51d01}, !- Handle
  Surface 6,                              !- Name
  RoofCeiling,                            !- Surface Type
  ,                                       !- Construction Name
  {84a8c3ac-dd5b-4d2f-9ad7-fe20877c7129}, !- Space Name
  Surface,                                !- Outside Boundary Condition
  {bd18e7de-e0da-4e5a-ae52-fc3c40c863ff}, !- Outside Boundary Condition Object
=======
  {f51197d9-d327-4d43-aa8b-9cfd25bda806}, !- Handle
  Surface 6,                              !- Name
  RoofCeiling,                            !- Surface Type
  ,                                       !- Construction Name
  {f0910a21-adb0-4f8e-8b3b-f9659653d5c7}, !- Space Name
  Surface,                                !- Outside Boundary Condition
  {b3a4be7d-853a-4745-b74f-91794ab15269}, !- Outside Boundary Condition Object
>>>>>>> 49f5e9b9
  NoSun,                                  !- Sun Exposure
  NoWind,                                 !- Wind Exposure
  ,                                       !- View Factor to Ground
  ,                                       !- Number of Vertices
  4.572, -9.144, 2.4384,                  !- X,Y,Z Vertex 1 {m}
  4.572, 0, 2.4384,                       !- X,Y,Z Vertex 2 {m}
  0, 0, 2.4384,                           !- X,Y,Z Vertex 3 {m}
  0, -9.144, 2.4384;                      !- X,Y,Z Vertex 4 {m}

OS:SpaceType,
<<<<<<< HEAD
  {e44af1b3-643b-47cc-aad0-05937f371f07}, !- Handle
=======
  {a68ac06f-6e56-4aeb-aa24-382296b3fcb9}, !- Handle
>>>>>>> 49f5e9b9
  Space Type 1,                           !- Name
  ,                                       !- Default Construction Set Name
  ,                                       !- Default Schedule Set Name
  ,                                       !- Group Rendering Name
  ,                                       !- Design Specification Outdoor Air Object Name
  ,                                       !- Standards Template
  ,                                       !- Standards Building Type
  living;                                 !- Standards Space Type

<<<<<<< HEAD
OS:ThermalZone,
  {caa59b25-58a9-4b81-b6c4-8ab651fa3671}, !- Handle
  living zone|unit 2,                     !- Name
  ,                                       !- Multiplier
  ,                                       !- Ceiling Height {m}
  ,                                       !- Volume {m3}
  ,                                       !- Floor Area {m2}
  ,                                       !- Zone Inside Convection Algorithm
  ,                                       !- Zone Outside Convection Algorithm
  ,                                       !- Zone Conditioning Equipment List Name
  {99b19862-a3b2-4ea5-a2c4-f3593c747b86}, !- Zone Air Inlet Port List
  {801ee13b-02ab-4e97-8907-505bf1313ba9}, !- Zone Air Exhaust Port List
  {4ce199c0-5242-42b2-8b45-7b226d20b10c}, !- Zone Air Node Name
  {6e26c673-6345-4b01-b458-bb0d0aa9f741}, !- Zone Return Air Port List
  ,                                       !- Primary Daylighting Control Name
  ,                                       !- Fraction of Zone Controlled by Primary Daylighting Control
  ,                                       !- Secondary Daylighting Control Name
  ,                                       !- Fraction of Zone Controlled by Secondary Daylighting Control
  ,                                       !- Illuminance Map Name
  ,                                       !- Group Rendering Name
  ,                                       !- Thermostat Name
  No;                                     !- Use Ideal Air Loads

OS:Node,
  {ba58ed63-ca2b-4aa1-97be-be380556b113}, !- Handle
  Node 2,                                 !- Name
  {4ce199c0-5242-42b2-8b45-7b226d20b10c}, !- Inlet Port
  ;                                       !- Outlet Port

OS:Connection,
  {4ce199c0-5242-42b2-8b45-7b226d20b10c}, !- Handle
  {7f4623a3-0218-4d2a-b401-a0c69d74d5dd}, !- Name
  {caa59b25-58a9-4b81-b6c4-8ab651fa3671}, !- Source Object
  11,                                     !- Outlet Port
  {ba58ed63-ca2b-4aa1-97be-be380556b113}, !- Target Object
  2;                                      !- Inlet Port

OS:PortList,
  {99b19862-a3b2-4ea5-a2c4-f3593c747b86}, !- Handle
  {5adc4432-f437-4cc2-8691-36db45b04aa7}, !- Name
  {caa59b25-58a9-4b81-b6c4-8ab651fa3671}; !- HVAC Component

OS:PortList,
  {801ee13b-02ab-4e97-8907-505bf1313ba9}, !- Handle
  {be144cb2-9de2-4cd5-9086-82dadb64ad9f}, !- Name
  {caa59b25-58a9-4b81-b6c4-8ab651fa3671}; !- HVAC Component

OS:PortList,
  {6e26c673-6345-4b01-b458-bb0d0aa9f741}, !- Handle
  {9aa65820-b0e2-42cc-89ad-aad88e772c53}, !- Name
  {caa59b25-58a9-4b81-b6c4-8ab651fa3671}; !- HVAC Component

OS:Sizing:Zone,
  {b536f87f-d8e7-436f-9748-252119507060}, !- Handle
  {caa59b25-58a9-4b81-b6c4-8ab651fa3671}, !- Zone or ZoneList Name
  SupplyAirTemperature,                   !- Zone Cooling Design Supply Air Temperature Input Method
  14,                                     !- Zone Cooling Design Supply Air Temperature {C}
  11.11,                                  !- Zone Cooling Design Supply Air Temperature Difference {deltaC}
  SupplyAirTemperature,                   !- Zone Heating Design Supply Air Temperature Input Method
  40,                                     !- Zone Heating Design Supply Air Temperature {C}
  11.11,                                  !- Zone Heating Design Supply Air Temperature Difference {deltaC}
  0.0085,                                 !- Zone Cooling Design Supply Air Humidity Ratio {kg-H2O/kg-air}
  0.008,                                  !- Zone Heating Design Supply Air Humidity Ratio {kg-H2O/kg-air}
  ,                                       !- Zone Heating Sizing Factor
  ,                                       !- Zone Cooling Sizing Factor
  DesignDay,                              !- Cooling Design Air Flow Method
  ,                                       !- Cooling Design Air Flow Rate {m3/s}
  ,                                       !- Cooling Minimum Air Flow per Zone Floor Area {m3/s-m2}
  ,                                       !- Cooling Minimum Air Flow {m3/s}
  ,                                       !- Cooling Minimum Air Flow Fraction
  DesignDay,                              !- Heating Design Air Flow Method
  ,                                       !- Heating Design Air Flow Rate {m3/s}
  ,                                       !- Heating Maximum Air Flow per Zone Floor Area {m3/s-m2}
  ,                                       !- Heating Maximum Air Flow {m3/s}
  ,                                       !- Heating Maximum Air Flow Fraction
  ,                                       !- Design Zone Air Distribution Effectiveness in Cooling Mode
  ,                                       !- Design Zone Air Distribution Effectiveness in Heating Mode
  No,                                     !- Account for Dedicated Outdoor Air System
  NeutralSupplyAir,                       !- Dedicated Outdoor Air System Control Strategy
  autosize,                               !- Dedicated Outdoor Air Low Setpoint Temperature for Design {C}
  autosize;                               !- Dedicated Outdoor Air High Setpoint Temperature for Design {C}

OS:ZoneHVAC:EquipmentList,
  {f4400629-585f-43aa-9e3c-7f1c6fbc78eb}, !- Handle
  Zone HVAC Equipment List 2,             !- Name
  {caa59b25-58a9-4b81-b6c4-8ab651fa3671}; !- Thermal Zone

OS:Space,
  {18c708ac-8f5c-4f1b-9418-89f2f7a912db}, !- Handle
  living space|unit 2|story 1,            !- Name
  {e44af1b3-643b-47cc-aad0-05937f371f07}, !- Space Type Name
=======
OS:Space,
  {383bf41b-b780-4c96-87fa-fd95ffdc8fe5}, !- Handle
  finished basement space,                !- Name
  {1a74b965-4368-41ac-a9f7-5444ee4b0ba9}, !- Space Type Name
>>>>>>> 49f5e9b9
  ,                                       !- Default Construction Set Name
  ,                                       !- Default Schedule Set Name
  -0,                                     !- Direction of Relative North {deg}
  0,                                      !- X Origin {m}
  0,                                      !- Y Origin {m}
  0,                                      !- Z Origin {m}
  ,                                       !- Building Story Name
<<<<<<< HEAD
  {caa59b25-58a9-4b81-b6c4-8ab651fa3671}, !- Thermal Zone Name
  ,                                       !- Part of Total Floor Area
  ,                                       !- Design Specification Outdoor Air Object Name
  {dc0593c4-4bf1-49a0-9e06-89017bef5054}; !- Building Unit Name

OS:Surface,
  {d6e27b4b-5789-4dfa-9f5e-329892c818c8}, !- Handle
  Surface 12,                             !- Name
  Wall,                                   !- Surface Type
  ,                                       !- Construction Name
  {18c708ac-8f5c-4f1b-9418-89f2f7a912db}, !- Space Name
  Outdoors,                               !- Outside Boundary Condition
  ,                                       !- Outside Boundary Condition Object
  SunExposed,                             !- Sun Exposure
  WindExposed,                            !- Wind Exposure
  ,                                       !- View Factor to Ground
  ,                                       !- Number of Vertices
  9.144, 0, 2.4384,                       !- X,Y,Z Vertex 1 {m}
  9.144, 0, 0,                            !- X,Y,Z Vertex 2 {m}
  4.572, 0, 0,                            !- X,Y,Z Vertex 3 {m}
  4.572, 0, 2.4384;                       !- X,Y,Z Vertex 4 {m}

OS:Surface,
  {5c2dadef-a49d-42be-8dfe-e368c4009791}, !- Handle
  Surface 13,                             !- Name
  RoofCeiling,                            !- Surface Type
  ,                                       !- Construction Name
  {18c708ac-8f5c-4f1b-9418-89f2f7a912db}, !- Space Name
  Surface,                                !- Outside Boundary Condition
  {8c92b2d6-9a5b-404a-817c-95eb4036cc7c}, !- Outside Boundary Condition Object
=======
  {03d1db60-cfef-43c1-96b2-87663a0a0add}, !- Thermal Zone Name
  ,                                       !- Part of Total Floor Area
  ,                                       !- Design Specification Outdoor Air Object Name
  {0ce91070-2909-430c-ae5e-cf10753692fc}; !- Building Unit Name

OS:Surface,
  {dbd46a8a-5a62-427f-8121-e623661a31ac}, !- Handle
  Surface 12,                             !- Name
  Floor,                                  !- Surface Type
  ,                                       !- Construction Name
  {383bf41b-b780-4c96-87fa-fd95ffdc8fe5}, !- Space Name
  Foundation,                             !- Outside Boundary Condition
  ,                                       !- Outside Boundary Condition Object
  NoSun,                                  !- Sun Exposure
  NoWind,                                 !- Wind Exposure
  ,                                       !- View Factor to Ground
  ,                                       !- Number of Vertices
  0, -9.144, -2.4384,                     !- X,Y,Z Vertex 1 {m}
  0, 0, -2.4384,                          !- X,Y,Z Vertex 2 {m}
  4.572, 0, -2.4384,                      !- X,Y,Z Vertex 3 {m}
  4.572, -9.144, -2.4384;                 !- X,Y,Z Vertex 4 {m}

OS:Surface,
  {3047f484-10c5-49cb-ade6-8b958d63d6f0}, !- Handle
  Surface 13,                             !- Name
  Wall,                                   !- Surface Type
  ,                                       !- Construction Name
  {383bf41b-b780-4c96-87fa-fd95ffdc8fe5}, !- Space Name
  Foundation,                             !- Outside Boundary Condition
  ,                                       !- Outside Boundary Condition Object
>>>>>>> 49f5e9b9
  NoSun,                                  !- Sun Exposure
  NoWind,                                 !- Wind Exposure
  ,                                       !- View Factor to Ground
  ,                                       !- Number of Vertices
<<<<<<< HEAD
  9.144, -9.144, 2.4384,                  !- X,Y,Z Vertex 1 {m}
  9.144, 0, 2.4384,                       !- X,Y,Z Vertex 2 {m}
  4.572, 0, 2.4384,                       !- X,Y,Z Vertex 3 {m}
  4.572, -9.144, 2.4384;                  !- X,Y,Z Vertex 4 {m}

OS:Surface,
  {65806b8a-8b8e-469d-b25c-e5b173dcfd6c}, !- Handle
  Surface 14,                             !- Name
  Wall,                                   !- Surface Type
  ,                                       !- Construction Name
  {18c708ac-8f5c-4f1b-9418-89f2f7a912db}, !- Space Name
  Outdoors,                               !- Outside Boundary Condition
=======
  0, 0, 0,                                !- X,Y,Z Vertex 1 {m}
  0, 0, -2.4384,                          !- X,Y,Z Vertex 2 {m}
  0, -9.144, -2.4384,                     !- X,Y,Z Vertex 3 {m}
  0, -9.144, 0;                           !- X,Y,Z Vertex 4 {m}

OS:Surface,
  {145d0918-d7ec-4fb7-a5d8-4089fefbf8eb}, !- Handle
  Surface 14,                             !- Name
  Wall,                                   !- Surface Type
  ,                                       !- Construction Name
  {383bf41b-b780-4c96-87fa-fd95ffdc8fe5}, !- Space Name
  Foundation,                             !- Outside Boundary Condition
>>>>>>> 49f5e9b9
  ,                                       !- Outside Boundary Condition Object
  NoSun,                                  !- Sun Exposure
  NoWind,                                 !- Wind Exposure
  ,                                       !- View Factor to Ground
  ,                                       !- Number of Vertices
  4.572, 0, 0,                            !- X,Y,Z Vertex 1 {m}
  4.572, 0, -2.4384,                      !- X,Y,Z Vertex 2 {m}
  0, 0, -2.4384,                          !- X,Y,Z Vertex 3 {m}
  0, 0, 0;                                !- X,Y,Z Vertex 4 {m}

OS:Surface,
<<<<<<< HEAD
  {2318ead9-21c3-40d4-bc13-a8c94cf94e75}, !- Handle
=======
  {bfd81221-cf25-4ed6-b6d4-9b396a15c69f}, !- Handle
>>>>>>> 49f5e9b9
  Surface 15,                             !- Name
  Floor,                                  !- Surface Type
  ,                                       !- Construction Name
<<<<<<< HEAD
  {18c708ac-8f5c-4f1b-9418-89f2f7a912db}, !- Space Name
  Surface,                                !- Outside Boundary Condition
  {d5dfa626-0741-412a-970a-ba7a1e593e69}, !- Outside Boundary Condition Object
=======
  {383bf41b-b780-4c96-87fa-fd95ffdc8fe5}, !- Space Name
  Adiabatic,                              !- Outside Boundary Condition
  ,                                       !- Outside Boundary Condition Object
>>>>>>> 49f5e9b9
  NoSun,                                  !- Sun Exposure
  NoWind,                                 !- Wind Exposure
  ,                                       !- View Factor to Ground
  ,                                       !- Number of Vertices
  4.572, -9.144, 0,                       !- X,Y,Z Vertex 1 {m}
<<<<<<< HEAD
  4.572, 0, 0,                            !- X,Y,Z Vertex 2 {m}
  9.144, 0, 0,                            !- X,Y,Z Vertex 3 {m}
  9.144, -9.144, 0;                       !- X,Y,Z Vertex 4 {m}

OS:Surface,
  {508393e5-07a4-49e7-995f-a07ea48458c8}, !- Handle
  Surface 16,                             !- Name
  Wall,                                   !- Surface Type
  ,                                       !- Construction Name
  {18c708ac-8f5c-4f1b-9418-89f2f7a912db}, !- Space Name
  Surface,                                !- Outside Boundary Condition
  {3d12a10d-60d9-4e05-8c1e-c5fa8212e3e4}, !- Outside Boundary Condition Object
=======
  4.572, -9.144, -2.4384,                 !- X,Y,Z Vertex 2 {m}
  4.572, 0, -2.4384,                      !- X,Y,Z Vertex 3 {m}
  4.572, 0, 0;                            !- X,Y,Z Vertex 4 {m}

OS:Surface,
  {c19e96da-c802-4393-b2bf-8ef6bc73f97e}, !- Handle
  Surface 16,                             !- Name
  Wall,                                   !- Surface Type
  ,                                       !- Construction Name
  {383bf41b-b780-4c96-87fa-fd95ffdc8fe5}, !- Space Name
  Foundation,                             !- Outside Boundary Condition
  ,                                       !- Outside Boundary Condition Object
>>>>>>> 49f5e9b9
  NoSun,                                  !- Sun Exposure
  NoWind,                                 !- Wind Exposure
  ,                                       !- View Factor to Ground
  ,                                       !- Number of Vertices
<<<<<<< HEAD
  4.572, 0, 2.4384,                       !- X,Y,Z Vertex 1 {m}
  4.572, 0, 0,                            !- X,Y,Z Vertex 2 {m}
  4.572, -9.144, 0,                       !- X,Y,Z Vertex 3 {m}
  4.572, -9.144, 2.4384;                  !- X,Y,Z Vertex 4 {m}

OS:Surface,
  {c92da030-8442-48de-8656-9b1527e4548b}, !- Handle
=======
  0, -9.144, 0,                           !- X,Y,Z Vertex 1 {m}
  0, -9.144, -2.4384,                     !- X,Y,Z Vertex 2 {m}
  4.572, -9.144, -2.4384,                 !- X,Y,Z Vertex 3 {m}
  4.572, -9.144, 0;                       !- X,Y,Z Vertex 4 {m}

OS:Surface,
  {3609adac-b286-4955-8cc9-12119cab20cb}, !- Handle
>>>>>>> 49f5e9b9
  Surface 17,                             !- Name
  RoofCeiling,                            !- Surface Type
  ,                                       !- Construction Name
<<<<<<< HEAD
  {18c708ac-8f5c-4f1b-9418-89f2f7a912db}, !- Space Name
  Surface,                                !- Outside Boundary Condition
  {744bf702-cc62-4f63-bc74-0d7e75c47277}, !- Outside Boundary Condition Object
=======
  {383bf41b-b780-4c96-87fa-fd95ffdc8fe5}, !- Space Name
  Surface,                                !- Outside Boundary Condition
  {9439470e-23b1-472a-9db9-fc298c550e3a}, !- Outside Boundary Condition Object
>>>>>>> 49f5e9b9
  NoSun,                                  !- Sun Exposure
  NoWind,                                 !- Wind Exposure
  ,                                       !- View Factor to Ground
  ,                                       !- Number of Vertices
<<<<<<< HEAD
  9.144, -9.144, 2.4384,                  !- X,Y,Z Vertex 1 {m}
  9.144, -9.144, 0,                       !- X,Y,Z Vertex 2 {m}
  9.144, 0, 0,                            !- X,Y,Z Vertex 3 {m}
  9.144, 0, 2.4384;                       !- X,Y,Z Vertex 4 {m}

OS:ThermalZone,
  {d5318ca0-75ea-4d5d-9378-a714675d6661}, !- Handle
  living zone|unit 3,                     !- Name
=======
  4.572, -9.144, 0,                       !- X,Y,Z Vertex 1 {m}
  4.572, 0, 0,                            !- X,Y,Z Vertex 2 {m}
  0, 0, 0,                                !- X,Y,Z Vertex 3 {m}
  0, -9.144, 0;                           !- X,Y,Z Vertex 4 {m}

OS:ThermalZone,
  {03d1db60-cfef-43c1-96b2-87663a0a0add}, !- Handle
  finished basement zone,                 !- Name
>>>>>>> 49f5e9b9
  ,                                       !- Multiplier
  ,                                       !- Ceiling Height {m}
  ,                                       !- Volume {m3}
  ,                                       !- Floor Area {m2}
  ,                                       !- Zone Inside Convection Algorithm
  ,                                       !- Zone Outside Convection Algorithm
  ,                                       !- Zone Conditioning Equipment List Name
<<<<<<< HEAD
  {69873b74-300a-45a2-8d4c-3d4df5531aad}, !- Zone Air Inlet Port List
  {0ef775a2-6bf0-41aa-9ad8-8b4db5d5a9f4}, !- Zone Air Exhaust Port List
  {48f4c006-3abe-4c9e-b17b-912460662e3a}, !- Zone Air Node Name
  {1d2c17a6-83eb-4dca-a8da-b0f07263fc6f}, !- Zone Return Air Port List
=======
  {6b6e3f2f-e970-4eee-8a31-d7deb422fc17}, !- Zone Air Inlet Port List
  {009e7d7b-b684-456d-8797-cb97de71271e}, !- Zone Air Exhaust Port List
  {6525fbfa-5248-475b-bc95-a828599105af}, !- Zone Air Node Name
  {13f89f8c-515b-4052-91af-0208002f7054}, !- Zone Return Air Port List
>>>>>>> 49f5e9b9
  ,                                       !- Primary Daylighting Control Name
  ,                                       !- Fraction of Zone Controlled by Primary Daylighting Control
  ,                                       !- Secondary Daylighting Control Name
  ,                                       !- Fraction of Zone Controlled by Secondary Daylighting Control
  ,                                       !- Illuminance Map Name
  ,                                       !- Group Rendering Name
  ,                                       !- Thermostat Name
  No;                                     !- Use Ideal Air Loads

OS:Node,
<<<<<<< HEAD
  {98d841a6-083e-439f-af42-13f097d897ba}, !- Handle
  Node 3,                                 !- Name
  {48f4c006-3abe-4c9e-b17b-912460662e3a}, !- Inlet Port
  ;                                       !- Outlet Port

OS:Connection,
  {48f4c006-3abe-4c9e-b17b-912460662e3a}, !- Handle
  {0d550aaf-f1d2-430f-aa56-9c21c5504e45}, !- Name
  {d5318ca0-75ea-4d5d-9378-a714675d6661}, !- Source Object
  11,                                     !- Outlet Port
  {98d841a6-083e-439f-af42-13f097d897ba}, !- Target Object
  2;                                      !- Inlet Port

OS:PortList,
  {69873b74-300a-45a2-8d4c-3d4df5531aad}, !- Handle
  {fd5c6e15-8204-43c2-8990-bf7b42775e14}, !- Name
  {d5318ca0-75ea-4d5d-9378-a714675d6661}; !- HVAC Component

OS:PortList,
  {0ef775a2-6bf0-41aa-9ad8-8b4db5d5a9f4}, !- Handle
  {cbd12173-4432-4e59-a716-5d62368cc377}, !- Name
  {d5318ca0-75ea-4d5d-9378-a714675d6661}; !- HVAC Component

OS:PortList,
  {1d2c17a6-83eb-4dca-a8da-b0f07263fc6f}, !- Handle
  {f9de6560-db88-41e1-9b94-2627d5eab967}, !- Name
  {d5318ca0-75ea-4d5d-9378-a714675d6661}; !- HVAC Component

OS:Sizing:Zone,
  {e4d32ac6-bec2-48d7-8b5b-acc2091dab7c}, !- Handle
  {d5318ca0-75ea-4d5d-9378-a714675d6661}, !- Zone or ZoneList Name
=======
  {32947760-d89e-4686-b82d-65f17b9066ad}, !- Handle
  Node 2,                                 !- Name
  {6525fbfa-5248-475b-bc95-a828599105af}, !- Inlet Port
  ;                                       !- Outlet Port

OS:Connection,
  {6525fbfa-5248-475b-bc95-a828599105af}, !- Handle
  {3ca2bb42-5da4-4f69-8d80-cafa1175dd7f}, !- Name
  {03d1db60-cfef-43c1-96b2-87663a0a0add}, !- Source Object
  11,                                     !- Outlet Port
  {32947760-d89e-4686-b82d-65f17b9066ad}, !- Target Object
  2;                                      !- Inlet Port

OS:PortList,
  {6b6e3f2f-e970-4eee-8a31-d7deb422fc17}, !- Handle
  {1a013d39-7cd6-4de4-88ae-e4105af29082}, !- Name
  {03d1db60-cfef-43c1-96b2-87663a0a0add}; !- HVAC Component

OS:PortList,
  {009e7d7b-b684-456d-8797-cb97de71271e}, !- Handle
  {0c95501e-0b57-4426-b782-45a4a2a09058}, !- Name
  {03d1db60-cfef-43c1-96b2-87663a0a0add}; !- HVAC Component

OS:PortList,
  {13f89f8c-515b-4052-91af-0208002f7054}, !- Handle
  {1d823954-d9d0-4257-a521-0c656a1cc3c6}, !- Name
  {03d1db60-cfef-43c1-96b2-87663a0a0add}; !- HVAC Component

OS:Sizing:Zone,
  {35abcc1c-a281-414e-93e0-1f5a7dabe8d1}, !- Handle
  {03d1db60-cfef-43c1-96b2-87663a0a0add}, !- Zone or ZoneList Name
>>>>>>> 49f5e9b9
  SupplyAirTemperature,                   !- Zone Cooling Design Supply Air Temperature Input Method
  14,                                     !- Zone Cooling Design Supply Air Temperature {C}
  11.11,                                  !- Zone Cooling Design Supply Air Temperature Difference {deltaC}
  SupplyAirTemperature,                   !- Zone Heating Design Supply Air Temperature Input Method
  40,                                     !- Zone Heating Design Supply Air Temperature {C}
  11.11,                                  !- Zone Heating Design Supply Air Temperature Difference {deltaC}
  0.0085,                                 !- Zone Cooling Design Supply Air Humidity Ratio {kg-H2O/kg-air}
  0.008,                                  !- Zone Heating Design Supply Air Humidity Ratio {kg-H2O/kg-air}
  ,                                       !- Zone Heating Sizing Factor
  ,                                       !- Zone Cooling Sizing Factor
  DesignDay,                              !- Cooling Design Air Flow Method
  ,                                       !- Cooling Design Air Flow Rate {m3/s}
  ,                                       !- Cooling Minimum Air Flow per Zone Floor Area {m3/s-m2}
  ,                                       !- Cooling Minimum Air Flow {m3/s}
  ,                                       !- Cooling Minimum Air Flow Fraction
  DesignDay,                              !- Heating Design Air Flow Method
  ,                                       !- Heating Design Air Flow Rate {m3/s}
  ,                                       !- Heating Maximum Air Flow per Zone Floor Area {m3/s-m2}
  ,                                       !- Heating Maximum Air Flow {m3/s}
  ,                                       !- Heating Maximum Air Flow Fraction
  ,                                       !- Design Zone Air Distribution Effectiveness in Cooling Mode
  ,                                       !- Design Zone Air Distribution Effectiveness in Heating Mode
  No,                                     !- Account for Dedicated Outdoor Air System
  NeutralSupplyAir,                       !- Dedicated Outdoor Air System Control Strategy
  autosize,                               !- Dedicated Outdoor Air Low Setpoint Temperature for Design {C}
  autosize;                               !- Dedicated Outdoor Air High Setpoint Temperature for Design {C}

OS:ZoneHVAC:EquipmentList,
<<<<<<< HEAD
  {32da03b4-2601-42c8-ba28-b4ab1f99cd6a}, !- Handle
  Zone HVAC Equipment List 3,             !- Name
  {d5318ca0-75ea-4d5d-9378-a714675d6661}; !- Thermal Zone

OS:Space,
  {d24ce1ad-8bbf-4b51-8bf7-69aad7084ebe}, !- Handle
  living space|unit 3|story 1,            !- Name
  {e44af1b3-643b-47cc-aad0-05937f371f07}, !- Space Type Name
  ,                                       !- Default Construction Set Name
  ,                                       !- Default Schedule Set Name
  -0,                                     !- Direction of Relative North {deg}
  0,                                      !- X Origin {m}
  0,                                      !- Y Origin {m}
  0,                                      !- Z Origin {m}
  ,                                       !- Building Story Name
  {d5318ca0-75ea-4d5d-9378-a714675d6661}, !- Thermal Zone Name
  ,                                       !- Part of Total Floor Area
  ,                                       !- Design Specification Outdoor Air Object Name
  {6a224282-04f0-4aba-a1e2-c7e019f19455}; !- Building Unit Name

OS:Surface,
  {e89c0976-138e-444e-be32-665d31d1fde0}, !- Handle
  Surface 23,                             !- Name
  Wall,                                   !- Surface Type
  ,                                       !- Construction Name
  {d24ce1ad-8bbf-4b51-8bf7-69aad7084ebe}, !- Space Name
  Outdoors,                               !- Outside Boundary Condition
  ,                                       !- Outside Boundary Condition Object
  SunExposed,                             !- Sun Exposure
  WindExposed,                            !- Wind Exposure
  ,                                       !- View Factor to Ground
  ,                                       !- Number of Vertices
  13.716, 0, 2.4384,                      !- X,Y,Z Vertex 1 {m}
  13.716, 0, 0,                           !- X,Y,Z Vertex 2 {m}
  9.144, 0, 0,                            !- X,Y,Z Vertex 3 {m}
  9.144, 0, 2.4384;                       !- X,Y,Z Vertex 4 {m}

OS:Surface,
  {4cc67f0c-e292-46a6-91ad-68df3236f7e6}, !- Handle
  Surface 24,                             !- Name
  RoofCeiling,                            !- Surface Type
  ,                                       !- Construction Name
  {d24ce1ad-8bbf-4b51-8bf7-69aad7084ebe}, !- Space Name
  Surface,                                !- Outside Boundary Condition
  {d242e7c8-e09a-433f-81dd-be9bd3e5c25d}, !- Outside Boundary Condition Object
=======
  {61d76e14-f146-45a7-bf1d-2e12ce332c9b}, !- Handle
  Zone HVAC Equipment List 2,             !- Name
  {03d1db60-cfef-43c1-96b2-87663a0a0add}; !- Thermal Zone

OS:SpaceType,
  {1a74b965-4368-41ac-a9f7-5444ee4b0ba9}, !- Handle
  Space Type 2,                           !- Name
  ,                                       !- Default Construction Set Name
  ,                                       !- Default Schedule Set Name
  ,                                       !- Group Rendering Name
  ,                                       !- Design Specification Outdoor Air Object Name
  ,                                       !- Standards Template
  ,                                       !- Standards Building Type
  finished basement;                      !- Standards Space Type

OS:Surface,
  {b3a4be7d-853a-4745-b74f-91794ab15269}, !- Handle
  Surface 7,                              !- Name
  Floor,                                  !- Surface Type
  ,                                       !- Construction Name
  {236fdd9c-0f93-48ad-8969-71c54d78d2f9}, !- Space Name
  Surface,                                !- Outside Boundary Condition
  {f51197d9-d327-4d43-aa8b-9cfd25bda806}, !- Outside Boundary Condition Object
>>>>>>> 49f5e9b9
  NoSun,                                  !- Sun Exposure
  NoWind,                                 !- Wind Exposure
  ,                                       !- View Factor to Ground
  ,                                       !- Number of Vertices
<<<<<<< HEAD
  13.716, -9.144, 2.4384,                 !- X,Y,Z Vertex 1 {m}
  13.716, 0, 2.4384,                      !- X,Y,Z Vertex 2 {m}
  9.144, 0, 2.4384,                       !- X,Y,Z Vertex 3 {m}
  9.144, -9.144, 2.4384;                  !- X,Y,Z Vertex 4 {m}

OS:Surface,
  {e60946f5-4021-477e-b618-26b362f3f75f}, !- Handle
  Surface 25,                             !- Name
  Wall,                                   !- Surface Type
  ,                                       !- Construction Name
  {d24ce1ad-8bbf-4b51-8bf7-69aad7084ebe}, !- Space Name
=======
  0, -9.144, 2.4384,                      !- X,Y,Z Vertex 1 {m}
  0, 0, 2.4384,                           !- X,Y,Z Vertex 2 {m}
  4.572, 0, 2.4384,                       !- X,Y,Z Vertex 3 {m}
  4.572, -9.144, 2.4384;                  !- X,Y,Z Vertex 4 {m}

OS:Surface,
  {59d34def-18bd-4bb6-8e3f-76bbbd32ee37}, !- Handle
  Surface 8,                              !- Name
  RoofCeiling,                            !- Surface Type
  ,                                       !- Construction Name
  {236fdd9c-0f93-48ad-8969-71c54d78d2f9}, !- Space Name
>>>>>>> 49f5e9b9
  Outdoors,                               !- Outside Boundary Condition
  ,                                       !- Outside Boundary Condition Object
  SunExposed,                             !- Sun Exposure
  WindExposed,                            !- Wind Exposure
  ,                                       !- View Factor to Ground
  ,                                       !- Number of Vertices
  0, -4.572, 5.0292,                      !- X,Y,Z Vertex 1 {m}
  4.572, -4.572, 5.0292,                  !- X,Y,Z Vertex 2 {m}
  4.572, 0, 2.7432,                       !- X,Y,Z Vertex 3 {m}
  0, 0, 2.7432;                           !- X,Y,Z Vertex 4 {m}

OS:Surface,
<<<<<<< HEAD
  {e060467d-2f34-4f5e-b508-62330cccca88}, !- Handle
  Surface 26,                             !- Name
  Floor,                                  !- Surface Type
  ,                                       !- Construction Name
  {d24ce1ad-8bbf-4b51-8bf7-69aad7084ebe}, !- Space Name
  Surface,                                !- Outside Boundary Condition
  {0f0a6116-7486-4c9d-9fcc-f36e5d915b24}, !- Outside Boundary Condition Object
  NoSun,                                  !- Sun Exposure
  NoWind,                                 !- Wind Exposure
  ,                                       !- View Factor to Ground
  ,                                       !- Number of Vertices
  9.144, -9.144, 0,                       !- X,Y,Z Vertex 1 {m}
  9.144, 0, 0,                            !- X,Y,Z Vertex 2 {m}
  13.716, 0, 0,                           !- X,Y,Z Vertex 3 {m}
  13.716, -9.144, 0;                      !- X,Y,Z Vertex 4 {m}

OS:Surface,
  {744bf702-cc62-4f63-bc74-0d7e75c47277}, !- Handle
  Surface 27,                             !- Name
  Wall,                                   !- Surface Type
  ,                                       !- Construction Name
  {d24ce1ad-8bbf-4b51-8bf7-69aad7084ebe}, !- Space Name
  Surface,                                !- Outside Boundary Condition
  {c92da030-8442-48de-8656-9b1527e4548b}, !- Outside Boundary Condition Object
  NoSun,                                  !- Sun Exposure
  NoWind,                                 !- Wind Exposure
  ,                                       !- View Factor to Ground
  ,                                       !- Number of Vertices
  9.144, 0, 2.4384,                       !- X,Y,Z Vertex 1 {m}
  9.144, 0, 0,                            !- X,Y,Z Vertex 2 {m}
  9.144, -9.144, 0,                       !- X,Y,Z Vertex 3 {m}
  9.144, -9.144, 2.4384;                  !- X,Y,Z Vertex 4 {m}

OS:Surface,
  {ce48b595-8efa-43f4-a3a5-19f8ce705a04}, !- Handle
  Surface 28,                             !- Name
  Wall,                                   !- Surface Type
  ,                                       !- Construction Name
  {d24ce1ad-8bbf-4b51-8bf7-69aad7084ebe}, !- Space Name
  Surface,                                !- Outside Boundary Condition
  {a5447c23-1a1a-4328-bb8e-7cdd175a02d8}, !- Outside Boundary Condition Object
=======
  {1391dbb5-540f-437e-b6a7-42dd414faed4}, !- Handle
  Surface 9,                              !- Name
  RoofCeiling,                            !- Surface Type
  ,                                       !- Construction Name
  {236fdd9c-0f93-48ad-8969-71c54d78d2f9}, !- Space Name
  Outdoors,                               !- Outside Boundary Condition
  ,                                       !- Outside Boundary Condition Object
  SunExposed,                             !- Sun Exposure
  WindExposed,                            !- Wind Exposure
  ,                                       !- View Factor to Ground
  ,                                       !- Number of Vertices
  4.572, -4.572, 5.0292,                  !- X,Y,Z Vertex 1 {m}
  0, -4.572, 5.0292,                      !- X,Y,Z Vertex 2 {m}
  0, -9.144, 2.7432,                      !- X,Y,Z Vertex 3 {m}
  4.572, -9.144, 2.7432;                  !- X,Y,Z Vertex 4 {m}

OS:Surface,
  {efa1f288-fa50-4ced-9712-aabd833f0f40}, !- Handle
  Surface 10,                             !- Name
  Wall,                                   !- Surface Type
  ,                                       !- Construction Name
  {236fdd9c-0f93-48ad-8969-71c54d78d2f9}, !- Space Name
  Outdoors,                               !- Outside Boundary Condition
  ,                                       !- Outside Boundary Condition Object
  SunExposed,                             !- Sun Exposure
  WindExposed,                            !- Wind Exposure
  ,                                       !- View Factor to Ground
  ,                                       !- Number of Vertices
  0, -4.572, 4.7244,                      !- X,Y,Z Vertex 1 {m}
  0, 0, 2.4384,                           !- X,Y,Z Vertex 2 {m}
  0, -9.144, 2.4384;                      !- X,Y,Z Vertex 3 {m}

OS:Surface,
  {5556bc64-91b1-4f6e-8040-92b06985dd30}, !- Handle
  Surface 11,                             !- Name
  Wall,                                   !- Surface Type
  ,                                       !- Construction Name
  {236fdd9c-0f93-48ad-8969-71c54d78d2f9}, !- Space Name
  Adiabatic,                              !- Outside Boundary Condition
  ,                                       !- Outside Boundary Condition Object
>>>>>>> 49f5e9b9
  NoSun,                                  !- Sun Exposure
  NoWind,                                 !- Wind Exposure
  ,                                       !- View Factor to Ground
  ,                                       !- Number of Vertices
<<<<<<< HEAD
  13.716, -9.144, 2.4384,                 !- X,Y,Z Vertex 1 {m}
  13.716, -9.144, 0,                      !- X,Y,Z Vertex 2 {m}
  13.716, 0, 0,                           !- X,Y,Z Vertex 3 {m}
  13.716, 0, 2.4384;                      !- X,Y,Z Vertex 4 {m}

OS:ThermalZone,
  {ea132266-5780-4d98-81ff-ef242fa0508a}, !- Handle
  living zone|unit 4,                     !- Name
=======
  4.572, -4.572, 4.7244,                  !- X,Y,Z Vertex 1 {m}
  4.572, -9.144, 2.4384,                  !- X,Y,Z Vertex 2 {m}
  4.572, 0, 2.4384;                       !- X,Y,Z Vertex 3 {m}

OS:Space,
  {236fdd9c-0f93-48ad-8969-71c54d78d2f9}, !- Handle
  unfinished attic space,                 !- Name
  {6ba65ad4-24ee-4607-bcda-2ffa49ce928e}, !- Space Type Name
  ,                                       !- Default Construction Set Name
  ,                                       !- Default Schedule Set Name
  ,                                       !- Direction of Relative North {deg}
  ,                                       !- X Origin {m}
  ,                                       !- Y Origin {m}
  ,                                       !- Z Origin {m}
  ,                                       !- Building Story Name
  {9521a08b-bcbb-45d5-b99c-f5441a721cd8}; !- Thermal Zone Name

OS:ThermalZone,
  {9521a08b-bcbb-45d5-b99c-f5441a721cd8}, !- Handle
  unfinished attic zone,                  !- Name
>>>>>>> 49f5e9b9
  ,                                       !- Multiplier
  ,                                       !- Ceiling Height {m}
  ,                                       !- Volume {m3}
  ,                                       !- Floor Area {m2}
  ,                                       !- Zone Inside Convection Algorithm
  ,                                       !- Zone Outside Convection Algorithm
  ,                                       !- Zone Conditioning Equipment List Name
<<<<<<< HEAD
  {505582a8-33c7-47ab-85b1-fa8fd0493750}, !- Zone Air Inlet Port List
  {999c5aa6-e595-46a6-9b29-ed19c501b151}, !- Zone Air Exhaust Port List
  {996b0ede-123d-40c4-8808-f116d058a329}, !- Zone Air Node Name
  {87de26dc-4265-4a25-91a2-3d7342ee899b}, !- Zone Return Air Port List
=======
  {68d1b487-61d9-4006-8da6-05bfcdad5785}, !- Zone Air Inlet Port List
  {2e317224-e0a5-4910-9c79-2eee4976e825}, !- Zone Air Exhaust Port List
  {b563b3db-67aa-40e6-a853-60482f8f6fbe}, !- Zone Air Node Name
  {c5571a03-c7a1-4d83-aa56-64609ff622ff}, !- Zone Return Air Port List
>>>>>>> 49f5e9b9
  ,                                       !- Primary Daylighting Control Name
  ,                                       !- Fraction of Zone Controlled by Primary Daylighting Control
  ,                                       !- Secondary Daylighting Control Name
  ,                                       !- Fraction of Zone Controlled by Secondary Daylighting Control
  ,                                       !- Illuminance Map Name
  ,                                       !- Group Rendering Name
  ,                                       !- Thermostat Name
  No;                                     !- Use Ideal Air Loads

OS:Node,
<<<<<<< HEAD
  {3be5875d-bb31-448c-83d7-c4c3dcf457d6}, !- Handle
  Node 4,                                 !- Name
  {996b0ede-123d-40c4-8808-f116d058a329}, !- Inlet Port
  ;                                       !- Outlet Port

OS:Connection,
  {996b0ede-123d-40c4-8808-f116d058a329}, !- Handle
  {81fc6af4-cee6-45f9-9b55-bf9a50a387ae}, !- Name
  {ea132266-5780-4d98-81ff-ef242fa0508a}, !- Source Object
  11,                                     !- Outlet Port
  {3be5875d-bb31-448c-83d7-c4c3dcf457d6}, !- Target Object
  2;                                      !- Inlet Port

OS:PortList,
  {505582a8-33c7-47ab-85b1-fa8fd0493750}, !- Handle
  {05331a03-2515-4a8e-ae1e-5b8b69578190}, !- Name
  {ea132266-5780-4d98-81ff-ef242fa0508a}; !- HVAC Component

OS:PortList,
  {999c5aa6-e595-46a6-9b29-ed19c501b151}, !- Handle
  {f5c91b0f-df6e-4b11-b6e2-135539ac432f}, !- Name
  {ea132266-5780-4d98-81ff-ef242fa0508a}; !- HVAC Component

OS:PortList,
  {87de26dc-4265-4a25-91a2-3d7342ee899b}, !- Handle
  {8c3e76ff-ea7e-4dc6-8cca-e61cc2260bbc}, !- Name
  {ea132266-5780-4d98-81ff-ef242fa0508a}; !- HVAC Component

OS:Sizing:Zone,
  {057be10e-ca0a-4815-bec7-02ac6318863c}, !- Handle
  {ea132266-5780-4d98-81ff-ef242fa0508a}, !- Zone or ZoneList Name
=======
  {8a2c7ce2-6d67-44f7-8d6e-175b606f5654}, !- Handle
  Node 3,                                 !- Name
  {b563b3db-67aa-40e6-a853-60482f8f6fbe}, !- Inlet Port
  ;                                       !- Outlet Port

OS:Connection,
  {b563b3db-67aa-40e6-a853-60482f8f6fbe}, !- Handle
  {5e7b3049-5c03-4b4f-b7ec-3a86542f262a}, !- Name
  {9521a08b-bcbb-45d5-b99c-f5441a721cd8}, !- Source Object
  11,                                     !- Outlet Port
  {8a2c7ce2-6d67-44f7-8d6e-175b606f5654}, !- Target Object
  2;                                      !- Inlet Port

OS:PortList,
  {68d1b487-61d9-4006-8da6-05bfcdad5785}, !- Handle
  {a69a91eb-b0a7-41bf-a153-fe9c71fb4768}, !- Name
  {9521a08b-bcbb-45d5-b99c-f5441a721cd8}; !- HVAC Component

OS:PortList,
  {2e317224-e0a5-4910-9c79-2eee4976e825}, !- Handle
  {e40ecfbf-1aff-4d85-bbbf-a1c6d20b93ef}, !- Name
  {9521a08b-bcbb-45d5-b99c-f5441a721cd8}; !- HVAC Component

OS:PortList,
  {c5571a03-c7a1-4d83-aa56-64609ff622ff}, !- Handle
  {86c91363-3a41-47b1-a0d5-c280db9f6e22}, !- Name
  {9521a08b-bcbb-45d5-b99c-f5441a721cd8}; !- HVAC Component

OS:Sizing:Zone,
  {541fd4a4-e157-47aa-a5d4-308c62271b69}, !- Handle
  {9521a08b-bcbb-45d5-b99c-f5441a721cd8}, !- Zone or ZoneList Name
>>>>>>> 49f5e9b9
  SupplyAirTemperature,                   !- Zone Cooling Design Supply Air Temperature Input Method
  14,                                     !- Zone Cooling Design Supply Air Temperature {C}
  11.11,                                  !- Zone Cooling Design Supply Air Temperature Difference {deltaC}
  SupplyAirTemperature,                   !- Zone Heating Design Supply Air Temperature Input Method
  40,                                     !- Zone Heating Design Supply Air Temperature {C}
  11.11,                                  !- Zone Heating Design Supply Air Temperature Difference {deltaC}
  0.0085,                                 !- Zone Cooling Design Supply Air Humidity Ratio {kg-H2O/kg-air}
  0.008,                                  !- Zone Heating Design Supply Air Humidity Ratio {kg-H2O/kg-air}
  ,                                       !- Zone Heating Sizing Factor
  ,                                       !- Zone Cooling Sizing Factor
  DesignDay,                              !- Cooling Design Air Flow Method
  ,                                       !- Cooling Design Air Flow Rate {m3/s}
  ,                                       !- Cooling Minimum Air Flow per Zone Floor Area {m3/s-m2}
  ,                                       !- Cooling Minimum Air Flow {m3/s}
  ,                                       !- Cooling Minimum Air Flow Fraction
  DesignDay,                              !- Heating Design Air Flow Method
  ,                                       !- Heating Design Air Flow Rate {m3/s}
  ,                                       !- Heating Maximum Air Flow per Zone Floor Area {m3/s-m2}
  ,                                       !- Heating Maximum Air Flow {m3/s}
  ,                                       !- Heating Maximum Air Flow Fraction
  ,                                       !- Design Zone Air Distribution Effectiveness in Cooling Mode
  ,                                       !- Design Zone Air Distribution Effectiveness in Heating Mode
  No,                                     !- Account for Dedicated Outdoor Air System
  NeutralSupplyAir,                       !- Dedicated Outdoor Air System Control Strategy
  autosize,                               !- Dedicated Outdoor Air Low Setpoint Temperature for Design {C}
  autosize;                               !- Dedicated Outdoor Air High Setpoint Temperature for Design {C}

OS:ZoneHVAC:EquipmentList,
<<<<<<< HEAD
  {536a0d93-d049-4fc5-9225-8e31a158f49c}, !- Handle
  Zone HVAC Equipment List 4,             !- Name
  {ea132266-5780-4d98-81ff-ef242fa0508a}; !- Thermal Zone

OS:Space,
  {eaeae649-7d0f-4bb6-8faa-518519dec53f}, !- Handle
  living space|unit 4|story 1,            !- Name
  {e44af1b3-643b-47cc-aad0-05937f371f07}, !- Space Type Name
  ,                                       !- Default Construction Set Name
  ,                                       !- Default Schedule Set Name
  -0,                                     !- Direction of Relative North {deg}
  0,                                      !- X Origin {m}
  0,                                      !- Y Origin {m}
  0,                                      !- Z Origin {m}
  ,                                       !- Building Story Name
  {ea132266-5780-4d98-81ff-ef242fa0508a}, !- Thermal Zone Name
  ,                                       !- Part of Total Floor Area
  ,                                       !- Design Specification Outdoor Air Object Name
  {d29c9e30-de14-41d2-940c-8612ee6a9c98}; !- Building Unit Name

OS:Surface,
  {90262693-2ddb-4cac-bba5-3eb1a85417fe}, !- Handle
  Surface 34,                             !- Name
  Wall,                                   !- Surface Type
  ,                                       !- Construction Name
  {eaeae649-7d0f-4bb6-8faa-518519dec53f}, !- Space Name
  Outdoors,                               !- Outside Boundary Condition
  ,                                       !- Outside Boundary Condition Object
  SunExposed,                             !- Sun Exposure
  WindExposed,                            !- Wind Exposure
  ,                                       !- View Factor to Ground
  ,                                       !- Number of Vertices
  18.288, 0, 2.4384,                      !- X,Y,Z Vertex 1 {m}
  18.288, 0, 0,                           !- X,Y,Z Vertex 2 {m}
  13.716, 0, 0,                           !- X,Y,Z Vertex 3 {m}
  13.716, 0, 2.4384;                      !- X,Y,Z Vertex 4 {m}

OS:Surface,
  {40d593ab-9dec-4800-9bd4-5ec9417a3d18}, !- Handle
  Surface 35,                             !- Name
  RoofCeiling,                            !- Surface Type
  ,                                       !- Construction Name
  {eaeae649-7d0f-4bb6-8faa-518519dec53f}, !- Space Name
  Surface,                                !- Outside Boundary Condition
  {6752291c-fc83-45e9-ad87-5fd01deaad1c}, !- Outside Boundary Condition Object
  NoSun,                                  !- Sun Exposure
  NoWind,                                 !- Wind Exposure
  ,                                       !- View Factor to Ground
  ,                                       !- Number of Vertices
  18.288, -9.144, 2.4384,                 !- X,Y,Z Vertex 1 {m}
  18.288, 0, 2.4384,                      !- X,Y,Z Vertex 2 {m}
  13.716, 0, 2.4384,                      !- X,Y,Z Vertex 3 {m}
  13.716, -9.144, 2.4384;                 !- X,Y,Z Vertex 4 {m}

OS:Surface,
  {1f040cec-12ed-48ca-b255-f2a0c93ad4f4}, !- Handle
  Surface 36,                             !- Name
  Wall,                                   !- Surface Type
  ,                                       !- Construction Name
  {eaeae649-7d0f-4bb6-8faa-518519dec53f}, !- Space Name
  Outdoors,                               !- Outside Boundary Condition
  ,                                       !- Outside Boundary Condition Object
  SunExposed,                             !- Sun Exposure
  WindExposed,                            !- Wind Exposure
  ,                                       !- View Factor to Ground
=======
  {1a61df1e-7add-4eee-a420-ba2b1e222f06}, !- Handle
  Zone HVAC Equipment List 3,             !- Name
  {9521a08b-bcbb-45d5-b99c-f5441a721cd8}; !- Thermal Zone

OS:SpaceType,
  {6ba65ad4-24ee-4607-bcda-2ffa49ce928e}, !- Handle
  Space Type 3,                           !- Name
  ,                                       !- Default Construction Set Name
  ,                                       !- Default Schedule Set Name
  ,                                       !- Group Rendering Name
  ,                                       !- Design Specification Outdoor Air Object Name
  ,                                       !- Standards Template
  ,                                       !- Standards Building Type
  unfinished attic;                       !- Standards Space Type

OS:BuildingUnit,
  {0ce91070-2909-430c-ae5e-cf10753692fc}, !- Handle
  unit 1,                                 !- Name
  ,                                       !- Rendering Color
  Residential;                            !- Building Unit Type

OS:AdditionalProperties,
  {4a8c17d1-acf1-448a-944e-0cd505efbdb5}, !- Handle
  {0ce91070-2909-430c-ae5e-cf10753692fc}, !- Object Name
  NumberOfBedrooms,                       !- Feature Name 1
  Integer,                                !- Feature Data Type 1
  3,                                      !- Feature Value 1
  NumberOfBathrooms,                      !- Feature Name 2
  Double,                                 !- Feature Data Type 2
  2,                                      !- Feature Value 2
  NumberOfOccupants,                      !- Feature Name 3
  Double,                                 !- Feature Data Type 3
  3.3900000000000001;                     !- Feature Value 3

OS:External:File,
  {aa60529c-2ade-4607-a93d-834121dfa498}, !- Handle
  8760.csv,                               !- Name
  8760.csv;                               !- File Name

OS:Schedule:Day,
  {7dc1bb3c-1d43-48d0-ba83-28a03f4bb048}, !- Handle
  Schedule Day 1,                         !- Name
  ,                                       !- Schedule Type Limits Name
  ,                                       !- Interpolate to Timestep
  24,                                     !- Hour 1
  0,                                      !- Minute 1
  0;                                      !- Value Until Time 1

OS:Schedule:Day,
  {cb17b571-dd4d-4283-bbad-ef0e67d1bcce}, !- Handle
  Schedule Day 2,                         !- Name
  ,                                       !- Schedule Type Limits Name
  ,                                       !- Interpolate to Timestep
  24,                                     !- Hour 1
  0,                                      !- Minute 1
  1;                                      !- Value Until Time 1

OS:Schedule:File,
  {41092164-6bbc-4f6b-8e7e-1e402311b2d6}, !- Handle
  occupants,                              !- Name
  {2628930b-a5ed-41e2-86a3-3ec0423545a9}, !- Schedule Type Limits Name
  {aa60529c-2ade-4607-a93d-834121dfa498}, !- External File Name
  1,                                      !- Column Number
  1,                                      !- Rows to Skip at Top
  8760,                                   !- Number of Hours of Data
  ,                                       !- Column Separator
  ,                                       !- Interpolate to Timestep
  60;                                     !- Minutes per Item

OS:Schedule:Ruleset,
  {d33da675-ec21-407a-9cf7-c93abe5723ba}, !- Handle
  Schedule Ruleset 1,                     !- Name
  {86cee6ba-8eb2-4e19-a3b2-d6a2e54e89aa}, !- Schedule Type Limits Name
  {158cb066-2621-41fa-a3c7-21252fa07cc9}; !- Default Day Schedule Name

OS:Schedule:Day,
  {158cb066-2621-41fa-a3c7-21252fa07cc9}, !- Handle
  Schedule Day 3,                         !- Name
  {86cee6ba-8eb2-4e19-a3b2-d6a2e54e89aa}, !- Schedule Type Limits Name
  ,                                       !- Interpolate to Timestep
  24,                                     !- Hour 1
  0,                                      !- Minute 1
  112.539290946133;                       !- Value Until Time 1

OS:People:Definition,
  {3309a772-8697-4a02-8a5b-b3276bd07b59}, !- Handle
  res occupants|finished basement space,  !- Name
  People,                                 !- Number of People Calculation Method
  1.695,                                  !- Number of People {people}
  ,                                       !- People per Space Floor Area {person/m2}
  ,                                       !- Space Floor Area per Person {m2/person}
  0.319734,                               !- Fraction Radiant
  0.573,                                  !- Sensible Heat Fraction
  0,                                      !- Carbon Dioxide Generation Rate {m3/s-W}
  No,                                     !- Enable ASHRAE 55 Comfort Warnings
  ZoneAveraged;                           !- Mean Radiant Temperature Calculation Type

OS:People,
  {719974bb-87eb-49f9-b361-856a5ca7dbc5}, !- Handle
  res occupants|finished basement space,  !- Name
  {3309a772-8697-4a02-8a5b-b3276bd07b59}, !- People Definition Name
  {383bf41b-b780-4c96-87fa-fd95ffdc8fe5}, !- Space or SpaceType Name
  {41092164-6bbc-4f6b-8e7e-1e402311b2d6}, !- Number of People Schedule Name
  {d33da675-ec21-407a-9cf7-c93abe5723ba}, !- Activity Level Schedule Name
  ,                                       !- Surface Name/Angle Factor List Name
  ,                                       !- Work Efficiency Schedule Name
  ,                                       !- Clothing Insulation Schedule Name
  ,                                       !- Air Velocity Schedule Name
  1;                                      !- Multiplier

OS:ScheduleTypeLimits,
  {86cee6ba-8eb2-4e19-a3b2-d6a2e54e89aa}, !- Handle
  ActivityLevel,                          !- Name
  0,                                      !- Lower Limit Value
  ,                                       !- Upper Limit Value
  Continuous,                             !- Numeric Type
  ActivityLevel;                          !- Unit Type

OS:ScheduleTypeLimits,
  {2628930b-a5ed-41e2-86a3-3ec0423545a9}, !- Handle
  Fractional,                             !- Name
  0,                                      !- Lower Limit Value
  1,                                      !- Upper Limit Value
  Continuous;                             !- Numeric Type

OS:People:Definition,
  {b6c56976-1cfa-4943-bcbe-1f4364af38c5}, !- Handle
  res occupants|living space,             !- Name
  People,                                 !- Number of People Calculation Method
  1.695,                                  !- Number of People {people}
  ,                                       !- People per Space Floor Area {person/m2}
  ,                                       !- Space Floor Area per Person {m2/person}
  0.319734,                               !- Fraction Radiant
  0.573,                                  !- Sensible Heat Fraction
  0,                                      !- Carbon Dioxide Generation Rate {m3/s-W}
  No,                                     !- Enable ASHRAE 55 Comfort Warnings
  ZoneAveraged;                           !- Mean Radiant Temperature Calculation Type

OS:People,
  {adda4451-a888-4162-8d08-4684069e3424}, !- Handle
  res occupants|living space,             !- Name
  {b6c56976-1cfa-4943-bcbe-1f4364af38c5}, !- People Definition Name
  {f0910a21-adb0-4f8e-8b3b-f9659653d5c7}, !- Space or SpaceType Name
  {41092164-6bbc-4f6b-8e7e-1e402311b2d6}, !- Number of People Schedule Name
  {d33da675-ec21-407a-9cf7-c93abe5723ba}, !- Activity Level Schedule Name
  ,                                       !- Surface Name/Angle Factor List Name
  ,                                       !- Work Efficiency Schedule Name
  ,                                       !- Clothing Insulation Schedule Name
  ,                                       !- Air Velocity Schedule Name
  1;                                      !- Multiplier

OS:ShadingSurfaceGroup,
  {43a9b361-1bb0-4b54-853b-027b26b09095}, !- Handle
  res eaves,                              !- Name
  Building;                               !- Shading Surface Type

OS:ShadingSurface,
  {2613f129-07b0-4b2c-805c-869555bad3d3}, !- Handle
  Surface 8 - res eaves,                  !- Name
  ,                                       !- Construction Name
  {43a9b361-1bb0-4b54-853b-027b26b09095}, !- Shading Surface Group Name
  ,                                       !- Transmittance Schedule Name
  ,                                       !- Number of Vertices
  -0.6096, 0, 2.7432,                     !- X,Y,Z Vertex 1 {m}
  -0.6096, -4.572, 5.0292,                !- X,Y,Z Vertex 2 {m}
  0, -4.572, 5.0292,                      !- X,Y,Z Vertex 3 {m}
  0, 0, 2.7432;                           !- X,Y,Z Vertex 4 {m}

OS:ShadingSurface,
  {2e23b05e-8380-4c57-8e5b-74dc5921fde1}, !- Handle
  Surface 8 - res eaves 1,                !- Name
  ,                                       !- Construction Name
  {43a9b361-1bb0-4b54-853b-027b26b09095}, !- Shading Surface Group Name
  ,                                       !- Transmittance Schedule Name
>>>>>>> 49f5e9b9
  ,                                       !- Number of Vertices
  5.1816, -4.572, 5.0292,                 !- X,Y,Z Vertex 1 {m}
  5.1816, 0, 2.7432,                      !- X,Y,Z Vertex 2 {m}
  4.572, 0, 2.7432,                       !- X,Y,Z Vertex 3 {m}
  4.572, -4.572, 5.0292;                  !- X,Y,Z Vertex 4 {m}

<<<<<<< HEAD
OS:Surface,
  {71486679-ef02-4437-b4fc-c9a81fa2a704}, !- Handle
  Surface 37,                             !- Name
  Floor,                                  !- Surface Type
  ,                                       !- Construction Name
  {eaeae649-7d0f-4bb6-8faa-518519dec53f}, !- Space Name
  Surface,                                !- Outside Boundary Condition
  {164dd7e4-2ef3-43c9-a93e-c372db837160}, !- Outside Boundary Condition Object
  NoSun,                                  !- Sun Exposure
  NoWind,                                 !- Wind Exposure
  ,                                       !- View Factor to Ground
  ,                                       !- Number of Vertices
  13.716, -9.144, 0,                      !- X,Y,Z Vertex 1 {m}
  13.716, 0, 0,                           !- X,Y,Z Vertex 2 {m}
  18.288, 0, 0,                           !- X,Y,Z Vertex 3 {m}
  18.288, -9.144, 0;                      !- X,Y,Z Vertex 4 {m}

OS:Surface,
  {a5447c23-1a1a-4328-bb8e-7cdd175a02d8}, !- Handle
  Surface 38,                             !- Name
  Wall,                                   !- Surface Type
  ,                                       !- Construction Name
  {eaeae649-7d0f-4bb6-8faa-518519dec53f}, !- Space Name
  Surface,                                !- Outside Boundary Condition
  {ce48b595-8efa-43f4-a3a5-19f8ce705a04}, !- Outside Boundary Condition Object
  NoSun,                                  !- Sun Exposure
  NoWind,                                 !- Wind Exposure
  ,                                       !- View Factor to Ground
  ,                                       !- Number of Vertices
  13.716, 0, 2.4384,                      !- X,Y,Z Vertex 1 {m}
  13.716, 0, 0,                           !- X,Y,Z Vertex 2 {m}
  13.716, -9.144, 0,                      !- X,Y,Z Vertex 3 {m}
  13.716, -9.144, 2.4384;                 !- X,Y,Z Vertex 4 {m}

OS:Surface,
  {1435995c-6529-4a3b-ae19-ef1ee950dbd7}, !- Handle
  Surface 39,                             !- Name
  Wall,                                   !- Surface Type
  ,                                       !- Construction Name
  {eaeae649-7d0f-4bb6-8faa-518519dec53f}, !- Space Name
  Outdoors,                               !- Outside Boundary Condition
  ,                                       !- Outside Boundary Condition Object
  SunExposed,                             !- Sun Exposure
  WindExposed,                            !- Wind Exposure
  ,                                       !- View Factor to Ground
=======
OS:ShadingSurface,
  {f0fb68d0-f584-41b8-a86c-9da6108079ca}, !- Handle
  Surface 8 - res eaves 2,                !- Name
  ,                                       !- Construction Name
  {43a9b361-1bb0-4b54-853b-027b26b09095}, !- Shading Surface Group Name
  ,                                       !- Transmittance Schedule Name
  ,                                       !- Number of Vertices
  4.572, 0.6096, 2.4384,                  !- X,Y,Z Vertex 1 {m}
  0, 0.6096, 2.4384,                      !- X,Y,Z Vertex 2 {m}
  0, 0, 2.7432,                           !- X,Y,Z Vertex 3 {m}
  4.572, 0, 2.7432;                       !- X,Y,Z Vertex 4 {m}

OS:ShadingSurface,
  {ec8dee7a-65f5-4bb4-913f-ff77dc08716d}, !- Handle
  Surface 9 - res eaves,                  !- Name
  ,                                       !- Construction Name
  {43a9b361-1bb0-4b54-853b-027b26b09095}, !- Shading Surface Group Name
  ,                                       !- Transmittance Schedule Name
>>>>>>> 49f5e9b9
  ,                                       !- Number of Vertices
  5.1816, -9.144, 2.7432,                 !- X,Y,Z Vertex 1 {m}
  5.1816, -4.572, 5.0292,                 !- X,Y,Z Vertex 2 {m}
  4.572, -4.572, 5.0292,                  !- X,Y,Z Vertex 3 {m}
  4.572, -9.144, 2.7432;                  !- X,Y,Z Vertex 4 {m}

<<<<<<< HEAD
OS:Space,
  {090d4269-fda9-4be0-9e5f-ac356af4f062}, !- Handle
  finished basement space,                !- Name
  {1c8ee5e7-eb7d-482f-a398-adea79492319}, !- Space Type Name
  ,                                       !- Default Construction Set Name
  ,                                       !- Default Schedule Set Name
  -0,                                     !- Direction of Relative North {deg}
  0,                                      !- X Origin {m}
  0,                                      !- Y Origin {m}
  0,                                      !- Z Origin {m}
  ,                                       !- Building Story Name
  {6fa00183-d2d3-4605-8947-43951f5c356e}, !- Thermal Zone Name
  ,                                       !- Part of Total Floor Area
  ,                                       !- Design Specification Outdoor Air Object Name
  {9bafcad4-b82b-4f59-9ce4-7a20deaab7e3}; !- Building Unit Name

OS:Surface,
  {b6b3b5d1-9be7-4014-8cb9-436e563c6b6e}, !- Handle
  Surface 45,                             !- Name
  Floor,                                  !- Surface Type
  ,                                       !- Construction Name
  {090d4269-fda9-4be0-9e5f-ac356af4f062}, !- Space Name
  Foundation,                             !- Outside Boundary Condition
  ,                                       !- Outside Boundary Condition Object
  NoSun,                                  !- Sun Exposure
  NoWind,                                 !- Wind Exposure
  ,                                       !- View Factor to Ground
  ,                                       !- Number of Vertices
  0, -9.144, -2.4384,                     !- X,Y,Z Vertex 1 {m}
  0, 0, -2.4384,                          !- X,Y,Z Vertex 2 {m}
  4.572, 0, -2.4384,                      !- X,Y,Z Vertex 3 {m}
  4.572, -9.144, -2.4384;                 !- X,Y,Z Vertex 4 {m}

OS:Surface,
  {1f797a5e-81fe-4f77-a3c9-ea832442f088}, !- Handle
  Surface 46,                             !- Name
  Wall,                                   !- Surface Type
  ,                                       !- Construction Name
  {090d4269-fda9-4be0-9e5f-ac356af4f062}, !- Space Name
  Foundation,                             !- Outside Boundary Condition
  ,                                       !- Outside Boundary Condition Object
  NoSun,                                  !- Sun Exposure
  NoWind,                                 !- Wind Exposure
  ,                                       !- View Factor to Ground
  ,                                       !- Number of Vertices
  0, 0, 0,                                !- X,Y,Z Vertex 1 {m}
  0, 0, -2.4384,                          !- X,Y,Z Vertex 2 {m}
  0, -9.144, -2.4384,                     !- X,Y,Z Vertex 3 {m}
  0, -9.144, 0;                           !- X,Y,Z Vertex 4 {m}

OS:Surface,
  {98bb0e74-718d-4bf1-9dc8-d30f18cf7473}, !- Handle
  Surface 47,                             !- Name
  Wall,                                   !- Surface Type
  ,                                       !- Construction Name
  {090d4269-fda9-4be0-9e5f-ac356af4f062}, !- Space Name
  Foundation,                             !- Outside Boundary Condition
  ,                                       !- Outside Boundary Condition Object
  NoSun,                                  !- Sun Exposure
  NoWind,                                 !- Wind Exposure
  ,                                       !- View Factor to Ground
  ,                                       !- Number of Vertices
  4.572, 0, 0,                            !- X,Y,Z Vertex 1 {m}
  4.572, 0, -2.4384,                      !- X,Y,Z Vertex 2 {m}
  0, 0, -2.4384,                          !- X,Y,Z Vertex 3 {m}
  0, 0, 0;                                !- X,Y,Z Vertex 4 {m}

OS:Surface,
  {360e8c19-2872-464d-9879-9b0fe721551e}, !- Handle
  Surface 48,                             !- Name
  Wall,                                   !- Surface Type
  ,                                       !- Construction Name
  {090d4269-fda9-4be0-9e5f-ac356af4f062}, !- Space Name
  Surface,                                !- Outside Boundary Condition
  {124f1036-9859-4ac4-b5c0-0f01f7554376}, !- Outside Boundary Condition Object
  NoSun,                                  !- Sun Exposure
  NoWind,                                 !- Wind Exposure
  ,                                       !- View Factor to Ground
  ,                                       !- Number of Vertices
  4.572, -9.144, 0,                       !- X,Y,Z Vertex 1 {m}
  4.572, -9.144, -2.4384,                 !- X,Y,Z Vertex 2 {m}
  4.572, 0, -2.4384,                      !- X,Y,Z Vertex 3 {m}
  4.572, 0, 0;                            !- X,Y,Z Vertex 4 {m}

OS:Surface,
  {7329e0e1-61ac-4fd0-9f4d-414e91a348b1}, !- Handle
  Surface 49,                             !- Name
  Wall,                                   !- Surface Type
  ,                                       !- Construction Name
  {090d4269-fda9-4be0-9e5f-ac356af4f062}, !- Space Name
  Foundation,                             !- Outside Boundary Condition
  ,                                       !- Outside Boundary Condition Object
  NoSun,                                  !- Sun Exposure
  NoWind,                                 !- Wind Exposure
  ,                                       !- View Factor to Ground
  ,                                       !- Number of Vertices
  0, -9.144, 0,                           !- X,Y,Z Vertex 1 {m}
  0, -9.144, -2.4384,                     !- X,Y,Z Vertex 2 {m}
  4.572, -9.144, -2.4384,                 !- X,Y,Z Vertex 3 {m}
  4.572, -9.144, 0;                       !- X,Y,Z Vertex 4 {m}

OS:Surface,
  {89ad66ec-6fe8-44ec-a700-e74baa5e108d}, !- Handle
  Surface 50,                             !- Name
  RoofCeiling,                            !- Surface Type
  ,                                       !- Construction Name
  {090d4269-fda9-4be0-9e5f-ac356af4f062}, !- Space Name
  Surface,                                !- Outside Boundary Condition
  {97f296df-fd24-4fa9-a333-51184fcb3ba5}, !- Outside Boundary Condition Object
  NoSun,                                  !- Sun Exposure
  NoWind,                                 !- Wind Exposure
  ,                                       !- View Factor to Ground
  ,                                       !- Number of Vertices
  4.572, -9.144, 0,                       !- X,Y,Z Vertex 1 {m}
  4.572, 0, 0,                            !- X,Y,Z Vertex 2 {m}
  0, 0, 0,                                !- X,Y,Z Vertex 3 {m}
  0, -9.144, 0;                           !- X,Y,Z Vertex 4 {m}

OS:ThermalZone,
  {6fa00183-d2d3-4605-8947-43951f5c356e}, !- Handle
  finished basement zone,                 !- Name
  ,                                       !- Multiplier
  ,                                       !- Ceiling Height {m}
  ,                                       !- Volume {m3}
  ,                                       !- Floor Area {m2}
  ,                                       !- Zone Inside Convection Algorithm
  ,                                       !- Zone Outside Convection Algorithm
  ,                                       !- Zone Conditioning Equipment List Name
  {9dcea51b-ddd4-4b9b-b397-3b87fad5d73a}, !- Zone Air Inlet Port List
  {62b64d13-890e-43da-ac00-182e8f55d7d8}, !- Zone Air Exhaust Port List
  {2e235c13-8cb1-40c7-9ad3-def1596b33cf}, !- Zone Air Node Name
  {eb5e9ce2-f86c-4494-ac77-b862cc1a110c}, !- Zone Return Air Port List
  ,                                       !- Primary Daylighting Control Name
  ,                                       !- Fraction of Zone Controlled by Primary Daylighting Control
  ,                                       !- Secondary Daylighting Control Name
  ,                                       !- Fraction of Zone Controlled by Secondary Daylighting Control
  ,                                       !- Illuminance Map Name
  ,                                       !- Group Rendering Name
  ,                                       !- Thermostat Name
  No;                                     !- Use Ideal Air Loads

OS:Node,
  {6cc370a5-9bb5-4a90-93dc-418d14beb1c9}, !- Handle
  Node 5,                                 !- Name
  {2e235c13-8cb1-40c7-9ad3-def1596b33cf}, !- Inlet Port
  ;                                       !- Outlet Port

OS:Connection,
  {2e235c13-8cb1-40c7-9ad3-def1596b33cf}, !- Handle
  {62f04c1b-5625-4ca4-b197-c03e14e78019}, !- Name
  {6fa00183-d2d3-4605-8947-43951f5c356e}, !- Source Object
  11,                                     !- Outlet Port
  {6cc370a5-9bb5-4a90-93dc-418d14beb1c9}, !- Target Object
  2;                                      !- Inlet Port

OS:PortList,
  {9dcea51b-ddd4-4b9b-b397-3b87fad5d73a}, !- Handle
  {572e2a20-d9f3-4ff7-9b4b-590df93f9258}, !- Name
  {6fa00183-d2d3-4605-8947-43951f5c356e}; !- HVAC Component

OS:PortList,
  {62b64d13-890e-43da-ac00-182e8f55d7d8}, !- Handle
  {55a0fe3d-b2ec-471b-a455-8f7503f21891}, !- Name
  {6fa00183-d2d3-4605-8947-43951f5c356e}; !- HVAC Component

OS:PortList,
  {eb5e9ce2-f86c-4494-ac77-b862cc1a110c}, !- Handle
  {9bbf61f9-cb15-434c-ad2a-775d07b5505f}, !- Name
  {6fa00183-d2d3-4605-8947-43951f5c356e}; !- HVAC Component

OS:Sizing:Zone,
  {6bbdff94-6b47-4ffa-a5f7-a28b51f7be0a}, !- Handle
  {6fa00183-d2d3-4605-8947-43951f5c356e}, !- Zone or ZoneList Name
  SupplyAirTemperature,                   !- Zone Cooling Design Supply Air Temperature Input Method
  14,                                     !- Zone Cooling Design Supply Air Temperature {C}
  11.11,                                  !- Zone Cooling Design Supply Air Temperature Difference {deltaC}
  SupplyAirTemperature,                   !- Zone Heating Design Supply Air Temperature Input Method
  40,                                     !- Zone Heating Design Supply Air Temperature {C}
  11.11,                                  !- Zone Heating Design Supply Air Temperature Difference {deltaC}
  0.0085,                                 !- Zone Cooling Design Supply Air Humidity Ratio {kg-H2O/kg-air}
  0.008,                                  !- Zone Heating Design Supply Air Humidity Ratio {kg-H2O/kg-air}
  ,                                       !- Zone Heating Sizing Factor
  ,                                       !- Zone Cooling Sizing Factor
  DesignDay,                              !- Cooling Design Air Flow Method
  ,                                       !- Cooling Design Air Flow Rate {m3/s}
  ,                                       !- Cooling Minimum Air Flow per Zone Floor Area {m3/s-m2}
  ,                                       !- Cooling Minimum Air Flow {m3/s}
  ,                                       !- Cooling Minimum Air Flow Fraction
  DesignDay,                              !- Heating Design Air Flow Method
  ,                                       !- Heating Design Air Flow Rate {m3/s}
  ,                                       !- Heating Maximum Air Flow per Zone Floor Area {m3/s-m2}
  ,                                       !- Heating Maximum Air Flow {m3/s}
  ,                                       !- Heating Maximum Air Flow Fraction
  ,                                       !- Design Zone Air Distribution Effectiveness in Cooling Mode
  ,                                       !- Design Zone Air Distribution Effectiveness in Heating Mode
  No,                                     !- Account for Dedicated Outdoor Air System
  NeutralSupplyAir,                       !- Dedicated Outdoor Air System Control Strategy
  autosize,                               !- Dedicated Outdoor Air Low Setpoint Temperature for Design {C}
  autosize;                               !- Dedicated Outdoor Air High Setpoint Temperature for Design {C}

OS:ZoneHVAC:EquipmentList,
  {91360976-bddd-46c7-a7d6-81101c8ebf7d}, !- Handle
  Zone HVAC Equipment List 5,             !- Name
  {6fa00183-d2d3-4605-8947-43951f5c356e}; !- Thermal Zone

OS:SpaceType,
  {1c8ee5e7-eb7d-482f-a398-adea79492319}, !- Handle
  Space Type 2,                           !- Name
  ,                                       !- Default Construction Set Name
  ,                                       !- Default Schedule Set Name
  ,                                       !- Group Rendering Name
  ,                                       !- Design Specification Outdoor Air Object Name
  ,                                       !- Standards Template
  ,                                       !- Standards Building Type
  finished basement;                      !- Standards Space Type

OS:ThermalZone,
  {c12f8ae1-6886-402b-b154-5359b3a12360}, !- Handle
  finished basement zone|unit 2,          !- Name
  ,                                       !- Multiplier
  ,                                       !- Ceiling Height {m}
  ,                                       !- Volume {m3}
  ,                                       !- Floor Area {m2}
  ,                                       !- Zone Inside Convection Algorithm
  ,                                       !- Zone Outside Convection Algorithm
  ,                                       !- Zone Conditioning Equipment List Name
  {be3d1ac4-c6af-4316-a05a-973c85788b74}, !- Zone Air Inlet Port List
  {b362785e-b5f2-4558-a6a3-c818c140ee6c}, !- Zone Air Exhaust Port List
  {c518ea41-6e65-422b-9371-f2c9668b562b}, !- Zone Air Node Name
  {8cf4ae45-8e96-46ce-99ee-6e04ec4748c7}, !- Zone Return Air Port List
  ,                                       !- Primary Daylighting Control Name
  ,                                       !- Fraction of Zone Controlled by Primary Daylighting Control
  ,                                       !- Secondary Daylighting Control Name
  ,                                       !- Fraction of Zone Controlled by Secondary Daylighting Control
  ,                                       !- Illuminance Map Name
  ,                                       !- Group Rendering Name
  ,                                       !- Thermostat Name
  No;                                     !- Use Ideal Air Loads

OS:Node,
  {da0dc4b5-d7af-4d6e-94fd-98a35c685a10}, !- Handle
  Node 6,                                 !- Name
  {c518ea41-6e65-422b-9371-f2c9668b562b}, !- Inlet Port
  ;                                       !- Outlet Port

OS:Connection,
  {c518ea41-6e65-422b-9371-f2c9668b562b}, !- Handle
  {73ea0c39-ad1f-4c52-9130-f1d7d2f80e00}, !- Name
  {c12f8ae1-6886-402b-b154-5359b3a12360}, !- Source Object
  11,                                     !- Outlet Port
  {da0dc4b5-d7af-4d6e-94fd-98a35c685a10}, !- Target Object
  2;                                      !- Inlet Port

OS:PortList,
  {be3d1ac4-c6af-4316-a05a-973c85788b74}, !- Handle
  {c205fa2b-b1ed-4ade-8974-51e3febebb8e}, !- Name
  {c12f8ae1-6886-402b-b154-5359b3a12360}; !- HVAC Component

OS:PortList,
  {b362785e-b5f2-4558-a6a3-c818c140ee6c}, !- Handle
  {74808bbd-7007-4968-bc53-cb73a22c5093}, !- Name
  {c12f8ae1-6886-402b-b154-5359b3a12360}; !- HVAC Component

OS:PortList,
  {8cf4ae45-8e96-46ce-99ee-6e04ec4748c7}, !- Handle
  {24d3e133-de99-4900-b611-8631caeb20e8}, !- Name
  {c12f8ae1-6886-402b-b154-5359b3a12360}; !- HVAC Component

OS:Sizing:Zone,
  {ecc97fd6-6bec-4bdb-991a-972e31140a57}, !- Handle
  {c12f8ae1-6886-402b-b154-5359b3a12360}, !- Zone or ZoneList Name
  SupplyAirTemperature,                   !- Zone Cooling Design Supply Air Temperature Input Method
  14,                                     !- Zone Cooling Design Supply Air Temperature {C}
  11.11,                                  !- Zone Cooling Design Supply Air Temperature Difference {deltaC}
  SupplyAirTemperature,                   !- Zone Heating Design Supply Air Temperature Input Method
  40,                                     !- Zone Heating Design Supply Air Temperature {C}
  11.11,                                  !- Zone Heating Design Supply Air Temperature Difference {deltaC}
  0.0085,                                 !- Zone Cooling Design Supply Air Humidity Ratio {kg-H2O/kg-air}
  0.008,                                  !- Zone Heating Design Supply Air Humidity Ratio {kg-H2O/kg-air}
  ,                                       !- Zone Heating Sizing Factor
  ,                                       !- Zone Cooling Sizing Factor
  DesignDay,                              !- Cooling Design Air Flow Method
  ,                                       !- Cooling Design Air Flow Rate {m3/s}
  ,                                       !- Cooling Minimum Air Flow per Zone Floor Area {m3/s-m2}
  ,                                       !- Cooling Minimum Air Flow {m3/s}
  ,                                       !- Cooling Minimum Air Flow Fraction
  DesignDay,                              !- Heating Design Air Flow Method
  ,                                       !- Heating Design Air Flow Rate {m3/s}
  ,                                       !- Heating Maximum Air Flow per Zone Floor Area {m3/s-m2}
  ,                                       !- Heating Maximum Air Flow {m3/s}
  ,                                       !- Heating Maximum Air Flow Fraction
  ,                                       !- Design Zone Air Distribution Effectiveness in Cooling Mode
  ,                                       !- Design Zone Air Distribution Effectiveness in Heating Mode
  No,                                     !- Account for Dedicated Outdoor Air System
  NeutralSupplyAir,                       !- Dedicated Outdoor Air System Control Strategy
  autosize,                               !- Dedicated Outdoor Air Low Setpoint Temperature for Design {C}
  autosize;                               !- Dedicated Outdoor Air High Setpoint Temperature for Design {C}

OS:ZoneHVAC:EquipmentList,
  {9a23f964-f4cf-484f-9232-21fd978e65df}, !- Handle
  Zone HVAC Equipment List 6,             !- Name
  {c12f8ae1-6886-402b-b154-5359b3a12360}; !- Thermal Zone

OS:Space,
  {0ee71f87-78ac-498d-aec5-59e80d42a9ad}, !- Handle
  finished basement space|unit 2,         !- Name
  {1c8ee5e7-eb7d-482f-a398-adea79492319}, !- Space Type Name
  ,                                       !- Default Construction Set Name
  ,                                       !- Default Schedule Set Name
  -0,                                     !- Direction of Relative North {deg}
  0,                                      !- X Origin {m}
  0,                                      !- Y Origin {m}
  0,                                      !- Z Origin {m}
  ,                                       !- Building Story Name
  {c12f8ae1-6886-402b-b154-5359b3a12360}, !- Thermal Zone Name
  ,                                       !- Part of Total Floor Area
  ,                                       !- Design Specification Outdoor Air Object Name
  {dc0593c4-4bf1-49a0-9e06-89017bef5054}; !- Building Unit Name

OS:Surface,
  {9de992a6-8a94-405a-a2d1-f5135364118d}, !- Handle
  Surface 51,                             !- Name
  Wall,                                   !- Surface Type
  ,                                       !- Construction Name
  {0ee71f87-78ac-498d-aec5-59e80d42a9ad}, !- Space Name
  Foundation,                             !- Outside Boundary Condition
  ,                                       !- Outside Boundary Condition Object
  NoSun,                                  !- Sun Exposure
  NoWind,                                 !- Wind Exposure
  ,                                       !- View Factor to Ground
  ,                                       !- Number of Vertices
  4.572, -9.144, 0,                       !- X,Y,Z Vertex 1 {m}
  4.572, -9.144, -2.4384,                 !- X,Y,Z Vertex 2 {m}
  9.144, -9.144, -2.4384,                 !- X,Y,Z Vertex 3 {m}
  9.144, -9.144, 0;                       !- X,Y,Z Vertex 4 {m}

OS:Surface,
  {124f1036-9859-4ac4-b5c0-0f01f7554376}, !- Handle
  Surface 52,                             !- Name
  Wall,                                   !- Surface Type
  ,                                       !- Construction Name
  {0ee71f87-78ac-498d-aec5-59e80d42a9ad}, !- Space Name
  Surface,                                !- Outside Boundary Condition
  {360e8c19-2872-464d-9879-9b0fe721551e}, !- Outside Boundary Condition Object
  NoSun,                                  !- Sun Exposure
  NoWind,                                 !- Wind Exposure
  ,                                       !- View Factor to Ground
  ,                                       !- Number of Vertices
  4.572, 0, 0,                            !- X,Y,Z Vertex 1 {m}
  4.572, 0, -2.4384,                      !- X,Y,Z Vertex 2 {m}
  4.572, -9.144, -2.4384,                 !- X,Y,Z Vertex 3 {m}
  4.572, -9.144, 0;                       !- X,Y,Z Vertex 4 {m}

OS:Surface,
  {c5f349c7-fd58-4705-bba3-f93a3b604777}, !- Handle
  Surface 53,                             !- Name
  Floor,                                  !- Surface Type
  ,                                       !- Construction Name
  {0ee71f87-78ac-498d-aec5-59e80d42a9ad}, !- Space Name
  Foundation,                             !- Outside Boundary Condition
  ,                                       !- Outside Boundary Condition Object
  NoSun,                                  !- Sun Exposure
  NoWind,                                 !- Wind Exposure
  ,                                       !- View Factor to Ground
  ,                                       !- Number of Vertices
  4.572, -9.144, -2.4384,                 !- X,Y,Z Vertex 1 {m}
  4.572, 0, -2.4384,                      !- X,Y,Z Vertex 2 {m}
  9.144, 0, -2.4384,                      !- X,Y,Z Vertex 3 {m}
  9.144, -9.144, -2.4384;                 !- X,Y,Z Vertex 4 {m}

OS:Surface,
  {6503b49c-daa2-4970-87c1-287784084ec4}, !- Handle
  Surface 54,                             !- Name
  Wall,                                   !- Surface Type
  ,                                       !- Construction Name
  {0ee71f87-78ac-498d-aec5-59e80d42a9ad}, !- Space Name
  Foundation,                             !- Outside Boundary Condition
  ,                                       !- Outside Boundary Condition Object
  NoSun,                                  !- Sun Exposure
  NoWind,                                 !- Wind Exposure
  ,                                       !- View Factor to Ground
  ,                                       !- Number of Vertices
  9.144, 0, 0,                            !- X,Y,Z Vertex 1 {m}
  9.144, 0, -2.4384,                      !- X,Y,Z Vertex 2 {m}
  4.572, 0, -2.4384,                      !- X,Y,Z Vertex 3 {m}
  4.572, 0, 0;                            !- X,Y,Z Vertex 4 {m}

OS:Surface,
  {a0c02456-bcdb-4727-8888-9282cbe17f4c}, !- Handle
  Surface 55,                             !- Name
  Wall,                                   !- Surface Type
  ,                                       !- Construction Name
  {0ee71f87-78ac-498d-aec5-59e80d42a9ad}, !- Space Name
  Surface,                                !- Outside Boundary Condition
  {5f180ed2-b2b3-4365-98b6-9ee67cc4726b}, !- Outside Boundary Condition Object
  NoSun,                                  !- Sun Exposure
  NoWind,                                 !- Wind Exposure
  ,                                       !- View Factor to Ground
  ,                                       !- Number of Vertices
  9.144, -9.144, 0,                       !- X,Y,Z Vertex 1 {m}
  9.144, -9.144, -2.4384,                 !- X,Y,Z Vertex 2 {m}
  9.144, 0, -2.4384,                      !- X,Y,Z Vertex 3 {m}
  9.144, 0, 0;                            !- X,Y,Z Vertex 4 {m}

OS:Surface,
  {d5dfa626-0741-412a-970a-ba7a1e593e69}, !- Handle
  Surface 56,                             !- Name
  RoofCeiling,                            !- Surface Type
  ,                                       !- Construction Name
  {0ee71f87-78ac-498d-aec5-59e80d42a9ad}, !- Space Name
  Surface,                                !- Outside Boundary Condition
  {2318ead9-21c3-40d4-bc13-a8c94cf94e75}, !- Outside Boundary Condition Object
  NoSun,                                  !- Sun Exposure
  NoWind,                                 !- Wind Exposure
  ,                                       !- View Factor to Ground
  ,                                       !- Number of Vertices
  9.144, -9.144, 0,                       !- X,Y,Z Vertex 1 {m}
  9.144, 0, 0,                            !- X,Y,Z Vertex 2 {m}
  4.572, 0, 0,                            !- X,Y,Z Vertex 3 {m}
  4.572, -9.144, 0;                       !- X,Y,Z Vertex 4 {m}

OS:ThermalZone,
  {595a31c4-85c2-4003-aacf-881749af1387}, !- Handle
  finished basement zone|unit 3,          !- Name
  ,                                       !- Multiplier
  ,                                       !- Ceiling Height {m}
  ,                                       !- Volume {m3}
  ,                                       !- Floor Area {m2}
  ,                                       !- Zone Inside Convection Algorithm
  ,                                       !- Zone Outside Convection Algorithm
  ,                                       !- Zone Conditioning Equipment List Name
  {a6d42d5b-e7c4-4a5f-84eb-5477dede6f05}, !- Zone Air Inlet Port List
  {ce845d39-ad9a-418f-90ef-58e2171d54ea}, !- Zone Air Exhaust Port List
  {e3d77d14-9163-4c0a-8023-515ee5eb7b64}, !- Zone Air Node Name
  {6066836f-d8a4-45fa-b569-2f485e5ed9ee}, !- Zone Return Air Port List
  ,                                       !- Primary Daylighting Control Name
  ,                                       !- Fraction of Zone Controlled by Primary Daylighting Control
  ,                                       !- Secondary Daylighting Control Name
  ,                                       !- Fraction of Zone Controlled by Secondary Daylighting Control
  ,                                       !- Illuminance Map Name
  ,                                       !- Group Rendering Name
  ,                                       !- Thermostat Name
  No;                                     !- Use Ideal Air Loads

OS:Node,
  {d0b52867-5f2c-4e04-a984-5ee0f524e8c2}, !- Handle
  Node 7,                                 !- Name
  {e3d77d14-9163-4c0a-8023-515ee5eb7b64}, !- Inlet Port
  ;                                       !- Outlet Port

OS:Connection,
  {e3d77d14-9163-4c0a-8023-515ee5eb7b64}, !- Handle
  {bb2f9318-d558-4e96-902f-6b8ec5596ed9}, !- Name
  {595a31c4-85c2-4003-aacf-881749af1387}, !- Source Object
  11,                                     !- Outlet Port
  {d0b52867-5f2c-4e04-a984-5ee0f524e8c2}, !- Target Object
  2;                                      !- Inlet Port

OS:PortList,
  {a6d42d5b-e7c4-4a5f-84eb-5477dede6f05}, !- Handle
  {a67eabdf-4a3a-4f99-9418-d1c56e21d3fa}, !- Name
  {595a31c4-85c2-4003-aacf-881749af1387}; !- HVAC Component

OS:PortList,
  {ce845d39-ad9a-418f-90ef-58e2171d54ea}, !- Handle
  {330f5741-eec1-4833-952b-b1be632d2373}, !- Name
  {595a31c4-85c2-4003-aacf-881749af1387}; !- HVAC Component

OS:PortList,
  {6066836f-d8a4-45fa-b569-2f485e5ed9ee}, !- Handle
  {7f337b36-52f3-45d6-a01f-3314ca49bda2}, !- Name
  {595a31c4-85c2-4003-aacf-881749af1387}; !- HVAC Component

OS:Sizing:Zone,
  {9c824938-ad52-4e0a-b212-9936380d0adc}, !- Handle
  {595a31c4-85c2-4003-aacf-881749af1387}, !- Zone or ZoneList Name
  SupplyAirTemperature,                   !- Zone Cooling Design Supply Air Temperature Input Method
  14,                                     !- Zone Cooling Design Supply Air Temperature {C}
  11.11,                                  !- Zone Cooling Design Supply Air Temperature Difference {deltaC}
  SupplyAirTemperature,                   !- Zone Heating Design Supply Air Temperature Input Method
  40,                                     !- Zone Heating Design Supply Air Temperature {C}
  11.11,                                  !- Zone Heating Design Supply Air Temperature Difference {deltaC}
  0.0085,                                 !- Zone Cooling Design Supply Air Humidity Ratio {kg-H2O/kg-air}
  0.008,                                  !- Zone Heating Design Supply Air Humidity Ratio {kg-H2O/kg-air}
  ,                                       !- Zone Heating Sizing Factor
  ,                                       !- Zone Cooling Sizing Factor
  DesignDay,                              !- Cooling Design Air Flow Method
  ,                                       !- Cooling Design Air Flow Rate {m3/s}
  ,                                       !- Cooling Minimum Air Flow per Zone Floor Area {m3/s-m2}
  ,                                       !- Cooling Minimum Air Flow {m3/s}
  ,                                       !- Cooling Minimum Air Flow Fraction
  DesignDay,                              !- Heating Design Air Flow Method
  ,                                       !- Heating Design Air Flow Rate {m3/s}
  ,                                       !- Heating Maximum Air Flow per Zone Floor Area {m3/s-m2}
  ,                                       !- Heating Maximum Air Flow {m3/s}
  ,                                       !- Heating Maximum Air Flow Fraction
  ,                                       !- Design Zone Air Distribution Effectiveness in Cooling Mode
  ,                                       !- Design Zone Air Distribution Effectiveness in Heating Mode
  No,                                     !- Account for Dedicated Outdoor Air System
  NeutralSupplyAir,                       !- Dedicated Outdoor Air System Control Strategy
  autosize,                               !- Dedicated Outdoor Air Low Setpoint Temperature for Design {C}
  autosize;                               !- Dedicated Outdoor Air High Setpoint Temperature for Design {C}

OS:ZoneHVAC:EquipmentList,
  {ff8ad3ba-d368-409e-b497-0ad981847212}, !- Handle
  Zone HVAC Equipment List 7,             !- Name
  {595a31c4-85c2-4003-aacf-881749af1387}; !- Thermal Zone

OS:Space,
  {2ed56cdf-6161-4cf1-9b8e-e97be9c354c2}, !- Handle
  finished basement space|unit 3,         !- Name
  {1c8ee5e7-eb7d-482f-a398-adea79492319}, !- Space Type Name
  ,                                       !- Default Construction Set Name
  ,                                       !- Default Schedule Set Name
  -0,                                     !- Direction of Relative North {deg}
  0,                                      !- X Origin {m}
  0,                                      !- Y Origin {m}
  0,                                      !- Z Origin {m}
  ,                                       !- Building Story Name
  {595a31c4-85c2-4003-aacf-881749af1387}, !- Thermal Zone Name
  ,                                       !- Part of Total Floor Area
  ,                                       !- Design Specification Outdoor Air Object Name
  {6a224282-04f0-4aba-a1e2-c7e019f19455}; !- Building Unit Name

OS:Surface,
  {1a0bcd33-a8f7-48aa-ba10-871210f330c3}, !- Handle
  Surface 57,                             !- Name
  Wall,                                   !- Surface Type
  ,                                       !- Construction Name
  {2ed56cdf-6161-4cf1-9b8e-e97be9c354c2}, !- Space Name
  Foundation,                             !- Outside Boundary Condition
  ,                                       !- Outside Boundary Condition Object
  NoSun,                                  !- Sun Exposure
  NoWind,                                 !- Wind Exposure
  ,                                       !- View Factor to Ground
  ,                                       !- Number of Vertices
  9.144, -9.144, 0,                       !- X,Y,Z Vertex 1 {m}
  9.144, -9.144, -2.4384,                 !- X,Y,Z Vertex 2 {m}
  13.716, -9.144, -2.4384,                !- X,Y,Z Vertex 3 {m}
  13.716, -9.144, 0;                      !- X,Y,Z Vertex 4 {m}

OS:Surface,
  {5f180ed2-b2b3-4365-98b6-9ee67cc4726b}, !- Handle
  Surface 58,                             !- Name
  Wall,                                   !- Surface Type
  ,                                       !- Construction Name
  {2ed56cdf-6161-4cf1-9b8e-e97be9c354c2}, !- Space Name
  Surface,                                !- Outside Boundary Condition
  {a0c02456-bcdb-4727-8888-9282cbe17f4c}, !- Outside Boundary Condition Object
  NoSun,                                  !- Sun Exposure
  NoWind,                                 !- Wind Exposure
  ,                                       !- View Factor to Ground
  ,                                       !- Number of Vertices
  9.144, 0, 0,                            !- X,Y,Z Vertex 1 {m}
  9.144, 0, -2.4384,                      !- X,Y,Z Vertex 2 {m}
  9.144, -9.144, -2.4384,                 !- X,Y,Z Vertex 3 {m}
  9.144, -9.144, 0;                       !- X,Y,Z Vertex 4 {m}

OS:Surface,
  {dc1d8e46-bac3-4472-bed8-b5b667c0caa4}, !- Handle
  Surface 59,                             !- Name
  Floor,                                  !- Surface Type
  ,                                       !- Construction Name
  {2ed56cdf-6161-4cf1-9b8e-e97be9c354c2}, !- Space Name
  Foundation,                             !- Outside Boundary Condition
  ,                                       !- Outside Boundary Condition Object
  NoSun,                                  !- Sun Exposure
  NoWind,                                 !- Wind Exposure
  ,                                       !- View Factor to Ground
  ,                                       !- Number of Vertices
  9.144, -9.144, -2.4384,                 !- X,Y,Z Vertex 1 {m}
  9.144, 0, -2.4384,                      !- X,Y,Z Vertex 2 {m}
  13.716, 0, -2.4384,                     !- X,Y,Z Vertex 3 {m}
  13.716, -9.144, -2.4384;                !- X,Y,Z Vertex 4 {m}

OS:Surface,
  {38073f71-8b24-4aec-843a-f2806749c31a}, !- Handle
  Surface 60,                             !- Name
  Wall,                                   !- Surface Type
  ,                                       !- Construction Name
  {2ed56cdf-6161-4cf1-9b8e-e97be9c354c2}, !- Space Name
  Foundation,                             !- Outside Boundary Condition
  ,                                       !- Outside Boundary Condition Object
  NoSun,                                  !- Sun Exposure
  NoWind,                                 !- Wind Exposure
  ,                                       !- View Factor to Ground
  ,                                       !- Number of Vertices
  13.716, 0, 0,                           !- X,Y,Z Vertex 1 {m}
  13.716, 0, -2.4384,                     !- X,Y,Z Vertex 2 {m}
  9.144, 0, -2.4384,                      !- X,Y,Z Vertex 3 {m}
  9.144, 0, 0;                            !- X,Y,Z Vertex 4 {m}

OS:Surface,
  {6434352d-0352-47f2-9d62-39cb7f13cdfa}, !- Handle
  Surface 61,                             !- Name
  Wall,                                   !- Surface Type
  ,                                       !- Construction Name
  {2ed56cdf-6161-4cf1-9b8e-e97be9c354c2}, !- Space Name
  Surface,                                !- Outside Boundary Condition
  {64a8fc0e-bdde-4230-ac76-84f314cef998}, !- Outside Boundary Condition Object
  NoSun,                                  !- Sun Exposure
  NoWind,                                 !- Wind Exposure
  ,                                       !- View Factor to Ground
  ,                                       !- Number of Vertices
  13.716, -9.144, 0,                      !- X,Y,Z Vertex 1 {m}
  13.716, -9.144, -2.4384,                !- X,Y,Z Vertex 2 {m}
  13.716, 0, -2.4384,                     !- X,Y,Z Vertex 3 {m}
  13.716, 0, 0;                           !- X,Y,Z Vertex 4 {m}

OS:Surface,
  {0f0a6116-7486-4c9d-9fcc-f36e5d915b24}, !- Handle
  Surface 62,                             !- Name
  RoofCeiling,                            !- Surface Type
  ,                                       !- Construction Name
  {2ed56cdf-6161-4cf1-9b8e-e97be9c354c2}, !- Space Name
  Surface,                                !- Outside Boundary Condition
  {e060467d-2f34-4f5e-b508-62330cccca88}, !- Outside Boundary Condition Object
  NoSun,                                  !- Sun Exposure
  NoWind,                                 !- Wind Exposure
  ,                                       !- View Factor to Ground
  ,                                       !- Number of Vertices
  13.716, -9.144, 0,                      !- X,Y,Z Vertex 1 {m}
  13.716, 0, 0,                           !- X,Y,Z Vertex 2 {m}
  9.144, 0, 0,                            !- X,Y,Z Vertex 3 {m}
  9.144, -9.144, 0;                       !- X,Y,Z Vertex 4 {m}

OS:ThermalZone,
  {20fdff78-d758-4032-bef4-5f00539080cb}, !- Handle
  finished basement zone|unit 4,          !- Name
  ,                                       !- Multiplier
  ,                                       !- Ceiling Height {m}
  ,                                       !- Volume {m3}
  ,                                       !- Floor Area {m2}
  ,                                       !- Zone Inside Convection Algorithm
  ,                                       !- Zone Outside Convection Algorithm
  ,                                       !- Zone Conditioning Equipment List Name
  {760ca59b-0fff-4caa-8207-d8ea46929fe9}, !- Zone Air Inlet Port List
  {f757f627-0a54-4557-beca-905820bdc17a}, !- Zone Air Exhaust Port List
  {d6768969-6efe-48d1-8632-2ac3575cb42f}, !- Zone Air Node Name
  {39531668-8d2d-48b0-9aec-b27993cb3433}, !- Zone Return Air Port List
  ,                                       !- Primary Daylighting Control Name
  ,                                       !- Fraction of Zone Controlled by Primary Daylighting Control
  ,                                       !- Secondary Daylighting Control Name
  ,                                       !- Fraction of Zone Controlled by Secondary Daylighting Control
  ,                                       !- Illuminance Map Name
  ,                                       !- Group Rendering Name
  ,                                       !- Thermostat Name
  No;                                     !- Use Ideal Air Loads

OS:Node,
  {d69cadf5-0525-420d-b2d3-c6eed5232917}, !- Handle
  Node 8,                                 !- Name
  {d6768969-6efe-48d1-8632-2ac3575cb42f}, !- Inlet Port
  ;                                       !- Outlet Port

OS:Connection,
  {d6768969-6efe-48d1-8632-2ac3575cb42f}, !- Handle
  {a728501a-f412-4822-a323-9d90013def51}, !- Name
  {20fdff78-d758-4032-bef4-5f00539080cb}, !- Source Object
  11,                                     !- Outlet Port
  {d69cadf5-0525-420d-b2d3-c6eed5232917}, !- Target Object
  2;                                      !- Inlet Port

OS:PortList,
  {760ca59b-0fff-4caa-8207-d8ea46929fe9}, !- Handle
  {7d5a80d8-aa91-42c9-ad63-119295102849}, !- Name
  {20fdff78-d758-4032-bef4-5f00539080cb}; !- HVAC Component

OS:PortList,
  {f757f627-0a54-4557-beca-905820bdc17a}, !- Handle
  {3740e124-009e-4864-bf66-c1231b1e4400}, !- Name
  {20fdff78-d758-4032-bef4-5f00539080cb}; !- HVAC Component

OS:PortList,
  {39531668-8d2d-48b0-9aec-b27993cb3433}, !- Handle
  {162aded5-602b-4faa-a677-f09e78a9f885}, !- Name
  {20fdff78-d758-4032-bef4-5f00539080cb}; !- HVAC Component

OS:Sizing:Zone,
  {fd705e27-942b-42d1-9a31-736420c76114}, !- Handle
  {20fdff78-d758-4032-bef4-5f00539080cb}, !- Zone or ZoneList Name
  SupplyAirTemperature,                   !- Zone Cooling Design Supply Air Temperature Input Method
  14,                                     !- Zone Cooling Design Supply Air Temperature {C}
  11.11,                                  !- Zone Cooling Design Supply Air Temperature Difference {deltaC}
  SupplyAirTemperature,                   !- Zone Heating Design Supply Air Temperature Input Method
  40,                                     !- Zone Heating Design Supply Air Temperature {C}
  11.11,                                  !- Zone Heating Design Supply Air Temperature Difference {deltaC}
  0.0085,                                 !- Zone Cooling Design Supply Air Humidity Ratio {kg-H2O/kg-air}
  0.008,                                  !- Zone Heating Design Supply Air Humidity Ratio {kg-H2O/kg-air}
  ,                                       !- Zone Heating Sizing Factor
  ,                                       !- Zone Cooling Sizing Factor
  DesignDay,                              !- Cooling Design Air Flow Method
  ,                                       !- Cooling Design Air Flow Rate {m3/s}
  ,                                       !- Cooling Minimum Air Flow per Zone Floor Area {m3/s-m2}
  ,                                       !- Cooling Minimum Air Flow {m3/s}
  ,                                       !- Cooling Minimum Air Flow Fraction
  DesignDay,                              !- Heating Design Air Flow Method
  ,                                       !- Heating Design Air Flow Rate {m3/s}
  ,                                       !- Heating Maximum Air Flow per Zone Floor Area {m3/s-m2}
  ,                                       !- Heating Maximum Air Flow {m3/s}
  ,                                       !- Heating Maximum Air Flow Fraction
  ,                                       !- Design Zone Air Distribution Effectiveness in Cooling Mode
  ,                                       !- Design Zone Air Distribution Effectiveness in Heating Mode
  No,                                     !- Account for Dedicated Outdoor Air System
  NeutralSupplyAir,                       !- Dedicated Outdoor Air System Control Strategy
  autosize,                               !- Dedicated Outdoor Air Low Setpoint Temperature for Design {C}
  autosize;                               !- Dedicated Outdoor Air High Setpoint Temperature for Design {C}

OS:ZoneHVAC:EquipmentList,
  {a20991f8-a675-4b58-81ec-3f90339e0dca}, !- Handle
  Zone HVAC Equipment List 8,             !- Name
  {20fdff78-d758-4032-bef4-5f00539080cb}; !- Thermal Zone

OS:Space,
  {a16dadd8-55f2-41b0-9855-c0894011f1bc}, !- Handle
  finished basement space|unit 4,         !- Name
  {1c8ee5e7-eb7d-482f-a398-adea79492319}, !- Space Type Name
  ,                                       !- Default Construction Set Name
  ,                                       !- Default Schedule Set Name
  -0,                                     !- Direction of Relative North {deg}
  0,                                      !- X Origin {m}
  0,                                      !- Y Origin {m}
  0,                                      !- Z Origin {m}
  ,                                       !- Building Story Name
  {20fdff78-d758-4032-bef4-5f00539080cb}, !- Thermal Zone Name
  ,                                       !- Part of Total Floor Area
  ,                                       !- Design Specification Outdoor Air Object Name
  {d29c9e30-de14-41d2-940c-8612ee6a9c98}; !- Building Unit Name

OS:Surface,
  {ec7a4d8d-b018-4679-a0ea-f7658455ad98}, !- Handle
  Surface 63,                             !- Name
  Wall,                                   !- Surface Type
  ,                                       !- Construction Name
  {a16dadd8-55f2-41b0-9855-c0894011f1bc}, !- Space Name
  Foundation,                             !- Outside Boundary Condition
  ,                                       !- Outside Boundary Condition Object
  NoSun,                                  !- Sun Exposure
  NoWind,                                 !- Wind Exposure
  ,                                       !- View Factor to Ground
  ,                                       !- Number of Vertices
  13.716, -9.144, 0,                      !- X,Y,Z Vertex 1 {m}
  13.716, -9.144, -2.4384,                !- X,Y,Z Vertex 2 {m}
  18.288, -9.144, -2.4384,                !- X,Y,Z Vertex 3 {m}
  18.288, -9.144, 0;                      !- X,Y,Z Vertex 4 {m}

OS:Surface,
  {64a8fc0e-bdde-4230-ac76-84f314cef998}, !- Handle
  Surface 64,                             !- Name
  Wall,                                   !- Surface Type
  ,                                       !- Construction Name
  {a16dadd8-55f2-41b0-9855-c0894011f1bc}, !- Space Name
  Surface,                                !- Outside Boundary Condition
  {6434352d-0352-47f2-9d62-39cb7f13cdfa}, !- Outside Boundary Condition Object
  NoSun,                                  !- Sun Exposure
  NoWind,                                 !- Wind Exposure
  ,                                       !- View Factor to Ground
  ,                                       !- Number of Vertices
  13.716, 0, 0,                           !- X,Y,Z Vertex 1 {m}
  13.716, 0, -2.4384,                     !- X,Y,Z Vertex 2 {m}
  13.716, -9.144, -2.4384,                !- X,Y,Z Vertex 3 {m}
  13.716, -9.144, 0;                      !- X,Y,Z Vertex 4 {m}

OS:Surface,
  {66743753-005a-4c8b-9122-c0c9f744ef43}, !- Handle
  Surface 65,                             !- Name
  Floor,                                  !- Surface Type
  ,                                       !- Construction Name
  {a16dadd8-55f2-41b0-9855-c0894011f1bc}, !- Space Name
  Foundation,                             !- Outside Boundary Condition
  ,                                       !- Outside Boundary Condition Object
  NoSun,                                  !- Sun Exposure
  NoWind,                                 !- Wind Exposure
  ,                                       !- View Factor to Ground
  ,                                       !- Number of Vertices
  13.716, -9.144, -2.4384,                !- X,Y,Z Vertex 1 {m}
  13.716, 0, -2.4384,                     !- X,Y,Z Vertex 2 {m}
  18.288, 0, -2.4384,                     !- X,Y,Z Vertex 3 {m}
  18.288, -9.144, -2.4384;                !- X,Y,Z Vertex 4 {m}

OS:Surface,
  {d409c077-5519-4111-ae12-28ccf938ccfb}, !- Handle
  Surface 66,                             !- Name
  Wall,                                   !- Surface Type
  ,                                       !- Construction Name
  {a16dadd8-55f2-41b0-9855-c0894011f1bc}, !- Space Name
  Foundation,                             !- Outside Boundary Condition
  ,                                       !- Outside Boundary Condition Object
  NoSun,                                  !- Sun Exposure
  NoWind,                                 !- Wind Exposure
  ,                                       !- View Factor to Ground
  ,                                       !- Number of Vertices
  18.288, 0, 0,                           !- X,Y,Z Vertex 1 {m}
  18.288, 0, -2.4384,                     !- X,Y,Z Vertex 2 {m}
  13.716, 0, -2.4384,                     !- X,Y,Z Vertex 3 {m}
  13.716, 0, 0;                           !- X,Y,Z Vertex 4 {m}

OS:Surface,
  {6a927835-e0ea-4379-910d-b5ee1727e773}, !- Handle
  Surface 67,                             !- Name
  Wall,                                   !- Surface Type
  ,                                       !- Construction Name
  {a16dadd8-55f2-41b0-9855-c0894011f1bc}, !- Space Name
  Foundation,                             !- Outside Boundary Condition
  ,                                       !- Outside Boundary Condition Object
  NoSun,                                  !- Sun Exposure
  NoWind,                                 !- Wind Exposure
  ,                                       !- View Factor to Ground
  ,                                       !- Number of Vertices
  18.288, -9.144, 0,                      !- X,Y,Z Vertex 1 {m}
  18.288, -9.144, -2.4384,                !- X,Y,Z Vertex 2 {m}
  18.288, 0, -2.4384,                     !- X,Y,Z Vertex 3 {m}
  18.288, 0, 0;                           !- X,Y,Z Vertex 4 {m}

OS:Surface,
  {164dd7e4-2ef3-43c9-a93e-c372db837160}, !- Handle
  Surface 68,                             !- Name
  RoofCeiling,                            !- Surface Type
  ,                                       !- Construction Name
  {a16dadd8-55f2-41b0-9855-c0894011f1bc}, !- Space Name
  Surface,                                !- Outside Boundary Condition
  {71486679-ef02-4437-b4fc-c9a81fa2a704}, !- Outside Boundary Condition Object
  NoSun,                                  !- Sun Exposure
  NoWind,                                 !- Wind Exposure
  ,                                       !- View Factor to Ground
  ,                                       !- Number of Vertices
  18.288, -9.144, 0,                      !- X,Y,Z Vertex 1 {m}
  18.288, 0, 0,                           !- X,Y,Z Vertex 2 {m}
  13.716, 0, 0,                           !- X,Y,Z Vertex 3 {m}
  13.716, -9.144, 0;                      !- X,Y,Z Vertex 4 {m}

OS:Surface,
  {d242e7c8-e09a-433f-81dd-be9bd3e5c25d}, !- Handle
  Surface 7,                              !- Name
  Floor,                                  !- Surface Type
  ,                                       !- Construction Name
  {ef487f8f-c03d-4c9c-9218-ace84faa9891}, !- Space Name
  Surface,                                !- Outside Boundary Condition
  {4cc67f0c-e292-46a6-91ad-68df3236f7e6}, !- Outside Boundary Condition Object
  NoSun,                                  !- Sun Exposure
  NoWind,                                 !- Wind Exposure
  ,                                       !- View Factor to Ground
  ,                                       !- Number of Vertices
  13.716, 0, 2.4384,                      !- X,Y,Z Vertex 1 {m}
  13.716, -9.144, 2.4384,                 !- X,Y,Z Vertex 2 {m}
  9.144, -9.144, 2.4384,                  !- X,Y,Z Vertex 3 {m}
  9.144, 0, 2.4384;                       !- X,Y,Z Vertex 4 {m}

OS:Surface,
  {8171bd36-91dc-4577-bf87-c72f24021299}, !- Handle
  Surface 8,                              !- Name
  RoofCeiling,                            !- Surface Type
  ,                                       !- Construction Name
  {ef487f8f-c03d-4c9c-9218-ace84faa9891}, !- Space Name
  Outdoors,                               !- Outside Boundary Condition
  ,                                       !- Outside Boundary Condition Object
  SunExposed,                             !- Sun Exposure
  WindExposed,                            !- Wind Exposure
  ,                                       !- View Factor to Ground
  ,                                       !- Number of Vertices
  0, -4.572, 5.0292,                      !- X,Y,Z Vertex 1 {m}
  18.288, -4.572, 5.0292,                 !- X,Y,Z Vertex 2 {m}
  18.288, 0, 2.7432,                      !- X,Y,Z Vertex 3 {m}
  0, 0, 2.7432;                           !- X,Y,Z Vertex 4 {m}

OS:Surface,
  {730f0c07-cf84-49a9-bfeb-2c57048d2961}, !- Handle
  Surface 9,                              !- Name
  RoofCeiling,                            !- Surface Type
  ,                                       !- Construction Name
  {ef487f8f-c03d-4c9c-9218-ace84faa9891}, !- Space Name
  Outdoors,                               !- Outside Boundary Condition
  ,                                       !- Outside Boundary Condition Object
  SunExposed,                             !- Sun Exposure
  WindExposed,                            !- Wind Exposure
  ,                                       !- View Factor to Ground
  ,                                       !- Number of Vertices
  18.288, -4.572, 5.0292,                 !- X,Y,Z Vertex 1 {m}
  0, -4.572, 5.0292,                      !- X,Y,Z Vertex 2 {m}
  0, -9.144, 2.7432,                      !- X,Y,Z Vertex 3 {m}
  18.288, -9.144, 2.7432;                 !- X,Y,Z Vertex 4 {m}

OS:Surface,
  {6437b02e-cc42-4095-a430-537b584a391d}, !- Handle
  Surface 10,                             !- Name
  Wall,                                   !- Surface Type
  ,                                       !- Construction Name
  {ef487f8f-c03d-4c9c-9218-ace84faa9891}, !- Space Name
  Outdoors,                               !- Outside Boundary Condition
  ,                                       !- Outside Boundary Condition Object
  SunExposed,                             !- Sun Exposure
  WindExposed,                            !- Wind Exposure
  ,                                       !- View Factor to Ground
  ,                                       !- Number of Vertices
  0, -4.572, 4.7244,                      !- X,Y,Z Vertex 1 {m}
  0, 0, 2.4384,                           !- X,Y,Z Vertex 2 {m}
  0, -9.144, 2.4384;                      !- X,Y,Z Vertex 3 {m}

OS:Surface,
  {06679da6-30de-490d-8890-23a44b52593e}, !- Handle
  Surface 11,                             !- Name
  Wall,                                   !- Surface Type
  ,                                       !- Construction Name
  {ef487f8f-c03d-4c9c-9218-ace84faa9891}, !- Space Name
  Outdoors,                               !- Outside Boundary Condition
  ,                                       !- Outside Boundary Condition Object
  SunExposed,                             !- Sun Exposure
  WindExposed,                            !- Wind Exposure
  ,                                       !- View Factor to Ground
  ,                                       !- Number of Vertices
  18.288, -4.572, 4.7244,                 !- X,Y,Z Vertex 1 {m}
  18.288, -9.144, 2.4384,                 !- X,Y,Z Vertex 2 {m}
  18.288, 0, 2.4384;                      !- X,Y,Z Vertex 3 {m}

OS:Space,
  {ef487f8f-c03d-4c9c-9218-ace84faa9891}, !- Handle
  unfinished attic space,                 !- Name
  {87ce29e4-08a9-4f0b-90dd-f35677310739}, !- Space Type Name
  ,                                       !- Default Construction Set Name
  ,                                       !- Default Schedule Set Name
  ,                                       !- Direction of Relative North {deg}
  ,                                       !- X Origin {m}
  ,                                       !- Y Origin {m}
  ,                                       !- Z Origin {m}
  ,                                       !- Building Story Name
  {882a5452-6a40-435e-9abd-42a2bfa474c7}; !- Thermal Zone Name

OS:ThermalZone,
  {882a5452-6a40-435e-9abd-42a2bfa474c7}, !- Handle
  unfinished attic zone,                  !- Name
  ,                                       !- Multiplier
  ,                                       !- Ceiling Height {m}
  ,                                       !- Volume {m3}
  ,                                       !- Floor Area {m2}
  ,                                       !- Zone Inside Convection Algorithm
  ,                                       !- Zone Outside Convection Algorithm
  ,                                       !- Zone Conditioning Equipment List Name
  {e5ae3450-e5b3-487d-912d-52ec853a2b09}, !- Zone Air Inlet Port List
  {8ca7b779-f3b4-45f3-853b-7461e1821689}, !- Zone Air Exhaust Port List
  {29bfe8e9-bf97-4232-9426-5f6c3ac59a15}, !- Zone Air Node Name
  {78128cf6-19ce-463c-bfc7-7d1738f3ac39}, !- Zone Return Air Port List
  ,                                       !- Primary Daylighting Control Name
  ,                                       !- Fraction of Zone Controlled by Primary Daylighting Control
  ,                                       !- Secondary Daylighting Control Name
  ,                                       !- Fraction of Zone Controlled by Secondary Daylighting Control
  ,                                       !- Illuminance Map Name
  ,                                       !- Group Rendering Name
  ,                                       !- Thermostat Name
  No;                                     !- Use Ideal Air Loads

OS:Node,
  {08ff9a68-68d5-4258-bd7e-d232c214e813}, !- Handle
  Node 9,                                 !- Name
  {29bfe8e9-bf97-4232-9426-5f6c3ac59a15}, !- Inlet Port
  ;                                       !- Outlet Port

OS:Connection,
  {29bfe8e9-bf97-4232-9426-5f6c3ac59a15}, !- Handle
  {9bddb446-39b7-4c02-a50b-6421d584ae45}, !- Name
  {882a5452-6a40-435e-9abd-42a2bfa474c7}, !- Source Object
  11,                                     !- Outlet Port
  {08ff9a68-68d5-4258-bd7e-d232c214e813}, !- Target Object
  2;                                      !- Inlet Port

OS:PortList,
  {e5ae3450-e5b3-487d-912d-52ec853a2b09}, !- Handle
  {16a7f304-a976-4373-bfc5-60c59b956ab3}, !- Name
  {882a5452-6a40-435e-9abd-42a2bfa474c7}; !- HVAC Component

OS:PortList,
  {8ca7b779-f3b4-45f3-853b-7461e1821689}, !- Handle
  {58d09338-a3ef-486a-bfe3-12758bb8d29a}, !- Name
  {882a5452-6a40-435e-9abd-42a2bfa474c7}; !- HVAC Component

OS:PortList,
  {78128cf6-19ce-463c-bfc7-7d1738f3ac39}, !- Handle
  {22368309-955d-4ad0-a2e7-3f6f2a83a4b1}, !- Name
  {882a5452-6a40-435e-9abd-42a2bfa474c7}; !- HVAC Component

OS:Sizing:Zone,
  {960b8e70-fd89-4e21-a76d-e7b8d9da4a30}, !- Handle
  {882a5452-6a40-435e-9abd-42a2bfa474c7}, !- Zone or ZoneList Name
  SupplyAirTemperature,                   !- Zone Cooling Design Supply Air Temperature Input Method
  14,                                     !- Zone Cooling Design Supply Air Temperature {C}
  11.11,                                  !- Zone Cooling Design Supply Air Temperature Difference {deltaC}
  SupplyAirTemperature,                   !- Zone Heating Design Supply Air Temperature Input Method
  40,                                     !- Zone Heating Design Supply Air Temperature {C}
  11.11,                                  !- Zone Heating Design Supply Air Temperature Difference {deltaC}
  0.0085,                                 !- Zone Cooling Design Supply Air Humidity Ratio {kg-H2O/kg-air}
  0.008,                                  !- Zone Heating Design Supply Air Humidity Ratio {kg-H2O/kg-air}
  ,                                       !- Zone Heating Sizing Factor
  ,                                       !- Zone Cooling Sizing Factor
  DesignDay,                              !- Cooling Design Air Flow Method
  ,                                       !- Cooling Design Air Flow Rate {m3/s}
  ,                                       !- Cooling Minimum Air Flow per Zone Floor Area {m3/s-m2}
  ,                                       !- Cooling Minimum Air Flow {m3/s}
  ,                                       !- Cooling Minimum Air Flow Fraction
  DesignDay,                              !- Heating Design Air Flow Method
  ,                                       !- Heating Design Air Flow Rate {m3/s}
  ,                                       !- Heating Maximum Air Flow per Zone Floor Area {m3/s-m2}
  ,                                       !- Heating Maximum Air Flow {m3/s}
  ,                                       !- Heating Maximum Air Flow Fraction
  ,                                       !- Design Zone Air Distribution Effectiveness in Cooling Mode
  ,                                       !- Design Zone Air Distribution Effectiveness in Heating Mode
  No,                                     !- Account for Dedicated Outdoor Air System
  NeutralSupplyAir,                       !- Dedicated Outdoor Air System Control Strategy
  autosize,                               !- Dedicated Outdoor Air Low Setpoint Temperature for Design {C}
  autosize;                               !- Dedicated Outdoor Air High Setpoint Temperature for Design {C}

OS:ZoneHVAC:EquipmentList,
  {57cbe021-e47f-48e7-8a16-4cf1e5e4c643}, !- Handle
  Zone HVAC Equipment List 9,             !- Name
  {882a5452-6a40-435e-9abd-42a2bfa474c7}; !- Thermal Zone

OS:SpaceType,
  {87ce29e4-08a9-4f0b-90dd-f35677310739}, !- Handle
  Space Type 3,                           !- Name
  ,                                       !- Default Construction Set Name
  ,                                       !- Default Schedule Set Name
  ,                                       !- Group Rendering Name
  ,                                       !- Design Specification Outdoor Air Object Name
  ,                                       !- Standards Template
  ,                                       !- Standards Building Type
  unfinished attic;                       !- Standards Space Type

OS:BuildingUnit,
  {9bafcad4-b82b-4f59-9ce4-7a20deaab7e3}, !- Handle
  unit 1,                                 !- Name
  ,                                       !- Rendering Color
  Residential;                            !- Building Unit Type

OS:AdditionalProperties,
  {f899ba1e-b7bb-448b-a44d-b175e12fd7fb}, !- Handle
  {9bafcad4-b82b-4f59-9ce4-7a20deaab7e3}, !- Object Name
  Units Represented,                      !- Feature Name 1
  Integer,                                !- Feature Data Type 1
  1,                                      !- Feature Value 1
  NumberOfBedrooms,                       !- Feature Name 2
  Integer,                                !- Feature Data Type 2
  3,                                      !- Feature Value 2
  NumberOfBathrooms,                      !- Feature Name 3
  Double,                                 !- Feature Data Type 3
  2;                                      !- Feature Value 3

OS:BuildingUnit,
  {dc0593c4-4bf1-49a0-9e06-89017bef5054}, !- Handle
  unit 2,                                 !- Name
  ,                                       !- Rendering Color
  Residential;                            !- Building Unit Type

OS:AdditionalProperties,
  {1afd98b7-6a0a-417e-8459-42cc262b06fc}, !- Handle
  {dc0593c4-4bf1-49a0-9e06-89017bef5054}, !- Object Name
  Units Represented,                      !- Feature Name 1
  Integer,                                !- Feature Data Type 1
  1,                                      !- Feature Value 1
  NumberOfBedrooms,                       !- Feature Name 2
  Integer,                                !- Feature Data Type 2
  3,                                      !- Feature Value 2
  NumberOfBathrooms,                      !- Feature Name 3
  Double,                                 !- Feature Data Type 3
  2;                                      !- Feature Value 3

OS:BuildingUnit,
  {6a224282-04f0-4aba-a1e2-c7e019f19455}, !- Handle
  unit 3,                                 !- Name
  ,                                       !- Rendering Color
  Residential;                            !- Building Unit Type

OS:AdditionalProperties,
  {d666b4fb-14a3-4c67-853e-9c05abed95df}, !- Handle
  {6a224282-04f0-4aba-a1e2-c7e019f19455}, !- Object Name
  Units Represented,                      !- Feature Name 1
  Integer,                                !- Feature Data Type 1
  1,                                      !- Feature Value 1
  NumberOfBedrooms,                       !- Feature Name 2
  Integer,                                !- Feature Data Type 2
  3,                                      !- Feature Value 2
  NumberOfBathrooms,                      !- Feature Name 3
  Double,                                 !- Feature Data Type 3
  2;                                      !- Feature Value 3

OS:BuildingUnit,
  {d29c9e30-de14-41d2-940c-8612ee6a9c98}, !- Handle
  unit 4,                                 !- Name
  ,                                       !- Rendering Color
  Residential;                            !- Building Unit Type

OS:AdditionalProperties,
  {0872d97b-1c84-4dc2-ba3c-deef02cf298c}, !- Handle
  {d29c9e30-de14-41d2-940c-8612ee6a9c98}, !- Object Name
  Units Represented,                      !- Feature Name 1
  Integer,                                !- Feature Data Type 1
  1,                                      !- Feature Value 1
  NumberOfBedrooms,                       !- Feature Name 2
  Integer,                                !- Feature Data Type 2
  3,                                      !- Feature Value 2
  NumberOfBathrooms,                      !- Feature Name 3
  Double,                                 !- Feature Data Type 3
  2;                                      !- Feature Value 3

OS:Building,
  {fdcf7928-b76b-4aa8-9e94-454892ed2c5e}, !- Handle
  Building 1,                             !- Name
  ,                                       !- Building Sector Type
  0,                                      !- North Axis {deg}
  ,                                       !- Nominal Floor to Floor Height {m}
  ,                                       !- Space Type Name
  ,                                       !- Default Construction Set Name
  ,                                       !- Default Schedule Set Name
  2,                                      !- Standards Number of Stories
  1,                                      !- Standards Number of Above Ground Stories
  ,                                       !- Standards Template
  singlefamilyattached,                   !- Standards Building Type
  4;                                      !- Standards Number of Living Units

OS:AdditionalProperties,
  {2ba20e23-4b55-48d4-81c3-70d44fba1d0e}, !- Handle
  {fdcf7928-b76b-4aa8-9e94-454892ed2c5e}, !- Object Name
  Total Units Represented,                !- Feature Name 1
  Integer,                                !- Feature Data Type 1
  4,                                      !- Feature Value 1
  Total Units Modeled,                    !- Feature Name 2
  Integer,                                !- Feature Data Type 2
  4;                                      !- Feature Value 2

OS:Surface,
  {6752291c-fc83-45e9-ad87-5fd01deaad1c}, !- Handle
  Surface 18,                             !- Name
  Floor,                                  !- Surface Type
  ,                                       !- Construction Name
  {ef487f8f-c03d-4c9c-9218-ace84faa9891}, !- Space Name
  Surface,                                !- Outside Boundary Condition
  {40d593ab-9dec-4800-9bd4-5ec9417a3d18}, !- Outside Boundary Condition Object
  NoSun,                                  !- Sun Exposure
  NoWind,                                 !- Wind Exposure
  ,                                       !- View Factor to Ground
  ,                                       !- Number of Vertices
  18.288, 0, 2.4384,                      !- X,Y,Z Vertex 1 {m}
  18.288, -9.144, 2.4384,                 !- X,Y,Z Vertex 2 {m}
  13.716, -9.144, 2.4384,                 !- X,Y,Z Vertex 3 {m}
  13.716, 0, 2.4384;                      !- X,Y,Z Vertex 4 {m}

OS:Surface,
  {bd18e7de-e0da-4e5a-ae52-fc3c40c863ff}, !- Handle
  Surface 19,                             !- Name
  Floor,                                  !- Surface Type
  ,                                       !- Construction Name
  {ef487f8f-c03d-4c9c-9218-ace84faa9891}, !- Space Name
  Surface,                                !- Outside Boundary Condition
  {12335be8-7218-40a5-91ed-d76e42c51d01}, !- Outside Boundary Condition Object
  NoSun,                                  !- Sun Exposure
  NoWind,                                 !- Wind Exposure
  ,                                       !- View Factor to Ground
  ,                                       !- Number of Vertices
  4.572, 0, 2.4384,                       !- X,Y,Z Vertex 1 {m}
  4.572, -9.144, 2.4384,                  !- X,Y,Z Vertex 2 {m}
  0, -9.144, 2.4384,                      !- X,Y,Z Vertex 3 {m}
  0, 0, 2.4384;                           !- X,Y,Z Vertex 4 {m}

OS:Surface,
  {8c92b2d6-9a5b-404a-817c-95eb4036cc7c}, !- Handle
  Surface 20,                             !- Name
  Floor,                                  !- Surface Type
  ,                                       !- Construction Name
  {ef487f8f-c03d-4c9c-9218-ace84faa9891}, !- Space Name
  Surface,                                !- Outside Boundary Condition
  {5c2dadef-a49d-42be-8dfe-e368c4009791}, !- Outside Boundary Condition Object
  NoSun,                                  !- Sun Exposure
  NoWind,                                 !- Wind Exposure
  ,                                       !- View Factor to Ground
  ,                                       !- Number of Vertices
  9.144, 0, 2.4384,                       !- X,Y,Z Vertex 1 {m}
  9.144, -9.144, 2.4384,                  !- X,Y,Z Vertex 2 {m}
  4.572, -9.144, 2.4384,                  !- X,Y,Z Vertex 3 {m}
  4.572, 0, 2.4384;                       !- X,Y,Z Vertex 4 {m}

OS:Schedule:Day,
  {dd33f0c8-0ac8-4348-9df6-2ebf48c3cd24}, !- Handle
  Schedule Day 1,                         !- Name
  ,                                       !- Schedule Type Limits Name
  ,                                       !- Interpolate to Timestep
  24,                                     !- Hour 1
  0,                                      !- Minute 1
  0;                                      !- Value Until Time 1

OS:Schedule:Day,
  {ffb64c98-900e-478b-9ced-9d6063c15507}, !- Handle
  Schedule Day 2,                         !- Name
  ,                                       !- Schedule Type Limits Name
  ,                                       !- Interpolate to Timestep
  24,                                     !- Hour 1
  0,                                      !- Minute 1
  1;                                      !- Value Until Time 1

OS:Schedule:Day,
  {81db5a6d-eba1-4a0f-81cb-afdb5ee0fbac}, !- Handle
  Schedule Day 3,                         !- Name
  ,                                       !- Schedule Type Limits Name
  ,                                       !- Interpolate to Timestep
  24,                                     !- Hour 1
  0,                                      !- Minute 1
  0;                                      !- Value Until Time 1

OS:Schedule:Day,
  {c8fd50e3-2364-4fb9-aea6-542b19b6d22a}, !- Handle
  Schedule Day 4,                         !- Name
  ,                                       !- Schedule Type Limits Name
  ,                                       !- Interpolate to Timestep
  24,                                     !- Hour 1
  0,                                      !- Minute 1
  1;                                      !- Value Until Time 1

OS:Schedule:Day,
  {6ac8f331-0357-492a-8669-3bd303abd71c}, !- Handle
  Schedule Day 5,                         !- Name
  ,                                       !- Schedule Type Limits Name
  ,                                       !- Interpolate to Timestep
  24,                                     !- Hour 1
  0,                                      !- Minute 1
  0;                                      !- Value Until Time 1

OS:Schedule:Day,
  {48ee2f28-921b-4c72-bad0-d4259e8b3e08}, !- Handle
  Schedule Day 6,                         !- Name
  ,                                       !- Schedule Type Limits Name
  ,                                       !- Interpolate to Timestep
  24,                                     !- Hour 1
  0,                                      !- Minute 1
  1;                                      !- Value Until Time 1

OS:Schedule:Day,
  {9927581d-3f84-4808-b8d7-a1a07f57a809}, !- Handle
  Schedule Day 7,                         !- Name
  ,                                       !- Schedule Type Limits Name
  ,                                       !- Interpolate to Timestep
  24,                                     !- Hour 1
  0,                                      !- Minute 1
  0;                                      !- Value Until Time 1

OS:Schedule:Day,
  {dd0e052c-594d-47cd-96c1-b7e9d81e6263}, !- Handle
  Schedule Day 8,                         !- Name
  ,                                       !- Schedule Type Limits Name
  ,                                       !- Interpolate to Timestep
  24,                                     !- Hour 1
  0,                                      !- Minute 1
  1;                                      !- Value Until Time 1

OS:ShadingSurfaceGroup,
  {37230e9d-8577-4f14-ae18-a598155f0fc6}, !- Handle
  res eaves,                              !- Name
  Building;                               !- Shading Surface Type

OS:ShadingSurface,
  {e42fa4be-b18d-4413-8f09-079543ea4253}, !- Handle
  Surface 8 - res eaves,                  !- Name
  ,                                       !- Construction Name
  {37230e9d-8577-4f14-ae18-a598155f0fc6}, !- Shading Surface Group Name
  ,                                       !- Transmittance Schedule Name
  ,                                       !- Number of Vertices
  -0.6096, 0, 2.7432,                     !- X,Y,Z Vertex 1 {m}
  -0.6096, -4.572, 5.0292,                !- X,Y,Z Vertex 2 {m}
  0, -4.572, 5.0292,                      !- X,Y,Z Vertex 3 {m}
  0, 0, 2.7432;                           !- X,Y,Z Vertex 4 {m}

OS:ShadingSurface,
  {299bf57f-0c7a-425b-a811-3a7f499403ea}, !- Handle
  Surface 8 - res eaves 1,                !- Name
  ,                                       !- Construction Name
  {37230e9d-8577-4f14-ae18-a598155f0fc6}, !- Shading Surface Group Name
  ,                                       !- Transmittance Schedule Name
  ,                                       !- Number of Vertices
  18.8976, -4.572, 5.0292,                !- X,Y,Z Vertex 1 {m}
  18.8976, 0, 2.7432,                     !- X,Y,Z Vertex 2 {m}
  18.288, 0, 2.7432,                      !- X,Y,Z Vertex 3 {m}
  18.288, -4.572, 5.0292;                 !- X,Y,Z Vertex 4 {m}

OS:ShadingSurface,
  {ef68d0af-c3a4-4c8f-a343-d5f11ed424eb}, !- Handle
  Surface 8 - res eaves 2,                !- Name
  ,                                       !- Construction Name
  {37230e9d-8577-4f14-ae18-a598155f0fc6}, !- Shading Surface Group Name
  ,                                       !- Transmittance Schedule Name
  ,                                       !- Number of Vertices
  18.288, 0.6096, 2.4384,                 !- X,Y,Z Vertex 1 {m}
  0, 0.6096, 2.4384,                      !- X,Y,Z Vertex 2 {m}
  0, 0, 2.7432,                           !- X,Y,Z Vertex 3 {m}
  18.288, 0, 2.7432;                      !- X,Y,Z Vertex 4 {m}

OS:ShadingSurface,
  {cb0f6c58-3675-43f0-9369-9d9c81ba11a8}, !- Handle
  Surface 9 - res eaves,                  !- Name
  ,                                       !- Construction Name
  {37230e9d-8577-4f14-ae18-a598155f0fc6}, !- Shading Surface Group Name
  ,                                       !- Transmittance Schedule Name
  ,                                       !- Number of Vertices
  18.8976, -9.144, 2.7432,                !- X,Y,Z Vertex 1 {m}
  18.8976, -4.572, 5.0292,                !- X,Y,Z Vertex 2 {m}
  18.288, -4.572, 5.0292,                 !- X,Y,Z Vertex 3 {m}
  18.288, -9.144, 2.7432;                 !- X,Y,Z Vertex 4 {m}

OS:ShadingSurface,
  {cf17fb69-3c72-4df4-8cb0-cb1a1c07f3c8}, !- Handle
  Surface 9 - res eaves 1,                !- Name
  ,                                       !- Construction Name
  {37230e9d-8577-4f14-ae18-a598155f0fc6}, !- Shading Surface Group Name
=======
OS:ShadingSurface,
  {5e9a9552-5d33-434b-b68c-b41c9c51ff62}, !- Handle
  Surface 9 - res eaves 1,                !- Name
  ,                                       !- Construction Name
  {43a9b361-1bb0-4b54-853b-027b26b09095}, !- Shading Surface Group Name
>>>>>>> 49f5e9b9
  ,                                       !- Transmittance Schedule Name
  ,                                       !- Number of Vertices
  -0.6096, -4.572, 5.0292,                !- X,Y,Z Vertex 1 {m}
  -0.6096, -9.144, 2.7432,                !- X,Y,Z Vertex 2 {m}
  0, -9.144, 2.7432,                      !- X,Y,Z Vertex 3 {m}
  0, -4.572, 5.0292;                      !- X,Y,Z Vertex 4 {m}

OS:ShadingSurface,
<<<<<<< HEAD
  {c6d49604-f0a4-4bd7-b9de-a8c1c72d21f0}, !- Handle
  Surface 9 - res eaves 2,                !- Name
  ,                                       !- Construction Name
  {37230e9d-8577-4f14-ae18-a598155f0fc6}, !- Shading Surface Group Name
  ,                                       !- Transmittance Schedule Name
  ,                                       !- Number of Vertices
  0, -9.7536, 2.4384,                     !- X,Y,Z Vertex 1 {m}
  18.288, -9.7536, 2.4384,                !- X,Y,Z Vertex 2 {m}
  18.288, -9.144, 2.7432,                 !- X,Y,Z Vertex 3 {m}
  0, -9.144, 2.7432;                      !- X,Y,Z Vertex 4 {m}

OS:WeatherFile,
  {4ae65443-98da-49fa-a32e-0fd8094d78ab}, !- Handle
  Denver Intl Ap,                         !- City
  CO,                                     !- State Province Region
  USA,                                    !- Country
  TMY3,                                   !- Data Source
  725650,                                 !- WMO Number
  39.83,                                  !- Latitude {deg}
  -104.65,                                !- Longitude {deg}
  -7,                                     !- Time Zone {hr}
  1650,                                   !- Elevation {m}
  file:../weather/USA_CO_Denver.Intl.AP.725650_TMY3.epw, !- Url
  E23378AA;                               !- Checksum

OS:AdditionalProperties,
  {c278b1d7-0b04-41d5-9a6f-1bcc6f4894ee}, !- Handle
  {4ae65443-98da-49fa-a32e-0fd8094d78ab}, !- Object Name
  EPWHeaderCity,                          !- Feature Name 1
  String,                                 !- Feature Data Type 1
  Denver Intl Ap,                         !- Feature Value 1
  EPWHeaderState,                         !- Feature Name 2
  String,                                 !- Feature Data Type 2
  CO,                                     !- Feature Value 2
  EPWHeaderCountry,                       !- Feature Name 3
  String,                                 !- Feature Data Type 3
  USA,                                    !- Feature Value 3
  EPWHeaderDataSource,                    !- Feature Name 4
  String,                                 !- Feature Data Type 4
  TMY3,                                   !- Feature Value 4
  EPWHeaderStation,                       !- Feature Name 5
  String,                                 !- Feature Data Type 5
  725650,                                 !- Feature Value 5
  EPWHeaderLatitude,                      !- Feature Name 6
  Double,                                 !- Feature Data Type 6
  39.829999999999998,                     !- Feature Value 6
  EPWHeaderLongitude,                     !- Feature Name 7
  Double,                                 !- Feature Data Type 7
  -104.65000000000001,                    !- Feature Value 7
  EPWHeaderTimezone,                      !- Feature Name 8
  Double,                                 !- Feature Data Type 8
  -7,                                     !- Feature Value 8
  EPWHeaderAltitude,                      !- Feature Name 9
  Double,                                 !- Feature Data Type 9
  5413.3858267716532,                     !- Feature Value 9
  EPWHeaderLocalPressure,                 !- Feature Name 10
  Double,                                 !- Feature Data Type 10
  0.81937567683596546,                    !- Feature Value 10
  EPWHeaderRecordsPerHour,                !- Feature Name 11
  Double,                                 !- Feature Data Type 11
  0,                                      !- Feature Value 11
  EPWDataAnnualAvgDrybulb,                !- Feature Name 12
  Double,                                 !- Feature Data Type 12
  51.575616438356228,                     !- Feature Value 12
  EPWDataAnnualMinDrybulb,                !- Feature Name 13
  Double,                                 !- Feature Data Type 13
  -2.9200000000000017,                    !- Feature Value 13
  EPWDataAnnualMaxDrybulb,                !- Feature Name 14
  Double,                                 !- Feature Data Type 14
  104,                                    !- Feature Value 14
  EPWDataCDD50F,                          !- Feature Name 15
  Double,                                 !- Feature Data Type 15
  3072.2925000000005,                     !- Feature Value 15
  EPWDataCDD65F,                          !- Feature Name 16
  Double,                                 !- Feature Data Type 16
  883.62000000000035,                     !- Feature Value 16
  EPWDataHDD50F,                          !- Feature Name 17
  Double,                                 !- Feature Data Type 17
  2497.1925000000001,                     !- Feature Value 17
  EPWDataHDD65F,                          !- Feature Name 18
  Double,                                 !- Feature Data Type 18
  5783.5200000000013,                     !- Feature Value 18
  EPWDataAnnualAvgWindspeed,              !- Feature Name 19
  Double,                                 !- Feature Data Type 19
  3.9165296803649667,                     !- Feature Value 19
  EPWDataMonthlyAvgDrybulbs,              !- Feature Name 20
  String,                                 !- Feature Data Type 20
  33.4191935483871&#4431.90142857142857&#4443.02620967741937&#4442.48624999999999&#4459.877741935483854&#4473.57574999999997&#4472.07975806451608&#4472.70008064516134&#4466.49200000000006&#4450.079112903225806&#4437.218250000000005&#4434.582177419354835, !- Feature Value 20
  EPWDataGroundMonthlyTemps,              !- Feature Name 21
  String,                                 !- Feature Data Type 21
  44.08306285945173&#4440.89570904991865&#4440.64045432632048&#4442.153016571250646&#4448.225111118704206&#4454.268919273837525&#4459.508577937551024&#4462.82777283423508&#4463.10975667174995&#4460.41014950381947&#4455.304105212311526&#4449.445696474514364, !- Feature Value 21
  EPWDataWSF,                             !- Feature Name 22
  Double,                                 !- Feature Data Type 22
  0.58999999999999997,                    !- Feature Value 22
  EPWDataMonthlyAvgDailyHighDrybulbs,     !- Feature Name 23
  String,                                 !- Feature Data Type 23
  47.41032258064516&#4446.58642857142857&#4455.15032258064517&#4453.708&#4472.80193548387098&#4488.67600000000002&#4486.1858064516129&#4485.87225806451613&#4482.082&#4463.18064516129033&#4448.73400000000001&#4448.87935483870968, !- Feature Value 23
  EPWDataMonthlyAvgDailyLowDrybulbs,      !- Feature Name 24
  String,                                 !- Feature Data Type 24
  19.347741935483874&#4419.856428571428573&#4430.316129032258065&#4431.112&#4447.41612903225806&#4457.901999999999994&#4459.063870967741934&#4460.956774193548384&#4452.352000000000004&#4438.41612903225806&#4427.002000000000002&#4423.02903225806451, !- Feature Value 24
  EPWDesignHeatingDrybulb,                !- Feature Name 25
  Double,                                 !- Feature Data Type 25
  12.02,                                  !- Feature Value 25
  EPWDesignHeatingWindspeed,              !- Feature Name 26
  Double,                                 !- Feature Data Type 26
  2.8062500000000004,                     !- Feature Value 26
  EPWDesignCoolingDrybulb,                !- Feature Name 27
  Double,                                 !- Feature Data Type 27
  91.939999999999998,                     !- Feature Value 27
  EPWDesignCoolingWetbulb,                !- Feature Name 28
  Double,                                 !- Feature Data Type 28
  59.95131430195849,                      !- Feature Value 28
  EPWDesignCoolingHumidityRatio,          !- Feature Name 29
  Double,                                 !- Feature Data Type 29
  0.0059161086834698092,                  !- Feature Value 29
  EPWDesignCoolingWindspeed,              !- Feature Name 30
  Double,                                 !- Feature Data Type 30
  3.7999999999999989,                     !- Feature Value 30
  EPWDesignDailyTemperatureRange,         !- Feature Name 31
  Double,                                 !- Feature Data Type 31
  24.915483870967748,                     !- Feature Value 31
  EPWDesignDehumidDrybulb,                !- Feature Name 32
  Double,                                 !- Feature Data Type 32
  67.996785714285721,                     !- Feature Value 32
  EPWDesignDehumidHumidityRatio,          !- Feature Name 33
  Double,                                 !- Feature Data Type 33
  0.012133744170488724,                   !- Feature Value 33
  EPWDesignCoolingDirectNormal,           !- Feature Name 34
  Double,                                 !- Feature Data Type 34
  985,                                    !- Feature Value 34
  EPWDesignCoolingDiffuseHorizontal,      !- Feature Name 35
  Double,                                 !- Feature Data Type 35
  84;                                     !- Feature Value 35

OS:Site,
  {abb9ea7e-596f-4ca6-ae86-3dbabdf5b017}, !- Handle
  Denver Intl Ap_CO_USA,                  !- Name
  39.83,                                  !- Latitude {deg}
  -104.65,                                !- Longitude {deg}
  -7,                                     !- Time Zone {hr}
  1650,                                   !- Elevation {m}
  ;                                       !- Terrain

OS:ClimateZones,
  {28a3c06d-8cb2-4352-a977-fff97e16ac7c}, !- Handle
  ,                                       !- Active Institution
  ,                                       !- Active Year
  ,                                       !- Climate Zone Institution Name 1
  ,                                       !- Climate Zone Document Name 1
  ,                                       !- Climate Zone Document Year 1
  ,                                       !- Climate Zone Value 1
  Building America,                       !- Climate Zone Institution Name 2
  ,                                       !- Climate Zone Document Name 2
  0,                                      !- Climate Zone Document Year 2
  Cold;                                   !- Climate Zone Value 2

OS:Site:WaterMainsTemperature,
  {13088fdb-31a0-4869-ae48-7d8a6da25083}, !- Handle
  Correlation,                            !- Calculation Method
  ,                                       !- Temperature Schedule Name
  10.8753424657535,                       !- Annual Average Outdoor Air Temperature {C}
  23.1524007936508;                       !- Maximum Difference In Monthly Average Outdoor Air Temperatures {deltaC}

OS:RunPeriodControl:DaylightSavingTime,
  {dfd72b05-3057-40fc-94af-efe6b4aed3f7}, !- Handle
  4/7,                                    !- Start Date
  10/26;                                  !- End Date

OS:Site:GroundTemperature:Deep,
  {7f2f6d5c-a8a4-442a-a7ed-deb92e7551d5}, !- Handle
  10.8753424657535,                       !- January Deep Ground Temperature {C}
  10.8753424657535,                       !- February Deep Ground Temperature {C}
  10.8753424657535,                       !- March Deep Ground Temperature {C}
  10.8753424657535,                       !- April Deep Ground Temperature {C}
  10.8753424657535,                       !- May Deep Ground Temperature {C}
  10.8753424657535,                       !- June Deep Ground Temperature {C}
  10.8753424657535,                       !- July Deep Ground Temperature {C}
  10.8753424657535,                       !- August Deep Ground Temperature {C}
  10.8753424657535,                       !- September Deep Ground Temperature {C}
  10.8753424657535,                       !- October Deep Ground Temperature {C}
  10.8753424657535,                       !- November Deep Ground Temperature {C}
  10.8753424657535;                       !- December Deep Ground Temperature {C}

OS:PlantLoop,
  {1ab8b95a-68ce-4c83-8612-df0290ea6099}, !- Handle
  Domestic Hot Water Loop,                !- Name
  ,                                       !- Fluid Type
  0,                                      !- Glycol Concentration
  ,                                       !- User Defined Fluid Type
  ,                                       !- Plant Equipment Operation Heating Load
  ,                                       !- Plant Equipment Operation Cooling Load
  ,                                       !- Primary Plant Equipment Operation Scheme
  {a4256d87-5ef7-4b0e-bc76-ba8f058cf601}, !- Loop Temperature Setpoint Node Name
  ,                                       !- Maximum Loop Temperature {C}
  ,                                       !- Minimum Loop Temperature {C}
  0.01,                                   !- Maximum Loop Flow Rate {m3/s}
  ,                                       !- Minimum Loop Flow Rate {m3/s}
  0.003,                                  !- Plant Loop Volume {m3}
  {73b7629a-638e-416e-b336-4ff835ca1ba3}, !- Plant Side Inlet Node Name
  {73bb11a9-bdad-4bc8-bc67-3dabd06c1bfa}, !- Plant Side Outlet Node Name
  ,                                       !- Plant Side Branch List Name
  {347ebbfe-4e2b-4339-8284-da632ada202c}, !- Demand Side Inlet Node Name
  {f9e21ad5-3688-4760-b7b0-a400b9416ee3}, !- Demand Side Outlet Node Name
  ,                                       !- Demand Side Branch List Name
  ,                                       !- Demand Side Connector List Name
  Optimal,                                !- Load Distribution Scheme
  {60e02658-b9dd-4d3a-a828-219d5cfeaddb}, !- Availability Manager List Name
  ,                                       !- Plant Loop Demand Calculation Scheme
  ,                                       !- Common Pipe Simulation
  ,                                       !- Pressure Simulation Type
  ,                                       !- Plant Equipment Operation Heating Load Schedule
  ,                                       !- Plant Equipment Operation Cooling Load Schedule
  ,                                       !- Primary Plant Equipment Operation Scheme Schedule
  ,                                       !- Component Setpoint Operation Scheme Schedule
  {af72aba5-cdd6-45f5-ae7e-fba0f404e9c7}, !- Demand Mixer Name
  {77ebc6cb-a925-4f40-a83c-b17e40b7714a}, !- Demand Splitter Name
  {aae0f10d-7c4b-4d9d-9165-4b45e1dde9f0}, !- Supply Mixer Name
  {742ddfc1-cba1-4c6a-98de-e688e4ddf23d}; !- Supply Splitter Name

OS:Node,
  {43c454bb-86c1-47f3-9b86-544a4709bdb6}, !- Handle
  Node 10,                                !- Name
  {73b7629a-638e-416e-b336-4ff835ca1ba3}, !- Inlet Port
  {600d263a-3835-41a5-bd57-9c4622f0daca}; !- Outlet Port

OS:Node,
  {a4256d87-5ef7-4b0e-bc76-ba8f058cf601}, !- Handle
  Node 11,                                !- Name
  {07cd7a3d-a917-4f85-b7e9-a067680785b6}, !- Inlet Port
  {73bb11a9-bdad-4bc8-bc67-3dabd06c1bfa}; !- Outlet Port

OS:Node,
  {ae24c09c-81d3-4053-8ad0-70afde628800}, !- Handle
  Node 12,                                !- Name
  {168decfa-cb71-4d5b-bf3b-937b7afad68c}, !- Inlet Port
  {8cd52715-ba2c-4121-b0d8-af9286a539ea}; !- Outlet Port

OS:Connector:Mixer,
  {aae0f10d-7c4b-4d9d-9165-4b45e1dde9f0}, !- Handle
  Connector Mixer 1,                      !- Name
  {7506f9c5-fef8-42e1-ac3e-fa3e5952752a}, !- Outlet Branch Name
  {cbcb2d3a-86a1-4f60-bd92-7aef6bad79cc}, !- Inlet Branch Name 1
  {4b1b78ec-638c-40f9-af5b-a705ba2c06ba}; !- Inlet Branch Name 2

OS:Connector:Splitter,
  {742ddfc1-cba1-4c6a-98de-e688e4ddf23d}, !- Handle
  Connector Splitter 1,                   !- Name
  {815bc81f-ba81-4f6a-9507-1cd660e3346b}, !- Inlet Branch Name
  {168decfa-cb71-4d5b-bf3b-937b7afad68c}, !- Outlet Branch Name 1
  {dc006ad9-8dc9-4d25-94ec-60fc8cfe6390}; !- Outlet Branch Name 2

OS:Connection,
  {73b7629a-638e-416e-b336-4ff835ca1ba3}, !- Handle
  {ccfcee7e-f263-42a9-bfd9-936c5063429c}, !- Name
  {1ab8b95a-68ce-4c83-8612-df0290ea6099}, !- Source Object
  14,                                     !- Outlet Port
  {43c454bb-86c1-47f3-9b86-544a4709bdb6}, !- Target Object
  2;                                      !- Inlet Port

OS:Connection,
  {168decfa-cb71-4d5b-bf3b-937b7afad68c}, !- Handle
  {2cf91ff4-e63d-4ab7-ba76-c48970bfb1c4}, !- Name
  {742ddfc1-cba1-4c6a-98de-e688e4ddf23d}, !- Source Object
  3,                                      !- Outlet Port
  {ae24c09c-81d3-4053-8ad0-70afde628800}, !- Target Object
  2;                                      !- Inlet Port

OS:Connection,
  {73bb11a9-bdad-4bc8-bc67-3dabd06c1bfa}, !- Handle
  {fc51a876-eafb-4807-874e-344e8ef31423}, !- Name
  {a4256d87-5ef7-4b0e-bc76-ba8f058cf601}, !- Source Object
  3,                                      !- Outlet Port
  {1ab8b95a-68ce-4c83-8612-df0290ea6099}, !- Target Object
  15;                                     !- Inlet Port

OS:Node,
  {5dc8ee63-5e90-4c4c-9e9d-bfddb9296b54}, !- Handle
  Node 13,                                !- Name
  {347ebbfe-4e2b-4339-8284-da632ada202c}, !- Inlet Port
  {10333a53-4cab-432b-98b8-89cd83cfd089}; !- Outlet Port

OS:Node,
  {809289db-df89-4665-9382-5bdb5c20ba5c}, !- Handle
  Node 14,                                !- Name
  {072933ba-0a6e-41d5-98c3-6da697861d41}, !- Inlet Port
  {f9e21ad5-3688-4760-b7b0-a400b9416ee3}; !- Outlet Port

OS:Node,
  {164e0748-50f6-4168-8bcf-48809bbdc2c5}, !- Handle
  Node 15,                                !- Name
  {b95113b5-d272-4558-97e0-8e636a1aacea}, !- Inlet Port
  {e6783d8c-ab72-4316-8920-16763a91eb9e}; !- Outlet Port

OS:Connector:Mixer,
  {af72aba5-cdd6-45f5-ae7e-fba0f404e9c7}, !- Handle
  Connector Mixer 2,                      !- Name
  {072933ba-0a6e-41d5-98c3-6da697861d41}, !- Outlet Branch Name
  {dc1985fd-f516-425c-be59-8be306bb4a0d}; !- Inlet Branch Name 1

OS:Connector:Splitter,
  {77ebc6cb-a925-4f40-a83c-b17e40b7714a}, !- Handle
  Connector Splitter 2,                   !- Name
  {10333a53-4cab-432b-98b8-89cd83cfd089}, !- Inlet Branch Name
  {b95113b5-d272-4558-97e0-8e636a1aacea}; !- Outlet Branch Name 1

OS:Connection,
  {347ebbfe-4e2b-4339-8284-da632ada202c}, !- Handle
  {bbc5cd5f-85c9-431a-9e09-bbc6a4d146fc}, !- Name
  {1ab8b95a-68ce-4c83-8612-df0290ea6099}, !- Source Object
  17,                                     !- Outlet Port
  {5dc8ee63-5e90-4c4c-9e9d-bfddb9296b54}, !- Target Object
  2;                                      !- Inlet Port

OS:Connection,
  {10333a53-4cab-432b-98b8-89cd83cfd089}, !- Handle
  {d8f1f870-4822-4447-a657-9a81f8454482}, !- Name
  {5dc8ee63-5e90-4c4c-9e9d-bfddb9296b54}, !- Source Object
  3,                                      !- Outlet Port
  {77ebc6cb-a925-4f40-a83c-b17e40b7714a}, !- Target Object
  2;                                      !- Inlet Port

OS:Connection,
  {b95113b5-d272-4558-97e0-8e636a1aacea}, !- Handle
  {ba684ee2-2756-4541-bb47-8e1e4a0292fc}, !- Name
  {77ebc6cb-a925-4f40-a83c-b17e40b7714a}, !- Source Object
  3,                                      !- Outlet Port
  {164e0748-50f6-4168-8bcf-48809bbdc2c5}, !- Target Object
  2;                                      !- Inlet Port

OS:Connection,
  {072933ba-0a6e-41d5-98c3-6da697861d41}, !- Handle
  {c0c88bb9-c1f5-490a-a227-13ce59e23b0b}, !- Name
  {af72aba5-cdd6-45f5-ae7e-fba0f404e9c7}, !- Source Object
  2,                                      !- Outlet Port
  {809289db-df89-4665-9382-5bdb5c20ba5c}, !- Target Object
  2;                                      !- Inlet Port

OS:Connection,
  {f9e21ad5-3688-4760-b7b0-a400b9416ee3}, !- Handle
  {0521936e-b3b0-4d84-81eb-d3bf5e91b956}, !- Name
  {809289db-df89-4665-9382-5bdb5c20ba5c}, !- Source Object
  3,                                      !- Outlet Port
  {1ab8b95a-68ce-4c83-8612-df0290ea6099}, !- Target Object
  18;                                     !- Inlet Port

OS:Sizing:Plant,
  {94ebbec4-9d91-40e7-ab4d-26d7e12e8b5b}, !- Handle
  {1ab8b95a-68ce-4c83-8612-df0290ea6099}, !- Plant or Condenser Loop Name
  Heating,                                !- Loop Type
  52.6666666666667,                       !- Design Loop Exit Temperature {C}
  5.55555555555556,                       !- Loop Design Temperature Difference {deltaC}
  NonCoincident,                          !- Sizing Option
  1,                                      !- Zone Timesteps in Averaging Window
  None;                                   !- Coincident Sizing Factor Mode

OS:AvailabilityManagerAssignmentList,
  {60e02658-b9dd-4d3a-a828-219d5cfeaddb}, !- Handle
  Plant Loop 1 AvailabilityManagerAssignmentList; !- Name

OS:Pipe:Adiabatic,
  {6834a6d2-9efd-4fe2-a763-3eb651d24016}, !- Handle
  Pipe Adiabatic 1,                       !- Name
  {8cd52715-ba2c-4121-b0d8-af9286a539ea}, !- Inlet Node Name
  {9bc29c91-193e-4a19-9700-0a99a4033777}; !- Outlet Node Name

OS:Pipe:Adiabatic,
  {954e1048-0142-4b14-b8ae-377c3fa532a4}, !- Handle
  Pipe Adiabatic 2,                       !- Name
  {9506fe49-0feb-482f-b154-37528f55f543}, !- Inlet Node Name
  {07cd7a3d-a917-4f85-b7e9-a067680785b6}; !- Outlet Node Name

OS:Node,
  {1408cded-0a4d-45c3-b8ba-c05f223dd7cf}, !- Handle
  Node 16,                                !- Name
  {9bc29c91-193e-4a19-9700-0a99a4033777}, !- Inlet Port
  {cbcb2d3a-86a1-4f60-bd92-7aef6bad79cc}; !- Outlet Port

OS:Connection,
  {8cd52715-ba2c-4121-b0d8-af9286a539ea}, !- Handle
  {2a67cb8d-cdc0-45b5-b407-22b252509a63}, !- Name
  {ae24c09c-81d3-4053-8ad0-70afde628800}, !- Source Object
  3,                                      !- Outlet Port
  {6834a6d2-9efd-4fe2-a763-3eb651d24016}, !- Target Object
  2;                                      !- Inlet Port

OS:Connection,
  {9bc29c91-193e-4a19-9700-0a99a4033777}, !- Handle
  {da43dd28-7fef-4737-b1fd-ec0b1ad2519a}, !- Name
  {6834a6d2-9efd-4fe2-a763-3eb651d24016}, !- Source Object
  3,                                      !- Outlet Port
  {1408cded-0a4d-45c3-b8ba-c05f223dd7cf}, !- Target Object
  2;                                      !- Inlet Port

OS:Connection,
  {cbcb2d3a-86a1-4f60-bd92-7aef6bad79cc}, !- Handle
  {06198f96-8d63-4141-88bc-afe245ef33d3}, !- Name
  {1408cded-0a4d-45c3-b8ba-c05f223dd7cf}, !- Source Object
  3,                                      !- Outlet Port
  {aae0f10d-7c4b-4d9d-9165-4b45e1dde9f0}, !- Target Object
  3;                                      !- Inlet Port

OS:Node,
  {746a4bf6-371f-4447-adff-ac19c598ac84}, !- Handle
  Node 17,                                !- Name
  {7506f9c5-fef8-42e1-ac3e-fa3e5952752a}, !- Inlet Port
  {9506fe49-0feb-482f-b154-37528f55f543}; !- Outlet Port

OS:Connection,
  {7506f9c5-fef8-42e1-ac3e-fa3e5952752a}, !- Handle
  {ac57da41-e7bc-4282-90ac-c444e5da7bb9}, !- Name
  {aae0f10d-7c4b-4d9d-9165-4b45e1dde9f0}, !- Source Object
  2,                                      !- Outlet Port
  {746a4bf6-371f-4447-adff-ac19c598ac84}, !- Target Object
  2;                                      !- Inlet Port

OS:Connection,
  {9506fe49-0feb-482f-b154-37528f55f543}, !- Handle
  {f0fa631c-99c8-4cb0-9a04-4c0e8ba1715a}, !- Name
  {746a4bf6-371f-4447-adff-ac19c598ac84}, !- Source Object
  3,                                      !- Outlet Port
  {954e1048-0142-4b14-b8ae-377c3fa532a4}, !- Target Object
  2;                                      !- Inlet Port

OS:Connection,
  {07cd7a3d-a917-4f85-b7e9-a067680785b6}, !- Handle
  {cf64defa-12cf-438b-946b-82b6fbfd223e}, !- Name
  {954e1048-0142-4b14-b8ae-377c3fa532a4}, !- Source Object
  3,                                      !- Outlet Port
  {a4256d87-5ef7-4b0e-bc76-ba8f058cf601}, !- Target Object
  2;                                      !- Inlet Port

OS:Pump:VariableSpeed,
  {891850d4-6908-43ae-9d6b-25a8c02da85f}, !- Handle
  Pump Variable Speed 1,                  !- Name
  {600d263a-3835-41a5-bd57-9c4622f0daca}, !- Inlet Node Name
  {1bcd35b3-0f52-4a1d-898f-1daa7c8204af}, !- Outlet Node Name
  0.01,                                   !- Rated Flow Rate {m3/s}
  1,                                      !- Rated Pump Head {Pa}
  0,                                      !- Rated Power Consumption {W}
  1,                                      !- Motor Efficiency
  0,                                      !- Fraction of Motor Inefficiencies to Fluid Stream
  0,                                      !- Coefficient 1 of the Part Load Performance Curve
  1,                                      !- Coefficient 2 of the Part Load Performance Curve
  0,                                      !- Coefficient 3 of the Part Load Performance Curve
  0,                                      !- Coefficient 4 of the Part Load Performance Curve
  ,                                       !- Minimum Flow Rate {m3/s}
  Intermittent,                           !- Pump Control Type
  ,                                       !- Pump Flow Rate Schedule Name
  ,                                       !- Pump Curve Name
  ,                                       !- Impeller Diameter {m}
  ,                                       !- VFD Control Type
  ,                                       !- Pump RPM Schedule Name
  ,                                       !- Minimum Pressure Schedule {Pa}
  ,                                       !- Maximum Pressure Schedule {Pa}
  ,                                       !- Minimum RPM Schedule {rev/min}
  ,                                       !- Maximum RPM Schedule {rev/min}
  ,                                       !- Zone Name
  0.5,                                    !- Skin Loss Radiative Fraction
  PowerPerFlowPerPressure,                !- Design Power Sizing Method
  348701.1,                               !- Design Electric Power per Unit Flow Rate {W/(m3/s)}
  1.282051282,                            !- Design Shaft Power per Unit Flow Rate per Unit Head {W-s/m3-Pa}
  0,                                      !- Design Minimum Flow Rate Fraction
  General;                                !- End-Use Subcategory

OS:Node,
  {3751c309-091b-4d48-835c-42837875e7eb}, !- Handle
  Node 18,                                !- Name
  {1bcd35b3-0f52-4a1d-898f-1daa7c8204af}, !- Inlet Port
  {815bc81f-ba81-4f6a-9507-1cd660e3346b}; !- Outlet Port

OS:Connection,
  {600d263a-3835-41a5-bd57-9c4622f0daca}, !- Handle
  {a9870384-c8eb-4c37-a0cc-891f8417b9fa}, !- Name
  {43c454bb-86c1-47f3-9b86-544a4709bdb6}, !- Source Object
  3,                                      !- Outlet Port
  {891850d4-6908-43ae-9d6b-25a8c02da85f}, !- Target Object
  2;                                      !- Inlet Port

OS:Connection,
  {1bcd35b3-0f52-4a1d-898f-1daa7c8204af}, !- Handle
  {d3c101c6-4647-41dc-a303-f94ba0ed89a7}, !- Name
  {891850d4-6908-43ae-9d6b-25a8c02da85f}, !- Source Object
  3,                                      !- Outlet Port
  {3751c309-091b-4d48-835c-42837875e7eb}, !- Target Object
  2;                                      !- Inlet Port

OS:Connection,
  {815bc81f-ba81-4f6a-9507-1cd660e3346b}, !- Handle
  {a0012e31-01b3-43fb-963b-dde97e5b792d}, !- Name
  {3751c309-091b-4d48-835c-42837875e7eb}, !- Source Object
  3,                                      !- Outlet Port
  {742ddfc1-cba1-4c6a-98de-e688e4ddf23d}, !- Target Object
  2;                                      !- Inlet Port

OS:Schedule:Constant,
  {916957be-a0a0-45d4-b282-bdd31a3201be}, !- Handle
  dhw temp,                               !- Name
  {2e5d8874-38b3-4535-8d23-34593aa51123}, !- Schedule Type Limits Name
  52.6666666666667;                       !- Value

OS:SetpointManager:Scheduled,
  {2543ec52-524a-4838-9864-e09964b25cd5}, !- Handle
  Setpoint Manager Scheduled 1,           !- Name
  Temperature,                            !- Control Variable
  {916957be-a0a0-45d4-b282-bdd31a3201be}, !- Schedule Name
  {a4256d87-5ef7-4b0e-bc76-ba8f058cf601}; !- Setpoint Node or NodeList Name

OS:ScheduleTypeLimits,
  {2e5d8874-38b3-4535-8d23-34593aa51123}, !- Handle
  Temperature,                            !- Name
  ,                                       !- Lower Limit Value
  ,                                       !- Upper Limit Value
  Continuous,                             !- Numeric Type
  Temperature;                            !- Unit Type

OS:WaterHeater:Mixed,
  {8a575559-74a9-4be1-bdfa-9c9d77465d7c}, !- Handle
  res wh,                                 !- Name
  0.143845647790854,                      !- Tank Volume {m3}
  {f4289e1d-869a-4730-a18f-2359f956b255}, !- Setpoint Temperature Schedule Name
  2,                                      !- Deadband Temperature Difference {deltaC}
  99,                                     !- Maximum Temperature Limit {C}
  Cycle,                                  !- Heater Control Type
  11722.8428068889,                       !- Heater Maximum Capacity {W}
  0,                                      !- Heater Minimum Capacity {W}
  ,                                       !- Heater Ignition Minimum Flow Rate {m3/s}
  ,                                       !- Heater Ignition Delay {s}
  NaturalGas,                             !- Heater Fuel Type
  0.773298241318794,                      !- Heater Thermal Efficiency
  ,                                       !- Part Load Factor Curve Name
  0,                                      !- Off Cycle Parasitic Fuel Consumption Rate {W}
  Electricity,                            !- Off Cycle Parasitic Fuel Type
  0,                                      !- Off Cycle Parasitic Heat Fraction to Tank
  0,                                      !- On Cycle Parasitic Fuel Consumption Rate {W}
  Electricity,                            !- On Cycle Parasitic Fuel Type
  0,                                      !- On Cycle Parasitic Heat Fraction to Tank
  ThermalZone,                            !- Ambient Temperature Indicator
  ,                                       !- Ambient Temperature Schedule Name
  {6fa00183-d2d3-4605-8947-43951f5c356e}, !- Ambient Temperature Thermal Zone Name
  ,                                       !- Ambient Temperature Outdoor Air Node Name
  4.15693173076374,                       !- Off Cycle Loss Coefficient to Ambient Temperature {W/K}
  0.64,                                   !- Off Cycle Loss Fraction to Thermal Zone
  4.15693173076374,                       !- On Cycle Loss Coefficient to Ambient Temperature {W/K}
  1,                                      !- On Cycle Loss Fraction to Thermal Zone
  ,                                       !- Peak Use Flow Rate {m3/s}
  ,                                       !- Use Flow Rate Fraction Schedule Name
  ,                                       !- Cold Water Supply Temperature Schedule Name
  {93d40822-0752-4f2c-9b92-7e40bd21f96a}, !- Use Side Inlet Node Name
  {bf41d845-a337-4ba0-a7bb-e7547ac111d4}, !- Use Side Outlet Node Name
  1,                                      !- Use Side Effectiveness
  ,                                       !- Source Side Inlet Node Name
  ,                                       !- Source Side Outlet Node Name
  1,                                      !- Source Side Effectiveness
  autosize,                               !- Use Side Design Flow Rate {m3/s}
  autosize,                               !- Source Side Design Flow Rate {m3/s}
  1.5,                                    !- Indirect Water Heating Recovery Time {hr}
  IndirectHeatPrimarySetpoint,            !- Source Side Flow Control Mode
  ,                                       !- Indirect Alternate Setpoint Temperature Schedule Name
  General;                                !- End-Use Subcategory

OS:Schedule:Constant,
  {f4289e1d-869a-4730-a18f-2359f956b255}, !- Handle
  WH Setpoint Temp,                       !- Name
  {2e5d8874-38b3-4535-8d23-34593aa51123}, !- Schedule Type Limits Name
  52.6666666666667;                       !- Value

OS:Node,
  {e73c6182-452b-483f-8f18-6d936e4572cf}, !- Handle
  Node 19,                                !- Name
  {dc006ad9-8dc9-4d25-94ec-60fc8cfe6390}, !- Inlet Port
  {93d40822-0752-4f2c-9b92-7e40bd21f96a}; !- Outlet Port

OS:Connection,
  {dc006ad9-8dc9-4d25-94ec-60fc8cfe6390}, !- Handle
  {5abbe514-ee53-488e-be8b-0fa71411e9f3}, !- Name
  {742ddfc1-cba1-4c6a-98de-e688e4ddf23d}, !- Source Object
  4,                                      !- Outlet Port
  {e73c6182-452b-483f-8f18-6d936e4572cf}, !- Target Object
  2;                                      !- Inlet Port

OS:Node,
  {707caa66-3753-4059-97de-addf8b7b8c5d}, !- Handle
  Node 20,                                !- Name
  {bf41d845-a337-4ba0-a7bb-e7547ac111d4}, !- Inlet Port
  {4b1b78ec-638c-40f9-af5b-a705ba2c06ba}; !- Outlet Port

OS:Connection,
  {93d40822-0752-4f2c-9b92-7e40bd21f96a}, !- Handle
  {78f081c5-4fc1-4a89-8393-2597c261d9e2}, !- Name
  {e73c6182-452b-483f-8f18-6d936e4572cf}, !- Source Object
  3,                                      !- Outlet Port
  {8a575559-74a9-4be1-bdfa-9c9d77465d7c}, !- Target Object
  31;                                     !- Inlet Port

OS:Connection,
  {bf41d845-a337-4ba0-a7bb-e7547ac111d4}, !- Handle
  {1ca9d342-0f49-4588-86d0-1378b72d75fe}, !- Name
  {8a575559-74a9-4be1-bdfa-9c9d77465d7c}, !- Source Object
  32,                                     !- Outlet Port
  {707caa66-3753-4059-97de-addf8b7b8c5d}, !- Target Object
  2;                                      !- Inlet Port

OS:Connection,
  {4b1b78ec-638c-40f9-af5b-a705ba2c06ba}, !- Handle
  {6fae3e26-9fc7-4187-b401-8c1f2b8cffed}, !- Name
  {707caa66-3753-4059-97de-addf8b7b8c5d}, !- Source Object
  3,                                      !- Outlet Port
  {aae0f10d-7c4b-4d9d-9165-4b45e1dde9f0}, !- Target Object
  4;                                      !- Inlet Port

OS:PlantLoop,
  {72d9d050-3dcf-4f20-a97c-93c2adf86253}, !- Handle
  Domestic Hot Water Loop|unit 2,         !- Name
  ,                                       !- Fluid Type
  0,                                      !- Glycol Concentration
  ,                                       !- User Defined Fluid Type
  ,                                       !- Plant Equipment Operation Heating Load
  ,                                       !- Plant Equipment Operation Cooling Load
  ,                                       !- Primary Plant Equipment Operation Scheme
  {3866f624-288e-4bb7-976b-e8f9cdb009e3}, !- Loop Temperature Setpoint Node Name
  ,                                       !- Maximum Loop Temperature {C}
  ,                                       !- Minimum Loop Temperature {C}
  0.01,                                   !- Maximum Loop Flow Rate {m3/s}
  ,                                       !- Minimum Loop Flow Rate {m3/s}
  0.003,                                  !- Plant Loop Volume {m3}
  {24a736f9-35c7-48f0-8723-d95c4b363c9b}, !- Plant Side Inlet Node Name
  {d81fa48c-7972-4f91-bb5c-882dad418070}, !- Plant Side Outlet Node Name
  ,                                       !- Plant Side Branch List Name
  {5011aa1d-4ed0-4a07-bf0a-686a6864d629}, !- Demand Side Inlet Node Name
  {6bf6ce93-1327-4db2-9a0d-bd1bad748d04}, !- Demand Side Outlet Node Name
  ,                                       !- Demand Side Branch List Name
  ,                                       !- Demand Side Connector List Name
  Optimal,                                !- Load Distribution Scheme
  {3d8df174-18ac-4e1d-99dd-bd83ea905697}, !- Availability Manager List Name
  ,                                       !- Plant Loop Demand Calculation Scheme
  ,                                       !- Common Pipe Simulation
  ,                                       !- Pressure Simulation Type
  ,                                       !- Plant Equipment Operation Heating Load Schedule
  ,                                       !- Plant Equipment Operation Cooling Load Schedule
  ,                                       !- Primary Plant Equipment Operation Scheme Schedule
  ,                                       !- Component Setpoint Operation Scheme Schedule
  {97ad3be8-6c6a-4631-a474-5ac3ae2c131a}, !- Demand Mixer Name
  {b5566da5-3e93-457f-9f90-9a1c4450504c}, !- Demand Splitter Name
  {e406e624-3dbb-4cba-b3c3-9a21a1f44d97}, !- Supply Mixer Name
  {2df16064-a6f0-4283-84e1-eab7e7c24f60}; !- Supply Splitter Name

OS:Node,
  {d52337cd-5b37-42e8-a209-e26f43ad438d}, !- Handle
  Node 21,                                !- Name
  {24a736f9-35c7-48f0-8723-d95c4b363c9b}, !- Inlet Port
  {211f3dc7-886c-4d91-b83b-87db3ea47cbd}; !- Outlet Port

OS:Node,
  {3866f624-288e-4bb7-976b-e8f9cdb009e3}, !- Handle
  Node 22,                                !- Name
  {f9dc365c-0c91-4619-ad6b-0a1ed4e783f4}, !- Inlet Port
  {d81fa48c-7972-4f91-bb5c-882dad418070}; !- Outlet Port

OS:Node,
  {201a5ac3-ac04-437f-8158-301dbc26d116}, !- Handle
  Node 23,                                !- Name
  {d5b609ef-55da-4438-a7e4-b05b4dc32d03}, !- Inlet Port
  {ac1aecc3-01c9-4c11-b110-96d81883a453}; !- Outlet Port

OS:Connector:Mixer,
  {e406e624-3dbb-4cba-b3c3-9a21a1f44d97}, !- Handle
  Connector Mixer 3,                      !- Name
  {17209128-3f4b-4e07-a4cf-3a16ba63f4ee}, !- Outlet Branch Name
  {7cd9ef71-4b13-43e8-8c40-ceeb460417f6}, !- Inlet Branch Name 1
  {ed0838f4-11b7-42bc-850c-a06b1db4e67c}; !- Inlet Branch Name 2

OS:Connector:Splitter,
  {2df16064-a6f0-4283-84e1-eab7e7c24f60}, !- Handle
  Connector Splitter 3,                   !- Name
  {bc78989e-bb18-4548-9884-d0420a7da154}, !- Inlet Branch Name
  {d5b609ef-55da-4438-a7e4-b05b4dc32d03}, !- Outlet Branch Name 1
  {db0cdf5a-31cd-4924-b3f1-84561e9ab2a0}; !- Outlet Branch Name 2

OS:Connection,
  {24a736f9-35c7-48f0-8723-d95c4b363c9b}, !- Handle
  {aa3d187f-676b-4597-b2d5-0ab86b34125b}, !- Name
  {72d9d050-3dcf-4f20-a97c-93c2adf86253}, !- Source Object
  14,                                     !- Outlet Port
  {d52337cd-5b37-42e8-a209-e26f43ad438d}, !- Target Object
  2;                                      !- Inlet Port

OS:Connection,
  {d5b609ef-55da-4438-a7e4-b05b4dc32d03}, !- Handle
  {b40714d9-53b5-47ca-866b-194506740015}, !- Name
  {2df16064-a6f0-4283-84e1-eab7e7c24f60}, !- Source Object
  3,                                      !- Outlet Port
  {201a5ac3-ac04-437f-8158-301dbc26d116}, !- Target Object
  2;                                      !- Inlet Port

OS:Connection,
  {d81fa48c-7972-4f91-bb5c-882dad418070}, !- Handle
  {6f6105b8-dab3-4c5a-9e08-bcfde1efbda3}, !- Name
  {3866f624-288e-4bb7-976b-e8f9cdb009e3}, !- Source Object
  3,                                      !- Outlet Port
  {72d9d050-3dcf-4f20-a97c-93c2adf86253}, !- Target Object
  15;                                     !- Inlet Port

OS:Node,
  {b41f89f1-aeb0-4c84-95a1-fbd069ccad3f}, !- Handle
  Node 24,                                !- Name
  {5011aa1d-4ed0-4a07-bf0a-686a6864d629}, !- Inlet Port
  {6ad8f167-ad3c-4510-8988-da189b22b682}; !- Outlet Port

OS:Node,
  {d1a9e051-f285-4675-a708-6e05967443fa}, !- Handle
  Node 25,                                !- Name
  {ff403bdc-d40b-4d60-95ed-e5aff8a6cfa3}, !- Inlet Port
  {6bf6ce93-1327-4db2-9a0d-bd1bad748d04}; !- Outlet Port

OS:Node,
  {c3ef6843-5ac2-47e8-96d4-62508db08d83}, !- Handle
  Node 26,                                !- Name
  {62a65172-937a-4b65-9bdc-956d2688b723}, !- Inlet Port
  {ff6cf032-43b9-4c10-838c-c91bc6ba0c25}; !- Outlet Port

OS:Connector:Mixer,
  {97ad3be8-6c6a-4631-a474-5ac3ae2c131a}, !- Handle
  Connector Mixer 4,                      !- Name
  {ff403bdc-d40b-4d60-95ed-e5aff8a6cfa3}, !- Outlet Branch Name
  {f67774e4-4c4c-463f-ba92-d6112b7537c2}; !- Inlet Branch Name 1

OS:Connector:Splitter,
  {b5566da5-3e93-457f-9f90-9a1c4450504c}, !- Handle
  Connector Splitter 4,                   !- Name
  {6ad8f167-ad3c-4510-8988-da189b22b682}, !- Inlet Branch Name
  {62a65172-937a-4b65-9bdc-956d2688b723}; !- Outlet Branch Name 1

OS:Connection,
  {5011aa1d-4ed0-4a07-bf0a-686a6864d629}, !- Handle
  {cad475e6-65c5-4ee6-812e-06d561547067}, !- Name
  {72d9d050-3dcf-4f20-a97c-93c2adf86253}, !- Source Object
  17,                                     !- Outlet Port
  {b41f89f1-aeb0-4c84-95a1-fbd069ccad3f}, !- Target Object
  2;                                      !- Inlet Port

OS:Connection,
  {6ad8f167-ad3c-4510-8988-da189b22b682}, !- Handle
  {bc0f8dd0-5325-47c7-91df-91ccd1ccc58a}, !- Name
  {b41f89f1-aeb0-4c84-95a1-fbd069ccad3f}, !- Source Object
  3,                                      !- Outlet Port
  {b5566da5-3e93-457f-9f90-9a1c4450504c}, !- Target Object
  2;                                      !- Inlet Port

OS:Connection,
  {62a65172-937a-4b65-9bdc-956d2688b723}, !- Handle
  {dbe4ee9e-d8d2-4212-96ee-54fa0b235b26}, !- Name
  {b5566da5-3e93-457f-9f90-9a1c4450504c}, !- Source Object
  3,                                      !- Outlet Port
  {c3ef6843-5ac2-47e8-96d4-62508db08d83}, !- Target Object
  2;                                      !- Inlet Port

OS:Connection,
  {ff403bdc-d40b-4d60-95ed-e5aff8a6cfa3}, !- Handle
  {c7dc1091-25a6-4dec-8595-3afcf13c9dcc}, !- Name
  {97ad3be8-6c6a-4631-a474-5ac3ae2c131a}, !- Source Object
  2,                                      !- Outlet Port
  {d1a9e051-f285-4675-a708-6e05967443fa}, !- Target Object
  2;                                      !- Inlet Port

OS:Connection,
  {6bf6ce93-1327-4db2-9a0d-bd1bad748d04}, !- Handle
  {37f15084-e4c5-46cc-9335-285b93505913}, !- Name
  {d1a9e051-f285-4675-a708-6e05967443fa}, !- Source Object
  3,                                      !- Outlet Port
  {72d9d050-3dcf-4f20-a97c-93c2adf86253}, !- Target Object
  18;                                     !- Inlet Port

OS:Sizing:Plant,
  {6bde153c-4aac-4efa-9210-c65dd81b1169}, !- Handle
  {72d9d050-3dcf-4f20-a97c-93c2adf86253}, !- Plant or Condenser Loop Name
  Heating,                                !- Loop Type
  52.6666666666667,                       !- Design Loop Exit Temperature {C}
  5.55555555555556,                       !- Loop Design Temperature Difference {deltaC}
  NonCoincident,                          !- Sizing Option
  1,                                      !- Zone Timesteps in Averaging Window
  None;                                   !- Coincident Sizing Factor Mode

OS:AvailabilityManagerAssignmentList,
  {3d8df174-18ac-4e1d-99dd-bd83ea905697}, !- Handle
  Plant Loop 1 AvailabilityManagerAssignmentList 1; !- Name

OS:Pipe:Adiabatic,
  {6f53398a-cb35-4a77-ba35-922269234586}, !- Handle
  Pipe Adiabatic 3,                       !- Name
  {ac1aecc3-01c9-4c11-b110-96d81883a453}, !- Inlet Node Name
  {326e4590-b1ea-4327-a0b6-c1fa656d1abc}; !- Outlet Node Name

OS:Pipe:Adiabatic,
  {97e3a97f-9ade-41cd-bfa5-0a323b684746}, !- Handle
  Pipe Adiabatic 4,                       !- Name
  {ab8d92f9-3479-45be-a58d-ab6071b0b27d}, !- Inlet Node Name
  {f9dc365c-0c91-4619-ad6b-0a1ed4e783f4}; !- Outlet Node Name

OS:Node,
  {f54bbd00-deb4-4a4f-8fae-9c9b25b317f9}, !- Handle
  Node 27,                                !- Name
  {326e4590-b1ea-4327-a0b6-c1fa656d1abc}, !- Inlet Port
  {7cd9ef71-4b13-43e8-8c40-ceeb460417f6}; !- Outlet Port

OS:Connection,
  {ac1aecc3-01c9-4c11-b110-96d81883a453}, !- Handle
  {38c5ed49-bc90-4058-8784-dbb080c64dd8}, !- Name
  {201a5ac3-ac04-437f-8158-301dbc26d116}, !- Source Object
  3,                                      !- Outlet Port
  {6f53398a-cb35-4a77-ba35-922269234586}, !- Target Object
  2;                                      !- Inlet Port

OS:Connection,
  {326e4590-b1ea-4327-a0b6-c1fa656d1abc}, !- Handle
  {133ef198-5c73-433b-9fcf-0f920eb711ad}, !- Name
  {6f53398a-cb35-4a77-ba35-922269234586}, !- Source Object
  3,                                      !- Outlet Port
  {f54bbd00-deb4-4a4f-8fae-9c9b25b317f9}, !- Target Object
  2;                                      !- Inlet Port

OS:Connection,
  {7cd9ef71-4b13-43e8-8c40-ceeb460417f6}, !- Handle
  {4a2385b5-1560-42da-a1fc-e6fab35c8c04}, !- Name
  {f54bbd00-deb4-4a4f-8fae-9c9b25b317f9}, !- Source Object
  3,                                      !- Outlet Port
  {e406e624-3dbb-4cba-b3c3-9a21a1f44d97}, !- Target Object
  3;                                      !- Inlet Port

OS:Node,
  {86cb23f7-706a-4837-9231-8fdfdeec168c}, !- Handle
  Node 28,                                !- Name
  {17209128-3f4b-4e07-a4cf-3a16ba63f4ee}, !- Inlet Port
  {ab8d92f9-3479-45be-a58d-ab6071b0b27d}; !- Outlet Port

OS:Connection,
  {17209128-3f4b-4e07-a4cf-3a16ba63f4ee}, !- Handle
  {cbf143ac-6db8-462a-b0dc-ea1cdbce0bbb}, !- Name
  {e406e624-3dbb-4cba-b3c3-9a21a1f44d97}, !- Source Object
  2,                                      !- Outlet Port
  {86cb23f7-706a-4837-9231-8fdfdeec168c}, !- Target Object
  2;                                      !- Inlet Port

OS:Connection,
  {ab8d92f9-3479-45be-a58d-ab6071b0b27d}, !- Handle
  {f547d90d-2622-4444-ac90-07fe714ee881}, !- Name
  {86cb23f7-706a-4837-9231-8fdfdeec168c}, !- Source Object
  3,                                      !- Outlet Port
  {97e3a97f-9ade-41cd-bfa5-0a323b684746}, !- Target Object
  2;                                      !- Inlet Port

OS:Connection,
  {f9dc365c-0c91-4619-ad6b-0a1ed4e783f4}, !- Handle
  {ac12cfde-ccf1-4e25-a364-21c004fd927b}, !- Name
  {97e3a97f-9ade-41cd-bfa5-0a323b684746}, !- Source Object
  3,                                      !- Outlet Port
  {3866f624-288e-4bb7-976b-e8f9cdb009e3}, !- Target Object
  2;                                      !- Inlet Port

OS:Pump:VariableSpeed,
  {4b56c6cd-bbb1-4d67-897f-b348306ebdb8}, !- Handle
  Pump Variable Speed 2,                  !- Name
  {211f3dc7-886c-4d91-b83b-87db3ea47cbd}, !- Inlet Node Name
  {441ac19e-7b50-4208-beed-87c0e78474fb}, !- Outlet Node Name
  0.01,                                   !- Rated Flow Rate {m3/s}
  1,                                      !- Rated Pump Head {Pa}
  0,                                      !- Rated Power Consumption {W}
  1,                                      !- Motor Efficiency
  0,                                      !- Fraction of Motor Inefficiencies to Fluid Stream
  0,                                      !- Coefficient 1 of the Part Load Performance Curve
  1,                                      !- Coefficient 2 of the Part Load Performance Curve
  0,                                      !- Coefficient 3 of the Part Load Performance Curve
  0,                                      !- Coefficient 4 of the Part Load Performance Curve
  ,                                       !- Minimum Flow Rate {m3/s}
  Intermittent,                           !- Pump Control Type
  ,                                       !- Pump Flow Rate Schedule Name
  ,                                       !- Pump Curve Name
  ,                                       !- Impeller Diameter {m}
  ,                                       !- VFD Control Type
  ,                                       !- Pump RPM Schedule Name
  ,                                       !- Minimum Pressure Schedule {Pa}
  ,                                       !- Maximum Pressure Schedule {Pa}
  ,                                       !- Minimum RPM Schedule {rev/min}
  ,                                       !- Maximum RPM Schedule {rev/min}
  ,                                       !- Zone Name
  0.5,                                    !- Skin Loss Radiative Fraction
  PowerPerFlowPerPressure,                !- Design Power Sizing Method
  348701.1,                               !- Design Electric Power per Unit Flow Rate {W/(m3/s)}
  1.282051282,                            !- Design Shaft Power per Unit Flow Rate per Unit Head {W-s/m3-Pa}
  0,                                      !- Design Minimum Flow Rate Fraction
  General;                                !- End-Use Subcategory

OS:Node,
  {829e2539-4c74-4ea0-aea6-ed05fc19d191}, !- Handle
  Node 29,                                !- Name
  {441ac19e-7b50-4208-beed-87c0e78474fb}, !- Inlet Port
  {bc78989e-bb18-4548-9884-d0420a7da154}; !- Outlet Port

OS:Connection,
  {211f3dc7-886c-4d91-b83b-87db3ea47cbd}, !- Handle
  {b8c281a9-2eb3-4517-9c46-7a38be161dce}, !- Name
  {d52337cd-5b37-42e8-a209-e26f43ad438d}, !- Source Object
  3,                                      !- Outlet Port
  {4b56c6cd-bbb1-4d67-897f-b348306ebdb8}, !- Target Object
  2;                                      !- Inlet Port

OS:Connection,
  {441ac19e-7b50-4208-beed-87c0e78474fb}, !- Handle
  {78962081-d9a7-4ff4-b058-5df92c50fc1a}, !- Name
  {4b56c6cd-bbb1-4d67-897f-b348306ebdb8}, !- Source Object
  3,                                      !- Outlet Port
  {829e2539-4c74-4ea0-aea6-ed05fc19d191}, !- Target Object
  2;                                      !- Inlet Port

OS:Connection,
  {bc78989e-bb18-4548-9884-d0420a7da154}, !- Handle
  {ae53884e-36a5-4ef1-a211-50dc8c5f18f6}, !- Name
  {829e2539-4c74-4ea0-aea6-ed05fc19d191}, !- Source Object
  3,                                      !- Outlet Port
  {2df16064-a6f0-4283-84e1-eab7e7c24f60}, !- Target Object
  2;                                      !- Inlet Port

OS:Schedule:Constant,
  {2c518802-b6c7-4b07-a734-877409f643ad}, !- Handle
  dhw temp 1,                             !- Name
  {2e5d8874-38b3-4535-8d23-34593aa51123}, !- Schedule Type Limits Name
  52.6666666666667;                       !- Value

OS:SetpointManager:Scheduled,
  {a071d5b6-b91f-4713-a18e-31d1cad740e1}, !- Handle
  Setpoint Manager Scheduled 2,           !- Name
  Temperature,                            !- Control Variable
  {2c518802-b6c7-4b07-a734-877409f643ad}, !- Schedule Name
  {3866f624-288e-4bb7-976b-e8f9cdb009e3}; !- Setpoint Node or NodeList Name

OS:WaterHeater:Mixed,
  {fde059c1-81f3-430c-8eea-7319e1dde7e7}, !- Handle
  res wh|unit 2,                          !- Name
  0.143845647790854,                      !- Tank Volume {m3}
  {e5874da8-d742-4b61-9b0d-289f25a7daa9}, !- Setpoint Temperature Schedule Name
  2,                                      !- Deadband Temperature Difference {deltaC}
  99,                                     !- Maximum Temperature Limit {C}
  Cycle,                                  !- Heater Control Type
  11722.8428068889,                       !- Heater Maximum Capacity {W}
  0,                                      !- Heater Minimum Capacity {W}
  ,                                       !- Heater Ignition Minimum Flow Rate {m3/s}
  ,                                       !- Heater Ignition Delay {s}
  NaturalGas,                             !- Heater Fuel Type
  0.773298241318794,                      !- Heater Thermal Efficiency
  ,                                       !- Part Load Factor Curve Name
  0,                                      !- Off Cycle Parasitic Fuel Consumption Rate {W}
  Electricity,                            !- Off Cycle Parasitic Fuel Type
  0,                                      !- Off Cycle Parasitic Heat Fraction to Tank
  0,                                      !- On Cycle Parasitic Fuel Consumption Rate {W}
  Electricity,                            !- On Cycle Parasitic Fuel Type
  0,                                      !- On Cycle Parasitic Heat Fraction to Tank
  ThermalZone,                            !- Ambient Temperature Indicator
  ,                                       !- Ambient Temperature Schedule Name
  {c12f8ae1-6886-402b-b154-5359b3a12360}, !- Ambient Temperature Thermal Zone Name
  ,                                       !- Ambient Temperature Outdoor Air Node Name
  4.15693173076374,                       !- Off Cycle Loss Coefficient to Ambient Temperature {W/K}
  0.64,                                   !- Off Cycle Loss Fraction to Thermal Zone
  4.15693173076374,                       !- On Cycle Loss Coefficient to Ambient Temperature {W/K}
  1,                                      !- On Cycle Loss Fraction to Thermal Zone
  ,                                       !- Peak Use Flow Rate {m3/s}
  ,                                       !- Use Flow Rate Fraction Schedule Name
  ,                                       !- Cold Water Supply Temperature Schedule Name
  {9c605254-8bd4-4117-954a-bc679e06ebe6}, !- Use Side Inlet Node Name
  {0f3215ef-8d59-4f27-ad70-5468afd22966}, !- Use Side Outlet Node Name
  1,                                      !- Use Side Effectiveness
  ,                                       !- Source Side Inlet Node Name
  ,                                       !- Source Side Outlet Node Name
  1,                                      !- Source Side Effectiveness
  autosize,                               !- Use Side Design Flow Rate {m3/s}
  autosize,                               !- Source Side Design Flow Rate {m3/s}
  1.5,                                    !- Indirect Water Heating Recovery Time {hr}
  IndirectHeatPrimarySetpoint,            !- Source Side Flow Control Mode
  ,                                       !- Indirect Alternate Setpoint Temperature Schedule Name
  General;                                !- End-Use Subcategory

OS:Schedule:Constant,
  {e5874da8-d742-4b61-9b0d-289f25a7daa9}, !- Handle
  WH Setpoint Temp 1,                     !- Name
  {2e5d8874-38b3-4535-8d23-34593aa51123}, !- Schedule Type Limits Name
  52.6666666666667;                       !- Value

OS:Node,
  {85e30ce1-2237-4089-b049-4071450e4a0d}, !- Handle
  Node 30,                                !- Name
  {db0cdf5a-31cd-4924-b3f1-84561e9ab2a0}, !- Inlet Port
  {9c605254-8bd4-4117-954a-bc679e06ebe6}; !- Outlet Port

OS:Connection,
  {db0cdf5a-31cd-4924-b3f1-84561e9ab2a0}, !- Handle
  {1bb8916e-6009-467f-bbc3-3badf041af14}, !- Name
  {2df16064-a6f0-4283-84e1-eab7e7c24f60}, !- Source Object
  4,                                      !- Outlet Port
  {85e30ce1-2237-4089-b049-4071450e4a0d}, !- Target Object
  2;                                      !- Inlet Port

OS:Node,
  {d0da6224-c8b7-4315-bd27-798ce8bbbd52}, !- Handle
  Node 31,                                !- Name
  {0f3215ef-8d59-4f27-ad70-5468afd22966}, !- Inlet Port
  {ed0838f4-11b7-42bc-850c-a06b1db4e67c}; !- Outlet Port

OS:Connection,
  {9c605254-8bd4-4117-954a-bc679e06ebe6}, !- Handle
  {97646e04-1ead-4e68-a9d3-4757973a189f}, !- Name
  {85e30ce1-2237-4089-b049-4071450e4a0d}, !- Source Object
  3,                                      !- Outlet Port
  {fde059c1-81f3-430c-8eea-7319e1dde7e7}, !- Target Object
  31;                                     !- Inlet Port

OS:Connection,
  {0f3215ef-8d59-4f27-ad70-5468afd22966}, !- Handle
  {666d3ca0-9708-45fe-8659-a79ab8a0121d}, !- Name
  {fde059c1-81f3-430c-8eea-7319e1dde7e7}, !- Source Object
  32,                                     !- Outlet Port
  {d0da6224-c8b7-4315-bd27-798ce8bbbd52}, !- Target Object
  2;                                      !- Inlet Port

OS:Connection,
  {ed0838f4-11b7-42bc-850c-a06b1db4e67c}, !- Handle
  {1472c956-7db4-4275-8689-2add666117f8}, !- Name
  {d0da6224-c8b7-4315-bd27-798ce8bbbd52}, !- Source Object
  3,                                      !- Outlet Port
  {e406e624-3dbb-4cba-b3c3-9a21a1f44d97}, !- Target Object
  4;                                      !- Inlet Port

OS:PlantLoop,
  {31722f59-2728-4274-bd9b-24c4dd5e6149}, !- Handle
  Domestic Hot Water Loop|unit 3,         !- Name
  ,                                       !- Fluid Type
  0,                                      !- Glycol Concentration
  ,                                       !- User Defined Fluid Type
  ,                                       !- Plant Equipment Operation Heating Load
  ,                                       !- Plant Equipment Operation Cooling Load
  ,                                       !- Primary Plant Equipment Operation Scheme
  {e3876632-4fa4-4aa5-ba94-939a2f0770b0}, !- Loop Temperature Setpoint Node Name
  ,                                       !- Maximum Loop Temperature {C}
  ,                                       !- Minimum Loop Temperature {C}
  0.01,                                   !- Maximum Loop Flow Rate {m3/s}
  ,                                       !- Minimum Loop Flow Rate {m3/s}
  0.003,                                  !- Plant Loop Volume {m3}
  {a13f4c73-a26e-487f-bc85-944e65525974}, !- Plant Side Inlet Node Name
  {154a14c3-0a58-4f2c-b737-12dd226ac906}, !- Plant Side Outlet Node Name
  ,                                       !- Plant Side Branch List Name
  {452c0172-8e0e-46eb-a65b-93973dd09856}, !- Demand Side Inlet Node Name
  {1159100d-bfe5-4700-a13f-711dd0734f32}, !- Demand Side Outlet Node Name
  ,                                       !- Demand Side Branch List Name
  ,                                       !- Demand Side Connector List Name
  Optimal,                                !- Load Distribution Scheme
  {3014c886-6525-4132-84d5-59deb8837f3d}, !- Availability Manager List Name
  ,                                       !- Plant Loop Demand Calculation Scheme
  ,                                       !- Common Pipe Simulation
  ,                                       !- Pressure Simulation Type
  ,                                       !- Plant Equipment Operation Heating Load Schedule
  ,                                       !- Plant Equipment Operation Cooling Load Schedule
  ,                                       !- Primary Plant Equipment Operation Scheme Schedule
  ,                                       !- Component Setpoint Operation Scheme Schedule
  {76d0b834-c9bc-4faf-be30-596083088293}, !- Demand Mixer Name
  {bfbef342-1bcf-4e1e-9258-9bf1ea169dcd}, !- Demand Splitter Name
  {d10afaf6-6060-422e-acbc-7af466dfe0a5}, !- Supply Mixer Name
  {c5c67525-5001-487a-bca1-b8de733ed128}; !- Supply Splitter Name

OS:Node,
  {23e6f04f-4f6a-4161-b615-9c766a7d462d}, !- Handle
  Node 32,                                !- Name
  {a13f4c73-a26e-487f-bc85-944e65525974}, !- Inlet Port
  {046494c8-cdb2-4c4c-9a3b-91cf3c2198b8}; !- Outlet Port

OS:Node,
  {e3876632-4fa4-4aa5-ba94-939a2f0770b0}, !- Handle
  Node 33,                                !- Name
  {6e3253a0-8d6f-4519-a668-14595a9606b5}, !- Inlet Port
  {154a14c3-0a58-4f2c-b737-12dd226ac906}; !- Outlet Port

OS:Node,
  {1f55f0ee-5df4-4d17-9d53-df70ce517e1f}, !- Handle
  Node 34,                                !- Name
  {bd3dcb9f-21f7-46a1-acd0-0996db4e8b9b}, !- Inlet Port
  {0237429f-5c30-4973-bf5c-da21ed2811ec}; !- Outlet Port

OS:Connector:Mixer,
  {d10afaf6-6060-422e-acbc-7af466dfe0a5}, !- Handle
  Connector Mixer 5,                      !- Name
  {4f0acac2-1700-4425-b8c9-e4873521b2ec}, !- Outlet Branch Name
  {d15383d9-9aa1-4113-8c74-32372b67a0c0}, !- Inlet Branch Name 1
  {da45626e-a1d2-40ee-b6ec-71beb52f2463}; !- Inlet Branch Name 2

OS:Connector:Splitter,
  {c5c67525-5001-487a-bca1-b8de733ed128}, !- Handle
  Connector Splitter 5,                   !- Name
  {b670be54-2402-4f2c-9546-02a1aeb0f4d5}, !- Inlet Branch Name
  {bd3dcb9f-21f7-46a1-acd0-0996db4e8b9b}, !- Outlet Branch Name 1
  {98a412c6-b373-497c-9b23-ca53de6d3ea4}; !- Outlet Branch Name 2

OS:Connection,
  {a13f4c73-a26e-487f-bc85-944e65525974}, !- Handle
  {b3531ccb-a011-48a4-8478-65ec3d7db3c9}, !- Name
  {31722f59-2728-4274-bd9b-24c4dd5e6149}, !- Source Object
  14,                                     !- Outlet Port
  {23e6f04f-4f6a-4161-b615-9c766a7d462d}, !- Target Object
  2;                                      !- Inlet Port

OS:Connection,
  {bd3dcb9f-21f7-46a1-acd0-0996db4e8b9b}, !- Handle
  {a767aa7c-0708-413e-b80d-4e6107de97f2}, !- Name
  {c5c67525-5001-487a-bca1-b8de733ed128}, !- Source Object
  3,                                      !- Outlet Port
  {1f55f0ee-5df4-4d17-9d53-df70ce517e1f}, !- Target Object
  2;                                      !- Inlet Port

OS:Connection,
  {154a14c3-0a58-4f2c-b737-12dd226ac906}, !- Handle
  {aae2427b-602f-42c5-a386-6f4680e28090}, !- Name
  {e3876632-4fa4-4aa5-ba94-939a2f0770b0}, !- Source Object
  3,                                      !- Outlet Port
  {31722f59-2728-4274-bd9b-24c4dd5e6149}, !- Target Object
  15;                                     !- Inlet Port

OS:Node,
  {3f43ecc1-47bb-4137-b5bc-8d57d8de42bc}, !- Handle
  Node 35,                                !- Name
  {452c0172-8e0e-46eb-a65b-93973dd09856}, !- Inlet Port
  {4ebade52-944e-485f-991f-f1d7e698a008}; !- Outlet Port

OS:Node,
  {e0d79c5f-fe9e-4154-9399-7beb83db1594}, !- Handle
  Node 36,                                !- Name
  {110e8e28-bff2-42e0-8607-be53d281c4a3}, !- Inlet Port
  {1159100d-bfe5-4700-a13f-711dd0734f32}; !- Outlet Port

OS:Node,
  {8054489d-8e66-4417-996d-7bd84378c046}, !- Handle
  Node 37,                                !- Name
  {c87ff1ac-496b-4734-bd2a-861b5cb8852a}, !- Inlet Port
  {62288700-3141-4a96-93db-a39b3c4afe10}; !- Outlet Port

OS:Connector:Mixer,
  {76d0b834-c9bc-4faf-be30-596083088293}, !- Handle
  Connector Mixer 6,                      !- Name
  {110e8e28-bff2-42e0-8607-be53d281c4a3}, !- Outlet Branch Name
  {efbcad91-e978-4735-8ac1-8c233851ee3c}; !- Inlet Branch Name 1

OS:Connector:Splitter,
  {bfbef342-1bcf-4e1e-9258-9bf1ea169dcd}, !- Handle
  Connector Splitter 6,                   !- Name
  {4ebade52-944e-485f-991f-f1d7e698a008}, !- Inlet Branch Name
  {c87ff1ac-496b-4734-bd2a-861b5cb8852a}; !- Outlet Branch Name 1

OS:Connection,
  {452c0172-8e0e-46eb-a65b-93973dd09856}, !- Handle
  {0af0dca6-e50f-492a-a0ea-129a14622db4}, !- Name
  {31722f59-2728-4274-bd9b-24c4dd5e6149}, !- Source Object
  17,                                     !- Outlet Port
  {3f43ecc1-47bb-4137-b5bc-8d57d8de42bc}, !- Target Object
  2;                                      !- Inlet Port

OS:Connection,
  {4ebade52-944e-485f-991f-f1d7e698a008}, !- Handle
  {321fe28c-d4e2-4dc7-8c2a-e1dc8a4e1b0a}, !- Name
  {3f43ecc1-47bb-4137-b5bc-8d57d8de42bc}, !- Source Object
  3,                                      !- Outlet Port
  {bfbef342-1bcf-4e1e-9258-9bf1ea169dcd}, !- Target Object
  2;                                      !- Inlet Port

OS:Connection,
  {c87ff1ac-496b-4734-bd2a-861b5cb8852a}, !- Handle
  {bb66eb4d-2015-4710-bea4-8dce2e1cadf6}, !- Name
  {bfbef342-1bcf-4e1e-9258-9bf1ea169dcd}, !- Source Object
  3,                                      !- Outlet Port
  {8054489d-8e66-4417-996d-7bd84378c046}, !- Target Object
  2;                                      !- Inlet Port

OS:Connection,
  {110e8e28-bff2-42e0-8607-be53d281c4a3}, !- Handle
  {29e0f4b2-1f36-4415-9059-dbda5b2a0fb2}, !- Name
  {76d0b834-c9bc-4faf-be30-596083088293}, !- Source Object
  2,                                      !- Outlet Port
  {e0d79c5f-fe9e-4154-9399-7beb83db1594}, !- Target Object
  2;                                      !- Inlet Port

OS:Connection,
  {1159100d-bfe5-4700-a13f-711dd0734f32}, !- Handle
  {9a194346-55ad-442e-9082-cc40163b1038}, !- Name
  {e0d79c5f-fe9e-4154-9399-7beb83db1594}, !- Source Object
  3,                                      !- Outlet Port
  {31722f59-2728-4274-bd9b-24c4dd5e6149}, !- Target Object
  18;                                     !- Inlet Port

OS:Sizing:Plant,
  {6f54859d-5a42-4028-8e64-dfc254fd7c87}, !- Handle
  {31722f59-2728-4274-bd9b-24c4dd5e6149}, !- Plant or Condenser Loop Name
  Heating,                                !- Loop Type
  52.6666666666667,                       !- Design Loop Exit Temperature {C}
  5.55555555555556,                       !- Loop Design Temperature Difference {deltaC}
  NonCoincident,                          !- Sizing Option
  1,                                      !- Zone Timesteps in Averaging Window
  None;                                   !- Coincident Sizing Factor Mode

OS:AvailabilityManagerAssignmentList,
  {3014c886-6525-4132-84d5-59deb8837f3d}, !- Handle
  Plant Loop 1 AvailabilityManagerAssignmentList 2; !- Name

OS:Pipe:Adiabatic,
  {45bce804-8058-47f8-bf4b-258f34424687}, !- Handle
  Pipe Adiabatic 5,                       !- Name
  {0237429f-5c30-4973-bf5c-da21ed2811ec}, !- Inlet Node Name
  {51c04b39-29f9-4c8f-8652-f94e4b0cb696}; !- Outlet Node Name

OS:Pipe:Adiabatic,
  {7cd68c3a-20c1-459a-b2a4-69261c8e7816}, !- Handle
  Pipe Adiabatic 6,                       !- Name
  {0f73efe2-f176-4732-852e-d9e3281ab194}, !- Inlet Node Name
  {6e3253a0-8d6f-4519-a668-14595a9606b5}; !- Outlet Node Name

OS:Node,
  {2fa08a18-ce2e-43e1-a4a8-1b6a4dd29da1}, !- Handle
  Node 38,                                !- Name
  {51c04b39-29f9-4c8f-8652-f94e4b0cb696}, !- Inlet Port
  {d15383d9-9aa1-4113-8c74-32372b67a0c0}; !- Outlet Port

OS:Connection,
  {0237429f-5c30-4973-bf5c-da21ed2811ec}, !- Handle
  {9112e375-4328-493e-88a5-d70f115ab914}, !- Name
  {1f55f0ee-5df4-4d17-9d53-df70ce517e1f}, !- Source Object
  3,                                      !- Outlet Port
  {45bce804-8058-47f8-bf4b-258f34424687}, !- Target Object
  2;                                      !- Inlet Port

OS:Connection,
  {51c04b39-29f9-4c8f-8652-f94e4b0cb696}, !- Handle
  {c41b7053-050a-4e19-99c3-1204044b557a}, !- Name
  {45bce804-8058-47f8-bf4b-258f34424687}, !- Source Object
  3,                                      !- Outlet Port
  {2fa08a18-ce2e-43e1-a4a8-1b6a4dd29da1}, !- Target Object
  2;                                      !- Inlet Port

OS:Connection,
  {d15383d9-9aa1-4113-8c74-32372b67a0c0}, !- Handle
  {cc26a98c-994e-45dd-8cc3-0e4ae436e23a}, !- Name
  {2fa08a18-ce2e-43e1-a4a8-1b6a4dd29da1}, !- Source Object
  3,                                      !- Outlet Port
  {d10afaf6-6060-422e-acbc-7af466dfe0a5}, !- Target Object
  3;                                      !- Inlet Port

OS:Node,
  {2ce9d56c-8483-4cf0-95d6-0bcbb55cbd73}, !- Handle
  Node 39,                                !- Name
  {4f0acac2-1700-4425-b8c9-e4873521b2ec}, !- Inlet Port
  {0f73efe2-f176-4732-852e-d9e3281ab194}; !- Outlet Port

OS:Connection,
  {4f0acac2-1700-4425-b8c9-e4873521b2ec}, !- Handle
  {2ccc8d6a-89f9-4342-8a79-bfe64243e218}, !- Name
  {d10afaf6-6060-422e-acbc-7af466dfe0a5}, !- Source Object
  2,                                      !- Outlet Port
  {2ce9d56c-8483-4cf0-95d6-0bcbb55cbd73}, !- Target Object
  2;                                      !- Inlet Port

OS:Connection,
  {0f73efe2-f176-4732-852e-d9e3281ab194}, !- Handle
  {60bdd60e-8f86-434a-8785-8a562814ae51}, !- Name
  {2ce9d56c-8483-4cf0-95d6-0bcbb55cbd73}, !- Source Object
  3,                                      !- Outlet Port
  {7cd68c3a-20c1-459a-b2a4-69261c8e7816}, !- Target Object
  2;                                      !- Inlet Port

OS:Connection,
  {6e3253a0-8d6f-4519-a668-14595a9606b5}, !- Handle
  {e0447d53-45ab-4f5d-9e23-87c0fdb8eef2}, !- Name
  {7cd68c3a-20c1-459a-b2a4-69261c8e7816}, !- Source Object
  3,                                      !- Outlet Port
  {e3876632-4fa4-4aa5-ba94-939a2f0770b0}, !- Target Object
  2;                                      !- Inlet Port

OS:Pump:VariableSpeed,
  {b93f0fbb-0013-4923-9709-cb2c8d11a290}, !- Handle
  Pump Variable Speed 3,                  !- Name
  {046494c8-cdb2-4c4c-9a3b-91cf3c2198b8}, !- Inlet Node Name
  {8de27769-4039-4e92-806e-ff38b511bc8a}, !- Outlet Node Name
  0.01,                                   !- Rated Flow Rate {m3/s}
  1,                                      !- Rated Pump Head {Pa}
  0,                                      !- Rated Power Consumption {W}
  1,                                      !- Motor Efficiency
  0,                                      !- Fraction of Motor Inefficiencies to Fluid Stream
  0,                                      !- Coefficient 1 of the Part Load Performance Curve
  1,                                      !- Coefficient 2 of the Part Load Performance Curve
  0,                                      !- Coefficient 3 of the Part Load Performance Curve
  0,                                      !- Coefficient 4 of the Part Load Performance Curve
  ,                                       !- Minimum Flow Rate {m3/s}
  Intermittent,                           !- Pump Control Type
  ,                                       !- Pump Flow Rate Schedule Name
  ,                                       !- Pump Curve Name
  ,                                       !- Impeller Diameter {m}
  ,                                       !- VFD Control Type
  ,                                       !- Pump RPM Schedule Name
  ,                                       !- Minimum Pressure Schedule {Pa}
  ,                                       !- Maximum Pressure Schedule {Pa}
  ,                                       !- Minimum RPM Schedule {rev/min}
  ,                                       !- Maximum RPM Schedule {rev/min}
  ,                                       !- Zone Name
  0.5,                                    !- Skin Loss Radiative Fraction
  PowerPerFlowPerPressure,                !- Design Power Sizing Method
  348701.1,                               !- Design Electric Power per Unit Flow Rate {W/(m3/s)}
  1.282051282,                            !- Design Shaft Power per Unit Flow Rate per Unit Head {W-s/m3-Pa}
  0,                                      !- Design Minimum Flow Rate Fraction
  General;                                !- End-Use Subcategory

OS:Node,
  {3b896b65-221b-4afd-9ecf-c3f6b32cfcbf}, !- Handle
  Node 40,                                !- Name
  {8de27769-4039-4e92-806e-ff38b511bc8a}, !- Inlet Port
  {b670be54-2402-4f2c-9546-02a1aeb0f4d5}; !- Outlet Port

OS:Connection,
  {046494c8-cdb2-4c4c-9a3b-91cf3c2198b8}, !- Handle
  {15000d5d-6a20-4bcd-8783-77e8b065a10e}, !- Name
  {23e6f04f-4f6a-4161-b615-9c766a7d462d}, !- Source Object
  3,                                      !- Outlet Port
  {b93f0fbb-0013-4923-9709-cb2c8d11a290}, !- Target Object
  2;                                      !- Inlet Port

OS:Connection,
  {8de27769-4039-4e92-806e-ff38b511bc8a}, !- Handle
  {e5dcdfa1-e951-4b55-9f32-eb3a6f41a61e}, !- Name
  {b93f0fbb-0013-4923-9709-cb2c8d11a290}, !- Source Object
  3,                                      !- Outlet Port
  {3b896b65-221b-4afd-9ecf-c3f6b32cfcbf}, !- Target Object
  2;                                      !- Inlet Port

OS:Connection,
  {b670be54-2402-4f2c-9546-02a1aeb0f4d5}, !- Handle
  {8baeb31a-6aa6-47fa-b33d-5def5bd97f78}, !- Name
  {3b896b65-221b-4afd-9ecf-c3f6b32cfcbf}, !- Source Object
  3,                                      !- Outlet Port
  {c5c67525-5001-487a-bca1-b8de733ed128}, !- Target Object
  2;                                      !- Inlet Port

OS:Schedule:Constant,
  {46188819-a019-40a5-9025-82bd07d5eada}, !- Handle
  dhw temp 2,                             !- Name
  {2e5d8874-38b3-4535-8d23-34593aa51123}, !- Schedule Type Limits Name
  52.6666666666667;                       !- Value

OS:SetpointManager:Scheduled,
  {d877cb66-be0c-4103-bb1a-c326ec0ae8b2}, !- Handle
  Setpoint Manager Scheduled 3,           !- Name
  Temperature,                            !- Control Variable
  {46188819-a019-40a5-9025-82bd07d5eada}, !- Schedule Name
  {e3876632-4fa4-4aa5-ba94-939a2f0770b0}; !- Setpoint Node or NodeList Name

OS:WaterHeater:Mixed,
  {88c2966c-8e31-4492-b037-282bf27d7b0e}, !- Handle
  res wh|unit 3,                          !- Name
  0.143845647790854,                      !- Tank Volume {m3}
  {c192b98d-26e3-40b7-b32f-e12731070d51}, !- Setpoint Temperature Schedule Name
  2,                                      !- Deadband Temperature Difference {deltaC}
  99,                                     !- Maximum Temperature Limit {C}
  Cycle,                                  !- Heater Control Type
  11722.8428068889,                       !- Heater Maximum Capacity {W}
  0,                                      !- Heater Minimum Capacity {W}
  ,                                       !- Heater Ignition Minimum Flow Rate {m3/s}
  ,                                       !- Heater Ignition Delay {s}
  NaturalGas,                             !- Heater Fuel Type
  0.773298241318794,                      !- Heater Thermal Efficiency
  ,                                       !- Part Load Factor Curve Name
  0,                                      !- Off Cycle Parasitic Fuel Consumption Rate {W}
  Electricity,                            !- Off Cycle Parasitic Fuel Type
  0,                                      !- Off Cycle Parasitic Heat Fraction to Tank
  0,                                      !- On Cycle Parasitic Fuel Consumption Rate {W}
  Electricity,                            !- On Cycle Parasitic Fuel Type
  0,                                      !- On Cycle Parasitic Heat Fraction to Tank
  ThermalZone,                            !- Ambient Temperature Indicator
  ,                                       !- Ambient Temperature Schedule Name
  {595a31c4-85c2-4003-aacf-881749af1387}, !- Ambient Temperature Thermal Zone Name
  ,                                       !- Ambient Temperature Outdoor Air Node Name
  4.15693173076374,                       !- Off Cycle Loss Coefficient to Ambient Temperature {W/K}
  0.64,                                   !- Off Cycle Loss Fraction to Thermal Zone
  4.15693173076374,                       !- On Cycle Loss Coefficient to Ambient Temperature {W/K}
  1,                                      !- On Cycle Loss Fraction to Thermal Zone
  ,                                       !- Peak Use Flow Rate {m3/s}
  ,                                       !- Use Flow Rate Fraction Schedule Name
  ,                                       !- Cold Water Supply Temperature Schedule Name
  {b803703a-63aa-490c-8fbe-c74cbcc1eccd}, !- Use Side Inlet Node Name
  {fa8395c2-869a-482d-9e6d-1a66bfc7f83b}, !- Use Side Outlet Node Name
  1,                                      !- Use Side Effectiveness
  ,                                       !- Source Side Inlet Node Name
  ,                                       !- Source Side Outlet Node Name
  1,                                      !- Source Side Effectiveness
  autosize,                               !- Use Side Design Flow Rate {m3/s}
  autosize,                               !- Source Side Design Flow Rate {m3/s}
  1.5,                                    !- Indirect Water Heating Recovery Time {hr}
  IndirectHeatPrimarySetpoint,            !- Source Side Flow Control Mode
  ,                                       !- Indirect Alternate Setpoint Temperature Schedule Name
  General;                                !- End-Use Subcategory

OS:Schedule:Constant,
  {c192b98d-26e3-40b7-b32f-e12731070d51}, !- Handle
  WH Setpoint Temp 2,                     !- Name
  {2e5d8874-38b3-4535-8d23-34593aa51123}, !- Schedule Type Limits Name
  52.6666666666667;                       !- Value

OS:Node,
  {8343f8e3-80d5-48e1-bd9d-9769f5635d49}, !- Handle
  Node 41,                                !- Name
  {98a412c6-b373-497c-9b23-ca53de6d3ea4}, !- Inlet Port
  {b803703a-63aa-490c-8fbe-c74cbcc1eccd}; !- Outlet Port

OS:Connection,
  {98a412c6-b373-497c-9b23-ca53de6d3ea4}, !- Handle
  {af2e91e6-9703-4c63-8b19-db4c11adf0f1}, !- Name
  {c5c67525-5001-487a-bca1-b8de733ed128}, !- Source Object
  4,                                      !- Outlet Port
  {8343f8e3-80d5-48e1-bd9d-9769f5635d49}, !- Target Object
  2;                                      !- Inlet Port

OS:Node,
  {0a180b5a-b289-4fa2-a069-69571e70a401}, !- Handle
  Node 42,                                !- Name
  {fa8395c2-869a-482d-9e6d-1a66bfc7f83b}, !- Inlet Port
  {da45626e-a1d2-40ee-b6ec-71beb52f2463}; !- Outlet Port

OS:Connection,
  {b803703a-63aa-490c-8fbe-c74cbcc1eccd}, !- Handle
  {7d95c52d-c268-4cff-9933-95386a4addd7}, !- Name
  {8343f8e3-80d5-48e1-bd9d-9769f5635d49}, !- Source Object
  3,                                      !- Outlet Port
  {88c2966c-8e31-4492-b037-282bf27d7b0e}, !- Target Object
  31;                                     !- Inlet Port

OS:Connection,
  {fa8395c2-869a-482d-9e6d-1a66bfc7f83b}, !- Handle
  {d3237716-c9df-4d61-ab4e-a57d0a2a337f}, !- Name
  {88c2966c-8e31-4492-b037-282bf27d7b0e}, !- Source Object
  32,                                     !- Outlet Port
  {0a180b5a-b289-4fa2-a069-69571e70a401}, !- Target Object
  2;                                      !- Inlet Port

OS:Connection,
  {da45626e-a1d2-40ee-b6ec-71beb52f2463}, !- Handle
  {efd8c9c2-b92c-41d6-9796-565ea7514215}, !- Name
  {0a180b5a-b289-4fa2-a069-69571e70a401}, !- Source Object
  3,                                      !- Outlet Port
  {d10afaf6-6060-422e-acbc-7af466dfe0a5}, !- Target Object
  4;                                      !- Inlet Port

OS:PlantLoop,
  {b43e053f-4f28-43f0-a0f3-2f111d300f5a}, !- Handle
  Domestic Hot Water Loop|unit 4,         !- Name
=======
  {e35caff9-2b79-4d1a-bdfe-5b24a1f4bc56}, !- Handle
  Surface 9 - res eaves 2,                !- Name
  ,                                       !- Construction Name
  {43a9b361-1bb0-4b54-853b-027b26b09095}, !- Shading Surface Group Name
  ,                                       !- Transmittance Schedule Name
  ,                                       !- Number of Vertices
  0, -9.7536, 2.4384,                     !- X,Y,Z Vertex 1 {m}
  4.572, -9.7536, 2.4384,                 !- X,Y,Z Vertex 2 {m}
  4.572, -9.144, 2.7432,                  !- X,Y,Z Vertex 3 {m}
  0, -9.144, 2.7432;                      !- X,Y,Z Vertex 4 {m}

OS:PlantLoop,
  {6b2b7455-a284-47f7-a972-e1150b471e3d}, !- Handle
  Domestic Hot Water Loop,                !- Name
>>>>>>> 49f5e9b9
  ,                                       !- Fluid Type
  0,                                      !- Glycol Concentration
  ,                                       !- User Defined Fluid Type
  ,                                       !- Plant Equipment Operation Heating Load
  ,                                       !- Plant Equipment Operation Cooling Load
  ,                                       !- Primary Plant Equipment Operation Scheme
<<<<<<< HEAD
  {5e6b880a-2157-4f9f-9e69-0c0eb41f824a}, !- Loop Temperature Setpoint Node Name
=======
  {4bf5753e-7fc6-4874-bee7-330323e69ce0}, !- Loop Temperature Setpoint Node Name
>>>>>>> 49f5e9b9
  ,                                       !- Maximum Loop Temperature {C}
  ,                                       !- Minimum Loop Temperature {C}
  0.01,                                   !- Maximum Loop Flow Rate {m3/s}
  ,                                       !- Minimum Loop Flow Rate {m3/s}
  0.003,                                  !- Plant Loop Volume {m3}
<<<<<<< HEAD
  {f342cece-72ce-41f4-9643-e02719fe159e}, !- Plant Side Inlet Node Name
  {6b566b8f-c9e7-4a19-9f5d-1b78af9b0c68}, !- Plant Side Outlet Node Name
  ,                                       !- Plant Side Branch List Name
  {b3aa413d-0218-40a2-aabc-dfe73c9ef9e7}, !- Demand Side Inlet Node Name
  {7397fb45-b9f7-46ec-a7f6-0477634ec4fa}, !- Demand Side Outlet Node Name
  ,                                       !- Demand Side Branch List Name
  ,                                       !- Demand Side Connector List Name
  Optimal,                                !- Load Distribution Scheme
  {fbbfcdb7-fdfd-4751-9b12-5a3fb6f8a161}, !- Availability Manager List Name
=======
  {0db26b1a-a9d8-401a-b449-0286de5f78ea}, !- Plant Side Inlet Node Name
  {2bfb4c6b-3ae1-4667-be3f-8ccd8717f816}, !- Plant Side Outlet Node Name
  ,                                       !- Plant Side Branch List Name
  {19df3391-a22d-4db3-977b-3b7785fffe5f}, !- Demand Side Inlet Node Name
  {4b492b57-0d08-48ed-b7fe-888e497aa27f}, !- Demand Side Outlet Node Name
  ,                                       !- Demand Side Branch List Name
  ,                                       !- Demand Side Connector List Name
  Optimal,                                !- Load Distribution Scheme
  {976fb013-bbdc-4881-9cef-59f17f8301d1}, !- Availability Manager List Name
>>>>>>> 49f5e9b9
  ,                                       !- Plant Loop Demand Calculation Scheme
  ,                                       !- Common Pipe Simulation
  ,                                       !- Pressure Simulation Type
  ,                                       !- Plant Equipment Operation Heating Load Schedule
  ,                                       !- Plant Equipment Operation Cooling Load Schedule
  ,                                       !- Primary Plant Equipment Operation Scheme Schedule
  ,                                       !- Component Setpoint Operation Scheme Schedule
<<<<<<< HEAD
  {a72e7b1a-f0eb-4848-848d-403bf2b36618}, !- Demand Mixer Name
  {5b0df08e-b522-4789-a84d-49c17c109428}, !- Demand Splitter Name
  {28d8786a-7354-4543-86e9-ab63310cbe12}, !- Supply Mixer Name
  {456cae2c-c058-4d4a-85fa-126cd8e5fd99}; !- Supply Splitter Name

OS:Node,
  {dd252033-1179-43d6-9b8f-6907fe23d304}, !- Handle
  Node 43,                                !- Name
  {f342cece-72ce-41f4-9643-e02719fe159e}, !- Inlet Port
  {9f8f8b5b-e5cc-42ca-b849-da0ddfb028d0}; !- Outlet Port

OS:Node,
  {5e6b880a-2157-4f9f-9e69-0c0eb41f824a}, !- Handle
  Node 44,                                !- Name
  {9775fc39-d0dc-4bc4-b70e-658f39efaf5e}, !- Inlet Port
  {6b566b8f-c9e7-4a19-9f5d-1b78af9b0c68}; !- Outlet Port

OS:Node,
  {802ee914-7c67-48df-8873-a6880eb98957}, !- Handle
  Node 45,                                !- Name
  {c629e8a8-6cfc-4aac-83bb-faa79bc1fd2a}, !- Inlet Port
  {9dcd0d04-7b9f-41aa-b05c-de6da34db988}; !- Outlet Port

OS:Connector:Mixer,
  {28d8786a-7354-4543-86e9-ab63310cbe12}, !- Handle
  Connector Mixer 7,                      !- Name
  {212b81c3-9997-43e8-bc8c-629060e35457}, !- Outlet Branch Name
  {0b171f39-8ddd-43ea-ba3c-6ccb4d176f33}, !- Inlet Branch Name 1
  {59728b70-b630-4764-8246-ee8d60cbfda0}; !- Inlet Branch Name 2

OS:Connector:Splitter,
  {456cae2c-c058-4d4a-85fa-126cd8e5fd99}, !- Handle
  Connector Splitter 7,                   !- Name
  {2bd3a099-803d-4813-afb8-234dd96c2d01}, !- Inlet Branch Name
  {c629e8a8-6cfc-4aac-83bb-faa79bc1fd2a}, !- Outlet Branch Name 1
  {3786f293-ccfd-4477-9271-d66c58127cb1}; !- Outlet Branch Name 2

OS:Connection,
  {f342cece-72ce-41f4-9643-e02719fe159e}, !- Handle
  {04763a51-4de2-4801-b7bd-ed1448c3974c}, !- Name
  {b43e053f-4f28-43f0-a0f3-2f111d300f5a}, !- Source Object
  14,                                     !- Outlet Port
  {dd252033-1179-43d6-9b8f-6907fe23d304}, !- Target Object
  2;                                      !- Inlet Port

OS:Connection,
  {c629e8a8-6cfc-4aac-83bb-faa79bc1fd2a}, !- Handle
  {c535cf7d-889a-46c7-997d-f27b205e203b}, !- Name
  {456cae2c-c058-4d4a-85fa-126cd8e5fd99}, !- Source Object
  3,                                      !- Outlet Port
  {802ee914-7c67-48df-8873-a6880eb98957}, !- Target Object
  2;                                      !- Inlet Port

OS:Connection,
  {6b566b8f-c9e7-4a19-9f5d-1b78af9b0c68}, !- Handle
  {3ed54951-3174-414a-a44e-9c38d60ca39b}, !- Name
  {5e6b880a-2157-4f9f-9e69-0c0eb41f824a}, !- Source Object
  3,                                      !- Outlet Port
  {b43e053f-4f28-43f0-a0f3-2f111d300f5a}, !- Target Object
  15;                                     !- Inlet Port

OS:Node,
  {a02865b7-1e6b-45f2-ad6c-656cf9f51f43}, !- Handle
  Node 46,                                !- Name
  {b3aa413d-0218-40a2-aabc-dfe73c9ef9e7}, !- Inlet Port
  {7a788c78-8b81-4c37-a789-f949edbda93f}; !- Outlet Port

OS:Node,
  {5ec9dba2-fc71-4214-b819-da0bbdf5f302}, !- Handle
  Node 47,                                !- Name
  {c9d3b1c1-b13a-4ecd-a4dd-1a59b48a01be}, !- Inlet Port
  {7397fb45-b9f7-46ec-a7f6-0477634ec4fa}; !- Outlet Port

OS:Node,
  {e724fbd4-8ae0-4c02-8f84-d76bffff50e8}, !- Handle
  Node 48,                                !- Name
  {a2ae75ee-560b-4e32-8bb8-9a227eb56988}, !- Inlet Port
  {280159fb-762d-45c5-974e-47c09d10c025}; !- Outlet Port

OS:Connector:Mixer,
  {a72e7b1a-f0eb-4848-848d-403bf2b36618}, !- Handle
  Connector Mixer 8,                      !- Name
  {c9d3b1c1-b13a-4ecd-a4dd-1a59b48a01be}, !- Outlet Branch Name
  {b24dfe50-70e9-45e9-9cd8-1ad26e055463}; !- Inlet Branch Name 1

OS:Connector:Splitter,
  {5b0df08e-b522-4789-a84d-49c17c109428}, !- Handle
  Connector Splitter 8,                   !- Name
  {7a788c78-8b81-4c37-a789-f949edbda93f}, !- Inlet Branch Name
  {a2ae75ee-560b-4e32-8bb8-9a227eb56988}; !- Outlet Branch Name 1

OS:Connection,
  {b3aa413d-0218-40a2-aabc-dfe73c9ef9e7}, !- Handle
  {a28aba97-e2bb-48ef-a9a5-c3697da65cca}, !- Name
  {b43e053f-4f28-43f0-a0f3-2f111d300f5a}, !- Source Object
  17,                                     !- Outlet Port
  {a02865b7-1e6b-45f2-ad6c-656cf9f51f43}, !- Target Object
  2;                                      !- Inlet Port

OS:Connection,
  {7a788c78-8b81-4c37-a789-f949edbda93f}, !- Handle
  {9754efe0-d631-43b9-b8f2-e600ee24e905}, !- Name
  {a02865b7-1e6b-45f2-ad6c-656cf9f51f43}, !- Source Object
  3,                                      !- Outlet Port
  {5b0df08e-b522-4789-a84d-49c17c109428}, !- Target Object
  2;                                      !- Inlet Port

OS:Connection,
  {a2ae75ee-560b-4e32-8bb8-9a227eb56988}, !- Handle
  {d1067dda-6e19-4800-9f7e-487903218a21}, !- Name
  {5b0df08e-b522-4789-a84d-49c17c109428}, !- Source Object
  3,                                      !- Outlet Port
  {e724fbd4-8ae0-4c02-8f84-d76bffff50e8}, !- Target Object
  2;                                      !- Inlet Port

OS:Connection,
  {c9d3b1c1-b13a-4ecd-a4dd-1a59b48a01be}, !- Handle
  {03fce413-7b31-4102-ac09-b97b0f02b96a}, !- Name
  {a72e7b1a-f0eb-4848-848d-403bf2b36618}, !- Source Object
  2,                                      !- Outlet Port
  {5ec9dba2-fc71-4214-b819-da0bbdf5f302}, !- Target Object
  2;                                      !- Inlet Port

OS:Connection,
  {7397fb45-b9f7-46ec-a7f6-0477634ec4fa}, !- Handle
  {458c340a-2fbb-4937-b6e0-6e968c9e3c4a}, !- Name
  {5ec9dba2-fc71-4214-b819-da0bbdf5f302}, !- Source Object
  3,                                      !- Outlet Port
  {b43e053f-4f28-43f0-a0f3-2f111d300f5a}, !- Target Object
  18;                                     !- Inlet Port

OS:Sizing:Plant,
  {a91a06e6-c003-4743-8a06-2f57b4ef0bec}, !- Handle
  {b43e053f-4f28-43f0-a0f3-2f111d300f5a}, !- Plant or Condenser Loop Name
  Heating,                                !- Loop Type
  52.6666666666667,                       !- Design Loop Exit Temperature {C}
  5.55555555555556,                       !- Loop Design Temperature Difference {deltaC}
  NonCoincident,                          !- Sizing Option
  1,                                      !- Zone Timesteps in Averaging Window
  None;                                   !- Coincident Sizing Factor Mode

OS:AvailabilityManagerAssignmentList,
  {fbbfcdb7-fdfd-4751-9b12-5a3fb6f8a161}, !- Handle
  Plant Loop 1 AvailabilityManagerAssignmentList 3; !- Name

OS:Pipe:Adiabatic,
  {f69e81e9-1469-4af1-bd96-95b12b375208}, !- Handle
  Pipe Adiabatic 7,                       !- Name
  {9dcd0d04-7b9f-41aa-b05c-de6da34db988}, !- Inlet Node Name
  {66b53d86-f8b6-4371-9e7e-d0474fc04345}; !- Outlet Node Name

OS:Pipe:Adiabatic,
  {57ec2c04-d98a-436f-9565-8669c1373508}, !- Handle
  Pipe Adiabatic 8,                       !- Name
  {dac0012c-cc5c-4164-972d-b942f953cff9}, !- Inlet Node Name
  {9775fc39-d0dc-4bc4-b70e-658f39efaf5e}; !- Outlet Node Name

OS:Node,
  {85a6a3ed-7be3-4b6c-ba19-17e228f9f324}, !- Handle
  Node 49,                                !- Name
  {66b53d86-f8b6-4371-9e7e-d0474fc04345}, !- Inlet Port
  {0b171f39-8ddd-43ea-ba3c-6ccb4d176f33}; !- Outlet Port

OS:Connection,
  {9dcd0d04-7b9f-41aa-b05c-de6da34db988}, !- Handle
  {826a8f6e-594d-490a-a7fa-b5f5a8dfa4ac}, !- Name
  {802ee914-7c67-48df-8873-a6880eb98957}, !- Source Object
  3,                                      !- Outlet Port
  {f69e81e9-1469-4af1-bd96-95b12b375208}, !- Target Object
  2;                                      !- Inlet Port

OS:Connection,
  {66b53d86-f8b6-4371-9e7e-d0474fc04345}, !- Handle
  {0c985a29-631b-4817-9d25-ea38d228607b}, !- Name
  {f69e81e9-1469-4af1-bd96-95b12b375208}, !- Source Object
  3,                                      !- Outlet Port
  {85a6a3ed-7be3-4b6c-ba19-17e228f9f324}, !- Target Object
  2;                                      !- Inlet Port

OS:Connection,
  {0b171f39-8ddd-43ea-ba3c-6ccb4d176f33}, !- Handle
  {3ddce162-af84-4a4a-8c39-1bbbb8ad2c0e}, !- Name
  {85a6a3ed-7be3-4b6c-ba19-17e228f9f324}, !- Source Object
  3,                                      !- Outlet Port
  {28d8786a-7354-4543-86e9-ab63310cbe12}, !- Target Object
  3;                                      !- Inlet Port

OS:Node,
  {c484072a-9cdf-456e-a493-e046bdf93f2c}, !- Handle
  Node 50,                                !- Name
  {212b81c3-9997-43e8-bc8c-629060e35457}, !- Inlet Port
  {dac0012c-cc5c-4164-972d-b942f953cff9}; !- Outlet Port

OS:Connection,
  {212b81c3-9997-43e8-bc8c-629060e35457}, !- Handle
  {be4c9b2e-c2bf-40c1-b33e-3ee1d32cad42}, !- Name
  {28d8786a-7354-4543-86e9-ab63310cbe12}, !- Source Object
  2,                                      !- Outlet Port
  {c484072a-9cdf-456e-a493-e046bdf93f2c}, !- Target Object
  2;                                      !- Inlet Port

OS:Connection,
  {dac0012c-cc5c-4164-972d-b942f953cff9}, !- Handle
  {2550e450-e190-4a3c-8359-110a4444b663}, !- Name
  {c484072a-9cdf-456e-a493-e046bdf93f2c}, !- Source Object
  3,                                      !- Outlet Port
  {57ec2c04-d98a-436f-9565-8669c1373508}, !- Target Object
  2;                                      !- Inlet Port

OS:Connection,
  {9775fc39-d0dc-4bc4-b70e-658f39efaf5e}, !- Handle
  {9bfbed91-0127-4579-9d78-db3bc27b982c}, !- Name
  {57ec2c04-d98a-436f-9565-8669c1373508}, !- Source Object
  3,                                      !- Outlet Port
  {5e6b880a-2157-4f9f-9e69-0c0eb41f824a}, !- Target Object
  2;                                      !- Inlet Port

OS:Pump:VariableSpeed,
  {dbe80558-6b92-4f66-a428-5e4062e48ee5}, !- Handle
  Pump Variable Speed 4,                  !- Name
  {9f8f8b5b-e5cc-42ca-b849-da0ddfb028d0}, !- Inlet Node Name
  {c49127fc-8cdd-4535-84a8-0a607f48fce9}, !- Outlet Node Name
  0.01,                                   !- Rated Flow Rate {m3/s}
  1,                                      !- Rated Pump Head {Pa}
  0,                                      !- Rated Power Consumption {W}
  1,                                      !- Motor Efficiency
  0,                                      !- Fraction of Motor Inefficiencies to Fluid Stream
  0,                                      !- Coefficient 1 of the Part Load Performance Curve
  1,                                      !- Coefficient 2 of the Part Load Performance Curve
  0,                                      !- Coefficient 3 of the Part Load Performance Curve
  0,                                      !- Coefficient 4 of the Part Load Performance Curve
  ,                                       !- Minimum Flow Rate {m3/s}
  Intermittent,                           !- Pump Control Type
  ,                                       !- Pump Flow Rate Schedule Name
  ,                                       !- Pump Curve Name
  ,                                       !- Impeller Diameter {m}
  ,                                       !- VFD Control Type
  ,                                       !- Pump RPM Schedule Name
  ,                                       !- Minimum Pressure Schedule {Pa}
  ,                                       !- Maximum Pressure Schedule {Pa}
  ,                                       !- Minimum RPM Schedule {rev/min}
  ,                                       !- Maximum RPM Schedule {rev/min}
  ,                                       !- Zone Name
  0.5,                                    !- Skin Loss Radiative Fraction
  PowerPerFlowPerPressure,                !- Design Power Sizing Method
  348701.1,                               !- Design Electric Power per Unit Flow Rate {W/(m3/s)}
  1.282051282,                            !- Design Shaft Power per Unit Flow Rate per Unit Head {W-s/m3-Pa}
  0,                                      !- Design Minimum Flow Rate Fraction
  General;                                !- End-Use Subcategory

OS:Node,
  {33093978-b288-4441-8b9f-f382846145cf}, !- Handle
  Node 51,                                !- Name
  {c49127fc-8cdd-4535-84a8-0a607f48fce9}, !- Inlet Port
  {2bd3a099-803d-4813-afb8-234dd96c2d01}; !- Outlet Port

OS:Connection,
  {9f8f8b5b-e5cc-42ca-b849-da0ddfb028d0}, !- Handle
  {e44ef0ec-df3c-4631-a6f5-723b6ad67928}, !- Name
  {dd252033-1179-43d6-9b8f-6907fe23d304}, !- Source Object
  3,                                      !- Outlet Port
  {dbe80558-6b92-4f66-a428-5e4062e48ee5}, !- Target Object
  2;                                      !- Inlet Port

OS:Connection,
  {c49127fc-8cdd-4535-84a8-0a607f48fce9}, !- Handle
  {4c74198b-861e-42bd-9595-13445666dd62}, !- Name
  {dbe80558-6b92-4f66-a428-5e4062e48ee5}, !- Source Object
  3,                                      !- Outlet Port
  {33093978-b288-4441-8b9f-f382846145cf}, !- Target Object
  2;                                      !- Inlet Port

OS:Connection,
  {2bd3a099-803d-4813-afb8-234dd96c2d01}, !- Handle
  {a5ccd1e8-407c-4a84-b311-947c243ea490}, !- Name
  {33093978-b288-4441-8b9f-f382846145cf}, !- Source Object
  3,                                      !- Outlet Port
  {456cae2c-c058-4d4a-85fa-126cd8e5fd99}, !- Target Object
  2;                                      !- Inlet Port

OS:Schedule:Constant,
  {b5811738-102a-40c2-9d43-77e5f8ab2d21}, !- Handle
  dhw temp 3,                             !- Name
  {2e5d8874-38b3-4535-8d23-34593aa51123}, !- Schedule Type Limits Name
  52.6666666666667;                       !- Value

OS:SetpointManager:Scheduled,
  {1f71e374-08d2-4014-b90d-4ebeec583789}, !- Handle
  Setpoint Manager Scheduled 4,           !- Name
  Temperature,                            !- Control Variable
  {b5811738-102a-40c2-9d43-77e5f8ab2d21}, !- Schedule Name
  {5e6b880a-2157-4f9f-9e69-0c0eb41f824a}; !- Setpoint Node or NodeList Name

OS:WaterHeater:Mixed,
  {2009065d-488d-4e89-8fcb-520b60b6e286}, !- Handle
  res wh|unit 4,                          !- Name
  0.143845647790854,                      !- Tank Volume {m3}
  {0aba3a2e-8f87-414d-9706-2e54ca2fc249}, !- Setpoint Temperature Schedule Name
  2,                                      !- Deadband Temperature Difference {deltaC}
  99,                                     !- Maximum Temperature Limit {C}
  Cycle,                                  !- Heater Control Type
  11722.8428068889,                       !- Heater Maximum Capacity {W}
  0,                                      !- Heater Minimum Capacity {W}
  ,                                       !- Heater Ignition Minimum Flow Rate {m3/s}
  ,                                       !- Heater Ignition Delay {s}
  NaturalGas,                             !- Heater Fuel Type
  0.773298241318794,                      !- Heater Thermal Efficiency
  ,                                       !- Part Load Factor Curve Name
  0,                                      !- Off Cycle Parasitic Fuel Consumption Rate {W}
  Electricity,                            !- Off Cycle Parasitic Fuel Type
  0,                                      !- Off Cycle Parasitic Heat Fraction to Tank
  0,                                      !- On Cycle Parasitic Fuel Consumption Rate {W}
  Electricity,                            !- On Cycle Parasitic Fuel Type
  0,                                      !- On Cycle Parasitic Heat Fraction to Tank
  ThermalZone,                            !- Ambient Temperature Indicator
  ,                                       !- Ambient Temperature Schedule Name
  {20fdff78-d758-4032-bef4-5f00539080cb}, !- Ambient Temperature Thermal Zone Name
  ,                                       !- Ambient Temperature Outdoor Air Node Name
  4.15693173076374,                       !- Off Cycle Loss Coefficient to Ambient Temperature {W/K}
  0.64,                                   !- Off Cycle Loss Fraction to Thermal Zone
  4.15693173076374,                       !- On Cycle Loss Coefficient to Ambient Temperature {W/K}
  1,                                      !- On Cycle Loss Fraction to Thermal Zone
  ,                                       !- Peak Use Flow Rate {m3/s}
  ,                                       !- Use Flow Rate Fraction Schedule Name
  ,                                       !- Cold Water Supply Temperature Schedule Name
  {3155c780-da18-42d4-be1d-54614c6cf862}, !- Use Side Inlet Node Name
  {73309bd7-752d-47f9-a896-86400277da92}, !- Use Side Outlet Node Name
  1,                                      !- Use Side Effectiveness
  ,                                       !- Source Side Inlet Node Name
  ,                                       !- Source Side Outlet Node Name
  1,                                      !- Source Side Effectiveness
  autosize,                               !- Use Side Design Flow Rate {m3/s}
  autosize,                               !- Source Side Design Flow Rate {m3/s}
  1.5,                                    !- Indirect Water Heating Recovery Time {hr}
  IndirectHeatPrimarySetpoint,            !- Source Side Flow Control Mode
  ,                                       !- Indirect Alternate Setpoint Temperature Schedule Name
  General;                                !- End-Use Subcategory

OS:Schedule:Constant,
  {0aba3a2e-8f87-414d-9706-2e54ca2fc249}, !- Handle
  WH Setpoint Temp 3,                     !- Name
  {2e5d8874-38b3-4535-8d23-34593aa51123}, !- Schedule Type Limits Name
  52.6666666666667;                       !- Value

OS:Node,
  {042a9a7d-1959-40e7-99a1-f30d077ec912}, !- Handle
  Node 52,                                !- Name
  {3786f293-ccfd-4477-9271-d66c58127cb1}, !- Inlet Port
  {3155c780-da18-42d4-be1d-54614c6cf862}; !- Outlet Port

OS:Connection,
  {3786f293-ccfd-4477-9271-d66c58127cb1}, !- Handle
  {1d4bbcad-1669-44d0-83fa-7333ba2391ed}, !- Name
  {456cae2c-c058-4d4a-85fa-126cd8e5fd99}, !- Source Object
  4,                                      !- Outlet Port
  {042a9a7d-1959-40e7-99a1-f30d077ec912}, !- Target Object
  2;                                      !- Inlet Port

OS:Node,
  {a4cf4cdd-804e-487a-b578-0aa946cb4a3e}, !- Handle
  Node 53,                                !- Name
  {73309bd7-752d-47f9-a896-86400277da92}, !- Inlet Port
  {59728b70-b630-4764-8246-ee8d60cbfda0}; !- Outlet Port

OS:Connection,
  {3155c780-da18-42d4-be1d-54614c6cf862}, !- Handle
  {b15394ac-0fef-4486-8fad-8e1ae2df6a8c}, !- Name
  {042a9a7d-1959-40e7-99a1-f30d077ec912}, !- Source Object
  3,                                      !- Outlet Port
  {2009065d-488d-4e89-8fcb-520b60b6e286}, !- Target Object
  31;                                     !- Inlet Port

OS:Connection,
  {73309bd7-752d-47f9-a896-86400277da92}, !- Handle
  {e6cd2754-5af1-4f1d-b974-5207bbcc57d9}, !- Name
  {2009065d-488d-4e89-8fcb-520b60b6e286}, !- Source Object
  32,                                     !- Outlet Port
  {a4cf4cdd-804e-487a-b578-0aa946cb4a3e}, !- Target Object
  2;                                      !- Inlet Port

OS:Connection,
  {59728b70-b630-4764-8246-ee8d60cbfda0}, !- Handle
  {2e7fd5b4-4cea-4530-ac10-bb29cb803522}, !- Name
  {a4cf4cdd-804e-487a-b578-0aa946cb4a3e}, !- Source Object
  3,                                      !- Outlet Port
  {28d8786a-7354-4543-86e9-ab63310cbe12}, !- Target Object
  4;                                      !- Inlet Port

OS:Schedule:Ruleset,
  {7949cfee-76a1-40d8-ae79-cfb16779752a}, !- Handle
  res cw schedule,                        !- Name
  {1ba55e55-6463-45be-aa75-8b9ee7b62228}, !- Schedule Type Limits Name
  {add4acbf-40f3-42a3-93bc-5dafbd8d15e1}; !- Default Day Schedule Name

OS:Schedule:Day,
  {add4acbf-40f3-42a3-93bc-5dafbd8d15e1}, !- Handle
  Schedule Day 9,                         !- Name
  {1ba55e55-6463-45be-aa75-8b9ee7b62228}, !- Schedule Type Limits Name
  ,                                       !- Interpolate to Timestep
  24,                                     !- Hour 1
  0,                                      !- Minute 1
  0;                                      !- Value Until Time 1

OS:Schedule:Rule,
  {67c932f3-d05d-42cd-8833-8b8063a5a0b6}, !- Handle
  res cw schedule allday ruleset1,        !- Name
  {7949cfee-76a1-40d8-ae79-cfb16779752a}, !- Schedule Ruleset Name
  6,                                      !- Rule Order
  {d210bf50-acc1-49af-9761-8870a54d066b}, !- Day Schedule Name
  Yes,                                    !- Apply Sunday
  Yes,                                    !- Apply Monday
  Yes,                                    !- Apply Tuesday
  Yes,                                    !- Apply Wednesday
  Yes,                                    !- Apply Thursday
  Yes,                                    !- Apply Friday
  Yes,                                    !- Apply Saturday
  ,                                       !- Apply Holiday
  SpecificDates,                          !- Date Specification Type
  ,                                       !- Start Month
  ,                                       !- Start Day
  ,                                       !- End Month
  ,                                       !- End Day
  1,                                      !- Specific Month 1
  1,                                      !- Specific Day 1
  1,                                      !- Specific Month 2
  8,                                      !- Specific Day 2
  1,                                      !- Specific Month 3
  15,                                     !- Specific Day 3
  1,                                      !- Specific Month 4
  22,                                     !- Specific Day 4
  1,                                      !- Specific Month 5
  29,                                     !- Specific Day 5
  2,                                      !- Specific Month 6
  5,                                      !- Specific Day 6
  2,                                      !- Specific Month 7
  12,                                     !- Specific Day 7
  2,                                      !- Specific Month 8
  19,                                     !- Specific Day 8
  2,                                      !- Specific Month 9
  26,                                     !- Specific Day 9
  3,                                      !- Specific Month 10
  5,                                      !- Specific Day 10
  3,                                      !- Specific Month 11
  12,                                     !- Specific Day 11
  3,                                      !- Specific Month 12
  19,                                     !- Specific Day 12
  3,                                      !- Specific Month 13
  26,                                     !- Specific Day 13
  4,                                      !- Specific Month 14
  2,                                      !- Specific Day 14
  4,                                      !- Specific Month 15
  9,                                      !- Specific Day 15
  4,                                      !- Specific Month 16
  16,                                     !- Specific Day 16
  4,                                      !- Specific Month 17
  23,                                     !- Specific Day 17
  4,                                      !- Specific Month 18
  30,                                     !- Specific Day 18
  5,                                      !- Specific Month 19
  7,                                      !- Specific Day 19
  5,                                      !- Specific Month 20
  14,                                     !- Specific Day 20
  5,                                      !- Specific Month 21
  21,                                     !- Specific Day 21
  5,                                      !- Specific Month 22
  28,                                     !- Specific Day 22
  6,                                      !- Specific Month 23
  4,                                      !- Specific Day 23
  6,                                      !- Specific Month 24
  11,                                     !- Specific Day 24
  6,                                      !- Specific Month 25
  18,                                     !- Specific Day 25
  6,                                      !- Specific Month 26
  25,                                     !- Specific Day 26
  7,                                      !- Specific Month 27
  2,                                      !- Specific Day 27
  7,                                      !- Specific Month 28
  9,                                      !- Specific Day 28
  7,                                      !- Specific Month 29
  16,                                     !- Specific Day 29
  7,                                      !- Specific Month 30
  23,                                     !- Specific Day 30
  7,                                      !- Specific Month 31
  30,                                     !- Specific Day 31
  8,                                      !- Specific Month 32
  6,                                      !- Specific Day 32
  8,                                      !- Specific Month 33
  13,                                     !- Specific Day 33
  8,                                      !- Specific Month 34
  20,                                     !- Specific Day 34
  8,                                      !- Specific Month 35
  27,                                     !- Specific Day 35
  9,                                      !- Specific Month 36
  3,                                      !- Specific Day 36
  9,                                      !- Specific Month 37
  10,                                     !- Specific Day 37
  9,                                      !- Specific Month 38
  17,                                     !- Specific Day 38
  9,                                      !- Specific Month 39
  24,                                     !- Specific Day 39
  10,                                     !- Specific Month 40
  1,                                      !- Specific Day 40
  10,                                     !- Specific Month 41
  8,                                      !- Specific Day 41
  10,                                     !- Specific Month 42
  15,                                     !- Specific Day 42
  10,                                     !- Specific Month 43
  22,                                     !- Specific Day 43
  10,                                     !- Specific Month 44
  29,                                     !- Specific Day 44
  11,                                     !- Specific Month 45
  5,                                      !- Specific Day 45
  11,                                     !- Specific Month 46
  12,                                     !- Specific Day 46
  11,                                     !- Specific Month 47
  19,                                     !- Specific Day 47
  11,                                     !- Specific Month 48
  26,                                     !- Specific Day 48
  12,                                     !- Specific Month 49
  3,                                      !- Specific Day 49
  12,                                     !- Specific Month 50
  10,                                     !- Specific Day 50
  12,                                     !- Specific Month 51
  17,                                     !- Specific Day 51
  12,                                     !- Specific Month 52
  24,                                     !- Specific Day 52
  12,                                     !- Specific Month 53
  31;                                     !- Specific Day 53

OS:Schedule:Day,
  {d210bf50-acc1-49af-9761-8870a54d066b}, !- Handle
  res cw schedule allday1,                !- Name
  {1ba55e55-6463-45be-aa75-8b9ee7b62228}, !- Schedule Type Limits Name
  ,                                       !- Interpolate to Timestep
  8,                                      !- Hour 1
  0,                                      !- Minute 1
  0,                                      !- Value Until Time 1
  8,                                      !- Hour 2
  10,                                     !- Minute 2
  0.0422513,                              !- Value Until Time 2
  8,                                      !- Hour 3
  20,                                     !- Minute 3
  0.139377,                               !- Value Until Time 3
  15,                                     !- Hour 4
  40,                                     !- Minute 4
  0,                                      !- Value Until Time 4
  15,                                     !- Hour 5
  50,                                     !- Minute 5
  0.0351558,                              !- Value Until Time 5
  24,                                     !- Hour 6
  0,                                      !- Minute 6
  0;                                      !- Value Until Time 6

OS:Schedule:Rule,
  {3d37211d-6bf2-45fe-90a3-b0e335cdfb16}, !- Handle
  res cw schedule allday ruleset2,        !- Name
  {7949cfee-76a1-40d8-ae79-cfb16779752a}, !- Schedule Ruleset Name
  5,                                      !- Rule Order
  {ffb6da1c-7d9a-4e2a-b369-30a0afe4de7a}, !- Day Schedule Name
  Yes,                                    !- Apply Sunday
  Yes,                                    !- Apply Monday
  Yes,                                    !- Apply Tuesday
  Yes,                                    !- Apply Wednesday
  Yes,                                    !- Apply Thursday
  Yes,                                    !- Apply Friday
  Yes,                                    !- Apply Saturday
  ,                                       !- Apply Holiday
  SpecificDates,                          !- Date Specification Type
  ,                                       !- Start Month
  ,                                       !- Start Day
  ,                                       !- End Month
  ,                                       !- End Day
  1,                                      !- Specific Month 1
  2,                                      !- Specific Day 1
  1,                                      !- Specific Month 2
  9,                                      !- Specific Day 2
  1,                                      !- Specific Month 3
  16,                                     !- Specific Day 3
  1,                                      !- Specific Month 4
  23,                                     !- Specific Day 4
  1,                                      !- Specific Month 5
  30,                                     !- Specific Day 5
  2,                                      !- Specific Month 6
  6,                                      !- Specific Day 6
  2,                                      !- Specific Month 7
  13,                                     !- Specific Day 7
  2,                                      !- Specific Month 8
  20,                                     !- Specific Day 8
  2,                                      !- Specific Month 9
  27,                                     !- Specific Day 9
  3,                                      !- Specific Month 10
  6,                                      !- Specific Day 10
  3,                                      !- Specific Month 11
  13,                                     !- Specific Day 11
  3,                                      !- Specific Month 12
  20,                                     !- Specific Day 12
  3,                                      !- Specific Month 13
  27,                                     !- Specific Day 13
  4,                                      !- Specific Month 14
  3,                                      !- Specific Day 14
  4,                                      !- Specific Month 15
  10,                                     !- Specific Day 15
  4,                                      !- Specific Month 16
  17,                                     !- Specific Day 16
  4,                                      !- Specific Month 17
  24,                                     !- Specific Day 17
  5,                                      !- Specific Month 18
  1,                                      !- Specific Day 18
  5,                                      !- Specific Month 19
  8,                                      !- Specific Day 19
  5,                                      !- Specific Month 20
  15,                                     !- Specific Day 20
  5,                                      !- Specific Month 21
  22,                                     !- Specific Day 21
  5,                                      !- Specific Month 22
  29,                                     !- Specific Day 22
  6,                                      !- Specific Month 23
  5,                                      !- Specific Day 23
  6,                                      !- Specific Month 24
  12,                                     !- Specific Day 24
  6,                                      !- Specific Month 25
  19,                                     !- Specific Day 25
  6,                                      !- Specific Month 26
  26,                                     !- Specific Day 26
  7,                                      !- Specific Month 27
  3,                                      !- Specific Day 27
  7,                                      !- Specific Month 28
  10,                                     !- Specific Day 28
  7,                                      !- Specific Month 29
  17,                                     !- Specific Day 29
  7,                                      !- Specific Month 30
  24,                                     !- Specific Day 30
  7,                                      !- Specific Month 31
  31,                                     !- Specific Day 31
  8,                                      !- Specific Month 32
  7,                                      !- Specific Day 32
  8,                                      !- Specific Month 33
  14,                                     !- Specific Day 33
  8,                                      !- Specific Month 34
  21,                                     !- Specific Day 34
  8,                                      !- Specific Month 35
  28,                                     !- Specific Day 35
  9,                                      !- Specific Month 36
  4,                                      !- Specific Day 36
  9,                                      !- Specific Month 37
  11,                                     !- Specific Day 37
  9,                                      !- Specific Month 38
  18,                                     !- Specific Day 38
  9,                                      !- Specific Month 39
  25,                                     !- Specific Day 39
  10,                                     !- Specific Month 40
  2,                                      !- Specific Day 40
  10,                                     !- Specific Month 41
  9,                                      !- Specific Day 41
  10,                                     !- Specific Month 42
  16,                                     !- Specific Day 42
  10,                                     !- Specific Month 43
  23,                                     !- Specific Day 43
  10,                                     !- Specific Month 44
  30,                                     !- Specific Day 44
  11,                                     !- Specific Month 45
  6,                                      !- Specific Day 45
  11,                                     !- Specific Month 46
  13,                                     !- Specific Day 46
  11,                                     !- Specific Month 47
  20,                                     !- Specific Day 47
  11,                                     !- Specific Month 48
  27,                                     !- Specific Day 48
  12,                                     !- Specific Month 49
  4,                                      !- Specific Day 49
  12,                                     !- Specific Month 50
  11,                                     !- Specific Day 50
  12,                                     !- Specific Month 51
  18,                                     !- Specific Day 51
  12,                                     !- Specific Month 52
  25;                                     !- Specific Day 52

OS:Schedule:Day,
  {ffb6da1c-7d9a-4e2a-b369-30a0afe4de7a}, !- Handle
  res cw schedule allday2,                !- Name
  {1ba55e55-6463-45be-aa75-8b9ee7b62228}, !- Schedule Type Limits Name
  ,                                       !- Interpolate to Timestep
  24,                                     !- Hour 1
  0,                                      !- Minute 1
  0;                                      !- Value Until Time 1

OS:Schedule:Rule,
  {0846191f-47f1-4e5c-9380-64a0dc85e18e}, !- Handle
  res cw schedule allday ruleset3,        !- Name
  {7949cfee-76a1-40d8-ae79-cfb16779752a}, !- Schedule Ruleset Name
  4,                                      !- Rule Order
  {5ec932c8-d963-4336-be0b-d9d10676d504}, !- Day Schedule Name
  Yes,                                    !- Apply Sunday
  Yes,                                    !- Apply Monday
  Yes,                                    !- Apply Tuesday
  Yes,                                    !- Apply Wednesday
  Yes,                                    !- Apply Thursday
  Yes,                                    !- Apply Friday
  Yes,                                    !- Apply Saturday
  ,                                       !- Apply Holiday
  SpecificDates,                          !- Date Specification Type
  ,                                       !- Start Month
  ,                                       !- Start Day
  ,                                       !- End Month
  ,                                       !- End Day
  1,                                      !- Specific Month 1
  3,                                      !- Specific Day 1
  1,                                      !- Specific Month 2
  10,                                     !- Specific Day 2
  1,                                      !- Specific Month 3
  17,                                     !- Specific Day 3
  1,                                      !- Specific Month 4
  24,                                     !- Specific Day 4
  1,                                      !- Specific Month 5
  31,                                     !- Specific Day 5
  2,                                      !- Specific Month 6
  7,                                      !- Specific Day 6
  2,                                      !- Specific Month 7
  14,                                     !- Specific Day 7
  2,                                      !- Specific Month 8
  21,                                     !- Specific Day 8
  2,                                      !- Specific Month 9
  28,                                     !- Specific Day 9
  3,                                      !- Specific Month 10
  7,                                      !- Specific Day 10
  3,                                      !- Specific Month 11
  14,                                     !- Specific Day 11
  3,                                      !- Specific Month 12
  21,                                     !- Specific Day 12
  3,                                      !- Specific Month 13
  28,                                     !- Specific Day 13
  4,                                      !- Specific Month 14
  4,                                      !- Specific Day 14
  4,                                      !- Specific Month 15
  11,                                     !- Specific Day 15
  4,                                      !- Specific Month 16
  18,                                     !- Specific Day 16
  4,                                      !- Specific Month 17
  25,                                     !- Specific Day 17
  5,                                      !- Specific Month 18
  2,                                      !- Specific Day 18
  5,                                      !- Specific Month 19
  9,                                      !- Specific Day 19
  5,                                      !- Specific Month 20
  16,                                     !- Specific Day 20
  5,                                      !- Specific Month 21
  23,                                     !- Specific Day 21
  5,                                      !- Specific Month 22
  30,                                     !- Specific Day 22
  6,                                      !- Specific Month 23
  6,                                      !- Specific Day 23
  6,                                      !- Specific Month 24
  13,                                     !- Specific Day 24
  6,                                      !- Specific Month 25
  20,                                     !- Specific Day 25
  6,                                      !- Specific Month 26
  27,                                     !- Specific Day 26
  7,                                      !- Specific Month 27
  4,                                      !- Specific Day 27
  7,                                      !- Specific Month 28
  11,                                     !- Specific Day 28
  7,                                      !- Specific Month 29
  18,                                     !- Specific Day 29
  7,                                      !- Specific Month 30
  25,                                     !- Specific Day 30
  8,                                      !- Specific Month 31
  1,                                      !- Specific Day 31
  8,                                      !- Specific Month 32
  8,                                      !- Specific Day 32
  8,                                      !- Specific Month 33
  15,                                     !- Specific Day 33
  8,                                      !- Specific Month 34
  22,                                     !- Specific Day 34
  8,                                      !- Specific Month 35
  29,                                     !- Specific Day 35
  9,                                      !- Specific Month 36
  5,                                      !- Specific Day 36
  9,                                      !- Specific Month 37
  12,                                     !- Specific Day 37
  9,                                      !- Specific Month 38
  19,                                     !- Specific Day 38
  9,                                      !- Specific Month 39
  26,                                     !- Specific Day 39
  10,                                     !- Specific Month 40
  3,                                      !- Specific Day 40
  10,                                     !- Specific Month 41
  10,                                     !- Specific Day 41
  10,                                     !- Specific Month 42
  17,                                     !- Specific Day 42
  10,                                     !- Specific Month 43
  24,                                     !- Specific Day 43
  10,                                     !- Specific Month 44
  31,                                     !- Specific Day 44
  11,                                     !- Specific Month 45
  7,                                      !- Specific Day 45
  11,                                     !- Specific Month 46
  14,                                     !- Specific Day 46
  11,                                     !- Specific Month 47
  21,                                     !- Specific Day 47
  11,                                     !- Specific Month 48
  28,                                     !- Specific Day 48
  12,                                     !- Specific Month 49
  5,                                      !- Specific Day 49
  12,                                     !- Specific Month 50
  12,                                     !- Specific Day 50
  12,                                     !- Specific Month 51
  19,                                     !- Specific Day 51
  12,                                     !- Specific Month 52
  26;                                     !- Specific Day 52

OS:Schedule:Day,
  {5ec932c8-d963-4336-be0b-d9d10676d504}, !- Handle
  res cw schedule allday3,                !- Name
  {1ba55e55-6463-45be-aa75-8b9ee7b62228}, !- Schedule Type Limits Name
  ,                                       !- Interpolate to Timestep
  24,                                     !- Hour 1
  0,                                      !- Minute 1
  0;                                      !- Value Until Time 1

OS:Schedule:Rule,
  {f842c961-88fc-49bd-8191-b21291de3079}, !- Handle
  res cw schedule allday ruleset4,        !- Name
  {7949cfee-76a1-40d8-ae79-cfb16779752a}, !- Schedule Ruleset Name
  3,                                      !- Rule Order
  {e1ee022e-b18e-430d-84df-834b827ab006}, !- Day Schedule Name
  Yes,                                    !- Apply Sunday
  Yes,                                    !- Apply Monday
  Yes,                                    !- Apply Tuesday
  Yes,                                    !- Apply Wednesday
  Yes,                                    !- Apply Thursday
  Yes,                                    !- Apply Friday
  Yes,                                    !- Apply Saturday
  ,                                       !- Apply Holiday
  SpecificDates,                          !- Date Specification Type
  ,                                       !- Start Month
  ,                                       !- Start Day
  ,                                       !- End Month
  ,                                       !- End Day
  1,                                      !- Specific Month 1
  4,                                      !- Specific Day 1
  1,                                      !- Specific Month 2
  11,                                     !- Specific Day 2
  1,                                      !- Specific Month 3
  18,                                     !- Specific Day 3
  1,                                      !- Specific Month 4
  25,                                     !- Specific Day 4
  2,                                      !- Specific Month 5
  1,                                      !- Specific Day 5
  2,                                      !- Specific Month 6
  8,                                      !- Specific Day 6
  2,                                      !- Specific Month 7
  15,                                     !- Specific Day 7
  2,                                      !- Specific Month 8
  22,                                     !- Specific Day 8
  3,                                      !- Specific Month 9
  1,                                      !- Specific Day 9
  3,                                      !- Specific Month 10
  8,                                      !- Specific Day 10
  3,                                      !- Specific Month 11
  15,                                     !- Specific Day 11
  3,                                      !- Specific Month 12
  22,                                     !- Specific Day 12
  3,                                      !- Specific Month 13
  29,                                     !- Specific Day 13
  4,                                      !- Specific Month 14
  5,                                      !- Specific Day 14
  4,                                      !- Specific Month 15
  12,                                     !- Specific Day 15
  4,                                      !- Specific Month 16
  19,                                     !- Specific Day 16
  4,                                      !- Specific Month 17
  26,                                     !- Specific Day 17
  5,                                      !- Specific Month 18
  3,                                      !- Specific Day 18
  5,                                      !- Specific Month 19
  10,                                     !- Specific Day 19
  5,                                      !- Specific Month 20
  17,                                     !- Specific Day 20
  5,                                      !- Specific Month 21
  24,                                     !- Specific Day 21
  5,                                      !- Specific Month 22
  31,                                     !- Specific Day 22
  6,                                      !- Specific Month 23
  7,                                      !- Specific Day 23
  6,                                      !- Specific Month 24
  14,                                     !- Specific Day 24
  6,                                      !- Specific Month 25
  21,                                     !- Specific Day 25
  6,                                      !- Specific Month 26
  28,                                     !- Specific Day 26
  7,                                      !- Specific Month 27
  5,                                      !- Specific Day 27
  7,                                      !- Specific Month 28
  12,                                     !- Specific Day 28
  7,                                      !- Specific Month 29
  19,                                     !- Specific Day 29
  7,                                      !- Specific Month 30
  26,                                     !- Specific Day 30
  8,                                      !- Specific Month 31
  2,                                      !- Specific Day 31
  8,                                      !- Specific Month 32
  9,                                      !- Specific Day 32
  8,                                      !- Specific Month 33
  16,                                     !- Specific Day 33
  8,                                      !- Specific Month 34
  23,                                     !- Specific Day 34
  8,                                      !- Specific Month 35
  30,                                     !- Specific Day 35
  9,                                      !- Specific Month 36
  6,                                      !- Specific Day 36
  9,                                      !- Specific Month 37
  13,                                     !- Specific Day 37
  9,                                      !- Specific Month 38
  20,                                     !- Specific Day 38
  9,                                      !- Specific Month 39
  27,                                     !- Specific Day 39
  10,                                     !- Specific Month 40
  4,                                      !- Specific Day 40
  10,                                     !- Specific Month 41
  11,                                     !- Specific Day 41
  10,                                     !- Specific Month 42
  18,                                     !- Specific Day 42
  10,                                     !- Specific Month 43
  25,                                     !- Specific Day 43
  11,                                     !- Specific Month 44
  1,                                      !- Specific Day 44
  11,                                     !- Specific Month 45
  8,                                      !- Specific Day 45
  11,                                     !- Specific Month 46
  15,                                     !- Specific Day 46
  11,                                     !- Specific Month 47
  22,                                     !- Specific Day 47
  11,                                     !- Specific Month 48
  29,                                     !- Specific Day 48
  12,                                     !- Specific Month 49
  6,                                      !- Specific Day 49
  12,                                     !- Specific Month 50
  13,                                     !- Specific Day 50
  12,                                     !- Specific Month 51
  20,                                     !- Specific Day 51
  12,                                     !- Specific Month 52
  27;                                     !- Specific Day 52

OS:Schedule:Day,
  {e1ee022e-b18e-430d-84df-834b827ab006}, !- Handle
  res cw schedule allday4,                !- Name
  {1ba55e55-6463-45be-aa75-8b9ee7b62228}, !- Schedule Type Limits Name
  ,                                       !- Interpolate to Timestep
  24,                                     !- Hour 1
  0,                                      !- Minute 1
  0;                                      !- Value Until Time 1

OS:Schedule:Rule,
  {105dce12-173f-42b3-8051-4c7441ceb234}, !- Handle
  res cw schedule allday ruleset5,        !- Name
  {7949cfee-76a1-40d8-ae79-cfb16779752a}, !- Schedule Ruleset Name
  2,                                      !- Rule Order
  {d62cf360-a38e-442c-bc1e-0d48abdae107}, !- Day Schedule Name
  Yes,                                    !- Apply Sunday
  Yes,                                    !- Apply Monday
  Yes,                                    !- Apply Tuesday
  Yes,                                    !- Apply Wednesday
  Yes,                                    !- Apply Thursday
  Yes,                                    !- Apply Friday
  Yes,                                    !- Apply Saturday
  ,                                       !- Apply Holiday
  SpecificDates,                          !- Date Specification Type
  ,                                       !- Start Month
  ,                                       !- Start Day
  ,                                       !- End Month
  ,                                       !- End Day
  1,                                      !- Specific Month 1
  5,                                      !- Specific Day 1
  1,                                      !- Specific Month 2
  12,                                     !- Specific Day 2
  1,                                      !- Specific Month 3
  19,                                     !- Specific Day 3
  1,                                      !- Specific Month 4
  26,                                     !- Specific Day 4
  2,                                      !- Specific Month 5
  2,                                      !- Specific Day 5
  2,                                      !- Specific Month 6
  9,                                      !- Specific Day 6
  2,                                      !- Specific Month 7
  16,                                     !- Specific Day 7
  2,                                      !- Specific Month 8
  23,                                     !- Specific Day 8
  3,                                      !- Specific Month 9
  2,                                      !- Specific Day 9
  3,                                      !- Specific Month 10
  9,                                      !- Specific Day 10
  3,                                      !- Specific Month 11
  16,                                     !- Specific Day 11
  3,                                      !- Specific Month 12
  23,                                     !- Specific Day 12
  3,                                      !- Specific Month 13
  30,                                     !- Specific Day 13
  4,                                      !- Specific Month 14
  6,                                      !- Specific Day 14
  4,                                      !- Specific Month 15
  13,                                     !- Specific Day 15
  4,                                      !- Specific Month 16
  20,                                     !- Specific Day 16
  4,                                      !- Specific Month 17
  27,                                     !- Specific Day 17
  5,                                      !- Specific Month 18
  4,                                      !- Specific Day 18
  5,                                      !- Specific Month 19
  11,                                     !- Specific Day 19
  5,                                      !- Specific Month 20
  18,                                     !- Specific Day 20
  5,                                      !- Specific Month 21
  25,                                     !- Specific Day 21
  6,                                      !- Specific Month 22
  1,                                      !- Specific Day 22
  6,                                      !- Specific Month 23
  8,                                      !- Specific Day 23
  6,                                      !- Specific Month 24
  15,                                     !- Specific Day 24
  6,                                      !- Specific Month 25
  22,                                     !- Specific Day 25
  6,                                      !- Specific Month 26
  29,                                     !- Specific Day 26
  7,                                      !- Specific Month 27
  6,                                      !- Specific Day 27
  7,                                      !- Specific Month 28
  13,                                     !- Specific Day 28
  7,                                      !- Specific Month 29
  20,                                     !- Specific Day 29
  7,                                      !- Specific Month 30
  27,                                     !- Specific Day 30
  8,                                      !- Specific Month 31
  3,                                      !- Specific Day 31
  8,                                      !- Specific Month 32
  10,                                     !- Specific Day 32
  8,                                      !- Specific Month 33
  17,                                     !- Specific Day 33
  8,                                      !- Specific Month 34
  24,                                     !- Specific Day 34
  8,                                      !- Specific Month 35
  31,                                     !- Specific Day 35
  9,                                      !- Specific Month 36
  7,                                      !- Specific Day 36
  9,                                      !- Specific Month 37
  14,                                     !- Specific Day 37
  9,                                      !- Specific Month 38
  21,                                     !- Specific Day 38
  9,                                      !- Specific Month 39
  28,                                     !- Specific Day 39
  10,                                     !- Specific Month 40
  5,                                      !- Specific Day 40
  10,                                     !- Specific Month 41
  12,                                     !- Specific Day 41
  10,                                     !- Specific Month 42
  19,                                     !- Specific Day 42
  10,                                     !- Specific Month 43
  26,                                     !- Specific Day 43
  11,                                     !- Specific Month 44
  2,                                      !- Specific Day 44
  11,                                     !- Specific Month 45
  9,                                      !- Specific Day 45
  11,                                     !- Specific Month 46
  16,                                     !- Specific Day 46
  11,                                     !- Specific Month 47
  23,                                     !- Specific Day 47
  11,                                     !- Specific Month 48
  30,                                     !- Specific Day 48
  12,                                     !- Specific Month 49
  7,                                      !- Specific Day 49
  12,                                     !- Specific Month 50
  14,                                     !- Specific Day 50
  12,                                     !- Specific Month 51
  21,                                     !- Specific Day 51
  12,                                     !- Specific Month 52
  28;                                     !- Specific Day 52

OS:Schedule:Day,
  {d62cf360-a38e-442c-bc1e-0d48abdae107}, !- Handle
  res cw schedule allday5,                !- Name
  {1ba55e55-6463-45be-aa75-8b9ee7b62228}, !- Schedule Type Limits Name
  ,                                       !- Interpolate to Timestep
  5,                                      !- Hour 1
  0,                                      !- Minute 1
  0,                                      !- Value Until Time 1
  5,                                      !- Hour 2
  10,                                     !- Minute 2
  0.0062714,                              !- Value Until Time 2
  5,                                      !- Hour 3
  20,                                     !- Minute 3
  0.086794,                               !- Value Until Time 3
  5,                                      !- Hour 4
  30,                                     !- Minute 4
  0.0340302,                              !- Value Until Time 4
  10,                                     !- Hour 5
  0,                                      !- Minute 5
  0,                                      !- Value Until Time 5
  10,                                     !- Hour 6
  10,                                     !- Minute 6
  0.0069146,                              !- Value Until Time 6
  10,                                     !- Hour 7
  20,                                     !- Minute 7
  0.1094272,                              !- Value Until Time 7
  19,                                     !- Hour 8
  0,                                      !- Minute 8
  0,                                      !- Value Until Time 8
  19,                                     !- Hour 9
  10,                                     !- Minute 9
  0.0524824,                              !- Value Until Time 9
  20,                                     !- Hour 10
  10,                                     !- Minute 10
  0,                                      !- Value Until Time 10
  20,                                     !- Hour 11
  20,                                     !- Minute 11
  0.0193769,                              !- Value Until Time 11
  21,                                     !- Hour 12
  30,                                     !- Minute 12
  0,                                      !- Value Until Time 12
  21,                                     !- Hour 13
  40,                                     !- Minute 13
  0.0743518,                              !- Value Until Time 13
  24,                                     !- Hour 14
  0,                                      !- Minute 14
  0;                                      !- Value Until Time 14

OS:Schedule:Rule,
  {bb3a2cc6-bf0e-4828-b7e6-9335d6ee09ce}, !- Handle
  res cw schedule allday ruleset6,        !- Name
  {7949cfee-76a1-40d8-ae79-cfb16779752a}, !- Schedule Ruleset Name
  1,                                      !- Rule Order
  {f968ee8a-8424-4108-a195-28b4ef05d16f}, !- Day Schedule Name
  Yes,                                    !- Apply Sunday
  Yes,                                    !- Apply Monday
  Yes,                                    !- Apply Tuesday
  Yes,                                    !- Apply Wednesday
  Yes,                                    !- Apply Thursday
  Yes,                                    !- Apply Friday
  Yes,                                    !- Apply Saturday
  ,                                       !- Apply Holiday
  SpecificDates,                          !- Date Specification Type
  ,                                       !- Start Month
  ,                                       !- Start Day
  ,                                       !- End Month
  ,                                       !- End Day
  1,                                      !- Specific Month 1
  6,                                      !- Specific Day 1
  1,                                      !- Specific Month 2
  13,                                     !- Specific Day 2
  1,                                      !- Specific Month 3
  20,                                     !- Specific Day 3
  1,                                      !- Specific Month 4
  27,                                     !- Specific Day 4
  2,                                      !- Specific Month 5
  3,                                      !- Specific Day 5
  2,                                      !- Specific Month 6
  10,                                     !- Specific Day 6
  2,                                      !- Specific Month 7
  17,                                     !- Specific Day 7
  2,                                      !- Specific Month 8
  24,                                     !- Specific Day 8
  3,                                      !- Specific Month 9
  3,                                      !- Specific Day 9
  3,                                      !- Specific Month 10
  10,                                     !- Specific Day 10
  3,                                      !- Specific Month 11
  17,                                     !- Specific Day 11
  3,                                      !- Specific Month 12
  24,                                     !- Specific Day 12
  3,                                      !- Specific Month 13
  31,                                     !- Specific Day 13
  4,                                      !- Specific Month 14
  7,                                      !- Specific Day 14
  4,                                      !- Specific Month 15
  14,                                     !- Specific Day 15
  4,                                      !- Specific Month 16
  21,                                     !- Specific Day 16
  4,                                      !- Specific Month 17
  28,                                     !- Specific Day 17
  5,                                      !- Specific Month 18
  5,                                      !- Specific Day 18
  5,                                      !- Specific Month 19
  12,                                     !- Specific Day 19
  5,                                      !- Specific Month 20
  19,                                     !- Specific Day 20
  5,                                      !- Specific Month 21
  26,                                     !- Specific Day 21
  6,                                      !- Specific Month 22
  2,                                      !- Specific Day 22
  6,                                      !- Specific Month 23
  9,                                      !- Specific Day 23
  6,                                      !- Specific Month 24
  16,                                     !- Specific Day 24
  6,                                      !- Specific Month 25
  23,                                     !- Specific Day 25
  6,                                      !- Specific Month 26
  30,                                     !- Specific Day 26
  7,                                      !- Specific Month 27
  7,                                      !- Specific Day 27
  7,                                      !- Specific Month 28
  14,                                     !- Specific Day 28
  7,                                      !- Specific Month 29
  21,                                     !- Specific Day 29
  7,                                      !- Specific Month 30
  28,                                     !- Specific Day 30
  8,                                      !- Specific Month 31
  4,                                      !- Specific Day 31
  8,                                      !- Specific Month 32
  11,                                     !- Specific Day 32
  8,                                      !- Specific Month 33
  18,                                     !- Specific Day 33
  8,                                      !- Specific Month 34
  25,                                     !- Specific Day 34
  9,                                      !- Specific Month 35
  1,                                      !- Specific Day 35
  9,                                      !- Specific Month 36
  8,                                      !- Specific Day 36
  9,                                      !- Specific Month 37
  15,                                     !- Specific Day 37
  9,                                      !- Specific Month 38
  22,                                     !- Specific Day 38
  9,                                      !- Specific Month 39
  29,                                     !- Specific Day 39
  10,                                     !- Specific Month 40
  6,                                      !- Specific Day 40
  10,                                     !- Specific Month 41
  13,                                     !- Specific Day 41
  10,                                     !- Specific Month 42
  20,                                     !- Specific Day 42
  10,                                     !- Specific Month 43
  27,                                     !- Specific Day 43
  11,                                     !- Specific Month 44
  3,                                      !- Specific Day 44
  11,                                     !- Specific Month 45
  10,                                     !- Specific Day 45
  11,                                     !- Specific Month 46
  17,                                     !- Specific Day 46
  11,                                     !- Specific Month 47
  24,                                     !- Specific Day 47
  12,                                     !- Specific Month 48
  1,                                      !- Specific Day 48
  12,                                     !- Specific Month 49
  8,                                      !- Specific Day 49
  12,                                     !- Specific Month 50
  15,                                     !- Specific Day 50
  12,                                     !- Specific Month 51
  22,                                     !- Specific Day 51
  12,                                     !- Specific Month 52
  29;                                     !- Specific Day 52

OS:Schedule:Day,
  {f968ee8a-8424-4108-a195-28b4ef05d16f}, !- Handle
  res cw schedule allday6,                !- Name
  {1ba55e55-6463-45be-aa75-8b9ee7b62228}, !- Schedule Type Limits Name
  ,                                       !- Interpolate to Timestep
  24,                                     !- Hour 1
  0,                                      !- Minute 1
  0;                                      !- Value Until Time 1

OS:Schedule:Rule,
  {11dbd3e5-043c-4e32-b0ce-5e10ae0f534d}, !- Handle
  res cw schedule allday ruleset7,        !- Name
  {7949cfee-76a1-40d8-ae79-cfb16779752a}, !- Schedule Ruleset Name
  0,                                      !- Rule Order
  {302c7bb5-4f3b-4972-9060-76289c37a5b4}, !- Day Schedule Name
  Yes,                                    !- Apply Sunday
  Yes,                                    !- Apply Monday
  Yes,                                    !- Apply Tuesday
  Yes,                                    !- Apply Wednesday
  Yes,                                    !- Apply Thursday
  Yes,                                    !- Apply Friday
  Yes,                                    !- Apply Saturday
  ,                                       !- Apply Holiday
  SpecificDates,                          !- Date Specification Type
  ,                                       !- Start Month
  ,                                       !- Start Day
  ,                                       !- End Month
  ,                                       !- End Day
  1,                                      !- Specific Month 1
  7,                                      !- Specific Day 1
  1,                                      !- Specific Month 2
  14,                                     !- Specific Day 2
  1,                                      !- Specific Month 3
  21,                                     !- Specific Day 3
  1,                                      !- Specific Month 4
  28,                                     !- Specific Day 4
  2,                                      !- Specific Month 5
  4,                                      !- Specific Day 5
  2,                                      !- Specific Month 6
  11,                                     !- Specific Day 6
  2,                                      !- Specific Month 7
  18,                                     !- Specific Day 7
  2,                                      !- Specific Month 8
  25,                                     !- Specific Day 8
  3,                                      !- Specific Month 9
  4,                                      !- Specific Day 9
  3,                                      !- Specific Month 10
  11,                                     !- Specific Day 10
  3,                                      !- Specific Month 11
  18,                                     !- Specific Day 11
  3,                                      !- Specific Month 12
  25,                                     !- Specific Day 12
  4,                                      !- Specific Month 13
  1,                                      !- Specific Day 13
  4,                                      !- Specific Month 14
  8,                                      !- Specific Day 14
  4,                                      !- Specific Month 15
  15,                                     !- Specific Day 15
  4,                                      !- Specific Month 16
  22,                                     !- Specific Day 16
  4,                                      !- Specific Month 17
  29,                                     !- Specific Day 17
  5,                                      !- Specific Month 18
  6,                                      !- Specific Day 18
  5,                                      !- Specific Month 19
  13,                                     !- Specific Day 19
  5,                                      !- Specific Month 20
  20,                                     !- Specific Day 20
  5,                                      !- Specific Month 21
  27,                                     !- Specific Day 21
  6,                                      !- Specific Month 22
  3,                                      !- Specific Day 22
  6,                                      !- Specific Month 23
  10,                                     !- Specific Day 23
  6,                                      !- Specific Month 24
  17,                                     !- Specific Day 24
  6,                                      !- Specific Month 25
  24,                                     !- Specific Day 25
  7,                                      !- Specific Month 26
  1,                                      !- Specific Day 26
  7,                                      !- Specific Month 27
  8,                                      !- Specific Day 27
  7,                                      !- Specific Month 28
  15,                                     !- Specific Day 28
  7,                                      !- Specific Month 29
  22,                                     !- Specific Day 29
  7,                                      !- Specific Month 30
  29,                                     !- Specific Day 30
  8,                                      !- Specific Month 31
  5,                                      !- Specific Day 31
  8,                                      !- Specific Month 32
  12,                                     !- Specific Day 32
  8,                                      !- Specific Month 33
  19,                                     !- Specific Day 33
  8,                                      !- Specific Month 34
  26,                                     !- Specific Day 34
  9,                                      !- Specific Month 35
  2,                                      !- Specific Day 35
  9,                                      !- Specific Month 36
  9,                                      !- Specific Day 36
  9,                                      !- Specific Month 37
  16,                                     !- Specific Day 37
  9,                                      !- Specific Month 38
  23,                                     !- Specific Day 38
  9,                                      !- Specific Month 39
  30,                                     !- Specific Day 39
  10,                                     !- Specific Month 40
  7,                                      !- Specific Day 40
  10,                                     !- Specific Month 41
  14,                                     !- Specific Day 41
  10,                                     !- Specific Month 42
  21,                                     !- Specific Day 42
  10,                                     !- Specific Month 43
  28,                                     !- Specific Day 43
  11,                                     !- Specific Month 44
  4,                                      !- Specific Day 44
  11,                                     !- Specific Month 45
  11,                                     !- Specific Day 45
  11,                                     !- Specific Month 46
  18,                                     !- Specific Day 46
  11,                                     !- Specific Month 47
  25,                                     !- Specific Day 47
  12,                                     !- Specific Month 48
  2,                                      !- Specific Day 48
  12,                                     !- Specific Month 49
  9,                                      !- Specific Day 49
  12,                                     !- Specific Month 50
  16,                                     !- Specific Day 50
  12,                                     !- Specific Month 51
  23,                                     !- Specific Day 51
  12,                                     !- Specific Month 52
  30;                                     !- Specific Day 52

OS:Schedule:Day,
  {302c7bb5-4f3b-4972-9060-76289c37a5b4}, !- Handle
  res cw schedule allday7,                !- Name
  {1ba55e55-6463-45be-aa75-8b9ee7b62228}, !- Schedule Type Limits Name
  ,                                       !- Interpolate to Timestep
  12,                                     !- Hour 1
  10,                                     !- Minute 1
  0,                                      !- Value Until Time 1
  12,                                     !- Hour 2
  20,                                     !- Minute 2
  0.0228141,                              !- Value Until Time 2
  13,                                     !- Hour 3
  30,                                     !- Minute 3
  0,                                      !- Value Until Time 3
  13,                                     !- Hour 4
  40,                                     !- Minute 4
  0.0017487,                              !- Value Until Time 4
  24,                                     !- Hour 5
  0,                                      !- Minute 5
  0;                                      !- Value Until Time 5

OS:WaterUse:Connections,
  {10860a50-5d09-486b-a86a-69c036e40c1a}, !- Handle
  Water Use Connections 1,                !- Name
  {e6783d8c-ab72-4316-8920-16763a91eb9e}, !- Inlet Node Name
  {3a1f4af3-15ef-441a-9b10-d04c22591833}, !- Outlet Node Name
  ,                                       !- Supply Water Storage Tank Name
  ,                                       !- Reclamation Water Storage Tank Name
  ,                                       !- Hot Water Supply Temperature Schedule Name
  ,                                       !- Cold Water Supply Temperature Schedule Name
  ,                                       !- Drain Water Heat Exchanger Type
  ,                                       !- Drain Water Heat Exchanger Destination
  ,                                       !- Drain Water Heat Exchanger U-Factor Times Area {W/K}
  {353225a3-71d8-4496-81f3-d8a2f51d08b7}; !- Water Use Equipment Name 1

OS:Node,
  {120d6d61-1d72-4ae7-85fb-99e620afea07}, !- Handle
  Node 54,                                !- Name
  {3a1f4af3-15ef-441a-9b10-d04c22591833}, !- Inlet Port
  {dc1985fd-f516-425c-be59-8be306bb4a0d}; !- Outlet Port

OS:Connection,
  {e6783d8c-ab72-4316-8920-16763a91eb9e}, !- Handle
  {861f5aee-954f-41a1-8f7c-0f40421204b1}, !- Name
  {164e0748-50f6-4168-8bcf-48809bbdc2c5}, !- Source Object
  3,                                      !- Outlet Port
  {10860a50-5d09-486b-a86a-69c036e40c1a}, !- Target Object
  2;                                      !- Inlet Port

OS:Connection,
  {3a1f4af3-15ef-441a-9b10-d04c22591833}, !- Handle
  {4f6a7d68-43ba-4a3a-8469-ebb554477a87}, !- Name
  {10860a50-5d09-486b-a86a-69c036e40c1a}, !- Source Object
  3,                                      !- Outlet Port
  {120d6d61-1d72-4ae7-85fb-99e620afea07}, !- Target Object
  2;                                      !- Inlet Port

OS:Connection,
  {dc1985fd-f516-425c-be59-8be306bb4a0d}, !- Handle
  {0e953ace-82f4-481d-83d5-79bc0a85c0e6}, !- Name
  {120d6d61-1d72-4ae7-85fb-99e620afea07}, !- Source Object
  3,                                      !- Outlet Port
  {af72aba5-cdd6-45f5-ae7e-fba0f404e9c7}, !- Target Object
  3;                                      !- Inlet Port

OS:ElectricEquipment:Definition,
  {a3090d09-edbe-4738-9973-4d84d97428b2}, !- Handle
  res cw,                                 !- Name
  EquipmentLevel,                         !- Design Level Calculation Method
  7800.89665805964,                       !- Design Level {W}
  ,                                       !- Watts per Space Floor Area {W/m2}
  ,                                       !- Watts per Person {W/person}
  0,                                      !- Fraction Latent
  0.48,                                   !- Fraction Radiant
  0.2;                                    !- Fraction Lost

OS:ElectricEquipment,
  {9580d577-5ef8-4f00-a49c-4baffacfbdad}, !- Handle
  res cw,                                 !- Name
  {a3090d09-edbe-4738-9973-4d84d97428b2}, !- Electric Equipment Definition Name
  {84a8c3ac-dd5b-4d2f-9ad7-fe20877c7129}, !- Space or SpaceType Name
  {7949cfee-76a1-40d8-ae79-cfb16779752a}, !- Schedule Name
  ,                                       !- Multiplier
  res cw;                                 !- End-Use Subcategory

OS:ScheduleTypeLimits,
  {1ba55e55-6463-45be-aa75-8b9ee7b62228}, !- Handle
  Fractional,                             !- Name
  0,                                      !- Lower Limit Value
  1,                                      !- Upper Limit Value
  Continuous;                             !- Numeric Type

OS:WaterUse:Equipment:Definition,
  {e244de9c-bd0a-444e-ad53-e979a8948bea}, !- Handle
  res cw,                                 !- Name
  res cw,                                 !- End-Use Subcategory
  0.00069711761379102,                    !- Peak Flow Rate {m3/s}
  {91b2fdee-89d3-44a1-bf78-2a46539373fd}; !- Target Temperature Schedule Name

OS:WaterUse:Equipment,
  {353225a3-71d8-4496-81f3-d8a2f51d08b7}, !- Handle
  res cw,                                 !- Name
  {e244de9c-bd0a-444e-ad53-e979a8948bea}, !- Water Use Equipment Definition Name
  {84a8c3ac-dd5b-4d2f-9ad7-fe20877c7129}, !- Space Name
  {7949cfee-76a1-40d8-ae79-cfb16779752a}; !- Flow Rate Fraction Schedule Name

OS:Schedule:Constant,
  {84facb47-0b01-4f2e-ba25-dc7725875307}, !- Handle
  Always On Discrete,                     !- Name
  {2c9a5a45-2fbf-4569-90dd-07c5b9570ea2}, !- Schedule Type Limits Name
  1;                                      !- Value

OS:ScheduleTypeLimits,
  {2c9a5a45-2fbf-4569-90dd-07c5b9570ea2}, !- Handle
  OnOff,                                  !- Name
  0,                                      !- Lower Limit Value
  1,                                      !- Upper Limit Value
  Discrete,                               !- Numeric Type
  Availability;                           !- Unit Type

OS:Schedule:Constant,
  {91b2fdee-89d3-44a1-bf78-2a46539373fd}, !- Handle
  res cw temperature schedule,            !- Name
  {2e5d8874-38b3-4535-8d23-34593aa51123}, !- Schedule Type Limits Name
  33.6111111111111;                       !- Value

OS:AdditionalProperties,
  {f75ee4d7-8084-4b84-8d9f-a3f485b5596c}, !- Handle
  {9580d577-5ef8-4f00-a49c-4baffacfbdad}, !- Object Name
  ClothesWasherIMEF,                      !- Feature Name 1
  Double,                                 !- Feature Data Type 1
  0.94999999999999996,                    !- Feature Value 1
  ClothesWasherRatedAnnualEnergy,         !- Feature Name 2
  Double,                                 !- Feature Data Type 2
  387,                                    !- Feature Value 2
  ClothesWasherDrumVolume,                !- Feature Name 3
  Double,                                 !- Feature Data Type 3
  3.5,                                    !- Feature Value 3
  ClothesWasherDayShift,                  !- Feature Name 4
  Double,                                 !- Feature Data Type 4
  0;                                      !- Feature Value 4

OS:Schedule:Ruleset,
  {cdb40065-963d-4d70-b6c8-98b2643aed1f}, !- Handle
  res cw schedule 1,                      !- Name
  {1ba55e55-6463-45be-aa75-8b9ee7b62228}, !- Schedule Type Limits Name
  {3c577199-ccf4-49f5-a278-06fc3be3b42b}; !- Default Day Schedule Name

OS:Schedule:Day,
  {3c577199-ccf4-49f5-a278-06fc3be3b42b}, !- Handle
  Schedule Day 10,                        !- Name
  {1ba55e55-6463-45be-aa75-8b9ee7b62228}, !- Schedule Type Limits Name
  ,                                       !- Interpolate to Timestep
  24,                                     !- Hour 1
  0,                                      !- Minute 1
  0;                                      !- Value Until Time 1

OS:Schedule:Rule,
  {572cd6ef-a5e0-41c7-b36b-30b1d7d150d4}, !- Handle
  res cw schedule allday ruleset1 1,      !- Name
  {cdb40065-963d-4d70-b6c8-98b2643aed1f}, !- Schedule Ruleset Name
  6,                                      !- Rule Order
  {0fbb9f71-fa78-4d77-9a52-7a9395618737}, !- Day Schedule Name
  Yes,                                    !- Apply Sunday
  Yes,                                    !- Apply Monday
  Yes,                                    !- Apply Tuesday
  Yes,                                    !- Apply Wednesday
  Yes,                                    !- Apply Thursday
  Yes,                                    !- Apply Friday
  Yes,                                    !- Apply Saturday
  ,                                       !- Apply Holiday
  SpecificDates,                          !- Date Specification Type
  ,                                       !- Start Month
  ,                                       !- Start Day
  ,                                       !- End Month
  ,                                       !- End Day
  1,                                      !- Specific Month 1
  1,                                      !- Specific Day 1
  1,                                      !- Specific Month 2
  8,                                      !- Specific Day 2
  1,                                      !- Specific Month 3
  15,                                     !- Specific Day 3
  1,                                      !- Specific Month 4
  22,                                     !- Specific Day 4
  1,                                      !- Specific Month 5
  29,                                     !- Specific Day 5
  2,                                      !- Specific Month 6
  5,                                      !- Specific Day 6
  2,                                      !- Specific Month 7
  12,                                     !- Specific Day 7
  2,                                      !- Specific Month 8
  19,                                     !- Specific Day 8
  2,                                      !- Specific Month 9
  26,                                     !- Specific Day 9
  3,                                      !- Specific Month 10
  5,                                      !- Specific Day 10
  3,                                      !- Specific Month 11
  12,                                     !- Specific Day 11
  3,                                      !- Specific Month 12
  19,                                     !- Specific Day 12
  3,                                      !- Specific Month 13
  26,                                     !- Specific Day 13
  4,                                      !- Specific Month 14
  2,                                      !- Specific Day 14
  4,                                      !- Specific Month 15
  9,                                      !- Specific Day 15
  4,                                      !- Specific Month 16
  16,                                     !- Specific Day 16
  4,                                      !- Specific Month 17
  23,                                     !- Specific Day 17
  4,                                      !- Specific Month 18
  30,                                     !- Specific Day 18
  5,                                      !- Specific Month 19
  7,                                      !- Specific Day 19
  5,                                      !- Specific Month 20
  14,                                     !- Specific Day 20
  5,                                      !- Specific Month 21
  21,                                     !- Specific Day 21
  5,                                      !- Specific Month 22
  28,                                     !- Specific Day 22
  6,                                      !- Specific Month 23
  4,                                      !- Specific Day 23
  6,                                      !- Specific Month 24
  11,                                     !- Specific Day 24
  6,                                      !- Specific Month 25
  18,                                     !- Specific Day 25
  6,                                      !- Specific Month 26
  25,                                     !- Specific Day 26
  7,                                      !- Specific Month 27
  2,                                      !- Specific Day 27
  7,                                      !- Specific Month 28
  9,                                      !- Specific Day 28
  7,                                      !- Specific Month 29
  16,                                     !- Specific Day 29
  7,                                      !- Specific Month 30
  23,                                     !- Specific Day 30
  7,                                      !- Specific Month 31
  30,                                     !- Specific Day 31
  8,                                      !- Specific Month 32
  6,                                      !- Specific Day 32
  8,                                      !- Specific Month 33
  13,                                     !- Specific Day 33
  8,                                      !- Specific Month 34
  20,                                     !- Specific Day 34
  8,                                      !- Specific Month 35
  27,                                     !- Specific Day 35
  9,                                      !- Specific Month 36
  3,                                      !- Specific Day 36
  9,                                      !- Specific Month 37
  10,                                     !- Specific Day 37
  9,                                      !- Specific Month 38
  17,                                     !- Specific Day 38
  9,                                      !- Specific Month 39
  24,                                     !- Specific Day 39
  10,                                     !- Specific Month 40
  1,                                      !- Specific Day 40
  10,                                     !- Specific Month 41
  8,                                      !- Specific Day 41
  10,                                     !- Specific Month 42
  15,                                     !- Specific Day 42
  10,                                     !- Specific Month 43
  22,                                     !- Specific Day 43
  10,                                     !- Specific Month 44
  29,                                     !- Specific Day 44
  11,                                     !- Specific Month 45
  5,                                      !- Specific Day 45
  11,                                     !- Specific Month 46
  12,                                     !- Specific Day 46
  11,                                     !- Specific Month 47
  19,                                     !- Specific Day 47
  11,                                     !- Specific Month 48
  26,                                     !- Specific Day 48
  12,                                     !- Specific Month 49
  3,                                      !- Specific Day 49
  12,                                     !- Specific Month 50
  10,                                     !- Specific Day 50
  12,                                     !- Specific Month 51
  17,                                     !- Specific Day 51
  12,                                     !- Specific Month 52
  24,                                     !- Specific Day 52
  12,                                     !- Specific Month 53
  31;                                     !- Specific Day 53

OS:Schedule:Day,
  {0fbb9f71-fa78-4d77-9a52-7a9395618737}, !- Handle
  res cw schedule allday1 1,              !- Name
  {1ba55e55-6463-45be-aa75-8b9ee7b62228}, !- Schedule Type Limits Name
  ,                                       !- Interpolate to Timestep
  8,                                      !- Hour 1
  0,                                      !- Minute 1
  0,                                      !- Value Until Time 1
  8,                                      !- Hour 2
  10,                                     !- Minute 2
  0.0422513,                              !- Value Until Time 2
  8,                                      !- Hour 3
  20,                                     !- Minute 3
  0.139377,                               !- Value Until Time 3
  15,                                     !- Hour 4
  40,                                     !- Minute 4
  0,                                      !- Value Until Time 4
  15,                                     !- Hour 5
  50,                                     !- Minute 5
  0.0351558,                              !- Value Until Time 5
  24,                                     !- Hour 6
  0,                                      !- Minute 6
  0;                                      !- Value Until Time 6

OS:Schedule:Rule,
  {c0464193-2333-4c59-9cd1-9db5a5195fce}, !- Handle
  res cw schedule allday ruleset2 1,      !- Name
  {cdb40065-963d-4d70-b6c8-98b2643aed1f}, !- Schedule Ruleset Name
  5,                                      !- Rule Order
  {6bd57848-67a8-48b4-b323-500e6654ed1f}, !- Day Schedule Name
  Yes,                                    !- Apply Sunday
  Yes,                                    !- Apply Monday
  Yes,                                    !- Apply Tuesday
  Yes,                                    !- Apply Wednesday
  Yes,                                    !- Apply Thursday
  Yes,                                    !- Apply Friday
  Yes,                                    !- Apply Saturday
  ,                                       !- Apply Holiday
  SpecificDates,                          !- Date Specification Type
  ,                                       !- Start Month
  ,                                       !- Start Day
  ,                                       !- End Month
  ,                                       !- End Day
  1,                                      !- Specific Month 1
  2,                                      !- Specific Day 1
  1,                                      !- Specific Month 2
  9,                                      !- Specific Day 2
  1,                                      !- Specific Month 3
  16,                                     !- Specific Day 3
  1,                                      !- Specific Month 4
  23,                                     !- Specific Day 4
  1,                                      !- Specific Month 5
  30,                                     !- Specific Day 5
  2,                                      !- Specific Month 6
  6,                                      !- Specific Day 6
  2,                                      !- Specific Month 7
  13,                                     !- Specific Day 7
  2,                                      !- Specific Month 8
  20,                                     !- Specific Day 8
  2,                                      !- Specific Month 9
  27,                                     !- Specific Day 9
  3,                                      !- Specific Month 10
  6,                                      !- Specific Day 10
  3,                                      !- Specific Month 11
  13,                                     !- Specific Day 11
  3,                                      !- Specific Month 12
  20,                                     !- Specific Day 12
  3,                                      !- Specific Month 13
  27,                                     !- Specific Day 13
  4,                                      !- Specific Month 14
  3,                                      !- Specific Day 14
  4,                                      !- Specific Month 15
  10,                                     !- Specific Day 15
  4,                                      !- Specific Month 16
  17,                                     !- Specific Day 16
  4,                                      !- Specific Month 17
  24,                                     !- Specific Day 17
  5,                                      !- Specific Month 18
  1,                                      !- Specific Day 18
  5,                                      !- Specific Month 19
  8,                                      !- Specific Day 19
  5,                                      !- Specific Month 20
  15,                                     !- Specific Day 20
  5,                                      !- Specific Month 21
  22,                                     !- Specific Day 21
  5,                                      !- Specific Month 22
  29,                                     !- Specific Day 22
  6,                                      !- Specific Month 23
  5,                                      !- Specific Day 23
  6,                                      !- Specific Month 24
  12,                                     !- Specific Day 24
  6,                                      !- Specific Month 25
  19,                                     !- Specific Day 25
  6,                                      !- Specific Month 26
  26,                                     !- Specific Day 26
  7,                                      !- Specific Month 27
  3,                                      !- Specific Day 27
  7,                                      !- Specific Month 28
  10,                                     !- Specific Day 28
  7,                                      !- Specific Month 29
  17,                                     !- Specific Day 29
  7,                                      !- Specific Month 30
  24,                                     !- Specific Day 30
  7,                                      !- Specific Month 31
  31,                                     !- Specific Day 31
  8,                                      !- Specific Month 32
  7,                                      !- Specific Day 32
  8,                                      !- Specific Month 33
  14,                                     !- Specific Day 33
  8,                                      !- Specific Month 34
  21,                                     !- Specific Day 34
  8,                                      !- Specific Month 35
  28,                                     !- Specific Day 35
  9,                                      !- Specific Month 36
  4,                                      !- Specific Day 36
  9,                                      !- Specific Month 37
  11,                                     !- Specific Day 37
  9,                                      !- Specific Month 38
  18,                                     !- Specific Day 38
  9,                                      !- Specific Month 39
  25,                                     !- Specific Day 39
  10,                                     !- Specific Month 40
  2,                                      !- Specific Day 40
  10,                                     !- Specific Month 41
  9,                                      !- Specific Day 41
  10,                                     !- Specific Month 42
  16,                                     !- Specific Day 42
  10,                                     !- Specific Month 43
  23,                                     !- Specific Day 43
  10,                                     !- Specific Month 44
  30,                                     !- Specific Day 44
  11,                                     !- Specific Month 45
  6,                                      !- Specific Day 45
  11,                                     !- Specific Month 46
  13,                                     !- Specific Day 46
  11,                                     !- Specific Month 47
  20,                                     !- Specific Day 47
  11,                                     !- Specific Month 48
  27,                                     !- Specific Day 48
  12,                                     !- Specific Month 49
  4,                                      !- Specific Day 49
  12,                                     !- Specific Month 50
  11,                                     !- Specific Day 50
  12,                                     !- Specific Month 51
  18,                                     !- Specific Day 51
  12,                                     !- Specific Month 52
  25;                                     !- Specific Day 52

OS:Schedule:Day,
  {6bd57848-67a8-48b4-b323-500e6654ed1f}, !- Handle
  res cw schedule allday2 1,              !- Name
  {1ba55e55-6463-45be-aa75-8b9ee7b62228}, !- Schedule Type Limits Name
  ,                                       !- Interpolate to Timestep
  24,                                     !- Hour 1
  0,                                      !- Minute 1
  0;                                      !- Value Until Time 1

OS:Schedule:Rule,
  {02120f7f-9624-4dfa-894b-8f0330e4b86d}, !- Handle
  res cw schedule allday ruleset3 1,      !- Name
  {cdb40065-963d-4d70-b6c8-98b2643aed1f}, !- Schedule Ruleset Name
  4,                                      !- Rule Order
  {0ef879aa-1483-415a-a1c4-a7fc41b772f8}, !- Day Schedule Name
  Yes,                                    !- Apply Sunday
  Yes,                                    !- Apply Monday
  Yes,                                    !- Apply Tuesday
  Yes,                                    !- Apply Wednesday
  Yes,                                    !- Apply Thursday
  Yes,                                    !- Apply Friday
  Yes,                                    !- Apply Saturday
  ,                                       !- Apply Holiday
  SpecificDates,                          !- Date Specification Type
  ,                                       !- Start Month
  ,                                       !- Start Day
  ,                                       !- End Month
  ,                                       !- End Day
  1,                                      !- Specific Month 1
  3,                                      !- Specific Day 1
  1,                                      !- Specific Month 2
  10,                                     !- Specific Day 2
  1,                                      !- Specific Month 3
  17,                                     !- Specific Day 3
  1,                                      !- Specific Month 4
  24,                                     !- Specific Day 4
  1,                                      !- Specific Month 5
  31,                                     !- Specific Day 5
  2,                                      !- Specific Month 6
  7,                                      !- Specific Day 6
  2,                                      !- Specific Month 7
  14,                                     !- Specific Day 7
  2,                                      !- Specific Month 8
  21,                                     !- Specific Day 8
  2,                                      !- Specific Month 9
  28,                                     !- Specific Day 9
  3,                                      !- Specific Month 10
  7,                                      !- Specific Day 10
  3,                                      !- Specific Month 11
  14,                                     !- Specific Day 11
  3,                                      !- Specific Month 12
  21,                                     !- Specific Day 12
  3,                                      !- Specific Month 13
  28,                                     !- Specific Day 13
  4,                                      !- Specific Month 14
  4,                                      !- Specific Day 14
  4,                                      !- Specific Month 15
  11,                                     !- Specific Day 15
  4,                                      !- Specific Month 16
  18,                                     !- Specific Day 16
  4,                                      !- Specific Month 17
  25,                                     !- Specific Day 17
  5,                                      !- Specific Month 18
  2,                                      !- Specific Day 18
  5,                                      !- Specific Month 19
  9,                                      !- Specific Day 19
  5,                                      !- Specific Month 20
  16,                                     !- Specific Day 20
  5,                                      !- Specific Month 21
  23,                                     !- Specific Day 21
  5,                                      !- Specific Month 22
  30,                                     !- Specific Day 22
  6,                                      !- Specific Month 23
  6,                                      !- Specific Day 23
  6,                                      !- Specific Month 24
  13,                                     !- Specific Day 24
  6,                                      !- Specific Month 25
  20,                                     !- Specific Day 25
  6,                                      !- Specific Month 26
  27,                                     !- Specific Day 26
  7,                                      !- Specific Month 27
  4,                                      !- Specific Day 27
  7,                                      !- Specific Month 28
  11,                                     !- Specific Day 28
  7,                                      !- Specific Month 29
  18,                                     !- Specific Day 29
  7,                                      !- Specific Month 30
  25,                                     !- Specific Day 30
  8,                                      !- Specific Month 31
  1,                                      !- Specific Day 31
  8,                                      !- Specific Month 32
  8,                                      !- Specific Day 32
  8,                                      !- Specific Month 33
  15,                                     !- Specific Day 33
  8,                                      !- Specific Month 34
  22,                                     !- Specific Day 34
  8,                                      !- Specific Month 35
  29,                                     !- Specific Day 35
  9,                                      !- Specific Month 36
  5,                                      !- Specific Day 36
  9,                                      !- Specific Month 37
  12,                                     !- Specific Day 37
  9,                                      !- Specific Month 38
  19,                                     !- Specific Day 38
  9,                                      !- Specific Month 39
  26,                                     !- Specific Day 39
  10,                                     !- Specific Month 40
  3,                                      !- Specific Day 40
  10,                                     !- Specific Month 41
  10,                                     !- Specific Day 41
  10,                                     !- Specific Month 42
  17,                                     !- Specific Day 42
  10,                                     !- Specific Month 43
  24,                                     !- Specific Day 43
  10,                                     !- Specific Month 44
  31,                                     !- Specific Day 44
  11,                                     !- Specific Month 45
  7,                                      !- Specific Day 45
  11,                                     !- Specific Month 46
  14,                                     !- Specific Day 46
  11,                                     !- Specific Month 47
  21,                                     !- Specific Day 47
  11,                                     !- Specific Month 48
  28,                                     !- Specific Day 48
  12,                                     !- Specific Month 49
  5,                                      !- Specific Day 49
  12,                                     !- Specific Month 50
  12,                                     !- Specific Day 50
  12,                                     !- Specific Month 51
  19,                                     !- Specific Day 51
  12,                                     !- Specific Month 52
  26;                                     !- Specific Day 52

OS:Schedule:Day,
  {0ef879aa-1483-415a-a1c4-a7fc41b772f8}, !- Handle
  res cw schedule allday3 1,              !- Name
  {1ba55e55-6463-45be-aa75-8b9ee7b62228}, !- Schedule Type Limits Name
  ,                                       !- Interpolate to Timestep
  24,                                     !- Hour 1
  0,                                      !- Minute 1
  0;                                      !- Value Until Time 1

OS:Schedule:Rule,
  {35e9f8cd-77ac-4b14-b034-a79bfda33a14}, !- Handle
  res cw schedule allday ruleset4 1,      !- Name
  {cdb40065-963d-4d70-b6c8-98b2643aed1f}, !- Schedule Ruleset Name
  3,                                      !- Rule Order
  {a6a239a5-c3f8-4346-9602-abd0e14b8b92}, !- Day Schedule Name
  Yes,                                    !- Apply Sunday
  Yes,                                    !- Apply Monday
  Yes,                                    !- Apply Tuesday
  Yes,                                    !- Apply Wednesday
  Yes,                                    !- Apply Thursday
  Yes,                                    !- Apply Friday
  Yes,                                    !- Apply Saturday
  ,                                       !- Apply Holiday
  SpecificDates,                          !- Date Specification Type
  ,                                       !- Start Month
  ,                                       !- Start Day
  ,                                       !- End Month
  ,                                       !- End Day
  1,                                      !- Specific Month 1
  4,                                      !- Specific Day 1
  1,                                      !- Specific Month 2
  11,                                     !- Specific Day 2
  1,                                      !- Specific Month 3
  18,                                     !- Specific Day 3
  1,                                      !- Specific Month 4
  25,                                     !- Specific Day 4
  2,                                      !- Specific Month 5
  1,                                      !- Specific Day 5
  2,                                      !- Specific Month 6
  8,                                      !- Specific Day 6
  2,                                      !- Specific Month 7
  15,                                     !- Specific Day 7
  2,                                      !- Specific Month 8
  22,                                     !- Specific Day 8
  3,                                      !- Specific Month 9
  1,                                      !- Specific Day 9
  3,                                      !- Specific Month 10
  8,                                      !- Specific Day 10
  3,                                      !- Specific Month 11
  15,                                     !- Specific Day 11
  3,                                      !- Specific Month 12
  22,                                     !- Specific Day 12
  3,                                      !- Specific Month 13
  29,                                     !- Specific Day 13
  4,                                      !- Specific Month 14
  5,                                      !- Specific Day 14
  4,                                      !- Specific Month 15
  12,                                     !- Specific Day 15
  4,                                      !- Specific Month 16
  19,                                     !- Specific Day 16
  4,                                      !- Specific Month 17
  26,                                     !- Specific Day 17
  5,                                      !- Specific Month 18
  3,                                      !- Specific Day 18
  5,                                      !- Specific Month 19
  10,                                     !- Specific Day 19
  5,                                      !- Specific Month 20
  17,                                     !- Specific Day 20
  5,                                      !- Specific Month 21
  24,                                     !- Specific Day 21
  5,                                      !- Specific Month 22
  31,                                     !- Specific Day 22
  6,                                      !- Specific Month 23
  7,                                      !- Specific Day 23
  6,                                      !- Specific Month 24
  14,                                     !- Specific Day 24
  6,                                      !- Specific Month 25
  21,                                     !- Specific Day 25
  6,                                      !- Specific Month 26
  28,                                     !- Specific Day 26
  7,                                      !- Specific Month 27
  5,                                      !- Specific Day 27
  7,                                      !- Specific Month 28
  12,                                     !- Specific Day 28
  7,                                      !- Specific Month 29
  19,                                     !- Specific Day 29
  7,                                      !- Specific Month 30
  26,                                     !- Specific Day 30
  8,                                      !- Specific Month 31
  2,                                      !- Specific Day 31
  8,                                      !- Specific Month 32
  9,                                      !- Specific Day 32
  8,                                      !- Specific Month 33
  16,                                     !- Specific Day 33
  8,                                      !- Specific Month 34
  23,                                     !- Specific Day 34
  8,                                      !- Specific Month 35
  30,                                     !- Specific Day 35
  9,                                      !- Specific Month 36
  6,                                      !- Specific Day 36
  9,                                      !- Specific Month 37
  13,                                     !- Specific Day 37
  9,                                      !- Specific Month 38
  20,                                     !- Specific Day 38
  9,                                      !- Specific Month 39
  27,                                     !- Specific Day 39
  10,                                     !- Specific Month 40
  4,                                      !- Specific Day 40
  10,                                     !- Specific Month 41
  11,                                     !- Specific Day 41
  10,                                     !- Specific Month 42
  18,                                     !- Specific Day 42
  10,                                     !- Specific Month 43
  25,                                     !- Specific Day 43
  11,                                     !- Specific Month 44
  1,                                      !- Specific Day 44
  11,                                     !- Specific Month 45
  8,                                      !- Specific Day 45
  11,                                     !- Specific Month 46
  15,                                     !- Specific Day 46
  11,                                     !- Specific Month 47
  22,                                     !- Specific Day 47
  11,                                     !- Specific Month 48
  29,                                     !- Specific Day 48
  12,                                     !- Specific Month 49
  6,                                      !- Specific Day 49
  12,                                     !- Specific Month 50
  13,                                     !- Specific Day 50
  12,                                     !- Specific Month 51
  20,                                     !- Specific Day 51
  12,                                     !- Specific Month 52
  27;                                     !- Specific Day 52

OS:Schedule:Day,
  {a6a239a5-c3f8-4346-9602-abd0e14b8b92}, !- Handle
  res cw schedule allday4 1,              !- Name
  {1ba55e55-6463-45be-aa75-8b9ee7b62228}, !- Schedule Type Limits Name
  ,                                       !- Interpolate to Timestep
  24,                                     !- Hour 1
  0,                                      !- Minute 1
  0;                                      !- Value Until Time 1

OS:Schedule:Rule,
  {9c7696a3-d40a-4380-aa9e-b75c56b98e93}, !- Handle
  res cw schedule allday ruleset5 1,      !- Name
  {cdb40065-963d-4d70-b6c8-98b2643aed1f}, !- Schedule Ruleset Name
  2,                                      !- Rule Order
  {e6ccb059-3ef7-4245-a65a-32968ff8c7ed}, !- Day Schedule Name
  Yes,                                    !- Apply Sunday
  Yes,                                    !- Apply Monday
  Yes,                                    !- Apply Tuesday
  Yes,                                    !- Apply Wednesday
  Yes,                                    !- Apply Thursday
  Yes,                                    !- Apply Friday
  Yes,                                    !- Apply Saturday
  ,                                       !- Apply Holiday
  SpecificDates,                          !- Date Specification Type
  ,                                       !- Start Month
  ,                                       !- Start Day
  ,                                       !- End Month
  ,                                       !- End Day
  1,                                      !- Specific Month 1
  5,                                      !- Specific Day 1
  1,                                      !- Specific Month 2
  12,                                     !- Specific Day 2
  1,                                      !- Specific Month 3
  19,                                     !- Specific Day 3
  1,                                      !- Specific Month 4
  26,                                     !- Specific Day 4
  2,                                      !- Specific Month 5
  2,                                      !- Specific Day 5
  2,                                      !- Specific Month 6
  9,                                      !- Specific Day 6
  2,                                      !- Specific Month 7
  16,                                     !- Specific Day 7
  2,                                      !- Specific Month 8
  23,                                     !- Specific Day 8
  3,                                      !- Specific Month 9
  2,                                      !- Specific Day 9
  3,                                      !- Specific Month 10
  9,                                      !- Specific Day 10
  3,                                      !- Specific Month 11
  16,                                     !- Specific Day 11
  3,                                      !- Specific Month 12
  23,                                     !- Specific Day 12
  3,                                      !- Specific Month 13
  30,                                     !- Specific Day 13
  4,                                      !- Specific Month 14
  6,                                      !- Specific Day 14
  4,                                      !- Specific Month 15
  13,                                     !- Specific Day 15
  4,                                      !- Specific Month 16
  20,                                     !- Specific Day 16
  4,                                      !- Specific Month 17
  27,                                     !- Specific Day 17
  5,                                      !- Specific Month 18
  4,                                      !- Specific Day 18
  5,                                      !- Specific Month 19
  11,                                     !- Specific Day 19
  5,                                      !- Specific Month 20
  18,                                     !- Specific Day 20
  5,                                      !- Specific Month 21
  25,                                     !- Specific Day 21
  6,                                      !- Specific Month 22
  1,                                      !- Specific Day 22
  6,                                      !- Specific Month 23
  8,                                      !- Specific Day 23
  6,                                      !- Specific Month 24
  15,                                     !- Specific Day 24
  6,                                      !- Specific Month 25
  22,                                     !- Specific Day 25
  6,                                      !- Specific Month 26
  29,                                     !- Specific Day 26
  7,                                      !- Specific Month 27
  6,                                      !- Specific Day 27
  7,                                      !- Specific Month 28
  13,                                     !- Specific Day 28
  7,                                      !- Specific Month 29
  20,                                     !- Specific Day 29
  7,                                      !- Specific Month 30
  27,                                     !- Specific Day 30
  8,                                      !- Specific Month 31
  3,                                      !- Specific Day 31
  8,                                      !- Specific Month 32
  10,                                     !- Specific Day 32
  8,                                      !- Specific Month 33
  17,                                     !- Specific Day 33
  8,                                      !- Specific Month 34
  24,                                     !- Specific Day 34
  8,                                      !- Specific Month 35
  31,                                     !- Specific Day 35
  9,                                      !- Specific Month 36
  7,                                      !- Specific Day 36
  9,                                      !- Specific Month 37
  14,                                     !- Specific Day 37
  9,                                      !- Specific Month 38
  21,                                     !- Specific Day 38
  9,                                      !- Specific Month 39
  28,                                     !- Specific Day 39
  10,                                     !- Specific Month 40
  5,                                      !- Specific Day 40
  10,                                     !- Specific Month 41
  12,                                     !- Specific Day 41
  10,                                     !- Specific Month 42
  19,                                     !- Specific Day 42
  10,                                     !- Specific Month 43
  26,                                     !- Specific Day 43
  11,                                     !- Specific Month 44
  2,                                      !- Specific Day 44
  11,                                     !- Specific Month 45
  9,                                      !- Specific Day 45
  11,                                     !- Specific Month 46
  16,                                     !- Specific Day 46
  11,                                     !- Specific Month 47
  23,                                     !- Specific Day 47
  11,                                     !- Specific Month 48
  30,                                     !- Specific Day 48
  12,                                     !- Specific Month 49
  7,                                      !- Specific Day 49
  12,                                     !- Specific Month 50
  14,                                     !- Specific Day 50
  12,                                     !- Specific Month 51
  21,                                     !- Specific Day 51
  12,                                     !- Specific Month 52
  28;                                     !- Specific Day 52

OS:Schedule:Day,
  {e6ccb059-3ef7-4245-a65a-32968ff8c7ed}, !- Handle
  res cw schedule allday5 1,              !- Name
  {1ba55e55-6463-45be-aa75-8b9ee7b62228}, !- Schedule Type Limits Name
  ,                                       !- Interpolate to Timestep
  5,                                      !- Hour 1
  0,                                      !- Minute 1
  0,                                      !- Value Until Time 1
  5,                                      !- Hour 2
  10,                                     !- Minute 2
  0.0062714,                              !- Value Until Time 2
  5,                                      !- Hour 3
  20,                                     !- Minute 3
  0.086794,                               !- Value Until Time 3
  5,                                      !- Hour 4
  30,                                     !- Minute 4
  0.0340302,                              !- Value Until Time 4
  10,                                     !- Hour 5
  0,                                      !- Minute 5
  0,                                      !- Value Until Time 5
  10,                                     !- Hour 6
  10,                                     !- Minute 6
  0.0069146,                              !- Value Until Time 6
  10,                                     !- Hour 7
  20,                                     !- Minute 7
  0.1094272,                              !- Value Until Time 7
  19,                                     !- Hour 8
  0,                                      !- Minute 8
  0,                                      !- Value Until Time 8
  19,                                     !- Hour 9
  10,                                     !- Minute 9
  0.0524824,                              !- Value Until Time 9
  20,                                     !- Hour 10
  10,                                     !- Minute 10
  0,                                      !- Value Until Time 10
  20,                                     !- Hour 11
  20,                                     !- Minute 11
  0.0193769,                              !- Value Until Time 11
  21,                                     !- Hour 12
  30,                                     !- Minute 12
  0,                                      !- Value Until Time 12
  21,                                     !- Hour 13
  40,                                     !- Minute 13
  0.0743518,                              !- Value Until Time 13
  24,                                     !- Hour 14
  0,                                      !- Minute 14
  0;                                      !- Value Until Time 14

OS:Schedule:Rule,
  {9a09aa23-f7a8-472d-834f-57beb7fd7d6c}, !- Handle
  res cw schedule allday ruleset6 1,      !- Name
  {cdb40065-963d-4d70-b6c8-98b2643aed1f}, !- Schedule Ruleset Name
  1,                                      !- Rule Order
  {a9aca0c2-952a-4b3e-88bb-0130e0750d23}, !- Day Schedule Name
  Yes,                                    !- Apply Sunday
  Yes,                                    !- Apply Monday
  Yes,                                    !- Apply Tuesday
  Yes,                                    !- Apply Wednesday
  Yes,                                    !- Apply Thursday
  Yes,                                    !- Apply Friday
  Yes,                                    !- Apply Saturday
  ,                                       !- Apply Holiday
  SpecificDates,                          !- Date Specification Type
  ,                                       !- Start Month
  ,                                       !- Start Day
  ,                                       !- End Month
  ,                                       !- End Day
  1,                                      !- Specific Month 1
  6,                                      !- Specific Day 1
  1,                                      !- Specific Month 2
  13,                                     !- Specific Day 2
  1,                                      !- Specific Month 3
  20,                                     !- Specific Day 3
  1,                                      !- Specific Month 4
  27,                                     !- Specific Day 4
  2,                                      !- Specific Month 5
  3,                                      !- Specific Day 5
  2,                                      !- Specific Month 6
  10,                                     !- Specific Day 6
  2,                                      !- Specific Month 7
  17,                                     !- Specific Day 7
  2,                                      !- Specific Month 8
  24,                                     !- Specific Day 8
  3,                                      !- Specific Month 9
  3,                                      !- Specific Day 9
  3,                                      !- Specific Month 10
  10,                                     !- Specific Day 10
  3,                                      !- Specific Month 11
  17,                                     !- Specific Day 11
  3,                                      !- Specific Month 12
  24,                                     !- Specific Day 12
  3,                                      !- Specific Month 13
  31,                                     !- Specific Day 13
  4,                                      !- Specific Month 14
  7,                                      !- Specific Day 14
  4,                                      !- Specific Month 15
  14,                                     !- Specific Day 15
  4,                                      !- Specific Month 16
  21,                                     !- Specific Day 16
  4,                                      !- Specific Month 17
  28,                                     !- Specific Day 17
  5,                                      !- Specific Month 18
  5,                                      !- Specific Day 18
  5,                                      !- Specific Month 19
  12,                                     !- Specific Day 19
  5,                                      !- Specific Month 20
  19,                                     !- Specific Day 20
  5,                                      !- Specific Month 21
  26,                                     !- Specific Day 21
  6,                                      !- Specific Month 22
  2,                                      !- Specific Day 22
  6,                                      !- Specific Month 23
  9,                                      !- Specific Day 23
  6,                                      !- Specific Month 24
  16,                                     !- Specific Day 24
  6,                                      !- Specific Month 25
  23,                                     !- Specific Day 25
  6,                                      !- Specific Month 26
  30,                                     !- Specific Day 26
  7,                                      !- Specific Month 27
  7,                                      !- Specific Day 27
  7,                                      !- Specific Month 28
  14,                                     !- Specific Day 28
  7,                                      !- Specific Month 29
  21,                                     !- Specific Day 29
  7,                                      !- Specific Month 30
  28,                                     !- Specific Day 30
  8,                                      !- Specific Month 31
  4,                                      !- Specific Day 31
  8,                                      !- Specific Month 32
  11,                                     !- Specific Day 32
  8,                                      !- Specific Month 33
  18,                                     !- Specific Day 33
  8,                                      !- Specific Month 34
  25,                                     !- Specific Day 34
  9,                                      !- Specific Month 35
  1,                                      !- Specific Day 35
  9,                                      !- Specific Month 36
  8,                                      !- Specific Day 36
  9,                                      !- Specific Month 37
  15,                                     !- Specific Day 37
  9,                                      !- Specific Month 38
  22,                                     !- Specific Day 38
  9,                                      !- Specific Month 39
  29,                                     !- Specific Day 39
  10,                                     !- Specific Month 40
  6,                                      !- Specific Day 40
  10,                                     !- Specific Month 41
  13,                                     !- Specific Day 41
  10,                                     !- Specific Month 42
  20,                                     !- Specific Day 42
  10,                                     !- Specific Month 43
  27,                                     !- Specific Day 43
  11,                                     !- Specific Month 44
  3,                                      !- Specific Day 44
  11,                                     !- Specific Month 45
  10,                                     !- Specific Day 45
  11,                                     !- Specific Month 46
  17,                                     !- Specific Day 46
  11,                                     !- Specific Month 47
  24,                                     !- Specific Day 47
  12,                                     !- Specific Month 48
  1,                                      !- Specific Day 48
  12,                                     !- Specific Month 49
  8,                                      !- Specific Day 49
  12,                                     !- Specific Month 50
  15,                                     !- Specific Day 50
  12,                                     !- Specific Month 51
  22,                                     !- Specific Day 51
  12,                                     !- Specific Month 52
  29;                                     !- Specific Day 52

OS:Schedule:Day,
  {a9aca0c2-952a-4b3e-88bb-0130e0750d23}, !- Handle
  res cw schedule allday6 1,              !- Name
  {1ba55e55-6463-45be-aa75-8b9ee7b62228}, !- Schedule Type Limits Name
  ,                                       !- Interpolate to Timestep
  24,                                     !- Hour 1
  0,                                      !- Minute 1
  0;                                      !- Value Until Time 1

OS:Schedule:Rule,
  {1deadcb7-4d31-4d47-8ffe-ab7ef43553dc}, !- Handle
  res cw schedule allday ruleset7 1,      !- Name
  {cdb40065-963d-4d70-b6c8-98b2643aed1f}, !- Schedule Ruleset Name
  0,                                      !- Rule Order
  {8f6e7571-9235-444f-8432-c61cb10d5e96}, !- Day Schedule Name
  Yes,                                    !- Apply Sunday
  Yes,                                    !- Apply Monday
  Yes,                                    !- Apply Tuesday
  Yes,                                    !- Apply Wednesday
  Yes,                                    !- Apply Thursday
  Yes,                                    !- Apply Friday
  Yes,                                    !- Apply Saturday
  ,                                       !- Apply Holiday
  SpecificDates,                          !- Date Specification Type
  ,                                       !- Start Month
  ,                                       !- Start Day
  ,                                       !- End Month
  ,                                       !- End Day
  1,                                      !- Specific Month 1
  7,                                      !- Specific Day 1
  1,                                      !- Specific Month 2
  14,                                     !- Specific Day 2
  1,                                      !- Specific Month 3
  21,                                     !- Specific Day 3
  1,                                      !- Specific Month 4
  28,                                     !- Specific Day 4
  2,                                      !- Specific Month 5
  4,                                      !- Specific Day 5
  2,                                      !- Specific Month 6
  11,                                     !- Specific Day 6
  2,                                      !- Specific Month 7
  18,                                     !- Specific Day 7
  2,                                      !- Specific Month 8
  25,                                     !- Specific Day 8
  3,                                      !- Specific Month 9
  4,                                      !- Specific Day 9
  3,                                      !- Specific Month 10
  11,                                     !- Specific Day 10
  3,                                      !- Specific Month 11
  18,                                     !- Specific Day 11
  3,                                      !- Specific Month 12
  25,                                     !- Specific Day 12
  4,                                      !- Specific Month 13
  1,                                      !- Specific Day 13
  4,                                      !- Specific Month 14
  8,                                      !- Specific Day 14
  4,                                      !- Specific Month 15
  15,                                     !- Specific Day 15
  4,                                      !- Specific Month 16
  22,                                     !- Specific Day 16
  4,                                      !- Specific Month 17
  29,                                     !- Specific Day 17
  5,                                      !- Specific Month 18
  6,                                      !- Specific Day 18
  5,                                      !- Specific Month 19
  13,                                     !- Specific Day 19
  5,                                      !- Specific Month 20
  20,                                     !- Specific Day 20
  5,                                      !- Specific Month 21
  27,                                     !- Specific Day 21
  6,                                      !- Specific Month 22
  3,                                      !- Specific Day 22
  6,                                      !- Specific Month 23
  10,                                     !- Specific Day 23
  6,                                      !- Specific Month 24
  17,                                     !- Specific Day 24
  6,                                      !- Specific Month 25
  24,                                     !- Specific Day 25
  7,                                      !- Specific Month 26
  1,                                      !- Specific Day 26
  7,                                      !- Specific Month 27
  8,                                      !- Specific Day 27
  7,                                      !- Specific Month 28
  15,                                     !- Specific Day 28
  7,                                      !- Specific Month 29
  22,                                     !- Specific Day 29
  7,                                      !- Specific Month 30
  29,                                     !- Specific Day 30
  8,                                      !- Specific Month 31
  5,                                      !- Specific Day 31
  8,                                      !- Specific Month 32
  12,                                     !- Specific Day 32
  8,                                      !- Specific Month 33
  19,                                     !- Specific Day 33
  8,                                      !- Specific Month 34
  26,                                     !- Specific Day 34
  9,                                      !- Specific Month 35
  2,                                      !- Specific Day 35
  9,                                      !- Specific Month 36
  9,                                      !- Specific Day 36
  9,                                      !- Specific Month 37
  16,                                     !- Specific Day 37
  9,                                      !- Specific Month 38
  23,                                     !- Specific Day 38
  9,                                      !- Specific Month 39
  30,                                     !- Specific Day 39
  10,                                     !- Specific Month 40
  7,                                      !- Specific Day 40
  10,                                     !- Specific Month 41
  14,                                     !- Specific Day 41
  10,                                     !- Specific Month 42
  21,                                     !- Specific Day 42
  10,                                     !- Specific Month 43
  28,                                     !- Specific Day 43
  11,                                     !- Specific Month 44
  4,                                      !- Specific Day 44
  11,                                     !- Specific Month 45
  11,                                     !- Specific Day 45
  11,                                     !- Specific Month 46
  18,                                     !- Specific Day 46
  11,                                     !- Specific Month 47
  25,                                     !- Specific Day 47
  12,                                     !- Specific Month 48
  2,                                      !- Specific Day 48
  12,                                     !- Specific Month 49
  9,                                      !- Specific Day 49
  12,                                     !- Specific Month 50
  16,                                     !- Specific Day 50
  12,                                     !- Specific Month 51
  23,                                     !- Specific Day 51
  12,                                     !- Specific Month 52
  30;                                     !- Specific Day 52

OS:Schedule:Day,
  {8f6e7571-9235-444f-8432-c61cb10d5e96}, !- Handle
  res cw schedule allday7 1,              !- Name
  {1ba55e55-6463-45be-aa75-8b9ee7b62228}, !- Schedule Type Limits Name
  ,                                       !- Interpolate to Timestep
  12,                                     !- Hour 1
  10,                                     !- Minute 1
  0,                                      !- Value Until Time 1
  12,                                     !- Hour 2
  20,                                     !- Minute 2
  0.0228141,                              !- Value Until Time 2
  13,                                     !- Hour 3
  30,                                     !- Minute 3
  0,                                      !- Value Until Time 3
  13,                                     !- Hour 4
  40,                                     !- Minute 4
  0.0017487,                              !- Value Until Time 4
  24,                                     !- Hour 5
  0,                                      !- Minute 5
  0;                                      !- Value Until Time 5

OS:WaterUse:Connections,
  {644ecbb4-eaa6-49c0-a5bc-28b9ac066540}, !- Handle
  Water Use Connections 2,                !- Name
  {ff6cf032-43b9-4c10-838c-c91bc6ba0c25}, !- Inlet Node Name
  {87e3e304-e5db-43d2-a0e4-1fdbaada09a8}, !- Outlet Node Name
  ,                                       !- Supply Water Storage Tank Name
  ,                                       !- Reclamation Water Storage Tank Name
  ,                                       !- Hot Water Supply Temperature Schedule Name
  ,                                       !- Cold Water Supply Temperature Schedule Name
  ,                                       !- Drain Water Heat Exchanger Type
  ,                                       !- Drain Water Heat Exchanger Destination
  ,                                       !- Drain Water Heat Exchanger U-Factor Times Area {W/K}
  {01d12b4b-358b-45ff-8928-185341218cb8}; !- Water Use Equipment Name 1

OS:Node,
  {2ab1eb7e-d482-47c5-8572-e6a812bb22ac}, !- Handle
  Node 55,                                !- Name
  {87e3e304-e5db-43d2-a0e4-1fdbaada09a8}, !- Inlet Port
  {f67774e4-4c4c-463f-ba92-d6112b7537c2}; !- Outlet Port

OS:Connection,
  {ff6cf032-43b9-4c10-838c-c91bc6ba0c25}, !- Handle
  {c06c18c7-51d2-4a07-8331-c30dd0f94c01}, !- Name
  {c3ef6843-5ac2-47e8-96d4-62508db08d83}, !- Source Object
  3,                                      !- Outlet Port
  {644ecbb4-eaa6-49c0-a5bc-28b9ac066540}, !- Target Object
  2;                                      !- Inlet Port

OS:Connection,
  {87e3e304-e5db-43d2-a0e4-1fdbaada09a8}, !- Handle
  {7d9e6630-5a64-4415-a924-fded48013772}, !- Name
  {644ecbb4-eaa6-49c0-a5bc-28b9ac066540}, !- Source Object
  3,                                      !- Outlet Port
  {2ab1eb7e-d482-47c5-8572-e6a812bb22ac}, !- Target Object
  2;                                      !- Inlet Port

OS:Connection,
  {f67774e4-4c4c-463f-ba92-d6112b7537c2}, !- Handle
  {c225f434-e222-482c-82a7-b9b92ca980c5}, !- Name
  {2ab1eb7e-d482-47c5-8572-e6a812bb22ac}, !- Source Object
  3,                                      !- Outlet Port
  {97ad3be8-6c6a-4631-a474-5ac3ae2c131a}, !- Target Object
  3;                                      !- Inlet Port

OS:ElectricEquipment:Definition,
  {810c74f0-64ac-4a53-8c75-156be9734331}, !- Handle
  res cw|unit 2,                          !- Name
  EquipmentLevel,                         !- Design Level Calculation Method
  7800.89665805964,                       !- Design Level {W}
  ,                                       !- Watts per Space Floor Area {W/m2}
  ,                                       !- Watts per Person {W/person}
  0,                                      !- Fraction Latent
  0.48,                                   !- Fraction Radiant
  0.2;                                    !- Fraction Lost

OS:ElectricEquipment,
  {895249e5-dd78-414e-a625-d048b9274b36}, !- Handle
  res cw|unit 2,                          !- Name
  {810c74f0-64ac-4a53-8c75-156be9734331}, !- Electric Equipment Definition Name
  {18c708ac-8f5c-4f1b-9418-89f2f7a912db}, !- Space or SpaceType Name
  {cdb40065-963d-4d70-b6c8-98b2643aed1f}, !- Schedule Name
  ,                                       !- Multiplier
  res cw|unit 2;                          !- End-Use Subcategory

OS:WaterUse:Equipment:Definition,
  {38fa7c4e-4242-4cf8-9f31-9c0754deb940}, !- Handle
  res cw|unit 2,                          !- Name
  res cw|unit 2,                          !- End-Use Subcategory
  0.00069711761379102,                    !- Peak Flow Rate {m3/s}
  {386a65a1-58e0-4113-a8fa-2114802e353a}; !- Target Temperature Schedule Name

OS:WaterUse:Equipment,
  {01d12b4b-358b-45ff-8928-185341218cb8}, !- Handle
  res cw|unit 2,                          !- Name
  {38fa7c4e-4242-4cf8-9f31-9c0754deb940}, !- Water Use Equipment Definition Name
  {18c708ac-8f5c-4f1b-9418-89f2f7a912db}, !- Space Name
  {cdb40065-963d-4d70-b6c8-98b2643aed1f}; !- Flow Rate Fraction Schedule Name

OS:Schedule:Constant,
  {386a65a1-58e0-4113-a8fa-2114802e353a}, !- Handle
  res cw temperature schedule 1,          !- Name
  {2e5d8874-38b3-4535-8d23-34593aa51123}, !- Schedule Type Limits Name
  33.6111111111111;                       !- Value

OS:AdditionalProperties,
  {249cd5cb-33a1-466b-a5fe-93c5b594ef83}, !- Handle
  {895249e5-dd78-414e-a625-d048b9274b36}, !- Object Name
  ClothesWasherIMEF,                      !- Feature Name 1
  Double,                                 !- Feature Data Type 1
  0.94999999999999996,                    !- Feature Value 1
  ClothesWasherRatedAnnualEnergy,         !- Feature Name 2
  Double,                                 !- Feature Data Type 2
  387,                                    !- Feature Value 2
  ClothesWasherDrumVolume,                !- Feature Name 3
  Double,                                 !- Feature Data Type 3
  3.5,                                    !- Feature Value 3
  ClothesWasherDayShift,                  !- Feature Name 4
  Double,                                 !- Feature Data Type 4
  0;                                      !- Feature Value 4

OS:Schedule:Ruleset,
  {cbb6da14-8b34-4d4a-b314-8684e8e9a478}, !- Handle
  res cw schedule 2,                      !- Name
  {1ba55e55-6463-45be-aa75-8b9ee7b62228}, !- Schedule Type Limits Name
  {1dfd3e9d-2a68-40ae-ada9-80e766355b8a}; !- Default Day Schedule Name

OS:Schedule:Day,
  {1dfd3e9d-2a68-40ae-ada9-80e766355b8a}, !- Handle
  Schedule Day 11,                        !- Name
  {1ba55e55-6463-45be-aa75-8b9ee7b62228}, !- Schedule Type Limits Name
  ,                                       !- Interpolate to Timestep
  24,                                     !- Hour 1
  0,                                      !- Minute 1
  0;                                      !- Value Until Time 1

OS:Schedule:Rule,
  {178230bc-315c-49a8-bb3b-1bb4877f07e6}, !- Handle
  res cw schedule allday ruleset1 2,      !- Name
  {cbb6da14-8b34-4d4a-b314-8684e8e9a478}, !- Schedule Ruleset Name
  6,                                      !- Rule Order
  {b02d067e-c25d-407c-a466-1f86d38f244d}, !- Day Schedule Name
  Yes,                                    !- Apply Sunday
  Yes,                                    !- Apply Monday
  Yes,                                    !- Apply Tuesday
  Yes,                                    !- Apply Wednesday
  Yes,                                    !- Apply Thursday
  Yes,                                    !- Apply Friday
  Yes,                                    !- Apply Saturday
  ,                                       !- Apply Holiday
  SpecificDates,                          !- Date Specification Type
  ,                                       !- Start Month
  ,                                       !- Start Day
  ,                                       !- End Month
  ,                                       !- End Day
  1,                                      !- Specific Month 1
  1,                                      !- Specific Day 1
  1,                                      !- Specific Month 2
  8,                                      !- Specific Day 2
  1,                                      !- Specific Month 3
  15,                                     !- Specific Day 3
  1,                                      !- Specific Month 4
  22,                                     !- Specific Day 4
  1,                                      !- Specific Month 5
  29,                                     !- Specific Day 5
  2,                                      !- Specific Month 6
  5,                                      !- Specific Day 6
  2,                                      !- Specific Month 7
  12,                                     !- Specific Day 7
  2,                                      !- Specific Month 8
  19,                                     !- Specific Day 8
  2,                                      !- Specific Month 9
  26,                                     !- Specific Day 9
  3,                                      !- Specific Month 10
  5,                                      !- Specific Day 10
  3,                                      !- Specific Month 11
  12,                                     !- Specific Day 11
  3,                                      !- Specific Month 12
  19,                                     !- Specific Day 12
  3,                                      !- Specific Month 13
  26,                                     !- Specific Day 13
  4,                                      !- Specific Month 14
  2,                                      !- Specific Day 14
  4,                                      !- Specific Month 15
  9,                                      !- Specific Day 15
  4,                                      !- Specific Month 16
  16,                                     !- Specific Day 16
  4,                                      !- Specific Month 17
  23,                                     !- Specific Day 17
  4,                                      !- Specific Month 18
  30,                                     !- Specific Day 18
  5,                                      !- Specific Month 19
  7,                                      !- Specific Day 19
  5,                                      !- Specific Month 20
  14,                                     !- Specific Day 20
  5,                                      !- Specific Month 21
  21,                                     !- Specific Day 21
  5,                                      !- Specific Month 22
  28,                                     !- Specific Day 22
  6,                                      !- Specific Month 23
  4,                                      !- Specific Day 23
  6,                                      !- Specific Month 24
  11,                                     !- Specific Day 24
  6,                                      !- Specific Month 25
  18,                                     !- Specific Day 25
  6,                                      !- Specific Month 26
  25,                                     !- Specific Day 26
  7,                                      !- Specific Month 27
  2,                                      !- Specific Day 27
  7,                                      !- Specific Month 28
  9,                                      !- Specific Day 28
  7,                                      !- Specific Month 29
  16,                                     !- Specific Day 29
  7,                                      !- Specific Month 30
  23,                                     !- Specific Day 30
  7,                                      !- Specific Month 31
  30,                                     !- Specific Day 31
  8,                                      !- Specific Month 32
  6,                                      !- Specific Day 32
  8,                                      !- Specific Month 33
  13,                                     !- Specific Day 33
  8,                                      !- Specific Month 34
  20,                                     !- Specific Day 34
  8,                                      !- Specific Month 35
  27,                                     !- Specific Day 35
  9,                                      !- Specific Month 36
  3,                                      !- Specific Day 36
  9,                                      !- Specific Month 37
  10,                                     !- Specific Day 37
  9,                                      !- Specific Month 38
  17,                                     !- Specific Day 38
  9,                                      !- Specific Month 39
  24,                                     !- Specific Day 39
  10,                                     !- Specific Month 40
  1,                                      !- Specific Day 40
  10,                                     !- Specific Month 41
  8,                                      !- Specific Day 41
  10,                                     !- Specific Month 42
  15,                                     !- Specific Day 42
  10,                                     !- Specific Month 43
  22,                                     !- Specific Day 43
  10,                                     !- Specific Month 44
  29,                                     !- Specific Day 44
  11,                                     !- Specific Month 45
  5,                                      !- Specific Day 45
  11,                                     !- Specific Month 46
  12,                                     !- Specific Day 46
  11,                                     !- Specific Month 47
  19,                                     !- Specific Day 47
  11,                                     !- Specific Month 48
  26,                                     !- Specific Day 48
  12,                                     !- Specific Month 49
  3,                                      !- Specific Day 49
  12,                                     !- Specific Month 50
  10,                                     !- Specific Day 50
  12,                                     !- Specific Month 51
  17,                                     !- Specific Day 51
  12,                                     !- Specific Month 52
  24,                                     !- Specific Day 52
  12,                                     !- Specific Month 53
  31;                                     !- Specific Day 53

OS:Schedule:Day,
  {b02d067e-c25d-407c-a466-1f86d38f244d}, !- Handle
  res cw schedule allday1 2,              !- Name
  {1ba55e55-6463-45be-aa75-8b9ee7b62228}, !- Schedule Type Limits Name
  ,                                       !- Interpolate to Timestep
  8,                                      !- Hour 1
  0,                                      !- Minute 1
  0,                                      !- Value Until Time 1
  8,                                      !- Hour 2
  10,                                     !- Minute 2
  0.0422513,                              !- Value Until Time 2
  8,                                      !- Hour 3
  20,                                     !- Minute 3
  0.139377,                               !- Value Until Time 3
  15,                                     !- Hour 4
  40,                                     !- Minute 4
  0,                                      !- Value Until Time 4
  15,                                     !- Hour 5
  50,                                     !- Minute 5
  0.0351558,                              !- Value Until Time 5
  24,                                     !- Hour 6
  0,                                      !- Minute 6
  0;                                      !- Value Until Time 6

OS:Schedule:Rule,
  {b2701e2f-a137-4df0-bbd1-9a415b3d36d1}, !- Handle
  res cw schedule allday ruleset2 2,      !- Name
  {cbb6da14-8b34-4d4a-b314-8684e8e9a478}, !- Schedule Ruleset Name
  5,                                      !- Rule Order
  {aeaa1e36-5d9d-448c-b43e-c2d246945b89}, !- Day Schedule Name
  Yes,                                    !- Apply Sunday
  Yes,                                    !- Apply Monday
  Yes,                                    !- Apply Tuesday
  Yes,                                    !- Apply Wednesday
  Yes,                                    !- Apply Thursday
  Yes,                                    !- Apply Friday
  Yes,                                    !- Apply Saturday
  ,                                       !- Apply Holiday
  SpecificDates,                          !- Date Specification Type
  ,                                       !- Start Month
  ,                                       !- Start Day
  ,                                       !- End Month
  ,                                       !- End Day
  1,                                      !- Specific Month 1
  2,                                      !- Specific Day 1
  1,                                      !- Specific Month 2
  9,                                      !- Specific Day 2
  1,                                      !- Specific Month 3
  16,                                     !- Specific Day 3
  1,                                      !- Specific Month 4
  23,                                     !- Specific Day 4
  1,                                      !- Specific Month 5
  30,                                     !- Specific Day 5
  2,                                      !- Specific Month 6
  6,                                      !- Specific Day 6
  2,                                      !- Specific Month 7
  13,                                     !- Specific Day 7
  2,                                      !- Specific Month 8
  20,                                     !- Specific Day 8
  2,                                      !- Specific Month 9
  27,                                     !- Specific Day 9
  3,                                      !- Specific Month 10
  6,                                      !- Specific Day 10
  3,                                      !- Specific Month 11
  13,                                     !- Specific Day 11
  3,                                      !- Specific Month 12
  20,                                     !- Specific Day 12
  3,                                      !- Specific Month 13
  27,                                     !- Specific Day 13
  4,                                      !- Specific Month 14
  3,                                      !- Specific Day 14
  4,                                      !- Specific Month 15
  10,                                     !- Specific Day 15
  4,                                      !- Specific Month 16
  17,                                     !- Specific Day 16
  4,                                      !- Specific Month 17
  24,                                     !- Specific Day 17
  5,                                      !- Specific Month 18
  1,                                      !- Specific Day 18
  5,                                      !- Specific Month 19
  8,                                      !- Specific Day 19
  5,                                      !- Specific Month 20
  15,                                     !- Specific Day 20
  5,                                      !- Specific Month 21
  22,                                     !- Specific Day 21
  5,                                      !- Specific Month 22
  29,                                     !- Specific Day 22
  6,                                      !- Specific Month 23
  5,                                      !- Specific Day 23
  6,                                      !- Specific Month 24
  12,                                     !- Specific Day 24
  6,                                      !- Specific Month 25
  19,                                     !- Specific Day 25
  6,                                      !- Specific Month 26
  26,                                     !- Specific Day 26
  7,                                      !- Specific Month 27
  3,                                      !- Specific Day 27
  7,                                      !- Specific Month 28
  10,                                     !- Specific Day 28
  7,                                      !- Specific Month 29
  17,                                     !- Specific Day 29
  7,                                      !- Specific Month 30
  24,                                     !- Specific Day 30
  7,                                      !- Specific Month 31
  31,                                     !- Specific Day 31
  8,                                      !- Specific Month 32
  7,                                      !- Specific Day 32
  8,                                      !- Specific Month 33
  14,                                     !- Specific Day 33
  8,                                      !- Specific Month 34
  21,                                     !- Specific Day 34
  8,                                      !- Specific Month 35
  28,                                     !- Specific Day 35
  9,                                      !- Specific Month 36
  4,                                      !- Specific Day 36
  9,                                      !- Specific Month 37
  11,                                     !- Specific Day 37
  9,                                      !- Specific Month 38
  18,                                     !- Specific Day 38
  9,                                      !- Specific Month 39
  25,                                     !- Specific Day 39
  10,                                     !- Specific Month 40
  2,                                      !- Specific Day 40
  10,                                     !- Specific Month 41
  9,                                      !- Specific Day 41
  10,                                     !- Specific Month 42
  16,                                     !- Specific Day 42
  10,                                     !- Specific Month 43
  23,                                     !- Specific Day 43
  10,                                     !- Specific Month 44
  30,                                     !- Specific Day 44
  11,                                     !- Specific Month 45
  6,                                      !- Specific Day 45
  11,                                     !- Specific Month 46
  13,                                     !- Specific Day 46
  11,                                     !- Specific Month 47
  20,                                     !- Specific Day 47
  11,                                     !- Specific Month 48
  27,                                     !- Specific Day 48
  12,                                     !- Specific Month 49
  4,                                      !- Specific Day 49
  12,                                     !- Specific Month 50
  11,                                     !- Specific Day 50
  12,                                     !- Specific Month 51
  18,                                     !- Specific Day 51
  12,                                     !- Specific Month 52
  25;                                     !- Specific Day 52

OS:Schedule:Day,
  {aeaa1e36-5d9d-448c-b43e-c2d246945b89}, !- Handle
  res cw schedule allday2 2,              !- Name
  {1ba55e55-6463-45be-aa75-8b9ee7b62228}, !- Schedule Type Limits Name
  ,                                       !- Interpolate to Timestep
  24,                                     !- Hour 1
  0,                                      !- Minute 1
  0;                                      !- Value Until Time 1

OS:Schedule:Rule,
  {e2abfa7c-0649-442c-a35a-107cb619d532}, !- Handle
  res cw schedule allday ruleset3 2,      !- Name
  {cbb6da14-8b34-4d4a-b314-8684e8e9a478}, !- Schedule Ruleset Name
  4,                                      !- Rule Order
  {bd87b4a1-ae88-4643-9615-3cb9652a9d59}, !- Day Schedule Name
  Yes,                                    !- Apply Sunday
  Yes,                                    !- Apply Monday
  Yes,                                    !- Apply Tuesday
  Yes,                                    !- Apply Wednesday
  Yes,                                    !- Apply Thursday
  Yes,                                    !- Apply Friday
  Yes,                                    !- Apply Saturday
  ,                                       !- Apply Holiday
  SpecificDates,                          !- Date Specification Type
  ,                                       !- Start Month
  ,                                       !- Start Day
  ,                                       !- End Month
  ,                                       !- End Day
  1,                                      !- Specific Month 1
  3,                                      !- Specific Day 1
  1,                                      !- Specific Month 2
  10,                                     !- Specific Day 2
  1,                                      !- Specific Month 3
  17,                                     !- Specific Day 3
  1,                                      !- Specific Month 4
  24,                                     !- Specific Day 4
  1,                                      !- Specific Month 5
  31,                                     !- Specific Day 5
  2,                                      !- Specific Month 6
  7,                                      !- Specific Day 6
  2,                                      !- Specific Month 7
  14,                                     !- Specific Day 7
  2,                                      !- Specific Month 8
  21,                                     !- Specific Day 8
  2,                                      !- Specific Month 9
  28,                                     !- Specific Day 9
  3,                                      !- Specific Month 10
  7,                                      !- Specific Day 10
  3,                                      !- Specific Month 11
  14,                                     !- Specific Day 11
  3,                                      !- Specific Month 12
  21,                                     !- Specific Day 12
  3,                                      !- Specific Month 13
  28,                                     !- Specific Day 13
  4,                                      !- Specific Month 14
  4,                                      !- Specific Day 14
  4,                                      !- Specific Month 15
  11,                                     !- Specific Day 15
  4,                                      !- Specific Month 16
  18,                                     !- Specific Day 16
  4,                                      !- Specific Month 17
  25,                                     !- Specific Day 17
  5,                                      !- Specific Month 18
  2,                                      !- Specific Day 18
  5,                                      !- Specific Month 19
  9,                                      !- Specific Day 19
  5,                                      !- Specific Month 20
  16,                                     !- Specific Day 20
  5,                                      !- Specific Month 21
  23,                                     !- Specific Day 21
  5,                                      !- Specific Month 22
  30,                                     !- Specific Day 22
  6,                                      !- Specific Month 23
  6,                                      !- Specific Day 23
  6,                                      !- Specific Month 24
  13,                                     !- Specific Day 24
  6,                                      !- Specific Month 25
  20,                                     !- Specific Day 25
  6,                                      !- Specific Month 26
  27,                                     !- Specific Day 26
  7,                                      !- Specific Month 27
  4,                                      !- Specific Day 27
  7,                                      !- Specific Month 28
  11,                                     !- Specific Day 28
  7,                                      !- Specific Month 29
  18,                                     !- Specific Day 29
  7,                                      !- Specific Month 30
  25,                                     !- Specific Day 30
  8,                                      !- Specific Month 31
  1,                                      !- Specific Day 31
  8,                                      !- Specific Month 32
  8,                                      !- Specific Day 32
  8,                                      !- Specific Month 33
  15,                                     !- Specific Day 33
  8,                                      !- Specific Month 34
  22,                                     !- Specific Day 34
  8,                                      !- Specific Month 35
  29,                                     !- Specific Day 35
  9,                                      !- Specific Month 36
  5,                                      !- Specific Day 36
  9,                                      !- Specific Month 37
  12,                                     !- Specific Day 37
  9,                                      !- Specific Month 38
  19,                                     !- Specific Day 38
  9,                                      !- Specific Month 39
  26,                                     !- Specific Day 39
  10,                                     !- Specific Month 40
  3,                                      !- Specific Day 40
  10,                                     !- Specific Month 41
  10,                                     !- Specific Day 41
  10,                                     !- Specific Month 42
  17,                                     !- Specific Day 42
  10,                                     !- Specific Month 43
  24,                                     !- Specific Day 43
  10,                                     !- Specific Month 44
  31,                                     !- Specific Day 44
  11,                                     !- Specific Month 45
  7,                                      !- Specific Day 45
  11,                                     !- Specific Month 46
  14,                                     !- Specific Day 46
  11,                                     !- Specific Month 47
  21,                                     !- Specific Day 47
  11,                                     !- Specific Month 48
  28,                                     !- Specific Day 48
  12,                                     !- Specific Month 49
  5,                                      !- Specific Day 49
  12,                                     !- Specific Month 50
  12,                                     !- Specific Day 50
  12,                                     !- Specific Month 51
  19,                                     !- Specific Day 51
  12,                                     !- Specific Month 52
  26;                                     !- Specific Day 52

OS:Schedule:Day,
  {bd87b4a1-ae88-4643-9615-3cb9652a9d59}, !- Handle
  res cw schedule allday3 2,              !- Name
  {1ba55e55-6463-45be-aa75-8b9ee7b62228}, !- Schedule Type Limits Name
  ,                                       !- Interpolate to Timestep
  24,                                     !- Hour 1
  0,                                      !- Minute 1
  0;                                      !- Value Until Time 1

OS:Schedule:Rule,
  {b198fdf4-eab7-44c5-8c02-f4821f8ac428}, !- Handle
  res cw schedule allday ruleset4 2,      !- Name
  {cbb6da14-8b34-4d4a-b314-8684e8e9a478}, !- Schedule Ruleset Name
  3,                                      !- Rule Order
  {d422c433-a9b6-4fd4-ba30-02f611e41c1d}, !- Day Schedule Name
  Yes,                                    !- Apply Sunday
  Yes,                                    !- Apply Monday
  Yes,                                    !- Apply Tuesday
  Yes,                                    !- Apply Wednesday
  Yes,                                    !- Apply Thursday
  Yes,                                    !- Apply Friday
  Yes,                                    !- Apply Saturday
  ,                                       !- Apply Holiday
  SpecificDates,                          !- Date Specification Type
  ,                                       !- Start Month
  ,                                       !- Start Day
  ,                                       !- End Month
  ,                                       !- End Day
  1,                                      !- Specific Month 1
  4,                                      !- Specific Day 1
  1,                                      !- Specific Month 2
  11,                                     !- Specific Day 2
  1,                                      !- Specific Month 3
  18,                                     !- Specific Day 3
  1,                                      !- Specific Month 4
  25,                                     !- Specific Day 4
  2,                                      !- Specific Month 5
  1,                                      !- Specific Day 5
  2,                                      !- Specific Month 6
  8,                                      !- Specific Day 6
  2,                                      !- Specific Month 7
  15,                                     !- Specific Day 7
  2,                                      !- Specific Month 8
  22,                                     !- Specific Day 8
  3,                                      !- Specific Month 9
  1,                                      !- Specific Day 9
  3,                                      !- Specific Month 10
  8,                                      !- Specific Day 10
  3,                                      !- Specific Month 11
  15,                                     !- Specific Day 11
  3,                                      !- Specific Month 12
  22,                                     !- Specific Day 12
  3,                                      !- Specific Month 13
  29,                                     !- Specific Day 13
  4,                                      !- Specific Month 14
  5,                                      !- Specific Day 14
  4,                                      !- Specific Month 15
  12,                                     !- Specific Day 15
  4,                                      !- Specific Month 16
  19,                                     !- Specific Day 16
  4,                                      !- Specific Month 17
  26,                                     !- Specific Day 17
  5,                                      !- Specific Month 18
  3,                                      !- Specific Day 18
  5,                                      !- Specific Month 19
  10,                                     !- Specific Day 19
  5,                                      !- Specific Month 20
  17,                                     !- Specific Day 20
  5,                                      !- Specific Month 21
  24,                                     !- Specific Day 21
  5,                                      !- Specific Month 22
  31,                                     !- Specific Day 22
  6,                                      !- Specific Month 23
  7,                                      !- Specific Day 23
  6,                                      !- Specific Month 24
  14,                                     !- Specific Day 24
  6,                                      !- Specific Month 25
  21,                                     !- Specific Day 25
  6,                                      !- Specific Month 26
  28,                                     !- Specific Day 26
  7,                                      !- Specific Month 27
  5,                                      !- Specific Day 27
  7,                                      !- Specific Month 28
  12,                                     !- Specific Day 28
  7,                                      !- Specific Month 29
  19,                                     !- Specific Day 29
  7,                                      !- Specific Month 30
  26,                                     !- Specific Day 30
  8,                                      !- Specific Month 31
  2,                                      !- Specific Day 31
  8,                                      !- Specific Month 32
  9,                                      !- Specific Day 32
  8,                                      !- Specific Month 33
  16,                                     !- Specific Day 33
  8,                                      !- Specific Month 34
  23,                                     !- Specific Day 34
  8,                                      !- Specific Month 35
  30,                                     !- Specific Day 35
  9,                                      !- Specific Month 36
  6,                                      !- Specific Day 36
  9,                                      !- Specific Month 37
  13,                                     !- Specific Day 37
  9,                                      !- Specific Month 38
  20,                                     !- Specific Day 38
  9,                                      !- Specific Month 39
  27,                                     !- Specific Day 39
  10,                                     !- Specific Month 40
  4,                                      !- Specific Day 40
  10,                                     !- Specific Month 41
  11,                                     !- Specific Day 41
  10,                                     !- Specific Month 42
  18,                                     !- Specific Day 42
  10,                                     !- Specific Month 43
  25,                                     !- Specific Day 43
  11,                                     !- Specific Month 44
  1,                                      !- Specific Day 44
  11,                                     !- Specific Month 45
  8,                                      !- Specific Day 45
  11,                                     !- Specific Month 46
  15,                                     !- Specific Day 46
  11,                                     !- Specific Month 47
  22,                                     !- Specific Day 47
  11,                                     !- Specific Month 48
  29,                                     !- Specific Day 48
  12,                                     !- Specific Month 49
  6,                                      !- Specific Day 49
  12,                                     !- Specific Month 50
  13,                                     !- Specific Day 50
  12,                                     !- Specific Month 51
  20,                                     !- Specific Day 51
  12,                                     !- Specific Month 52
  27;                                     !- Specific Day 52

OS:Schedule:Day,
  {d422c433-a9b6-4fd4-ba30-02f611e41c1d}, !- Handle
  res cw schedule allday4 2,              !- Name
  {1ba55e55-6463-45be-aa75-8b9ee7b62228}, !- Schedule Type Limits Name
  ,                                       !- Interpolate to Timestep
  24,                                     !- Hour 1
  0,                                      !- Minute 1
  0;                                      !- Value Until Time 1

OS:Schedule:Rule,
  {0bba0d58-a14b-42f5-9921-9742c37bcae4}, !- Handle
  res cw schedule allday ruleset5 2,      !- Name
  {cbb6da14-8b34-4d4a-b314-8684e8e9a478}, !- Schedule Ruleset Name
  2,                                      !- Rule Order
  {634291af-c0e1-498f-bb52-a242b57f82e8}, !- Day Schedule Name
  Yes,                                    !- Apply Sunday
  Yes,                                    !- Apply Monday
  Yes,                                    !- Apply Tuesday
  Yes,                                    !- Apply Wednesday
  Yes,                                    !- Apply Thursday
  Yes,                                    !- Apply Friday
  Yes,                                    !- Apply Saturday
  ,                                       !- Apply Holiday
  SpecificDates,                          !- Date Specification Type
  ,                                       !- Start Month
  ,                                       !- Start Day
  ,                                       !- End Month
  ,                                       !- End Day
  1,                                      !- Specific Month 1
  5,                                      !- Specific Day 1
  1,                                      !- Specific Month 2
  12,                                     !- Specific Day 2
  1,                                      !- Specific Month 3
  19,                                     !- Specific Day 3
  1,                                      !- Specific Month 4
  26,                                     !- Specific Day 4
  2,                                      !- Specific Month 5
  2,                                      !- Specific Day 5
  2,                                      !- Specific Month 6
  9,                                      !- Specific Day 6
  2,                                      !- Specific Month 7
  16,                                     !- Specific Day 7
  2,                                      !- Specific Month 8
  23,                                     !- Specific Day 8
  3,                                      !- Specific Month 9
  2,                                      !- Specific Day 9
  3,                                      !- Specific Month 10
  9,                                      !- Specific Day 10
  3,                                      !- Specific Month 11
  16,                                     !- Specific Day 11
  3,                                      !- Specific Month 12
  23,                                     !- Specific Day 12
  3,                                      !- Specific Month 13
  30,                                     !- Specific Day 13
  4,                                      !- Specific Month 14
  6,                                      !- Specific Day 14
  4,                                      !- Specific Month 15
  13,                                     !- Specific Day 15
  4,                                      !- Specific Month 16
  20,                                     !- Specific Day 16
  4,                                      !- Specific Month 17
  27,                                     !- Specific Day 17
  5,                                      !- Specific Month 18
  4,                                      !- Specific Day 18
  5,                                      !- Specific Month 19
  11,                                     !- Specific Day 19
  5,                                      !- Specific Month 20
  18,                                     !- Specific Day 20
  5,                                      !- Specific Month 21
  25,                                     !- Specific Day 21
  6,                                      !- Specific Month 22
  1,                                      !- Specific Day 22
  6,                                      !- Specific Month 23
  8,                                      !- Specific Day 23
  6,                                      !- Specific Month 24
  15,                                     !- Specific Day 24
  6,                                      !- Specific Month 25
  22,                                     !- Specific Day 25
  6,                                      !- Specific Month 26
  29,                                     !- Specific Day 26
  7,                                      !- Specific Month 27
  6,                                      !- Specific Day 27
  7,                                      !- Specific Month 28
  13,                                     !- Specific Day 28
  7,                                      !- Specific Month 29
  20,                                     !- Specific Day 29
  7,                                      !- Specific Month 30
  27,                                     !- Specific Day 30
  8,                                      !- Specific Month 31
  3,                                      !- Specific Day 31
  8,                                      !- Specific Month 32
  10,                                     !- Specific Day 32
  8,                                      !- Specific Month 33
  17,                                     !- Specific Day 33
  8,                                      !- Specific Month 34
  24,                                     !- Specific Day 34
  8,                                      !- Specific Month 35
  31,                                     !- Specific Day 35
  9,                                      !- Specific Month 36
  7,                                      !- Specific Day 36
  9,                                      !- Specific Month 37
  14,                                     !- Specific Day 37
  9,                                      !- Specific Month 38
  21,                                     !- Specific Day 38
  9,                                      !- Specific Month 39
  28,                                     !- Specific Day 39
  10,                                     !- Specific Month 40
  5,                                      !- Specific Day 40
  10,                                     !- Specific Month 41
  12,                                     !- Specific Day 41
  10,                                     !- Specific Month 42
  19,                                     !- Specific Day 42
  10,                                     !- Specific Month 43
  26,                                     !- Specific Day 43
  11,                                     !- Specific Month 44
  2,                                      !- Specific Day 44
  11,                                     !- Specific Month 45
  9,                                      !- Specific Day 45
  11,                                     !- Specific Month 46
  16,                                     !- Specific Day 46
  11,                                     !- Specific Month 47
  23,                                     !- Specific Day 47
  11,                                     !- Specific Month 48
  30,                                     !- Specific Day 48
  12,                                     !- Specific Month 49
  7,                                      !- Specific Day 49
  12,                                     !- Specific Month 50
  14,                                     !- Specific Day 50
  12,                                     !- Specific Month 51
  21,                                     !- Specific Day 51
  12,                                     !- Specific Month 52
  28;                                     !- Specific Day 52

OS:Schedule:Day,
  {634291af-c0e1-498f-bb52-a242b57f82e8}, !- Handle
  res cw schedule allday5 2,              !- Name
  {1ba55e55-6463-45be-aa75-8b9ee7b62228}, !- Schedule Type Limits Name
  ,                                       !- Interpolate to Timestep
  5,                                      !- Hour 1
  0,                                      !- Minute 1
  0,                                      !- Value Until Time 1
  5,                                      !- Hour 2
  10,                                     !- Minute 2
  0.0062714,                              !- Value Until Time 2
  5,                                      !- Hour 3
  20,                                     !- Minute 3
  0.086794,                               !- Value Until Time 3
  5,                                      !- Hour 4
  30,                                     !- Minute 4
  0.0340302,                              !- Value Until Time 4
  10,                                     !- Hour 5
  0,                                      !- Minute 5
  0,                                      !- Value Until Time 5
  10,                                     !- Hour 6
  10,                                     !- Minute 6
  0.0069146,                              !- Value Until Time 6
  10,                                     !- Hour 7
  20,                                     !- Minute 7
  0.1094272,                              !- Value Until Time 7
  19,                                     !- Hour 8
  0,                                      !- Minute 8
  0,                                      !- Value Until Time 8
  19,                                     !- Hour 9
  10,                                     !- Minute 9
  0.0524824,                              !- Value Until Time 9
  20,                                     !- Hour 10
  10,                                     !- Minute 10
  0,                                      !- Value Until Time 10
  20,                                     !- Hour 11
  20,                                     !- Minute 11
  0.0193769,                              !- Value Until Time 11
  21,                                     !- Hour 12
  30,                                     !- Minute 12
  0,                                      !- Value Until Time 12
  21,                                     !- Hour 13
  40,                                     !- Minute 13
  0.0743518,                              !- Value Until Time 13
  24,                                     !- Hour 14
  0,                                      !- Minute 14
  0;                                      !- Value Until Time 14

OS:Schedule:Rule,
  {124ea942-6f6b-4ef0-9f68-22ce922dca9f}, !- Handle
  res cw schedule allday ruleset6 2,      !- Name
  {cbb6da14-8b34-4d4a-b314-8684e8e9a478}, !- Schedule Ruleset Name
  1,                                      !- Rule Order
  {a0474315-92de-4bb7-960a-60015fa6a0d8}, !- Day Schedule Name
  Yes,                                    !- Apply Sunday
  Yes,                                    !- Apply Monday
  Yes,                                    !- Apply Tuesday
  Yes,                                    !- Apply Wednesday
  Yes,                                    !- Apply Thursday
  Yes,                                    !- Apply Friday
  Yes,                                    !- Apply Saturday
  ,                                       !- Apply Holiday
  SpecificDates,                          !- Date Specification Type
  ,                                       !- Start Month
  ,                                       !- Start Day
  ,                                       !- End Month
  ,                                       !- End Day
  1,                                      !- Specific Month 1
  6,                                      !- Specific Day 1
  1,                                      !- Specific Month 2
  13,                                     !- Specific Day 2
  1,                                      !- Specific Month 3
  20,                                     !- Specific Day 3
  1,                                      !- Specific Month 4
  27,                                     !- Specific Day 4
  2,                                      !- Specific Month 5
  3,                                      !- Specific Day 5
  2,                                      !- Specific Month 6
  10,                                     !- Specific Day 6
  2,                                      !- Specific Month 7
  17,                                     !- Specific Day 7
  2,                                      !- Specific Month 8
  24,                                     !- Specific Day 8
  3,                                      !- Specific Month 9
  3,                                      !- Specific Day 9
  3,                                      !- Specific Month 10
  10,                                     !- Specific Day 10
  3,                                      !- Specific Month 11
  17,                                     !- Specific Day 11
  3,                                      !- Specific Month 12
  24,                                     !- Specific Day 12
  3,                                      !- Specific Month 13
  31,                                     !- Specific Day 13
  4,                                      !- Specific Month 14
  7,                                      !- Specific Day 14
  4,                                      !- Specific Month 15
  14,                                     !- Specific Day 15
  4,                                      !- Specific Month 16
  21,                                     !- Specific Day 16
  4,                                      !- Specific Month 17
  28,                                     !- Specific Day 17
  5,                                      !- Specific Month 18
  5,                                      !- Specific Day 18
  5,                                      !- Specific Month 19
  12,                                     !- Specific Day 19
  5,                                      !- Specific Month 20
  19,                                     !- Specific Day 20
  5,                                      !- Specific Month 21
  26,                                     !- Specific Day 21
  6,                                      !- Specific Month 22
  2,                                      !- Specific Day 22
  6,                                      !- Specific Month 23
  9,                                      !- Specific Day 23
  6,                                      !- Specific Month 24
  16,                                     !- Specific Day 24
  6,                                      !- Specific Month 25
  23,                                     !- Specific Day 25
  6,                                      !- Specific Month 26
  30,                                     !- Specific Day 26
  7,                                      !- Specific Month 27
  7,                                      !- Specific Day 27
  7,                                      !- Specific Month 28
  14,                                     !- Specific Day 28
  7,                                      !- Specific Month 29
  21,                                     !- Specific Day 29
  7,                                      !- Specific Month 30
  28,                                     !- Specific Day 30
  8,                                      !- Specific Month 31
  4,                                      !- Specific Day 31
  8,                                      !- Specific Month 32
  11,                                     !- Specific Day 32
  8,                                      !- Specific Month 33
  18,                                     !- Specific Day 33
  8,                                      !- Specific Month 34
  25,                                     !- Specific Day 34
  9,                                      !- Specific Month 35
  1,                                      !- Specific Day 35
  9,                                      !- Specific Month 36
  8,                                      !- Specific Day 36
  9,                                      !- Specific Month 37
  15,                                     !- Specific Day 37
  9,                                      !- Specific Month 38
  22,                                     !- Specific Day 38
  9,                                      !- Specific Month 39
  29,                                     !- Specific Day 39
  10,                                     !- Specific Month 40
  6,                                      !- Specific Day 40
  10,                                     !- Specific Month 41
  13,                                     !- Specific Day 41
  10,                                     !- Specific Month 42
  20,                                     !- Specific Day 42
  10,                                     !- Specific Month 43
  27,                                     !- Specific Day 43
  11,                                     !- Specific Month 44
  3,                                      !- Specific Day 44
  11,                                     !- Specific Month 45
  10,                                     !- Specific Day 45
  11,                                     !- Specific Month 46
  17,                                     !- Specific Day 46
  11,                                     !- Specific Month 47
  24,                                     !- Specific Day 47
  12,                                     !- Specific Month 48
  1,                                      !- Specific Day 48
  12,                                     !- Specific Month 49
  8,                                      !- Specific Day 49
  12,                                     !- Specific Month 50
  15,                                     !- Specific Day 50
  12,                                     !- Specific Month 51
  22,                                     !- Specific Day 51
  12,                                     !- Specific Month 52
  29;                                     !- Specific Day 52

OS:Schedule:Day,
  {a0474315-92de-4bb7-960a-60015fa6a0d8}, !- Handle
  res cw schedule allday6 2,              !- Name
  {1ba55e55-6463-45be-aa75-8b9ee7b62228}, !- Schedule Type Limits Name
  ,                                       !- Interpolate to Timestep
  24,                                     !- Hour 1
  0,                                      !- Minute 1
  0;                                      !- Value Until Time 1

OS:Schedule:Rule,
  {335b077a-7407-4a85-a70b-60cb5ab144a3}, !- Handle
  res cw schedule allday ruleset7 2,      !- Name
  {cbb6da14-8b34-4d4a-b314-8684e8e9a478}, !- Schedule Ruleset Name
  0,                                      !- Rule Order
  {7d54bce4-3251-452d-bd74-59e07d0e1ff2}, !- Day Schedule Name
  Yes,                                    !- Apply Sunday
  Yes,                                    !- Apply Monday
  Yes,                                    !- Apply Tuesday
  Yes,                                    !- Apply Wednesday
  Yes,                                    !- Apply Thursday
  Yes,                                    !- Apply Friday
  Yes,                                    !- Apply Saturday
  ,                                       !- Apply Holiday
  SpecificDates,                          !- Date Specification Type
  ,                                       !- Start Month
  ,                                       !- Start Day
  ,                                       !- End Month
  ,                                       !- End Day
  1,                                      !- Specific Month 1
  7,                                      !- Specific Day 1
  1,                                      !- Specific Month 2
  14,                                     !- Specific Day 2
  1,                                      !- Specific Month 3
  21,                                     !- Specific Day 3
  1,                                      !- Specific Month 4
  28,                                     !- Specific Day 4
  2,                                      !- Specific Month 5
  4,                                      !- Specific Day 5
  2,                                      !- Specific Month 6
  11,                                     !- Specific Day 6
  2,                                      !- Specific Month 7
  18,                                     !- Specific Day 7
  2,                                      !- Specific Month 8
  25,                                     !- Specific Day 8
  3,                                      !- Specific Month 9
  4,                                      !- Specific Day 9
  3,                                      !- Specific Month 10
  11,                                     !- Specific Day 10
  3,                                      !- Specific Month 11
  18,                                     !- Specific Day 11
  3,                                      !- Specific Month 12
  25,                                     !- Specific Day 12
  4,                                      !- Specific Month 13
  1,                                      !- Specific Day 13
  4,                                      !- Specific Month 14
  8,                                      !- Specific Day 14
  4,                                      !- Specific Month 15
  15,                                     !- Specific Day 15
  4,                                      !- Specific Month 16
  22,                                     !- Specific Day 16
  4,                                      !- Specific Month 17
  29,                                     !- Specific Day 17
  5,                                      !- Specific Month 18
  6,                                      !- Specific Day 18
  5,                                      !- Specific Month 19
  13,                                     !- Specific Day 19
  5,                                      !- Specific Month 20
  20,                                     !- Specific Day 20
  5,                                      !- Specific Month 21
  27,                                     !- Specific Day 21
  6,                                      !- Specific Month 22
  3,                                      !- Specific Day 22
  6,                                      !- Specific Month 23
  10,                                     !- Specific Day 23
  6,                                      !- Specific Month 24
  17,                                     !- Specific Day 24
  6,                                      !- Specific Month 25
  24,                                     !- Specific Day 25
  7,                                      !- Specific Month 26
  1,                                      !- Specific Day 26
  7,                                      !- Specific Month 27
  8,                                      !- Specific Day 27
  7,                                      !- Specific Month 28
  15,                                     !- Specific Day 28
  7,                                      !- Specific Month 29
  22,                                     !- Specific Day 29
  7,                                      !- Specific Month 30
  29,                                     !- Specific Day 30
  8,                                      !- Specific Month 31
  5,                                      !- Specific Day 31
  8,                                      !- Specific Month 32
  12,                                     !- Specific Day 32
  8,                                      !- Specific Month 33
  19,                                     !- Specific Day 33
  8,                                      !- Specific Month 34
  26,                                     !- Specific Day 34
  9,                                      !- Specific Month 35
  2,                                      !- Specific Day 35
  9,                                      !- Specific Month 36
  9,                                      !- Specific Day 36
  9,                                      !- Specific Month 37
  16,                                     !- Specific Day 37
  9,                                      !- Specific Month 38
  23,                                     !- Specific Day 38
  9,                                      !- Specific Month 39
  30,                                     !- Specific Day 39
  10,                                     !- Specific Month 40
  7,                                      !- Specific Day 40
  10,                                     !- Specific Month 41
  14,                                     !- Specific Day 41
  10,                                     !- Specific Month 42
  21,                                     !- Specific Day 42
  10,                                     !- Specific Month 43
  28,                                     !- Specific Day 43
  11,                                     !- Specific Month 44
  4,                                      !- Specific Day 44
  11,                                     !- Specific Month 45
  11,                                     !- Specific Day 45
  11,                                     !- Specific Month 46
  18,                                     !- Specific Day 46
  11,                                     !- Specific Month 47
  25,                                     !- Specific Day 47
  12,                                     !- Specific Month 48
  2,                                      !- Specific Day 48
  12,                                     !- Specific Month 49
  9,                                      !- Specific Day 49
  12,                                     !- Specific Month 50
  16,                                     !- Specific Day 50
  12,                                     !- Specific Month 51
  23,                                     !- Specific Day 51
  12,                                     !- Specific Month 52
  30;                                     !- Specific Day 52

OS:Schedule:Day,
  {7d54bce4-3251-452d-bd74-59e07d0e1ff2}, !- Handle
  res cw schedule allday7 2,              !- Name
  {1ba55e55-6463-45be-aa75-8b9ee7b62228}, !- Schedule Type Limits Name
  ,                                       !- Interpolate to Timestep
  12,                                     !- Hour 1
  10,                                     !- Minute 1
  0,                                      !- Value Until Time 1
  12,                                     !- Hour 2
  20,                                     !- Minute 2
  0.0228141,                              !- Value Until Time 2
  13,                                     !- Hour 3
  30,                                     !- Minute 3
  0,                                      !- Value Until Time 3
  13,                                     !- Hour 4
  40,                                     !- Minute 4
  0.0017487,                              !- Value Until Time 4
  24,                                     !- Hour 5
  0,                                      !- Minute 5
  0;                                      !- Value Until Time 5

OS:WaterUse:Connections,
  {e06352d8-6d1a-4c95-aa52-0618ece93b45}, !- Handle
  Water Use Connections 3,                !- Name
  {62288700-3141-4a96-93db-a39b3c4afe10}, !- Inlet Node Name
  {8b18a6d3-761f-4270-a545-84d11ee45c73}, !- Outlet Node Name
  ,                                       !- Supply Water Storage Tank Name
  ,                                       !- Reclamation Water Storage Tank Name
  ,                                       !- Hot Water Supply Temperature Schedule Name
  ,                                       !- Cold Water Supply Temperature Schedule Name
  ,                                       !- Drain Water Heat Exchanger Type
  ,                                       !- Drain Water Heat Exchanger Destination
  ,                                       !- Drain Water Heat Exchanger U-Factor Times Area {W/K}
  {57e1c691-4b09-4af5-920f-10b44ad93cc4}; !- Water Use Equipment Name 1

OS:Node,
  {30fb3898-91de-45e8-b374-6ae9249b3a12}, !- Handle
  Node 56,                                !- Name
  {8b18a6d3-761f-4270-a545-84d11ee45c73}, !- Inlet Port
  {efbcad91-e978-4735-8ac1-8c233851ee3c}; !- Outlet Port

OS:Connection,
  {62288700-3141-4a96-93db-a39b3c4afe10}, !- Handle
  {73ec1683-171d-4e15-ba15-12a67382c677}, !- Name
  {8054489d-8e66-4417-996d-7bd84378c046}, !- Source Object
  3,                                      !- Outlet Port
  {e06352d8-6d1a-4c95-aa52-0618ece93b45}, !- Target Object
  2;                                      !- Inlet Port

OS:Connection,
  {8b18a6d3-761f-4270-a545-84d11ee45c73}, !- Handle
  {cb12b53e-83aa-4841-b98d-375080f5aa94}, !- Name
  {e06352d8-6d1a-4c95-aa52-0618ece93b45}, !- Source Object
  3,                                      !- Outlet Port
  {30fb3898-91de-45e8-b374-6ae9249b3a12}, !- Target Object
  2;                                      !- Inlet Port

OS:Connection,
  {efbcad91-e978-4735-8ac1-8c233851ee3c}, !- Handle
  {462460d1-6a2b-4512-98c8-9a89949e3433}, !- Name
  {30fb3898-91de-45e8-b374-6ae9249b3a12}, !- Source Object
  3,                                      !- Outlet Port
  {76d0b834-c9bc-4faf-be30-596083088293}, !- Target Object
  3;                                      !- Inlet Port

OS:ElectricEquipment:Definition,
  {05c8b281-319a-4443-a558-56c174fee49f}, !- Handle
  res cw|unit 3,                          !- Name
  EquipmentLevel,                         !- Design Level Calculation Method
  7800.89665805964,                       !- Design Level {W}
  ,                                       !- Watts per Space Floor Area {W/m2}
  ,                                       !- Watts per Person {W/person}
  0,                                      !- Fraction Latent
  0.48,                                   !- Fraction Radiant
  0.2;                                    !- Fraction Lost

OS:ElectricEquipment,
  {e90e99b6-38bc-47f1-be58-a09d97a1f506}, !- Handle
  res cw|unit 3,                          !- Name
  {05c8b281-319a-4443-a558-56c174fee49f}, !- Electric Equipment Definition Name
  {d24ce1ad-8bbf-4b51-8bf7-69aad7084ebe}, !- Space or SpaceType Name
  {cbb6da14-8b34-4d4a-b314-8684e8e9a478}, !- Schedule Name
  ,                                       !- Multiplier
  res cw|unit 3;                          !- End-Use Subcategory

OS:WaterUse:Equipment:Definition,
  {19fb5355-ce15-4457-a05f-7426b29c6917}, !- Handle
  res cw|unit 3,                          !- Name
  res cw|unit 3,                          !- End-Use Subcategory
  0.00069711761379102,                    !- Peak Flow Rate {m3/s}
  {ffd7c9f0-b5ff-4019-9033-16e4eed23164}; !- Target Temperature Schedule Name

OS:WaterUse:Equipment,
  {57e1c691-4b09-4af5-920f-10b44ad93cc4}, !- Handle
  res cw|unit 3,                          !- Name
  {19fb5355-ce15-4457-a05f-7426b29c6917}, !- Water Use Equipment Definition Name
  {d24ce1ad-8bbf-4b51-8bf7-69aad7084ebe}, !- Space Name
  {cbb6da14-8b34-4d4a-b314-8684e8e9a478}; !- Flow Rate Fraction Schedule Name

OS:Schedule:Constant,
  {ffd7c9f0-b5ff-4019-9033-16e4eed23164}, !- Handle
  res cw temperature schedule 2,          !- Name
  {2e5d8874-38b3-4535-8d23-34593aa51123}, !- Schedule Type Limits Name
  33.6111111111111;                       !- Value

OS:AdditionalProperties,
  {c891912c-be08-407f-9f28-a120b64843c8}, !- Handle
  {e90e99b6-38bc-47f1-be58-a09d97a1f506}, !- Object Name
  ClothesWasherIMEF,                      !- Feature Name 1
  Double,                                 !- Feature Data Type 1
  0.94999999999999996,                    !- Feature Value 1
  ClothesWasherRatedAnnualEnergy,         !- Feature Name 2
  Double,                                 !- Feature Data Type 2
  387,                                    !- Feature Value 2
  ClothesWasherDrumVolume,                !- Feature Name 3
  Double,                                 !- Feature Data Type 3
  3.5,                                    !- Feature Value 3
  ClothesWasherDayShift,                  !- Feature Name 4
  Double,                                 !- Feature Data Type 4
  0;                                      !- Feature Value 4

OS:Schedule:Ruleset,
  {8d06e641-2047-4380-8b12-faa4678c18b0}, !- Handle
  res cw schedule 3,                      !- Name
  {1ba55e55-6463-45be-aa75-8b9ee7b62228}, !- Schedule Type Limits Name
  {8688c172-d844-4e4b-be71-0722826030a8}; !- Default Day Schedule Name

OS:Schedule:Day,
  {8688c172-d844-4e4b-be71-0722826030a8}, !- Handle
  Schedule Day 12,                        !- Name
  {1ba55e55-6463-45be-aa75-8b9ee7b62228}, !- Schedule Type Limits Name
  ,                                       !- Interpolate to Timestep
  24,                                     !- Hour 1
  0,                                      !- Minute 1
  0;                                      !- Value Until Time 1

OS:Schedule:Rule,
  {d2cfe6c3-7ed2-4082-8b42-db31fd4eeb45}, !- Handle
  res cw schedule allday ruleset1 3,      !- Name
  {8d06e641-2047-4380-8b12-faa4678c18b0}, !- Schedule Ruleset Name
  6,                                      !- Rule Order
  {1d778d70-7476-4631-a6db-47dbf73a694b}, !- Day Schedule Name
  Yes,                                    !- Apply Sunday
  Yes,                                    !- Apply Monday
  Yes,                                    !- Apply Tuesday
  Yes,                                    !- Apply Wednesday
  Yes,                                    !- Apply Thursday
  Yes,                                    !- Apply Friday
  Yes,                                    !- Apply Saturday
  ,                                       !- Apply Holiday
  SpecificDates,                          !- Date Specification Type
  ,                                       !- Start Month
  ,                                       !- Start Day
  ,                                       !- End Month
  ,                                       !- End Day
  1,                                      !- Specific Month 1
  1,                                      !- Specific Day 1
  1,                                      !- Specific Month 2
  8,                                      !- Specific Day 2
  1,                                      !- Specific Month 3
  15,                                     !- Specific Day 3
  1,                                      !- Specific Month 4
  22,                                     !- Specific Day 4
  1,                                      !- Specific Month 5
  29,                                     !- Specific Day 5
  2,                                      !- Specific Month 6
  5,                                      !- Specific Day 6
  2,                                      !- Specific Month 7
  12,                                     !- Specific Day 7
  2,                                      !- Specific Month 8
  19,                                     !- Specific Day 8
  2,                                      !- Specific Month 9
  26,                                     !- Specific Day 9
  3,                                      !- Specific Month 10
  5,                                      !- Specific Day 10
  3,                                      !- Specific Month 11
  12,                                     !- Specific Day 11
  3,                                      !- Specific Month 12
  19,                                     !- Specific Day 12
  3,                                      !- Specific Month 13
  26,                                     !- Specific Day 13
  4,                                      !- Specific Month 14
  2,                                      !- Specific Day 14
  4,                                      !- Specific Month 15
  9,                                      !- Specific Day 15
  4,                                      !- Specific Month 16
  16,                                     !- Specific Day 16
  4,                                      !- Specific Month 17
  23,                                     !- Specific Day 17
  4,                                      !- Specific Month 18
  30,                                     !- Specific Day 18
  5,                                      !- Specific Month 19
  7,                                      !- Specific Day 19
  5,                                      !- Specific Month 20
  14,                                     !- Specific Day 20
  5,                                      !- Specific Month 21
  21,                                     !- Specific Day 21
  5,                                      !- Specific Month 22
  28,                                     !- Specific Day 22
  6,                                      !- Specific Month 23
  4,                                      !- Specific Day 23
  6,                                      !- Specific Month 24
  11,                                     !- Specific Day 24
  6,                                      !- Specific Month 25
  18,                                     !- Specific Day 25
  6,                                      !- Specific Month 26
  25,                                     !- Specific Day 26
  7,                                      !- Specific Month 27
  2,                                      !- Specific Day 27
  7,                                      !- Specific Month 28
  9,                                      !- Specific Day 28
  7,                                      !- Specific Month 29
  16,                                     !- Specific Day 29
  7,                                      !- Specific Month 30
  23,                                     !- Specific Day 30
  7,                                      !- Specific Month 31
  30,                                     !- Specific Day 31
  8,                                      !- Specific Month 32
  6,                                      !- Specific Day 32
  8,                                      !- Specific Month 33
  13,                                     !- Specific Day 33
  8,                                      !- Specific Month 34
  20,                                     !- Specific Day 34
  8,                                      !- Specific Month 35
  27,                                     !- Specific Day 35
  9,                                      !- Specific Month 36
  3,                                      !- Specific Day 36
  9,                                      !- Specific Month 37
  10,                                     !- Specific Day 37
  9,                                      !- Specific Month 38
  17,                                     !- Specific Day 38
  9,                                      !- Specific Month 39
  24,                                     !- Specific Day 39
  10,                                     !- Specific Month 40
  1,                                      !- Specific Day 40
  10,                                     !- Specific Month 41
  8,                                      !- Specific Day 41
  10,                                     !- Specific Month 42
  15,                                     !- Specific Day 42
  10,                                     !- Specific Month 43
  22,                                     !- Specific Day 43
  10,                                     !- Specific Month 44
  29,                                     !- Specific Day 44
  11,                                     !- Specific Month 45
  5,                                      !- Specific Day 45
  11,                                     !- Specific Month 46
  12,                                     !- Specific Day 46
  11,                                     !- Specific Month 47
  19,                                     !- Specific Day 47
  11,                                     !- Specific Month 48
  26,                                     !- Specific Day 48
  12,                                     !- Specific Month 49
  3,                                      !- Specific Day 49
  12,                                     !- Specific Month 50
  10,                                     !- Specific Day 50
  12,                                     !- Specific Month 51
  17,                                     !- Specific Day 51
  12,                                     !- Specific Month 52
  24,                                     !- Specific Day 52
  12,                                     !- Specific Month 53
  31;                                     !- Specific Day 53

OS:Schedule:Day,
  {1d778d70-7476-4631-a6db-47dbf73a694b}, !- Handle
  res cw schedule allday1 3,              !- Name
  {1ba55e55-6463-45be-aa75-8b9ee7b62228}, !- Schedule Type Limits Name
  ,                                       !- Interpolate to Timestep
  8,                                      !- Hour 1
  0,                                      !- Minute 1
  0,                                      !- Value Until Time 1
  8,                                      !- Hour 2
  10,                                     !- Minute 2
  0.0422513,                              !- Value Until Time 2
  8,                                      !- Hour 3
  20,                                     !- Minute 3
  0.139377,                               !- Value Until Time 3
  15,                                     !- Hour 4
  40,                                     !- Minute 4
  0,                                      !- Value Until Time 4
  15,                                     !- Hour 5
  50,                                     !- Minute 5
  0.0351558,                              !- Value Until Time 5
  24,                                     !- Hour 6
  0,                                      !- Minute 6
  0;                                      !- Value Until Time 6

OS:Schedule:Rule,
  {5c6b3127-ce76-42a7-90f0-68f795aa5201}, !- Handle
  res cw schedule allday ruleset2 3,      !- Name
  {8d06e641-2047-4380-8b12-faa4678c18b0}, !- Schedule Ruleset Name
  5,                                      !- Rule Order
  {ca67b7d2-9253-4d7d-b05a-6c3ab034a8d5}, !- Day Schedule Name
  Yes,                                    !- Apply Sunday
  Yes,                                    !- Apply Monday
  Yes,                                    !- Apply Tuesday
  Yes,                                    !- Apply Wednesday
  Yes,                                    !- Apply Thursday
  Yes,                                    !- Apply Friday
  Yes,                                    !- Apply Saturday
  ,                                       !- Apply Holiday
  SpecificDates,                          !- Date Specification Type
  ,                                       !- Start Month
  ,                                       !- Start Day
  ,                                       !- End Month
  ,                                       !- End Day
  1,                                      !- Specific Month 1
  2,                                      !- Specific Day 1
  1,                                      !- Specific Month 2
  9,                                      !- Specific Day 2
  1,                                      !- Specific Month 3
  16,                                     !- Specific Day 3
  1,                                      !- Specific Month 4
  23,                                     !- Specific Day 4
  1,                                      !- Specific Month 5
  30,                                     !- Specific Day 5
  2,                                      !- Specific Month 6
  6,                                      !- Specific Day 6
  2,                                      !- Specific Month 7
  13,                                     !- Specific Day 7
  2,                                      !- Specific Month 8
  20,                                     !- Specific Day 8
  2,                                      !- Specific Month 9
  27,                                     !- Specific Day 9
  3,                                      !- Specific Month 10
  6,                                      !- Specific Day 10
  3,                                      !- Specific Month 11
  13,                                     !- Specific Day 11
  3,                                      !- Specific Month 12
  20,                                     !- Specific Day 12
  3,                                      !- Specific Month 13
  27,                                     !- Specific Day 13
  4,                                      !- Specific Month 14
  3,                                      !- Specific Day 14
  4,                                      !- Specific Month 15
  10,                                     !- Specific Day 15
  4,                                      !- Specific Month 16
  17,                                     !- Specific Day 16
  4,                                      !- Specific Month 17
  24,                                     !- Specific Day 17
  5,                                      !- Specific Month 18
  1,                                      !- Specific Day 18
  5,                                      !- Specific Month 19
  8,                                      !- Specific Day 19
  5,                                      !- Specific Month 20
  15,                                     !- Specific Day 20
  5,                                      !- Specific Month 21
  22,                                     !- Specific Day 21
  5,                                      !- Specific Month 22
  29,                                     !- Specific Day 22
  6,                                      !- Specific Month 23
  5,                                      !- Specific Day 23
  6,                                      !- Specific Month 24
  12,                                     !- Specific Day 24
  6,                                      !- Specific Month 25
  19,                                     !- Specific Day 25
  6,                                      !- Specific Month 26
  26,                                     !- Specific Day 26
  7,                                      !- Specific Month 27
  3,                                      !- Specific Day 27
  7,                                      !- Specific Month 28
  10,                                     !- Specific Day 28
  7,                                      !- Specific Month 29
  17,                                     !- Specific Day 29
  7,                                      !- Specific Month 30
  24,                                     !- Specific Day 30
  7,                                      !- Specific Month 31
  31,                                     !- Specific Day 31
  8,                                      !- Specific Month 32
  7,                                      !- Specific Day 32
  8,                                      !- Specific Month 33
  14,                                     !- Specific Day 33
  8,                                      !- Specific Month 34
  21,                                     !- Specific Day 34
  8,                                      !- Specific Month 35
  28,                                     !- Specific Day 35
  9,                                      !- Specific Month 36
  4,                                      !- Specific Day 36
  9,                                      !- Specific Month 37
  11,                                     !- Specific Day 37
  9,                                      !- Specific Month 38
  18,                                     !- Specific Day 38
  9,                                      !- Specific Month 39
  25,                                     !- Specific Day 39
  10,                                     !- Specific Month 40
  2,                                      !- Specific Day 40
  10,                                     !- Specific Month 41
  9,                                      !- Specific Day 41
  10,                                     !- Specific Month 42
  16,                                     !- Specific Day 42
  10,                                     !- Specific Month 43
  23,                                     !- Specific Day 43
  10,                                     !- Specific Month 44
  30,                                     !- Specific Day 44
  11,                                     !- Specific Month 45
  6,                                      !- Specific Day 45
  11,                                     !- Specific Month 46
  13,                                     !- Specific Day 46
  11,                                     !- Specific Month 47
  20,                                     !- Specific Day 47
  11,                                     !- Specific Month 48
  27,                                     !- Specific Day 48
  12,                                     !- Specific Month 49
  4,                                      !- Specific Day 49
  12,                                     !- Specific Month 50
  11,                                     !- Specific Day 50
  12,                                     !- Specific Month 51
  18,                                     !- Specific Day 51
  12,                                     !- Specific Month 52
  25;                                     !- Specific Day 52

OS:Schedule:Day,
  {ca67b7d2-9253-4d7d-b05a-6c3ab034a8d5}, !- Handle
  res cw schedule allday2 3,              !- Name
  {1ba55e55-6463-45be-aa75-8b9ee7b62228}, !- Schedule Type Limits Name
  ,                                       !- Interpolate to Timestep
  24,                                     !- Hour 1
  0,                                      !- Minute 1
  0;                                      !- Value Until Time 1

OS:Schedule:Rule,
  {52c84409-c252-4e19-8cfd-4a293c067664}, !- Handle
  res cw schedule allday ruleset3 3,      !- Name
  {8d06e641-2047-4380-8b12-faa4678c18b0}, !- Schedule Ruleset Name
  4,                                      !- Rule Order
  {9abbd63e-9813-4af6-a313-55aaf803e649}, !- Day Schedule Name
  Yes,                                    !- Apply Sunday
  Yes,                                    !- Apply Monday
  Yes,                                    !- Apply Tuesday
  Yes,                                    !- Apply Wednesday
  Yes,                                    !- Apply Thursday
  Yes,                                    !- Apply Friday
  Yes,                                    !- Apply Saturday
  ,                                       !- Apply Holiday
  SpecificDates,                          !- Date Specification Type
  ,                                       !- Start Month
  ,                                       !- Start Day
  ,                                       !- End Month
  ,                                       !- End Day
  1,                                      !- Specific Month 1
  3,                                      !- Specific Day 1
  1,                                      !- Specific Month 2
  10,                                     !- Specific Day 2
  1,                                      !- Specific Month 3
  17,                                     !- Specific Day 3
  1,                                      !- Specific Month 4
  24,                                     !- Specific Day 4
  1,                                      !- Specific Month 5
  31,                                     !- Specific Day 5
  2,                                      !- Specific Month 6
  7,                                      !- Specific Day 6
  2,                                      !- Specific Month 7
  14,                                     !- Specific Day 7
  2,                                      !- Specific Month 8
  21,                                     !- Specific Day 8
  2,                                      !- Specific Month 9
  28,                                     !- Specific Day 9
  3,                                      !- Specific Month 10
  7,                                      !- Specific Day 10
  3,                                      !- Specific Month 11
  14,                                     !- Specific Day 11
  3,                                      !- Specific Month 12
  21,                                     !- Specific Day 12
  3,                                      !- Specific Month 13
  28,                                     !- Specific Day 13
  4,                                      !- Specific Month 14
  4,                                      !- Specific Day 14
  4,                                      !- Specific Month 15
  11,                                     !- Specific Day 15
  4,                                      !- Specific Month 16
  18,                                     !- Specific Day 16
  4,                                      !- Specific Month 17
  25,                                     !- Specific Day 17
  5,                                      !- Specific Month 18
  2,                                      !- Specific Day 18
  5,                                      !- Specific Month 19
  9,                                      !- Specific Day 19
  5,                                      !- Specific Month 20
  16,                                     !- Specific Day 20
  5,                                      !- Specific Month 21
  23,                                     !- Specific Day 21
  5,                                      !- Specific Month 22
  30,                                     !- Specific Day 22
  6,                                      !- Specific Month 23
  6,                                      !- Specific Day 23
  6,                                      !- Specific Month 24
  13,                                     !- Specific Day 24
  6,                                      !- Specific Month 25
  20,                                     !- Specific Day 25
  6,                                      !- Specific Month 26
  27,                                     !- Specific Day 26
  7,                                      !- Specific Month 27
  4,                                      !- Specific Day 27
  7,                                      !- Specific Month 28
  11,                                     !- Specific Day 28
  7,                                      !- Specific Month 29
  18,                                     !- Specific Day 29
  7,                                      !- Specific Month 30
  25,                                     !- Specific Day 30
  8,                                      !- Specific Month 31
  1,                                      !- Specific Day 31
  8,                                      !- Specific Month 32
  8,                                      !- Specific Day 32
  8,                                      !- Specific Month 33
  15,                                     !- Specific Day 33
  8,                                      !- Specific Month 34
  22,                                     !- Specific Day 34
  8,                                      !- Specific Month 35
  29,                                     !- Specific Day 35
  9,                                      !- Specific Month 36
  5,                                      !- Specific Day 36
  9,                                      !- Specific Month 37
  12,                                     !- Specific Day 37
  9,                                      !- Specific Month 38
  19,                                     !- Specific Day 38
  9,                                      !- Specific Month 39
  26,                                     !- Specific Day 39
  10,                                     !- Specific Month 40
  3,                                      !- Specific Day 40
  10,                                     !- Specific Month 41
  10,                                     !- Specific Day 41
  10,                                     !- Specific Month 42
  17,                                     !- Specific Day 42
  10,                                     !- Specific Month 43
  24,                                     !- Specific Day 43
  10,                                     !- Specific Month 44
  31,                                     !- Specific Day 44
  11,                                     !- Specific Month 45
  7,                                      !- Specific Day 45
  11,                                     !- Specific Month 46
  14,                                     !- Specific Day 46
  11,                                     !- Specific Month 47
  21,                                     !- Specific Day 47
  11,                                     !- Specific Month 48
  28,                                     !- Specific Day 48
  12,                                     !- Specific Month 49
  5,                                      !- Specific Day 49
  12,                                     !- Specific Month 50
  12,                                     !- Specific Day 50
  12,                                     !- Specific Month 51
  19,                                     !- Specific Day 51
  12,                                     !- Specific Month 52
  26;                                     !- Specific Day 52

OS:Schedule:Day,
  {9abbd63e-9813-4af6-a313-55aaf803e649}, !- Handle
  res cw schedule allday3 3,              !- Name
  {1ba55e55-6463-45be-aa75-8b9ee7b62228}, !- Schedule Type Limits Name
  ,                                       !- Interpolate to Timestep
  24,                                     !- Hour 1
  0,                                      !- Minute 1
  0;                                      !- Value Until Time 1

OS:Schedule:Rule,
  {4e60a8e2-667d-4482-a440-29ef47d90ccd}, !- Handle
  res cw schedule allday ruleset4 3,      !- Name
  {8d06e641-2047-4380-8b12-faa4678c18b0}, !- Schedule Ruleset Name
  3,                                      !- Rule Order
  {85058071-e38d-4a3f-83c0-41c190f51bfd}, !- Day Schedule Name
  Yes,                                    !- Apply Sunday
  Yes,                                    !- Apply Monday
  Yes,                                    !- Apply Tuesday
  Yes,                                    !- Apply Wednesday
  Yes,                                    !- Apply Thursday
  Yes,                                    !- Apply Friday
  Yes,                                    !- Apply Saturday
  ,                                       !- Apply Holiday
  SpecificDates,                          !- Date Specification Type
  ,                                       !- Start Month
  ,                                       !- Start Day
  ,                                       !- End Month
  ,                                       !- End Day
  1,                                      !- Specific Month 1
  4,                                      !- Specific Day 1
  1,                                      !- Specific Month 2
  11,                                     !- Specific Day 2
  1,                                      !- Specific Month 3
  18,                                     !- Specific Day 3
  1,                                      !- Specific Month 4
  25,                                     !- Specific Day 4
  2,                                      !- Specific Month 5
  1,                                      !- Specific Day 5
  2,                                      !- Specific Month 6
  8,                                      !- Specific Day 6
  2,                                      !- Specific Month 7
  15,                                     !- Specific Day 7
  2,                                      !- Specific Month 8
  22,                                     !- Specific Day 8
  3,                                      !- Specific Month 9
  1,                                      !- Specific Day 9
  3,                                      !- Specific Month 10
  8,                                      !- Specific Day 10
  3,                                      !- Specific Month 11
  15,                                     !- Specific Day 11
  3,                                      !- Specific Month 12
  22,                                     !- Specific Day 12
  3,                                      !- Specific Month 13
  29,                                     !- Specific Day 13
  4,                                      !- Specific Month 14
  5,                                      !- Specific Day 14
  4,                                      !- Specific Month 15
  12,                                     !- Specific Day 15
  4,                                      !- Specific Month 16
  19,                                     !- Specific Day 16
  4,                                      !- Specific Month 17
  26,                                     !- Specific Day 17
  5,                                      !- Specific Month 18
  3,                                      !- Specific Day 18
  5,                                      !- Specific Month 19
  10,                                     !- Specific Day 19
  5,                                      !- Specific Month 20
  17,                                     !- Specific Day 20
  5,                                      !- Specific Month 21
  24,                                     !- Specific Day 21
  5,                                      !- Specific Month 22
  31,                                     !- Specific Day 22
  6,                                      !- Specific Month 23
  7,                                      !- Specific Day 23
  6,                                      !- Specific Month 24
  14,                                     !- Specific Day 24
  6,                                      !- Specific Month 25
  21,                                     !- Specific Day 25
  6,                                      !- Specific Month 26
  28,                                     !- Specific Day 26
  7,                                      !- Specific Month 27
  5,                                      !- Specific Day 27
  7,                                      !- Specific Month 28
  12,                                     !- Specific Day 28
  7,                                      !- Specific Month 29
  19,                                     !- Specific Day 29
  7,                                      !- Specific Month 30
  26,                                     !- Specific Day 30
  8,                                      !- Specific Month 31
  2,                                      !- Specific Day 31
  8,                                      !- Specific Month 32
  9,                                      !- Specific Day 32
  8,                                      !- Specific Month 33
  16,                                     !- Specific Day 33
  8,                                      !- Specific Month 34
  23,                                     !- Specific Day 34
  8,                                      !- Specific Month 35
  30,                                     !- Specific Day 35
  9,                                      !- Specific Month 36
  6,                                      !- Specific Day 36
  9,                                      !- Specific Month 37
  13,                                     !- Specific Day 37
  9,                                      !- Specific Month 38
  20,                                     !- Specific Day 38
  9,                                      !- Specific Month 39
  27,                                     !- Specific Day 39
  10,                                     !- Specific Month 40
  4,                                      !- Specific Day 40
  10,                                     !- Specific Month 41
  11,                                     !- Specific Day 41
  10,                                     !- Specific Month 42
  18,                                     !- Specific Day 42
  10,                                     !- Specific Month 43
  25,                                     !- Specific Day 43
  11,                                     !- Specific Month 44
  1,                                      !- Specific Day 44
  11,                                     !- Specific Month 45
  8,                                      !- Specific Day 45
  11,                                     !- Specific Month 46
  15,                                     !- Specific Day 46
  11,                                     !- Specific Month 47
  22,                                     !- Specific Day 47
  11,                                     !- Specific Month 48
  29,                                     !- Specific Day 48
  12,                                     !- Specific Month 49
  6,                                      !- Specific Day 49
  12,                                     !- Specific Month 50
  13,                                     !- Specific Day 50
  12,                                     !- Specific Month 51
  20,                                     !- Specific Day 51
  12,                                     !- Specific Month 52
  27;                                     !- Specific Day 52

OS:Schedule:Day,
  {85058071-e38d-4a3f-83c0-41c190f51bfd}, !- Handle
  res cw schedule allday4 3,              !- Name
  {1ba55e55-6463-45be-aa75-8b9ee7b62228}, !- Schedule Type Limits Name
  ,                                       !- Interpolate to Timestep
  24,                                     !- Hour 1
  0,                                      !- Minute 1
  0;                                      !- Value Until Time 1

OS:Schedule:Rule,
  {02043e7d-884a-415f-8bb6-f4d1b24d2dfe}, !- Handle
  res cw schedule allday ruleset5 3,      !- Name
  {8d06e641-2047-4380-8b12-faa4678c18b0}, !- Schedule Ruleset Name
  2,                                      !- Rule Order
  {1380945a-0397-4ac2-9d23-88bd43943618}, !- Day Schedule Name
  Yes,                                    !- Apply Sunday
  Yes,                                    !- Apply Monday
  Yes,                                    !- Apply Tuesday
  Yes,                                    !- Apply Wednesday
  Yes,                                    !- Apply Thursday
  Yes,                                    !- Apply Friday
  Yes,                                    !- Apply Saturday
  ,                                       !- Apply Holiday
  SpecificDates,                          !- Date Specification Type
  ,                                       !- Start Month
  ,                                       !- Start Day
  ,                                       !- End Month
  ,                                       !- End Day
  1,                                      !- Specific Month 1
  5,                                      !- Specific Day 1
  1,                                      !- Specific Month 2
  12,                                     !- Specific Day 2
  1,                                      !- Specific Month 3
  19,                                     !- Specific Day 3
  1,                                      !- Specific Month 4
  26,                                     !- Specific Day 4
  2,                                      !- Specific Month 5
  2,                                      !- Specific Day 5
  2,                                      !- Specific Month 6
  9,                                      !- Specific Day 6
  2,                                      !- Specific Month 7
  16,                                     !- Specific Day 7
  2,                                      !- Specific Month 8
  23,                                     !- Specific Day 8
  3,                                      !- Specific Month 9
  2,                                      !- Specific Day 9
  3,                                      !- Specific Month 10
  9,                                      !- Specific Day 10
  3,                                      !- Specific Month 11
  16,                                     !- Specific Day 11
  3,                                      !- Specific Month 12
  23,                                     !- Specific Day 12
  3,                                      !- Specific Month 13
  30,                                     !- Specific Day 13
  4,                                      !- Specific Month 14
  6,                                      !- Specific Day 14
  4,                                      !- Specific Month 15
  13,                                     !- Specific Day 15
  4,                                      !- Specific Month 16
  20,                                     !- Specific Day 16
  4,                                      !- Specific Month 17
  27,                                     !- Specific Day 17
  5,                                      !- Specific Month 18
  4,                                      !- Specific Day 18
  5,                                      !- Specific Month 19
  11,                                     !- Specific Day 19
  5,                                      !- Specific Month 20
  18,                                     !- Specific Day 20
  5,                                      !- Specific Month 21
  25,                                     !- Specific Day 21
  6,                                      !- Specific Month 22
  1,                                      !- Specific Day 22
  6,                                      !- Specific Month 23
  8,                                      !- Specific Day 23
  6,                                      !- Specific Month 24
  15,                                     !- Specific Day 24
  6,                                      !- Specific Month 25
  22,                                     !- Specific Day 25
  6,                                      !- Specific Month 26
  29,                                     !- Specific Day 26
  7,                                      !- Specific Month 27
  6,                                      !- Specific Day 27
  7,                                      !- Specific Month 28
  13,                                     !- Specific Day 28
  7,                                      !- Specific Month 29
  20,                                     !- Specific Day 29
  7,                                      !- Specific Month 30
  27,                                     !- Specific Day 30
  8,                                      !- Specific Month 31
  3,                                      !- Specific Day 31
  8,                                      !- Specific Month 32
  10,                                     !- Specific Day 32
  8,                                      !- Specific Month 33
  17,                                     !- Specific Day 33
  8,                                      !- Specific Month 34
  24,                                     !- Specific Day 34
  8,                                      !- Specific Month 35
  31,                                     !- Specific Day 35
  9,                                      !- Specific Month 36
  7,                                      !- Specific Day 36
  9,                                      !- Specific Month 37
  14,                                     !- Specific Day 37
  9,                                      !- Specific Month 38
  21,                                     !- Specific Day 38
  9,                                      !- Specific Month 39
  28,                                     !- Specific Day 39
  10,                                     !- Specific Month 40
  5,                                      !- Specific Day 40
  10,                                     !- Specific Month 41
  12,                                     !- Specific Day 41
  10,                                     !- Specific Month 42
  19,                                     !- Specific Day 42
  10,                                     !- Specific Month 43
  26,                                     !- Specific Day 43
  11,                                     !- Specific Month 44
  2,                                      !- Specific Day 44
  11,                                     !- Specific Month 45
  9,                                      !- Specific Day 45
  11,                                     !- Specific Month 46
  16,                                     !- Specific Day 46
  11,                                     !- Specific Month 47
  23,                                     !- Specific Day 47
  11,                                     !- Specific Month 48
  30,                                     !- Specific Day 48
  12,                                     !- Specific Month 49
  7,                                      !- Specific Day 49
  12,                                     !- Specific Month 50
  14,                                     !- Specific Day 50
  12,                                     !- Specific Month 51
  21,                                     !- Specific Day 51
  12,                                     !- Specific Month 52
  28;                                     !- Specific Day 52

OS:Schedule:Day,
  {1380945a-0397-4ac2-9d23-88bd43943618}, !- Handle
  res cw schedule allday5 3,              !- Name
  {1ba55e55-6463-45be-aa75-8b9ee7b62228}, !- Schedule Type Limits Name
  ,                                       !- Interpolate to Timestep
  5,                                      !- Hour 1
  0,                                      !- Minute 1
  0,                                      !- Value Until Time 1
  5,                                      !- Hour 2
  10,                                     !- Minute 2
  0.0062714,                              !- Value Until Time 2
  5,                                      !- Hour 3
  20,                                     !- Minute 3
  0.086794,                               !- Value Until Time 3
  5,                                      !- Hour 4
  30,                                     !- Minute 4
  0.0340302,                              !- Value Until Time 4
  10,                                     !- Hour 5
  0,                                      !- Minute 5
  0,                                      !- Value Until Time 5
  10,                                     !- Hour 6
  10,                                     !- Minute 6
  0.0069146,                              !- Value Until Time 6
  10,                                     !- Hour 7
  20,                                     !- Minute 7
  0.1094272,                              !- Value Until Time 7
  19,                                     !- Hour 8
  0,                                      !- Minute 8
  0,                                      !- Value Until Time 8
  19,                                     !- Hour 9
  10,                                     !- Minute 9
  0.0524824,                              !- Value Until Time 9
  20,                                     !- Hour 10
  10,                                     !- Minute 10
  0,                                      !- Value Until Time 10
  20,                                     !- Hour 11
  20,                                     !- Minute 11
  0.0193769,                              !- Value Until Time 11
  21,                                     !- Hour 12
  30,                                     !- Minute 12
  0,                                      !- Value Until Time 12
  21,                                     !- Hour 13
  40,                                     !- Minute 13
  0.0743518,                              !- Value Until Time 13
  24,                                     !- Hour 14
  0,                                      !- Minute 14
  0;                                      !- Value Until Time 14

OS:Schedule:Rule,
  {136b1301-8b39-433a-af05-985df5e028bc}, !- Handle
  res cw schedule allday ruleset6 3,      !- Name
  {8d06e641-2047-4380-8b12-faa4678c18b0}, !- Schedule Ruleset Name
  1,                                      !- Rule Order
  {d62b7a63-33b0-4872-a546-63876e2fbe43}, !- Day Schedule Name
  Yes,                                    !- Apply Sunday
  Yes,                                    !- Apply Monday
  Yes,                                    !- Apply Tuesday
  Yes,                                    !- Apply Wednesday
  Yes,                                    !- Apply Thursday
  Yes,                                    !- Apply Friday
  Yes,                                    !- Apply Saturday
  ,                                       !- Apply Holiday
  SpecificDates,                          !- Date Specification Type
  ,                                       !- Start Month
  ,                                       !- Start Day
  ,                                       !- End Month
  ,                                       !- End Day
  1,                                      !- Specific Month 1
  6,                                      !- Specific Day 1
  1,                                      !- Specific Month 2
  13,                                     !- Specific Day 2
  1,                                      !- Specific Month 3
  20,                                     !- Specific Day 3
  1,                                      !- Specific Month 4
  27,                                     !- Specific Day 4
  2,                                      !- Specific Month 5
  3,                                      !- Specific Day 5
  2,                                      !- Specific Month 6
  10,                                     !- Specific Day 6
  2,                                      !- Specific Month 7
  17,                                     !- Specific Day 7
  2,                                      !- Specific Month 8
  24,                                     !- Specific Day 8
  3,                                      !- Specific Month 9
  3,                                      !- Specific Day 9
  3,                                      !- Specific Month 10
  10,                                     !- Specific Day 10
  3,                                      !- Specific Month 11
  17,                                     !- Specific Day 11
  3,                                      !- Specific Month 12
  24,                                     !- Specific Day 12
  3,                                      !- Specific Month 13
  31,                                     !- Specific Day 13
  4,                                      !- Specific Month 14
  7,                                      !- Specific Day 14
  4,                                      !- Specific Month 15
  14,                                     !- Specific Day 15
  4,                                      !- Specific Month 16
  21,                                     !- Specific Day 16
  4,                                      !- Specific Month 17
  28,                                     !- Specific Day 17
  5,                                      !- Specific Month 18
  5,                                      !- Specific Day 18
  5,                                      !- Specific Month 19
  12,                                     !- Specific Day 19
  5,                                      !- Specific Month 20
  19,                                     !- Specific Day 20
  5,                                      !- Specific Month 21
  26,                                     !- Specific Day 21
  6,                                      !- Specific Month 22
  2,                                      !- Specific Day 22
  6,                                      !- Specific Month 23
  9,                                      !- Specific Day 23
  6,                                      !- Specific Month 24
  16,                                     !- Specific Day 24
  6,                                      !- Specific Month 25
  23,                                     !- Specific Day 25
  6,                                      !- Specific Month 26
  30,                                     !- Specific Day 26
  7,                                      !- Specific Month 27
  7,                                      !- Specific Day 27
  7,                                      !- Specific Month 28
  14,                                     !- Specific Day 28
  7,                                      !- Specific Month 29
  21,                                     !- Specific Day 29
  7,                                      !- Specific Month 30
  28,                                     !- Specific Day 30
  8,                                      !- Specific Month 31
  4,                                      !- Specific Day 31
  8,                                      !- Specific Month 32
  11,                                     !- Specific Day 32
  8,                                      !- Specific Month 33
  18,                                     !- Specific Day 33
  8,                                      !- Specific Month 34
  25,                                     !- Specific Day 34
  9,                                      !- Specific Month 35
  1,                                      !- Specific Day 35
  9,                                      !- Specific Month 36
  8,                                      !- Specific Day 36
  9,                                      !- Specific Month 37
  15,                                     !- Specific Day 37
  9,                                      !- Specific Month 38
  22,                                     !- Specific Day 38
  9,                                      !- Specific Month 39
  29,                                     !- Specific Day 39
  10,                                     !- Specific Month 40
  6,                                      !- Specific Day 40
  10,                                     !- Specific Month 41
  13,                                     !- Specific Day 41
  10,                                     !- Specific Month 42
  20,                                     !- Specific Day 42
  10,                                     !- Specific Month 43
  27,                                     !- Specific Day 43
  11,                                     !- Specific Month 44
  3,                                      !- Specific Day 44
  11,                                     !- Specific Month 45
  10,                                     !- Specific Day 45
  11,                                     !- Specific Month 46
  17,                                     !- Specific Day 46
  11,                                     !- Specific Month 47
  24,                                     !- Specific Day 47
  12,                                     !- Specific Month 48
  1,                                      !- Specific Day 48
  12,                                     !- Specific Month 49
  8,                                      !- Specific Day 49
  12,                                     !- Specific Month 50
  15,                                     !- Specific Day 50
  12,                                     !- Specific Month 51
  22,                                     !- Specific Day 51
  12,                                     !- Specific Month 52
  29;                                     !- Specific Day 52

OS:Schedule:Day,
  {d62b7a63-33b0-4872-a546-63876e2fbe43}, !- Handle
  res cw schedule allday6 3,              !- Name
  {1ba55e55-6463-45be-aa75-8b9ee7b62228}, !- Schedule Type Limits Name
  ,                                       !- Interpolate to Timestep
  24,                                     !- Hour 1
  0,                                      !- Minute 1
  0;                                      !- Value Until Time 1

OS:Schedule:Rule,
  {e4569d6e-5669-4273-b73c-09dd5ebdd773}, !- Handle
  res cw schedule allday ruleset7 3,      !- Name
  {8d06e641-2047-4380-8b12-faa4678c18b0}, !- Schedule Ruleset Name
  0,                                      !- Rule Order
  {01db9e52-744b-4547-bd1d-2fb7f2398eab}, !- Day Schedule Name
  Yes,                                    !- Apply Sunday
  Yes,                                    !- Apply Monday
  Yes,                                    !- Apply Tuesday
  Yes,                                    !- Apply Wednesday
  Yes,                                    !- Apply Thursday
  Yes,                                    !- Apply Friday
  Yes,                                    !- Apply Saturday
  ,                                       !- Apply Holiday
  SpecificDates,                          !- Date Specification Type
  ,                                       !- Start Month
  ,                                       !- Start Day
  ,                                       !- End Month
  ,                                       !- End Day
  1,                                      !- Specific Month 1
  7,                                      !- Specific Day 1
  1,                                      !- Specific Month 2
  14,                                     !- Specific Day 2
  1,                                      !- Specific Month 3
  21,                                     !- Specific Day 3
  1,                                      !- Specific Month 4
  28,                                     !- Specific Day 4
  2,                                      !- Specific Month 5
  4,                                      !- Specific Day 5
  2,                                      !- Specific Month 6
  11,                                     !- Specific Day 6
  2,                                      !- Specific Month 7
  18,                                     !- Specific Day 7
  2,                                      !- Specific Month 8
  25,                                     !- Specific Day 8
  3,                                      !- Specific Month 9
  4,                                      !- Specific Day 9
  3,                                      !- Specific Month 10
  11,                                     !- Specific Day 10
  3,                                      !- Specific Month 11
  18,                                     !- Specific Day 11
  3,                                      !- Specific Month 12
  25,                                     !- Specific Day 12
  4,                                      !- Specific Month 13
  1,                                      !- Specific Day 13
  4,                                      !- Specific Month 14
  8,                                      !- Specific Day 14
  4,                                      !- Specific Month 15
  15,                                     !- Specific Day 15
  4,                                      !- Specific Month 16
  22,                                     !- Specific Day 16
  4,                                      !- Specific Month 17
  29,                                     !- Specific Day 17
  5,                                      !- Specific Month 18
  6,                                      !- Specific Day 18
  5,                                      !- Specific Month 19
  13,                                     !- Specific Day 19
  5,                                      !- Specific Month 20
  20,                                     !- Specific Day 20
  5,                                      !- Specific Month 21
  27,                                     !- Specific Day 21
  6,                                      !- Specific Month 22
  3,                                      !- Specific Day 22
  6,                                      !- Specific Month 23
  10,                                     !- Specific Day 23
  6,                                      !- Specific Month 24
  17,                                     !- Specific Day 24
  6,                                      !- Specific Month 25
  24,                                     !- Specific Day 25
  7,                                      !- Specific Month 26
  1,                                      !- Specific Day 26
  7,                                      !- Specific Month 27
  8,                                      !- Specific Day 27
  7,                                      !- Specific Month 28
  15,                                     !- Specific Day 28
  7,                                      !- Specific Month 29
  22,                                     !- Specific Day 29
  7,                                      !- Specific Month 30
  29,                                     !- Specific Day 30
  8,                                      !- Specific Month 31
  5,                                      !- Specific Day 31
  8,                                      !- Specific Month 32
  12,                                     !- Specific Day 32
  8,                                      !- Specific Month 33
  19,                                     !- Specific Day 33
  8,                                      !- Specific Month 34
  26,                                     !- Specific Day 34
  9,                                      !- Specific Month 35
  2,                                      !- Specific Day 35
  9,                                      !- Specific Month 36
  9,                                      !- Specific Day 36
  9,                                      !- Specific Month 37
  16,                                     !- Specific Day 37
  9,                                      !- Specific Month 38
  23,                                     !- Specific Day 38
  9,                                      !- Specific Month 39
  30,                                     !- Specific Day 39
  10,                                     !- Specific Month 40
  7,                                      !- Specific Day 40
  10,                                     !- Specific Month 41
  14,                                     !- Specific Day 41
  10,                                     !- Specific Month 42
  21,                                     !- Specific Day 42
  10,                                     !- Specific Month 43
  28,                                     !- Specific Day 43
  11,                                     !- Specific Month 44
  4,                                      !- Specific Day 44
  11,                                     !- Specific Month 45
  11,                                     !- Specific Day 45
  11,                                     !- Specific Month 46
  18,                                     !- Specific Day 46
  11,                                     !- Specific Month 47
  25,                                     !- Specific Day 47
  12,                                     !- Specific Month 48
  2,                                      !- Specific Day 48
  12,                                     !- Specific Month 49
  9,                                      !- Specific Day 49
  12,                                     !- Specific Month 50
  16,                                     !- Specific Day 50
  12,                                     !- Specific Month 51
  23,                                     !- Specific Day 51
  12,                                     !- Specific Month 52
  30;                                     !- Specific Day 52

OS:Schedule:Day,
  {01db9e52-744b-4547-bd1d-2fb7f2398eab}, !- Handle
  res cw schedule allday7 3,              !- Name
  {1ba55e55-6463-45be-aa75-8b9ee7b62228}, !- Schedule Type Limits Name
=======
  {b4390647-fbdd-4aab-9dca-8efc075c1d43}, !- Demand Mixer Name
  {0385849e-c9e5-443a-9ee1-2df4e3fb9d60}, !- Demand Splitter Name
  {d44bc254-bd4a-442e-a4f8-92b34775a75b}, !- Supply Mixer Name
  {856ca54b-f555-4aa3-aae5-fe55659e3d1a}; !- Supply Splitter Name

OS:Node,
  {ed1c4533-7524-4fab-97b0-fd8df329c7a1}, !- Handle
  Node 4,                                 !- Name
  {0db26b1a-a9d8-401a-b449-0286de5f78ea}, !- Inlet Port
  {d50923ee-bfc5-445d-af56-c046bf34df00}; !- Outlet Port

OS:Node,
  {4bf5753e-7fc6-4874-bee7-330323e69ce0}, !- Handle
  Node 5,                                 !- Name
  {2dd5810f-c958-4001-8d02-19dcb099097c}, !- Inlet Port
  {2bfb4c6b-3ae1-4667-be3f-8ccd8717f816}; !- Outlet Port

OS:Node,
  {26ba98ba-30c4-436b-8f8d-c2e473ec71fb}, !- Handle
  Node 6,                                 !- Name
  {10b2e299-dd08-418e-b48b-569eb868017f}, !- Inlet Port
  {f3247f96-d7fd-4e5f-abb0-75d8431dcf34}; !- Outlet Port

OS:Connector:Mixer,
  {d44bc254-bd4a-442e-a4f8-92b34775a75b}, !- Handle
  Connector Mixer 1,                      !- Name
  {2602232c-ffcd-43e9-ae2c-f52d3e49317c}, !- Outlet Branch Name
  {95d9900d-3204-44e0-85a0-7b51395996c8}, !- Inlet Branch Name 1
  {492489d1-e337-4306-91a1-63dc6768d5ae}; !- Inlet Branch Name 2

OS:Connector:Splitter,
  {856ca54b-f555-4aa3-aae5-fe55659e3d1a}, !- Handle
  Connector Splitter 1,                   !- Name
  {2e8c9ea4-608b-4404-995a-c347a1130628}, !- Inlet Branch Name
  {10b2e299-dd08-418e-b48b-569eb868017f}, !- Outlet Branch Name 1
  {def7ee58-bef8-4ef5-a808-95d23270c471}; !- Outlet Branch Name 2

OS:Connection,
  {0db26b1a-a9d8-401a-b449-0286de5f78ea}, !- Handle
  {22ec5cd9-47c4-4d95-a8fa-7de8ce628b8a}, !- Name
  {6b2b7455-a284-47f7-a972-e1150b471e3d}, !- Source Object
  14,                                     !- Outlet Port
  {ed1c4533-7524-4fab-97b0-fd8df329c7a1}, !- Target Object
  2;                                      !- Inlet Port

OS:Connection,
  {10b2e299-dd08-418e-b48b-569eb868017f}, !- Handle
  {651867fb-dd36-43be-b071-2ff0ef0fa6dc}, !- Name
  {856ca54b-f555-4aa3-aae5-fe55659e3d1a}, !- Source Object
  3,                                      !- Outlet Port
  {26ba98ba-30c4-436b-8f8d-c2e473ec71fb}, !- Target Object
  2;                                      !- Inlet Port

OS:Connection,
  {2bfb4c6b-3ae1-4667-be3f-8ccd8717f816}, !- Handle
  {bdd65286-0c1e-4d17-88da-45101e61abc1}, !- Name
  {4bf5753e-7fc6-4874-bee7-330323e69ce0}, !- Source Object
  3,                                      !- Outlet Port
  {6b2b7455-a284-47f7-a972-e1150b471e3d}, !- Target Object
  15;                                     !- Inlet Port

OS:Node,
  {7661f6ad-4e02-4dab-8768-5ca069fa7fcf}, !- Handle
  Node 7,                                 !- Name
  {19df3391-a22d-4db3-977b-3b7785fffe5f}, !- Inlet Port
  {ccc0bc6f-ca12-47b4-8ef6-70f2c315efcd}; !- Outlet Port

OS:Node,
  {93ebeeef-ac2d-4985-85a6-ae0807bd2706}, !- Handle
  Node 8,                                 !- Name
  {c475b1cc-d7db-4824-bd0b-6c2ca900a6ae}, !- Inlet Port
  {4b492b57-0d08-48ed-b7fe-888e497aa27f}; !- Outlet Port

OS:Node,
  {504f09bc-418a-472b-936e-a6a7683da9d1}, !- Handle
  Node 9,                                 !- Name
  {2469e89e-35f3-4080-995f-22ba0d23d895}, !- Inlet Port
  {2dd4365a-02d2-4058-a35b-43d6c401e856}; !- Outlet Port

OS:Connector:Mixer,
  {b4390647-fbdd-4aab-9dca-8efc075c1d43}, !- Handle
  Connector Mixer 2,                      !- Name
  {c475b1cc-d7db-4824-bd0b-6c2ca900a6ae}, !- Outlet Branch Name
  {8ce0bc0c-b4c4-4ee6-96c3-3db11291691d}; !- Inlet Branch Name 1

OS:Connector:Splitter,
  {0385849e-c9e5-443a-9ee1-2df4e3fb9d60}, !- Handle
  Connector Splitter 2,                   !- Name
  {ccc0bc6f-ca12-47b4-8ef6-70f2c315efcd}, !- Inlet Branch Name
  {2469e89e-35f3-4080-995f-22ba0d23d895}; !- Outlet Branch Name 1

OS:Connection,
  {19df3391-a22d-4db3-977b-3b7785fffe5f}, !- Handle
  {d6e630b0-4b45-4b47-a46f-e5ca54009232}, !- Name
  {6b2b7455-a284-47f7-a972-e1150b471e3d}, !- Source Object
  17,                                     !- Outlet Port
  {7661f6ad-4e02-4dab-8768-5ca069fa7fcf}, !- Target Object
  2;                                      !- Inlet Port

OS:Connection,
  {ccc0bc6f-ca12-47b4-8ef6-70f2c315efcd}, !- Handle
  {8f7e64a7-c1f4-43a4-931c-a473995edab3}, !- Name
  {7661f6ad-4e02-4dab-8768-5ca069fa7fcf}, !- Source Object
  3,                                      !- Outlet Port
  {0385849e-c9e5-443a-9ee1-2df4e3fb9d60}, !- Target Object
  2;                                      !- Inlet Port

OS:Connection,
  {2469e89e-35f3-4080-995f-22ba0d23d895}, !- Handle
  {8c4a15db-d775-40f8-bca2-761b6a972c97}, !- Name
  {0385849e-c9e5-443a-9ee1-2df4e3fb9d60}, !- Source Object
  3,                                      !- Outlet Port
  {504f09bc-418a-472b-936e-a6a7683da9d1}, !- Target Object
  2;                                      !- Inlet Port

OS:Connection,
  {c475b1cc-d7db-4824-bd0b-6c2ca900a6ae}, !- Handle
  {893c3462-22da-44f6-99a3-e25618404ce1}, !- Name
  {b4390647-fbdd-4aab-9dca-8efc075c1d43}, !- Source Object
  2,                                      !- Outlet Port
  {93ebeeef-ac2d-4985-85a6-ae0807bd2706}, !- Target Object
  2;                                      !- Inlet Port

OS:Connection,
  {4b492b57-0d08-48ed-b7fe-888e497aa27f}, !- Handle
  {d8d56872-a478-487f-a48b-4cb65b11c5d4}, !- Name
  {93ebeeef-ac2d-4985-85a6-ae0807bd2706}, !- Source Object
  3,                                      !- Outlet Port
  {6b2b7455-a284-47f7-a972-e1150b471e3d}, !- Target Object
  18;                                     !- Inlet Port

OS:Sizing:Plant,
  {4a29010e-0910-4616-b76e-e3eacd789fea}, !- Handle
  {6b2b7455-a284-47f7-a972-e1150b471e3d}, !- Plant or Condenser Loop Name
  Heating,                                !- Loop Type
  52.6666666666667,                       !- Design Loop Exit Temperature {C}
  5.55555555555556,                       !- Loop Design Temperature Difference {deltaC}
  NonCoincident,                          !- Sizing Option
  1,                                      !- Zone Timesteps in Averaging Window
  None;                                   !- Coincident Sizing Factor Mode

OS:AvailabilityManagerAssignmentList,
  {976fb013-bbdc-4881-9cef-59f17f8301d1}, !- Handle
  Plant Loop 1 AvailabilityManagerAssignmentList; !- Name

OS:Pipe:Adiabatic,
  {b45fa076-b9b9-48e5-b213-550f665a9349}, !- Handle
  Pipe Adiabatic 1,                       !- Name
  {f3247f96-d7fd-4e5f-abb0-75d8431dcf34}, !- Inlet Node Name
  {d24cd22a-4839-457b-8618-bdf650886d3d}; !- Outlet Node Name

OS:Pipe:Adiabatic,
  {2953deb8-c6bf-43ec-af41-765c46f84f33}, !- Handle
  Pipe Adiabatic 2,                       !- Name
  {50d0a540-cf0a-4356-abc1-a8ee7d568286}, !- Inlet Node Name
  {2dd5810f-c958-4001-8d02-19dcb099097c}; !- Outlet Node Name

OS:Node,
  {9759639d-081d-496c-890e-dfede21a72dc}, !- Handle
  Node 10,                                !- Name
  {d24cd22a-4839-457b-8618-bdf650886d3d}, !- Inlet Port
  {95d9900d-3204-44e0-85a0-7b51395996c8}; !- Outlet Port

OS:Connection,
  {f3247f96-d7fd-4e5f-abb0-75d8431dcf34}, !- Handle
  {7d1126dd-6c6f-41dc-8416-41e942fc306f}, !- Name
  {26ba98ba-30c4-436b-8f8d-c2e473ec71fb}, !- Source Object
  3,                                      !- Outlet Port
  {b45fa076-b9b9-48e5-b213-550f665a9349}, !- Target Object
  2;                                      !- Inlet Port

OS:Connection,
  {d24cd22a-4839-457b-8618-bdf650886d3d}, !- Handle
  {5df56d8f-9519-4438-82c5-5952eff9726c}, !- Name
  {b45fa076-b9b9-48e5-b213-550f665a9349}, !- Source Object
  3,                                      !- Outlet Port
  {9759639d-081d-496c-890e-dfede21a72dc}, !- Target Object
  2;                                      !- Inlet Port

OS:Connection,
  {95d9900d-3204-44e0-85a0-7b51395996c8}, !- Handle
  {7dc4e8d6-ce50-4bbc-af10-8b59a6522dee}, !- Name
  {9759639d-081d-496c-890e-dfede21a72dc}, !- Source Object
  3,                                      !- Outlet Port
  {d44bc254-bd4a-442e-a4f8-92b34775a75b}, !- Target Object
  3;                                      !- Inlet Port

OS:Node,
  {965f0618-075e-41b0-819f-44e3790c8e6e}, !- Handle
  Node 11,                                !- Name
  {2602232c-ffcd-43e9-ae2c-f52d3e49317c}, !- Inlet Port
  {50d0a540-cf0a-4356-abc1-a8ee7d568286}; !- Outlet Port

OS:Connection,
  {2602232c-ffcd-43e9-ae2c-f52d3e49317c}, !- Handle
  {6251590c-c44a-4477-af39-b8cb0e3f8c18}, !- Name
  {d44bc254-bd4a-442e-a4f8-92b34775a75b}, !- Source Object
  2,                                      !- Outlet Port
  {965f0618-075e-41b0-819f-44e3790c8e6e}, !- Target Object
  2;                                      !- Inlet Port

OS:Connection,
  {50d0a540-cf0a-4356-abc1-a8ee7d568286}, !- Handle
  {ffe8fde0-9d9e-4f42-b045-ebccb0f1dde7}, !- Name
  {965f0618-075e-41b0-819f-44e3790c8e6e}, !- Source Object
  3,                                      !- Outlet Port
  {2953deb8-c6bf-43ec-af41-765c46f84f33}, !- Target Object
  2;                                      !- Inlet Port

OS:Connection,
  {2dd5810f-c958-4001-8d02-19dcb099097c}, !- Handle
  {9ec6891f-a6cb-4ae0-be8c-25b9c2bd3958}, !- Name
  {2953deb8-c6bf-43ec-af41-765c46f84f33}, !- Source Object
  3,                                      !- Outlet Port
  {4bf5753e-7fc6-4874-bee7-330323e69ce0}, !- Target Object
  2;                                      !- Inlet Port

OS:Pump:VariableSpeed,
  {7f6b1eab-e0be-4310-b1bf-9bd189577d54}, !- Handle
  Pump Variable Speed 1,                  !- Name
  {d50923ee-bfc5-445d-af56-c046bf34df00}, !- Inlet Node Name
  {0549409d-335c-4f29-ab32-454a1bb3954d}, !- Outlet Node Name
  0.01,                                   !- Rated Flow Rate {m3/s}
  1,                                      !- Rated Pump Head {Pa}
  0,                                      !- Rated Power Consumption {W}
  1,                                      !- Motor Efficiency
  0,                                      !- Fraction of Motor Inefficiencies to Fluid Stream
  0,                                      !- Coefficient 1 of the Part Load Performance Curve
  1,                                      !- Coefficient 2 of the Part Load Performance Curve
  0,                                      !- Coefficient 3 of the Part Load Performance Curve
  0,                                      !- Coefficient 4 of the Part Load Performance Curve
  ,                                       !- Minimum Flow Rate {m3/s}
  Intermittent,                           !- Pump Control Type
  ,                                       !- Pump Flow Rate Schedule Name
  ,                                       !- Pump Curve Name
  ,                                       !- Impeller Diameter {m}
  ,                                       !- VFD Control Type
  ,                                       !- Pump RPM Schedule Name
  ,                                       !- Minimum Pressure Schedule {Pa}
  ,                                       !- Maximum Pressure Schedule {Pa}
  ,                                       !- Minimum RPM Schedule {rev/min}
  ,                                       !- Maximum RPM Schedule {rev/min}
  ,                                       !- Zone Name
  0.5,                                    !- Skin Loss Radiative Fraction
  PowerPerFlowPerPressure,                !- Design Power Sizing Method
  348701.1,                               !- Design Electric Power per Unit Flow Rate {W/(m3/s)}
  1.282051282,                            !- Design Shaft Power per Unit Flow Rate per Unit Head {W-s/m3-Pa}
  0,                                      !- Design Minimum Flow Rate Fraction
  General;                                !- End-Use Subcategory

OS:Node,
  {62696bab-f25a-4d98-b626-705146fc3bb6}, !- Handle
  Node 12,                                !- Name
  {0549409d-335c-4f29-ab32-454a1bb3954d}, !- Inlet Port
  {2e8c9ea4-608b-4404-995a-c347a1130628}; !- Outlet Port

OS:Connection,
  {d50923ee-bfc5-445d-af56-c046bf34df00}, !- Handle
  {9d10b5b1-f1f8-41cb-978d-18b6ad8d0c0e}, !- Name
  {ed1c4533-7524-4fab-97b0-fd8df329c7a1}, !- Source Object
  3,                                      !- Outlet Port
  {7f6b1eab-e0be-4310-b1bf-9bd189577d54}, !- Target Object
  2;                                      !- Inlet Port

OS:Connection,
  {0549409d-335c-4f29-ab32-454a1bb3954d}, !- Handle
  {c1d3ea5f-66f7-4ff2-b371-c8655e60b09e}, !- Name
  {7f6b1eab-e0be-4310-b1bf-9bd189577d54}, !- Source Object
  3,                                      !- Outlet Port
  {62696bab-f25a-4d98-b626-705146fc3bb6}, !- Target Object
  2;                                      !- Inlet Port

OS:Connection,
  {2e8c9ea4-608b-4404-995a-c347a1130628}, !- Handle
  {01bc43ae-6e28-4827-82a8-716626eb4997}, !- Name
  {62696bab-f25a-4d98-b626-705146fc3bb6}, !- Source Object
  3,                                      !- Outlet Port
  {856ca54b-f555-4aa3-aae5-fe55659e3d1a}, !- Target Object
  2;                                      !- Inlet Port

OS:Schedule:Constant,
  {3082e278-74cd-47e3-9a72-08e1eca2d544}, !- Handle
  dhw temp,                               !- Name
  {a9fc236f-6c66-46ca-ae46-ea3e512aaf6b}, !- Schedule Type Limits Name
  52.6666666666667;                       !- Value

OS:SetpointManager:Scheduled,
  {79e3bf6e-17e8-4b41-a83c-32ecdc059ed2}, !- Handle
  Setpoint Manager Scheduled 1,           !- Name
  Temperature,                            !- Control Variable
  {3082e278-74cd-47e3-9a72-08e1eca2d544}, !- Schedule Name
  {4bf5753e-7fc6-4874-bee7-330323e69ce0}; !- Setpoint Node or NodeList Name

OS:ScheduleTypeLimits,
  {a9fc236f-6c66-46ca-ae46-ea3e512aaf6b}, !- Handle
  Temperature,                            !- Name
  ,                                       !- Lower Limit Value
  ,                                       !- Upper Limit Value
  Continuous,                             !- Numeric Type
  Temperature;                            !- Unit Type

OS:WaterHeater:Mixed,
  {2f644bf6-f40c-4983-9696-54a9bd3b5cf1}, !- Handle
  res wh,                                 !- Name
  0.143845647790854,                      !- Tank Volume {m3}
  {d2e6cfb7-6a7f-4efa-b04e-833e0215db70}, !- Setpoint Temperature Schedule Name
  2,                                      !- Deadband Temperature Difference {deltaC}
  99,                                     !- Maximum Temperature Limit {C}
  Cycle,                                  !- Heater Control Type
  11722.8428068889,                       !- Heater Maximum Capacity {W}
  0,                                      !- Heater Minimum Capacity {W}
  ,                                       !- Heater Ignition Minimum Flow Rate {m3/s}
  ,                                       !- Heater Ignition Delay {s}
  NaturalGas,                             !- Heater Fuel Type
  0.773298241318794,                      !- Heater Thermal Efficiency
  ,                                       !- Part Load Factor Curve Name
  0,                                      !- Off Cycle Parasitic Fuel Consumption Rate {W}
  Electricity,                            !- Off Cycle Parasitic Fuel Type
  0,                                      !- Off Cycle Parasitic Heat Fraction to Tank
  0,                                      !- On Cycle Parasitic Fuel Consumption Rate {W}
  Electricity,                            !- On Cycle Parasitic Fuel Type
  0,                                      !- On Cycle Parasitic Heat Fraction to Tank
  ThermalZone,                            !- Ambient Temperature Indicator
  ,                                       !- Ambient Temperature Schedule Name
  {03d1db60-cfef-43c1-96b2-87663a0a0add}, !- Ambient Temperature Thermal Zone Name
  ,                                       !- Ambient Temperature Outdoor Air Node Name
  4.15693173076374,                       !- Off Cycle Loss Coefficient to Ambient Temperature {W/K}
  0.64,                                   !- Off Cycle Loss Fraction to Thermal Zone
  4.15693173076374,                       !- On Cycle Loss Coefficient to Ambient Temperature {W/K}
  1,                                      !- On Cycle Loss Fraction to Thermal Zone
  ,                                       !- Peak Use Flow Rate {m3/s}
  ,                                       !- Use Flow Rate Fraction Schedule Name
  ,                                       !- Cold Water Supply Temperature Schedule Name
  {d541f799-d010-4048-9906-f37547e0add4}, !- Use Side Inlet Node Name
  {d9c064e0-c866-4d7f-8176-dccf202328a9}, !- Use Side Outlet Node Name
  1,                                      !- Use Side Effectiveness
  ,                                       !- Source Side Inlet Node Name
  ,                                       !- Source Side Outlet Node Name
  1,                                      !- Source Side Effectiveness
  autosize,                               !- Use Side Design Flow Rate {m3/s}
  autosize,                               !- Source Side Design Flow Rate {m3/s}
  1.5,                                    !- Indirect Water Heating Recovery Time {hr}
  IndirectHeatPrimarySetpoint,            !- Source Side Flow Control Mode
  ,                                       !- Indirect Alternate Setpoint Temperature Schedule Name
  res wh;                                 !- End-Use Subcategory

OS:Schedule:Constant,
  {d2e6cfb7-6a7f-4efa-b04e-833e0215db70}, !- Handle
  WH Setpoint Temp,                       !- Name
  {a9fc236f-6c66-46ca-ae46-ea3e512aaf6b}, !- Schedule Type Limits Name
  52.6666666666667;                       !- Value

OS:Node,
  {47ae6a02-d471-4c84-a967-212031de14eb}, !- Handle
  Node 13,                                !- Name
  {def7ee58-bef8-4ef5-a808-95d23270c471}, !- Inlet Port
  {d541f799-d010-4048-9906-f37547e0add4}; !- Outlet Port

OS:Connection,
  {def7ee58-bef8-4ef5-a808-95d23270c471}, !- Handle
  {a20dd55a-ce04-479c-8bc2-8d51602b531b}, !- Name
  {856ca54b-f555-4aa3-aae5-fe55659e3d1a}, !- Source Object
  4,                                      !- Outlet Port
  {47ae6a02-d471-4c84-a967-212031de14eb}, !- Target Object
  2;                                      !- Inlet Port

OS:Node,
  {e73250d8-e28d-4a11-b261-103aa3039f82}, !- Handle
  Node 14,                                !- Name
  {d9c064e0-c866-4d7f-8176-dccf202328a9}, !- Inlet Port
  {492489d1-e337-4306-91a1-63dc6768d5ae}; !- Outlet Port

OS:Connection,
  {d541f799-d010-4048-9906-f37547e0add4}, !- Handle
  {bca235ff-efc0-4140-88fb-2c00b6fae937}, !- Name
  {47ae6a02-d471-4c84-a967-212031de14eb}, !- Source Object
  3,                                      !- Outlet Port
  {2f644bf6-f40c-4983-9696-54a9bd3b5cf1}, !- Target Object
  31;                                     !- Inlet Port

OS:Connection,
  {d9c064e0-c866-4d7f-8176-dccf202328a9}, !- Handle
  {6265ad24-4d6a-4a8a-951c-3edd86b22ce6}, !- Name
  {2f644bf6-f40c-4983-9696-54a9bd3b5cf1}, !- Source Object
  32,                                     !- Outlet Port
  {e73250d8-e28d-4a11-b261-103aa3039f82}, !- Target Object
  2;                                      !- Inlet Port

OS:Connection,
  {492489d1-e337-4306-91a1-63dc6768d5ae}, !- Handle
  {a50a4edd-1b53-4b04-89c0-ab4a1bdc9afa}, !- Name
  {e73250d8-e28d-4a11-b261-103aa3039f82}, !- Source Object
  3,                                      !- Outlet Port
  {d44bc254-bd4a-442e-a4f8-92b34775a75b}, !- Target Object
  4;                                      !- Inlet Port

OS:Schedule:File,
  {8ee462d2-034e-49b0-9876-8f385da3b807}, !- Handle
  clothes_washer,                         !- Name
  {2628930b-a5ed-41e2-86a3-3ec0423545a9}, !- Schedule Type Limits Name
  {aa60529c-2ade-4607-a93d-834121dfa498}, !- External File Name
  8,                                      !- Column Number
  1,                                      !- Rows to Skip at Top
  8760,                                   !- Number of Hours of Data
  ,                                       !- Column Separator
  ,                                       !- Interpolate to Timestep
  60;                                     !- Minutes per Item

OS:Schedule:File,
  {3cfbcb5b-565a-4570-9d1f-14eff54269ad}, !- Handle
  clothes_washer_power,                   !- Name
  {2628930b-a5ed-41e2-86a3-3ec0423545a9}, !- Schedule Type Limits Name
  {aa60529c-2ade-4607-a93d-834121dfa498}, !- External File Name
  16,                                     !- Column Number
  1,                                      !- Rows to Skip at Top
  8760,                                   !- Number of Hours of Data
  ,                                       !- Column Separator
>>>>>>> 49f5e9b9
  ,                                       !- Interpolate to Timestep
  60;                                     !- Minutes per Item

OS:WaterUse:Connections,
<<<<<<< HEAD
  {d603f0f8-5f79-4d74-ad23-75ec32305b38}, !- Handle
  Water Use Connections 4,                !- Name
  {280159fb-762d-45c5-974e-47c09d10c025}, !- Inlet Node Name
  {ac78c177-0385-44b1-8d19-36c86b829965}, !- Outlet Node Name
=======
  {11603f11-0512-45db-8fd8-912f59d576d3}, !- Handle
  Water Use Connections 1,                !- Name
  {2dd4365a-02d2-4058-a35b-43d6c401e856}, !- Inlet Node Name
  {687609d3-81ad-4f67-ba6e-9b189558d185}, !- Outlet Node Name
>>>>>>> 49f5e9b9
  ,                                       !- Supply Water Storage Tank Name
  ,                                       !- Reclamation Water Storage Tank Name
  ,                                       !- Hot Water Supply Temperature Schedule Name
  ,                                       !- Cold Water Supply Temperature Schedule Name
  ,                                       !- Drain Water Heat Exchanger Type
  ,                                       !- Drain Water Heat Exchanger Destination
  ,                                       !- Drain Water Heat Exchanger U-Factor Times Area {W/K}
<<<<<<< HEAD
  {34b23543-b702-435b-9355-a6238349d92b}; !- Water Use Equipment Name 1

OS:Node,
  {17b94282-a477-4fd3-bb9d-802307dcccb2}, !- Handle
  Node 57,                                !- Name
  {ac78c177-0385-44b1-8d19-36c86b829965}, !- Inlet Port
  {b24dfe50-70e9-45e9-9cd8-1ad26e055463}; !- Outlet Port

OS:Connection,
  {280159fb-762d-45c5-974e-47c09d10c025}, !- Handle
  {f77856eb-9b06-4074-b631-8021586bd375}, !- Name
  {e724fbd4-8ae0-4c02-8f84-d76bffff50e8}, !- Source Object
  3,                                      !- Outlet Port
  {d603f0f8-5f79-4d74-ad23-75ec32305b38}, !- Target Object
  2;                                      !- Inlet Port

OS:Connection,
  {ac78c177-0385-44b1-8d19-36c86b829965}, !- Handle
  {88131b8d-975f-4d23-ad5c-e4d2247d0795}, !- Name
  {d603f0f8-5f79-4d74-ad23-75ec32305b38}, !- Source Object
  3,                                      !- Outlet Port
  {17b94282-a477-4fd3-bb9d-802307dcccb2}, !- Target Object
  2;                                      !- Inlet Port

OS:Connection,
  {b24dfe50-70e9-45e9-9cd8-1ad26e055463}, !- Handle
  {472d8d39-4e63-456a-bd6c-ad9781e697d2}, !- Name
  {17b94282-a477-4fd3-bb9d-802307dcccb2}, !- Source Object
  3,                                      !- Outlet Port
  {a72e7b1a-f0eb-4848-848d-403bf2b36618}, !- Target Object
=======
  {e7263960-0d3f-441a-a511-0c63464e55d6}; !- Water Use Equipment Name 1

OS:Node,
  {520f4291-31f7-4773-b349-d9bc0fd453b7}, !- Handle
  Node 15,                                !- Name
  {687609d3-81ad-4f67-ba6e-9b189558d185}, !- Inlet Port
  {8ce0bc0c-b4c4-4ee6-96c3-3db11291691d}; !- Outlet Port

OS:Connection,
  {2dd4365a-02d2-4058-a35b-43d6c401e856}, !- Handle
  {c7a83355-b696-4b2d-bf0f-db6855319ff2}, !- Name
  {504f09bc-418a-472b-936e-a6a7683da9d1}, !- Source Object
  3,                                      !- Outlet Port
  {11603f11-0512-45db-8fd8-912f59d576d3}, !- Target Object
  2;                                      !- Inlet Port

OS:Connection,
  {687609d3-81ad-4f67-ba6e-9b189558d185}, !- Handle
  {29e4cc7e-7d44-4f08-ad81-a24c3fd1ca65}, !- Name
  {11603f11-0512-45db-8fd8-912f59d576d3}, !- Source Object
  3,                                      !- Outlet Port
  {520f4291-31f7-4773-b349-d9bc0fd453b7}, !- Target Object
  2;                                      !- Inlet Port

OS:Connection,
  {8ce0bc0c-b4c4-4ee6-96c3-3db11291691d}, !- Handle
  {1bf20944-bb1c-4008-ad06-72e26a68a25b}, !- Name
  {520f4291-31f7-4773-b349-d9bc0fd453b7}, !- Source Object
  3,                                      !- Outlet Port
  {b4390647-fbdd-4aab-9dca-8efc075c1d43}, !- Target Object
>>>>>>> 49f5e9b9
  3;                                      !- Inlet Port

OS:Schedule:Constant,
  {47e3d84e-3a76-42fe-a574-13633dc51d58}, !- Handle
  res cw temperature schedule,            !- Name
  {a9fc236f-6c66-46ca-ae46-ea3e512aaf6b}, !- Schedule Type Limits Name
  52.666;                                 !- Value

OS:ElectricEquipment:Definition,
<<<<<<< HEAD
  {198050f7-c210-416b-8be7-42b39473c762}, !- Handle
  res cw|unit 4,                          !- Name
=======
  {e9374b99-7776-4cd6-ae75-83271c8fd865}, !- Handle
  res cw,                                 !- Name
>>>>>>> 49f5e9b9
  EquipmentLevel,                         !- Design Level Calculation Method
  70768.01502853,                         !- Design Level {W}
  ,                                       !- Watts per Space Floor Area {W/m2}
  ,                                       !- Watts per Person {W/person}
  0,                                      !- Fraction Latent
  0.48,                                   !- Fraction Radiant
  0.2;                                    !- Fraction Lost

OS:ElectricEquipment,
<<<<<<< HEAD
  {78a64f8a-af92-44f8-9171-a2a7eff39698}, !- Handle
  res cw|unit 4,                          !- Name
  {198050f7-c210-416b-8be7-42b39473c762}, !- Electric Equipment Definition Name
  {eaeae649-7d0f-4bb6-8faa-518519dec53f}, !- Space or SpaceType Name
  {8d06e641-2047-4380-8b12-faa4678c18b0}, !- Schedule Name
=======
  {c43b056b-2450-44c8-ba01-9f19896828bf}, !- Handle
  res cw,                                 !- Name
  {e9374b99-7776-4cd6-ae75-83271c8fd865}, !- Electric Equipment Definition Name
  {f0910a21-adb0-4f8e-8b3b-f9659653d5c7}, !- Space or SpaceType Name
  {3cfbcb5b-565a-4570-9d1f-14eff54269ad}, !- Schedule Name
>>>>>>> 49f5e9b9
  ,                                       !- Multiplier
  res cw;                                 !- End-Use Subcategory

OS:WaterUse:Equipment:Definition,
<<<<<<< HEAD
  {da8b939f-8db7-48de-ad40-3137dc1328b8}, !- Handle
  res cw|unit 4,                          !- Name
  res cw|unit 4,                          !- End-Use Subcategory
  0.00069711761379102,                    !- Peak Flow Rate {m3/s}
  {627205a4-ceda-4a96-9e28-9d9a008c184e}; !- Target Temperature Schedule Name

OS:WaterUse:Equipment,
  {34b23543-b702-435b-9355-a6238349d92b}, !- Handle
  res cw|unit 4,                          !- Name
  {da8b939f-8db7-48de-ad40-3137dc1328b8}, !- Water Use Equipment Definition Name
  {eaeae649-7d0f-4bb6-8faa-518519dec53f}, !- Space Name
  {8d06e641-2047-4380-8b12-faa4678c18b0}; !- Flow Rate Fraction Schedule Name

OS:Schedule:Constant,
  {627205a4-ceda-4a96-9e28-9d9a008c184e}, !- Handle
  res cw temperature schedule 3,          !- Name
  {2e5d8874-38b3-4535-8d23-34593aa51123}, !- Schedule Type Limits Name
  33.6111111111111;                       !- Value

OS:AdditionalProperties,
  {6426df0b-d6d4-41bd-8476-962225d7a4da}, !- Handle
  {78a64f8a-af92-44f8-9171-a2a7eff39698}, !- Object Name
=======
  {257d31f7-bc8a-4592-a95b-95e98a6555b6}, !- Handle
  res cw,                                 !- Name
  res cw,                                 !- End-Use Subcategory
  0.0063240973354577,                     !- Peak Flow Rate {m3/s}
  {47e3d84e-3a76-42fe-a574-13633dc51d58}; !- Target Temperature Schedule Name

OS:WaterUse:Equipment,
  {e7263960-0d3f-441a-a511-0c63464e55d6}, !- Handle
  res cw,                                 !- Name
  {257d31f7-bc8a-4592-a95b-95e98a6555b6}, !- Water Use Equipment Definition Name
  {f0910a21-adb0-4f8e-8b3b-f9659653d5c7}, !- Space Name
  {8ee462d2-034e-49b0-9876-8f385da3b807}; !- Flow Rate Fraction Schedule Name

OS:Schedule:Constant,
  {0423d460-418c-41b2-aa8a-db574fb0d8c2}, !- Handle
  Always On Discrete,                     !- Name
  {d21739f9-1ab3-439a-99a6-879f2c1bcc86}, !- Schedule Type Limits Name
  1;                                      !- Value

OS:ScheduleTypeLimits,
  {d21739f9-1ab3-439a-99a6-879f2c1bcc86}, !- Handle
  OnOff,                                  !- Name
  0,                                      !- Lower Limit Value
  1,                                      !- Upper Limit Value
  Discrete,                               !- Numeric Type
  Availability;                           !- Unit Type

OS:AdditionalProperties,
  {6e66ef77-e3c1-4eae-93fc-8893068de4d0}, !- Handle
  {c43b056b-2450-44c8-ba01-9f19896828bf}, !- Object Name
>>>>>>> 49f5e9b9
  ClothesWasherIMEF,                      !- Feature Name 1
  Double,                                 !- Feature Data Type 1
  0.94999999999999996,                    !- Feature Value 1
  ClothesWasherRatedAnnualEnergy,         !- Feature Name 2
  Double,                                 !- Feature Data Type 2
  387,                                    !- Feature Value 2
  ClothesWasherDrumVolume,                !- Feature Name 3
  Double,                                 !- Feature Data Type 3
  3.5;                                    !- Feature Value 3
<|MERGE_RESOLUTION|>--- conflicted
+++ resolved
@@ -1,53 +1,26 @@
 !- NOTE: Auto-generated from /test/osw_files/SFA_4units_1story_FB_UA_3Beds_2Baths_Denver_WHTank_ClothesWasher.osw
 
 OS:Version,
-<<<<<<< HEAD
-  {48fe0ab3-b12f-406e-a1dd-c16cf56755ab}, !- Handle
-  2.9.0;                                  !- Version Identifier
-
-OS:SimulationControl,
-  {f0bdcf88-3ecd-46c8-be5c-970606681b00}, !- Handle
-=======
   {232a5316-3379-4d28-a922-ca8d3612896a}, !- Handle
   2.9.0;                                  !- Version Identifier
 
 OS:SimulationControl,
   {99d6180a-fcdf-4902-ae55-021c650123a2}, !- Handle
->>>>>>> 49f5e9b9
   ,                                       !- Do Zone Sizing Calculation
   ,                                       !- Do System Sizing Calculation
   ,                                       !- Do Plant Sizing Calculation
   No;                                     !- Run Simulation for Sizing Periods
 
 OS:Timestep,
-<<<<<<< HEAD
-  {4b5e8995-3bff-4ba3-b0a4-8ab91c9d26a5}, !- Handle
-  6;                                      !- Number of Timesteps per Hour
-
-OS:ShadowCalculation,
-  {bec04bb9-25cd-4e73-9e8e-69af6030194a}, !- Handle
-=======
   {1853c625-3ef1-4e37-a01e-beced0c356bb}, !- Handle
   6;                                      !- Number of Timesteps per Hour
 
 OS:ShadowCalculation,
   {fd5ba895-7546-48d9-9061-0e0d4b34c176}, !- Handle
->>>>>>> 49f5e9b9
   20,                                     !- Calculation Frequency
   200;                                    !- Maximum Figures in Shadow Overlap Calculations
 
 OS:SurfaceConvectionAlgorithm:Outside,
-<<<<<<< HEAD
-  {a40ed3cc-4b91-4fa6-80b8-223bc6ef4efc}, !- Handle
-  DOE-2;                                  !- Algorithm
-
-OS:SurfaceConvectionAlgorithm:Inside,
-  {2ed4de84-adfd-4e1d-a4ab-905240693f66}, !- Handle
-  TARP;                                   !- Algorithm
-
-OS:ZoneCapacitanceMultiplier:ResearchSpecial,
-  {d3ae0e2a-7392-43f5-857a-29fbe6a7c69f}, !- Handle
-=======
   {ab336be6-41c0-4eb2-be77-e3aeaa633177}, !- Handle
   DOE-2;                                  !- Algorithm
 
@@ -57,17 +30,12 @@
 
 OS:ZoneCapacitanceMultiplier:ResearchSpecial,
   {0bf1b884-b13f-4a8f-abdd-86996dc0b024}, !- Handle
->>>>>>> 49f5e9b9
   ,                                       !- Temperature Capacity Multiplier
   15,                                     !- Humidity Capacity Multiplier
   ;                                       !- Carbon Dioxide Capacity Multiplier
 
 OS:RunPeriod,
-<<<<<<< HEAD
-  {0dc995a4-9007-4d1d-842e-4e7ecc4f0102}, !- Handle
-=======
   {1cfe67ab-2af8-4e11-a373-8d87e5985df9}, !- Handle
->>>>>>> 49f5e9b9
   Run Period 1,                           !- Name
   1,                                      !- Begin Month
   1,                                      !- Begin Day of Month
@@ -81,11 +49,7 @@
   ;                                       !- Number of Times Runperiod to be Repeated
 
 OS:YearDescription,
-<<<<<<< HEAD
-  {4401368b-75b1-441e-94d4-34adccc4db4b}, !- Handle
-=======
   {1b1a0768-6e6f-41ec-a086-22d8e8bd6f2d}, !- Handle
->>>>>>> 49f5e9b9
   2007,                                   !- Calendar Year
   ,                                       !- Day of Week for Start Day
   ;                                       !- Is Leap Year
@@ -297,11 +261,7 @@
   true;                                   !- Feature Value 5
 
 OS:ThermalZone,
-<<<<<<< HEAD
-  {f59cc42b-0443-43f5-9e15-cfee1f44ad19}, !- Handle
-=======
   {f837942b-8684-49dc-989c-2eae24bc0368}, !- Handle
->>>>>>> 49f5e9b9
   living zone,                            !- Name
   ,                                       !- Multiplier
   ,                                       !- Ceiling Height {m}
@@ -310,17 +270,10 @@
   ,                                       !- Zone Inside Convection Algorithm
   ,                                       !- Zone Outside Convection Algorithm
   ,                                       !- Zone Conditioning Equipment List Name
-<<<<<<< HEAD
-  {d1af2f46-dcb7-4e47-a4e2-8a99b0d4b38b}, !- Zone Air Inlet Port List
-  {07656e2a-0cc5-4807-a904-1fb48af193e6}, !- Zone Air Exhaust Port List
-  {e71bd867-471d-4a19-b48d-745a8aae4349}, !- Zone Air Node Name
-  {31476095-83ed-4f0a-aa46-f4b5f4311ddd}, !- Zone Return Air Port List
-=======
   {1dda7696-7e6c-463c-a77f-c7dda7fa3173}, !- Zone Air Inlet Port List
   {f8fcbb0c-4f9f-46bc-a5b2-addf4ef2b353}, !- Zone Air Exhaust Port List
   {bf466481-bf4f-49e7-ba43-38de377eefa2}, !- Zone Air Node Name
   {0919704b-0f17-4e33-9c89-0de707fb5ff5}, !- Zone Return Air Port List
->>>>>>> 49f5e9b9
   ,                                       !- Primary Daylighting Control Name
   ,                                       !- Fraction of Zone Controlled by Primary Daylighting Control
   ,                                       !- Secondary Daylighting Control Name
@@ -331,39 +284,6 @@
   No;                                     !- Use Ideal Air Loads
 
 OS:Node,
-<<<<<<< HEAD
-  {657f7dab-79c2-4134-b450-1f6a07d20a5a}, !- Handle
-  Node 1,                                 !- Name
-  {e71bd867-471d-4a19-b48d-745a8aae4349}, !- Inlet Port
-  ;                                       !- Outlet Port
-
-OS:Connection,
-  {e71bd867-471d-4a19-b48d-745a8aae4349}, !- Handle
-  {7e6a3389-0938-47f7-bd52-678cb5ddadf2}, !- Name
-  {f59cc42b-0443-43f5-9e15-cfee1f44ad19}, !- Source Object
-  11,                                     !- Outlet Port
-  {657f7dab-79c2-4134-b450-1f6a07d20a5a}, !- Target Object
-  2;                                      !- Inlet Port
-
-OS:PortList,
-  {d1af2f46-dcb7-4e47-a4e2-8a99b0d4b38b}, !- Handle
-  {d3d47df9-de26-449b-8378-1b33ebfb28ef}, !- Name
-  {f59cc42b-0443-43f5-9e15-cfee1f44ad19}; !- HVAC Component
-
-OS:PortList,
-  {07656e2a-0cc5-4807-a904-1fb48af193e6}, !- Handle
-  {094e576e-d7b1-4fe1-8529-e61bfe847314}, !- Name
-  {f59cc42b-0443-43f5-9e15-cfee1f44ad19}; !- HVAC Component
-
-OS:PortList,
-  {31476095-83ed-4f0a-aa46-f4b5f4311ddd}, !- Handle
-  {f2d426fc-1beb-4134-bc16-3e7351960f52}, !- Name
-  {f59cc42b-0443-43f5-9e15-cfee1f44ad19}; !- HVAC Component
-
-OS:Sizing:Zone,
-  {24a9df25-f8e5-4bde-9231-4b5dc30f02b4}, !- Handle
-  {f59cc42b-0443-43f5-9e15-cfee1f44ad19}, !- Zone or ZoneList Name
-=======
   {bee6efcf-0f5a-4ae3-8caa-727ded460541}, !- Handle
   Node 1,                                 !- Name
   {bf466481-bf4f-49e7-ba43-38de377eefa2}, !- Inlet Port
@@ -395,7 +315,6 @@
 OS:Sizing:Zone,
   {944c321f-0cc4-40d7-9d69-6aee02217269}, !- Handle
   {f837942b-8684-49dc-989c-2eae24bc0368}, !- Zone or ZoneList Name
->>>>>>> 49f5e9b9
   SupplyAirTemperature,                   !- Zone Cooling Design Supply Air Temperature Input Method
   14,                                     !- Zone Cooling Design Supply Air Temperature {C}
   11.11,                                  !- Zone Cooling Design Supply Air Temperature Difference {deltaC}
@@ -424,16 +343,6 @@
   autosize;                               !- Dedicated Outdoor Air High Setpoint Temperature for Design {C}
 
 OS:ZoneHVAC:EquipmentList,
-<<<<<<< HEAD
-  {07ef2ef3-7f17-4dd0-b4c2-8cb5be508bc0}, !- Handle
-  Zone HVAC Equipment List 1,             !- Name
-  {f59cc42b-0443-43f5-9e15-cfee1f44ad19}; !- Thermal Zone
-
-OS:Space,
-  {84a8c3ac-dd5b-4d2f-9ad7-fe20877c7129}, !- Handle
-  living space,                           !- Name
-  {e44af1b3-643b-47cc-aad0-05937f371f07}, !- Space Type Name
-=======
   {b002beb4-21c4-4cd6-9c5d-cff59d713041}, !- Handle
   Zone HVAC Equipment List 1,             !- Name
   {f837942b-8684-49dc-989c-2eae24bc0368}; !- Thermal Zone
@@ -442,7 +351,6 @@
   {f0910a21-adb0-4f8e-8b3b-f9659653d5c7}, !- Handle
   living space,                           !- Name
   {a68ac06f-6e56-4aeb-aa24-382296b3fcb9}, !- Space Type Name
->>>>>>> 49f5e9b9
   ,                                       !- Default Construction Set Name
   ,                                       !- Default Schedule Set Name
   ,                                       !- Direction of Relative North {deg}
@@ -450,21 +358,6 @@
   ,                                       !- Y Origin {m}
   ,                                       !- Z Origin {m}
   ,                                       !- Building Story Name
-<<<<<<< HEAD
-  {f59cc42b-0443-43f5-9e15-cfee1f44ad19}, !- Thermal Zone Name
-  ,                                       !- Part of Total Floor Area
-  ,                                       !- Design Specification Outdoor Air Object Name
-  {9bafcad4-b82b-4f59-9ce4-7a20deaab7e3}; !- Building Unit Name
-
-OS:Surface,
-  {97f296df-fd24-4fa9-a333-51184fcb3ba5}, !- Handle
-  Surface 1,                              !- Name
-  Floor,                                  !- Surface Type
-  ,                                       !- Construction Name
-  {84a8c3ac-dd5b-4d2f-9ad7-fe20877c7129}, !- Space Name
-  Surface,                                !- Outside Boundary Condition
-  {89ad66ec-6fe8-44ec-a700-e74baa5e108d}, !- Outside Boundary Condition Object
-=======
   {f837942b-8684-49dc-989c-2eae24bc0368}, !- Thermal Zone Name
   ,                                       !- Part of Total Floor Area
   ,                                       !- Design Specification Outdoor Air Object Name
@@ -478,7 +371,6 @@
   {f0910a21-adb0-4f8e-8b3b-f9659653d5c7}, !- Space Name
   Surface,                                !- Outside Boundary Condition
   {3609adac-b286-4955-8cc9-12119cab20cb}, !- Outside Boundary Condition Object
->>>>>>> 49f5e9b9
   NoSun,                                  !- Sun Exposure
   NoWind,                                 !- Wind Exposure
   ,                                       !- View Factor to Ground
@@ -489,19 +381,11 @@
   4.572, -9.144, 0;                       !- X,Y,Z Vertex 4 {m}
 
 OS:Surface,
-<<<<<<< HEAD
-  {79df9a9c-7ccf-41ea-abcf-3b29fd215f6a}, !- Handle
-  Surface 2,                              !- Name
-  Wall,                                   !- Surface Type
-  ,                                       !- Construction Name
-  {84a8c3ac-dd5b-4d2f-9ad7-fe20877c7129}, !- Space Name
-=======
   {d4cddd4d-27cd-40fa-8976-4cea0ab885f0}, !- Handle
   Surface 2,                              !- Name
   Wall,                                   !- Surface Type
   ,                                       !- Construction Name
   {f0910a21-adb0-4f8e-8b3b-f9659653d5c7}, !- Space Name
->>>>>>> 49f5e9b9
   Outdoors,                               !- Outside Boundary Condition
   ,                                       !- Outside Boundary Condition Object
   SunExposed,                             !- Sun Exposure
@@ -514,19 +398,11 @@
   0, -9.144, 2.4384;                      !- X,Y,Z Vertex 4 {m}
 
 OS:Surface,
-<<<<<<< HEAD
-  {6c4f3e17-a2c5-493a-996f-2f63a3f8582e}, !- Handle
-  Surface 3,                              !- Name
-  Wall,                                   !- Surface Type
-  ,                                       !- Construction Name
-  {84a8c3ac-dd5b-4d2f-9ad7-fe20877c7129}, !- Space Name
-=======
   {94ba362a-b660-4572-8d3b-e0cff82dab2b}, !- Handle
   Surface 3,                              !- Name
   Wall,                                   !- Surface Type
   ,                                       !- Construction Name
   {f0910a21-adb0-4f8e-8b3b-f9659653d5c7}, !- Space Name
->>>>>>> 49f5e9b9
   Outdoors,                               !- Outside Boundary Condition
   ,                                       !- Outside Boundary Condition Object
   SunExposed,                             !- Sun Exposure
@@ -539,15 +415,6 @@
   0, 0, 2.4384;                           !- X,Y,Z Vertex 4 {m}
 
 OS:Surface,
-<<<<<<< HEAD
-  {3d12a10d-60d9-4e05-8c1e-c5fa8212e3e4}, !- Handle
-  Surface 4,                              !- Name
-  Wall,                                   !- Surface Type
-  ,                                       !- Construction Name
-  {84a8c3ac-dd5b-4d2f-9ad7-fe20877c7129}, !- Space Name
-  Surface,                                !- Outside Boundary Condition
-  {508393e5-07a4-49e7-995f-a07ea48458c8}, !- Outside Boundary Condition Object
-=======
   {19ac7574-49ea-4143-a272-75e3a468ed11}, !- Handle
   Surface 4,                              !- Name
   Wall,                                   !- Surface Type
@@ -555,7 +422,6 @@
   {f0910a21-adb0-4f8e-8b3b-f9659653d5c7}, !- Space Name
   Adiabatic,                              !- Outside Boundary Condition
   ,                                       !- Outside Boundary Condition Object
->>>>>>> 49f5e9b9
   NoSun,                                  !- Sun Exposure
   NoWind,                                 !- Wind Exposure
   ,                                       !- View Factor to Ground
@@ -566,19 +432,11 @@
   4.572, 0, 2.4384;                       !- X,Y,Z Vertex 4 {m}
 
 OS:Surface,
-<<<<<<< HEAD
-  {869df2e1-d1ba-4201-acad-1d97b53f148b}, !- Handle
-  Surface 5,                              !- Name
-  Wall,                                   !- Surface Type
-  ,                                       !- Construction Name
-  {84a8c3ac-dd5b-4d2f-9ad7-fe20877c7129}, !- Space Name
-=======
   {d8cc4a0f-960f-4565-91bf-acdb960f75cd}, !- Handle
   Surface 5,                              !- Name
   Wall,                                   !- Surface Type
   ,                                       !- Construction Name
   {f0910a21-adb0-4f8e-8b3b-f9659653d5c7}, !- Space Name
->>>>>>> 49f5e9b9
   Outdoors,                               !- Outside Boundary Condition
   ,                                       !- Outside Boundary Condition Object
   SunExposed,                             !- Sun Exposure
@@ -591,15 +449,6 @@
   4.572, -9.144, 2.4384;                  !- X,Y,Z Vertex 4 {m}
 
 OS:Surface,
-<<<<<<< HEAD
-  {12335be8-7218-40a5-91ed-d76e42c51d01}, !- Handle
-  Surface 6,                              !- Name
-  RoofCeiling,                            !- Surface Type
-  ,                                       !- Construction Name
-  {84a8c3ac-dd5b-4d2f-9ad7-fe20877c7129}, !- Space Name
-  Surface,                                !- Outside Boundary Condition
-  {bd18e7de-e0da-4e5a-ae52-fc3c40c863ff}, !- Outside Boundary Condition Object
-=======
   {f51197d9-d327-4d43-aa8b-9cfd25bda806}, !- Handle
   Surface 6,                              !- Name
   RoofCeiling,                            !- Surface Type
@@ -607,7 +456,6 @@
   {f0910a21-adb0-4f8e-8b3b-f9659653d5c7}, !- Space Name
   Surface,                                !- Outside Boundary Condition
   {b3a4be7d-853a-4745-b74f-91794ab15269}, !- Outside Boundary Condition Object
->>>>>>> 49f5e9b9
   NoSun,                                  !- Sun Exposure
   NoWind,                                 !- Wind Exposure
   ,                                       !- View Factor to Ground
@@ -618,11 +466,7 @@
   0, -9.144, 2.4384;                      !- X,Y,Z Vertex 4 {m}
 
 OS:SpaceType,
-<<<<<<< HEAD
-  {e44af1b3-643b-47cc-aad0-05937f371f07}, !- Handle
-=======
   {a68ac06f-6e56-4aeb-aa24-382296b3fcb9}, !- Handle
->>>>>>> 49f5e9b9
   Space Type 1,                           !- Name
   ,                                       !- Default Construction Set Name
   ,                                       !- Default Schedule Set Name
@@ -632,10 +476,127 @@
   ,                                       !- Standards Building Type
   living;                                 !- Standards Space Type
 
-<<<<<<< HEAD
+OS:Space,
+  {383bf41b-b780-4c96-87fa-fd95ffdc8fe5}, !- Handle
+  finished basement space,                !- Name
+  {1a74b965-4368-41ac-a9f7-5444ee4b0ba9}, !- Space Type Name
+  ,                                       !- Default Construction Set Name
+  ,                                       !- Default Schedule Set Name
+  -0,                                     !- Direction of Relative North {deg}
+  0,                                      !- X Origin {m}
+  0,                                      !- Y Origin {m}
+  0,                                      !- Z Origin {m}
+  ,                                       !- Building Story Name
+  {03d1db60-cfef-43c1-96b2-87663a0a0add}, !- Thermal Zone Name
+  ,                                       !- Part of Total Floor Area
+  ,                                       !- Design Specification Outdoor Air Object Name
+  {0ce91070-2909-430c-ae5e-cf10753692fc}; !- Building Unit Name
+
+OS:Surface,
+  {dbd46a8a-5a62-427f-8121-e623661a31ac}, !- Handle
+  Surface 12,                             !- Name
+  Floor,                                  !- Surface Type
+  ,                                       !- Construction Name
+  {383bf41b-b780-4c96-87fa-fd95ffdc8fe5}, !- Space Name
+  Foundation,                             !- Outside Boundary Condition
+  ,                                       !- Outside Boundary Condition Object
+  NoSun,                                  !- Sun Exposure
+  NoWind,                                 !- Wind Exposure
+  ,                                       !- View Factor to Ground
+  ,                                       !- Number of Vertices
+  0, -9.144, -2.4384,                     !- X,Y,Z Vertex 1 {m}
+  0, 0, -2.4384,                          !- X,Y,Z Vertex 2 {m}
+  4.572, 0, -2.4384,                      !- X,Y,Z Vertex 3 {m}
+  4.572, -9.144, -2.4384;                 !- X,Y,Z Vertex 4 {m}
+
+OS:Surface,
+  {3047f484-10c5-49cb-ade6-8b958d63d6f0}, !- Handle
+  Surface 13,                             !- Name
+  Wall,                                   !- Surface Type
+  ,                                       !- Construction Name
+  {383bf41b-b780-4c96-87fa-fd95ffdc8fe5}, !- Space Name
+  Foundation,                             !- Outside Boundary Condition
+  ,                                       !- Outside Boundary Condition Object
+  NoSun,                                  !- Sun Exposure
+  NoWind,                                 !- Wind Exposure
+  ,                                       !- View Factor to Ground
+  ,                                       !- Number of Vertices
+  0, 0, 0,                                !- X,Y,Z Vertex 1 {m}
+  0, 0, -2.4384,                          !- X,Y,Z Vertex 2 {m}
+  0, -9.144, -2.4384,                     !- X,Y,Z Vertex 3 {m}
+  0, -9.144, 0;                           !- X,Y,Z Vertex 4 {m}
+
+OS:Surface,
+  {145d0918-d7ec-4fb7-a5d8-4089fefbf8eb}, !- Handle
+  Surface 14,                             !- Name
+  Wall,                                   !- Surface Type
+  ,                                       !- Construction Name
+  {383bf41b-b780-4c96-87fa-fd95ffdc8fe5}, !- Space Name
+  Foundation,                             !- Outside Boundary Condition
+  ,                                       !- Outside Boundary Condition Object
+  NoSun,                                  !- Sun Exposure
+  NoWind,                                 !- Wind Exposure
+  ,                                       !- View Factor to Ground
+  ,                                       !- Number of Vertices
+  4.572, 0, 0,                            !- X,Y,Z Vertex 1 {m}
+  4.572, 0, -2.4384,                      !- X,Y,Z Vertex 2 {m}
+  0, 0, -2.4384,                          !- X,Y,Z Vertex 3 {m}
+  0, 0, 0;                                !- X,Y,Z Vertex 4 {m}
+
+OS:Surface,
+  {bfd81221-cf25-4ed6-b6d4-9b396a15c69f}, !- Handle
+  Surface 15,                             !- Name
+  Wall,                                   !- Surface Type
+  ,                                       !- Construction Name
+  {383bf41b-b780-4c96-87fa-fd95ffdc8fe5}, !- Space Name
+  Adiabatic,                              !- Outside Boundary Condition
+  ,                                       !- Outside Boundary Condition Object
+  NoSun,                                  !- Sun Exposure
+  NoWind,                                 !- Wind Exposure
+  ,                                       !- View Factor to Ground
+  ,                                       !- Number of Vertices
+  4.572, -9.144, 0,                       !- X,Y,Z Vertex 1 {m}
+  4.572, -9.144, -2.4384,                 !- X,Y,Z Vertex 2 {m}
+  4.572, 0, -2.4384,                      !- X,Y,Z Vertex 3 {m}
+  4.572, 0, 0;                            !- X,Y,Z Vertex 4 {m}
+
+OS:Surface,
+  {c19e96da-c802-4393-b2bf-8ef6bc73f97e}, !- Handle
+  Surface 16,                             !- Name
+  Wall,                                   !- Surface Type
+  ,                                       !- Construction Name
+  {383bf41b-b780-4c96-87fa-fd95ffdc8fe5}, !- Space Name
+  Foundation,                             !- Outside Boundary Condition
+  ,                                       !- Outside Boundary Condition Object
+  NoSun,                                  !- Sun Exposure
+  NoWind,                                 !- Wind Exposure
+  ,                                       !- View Factor to Ground
+  ,                                       !- Number of Vertices
+  0, -9.144, 0,                           !- X,Y,Z Vertex 1 {m}
+  0, -9.144, -2.4384,                     !- X,Y,Z Vertex 2 {m}
+  4.572, -9.144, -2.4384,                 !- X,Y,Z Vertex 3 {m}
+  4.572, -9.144, 0;                       !- X,Y,Z Vertex 4 {m}
+
+OS:Surface,
+  {3609adac-b286-4955-8cc9-12119cab20cb}, !- Handle
+  Surface 17,                             !- Name
+  RoofCeiling,                            !- Surface Type
+  ,                                       !- Construction Name
+  {383bf41b-b780-4c96-87fa-fd95ffdc8fe5}, !- Space Name
+  Surface,                                !- Outside Boundary Condition
+  {9439470e-23b1-472a-9db9-fc298c550e3a}, !- Outside Boundary Condition Object
+  NoSun,                                  !- Sun Exposure
+  NoWind,                                 !- Wind Exposure
+  ,                                       !- View Factor to Ground
+  ,                                       !- Number of Vertices
+  4.572, -9.144, 0,                       !- X,Y,Z Vertex 1 {m}
+  4.572, 0, 0,                            !- X,Y,Z Vertex 2 {m}
+  0, 0, 0,                                !- X,Y,Z Vertex 3 {m}
+  0, -9.144, 0;                           !- X,Y,Z Vertex 4 {m}
+
 OS:ThermalZone,
-  {caa59b25-58a9-4b81-b6c4-8ab651fa3671}, !- Handle
-  living zone|unit 2,                     !- Name
+  {03d1db60-cfef-43c1-96b2-87663a0a0add}, !- Handle
+  finished basement zone,                 !- Name
   ,                                       !- Multiplier
   ,                                       !- Ceiling Height {m}
   ,                                       !- Volume {m3}
@@ -643,10 +604,10 @@
   ,                                       !- Zone Inside Convection Algorithm
   ,                                       !- Zone Outside Convection Algorithm
   ,                                       !- Zone Conditioning Equipment List Name
-  {99b19862-a3b2-4ea5-a2c4-f3593c747b86}, !- Zone Air Inlet Port List
-  {801ee13b-02ab-4e97-8907-505bf1313ba9}, !- Zone Air Exhaust Port List
-  {4ce199c0-5242-42b2-8b45-7b226d20b10c}, !- Zone Air Node Name
-  {6e26c673-6345-4b01-b458-bb0d0aa9f741}, !- Zone Return Air Port List
+  {6b6e3f2f-e970-4eee-8a31-d7deb422fc17}, !- Zone Air Inlet Port List
+  {009e7d7b-b684-456d-8797-cb97de71271e}, !- Zone Air Exhaust Port List
+  {6525fbfa-5248-475b-bc95-a828599105af}, !- Zone Air Node Name
+  {13f89f8c-515b-4052-91af-0208002f7054}, !- Zone Return Air Port List
   ,                                       !- Primary Daylighting Control Name
   ,                                       !- Fraction of Zone Controlled by Primary Daylighting Control
   ,                                       !- Secondary Daylighting Control Name
@@ -657,37 +618,37 @@
   No;                                     !- Use Ideal Air Loads
 
 OS:Node,
-  {ba58ed63-ca2b-4aa1-97be-be380556b113}, !- Handle
+  {32947760-d89e-4686-b82d-65f17b9066ad}, !- Handle
   Node 2,                                 !- Name
-  {4ce199c0-5242-42b2-8b45-7b226d20b10c}, !- Inlet Port
+  {6525fbfa-5248-475b-bc95-a828599105af}, !- Inlet Port
   ;                                       !- Outlet Port
 
 OS:Connection,
-  {4ce199c0-5242-42b2-8b45-7b226d20b10c}, !- Handle
-  {7f4623a3-0218-4d2a-b401-a0c69d74d5dd}, !- Name
-  {caa59b25-58a9-4b81-b6c4-8ab651fa3671}, !- Source Object
+  {6525fbfa-5248-475b-bc95-a828599105af}, !- Handle
+  {3ca2bb42-5da4-4f69-8d80-cafa1175dd7f}, !- Name
+  {03d1db60-cfef-43c1-96b2-87663a0a0add}, !- Source Object
   11,                                     !- Outlet Port
-  {ba58ed63-ca2b-4aa1-97be-be380556b113}, !- Target Object
+  {32947760-d89e-4686-b82d-65f17b9066ad}, !- Target Object
   2;                                      !- Inlet Port
 
 OS:PortList,
-  {99b19862-a3b2-4ea5-a2c4-f3593c747b86}, !- Handle
-  {5adc4432-f437-4cc2-8691-36db45b04aa7}, !- Name
-  {caa59b25-58a9-4b81-b6c4-8ab651fa3671}; !- HVAC Component
+  {6b6e3f2f-e970-4eee-8a31-d7deb422fc17}, !- Handle
+  {1a013d39-7cd6-4de4-88ae-e4105af29082}, !- Name
+  {03d1db60-cfef-43c1-96b2-87663a0a0add}; !- HVAC Component
 
 OS:PortList,
-  {801ee13b-02ab-4e97-8907-505bf1313ba9}, !- Handle
-  {be144cb2-9de2-4cd5-9086-82dadb64ad9f}, !- Name
-  {caa59b25-58a9-4b81-b6c4-8ab651fa3671}; !- HVAC Component
+  {009e7d7b-b684-456d-8797-cb97de71271e}, !- Handle
+  {0c95501e-0b57-4426-b782-45a4a2a09058}, !- Name
+  {03d1db60-cfef-43c1-96b2-87663a0a0add}; !- HVAC Component
 
 OS:PortList,
-  {6e26c673-6345-4b01-b458-bb0d0aa9f741}, !- Handle
-  {9aa65820-b0e2-42cc-89ad-aad88e772c53}, !- Name
-  {caa59b25-58a9-4b81-b6c4-8ab651fa3671}; !- HVAC Component
+  {13f89f8c-515b-4052-91af-0208002f7054}, !- Handle
+  {1d823954-d9d0-4257-a521-0c656a1cc3c6}, !- Name
+  {03d1db60-cfef-43c1-96b2-87663a0a0add}; !- HVAC Component
 
 OS:Sizing:Zone,
-  {b536f87f-d8e7-436f-9748-252119507060}, !- Handle
-  {caa59b25-58a9-4b81-b6c4-8ab651fa3671}, !- Zone or ZoneList Name
+  {35abcc1c-a281-414e-93e0-1f5a7dabe8d1}, !- Handle
+  {03d1db60-cfef-43c1-96b2-87663a0a0add}, !- Zone or ZoneList Name
   SupplyAirTemperature,                   !- Zone Cooling Design Supply Air Temperature Input Method
   14,                                     !- Zone Cooling Design Supply Air Temperature {C}
   11.11,                                  !- Zone Cooling Design Supply Air Temperature Difference {deltaC}
@@ -716,237 +677,120 @@
   autosize;                               !- Dedicated Outdoor Air High Setpoint Temperature for Design {C}
 
 OS:ZoneHVAC:EquipmentList,
-  {f4400629-585f-43aa-9e3c-7f1c6fbc78eb}, !- Handle
+  {61d76e14-f146-45a7-bf1d-2e12ce332c9b}, !- Handle
   Zone HVAC Equipment List 2,             !- Name
-  {caa59b25-58a9-4b81-b6c4-8ab651fa3671}; !- Thermal Zone
-
-OS:Space,
-  {18c708ac-8f5c-4f1b-9418-89f2f7a912db}, !- Handle
-  living space|unit 2|story 1,            !- Name
-  {e44af1b3-643b-47cc-aad0-05937f371f07}, !- Space Type Name
-=======
-OS:Space,
-  {383bf41b-b780-4c96-87fa-fd95ffdc8fe5}, !- Handle
-  finished basement space,                !- Name
-  {1a74b965-4368-41ac-a9f7-5444ee4b0ba9}, !- Space Type Name
->>>>>>> 49f5e9b9
+  {03d1db60-cfef-43c1-96b2-87663a0a0add}; !- Thermal Zone
+
+OS:SpaceType,
+  {1a74b965-4368-41ac-a9f7-5444ee4b0ba9}, !- Handle
+  Space Type 2,                           !- Name
   ,                                       !- Default Construction Set Name
   ,                                       !- Default Schedule Set Name
-  -0,                                     !- Direction of Relative North {deg}
-  0,                                      !- X Origin {m}
-  0,                                      !- Y Origin {m}
-  0,                                      !- Z Origin {m}
-  ,                                       !- Building Story Name
-<<<<<<< HEAD
-  {caa59b25-58a9-4b81-b6c4-8ab651fa3671}, !- Thermal Zone Name
-  ,                                       !- Part of Total Floor Area
+  ,                                       !- Group Rendering Name
   ,                                       !- Design Specification Outdoor Air Object Name
-  {dc0593c4-4bf1-49a0-9e06-89017bef5054}; !- Building Unit Name
+  ,                                       !- Standards Template
+  ,                                       !- Standards Building Type
+  finished basement;                      !- Standards Space Type
 
 OS:Surface,
-  {d6e27b4b-5789-4dfa-9f5e-329892c818c8}, !- Handle
-  Surface 12,                             !- Name
-  Wall,                                   !- Surface Type
-  ,                                       !- Construction Name
-  {18c708ac-8f5c-4f1b-9418-89f2f7a912db}, !- Space Name
+  {b3a4be7d-853a-4745-b74f-91794ab15269}, !- Handle
+  Surface 7,                              !- Name
+  Floor,                                  !- Surface Type
+  ,                                       !- Construction Name
+  {236fdd9c-0f93-48ad-8969-71c54d78d2f9}, !- Space Name
+  Surface,                                !- Outside Boundary Condition
+  {f51197d9-d327-4d43-aa8b-9cfd25bda806}, !- Outside Boundary Condition Object
+  NoSun,                                  !- Sun Exposure
+  NoWind,                                 !- Wind Exposure
+  ,                                       !- View Factor to Ground
+  ,                                       !- Number of Vertices
+  0, -9.144, 2.4384,                      !- X,Y,Z Vertex 1 {m}
+  0, 0, 2.4384,                           !- X,Y,Z Vertex 2 {m}
+  4.572, 0, 2.4384,                       !- X,Y,Z Vertex 3 {m}
+  4.572, -9.144, 2.4384;                  !- X,Y,Z Vertex 4 {m}
+
+OS:Surface,
+  {59d34def-18bd-4bb6-8e3f-76bbbd32ee37}, !- Handle
+  Surface 8,                              !- Name
+  RoofCeiling,                            !- Surface Type
+  ,                                       !- Construction Name
+  {236fdd9c-0f93-48ad-8969-71c54d78d2f9}, !- Space Name
   Outdoors,                               !- Outside Boundary Condition
   ,                                       !- Outside Boundary Condition Object
   SunExposed,                             !- Sun Exposure
   WindExposed,                            !- Wind Exposure
   ,                                       !- View Factor to Ground
   ,                                       !- Number of Vertices
-  9.144, 0, 2.4384,                       !- X,Y,Z Vertex 1 {m}
-  9.144, 0, 0,                            !- X,Y,Z Vertex 2 {m}
-  4.572, 0, 0,                            !- X,Y,Z Vertex 3 {m}
-  4.572, 0, 2.4384;                       !- X,Y,Z Vertex 4 {m}
+  0, -4.572, 5.0292,                      !- X,Y,Z Vertex 1 {m}
+  4.572, -4.572, 5.0292,                  !- X,Y,Z Vertex 2 {m}
+  4.572, 0, 2.7432,                       !- X,Y,Z Vertex 3 {m}
+  0, 0, 2.7432;                           !- X,Y,Z Vertex 4 {m}
 
 OS:Surface,
-  {5c2dadef-a49d-42be-8dfe-e368c4009791}, !- Handle
-  Surface 13,                             !- Name
+  {1391dbb5-540f-437e-b6a7-42dd414faed4}, !- Handle
+  Surface 9,                              !- Name
   RoofCeiling,                            !- Surface Type
   ,                                       !- Construction Name
-  {18c708ac-8f5c-4f1b-9418-89f2f7a912db}, !- Space Name
-  Surface,                                !- Outside Boundary Condition
-  {8c92b2d6-9a5b-404a-817c-95eb4036cc7c}, !- Outside Boundary Condition Object
-=======
-  {03d1db60-cfef-43c1-96b2-87663a0a0add}, !- Thermal Zone Name
-  ,                                       !- Part of Total Floor Area
-  ,                                       !- Design Specification Outdoor Air Object Name
-  {0ce91070-2909-430c-ae5e-cf10753692fc}; !- Building Unit Name
+  {236fdd9c-0f93-48ad-8969-71c54d78d2f9}, !- Space Name
+  Outdoors,                               !- Outside Boundary Condition
+  ,                                       !- Outside Boundary Condition Object
+  SunExposed,                             !- Sun Exposure
+  WindExposed,                            !- Wind Exposure
+  ,                                       !- View Factor to Ground
+  ,                                       !- Number of Vertices
+  4.572, -4.572, 5.0292,                  !- X,Y,Z Vertex 1 {m}
+  0, -4.572, 5.0292,                      !- X,Y,Z Vertex 2 {m}
+  0, -9.144, 2.7432,                      !- X,Y,Z Vertex 3 {m}
+  4.572, -9.144, 2.7432;                  !- X,Y,Z Vertex 4 {m}
 
 OS:Surface,
-  {dbd46a8a-5a62-427f-8121-e623661a31ac}, !- Handle
-  Surface 12,                             !- Name
-  Floor,                                  !- Surface Type
-  ,                                       !- Construction Name
-  {383bf41b-b780-4c96-87fa-fd95ffdc8fe5}, !- Space Name
-  Foundation,                             !- Outside Boundary Condition
+  {efa1f288-fa50-4ced-9712-aabd833f0f40}, !- Handle
+  Surface 10,                             !- Name
+  Wall,                                   !- Surface Type
+  ,                                       !- Construction Name
+  {236fdd9c-0f93-48ad-8969-71c54d78d2f9}, !- Space Name
+  Outdoors,                               !- Outside Boundary Condition
+  ,                                       !- Outside Boundary Condition Object
+  SunExposed,                             !- Sun Exposure
+  WindExposed,                            !- Wind Exposure
+  ,                                       !- View Factor to Ground
+  ,                                       !- Number of Vertices
+  0, -4.572, 4.7244,                      !- X,Y,Z Vertex 1 {m}
+  0, 0, 2.4384,                           !- X,Y,Z Vertex 2 {m}
+  0, -9.144, 2.4384;                      !- X,Y,Z Vertex 3 {m}
+
+OS:Surface,
+  {5556bc64-91b1-4f6e-8040-92b06985dd30}, !- Handle
+  Surface 11,                             !- Name
+  Wall,                                   !- Surface Type
+  ,                                       !- Construction Name
+  {236fdd9c-0f93-48ad-8969-71c54d78d2f9}, !- Space Name
+  Adiabatic,                              !- Outside Boundary Condition
   ,                                       !- Outside Boundary Condition Object
   NoSun,                                  !- Sun Exposure
   NoWind,                                 !- Wind Exposure
   ,                                       !- View Factor to Ground
   ,                                       !- Number of Vertices
-  0, -9.144, -2.4384,                     !- X,Y,Z Vertex 1 {m}
-  0, 0, -2.4384,                          !- X,Y,Z Vertex 2 {m}
-  4.572, 0, -2.4384,                      !- X,Y,Z Vertex 3 {m}
-  4.572, -9.144, -2.4384;                 !- X,Y,Z Vertex 4 {m}
-
-OS:Surface,
-  {3047f484-10c5-49cb-ade6-8b958d63d6f0}, !- Handle
-  Surface 13,                             !- Name
-  Wall,                                   !- Surface Type
-  ,                                       !- Construction Name
-  {383bf41b-b780-4c96-87fa-fd95ffdc8fe5}, !- Space Name
-  Foundation,                             !- Outside Boundary Condition
-  ,                                       !- Outside Boundary Condition Object
->>>>>>> 49f5e9b9
-  NoSun,                                  !- Sun Exposure
-  NoWind,                                 !- Wind Exposure
-  ,                                       !- View Factor to Ground
-  ,                                       !- Number of Vertices
-<<<<<<< HEAD
-  9.144, -9.144, 2.4384,                  !- X,Y,Z Vertex 1 {m}
-  9.144, 0, 2.4384,                       !- X,Y,Z Vertex 2 {m}
-  4.572, 0, 2.4384,                       !- X,Y,Z Vertex 3 {m}
-  4.572, -9.144, 2.4384;                  !- X,Y,Z Vertex 4 {m}
-
-OS:Surface,
-  {65806b8a-8b8e-469d-b25c-e5b173dcfd6c}, !- Handle
-  Surface 14,                             !- Name
-  Wall,                                   !- Surface Type
-  ,                                       !- Construction Name
-  {18c708ac-8f5c-4f1b-9418-89f2f7a912db}, !- Space Name
-  Outdoors,                               !- Outside Boundary Condition
-=======
-  0, 0, 0,                                !- X,Y,Z Vertex 1 {m}
-  0, 0, -2.4384,                          !- X,Y,Z Vertex 2 {m}
-  0, -9.144, -2.4384,                     !- X,Y,Z Vertex 3 {m}
-  0, -9.144, 0;                           !- X,Y,Z Vertex 4 {m}
-
-OS:Surface,
-  {145d0918-d7ec-4fb7-a5d8-4089fefbf8eb}, !- Handle
-  Surface 14,                             !- Name
-  Wall,                                   !- Surface Type
-  ,                                       !- Construction Name
-  {383bf41b-b780-4c96-87fa-fd95ffdc8fe5}, !- Space Name
-  Foundation,                             !- Outside Boundary Condition
->>>>>>> 49f5e9b9
-  ,                                       !- Outside Boundary Condition Object
-  NoSun,                                  !- Sun Exposure
-  NoWind,                                 !- Wind Exposure
-  ,                                       !- View Factor to Ground
-  ,                                       !- Number of Vertices
-  4.572, 0, 0,                            !- X,Y,Z Vertex 1 {m}
-  4.572, 0, -2.4384,                      !- X,Y,Z Vertex 2 {m}
-  0, 0, -2.4384,                          !- X,Y,Z Vertex 3 {m}
-  0, 0, 0;                                !- X,Y,Z Vertex 4 {m}
-
-OS:Surface,
-<<<<<<< HEAD
-  {2318ead9-21c3-40d4-bc13-a8c94cf94e75}, !- Handle
-=======
-  {bfd81221-cf25-4ed6-b6d4-9b396a15c69f}, !- Handle
->>>>>>> 49f5e9b9
-  Surface 15,                             !- Name
-  Floor,                                  !- Surface Type
-  ,                                       !- Construction Name
-<<<<<<< HEAD
-  {18c708ac-8f5c-4f1b-9418-89f2f7a912db}, !- Space Name
-  Surface,                                !- Outside Boundary Condition
-  {d5dfa626-0741-412a-970a-ba7a1e593e69}, !- Outside Boundary Condition Object
-=======
-  {383bf41b-b780-4c96-87fa-fd95ffdc8fe5}, !- Space Name
-  Adiabatic,                              !- Outside Boundary Condition
-  ,                                       !- Outside Boundary Condition Object
->>>>>>> 49f5e9b9
-  NoSun,                                  !- Sun Exposure
-  NoWind,                                 !- Wind Exposure
-  ,                                       !- View Factor to Ground
-  ,                                       !- Number of Vertices
-  4.572, -9.144, 0,                       !- X,Y,Z Vertex 1 {m}
-<<<<<<< HEAD
-  4.572, 0, 0,                            !- X,Y,Z Vertex 2 {m}
-  9.144, 0, 0,                            !- X,Y,Z Vertex 3 {m}
-  9.144, -9.144, 0;                       !- X,Y,Z Vertex 4 {m}
-
-OS:Surface,
-  {508393e5-07a4-49e7-995f-a07ea48458c8}, !- Handle
-  Surface 16,                             !- Name
-  Wall,                                   !- Surface Type
-  ,                                       !- Construction Name
-  {18c708ac-8f5c-4f1b-9418-89f2f7a912db}, !- Space Name
-  Surface,                                !- Outside Boundary Condition
-  {3d12a10d-60d9-4e05-8c1e-c5fa8212e3e4}, !- Outside Boundary Condition Object
-=======
-  4.572, -9.144, -2.4384,                 !- X,Y,Z Vertex 2 {m}
-  4.572, 0, -2.4384,                      !- X,Y,Z Vertex 3 {m}
-  4.572, 0, 0;                            !- X,Y,Z Vertex 4 {m}
-
-OS:Surface,
-  {c19e96da-c802-4393-b2bf-8ef6bc73f97e}, !- Handle
-  Surface 16,                             !- Name
-  Wall,                                   !- Surface Type
-  ,                                       !- Construction Name
-  {383bf41b-b780-4c96-87fa-fd95ffdc8fe5}, !- Space Name
-  Foundation,                             !- Outside Boundary Condition
-  ,                                       !- Outside Boundary Condition Object
->>>>>>> 49f5e9b9
-  NoSun,                                  !- Sun Exposure
-  NoWind,                                 !- Wind Exposure
-  ,                                       !- View Factor to Ground
-  ,                                       !- Number of Vertices
-<<<<<<< HEAD
-  4.572, 0, 2.4384,                       !- X,Y,Z Vertex 1 {m}
-  4.572, 0, 0,                            !- X,Y,Z Vertex 2 {m}
-  4.572, -9.144, 0,                       !- X,Y,Z Vertex 3 {m}
-  4.572, -9.144, 2.4384;                  !- X,Y,Z Vertex 4 {m}
-
-OS:Surface,
-  {c92da030-8442-48de-8656-9b1527e4548b}, !- Handle
-=======
-  0, -9.144, 0,                           !- X,Y,Z Vertex 1 {m}
-  0, -9.144, -2.4384,                     !- X,Y,Z Vertex 2 {m}
-  4.572, -9.144, -2.4384,                 !- X,Y,Z Vertex 3 {m}
-  4.572, -9.144, 0;                       !- X,Y,Z Vertex 4 {m}
-
-OS:Surface,
-  {3609adac-b286-4955-8cc9-12119cab20cb}, !- Handle
->>>>>>> 49f5e9b9
-  Surface 17,                             !- Name
-  RoofCeiling,                            !- Surface Type
-  ,                                       !- Construction Name
-<<<<<<< HEAD
-  {18c708ac-8f5c-4f1b-9418-89f2f7a912db}, !- Space Name
-  Surface,                                !- Outside Boundary Condition
-  {744bf702-cc62-4f63-bc74-0d7e75c47277}, !- Outside Boundary Condition Object
-=======
-  {383bf41b-b780-4c96-87fa-fd95ffdc8fe5}, !- Space Name
-  Surface,                                !- Outside Boundary Condition
-  {9439470e-23b1-472a-9db9-fc298c550e3a}, !- Outside Boundary Condition Object
->>>>>>> 49f5e9b9
-  NoSun,                                  !- Sun Exposure
-  NoWind,                                 !- Wind Exposure
-  ,                                       !- View Factor to Ground
-  ,                                       !- Number of Vertices
-<<<<<<< HEAD
-  9.144, -9.144, 2.4384,                  !- X,Y,Z Vertex 1 {m}
-  9.144, -9.144, 0,                       !- X,Y,Z Vertex 2 {m}
-  9.144, 0, 0,                            !- X,Y,Z Vertex 3 {m}
-  9.144, 0, 2.4384;                       !- X,Y,Z Vertex 4 {m}
+  4.572, -4.572, 4.7244,                  !- X,Y,Z Vertex 1 {m}
+  4.572, -9.144, 2.4384,                  !- X,Y,Z Vertex 2 {m}
+  4.572, 0, 2.4384;                       !- X,Y,Z Vertex 3 {m}
+
+OS:Space,
+  {236fdd9c-0f93-48ad-8969-71c54d78d2f9}, !- Handle
+  unfinished attic space,                 !- Name
+  {6ba65ad4-24ee-4607-bcda-2ffa49ce928e}, !- Space Type Name
+  ,                                       !- Default Construction Set Name
+  ,                                       !- Default Schedule Set Name
+  ,                                       !- Direction of Relative North {deg}
+  ,                                       !- X Origin {m}
+  ,                                       !- Y Origin {m}
+  ,                                       !- Z Origin {m}
+  ,                                       !- Building Story Name
+  {9521a08b-bcbb-45d5-b99c-f5441a721cd8}; !- Thermal Zone Name
 
 OS:ThermalZone,
-  {d5318ca0-75ea-4d5d-9378-a714675d6661}, !- Handle
-  living zone|unit 3,                     !- Name
-=======
-  4.572, -9.144, 0,                       !- X,Y,Z Vertex 1 {m}
-  4.572, 0, 0,                            !- X,Y,Z Vertex 2 {m}
-  0, 0, 0,                                !- X,Y,Z Vertex 3 {m}
-  0, -9.144, 0;                           !- X,Y,Z Vertex 4 {m}
-
-OS:ThermalZone,
-  {03d1db60-cfef-43c1-96b2-87663a0a0add}, !- Handle
-  finished basement zone,                 !- Name
->>>>>>> 49f5e9b9
+  {9521a08b-bcbb-45d5-b99c-f5441a721cd8}, !- Handle
+  unfinished attic zone,                  !- Name
   ,                                       !- Multiplier
   ,                                       !- Ceiling Height {m}
   ,                                       !- Volume {m3}
@@ -954,17 +798,10 @@
   ,                                       !- Zone Inside Convection Algorithm
   ,                                       !- Zone Outside Convection Algorithm
   ,                                       !- Zone Conditioning Equipment List Name
-<<<<<<< HEAD
-  {69873b74-300a-45a2-8d4c-3d4df5531aad}, !- Zone Air Inlet Port List
-  {0ef775a2-6bf0-41aa-9ad8-8b4db5d5a9f4}, !- Zone Air Exhaust Port List
-  {48f4c006-3abe-4c9e-b17b-912460662e3a}, !- Zone Air Node Name
-  {1d2c17a6-83eb-4dca-a8da-b0f07263fc6f}, !- Zone Return Air Port List
-=======
-  {6b6e3f2f-e970-4eee-8a31-d7deb422fc17}, !- Zone Air Inlet Port List
-  {009e7d7b-b684-456d-8797-cb97de71271e}, !- Zone Air Exhaust Port List
-  {6525fbfa-5248-475b-bc95-a828599105af}, !- Zone Air Node Name
-  {13f89f8c-515b-4052-91af-0208002f7054}, !- Zone Return Air Port List
->>>>>>> 49f5e9b9
+  {68d1b487-61d9-4006-8da6-05bfcdad5785}, !- Zone Air Inlet Port List
+  {2e317224-e0a5-4910-9c79-2eee4976e825}, !- Zone Air Exhaust Port List
+  {b563b3db-67aa-40e6-a853-60482f8f6fbe}, !- Zone Air Node Name
+  {c5571a03-c7a1-4d83-aa56-64609ff622ff}, !- Zone Return Air Port List
   ,                                       !- Primary Daylighting Control Name
   ,                                       !- Fraction of Zone Controlled by Primary Daylighting Control
   ,                                       !- Secondary Daylighting Control Name
@@ -975,71 +812,37 @@
   No;                                     !- Use Ideal Air Loads
 
 OS:Node,
-<<<<<<< HEAD
-  {98d841a6-083e-439f-af42-13f097d897ba}, !- Handle
+  {8a2c7ce2-6d67-44f7-8d6e-175b606f5654}, !- Handle
   Node 3,                                 !- Name
-  {48f4c006-3abe-4c9e-b17b-912460662e3a}, !- Inlet Port
+  {b563b3db-67aa-40e6-a853-60482f8f6fbe}, !- Inlet Port
   ;                                       !- Outlet Port
 
 OS:Connection,
-  {48f4c006-3abe-4c9e-b17b-912460662e3a}, !- Handle
-  {0d550aaf-f1d2-430f-aa56-9c21c5504e45}, !- Name
-  {d5318ca0-75ea-4d5d-9378-a714675d6661}, !- Source Object
+  {b563b3db-67aa-40e6-a853-60482f8f6fbe}, !- Handle
+  {5e7b3049-5c03-4b4f-b7ec-3a86542f262a}, !- Name
+  {9521a08b-bcbb-45d5-b99c-f5441a721cd8}, !- Source Object
   11,                                     !- Outlet Port
-  {98d841a6-083e-439f-af42-13f097d897ba}, !- Target Object
+  {8a2c7ce2-6d67-44f7-8d6e-175b606f5654}, !- Target Object
   2;                                      !- Inlet Port
 
 OS:PortList,
-  {69873b74-300a-45a2-8d4c-3d4df5531aad}, !- Handle
-  {fd5c6e15-8204-43c2-8990-bf7b42775e14}, !- Name
-  {d5318ca0-75ea-4d5d-9378-a714675d6661}; !- HVAC Component
+  {68d1b487-61d9-4006-8da6-05bfcdad5785}, !- Handle
+  {a69a91eb-b0a7-41bf-a153-fe9c71fb4768}, !- Name
+  {9521a08b-bcbb-45d5-b99c-f5441a721cd8}; !- HVAC Component
 
 OS:PortList,
-  {0ef775a2-6bf0-41aa-9ad8-8b4db5d5a9f4}, !- Handle
-  {cbd12173-4432-4e59-a716-5d62368cc377}, !- Name
-  {d5318ca0-75ea-4d5d-9378-a714675d6661}; !- HVAC Component
+  {2e317224-e0a5-4910-9c79-2eee4976e825}, !- Handle
+  {e40ecfbf-1aff-4d85-bbbf-a1c6d20b93ef}, !- Name
+  {9521a08b-bcbb-45d5-b99c-f5441a721cd8}; !- HVAC Component
 
 OS:PortList,
-  {1d2c17a6-83eb-4dca-a8da-b0f07263fc6f}, !- Handle
-  {f9de6560-db88-41e1-9b94-2627d5eab967}, !- Name
-  {d5318ca0-75ea-4d5d-9378-a714675d6661}; !- HVAC Component
+  {c5571a03-c7a1-4d83-aa56-64609ff622ff}, !- Handle
+  {86c91363-3a41-47b1-a0d5-c280db9f6e22}, !- Name
+  {9521a08b-bcbb-45d5-b99c-f5441a721cd8}; !- HVAC Component
 
 OS:Sizing:Zone,
-  {e4d32ac6-bec2-48d7-8b5b-acc2091dab7c}, !- Handle
-  {d5318ca0-75ea-4d5d-9378-a714675d6661}, !- Zone or ZoneList Name
-=======
-  {32947760-d89e-4686-b82d-65f17b9066ad}, !- Handle
-  Node 2,                                 !- Name
-  {6525fbfa-5248-475b-bc95-a828599105af}, !- Inlet Port
-  ;                                       !- Outlet Port
-
-OS:Connection,
-  {6525fbfa-5248-475b-bc95-a828599105af}, !- Handle
-  {3ca2bb42-5da4-4f69-8d80-cafa1175dd7f}, !- Name
-  {03d1db60-cfef-43c1-96b2-87663a0a0add}, !- Source Object
-  11,                                     !- Outlet Port
-  {32947760-d89e-4686-b82d-65f17b9066ad}, !- Target Object
-  2;                                      !- Inlet Port
-
-OS:PortList,
-  {6b6e3f2f-e970-4eee-8a31-d7deb422fc17}, !- Handle
-  {1a013d39-7cd6-4de4-88ae-e4105af29082}, !- Name
-  {03d1db60-cfef-43c1-96b2-87663a0a0add}; !- HVAC Component
-
-OS:PortList,
-  {009e7d7b-b684-456d-8797-cb97de71271e}, !- Handle
-  {0c95501e-0b57-4426-b782-45a4a2a09058}, !- Name
-  {03d1db60-cfef-43c1-96b2-87663a0a0add}; !- HVAC Component
-
-OS:PortList,
-  {13f89f8c-515b-4052-91af-0208002f7054}, !- Handle
-  {1d823954-d9d0-4257-a521-0c656a1cc3c6}, !- Name
-  {03d1db60-cfef-43c1-96b2-87663a0a0add}; !- HVAC Component
-
-OS:Sizing:Zone,
-  {35abcc1c-a281-414e-93e0-1f5a7dabe8d1}, !- Handle
-  {03d1db60-cfef-43c1-96b2-87663a0a0add}, !- Zone or ZoneList Name
->>>>>>> 49f5e9b9
+  {541fd4a4-e157-47aa-a5d4-308c62271b69}, !- Handle
+  {9521a08b-bcbb-45d5-b99c-f5441a721cd8}, !- Zone or ZoneList Name
   SupplyAirTemperature,                   !- Zone Cooling Design Supply Air Temperature Input Method
   14,                                     !- Zone Cooling Design Supply Air Temperature {C}
   11.11,                                  !- Zone Cooling Design Supply Air Temperature Difference {deltaC}
@@ -1068,425 +871,6 @@
   autosize;                               !- Dedicated Outdoor Air High Setpoint Temperature for Design {C}
 
 OS:ZoneHVAC:EquipmentList,
-<<<<<<< HEAD
-  {32da03b4-2601-42c8-ba28-b4ab1f99cd6a}, !- Handle
-  Zone HVAC Equipment List 3,             !- Name
-  {d5318ca0-75ea-4d5d-9378-a714675d6661}; !- Thermal Zone
-
-OS:Space,
-  {d24ce1ad-8bbf-4b51-8bf7-69aad7084ebe}, !- Handle
-  living space|unit 3|story 1,            !- Name
-  {e44af1b3-643b-47cc-aad0-05937f371f07}, !- Space Type Name
-  ,                                       !- Default Construction Set Name
-  ,                                       !- Default Schedule Set Name
-  -0,                                     !- Direction of Relative North {deg}
-  0,                                      !- X Origin {m}
-  0,                                      !- Y Origin {m}
-  0,                                      !- Z Origin {m}
-  ,                                       !- Building Story Name
-  {d5318ca0-75ea-4d5d-9378-a714675d6661}, !- Thermal Zone Name
-  ,                                       !- Part of Total Floor Area
-  ,                                       !- Design Specification Outdoor Air Object Name
-  {6a224282-04f0-4aba-a1e2-c7e019f19455}; !- Building Unit Name
-
-OS:Surface,
-  {e89c0976-138e-444e-be32-665d31d1fde0}, !- Handle
-  Surface 23,                             !- Name
-  Wall,                                   !- Surface Type
-  ,                                       !- Construction Name
-  {d24ce1ad-8bbf-4b51-8bf7-69aad7084ebe}, !- Space Name
-  Outdoors,                               !- Outside Boundary Condition
-  ,                                       !- Outside Boundary Condition Object
-  SunExposed,                             !- Sun Exposure
-  WindExposed,                            !- Wind Exposure
-  ,                                       !- View Factor to Ground
-  ,                                       !- Number of Vertices
-  13.716, 0, 2.4384,                      !- X,Y,Z Vertex 1 {m}
-  13.716, 0, 0,                           !- X,Y,Z Vertex 2 {m}
-  9.144, 0, 0,                            !- X,Y,Z Vertex 3 {m}
-  9.144, 0, 2.4384;                       !- X,Y,Z Vertex 4 {m}
-
-OS:Surface,
-  {4cc67f0c-e292-46a6-91ad-68df3236f7e6}, !- Handle
-  Surface 24,                             !- Name
-  RoofCeiling,                            !- Surface Type
-  ,                                       !- Construction Name
-  {d24ce1ad-8bbf-4b51-8bf7-69aad7084ebe}, !- Space Name
-  Surface,                                !- Outside Boundary Condition
-  {d242e7c8-e09a-433f-81dd-be9bd3e5c25d}, !- Outside Boundary Condition Object
-=======
-  {61d76e14-f146-45a7-bf1d-2e12ce332c9b}, !- Handle
-  Zone HVAC Equipment List 2,             !- Name
-  {03d1db60-cfef-43c1-96b2-87663a0a0add}; !- Thermal Zone
-
-OS:SpaceType,
-  {1a74b965-4368-41ac-a9f7-5444ee4b0ba9}, !- Handle
-  Space Type 2,                           !- Name
-  ,                                       !- Default Construction Set Name
-  ,                                       !- Default Schedule Set Name
-  ,                                       !- Group Rendering Name
-  ,                                       !- Design Specification Outdoor Air Object Name
-  ,                                       !- Standards Template
-  ,                                       !- Standards Building Type
-  finished basement;                      !- Standards Space Type
-
-OS:Surface,
-  {b3a4be7d-853a-4745-b74f-91794ab15269}, !- Handle
-  Surface 7,                              !- Name
-  Floor,                                  !- Surface Type
-  ,                                       !- Construction Name
-  {236fdd9c-0f93-48ad-8969-71c54d78d2f9}, !- Space Name
-  Surface,                                !- Outside Boundary Condition
-  {f51197d9-d327-4d43-aa8b-9cfd25bda806}, !- Outside Boundary Condition Object
->>>>>>> 49f5e9b9
-  NoSun,                                  !- Sun Exposure
-  NoWind,                                 !- Wind Exposure
-  ,                                       !- View Factor to Ground
-  ,                                       !- Number of Vertices
-<<<<<<< HEAD
-  13.716, -9.144, 2.4384,                 !- X,Y,Z Vertex 1 {m}
-  13.716, 0, 2.4384,                      !- X,Y,Z Vertex 2 {m}
-  9.144, 0, 2.4384,                       !- X,Y,Z Vertex 3 {m}
-  9.144, -9.144, 2.4384;                  !- X,Y,Z Vertex 4 {m}
-
-OS:Surface,
-  {e60946f5-4021-477e-b618-26b362f3f75f}, !- Handle
-  Surface 25,                             !- Name
-  Wall,                                   !- Surface Type
-  ,                                       !- Construction Name
-  {d24ce1ad-8bbf-4b51-8bf7-69aad7084ebe}, !- Space Name
-=======
-  0, -9.144, 2.4384,                      !- X,Y,Z Vertex 1 {m}
-  0, 0, 2.4384,                           !- X,Y,Z Vertex 2 {m}
-  4.572, 0, 2.4384,                       !- X,Y,Z Vertex 3 {m}
-  4.572, -9.144, 2.4384;                  !- X,Y,Z Vertex 4 {m}
-
-OS:Surface,
-  {59d34def-18bd-4bb6-8e3f-76bbbd32ee37}, !- Handle
-  Surface 8,                              !- Name
-  RoofCeiling,                            !- Surface Type
-  ,                                       !- Construction Name
-  {236fdd9c-0f93-48ad-8969-71c54d78d2f9}, !- Space Name
->>>>>>> 49f5e9b9
-  Outdoors,                               !- Outside Boundary Condition
-  ,                                       !- Outside Boundary Condition Object
-  SunExposed,                             !- Sun Exposure
-  WindExposed,                            !- Wind Exposure
-  ,                                       !- View Factor to Ground
-  ,                                       !- Number of Vertices
-  0, -4.572, 5.0292,                      !- X,Y,Z Vertex 1 {m}
-  4.572, -4.572, 5.0292,                  !- X,Y,Z Vertex 2 {m}
-  4.572, 0, 2.7432,                       !- X,Y,Z Vertex 3 {m}
-  0, 0, 2.7432;                           !- X,Y,Z Vertex 4 {m}
-
-OS:Surface,
-<<<<<<< HEAD
-  {e060467d-2f34-4f5e-b508-62330cccca88}, !- Handle
-  Surface 26,                             !- Name
-  Floor,                                  !- Surface Type
-  ,                                       !- Construction Name
-  {d24ce1ad-8bbf-4b51-8bf7-69aad7084ebe}, !- Space Name
-  Surface,                                !- Outside Boundary Condition
-  {0f0a6116-7486-4c9d-9fcc-f36e5d915b24}, !- Outside Boundary Condition Object
-  NoSun,                                  !- Sun Exposure
-  NoWind,                                 !- Wind Exposure
-  ,                                       !- View Factor to Ground
-  ,                                       !- Number of Vertices
-  9.144, -9.144, 0,                       !- X,Y,Z Vertex 1 {m}
-  9.144, 0, 0,                            !- X,Y,Z Vertex 2 {m}
-  13.716, 0, 0,                           !- X,Y,Z Vertex 3 {m}
-  13.716, -9.144, 0;                      !- X,Y,Z Vertex 4 {m}
-
-OS:Surface,
-  {744bf702-cc62-4f63-bc74-0d7e75c47277}, !- Handle
-  Surface 27,                             !- Name
-  Wall,                                   !- Surface Type
-  ,                                       !- Construction Name
-  {d24ce1ad-8bbf-4b51-8bf7-69aad7084ebe}, !- Space Name
-  Surface,                                !- Outside Boundary Condition
-  {c92da030-8442-48de-8656-9b1527e4548b}, !- Outside Boundary Condition Object
-  NoSun,                                  !- Sun Exposure
-  NoWind,                                 !- Wind Exposure
-  ,                                       !- View Factor to Ground
-  ,                                       !- Number of Vertices
-  9.144, 0, 2.4384,                       !- X,Y,Z Vertex 1 {m}
-  9.144, 0, 0,                            !- X,Y,Z Vertex 2 {m}
-  9.144, -9.144, 0,                       !- X,Y,Z Vertex 3 {m}
-  9.144, -9.144, 2.4384;                  !- X,Y,Z Vertex 4 {m}
-
-OS:Surface,
-  {ce48b595-8efa-43f4-a3a5-19f8ce705a04}, !- Handle
-  Surface 28,                             !- Name
-  Wall,                                   !- Surface Type
-  ,                                       !- Construction Name
-  {d24ce1ad-8bbf-4b51-8bf7-69aad7084ebe}, !- Space Name
-  Surface,                                !- Outside Boundary Condition
-  {a5447c23-1a1a-4328-bb8e-7cdd175a02d8}, !- Outside Boundary Condition Object
-=======
-  {1391dbb5-540f-437e-b6a7-42dd414faed4}, !- Handle
-  Surface 9,                              !- Name
-  RoofCeiling,                            !- Surface Type
-  ,                                       !- Construction Name
-  {236fdd9c-0f93-48ad-8969-71c54d78d2f9}, !- Space Name
-  Outdoors,                               !- Outside Boundary Condition
-  ,                                       !- Outside Boundary Condition Object
-  SunExposed,                             !- Sun Exposure
-  WindExposed,                            !- Wind Exposure
-  ,                                       !- View Factor to Ground
-  ,                                       !- Number of Vertices
-  4.572, -4.572, 5.0292,                  !- X,Y,Z Vertex 1 {m}
-  0, -4.572, 5.0292,                      !- X,Y,Z Vertex 2 {m}
-  0, -9.144, 2.7432,                      !- X,Y,Z Vertex 3 {m}
-  4.572, -9.144, 2.7432;                  !- X,Y,Z Vertex 4 {m}
-
-OS:Surface,
-  {efa1f288-fa50-4ced-9712-aabd833f0f40}, !- Handle
-  Surface 10,                             !- Name
-  Wall,                                   !- Surface Type
-  ,                                       !- Construction Name
-  {236fdd9c-0f93-48ad-8969-71c54d78d2f9}, !- Space Name
-  Outdoors,                               !- Outside Boundary Condition
-  ,                                       !- Outside Boundary Condition Object
-  SunExposed,                             !- Sun Exposure
-  WindExposed,                            !- Wind Exposure
-  ,                                       !- View Factor to Ground
-  ,                                       !- Number of Vertices
-  0, -4.572, 4.7244,                      !- X,Y,Z Vertex 1 {m}
-  0, 0, 2.4384,                           !- X,Y,Z Vertex 2 {m}
-  0, -9.144, 2.4384;                      !- X,Y,Z Vertex 3 {m}
-
-OS:Surface,
-  {5556bc64-91b1-4f6e-8040-92b06985dd30}, !- Handle
-  Surface 11,                             !- Name
-  Wall,                                   !- Surface Type
-  ,                                       !- Construction Name
-  {236fdd9c-0f93-48ad-8969-71c54d78d2f9}, !- Space Name
-  Adiabatic,                              !- Outside Boundary Condition
-  ,                                       !- Outside Boundary Condition Object
->>>>>>> 49f5e9b9
-  NoSun,                                  !- Sun Exposure
-  NoWind,                                 !- Wind Exposure
-  ,                                       !- View Factor to Ground
-  ,                                       !- Number of Vertices
-<<<<<<< HEAD
-  13.716, -9.144, 2.4384,                 !- X,Y,Z Vertex 1 {m}
-  13.716, -9.144, 0,                      !- X,Y,Z Vertex 2 {m}
-  13.716, 0, 0,                           !- X,Y,Z Vertex 3 {m}
-  13.716, 0, 2.4384;                      !- X,Y,Z Vertex 4 {m}
-
-OS:ThermalZone,
-  {ea132266-5780-4d98-81ff-ef242fa0508a}, !- Handle
-  living zone|unit 4,                     !- Name
-=======
-  4.572, -4.572, 4.7244,                  !- X,Y,Z Vertex 1 {m}
-  4.572, -9.144, 2.4384,                  !- X,Y,Z Vertex 2 {m}
-  4.572, 0, 2.4384;                       !- X,Y,Z Vertex 3 {m}
-
-OS:Space,
-  {236fdd9c-0f93-48ad-8969-71c54d78d2f9}, !- Handle
-  unfinished attic space,                 !- Name
-  {6ba65ad4-24ee-4607-bcda-2ffa49ce928e}, !- Space Type Name
-  ,                                       !- Default Construction Set Name
-  ,                                       !- Default Schedule Set Name
-  ,                                       !- Direction of Relative North {deg}
-  ,                                       !- X Origin {m}
-  ,                                       !- Y Origin {m}
-  ,                                       !- Z Origin {m}
-  ,                                       !- Building Story Name
-  {9521a08b-bcbb-45d5-b99c-f5441a721cd8}; !- Thermal Zone Name
-
-OS:ThermalZone,
-  {9521a08b-bcbb-45d5-b99c-f5441a721cd8}, !- Handle
-  unfinished attic zone,                  !- Name
->>>>>>> 49f5e9b9
-  ,                                       !- Multiplier
-  ,                                       !- Ceiling Height {m}
-  ,                                       !- Volume {m3}
-  ,                                       !- Floor Area {m2}
-  ,                                       !- Zone Inside Convection Algorithm
-  ,                                       !- Zone Outside Convection Algorithm
-  ,                                       !- Zone Conditioning Equipment List Name
-<<<<<<< HEAD
-  {505582a8-33c7-47ab-85b1-fa8fd0493750}, !- Zone Air Inlet Port List
-  {999c5aa6-e595-46a6-9b29-ed19c501b151}, !- Zone Air Exhaust Port List
-  {996b0ede-123d-40c4-8808-f116d058a329}, !- Zone Air Node Name
-  {87de26dc-4265-4a25-91a2-3d7342ee899b}, !- Zone Return Air Port List
-=======
-  {68d1b487-61d9-4006-8da6-05bfcdad5785}, !- Zone Air Inlet Port List
-  {2e317224-e0a5-4910-9c79-2eee4976e825}, !- Zone Air Exhaust Port List
-  {b563b3db-67aa-40e6-a853-60482f8f6fbe}, !- Zone Air Node Name
-  {c5571a03-c7a1-4d83-aa56-64609ff622ff}, !- Zone Return Air Port List
->>>>>>> 49f5e9b9
-  ,                                       !- Primary Daylighting Control Name
-  ,                                       !- Fraction of Zone Controlled by Primary Daylighting Control
-  ,                                       !- Secondary Daylighting Control Name
-  ,                                       !- Fraction of Zone Controlled by Secondary Daylighting Control
-  ,                                       !- Illuminance Map Name
-  ,                                       !- Group Rendering Name
-  ,                                       !- Thermostat Name
-  No;                                     !- Use Ideal Air Loads
-
-OS:Node,
-<<<<<<< HEAD
-  {3be5875d-bb31-448c-83d7-c4c3dcf457d6}, !- Handle
-  Node 4,                                 !- Name
-  {996b0ede-123d-40c4-8808-f116d058a329}, !- Inlet Port
-  ;                                       !- Outlet Port
-
-OS:Connection,
-  {996b0ede-123d-40c4-8808-f116d058a329}, !- Handle
-  {81fc6af4-cee6-45f9-9b55-bf9a50a387ae}, !- Name
-  {ea132266-5780-4d98-81ff-ef242fa0508a}, !- Source Object
-  11,                                     !- Outlet Port
-  {3be5875d-bb31-448c-83d7-c4c3dcf457d6}, !- Target Object
-  2;                                      !- Inlet Port
-
-OS:PortList,
-  {505582a8-33c7-47ab-85b1-fa8fd0493750}, !- Handle
-  {05331a03-2515-4a8e-ae1e-5b8b69578190}, !- Name
-  {ea132266-5780-4d98-81ff-ef242fa0508a}; !- HVAC Component
-
-OS:PortList,
-  {999c5aa6-e595-46a6-9b29-ed19c501b151}, !- Handle
-  {f5c91b0f-df6e-4b11-b6e2-135539ac432f}, !- Name
-  {ea132266-5780-4d98-81ff-ef242fa0508a}; !- HVAC Component
-
-OS:PortList,
-  {87de26dc-4265-4a25-91a2-3d7342ee899b}, !- Handle
-  {8c3e76ff-ea7e-4dc6-8cca-e61cc2260bbc}, !- Name
-  {ea132266-5780-4d98-81ff-ef242fa0508a}; !- HVAC Component
-
-OS:Sizing:Zone,
-  {057be10e-ca0a-4815-bec7-02ac6318863c}, !- Handle
-  {ea132266-5780-4d98-81ff-ef242fa0508a}, !- Zone or ZoneList Name
-=======
-  {8a2c7ce2-6d67-44f7-8d6e-175b606f5654}, !- Handle
-  Node 3,                                 !- Name
-  {b563b3db-67aa-40e6-a853-60482f8f6fbe}, !- Inlet Port
-  ;                                       !- Outlet Port
-
-OS:Connection,
-  {b563b3db-67aa-40e6-a853-60482f8f6fbe}, !- Handle
-  {5e7b3049-5c03-4b4f-b7ec-3a86542f262a}, !- Name
-  {9521a08b-bcbb-45d5-b99c-f5441a721cd8}, !- Source Object
-  11,                                     !- Outlet Port
-  {8a2c7ce2-6d67-44f7-8d6e-175b606f5654}, !- Target Object
-  2;                                      !- Inlet Port
-
-OS:PortList,
-  {68d1b487-61d9-4006-8da6-05bfcdad5785}, !- Handle
-  {a69a91eb-b0a7-41bf-a153-fe9c71fb4768}, !- Name
-  {9521a08b-bcbb-45d5-b99c-f5441a721cd8}; !- HVAC Component
-
-OS:PortList,
-  {2e317224-e0a5-4910-9c79-2eee4976e825}, !- Handle
-  {e40ecfbf-1aff-4d85-bbbf-a1c6d20b93ef}, !- Name
-  {9521a08b-bcbb-45d5-b99c-f5441a721cd8}; !- HVAC Component
-
-OS:PortList,
-  {c5571a03-c7a1-4d83-aa56-64609ff622ff}, !- Handle
-  {86c91363-3a41-47b1-a0d5-c280db9f6e22}, !- Name
-  {9521a08b-bcbb-45d5-b99c-f5441a721cd8}; !- HVAC Component
-
-OS:Sizing:Zone,
-  {541fd4a4-e157-47aa-a5d4-308c62271b69}, !- Handle
-  {9521a08b-bcbb-45d5-b99c-f5441a721cd8}, !- Zone or ZoneList Name
->>>>>>> 49f5e9b9
-  SupplyAirTemperature,                   !- Zone Cooling Design Supply Air Temperature Input Method
-  14,                                     !- Zone Cooling Design Supply Air Temperature {C}
-  11.11,                                  !- Zone Cooling Design Supply Air Temperature Difference {deltaC}
-  SupplyAirTemperature,                   !- Zone Heating Design Supply Air Temperature Input Method
-  40,                                     !- Zone Heating Design Supply Air Temperature {C}
-  11.11,                                  !- Zone Heating Design Supply Air Temperature Difference {deltaC}
-  0.0085,                                 !- Zone Cooling Design Supply Air Humidity Ratio {kg-H2O/kg-air}
-  0.008,                                  !- Zone Heating Design Supply Air Humidity Ratio {kg-H2O/kg-air}
-  ,                                       !- Zone Heating Sizing Factor
-  ,                                       !- Zone Cooling Sizing Factor
-  DesignDay,                              !- Cooling Design Air Flow Method
-  ,                                       !- Cooling Design Air Flow Rate {m3/s}
-  ,                                       !- Cooling Minimum Air Flow per Zone Floor Area {m3/s-m2}
-  ,                                       !- Cooling Minimum Air Flow {m3/s}
-  ,                                       !- Cooling Minimum Air Flow Fraction
-  DesignDay,                              !- Heating Design Air Flow Method
-  ,                                       !- Heating Design Air Flow Rate {m3/s}
-  ,                                       !- Heating Maximum Air Flow per Zone Floor Area {m3/s-m2}
-  ,                                       !- Heating Maximum Air Flow {m3/s}
-  ,                                       !- Heating Maximum Air Flow Fraction
-  ,                                       !- Design Zone Air Distribution Effectiveness in Cooling Mode
-  ,                                       !- Design Zone Air Distribution Effectiveness in Heating Mode
-  No,                                     !- Account for Dedicated Outdoor Air System
-  NeutralSupplyAir,                       !- Dedicated Outdoor Air System Control Strategy
-  autosize,                               !- Dedicated Outdoor Air Low Setpoint Temperature for Design {C}
-  autosize;                               !- Dedicated Outdoor Air High Setpoint Temperature for Design {C}
-
-OS:ZoneHVAC:EquipmentList,
-<<<<<<< HEAD
-  {536a0d93-d049-4fc5-9225-8e31a158f49c}, !- Handle
-  Zone HVAC Equipment List 4,             !- Name
-  {ea132266-5780-4d98-81ff-ef242fa0508a}; !- Thermal Zone
-
-OS:Space,
-  {eaeae649-7d0f-4bb6-8faa-518519dec53f}, !- Handle
-  living space|unit 4|story 1,            !- Name
-  {e44af1b3-643b-47cc-aad0-05937f371f07}, !- Space Type Name
-  ,                                       !- Default Construction Set Name
-  ,                                       !- Default Schedule Set Name
-  -0,                                     !- Direction of Relative North {deg}
-  0,                                      !- X Origin {m}
-  0,                                      !- Y Origin {m}
-  0,                                      !- Z Origin {m}
-  ,                                       !- Building Story Name
-  {ea132266-5780-4d98-81ff-ef242fa0508a}, !- Thermal Zone Name
-  ,                                       !- Part of Total Floor Area
-  ,                                       !- Design Specification Outdoor Air Object Name
-  {d29c9e30-de14-41d2-940c-8612ee6a9c98}; !- Building Unit Name
-
-OS:Surface,
-  {90262693-2ddb-4cac-bba5-3eb1a85417fe}, !- Handle
-  Surface 34,                             !- Name
-  Wall,                                   !- Surface Type
-  ,                                       !- Construction Name
-  {eaeae649-7d0f-4bb6-8faa-518519dec53f}, !- Space Name
-  Outdoors,                               !- Outside Boundary Condition
-  ,                                       !- Outside Boundary Condition Object
-  SunExposed,                             !- Sun Exposure
-  WindExposed,                            !- Wind Exposure
-  ,                                       !- View Factor to Ground
-  ,                                       !- Number of Vertices
-  18.288, 0, 2.4384,                      !- X,Y,Z Vertex 1 {m}
-  18.288, 0, 0,                           !- X,Y,Z Vertex 2 {m}
-  13.716, 0, 0,                           !- X,Y,Z Vertex 3 {m}
-  13.716, 0, 2.4384;                      !- X,Y,Z Vertex 4 {m}
-
-OS:Surface,
-  {40d593ab-9dec-4800-9bd4-5ec9417a3d18}, !- Handle
-  Surface 35,                             !- Name
-  RoofCeiling,                            !- Surface Type
-  ,                                       !- Construction Name
-  {eaeae649-7d0f-4bb6-8faa-518519dec53f}, !- Space Name
-  Surface,                                !- Outside Boundary Condition
-  {6752291c-fc83-45e9-ad87-5fd01deaad1c}, !- Outside Boundary Condition Object
-  NoSun,                                  !- Sun Exposure
-  NoWind,                                 !- Wind Exposure
-  ,                                       !- View Factor to Ground
-  ,                                       !- Number of Vertices
-  18.288, -9.144, 2.4384,                 !- X,Y,Z Vertex 1 {m}
-  18.288, 0, 2.4384,                      !- X,Y,Z Vertex 2 {m}
-  13.716, 0, 2.4384,                      !- X,Y,Z Vertex 3 {m}
-  13.716, -9.144, 2.4384;                 !- X,Y,Z Vertex 4 {m}
-
-OS:Surface,
-  {1f040cec-12ed-48ca-b255-f2a0c93ad4f4}, !- Handle
-  Surface 36,                             !- Name
-  Wall,                                   !- Surface Type
-  ,                                       !- Construction Name
-  {eaeae649-7d0f-4bb6-8faa-518519dec53f}, !- Space Name
-  Outdoors,                               !- Outside Boundary Condition
-  ,                                       !- Outside Boundary Condition Object
-  SunExposed,                             !- Sun Exposure
-  WindExposed,                            !- Wind Exposure
-  ,                                       !- View Factor to Ground
-=======
   {1a61df1e-7add-4eee-a420-ba2b1e222f06}, !- Handle
   Zone HVAC Equipment List 3,             !- Name
   {9521a08b-bcbb-45d5-b99c-f5441a721cd8}; !- Thermal Zone
@@ -1661,60 +1045,12 @@
   ,                                       !- Construction Name
   {43a9b361-1bb0-4b54-853b-027b26b09095}, !- Shading Surface Group Name
   ,                                       !- Transmittance Schedule Name
->>>>>>> 49f5e9b9
   ,                                       !- Number of Vertices
   5.1816, -4.572, 5.0292,                 !- X,Y,Z Vertex 1 {m}
   5.1816, 0, 2.7432,                      !- X,Y,Z Vertex 2 {m}
   4.572, 0, 2.7432,                       !- X,Y,Z Vertex 3 {m}
   4.572, -4.572, 5.0292;                  !- X,Y,Z Vertex 4 {m}
 
-<<<<<<< HEAD
-OS:Surface,
-  {71486679-ef02-4437-b4fc-c9a81fa2a704}, !- Handle
-  Surface 37,                             !- Name
-  Floor,                                  !- Surface Type
-  ,                                       !- Construction Name
-  {eaeae649-7d0f-4bb6-8faa-518519dec53f}, !- Space Name
-  Surface,                                !- Outside Boundary Condition
-  {164dd7e4-2ef3-43c9-a93e-c372db837160}, !- Outside Boundary Condition Object
-  NoSun,                                  !- Sun Exposure
-  NoWind,                                 !- Wind Exposure
-  ,                                       !- View Factor to Ground
-  ,                                       !- Number of Vertices
-  13.716, -9.144, 0,                      !- X,Y,Z Vertex 1 {m}
-  13.716, 0, 0,                           !- X,Y,Z Vertex 2 {m}
-  18.288, 0, 0,                           !- X,Y,Z Vertex 3 {m}
-  18.288, -9.144, 0;                      !- X,Y,Z Vertex 4 {m}
-
-OS:Surface,
-  {a5447c23-1a1a-4328-bb8e-7cdd175a02d8}, !- Handle
-  Surface 38,                             !- Name
-  Wall,                                   !- Surface Type
-  ,                                       !- Construction Name
-  {eaeae649-7d0f-4bb6-8faa-518519dec53f}, !- Space Name
-  Surface,                                !- Outside Boundary Condition
-  {ce48b595-8efa-43f4-a3a5-19f8ce705a04}, !- Outside Boundary Condition Object
-  NoSun,                                  !- Sun Exposure
-  NoWind,                                 !- Wind Exposure
-  ,                                       !- View Factor to Ground
-  ,                                       !- Number of Vertices
-  13.716, 0, 2.4384,                      !- X,Y,Z Vertex 1 {m}
-  13.716, 0, 0,                           !- X,Y,Z Vertex 2 {m}
-  13.716, -9.144, 0,                      !- X,Y,Z Vertex 3 {m}
-  13.716, -9.144, 2.4384;                 !- X,Y,Z Vertex 4 {m}
-
-OS:Surface,
-  {1435995c-6529-4a3b-ae19-ef1ee950dbd7}, !- Handle
-  Surface 39,                             !- Name
-  Wall,                                   !- Surface Type
-  ,                                       !- Construction Name
-  {eaeae649-7d0f-4bb6-8faa-518519dec53f}, !- Space Name
-  Outdoors,                               !- Outside Boundary Condition
-  ,                                       !- Outside Boundary Condition Object
-  SunExposed,                             !- Sun Exposure
-  WindExposed,                            !- Wind Exposure
-  ,                                       !- View Factor to Ground
-=======
 OS:ShadingSurface,
   {f0fb68d0-f584-41b8-a86c-9da6108079ca}, !- Handle
   Surface 8 - res eaves 2,                !- Name
@@ -1733,1328 +1069,17 @@
   ,                                       !- Construction Name
   {43a9b361-1bb0-4b54-853b-027b26b09095}, !- Shading Surface Group Name
   ,                                       !- Transmittance Schedule Name
->>>>>>> 49f5e9b9
   ,                                       !- Number of Vertices
   5.1816, -9.144, 2.7432,                 !- X,Y,Z Vertex 1 {m}
   5.1816, -4.572, 5.0292,                 !- X,Y,Z Vertex 2 {m}
   4.572, -4.572, 5.0292,                  !- X,Y,Z Vertex 3 {m}
   4.572, -9.144, 2.7432;                  !- X,Y,Z Vertex 4 {m}
 
-<<<<<<< HEAD
-OS:Space,
-  {090d4269-fda9-4be0-9e5f-ac356af4f062}, !- Handle
-  finished basement space,                !- Name
-  {1c8ee5e7-eb7d-482f-a398-adea79492319}, !- Space Type Name
-  ,                                       !- Default Construction Set Name
-  ,                                       !- Default Schedule Set Name
-  -0,                                     !- Direction of Relative North {deg}
-  0,                                      !- X Origin {m}
-  0,                                      !- Y Origin {m}
-  0,                                      !- Z Origin {m}
-  ,                                       !- Building Story Name
-  {6fa00183-d2d3-4605-8947-43951f5c356e}, !- Thermal Zone Name
-  ,                                       !- Part of Total Floor Area
-  ,                                       !- Design Specification Outdoor Air Object Name
-  {9bafcad4-b82b-4f59-9ce4-7a20deaab7e3}; !- Building Unit Name
-
-OS:Surface,
-  {b6b3b5d1-9be7-4014-8cb9-436e563c6b6e}, !- Handle
-  Surface 45,                             !- Name
-  Floor,                                  !- Surface Type
-  ,                                       !- Construction Name
-  {090d4269-fda9-4be0-9e5f-ac356af4f062}, !- Space Name
-  Foundation,                             !- Outside Boundary Condition
-  ,                                       !- Outside Boundary Condition Object
-  NoSun,                                  !- Sun Exposure
-  NoWind,                                 !- Wind Exposure
-  ,                                       !- View Factor to Ground
-  ,                                       !- Number of Vertices
-  0, -9.144, -2.4384,                     !- X,Y,Z Vertex 1 {m}
-  0, 0, -2.4384,                          !- X,Y,Z Vertex 2 {m}
-  4.572, 0, -2.4384,                      !- X,Y,Z Vertex 3 {m}
-  4.572, -9.144, -2.4384;                 !- X,Y,Z Vertex 4 {m}
-
-OS:Surface,
-  {1f797a5e-81fe-4f77-a3c9-ea832442f088}, !- Handle
-  Surface 46,                             !- Name
-  Wall,                                   !- Surface Type
-  ,                                       !- Construction Name
-  {090d4269-fda9-4be0-9e5f-ac356af4f062}, !- Space Name
-  Foundation,                             !- Outside Boundary Condition
-  ,                                       !- Outside Boundary Condition Object
-  NoSun,                                  !- Sun Exposure
-  NoWind,                                 !- Wind Exposure
-  ,                                       !- View Factor to Ground
-  ,                                       !- Number of Vertices
-  0, 0, 0,                                !- X,Y,Z Vertex 1 {m}
-  0, 0, -2.4384,                          !- X,Y,Z Vertex 2 {m}
-  0, -9.144, -2.4384,                     !- X,Y,Z Vertex 3 {m}
-  0, -9.144, 0;                           !- X,Y,Z Vertex 4 {m}
-
-OS:Surface,
-  {98bb0e74-718d-4bf1-9dc8-d30f18cf7473}, !- Handle
-  Surface 47,                             !- Name
-  Wall,                                   !- Surface Type
-  ,                                       !- Construction Name
-  {090d4269-fda9-4be0-9e5f-ac356af4f062}, !- Space Name
-  Foundation,                             !- Outside Boundary Condition
-  ,                                       !- Outside Boundary Condition Object
-  NoSun,                                  !- Sun Exposure
-  NoWind,                                 !- Wind Exposure
-  ,                                       !- View Factor to Ground
-  ,                                       !- Number of Vertices
-  4.572, 0, 0,                            !- X,Y,Z Vertex 1 {m}
-  4.572, 0, -2.4384,                      !- X,Y,Z Vertex 2 {m}
-  0, 0, -2.4384,                          !- X,Y,Z Vertex 3 {m}
-  0, 0, 0;                                !- X,Y,Z Vertex 4 {m}
-
-OS:Surface,
-  {360e8c19-2872-464d-9879-9b0fe721551e}, !- Handle
-  Surface 48,                             !- Name
-  Wall,                                   !- Surface Type
-  ,                                       !- Construction Name
-  {090d4269-fda9-4be0-9e5f-ac356af4f062}, !- Space Name
-  Surface,                                !- Outside Boundary Condition
-  {124f1036-9859-4ac4-b5c0-0f01f7554376}, !- Outside Boundary Condition Object
-  NoSun,                                  !- Sun Exposure
-  NoWind,                                 !- Wind Exposure
-  ,                                       !- View Factor to Ground
-  ,                                       !- Number of Vertices
-  4.572, -9.144, 0,                       !- X,Y,Z Vertex 1 {m}
-  4.572, -9.144, -2.4384,                 !- X,Y,Z Vertex 2 {m}
-  4.572, 0, -2.4384,                      !- X,Y,Z Vertex 3 {m}
-  4.572, 0, 0;                            !- X,Y,Z Vertex 4 {m}
-
-OS:Surface,
-  {7329e0e1-61ac-4fd0-9f4d-414e91a348b1}, !- Handle
-  Surface 49,                             !- Name
-  Wall,                                   !- Surface Type
-  ,                                       !- Construction Name
-  {090d4269-fda9-4be0-9e5f-ac356af4f062}, !- Space Name
-  Foundation,                             !- Outside Boundary Condition
-  ,                                       !- Outside Boundary Condition Object
-  NoSun,                                  !- Sun Exposure
-  NoWind,                                 !- Wind Exposure
-  ,                                       !- View Factor to Ground
-  ,                                       !- Number of Vertices
-  0, -9.144, 0,                           !- X,Y,Z Vertex 1 {m}
-  0, -9.144, -2.4384,                     !- X,Y,Z Vertex 2 {m}
-  4.572, -9.144, -2.4384,                 !- X,Y,Z Vertex 3 {m}
-  4.572, -9.144, 0;                       !- X,Y,Z Vertex 4 {m}
-
-OS:Surface,
-  {89ad66ec-6fe8-44ec-a700-e74baa5e108d}, !- Handle
-  Surface 50,                             !- Name
-  RoofCeiling,                            !- Surface Type
-  ,                                       !- Construction Name
-  {090d4269-fda9-4be0-9e5f-ac356af4f062}, !- Space Name
-  Surface,                                !- Outside Boundary Condition
-  {97f296df-fd24-4fa9-a333-51184fcb3ba5}, !- Outside Boundary Condition Object
-  NoSun,                                  !- Sun Exposure
-  NoWind,                                 !- Wind Exposure
-  ,                                       !- View Factor to Ground
-  ,                                       !- Number of Vertices
-  4.572, -9.144, 0,                       !- X,Y,Z Vertex 1 {m}
-  4.572, 0, 0,                            !- X,Y,Z Vertex 2 {m}
-  0, 0, 0,                                !- X,Y,Z Vertex 3 {m}
-  0, -9.144, 0;                           !- X,Y,Z Vertex 4 {m}
-
-OS:ThermalZone,
-  {6fa00183-d2d3-4605-8947-43951f5c356e}, !- Handle
-  finished basement zone,                 !- Name
-  ,                                       !- Multiplier
-  ,                                       !- Ceiling Height {m}
-  ,                                       !- Volume {m3}
-  ,                                       !- Floor Area {m2}
-  ,                                       !- Zone Inside Convection Algorithm
-  ,                                       !- Zone Outside Convection Algorithm
-  ,                                       !- Zone Conditioning Equipment List Name
-  {9dcea51b-ddd4-4b9b-b397-3b87fad5d73a}, !- Zone Air Inlet Port List
-  {62b64d13-890e-43da-ac00-182e8f55d7d8}, !- Zone Air Exhaust Port List
-  {2e235c13-8cb1-40c7-9ad3-def1596b33cf}, !- Zone Air Node Name
-  {eb5e9ce2-f86c-4494-ac77-b862cc1a110c}, !- Zone Return Air Port List
-  ,                                       !- Primary Daylighting Control Name
-  ,                                       !- Fraction of Zone Controlled by Primary Daylighting Control
-  ,                                       !- Secondary Daylighting Control Name
-  ,                                       !- Fraction of Zone Controlled by Secondary Daylighting Control
-  ,                                       !- Illuminance Map Name
-  ,                                       !- Group Rendering Name
-  ,                                       !- Thermostat Name
-  No;                                     !- Use Ideal Air Loads
-
-OS:Node,
-  {6cc370a5-9bb5-4a90-93dc-418d14beb1c9}, !- Handle
-  Node 5,                                 !- Name
-  {2e235c13-8cb1-40c7-9ad3-def1596b33cf}, !- Inlet Port
-  ;                                       !- Outlet Port
-
-OS:Connection,
-  {2e235c13-8cb1-40c7-9ad3-def1596b33cf}, !- Handle
-  {62f04c1b-5625-4ca4-b197-c03e14e78019}, !- Name
-  {6fa00183-d2d3-4605-8947-43951f5c356e}, !- Source Object
-  11,                                     !- Outlet Port
-  {6cc370a5-9bb5-4a90-93dc-418d14beb1c9}, !- Target Object
-  2;                                      !- Inlet Port
-
-OS:PortList,
-  {9dcea51b-ddd4-4b9b-b397-3b87fad5d73a}, !- Handle
-  {572e2a20-d9f3-4ff7-9b4b-590df93f9258}, !- Name
-  {6fa00183-d2d3-4605-8947-43951f5c356e}; !- HVAC Component
-
-OS:PortList,
-  {62b64d13-890e-43da-ac00-182e8f55d7d8}, !- Handle
-  {55a0fe3d-b2ec-471b-a455-8f7503f21891}, !- Name
-  {6fa00183-d2d3-4605-8947-43951f5c356e}; !- HVAC Component
-
-OS:PortList,
-  {eb5e9ce2-f86c-4494-ac77-b862cc1a110c}, !- Handle
-  {9bbf61f9-cb15-434c-ad2a-775d07b5505f}, !- Name
-  {6fa00183-d2d3-4605-8947-43951f5c356e}; !- HVAC Component
-
-OS:Sizing:Zone,
-  {6bbdff94-6b47-4ffa-a5f7-a28b51f7be0a}, !- Handle
-  {6fa00183-d2d3-4605-8947-43951f5c356e}, !- Zone or ZoneList Name
-  SupplyAirTemperature,                   !- Zone Cooling Design Supply Air Temperature Input Method
-  14,                                     !- Zone Cooling Design Supply Air Temperature {C}
-  11.11,                                  !- Zone Cooling Design Supply Air Temperature Difference {deltaC}
-  SupplyAirTemperature,                   !- Zone Heating Design Supply Air Temperature Input Method
-  40,                                     !- Zone Heating Design Supply Air Temperature {C}
-  11.11,                                  !- Zone Heating Design Supply Air Temperature Difference {deltaC}
-  0.0085,                                 !- Zone Cooling Design Supply Air Humidity Ratio {kg-H2O/kg-air}
-  0.008,                                  !- Zone Heating Design Supply Air Humidity Ratio {kg-H2O/kg-air}
-  ,                                       !- Zone Heating Sizing Factor
-  ,                                       !- Zone Cooling Sizing Factor
-  DesignDay,                              !- Cooling Design Air Flow Method
-  ,                                       !- Cooling Design Air Flow Rate {m3/s}
-  ,                                       !- Cooling Minimum Air Flow per Zone Floor Area {m3/s-m2}
-  ,                                       !- Cooling Minimum Air Flow {m3/s}
-  ,                                       !- Cooling Minimum Air Flow Fraction
-  DesignDay,                              !- Heating Design Air Flow Method
-  ,                                       !- Heating Design Air Flow Rate {m3/s}
-  ,                                       !- Heating Maximum Air Flow per Zone Floor Area {m3/s-m2}
-  ,                                       !- Heating Maximum Air Flow {m3/s}
-  ,                                       !- Heating Maximum Air Flow Fraction
-  ,                                       !- Design Zone Air Distribution Effectiveness in Cooling Mode
-  ,                                       !- Design Zone Air Distribution Effectiveness in Heating Mode
-  No,                                     !- Account for Dedicated Outdoor Air System
-  NeutralSupplyAir,                       !- Dedicated Outdoor Air System Control Strategy
-  autosize,                               !- Dedicated Outdoor Air Low Setpoint Temperature for Design {C}
-  autosize;                               !- Dedicated Outdoor Air High Setpoint Temperature for Design {C}
-
-OS:ZoneHVAC:EquipmentList,
-  {91360976-bddd-46c7-a7d6-81101c8ebf7d}, !- Handle
-  Zone HVAC Equipment List 5,             !- Name
-  {6fa00183-d2d3-4605-8947-43951f5c356e}; !- Thermal Zone
-
-OS:SpaceType,
-  {1c8ee5e7-eb7d-482f-a398-adea79492319}, !- Handle
-  Space Type 2,                           !- Name
-  ,                                       !- Default Construction Set Name
-  ,                                       !- Default Schedule Set Name
-  ,                                       !- Group Rendering Name
-  ,                                       !- Design Specification Outdoor Air Object Name
-  ,                                       !- Standards Template
-  ,                                       !- Standards Building Type
-  finished basement;                      !- Standards Space Type
-
-OS:ThermalZone,
-  {c12f8ae1-6886-402b-b154-5359b3a12360}, !- Handle
-  finished basement zone|unit 2,          !- Name
-  ,                                       !- Multiplier
-  ,                                       !- Ceiling Height {m}
-  ,                                       !- Volume {m3}
-  ,                                       !- Floor Area {m2}
-  ,                                       !- Zone Inside Convection Algorithm
-  ,                                       !- Zone Outside Convection Algorithm
-  ,                                       !- Zone Conditioning Equipment List Name
-  {be3d1ac4-c6af-4316-a05a-973c85788b74}, !- Zone Air Inlet Port List
-  {b362785e-b5f2-4558-a6a3-c818c140ee6c}, !- Zone Air Exhaust Port List
-  {c518ea41-6e65-422b-9371-f2c9668b562b}, !- Zone Air Node Name
-  {8cf4ae45-8e96-46ce-99ee-6e04ec4748c7}, !- Zone Return Air Port List
-  ,                                       !- Primary Daylighting Control Name
-  ,                                       !- Fraction of Zone Controlled by Primary Daylighting Control
-  ,                                       !- Secondary Daylighting Control Name
-  ,                                       !- Fraction of Zone Controlled by Secondary Daylighting Control
-  ,                                       !- Illuminance Map Name
-  ,                                       !- Group Rendering Name
-  ,                                       !- Thermostat Name
-  No;                                     !- Use Ideal Air Loads
-
-OS:Node,
-  {da0dc4b5-d7af-4d6e-94fd-98a35c685a10}, !- Handle
-  Node 6,                                 !- Name
-  {c518ea41-6e65-422b-9371-f2c9668b562b}, !- Inlet Port
-  ;                                       !- Outlet Port
-
-OS:Connection,
-  {c518ea41-6e65-422b-9371-f2c9668b562b}, !- Handle
-  {73ea0c39-ad1f-4c52-9130-f1d7d2f80e00}, !- Name
-  {c12f8ae1-6886-402b-b154-5359b3a12360}, !- Source Object
-  11,                                     !- Outlet Port
-  {da0dc4b5-d7af-4d6e-94fd-98a35c685a10}, !- Target Object
-  2;                                      !- Inlet Port
-
-OS:PortList,
-  {be3d1ac4-c6af-4316-a05a-973c85788b74}, !- Handle
-  {c205fa2b-b1ed-4ade-8974-51e3febebb8e}, !- Name
-  {c12f8ae1-6886-402b-b154-5359b3a12360}; !- HVAC Component
-
-OS:PortList,
-  {b362785e-b5f2-4558-a6a3-c818c140ee6c}, !- Handle
-  {74808bbd-7007-4968-bc53-cb73a22c5093}, !- Name
-  {c12f8ae1-6886-402b-b154-5359b3a12360}; !- HVAC Component
-
-OS:PortList,
-  {8cf4ae45-8e96-46ce-99ee-6e04ec4748c7}, !- Handle
-  {24d3e133-de99-4900-b611-8631caeb20e8}, !- Name
-  {c12f8ae1-6886-402b-b154-5359b3a12360}; !- HVAC Component
-
-OS:Sizing:Zone,
-  {ecc97fd6-6bec-4bdb-991a-972e31140a57}, !- Handle
-  {c12f8ae1-6886-402b-b154-5359b3a12360}, !- Zone or ZoneList Name
-  SupplyAirTemperature,                   !- Zone Cooling Design Supply Air Temperature Input Method
-  14,                                     !- Zone Cooling Design Supply Air Temperature {C}
-  11.11,                                  !- Zone Cooling Design Supply Air Temperature Difference {deltaC}
-  SupplyAirTemperature,                   !- Zone Heating Design Supply Air Temperature Input Method
-  40,                                     !- Zone Heating Design Supply Air Temperature {C}
-  11.11,                                  !- Zone Heating Design Supply Air Temperature Difference {deltaC}
-  0.0085,                                 !- Zone Cooling Design Supply Air Humidity Ratio {kg-H2O/kg-air}
-  0.008,                                  !- Zone Heating Design Supply Air Humidity Ratio {kg-H2O/kg-air}
-  ,                                       !- Zone Heating Sizing Factor
-  ,                                       !- Zone Cooling Sizing Factor
-  DesignDay,                              !- Cooling Design Air Flow Method
-  ,                                       !- Cooling Design Air Flow Rate {m3/s}
-  ,                                       !- Cooling Minimum Air Flow per Zone Floor Area {m3/s-m2}
-  ,                                       !- Cooling Minimum Air Flow {m3/s}
-  ,                                       !- Cooling Minimum Air Flow Fraction
-  DesignDay,                              !- Heating Design Air Flow Method
-  ,                                       !- Heating Design Air Flow Rate {m3/s}
-  ,                                       !- Heating Maximum Air Flow per Zone Floor Area {m3/s-m2}
-  ,                                       !- Heating Maximum Air Flow {m3/s}
-  ,                                       !- Heating Maximum Air Flow Fraction
-  ,                                       !- Design Zone Air Distribution Effectiveness in Cooling Mode
-  ,                                       !- Design Zone Air Distribution Effectiveness in Heating Mode
-  No,                                     !- Account for Dedicated Outdoor Air System
-  NeutralSupplyAir,                       !- Dedicated Outdoor Air System Control Strategy
-  autosize,                               !- Dedicated Outdoor Air Low Setpoint Temperature for Design {C}
-  autosize;                               !- Dedicated Outdoor Air High Setpoint Temperature for Design {C}
-
-OS:ZoneHVAC:EquipmentList,
-  {9a23f964-f4cf-484f-9232-21fd978e65df}, !- Handle
-  Zone HVAC Equipment List 6,             !- Name
-  {c12f8ae1-6886-402b-b154-5359b3a12360}; !- Thermal Zone
-
-OS:Space,
-  {0ee71f87-78ac-498d-aec5-59e80d42a9ad}, !- Handle
-  finished basement space|unit 2,         !- Name
-  {1c8ee5e7-eb7d-482f-a398-adea79492319}, !- Space Type Name
-  ,                                       !- Default Construction Set Name
-  ,                                       !- Default Schedule Set Name
-  -0,                                     !- Direction of Relative North {deg}
-  0,                                      !- X Origin {m}
-  0,                                      !- Y Origin {m}
-  0,                                      !- Z Origin {m}
-  ,                                       !- Building Story Name
-  {c12f8ae1-6886-402b-b154-5359b3a12360}, !- Thermal Zone Name
-  ,                                       !- Part of Total Floor Area
-  ,                                       !- Design Specification Outdoor Air Object Name
-  {dc0593c4-4bf1-49a0-9e06-89017bef5054}; !- Building Unit Name
-
-OS:Surface,
-  {9de992a6-8a94-405a-a2d1-f5135364118d}, !- Handle
-  Surface 51,                             !- Name
-  Wall,                                   !- Surface Type
-  ,                                       !- Construction Name
-  {0ee71f87-78ac-498d-aec5-59e80d42a9ad}, !- Space Name
-  Foundation,                             !- Outside Boundary Condition
-  ,                                       !- Outside Boundary Condition Object
-  NoSun,                                  !- Sun Exposure
-  NoWind,                                 !- Wind Exposure
-  ,                                       !- View Factor to Ground
-  ,                                       !- Number of Vertices
-  4.572, -9.144, 0,                       !- X,Y,Z Vertex 1 {m}
-  4.572, -9.144, -2.4384,                 !- X,Y,Z Vertex 2 {m}
-  9.144, -9.144, -2.4384,                 !- X,Y,Z Vertex 3 {m}
-  9.144, -9.144, 0;                       !- X,Y,Z Vertex 4 {m}
-
-OS:Surface,
-  {124f1036-9859-4ac4-b5c0-0f01f7554376}, !- Handle
-  Surface 52,                             !- Name
-  Wall,                                   !- Surface Type
-  ,                                       !- Construction Name
-  {0ee71f87-78ac-498d-aec5-59e80d42a9ad}, !- Space Name
-  Surface,                                !- Outside Boundary Condition
-  {360e8c19-2872-464d-9879-9b0fe721551e}, !- Outside Boundary Condition Object
-  NoSun,                                  !- Sun Exposure
-  NoWind,                                 !- Wind Exposure
-  ,                                       !- View Factor to Ground
-  ,                                       !- Number of Vertices
-  4.572, 0, 0,                            !- X,Y,Z Vertex 1 {m}
-  4.572, 0, -2.4384,                      !- X,Y,Z Vertex 2 {m}
-  4.572, -9.144, -2.4384,                 !- X,Y,Z Vertex 3 {m}
-  4.572, -9.144, 0;                       !- X,Y,Z Vertex 4 {m}
-
-OS:Surface,
-  {c5f349c7-fd58-4705-bba3-f93a3b604777}, !- Handle
-  Surface 53,                             !- Name
-  Floor,                                  !- Surface Type
-  ,                                       !- Construction Name
-  {0ee71f87-78ac-498d-aec5-59e80d42a9ad}, !- Space Name
-  Foundation,                             !- Outside Boundary Condition
-  ,                                       !- Outside Boundary Condition Object
-  NoSun,                                  !- Sun Exposure
-  NoWind,                                 !- Wind Exposure
-  ,                                       !- View Factor to Ground
-  ,                                       !- Number of Vertices
-  4.572, -9.144, -2.4384,                 !- X,Y,Z Vertex 1 {m}
-  4.572, 0, -2.4384,                      !- X,Y,Z Vertex 2 {m}
-  9.144, 0, -2.4384,                      !- X,Y,Z Vertex 3 {m}
-  9.144, -9.144, -2.4384;                 !- X,Y,Z Vertex 4 {m}
-
-OS:Surface,
-  {6503b49c-daa2-4970-87c1-287784084ec4}, !- Handle
-  Surface 54,                             !- Name
-  Wall,                                   !- Surface Type
-  ,                                       !- Construction Name
-  {0ee71f87-78ac-498d-aec5-59e80d42a9ad}, !- Space Name
-  Foundation,                             !- Outside Boundary Condition
-  ,                                       !- Outside Boundary Condition Object
-  NoSun,                                  !- Sun Exposure
-  NoWind,                                 !- Wind Exposure
-  ,                                       !- View Factor to Ground
-  ,                                       !- Number of Vertices
-  9.144, 0, 0,                            !- X,Y,Z Vertex 1 {m}
-  9.144, 0, -2.4384,                      !- X,Y,Z Vertex 2 {m}
-  4.572, 0, -2.4384,                      !- X,Y,Z Vertex 3 {m}
-  4.572, 0, 0;                            !- X,Y,Z Vertex 4 {m}
-
-OS:Surface,
-  {a0c02456-bcdb-4727-8888-9282cbe17f4c}, !- Handle
-  Surface 55,                             !- Name
-  Wall,                                   !- Surface Type
-  ,                                       !- Construction Name
-  {0ee71f87-78ac-498d-aec5-59e80d42a9ad}, !- Space Name
-  Surface,                                !- Outside Boundary Condition
-  {5f180ed2-b2b3-4365-98b6-9ee67cc4726b}, !- Outside Boundary Condition Object
-  NoSun,                                  !- Sun Exposure
-  NoWind,                                 !- Wind Exposure
-  ,                                       !- View Factor to Ground
-  ,                                       !- Number of Vertices
-  9.144, -9.144, 0,                       !- X,Y,Z Vertex 1 {m}
-  9.144, -9.144, -2.4384,                 !- X,Y,Z Vertex 2 {m}
-  9.144, 0, -2.4384,                      !- X,Y,Z Vertex 3 {m}
-  9.144, 0, 0;                            !- X,Y,Z Vertex 4 {m}
-
-OS:Surface,
-  {d5dfa626-0741-412a-970a-ba7a1e593e69}, !- Handle
-  Surface 56,                             !- Name
-  RoofCeiling,                            !- Surface Type
-  ,                                       !- Construction Name
-  {0ee71f87-78ac-498d-aec5-59e80d42a9ad}, !- Space Name
-  Surface,                                !- Outside Boundary Condition
-  {2318ead9-21c3-40d4-bc13-a8c94cf94e75}, !- Outside Boundary Condition Object
-  NoSun,                                  !- Sun Exposure
-  NoWind,                                 !- Wind Exposure
-  ,                                       !- View Factor to Ground
-  ,                                       !- Number of Vertices
-  9.144, -9.144, 0,                       !- X,Y,Z Vertex 1 {m}
-  9.144, 0, 0,                            !- X,Y,Z Vertex 2 {m}
-  4.572, 0, 0,                            !- X,Y,Z Vertex 3 {m}
-  4.572, -9.144, 0;                       !- X,Y,Z Vertex 4 {m}
-
-OS:ThermalZone,
-  {595a31c4-85c2-4003-aacf-881749af1387}, !- Handle
-  finished basement zone|unit 3,          !- Name
-  ,                                       !- Multiplier
-  ,                                       !- Ceiling Height {m}
-  ,                                       !- Volume {m3}
-  ,                                       !- Floor Area {m2}
-  ,                                       !- Zone Inside Convection Algorithm
-  ,                                       !- Zone Outside Convection Algorithm
-  ,                                       !- Zone Conditioning Equipment List Name
-  {a6d42d5b-e7c4-4a5f-84eb-5477dede6f05}, !- Zone Air Inlet Port List
-  {ce845d39-ad9a-418f-90ef-58e2171d54ea}, !- Zone Air Exhaust Port List
-  {e3d77d14-9163-4c0a-8023-515ee5eb7b64}, !- Zone Air Node Name
-  {6066836f-d8a4-45fa-b569-2f485e5ed9ee}, !- Zone Return Air Port List
-  ,                                       !- Primary Daylighting Control Name
-  ,                                       !- Fraction of Zone Controlled by Primary Daylighting Control
-  ,                                       !- Secondary Daylighting Control Name
-  ,                                       !- Fraction of Zone Controlled by Secondary Daylighting Control
-  ,                                       !- Illuminance Map Name
-  ,                                       !- Group Rendering Name
-  ,                                       !- Thermostat Name
-  No;                                     !- Use Ideal Air Loads
-
-OS:Node,
-  {d0b52867-5f2c-4e04-a984-5ee0f524e8c2}, !- Handle
-  Node 7,                                 !- Name
-  {e3d77d14-9163-4c0a-8023-515ee5eb7b64}, !- Inlet Port
-  ;                                       !- Outlet Port
-
-OS:Connection,
-  {e3d77d14-9163-4c0a-8023-515ee5eb7b64}, !- Handle
-  {bb2f9318-d558-4e96-902f-6b8ec5596ed9}, !- Name
-  {595a31c4-85c2-4003-aacf-881749af1387}, !- Source Object
-  11,                                     !- Outlet Port
-  {d0b52867-5f2c-4e04-a984-5ee0f524e8c2}, !- Target Object
-  2;                                      !- Inlet Port
-
-OS:PortList,
-  {a6d42d5b-e7c4-4a5f-84eb-5477dede6f05}, !- Handle
-  {a67eabdf-4a3a-4f99-9418-d1c56e21d3fa}, !- Name
-  {595a31c4-85c2-4003-aacf-881749af1387}; !- HVAC Component
-
-OS:PortList,
-  {ce845d39-ad9a-418f-90ef-58e2171d54ea}, !- Handle
-  {330f5741-eec1-4833-952b-b1be632d2373}, !- Name
-  {595a31c4-85c2-4003-aacf-881749af1387}; !- HVAC Component
-
-OS:PortList,
-  {6066836f-d8a4-45fa-b569-2f485e5ed9ee}, !- Handle
-  {7f337b36-52f3-45d6-a01f-3314ca49bda2}, !- Name
-  {595a31c4-85c2-4003-aacf-881749af1387}; !- HVAC Component
-
-OS:Sizing:Zone,
-  {9c824938-ad52-4e0a-b212-9936380d0adc}, !- Handle
-  {595a31c4-85c2-4003-aacf-881749af1387}, !- Zone or ZoneList Name
-  SupplyAirTemperature,                   !- Zone Cooling Design Supply Air Temperature Input Method
-  14,                                     !- Zone Cooling Design Supply Air Temperature {C}
-  11.11,                                  !- Zone Cooling Design Supply Air Temperature Difference {deltaC}
-  SupplyAirTemperature,                   !- Zone Heating Design Supply Air Temperature Input Method
-  40,                                     !- Zone Heating Design Supply Air Temperature {C}
-  11.11,                                  !- Zone Heating Design Supply Air Temperature Difference {deltaC}
-  0.0085,                                 !- Zone Cooling Design Supply Air Humidity Ratio {kg-H2O/kg-air}
-  0.008,                                  !- Zone Heating Design Supply Air Humidity Ratio {kg-H2O/kg-air}
-  ,                                       !- Zone Heating Sizing Factor
-  ,                                       !- Zone Cooling Sizing Factor
-  DesignDay,                              !- Cooling Design Air Flow Method
-  ,                                       !- Cooling Design Air Flow Rate {m3/s}
-  ,                                       !- Cooling Minimum Air Flow per Zone Floor Area {m3/s-m2}
-  ,                                       !- Cooling Minimum Air Flow {m3/s}
-  ,                                       !- Cooling Minimum Air Flow Fraction
-  DesignDay,                              !- Heating Design Air Flow Method
-  ,                                       !- Heating Design Air Flow Rate {m3/s}
-  ,                                       !- Heating Maximum Air Flow per Zone Floor Area {m3/s-m2}
-  ,                                       !- Heating Maximum Air Flow {m3/s}
-  ,                                       !- Heating Maximum Air Flow Fraction
-  ,                                       !- Design Zone Air Distribution Effectiveness in Cooling Mode
-  ,                                       !- Design Zone Air Distribution Effectiveness in Heating Mode
-  No,                                     !- Account for Dedicated Outdoor Air System
-  NeutralSupplyAir,                       !- Dedicated Outdoor Air System Control Strategy
-  autosize,                               !- Dedicated Outdoor Air Low Setpoint Temperature for Design {C}
-  autosize;                               !- Dedicated Outdoor Air High Setpoint Temperature for Design {C}
-
-OS:ZoneHVAC:EquipmentList,
-  {ff8ad3ba-d368-409e-b497-0ad981847212}, !- Handle
-  Zone HVAC Equipment List 7,             !- Name
-  {595a31c4-85c2-4003-aacf-881749af1387}; !- Thermal Zone
-
-OS:Space,
-  {2ed56cdf-6161-4cf1-9b8e-e97be9c354c2}, !- Handle
-  finished basement space|unit 3,         !- Name
-  {1c8ee5e7-eb7d-482f-a398-adea79492319}, !- Space Type Name
-  ,                                       !- Default Construction Set Name
-  ,                                       !- Default Schedule Set Name
-  -0,                                     !- Direction of Relative North {deg}
-  0,                                      !- X Origin {m}
-  0,                                      !- Y Origin {m}
-  0,                                      !- Z Origin {m}
-  ,                                       !- Building Story Name
-  {595a31c4-85c2-4003-aacf-881749af1387}, !- Thermal Zone Name
-  ,                                       !- Part of Total Floor Area
-  ,                                       !- Design Specification Outdoor Air Object Name
-  {6a224282-04f0-4aba-a1e2-c7e019f19455}; !- Building Unit Name
-
-OS:Surface,
-  {1a0bcd33-a8f7-48aa-ba10-871210f330c3}, !- Handle
-  Surface 57,                             !- Name
-  Wall,                                   !- Surface Type
-  ,                                       !- Construction Name
-  {2ed56cdf-6161-4cf1-9b8e-e97be9c354c2}, !- Space Name
-  Foundation,                             !- Outside Boundary Condition
-  ,                                       !- Outside Boundary Condition Object
-  NoSun,                                  !- Sun Exposure
-  NoWind,                                 !- Wind Exposure
-  ,                                       !- View Factor to Ground
-  ,                                       !- Number of Vertices
-  9.144, -9.144, 0,                       !- X,Y,Z Vertex 1 {m}
-  9.144, -9.144, -2.4384,                 !- X,Y,Z Vertex 2 {m}
-  13.716, -9.144, -2.4384,                !- X,Y,Z Vertex 3 {m}
-  13.716, -9.144, 0;                      !- X,Y,Z Vertex 4 {m}
-
-OS:Surface,
-  {5f180ed2-b2b3-4365-98b6-9ee67cc4726b}, !- Handle
-  Surface 58,                             !- Name
-  Wall,                                   !- Surface Type
-  ,                                       !- Construction Name
-  {2ed56cdf-6161-4cf1-9b8e-e97be9c354c2}, !- Space Name
-  Surface,                                !- Outside Boundary Condition
-  {a0c02456-bcdb-4727-8888-9282cbe17f4c}, !- Outside Boundary Condition Object
-  NoSun,                                  !- Sun Exposure
-  NoWind,                                 !- Wind Exposure
-  ,                                       !- View Factor to Ground
-  ,                                       !- Number of Vertices
-  9.144, 0, 0,                            !- X,Y,Z Vertex 1 {m}
-  9.144, 0, -2.4384,                      !- X,Y,Z Vertex 2 {m}
-  9.144, -9.144, -2.4384,                 !- X,Y,Z Vertex 3 {m}
-  9.144, -9.144, 0;                       !- X,Y,Z Vertex 4 {m}
-
-OS:Surface,
-  {dc1d8e46-bac3-4472-bed8-b5b667c0caa4}, !- Handle
-  Surface 59,                             !- Name
-  Floor,                                  !- Surface Type
-  ,                                       !- Construction Name
-  {2ed56cdf-6161-4cf1-9b8e-e97be9c354c2}, !- Space Name
-  Foundation,                             !- Outside Boundary Condition
-  ,                                       !- Outside Boundary Condition Object
-  NoSun,                                  !- Sun Exposure
-  NoWind,                                 !- Wind Exposure
-  ,                                       !- View Factor to Ground
-  ,                                       !- Number of Vertices
-  9.144, -9.144, -2.4384,                 !- X,Y,Z Vertex 1 {m}
-  9.144, 0, -2.4384,                      !- X,Y,Z Vertex 2 {m}
-  13.716, 0, -2.4384,                     !- X,Y,Z Vertex 3 {m}
-  13.716, -9.144, -2.4384;                !- X,Y,Z Vertex 4 {m}
-
-OS:Surface,
-  {38073f71-8b24-4aec-843a-f2806749c31a}, !- Handle
-  Surface 60,                             !- Name
-  Wall,                                   !- Surface Type
-  ,                                       !- Construction Name
-  {2ed56cdf-6161-4cf1-9b8e-e97be9c354c2}, !- Space Name
-  Foundation,                             !- Outside Boundary Condition
-  ,                                       !- Outside Boundary Condition Object
-  NoSun,                                  !- Sun Exposure
-  NoWind,                                 !- Wind Exposure
-  ,                                       !- View Factor to Ground
-  ,                                       !- Number of Vertices
-  13.716, 0, 0,                           !- X,Y,Z Vertex 1 {m}
-  13.716, 0, -2.4384,                     !- X,Y,Z Vertex 2 {m}
-  9.144, 0, -2.4384,                      !- X,Y,Z Vertex 3 {m}
-  9.144, 0, 0;                            !- X,Y,Z Vertex 4 {m}
-
-OS:Surface,
-  {6434352d-0352-47f2-9d62-39cb7f13cdfa}, !- Handle
-  Surface 61,                             !- Name
-  Wall,                                   !- Surface Type
-  ,                                       !- Construction Name
-  {2ed56cdf-6161-4cf1-9b8e-e97be9c354c2}, !- Space Name
-  Surface,                                !- Outside Boundary Condition
-  {64a8fc0e-bdde-4230-ac76-84f314cef998}, !- Outside Boundary Condition Object
-  NoSun,                                  !- Sun Exposure
-  NoWind,                                 !- Wind Exposure
-  ,                                       !- View Factor to Ground
-  ,                                       !- Number of Vertices
-  13.716, -9.144, 0,                      !- X,Y,Z Vertex 1 {m}
-  13.716, -9.144, -2.4384,                !- X,Y,Z Vertex 2 {m}
-  13.716, 0, -2.4384,                     !- X,Y,Z Vertex 3 {m}
-  13.716, 0, 0;                           !- X,Y,Z Vertex 4 {m}
-
-OS:Surface,
-  {0f0a6116-7486-4c9d-9fcc-f36e5d915b24}, !- Handle
-  Surface 62,                             !- Name
-  RoofCeiling,                            !- Surface Type
-  ,                                       !- Construction Name
-  {2ed56cdf-6161-4cf1-9b8e-e97be9c354c2}, !- Space Name
-  Surface,                                !- Outside Boundary Condition
-  {e060467d-2f34-4f5e-b508-62330cccca88}, !- Outside Boundary Condition Object
-  NoSun,                                  !- Sun Exposure
-  NoWind,                                 !- Wind Exposure
-  ,                                       !- View Factor to Ground
-  ,                                       !- Number of Vertices
-  13.716, -9.144, 0,                      !- X,Y,Z Vertex 1 {m}
-  13.716, 0, 0,                           !- X,Y,Z Vertex 2 {m}
-  9.144, 0, 0,                            !- X,Y,Z Vertex 3 {m}
-  9.144, -9.144, 0;                       !- X,Y,Z Vertex 4 {m}
-
-OS:ThermalZone,
-  {20fdff78-d758-4032-bef4-5f00539080cb}, !- Handle
-  finished basement zone|unit 4,          !- Name
-  ,                                       !- Multiplier
-  ,                                       !- Ceiling Height {m}
-  ,                                       !- Volume {m3}
-  ,                                       !- Floor Area {m2}
-  ,                                       !- Zone Inside Convection Algorithm
-  ,                                       !- Zone Outside Convection Algorithm
-  ,                                       !- Zone Conditioning Equipment List Name
-  {760ca59b-0fff-4caa-8207-d8ea46929fe9}, !- Zone Air Inlet Port List
-  {f757f627-0a54-4557-beca-905820bdc17a}, !- Zone Air Exhaust Port List
-  {d6768969-6efe-48d1-8632-2ac3575cb42f}, !- Zone Air Node Name
-  {39531668-8d2d-48b0-9aec-b27993cb3433}, !- Zone Return Air Port List
-  ,                                       !- Primary Daylighting Control Name
-  ,                                       !- Fraction of Zone Controlled by Primary Daylighting Control
-  ,                                       !- Secondary Daylighting Control Name
-  ,                                       !- Fraction of Zone Controlled by Secondary Daylighting Control
-  ,                                       !- Illuminance Map Name
-  ,                                       !- Group Rendering Name
-  ,                                       !- Thermostat Name
-  No;                                     !- Use Ideal Air Loads
-
-OS:Node,
-  {d69cadf5-0525-420d-b2d3-c6eed5232917}, !- Handle
-  Node 8,                                 !- Name
-  {d6768969-6efe-48d1-8632-2ac3575cb42f}, !- Inlet Port
-  ;                                       !- Outlet Port
-
-OS:Connection,
-  {d6768969-6efe-48d1-8632-2ac3575cb42f}, !- Handle
-  {a728501a-f412-4822-a323-9d90013def51}, !- Name
-  {20fdff78-d758-4032-bef4-5f00539080cb}, !- Source Object
-  11,                                     !- Outlet Port
-  {d69cadf5-0525-420d-b2d3-c6eed5232917}, !- Target Object
-  2;                                      !- Inlet Port
-
-OS:PortList,
-  {760ca59b-0fff-4caa-8207-d8ea46929fe9}, !- Handle
-  {7d5a80d8-aa91-42c9-ad63-119295102849}, !- Name
-  {20fdff78-d758-4032-bef4-5f00539080cb}; !- HVAC Component
-
-OS:PortList,
-  {f757f627-0a54-4557-beca-905820bdc17a}, !- Handle
-  {3740e124-009e-4864-bf66-c1231b1e4400}, !- Name
-  {20fdff78-d758-4032-bef4-5f00539080cb}; !- HVAC Component
-
-OS:PortList,
-  {39531668-8d2d-48b0-9aec-b27993cb3433}, !- Handle
-  {162aded5-602b-4faa-a677-f09e78a9f885}, !- Name
-  {20fdff78-d758-4032-bef4-5f00539080cb}; !- HVAC Component
-
-OS:Sizing:Zone,
-  {fd705e27-942b-42d1-9a31-736420c76114}, !- Handle
-  {20fdff78-d758-4032-bef4-5f00539080cb}, !- Zone or ZoneList Name
-  SupplyAirTemperature,                   !- Zone Cooling Design Supply Air Temperature Input Method
-  14,                                     !- Zone Cooling Design Supply Air Temperature {C}
-  11.11,                                  !- Zone Cooling Design Supply Air Temperature Difference {deltaC}
-  SupplyAirTemperature,                   !- Zone Heating Design Supply Air Temperature Input Method
-  40,                                     !- Zone Heating Design Supply Air Temperature {C}
-  11.11,                                  !- Zone Heating Design Supply Air Temperature Difference {deltaC}
-  0.0085,                                 !- Zone Cooling Design Supply Air Humidity Ratio {kg-H2O/kg-air}
-  0.008,                                  !- Zone Heating Design Supply Air Humidity Ratio {kg-H2O/kg-air}
-  ,                                       !- Zone Heating Sizing Factor
-  ,                                       !- Zone Cooling Sizing Factor
-  DesignDay,                              !- Cooling Design Air Flow Method
-  ,                                       !- Cooling Design Air Flow Rate {m3/s}
-  ,                                       !- Cooling Minimum Air Flow per Zone Floor Area {m3/s-m2}
-  ,                                       !- Cooling Minimum Air Flow {m3/s}
-  ,                                       !- Cooling Minimum Air Flow Fraction
-  DesignDay,                              !- Heating Design Air Flow Method
-  ,                                       !- Heating Design Air Flow Rate {m3/s}
-  ,                                       !- Heating Maximum Air Flow per Zone Floor Area {m3/s-m2}
-  ,                                       !- Heating Maximum Air Flow {m3/s}
-  ,                                       !- Heating Maximum Air Flow Fraction
-  ,                                       !- Design Zone Air Distribution Effectiveness in Cooling Mode
-  ,                                       !- Design Zone Air Distribution Effectiveness in Heating Mode
-  No,                                     !- Account for Dedicated Outdoor Air System
-  NeutralSupplyAir,                       !- Dedicated Outdoor Air System Control Strategy
-  autosize,                               !- Dedicated Outdoor Air Low Setpoint Temperature for Design {C}
-  autosize;                               !- Dedicated Outdoor Air High Setpoint Temperature for Design {C}
-
-OS:ZoneHVAC:EquipmentList,
-  {a20991f8-a675-4b58-81ec-3f90339e0dca}, !- Handle
-  Zone HVAC Equipment List 8,             !- Name
-  {20fdff78-d758-4032-bef4-5f00539080cb}; !- Thermal Zone
-
-OS:Space,
-  {a16dadd8-55f2-41b0-9855-c0894011f1bc}, !- Handle
-  finished basement space|unit 4,         !- Name
-  {1c8ee5e7-eb7d-482f-a398-adea79492319}, !- Space Type Name
-  ,                                       !- Default Construction Set Name
-  ,                                       !- Default Schedule Set Name
-  -0,                                     !- Direction of Relative North {deg}
-  0,                                      !- X Origin {m}
-  0,                                      !- Y Origin {m}
-  0,                                      !- Z Origin {m}
-  ,                                       !- Building Story Name
-  {20fdff78-d758-4032-bef4-5f00539080cb}, !- Thermal Zone Name
-  ,                                       !- Part of Total Floor Area
-  ,                                       !- Design Specification Outdoor Air Object Name
-  {d29c9e30-de14-41d2-940c-8612ee6a9c98}; !- Building Unit Name
-
-OS:Surface,
-  {ec7a4d8d-b018-4679-a0ea-f7658455ad98}, !- Handle
-  Surface 63,                             !- Name
-  Wall,                                   !- Surface Type
-  ,                                       !- Construction Name
-  {a16dadd8-55f2-41b0-9855-c0894011f1bc}, !- Space Name
-  Foundation,                             !- Outside Boundary Condition
-  ,                                       !- Outside Boundary Condition Object
-  NoSun,                                  !- Sun Exposure
-  NoWind,                                 !- Wind Exposure
-  ,                                       !- View Factor to Ground
-  ,                                       !- Number of Vertices
-  13.716, -9.144, 0,                      !- X,Y,Z Vertex 1 {m}
-  13.716, -9.144, -2.4384,                !- X,Y,Z Vertex 2 {m}
-  18.288, -9.144, -2.4384,                !- X,Y,Z Vertex 3 {m}
-  18.288, -9.144, 0;                      !- X,Y,Z Vertex 4 {m}
-
-OS:Surface,
-  {64a8fc0e-bdde-4230-ac76-84f314cef998}, !- Handle
-  Surface 64,                             !- Name
-  Wall,                                   !- Surface Type
-  ,                                       !- Construction Name
-  {a16dadd8-55f2-41b0-9855-c0894011f1bc}, !- Space Name
-  Surface,                                !- Outside Boundary Condition
-  {6434352d-0352-47f2-9d62-39cb7f13cdfa}, !- Outside Boundary Condition Object
-  NoSun,                                  !- Sun Exposure
-  NoWind,                                 !- Wind Exposure
-  ,                                       !- View Factor to Ground
-  ,                                       !- Number of Vertices
-  13.716, 0, 0,                           !- X,Y,Z Vertex 1 {m}
-  13.716, 0, -2.4384,                     !- X,Y,Z Vertex 2 {m}
-  13.716, -9.144, -2.4384,                !- X,Y,Z Vertex 3 {m}
-  13.716, -9.144, 0;                      !- X,Y,Z Vertex 4 {m}
-
-OS:Surface,
-  {66743753-005a-4c8b-9122-c0c9f744ef43}, !- Handle
-  Surface 65,                             !- Name
-  Floor,                                  !- Surface Type
-  ,                                       !- Construction Name
-  {a16dadd8-55f2-41b0-9855-c0894011f1bc}, !- Space Name
-  Foundation,                             !- Outside Boundary Condition
-  ,                                       !- Outside Boundary Condition Object
-  NoSun,                                  !- Sun Exposure
-  NoWind,                                 !- Wind Exposure
-  ,                                       !- View Factor to Ground
-  ,                                       !- Number of Vertices
-  13.716, -9.144, -2.4384,                !- X,Y,Z Vertex 1 {m}
-  13.716, 0, -2.4384,                     !- X,Y,Z Vertex 2 {m}
-  18.288, 0, -2.4384,                     !- X,Y,Z Vertex 3 {m}
-  18.288, -9.144, -2.4384;                !- X,Y,Z Vertex 4 {m}
-
-OS:Surface,
-  {d409c077-5519-4111-ae12-28ccf938ccfb}, !- Handle
-  Surface 66,                             !- Name
-  Wall,                                   !- Surface Type
-  ,                                       !- Construction Name
-  {a16dadd8-55f2-41b0-9855-c0894011f1bc}, !- Space Name
-  Foundation,                             !- Outside Boundary Condition
-  ,                                       !- Outside Boundary Condition Object
-  NoSun,                                  !- Sun Exposure
-  NoWind,                                 !- Wind Exposure
-  ,                                       !- View Factor to Ground
-  ,                                       !- Number of Vertices
-  18.288, 0, 0,                           !- X,Y,Z Vertex 1 {m}
-  18.288, 0, -2.4384,                     !- X,Y,Z Vertex 2 {m}
-  13.716, 0, -2.4384,                     !- X,Y,Z Vertex 3 {m}
-  13.716, 0, 0;                           !- X,Y,Z Vertex 4 {m}
-
-OS:Surface,
-  {6a927835-e0ea-4379-910d-b5ee1727e773}, !- Handle
-  Surface 67,                             !- Name
-  Wall,                                   !- Surface Type
-  ,                                       !- Construction Name
-  {a16dadd8-55f2-41b0-9855-c0894011f1bc}, !- Space Name
-  Foundation,                             !- Outside Boundary Condition
-  ,                                       !- Outside Boundary Condition Object
-  NoSun,                                  !- Sun Exposure
-  NoWind,                                 !- Wind Exposure
-  ,                                       !- View Factor to Ground
-  ,                                       !- Number of Vertices
-  18.288, -9.144, 0,                      !- X,Y,Z Vertex 1 {m}
-  18.288, -9.144, -2.4384,                !- X,Y,Z Vertex 2 {m}
-  18.288, 0, -2.4384,                     !- X,Y,Z Vertex 3 {m}
-  18.288, 0, 0;                           !- X,Y,Z Vertex 4 {m}
-
-OS:Surface,
-  {164dd7e4-2ef3-43c9-a93e-c372db837160}, !- Handle
-  Surface 68,                             !- Name
-  RoofCeiling,                            !- Surface Type
-  ,                                       !- Construction Name
-  {a16dadd8-55f2-41b0-9855-c0894011f1bc}, !- Space Name
-  Surface,                                !- Outside Boundary Condition
-  {71486679-ef02-4437-b4fc-c9a81fa2a704}, !- Outside Boundary Condition Object
-  NoSun,                                  !- Sun Exposure
-  NoWind,                                 !- Wind Exposure
-  ,                                       !- View Factor to Ground
-  ,                                       !- Number of Vertices
-  18.288, -9.144, 0,                      !- X,Y,Z Vertex 1 {m}
-  18.288, 0, 0,                           !- X,Y,Z Vertex 2 {m}
-  13.716, 0, 0,                           !- X,Y,Z Vertex 3 {m}
-  13.716, -9.144, 0;                      !- X,Y,Z Vertex 4 {m}
-
-OS:Surface,
-  {d242e7c8-e09a-433f-81dd-be9bd3e5c25d}, !- Handle
-  Surface 7,                              !- Name
-  Floor,                                  !- Surface Type
-  ,                                       !- Construction Name
-  {ef487f8f-c03d-4c9c-9218-ace84faa9891}, !- Space Name
-  Surface,                                !- Outside Boundary Condition
-  {4cc67f0c-e292-46a6-91ad-68df3236f7e6}, !- Outside Boundary Condition Object
-  NoSun,                                  !- Sun Exposure
-  NoWind,                                 !- Wind Exposure
-  ,                                       !- View Factor to Ground
-  ,                                       !- Number of Vertices
-  13.716, 0, 2.4384,                      !- X,Y,Z Vertex 1 {m}
-  13.716, -9.144, 2.4384,                 !- X,Y,Z Vertex 2 {m}
-  9.144, -9.144, 2.4384,                  !- X,Y,Z Vertex 3 {m}
-  9.144, 0, 2.4384;                       !- X,Y,Z Vertex 4 {m}
-
-OS:Surface,
-  {8171bd36-91dc-4577-bf87-c72f24021299}, !- Handle
-  Surface 8,                              !- Name
-  RoofCeiling,                            !- Surface Type
-  ,                                       !- Construction Name
-  {ef487f8f-c03d-4c9c-9218-ace84faa9891}, !- Space Name
-  Outdoors,                               !- Outside Boundary Condition
-  ,                                       !- Outside Boundary Condition Object
-  SunExposed,                             !- Sun Exposure
-  WindExposed,                            !- Wind Exposure
-  ,                                       !- View Factor to Ground
-  ,                                       !- Number of Vertices
-  0, -4.572, 5.0292,                      !- X,Y,Z Vertex 1 {m}
-  18.288, -4.572, 5.0292,                 !- X,Y,Z Vertex 2 {m}
-  18.288, 0, 2.7432,                      !- X,Y,Z Vertex 3 {m}
-  0, 0, 2.7432;                           !- X,Y,Z Vertex 4 {m}
-
-OS:Surface,
-  {730f0c07-cf84-49a9-bfeb-2c57048d2961}, !- Handle
-  Surface 9,                              !- Name
-  RoofCeiling,                            !- Surface Type
-  ,                                       !- Construction Name
-  {ef487f8f-c03d-4c9c-9218-ace84faa9891}, !- Space Name
-  Outdoors,                               !- Outside Boundary Condition
-  ,                                       !- Outside Boundary Condition Object
-  SunExposed,                             !- Sun Exposure
-  WindExposed,                            !- Wind Exposure
-  ,                                       !- View Factor to Ground
-  ,                                       !- Number of Vertices
-  18.288, -4.572, 5.0292,                 !- X,Y,Z Vertex 1 {m}
-  0, -4.572, 5.0292,                      !- X,Y,Z Vertex 2 {m}
-  0, -9.144, 2.7432,                      !- X,Y,Z Vertex 3 {m}
-  18.288, -9.144, 2.7432;                 !- X,Y,Z Vertex 4 {m}
-
-OS:Surface,
-  {6437b02e-cc42-4095-a430-537b584a391d}, !- Handle
-  Surface 10,                             !- Name
-  Wall,                                   !- Surface Type
-  ,                                       !- Construction Name
-  {ef487f8f-c03d-4c9c-9218-ace84faa9891}, !- Space Name
-  Outdoors,                               !- Outside Boundary Condition
-  ,                                       !- Outside Boundary Condition Object
-  SunExposed,                             !- Sun Exposure
-  WindExposed,                            !- Wind Exposure
-  ,                                       !- View Factor to Ground
-  ,                                       !- Number of Vertices
-  0, -4.572, 4.7244,                      !- X,Y,Z Vertex 1 {m}
-  0, 0, 2.4384,                           !- X,Y,Z Vertex 2 {m}
-  0, -9.144, 2.4384;                      !- X,Y,Z Vertex 3 {m}
-
-OS:Surface,
-  {06679da6-30de-490d-8890-23a44b52593e}, !- Handle
-  Surface 11,                             !- Name
-  Wall,                                   !- Surface Type
-  ,                                       !- Construction Name
-  {ef487f8f-c03d-4c9c-9218-ace84faa9891}, !- Space Name
-  Outdoors,                               !- Outside Boundary Condition
-  ,                                       !- Outside Boundary Condition Object
-  SunExposed,                             !- Sun Exposure
-  WindExposed,                            !- Wind Exposure
-  ,                                       !- View Factor to Ground
-  ,                                       !- Number of Vertices
-  18.288, -4.572, 4.7244,                 !- X,Y,Z Vertex 1 {m}
-  18.288, -9.144, 2.4384,                 !- X,Y,Z Vertex 2 {m}
-  18.288, 0, 2.4384;                      !- X,Y,Z Vertex 3 {m}
-
-OS:Space,
-  {ef487f8f-c03d-4c9c-9218-ace84faa9891}, !- Handle
-  unfinished attic space,                 !- Name
-  {87ce29e4-08a9-4f0b-90dd-f35677310739}, !- Space Type Name
-  ,                                       !- Default Construction Set Name
-  ,                                       !- Default Schedule Set Name
-  ,                                       !- Direction of Relative North {deg}
-  ,                                       !- X Origin {m}
-  ,                                       !- Y Origin {m}
-  ,                                       !- Z Origin {m}
-  ,                                       !- Building Story Name
-  {882a5452-6a40-435e-9abd-42a2bfa474c7}; !- Thermal Zone Name
-
-OS:ThermalZone,
-  {882a5452-6a40-435e-9abd-42a2bfa474c7}, !- Handle
-  unfinished attic zone,                  !- Name
-  ,                                       !- Multiplier
-  ,                                       !- Ceiling Height {m}
-  ,                                       !- Volume {m3}
-  ,                                       !- Floor Area {m2}
-  ,                                       !- Zone Inside Convection Algorithm
-  ,                                       !- Zone Outside Convection Algorithm
-  ,                                       !- Zone Conditioning Equipment List Name
-  {e5ae3450-e5b3-487d-912d-52ec853a2b09}, !- Zone Air Inlet Port List
-  {8ca7b779-f3b4-45f3-853b-7461e1821689}, !- Zone Air Exhaust Port List
-  {29bfe8e9-bf97-4232-9426-5f6c3ac59a15}, !- Zone Air Node Name
-  {78128cf6-19ce-463c-bfc7-7d1738f3ac39}, !- Zone Return Air Port List
-  ,                                       !- Primary Daylighting Control Name
-  ,                                       !- Fraction of Zone Controlled by Primary Daylighting Control
-  ,                                       !- Secondary Daylighting Control Name
-  ,                                       !- Fraction of Zone Controlled by Secondary Daylighting Control
-  ,                                       !- Illuminance Map Name
-  ,                                       !- Group Rendering Name
-  ,                                       !- Thermostat Name
-  No;                                     !- Use Ideal Air Loads
-
-OS:Node,
-  {08ff9a68-68d5-4258-bd7e-d232c214e813}, !- Handle
-  Node 9,                                 !- Name
-  {29bfe8e9-bf97-4232-9426-5f6c3ac59a15}, !- Inlet Port
-  ;                                       !- Outlet Port
-
-OS:Connection,
-  {29bfe8e9-bf97-4232-9426-5f6c3ac59a15}, !- Handle
-  {9bddb446-39b7-4c02-a50b-6421d584ae45}, !- Name
-  {882a5452-6a40-435e-9abd-42a2bfa474c7}, !- Source Object
-  11,                                     !- Outlet Port
-  {08ff9a68-68d5-4258-bd7e-d232c214e813}, !- Target Object
-  2;                                      !- Inlet Port
-
-OS:PortList,
-  {e5ae3450-e5b3-487d-912d-52ec853a2b09}, !- Handle
-  {16a7f304-a976-4373-bfc5-60c59b956ab3}, !- Name
-  {882a5452-6a40-435e-9abd-42a2bfa474c7}; !- HVAC Component
-
-OS:PortList,
-  {8ca7b779-f3b4-45f3-853b-7461e1821689}, !- Handle
-  {58d09338-a3ef-486a-bfe3-12758bb8d29a}, !- Name
-  {882a5452-6a40-435e-9abd-42a2bfa474c7}; !- HVAC Component
-
-OS:PortList,
-  {78128cf6-19ce-463c-bfc7-7d1738f3ac39}, !- Handle
-  {22368309-955d-4ad0-a2e7-3f6f2a83a4b1}, !- Name
-  {882a5452-6a40-435e-9abd-42a2bfa474c7}; !- HVAC Component
-
-OS:Sizing:Zone,
-  {960b8e70-fd89-4e21-a76d-e7b8d9da4a30}, !- Handle
-  {882a5452-6a40-435e-9abd-42a2bfa474c7}, !- Zone or ZoneList Name
-  SupplyAirTemperature,                   !- Zone Cooling Design Supply Air Temperature Input Method
-  14,                                     !- Zone Cooling Design Supply Air Temperature {C}
-  11.11,                                  !- Zone Cooling Design Supply Air Temperature Difference {deltaC}
-  SupplyAirTemperature,                   !- Zone Heating Design Supply Air Temperature Input Method
-  40,                                     !- Zone Heating Design Supply Air Temperature {C}
-  11.11,                                  !- Zone Heating Design Supply Air Temperature Difference {deltaC}
-  0.0085,                                 !- Zone Cooling Design Supply Air Humidity Ratio {kg-H2O/kg-air}
-  0.008,                                  !- Zone Heating Design Supply Air Humidity Ratio {kg-H2O/kg-air}
-  ,                                       !- Zone Heating Sizing Factor
-  ,                                       !- Zone Cooling Sizing Factor
-  DesignDay,                              !- Cooling Design Air Flow Method
-  ,                                       !- Cooling Design Air Flow Rate {m3/s}
-  ,                                       !- Cooling Minimum Air Flow per Zone Floor Area {m3/s-m2}
-  ,                                       !- Cooling Minimum Air Flow {m3/s}
-  ,                                       !- Cooling Minimum Air Flow Fraction
-  DesignDay,                              !- Heating Design Air Flow Method
-  ,                                       !- Heating Design Air Flow Rate {m3/s}
-  ,                                       !- Heating Maximum Air Flow per Zone Floor Area {m3/s-m2}
-  ,                                       !- Heating Maximum Air Flow {m3/s}
-  ,                                       !- Heating Maximum Air Flow Fraction
-  ,                                       !- Design Zone Air Distribution Effectiveness in Cooling Mode
-  ,                                       !- Design Zone Air Distribution Effectiveness in Heating Mode
-  No,                                     !- Account for Dedicated Outdoor Air System
-  NeutralSupplyAir,                       !- Dedicated Outdoor Air System Control Strategy
-  autosize,                               !- Dedicated Outdoor Air Low Setpoint Temperature for Design {C}
-  autosize;                               !- Dedicated Outdoor Air High Setpoint Temperature for Design {C}
-
-OS:ZoneHVAC:EquipmentList,
-  {57cbe021-e47f-48e7-8a16-4cf1e5e4c643}, !- Handle
-  Zone HVAC Equipment List 9,             !- Name
-  {882a5452-6a40-435e-9abd-42a2bfa474c7}; !- Thermal Zone
-
-OS:SpaceType,
-  {87ce29e4-08a9-4f0b-90dd-f35677310739}, !- Handle
-  Space Type 3,                           !- Name
-  ,                                       !- Default Construction Set Name
-  ,                                       !- Default Schedule Set Name
-  ,                                       !- Group Rendering Name
-  ,                                       !- Design Specification Outdoor Air Object Name
-  ,                                       !- Standards Template
-  ,                                       !- Standards Building Type
-  unfinished attic;                       !- Standards Space Type
-
-OS:BuildingUnit,
-  {9bafcad4-b82b-4f59-9ce4-7a20deaab7e3}, !- Handle
-  unit 1,                                 !- Name
-  ,                                       !- Rendering Color
-  Residential;                            !- Building Unit Type
-
-OS:AdditionalProperties,
-  {f899ba1e-b7bb-448b-a44d-b175e12fd7fb}, !- Handle
-  {9bafcad4-b82b-4f59-9ce4-7a20deaab7e3}, !- Object Name
-  Units Represented,                      !- Feature Name 1
-  Integer,                                !- Feature Data Type 1
-  1,                                      !- Feature Value 1
-  NumberOfBedrooms,                       !- Feature Name 2
-  Integer,                                !- Feature Data Type 2
-  3,                                      !- Feature Value 2
-  NumberOfBathrooms,                      !- Feature Name 3
-  Double,                                 !- Feature Data Type 3
-  2;                                      !- Feature Value 3
-
-OS:BuildingUnit,
-  {dc0593c4-4bf1-49a0-9e06-89017bef5054}, !- Handle
-  unit 2,                                 !- Name
-  ,                                       !- Rendering Color
-  Residential;                            !- Building Unit Type
-
-OS:AdditionalProperties,
-  {1afd98b7-6a0a-417e-8459-42cc262b06fc}, !- Handle
-  {dc0593c4-4bf1-49a0-9e06-89017bef5054}, !- Object Name
-  Units Represented,                      !- Feature Name 1
-  Integer,                                !- Feature Data Type 1
-  1,                                      !- Feature Value 1
-  NumberOfBedrooms,                       !- Feature Name 2
-  Integer,                                !- Feature Data Type 2
-  3,                                      !- Feature Value 2
-  NumberOfBathrooms,                      !- Feature Name 3
-  Double,                                 !- Feature Data Type 3
-  2;                                      !- Feature Value 3
-
-OS:BuildingUnit,
-  {6a224282-04f0-4aba-a1e2-c7e019f19455}, !- Handle
-  unit 3,                                 !- Name
-  ,                                       !- Rendering Color
-  Residential;                            !- Building Unit Type
-
-OS:AdditionalProperties,
-  {d666b4fb-14a3-4c67-853e-9c05abed95df}, !- Handle
-  {6a224282-04f0-4aba-a1e2-c7e019f19455}, !- Object Name
-  Units Represented,                      !- Feature Name 1
-  Integer,                                !- Feature Data Type 1
-  1,                                      !- Feature Value 1
-  NumberOfBedrooms,                       !- Feature Name 2
-  Integer,                                !- Feature Data Type 2
-  3,                                      !- Feature Value 2
-  NumberOfBathrooms,                      !- Feature Name 3
-  Double,                                 !- Feature Data Type 3
-  2;                                      !- Feature Value 3
-
-OS:BuildingUnit,
-  {d29c9e30-de14-41d2-940c-8612ee6a9c98}, !- Handle
-  unit 4,                                 !- Name
-  ,                                       !- Rendering Color
-  Residential;                            !- Building Unit Type
-
-OS:AdditionalProperties,
-  {0872d97b-1c84-4dc2-ba3c-deef02cf298c}, !- Handle
-  {d29c9e30-de14-41d2-940c-8612ee6a9c98}, !- Object Name
-  Units Represented,                      !- Feature Name 1
-  Integer,                                !- Feature Data Type 1
-  1,                                      !- Feature Value 1
-  NumberOfBedrooms,                       !- Feature Name 2
-  Integer,                                !- Feature Data Type 2
-  3,                                      !- Feature Value 2
-  NumberOfBathrooms,                      !- Feature Name 3
-  Double,                                 !- Feature Data Type 3
-  2;                                      !- Feature Value 3
-
-OS:Building,
-  {fdcf7928-b76b-4aa8-9e94-454892ed2c5e}, !- Handle
-  Building 1,                             !- Name
-  ,                                       !- Building Sector Type
-  0,                                      !- North Axis {deg}
-  ,                                       !- Nominal Floor to Floor Height {m}
-  ,                                       !- Space Type Name
-  ,                                       !- Default Construction Set Name
-  ,                                       !- Default Schedule Set Name
-  2,                                      !- Standards Number of Stories
-  1,                                      !- Standards Number of Above Ground Stories
-  ,                                       !- Standards Template
-  singlefamilyattached,                   !- Standards Building Type
-  4;                                      !- Standards Number of Living Units
-
-OS:AdditionalProperties,
-  {2ba20e23-4b55-48d4-81c3-70d44fba1d0e}, !- Handle
-  {fdcf7928-b76b-4aa8-9e94-454892ed2c5e}, !- Object Name
-  Total Units Represented,                !- Feature Name 1
-  Integer,                                !- Feature Data Type 1
-  4,                                      !- Feature Value 1
-  Total Units Modeled,                    !- Feature Name 2
-  Integer,                                !- Feature Data Type 2
-  4;                                      !- Feature Value 2
-
-OS:Surface,
-  {6752291c-fc83-45e9-ad87-5fd01deaad1c}, !- Handle
-  Surface 18,                             !- Name
-  Floor,                                  !- Surface Type
-  ,                                       !- Construction Name
-  {ef487f8f-c03d-4c9c-9218-ace84faa9891}, !- Space Name
-  Surface,                                !- Outside Boundary Condition
-  {40d593ab-9dec-4800-9bd4-5ec9417a3d18}, !- Outside Boundary Condition Object
-  NoSun,                                  !- Sun Exposure
-  NoWind,                                 !- Wind Exposure
-  ,                                       !- View Factor to Ground
-  ,                                       !- Number of Vertices
-  18.288, 0, 2.4384,                      !- X,Y,Z Vertex 1 {m}
-  18.288, -9.144, 2.4384,                 !- X,Y,Z Vertex 2 {m}
-  13.716, -9.144, 2.4384,                 !- X,Y,Z Vertex 3 {m}
-  13.716, 0, 2.4384;                      !- X,Y,Z Vertex 4 {m}
-
-OS:Surface,
-  {bd18e7de-e0da-4e5a-ae52-fc3c40c863ff}, !- Handle
-  Surface 19,                             !- Name
-  Floor,                                  !- Surface Type
-  ,                                       !- Construction Name
-  {ef487f8f-c03d-4c9c-9218-ace84faa9891}, !- Space Name
-  Surface,                                !- Outside Boundary Condition
-  {12335be8-7218-40a5-91ed-d76e42c51d01}, !- Outside Boundary Condition Object
-  NoSun,                                  !- Sun Exposure
-  NoWind,                                 !- Wind Exposure
-  ,                                       !- View Factor to Ground
-  ,                                       !- Number of Vertices
-  4.572, 0, 2.4384,                       !- X,Y,Z Vertex 1 {m}
-  4.572, -9.144, 2.4384,                  !- X,Y,Z Vertex 2 {m}
-  0, -9.144, 2.4384,                      !- X,Y,Z Vertex 3 {m}
-  0, 0, 2.4384;                           !- X,Y,Z Vertex 4 {m}
-
-OS:Surface,
-  {8c92b2d6-9a5b-404a-817c-95eb4036cc7c}, !- Handle
-  Surface 20,                             !- Name
-  Floor,                                  !- Surface Type
-  ,                                       !- Construction Name
-  {ef487f8f-c03d-4c9c-9218-ace84faa9891}, !- Space Name
-  Surface,                                !- Outside Boundary Condition
-  {5c2dadef-a49d-42be-8dfe-e368c4009791}, !- Outside Boundary Condition Object
-  NoSun,                                  !- Sun Exposure
-  NoWind,                                 !- Wind Exposure
-  ,                                       !- View Factor to Ground
-  ,                                       !- Number of Vertices
-  9.144, 0, 2.4384,                       !- X,Y,Z Vertex 1 {m}
-  9.144, -9.144, 2.4384,                  !- X,Y,Z Vertex 2 {m}
-  4.572, -9.144, 2.4384,                  !- X,Y,Z Vertex 3 {m}
-  4.572, 0, 2.4384;                       !- X,Y,Z Vertex 4 {m}
-
-OS:Schedule:Day,
-  {dd33f0c8-0ac8-4348-9df6-2ebf48c3cd24}, !- Handle
-  Schedule Day 1,                         !- Name
-  ,                                       !- Schedule Type Limits Name
-  ,                                       !- Interpolate to Timestep
-  24,                                     !- Hour 1
-  0,                                      !- Minute 1
-  0;                                      !- Value Until Time 1
-
-OS:Schedule:Day,
-  {ffb64c98-900e-478b-9ced-9d6063c15507}, !- Handle
-  Schedule Day 2,                         !- Name
-  ,                                       !- Schedule Type Limits Name
-  ,                                       !- Interpolate to Timestep
-  24,                                     !- Hour 1
-  0,                                      !- Minute 1
-  1;                                      !- Value Until Time 1
-
-OS:Schedule:Day,
-  {81db5a6d-eba1-4a0f-81cb-afdb5ee0fbac}, !- Handle
-  Schedule Day 3,                         !- Name
-  ,                                       !- Schedule Type Limits Name
-  ,                                       !- Interpolate to Timestep
-  24,                                     !- Hour 1
-  0,                                      !- Minute 1
-  0;                                      !- Value Until Time 1
-
-OS:Schedule:Day,
-  {c8fd50e3-2364-4fb9-aea6-542b19b6d22a}, !- Handle
-  Schedule Day 4,                         !- Name
-  ,                                       !- Schedule Type Limits Name
-  ,                                       !- Interpolate to Timestep
-  24,                                     !- Hour 1
-  0,                                      !- Minute 1
-  1;                                      !- Value Until Time 1
-
-OS:Schedule:Day,
-  {6ac8f331-0357-492a-8669-3bd303abd71c}, !- Handle
-  Schedule Day 5,                         !- Name
-  ,                                       !- Schedule Type Limits Name
-  ,                                       !- Interpolate to Timestep
-  24,                                     !- Hour 1
-  0,                                      !- Minute 1
-  0;                                      !- Value Until Time 1
-
-OS:Schedule:Day,
-  {48ee2f28-921b-4c72-bad0-d4259e8b3e08}, !- Handle
-  Schedule Day 6,                         !- Name
-  ,                                       !- Schedule Type Limits Name
-  ,                                       !- Interpolate to Timestep
-  24,                                     !- Hour 1
-  0,                                      !- Minute 1
-  1;                                      !- Value Until Time 1
-
-OS:Schedule:Day,
-  {9927581d-3f84-4808-b8d7-a1a07f57a809}, !- Handle
-  Schedule Day 7,                         !- Name
-  ,                                       !- Schedule Type Limits Name
-  ,                                       !- Interpolate to Timestep
-  24,                                     !- Hour 1
-  0,                                      !- Minute 1
-  0;                                      !- Value Until Time 1
-
-OS:Schedule:Day,
-  {dd0e052c-594d-47cd-96c1-b7e9d81e6263}, !- Handle
-  Schedule Day 8,                         !- Name
-  ,                                       !- Schedule Type Limits Name
-  ,                                       !- Interpolate to Timestep
-  24,                                     !- Hour 1
-  0,                                      !- Minute 1
-  1;                                      !- Value Until Time 1
-
-OS:ShadingSurfaceGroup,
-  {37230e9d-8577-4f14-ae18-a598155f0fc6}, !- Handle
-  res eaves,                              !- Name
-  Building;                               !- Shading Surface Type
-
-OS:ShadingSurface,
-  {e42fa4be-b18d-4413-8f09-079543ea4253}, !- Handle
-  Surface 8 - res eaves,                  !- Name
-  ,                                       !- Construction Name
-  {37230e9d-8577-4f14-ae18-a598155f0fc6}, !- Shading Surface Group Name
-  ,                                       !- Transmittance Schedule Name
-  ,                                       !- Number of Vertices
-  -0.6096, 0, 2.7432,                     !- X,Y,Z Vertex 1 {m}
-  -0.6096, -4.572, 5.0292,                !- X,Y,Z Vertex 2 {m}
-  0, -4.572, 5.0292,                      !- X,Y,Z Vertex 3 {m}
-  0, 0, 2.7432;                           !- X,Y,Z Vertex 4 {m}
-
-OS:ShadingSurface,
-  {299bf57f-0c7a-425b-a811-3a7f499403ea}, !- Handle
-  Surface 8 - res eaves 1,                !- Name
-  ,                                       !- Construction Name
-  {37230e9d-8577-4f14-ae18-a598155f0fc6}, !- Shading Surface Group Name
-  ,                                       !- Transmittance Schedule Name
-  ,                                       !- Number of Vertices
-  18.8976, -4.572, 5.0292,                !- X,Y,Z Vertex 1 {m}
-  18.8976, 0, 2.7432,                     !- X,Y,Z Vertex 2 {m}
-  18.288, 0, 2.7432,                      !- X,Y,Z Vertex 3 {m}
-  18.288, -4.572, 5.0292;                 !- X,Y,Z Vertex 4 {m}
-
-OS:ShadingSurface,
-  {ef68d0af-c3a4-4c8f-a343-d5f11ed424eb}, !- Handle
-  Surface 8 - res eaves 2,                !- Name
-  ,                                       !- Construction Name
-  {37230e9d-8577-4f14-ae18-a598155f0fc6}, !- Shading Surface Group Name
-  ,                                       !- Transmittance Schedule Name
-  ,                                       !- Number of Vertices
-  18.288, 0.6096, 2.4384,                 !- X,Y,Z Vertex 1 {m}
-  0, 0.6096, 2.4384,                      !- X,Y,Z Vertex 2 {m}
-  0, 0, 2.7432,                           !- X,Y,Z Vertex 3 {m}
-  18.288, 0, 2.7432;                      !- X,Y,Z Vertex 4 {m}
-
-OS:ShadingSurface,
-  {cb0f6c58-3675-43f0-9369-9d9c81ba11a8}, !- Handle
-  Surface 9 - res eaves,                  !- Name
-  ,                                       !- Construction Name
-  {37230e9d-8577-4f14-ae18-a598155f0fc6}, !- Shading Surface Group Name
-  ,                                       !- Transmittance Schedule Name
-  ,                                       !- Number of Vertices
-  18.8976, -9.144, 2.7432,                !- X,Y,Z Vertex 1 {m}
-  18.8976, -4.572, 5.0292,                !- X,Y,Z Vertex 2 {m}
-  18.288, -4.572, 5.0292,                 !- X,Y,Z Vertex 3 {m}
-  18.288, -9.144, 2.7432;                 !- X,Y,Z Vertex 4 {m}
-
-OS:ShadingSurface,
-  {cf17fb69-3c72-4df4-8cb0-cb1a1c07f3c8}, !- Handle
-  Surface 9 - res eaves 1,                !- Name
-  ,                                       !- Construction Name
-  {37230e9d-8577-4f14-ae18-a598155f0fc6}, !- Shading Surface Group Name
-=======
 OS:ShadingSurface,
   {5e9a9552-5d33-434b-b68c-b41c9c51ff62}, !- Handle
   Surface 9 - res eaves 1,                !- Name
   ,                                       !- Construction Name
   {43a9b361-1bb0-4b54-853b-027b26b09095}, !- Shading Surface Group Name
->>>>>>> 49f5e9b9
   ,                                       !- Transmittance Schedule Name
   ,                                       !- Number of Vertices
   -0.6096, -4.572, 5.0292,                !- X,Y,Z Vertex 1 {m}
@@ -3063,192 +1088,19 @@
   0, -4.572, 5.0292;                      !- X,Y,Z Vertex 4 {m}
 
 OS:ShadingSurface,
-<<<<<<< HEAD
-  {c6d49604-f0a4-4bd7-b9de-a8c1c72d21f0}, !- Handle
+  {e35caff9-2b79-4d1a-bdfe-5b24a1f4bc56}, !- Handle
   Surface 9 - res eaves 2,                !- Name
   ,                                       !- Construction Name
-  {37230e9d-8577-4f14-ae18-a598155f0fc6}, !- Shading Surface Group Name
+  {43a9b361-1bb0-4b54-853b-027b26b09095}, !- Shading Surface Group Name
   ,                                       !- Transmittance Schedule Name
   ,                                       !- Number of Vertices
   0, -9.7536, 2.4384,                     !- X,Y,Z Vertex 1 {m}
-  18.288, -9.7536, 2.4384,                !- X,Y,Z Vertex 2 {m}
-  18.288, -9.144, 2.7432,                 !- X,Y,Z Vertex 3 {m}
+  4.572, -9.7536, 2.4384,                 !- X,Y,Z Vertex 2 {m}
+  4.572, -9.144, 2.7432,                  !- X,Y,Z Vertex 3 {m}
   0, -9.144, 2.7432;                      !- X,Y,Z Vertex 4 {m}
 
-OS:WeatherFile,
-  {4ae65443-98da-49fa-a32e-0fd8094d78ab}, !- Handle
-  Denver Intl Ap,                         !- City
-  CO,                                     !- State Province Region
-  USA,                                    !- Country
-  TMY3,                                   !- Data Source
-  725650,                                 !- WMO Number
-  39.83,                                  !- Latitude {deg}
-  -104.65,                                !- Longitude {deg}
-  -7,                                     !- Time Zone {hr}
-  1650,                                   !- Elevation {m}
-  file:../weather/USA_CO_Denver.Intl.AP.725650_TMY3.epw, !- Url
-  E23378AA;                               !- Checksum
-
-OS:AdditionalProperties,
-  {c278b1d7-0b04-41d5-9a6f-1bcc6f4894ee}, !- Handle
-  {4ae65443-98da-49fa-a32e-0fd8094d78ab}, !- Object Name
-  EPWHeaderCity,                          !- Feature Name 1
-  String,                                 !- Feature Data Type 1
-  Denver Intl Ap,                         !- Feature Value 1
-  EPWHeaderState,                         !- Feature Name 2
-  String,                                 !- Feature Data Type 2
-  CO,                                     !- Feature Value 2
-  EPWHeaderCountry,                       !- Feature Name 3
-  String,                                 !- Feature Data Type 3
-  USA,                                    !- Feature Value 3
-  EPWHeaderDataSource,                    !- Feature Name 4
-  String,                                 !- Feature Data Type 4
-  TMY3,                                   !- Feature Value 4
-  EPWHeaderStation,                       !- Feature Name 5
-  String,                                 !- Feature Data Type 5
-  725650,                                 !- Feature Value 5
-  EPWHeaderLatitude,                      !- Feature Name 6
-  Double,                                 !- Feature Data Type 6
-  39.829999999999998,                     !- Feature Value 6
-  EPWHeaderLongitude,                     !- Feature Name 7
-  Double,                                 !- Feature Data Type 7
-  -104.65000000000001,                    !- Feature Value 7
-  EPWHeaderTimezone,                      !- Feature Name 8
-  Double,                                 !- Feature Data Type 8
-  -7,                                     !- Feature Value 8
-  EPWHeaderAltitude,                      !- Feature Name 9
-  Double,                                 !- Feature Data Type 9
-  5413.3858267716532,                     !- Feature Value 9
-  EPWHeaderLocalPressure,                 !- Feature Name 10
-  Double,                                 !- Feature Data Type 10
-  0.81937567683596546,                    !- Feature Value 10
-  EPWHeaderRecordsPerHour,                !- Feature Name 11
-  Double,                                 !- Feature Data Type 11
-  0,                                      !- Feature Value 11
-  EPWDataAnnualAvgDrybulb,                !- Feature Name 12
-  Double,                                 !- Feature Data Type 12
-  51.575616438356228,                     !- Feature Value 12
-  EPWDataAnnualMinDrybulb,                !- Feature Name 13
-  Double,                                 !- Feature Data Type 13
-  -2.9200000000000017,                    !- Feature Value 13
-  EPWDataAnnualMaxDrybulb,                !- Feature Name 14
-  Double,                                 !- Feature Data Type 14
-  104,                                    !- Feature Value 14
-  EPWDataCDD50F,                          !- Feature Name 15
-  Double,                                 !- Feature Data Type 15
-  3072.2925000000005,                     !- Feature Value 15
-  EPWDataCDD65F,                          !- Feature Name 16
-  Double,                                 !- Feature Data Type 16
-  883.62000000000035,                     !- Feature Value 16
-  EPWDataHDD50F,                          !- Feature Name 17
-  Double,                                 !- Feature Data Type 17
-  2497.1925000000001,                     !- Feature Value 17
-  EPWDataHDD65F,                          !- Feature Name 18
-  Double,                                 !- Feature Data Type 18
-  5783.5200000000013,                     !- Feature Value 18
-  EPWDataAnnualAvgWindspeed,              !- Feature Name 19
-  Double,                                 !- Feature Data Type 19
-  3.9165296803649667,                     !- Feature Value 19
-  EPWDataMonthlyAvgDrybulbs,              !- Feature Name 20
-  String,                                 !- Feature Data Type 20
-  33.4191935483871&#4431.90142857142857&#4443.02620967741937&#4442.48624999999999&#4459.877741935483854&#4473.57574999999997&#4472.07975806451608&#4472.70008064516134&#4466.49200000000006&#4450.079112903225806&#4437.218250000000005&#4434.582177419354835, !- Feature Value 20
-  EPWDataGroundMonthlyTemps,              !- Feature Name 21
-  String,                                 !- Feature Data Type 21
-  44.08306285945173&#4440.89570904991865&#4440.64045432632048&#4442.153016571250646&#4448.225111118704206&#4454.268919273837525&#4459.508577937551024&#4462.82777283423508&#4463.10975667174995&#4460.41014950381947&#4455.304105212311526&#4449.445696474514364, !- Feature Value 21
-  EPWDataWSF,                             !- Feature Name 22
-  Double,                                 !- Feature Data Type 22
-  0.58999999999999997,                    !- Feature Value 22
-  EPWDataMonthlyAvgDailyHighDrybulbs,     !- Feature Name 23
-  String,                                 !- Feature Data Type 23
-  47.41032258064516&#4446.58642857142857&#4455.15032258064517&#4453.708&#4472.80193548387098&#4488.67600000000002&#4486.1858064516129&#4485.87225806451613&#4482.082&#4463.18064516129033&#4448.73400000000001&#4448.87935483870968, !- Feature Value 23
-  EPWDataMonthlyAvgDailyLowDrybulbs,      !- Feature Name 24
-  String,                                 !- Feature Data Type 24
-  19.347741935483874&#4419.856428571428573&#4430.316129032258065&#4431.112&#4447.41612903225806&#4457.901999999999994&#4459.063870967741934&#4460.956774193548384&#4452.352000000000004&#4438.41612903225806&#4427.002000000000002&#4423.02903225806451, !- Feature Value 24
-  EPWDesignHeatingDrybulb,                !- Feature Name 25
-  Double,                                 !- Feature Data Type 25
-  12.02,                                  !- Feature Value 25
-  EPWDesignHeatingWindspeed,              !- Feature Name 26
-  Double,                                 !- Feature Data Type 26
-  2.8062500000000004,                     !- Feature Value 26
-  EPWDesignCoolingDrybulb,                !- Feature Name 27
-  Double,                                 !- Feature Data Type 27
-  91.939999999999998,                     !- Feature Value 27
-  EPWDesignCoolingWetbulb,                !- Feature Name 28
-  Double,                                 !- Feature Data Type 28
-  59.95131430195849,                      !- Feature Value 28
-  EPWDesignCoolingHumidityRatio,          !- Feature Name 29
-  Double,                                 !- Feature Data Type 29
-  0.0059161086834698092,                  !- Feature Value 29
-  EPWDesignCoolingWindspeed,              !- Feature Name 30
-  Double,                                 !- Feature Data Type 30
-  3.7999999999999989,                     !- Feature Value 30
-  EPWDesignDailyTemperatureRange,         !- Feature Name 31
-  Double,                                 !- Feature Data Type 31
-  24.915483870967748,                     !- Feature Value 31
-  EPWDesignDehumidDrybulb,                !- Feature Name 32
-  Double,                                 !- Feature Data Type 32
-  67.996785714285721,                     !- Feature Value 32
-  EPWDesignDehumidHumidityRatio,          !- Feature Name 33
-  Double,                                 !- Feature Data Type 33
-  0.012133744170488724,                   !- Feature Value 33
-  EPWDesignCoolingDirectNormal,           !- Feature Name 34
-  Double,                                 !- Feature Data Type 34
-  985,                                    !- Feature Value 34
-  EPWDesignCoolingDiffuseHorizontal,      !- Feature Name 35
-  Double,                                 !- Feature Data Type 35
-  84;                                     !- Feature Value 35
-
-OS:Site,
-  {abb9ea7e-596f-4ca6-ae86-3dbabdf5b017}, !- Handle
-  Denver Intl Ap_CO_USA,                  !- Name
-  39.83,                                  !- Latitude {deg}
-  -104.65,                                !- Longitude {deg}
-  -7,                                     !- Time Zone {hr}
-  1650,                                   !- Elevation {m}
-  ;                                       !- Terrain
-
-OS:ClimateZones,
-  {28a3c06d-8cb2-4352-a977-fff97e16ac7c}, !- Handle
-  ,                                       !- Active Institution
-  ,                                       !- Active Year
-  ,                                       !- Climate Zone Institution Name 1
-  ,                                       !- Climate Zone Document Name 1
-  ,                                       !- Climate Zone Document Year 1
-  ,                                       !- Climate Zone Value 1
-  Building America,                       !- Climate Zone Institution Name 2
-  ,                                       !- Climate Zone Document Name 2
-  0,                                      !- Climate Zone Document Year 2
-  Cold;                                   !- Climate Zone Value 2
-
-OS:Site:WaterMainsTemperature,
-  {13088fdb-31a0-4869-ae48-7d8a6da25083}, !- Handle
-  Correlation,                            !- Calculation Method
-  ,                                       !- Temperature Schedule Name
-  10.8753424657535,                       !- Annual Average Outdoor Air Temperature {C}
-  23.1524007936508;                       !- Maximum Difference In Monthly Average Outdoor Air Temperatures {deltaC}
-
-OS:RunPeriodControl:DaylightSavingTime,
-  {dfd72b05-3057-40fc-94af-efe6b4aed3f7}, !- Handle
-  4/7,                                    !- Start Date
-  10/26;                                  !- End Date
-
-OS:Site:GroundTemperature:Deep,
-  {7f2f6d5c-a8a4-442a-a7ed-deb92e7551d5}, !- Handle
-  10.8753424657535,                       !- January Deep Ground Temperature {C}
-  10.8753424657535,                       !- February Deep Ground Temperature {C}
-  10.8753424657535,                       !- March Deep Ground Temperature {C}
-  10.8753424657535,                       !- April Deep Ground Temperature {C}
-  10.8753424657535,                       !- May Deep Ground Temperature {C}
-  10.8753424657535,                       !- June Deep Ground Temperature {C}
-  10.8753424657535,                       !- July Deep Ground Temperature {C}
-  10.8753424657535,                       !- August Deep Ground Temperature {C}
-  10.8753424657535,                       !- September Deep Ground Temperature {C}
-  10.8753424657535,                       !- October Deep Ground Temperature {C}
-  10.8753424657535,                       !- November Deep Ground Temperature {C}
-  10.8753424657535;                       !- December Deep Ground Temperature {C}
-
 OS:PlantLoop,
-  {1ab8b95a-68ce-4c83-8612-df0290ea6099}, !- Handle
+  {6b2b7455-a284-47f7-a972-e1150b471e3d}, !- Handle
   Domestic Hot Water Loop,                !- Name
   ,                                       !- Fluid Type
   0,                                      !- Glycol Concentration
@@ -3256,1308 +1108,12 @@
   ,                                       !- Plant Equipment Operation Heating Load
   ,                                       !- Plant Equipment Operation Cooling Load
   ,                                       !- Primary Plant Equipment Operation Scheme
-  {a4256d87-5ef7-4b0e-bc76-ba8f058cf601}, !- Loop Temperature Setpoint Node Name
+  {4bf5753e-7fc6-4874-bee7-330323e69ce0}, !- Loop Temperature Setpoint Node Name
   ,                                       !- Maximum Loop Temperature {C}
   ,                                       !- Minimum Loop Temperature {C}
   0.01,                                   !- Maximum Loop Flow Rate {m3/s}
   ,                                       !- Minimum Loop Flow Rate {m3/s}
   0.003,                                  !- Plant Loop Volume {m3}
-  {73b7629a-638e-416e-b336-4ff835ca1ba3}, !- Plant Side Inlet Node Name
-  {73bb11a9-bdad-4bc8-bc67-3dabd06c1bfa}, !- Plant Side Outlet Node Name
-  ,                                       !- Plant Side Branch List Name
-  {347ebbfe-4e2b-4339-8284-da632ada202c}, !- Demand Side Inlet Node Name
-  {f9e21ad5-3688-4760-b7b0-a400b9416ee3}, !- Demand Side Outlet Node Name
-  ,                                       !- Demand Side Branch List Name
-  ,                                       !- Demand Side Connector List Name
-  Optimal,                                !- Load Distribution Scheme
-  {60e02658-b9dd-4d3a-a828-219d5cfeaddb}, !- Availability Manager List Name
-  ,                                       !- Plant Loop Demand Calculation Scheme
-  ,                                       !- Common Pipe Simulation
-  ,                                       !- Pressure Simulation Type
-  ,                                       !- Plant Equipment Operation Heating Load Schedule
-  ,                                       !- Plant Equipment Operation Cooling Load Schedule
-  ,                                       !- Primary Plant Equipment Operation Scheme Schedule
-  ,                                       !- Component Setpoint Operation Scheme Schedule
-  {af72aba5-cdd6-45f5-ae7e-fba0f404e9c7}, !- Demand Mixer Name
-  {77ebc6cb-a925-4f40-a83c-b17e40b7714a}, !- Demand Splitter Name
-  {aae0f10d-7c4b-4d9d-9165-4b45e1dde9f0}, !- Supply Mixer Name
-  {742ddfc1-cba1-4c6a-98de-e688e4ddf23d}; !- Supply Splitter Name
-
-OS:Node,
-  {43c454bb-86c1-47f3-9b86-544a4709bdb6}, !- Handle
-  Node 10,                                !- Name
-  {73b7629a-638e-416e-b336-4ff835ca1ba3}, !- Inlet Port
-  {600d263a-3835-41a5-bd57-9c4622f0daca}; !- Outlet Port
-
-OS:Node,
-  {a4256d87-5ef7-4b0e-bc76-ba8f058cf601}, !- Handle
-  Node 11,                                !- Name
-  {07cd7a3d-a917-4f85-b7e9-a067680785b6}, !- Inlet Port
-  {73bb11a9-bdad-4bc8-bc67-3dabd06c1bfa}; !- Outlet Port
-
-OS:Node,
-  {ae24c09c-81d3-4053-8ad0-70afde628800}, !- Handle
-  Node 12,                                !- Name
-  {168decfa-cb71-4d5b-bf3b-937b7afad68c}, !- Inlet Port
-  {8cd52715-ba2c-4121-b0d8-af9286a539ea}; !- Outlet Port
-
-OS:Connector:Mixer,
-  {aae0f10d-7c4b-4d9d-9165-4b45e1dde9f0}, !- Handle
-  Connector Mixer 1,                      !- Name
-  {7506f9c5-fef8-42e1-ac3e-fa3e5952752a}, !- Outlet Branch Name
-  {cbcb2d3a-86a1-4f60-bd92-7aef6bad79cc}, !- Inlet Branch Name 1
-  {4b1b78ec-638c-40f9-af5b-a705ba2c06ba}; !- Inlet Branch Name 2
-
-OS:Connector:Splitter,
-  {742ddfc1-cba1-4c6a-98de-e688e4ddf23d}, !- Handle
-  Connector Splitter 1,                   !- Name
-  {815bc81f-ba81-4f6a-9507-1cd660e3346b}, !- Inlet Branch Name
-  {168decfa-cb71-4d5b-bf3b-937b7afad68c}, !- Outlet Branch Name 1
-  {dc006ad9-8dc9-4d25-94ec-60fc8cfe6390}; !- Outlet Branch Name 2
-
-OS:Connection,
-  {73b7629a-638e-416e-b336-4ff835ca1ba3}, !- Handle
-  {ccfcee7e-f263-42a9-bfd9-936c5063429c}, !- Name
-  {1ab8b95a-68ce-4c83-8612-df0290ea6099}, !- Source Object
-  14,                                     !- Outlet Port
-  {43c454bb-86c1-47f3-9b86-544a4709bdb6}, !- Target Object
-  2;                                      !- Inlet Port
-
-OS:Connection,
-  {168decfa-cb71-4d5b-bf3b-937b7afad68c}, !- Handle
-  {2cf91ff4-e63d-4ab7-ba76-c48970bfb1c4}, !- Name
-  {742ddfc1-cba1-4c6a-98de-e688e4ddf23d}, !- Source Object
-  3,                                      !- Outlet Port
-  {ae24c09c-81d3-4053-8ad0-70afde628800}, !- Target Object
-  2;                                      !- Inlet Port
-
-OS:Connection,
-  {73bb11a9-bdad-4bc8-bc67-3dabd06c1bfa}, !- Handle
-  {fc51a876-eafb-4807-874e-344e8ef31423}, !- Name
-  {a4256d87-5ef7-4b0e-bc76-ba8f058cf601}, !- Source Object
-  3,                                      !- Outlet Port
-  {1ab8b95a-68ce-4c83-8612-df0290ea6099}, !- Target Object
-  15;                                     !- Inlet Port
-
-OS:Node,
-  {5dc8ee63-5e90-4c4c-9e9d-bfddb9296b54}, !- Handle
-  Node 13,                                !- Name
-  {347ebbfe-4e2b-4339-8284-da632ada202c}, !- Inlet Port
-  {10333a53-4cab-432b-98b8-89cd83cfd089}; !- Outlet Port
-
-OS:Node,
-  {809289db-df89-4665-9382-5bdb5c20ba5c}, !- Handle
-  Node 14,                                !- Name
-  {072933ba-0a6e-41d5-98c3-6da697861d41}, !- Inlet Port
-  {f9e21ad5-3688-4760-b7b0-a400b9416ee3}; !- Outlet Port
-
-OS:Node,
-  {164e0748-50f6-4168-8bcf-48809bbdc2c5}, !- Handle
-  Node 15,                                !- Name
-  {b95113b5-d272-4558-97e0-8e636a1aacea}, !- Inlet Port
-  {e6783d8c-ab72-4316-8920-16763a91eb9e}; !- Outlet Port
-
-OS:Connector:Mixer,
-  {af72aba5-cdd6-45f5-ae7e-fba0f404e9c7}, !- Handle
-  Connector Mixer 2,                      !- Name
-  {072933ba-0a6e-41d5-98c3-6da697861d41}, !- Outlet Branch Name
-  {dc1985fd-f516-425c-be59-8be306bb4a0d}; !- Inlet Branch Name 1
-
-OS:Connector:Splitter,
-  {77ebc6cb-a925-4f40-a83c-b17e40b7714a}, !- Handle
-  Connector Splitter 2,                   !- Name
-  {10333a53-4cab-432b-98b8-89cd83cfd089}, !- Inlet Branch Name
-  {b95113b5-d272-4558-97e0-8e636a1aacea}; !- Outlet Branch Name 1
-
-OS:Connection,
-  {347ebbfe-4e2b-4339-8284-da632ada202c}, !- Handle
-  {bbc5cd5f-85c9-431a-9e09-bbc6a4d146fc}, !- Name
-  {1ab8b95a-68ce-4c83-8612-df0290ea6099}, !- Source Object
-  17,                                     !- Outlet Port
-  {5dc8ee63-5e90-4c4c-9e9d-bfddb9296b54}, !- Target Object
-  2;                                      !- Inlet Port
-
-OS:Connection,
-  {10333a53-4cab-432b-98b8-89cd83cfd089}, !- Handle
-  {d8f1f870-4822-4447-a657-9a81f8454482}, !- Name
-  {5dc8ee63-5e90-4c4c-9e9d-bfddb9296b54}, !- Source Object
-  3,                                      !- Outlet Port
-  {77ebc6cb-a925-4f40-a83c-b17e40b7714a}, !- Target Object
-  2;                                      !- Inlet Port
-
-OS:Connection,
-  {b95113b5-d272-4558-97e0-8e636a1aacea}, !- Handle
-  {ba684ee2-2756-4541-bb47-8e1e4a0292fc}, !- Name
-  {77ebc6cb-a925-4f40-a83c-b17e40b7714a}, !- Source Object
-  3,                                      !- Outlet Port
-  {164e0748-50f6-4168-8bcf-48809bbdc2c5}, !- Target Object
-  2;                                      !- Inlet Port
-
-OS:Connection,
-  {072933ba-0a6e-41d5-98c3-6da697861d41}, !- Handle
-  {c0c88bb9-c1f5-490a-a227-13ce59e23b0b}, !- Name
-  {af72aba5-cdd6-45f5-ae7e-fba0f404e9c7}, !- Source Object
-  2,                                      !- Outlet Port
-  {809289db-df89-4665-9382-5bdb5c20ba5c}, !- Target Object
-  2;                                      !- Inlet Port
-
-OS:Connection,
-  {f9e21ad5-3688-4760-b7b0-a400b9416ee3}, !- Handle
-  {0521936e-b3b0-4d84-81eb-d3bf5e91b956}, !- Name
-  {809289db-df89-4665-9382-5bdb5c20ba5c}, !- Source Object
-  3,                                      !- Outlet Port
-  {1ab8b95a-68ce-4c83-8612-df0290ea6099}, !- Target Object
-  18;                                     !- Inlet Port
-
-OS:Sizing:Plant,
-  {94ebbec4-9d91-40e7-ab4d-26d7e12e8b5b}, !- Handle
-  {1ab8b95a-68ce-4c83-8612-df0290ea6099}, !- Plant or Condenser Loop Name
-  Heating,                                !- Loop Type
-  52.6666666666667,                       !- Design Loop Exit Temperature {C}
-  5.55555555555556,                       !- Loop Design Temperature Difference {deltaC}
-  NonCoincident,                          !- Sizing Option
-  1,                                      !- Zone Timesteps in Averaging Window
-  None;                                   !- Coincident Sizing Factor Mode
-
-OS:AvailabilityManagerAssignmentList,
-  {60e02658-b9dd-4d3a-a828-219d5cfeaddb}, !- Handle
-  Plant Loop 1 AvailabilityManagerAssignmentList; !- Name
-
-OS:Pipe:Adiabatic,
-  {6834a6d2-9efd-4fe2-a763-3eb651d24016}, !- Handle
-  Pipe Adiabatic 1,                       !- Name
-  {8cd52715-ba2c-4121-b0d8-af9286a539ea}, !- Inlet Node Name
-  {9bc29c91-193e-4a19-9700-0a99a4033777}; !- Outlet Node Name
-
-OS:Pipe:Adiabatic,
-  {954e1048-0142-4b14-b8ae-377c3fa532a4}, !- Handle
-  Pipe Adiabatic 2,                       !- Name
-  {9506fe49-0feb-482f-b154-37528f55f543}, !- Inlet Node Name
-  {07cd7a3d-a917-4f85-b7e9-a067680785b6}; !- Outlet Node Name
-
-OS:Node,
-  {1408cded-0a4d-45c3-b8ba-c05f223dd7cf}, !- Handle
-  Node 16,                                !- Name
-  {9bc29c91-193e-4a19-9700-0a99a4033777}, !- Inlet Port
-  {cbcb2d3a-86a1-4f60-bd92-7aef6bad79cc}; !- Outlet Port
-
-OS:Connection,
-  {8cd52715-ba2c-4121-b0d8-af9286a539ea}, !- Handle
-  {2a67cb8d-cdc0-45b5-b407-22b252509a63}, !- Name
-  {ae24c09c-81d3-4053-8ad0-70afde628800}, !- Source Object
-  3,                                      !- Outlet Port
-  {6834a6d2-9efd-4fe2-a763-3eb651d24016}, !- Target Object
-  2;                                      !- Inlet Port
-
-OS:Connection,
-  {9bc29c91-193e-4a19-9700-0a99a4033777}, !- Handle
-  {da43dd28-7fef-4737-b1fd-ec0b1ad2519a}, !- Name
-  {6834a6d2-9efd-4fe2-a763-3eb651d24016}, !- Source Object
-  3,                                      !- Outlet Port
-  {1408cded-0a4d-45c3-b8ba-c05f223dd7cf}, !- Target Object
-  2;                                      !- Inlet Port
-
-OS:Connection,
-  {cbcb2d3a-86a1-4f60-bd92-7aef6bad79cc}, !- Handle
-  {06198f96-8d63-4141-88bc-afe245ef33d3}, !- Name
-  {1408cded-0a4d-45c3-b8ba-c05f223dd7cf}, !- Source Object
-  3,                                      !- Outlet Port
-  {aae0f10d-7c4b-4d9d-9165-4b45e1dde9f0}, !- Target Object
-  3;                                      !- Inlet Port
-
-OS:Node,
-  {746a4bf6-371f-4447-adff-ac19c598ac84}, !- Handle
-  Node 17,                                !- Name
-  {7506f9c5-fef8-42e1-ac3e-fa3e5952752a}, !- Inlet Port
-  {9506fe49-0feb-482f-b154-37528f55f543}; !- Outlet Port
-
-OS:Connection,
-  {7506f9c5-fef8-42e1-ac3e-fa3e5952752a}, !- Handle
-  {ac57da41-e7bc-4282-90ac-c444e5da7bb9}, !- Name
-  {aae0f10d-7c4b-4d9d-9165-4b45e1dde9f0}, !- Source Object
-  2,                                      !- Outlet Port
-  {746a4bf6-371f-4447-adff-ac19c598ac84}, !- Target Object
-  2;                                      !- Inlet Port
-
-OS:Connection,
-  {9506fe49-0feb-482f-b154-37528f55f543}, !- Handle
-  {f0fa631c-99c8-4cb0-9a04-4c0e8ba1715a}, !- Name
-  {746a4bf6-371f-4447-adff-ac19c598ac84}, !- Source Object
-  3,                                      !- Outlet Port
-  {954e1048-0142-4b14-b8ae-377c3fa532a4}, !- Target Object
-  2;                                      !- Inlet Port
-
-OS:Connection,
-  {07cd7a3d-a917-4f85-b7e9-a067680785b6}, !- Handle
-  {cf64defa-12cf-438b-946b-82b6fbfd223e}, !- Name
-  {954e1048-0142-4b14-b8ae-377c3fa532a4}, !- Source Object
-  3,                                      !- Outlet Port
-  {a4256d87-5ef7-4b0e-bc76-ba8f058cf601}, !- Target Object
-  2;                                      !- Inlet Port
-
-OS:Pump:VariableSpeed,
-  {891850d4-6908-43ae-9d6b-25a8c02da85f}, !- Handle
-  Pump Variable Speed 1,                  !- Name
-  {600d263a-3835-41a5-bd57-9c4622f0daca}, !- Inlet Node Name
-  {1bcd35b3-0f52-4a1d-898f-1daa7c8204af}, !- Outlet Node Name
-  0.01,                                   !- Rated Flow Rate {m3/s}
-  1,                                      !- Rated Pump Head {Pa}
-  0,                                      !- Rated Power Consumption {W}
-  1,                                      !- Motor Efficiency
-  0,                                      !- Fraction of Motor Inefficiencies to Fluid Stream
-  0,                                      !- Coefficient 1 of the Part Load Performance Curve
-  1,                                      !- Coefficient 2 of the Part Load Performance Curve
-  0,                                      !- Coefficient 3 of the Part Load Performance Curve
-  0,                                      !- Coefficient 4 of the Part Load Performance Curve
-  ,                                       !- Minimum Flow Rate {m3/s}
-  Intermittent,                           !- Pump Control Type
-  ,                                       !- Pump Flow Rate Schedule Name
-  ,                                       !- Pump Curve Name
-  ,                                       !- Impeller Diameter {m}
-  ,                                       !- VFD Control Type
-  ,                                       !- Pump RPM Schedule Name
-  ,                                       !- Minimum Pressure Schedule {Pa}
-  ,                                       !- Maximum Pressure Schedule {Pa}
-  ,                                       !- Minimum RPM Schedule {rev/min}
-  ,                                       !- Maximum RPM Schedule {rev/min}
-  ,                                       !- Zone Name
-  0.5,                                    !- Skin Loss Radiative Fraction
-  PowerPerFlowPerPressure,                !- Design Power Sizing Method
-  348701.1,                               !- Design Electric Power per Unit Flow Rate {W/(m3/s)}
-  1.282051282,                            !- Design Shaft Power per Unit Flow Rate per Unit Head {W-s/m3-Pa}
-  0,                                      !- Design Minimum Flow Rate Fraction
-  General;                                !- End-Use Subcategory
-
-OS:Node,
-  {3751c309-091b-4d48-835c-42837875e7eb}, !- Handle
-  Node 18,                                !- Name
-  {1bcd35b3-0f52-4a1d-898f-1daa7c8204af}, !- Inlet Port
-  {815bc81f-ba81-4f6a-9507-1cd660e3346b}; !- Outlet Port
-
-OS:Connection,
-  {600d263a-3835-41a5-bd57-9c4622f0daca}, !- Handle
-  {a9870384-c8eb-4c37-a0cc-891f8417b9fa}, !- Name
-  {43c454bb-86c1-47f3-9b86-544a4709bdb6}, !- Source Object
-  3,                                      !- Outlet Port
-  {891850d4-6908-43ae-9d6b-25a8c02da85f}, !- Target Object
-  2;                                      !- Inlet Port
-
-OS:Connection,
-  {1bcd35b3-0f52-4a1d-898f-1daa7c8204af}, !- Handle
-  {d3c101c6-4647-41dc-a303-f94ba0ed89a7}, !- Name
-  {891850d4-6908-43ae-9d6b-25a8c02da85f}, !- Source Object
-  3,                                      !- Outlet Port
-  {3751c309-091b-4d48-835c-42837875e7eb}, !- Target Object
-  2;                                      !- Inlet Port
-
-OS:Connection,
-  {815bc81f-ba81-4f6a-9507-1cd660e3346b}, !- Handle
-  {a0012e31-01b3-43fb-963b-dde97e5b792d}, !- Name
-  {3751c309-091b-4d48-835c-42837875e7eb}, !- Source Object
-  3,                                      !- Outlet Port
-  {742ddfc1-cba1-4c6a-98de-e688e4ddf23d}, !- Target Object
-  2;                                      !- Inlet Port
-
-OS:Schedule:Constant,
-  {916957be-a0a0-45d4-b282-bdd31a3201be}, !- Handle
-  dhw temp,                               !- Name
-  {2e5d8874-38b3-4535-8d23-34593aa51123}, !- Schedule Type Limits Name
-  52.6666666666667;                       !- Value
-
-OS:SetpointManager:Scheduled,
-  {2543ec52-524a-4838-9864-e09964b25cd5}, !- Handle
-  Setpoint Manager Scheduled 1,           !- Name
-  Temperature,                            !- Control Variable
-  {916957be-a0a0-45d4-b282-bdd31a3201be}, !- Schedule Name
-  {a4256d87-5ef7-4b0e-bc76-ba8f058cf601}; !- Setpoint Node or NodeList Name
-
-OS:ScheduleTypeLimits,
-  {2e5d8874-38b3-4535-8d23-34593aa51123}, !- Handle
-  Temperature,                            !- Name
-  ,                                       !- Lower Limit Value
-  ,                                       !- Upper Limit Value
-  Continuous,                             !- Numeric Type
-  Temperature;                            !- Unit Type
-
-OS:WaterHeater:Mixed,
-  {8a575559-74a9-4be1-bdfa-9c9d77465d7c}, !- Handle
-  res wh,                                 !- Name
-  0.143845647790854,                      !- Tank Volume {m3}
-  {f4289e1d-869a-4730-a18f-2359f956b255}, !- Setpoint Temperature Schedule Name
-  2,                                      !- Deadband Temperature Difference {deltaC}
-  99,                                     !- Maximum Temperature Limit {C}
-  Cycle,                                  !- Heater Control Type
-  11722.8428068889,                       !- Heater Maximum Capacity {W}
-  0,                                      !- Heater Minimum Capacity {W}
-  ,                                       !- Heater Ignition Minimum Flow Rate {m3/s}
-  ,                                       !- Heater Ignition Delay {s}
-  NaturalGas,                             !- Heater Fuel Type
-  0.773298241318794,                      !- Heater Thermal Efficiency
-  ,                                       !- Part Load Factor Curve Name
-  0,                                      !- Off Cycle Parasitic Fuel Consumption Rate {W}
-  Electricity,                            !- Off Cycle Parasitic Fuel Type
-  0,                                      !- Off Cycle Parasitic Heat Fraction to Tank
-  0,                                      !- On Cycle Parasitic Fuel Consumption Rate {W}
-  Electricity,                            !- On Cycle Parasitic Fuel Type
-  0,                                      !- On Cycle Parasitic Heat Fraction to Tank
-  ThermalZone,                            !- Ambient Temperature Indicator
-  ,                                       !- Ambient Temperature Schedule Name
-  {6fa00183-d2d3-4605-8947-43951f5c356e}, !- Ambient Temperature Thermal Zone Name
-  ,                                       !- Ambient Temperature Outdoor Air Node Name
-  4.15693173076374,                       !- Off Cycle Loss Coefficient to Ambient Temperature {W/K}
-  0.64,                                   !- Off Cycle Loss Fraction to Thermal Zone
-  4.15693173076374,                       !- On Cycle Loss Coefficient to Ambient Temperature {W/K}
-  1,                                      !- On Cycle Loss Fraction to Thermal Zone
-  ,                                       !- Peak Use Flow Rate {m3/s}
-  ,                                       !- Use Flow Rate Fraction Schedule Name
-  ,                                       !- Cold Water Supply Temperature Schedule Name
-  {93d40822-0752-4f2c-9b92-7e40bd21f96a}, !- Use Side Inlet Node Name
-  {bf41d845-a337-4ba0-a7bb-e7547ac111d4}, !- Use Side Outlet Node Name
-  1,                                      !- Use Side Effectiveness
-  ,                                       !- Source Side Inlet Node Name
-  ,                                       !- Source Side Outlet Node Name
-  1,                                      !- Source Side Effectiveness
-  autosize,                               !- Use Side Design Flow Rate {m3/s}
-  autosize,                               !- Source Side Design Flow Rate {m3/s}
-  1.5,                                    !- Indirect Water Heating Recovery Time {hr}
-  IndirectHeatPrimarySetpoint,            !- Source Side Flow Control Mode
-  ,                                       !- Indirect Alternate Setpoint Temperature Schedule Name
-  General;                                !- End-Use Subcategory
-
-OS:Schedule:Constant,
-  {f4289e1d-869a-4730-a18f-2359f956b255}, !- Handle
-  WH Setpoint Temp,                       !- Name
-  {2e5d8874-38b3-4535-8d23-34593aa51123}, !- Schedule Type Limits Name
-  52.6666666666667;                       !- Value
-
-OS:Node,
-  {e73c6182-452b-483f-8f18-6d936e4572cf}, !- Handle
-  Node 19,                                !- Name
-  {dc006ad9-8dc9-4d25-94ec-60fc8cfe6390}, !- Inlet Port
-  {93d40822-0752-4f2c-9b92-7e40bd21f96a}; !- Outlet Port
-
-OS:Connection,
-  {dc006ad9-8dc9-4d25-94ec-60fc8cfe6390}, !- Handle
-  {5abbe514-ee53-488e-be8b-0fa71411e9f3}, !- Name
-  {742ddfc1-cba1-4c6a-98de-e688e4ddf23d}, !- Source Object
-  4,                                      !- Outlet Port
-  {e73c6182-452b-483f-8f18-6d936e4572cf}, !- Target Object
-  2;                                      !- Inlet Port
-
-OS:Node,
-  {707caa66-3753-4059-97de-addf8b7b8c5d}, !- Handle
-  Node 20,                                !- Name
-  {bf41d845-a337-4ba0-a7bb-e7547ac111d4}, !- Inlet Port
-  {4b1b78ec-638c-40f9-af5b-a705ba2c06ba}; !- Outlet Port
-
-OS:Connection,
-  {93d40822-0752-4f2c-9b92-7e40bd21f96a}, !- Handle
-  {78f081c5-4fc1-4a89-8393-2597c261d9e2}, !- Name
-  {e73c6182-452b-483f-8f18-6d936e4572cf}, !- Source Object
-  3,                                      !- Outlet Port
-  {8a575559-74a9-4be1-bdfa-9c9d77465d7c}, !- Target Object
-  31;                                     !- Inlet Port
-
-OS:Connection,
-  {bf41d845-a337-4ba0-a7bb-e7547ac111d4}, !- Handle
-  {1ca9d342-0f49-4588-86d0-1378b72d75fe}, !- Name
-  {8a575559-74a9-4be1-bdfa-9c9d77465d7c}, !- Source Object
-  32,                                     !- Outlet Port
-  {707caa66-3753-4059-97de-addf8b7b8c5d}, !- Target Object
-  2;                                      !- Inlet Port
-
-OS:Connection,
-  {4b1b78ec-638c-40f9-af5b-a705ba2c06ba}, !- Handle
-  {6fae3e26-9fc7-4187-b401-8c1f2b8cffed}, !- Name
-  {707caa66-3753-4059-97de-addf8b7b8c5d}, !- Source Object
-  3,                                      !- Outlet Port
-  {aae0f10d-7c4b-4d9d-9165-4b45e1dde9f0}, !- Target Object
-  4;                                      !- Inlet Port
-
-OS:PlantLoop,
-  {72d9d050-3dcf-4f20-a97c-93c2adf86253}, !- Handle
-  Domestic Hot Water Loop|unit 2,         !- Name
-  ,                                       !- Fluid Type
-  0,                                      !- Glycol Concentration
-  ,                                       !- User Defined Fluid Type
-  ,                                       !- Plant Equipment Operation Heating Load
-  ,                                       !- Plant Equipment Operation Cooling Load
-  ,                                       !- Primary Plant Equipment Operation Scheme
-  {3866f624-288e-4bb7-976b-e8f9cdb009e3}, !- Loop Temperature Setpoint Node Name
-  ,                                       !- Maximum Loop Temperature {C}
-  ,                                       !- Minimum Loop Temperature {C}
-  0.01,                                   !- Maximum Loop Flow Rate {m3/s}
-  ,                                       !- Minimum Loop Flow Rate {m3/s}
-  0.003,                                  !- Plant Loop Volume {m3}
-  {24a736f9-35c7-48f0-8723-d95c4b363c9b}, !- Plant Side Inlet Node Name
-  {d81fa48c-7972-4f91-bb5c-882dad418070}, !- Plant Side Outlet Node Name
-  ,                                       !- Plant Side Branch List Name
-  {5011aa1d-4ed0-4a07-bf0a-686a6864d629}, !- Demand Side Inlet Node Name
-  {6bf6ce93-1327-4db2-9a0d-bd1bad748d04}, !- Demand Side Outlet Node Name
-  ,                                       !- Demand Side Branch List Name
-  ,                                       !- Demand Side Connector List Name
-  Optimal,                                !- Load Distribution Scheme
-  {3d8df174-18ac-4e1d-99dd-bd83ea905697}, !- Availability Manager List Name
-  ,                                       !- Plant Loop Demand Calculation Scheme
-  ,                                       !- Common Pipe Simulation
-  ,                                       !- Pressure Simulation Type
-  ,                                       !- Plant Equipment Operation Heating Load Schedule
-  ,                                       !- Plant Equipment Operation Cooling Load Schedule
-  ,                                       !- Primary Plant Equipment Operation Scheme Schedule
-  ,                                       !- Component Setpoint Operation Scheme Schedule
-  {97ad3be8-6c6a-4631-a474-5ac3ae2c131a}, !- Demand Mixer Name
-  {b5566da5-3e93-457f-9f90-9a1c4450504c}, !- Demand Splitter Name
-  {e406e624-3dbb-4cba-b3c3-9a21a1f44d97}, !- Supply Mixer Name
-  {2df16064-a6f0-4283-84e1-eab7e7c24f60}; !- Supply Splitter Name
-
-OS:Node,
-  {d52337cd-5b37-42e8-a209-e26f43ad438d}, !- Handle
-  Node 21,                                !- Name
-  {24a736f9-35c7-48f0-8723-d95c4b363c9b}, !- Inlet Port
-  {211f3dc7-886c-4d91-b83b-87db3ea47cbd}; !- Outlet Port
-
-OS:Node,
-  {3866f624-288e-4bb7-976b-e8f9cdb009e3}, !- Handle
-  Node 22,                                !- Name
-  {f9dc365c-0c91-4619-ad6b-0a1ed4e783f4}, !- Inlet Port
-  {d81fa48c-7972-4f91-bb5c-882dad418070}; !- Outlet Port
-
-OS:Node,
-  {201a5ac3-ac04-437f-8158-301dbc26d116}, !- Handle
-  Node 23,                                !- Name
-  {d5b609ef-55da-4438-a7e4-b05b4dc32d03}, !- Inlet Port
-  {ac1aecc3-01c9-4c11-b110-96d81883a453}; !- Outlet Port
-
-OS:Connector:Mixer,
-  {e406e624-3dbb-4cba-b3c3-9a21a1f44d97}, !- Handle
-  Connector Mixer 3,                      !- Name
-  {17209128-3f4b-4e07-a4cf-3a16ba63f4ee}, !- Outlet Branch Name
-  {7cd9ef71-4b13-43e8-8c40-ceeb460417f6}, !- Inlet Branch Name 1
-  {ed0838f4-11b7-42bc-850c-a06b1db4e67c}; !- Inlet Branch Name 2
-
-OS:Connector:Splitter,
-  {2df16064-a6f0-4283-84e1-eab7e7c24f60}, !- Handle
-  Connector Splitter 3,                   !- Name
-  {bc78989e-bb18-4548-9884-d0420a7da154}, !- Inlet Branch Name
-  {d5b609ef-55da-4438-a7e4-b05b4dc32d03}, !- Outlet Branch Name 1
-  {db0cdf5a-31cd-4924-b3f1-84561e9ab2a0}; !- Outlet Branch Name 2
-
-OS:Connection,
-  {24a736f9-35c7-48f0-8723-d95c4b363c9b}, !- Handle
-  {aa3d187f-676b-4597-b2d5-0ab86b34125b}, !- Name
-  {72d9d050-3dcf-4f20-a97c-93c2adf86253}, !- Source Object
-  14,                                     !- Outlet Port
-  {d52337cd-5b37-42e8-a209-e26f43ad438d}, !- Target Object
-  2;                                      !- Inlet Port
-
-OS:Connection,
-  {d5b609ef-55da-4438-a7e4-b05b4dc32d03}, !- Handle
-  {b40714d9-53b5-47ca-866b-194506740015}, !- Name
-  {2df16064-a6f0-4283-84e1-eab7e7c24f60}, !- Source Object
-  3,                                      !- Outlet Port
-  {201a5ac3-ac04-437f-8158-301dbc26d116}, !- Target Object
-  2;                                      !- Inlet Port
-
-OS:Connection,
-  {d81fa48c-7972-4f91-bb5c-882dad418070}, !- Handle
-  {6f6105b8-dab3-4c5a-9e08-bcfde1efbda3}, !- Name
-  {3866f624-288e-4bb7-976b-e8f9cdb009e3}, !- Source Object
-  3,                                      !- Outlet Port
-  {72d9d050-3dcf-4f20-a97c-93c2adf86253}, !- Target Object
-  15;                                     !- Inlet Port
-
-OS:Node,
-  {b41f89f1-aeb0-4c84-95a1-fbd069ccad3f}, !- Handle
-  Node 24,                                !- Name
-  {5011aa1d-4ed0-4a07-bf0a-686a6864d629}, !- Inlet Port
-  {6ad8f167-ad3c-4510-8988-da189b22b682}; !- Outlet Port
-
-OS:Node,
-  {d1a9e051-f285-4675-a708-6e05967443fa}, !- Handle
-  Node 25,                                !- Name
-  {ff403bdc-d40b-4d60-95ed-e5aff8a6cfa3}, !- Inlet Port
-  {6bf6ce93-1327-4db2-9a0d-bd1bad748d04}; !- Outlet Port
-
-OS:Node,
-  {c3ef6843-5ac2-47e8-96d4-62508db08d83}, !- Handle
-  Node 26,                                !- Name
-  {62a65172-937a-4b65-9bdc-956d2688b723}, !- Inlet Port
-  {ff6cf032-43b9-4c10-838c-c91bc6ba0c25}; !- Outlet Port
-
-OS:Connector:Mixer,
-  {97ad3be8-6c6a-4631-a474-5ac3ae2c131a}, !- Handle
-  Connector Mixer 4,                      !- Name
-  {ff403bdc-d40b-4d60-95ed-e5aff8a6cfa3}, !- Outlet Branch Name
-  {f67774e4-4c4c-463f-ba92-d6112b7537c2}; !- Inlet Branch Name 1
-
-OS:Connector:Splitter,
-  {b5566da5-3e93-457f-9f90-9a1c4450504c}, !- Handle
-  Connector Splitter 4,                   !- Name
-  {6ad8f167-ad3c-4510-8988-da189b22b682}, !- Inlet Branch Name
-  {62a65172-937a-4b65-9bdc-956d2688b723}; !- Outlet Branch Name 1
-
-OS:Connection,
-  {5011aa1d-4ed0-4a07-bf0a-686a6864d629}, !- Handle
-  {cad475e6-65c5-4ee6-812e-06d561547067}, !- Name
-  {72d9d050-3dcf-4f20-a97c-93c2adf86253}, !- Source Object
-  17,                                     !- Outlet Port
-  {b41f89f1-aeb0-4c84-95a1-fbd069ccad3f}, !- Target Object
-  2;                                      !- Inlet Port
-
-OS:Connection,
-  {6ad8f167-ad3c-4510-8988-da189b22b682}, !- Handle
-  {bc0f8dd0-5325-47c7-91df-91ccd1ccc58a}, !- Name
-  {b41f89f1-aeb0-4c84-95a1-fbd069ccad3f}, !- Source Object
-  3,                                      !- Outlet Port
-  {b5566da5-3e93-457f-9f90-9a1c4450504c}, !- Target Object
-  2;                                      !- Inlet Port
-
-OS:Connection,
-  {62a65172-937a-4b65-9bdc-956d2688b723}, !- Handle
-  {dbe4ee9e-d8d2-4212-96ee-54fa0b235b26}, !- Name
-  {b5566da5-3e93-457f-9f90-9a1c4450504c}, !- Source Object
-  3,                                      !- Outlet Port
-  {c3ef6843-5ac2-47e8-96d4-62508db08d83}, !- Target Object
-  2;                                      !- Inlet Port
-
-OS:Connection,
-  {ff403bdc-d40b-4d60-95ed-e5aff8a6cfa3}, !- Handle
-  {c7dc1091-25a6-4dec-8595-3afcf13c9dcc}, !- Name
-  {97ad3be8-6c6a-4631-a474-5ac3ae2c131a}, !- Source Object
-  2,                                      !- Outlet Port
-  {d1a9e051-f285-4675-a708-6e05967443fa}, !- Target Object
-  2;                                      !- Inlet Port
-
-OS:Connection,
-  {6bf6ce93-1327-4db2-9a0d-bd1bad748d04}, !- Handle
-  {37f15084-e4c5-46cc-9335-285b93505913}, !- Name
-  {d1a9e051-f285-4675-a708-6e05967443fa}, !- Source Object
-  3,                                      !- Outlet Port
-  {72d9d050-3dcf-4f20-a97c-93c2adf86253}, !- Target Object
-  18;                                     !- Inlet Port
-
-OS:Sizing:Plant,
-  {6bde153c-4aac-4efa-9210-c65dd81b1169}, !- Handle
-  {72d9d050-3dcf-4f20-a97c-93c2adf86253}, !- Plant or Condenser Loop Name
-  Heating,                                !- Loop Type
-  52.6666666666667,                       !- Design Loop Exit Temperature {C}
-  5.55555555555556,                       !- Loop Design Temperature Difference {deltaC}
-  NonCoincident,                          !- Sizing Option
-  1,                                      !- Zone Timesteps in Averaging Window
-  None;                                   !- Coincident Sizing Factor Mode
-
-OS:AvailabilityManagerAssignmentList,
-  {3d8df174-18ac-4e1d-99dd-bd83ea905697}, !- Handle
-  Plant Loop 1 AvailabilityManagerAssignmentList 1; !- Name
-
-OS:Pipe:Adiabatic,
-  {6f53398a-cb35-4a77-ba35-922269234586}, !- Handle
-  Pipe Adiabatic 3,                       !- Name
-  {ac1aecc3-01c9-4c11-b110-96d81883a453}, !- Inlet Node Name
-  {326e4590-b1ea-4327-a0b6-c1fa656d1abc}; !- Outlet Node Name
-
-OS:Pipe:Adiabatic,
-  {97e3a97f-9ade-41cd-bfa5-0a323b684746}, !- Handle
-  Pipe Adiabatic 4,                       !- Name
-  {ab8d92f9-3479-45be-a58d-ab6071b0b27d}, !- Inlet Node Name
-  {f9dc365c-0c91-4619-ad6b-0a1ed4e783f4}; !- Outlet Node Name
-
-OS:Node,
-  {f54bbd00-deb4-4a4f-8fae-9c9b25b317f9}, !- Handle
-  Node 27,                                !- Name
-  {326e4590-b1ea-4327-a0b6-c1fa656d1abc}, !- Inlet Port
-  {7cd9ef71-4b13-43e8-8c40-ceeb460417f6}; !- Outlet Port
-
-OS:Connection,
-  {ac1aecc3-01c9-4c11-b110-96d81883a453}, !- Handle
-  {38c5ed49-bc90-4058-8784-dbb080c64dd8}, !- Name
-  {201a5ac3-ac04-437f-8158-301dbc26d116}, !- Source Object
-  3,                                      !- Outlet Port
-  {6f53398a-cb35-4a77-ba35-922269234586}, !- Target Object
-  2;                                      !- Inlet Port
-
-OS:Connection,
-  {326e4590-b1ea-4327-a0b6-c1fa656d1abc}, !- Handle
-  {133ef198-5c73-433b-9fcf-0f920eb711ad}, !- Name
-  {6f53398a-cb35-4a77-ba35-922269234586}, !- Source Object
-  3,                                      !- Outlet Port
-  {f54bbd00-deb4-4a4f-8fae-9c9b25b317f9}, !- Target Object
-  2;                                      !- Inlet Port
-
-OS:Connection,
-  {7cd9ef71-4b13-43e8-8c40-ceeb460417f6}, !- Handle
-  {4a2385b5-1560-42da-a1fc-e6fab35c8c04}, !- Name
-  {f54bbd00-deb4-4a4f-8fae-9c9b25b317f9}, !- Source Object
-  3,                                      !- Outlet Port
-  {e406e624-3dbb-4cba-b3c3-9a21a1f44d97}, !- Target Object
-  3;                                      !- Inlet Port
-
-OS:Node,
-  {86cb23f7-706a-4837-9231-8fdfdeec168c}, !- Handle
-  Node 28,                                !- Name
-  {17209128-3f4b-4e07-a4cf-3a16ba63f4ee}, !- Inlet Port
-  {ab8d92f9-3479-45be-a58d-ab6071b0b27d}; !- Outlet Port
-
-OS:Connection,
-  {17209128-3f4b-4e07-a4cf-3a16ba63f4ee}, !- Handle
-  {cbf143ac-6db8-462a-b0dc-ea1cdbce0bbb}, !- Name
-  {e406e624-3dbb-4cba-b3c3-9a21a1f44d97}, !- Source Object
-  2,                                      !- Outlet Port
-  {86cb23f7-706a-4837-9231-8fdfdeec168c}, !- Target Object
-  2;                                      !- Inlet Port
-
-OS:Connection,
-  {ab8d92f9-3479-45be-a58d-ab6071b0b27d}, !- Handle
-  {f547d90d-2622-4444-ac90-07fe714ee881}, !- Name
-  {86cb23f7-706a-4837-9231-8fdfdeec168c}, !- Source Object
-  3,                                      !- Outlet Port
-  {97e3a97f-9ade-41cd-bfa5-0a323b684746}, !- Target Object
-  2;                                      !- Inlet Port
-
-OS:Connection,
-  {f9dc365c-0c91-4619-ad6b-0a1ed4e783f4}, !- Handle
-  {ac12cfde-ccf1-4e25-a364-21c004fd927b}, !- Name
-  {97e3a97f-9ade-41cd-bfa5-0a323b684746}, !- Source Object
-  3,                                      !- Outlet Port
-  {3866f624-288e-4bb7-976b-e8f9cdb009e3}, !- Target Object
-  2;                                      !- Inlet Port
-
-OS:Pump:VariableSpeed,
-  {4b56c6cd-bbb1-4d67-897f-b348306ebdb8}, !- Handle
-  Pump Variable Speed 2,                  !- Name
-  {211f3dc7-886c-4d91-b83b-87db3ea47cbd}, !- Inlet Node Name
-  {441ac19e-7b50-4208-beed-87c0e78474fb}, !- Outlet Node Name
-  0.01,                                   !- Rated Flow Rate {m3/s}
-  1,                                      !- Rated Pump Head {Pa}
-  0,                                      !- Rated Power Consumption {W}
-  1,                                      !- Motor Efficiency
-  0,                                      !- Fraction of Motor Inefficiencies to Fluid Stream
-  0,                                      !- Coefficient 1 of the Part Load Performance Curve
-  1,                                      !- Coefficient 2 of the Part Load Performance Curve
-  0,                                      !- Coefficient 3 of the Part Load Performance Curve
-  0,                                      !- Coefficient 4 of the Part Load Performance Curve
-  ,                                       !- Minimum Flow Rate {m3/s}
-  Intermittent,                           !- Pump Control Type
-  ,                                       !- Pump Flow Rate Schedule Name
-  ,                                       !- Pump Curve Name
-  ,                                       !- Impeller Diameter {m}
-  ,                                       !- VFD Control Type
-  ,                                       !- Pump RPM Schedule Name
-  ,                                       !- Minimum Pressure Schedule {Pa}
-  ,                                       !- Maximum Pressure Schedule {Pa}
-  ,                                       !- Minimum RPM Schedule {rev/min}
-  ,                                       !- Maximum RPM Schedule {rev/min}
-  ,                                       !- Zone Name
-  0.5,                                    !- Skin Loss Radiative Fraction
-  PowerPerFlowPerPressure,                !- Design Power Sizing Method
-  348701.1,                               !- Design Electric Power per Unit Flow Rate {W/(m3/s)}
-  1.282051282,                            !- Design Shaft Power per Unit Flow Rate per Unit Head {W-s/m3-Pa}
-  0,                                      !- Design Minimum Flow Rate Fraction
-  General;                                !- End-Use Subcategory
-
-OS:Node,
-  {829e2539-4c74-4ea0-aea6-ed05fc19d191}, !- Handle
-  Node 29,                                !- Name
-  {441ac19e-7b50-4208-beed-87c0e78474fb}, !- Inlet Port
-  {bc78989e-bb18-4548-9884-d0420a7da154}; !- Outlet Port
-
-OS:Connection,
-  {211f3dc7-886c-4d91-b83b-87db3ea47cbd}, !- Handle
-  {b8c281a9-2eb3-4517-9c46-7a38be161dce}, !- Name
-  {d52337cd-5b37-42e8-a209-e26f43ad438d}, !- Source Object
-  3,                                      !- Outlet Port
-  {4b56c6cd-bbb1-4d67-897f-b348306ebdb8}, !- Target Object
-  2;                                      !- Inlet Port
-
-OS:Connection,
-  {441ac19e-7b50-4208-beed-87c0e78474fb}, !- Handle
-  {78962081-d9a7-4ff4-b058-5df92c50fc1a}, !- Name
-  {4b56c6cd-bbb1-4d67-897f-b348306ebdb8}, !- Source Object
-  3,                                      !- Outlet Port
-  {829e2539-4c74-4ea0-aea6-ed05fc19d191}, !- Target Object
-  2;                                      !- Inlet Port
-
-OS:Connection,
-  {bc78989e-bb18-4548-9884-d0420a7da154}, !- Handle
-  {ae53884e-36a5-4ef1-a211-50dc8c5f18f6}, !- Name
-  {829e2539-4c74-4ea0-aea6-ed05fc19d191}, !- Source Object
-  3,                                      !- Outlet Port
-  {2df16064-a6f0-4283-84e1-eab7e7c24f60}, !- Target Object
-  2;                                      !- Inlet Port
-
-OS:Schedule:Constant,
-  {2c518802-b6c7-4b07-a734-877409f643ad}, !- Handle
-  dhw temp 1,                             !- Name
-  {2e5d8874-38b3-4535-8d23-34593aa51123}, !- Schedule Type Limits Name
-  52.6666666666667;                       !- Value
-
-OS:SetpointManager:Scheduled,
-  {a071d5b6-b91f-4713-a18e-31d1cad740e1}, !- Handle
-  Setpoint Manager Scheduled 2,           !- Name
-  Temperature,                            !- Control Variable
-  {2c518802-b6c7-4b07-a734-877409f643ad}, !- Schedule Name
-  {3866f624-288e-4bb7-976b-e8f9cdb009e3}; !- Setpoint Node or NodeList Name
-
-OS:WaterHeater:Mixed,
-  {fde059c1-81f3-430c-8eea-7319e1dde7e7}, !- Handle
-  res wh|unit 2,                          !- Name
-  0.143845647790854,                      !- Tank Volume {m3}
-  {e5874da8-d742-4b61-9b0d-289f25a7daa9}, !- Setpoint Temperature Schedule Name
-  2,                                      !- Deadband Temperature Difference {deltaC}
-  99,                                     !- Maximum Temperature Limit {C}
-  Cycle,                                  !- Heater Control Type
-  11722.8428068889,                       !- Heater Maximum Capacity {W}
-  0,                                      !- Heater Minimum Capacity {W}
-  ,                                       !- Heater Ignition Minimum Flow Rate {m3/s}
-  ,                                       !- Heater Ignition Delay {s}
-  NaturalGas,                             !- Heater Fuel Type
-  0.773298241318794,                      !- Heater Thermal Efficiency
-  ,                                       !- Part Load Factor Curve Name
-  0,                                      !- Off Cycle Parasitic Fuel Consumption Rate {W}
-  Electricity,                            !- Off Cycle Parasitic Fuel Type
-  0,                                      !- Off Cycle Parasitic Heat Fraction to Tank
-  0,                                      !- On Cycle Parasitic Fuel Consumption Rate {W}
-  Electricity,                            !- On Cycle Parasitic Fuel Type
-  0,                                      !- On Cycle Parasitic Heat Fraction to Tank
-  ThermalZone,                            !- Ambient Temperature Indicator
-  ,                                       !- Ambient Temperature Schedule Name
-  {c12f8ae1-6886-402b-b154-5359b3a12360}, !- Ambient Temperature Thermal Zone Name
-  ,                                       !- Ambient Temperature Outdoor Air Node Name
-  4.15693173076374,                       !- Off Cycle Loss Coefficient to Ambient Temperature {W/K}
-  0.64,                                   !- Off Cycle Loss Fraction to Thermal Zone
-  4.15693173076374,                       !- On Cycle Loss Coefficient to Ambient Temperature {W/K}
-  1,                                      !- On Cycle Loss Fraction to Thermal Zone
-  ,                                       !- Peak Use Flow Rate {m3/s}
-  ,                                       !- Use Flow Rate Fraction Schedule Name
-  ,                                       !- Cold Water Supply Temperature Schedule Name
-  {9c605254-8bd4-4117-954a-bc679e06ebe6}, !- Use Side Inlet Node Name
-  {0f3215ef-8d59-4f27-ad70-5468afd22966}, !- Use Side Outlet Node Name
-  1,                                      !- Use Side Effectiveness
-  ,                                       !- Source Side Inlet Node Name
-  ,                                       !- Source Side Outlet Node Name
-  1,                                      !- Source Side Effectiveness
-  autosize,                               !- Use Side Design Flow Rate {m3/s}
-  autosize,                               !- Source Side Design Flow Rate {m3/s}
-  1.5,                                    !- Indirect Water Heating Recovery Time {hr}
-  IndirectHeatPrimarySetpoint,            !- Source Side Flow Control Mode
-  ,                                       !- Indirect Alternate Setpoint Temperature Schedule Name
-  General;                                !- End-Use Subcategory
-
-OS:Schedule:Constant,
-  {e5874da8-d742-4b61-9b0d-289f25a7daa9}, !- Handle
-  WH Setpoint Temp 1,                     !- Name
-  {2e5d8874-38b3-4535-8d23-34593aa51123}, !- Schedule Type Limits Name
-  52.6666666666667;                       !- Value
-
-OS:Node,
-  {85e30ce1-2237-4089-b049-4071450e4a0d}, !- Handle
-  Node 30,                                !- Name
-  {db0cdf5a-31cd-4924-b3f1-84561e9ab2a0}, !- Inlet Port
-  {9c605254-8bd4-4117-954a-bc679e06ebe6}; !- Outlet Port
-
-OS:Connection,
-  {db0cdf5a-31cd-4924-b3f1-84561e9ab2a0}, !- Handle
-  {1bb8916e-6009-467f-bbc3-3badf041af14}, !- Name
-  {2df16064-a6f0-4283-84e1-eab7e7c24f60}, !- Source Object
-  4,                                      !- Outlet Port
-  {85e30ce1-2237-4089-b049-4071450e4a0d}, !- Target Object
-  2;                                      !- Inlet Port
-
-OS:Node,
-  {d0da6224-c8b7-4315-bd27-798ce8bbbd52}, !- Handle
-  Node 31,                                !- Name
-  {0f3215ef-8d59-4f27-ad70-5468afd22966}, !- Inlet Port
-  {ed0838f4-11b7-42bc-850c-a06b1db4e67c}; !- Outlet Port
-
-OS:Connection,
-  {9c605254-8bd4-4117-954a-bc679e06ebe6}, !- Handle
-  {97646e04-1ead-4e68-a9d3-4757973a189f}, !- Name
-  {85e30ce1-2237-4089-b049-4071450e4a0d}, !- Source Object
-  3,                                      !- Outlet Port
-  {fde059c1-81f3-430c-8eea-7319e1dde7e7}, !- Target Object
-  31;                                     !- Inlet Port
-
-OS:Connection,
-  {0f3215ef-8d59-4f27-ad70-5468afd22966}, !- Handle
-  {666d3ca0-9708-45fe-8659-a79ab8a0121d}, !- Name
-  {fde059c1-81f3-430c-8eea-7319e1dde7e7}, !- Source Object
-  32,                                     !- Outlet Port
-  {d0da6224-c8b7-4315-bd27-798ce8bbbd52}, !- Target Object
-  2;                                      !- Inlet Port
-
-OS:Connection,
-  {ed0838f4-11b7-42bc-850c-a06b1db4e67c}, !- Handle
-  {1472c956-7db4-4275-8689-2add666117f8}, !- Name
-  {d0da6224-c8b7-4315-bd27-798ce8bbbd52}, !- Source Object
-  3,                                      !- Outlet Port
-  {e406e624-3dbb-4cba-b3c3-9a21a1f44d97}, !- Target Object
-  4;                                      !- Inlet Port
-
-OS:PlantLoop,
-  {31722f59-2728-4274-bd9b-24c4dd5e6149}, !- Handle
-  Domestic Hot Water Loop|unit 3,         !- Name
-  ,                                       !- Fluid Type
-  0,                                      !- Glycol Concentration
-  ,                                       !- User Defined Fluid Type
-  ,                                       !- Plant Equipment Operation Heating Load
-  ,                                       !- Plant Equipment Operation Cooling Load
-  ,                                       !- Primary Plant Equipment Operation Scheme
-  {e3876632-4fa4-4aa5-ba94-939a2f0770b0}, !- Loop Temperature Setpoint Node Name
-  ,                                       !- Maximum Loop Temperature {C}
-  ,                                       !- Minimum Loop Temperature {C}
-  0.01,                                   !- Maximum Loop Flow Rate {m3/s}
-  ,                                       !- Minimum Loop Flow Rate {m3/s}
-  0.003,                                  !- Plant Loop Volume {m3}
-  {a13f4c73-a26e-487f-bc85-944e65525974}, !- Plant Side Inlet Node Name
-  {154a14c3-0a58-4f2c-b737-12dd226ac906}, !- Plant Side Outlet Node Name
-  ,                                       !- Plant Side Branch List Name
-  {452c0172-8e0e-46eb-a65b-93973dd09856}, !- Demand Side Inlet Node Name
-  {1159100d-bfe5-4700-a13f-711dd0734f32}, !- Demand Side Outlet Node Name
-  ,                                       !- Demand Side Branch List Name
-  ,                                       !- Demand Side Connector List Name
-  Optimal,                                !- Load Distribution Scheme
-  {3014c886-6525-4132-84d5-59deb8837f3d}, !- Availability Manager List Name
-  ,                                       !- Plant Loop Demand Calculation Scheme
-  ,                                       !- Common Pipe Simulation
-  ,                                       !- Pressure Simulation Type
-  ,                                       !- Plant Equipment Operation Heating Load Schedule
-  ,                                       !- Plant Equipment Operation Cooling Load Schedule
-  ,                                       !- Primary Plant Equipment Operation Scheme Schedule
-  ,                                       !- Component Setpoint Operation Scheme Schedule
-  {76d0b834-c9bc-4faf-be30-596083088293}, !- Demand Mixer Name
-  {bfbef342-1bcf-4e1e-9258-9bf1ea169dcd}, !- Demand Splitter Name
-  {d10afaf6-6060-422e-acbc-7af466dfe0a5}, !- Supply Mixer Name
-  {c5c67525-5001-487a-bca1-b8de733ed128}; !- Supply Splitter Name
-
-OS:Node,
-  {23e6f04f-4f6a-4161-b615-9c766a7d462d}, !- Handle
-  Node 32,                                !- Name
-  {a13f4c73-a26e-487f-bc85-944e65525974}, !- Inlet Port
-  {046494c8-cdb2-4c4c-9a3b-91cf3c2198b8}; !- Outlet Port
-
-OS:Node,
-  {e3876632-4fa4-4aa5-ba94-939a2f0770b0}, !- Handle
-  Node 33,                                !- Name
-  {6e3253a0-8d6f-4519-a668-14595a9606b5}, !- Inlet Port
-  {154a14c3-0a58-4f2c-b737-12dd226ac906}; !- Outlet Port
-
-OS:Node,
-  {1f55f0ee-5df4-4d17-9d53-df70ce517e1f}, !- Handle
-  Node 34,                                !- Name
-  {bd3dcb9f-21f7-46a1-acd0-0996db4e8b9b}, !- Inlet Port
-  {0237429f-5c30-4973-bf5c-da21ed2811ec}; !- Outlet Port
-
-OS:Connector:Mixer,
-  {d10afaf6-6060-422e-acbc-7af466dfe0a5}, !- Handle
-  Connector Mixer 5,                      !- Name
-  {4f0acac2-1700-4425-b8c9-e4873521b2ec}, !- Outlet Branch Name
-  {d15383d9-9aa1-4113-8c74-32372b67a0c0}, !- Inlet Branch Name 1
-  {da45626e-a1d2-40ee-b6ec-71beb52f2463}; !- Inlet Branch Name 2
-
-OS:Connector:Splitter,
-  {c5c67525-5001-487a-bca1-b8de733ed128}, !- Handle
-  Connector Splitter 5,                   !- Name
-  {b670be54-2402-4f2c-9546-02a1aeb0f4d5}, !- Inlet Branch Name
-  {bd3dcb9f-21f7-46a1-acd0-0996db4e8b9b}, !- Outlet Branch Name 1
-  {98a412c6-b373-497c-9b23-ca53de6d3ea4}; !- Outlet Branch Name 2
-
-OS:Connection,
-  {a13f4c73-a26e-487f-bc85-944e65525974}, !- Handle
-  {b3531ccb-a011-48a4-8478-65ec3d7db3c9}, !- Name
-  {31722f59-2728-4274-bd9b-24c4dd5e6149}, !- Source Object
-  14,                                     !- Outlet Port
-  {23e6f04f-4f6a-4161-b615-9c766a7d462d}, !- Target Object
-  2;                                      !- Inlet Port
-
-OS:Connection,
-  {bd3dcb9f-21f7-46a1-acd0-0996db4e8b9b}, !- Handle
-  {a767aa7c-0708-413e-b80d-4e6107de97f2}, !- Name
-  {c5c67525-5001-487a-bca1-b8de733ed128}, !- Source Object
-  3,                                      !- Outlet Port
-  {1f55f0ee-5df4-4d17-9d53-df70ce517e1f}, !- Target Object
-  2;                                      !- Inlet Port
-
-OS:Connection,
-  {154a14c3-0a58-4f2c-b737-12dd226ac906}, !- Handle
-  {aae2427b-602f-42c5-a386-6f4680e28090}, !- Name
-  {e3876632-4fa4-4aa5-ba94-939a2f0770b0}, !- Source Object
-  3,                                      !- Outlet Port
-  {31722f59-2728-4274-bd9b-24c4dd5e6149}, !- Target Object
-  15;                                     !- Inlet Port
-
-OS:Node,
-  {3f43ecc1-47bb-4137-b5bc-8d57d8de42bc}, !- Handle
-  Node 35,                                !- Name
-  {452c0172-8e0e-46eb-a65b-93973dd09856}, !- Inlet Port
-  {4ebade52-944e-485f-991f-f1d7e698a008}; !- Outlet Port
-
-OS:Node,
-  {e0d79c5f-fe9e-4154-9399-7beb83db1594}, !- Handle
-  Node 36,                                !- Name
-  {110e8e28-bff2-42e0-8607-be53d281c4a3}, !- Inlet Port
-  {1159100d-bfe5-4700-a13f-711dd0734f32}; !- Outlet Port
-
-OS:Node,
-  {8054489d-8e66-4417-996d-7bd84378c046}, !- Handle
-  Node 37,                                !- Name
-  {c87ff1ac-496b-4734-bd2a-861b5cb8852a}, !- Inlet Port
-  {62288700-3141-4a96-93db-a39b3c4afe10}; !- Outlet Port
-
-OS:Connector:Mixer,
-  {76d0b834-c9bc-4faf-be30-596083088293}, !- Handle
-  Connector Mixer 6,                      !- Name
-  {110e8e28-bff2-42e0-8607-be53d281c4a3}, !- Outlet Branch Name
-  {efbcad91-e978-4735-8ac1-8c233851ee3c}; !- Inlet Branch Name 1
-
-OS:Connector:Splitter,
-  {bfbef342-1bcf-4e1e-9258-9bf1ea169dcd}, !- Handle
-  Connector Splitter 6,                   !- Name
-  {4ebade52-944e-485f-991f-f1d7e698a008}, !- Inlet Branch Name
-  {c87ff1ac-496b-4734-bd2a-861b5cb8852a}; !- Outlet Branch Name 1
-
-OS:Connection,
-  {452c0172-8e0e-46eb-a65b-93973dd09856}, !- Handle
-  {0af0dca6-e50f-492a-a0ea-129a14622db4}, !- Name
-  {31722f59-2728-4274-bd9b-24c4dd5e6149}, !- Source Object
-  17,                                     !- Outlet Port
-  {3f43ecc1-47bb-4137-b5bc-8d57d8de42bc}, !- Target Object
-  2;                                      !- Inlet Port
-
-OS:Connection,
-  {4ebade52-944e-485f-991f-f1d7e698a008}, !- Handle
-  {321fe28c-d4e2-4dc7-8c2a-e1dc8a4e1b0a}, !- Name
-  {3f43ecc1-47bb-4137-b5bc-8d57d8de42bc}, !- Source Object
-  3,                                      !- Outlet Port
-  {bfbef342-1bcf-4e1e-9258-9bf1ea169dcd}, !- Target Object
-  2;                                      !- Inlet Port
-
-OS:Connection,
-  {c87ff1ac-496b-4734-bd2a-861b5cb8852a}, !- Handle
-  {bb66eb4d-2015-4710-bea4-8dce2e1cadf6}, !- Name
-  {bfbef342-1bcf-4e1e-9258-9bf1ea169dcd}, !- Source Object
-  3,                                      !- Outlet Port
-  {8054489d-8e66-4417-996d-7bd84378c046}, !- Target Object
-  2;                                      !- Inlet Port
-
-OS:Connection,
-  {110e8e28-bff2-42e0-8607-be53d281c4a3}, !- Handle
-  {29e0f4b2-1f36-4415-9059-dbda5b2a0fb2}, !- Name
-  {76d0b834-c9bc-4faf-be30-596083088293}, !- Source Object
-  2,                                      !- Outlet Port
-  {e0d79c5f-fe9e-4154-9399-7beb83db1594}, !- Target Object
-  2;                                      !- Inlet Port
-
-OS:Connection,
-  {1159100d-bfe5-4700-a13f-711dd0734f32}, !- Handle
-  {9a194346-55ad-442e-9082-cc40163b1038}, !- Name
-  {e0d79c5f-fe9e-4154-9399-7beb83db1594}, !- Source Object
-  3,                                      !- Outlet Port
-  {31722f59-2728-4274-bd9b-24c4dd5e6149}, !- Target Object
-  18;                                     !- Inlet Port
-
-OS:Sizing:Plant,
-  {6f54859d-5a42-4028-8e64-dfc254fd7c87}, !- Handle
-  {31722f59-2728-4274-bd9b-24c4dd5e6149}, !- Plant or Condenser Loop Name
-  Heating,                                !- Loop Type
-  52.6666666666667,                       !- Design Loop Exit Temperature {C}
-  5.55555555555556,                       !- Loop Design Temperature Difference {deltaC}
-  NonCoincident,                          !- Sizing Option
-  1,                                      !- Zone Timesteps in Averaging Window
-  None;                                   !- Coincident Sizing Factor Mode
-
-OS:AvailabilityManagerAssignmentList,
-  {3014c886-6525-4132-84d5-59deb8837f3d}, !- Handle
-  Plant Loop 1 AvailabilityManagerAssignmentList 2; !- Name
-
-OS:Pipe:Adiabatic,
-  {45bce804-8058-47f8-bf4b-258f34424687}, !- Handle
-  Pipe Adiabatic 5,                       !- Name
-  {0237429f-5c30-4973-bf5c-da21ed2811ec}, !- Inlet Node Name
-  {51c04b39-29f9-4c8f-8652-f94e4b0cb696}; !- Outlet Node Name
-
-OS:Pipe:Adiabatic,
-  {7cd68c3a-20c1-459a-b2a4-69261c8e7816}, !- Handle
-  Pipe Adiabatic 6,                       !- Name
-  {0f73efe2-f176-4732-852e-d9e3281ab194}, !- Inlet Node Name
-  {6e3253a0-8d6f-4519-a668-14595a9606b5}; !- Outlet Node Name
-
-OS:Node,
-  {2fa08a18-ce2e-43e1-a4a8-1b6a4dd29da1}, !- Handle
-  Node 38,                                !- Name
-  {51c04b39-29f9-4c8f-8652-f94e4b0cb696}, !- Inlet Port
-  {d15383d9-9aa1-4113-8c74-32372b67a0c0}; !- Outlet Port
-
-OS:Connection,
-  {0237429f-5c30-4973-bf5c-da21ed2811ec}, !- Handle
-  {9112e375-4328-493e-88a5-d70f115ab914}, !- Name
-  {1f55f0ee-5df4-4d17-9d53-df70ce517e1f}, !- Source Object
-  3,                                      !- Outlet Port
-  {45bce804-8058-47f8-bf4b-258f34424687}, !- Target Object
-  2;                                      !- Inlet Port
-
-OS:Connection,
-  {51c04b39-29f9-4c8f-8652-f94e4b0cb696}, !- Handle
-  {c41b7053-050a-4e19-99c3-1204044b557a}, !- Name
-  {45bce804-8058-47f8-bf4b-258f34424687}, !- Source Object
-  3,                                      !- Outlet Port
-  {2fa08a18-ce2e-43e1-a4a8-1b6a4dd29da1}, !- Target Object
-  2;                                      !- Inlet Port
-
-OS:Connection,
-  {d15383d9-9aa1-4113-8c74-32372b67a0c0}, !- Handle
-  {cc26a98c-994e-45dd-8cc3-0e4ae436e23a}, !- Name
-  {2fa08a18-ce2e-43e1-a4a8-1b6a4dd29da1}, !- Source Object
-  3,                                      !- Outlet Port
-  {d10afaf6-6060-422e-acbc-7af466dfe0a5}, !- Target Object
-  3;                                      !- Inlet Port
-
-OS:Node,
-  {2ce9d56c-8483-4cf0-95d6-0bcbb55cbd73}, !- Handle
-  Node 39,                                !- Name
-  {4f0acac2-1700-4425-b8c9-e4873521b2ec}, !- Inlet Port
-  {0f73efe2-f176-4732-852e-d9e3281ab194}; !- Outlet Port
-
-OS:Connection,
-  {4f0acac2-1700-4425-b8c9-e4873521b2ec}, !- Handle
-  {2ccc8d6a-89f9-4342-8a79-bfe64243e218}, !- Name
-  {d10afaf6-6060-422e-acbc-7af466dfe0a5}, !- Source Object
-  2,                                      !- Outlet Port
-  {2ce9d56c-8483-4cf0-95d6-0bcbb55cbd73}, !- Target Object
-  2;                                      !- Inlet Port
-
-OS:Connection,
-  {0f73efe2-f176-4732-852e-d9e3281ab194}, !- Handle
-  {60bdd60e-8f86-434a-8785-8a562814ae51}, !- Name
-  {2ce9d56c-8483-4cf0-95d6-0bcbb55cbd73}, !- Source Object
-  3,                                      !- Outlet Port
-  {7cd68c3a-20c1-459a-b2a4-69261c8e7816}, !- Target Object
-  2;                                      !- Inlet Port
-
-OS:Connection,
-  {6e3253a0-8d6f-4519-a668-14595a9606b5}, !- Handle
-  {e0447d53-45ab-4f5d-9e23-87c0fdb8eef2}, !- Name
-  {7cd68c3a-20c1-459a-b2a4-69261c8e7816}, !- Source Object
-  3,                                      !- Outlet Port
-  {e3876632-4fa4-4aa5-ba94-939a2f0770b0}, !- Target Object
-  2;                                      !- Inlet Port
-
-OS:Pump:VariableSpeed,
-  {b93f0fbb-0013-4923-9709-cb2c8d11a290}, !- Handle
-  Pump Variable Speed 3,                  !- Name
-  {046494c8-cdb2-4c4c-9a3b-91cf3c2198b8}, !- Inlet Node Name
-  {8de27769-4039-4e92-806e-ff38b511bc8a}, !- Outlet Node Name
-  0.01,                                   !- Rated Flow Rate {m3/s}
-  1,                                      !- Rated Pump Head {Pa}
-  0,                                      !- Rated Power Consumption {W}
-  1,                                      !- Motor Efficiency
-  0,                                      !- Fraction of Motor Inefficiencies to Fluid Stream
-  0,                                      !- Coefficient 1 of the Part Load Performance Curve
-  1,                                      !- Coefficient 2 of the Part Load Performance Curve
-  0,                                      !- Coefficient 3 of the Part Load Performance Curve
-  0,                                      !- Coefficient 4 of the Part Load Performance Curve
-  ,                                       !- Minimum Flow Rate {m3/s}
-  Intermittent,                           !- Pump Control Type
-  ,                                       !- Pump Flow Rate Schedule Name
-  ,                                       !- Pump Curve Name
-  ,                                       !- Impeller Diameter {m}
-  ,                                       !- VFD Control Type
-  ,                                       !- Pump RPM Schedule Name
-  ,                                       !- Minimum Pressure Schedule {Pa}
-  ,                                       !- Maximum Pressure Schedule {Pa}
-  ,                                       !- Minimum RPM Schedule {rev/min}
-  ,                                       !- Maximum RPM Schedule {rev/min}
-  ,                                       !- Zone Name
-  0.5,                                    !- Skin Loss Radiative Fraction
-  PowerPerFlowPerPressure,                !- Design Power Sizing Method
-  348701.1,                               !- Design Electric Power per Unit Flow Rate {W/(m3/s)}
-  1.282051282,                            !- Design Shaft Power per Unit Flow Rate per Unit Head {W-s/m3-Pa}
-  0,                                      !- Design Minimum Flow Rate Fraction
-  General;                                !- End-Use Subcategory
-
-OS:Node,
-  {3b896b65-221b-4afd-9ecf-c3f6b32cfcbf}, !- Handle
-  Node 40,                                !- Name
-  {8de27769-4039-4e92-806e-ff38b511bc8a}, !- Inlet Port
-  {b670be54-2402-4f2c-9546-02a1aeb0f4d5}; !- Outlet Port
-
-OS:Connection,
-  {046494c8-cdb2-4c4c-9a3b-91cf3c2198b8}, !- Handle
-  {15000d5d-6a20-4bcd-8783-77e8b065a10e}, !- Name
-  {23e6f04f-4f6a-4161-b615-9c766a7d462d}, !- Source Object
-  3,                                      !- Outlet Port
-  {b93f0fbb-0013-4923-9709-cb2c8d11a290}, !- Target Object
-  2;                                      !- Inlet Port
-
-OS:Connection,
-  {8de27769-4039-4e92-806e-ff38b511bc8a}, !- Handle
-  {e5dcdfa1-e951-4b55-9f32-eb3a6f41a61e}, !- Name
-  {b93f0fbb-0013-4923-9709-cb2c8d11a290}, !- Source Object
-  3,                                      !- Outlet Port
-  {3b896b65-221b-4afd-9ecf-c3f6b32cfcbf}, !- Target Object
-  2;                                      !- Inlet Port
-
-OS:Connection,
-  {b670be54-2402-4f2c-9546-02a1aeb0f4d5}, !- Handle
-  {8baeb31a-6aa6-47fa-b33d-5def5bd97f78}, !- Name
-  {3b896b65-221b-4afd-9ecf-c3f6b32cfcbf}, !- Source Object
-  3,                                      !- Outlet Port
-  {c5c67525-5001-487a-bca1-b8de733ed128}, !- Target Object
-  2;                                      !- Inlet Port
-
-OS:Schedule:Constant,
-  {46188819-a019-40a5-9025-82bd07d5eada}, !- Handle
-  dhw temp 2,                             !- Name
-  {2e5d8874-38b3-4535-8d23-34593aa51123}, !- Schedule Type Limits Name
-  52.6666666666667;                       !- Value
-
-OS:SetpointManager:Scheduled,
-  {d877cb66-be0c-4103-bb1a-c326ec0ae8b2}, !- Handle
-  Setpoint Manager Scheduled 3,           !- Name
-  Temperature,                            !- Control Variable
-  {46188819-a019-40a5-9025-82bd07d5eada}, !- Schedule Name
-  {e3876632-4fa4-4aa5-ba94-939a2f0770b0}; !- Setpoint Node or NodeList Name
-
-OS:WaterHeater:Mixed,
-  {88c2966c-8e31-4492-b037-282bf27d7b0e}, !- Handle
-  res wh|unit 3,                          !- Name
-  0.143845647790854,                      !- Tank Volume {m3}
-  {c192b98d-26e3-40b7-b32f-e12731070d51}, !- Setpoint Temperature Schedule Name
-  2,                                      !- Deadband Temperature Difference {deltaC}
-  99,                                     !- Maximum Temperature Limit {C}
-  Cycle,                                  !- Heater Control Type
-  11722.8428068889,                       !- Heater Maximum Capacity {W}
-  0,                                      !- Heater Minimum Capacity {W}
-  ,                                       !- Heater Ignition Minimum Flow Rate {m3/s}
-  ,                                       !- Heater Ignition Delay {s}
-  NaturalGas,                             !- Heater Fuel Type
-  0.773298241318794,                      !- Heater Thermal Efficiency
-  ,                                       !- Part Load Factor Curve Name
-  0,                                      !- Off Cycle Parasitic Fuel Consumption Rate {W}
-  Electricity,                            !- Off Cycle Parasitic Fuel Type
-  0,                                      !- Off Cycle Parasitic Heat Fraction to Tank
-  0,                                      !- On Cycle Parasitic Fuel Consumption Rate {W}
-  Electricity,                            !- On Cycle Parasitic Fuel Type
-  0,                                      !- On Cycle Parasitic Heat Fraction to Tank
-  ThermalZone,                            !- Ambient Temperature Indicator
-  ,                                       !- Ambient Temperature Schedule Name
-  {595a31c4-85c2-4003-aacf-881749af1387}, !- Ambient Temperature Thermal Zone Name
-  ,                                       !- Ambient Temperature Outdoor Air Node Name
-  4.15693173076374,                       !- Off Cycle Loss Coefficient to Ambient Temperature {W/K}
-  0.64,                                   !- Off Cycle Loss Fraction to Thermal Zone
-  4.15693173076374,                       !- On Cycle Loss Coefficient to Ambient Temperature {W/K}
-  1,                                      !- On Cycle Loss Fraction to Thermal Zone
-  ,                                       !- Peak Use Flow Rate {m3/s}
-  ,                                       !- Use Flow Rate Fraction Schedule Name
-  ,                                       !- Cold Water Supply Temperature Schedule Name
-  {b803703a-63aa-490c-8fbe-c74cbcc1eccd}, !- Use Side Inlet Node Name
-  {fa8395c2-869a-482d-9e6d-1a66bfc7f83b}, !- Use Side Outlet Node Name
-  1,                                      !- Use Side Effectiveness
-  ,                                       !- Source Side Inlet Node Name
-  ,                                       !- Source Side Outlet Node Name
-  1,                                      !- Source Side Effectiveness
-  autosize,                               !- Use Side Design Flow Rate {m3/s}
-  autosize,                               !- Source Side Design Flow Rate {m3/s}
-  1.5,                                    !- Indirect Water Heating Recovery Time {hr}
-  IndirectHeatPrimarySetpoint,            !- Source Side Flow Control Mode
-  ,                                       !- Indirect Alternate Setpoint Temperature Schedule Name
-  General;                                !- End-Use Subcategory
-
-OS:Schedule:Constant,
-  {c192b98d-26e3-40b7-b32f-e12731070d51}, !- Handle
-  WH Setpoint Temp 2,                     !- Name
-  {2e5d8874-38b3-4535-8d23-34593aa51123}, !- Schedule Type Limits Name
-  52.6666666666667;                       !- Value
-
-OS:Node,
-  {8343f8e3-80d5-48e1-bd9d-9769f5635d49}, !- Handle
-  Node 41,                                !- Name
-  {98a412c6-b373-497c-9b23-ca53de6d3ea4}, !- Inlet Port
-  {b803703a-63aa-490c-8fbe-c74cbcc1eccd}; !- Outlet Port
-
-OS:Connection,
-  {98a412c6-b373-497c-9b23-ca53de6d3ea4}, !- Handle
-  {af2e91e6-9703-4c63-8b19-db4c11adf0f1}, !- Name
-  {c5c67525-5001-487a-bca1-b8de733ed128}, !- Source Object
-  4,                                      !- Outlet Port
-  {8343f8e3-80d5-48e1-bd9d-9769f5635d49}, !- Target Object
-  2;                                      !- Inlet Port
-
-OS:Node,
-  {0a180b5a-b289-4fa2-a069-69571e70a401}, !- Handle
-  Node 42,                                !- Name
-  {fa8395c2-869a-482d-9e6d-1a66bfc7f83b}, !- Inlet Port
-  {da45626e-a1d2-40ee-b6ec-71beb52f2463}; !- Outlet Port
-
-OS:Connection,
-  {b803703a-63aa-490c-8fbe-c74cbcc1eccd}, !- Handle
-  {7d95c52d-c268-4cff-9933-95386a4addd7}, !- Name
-  {8343f8e3-80d5-48e1-bd9d-9769f5635d49}, !- Source Object
-  3,                                      !- Outlet Port
-  {88c2966c-8e31-4492-b037-282bf27d7b0e}, !- Target Object
-  31;                                     !- Inlet Port
-
-OS:Connection,
-  {fa8395c2-869a-482d-9e6d-1a66bfc7f83b}, !- Handle
-  {d3237716-c9df-4d61-ab4e-a57d0a2a337f}, !- Name
-  {88c2966c-8e31-4492-b037-282bf27d7b0e}, !- Source Object
-  32,                                     !- Outlet Port
-  {0a180b5a-b289-4fa2-a069-69571e70a401}, !- Target Object
-  2;                                      !- Inlet Port
-
-OS:Connection,
-  {da45626e-a1d2-40ee-b6ec-71beb52f2463}, !- Handle
-  {efd8c9c2-b92c-41d6-9796-565ea7514215}, !- Name
-  {0a180b5a-b289-4fa2-a069-69571e70a401}, !- Source Object
-  3,                                      !- Outlet Port
-  {d10afaf6-6060-422e-acbc-7af466dfe0a5}, !- Target Object
-  4;                                      !- Inlet Port
-
-OS:PlantLoop,
-  {b43e053f-4f28-43f0-a0f3-2f111d300f5a}, !- Handle
-  Domestic Hot Water Loop|unit 4,         !- Name
-=======
-  {e35caff9-2b79-4d1a-bdfe-5b24a1f4bc56}, !- Handle
-  Surface 9 - res eaves 2,                !- Name
-  ,                                       !- Construction Name
-  {43a9b361-1bb0-4b54-853b-027b26b09095}, !- Shading Surface Group Name
-  ,                                       !- Transmittance Schedule Name
-  ,                                       !- Number of Vertices
-  0, -9.7536, 2.4384,                     !- X,Y,Z Vertex 1 {m}
-  4.572, -9.7536, 2.4384,                 !- X,Y,Z Vertex 2 {m}
-  4.572, -9.144, 2.7432,                  !- X,Y,Z Vertex 3 {m}
-  0, -9.144, 2.7432;                      !- X,Y,Z Vertex 4 {m}
-
-OS:PlantLoop,
-  {6b2b7455-a284-47f7-a972-e1150b471e3d}, !- Handle
-  Domestic Hot Water Loop,                !- Name
->>>>>>> 49f5e9b9
-  ,                                       !- Fluid Type
-  0,                                      !- Glycol Concentration
-  ,                                       !- User Defined Fluid Type
-  ,                                       !- Plant Equipment Operation Heating Load
-  ,                                       !- Plant Equipment Operation Cooling Load
-  ,                                       !- Primary Plant Equipment Operation Scheme
-<<<<<<< HEAD
-  {5e6b880a-2157-4f9f-9e69-0c0eb41f824a}, !- Loop Temperature Setpoint Node Name
-=======
-  {4bf5753e-7fc6-4874-bee7-330323e69ce0}, !- Loop Temperature Setpoint Node Name
->>>>>>> 49f5e9b9
-  ,                                       !- Maximum Loop Temperature {C}
-  ,                                       !- Minimum Loop Temperature {C}
-  0.01,                                   !- Maximum Loop Flow Rate {m3/s}
-  ,                                       !- Minimum Loop Flow Rate {m3/s}
-  0.003,                                  !- Plant Loop Volume {m3}
-<<<<<<< HEAD
-  {f342cece-72ce-41f4-9643-e02719fe159e}, !- Plant Side Inlet Node Name
-  {6b566b8f-c9e7-4a19-9f5d-1b78af9b0c68}, !- Plant Side Outlet Node Name
-  ,                                       !- Plant Side Branch List Name
-  {b3aa413d-0218-40a2-aabc-dfe73c9ef9e7}, !- Demand Side Inlet Node Name
-  {7397fb45-b9f7-46ec-a7f6-0477634ec4fa}, !- Demand Side Outlet Node Name
-  ,                                       !- Demand Side Branch List Name
-  ,                                       !- Demand Side Connector List Name
-  Optimal,                                !- Load Distribution Scheme
-  {fbbfcdb7-fdfd-4751-9b12-5a3fb6f8a161}, !- Availability Manager List Name
-=======
   {0db26b1a-a9d8-401a-b449-0286de5f78ea}, !- Plant Side Inlet Node Name
   {2bfb4c6b-3ae1-4667-be3f-8ccd8717f816}, !- Plant Side Outlet Node Name
   ,                                       !- Plant Side Branch List Name
@@ -4567,7 +1123,6 @@
   ,                                       !- Demand Side Connector List Name
   Optimal,                                !- Load Distribution Scheme
   {976fb013-bbdc-4881-9cef-59f17f8301d1}, !- Availability Manager List Name
->>>>>>> 49f5e9b9
   ,                                       !- Plant Loop Demand Calculation Scheme
   ,                                       !- Common Pipe Simulation
   ,                                       !- Pressure Simulation Type
@@ -4575,4756 +1130,6 @@
   ,                                       !- Plant Equipment Operation Cooling Load Schedule
   ,                                       !- Primary Plant Equipment Operation Scheme Schedule
   ,                                       !- Component Setpoint Operation Scheme Schedule
-<<<<<<< HEAD
-  {a72e7b1a-f0eb-4848-848d-403bf2b36618}, !- Demand Mixer Name
-  {5b0df08e-b522-4789-a84d-49c17c109428}, !- Demand Splitter Name
-  {28d8786a-7354-4543-86e9-ab63310cbe12}, !- Supply Mixer Name
-  {456cae2c-c058-4d4a-85fa-126cd8e5fd99}; !- Supply Splitter Name
-
-OS:Node,
-  {dd252033-1179-43d6-9b8f-6907fe23d304}, !- Handle
-  Node 43,                                !- Name
-  {f342cece-72ce-41f4-9643-e02719fe159e}, !- Inlet Port
-  {9f8f8b5b-e5cc-42ca-b849-da0ddfb028d0}; !- Outlet Port
-
-OS:Node,
-  {5e6b880a-2157-4f9f-9e69-0c0eb41f824a}, !- Handle
-  Node 44,                                !- Name
-  {9775fc39-d0dc-4bc4-b70e-658f39efaf5e}, !- Inlet Port
-  {6b566b8f-c9e7-4a19-9f5d-1b78af9b0c68}; !- Outlet Port
-
-OS:Node,
-  {802ee914-7c67-48df-8873-a6880eb98957}, !- Handle
-  Node 45,                                !- Name
-  {c629e8a8-6cfc-4aac-83bb-faa79bc1fd2a}, !- Inlet Port
-  {9dcd0d04-7b9f-41aa-b05c-de6da34db988}; !- Outlet Port
-
-OS:Connector:Mixer,
-  {28d8786a-7354-4543-86e9-ab63310cbe12}, !- Handle
-  Connector Mixer 7,                      !- Name
-  {212b81c3-9997-43e8-bc8c-629060e35457}, !- Outlet Branch Name
-  {0b171f39-8ddd-43ea-ba3c-6ccb4d176f33}, !- Inlet Branch Name 1
-  {59728b70-b630-4764-8246-ee8d60cbfda0}; !- Inlet Branch Name 2
-
-OS:Connector:Splitter,
-  {456cae2c-c058-4d4a-85fa-126cd8e5fd99}, !- Handle
-  Connector Splitter 7,                   !- Name
-  {2bd3a099-803d-4813-afb8-234dd96c2d01}, !- Inlet Branch Name
-  {c629e8a8-6cfc-4aac-83bb-faa79bc1fd2a}, !- Outlet Branch Name 1
-  {3786f293-ccfd-4477-9271-d66c58127cb1}; !- Outlet Branch Name 2
-
-OS:Connection,
-  {f342cece-72ce-41f4-9643-e02719fe159e}, !- Handle
-  {04763a51-4de2-4801-b7bd-ed1448c3974c}, !- Name
-  {b43e053f-4f28-43f0-a0f3-2f111d300f5a}, !- Source Object
-  14,                                     !- Outlet Port
-  {dd252033-1179-43d6-9b8f-6907fe23d304}, !- Target Object
-  2;                                      !- Inlet Port
-
-OS:Connection,
-  {c629e8a8-6cfc-4aac-83bb-faa79bc1fd2a}, !- Handle
-  {c535cf7d-889a-46c7-997d-f27b205e203b}, !- Name
-  {456cae2c-c058-4d4a-85fa-126cd8e5fd99}, !- Source Object
-  3,                                      !- Outlet Port
-  {802ee914-7c67-48df-8873-a6880eb98957}, !- Target Object
-  2;                                      !- Inlet Port
-
-OS:Connection,
-  {6b566b8f-c9e7-4a19-9f5d-1b78af9b0c68}, !- Handle
-  {3ed54951-3174-414a-a44e-9c38d60ca39b}, !- Name
-  {5e6b880a-2157-4f9f-9e69-0c0eb41f824a}, !- Source Object
-  3,                                      !- Outlet Port
-  {b43e053f-4f28-43f0-a0f3-2f111d300f5a}, !- Target Object
-  15;                                     !- Inlet Port
-
-OS:Node,
-  {a02865b7-1e6b-45f2-ad6c-656cf9f51f43}, !- Handle
-  Node 46,                                !- Name
-  {b3aa413d-0218-40a2-aabc-dfe73c9ef9e7}, !- Inlet Port
-  {7a788c78-8b81-4c37-a789-f949edbda93f}; !- Outlet Port
-
-OS:Node,
-  {5ec9dba2-fc71-4214-b819-da0bbdf5f302}, !- Handle
-  Node 47,                                !- Name
-  {c9d3b1c1-b13a-4ecd-a4dd-1a59b48a01be}, !- Inlet Port
-  {7397fb45-b9f7-46ec-a7f6-0477634ec4fa}; !- Outlet Port
-
-OS:Node,
-  {e724fbd4-8ae0-4c02-8f84-d76bffff50e8}, !- Handle
-  Node 48,                                !- Name
-  {a2ae75ee-560b-4e32-8bb8-9a227eb56988}, !- Inlet Port
-  {280159fb-762d-45c5-974e-47c09d10c025}; !- Outlet Port
-
-OS:Connector:Mixer,
-  {a72e7b1a-f0eb-4848-848d-403bf2b36618}, !- Handle
-  Connector Mixer 8,                      !- Name
-  {c9d3b1c1-b13a-4ecd-a4dd-1a59b48a01be}, !- Outlet Branch Name
-  {b24dfe50-70e9-45e9-9cd8-1ad26e055463}; !- Inlet Branch Name 1
-
-OS:Connector:Splitter,
-  {5b0df08e-b522-4789-a84d-49c17c109428}, !- Handle
-  Connector Splitter 8,                   !- Name
-  {7a788c78-8b81-4c37-a789-f949edbda93f}, !- Inlet Branch Name
-  {a2ae75ee-560b-4e32-8bb8-9a227eb56988}; !- Outlet Branch Name 1
-
-OS:Connection,
-  {b3aa413d-0218-40a2-aabc-dfe73c9ef9e7}, !- Handle
-  {a28aba97-e2bb-48ef-a9a5-c3697da65cca}, !- Name
-  {b43e053f-4f28-43f0-a0f3-2f111d300f5a}, !- Source Object
-  17,                                     !- Outlet Port
-  {a02865b7-1e6b-45f2-ad6c-656cf9f51f43}, !- Target Object
-  2;                                      !- Inlet Port
-
-OS:Connection,
-  {7a788c78-8b81-4c37-a789-f949edbda93f}, !- Handle
-  {9754efe0-d631-43b9-b8f2-e600ee24e905}, !- Name
-  {a02865b7-1e6b-45f2-ad6c-656cf9f51f43}, !- Source Object
-  3,                                      !- Outlet Port
-  {5b0df08e-b522-4789-a84d-49c17c109428}, !- Target Object
-  2;                                      !- Inlet Port
-
-OS:Connection,
-  {a2ae75ee-560b-4e32-8bb8-9a227eb56988}, !- Handle
-  {d1067dda-6e19-4800-9f7e-487903218a21}, !- Name
-  {5b0df08e-b522-4789-a84d-49c17c109428}, !- Source Object
-  3,                                      !- Outlet Port
-  {e724fbd4-8ae0-4c02-8f84-d76bffff50e8}, !- Target Object
-  2;                                      !- Inlet Port
-
-OS:Connection,
-  {c9d3b1c1-b13a-4ecd-a4dd-1a59b48a01be}, !- Handle
-  {03fce413-7b31-4102-ac09-b97b0f02b96a}, !- Name
-  {a72e7b1a-f0eb-4848-848d-403bf2b36618}, !- Source Object
-  2,                                      !- Outlet Port
-  {5ec9dba2-fc71-4214-b819-da0bbdf5f302}, !- Target Object
-  2;                                      !- Inlet Port
-
-OS:Connection,
-  {7397fb45-b9f7-46ec-a7f6-0477634ec4fa}, !- Handle
-  {458c340a-2fbb-4937-b6e0-6e968c9e3c4a}, !- Name
-  {5ec9dba2-fc71-4214-b819-da0bbdf5f302}, !- Source Object
-  3,                                      !- Outlet Port
-  {b43e053f-4f28-43f0-a0f3-2f111d300f5a}, !- Target Object
-  18;                                     !- Inlet Port
-
-OS:Sizing:Plant,
-  {a91a06e6-c003-4743-8a06-2f57b4ef0bec}, !- Handle
-  {b43e053f-4f28-43f0-a0f3-2f111d300f5a}, !- Plant or Condenser Loop Name
-  Heating,                                !- Loop Type
-  52.6666666666667,                       !- Design Loop Exit Temperature {C}
-  5.55555555555556,                       !- Loop Design Temperature Difference {deltaC}
-  NonCoincident,                          !- Sizing Option
-  1,                                      !- Zone Timesteps in Averaging Window
-  None;                                   !- Coincident Sizing Factor Mode
-
-OS:AvailabilityManagerAssignmentList,
-  {fbbfcdb7-fdfd-4751-9b12-5a3fb6f8a161}, !- Handle
-  Plant Loop 1 AvailabilityManagerAssignmentList 3; !- Name
-
-OS:Pipe:Adiabatic,
-  {f69e81e9-1469-4af1-bd96-95b12b375208}, !- Handle
-  Pipe Adiabatic 7,                       !- Name
-  {9dcd0d04-7b9f-41aa-b05c-de6da34db988}, !- Inlet Node Name
-  {66b53d86-f8b6-4371-9e7e-d0474fc04345}; !- Outlet Node Name
-
-OS:Pipe:Adiabatic,
-  {57ec2c04-d98a-436f-9565-8669c1373508}, !- Handle
-  Pipe Adiabatic 8,                       !- Name
-  {dac0012c-cc5c-4164-972d-b942f953cff9}, !- Inlet Node Name
-  {9775fc39-d0dc-4bc4-b70e-658f39efaf5e}; !- Outlet Node Name
-
-OS:Node,
-  {85a6a3ed-7be3-4b6c-ba19-17e228f9f324}, !- Handle
-  Node 49,                                !- Name
-  {66b53d86-f8b6-4371-9e7e-d0474fc04345}, !- Inlet Port
-  {0b171f39-8ddd-43ea-ba3c-6ccb4d176f33}; !- Outlet Port
-
-OS:Connection,
-  {9dcd0d04-7b9f-41aa-b05c-de6da34db988}, !- Handle
-  {826a8f6e-594d-490a-a7fa-b5f5a8dfa4ac}, !- Name
-  {802ee914-7c67-48df-8873-a6880eb98957}, !- Source Object
-  3,                                      !- Outlet Port
-  {f69e81e9-1469-4af1-bd96-95b12b375208}, !- Target Object
-  2;                                      !- Inlet Port
-
-OS:Connection,
-  {66b53d86-f8b6-4371-9e7e-d0474fc04345}, !- Handle
-  {0c985a29-631b-4817-9d25-ea38d228607b}, !- Name
-  {f69e81e9-1469-4af1-bd96-95b12b375208}, !- Source Object
-  3,                                      !- Outlet Port
-  {85a6a3ed-7be3-4b6c-ba19-17e228f9f324}, !- Target Object
-  2;                                      !- Inlet Port
-
-OS:Connection,
-  {0b171f39-8ddd-43ea-ba3c-6ccb4d176f33}, !- Handle
-  {3ddce162-af84-4a4a-8c39-1bbbb8ad2c0e}, !- Name
-  {85a6a3ed-7be3-4b6c-ba19-17e228f9f324}, !- Source Object
-  3,                                      !- Outlet Port
-  {28d8786a-7354-4543-86e9-ab63310cbe12}, !- Target Object
-  3;                                      !- Inlet Port
-
-OS:Node,
-  {c484072a-9cdf-456e-a493-e046bdf93f2c}, !- Handle
-  Node 50,                                !- Name
-  {212b81c3-9997-43e8-bc8c-629060e35457}, !- Inlet Port
-  {dac0012c-cc5c-4164-972d-b942f953cff9}; !- Outlet Port
-
-OS:Connection,
-  {212b81c3-9997-43e8-bc8c-629060e35457}, !- Handle
-  {be4c9b2e-c2bf-40c1-b33e-3ee1d32cad42}, !- Name
-  {28d8786a-7354-4543-86e9-ab63310cbe12}, !- Source Object
-  2,                                      !- Outlet Port
-  {c484072a-9cdf-456e-a493-e046bdf93f2c}, !- Target Object
-  2;                                      !- Inlet Port
-
-OS:Connection,
-  {dac0012c-cc5c-4164-972d-b942f953cff9}, !- Handle
-  {2550e450-e190-4a3c-8359-110a4444b663}, !- Name
-  {c484072a-9cdf-456e-a493-e046bdf93f2c}, !- Source Object
-  3,                                      !- Outlet Port
-  {57ec2c04-d98a-436f-9565-8669c1373508}, !- Target Object
-  2;                                      !- Inlet Port
-
-OS:Connection,
-  {9775fc39-d0dc-4bc4-b70e-658f39efaf5e}, !- Handle
-  {9bfbed91-0127-4579-9d78-db3bc27b982c}, !- Name
-  {57ec2c04-d98a-436f-9565-8669c1373508}, !- Source Object
-  3,                                      !- Outlet Port
-  {5e6b880a-2157-4f9f-9e69-0c0eb41f824a}, !- Target Object
-  2;                                      !- Inlet Port
-
-OS:Pump:VariableSpeed,
-  {dbe80558-6b92-4f66-a428-5e4062e48ee5}, !- Handle
-  Pump Variable Speed 4,                  !- Name
-  {9f8f8b5b-e5cc-42ca-b849-da0ddfb028d0}, !- Inlet Node Name
-  {c49127fc-8cdd-4535-84a8-0a607f48fce9}, !- Outlet Node Name
-  0.01,                                   !- Rated Flow Rate {m3/s}
-  1,                                      !- Rated Pump Head {Pa}
-  0,                                      !- Rated Power Consumption {W}
-  1,                                      !- Motor Efficiency
-  0,                                      !- Fraction of Motor Inefficiencies to Fluid Stream
-  0,                                      !- Coefficient 1 of the Part Load Performance Curve
-  1,                                      !- Coefficient 2 of the Part Load Performance Curve
-  0,                                      !- Coefficient 3 of the Part Load Performance Curve
-  0,                                      !- Coefficient 4 of the Part Load Performance Curve
-  ,                                       !- Minimum Flow Rate {m3/s}
-  Intermittent,                           !- Pump Control Type
-  ,                                       !- Pump Flow Rate Schedule Name
-  ,                                       !- Pump Curve Name
-  ,                                       !- Impeller Diameter {m}
-  ,                                       !- VFD Control Type
-  ,                                       !- Pump RPM Schedule Name
-  ,                                       !- Minimum Pressure Schedule {Pa}
-  ,                                       !- Maximum Pressure Schedule {Pa}
-  ,                                       !- Minimum RPM Schedule {rev/min}
-  ,                                       !- Maximum RPM Schedule {rev/min}
-  ,                                       !- Zone Name
-  0.5,                                    !- Skin Loss Radiative Fraction
-  PowerPerFlowPerPressure,                !- Design Power Sizing Method
-  348701.1,                               !- Design Electric Power per Unit Flow Rate {W/(m3/s)}
-  1.282051282,                            !- Design Shaft Power per Unit Flow Rate per Unit Head {W-s/m3-Pa}
-  0,                                      !- Design Minimum Flow Rate Fraction
-  General;                                !- End-Use Subcategory
-
-OS:Node,
-  {33093978-b288-4441-8b9f-f382846145cf}, !- Handle
-  Node 51,                                !- Name
-  {c49127fc-8cdd-4535-84a8-0a607f48fce9}, !- Inlet Port
-  {2bd3a099-803d-4813-afb8-234dd96c2d01}; !- Outlet Port
-
-OS:Connection,
-  {9f8f8b5b-e5cc-42ca-b849-da0ddfb028d0}, !- Handle
-  {e44ef0ec-df3c-4631-a6f5-723b6ad67928}, !- Name
-  {dd252033-1179-43d6-9b8f-6907fe23d304}, !- Source Object
-  3,                                      !- Outlet Port
-  {dbe80558-6b92-4f66-a428-5e4062e48ee5}, !- Target Object
-  2;                                      !- Inlet Port
-
-OS:Connection,
-  {c49127fc-8cdd-4535-84a8-0a607f48fce9}, !- Handle
-  {4c74198b-861e-42bd-9595-13445666dd62}, !- Name
-  {dbe80558-6b92-4f66-a428-5e4062e48ee5}, !- Source Object
-  3,                                      !- Outlet Port
-  {33093978-b288-4441-8b9f-f382846145cf}, !- Target Object
-  2;                                      !- Inlet Port
-
-OS:Connection,
-  {2bd3a099-803d-4813-afb8-234dd96c2d01}, !- Handle
-  {a5ccd1e8-407c-4a84-b311-947c243ea490}, !- Name
-  {33093978-b288-4441-8b9f-f382846145cf}, !- Source Object
-  3,                                      !- Outlet Port
-  {456cae2c-c058-4d4a-85fa-126cd8e5fd99}, !- Target Object
-  2;                                      !- Inlet Port
-
-OS:Schedule:Constant,
-  {b5811738-102a-40c2-9d43-77e5f8ab2d21}, !- Handle
-  dhw temp 3,                             !- Name
-  {2e5d8874-38b3-4535-8d23-34593aa51123}, !- Schedule Type Limits Name
-  52.6666666666667;                       !- Value
-
-OS:SetpointManager:Scheduled,
-  {1f71e374-08d2-4014-b90d-4ebeec583789}, !- Handle
-  Setpoint Manager Scheduled 4,           !- Name
-  Temperature,                            !- Control Variable
-  {b5811738-102a-40c2-9d43-77e5f8ab2d21}, !- Schedule Name
-  {5e6b880a-2157-4f9f-9e69-0c0eb41f824a}; !- Setpoint Node or NodeList Name
-
-OS:WaterHeater:Mixed,
-  {2009065d-488d-4e89-8fcb-520b60b6e286}, !- Handle
-  res wh|unit 4,                          !- Name
-  0.143845647790854,                      !- Tank Volume {m3}
-  {0aba3a2e-8f87-414d-9706-2e54ca2fc249}, !- Setpoint Temperature Schedule Name
-  2,                                      !- Deadband Temperature Difference {deltaC}
-  99,                                     !- Maximum Temperature Limit {C}
-  Cycle,                                  !- Heater Control Type
-  11722.8428068889,                       !- Heater Maximum Capacity {W}
-  0,                                      !- Heater Minimum Capacity {W}
-  ,                                       !- Heater Ignition Minimum Flow Rate {m3/s}
-  ,                                       !- Heater Ignition Delay {s}
-  NaturalGas,                             !- Heater Fuel Type
-  0.773298241318794,                      !- Heater Thermal Efficiency
-  ,                                       !- Part Load Factor Curve Name
-  0,                                      !- Off Cycle Parasitic Fuel Consumption Rate {W}
-  Electricity,                            !- Off Cycle Parasitic Fuel Type
-  0,                                      !- Off Cycle Parasitic Heat Fraction to Tank
-  0,                                      !- On Cycle Parasitic Fuel Consumption Rate {W}
-  Electricity,                            !- On Cycle Parasitic Fuel Type
-  0,                                      !- On Cycle Parasitic Heat Fraction to Tank
-  ThermalZone,                            !- Ambient Temperature Indicator
-  ,                                       !- Ambient Temperature Schedule Name
-  {20fdff78-d758-4032-bef4-5f00539080cb}, !- Ambient Temperature Thermal Zone Name
-  ,                                       !- Ambient Temperature Outdoor Air Node Name
-  4.15693173076374,                       !- Off Cycle Loss Coefficient to Ambient Temperature {W/K}
-  0.64,                                   !- Off Cycle Loss Fraction to Thermal Zone
-  4.15693173076374,                       !- On Cycle Loss Coefficient to Ambient Temperature {W/K}
-  1,                                      !- On Cycle Loss Fraction to Thermal Zone
-  ,                                       !- Peak Use Flow Rate {m3/s}
-  ,                                       !- Use Flow Rate Fraction Schedule Name
-  ,                                       !- Cold Water Supply Temperature Schedule Name
-  {3155c780-da18-42d4-be1d-54614c6cf862}, !- Use Side Inlet Node Name
-  {73309bd7-752d-47f9-a896-86400277da92}, !- Use Side Outlet Node Name
-  1,                                      !- Use Side Effectiveness
-  ,                                       !- Source Side Inlet Node Name
-  ,                                       !- Source Side Outlet Node Name
-  1,                                      !- Source Side Effectiveness
-  autosize,                               !- Use Side Design Flow Rate {m3/s}
-  autosize,                               !- Source Side Design Flow Rate {m3/s}
-  1.5,                                    !- Indirect Water Heating Recovery Time {hr}
-  IndirectHeatPrimarySetpoint,            !- Source Side Flow Control Mode
-  ,                                       !- Indirect Alternate Setpoint Temperature Schedule Name
-  General;                                !- End-Use Subcategory
-
-OS:Schedule:Constant,
-  {0aba3a2e-8f87-414d-9706-2e54ca2fc249}, !- Handle
-  WH Setpoint Temp 3,                     !- Name
-  {2e5d8874-38b3-4535-8d23-34593aa51123}, !- Schedule Type Limits Name
-  52.6666666666667;                       !- Value
-
-OS:Node,
-  {042a9a7d-1959-40e7-99a1-f30d077ec912}, !- Handle
-  Node 52,                                !- Name
-  {3786f293-ccfd-4477-9271-d66c58127cb1}, !- Inlet Port
-  {3155c780-da18-42d4-be1d-54614c6cf862}; !- Outlet Port
-
-OS:Connection,
-  {3786f293-ccfd-4477-9271-d66c58127cb1}, !- Handle
-  {1d4bbcad-1669-44d0-83fa-7333ba2391ed}, !- Name
-  {456cae2c-c058-4d4a-85fa-126cd8e5fd99}, !- Source Object
-  4,                                      !- Outlet Port
-  {042a9a7d-1959-40e7-99a1-f30d077ec912}, !- Target Object
-  2;                                      !- Inlet Port
-
-OS:Node,
-  {a4cf4cdd-804e-487a-b578-0aa946cb4a3e}, !- Handle
-  Node 53,                                !- Name
-  {73309bd7-752d-47f9-a896-86400277da92}, !- Inlet Port
-  {59728b70-b630-4764-8246-ee8d60cbfda0}; !- Outlet Port
-
-OS:Connection,
-  {3155c780-da18-42d4-be1d-54614c6cf862}, !- Handle
-  {b15394ac-0fef-4486-8fad-8e1ae2df6a8c}, !- Name
-  {042a9a7d-1959-40e7-99a1-f30d077ec912}, !- Source Object
-  3,                                      !- Outlet Port
-  {2009065d-488d-4e89-8fcb-520b60b6e286}, !- Target Object
-  31;                                     !- Inlet Port
-
-OS:Connection,
-  {73309bd7-752d-47f9-a896-86400277da92}, !- Handle
-  {e6cd2754-5af1-4f1d-b974-5207bbcc57d9}, !- Name
-  {2009065d-488d-4e89-8fcb-520b60b6e286}, !- Source Object
-  32,                                     !- Outlet Port
-  {a4cf4cdd-804e-487a-b578-0aa946cb4a3e}, !- Target Object
-  2;                                      !- Inlet Port
-
-OS:Connection,
-  {59728b70-b630-4764-8246-ee8d60cbfda0}, !- Handle
-  {2e7fd5b4-4cea-4530-ac10-bb29cb803522}, !- Name
-  {a4cf4cdd-804e-487a-b578-0aa946cb4a3e}, !- Source Object
-  3,                                      !- Outlet Port
-  {28d8786a-7354-4543-86e9-ab63310cbe12}, !- Target Object
-  4;                                      !- Inlet Port
-
-OS:Schedule:Ruleset,
-  {7949cfee-76a1-40d8-ae79-cfb16779752a}, !- Handle
-  res cw schedule,                        !- Name
-  {1ba55e55-6463-45be-aa75-8b9ee7b62228}, !- Schedule Type Limits Name
-  {add4acbf-40f3-42a3-93bc-5dafbd8d15e1}; !- Default Day Schedule Name
-
-OS:Schedule:Day,
-  {add4acbf-40f3-42a3-93bc-5dafbd8d15e1}, !- Handle
-  Schedule Day 9,                         !- Name
-  {1ba55e55-6463-45be-aa75-8b9ee7b62228}, !- Schedule Type Limits Name
-  ,                                       !- Interpolate to Timestep
-  24,                                     !- Hour 1
-  0,                                      !- Minute 1
-  0;                                      !- Value Until Time 1
-
-OS:Schedule:Rule,
-  {67c932f3-d05d-42cd-8833-8b8063a5a0b6}, !- Handle
-  res cw schedule allday ruleset1,        !- Name
-  {7949cfee-76a1-40d8-ae79-cfb16779752a}, !- Schedule Ruleset Name
-  6,                                      !- Rule Order
-  {d210bf50-acc1-49af-9761-8870a54d066b}, !- Day Schedule Name
-  Yes,                                    !- Apply Sunday
-  Yes,                                    !- Apply Monday
-  Yes,                                    !- Apply Tuesday
-  Yes,                                    !- Apply Wednesday
-  Yes,                                    !- Apply Thursday
-  Yes,                                    !- Apply Friday
-  Yes,                                    !- Apply Saturday
-  ,                                       !- Apply Holiday
-  SpecificDates,                          !- Date Specification Type
-  ,                                       !- Start Month
-  ,                                       !- Start Day
-  ,                                       !- End Month
-  ,                                       !- End Day
-  1,                                      !- Specific Month 1
-  1,                                      !- Specific Day 1
-  1,                                      !- Specific Month 2
-  8,                                      !- Specific Day 2
-  1,                                      !- Specific Month 3
-  15,                                     !- Specific Day 3
-  1,                                      !- Specific Month 4
-  22,                                     !- Specific Day 4
-  1,                                      !- Specific Month 5
-  29,                                     !- Specific Day 5
-  2,                                      !- Specific Month 6
-  5,                                      !- Specific Day 6
-  2,                                      !- Specific Month 7
-  12,                                     !- Specific Day 7
-  2,                                      !- Specific Month 8
-  19,                                     !- Specific Day 8
-  2,                                      !- Specific Month 9
-  26,                                     !- Specific Day 9
-  3,                                      !- Specific Month 10
-  5,                                      !- Specific Day 10
-  3,                                      !- Specific Month 11
-  12,                                     !- Specific Day 11
-  3,                                      !- Specific Month 12
-  19,                                     !- Specific Day 12
-  3,                                      !- Specific Month 13
-  26,                                     !- Specific Day 13
-  4,                                      !- Specific Month 14
-  2,                                      !- Specific Day 14
-  4,                                      !- Specific Month 15
-  9,                                      !- Specific Day 15
-  4,                                      !- Specific Month 16
-  16,                                     !- Specific Day 16
-  4,                                      !- Specific Month 17
-  23,                                     !- Specific Day 17
-  4,                                      !- Specific Month 18
-  30,                                     !- Specific Day 18
-  5,                                      !- Specific Month 19
-  7,                                      !- Specific Day 19
-  5,                                      !- Specific Month 20
-  14,                                     !- Specific Day 20
-  5,                                      !- Specific Month 21
-  21,                                     !- Specific Day 21
-  5,                                      !- Specific Month 22
-  28,                                     !- Specific Day 22
-  6,                                      !- Specific Month 23
-  4,                                      !- Specific Day 23
-  6,                                      !- Specific Month 24
-  11,                                     !- Specific Day 24
-  6,                                      !- Specific Month 25
-  18,                                     !- Specific Day 25
-  6,                                      !- Specific Month 26
-  25,                                     !- Specific Day 26
-  7,                                      !- Specific Month 27
-  2,                                      !- Specific Day 27
-  7,                                      !- Specific Month 28
-  9,                                      !- Specific Day 28
-  7,                                      !- Specific Month 29
-  16,                                     !- Specific Day 29
-  7,                                      !- Specific Month 30
-  23,                                     !- Specific Day 30
-  7,                                      !- Specific Month 31
-  30,                                     !- Specific Day 31
-  8,                                      !- Specific Month 32
-  6,                                      !- Specific Day 32
-  8,                                      !- Specific Month 33
-  13,                                     !- Specific Day 33
-  8,                                      !- Specific Month 34
-  20,                                     !- Specific Day 34
-  8,                                      !- Specific Month 35
-  27,                                     !- Specific Day 35
-  9,                                      !- Specific Month 36
-  3,                                      !- Specific Day 36
-  9,                                      !- Specific Month 37
-  10,                                     !- Specific Day 37
-  9,                                      !- Specific Month 38
-  17,                                     !- Specific Day 38
-  9,                                      !- Specific Month 39
-  24,                                     !- Specific Day 39
-  10,                                     !- Specific Month 40
-  1,                                      !- Specific Day 40
-  10,                                     !- Specific Month 41
-  8,                                      !- Specific Day 41
-  10,                                     !- Specific Month 42
-  15,                                     !- Specific Day 42
-  10,                                     !- Specific Month 43
-  22,                                     !- Specific Day 43
-  10,                                     !- Specific Month 44
-  29,                                     !- Specific Day 44
-  11,                                     !- Specific Month 45
-  5,                                      !- Specific Day 45
-  11,                                     !- Specific Month 46
-  12,                                     !- Specific Day 46
-  11,                                     !- Specific Month 47
-  19,                                     !- Specific Day 47
-  11,                                     !- Specific Month 48
-  26,                                     !- Specific Day 48
-  12,                                     !- Specific Month 49
-  3,                                      !- Specific Day 49
-  12,                                     !- Specific Month 50
-  10,                                     !- Specific Day 50
-  12,                                     !- Specific Month 51
-  17,                                     !- Specific Day 51
-  12,                                     !- Specific Month 52
-  24,                                     !- Specific Day 52
-  12,                                     !- Specific Month 53
-  31;                                     !- Specific Day 53
-
-OS:Schedule:Day,
-  {d210bf50-acc1-49af-9761-8870a54d066b}, !- Handle
-  res cw schedule allday1,                !- Name
-  {1ba55e55-6463-45be-aa75-8b9ee7b62228}, !- Schedule Type Limits Name
-  ,                                       !- Interpolate to Timestep
-  8,                                      !- Hour 1
-  0,                                      !- Minute 1
-  0,                                      !- Value Until Time 1
-  8,                                      !- Hour 2
-  10,                                     !- Minute 2
-  0.0422513,                              !- Value Until Time 2
-  8,                                      !- Hour 3
-  20,                                     !- Minute 3
-  0.139377,                               !- Value Until Time 3
-  15,                                     !- Hour 4
-  40,                                     !- Minute 4
-  0,                                      !- Value Until Time 4
-  15,                                     !- Hour 5
-  50,                                     !- Minute 5
-  0.0351558,                              !- Value Until Time 5
-  24,                                     !- Hour 6
-  0,                                      !- Minute 6
-  0;                                      !- Value Until Time 6
-
-OS:Schedule:Rule,
-  {3d37211d-6bf2-45fe-90a3-b0e335cdfb16}, !- Handle
-  res cw schedule allday ruleset2,        !- Name
-  {7949cfee-76a1-40d8-ae79-cfb16779752a}, !- Schedule Ruleset Name
-  5,                                      !- Rule Order
-  {ffb6da1c-7d9a-4e2a-b369-30a0afe4de7a}, !- Day Schedule Name
-  Yes,                                    !- Apply Sunday
-  Yes,                                    !- Apply Monday
-  Yes,                                    !- Apply Tuesday
-  Yes,                                    !- Apply Wednesday
-  Yes,                                    !- Apply Thursday
-  Yes,                                    !- Apply Friday
-  Yes,                                    !- Apply Saturday
-  ,                                       !- Apply Holiday
-  SpecificDates,                          !- Date Specification Type
-  ,                                       !- Start Month
-  ,                                       !- Start Day
-  ,                                       !- End Month
-  ,                                       !- End Day
-  1,                                      !- Specific Month 1
-  2,                                      !- Specific Day 1
-  1,                                      !- Specific Month 2
-  9,                                      !- Specific Day 2
-  1,                                      !- Specific Month 3
-  16,                                     !- Specific Day 3
-  1,                                      !- Specific Month 4
-  23,                                     !- Specific Day 4
-  1,                                      !- Specific Month 5
-  30,                                     !- Specific Day 5
-  2,                                      !- Specific Month 6
-  6,                                      !- Specific Day 6
-  2,                                      !- Specific Month 7
-  13,                                     !- Specific Day 7
-  2,                                      !- Specific Month 8
-  20,                                     !- Specific Day 8
-  2,                                      !- Specific Month 9
-  27,                                     !- Specific Day 9
-  3,                                      !- Specific Month 10
-  6,                                      !- Specific Day 10
-  3,                                      !- Specific Month 11
-  13,                                     !- Specific Day 11
-  3,                                      !- Specific Month 12
-  20,                                     !- Specific Day 12
-  3,                                      !- Specific Month 13
-  27,                                     !- Specific Day 13
-  4,                                      !- Specific Month 14
-  3,                                      !- Specific Day 14
-  4,                                      !- Specific Month 15
-  10,                                     !- Specific Day 15
-  4,                                      !- Specific Month 16
-  17,                                     !- Specific Day 16
-  4,                                      !- Specific Month 17
-  24,                                     !- Specific Day 17
-  5,                                      !- Specific Month 18
-  1,                                      !- Specific Day 18
-  5,                                      !- Specific Month 19
-  8,                                      !- Specific Day 19
-  5,                                      !- Specific Month 20
-  15,                                     !- Specific Day 20
-  5,                                      !- Specific Month 21
-  22,                                     !- Specific Day 21
-  5,                                      !- Specific Month 22
-  29,                                     !- Specific Day 22
-  6,                                      !- Specific Month 23
-  5,                                      !- Specific Day 23
-  6,                                      !- Specific Month 24
-  12,                                     !- Specific Day 24
-  6,                                      !- Specific Month 25
-  19,                                     !- Specific Day 25
-  6,                                      !- Specific Month 26
-  26,                                     !- Specific Day 26
-  7,                                      !- Specific Month 27
-  3,                                      !- Specific Day 27
-  7,                                      !- Specific Month 28
-  10,                                     !- Specific Day 28
-  7,                                      !- Specific Month 29
-  17,                                     !- Specific Day 29
-  7,                                      !- Specific Month 30
-  24,                                     !- Specific Day 30
-  7,                                      !- Specific Month 31
-  31,                                     !- Specific Day 31
-  8,                                      !- Specific Month 32
-  7,                                      !- Specific Day 32
-  8,                                      !- Specific Month 33
-  14,                                     !- Specific Day 33
-  8,                                      !- Specific Month 34
-  21,                                     !- Specific Day 34
-  8,                                      !- Specific Month 35
-  28,                                     !- Specific Day 35
-  9,                                      !- Specific Month 36
-  4,                                      !- Specific Day 36
-  9,                                      !- Specific Month 37
-  11,                                     !- Specific Day 37
-  9,                                      !- Specific Month 38
-  18,                                     !- Specific Day 38
-  9,                                      !- Specific Month 39
-  25,                                     !- Specific Day 39
-  10,                                     !- Specific Month 40
-  2,                                      !- Specific Day 40
-  10,                                     !- Specific Month 41
-  9,                                      !- Specific Day 41
-  10,                                     !- Specific Month 42
-  16,                                     !- Specific Day 42
-  10,                                     !- Specific Month 43
-  23,                                     !- Specific Day 43
-  10,                                     !- Specific Month 44
-  30,                                     !- Specific Day 44
-  11,                                     !- Specific Month 45
-  6,                                      !- Specific Day 45
-  11,                                     !- Specific Month 46
-  13,                                     !- Specific Day 46
-  11,                                     !- Specific Month 47
-  20,                                     !- Specific Day 47
-  11,                                     !- Specific Month 48
-  27,                                     !- Specific Day 48
-  12,                                     !- Specific Month 49
-  4,                                      !- Specific Day 49
-  12,                                     !- Specific Month 50
-  11,                                     !- Specific Day 50
-  12,                                     !- Specific Month 51
-  18,                                     !- Specific Day 51
-  12,                                     !- Specific Month 52
-  25;                                     !- Specific Day 52
-
-OS:Schedule:Day,
-  {ffb6da1c-7d9a-4e2a-b369-30a0afe4de7a}, !- Handle
-  res cw schedule allday2,                !- Name
-  {1ba55e55-6463-45be-aa75-8b9ee7b62228}, !- Schedule Type Limits Name
-  ,                                       !- Interpolate to Timestep
-  24,                                     !- Hour 1
-  0,                                      !- Minute 1
-  0;                                      !- Value Until Time 1
-
-OS:Schedule:Rule,
-  {0846191f-47f1-4e5c-9380-64a0dc85e18e}, !- Handle
-  res cw schedule allday ruleset3,        !- Name
-  {7949cfee-76a1-40d8-ae79-cfb16779752a}, !- Schedule Ruleset Name
-  4,                                      !- Rule Order
-  {5ec932c8-d963-4336-be0b-d9d10676d504}, !- Day Schedule Name
-  Yes,                                    !- Apply Sunday
-  Yes,                                    !- Apply Monday
-  Yes,                                    !- Apply Tuesday
-  Yes,                                    !- Apply Wednesday
-  Yes,                                    !- Apply Thursday
-  Yes,                                    !- Apply Friday
-  Yes,                                    !- Apply Saturday
-  ,                                       !- Apply Holiday
-  SpecificDates,                          !- Date Specification Type
-  ,                                       !- Start Month
-  ,                                       !- Start Day
-  ,                                       !- End Month
-  ,                                       !- End Day
-  1,                                      !- Specific Month 1
-  3,                                      !- Specific Day 1
-  1,                                      !- Specific Month 2
-  10,                                     !- Specific Day 2
-  1,                                      !- Specific Month 3
-  17,                                     !- Specific Day 3
-  1,                                      !- Specific Month 4
-  24,                                     !- Specific Day 4
-  1,                                      !- Specific Month 5
-  31,                                     !- Specific Day 5
-  2,                                      !- Specific Month 6
-  7,                                      !- Specific Day 6
-  2,                                      !- Specific Month 7
-  14,                                     !- Specific Day 7
-  2,                                      !- Specific Month 8
-  21,                                     !- Specific Day 8
-  2,                                      !- Specific Month 9
-  28,                                     !- Specific Day 9
-  3,                                      !- Specific Month 10
-  7,                                      !- Specific Day 10
-  3,                                      !- Specific Month 11
-  14,                                     !- Specific Day 11
-  3,                                      !- Specific Month 12
-  21,                                     !- Specific Day 12
-  3,                                      !- Specific Month 13
-  28,                                     !- Specific Day 13
-  4,                                      !- Specific Month 14
-  4,                                      !- Specific Day 14
-  4,                                      !- Specific Month 15
-  11,                                     !- Specific Day 15
-  4,                                      !- Specific Month 16
-  18,                                     !- Specific Day 16
-  4,                                      !- Specific Month 17
-  25,                                     !- Specific Day 17
-  5,                                      !- Specific Month 18
-  2,                                      !- Specific Day 18
-  5,                                      !- Specific Month 19
-  9,                                      !- Specific Day 19
-  5,                                      !- Specific Month 20
-  16,                                     !- Specific Day 20
-  5,                                      !- Specific Month 21
-  23,                                     !- Specific Day 21
-  5,                                      !- Specific Month 22
-  30,                                     !- Specific Day 22
-  6,                                      !- Specific Month 23
-  6,                                      !- Specific Day 23
-  6,                                      !- Specific Month 24
-  13,                                     !- Specific Day 24
-  6,                                      !- Specific Month 25
-  20,                                     !- Specific Day 25
-  6,                                      !- Specific Month 26
-  27,                                     !- Specific Day 26
-  7,                                      !- Specific Month 27
-  4,                                      !- Specific Day 27
-  7,                                      !- Specific Month 28
-  11,                                     !- Specific Day 28
-  7,                                      !- Specific Month 29
-  18,                                     !- Specific Day 29
-  7,                                      !- Specific Month 30
-  25,                                     !- Specific Day 30
-  8,                                      !- Specific Month 31
-  1,                                      !- Specific Day 31
-  8,                                      !- Specific Month 32
-  8,                                      !- Specific Day 32
-  8,                                      !- Specific Month 33
-  15,                                     !- Specific Day 33
-  8,                                      !- Specific Month 34
-  22,                                     !- Specific Day 34
-  8,                                      !- Specific Month 35
-  29,                                     !- Specific Day 35
-  9,                                      !- Specific Month 36
-  5,                                      !- Specific Day 36
-  9,                                      !- Specific Month 37
-  12,                                     !- Specific Day 37
-  9,                                      !- Specific Month 38
-  19,                                     !- Specific Day 38
-  9,                                      !- Specific Month 39
-  26,                                     !- Specific Day 39
-  10,                                     !- Specific Month 40
-  3,                                      !- Specific Day 40
-  10,                                     !- Specific Month 41
-  10,                                     !- Specific Day 41
-  10,                                     !- Specific Month 42
-  17,                                     !- Specific Day 42
-  10,                                     !- Specific Month 43
-  24,                                     !- Specific Day 43
-  10,                                     !- Specific Month 44
-  31,                                     !- Specific Day 44
-  11,                                     !- Specific Month 45
-  7,                                      !- Specific Day 45
-  11,                                     !- Specific Month 46
-  14,                                     !- Specific Day 46
-  11,                                     !- Specific Month 47
-  21,                                     !- Specific Day 47
-  11,                                     !- Specific Month 48
-  28,                                     !- Specific Day 48
-  12,                                     !- Specific Month 49
-  5,                                      !- Specific Day 49
-  12,                                     !- Specific Month 50
-  12,                                     !- Specific Day 50
-  12,                                     !- Specific Month 51
-  19,                                     !- Specific Day 51
-  12,                                     !- Specific Month 52
-  26;                                     !- Specific Day 52
-
-OS:Schedule:Day,
-  {5ec932c8-d963-4336-be0b-d9d10676d504}, !- Handle
-  res cw schedule allday3,                !- Name
-  {1ba55e55-6463-45be-aa75-8b9ee7b62228}, !- Schedule Type Limits Name
-  ,                                       !- Interpolate to Timestep
-  24,                                     !- Hour 1
-  0,                                      !- Minute 1
-  0;                                      !- Value Until Time 1
-
-OS:Schedule:Rule,
-  {f842c961-88fc-49bd-8191-b21291de3079}, !- Handle
-  res cw schedule allday ruleset4,        !- Name
-  {7949cfee-76a1-40d8-ae79-cfb16779752a}, !- Schedule Ruleset Name
-  3,                                      !- Rule Order
-  {e1ee022e-b18e-430d-84df-834b827ab006}, !- Day Schedule Name
-  Yes,                                    !- Apply Sunday
-  Yes,                                    !- Apply Monday
-  Yes,                                    !- Apply Tuesday
-  Yes,                                    !- Apply Wednesday
-  Yes,                                    !- Apply Thursday
-  Yes,                                    !- Apply Friday
-  Yes,                                    !- Apply Saturday
-  ,                                       !- Apply Holiday
-  SpecificDates,                          !- Date Specification Type
-  ,                                       !- Start Month
-  ,                                       !- Start Day
-  ,                                       !- End Month
-  ,                                       !- End Day
-  1,                                      !- Specific Month 1
-  4,                                      !- Specific Day 1
-  1,                                      !- Specific Month 2
-  11,                                     !- Specific Day 2
-  1,                                      !- Specific Month 3
-  18,                                     !- Specific Day 3
-  1,                                      !- Specific Month 4
-  25,                                     !- Specific Day 4
-  2,                                      !- Specific Month 5
-  1,                                      !- Specific Day 5
-  2,                                      !- Specific Month 6
-  8,                                      !- Specific Day 6
-  2,                                      !- Specific Month 7
-  15,                                     !- Specific Day 7
-  2,                                      !- Specific Month 8
-  22,                                     !- Specific Day 8
-  3,                                      !- Specific Month 9
-  1,                                      !- Specific Day 9
-  3,                                      !- Specific Month 10
-  8,                                      !- Specific Day 10
-  3,                                      !- Specific Month 11
-  15,                                     !- Specific Day 11
-  3,                                      !- Specific Month 12
-  22,                                     !- Specific Day 12
-  3,                                      !- Specific Month 13
-  29,                                     !- Specific Day 13
-  4,                                      !- Specific Month 14
-  5,                                      !- Specific Day 14
-  4,                                      !- Specific Month 15
-  12,                                     !- Specific Day 15
-  4,                                      !- Specific Month 16
-  19,                                     !- Specific Day 16
-  4,                                      !- Specific Month 17
-  26,                                     !- Specific Day 17
-  5,                                      !- Specific Month 18
-  3,                                      !- Specific Day 18
-  5,                                      !- Specific Month 19
-  10,                                     !- Specific Day 19
-  5,                                      !- Specific Month 20
-  17,                                     !- Specific Day 20
-  5,                                      !- Specific Month 21
-  24,                                     !- Specific Day 21
-  5,                                      !- Specific Month 22
-  31,                                     !- Specific Day 22
-  6,                                      !- Specific Month 23
-  7,                                      !- Specific Day 23
-  6,                                      !- Specific Month 24
-  14,                                     !- Specific Day 24
-  6,                                      !- Specific Month 25
-  21,                                     !- Specific Day 25
-  6,                                      !- Specific Month 26
-  28,                                     !- Specific Day 26
-  7,                                      !- Specific Month 27
-  5,                                      !- Specific Day 27
-  7,                                      !- Specific Month 28
-  12,                                     !- Specific Day 28
-  7,                                      !- Specific Month 29
-  19,                                     !- Specific Day 29
-  7,                                      !- Specific Month 30
-  26,                                     !- Specific Day 30
-  8,                                      !- Specific Month 31
-  2,                                      !- Specific Day 31
-  8,                                      !- Specific Month 32
-  9,                                      !- Specific Day 32
-  8,                                      !- Specific Month 33
-  16,                                     !- Specific Day 33
-  8,                                      !- Specific Month 34
-  23,                                     !- Specific Day 34
-  8,                                      !- Specific Month 35
-  30,                                     !- Specific Day 35
-  9,                                      !- Specific Month 36
-  6,                                      !- Specific Day 36
-  9,                                      !- Specific Month 37
-  13,                                     !- Specific Day 37
-  9,                                      !- Specific Month 38
-  20,                                     !- Specific Day 38
-  9,                                      !- Specific Month 39
-  27,                                     !- Specific Day 39
-  10,                                     !- Specific Month 40
-  4,                                      !- Specific Day 40
-  10,                                     !- Specific Month 41
-  11,                                     !- Specific Day 41
-  10,                                     !- Specific Month 42
-  18,                                     !- Specific Day 42
-  10,                                     !- Specific Month 43
-  25,                                     !- Specific Day 43
-  11,                                     !- Specific Month 44
-  1,                                      !- Specific Day 44
-  11,                                     !- Specific Month 45
-  8,                                      !- Specific Day 45
-  11,                                     !- Specific Month 46
-  15,                                     !- Specific Day 46
-  11,                                     !- Specific Month 47
-  22,                                     !- Specific Day 47
-  11,                                     !- Specific Month 48
-  29,                                     !- Specific Day 48
-  12,                                     !- Specific Month 49
-  6,                                      !- Specific Day 49
-  12,                                     !- Specific Month 50
-  13,                                     !- Specific Day 50
-  12,                                     !- Specific Month 51
-  20,                                     !- Specific Day 51
-  12,                                     !- Specific Month 52
-  27;                                     !- Specific Day 52
-
-OS:Schedule:Day,
-  {e1ee022e-b18e-430d-84df-834b827ab006}, !- Handle
-  res cw schedule allday4,                !- Name
-  {1ba55e55-6463-45be-aa75-8b9ee7b62228}, !- Schedule Type Limits Name
-  ,                                       !- Interpolate to Timestep
-  24,                                     !- Hour 1
-  0,                                      !- Minute 1
-  0;                                      !- Value Until Time 1
-
-OS:Schedule:Rule,
-  {105dce12-173f-42b3-8051-4c7441ceb234}, !- Handle
-  res cw schedule allday ruleset5,        !- Name
-  {7949cfee-76a1-40d8-ae79-cfb16779752a}, !- Schedule Ruleset Name
-  2,                                      !- Rule Order
-  {d62cf360-a38e-442c-bc1e-0d48abdae107}, !- Day Schedule Name
-  Yes,                                    !- Apply Sunday
-  Yes,                                    !- Apply Monday
-  Yes,                                    !- Apply Tuesday
-  Yes,                                    !- Apply Wednesday
-  Yes,                                    !- Apply Thursday
-  Yes,                                    !- Apply Friday
-  Yes,                                    !- Apply Saturday
-  ,                                       !- Apply Holiday
-  SpecificDates,                          !- Date Specification Type
-  ,                                       !- Start Month
-  ,                                       !- Start Day
-  ,                                       !- End Month
-  ,                                       !- End Day
-  1,                                      !- Specific Month 1
-  5,                                      !- Specific Day 1
-  1,                                      !- Specific Month 2
-  12,                                     !- Specific Day 2
-  1,                                      !- Specific Month 3
-  19,                                     !- Specific Day 3
-  1,                                      !- Specific Month 4
-  26,                                     !- Specific Day 4
-  2,                                      !- Specific Month 5
-  2,                                      !- Specific Day 5
-  2,                                      !- Specific Month 6
-  9,                                      !- Specific Day 6
-  2,                                      !- Specific Month 7
-  16,                                     !- Specific Day 7
-  2,                                      !- Specific Month 8
-  23,                                     !- Specific Day 8
-  3,                                      !- Specific Month 9
-  2,                                      !- Specific Day 9
-  3,                                      !- Specific Month 10
-  9,                                      !- Specific Day 10
-  3,                                      !- Specific Month 11
-  16,                                     !- Specific Day 11
-  3,                                      !- Specific Month 12
-  23,                                     !- Specific Day 12
-  3,                                      !- Specific Month 13
-  30,                                     !- Specific Day 13
-  4,                                      !- Specific Month 14
-  6,                                      !- Specific Day 14
-  4,                                      !- Specific Month 15
-  13,                                     !- Specific Day 15
-  4,                                      !- Specific Month 16
-  20,                                     !- Specific Day 16
-  4,                                      !- Specific Month 17
-  27,                                     !- Specific Day 17
-  5,                                      !- Specific Month 18
-  4,                                      !- Specific Day 18
-  5,                                      !- Specific Month 19
-  11,                                     !- Specific Day 19
-  5,                                      !- Specific Month 20
-  18,                                     !- Specific Day 20
-  5,                                      !- Specific Month 21
-  25,                                     !- Specific Day 21
-  6,                                      !- Specific Month 22
-  1,                                      !- Specific Day 22
-  6,                                      !- Specific Month 23
-  8,                                      !- Specific Day 23
-  6,                                      !- Specific Month 24
-  15,                                     !- Specific Day 24
-  6,                                      !- Specific Month 25
-  22,                                     !- Specific Day 25
-  6,                                      !- Specific Month 26
-  29,                                     !- Specific Day 26
-  7,                                      !- Specific Month 27
-  6,                                      !- Specific Day 27
-  7,                                      !- Specific Month 28
-  13,                                     !- Specific Day 28
-  7,                                      !- Specific Month 29
-  20,                                     !- Specific Day 29
-  7,                                      !- Specific Month 30
-  27,                                     !- Specific Day 30
-  8,                                      !- Specific Month 31
-  3,                                      !- Specific Day 31
-  8,                                      !- Specific Month 32
-  10,                                     !- Specific Day 32
-  8,                                      !- Specific Month 33
-  17,                                     !- Specific Day 33
-  8,                                      !- Specific Month 34
-  24,                                     !- Specific Day 34
-  8,                                      !- Specific Month 35
-  31,                                     !- Specific Day 35
-  9,                                      !- Specific Month 36
-  7,                                      !- Specific Day 36
-  9,                                      !- Specific Month 37
-  14,                                     !- Specific Day 37
-  9,                                      !- Specific Month 38
-  21,                                     !- Specific Day 38
-  9,                                      !- Specific Month 39
-  28,                                     !- Specific Day 39
-  10,                                     !- Specific Month 40
-  5,                                      !- Specific Day 40
-  10,                                     !- Specific Month 41
-  12,                                     !- Specific Day 41
-  10,                                     !- Specific Month 42
-  19,                                     !- Specific Day 42
-  10,                                     !- Specific Month 43
-  26,                                     !- Specific Day 43
-  11,                                     !- Specific Month 44
-  2,                                      !- Specific Day 44
-  11,                                     !- Specific Month 45
-  9,                                      !- Specific Day 45
-  11,                                     !- Specific Month 46
-  16,                                     !- Specific Day 46
-  11,                                     !- Specific Month 47
-  23,                                     !- Specific Day 47
-  11,                                     !- Specific Month 48
-  30,                                     !- Specific Day 48
-  12,                                     !- Specific Month 49
-  7,                                      !- Specific Day 49
-  12,                                     !- Specific Month 50
-  14,                                     !- Specific Day 50
-  12,                                     !- Specific Month 51
-  21,                                     !- Specific Day 51
-  12,                                     !- Specific Month 52
-  28;                                     !- Specific Day 52
-
-OS:Schedule:Day,
-  {d62cf360-a38e-442c-bc1e-0d48abdae107}, !- Handle
-  res cw schedule allday5,                !- Name
-  {1ba55e55-6463-45be-aa75-8b9ee7b62228}, !- Schedule Type Limits Name
-  ,                                       !- Interpolate to Timestep
-  5,                                      !- Hour 1
-  0,                                      !- Minute 1
-  0,                                      !- Value Until Time 1
-  5,                                      !- Hour 2
-  10,                                     !- Minute 2
-  0.0062714,                              !- Value Until Time 2
-  5,                                      !- Hour 3
-  20,                                     !- Minute 3
-  0.086794,                               !- Value Until Time 3
-  5,                                      !- Hour 4
-  30,                                     !- Minute 4
-  0.0340302,                              !- Value Until Time 4
-  10,                                     !- Hour 5
-  0,                                      !- Minute 5
-  0,                                      !- Value Until Time 5
-  10,                                     !- Hour 6
-  10,                                     !- Minute 6
-  0.0069146,                              !- Value Until Time 6
-  10,                                     !- Hour 7
-  20,                                     !- Minute 7
-  0.1094272,                              !- Value Until Time 7
-  19,                                     !- Hour 8
-  0,                                      !- Minute 8
-  0,                                      !- Value Until Time 8
-  19,                                     !- Hour 9
-  10,                                     !- Minute 9
-  0.0524824,                              !- Value Until Time 9
-  20,                                     !- Hour 10
-  10,                                     !- Minute 10
-  0,                                      !- Value Until Time 10
-  20,                                     !- Hour 11
-  20,                                     !- Minute 11
-  0.0193769,                              !- Value Until Time 11
-  21,                                     !- Hour 12
-  30,                                     !- Minute 12
-  0,                                      !- Value Until Time 12
-  21,                                     !- Hour 13
-  40,                                     !- Minute 13
-  0.0743518,                              !- Value Until Time 13
-  24,                                     !- Hour 14
-  0,                                      !- Minute 14
-  0;                                      !- Value Until Time 14
-
-OS:Schedule:Rule,
-  {bb3a2cc6-bf0e-4828-b7e6-9335d6ee09ce}, !- Handle
-  res cw schedule allday ruleset6,        !- Name
-  {7949cfee-76a1-40d8-ae79-cfb16779752a}, !- Schedule Ruleset Name
-  1,                                      !- Rule Order
-  {f968ee8a-8424-4108-a195-28b4ef05d16f}, !- Day Schedule Name
-  Yes,                                    !- Apply Sunday
-  Yes,                                    !- Apply Monday
-  Yes,                                    !- Apply Tuesday
-  Yes,                                    !- Apply Wednesday
-  Yes,                                    !- Apply Thursday
-  Yes,                                    !- Apply Friday
-  Yes,                                    !- Apply Saturday
-  ,                                       !- Apply Holiday
-  SpecificDates,                          !- Date Specification Type
-  ,                                       !- Start Month
-  ,                                       !- Start Day
-  ,                                       !- End Month
-  ,                                       !- End Day
-  1,                                      !- Specific Month 1
-  6,                                      !- Specific Day 1
-  1,                                      !- Specific Month 2
-  13,                                     !- Specific Day 2
-  1,                                      !- Specific Month 3
-  20,                                     !- Specific Day 3
-  1,                                      !- Specific Month 4
-  27,                                     !- Specific Day 4
-  2,                                      !- Specific Month 5
-  3,                                      !- Specific Day 5
-  2,                                      !- Specific Month 6
-  10,                                     !- Specific Day 6
-  2,                                      !- Specific Month 7
-  17,                                     !- Specific Day 7
-  2,                                      !- Specific Month 8
-  24,                                     !- Specific Day 8
-  3,                                      !- Specific Month 9
-  3,                                      !- Specific Day 9
-  3,                                      !- Specific Month 10
-  10,                                     !- Specific Day 10
-  3,                                      !- Specific Month 11
-  17,                                     !- Specific Day 11
-  3,                                      !- Specific Month 12
-  24,                                     !- Specific Day 12
-  3,                                      !- Specific Month 13
-  31,                                     !- Specific Day 13
-  4,                                      !- Specific Month 14
-  7,                                      !- Specific Day 14
-  4,                                      !- Specific Month 15
-  14,                                     !- Specific Day 15
-  4,                                      !- Specific Month 16
-  21,                                     !- Specific Day 16
-  4,                                      !- Specific Month 17
-  28,                                     !- Specific Day 17
-  5,                                      !- Specific Month 18
-  5,                                      !- Specific Day 18
-  5,                                      !- Specific Month 19
-  12,                                     !- Specific Day 19
-  5,                                      !- Specific Month 20
-  19,                                     !- Specific Day 20
-  5,                                      !- Specific Month 21
-  26,                                     !- Specific Day 21
-  6,                                      !- Specific Month 22
-  2,                                      !- Specific Day 22
-  6,                                      !- Specific Month 23
-  9,                                      !- Specific Day 23
-  6,                                      !- Specific Month 24
-  16,                                     !- Specific Day 24
-  6,                                      !- Specific Month 25
-  23,                                     !- Specific Day 25
-  6,                                      !- Specific Month 26
-  30,                                     !- Specific Day 26
-  7,                                      !- Specific Month 27
-  7,                                      !- Specific Day 27
-  7,                                      !- Specific Month 28
-  14,                                     !- Specific Day 28
-  7,                                      !- Specific Month 29
-  21,                                     !- Specific Day 29
-  7,                                      !- Specific Month 30
-  28,                                     !- Specific Day 30
-  8,                                      !- Specific Month 31
-  4,                                      !- Specific Day 31
-  8,                                      !- Specific Month 32
-  11,                                     !- Specific Day 32
-  8,                                      !- Specific Month 33
-  18,                                     !- Specific Day 33
-  8,                                      !- Specific Month 34
-  25,                                     !- Specific Day 34
-  9,                                      !- Specific Month 35
-  1,                                      !- Specific Day 35
-  9,                                      !- Specific Month 36
-  8,                                      !- Specific Day 36
-  9,                                      !- Specific Month 37
-  15,                                     !- Specific Day 37
-  9,                                      !- Specific Month 38
-  22,                                     !- Specific Day 38
-  9,                                      !- Specific Month 39
-  29,                                     !- Specific Day 39
-  10,                                     !- Specific Month 40
-  6,                                      !- Specific Day 40
-  10,                                     !- Specific Month 41
-  13,                                     !- Specific Day 41
-  10,                                     !- Specific Month 42
-  20,                                     !- Specific Day 42
-  10,                                     !- Specific Month 43
-  27,                                     !- Specific Day 43
-  11,                                     !- Specific Month 44
-  3,                                      !- Specific Day 44
-  11,                                     !- Specific Month 45
-  10,                                     !- Specific Day 45
-  11,                                     !- Specific Month 46
-  17,                                     !- Specific Day 46
-  11,                                     !- Specific Month 47
-  24,                                     !- Specific Day 47
-  12,                                     !- Specific Month 48
-  1,                                      !- Specific Day 48
-  12,                                     !- Specific Month 49
-  8,                                      !- Specific Day 49
-  12,                                     !- Specific Month 50
-  15,                                     !- Specific Day 50
-  12,                                     !- Specific Month 51
-  22,                                     !- Specific Day 51
-  12,                                     !- Specific Month 52
-  29;                                     !- Specific Day 52
-
-OS:Schedule:Day,
-  {f968ee8a-8424-4108-a195-28b4ef05d16f}, !- Handle
-  res cw schedule allday6,                !- Name
-  {1ba55e55-6463-45be-aa75-8b9ee7b62228}, !- Schedule Type Limits Name
-  ,                                       !- Interpolate to Timestep
-  24,                                     !- Hour 1
-  0,                                      !- Minute 1
-  0;                                      !- Value Until Time 1
-
-OS:Schedule:Rule,
-  {11dbd3e5-043c-4e32-b0ce-5e10ae0f534d}, !- Handle
-  res cw schedule allday ruleset7,        !- Name
-  {7949cfee-76a1-40d8-ae79-cfb16779752a}, !- Schedule Ruleset Name
-  0,                                      !- Rule Order
-  {302c7bb5-4f3b-4972-9060-76289c37a5b4}, !- Day Schedule Name
-  Yes,                                    !- Apply Sunday
-  Yes,                                    !- Apply Monday
-  Yes,                                    !- Apply Tuesday
-  Yes,                                    !- Apply Wednesday
-  Yes,                                    !- Apply Thursday
-  Yes,                                    !- Apply Friday
-  Yes,                                    !- Apply Saturday
-  ,                                       !- Apply Holiday
-  SpecificDates,                          !- Date Specification Type
-  ,                                       !- Start Month
-  ,                                       !- Start Day
-  ,                                       !- End Month
-  ,                                       !- End Day
-  1,                                      !- Specific Month 1
-  7,                                      !- Specific Day 1
-  1,                                      !- Specific Month 2
-  14,                                     !- Specific Day 2
-  1,                                      !- Specific Month 3
-  21,                                     !- Specific Day 3
-  1,                                      !- Specific Month 4
-  28,                                     !- Specific Day 4
-  2,                                      !- Specific Month 5
-  4,                                      !- Specific Day 5
-  2,                                      !- Specific Month 6
-  11,                                     !- Specific Day 6
-  2,                                      !- Specific Month 7
-  18,                                     !- Specific Day 7
-  2,                                      !- Specific Month 8
-  25,                                     !- Specific Day 8
-  3,                                      !- Specific Month 9
-  4,                                      !- Specific Day 9
-  3,                                      !- Specific Month 10
-  11,                                     !- Specific Day 10
-  3,                                      !- Specific Month 11
-  18,                                     !- Specific Day 11
-  3,                                      !- Specific Month 12
-  25,                                     !- Specific Day 12
-  4,                                      !- Specific Month 13
-  1,                                      !- Specific Day 13
-  4,                                      !- Specific Month 14
-  8,                                      !- Specific Day 14
-  4,                                      !- Specific Month 15
-  15,                                     !- Specific Day 15
-  4,                                      !- Specific Month 16
-  22,                                     !- Specific Day 16
-  4,                                      !- Specific Month 17
-  29,                                     !- Specific Day 17
-  5,                                      !- Specific Month 18
-  6,                                      !- Specific Day 18
-  5,                                      !- Specific Month 19
-  13,                                     !- Specific Day 19
-  5,                                      !- Specific Month 20
-  20,                                     !- Specific Day 20
-  5,                                      !- Specific Month 21
-  27,                                     !- Specific Day 21
-  6,                                      !- Specific Month 22
-  3,                                      !- Specific Day 22
-  6,                                      !- Specific Month 23
-  10,                                     !- Specific Day 23
-  6,                                      !- Specific Month 24
-  17,                                     !- Specific Day 24
-  6,                                      !- Specific Month 25
-  24,                                     !- Specific Day 25
-  7,                                      !- Specific Month 26
-  1,                                      !- Specific Day 26
-  7,                                      !- Specific Month 27
-  8,                                      !- Specific Day 27
-  7,                                      !- Specific Month 28
-  15,                                     !- Specific Day 28
-  7,                                      !- Specific Month 29
-  22,                                     !- Specific Day 29
-  7,                                      !- Specific Month 30
-  29,                                     !- Specific Day 30
-  8,                                      !- Specific Month 31
-  5,                                      !- Specific Day 31
-  8,                                      !- Specific Month 32
-  12,                                     !- Specific Day 32
-  8,                                      !- Specific Month 33
-  19,                                     !- Specific Day 33
-  8,                                      !- Specific Month 34
-  26,                                     !- Specific Day 34
-  9,                                      !- Specific Month 35
-  2,                                      !- Specific Day 35
-  9,                                      !- Specific Month 36
-  9,                                      !- Specific Day 36
-  9,                                      !- Specific Month 37
-  16,                                     !- Specific Day 37
-  9,                                      !- Specific Month 38
-  23,                                     !- Specific Day 38
-  9,                                      !- Specific Month 39
-  30,                                     !- Specific Day 39
-  10,                                     !- Specific Month 40
-  7,                                      !- Specific Day 40
-  10,                                     !- Specific Month 41
-  14,                                     !- Specific Day 41
-  10,                                     !- Specific Month 42
-  21,                                     !- Specific Day 42
-  10,                                     !- Specific Month 43
-  28,                                     !- Specific Day 43
-  11,                                     !- Specific Month 44
-  4,                                      !- Specific Day 44
-  11,                                     !- Specific Month 45
-  11,                                     !- Specific Day 45
-  11,                                     !- Specific Month 46
-  18,                                     !- Specific Day 46
-  11,                                     !- Specific Month 47
-  25,                                     !- Specific Day 47
-  12,                                     !- Specific Month 48
-  2,                                      !- Specific Day 48
-  12,                                     !- Specific Month 49
-  9,                                      !- Specific Day 49
-  12,                                     !- Specific Month 50
-  16,                                     !- Specific Day 50
-  12,                                     !- Specific Month 51
-  23,                                     !- Specific Day 51
-  12,                                     !- Specific Month 52
-  30;                                     !- Specific Day 52
-
-OS:Schedule:Day,
-  {302c7bb5-4f3b-4972-9060-76289c37a5b4}, !- Handle
-  res cw schedule allday7,                !- Name
-  {1ba55e55-6463-45be-aa75-8b9ee7b62228}, !- Schedule Type Limits Name
-  ,                                       !- Interpolate to Timestep
-  12,                                     !- Hour 1
-  10,                                     !- Minute 1
-  0,                                      !- Value Until Time 1
-  12,                                     !- Hour 2
-  20,                                     !- Minute 2
-  0.0228141,                              !- Value Until Time 2
-  13,                                     !- Hour 3
-  30,                                     !- Minute 3
-  0,                                      !- Value Until Time 3
-  13,                                     !- Hour 4
-  40,                                     !- Minute 4
-  0.0017487,                              !- Value Until Time 4
-  24,                                     !- Hour 5
-  0,                                      !- Minute 5
-  0;                                      !- Value Until Time 5
-
-OS:WaterUse:Connections,
-  {10860a50-5d09-486b-a86a-69c036e40c1a}, !- Handle
-  Water Use Connections 1,                !- Name
-  {e6783d8c-ab72-4316-8920-16763a91eb9e}, !- Inlet Node Name
-  {3a1f4af3-15ef-441a-9b10-d04c22591833}, !- Outlet Node Name
-  ,                                       !- Supply Water Storage Tank Name
-  ,                                       !- Reclamation Water Storage Tank Name
-  ,                                       !- Hot Water Supply Temperature Schedule Name
-  ,                                       !- Cold Water Supply Temperature Schedule Name
-  ,                                       !- Drain Water Heat Exchanger Type
-  ,                                       !- Drain Water Heat Exchanger Destination
-  ,                                       !- Drain Water Heat Exchanger U-Factor Times Area {W/K}
-  {353225a3-71d8-4496-81f3-d8a2f51d08b7}; !- Water Use Equipment Name 1
-
-OS:Node,
-  {120d6d61-1d72-4ae7-85fb-99e620afea07}, !- Handle
-  Node 54,                                !- Name
-  {3a1f4af3-15ef-441a-9b10-d04c22591833}, !- Inlet Port
-  {dc1985fd-f516-425c-be59-8be306bb4a0d}; !- Outlet Port
-
-OS:Connection,
-  {e6783d8c-ab72-4316-8920-16763a91eb9e}, !- Handle
-  {861f5aee-954f-41a1-8f7c-0f40421204b1}, !- Name
-  {164e0748-50f6-4168-8bcf-48809bbdc2c5}, !- Source Object
-  3,                                      !- Outlet Port
-  {10860a50-5d09-486b-a86a-69c036e40c1a}, !- Target Object
-  2;                                      !- Inlet Port
-
-OS:Connection,
-  {3a1f4af3-15ef-441a-9b10-d04c22591833}, !- Handle
-  {4f6a7d68-43ba-4a3a-8469-ebb554477a87}, !- Name
-  {10860a50-5d09-486b-a86a-69c036e40c1a}, !- Source Object
-  3,                                      !- Outlet Port
-  {120d6d61-1d72-4ae7-85fb-99e620afea07}, !- Target Object
-  2;                                      !- Inlet Port
-
-OS:Connection,
-  {dc1985fd-f516-425c-be59-8be306bb4a0d}, !- Handle
-  {0e953ace-82f4-481d-83d5-79bc0a85c0e6}, !- Name
-  {120d6d61-1d72-4ae7-85fb-99e620afea07}, !- Source Object
-  3,                                      !- Outlet Port
-  {af72aba5-cdd6-45f5-ae7e-fba0f404e9c7}, !- Target Object
-  3;                                      !- Inlet Port
-
-OS:ElectricEquipment:Definition,
-  {a3090d09-edbe-4738-9973-4d84d97428b2}, !- Handle
-  res cw,                                 !- Name
-  EquipmentLevel,                         !- Design Level Calculation Method
-  7800.89665805964,                       !- Design Level {W}
-  ,                                       !- Watts per Space Floor Area {W/m2}
-  ,                                       !- Watts per Person {W/person}
-  0,                                      !- Fraction Latent
-  0.48,                                   !- Fraction Radiant
-  0.2;                                    !- Fraction Lost
-
-OS:ElectricEquipment,
-  {9580d577-5ef8-4f00-a49c-4baffacfbdad}, !- Handle
-  res cw,                                 !- Name
-  {a3090d09-edbe-4738-9973-4d84d97428b2}, !- Electric Equipment Definition Name
-  {84a8c3ac-dd5b-4d2f-9ad7-fe20877c7129}, !- Space or SpaceType Name
-  {7949cfee-76a1-40d8-ae79-cfb16779752a}, !- Schedule Name
-  ,                                       !- Multiplier
-  res cw;                                 !- End-Use Subcategory
-
-OS:ScheduleTypeLimits,
-  {1ba55e55-6463-45be-aa75-8b9ee7b62228}, !- Handle
-  Fractional,                             !- Name
-  0,                                      !- Lower Limit Value
-  1,                                      !- Upper Limit Value
-  Continuous;                             !- Numeric Type
-
-OS:WaterUse:Equipment:Definition,
-  {e244de9c-bd0a-444e-ad53-e979a8948bea}, !- Handle
-  res cw,                                 !- Name
-  res cw,                                 !- End-Use Subcategory
-  0.00069711761379102,                    !- Peak Flow Rate {m3/s}
-  {91b2fdee-89d3-44a1-bf78-2a46539373fd}; !- Target Temperature Schedule Name
-
-OS:WaterUse:Equipment,
-  {353225a3-71d8-4496-81f3-d8a2f51d08b7}, !- Handle
-  res cw,                                 !- Name
-  {e244de9c-bd0a-444e-ad53-e979a8948bea}, !- Water Use Equipment Definition Name
-  {84a8c3ac-dd5b-4d2f-9ad7-fe20877c7129}, !- Space Name
-  {7949cfee-76a1-40d8-ae79-cfb16779752a}; !- Flow Rate Fraction Schedule Name
-
-OS:Schedule:Constant,
-  {84facb47-0b01-4f2e-ba25-dc7725875307}, !- Handle
-  Always On Discrete,                     !- Name
-  {2c9a5a45-2fbf-4569-90dd-07c5b9570ea2}, !- Schedule Type Limits Name
-  1;                                      !- Value
-
-OS:ScheduleTypeLimits,
-  {2c9a5a45-2fbf-4569-90dd-07c5b9570ea2}, !- Handle
-  OnOff,                                  !- Name
-  0,                                      !- Lower Limit Value
-  1,                                      !- Upper Limit Value
-  Discrete,                               !- Numeric Type
-  Availability;                           !- Unit Type
-
-OS:Schedule:Constant,
-  {91b2fdee-89d3-44a1-bf78-2a46539373fd}, !- Handle
-  res cw temperature schedule,            !- Name
-  {2e5d8874-38b3-4535-8d23-34593aa51123}, !- Schedule Type Limits Name
-  33.6111111111111;                       !- Value
-
-OS:AdditionalProperties,
-  {f75ee4d7-8084-4b84-8d9f-a3f485b5596c}, !- Handle
-  {9580d577-5ef8-4f00-a49c-4baffacfbdad}, !- Object Name
-  ClothesWasherIMEF,                      !- Feature Name 1
-  Double,                                 !- Feature Data Type 1
-  0.94999999999999996,                    !- Feature Value 1
-  ClothesWasherRatedAnnualEnergy,         !- Feature Name 2
-  Double,                                 !- Feature Data Type 2
-  387,                                    !- Feature Value 2
-  ClothesWasherDrumVolume,                !- Feature Name 3
-  Double,                                 !- Feature Data Type 3
-  3.5,                                    !- Feature Value 3
-  ClothesWasherDayShift,                  !- Feature Name 4
-  Double,                                 !- Feature Data Type 4
-  0;                                      !- Feature Value 4
-
-OS:Schedule:Ruleset,
-  {cdb40065-963d-4d70-b6c8-98b2643aed1f}, !- Handle
-  res cw schedule 1,                      !- Name
-  {1ba55e55-6463-45be-aa75-8b9ee7b62228}, !- Schedule Type Limits Name
-  {3c577199-ccf4-49f5-a278-06fc3be3b42b}; !- Default Day Schedule Name
-
-OS:Schedule:Day,
-  {3c577199-ccf4-49f5-a278-06fc3be3b42b}, !- Handle
-  Schedule Day 10,                        !- Name
-  {1ba55e55-6463-45be-aa75-8b9ee7b62228}, !- Schedule Type Limits Name
-  ,                                       !- Interpolate to Timestep
-  24,                                     !- Hour 1
-  0,                                      !- Minute 1
-  0;                                      !- Value Until Time 1
-
-OS:Schedule:Rule,
-  {572cd6ef-a5e0-41c7-b36b-30b1d7d150d4}, !- Handle
-  res cw schedule allday ruleset1 1,      !- Name
-  {cdb40065-963d-4d70-b6c8-98b2643aed1f}, !- Schedule Ruleset Name
-  6,                                      !- Rule Order
-  {0fbb9f71-fa78-4d77-9a52-7a9395618737}, !- Day Schedule Name
-  Yes,                                    !- Apply Sunday
-  Yes,                                    !- Apply Monday
-  Yes,                                    !- Apply Tuesday
-  Yes,                                    !- Apply Wednesday
-  Yes,                                    !- Apply Thursday
-  Yes,                                    !- Apply Friday
-  Yes,                                    !- Apply Saturday
-  ,                                       !- Apply Holiday
-  SpecificDates,                          !- Date Specification Type
-  ,                                       !- Start Month
-  ,                                       !- Start Day
-  ,                                       !- End Month
-  ,                                       !- End Day
-  1,                                      !- Specific Month 1
-  1,                                      !- Specific Day 1
-  1,                                      !- Specific Month 2
-  8,                                      !- Specific Day 2
-  1,                                      !- Specific Month 3
-  15,                                     !- Specific Day 3
-  1,                                      !- Specific Month 4
-  22,                                     !- Specific Day 4
-  1,                                      !- Specific Month 5
-  29,                                     !- Specific Day 5
-  2,                                      !- Specific Month 6
-  5,                                      !- Specific Day 6
-  2,                                      !- Specific Month 7
-  12,                                     !- Specific Day 7
-  2,                                      !- Specific Month 8
-  19,                                     !- Specific Day 8
-  2,                                      !- Specific Month 9
-  26,                                     !- Specific Day 9
-  3,                                      !- Specific Month 10
-  5,                                      !- Specific Day 10
-  3,                                      !- Specific Month 11
-  12,                                     !- Specific Day 11
-  3,                                      !- Specific Month 12
-  19,                                     !- Specific Day 12
-  3,                                      !- Specific Month 13
-  26,                                     !- Specific Day 13
-  4,                                      !- Specific Month 14
-  2,                                      !- Specific Day 14
-  4,                                      !- Specific Month 15
-  9,                                      !- Specific Day 15
-  4,                                      !- Specific Month 16
-  16,                                     !- Specific Day 16
-  4,                                      !- Specific Month 17
-  23,                                     !- Specific Day 17
-  4,                                      !- Specific Month 18
-  30,                                     !- Specific Day 18
-  5,                                      !- Specific Month 19
-  7,                                      !- Specific Day 19
-  5,                                      !- Specific Month 20
-  14,                                     !- Specific Day 20
-  5,                                      !- Specific Month 21
-  21,                                     !- Specific Day 21
-  5,                                      !- Specific Month 22
-  28,                                     !- Specific Day 22
-  6,                                      !- Specific Month 23
-  4,                                      !- Specific Day 23
-  6,                                      !- Specific Month 24
-  11,                                     !- Specific Day 24
-  6,                                      !- Specific Month 25
-  18,                                     !- Specific Day 25
-  6,                                      !- Specific Month 26
-  25,                                     !- Specific Day 26
-  7,                                      !- Specific Month 27
-  2,                                      !- Specific Day 27
-  7,                                      !- Specific Month 28
-  9,                                      !- Specific Day 28
-  7,                                      !- Specific Month 29
-  16,                                     !- Specific Day 29
-  7,                                      !- Specific Month 30
-  23,                                     !- Specific Day 30
-  7,                                      !- Specific Month 31
-  30,                                     !- Specific Day 31
-  8,                                      !- Specific Month 32
-  6,                                      !- Specific Day 32
-  8,                                      !- Specific Month 33
-  13,                                     !- Specific Day 33
-  8,                                      !- Specific Month 34
-  20,                                     !- Specific Day 34
-  8,                                      !- Specific Month 35
-  27,                                     !- Specific Day 35
-  9,                                      !- Specific Month 36
-  3,                                      !- Specific Day 36
-  9,                                      !- Specific Month 37
-  10,                                     !- Specific Day 37
-  9,                                      !- Specific Month 38
-  17,                                     !- Specific Day 38
-  9,                                      !- Specific Month 39
-  24,                                     !- Specific Day 39
-  10,                                     !- Specific Month 40
-  1,                                      !- Specific Day 40
-  10,                                     !- Specific Month 41
-  8,                                      !- Specific Day 41
-  10,                                     !- Specific Month 42
-  15,                                     !- Specific Day 42
-  10,                                     !- Specific Month 43
-  22,                                     !- Specific Day 43
-  10,                                     !- Specific Month 44
-  29,                                     !- Specific Day 44
-  11,                                     !- Specific Month 45
-  5,                                      !- Specific Day 45
-  11,                                     !- Specific Month 46
-  12,                                     !- Specific Day 46
-  11,                                     !- Specific Month 47
-  19,                                     !- Specific Day 47
-  11,                                     !- Specific Month 48
-  26,                                     !- Specific Day 48
-  12,                                     !- Specific Month 49
-  3,                                      !- Specific Day 49
-  12,                                     !- Specific Month 50
-  10,                                     !- Specific Day 50
-  12,                                     !- Specific Month 51
-  17,                                     !- Specific Day 51
-  12,                                     !- Specific Month 52
-  24,                                     !- Specific Day 52
-  12,                                     !- Specific Month 53
-  31;                                     !- Specific Day 53
-
-OS:Schedule:Day,
-  {0fbb9f71-fa78-4d77-9a52-7a9395618737}, !- Handle
-  res cw schedule allday1 1,              !- Name
-  {1ba55e55-6463-45be-aa75-8b9ee7b62228}, !- Schedule Type Limits Name
-  ,                                       !- Interpolate to Timestep
-  8,                                      !- Hour 1
-  0,                                      !- Minute 1
-  0,                                      !- Value Until Time 1
-  8,                                      !- Hour 2
-  10,                                     !- Minute 2
-  0.0422513,                              !- Value Until Time 2
-  8,                                      !- Hour 3
-  20,                                     !- Minute 3
-  0.139377,                               !- Value Until Time 3
-  15,                                     !- Hour 4
-  40,                                     !- Minute 4
-  0,                                      !- Value Until Time 4
-  15,                                     !- Hour 5
-  50,                                     !- Minute 5
-  0.0351558,                              !- Value Until Time 5
-  24,                                     !- Hour 6
-  0,                                      !- Minute 6
-  0;                                      !- Value Until Time 6
-
-OS:Schedule:Rule,
-  {c0464193-2333-4c59-9cd1-9db5a5195fce}, !- Handle
-  res cw schedule allday ruleset2 1,      !- Name
-  {cdb40065-963d-4d70-b6c8-98b2643aed1f}, !- Schedule Ruleset Name
-  5,                                      !- Rule Order
-  {6bd57848-67a8-48b4-b323-500e6654ed1f}, !- Day Schedule Name
-  Yes,                                    !- Apply Sunday
-  Yes,                                    !- Apply Monday
-  Yes,                                    !- Apply Tuesday
-  Yes,                                    !- Apply Wednesday
-  Yes,                                    !- Apply Thursday
-  Yes,                                    !- Apply Friday
-  Yes,                                    !- Apply Saturday
-  ,                                       !- Apply Holiday
-  SpecificDates,                          !- Date Specification Type
-  ,                                       !- Start Month
-  ,                                       !- Start Day
-  ,                                       !- End Month
-  ,                                       !- End Day
-  1,                                      !- Specific Month 1
-  2,                                      !- Specific Day 1
-  1,                                      !- Specific Month 2
-  9,                                      !- Specific Day 2
-  1,                                      !- Specific Month 3
-  16,                                     !- Specific Day 3
-  1,                                      !- Specific Month 4
-  23,                                     !- Specific Day 4
-  1,                                      !- Specific Month 5
-  30,                                     !- Specific Day 5
-  2,                                      !- Specific Month 6
-  6,                                      !- Specific Day 6
-  2,                                      !- Specific Month 7
-  13,                                     !- Specific Day 7
-  2,                                      !- Specific Month 8
-  20,                                     !- Specific Day 8
-  2,                                      !- Specific Month 9
-  27,                                     !- Specific Day 9
-  3,                                      !- Specific Month 10
-  6,                                      !- Specific Day 10
-  3,                                      !- Specific Month 11
-  13,                                     !- Specific Day 11
-  3,                                      !- Specific Month 12
-  20,                                     !- Specific Day 12
-  3,                                      !- Specific Month 13
-  27,                                     !- Specific Day 13
-  4,                                      !- Specific Month 14
-  3,                                      !- Specific Day 14
-  4,                                      !- Specific Month 15
-  10,                                     !- Specific Day 15
-  4,                                      !- Specific Month 16
-  17,                                     !- Specific Day 16
-  4,                                      !- Specific Month 17
-  24,                                     !- Specific Day 17
-  5,                                      !- Specific Month 18
-  1,                                      !- Specific Day 18
-  5,                                      !- Specific Month 19
-  8,                                      !- Specific Day 19
-  5,                                      !- Specific Month 20
-  15,                                     !- Specific Day 20
-  5,                                      !- Specific Month 21
-  22,                                     !- Specific Day 21
-  5,                                      !- Specific Month 22
-  29,                                     !- Specific Day 22
-  6,                                      !- Specific Month 23
-  5,                                      !- Specific Day 23
-  6,                                      !- Specific Month 24
-  12,                                     !- Specific Day 24
-  6,                                      !- Specific Month 25
-  19,                                     !- Specific Day 25
-  6,                                      !- Specific Month 26
-  26,                                     !- Specific Day 26
-  7,                                      !- Specific Month 27
-  3,                                      !- Specific Day 27
-  7,                                      !- Specific Month 28
-  10,                                     !- Specific Day 28
-  7,                                      !- Specific Month 29
-  17,                                     !- Specific Day 29
-  7,                                      !- Specific Month 30
-  24,                                     !- Specific Day 30
-  7,                                      !- Specific Month 31
-  31,                                     !- Specific Day 31
-  8,                                      !- Specific Month 32
-  7,                                      !- Specific Day 32
-  8,                                      !- Specific Month 33
-  14,                                     !- Specific Day 33
-  8,                                      !- Specific Month 34
-  21,                                     !- Specific Day 34
-  8,                                      !- Specific Month 35
-  28,                                     !- Specific Day 35
-  9,                                      !- Specific Month 36
-  4,                                      !- Specific Day 36
-  9,                                      !- Specific Month 37
-  11,                                     !- Specific Day 37
-  9,                                      !- Specific Month 38
-  18,                                     !- Specific Day 38
-  9,                                      !- Specific Month 39
-  25,                                     !- Specific Day 39
-  10,                                     !- Specific Month 40
-  2,                                      !- Specific Day 40
-  10,                                     !- Specific Month 41
-  9,                                      !- Specific Day 41
-  10,                                     !- Specific Month 42
-  16,                                     !- Specific Day 42
-  10,                                     !- Specific Month 43
-  23,                                     !- Specific Day 43
-  10,                                     !- Specific Month 44
-  30,                                     !- Specific Day 44
-  11,                                     !- Specific Month 45
-  6,                                      !- Specific Day 45
-  11,                                     !- Specific Month 46
-  13,                                     !- Specific Day 46
-  11,                                     !- Specific Month 47
-  20,                                     !- Specific Day 47
-  11,                                     !- Specific Month 48
-  27,                                     !- Specific Day 48
-  12,                                     !- Specific Month 49
-  4,                                      !- Specific Day 49
-  12,                                     !- Specific Month 50
-  11,                                     !- Specific Day 50
-  12,                                     !- Specific Month 51
-  18,                                     !- Specific Day 51
-  12,                                     !- Specific Month 52
-  25;                                     !- Specific Day 52
-
-OS:Schedule:Day,
-  {6bd57848-67a8-48b4-b323-500e6654ed1f}, !- Handle
-  res cw schedule allday2 1,              !- Name
-  {1ba55e55-6463-45be-aa75-8b9ee7b62228}, !- Schedule Type Limits Name
-  ,                                       !- Interpolate to Timestep
-  24,                                     !- Hour 1
-  0,                                      !- Minute 1
-  0;                                      !- Value Until Time 1
-
-OS:Schedule:Rule,
-  {02120f7f-9624-4dfa-894b-8f0330e4b86d}, !- Handle
-  res cw schedule allday ruleset3 1,      !- Name
-  {cdb40065-963d-4d70-b6c8-98b2643aed1f}, !- Schedule Ruleset Name
-  4,                                      !- Rule Order
-  {0ef879aa-1483-415a-a1c4-a7fc41b772f8}, !- Day Schedule Name
-  Yes,                                    !- Apply Sunday
-  Yes,                                    !- Apply Monday
-  Yes,                                    !- Apply Tuesday
-  Yes,                                    !- Apply Wednesday
-  Yes,                                    !- Apply Thursday
-  Yes,                                    !- Apply Friday
-  Yes,                                    !- Apply Saturday
-  ,                                       !- Apply Holiday
-  SpecificDates,                          !- Date Specification Type
-  ,                                       !- Start Month
-  ,                                       !- Start Day
-  ,                                       !- End Month
-  ,                                       !- End Day
-  1,                                      !- Specific Month 1
-  3,                                      !- Specific Day 1
-  1,                                      !- Specific Month 2
-  10,                                     !- Specific Day 2
-  1,                                      !- Specific Month 3
-  17,                                     !- Specific Day 3
-  1,                                      !- Specific Month 4
-  24,                                     !- Specific Day 4
-  1,                                      !- Specific Month 5
-  31,                                     !- Specific Day 5
-  2,                                      !- Specific Month 6
-  7,                                      !- Specific Day 6
-  2,                                      !- Specific Month 7
-  14,                                     !- Specific Day 7
-  2,                                      !- Specific Month 8
-  21,                                     !- Specific Day 8
-  2,                                      !- Specific Month 9
-  28,                                     !- Specific Day 9
-  3,                                      !- Specific Month 10
-  7,                                      !- Specific Day 10
-  3,                                      !- Specific Month 11
-  14,                                     !- Specific Day 11
-  3,                                      !- Specific Month 12
-  21,                                     !- Specific Day 12
-  3,                                      !- Specific Month 13
-  28,                                     !- Specific Day 13
-  4,                                      !- Specific Month 14
-  4,                                      !- Specific Day 14
-  4,                                      !- Specific Month 15
-  11,                                     !- Specific Day 15
-  4,                                      !- Specific Month 16
-  18,                                     !- Specific Day 16
-  4,                                      !- Specific Month 17
-  25,                                     !- Specific Day 17
-  5,                                      !- Specific Month 18
-  2,                                      !- Specific Day 18
-  5,                                      !- Specific Month 19
-  9,                                      !- Specific Day 19
-  5,                                      !- Specific Month 20
-  16,                                     !- Specific Day 20
-  5,                                      !- Specific Month 21
-  23,                                     !- Specific Day 21
-  5,                                      !- Specific Month 22
-  30,                                     !- Specific Day 22
-  6,                                      !- Specific Month 23
-  6,                                      !- Specific Day 23
-  6,                                      !- Specific Month 24
-  13,                                     !- Specific Day 24
-  6,                                      !- Specific Month 25
-  20,                                     !- Specific Day 25
-  6,                                      !- Specific Month 26
-  27,                                     !- Specific Day 26
-  7,                                      !- Specific Month 27
-  4,                                      !- Specific Day 27
-  7,                                      !- Specific Month 28
-  11,                                     !- Specific Day 28
-  7,                                      !- Specific Month 29
-  18,                                     !- Specific Day 29
-  7,                                      !- Specific Month 30
-  25,                                     !- Specific Day 30
-  8,                                      !- Specific Month 31
-  1,                                      !- Specific Day 31
-  8,                                      !- Specific Month 32
-  8,                                      !- Specific Day 32
-  8,                                      !- Specific Month 33
-  15,                                     !- Specific Day 33
-  8,                                      !- Specific Month 34
-  22,                                     !- Specific Day 34
-  8,                                      !- Specific Month 35
-  29,                                     !- Specific Day 35
-  9,                                      !- Specific Month 36
-  5,                                      !- Specific Day 36
-  9,                                      !- Specific Month 37
-  12,                                     !- Specific Day 37
-  9,                                      !- Specific Month 38
-  19,                                     !- Specific Day 38
-  9,                                      !- Specific Month 39
-  26,                                     !- Specific Day 39
-  10,                                     !- Specific Month 40
-  3,                                      !- Specific Day 40
-  10,                                     !- Specific Month 41
-  10,                                     !- Specific Day 41
-  10,                                     !- Specific Month 42
-  17,                                     !- Specific Day 42
-  10,                                     !- Specific Month 43
-  24,                                     !- Specific Day 43
-  10,                                     !- Specific Month 44
-  31,                                     !- Specific Day 44
-  11,                                     !- Specific Month 45
-  7,                                      !- Specific Day 45
-  11,                                     !- Specific Month 46
-  14,                                     !- Specific Day 46
-  11,                                     !- Specific Month 47
-  21,                                     !- Specific Day 47
-  11,                                     !- Specific Month 48
-  28,                                     !- Specific Day 48
-  12,                                     !- Specific Month 49
-  5,                                      !- Specific Day 49
-  12,                                     !- Specific Month 50
-  12,                                     !- Specific Day 50
-  12,                                     !- Specific Month 51
-  19,                                     !- Specific Day 51
-  12,                                     !- Specific Month 52
-  26;                                     !- Specific Day 52
-
-OS:Schedule:Day,
-  {0ef879aa-1483-415a-a1c4-a7fc41b772f8}, !- Handle
-  res cw schedule allday3 1,              !- Name
-  {1ba55e55-6463-45be-aa75-8b9ee7b62228}, !- Schedule Type Limits Name
-  ,                                       !- Interpolate to Timestep
-  24,                                     !- Hour 1
-  0,                                      !- Minute 1
-  0;                                      !- Value Until Time 1
-
-OS:Schedule:Rule,
-  {35e9f8cd-77ac-4b14-b034-a79bfda33a14}, !- Handle
-  res cw schedule allday ruleset4 1,      !- Name
-  {cdb40065-963d-4d70-b6c8-98b2643aed1f}, !- Schedule Ruleset Name
-  3,                                      !- Rule Order
-  {a6a239a5-c3f8-4346-9602-abd0e14b8b92}, !- Day Schedule Name
-  Yes,                                    !- Apply Sunday
-  Yes,                                    !- Apply Monday
-  Yes,                                    !- Apply Tuesday
-  Yes,                                    !- Apply Wednesday
-  Yes,                                    !- Apply Thursday
-  Yes,                                    !- Apply Friday
-  Yes,                                    !- Apply Saturday
-  ,                                       !- Apply Holiday
-  SpecificDates,                          !- Date Specification Type
-  ,                                       !- Start Month
-  ,                                       !- Start Day
-  ,                                       !- End Month
-  ,                                       !- End Day
-  1,                                      !- Specific Month 1
-  4,                                      !- Specific Day 1
-  1,                                      !- Specific Month 2
-  11,                                     !- Specific Day 2
-  1,                                      !- Specific Month 3
-  18,                                     !- Specific Day 3
-  1,                                      !- Specific Month 4
-  25,                                     !- Specific Day 4
-  2,                                      !- Specific Month 5
-  1,                                      !- Specific Day 5
-  2,                                      !- Specific Month 6
-  8,                                      !- Specific Day 6
-  2,                                      !- Specific Month 7
-  15,                                     !- Specific Day 7
-  2,                                      !- Specific Month 8
-  22,                                     !- Specific Day 8
-  3,                                      !- Specific Month 9
-  1,                                      !- Specific Day 9
-  3,                                      !- Specific Month 10
-  8,                                      !- Specific Day 10
-  3,                                      !- Specific Month 11
-  15,                                     !- Specific Day 11
-  3,                                      !- Specific Month 12
-  22,                                     !- Specific Day 12
-  3,                                      !- Specific Month 13
-  29,                                     !- Specific Day 13
-  4,                                      !- Specific Month 14
-  5,                                      !- Specific Day 14
-  4,                                      !- Specific Month 15
-  12,                                     !- Specific Day 15
-  4,                                      !- Specific Month 16
-  19,                                     !- Specific Day 16
-  4,                                      !- Specific Month 17
-  26,                                     !- Specific Day 17
-  5,                                      !- Specific Month 18
-  3,                                      !- Specific Day 18
-  5,                                      !- Specific Month 19
-  10,                                     !- Specific Day 19
-  5,                                      !- Specific Month 20
-  17,                                     !- Specific Day 20
-  5,                                      !- Specific Month 21
-  24,                                     !- Specific Day 21
-  5,                                      !- Specific Month 22
-  31,                                     !- Specific Day 22
-  6,                                      !- Specific Month 23
-  7,                                      !- Specific Day 23
-  6,                                      !- Specific Month 24
-  14,                                     !- Specific Day 24
-  6,                                      !- Specific Month 25
-  21,                                     !- Specific Day 25
-  6,                                      !- Specific Month 26
-  28,                                     !- Specific Day 26
-  7,                                      !- Specific Month 27
-  5,                                      !- Specific Day 27
-  7,                                      !- Specific Month 28
-  12,                                     !- Specific Day 28
-  7,                                      !- Specific Month 29
-  19,                                     !- Specific Day 29
-  7,                                      !- Specific Month 30
-  26,                                     !- Specific Day 30
-  8,                                      !- Specific Month 31
-  2,                                      !- Specific Day 31
-  8,                                      !- Specific Month 32
-  9,                                      !- Specific Day 32
-  8,                                      !- Specific Month 33
-  16,                                     !- Specific Day 33
-  8,                                      !- Specific Month 34
-  23,                                     !- Specific Day 34
-  8,                                      !- Specific Month 35
-  30,                                     !- Specific Day 35
-  9,                                      !- Specific Month 36
-  6,                                      !- Specific Day 36
-  9,                                      !- Specific Month 37
-  13,                                     !- Specific Day 37
-  9,                                      !- Specific Month 38
-  20,                                     !- Specific Day 38
-  9,                                      !- Specific Month 39
-  27,                                     !- Specific Day 39
-  10,                                     !- Specific Month 40
-  4,                                      !- Specific Day 40
-  10,                                     !- Specific Month 41
-  11,                                     !- Specific Day 41
-  10,                                     !- Specific Month 42
-  18,                                     !- Specific Day 42
-  10,                                     !- Specific Month 43
-  25,                                     !- Specific Day 43
-  11,                                     !- Specific Month 44
-  1,                                      !- Specific Day 44
-  11,                                     !- Specific Month 45
-  8,                                      !- Specific Day 45
-  11,                                     !- Specific Month 46
-  15,                                     !- Specific Day 46
-  11,                                     !- Specific Month 47
-  22,                                     !- Specific Day 47
-  11,                                     !- Specific Month 48
-  29,                                     !- Specific Day 48
-  12,                                     !- Specific Month 49
-  6,                                      !- Specific Day 49
-  12,                                     !- Specific Month 50
-  13,                                     !- Specific Day 50
-  12,                                     !- Specific Month 51
-  20,                                     !- Specific Day 51
-  12,                                     !- Specific Month 52
-  27;                                     !- Specific Day 52
-
-OS:Schedule:Day,
-  {a6a239a5-c3f8-4346-9602-abd0e14b8b92}, !- Handle
-  res cw schedule allday4 1,              !- Name
-  {1ba55e55-6463-45be-aa75-8b9ee7b62228}, !- Schedule Type Limits Name
-  ,                                       !- Interpolate to Timestep
-  24,                                     !- Hour 1
-  0,                                      !- Minute 1
-  0;                                      !- Value Until Time 1
-
-OS:Schedule:Rule,
-  {9c7696a3-d40a-4380-aa9e-b75c56b98e93}, !- Handle
-  res cw schedule allday ruleset5 1,      !- Name
-  {cdb40065-963d-4d70-b6c8-98b2643aed1f}, !- Schedule Ruleset Name
-  2,                                      !- Rule Order
-  {e6ccb059-3ef7-4245-a65a-32968ff8c7ed}, !- Day Schedule Name
-  Yes,                                    !- Apply Sunday
-  Yes,                                    !- Apply Monday
-  Yes,                                    !- Apply Tuesday
-  Yes,                                    !- Apply Wednesday
-  Yes,                                    !- Apply Thursday
-  Yes,                                    !- Apply Friday
-  Yes,                                    !- Apply Saturday
-  ,                                       !- Apply Holiday
-  SpecificDates,                          !- Date Specification Type
-  ,                                       !- Start Month
-  ,                                       !- Start Day
-  ,                                       !- End Month
-  ,                                       !- End Day
-  1,                                      !- Specific Month 1
-  5,                                      !- Specific Day 1
-  1,                                      !- Specific Month 2
-  12,                                     !- Specific Day 2
-  1,                                      !- Specific Month 3
-  19,                                     !- Specific Day 3
-  1,                                      !- Specific Month 4
-  26,                                     !- Specific Day 4
-  2,                                      !- Specific Month 5
-  2,                                      !- Specific Day 5
-  2,                                      !- Specific Month 6
-  9,                                      !- Specific Day 6
-  2,                                      !- Specific Month 7
-  16,                                     !- Specific Day 7
-  2,                                      !- Specific Month 8
-  23,                                     !- Specific Day 8
-  3,                                      !- Specific Month 9
-  2,                                      !- Specific Day 9
-  3,                                      !- Specific Month 10
-  9,                                      !- Specific Day 10
-  3,                                      !- Specific Month 11
-  16,                                     !- Specific Day 11
-  3,                                      !- Specific Month 12
-  23,                                     !- Specific Day 12
-  3,                                      !- Specific Month 13
-  30,                                     !- Specific Day 13
-  4,                                      !- Specific Month 14
-  6,                                      !- Specific Day 14
-  4,                                      !- Specific Month 15
-  13,                                     !- Specific Day 15
-  4,                                      !- Specific Month 16
-  20,                                     !- Specific Day 16
-  4,                                      !- Specific Month 17
-  27,                                     !- Specific Day 17
-  5,                                      !- Specific Month 18
-  4,                                      !- Specific Day 18
-  5,                                      !- Specific Month 19
-  11,                                     !- Specific Day 19
-  5,                                      !- Specific Month 20
-  18,                                     !- Specific Day 20
-  5,                                      !- Specific Month 21
-  25,                                     !- Specific Day 21
-  6,                                      !- Specific Month 22
-  1,                                      !- Specific Day 22
-  6,                                      !- Specific Month 23
-  8,                                      !- Specific Day 23
-  6,                                      !- Specific Month 24
-  15,                                     !- Specific Day 24
-  6,                                      !- Specific Month 25
-  22,                                     !- Specific Day 25
-  6,                                      !- Specific Month 26
-  29,                                     !- Specific Day 26
-  7,                                      !- Specific Month 27
-  6,                                      !- Specific Day 27
-  7,                                      !- Specific Month 28
-  13,                                     !- Specific Day 28
-  7,                                      !- Specific Month 29
-  20,                                     !- Specific Day 29
-  7,                                      !- Specific Month 30
-  27,                                     !- Specific Day 30
-  8,                                      !- Specific Month 31
-  3,                                      !- Specific Day 31
-  8,                                      !- Specific Month 32
-  10,                                     !- Specific Day 32
-  8,                                      !- Specific Month 33
-  17,                                     !- Specific Day 33
-  8,                                      !- Specific Month 34
-  24,                                     !- Specific Day 34
-  8,                                      !- Specific Month 35
-  31,                                     !- Specific Day 35
-  9,                                      !- Specific Month 36
-  7,                                      !- Specific Day 36
-  9,                                      !- Specific Month 37
-  14,                                     !- Specific Day 37
-  9,                                      !- Specific Month 38
-  21,                                     !- Specific Day 38
-  9,                                      !- Specific Month 39
-  28,                                     !- Specific Day 39
-  10,                                     !- Specific Month 40
-  5,                                      !- Specific Day 40
-  10,                                     !- Specific Month 41
-  12,                                     !- Specific Day 41
-  10,                                     !- Specific Month 42
-  19,                                     !- Specific Day 42
-  10,                                     !- Specific Month 43
-  26,                                     !- Specific Day 43
-  11,                                     !- Specific Month 44
-  2,                                      !- Specific Day 44
-  11,                                     !- Specific Month 45
-  9,                                      !- Specific Day 45
-  11,                                     !- Specific Month 46
-  16,                                     !- Specific Day 46
-  11,                                     !- Specific Month 47
-  23,                                     !- Specific Day 47
-  11,                                     !- Specific Month 48
-  30,                                     !- Specific Day 48
-  12,                                     !- Specific Month 49
-  7,                                      !- Specific Day 49
-  12,                                     !- Specific Month 50
-  14,                                     !- Specific Day 50
-  12,                                     !- Specific Month 51
-  21,                                     !- Specific Day 51
-  12,                                     !- Specific Month 52
-  28;                                     !- Specific Day 52
-
-OS:Schedule:Day,
-  {e6ccb059-3ef7-4245-a65a-32968ff8c7ed}, !- Handle
-  res cw schedule allday5 1,              !- Name
-  {1ba55e55-6463-45be-aa75-8b9ee7b62228}, !- Schedule Type Limits Name
-  ,                                       !- Interpolate to Timestep
-  5,                                      !- Hour 1
-  0,                                      !- Minute 1
-  0,                                      !- Value Until Time 1
-  5,                                      !- Hour 2
-  10,                                     !- Minute 2
-  0.0062714,                              !- Value Until Time 2
-  5,                                      !- Hour 3
-  20,                                     !- Minute 3
-  0.086794,                               !- Value Until Time 3
-  5,                                      !- Hour 4
-  30,                                     !- Minute 4
-  0.0340302,                              !- Value Until Time 4
-  10,                                     !- Hour 5
-  0,                                      !- Minute 5
-  0,                                      !- Value Until Time 5
-  10,                                     !- Hour 6
-  10,                                     !- Minute 6
-  0.0069146,                              !- Value Until Time 6
-  10,                                     !- Hour 7
-  20,                                     !- Minute 7
-  0.1094272,                              !- Value Until Time 7
-  19,                                     !- Hour 8
-  0,                                      !- Minute 8
-  0,                                      !- Value Until Time 8
-  19,                                     !- Hour 9
-  10,                                     !- Minute 9
-  0.0524824,                              !- Value Until Time 9
-  20,                                     !- Hour 10
-  10,                                     !- Minute 10
-  0,                                      !- Value Until Time 10
-  20,                                     !- Hour 11
-  20,                                     !- Minute 11
-  0.0193769,                              !- Value Until Time 11
-  21,                                     !- Hour 12
-  30,                                     !- Minute 12
-  0,                                      !- Value Until Time 12
-  21,                                     !- Hour 13
-  40,                                     !- Minute 13
-  0.0743518,                              !- Value Until Time 13
-  24,                                     !- Hour 14
-  0,                                      !- Minute 14
-  0;                                      !- Value Until Time 14
-
-OS:Schedule:Rule,
-  {9a09aa23-f7a8-472d-834f-57beb7fd7d6c}, !- Handle
-  res cw schedule allday ruleset6 1,      !- Name
-  {cdb40065-963d-4d70-b6c8-98b2643aed1f}, !- Schedule Ruleset Name
-  1,                                      !- Rule Order
-  {a9aca0c2-952a-4b3e-88bb-0130e0750d23}, !- Day Schedule Name
-  Yes,                                    !- Apply Sunday
-  Yes,                                    !- Apply Monday
-  Yes,                                    !- Apply Tuesday
-  Yes,                                    !- Apply Wednesday
-  Yes,                                    !- Apply Thursday
-  Yes,                                    !- Apply Friday
-  Yes,                                    !- Apply Saturday
-  ,                                       !- Apply Holiday
-  SpecificDates,                          !- Date Specification Type
-  ,                                       !- Start Month
-  ,                                       !- Start Day
-  ,                                       !- End Month
-  ,                                       !- End Day
-  1,                                      !- Specific Month 1
-  6,                                      !- Specific Day 1
-  1,                                      !- Specific Month 2
-  13,                                     !- Specific Day 2
-  1,                                      !- Specific Month 3
-  20,                                     !- Specific Day 3
-  1,                                      !- Specific Month 4
-  27,                                     !- Specific Day 4
-  2,                                      !- Specific Month 5
-  3,                                      !- Specific Day 5
-  2,                                      !- Specific Month 6
-  10,                                     !- Specific Day 6
-  2,                                      !- Specific Month 7
-  17,                                     !- Specific Day 7
-  2,                                      !- Specific Month 8
-  24,                                     !- Specific Day 8
-  3,                                      !- Specific Month 9
-  3,                                      !- Specific Day 9
-  3,                                      !- Specific Month 10
-  10,                                     !- Specific Day 10
-  3,                                      !- Specific Month 11
-  17,                                     !- Specific Day 11
-  3,                                      !- Specific Month 12
-  24,                                     !- Specific Day 12
-  3,                                      !- Specific Month 13
-  31,                                     !- Specific Day 13
-  4,                                      !- Specific Month 14
-  7,                                      !- Specific Day 14
-  4,                                      !- Specific Month 15
-  14,                                     !- Specific Day 15
-  4,                                      !- Specific Month 16
-  21,                                     !- Specific Day 16
-  4,                                      !- Specific Month 17
-  28,                                     !- Specific Day 17
-  5,                                      !- Specific Month 18
-  5,                                      !- Specific Day 18
-  5,                                      !- Specific Month 19
-  12,                                     !- Specific Day 19
-  5,                                      !- Specific Month 20
-  19,                                     !- Specific Day 20
-  5,                                      !- Specific Month 21
-  26,                                     !- Specific Day 21
-  6,                                      !- Specific Month 22
-  2,                                      !- Specific Day 22
-  6,                                      !- Specific Month 23
-  9,                                      !- Specific Day 23
-  6,                                      !- Specific Month 24
-  16,                                     !- Specific Day 24
-  6,                                      !- Specific Month 25
-  23,                                     !- Specific Day 25
-  6,                                      !- Specific Month 26
-  30,                                     !- Specific Day 26
-  7,                                      !- Specific Month 27
-  7,                                      !- Specific Day 27
-  7,                                      !- Specific Month 28
-  14,                                     !- Specific Day 28
-  7,                                      !- Specific Month 29
-  21,                                     !- Specific Day 29
-  7,                                      !- Specific Month 30
-  28,                                     !- Specific Day 30
-  8,                                      !- Specific Month 31
-  4,                                      !- Specific Day 31
-  8,                                      !- Specific Month 32
-  11,                                     !- Specific Day 32
-  8,                                      !- Specific Month 33
-  18,                                     !- Specific Day 33
-  8,                                      !- Specific Month 34
-  25,                                     !- Specific Day 34
-  9,                                      !- Specific Month 35
-  1,                                      !- Specific Day 35
-  9,                                      !- Specific Month 36
-  8,                                      !- Specific Day 36
-  9,                                      !- Specific Month 37
-  15,                                     !- Specific Day 37
-  9,                                      !- Specific Month 38
-  22,                                     !- Specific Day 38
-  9,                                      !- Specific Month 39
-  29,                                     !- Specific Day 39
-  10,                                     !- Specific Month 40
-  6,                                      !- Specific Day 40
-  10,                                     !- Specific Month 41
-  13,                                     !- Specific Day 41
-  10,                                     !- Specific Month 42
-  20,                                     !- Specific Day 42
-  10,                                     !- Specific Month 43
-  27,                                     !- Specific Day 43
-  11,                                     !- Specific Month 44
-  3,                                      !- Specific Day 44
-  11,                                     !- Specific Month 45
-  10,                                     !- Specific Day 45
-  11,                                     !- Specific Month 46
-  17,                                     !- Specific Day 46
-  11,                                     !- Specific Month 47
-  24,                                     !- Specific Day 47
-  12,                                     !- Specific Month 48
-  1,                                      !- Specific Day 48
-  12,                                     !- Specific Month 49
-  8,                                      !- Specific Day 49
-  12,                                     !- Specific Month 50
-  15,                                     !- Specific Day 50
-  12,                                     !- Specific Month 51
-  22,                                     !- Specific Day 51
-  12,                                     !- Specific Month 52
-  29;                                     !- Specific Day 52
-
-OS:Schedule:Day,
-  {a9aca0c2-952a-4b3e-88bb-0130e0750d23}, !- Handle
-  res cw schedule allday6 1,              !- Name
-  {1ba55e55-6463-45be-aa75-8b9ee7b62228}, !- Schedule Type Limits Name
-  ,                                       !- Interpolate to Timestep
-  24,                                     !- Hour 1
-  0,                                      !- Minute 1
-  0;                                      !- Value Until Time 1
-
-OS:Schedule:Rule,
-  {1deadcb7-4d31-4d47-8ffe-ab7ef43553dc}, !- Handle
-  res cw schedule allday ruleset7 1,      !- Name
-  {cdb40065-963d-4d70-b6c8-98b2643aed1f}, !- Schedule Ruleset Name
-  0,                                      !- Rule Order
-  {8f6e7571-9235-444f-8432-c61cb10d5e96}, !- Day Schedule Name
-  Yes,                                    !- Apply Sunday
-  Yes,                                    !- Apply Monday
-  Yes,                                    !- Apply Tuesday
-  Yes,                                    !- Apply Wednesday
-  Yes,                                    !- Apply Thursday
-  Yes,                                    !- Apply Friday
-  Yes,                                    !- Apply Saturday
-  ,                                       !- Apply Holiday
-  SpecificDates,                          !- Date Specification Type
-  ,                                       !- Start Month
-  ,                                       !- Start Day
-  ,                                       !- End Month
-  ,                                       !- End Day
-  1,                                      !- Specific Month 1
-  7,                                      !- Specific Day 1
-  1,                                      !- Specific Month 2
-  14,                                     !- Specific Day 2
-  1,                                      !- Specific Month 3
-  21,                                     !- Specific Day 3
-  1,                                      !- Specific Month 4
-  28,                                     !- Specific Day 4
-  2,                                      !- Specific Month 5
-  4,                                      !- Specific Day 5
-  2,                                      !- Specific Month 6
-  11,                                     !- Specific Day 6
-  2,                                      !- Specific Month 7
-  18,                                     !- Specific Day 7
-  2,                                      !- Specific Month 8
-  25,                                     !- Specific Day 8
-  3,                                      !- Specific Month 9
-  4,                                      !- Specific Day 9
-  3,                                      !- Specific Month 10
-  11,                                     !- Specific Day 10
-  3,                                      !- Specific Month 11
-  18,                                     !- Specific Day 11
-  3,                                      !- Specific Month 12
-  25,                                     !- Specific Day 12
-  4,                                      !- Specific Month 13
-  1,                                      !- Specific Day 13
-  4,                                      !- Specific Month 14
-  8,                                      !- Specific Day 14
-  4,                                      !- Specific Month 15
-  15,                                     !- Specific Day 15
-  4,                                      !- Specific Month 16
-  22,                                     !- Specific Day 16
-  4,                                      !- Specific Month 17
-  29,                                     !- Specific Day 17
-  5,                                      !- Specific Month 18
-  6,                                      !- Specific Day 18
-  5,                                      !- Specific Month 19
-  13,                                     !- Specific Day 19
-  5,                                      !- Specific Month 20
-  20,                                     !- Specific Day 20
-  5,                                      !- Specific Month 21
-  27,                                     !- Specific Day 21
-  6,                                      !- Specific Month 22
-  3,                                      !- Specific Day 22
-  6,                                      !- Specific Month 23
-  10,                                     !- Specific Day 23
-  6,                                      !- Specific Month 24
-  17,                                     !- Specific Day 24
-  6,                                      !- Specific Month 25
-  24,                                     !- Specific Day 25
-  7,                                      !- Specific Month 26
-  1,                                      !- Specific Day 26
-  7,                                      !- Specific Month 27
-  8,                                      !- Specific Day 27
-  7,                                      !- Specific Month 28
-  15,                                     !- Specific Day 28
-  7,                                      !- Specific Month 29
-  22,                                     !- Specific Day 29
-  7,                                      !- Specific Month 30
-  29,                                     !- Specific Day 30
-  8,                                      !- Specific Month 31
-  5,                                      !- Specific Day 31
-  8,                                      !- Specific Month 32
-  12,                                     !- Specific Day 32
-  8,                                      !- Specific Month 33
-  19,                                     !- Specific Day 33
-  8,                                      !- Specific Month 34
-  26,                                     !- Specific Day 34
-  9,                                      !- Specific Month 35
-  2,                                      !- Specific Day 35
-  9,                                      !- Specific Month 36
-  9,                                      !- Specific Day 36
-  9,                                      !- Specific Month 37
-  16,                                     !- Specific Day 37
-  9,                                      !- Specific Month 38
-  23,                                     !- Specific Day 38
-  9,                                      !- Specific Month 39
-  30,                                     !- Specific Day 39
-  10,                                     !- Specific Month 40
-  7,                                      !- Specific Day 40
-  10,                                     !- Specific Month 41
-  14,                                     !- Specific Day 41
-  10,                                     !- Specific Month 42
-  21,                                     !- Specific Day 42
-  10,                                     !- Specific Month 43
-  28,                                     !- Specific Day 43
-  11,                                     !- Specific Month 44
-  4,                                      !- Specific Day 44
-  11,                                     !- Specific Month 45
-  11,                                     !- Specific Day 45
-  11,                                     !- Specific Month 46
-  18,                                     !- Specific Day 46
-  11,                                     !- Specific Month 47
-  25,                                     !- Specific Day 47
-  12,                                     !- Specific Month 48
-  2,                                      !- Specific Day 48
-  12,                                     !- Specific Month 49
-  9,                                      !- Specific Day 49
-  12,                                     !- Specific Month 50
-  16,                                     !- Specific Day 50
-  12,                                     !- Specific Month 51
-  23,                                     !- Specific Day 51
-  12,                                     !- Specific Month 52
-  30;                                     !- Specific Day 52
-
-OS:Schedule:Day,
-  {8f6e7571-9235-444f-8432-c61cb10d5e96}, !- Handle
-  res cw schedule allday7 1,              !- Name
-  {1ba55e55-6463-45be-aa75-8b9ee7b62228}, !- Schedule Type Limits Name
-  ,                                       !- Interpolate to Timestep
-  12,                                     !- Hour 1
-  10,                                     !- Minute 1
-  0,                                      !- Value Until Time 1
-  12,                                     !- Hour 2
-  20,                                     !- Minute 2
-  0.0228141,                              !- Value Until Time 2
-  13,                                     !- Hour 3
-  30,                                     !- Minute 3
-  0,                                      !- Value Until Time 3
-  13,                                     !- Hour 4
-  40,                                     !- Minute 4
-  0.0017487,                              !- Value Until Time 4
-  24,                                     !- Hour 5
-  0,                                      !- Minute 5
-  0;                                      !- Value Until Time 5
-
-OS:WaterUse:Connections,
-  {644ecbb4-eaa6-49c0-a5bc-28b9ac066540}, !- Handle
-  Water Use Connections 2,                !- Name
-  {ff6cf032-43b9-4c10-838c-c91bc6ba0c25}, !- Inlet Node Name
-  {87e3e304-e5db-43d2-a0e4-1fdbaada09a8}, !- Outlet Node Name
-  ,                                       !- Supply Water Storage Tank Name
-  ,                                       !- Reclamation Water Storage Tank Name
-  ,                                       !- Hot Water Supply Temperature Schedule Name
-  ,                                       !- Cold Water Supply Temperature Schedule Name
-  ,                                       !- Drain Water Heat Exchanger Type
-  ,                                       !- Drain Water Heat Exchanger Destination
-  ,                                       !- Drain Water Heat Exchanger U-Factor Times Area {W/K}
-  {01d12b4b-358b-45ff-8928-185341218cb8}; !- Water Use Equipment Name 1
-
-OS:Node,
-  {2ab1eb7e-d482-47c5-8572-e6a812bb22ac}, !- Handle
-  Node 55,                                !- Name
-  {87e3e304-e5db-43d2-a0e4-1fdbaada09a8}, !- Inlet Port
-  {f67774e4-4c4c-463f-ba92-d6112b7537c2}; !- Outlet Port
-
-OS:Connection,
-  {ff6cf032-43b9-4c10-838c-c91bc6ba0c25}, !- Handle
-  {c06c18c7-51d2-4a07-8331-c30dd0f94c01}, !- Name
-  {c3ef6843-5ac2-47e8-96d4-62508db08d83}, !- Source Object
-  3,                                      !- Outlet Port
-  {644ecbb4-eaa6-49c0-a5bc-28b9ac066540}, !- Target Object
-  2;                                      !- Inlet Port
-
-OS:Connection,
-  {87e3e304-e5db-43d2-a0e4-1fdbaada09a8}, !- Handle
-  {7d9e6630-5a64-4415-a924-fded48013772}, !- Name
-  {644ecbb4-eaa6-49c0-a5bc-28b9ac066540}, !- Source Object
-  3,                                      !- Outlet Port
-  {2ab1eb7e-d482-47c5-8572-e6a812bb22ac}, !- Target Object
-  2;                                      !- Inlet Port
-
-OS:Connection,
-  {f67774e4-4c4c-463f-ba92-d6112b7537c2}, !- Handle
-  {c225f434-e222-482c-82a7-b9b92ca980c5}, !- Name
-  {2ab1eb7e-d482-47c5-8572-e6a812bb22ac}, !- Source Object
-  3,                                      !- Outlet Port
-  {97ad3be8-6c6a-4631-a474-5ac3ae2c131a}, !- Target Object
-  3;                                      !- Inlet Port
-
-OS:ElectricEquipment:Definition,
-  {810c74f0-64ac-4a53-8c75-156be9734331}, !- Handle
-  res cw|unit 2,                          !- Name
-  EquipmentLevel,                         !- Design Level Calculation Method
-  7800.89665805964,                       !- Design Level {W}
-  ,                                       !- Watts per Space Floor Area {W/m2}
-  ,                                       !- Watts per Person {W/person}
-  0,                                      !- Fraction Latent
-  0.48,                                   !- Fraction Radiant
-  0.2;                                    !- Fraction Lost
-
-OS:ElectricEquipment,
-  {895249e5-dd78-414e-a625-d048b9274b36}, !- Handle
-  res cw|unit 2,                          !- Name
-  {810c74f0-64ac-4a53-8c75-156be9734331}, !- Electric Equipment Definition Name
-  {18c708ac-8f5c-4f1b-9418-89f2f7a912db}, !- Space or SpaceType Name
-  {cdb40065-963d-4d70-b6c8-98b2643aed1f}, !- Schedule Name
-  ,                                       !- Multiplier
-  res cw|unit 2;                          !- End-Use Subcategory
-
-OS:WaterUse:Equipment:Definition,
-  {38fa7c4e-4242-4cf8-9f31-9c0754deb940}, !- Handle
-  res cw|unit 2,                          !- Name
-  res cw|unit 2,                          !- End-Use Subcategory
-  0.00069711761379102,                    !- Peak Flow Rate {m3/s}
-  {386a65a1-58e0-4113-a8fa-2114802e353a}; !- Target Temperature Schedule Name
-
-OS:WaterUse:Equipment,
-  {01d12b4b-358b-45ff-8928-185341218cb8}, !- Handle
-  res cw|unit 2,                          !- Name
-  {38fa7c4e-4242-4cf8-9f31-9c0754deb940}, !- Water Use Equipment Definition Name
-  {18c708ac-8f5c-4f1b-9418-89f2f7a912db}, !- Space Name
-  {cdb40065-963d-4d70-b6c8-98b2643aed1f}; !- Flow Rate Fraction Schedule Name
-
-OS:Schedule:Constant,
-  {386a65a1-58e0-4113-a8fa-2114802e353a}, !- Handle
-  res cw temperature schedule 1,          !- Name
-  {2e5d8874-38b3-4535-8d23-34593aa51123}, !- Schedule Type Limits Name
-  33.6111111111111;                       !- Value
-
-OS:AdditionalProperties,
-  {249cd5cb-33a1-466b-a5fe-93c5b594ef83}, !- Handle
-  {895249e5-dd78-414e-a625-d048b9274b36}, !- Object Name
-  ClothesWasherIMEF,                      !- Feature Name 1
-  Double,                                 !- Feature Data Type 1
-  0.94999999999999996,                    !- Feature Value 1
-  ClothesWasherRatedAnnualEnergy,         !- Feature Name 2
-  Double,                                 !- Feature Data Type 2
-  387,                                    !- Feature Value 2
-  ClothesWasherDrumVolume,                !- Feature Name 3
-  Double,                                 !- Feature Data Type 3
-  3.5,                                    !- Feature Value 3
-  ClothesWasherDayShift,                  !- Feature Name 4
-  Double,                                 !- Feature Data Type 4
-  0;                                      !- Feature Value 4
-
-OS:Schedule:Ruleset,
-  {cbb6da14-8b34-4d4a-b314-8684e8e9a478}, !- Handle
-  res cw schedule 2,                      !- Name
-  {1ba55e55-6463-45be-aa75-8b9ee7b62228}, !- Schedule Type Limits Name
-  {1dfd3e9d-2a68-40ae-ada9-80e766355b8a}; !- Default Day Schedule Name
-
-OS:Schedule:Day,
-  {1dfd3e9d-2a68-40ae-ada9-80e766355b8a}, !- Handle
-  Schedule Day 11,                        !- Name
-  {1ba55e55-6463-45be-aa75-8b9ee7b62228}, !- Schedule Type Limits Name
-  ,                                       !- Interpolate to Timestep
-  24,                                     !- Hour 1
-  0,                                      !- Minute 1
-  0;                                      !- Value Until Time 1
-
-OS:Schedule:Rule,
-  {178230bc-315c-49a8-bb3b-1bb4877f07e6}, !- Handle
-  res cw schedule allday ruleset1 2,      !- Name
-  {cbb6da14-8b34-4d4a-b314-8684e8e9a478}, !- Schedule Ruleset Name
-  6,                                      !- Rule Order
-  {b02d067e-c25d-407c-a466-1f86d38f244d}, !- Day Schedule Name
-  Yes,                                    !- Apply Sunday
-  Yes,                                    !- Apply Monday
-  Yes,                                    !- Apply Tuesday
-  Yes,                                    !- Apply Wednesday
-  Yes,                                    !- Apply Thursday
-  Yes,                                    !- Apply Friday
-  Yes,                                    !- Apply Saturday
-  ,                                       !- Apply Holiday
-  SpecificDates,                          !- Date Specification Type
-  ,                                       !- Start Month
-  ,                                       !- Start Day
-  ,                                       !- End Month
-  ,                                       !- End Day
-  1,                                      !- Specific Month 1
-  1,                                      !- Specific Day 1
-  1,                                      !- Specific Month 2
-  8,                                      !- Specific Day 2
-  1,                                      !- Specific Month 3
-  15,                                     !- Specific Day 3
-  1,                                      !- Specific Month 4
-  22,                                     !- Specific Day 4
-  1,                                      !- Specific Month 5
-  29,                                     !- Specific Day 5
-  2,                                      !- Specific Month 6
-  5,                                      !- Specific Day 6
-  2,                                      !- Specific Month 7
-  12,                                     !- Specific Day 7
-  2,                                      !- Specific Month 8
-  19,                                     !- Specific Day 8
-  2,                                      !- Specific Month 9
-  26,                                     !- Specific Day 9
-  3,                                      !- Specific Month 10
-  5,                                      !- Specific Day 10
-  3,                                      !- Specific Month 11
-  12,                                     !- Specific Day 11
-  3,                                      !- Specific Month 12
-  19,                                     !- Specific Day 12
-  3,                                      !- Specific Month 13
-  26,                                     !- Specific Day 13
-  4,                                      !- Specific Month 14
-  2,                                      !- Specific Day 14
-  4,                                      !- Specific Month 15
-  9,                                      !- Specific Day 15
-  4,                                      !- Specific Month 16
-  16,                                     !- Specific Day 16
-  4,                                      !- Specific Month 17
-  23,                                     !- Specific Day 17
-  4,                                      !- Specific Month 18
-  30,                                     !- Specific Day 18
-  5,                                      !- Specific Month 19
-  7,                                      !- Specific Day 19
-  5,                                      !- Specific Month 20
-  14,                                     !- Specific Day 20
-  5,                                      !- Specific Month 21
-  21,                                     !- Specific Day 21
-  5,                                      !- Specific Month 22
-  28,                                     !- Specific Day 22
-  6,                                      !- Specific Month 23
-  4,                                      !- Specific Day 23
-  6,                                      !- Specific Month 24
-  11,                                     !- Specific Day 24
-  6,                                      !- Specific Month 25
-  18,                                     !- Specific Day 25
-  6,                                      !- Specific Month 26
-  25,                                     !- Specific Day 26
-  7,                                      !- Specific Month 27
-  2,                                      !- Specific Day 27
-  7,                                      !- Specific Month 28
-  9,                                      !- Specific Day 28
-  7,                                      !- Specific Month 29
-  16,                                     !- Specific Day 29
-  7,                                      !- Specific Month 30
-  23,                                     !- Specific Day 30
-  7,                                      !- Specific Month 31
-  30,                                     !- Specific Day 31
-  8,                                      !- Specific Month 32
-  6,                                      !- Specific Day 32
-  8,                                      !- Specific Month 33
-  13,                                     !- Specific Day 33
-  8,                                      !- Specific Month 34
-  20,                                     !- Specific Day 34
-  8,                                      !- Specific Month 35
-  27,                                     !- Specific Day 35
-  9,                                      !- Specific Month 36
-  3,                                      !- Specific Day 36
-  9,                                      !- Specific Month 37
-  10,                                     !- Specific Day 37
-  9,                                      !- Specific Month 38
-  17,                                     !- Specific Day 38
-  9,                                      !- Specific Month 39
-  24,                                     !- Specific Day 39
-  10,                                     !- Specific Month 40
-  1,                                      !- Specific Day 40
-  10,                                     !- Specific Month 41
-  8,                                      !- Specific Day 41
-  10,                                     !- Specific Month 42
-  15,                                     !- Specific Day 42
-  10,                                     !- Specific Month 43
-  22,                                     !- Specific Day 43
-  10,                                     !- Specific Month 44
-  29,                                     !- Specific Day 44
-  11,                                     !- Specific Month 45
-  5,                                      !- Specific Day 45
-  11,                                     !- Specific Month 46
-  12,                                     !- Specific Day 46
-  11,                                     !- Specific Month 47
-  19,                                     !- Specific Day 47
-  11,                                     !- Specific Month 48
-  26,                                     !- Specific Day 48
-  12,                                     !- Specific Month 49
-  3,                                      !- Specific Day 49
-  12,                                     !- Specific Month 50
-  10,                                     !- Specific Day 50
-  12,                                     !- Specific Month 51
-  17,                                     !- Specific Day 51
-  12,                                     !- Specific Month 52
-  24,                                     !- Specific Day 52
-  12,                                     !- Specific Month 53
-  31;                                     !- Specific Day 53
-
-OS:Schedule:Day,
-  {b02d067e-c25d-407c-a466-1f86d38f244d}, !- Handle
-  res cw schedule allday1 2,              !- Name
-  {1ba55e55-6463-45be-aa75-8b9ee7b62228}, !- Schedule Type Limits Name
-  ,                                       !- Interpolate to Timestep
-  8,                                      !- Hour 1
-  0,                                      !- Minute 1
-  0,                                      !- Value Until Time 1
-  8,                                      !- Hour 2
-  10,                                     !- Minute 2
-  0.0422513,                              !- Value Until Time 2
-  8,                                      !- Hour 3
-  20,                                     !- Minute 3
-  0.139377,                               !- Value Until Time 3
-  15,                                     !- Hour 4
-  40,                                     !- Minute 4
-  0,                                      !- Value Until Time 4
-  15,                                     !- Hour 5
-  50,                                     !- Minute 5
-  0.0351558,                              !- Value Until Time 5
-  24,                                     !- Hour 6
-  0,                                      !- Minute 6
-  0;                                      !- Value Until Time 6
-
-OS:Schedule:Rule,
-  {b2701e2f-a137-4df0-bbd1-9a415b3d36d1}, !- Handle
-  res cw schedule allday ruleset2 2,      !- Name
-  {cbb6da14-8b34-4d4a-b314-8684e8e9a478}, !- Schedule Ruleset Name
-  5,                                      !- Rule Order
-  {aeaa1e36-5d9d-448c-b43e-c2d246945b89}, !- Day Schedule Name
-  Yes,                                    !- Apply Sunday
-  Yes,                                    !- Apply Monday
-  Yes,                                    !- Apply Tuesday
-  Yes,                                    !- Apply Wednesday
-  Yes,                                    !- Apply Thursday
-  Yes,                                    !- Apply Friday
-  Yes,                                    !- Apply Saturday
-  ,                                       !- Apply Holiday
-  SpecificDates,                          !- Date Specification Type
-  ,                                       !- Start Month
-  ,                                       !- Start Day
-  ,                                       !- End Month
-  ,                                       !- End Day
-  1,                                      !- Specific Month 1
-  2,                                      !- Specific Day 1
-  1,                                      !- Specific Month 2
-  9,                                      !- Specific Day 2
-  1,                                      !- Specific Month 3
-  16,                                     !- Specific Day 3
-  1,                                      !- Specific Month 4
-  23,                                     !- Specific Day 4
-  1,                                      !- Specific Month 5
-  30,                                     !- Specific Day 5
-  2,                                      !- Specific Month 6
-  6,                                      !- Specific Day 6
-  2,                                      !- Specific Month 7
-  13,                                     !- Specific Day 7
-  2,                                      !- Specific Month 8
-  20,                                     !- Specific Day 8
-  2,                                      !- Specific Month 9
-  27,                                     !- Specific Day 9
-  3,                                      !- Specific Month 10
-  6,                                      !- Specific Day 10
-  3,                                      !- Specific Month 11
-  13,                                     !- Specific Day 11
-  3,                                      !- Specific Month 12
-  20,                                     !- Specific Day 12
-  3,                                      !- Specific Month 13
-  27,                                     !- Specific Day 13
-  4,                                      !- Specific Month 14
-  3,                                      !- Specific Day 14
-  4,                                      !- Specific Month 15
-  10,                                     !- Specific Day 15
-  4,                                      !- Specific Month 16
-  17,                                     !- Specific Day 16
-  4,                                      !- Specific Month 17
-  24,                                     !- Specific Day 17
-  5,                                      !- Specific Month 18
-  1,                                      !- Specific Day 18
-  5,                                      !- Specific Month 19
-  8,                                      !- Specific Day 19
-  5,                                      !- Specific Month 20
-  15,                                     !- Specific Day 20
-  5,                                      !- Specific Month 21
-  22,                                     !- Specific Day 21
-  5,                                      !- Specific Month 22
-  29,                                     !- Specific Day 22
-  6,                                      !- Specific Month 23
-  5,                                      !- Specific Day 23
-  6,                                      !- Specific Month 24
-  12,                                     !- Specific Day 24
-  6,                                      !- Specific Month 25
-  19,                                     !- Specific Day 25
-  6,                                      !- Specific Month 26
-  26,                                     !- Specific Day 26
-  7,                                      !- Specific Month 27
-  3,                                      !- Specific Day 27
-  7,                                      !- Specific Month 28
-  10,                                     !- Specific Day 28
-  7,                                      !- Specific Month 29
-  17,                                     !- Specific Day 29
-  7,                                      !- Specific Month 30
-  24,                                     !- Specific Day 30
-  7,                                      !- Specific Month 31
-  31,                                     !- Specific Day 31
-  8,                                      !- Specific Month 32
-  7,                                      !- Specific Day 32
-  8,                                      !- Specific Month 33
-  14,                                     !- Specific Day 33
-  8,                                      !- Specific Month 34
-  21,                                     !- Specific Day 34
-  8,                                      !- Specific Month 35
-  28,                                     !- Specific Day 35
-  9,                                      !- Specific Month 36
-  4,                                      !- Specific Day 36
-  9,                                      !- Specific Month 37
-  11,                                     !- Specific Day 37
-  9,                                      !- Specific Month 38
-  18,                                     !- Specific Day 38
-  9,                                      !- Specific Month 39
-  25,                                     !- Specific Day 39
-  10,                                     !- Specific Month 40
-  2,                                      !- Specific Day 40
-  10,                                     !- Specific Month 41
-  9,                                      !- Specific Day 41
-  10,                                     !- Specific Month 42
-  16,                                     !- Specific Day 42
-  10,                                     !- Specific Month 43
-  23,                                     !- Specific Day 43
-  10,                                     !- Specific Month 44
-  30,                                     !- Specific Day 44
-  11,                                     !- Specific Month 45
-  6,                                      !- Specific Day 45
-  11,                                     !- Specific Month 46
-  13,                                     !- Specific Day 46
-  11,                                     !- Specific Month 47
-  20,                                     !- Specific Day 47
-  11,                                     !- Specific Month 48
-  27,                                     !- Specific Day 48
-  12,                                     !- Specific Month 49
-  4,                                      !- Specific Day 49
-  12,                                     !- Specific Month 50
-  11,                                     !- Specific Day 50
-  12,                                     !- Specific Month 51
-  18,                                     !- Specific Day 51
-  12,                                     !- Specific Month 52
-  25;                                     !- Specific Day 52
-
-OS:Schedule:Day,
-  {aeaa1e36-5d9d-448c-b43e-c2d246945b89}, !- Handle
-  res cw schedule allday2 2,              !- Name
-  {1ba55e55-6463-45be-aa75-8b9ee7b62228}, !- Schedule Type Limits Name
-  ,                                       !- Interpolate to Timestep
-  24,                                     !- Hour 1
-  0,                                      !- Minute 1
-  0;                                      !- Value Until Time 1
-
-OS:Schedule:Rule,
-  {e2abfa7c-0649-442c-a35a-107cb619d532}, !- Handle
-  res cw schedule allday ruleset3 2,      !- Name
-  {cbb6da14-8b34-4d4a-b314-8684e8e9a478}, !- Schedule Ruleset Name
-  4,                                      !- Rule Order
-  {bd87b4a1-ae88-4643-9615-3cb9652a9d59}, !- Day Schedule Name
-  Yes,                                    !- Apply Sunday
-  Yes,                                    !- Apply Monday
-  Yes,                                    !- Apply Tuesday
-  Yes,                                    !- Apply Wednesday
-  Yes,                                    !- Apply Thursday
-  Yes,                                    !- Apply Friday
-  Yes,                                    !- Apply Saturday
-  ,                                       !- Apply Holiday
-  SpecificDates,                          !- Date Specification Type
-  ,                                       !- Start Month
-  ,                                       !- Start Day
-  ,                                       !- End Month
-  ,                                       !- End Day
-  1,                                      !- Specific Month 1
-  3,                                      !- Specific Day 1
-  1,                                      !- Specific Month 2
-  10,                                     !- Specific Day 2
-  1,                                      !- Specific Month 3
-  17,                                     !- Specific Day 3
-  1,                                      !- Specific Month 4
-  24,                                     !- Specific Day 4
-  1,                                      !- Specific Month 5
-  31,                                     !- Specific Day 5
-  2,                                      !- Specific Month 6
-  7,                                      !- Specific Day 6
-  2,                                      !- Specific Month 7
-  14,                                     !- Specific Day 7
-  2,                                      !- Specific Month 8
-  21,                                     !- Specific Day 8
-  2,                                      !- Specific Month 9
-  28,                                     !- Specific Day 9
-  3,                                      !- Specific Month 10
-  7,                                      !- Specific Day 10
-  3,                                      !- Specific Month 11
-  14,                                     !- Specific Day 11
-  3,                                      !- Specific Month 12
-  21,                                     !- Specific Day 12
-  3,                                      !- Specific Month 13
-  28,                                     !- Specific Day 13
-  4,                                      !- Specific Month 14
-  4,                                      !- Specific Day 14
-  4,                                      !- Specific Month 15
-  11,                                     !- Specific Day 15
-  4,                                      !- Specific Month 16
-  18,                                     !- Specific Day 16
-  4,                                      !- Specific Month 17
-  25,                                     !- Specific Day 17
-  5,                                      !- Specific Month 18
-  2,                                      !- Specific Day 18
-  5,                                      !- Specific Month 19
-  9,                                      !- Specific Day 19
-  5,                                      !- Specific Month 20
-  16,                                     !- Specific Day 20
-  5,                                      !- Specific Month 21
-  23,                                     !- Specific Day 21
-  5,                                      !- Specific Month 22
-  30,                                     !- Specific Day 22
-  6,                                      !- Specific Month 23
-  6,                                      !- Specific Day 23
-  6,                                      !- Specific Month 24
-  13,                                     !- Specific Day 24
-  6,                                      !- Specific Month 25
-  20,                                     !- Specific Day 25
-  6,                                      !- Specific Month 26
-  27,                                     !- Specific Day 26
-  7,                                      !- Specific Month 27
-  4,                                      !- Specific Day 27
-  7,                                      !- Specific Month 28
-  11,                                     !- Specific Day 28
-  7,                                      !- Specific Month 29
-  18,                                     !- Specific Day 29
-  7,                                      !- Specific Month 30
-  25,                                     !- Specific Day 30
-  8,                                      !- Specific Month 31
-  1,                                      !- Specific Day 31
-  8,                                      !- Specific Month 32
-  8,                                      !- Specific Day 32
-  8,                                      !- Specific Month 33
-  15,                                     !- Specific Day 33
-  8,                                      !- Specific Month 34
-  22,                                     !- Specific Day 34
-  8,                                      !- Specific Month 35
-  29,                                     !- Specific Day 35
-  9,                                      !- Specific Month 36
-  5,                                      !- Specific Day 36
-  9,                                      !- Specific Month 37
-  12,                                     !- Specific Day 37
-  9,                                      !- Specific Month 38
-  19,                                     !- Specific Day 38
-  9,                                      !- Specific Month 39
-  26,                                     !- Specific Day 39
-  10,                                     !- Specific Month 40
-  3,                                      !- Specific Day 40
-  10,                                     !- Specific Month 41
-  10,                                     !- Specific Day 41
-  10,                                     !- Specific Month 42
-  17,                                     !- Specific Day 42
-  10,                                     !- Specific Month 43
-  24,                                     !- Specific Day 43
-  10,                                     !- Specific Month 44
-  31,                                     !- Specific Day 44
-  11,                                     !- Specific Month 45
-  7,                                      !- Specific Day 45
-  11,                                     !- Specific Month 46
-  14,                                     !- Specific Day 46
-  11,                                     !- Specific Month 47
-  21,                                     !- Specific Day 47
-  11,                                     !- Specific Month 48
-  28,                                     !- Specific Day 48
-  12,                                     !- Specific Month 49
-  5,                                      !- Specific Day 49
-  12,                                     !- Specific Month 50
-  12,                                     !- Specific Day 50
-  12,                                     !- Specific Month 51
-  19,                                     !- Specific Day 51
-  12,                                     !- Specific Month 52
-  26;                                     !- Specific Day 52
-
-OS:Schedule:Day,
-  {bd87b4a1-ae88-4643-9615-3cb9652a9d59}, !- Handle
-  res cw schedule allday3 2,              !- Name
-  {1ba55e55-6463-45be-aa75-8b9ee7b62228}, !- Schedule Type Limits Name
-  ,                                       !- Interpolate to Timestep
-  24,                                     !- Hour 1
-  0,                                      !- Minute 1
-  0;                                      !- Value Until Time 1
-
-OS:Schedule:Rule,
-  {b198fdf4-eab7-44c5-8c02-f4821f8ac428}, !- Handle
-  res cw schedule allday ruleset4 2,      !- Name
-  {cbb6da14-8b34-4d4a-b314-8684e8e9a478}, !- Schedule Ruleset Name
-  3,                                      !- Rule Order
-  {d422c433-a9b6-4fd4-ba30-02f611e41c1d}, !- Day Schedule Name
-  Yes,                                    !- Apply Sunday
-  Yes,                                    !- Apply Monday
-  Yes,                                    !- Apply Tuesday
-  Yes,                                    !- Apply Wednesday
-  Yes,                                    !- Apply Thursday
-  Yes,                                    !- Apply Friday
-  Yes,                                    !- Apply Saturday
-  ,                                       !- Apply Holiday
-  SpecificDates,                          !- Date Specification Type
-  ,                                       !- Start Month
-  ,                                       !- Start Day
-  ,                                       !- End Month
-  ,                                       !- End Day
-  1,                                      !- Specific Month 1
-  4,                                      !- Specific Day 1
-  1,                                      !- Specific Month 2
-  11,                                     !- Specific Day 2
-  1,                                      !- Specific Month 3
-  18,                                     !- Specific Day 3
-  1,                                      !- Specific Month 4
-  25,                                     !- Specific Day 4
-  2,                                      !- Specific Month 5
-  1,                                      !- Specific Day 5
-  2,                                      !- Specific Month 6
-  8,                                      !- Specific Day 6
-  2,                                      !- Specific Month 7
-  15,                                     !- Specific Day 7
-  2,                                      !- Specific Month 8
-  22,                                     !- Specific Day 8
-  3,                                      !- Specific Month 9
-  1,                                      !- Specific Day 9
-  3,                                      !- Specific Month 10
-  8,                                      !- Specific Day 10
-  3,                                      !- Specific Month 11
-  15,                                     !- Specific Day 11
-  3,                                      !- Specific Month 12
-  22,                                     !- Specific Day 12
-  3,                                      !- Specific Month 13
-  29,                                     !- Specific Day 13
-  4,                                      !- Specific Month 14
-  5,                                      !- Specific Day 14
-  4,                                      !- Specific Month 15
-  12,                                     !- Specific Day 15
-  4,                                      !- Specific Month 16
-  19,                                     !- Specific Day 16
-  4,                                      !- Specific Month 17
-  26,                                     !- Specific Day 17
-  5,                                      !- Specific Month 18
-  3,                                      !- Specific Day 18
-  5,                                      !- Specific Month 19
-  10,                                     !- Specific Day 19
-  5,                                      !- Specific Month 20
-  17,                                     !- Specific Day 20
-  5,                                      !- Specific Month 21
-  24,                                     !- Specific Day 21
-  5,                                      !- Specific Month 22
-  31,                                     !- Specific Day 22
-  6,                                      !- Specific Month 23
-  7,                                      !- Specific Day 23
-  6,                                      !- Specific Month 24
-  14,                                     !- Specific Day 24
-  6,                                      !- Specific Month 25
-  21,                                     !- Specific Day 25
-  6,                                      !- Specific Month 26
-  28,                                     !- Specific Day 26
-  7,                                      !- Specific Month 27
-  5,                                      !- Specific Day 27
-  7,                                      !- Specific Month 28
-  12,                                     !- Specific Day 28
-  7,                                      !- Specific Month 29
-  19,                                     !- Specific Day 29
-  7,                                      !- Specific Month 30
-  26,                                     !- Specific Day 30
-  8,                                      !- Specific Month 31
-  2,                                      !- Specific Day 31
-  8,                                      !- Specific Month 32
-  9,                                      !- Specific Day 32
-  8,                                      !- Specific Month 33
-  16,                                     !- Specific Day 33
-  8,                                      !- Specific Month 34
-  23,                                     !- Specific Day 34
-  8,                                      !- Specific Month 35
-  30,                                     !- Specific Day 35
-  9,                                      !- Specific Month 36
-  6,                                      !- Specific Day 36
-  9,                                      !- Specific Month 37
-  13,                                     !- Specific Day 37
-  9,                                      !- Specific Month 38
-  20,                                     !- Specific Day 38
-  9,                                      !- Specific Month 39
-  27,                                     !- Specific Day 39
-  10,                                     !- Specific Month 40
-  4,                                      !- Specific Day 40
-  10,                                     !- Specific Month 41
-  11,                                     !- Specific Day 41
-  10,                                     !- Specific Month 42
-  18,                                     !- Specific Day 42
-  10,                                     !- Specific Month 43
-  25,                                     !- Specific Day 43
-  11,                                     !- Specific Month 44
-  1,                                      !- Specific Day 44
-  11,                                     !- Specific Month 45
-  8,                                      !- Specific Day 45
-  11,                                     !- Specific Month 46
-  15,                                     !- Specific Day 46
-  11,                                     !- Specific Month 47
-  22,                                     !- Specific Day 47
-  11,                                     !- Specific Month 48
-  29,                                     !- Specific Day 48
-  12,                                     !- Specific Month 49
-  6,                                      !- Specific Day 49
-  12,                                     !- Specific Month 50
-  13,                                     !- Specific Day 50
-  12,                                     !- Specific Month 51
-  20,                                     !- Specific Day 51
-  12,                                     !- Specific Month 52
-  27;                                     !- Specific Day 52
-
-OS:Schedule:Day,
-  {d422c433-a9b6-4fd4-ba30-02f611e41c1d}, !- Handle
-  res cw schedule allday4 2,              !- Name
-  {1ba55e55-6463-45be-aa75-8b9ee7b62228}, !- Schedule Type Limits Name
-  ,                                       !- Interpolate to Timestep
-  24,                                     !- Hour 1
-  0,                                      !- Minute 1
-  0;                                      !- Value Until Time 1
-
-OS:Schedule:Rule,
-  {0bba0d58-a14b-42f5-9921-9742c37bcae4}, !- Handle
-  res cw schedule allday ruleset5 2,      !- Name
-  {cbb6da14-8b34-4d4a-b314-8684e8e9a478}, !- Schedule Ruleset Name
-  2,                                      !- Rule Order
-  {634291af-c0e1-498f-bb52-a242b57f82e8}, !- Day Schedule Name
-  Yes,                                    !- Apply Sunday
-  Yes,                                    !- Apply Monday
-  Yes,                                    !- Apply Tuesday
-  Yes,                                    !- Apply Wednesday
-  Yes,                                    !- Apply Thursday
-  Yes,                                    !- Apply Friday
-  Yes,                                    !- Apply Saturday
-  ,                                       !- Apply Holiday
-  SpecificDates,                          !- Date Specification Type
-  ,                                       !- Start Month
-  ,                                       !- Start Day
-  ,                                       !- End Month
-  ,                                       !- End Day
-  1,                                      !- Specific Month 1
-  5,                                      !- Specific Day 1
-  1,                                      !- Specific Month 2
-  12,                                     !- Specific Day 2
-  1,                                      !- Specific Month 3
-  19,                                     !- Specific Day 3
-  1,                                      !- Specific Month 4
-  26,                                     !- Specific Day 4
-  2,                                      !- Specific Month 5
-  2,                                      !- Specific Day 5
-  2,                                      !- Specific Month 6
-  9,                                      !- Specific Day 6
-  2,                                      !- Specific Month 7
-  16,                                     !- Specific Day 7
-  2,                                      !- Specific Month 8
-  23,                                     !- Specific Day 8
-  3,                                      !- Specific Month 9
-  2,                                      !- Specific Day 9
-  3,                                      !- Specific Month 10
-  9,                                      !- Specific Day 10
-  3,                                      !- Specific Month 11
-  16,                                     !- Specific Day 11
-  3,                                      !- Specific Month 12
-  23,                                     !- Specific Day 12
-  3,                                      !- Specific Month 13
-  30,                                     !- Specific Day 13
-  4,                                      !- Specific Month 14
-  6,                                      !- Specific Day 14
-  4,                                      !- Specific Month 15
-  13,                                     !- Specific Day 15
-  4,                                      !- Specific Month 16
-  20,                                     !- Specific Day 16
-  4,                                      !- Specific Month 17
-  27,                                     !- Specific Day 17
-  5,                                      !- Specific Month 18
-  4,                                      !- Specific Day 18
-  5,                                      !- Specific Month 19
-  11,                                     !- Specific Day 19
-  5,                                      !- Specific Month 20
-  18,                                     !- Specific Day 20
-  5,                                      !- Specific Month 21
-  25,                                     !- Specific Day 21
-  6,                                      !- Specific Month 22
-  1,                                      !- Specific Day 22
-  6,                                      !- Specific Month 23
-  8,                                      !- Specific Day 23
-  6,                                      !- Specific Month 24
-  15,                                     !- Specific Day 24
-  6,                                      !- Specific Month 25
-  22,                                     !- Specific Day 25
-  6,                                      !- Specific Month 26
-  29,                                     !- Specific Day 26
-  7,                                      !- Specific Month 27
-  6,                                      !- Specific Day 27
-  7,                                      !- Specific Month 28
-  13,                                     !- Specific Day 28
-  7,                                      !- Specific Month 29
-  20,                                     !- Specific Day 29
-  7,                                      !- Specific Month 30
-  27,                                     !- Specific Day 30
-  8,                                      !- Specific Month 31
-  3,                                      !- Specific Day 31
-  8,                                      !- Specific Month 32
-  10,                                     !- Specific Day 32
-  8,                                      !- Specific Month 33
-  17,                                     !- Specific Day 33
-  8,                                      !- Specific Month 34
-  24,                                     !- Specific Day 34
-  8,                                      !- Specific Month 35
-  31,                                     !- Specific Day 35
-  9,                                      !- Specific Month 36
-  7,                                      !- Specific Day 36
-  9,                                      !- Specific Month 37
-  14,                                     !- Specific Day 37
-  9,                                      !- Specific Month 38
-  21,                                     !- Specific Day 38
-  9,                                      !- Specific Month 39
-  28,                                     !- Specific Day 39
-  10,                                     !- Specific Month 40
-  5,                                      !- Specific Day 40
-  10,                                     !- Specific Month 41
-  12,                                     !- Specific Day 41
-  10,                                     !- Specific Month 42
-  19,                                     !- Specific Day 42
-  10,                                     !- Specific Month 43
-  26,                                     !- Specific Day 43
-  11,                                     !- Specific Month 44
-  2,                                      !- Specific Day 44
-  11,                                     !- Specific Month 45
-  9,                                      !- Specific Day 45
-  11,                                     !- Specific Month 46
-  16,                                     !- Specific Day 46
-  11,                                     !- Specific Month 47
-  23,                                     !- Specific Day 47
-  11,                                     !- Specific Month 48
-  30,                                     !- Specific Day 48
-  12,                                     !- Specific Month 49
-  7,                                      !- Specific Day 49
-  12,                                     !- Specific Month 50
-  14,                                     !- Specific Day 50
-  12,                                     !- Specific Month 51
-  21,                                     !- Specific Day 51
-  12,                                     !- Specific Month 52
-  28;                                     !- Specific Day 52
-
-OS:Schedule:Day,
-  {634291af-c0e1-498f-bb52-a242b57f82e8}, !- Handle
-  res cw schedule allday5 2,              !- Name
-  {1ba55e55-6463-45be-aa75-8b9ee7b62228}, !- Schedule Type Limits Name
-  ,                                       !- Interpolate to Timestep
-  5,                                      !- Hour 1
-  0,                                      !- Minute 1
-  0,                                      !- Value Until Time 1
-  5,                                      !- Hour 2
-  10,                                     !- Minute 2
-  0.0062714,                              !- Value Until Time 2
-  5,                                      !- Hour 3
-  20,                                     !- Minute 3
-  0.086794,                               !- Value Until Time 3
-  5,                                      !- Hour 4
-  30,                                     !- Minute 4
-  0.0340302,                              !- Value Until Time 4
-  10,                                     !- Hour 5
-  0,                                      !- Minute 5
-  0,                                      !- Value Until Time 5
-  10,                                     !- Hour 6
-  10,                                     !- Minute 6
-  0.0069146,                              !- Value Until Time 6
-  10,                                     !- Hour 7
-  20,                                     !- Minute 7
-  0.1094272,                              !- Value Until Time 7
-  19,                                     !- Hour 8
-  0,                                      !- Minute 8
-  0,                                      !- Value Until Time 8
-  19,                                     !- Hour 9
-  10,                                     !- Minute 9
-  0.0524824,                              !- Value Until Time 9
-  20,                                     !- Hour 10
-  10,                                     !- Minute 10
-  0,                                      !- Value Until Time 10
-  20,                                     !- Hour 11
-  20,                                     !- Minute 11
-  0.0193769,                              !- Value Until Time 11
-  21,                                     !- Hour 12
-  30,                                     !- Minute 12
-  0,                                      !- Value Until Time 12
-  21,                                     !- Hour 13
-  40,                                     !- Minute 13
-  0.0743518,                              !- Value Until Time 13
-  24,                                     !- Hour 14
-  0,                                      !- Minute 14
-  0;                                      !- Value Until Time 14
-
-OS:Schedule:Rule,
-  {124ea942-6f6b-4ef0-9f68-22ce922dca9f}, !- Handle
-  res cw schedule allday ruleset6 2,      !- Name
-  {cbb6da14-8b34-4d4a-b314-8684e8e9a478}, !- Schedule Ruleset Name
-  1,                                      !- Rule Order
-  {a0474315-92de-4bb7-960a-60015fa6a0d8}, !- Day Schedule Name
-  Yes,                                    !- Apply Sunday
-  Yes,                                    !- Apply Monday
-  Yes,                                    !- Apply Tuesday
-  Yes,                                    !- Apply Wednesday
-  Yes,                                    !- Apply Thursday
-  Yes,                                    !- Apply Friday
-  Yes,                                    !- Apply Saturday
-  ,                                       !- Apply Holiday
-  SpecificDates,                          !- Date Specification Type
-  ,                                       !- Start Month
-  ,                                       !- Start Day
-  ,                                       !- End Month
-  ,                                       !- End Day
-  1,                                      !- Specific Month 1
-  6,                                      !- Specific Day 1
-  1,                                      !- Specific Month 2
-  13,                                     !- Specific Day 2
-  1,                                      !- Specific Month 3
-  20,                                     !- Specific Day 3
-  1,                                      !- Specific Month 4
-  27,                                     !- Specific Day 4
-  2,                                      !- Specific Month 5
-  3,                                      !- Specific Day 5
-  2,                                      !- Specific Month 6
-  10,                                     !- Specific Day 6
-  2,                                      !- Specific Month 7
-  17,                                     !- Specific Day 7
-  2,                                      !- Specific Month 8
-  24,                                     !- Specific Day 8
-  3,                                      !- Specific Month 9
-  3,                                      !- Specific Day 9
-  3,                                      !- Specific Month 10
-  10,                                     !- Specific Day 10
-  3,                                      !- Specific Month 11
-  17,                                     !- Specific Day 11
-  3,                                      !- Specific Month 12
-  24,                                     !- Specific Day 12
-  3,                                      !- Specific Month 13
-  31,                                     !- Specific Day 13
-  4,                                      !- Specific Month 14
-  7,                                      !- Specific Day 14
-  4,                                      !- Specific Month 15
-  14,                                     !- Specific Day 15
-  4,                                      !- Specific Month 16
-  21,                                     !- Specific Day 16
-  4,                                      !- Specific Month 17
-  28,                                     !- Specific Day 17
-  5,                                      !- Specific Month 18
-  5,                                      !- Specific Day 18
-  5,                                      !- Specific Month 19
-  12,                                     !- Specific Day 19
-  5,                                      !- Specific Month 20
-  19,                                     !- Specific Day 20
-  5,                                      !- Specific Month 21
-  26,                                     !- Specific Day 21
-  6,                                      !- Specific Month 22
-  2,                                      !- Specific Day 22
-  6,                                      !- Specific Month 23
-  9,                                      !- Specific Day 23
-  6,                                      !- Specific Month 24
-  16,                                     !- Specific Day 24
-  6,                                      !- Specific Month 25
-  23,                                     !- Specific Day 25
-  6,                                      !- Specific Month 26
-  30,                                     !- Specific Day 26
-  7,                                      !- Specific Month 27
-  7,                                      !- Specific Day 27
-  7,                                      !- Specific Month 28
-  14,                                     !- Specific Day 28
-  7,                                      !- Specific Month 29
-  21,                                     !- Specific Day 29
-  7,                                      !- Specific Month 30
-  28,                                     !- Specific Day 30
-  8,                                      !- Specific Month 31
-  4,                                      !- Specific Day 31
-  8,                                      !- Specific Month 32
-  11,                                     !- Specific Day 32
-  8,                                      !- Specific Month 33
-  18,                                     !- Specific Day 33
-  8,                                      !- Specific Month 34
-  25,                                     !- Specific Day 34
-  9,                                      !- Specific Month 35
-  1,                                      !- Specific Day 35
-  9,                                      !- Specific Month 36
-  8,                                      !- Specific Day 36
-  9,                                      !- Specific Month 37
-  15,                                     !- Specific Day 37
-  9,                                      !- Specific Month 38
-  22,                                     !- Specific Day 38
-  9,                                      !- Specific Month 39
-  29,                                     !- Specific Day 39
-  10,                                     !- Specific Month 40
-  6,                                      !- Specific Day 40
-  10,                                     !- Specific Month 41
-  13,                                     !- Specific Day 41
-  10,                                     !- Specific Month 42
-  20,                                     !- Specific Day 42
-  10,                                     !- Specific Month 43
-  27,                                     !- Specific Day 43
-  11,                                     !- Specific Month 44
-  3,                                      !- Specific Day 44
-  11,                                     !- Specific Month 45
-  10,                                     !- Specific Day 45
-  11,                                     !- Specific Month 46
-  17,                                     !- Specific Day 46
-  11,                                     !- Specific Month 47
-  24,                                     !- Specific Day 47
-  12,                                     !- Specific Month 48
-  1,                                      !- Specific Day 48
-  12,                                     !- Specific Month 49
-  8,                                      !- Specific Day 49
-  12,                                     !- Specific Month 50
-  15,                                     !- Specific Day 50
-  12,                                     !- Specific Month 51
-  22,                                     !- Specific Day 51
-  12,                                     !- Specific Month 52
-  29;                                     !- Specific Day 52
-
-OS:Schedule:Day,
-  {a0474315-92de-4bb7-960a-60015fa6a0d8}, !- Handle
-  res cw schedule allday6 2,              !- Name
-  {1ba55e55-6463-45be-aa75-8b9ee7b62228}, !- Schedule Type Limits Name
-  ,                                       !- Interpolate to Timestep
-  24,                                     !- Hour 1
-  0,                                      !- Minute 1
-  0;                                      !- Value Until Time 1
-
-OS:Schedule:Rule,
-  {335b077a-7407-4a85-a70b-60cb5ab144a3}, !- Handle
-  res cw schedule allday ruleset7 2,      !- Name
-  {cbb6da14-8b34-4d4a-b314-8684e8e9a478}, !- Schedule Ruleset Name
-  0,                                      !- Rule Order
-  {7d54bce4-3251-452d-bd74-59e07d0e1ff2}, !- Day Schedule Name
-  Yes,                                    !- Apply Sunday
-  Yes,                                    !- Apply Monday
-  Yes,                                    !- Apply Tuesday
-  Yes,                                    !- Apply Wednesday
-  Yes,                                    !- Apply Thursday
-  Yes,                                    !- Apply Friday
-  Yes,                                    !- Apply Saturday
-  ,                                       !- Apply Holiday
-  SpecificDates,                          !- Date Specification Type
-  ,                                       !- Start Month
-  ,                                       !- Start Day
-  ,                                       !- End Month
-  ,                                       !- End Day
-  1,                                      !- Specific Month 1
-  7,                                      !- Specific Day 1
-  1,                                      !- Specific Month 2
-  14,                                     !- Specific Day 2
-  1,                                      !- Specific Month 3
-  21,                                     !- Specific Day 3
-  1,                                      !- Specific Month 4
-  28,                                     !- Specific Day 4
-  2,                                      !- Specific Month 5
-  4,                                      !- Specific Day 5
-  2,                                      !- Specific Month 6
-  11,                                     !- Specific Day 6
-  2,                                      !- Specific Month 7
-  18,                                     !- Specific Day 7
-  2,                                      !- Specific Month 8
-  25,                                     !- Specific Day 8
-  3,                                      !- Specific Month 9
-  4,                                      !- Specific Day 9
-  3,                                      !- Specific Month 10
-  11,                                     !- Specific Day 10
-  3,                                      !- Specific Month 11
-  18,                                     !- Specific Day 11
-  3,                                      !- Specific Month 12
-  25,                                     !- Specific Day 12
-  4,                                      !- Specific Month 13
-  1,                                      !- Specific Day 13
-  4,                                      !- Specific Month 14
-  8,                                      !- Specific Day 14
-  4,                                      !- Specific Month 15
-  15,                                     !- Specific Day 15
-  4,                                      !- Specific Month 16
-  22,                                     !- Specific Day 16
-  4,                                      !- Specific Month 17
-  29,                                     !- Specific Day 17
-  5,                                      !- Specific Month 18
-  6,                                      !- Specific Day 18
-  5,                                      !- Specific Month 19
-  13,                                     !- Specific Day 19
-  5,                                      !- Specific Month 20
-  20,                                     !- Specific Day 20
-  5,                                      !- Specific Month 21
-  27,                                     !- Specific Day 21
-  6,                                      !- Specific Month 22
-  3,                                      !- Specific Day 22
-  6,                                      !- Specific Month 23
-  10,                                     !- Specific Day 23
-  6,                                      !- Specific Month 24
-  17,                                     !- Specific Day 24
-  6,                                      !- Specific Month 25
-  24,                                     !- Specific Day 25
-  7,                                      !- Specific Month 26
-  1,                                      !- Specific Day 26
-  7,                                      !- Specific Month 27
-  8,                                      !- Specific Day 27
-  7,                                      !- Specific Month 28
-  15,                                     !- Specific Day 28
-  7,                                      !- Specific Month 29
-  22,                                     !- Specific Day 29
-  7,                                      !- Specific Month 30
-  29,                                     !- Specific Day 30
-  8,                                      !- Specific Month 31
-  5,                                      !- Specific Day 31
-  8,                                      !- Specific Month 32
-  12,                                     !- Specific Day 32
-  8,                                      !- Specific Month 33
-  19,                                     !- Specific Day 33
-  8,                                      !- Specific Month 34
-  26,                                     !- Specific Day 34
-  9,                                      !- Specific Month 35
-  2,                                      !- Specific Day 35
-  9,                                      !- Specific Month 36
-  9,                                      !- Specific Day 36
-  9,                                      !- Specific Month 37
-  16,                                     !- Specific Day 37
-  9,                                      !- Specific Month 38
-  23,                                     !- Specific Day 38
-  9,                                      !- Specific Month 39
-  30,                                     !- Specific Day 39
-  10,                                     !- Specific Month 40
-  7,                                      !- Specific Day 40
-  10,                                     !- Specific Month 41
-  14,                                     !- Specific Day 41
-  10,                                     !- Specific Month 42
-  21,                                     !- Specific Day 42
-  10,                                     !- Specific Month 43
-  28,                                     !- Specific Day 43
-  11,                                     !- Specific Month 44
-  4,                                      !- Specific Day 44
-  11,                                     !- Specific Month 45
-  11,                                     !- Specific Day 45
-  11,                                     !- Specific Month 46
-  18,                                     !- Specific Day 46
-  11,                                     !- Specific Month 47
-  25,                                     !- Specific Day 47
-  12,                                     !- Specific Month 48
-  2,                                      !- Specific Day 48
-  12,                                     !- Specific Month 49
-  9,                                      !- Specific Day 49
-  12,                                     !- Specific Month 50
-  16,                                     !- Specific Day 50
-  12,                                     !- Specific Month 51
-  23,                                     !- Specific Day 51
-  12,                                     !- Specific Month 52
-  30;                                     !- Specific Day 52
-
-OS:Schedule:Day,
-  {7d54bce4-3251-452d-bd74-59e07d0e1ff2}, !- Handle
-  res cw schedule allday7 2,              !- Name
-  {1ba55e55-6463-45be-aa75-8b9ee7b62228}, !- Schedule Type Limits Name
-  ,                                       !- Interpolate to Timestep
-  12,                                     !- Hour 1
-  10,                                     !- Minute 1
-  0,                                      !- Value Until Time 1
-  12,                                     !- Hour 2
-  20,                                     !- Minute 2
-  0.0228141,                              !- Value Until Time 2
-  13,                                     !- Hour 3
-  30,                                     !- Minute 3
-  0,                                      !- Value Until Time 3
-  13,                                     !- Hour 4
-  40,                                     !- Minute 4
-  0.0017487,                              !- Value Until Time 4
-  24,                                     !- Hour 5
-  0,                                      !- Minute 5
-  0;                                      !- Value Until Time 5
-
-OS:WaterUse:Connections,
-  {e06352d8-6d1a-4c95-aa52-0618ece93b45}, !- Handle
-  Water Use Connections 3,                !- Name
-  {62288700-3141-4a96-93db-a39b3c4afe10}, !- Inlet Node Name
-  {8b18a6d3-761f-4270-a545-84d11ee45c73}, !- Outlet Node Name
-  ,                                       !- Supply Water Storage Tank Name
-  ,                                       !- Reclamation Water Storage Tank Name
-  ,                                       !- Hot Water Supply Temperature Schedule Name
-  ,                                       !- Cold Water Supply Temperature Schedule Name
-  ,                                       !- Drain Water Heat Exchanger Type
-  ,                                       !- Drain Water Heat Exchanger Destination
-  ,                                       !- Drain Water Heat Exchanger U-Factor Times Area {W/K}
-  {57e1c691-4b09-4af5-920f-10b44ad93cc4}; !- Water Use Equipment Name 1
-
-OS:Node,
-  {30fb3898-91de-45e8-b374-6ae9249b3a12}, !- Handle
-  Node 56,                                !- Name
-  {8b18a6d3-761f-4270-a545-84d11ee45c73}, !- Inlet Port
-  {efbcad91-e978-4735-8ac1-8c233851ee3c}; !- Outlet Port
-
-OS:Connection,
-  {62288700-3141-4a96-93db-a39b3c4afe10}, !- Handle
-  {73ec1683-171d-4e15-ba15-12a67382c677}, !- Name
-  {8054489d-8e66-4417-996d-7bd84378c046}, !- Source Object
-  3,                                      !- Outlet Port
-  {e06352d8-6d1a-4c95-aa52-0618ece93b45}, !- Target Object
-  2;                                      !- Inlet Port
-
-OS:Connection,
-  {8b18a6d3-761f-4270-a545-84d11ee45c73}, !- Handle
-  {cb12b53e-83aa-4841-b98d-375080f5aa94}, !- Name
-  {e06352d8-6d1a-4c95-aa52-0618ece93b45}, !- Source Object
-  3,                                      !- Outlet Port
-  {30fb3898-91de-45e8-b374-6ae9249b3a12}, !- Target Object
-  2;                                      !- Inlet Port
-
-OS:Connection,
-  {efbcad91-e978-4735-8ac1-8c233851ee3c}, !- Handle
-  {462460d1-6a2b-4512-98c8-9a89949e3433}, !- Name
-  {30fb3898-91de-45e8-b374-6ae9249b3a12}, !- Source Object
-  3,                                      !- Outlet Port
-  {76d0b834-c9bc-4faf-be30-596083088293}, !- Target Object
-  3;                                      !- Inlet Port
-
-OS:ElectricEquipment:Definition,
-  {05c8b281-319a-4443-a558-56c174fee49f}, !- Handle
-  res cw|unit 3,                          !- Name
-  EquipmentLevel,                         !- Design Level Calculation Method
-  7800.89665805964,                       !- Design Level {W}
-  ,                                       !- Watts per Space Floor Area {W/m2}
-  ,                                       !- Watts per Person {W/person}
-  0,                                      !- Fraction Latent
-  0.48,                                   !- Fraction Radiant
-  0.2;                                    !- Fraction Lost
-
-OS:ElectricEquipment,
-  {e90e99b6-38bc-47f1-be58-a09d97a1f506}, !- Handle
-  res cw|unit 3,                          !- Name
-  {05c8b281-319a-4443-a558-56c174fee49f}, !- Electric Equipment Definition Name
-  {d24ce1ad-8bbf-4b51-8bf7-69aad7084ebe}, !- Space or SpaceType Name
-  {cbb6da14-8b34-4d4a-b314-8684e8e9a478}, !- Schedule Name
-  ,                                       !- Multiplier
-  res cw|unit 3;                          !- End-Use Subcategory
-
-OS:WaterUse:Equipment:Definition,
-  {19fb5355-ce15-4457-a05f-7426b29c6917}, !- Handle
-  res cw|unit 3,                          !- Name
-  res cw|unit 3,                          !- End-Use Subcategory
-  0.00069711761379102,                    !- Peak Flow Rate {m3/s}
-  {ffd7c9f0-b5ff-4019-9033-16e4eed23164}; !- Target Temperature Schedule Name
-
-OS:WaterUse:Equipment,
-  {57e1c691-4b09-4af5-920f-10b44ad93cc4}, !- Handle
-  res cw|unit 3,                          !- Name
-  {19fb5355-ce15-4457-a05f-7426b29c6917}, !- Water Use Equipment Definition Name
-  {d24ce1ad-8bbf-4b51-8bf7-69aad7084ebe}, !- Space Name
-  {cbb6da14-8b34-4d4a-b314-8684e8e9a478}; !- Flow Rate Fraction Schedule Name
-
-OS:Schedule:Constant,
-  {ffd7c9f0-b5ff-4019-9033-16e4eed23164}, !- Handle
-  res cw temperature schedule 2,          !- Name
-  {2e5d8874-38b3-4535-8d23-34593aa51123}, !- Schedule Type Limits Name
-  33.6111111111111;                       !- Value
-
-OS:AdditionalProperties,
-  {c891912c-be08-407f-9f28-a120b64843c8}, !- Handle
-  {e90e99b6-38bc-47f1-be58-a09d97a1f506}, !- Object Name
-  ClothesWasherIMEF,                      !- Feature Name 1
-  Double,                                 !- Feature Data Type 1
-  0.94999999999999996,                    !- Feature Value 1
-  ClothesWasherRatedAnnualEnergy,         !- Feature Name 2
-  Double,                                 !- Feature Data Type 2
-  387,                                    !- Feature Value 2
-  ClothesWasherDrumVolume,                !- Feature Name 3
-  Double,                                 !- Feature Data Type 3
-  3.5,                                    !- Feature Value 3
-  ClothesWasherDayShift,                  !- Feature Name 4
-  Double,                                 !- Feature Data Type 4
-  0;                                      !- Feature Value 4
-
-OS:Schedule:Ruleset,
-  {8d06e641-2047-4380-8b12-faa4678c18b0}, !- Handle
-  res cw schedule 3,                      !- Name
-  {1ba55e55-6463-45be-aa75-8b9ee7b62228}, !- Schedule Type Limits Name
-  {8688c172-d844-4e4b-be71-0722826030a8}; !- Default Day Schedule Name
-
-OS:Schedule:Day,
-  {8688c172-d844-4e4b-be71-0722826030a8}, !- Handle
-  Schedule Day 12,                        !- Name
-  {1ba55e55-6463-45be-aa75-8b9ee7b62228}, !- Schedule Type Limits Name
-  ,                                       !- Interpolate to Timestep
-  24,                                     !- Hour 1
-  0,                                      !- Minute 1
-  0;                                      !- Value Until Time 1
-
-OS:Schedule:Rule,
-  {d2cfe6c3-7ed2-4082-8b42-db31fd4eeb45}, !- Handle
-  res cw schedule allday ruleset1 3,      !- Name
-  {8d06e641-2047-4380-8b12-faa4678c18b0}, !- Schedule Ruleset Name
-  6,                                      !- Rule Order
-  {1d778d70-7476-4631-a6db-47dbf73a694b}, !- Day Schedule Name
-  Yes,                                    !- Apply Sunday
-  Yes,                                    !- Apply Monday
-  Yes,                                    !- Apply Tuesday
-  Yes,                                    !- Apply Wednesday
-  Yes,                                    !- Apply Thursday
-  Yes,                                    !- Apply Friday
-  Yes,                                    !- Apply Saturday
-  ,                                       !- Apply Holiday
-  SpecificDates,                          !- Date Specification Type
-  ,                                       !- Start Month
-  ,                                       !- Start Day
-  ,                                       !- End Month
-  ,                                       !- End Day
-  1,                                      !- Specific Month 1
-  1,                                      !- Specific Day 1
-  1,                                      !- Specific Month 2
-  8,                                      !- Specific Day 2
-  1,                                      !- Specific Month 3
-  15,                                     !- Specific Day 3
-  1,                                      !- Specific Month 4
-  22,                                     !- Specific Day 4
-  1,                                      !- Specific Month 5
-  29,                                     !- Specific Day 5
-  2,                                      !- Specific Month 6
-  5,                                      !- Specific Day 6
-  2,                                      !- Specific Month 7
-  12,                                     !- Specific Day 7
-  2,                                      !- Specific Month 8
-  19,                                     !- Specific Day 8
-  2,                                      !- Specific Month 9
-  26,                                     !- Specific Day 9
-  3,                                      !- Specific Month 10
-  5,                                      !- Specific Day 10
-  3,                                      !- Specific Month 11
-  12,                                     !- Specific Day 11
-  3,                                      !- Specific Month 12
-  19,                                     !- Specific Day 12
-  3,                                      !- Specific Month 13
-  26,                                     !- Specific Day 13
-  4,                                      !- Specific Month 14
-  2,                                      !- Specific Day 14
-  4,                                      !- Specific Month 15
-  9,                                      !- Specific Day 15
-  4,                                      !- Specific Month 16
-  16,                                     !- Specific Day 16
-  4,                                      !- Specific Month 17
-  23,                                     !- Specific Day 17
-  4,                                      !- Specific Month 18
-  30,                                     !- Specific Day 18
-  5,                                      !- Specific Month 19
-  7,                                      !- Specific Day 19
-  5,                                      !- Specific Month 20
-  14,                                     !- Specific Day 20
-  5,                                      !- Specific Month 21
-  21,                                     !- Specific Day 21
-  5,                                      !- Specific Month 22
-  28,                                     !- Specific Day 22
-  6,                                      !- Specific Month 23
-  4,                                      !- Specific Day 23
-  6,                                      !- Specific Month 24
-  11,                                     !- Specific Day 24
-  6,                                      !- Specific Month 25
-  18,                                     !- Specific Day 25
-  6,                                      !- Specific Month 26
-  25,                                     !- Specific Day 26
-  7,                                      !- Specific Month 27
-  2,                                      !- Specific Day 27
-  7,                                      !- Specific Month 28
-  9,                                      !- Specific Day 28
-  7,                                      !- Specific Month 29
-  16,                                     !- Specific Day 29
-  7,                                      !- Specific Month 30
-  23,                                     !- Specific Day 30
-  7,                                      !- Specific Month 31
-  30,                                     !- Specific Day 31
-  8,                                      !- Specific Month 32
-  6,                                      !- Specific Day 32
-  8,                                      !- Specific Month 33
-  13,                                     !- Specific Day 33
-  8,                                      !- Specific Month 34
-  20,                                     !- Specific Day 34
-  8,                                      !- Specific Month 35
-  27,                                     !- Specific Day 35
-  9,                                      !- Specific Month 36
-  3,                                      !- Specific Day 36
-  9,                                      !- Specific Month 37
-  10,                                     !- Specific Day 37
-  9,                                      !- Specific Month 38
-  17,                                     !- Specific Day 38
-  9,                                      !- Specific Month 39
-  24,                                     !- Specific Day 39
-  10,                                     !- Specific Month 40
-  1,                                      !- Specific Day 40
-  10,                                     !- Specific Month 41
-  8,                                      !- Specific Day 41
-  10,                                     !- Specific Month 42
-  15,                                     !- Specific Day 42
-  10,                                     !- Specific Month 43
-  22,                                     !- Specific Day 43
-  10,                                     !- Specific Month 44
-  29,                                     !- Specific Day 44
-  11,                                     !- Specific Month 45
-  5,                                      !- Specific Day 45
-  11,                                     !- Specific Month 46
-  12,                                     !- Specific Day 46
-  11,                                     !- Specific Month 47
-  19,                                     !- Specific Day 47
-  11,                                     !- Specific Month 48
-  26,                                     !- Specific Day 48
-  12,                                     !- Specific Month 49
-  3,                                      !- Specific Day 49
-  12,                                     !- Specific Month 50
-  10,                                     !- Specific Day 50
-  12,                                     !- Specific Month 51
-  17,                                     !- Specific Day 51
-  12,                                     !- Specific Month 52
-  24,                                     !- Specific Day 52
-  12,                                     !- Specific Month 53
-  31;                                     !- Specific Day 53
-
-OS:Schedule:Day,
-  {1d778d70-7476-4631-a6db-47dbf73a694b}, !- Handle
-  res cw schedule allday1 3,              !- Name
-  {1ba55e55-6463-45be-aa75-8b9ee7b62228}, !- Schedule Type Limits Name
-  ,                                       !- Interpolate to Timestep
-  8,                                      !- Hour 1
-  0,                                      !- Minute 1
-  0,                                      !- Value Until Time 1
-  8,                                      !- Hour 2
-  10,                                     !- Minute 2
-  0.0422513,                              !- Value Until Time 2
-  8,                                      !- Hour 3
-  20,                                     !- Minute 3
-  0.139377,                               !- Value Until Time 3
-  15,                                     !- Hour 4
-  40,                                     !- Minute 4
-  0,                                      !- Value Until Time 4
-  15,                                     !- Hour 5
-  50,                                     !- Minute 5
-  0.0351558,                              !- Value Until Time 5
-  24,                                     !- Hour 6
-  0,                                      !- Minute 6
-  0;                                      !- Value Until Time 6
-
-OS:Schedule:Rule,
-  {5c6b3127-ce76-42a7-90f0-68f795aa5201}, !- Handle
-  res cw schedule allday ruleset2 3,      !- Name
-  {8d06e641-2047-4380-8b12-faa4678c18b0}, !- Schedule Ruleset Name
-  5,                                      !- Rule Order
-  {ca67b7d2-9253-4d7d-b05a-6c3ab034a8d5}, !- Day Schedule Name
-  Yes,                                    !- Apply Sunday
-  Yes,                                    !- Apply Monday
-  Yes,                                    !- Apply Tuesday
-  Yes,                                    !- Apply Wednesday
-  Yes,                                    !- Apply Thursday
-  Yes,                                    !- Apply Friday
-  Yes,                                    !- Apply Saturday
-  ,                                       !- Apply Holiday
-  SpecificDates,                          !- Date Specification Type
-  ,                                       !- Start Month
-  ,                                       !- Start Day
-  ,                                       !- End Month
-  ,                                       !- End Day
-  1,                                      !- Specific Month 1
-  2,                                      !- Specific Day 1
-  1,                                      !- Specific Month 2
-  9,                                      !- Specific Day 2
-  1,                                      !- Specific Month 3
-  16,                                     !- Specific Day 3
-  1,                                      !- Specific Month 4
-  23,                                     !- Specific Day 4
-  1,                                      !- Specific Month 5
-  30,                                     !- Specific Day 5
-  2,                                      !- Specific Month 6
-  6,                                      !- Specific Day 6
-  2,                                      !- Specific Month 7
-  13,                                     !- Specific Day 7
-  2,                                      !- Specific Month 8
-  20,                                     !- Specific Day 8
-  2,                                      !- Specific Month 9
-  27,                                     !- Specific Day 9
-  3,                                      !- Specific Month 10
-  6,                                      !- Specific Day 10
-  3,                                      !- Specific Month 11
-  13,                                     !- Specific Day 11
-  3,                                      !- Specific Month 12
-  20,                                     !- Specific Day 12
-  3,                                      !- Specific Month 13
-  27,                                     !- Specific Day 13
-  4,                                      !- Specific Month 14
-  3,                                      !- Specific Day 14
-  4,                                      !- Specific Month 15
-  10,                                     !- Specific Day 15
-  4,                                      !- Specific Month 16
-  17,                                     !- Specific Day 16
-  4,                                      !- Specific Month 17
-  24,                                     !- Specific Day 17
-  5,                                      !- Specific Month 18
-  1,                                      !- Specific Day 18
-  5,                                      !- Specific Month 19
-  8,                                      !- Specific Day 19
-  5,                                      !- Specific Month 20
-  15,                                     !- Specific Day 20
-  5,                                      !- Specific Month 21
-  22,                                     !- Specific Day 21
-  5,                                      !- Specific Month 22
-  29,                                     !- Specific Day 22
-  6,                                      !- Specific Month 23
-  5,                                      !- Specific Day 23
-  6,                                      !- Specific Month 24
-  12,                                     !- Specific Day 24
-  6,                                      !- Specific Month 25
-  19,                                     !- Specific Day 25
-  6,                                      !- Specific Month 26
-  26,                                     !- Specific Day 26
-  7,                                      !- Specific Month 27
-  3,                                      !- Specific Day 27
-  7,                                      !- Specific Month 28
-  10,                                     !- Specific Day 28
-  7,                                      !- Specific Month 29
-  17,                                     !- Specific Day 29
-  7,                                      !- Specific Month 30
-  24,                                     !- Specific Day 30
-  7,                                      !- Specific Month 31
-  31,                                     !- Specific Day 31
-  8,                                      !- Specific Month 32
-  7,                                      !- Specific Day 32
-  8,                                      !- Specific Month 33
-  14,                                     !- Specific Day 33
-  8,                                      !- Specific Month 34
-  21,                                     !- Specific Day 34
-  8,                                      !- Specific Month 35
-  28,                                     !- Specific Day 35
-  9,                                      !- Specific Month 36
-  4,                                      !- Specific Day 36
-  9,                                      !- Specific Month 37
-  11,                                     !- Specific Day 37
-  9,                                      !- Specific Month 38
-  18,                                     !- Specific Day 38
-  9,                                      !- Specific Month 39
-  25,                                     !- Specific Day 39
-  10,                                     !- Specific Month 40
-  2,                                      !- Specific Day 40
-  10,                                     !- Specific Month 41
-  9,                                      !- Specific Day 41
-  10,                                     !- Specific Month 42
-  16,                                     !- Specific Day 42
-  10,                                     !- Specific Month 43
-  23,                                     !- Specific Day 43
-  10,                                     !- Specific Month 44
-  30,                                     !- Specific Day 44
-  11,                                     !- Specific Month 45
-  6,                                      !- Specific Day 45
-  11,                                     !- Specific Month 46
-  13,                                     !- Specific Day 46
-  11,                                     !- Specific Month 47
-  20,                                     !- Specific Day 47
-  11,                                     !- Specific Month 48
-  27,                                     !- Specific Day 48
-  12,                                     !- Specific Month 49
-  4,                                      !- Specific Day 49
-  12,                                     !- Specific Month 50
-  11,                                     !- Specific Day 50
-  12,                                     !- Specific Month 51
-  18,                                     !- Specific Day 51
-  12,                                     !- Specific Month 52
-  25;                                     !- Specific Day 52
-
-OS:Schedule:Day,
-  {ca67b7d2-9253-4d7d-b05a-6c3ab034a8d5}, !- Handle
-  res cw schedule allday2 3,              !- Name
-  {1ba55e55-6463-45be-aa75-8b9ee7b62228}, !- Schedule Type Limits Name
-  ,                                       !- Interpolate to Timestep
-  24,                                     !- Hour 1
-  0,                                      !- Minute 1
-  0;                                      !- Value Until Time 1
-
-OS:Schedule:Rule,
-  {52c84409-c252-4e19-8cfd-4a293c067664}, !- Handle
-  res cw schedule allday ruleset3 3,      !- Name
-  {8d06e641-2047-4380-8b12-faa4678c18b0}, !- Schedule Ruleset Name
-  4,                                      !- Rule Order
-  {9abbd63e-9813-4af6-a313-55aaf803e649}, !- Day Schedule Name
-  Yes,                                    !- Apply Sunday
-  Yes,                                    !- Apply Monday
-  Yes,                                    !- Apply Tuesday
-  Yes,                                    !- Apply Wednesday
-  Yes,                                    !- Apply Thursday
-  Yes,                                    !- Apply Friday
-  Yes,                                    !- Apply Saturday
-  ,                                       !- Apply Holiday
-  SpecificDates,                          !- Date Specification Type
-  ,                                       !- Start Month
-  ,                                       !- Start Day
-  ,                                       !- End Month
-  ,                                       !- End Day
-  1,                                      !- Specific Month 1
-  3,                                      !- Specific Day 1
-  1,                                      !- Specific Month 2
-  10,                                     !- Specific Day 2
-  1,                                      !- Specific Month 3
-  17,                                     !- Specific Day 3
-  1,                                      !- Specific Month 4
-  24,                                     !- Specific Day 4
-  1,                                      !- Specific Month 5
-  31,                                     !- Specific Day 5
-  2,                                      !- Specific Month 6
-  7,                                      !- Specific Day 6
-  2,                                      !- Specific Month 7
-  14,                                     !- Specific Day 7
-  2,                                      !- Specific Month 8
-  21,                                     !- Specific Day 8
-  2,                                      !- Specific Month 9
-  28,                                     !- Specific Day 9
-  3,                                      !- Specific Month 10
-  7,                                      !- Specific Day 10
-  3,                                      !- Specific Month 11
-  14,                                     !- Specific Day 11
-  3,                                      !- Specific Month 12
-  21,                                     !- Specific Day 12
-  3,                                      !- Specific Month 13
-  28,                                     !- Specific Day 13
-  4,                                      !- Specific Month 14
-  4,                                      !- Specific Day 14
-  4,                                      !- Specific Month 15
-  11,                                     !- Specific Day 15
-  4,                                      !- Specific Month 16
-  18,                                     !- Specific Day 16
-  4,                                      !- Specific Month 17
-  25,                                     !- Specific Day 17
-  5,                                      !- Specific Month 18
-  2,                                      !- Specific Day 18
-  5,                                      !- Specific Month 19
-  9,                                      !- Specific Day 19
-  5,                                      !- Specific Month 20
-  16,                                     !- Specific Day 20
-  5,                                      !- Specific Month 21
-  23,                                     !- Specific Day 21
-  5,                                      !- Specific Month 22
-  30,                                     !- Specific Day 22
-  6,                                      !- Specific Month 23
-  6,                                      !- Specific Day 23
-  6,                                      !- Specific Month 24
-  13,                                     !- Specific Day 24
-  6,                                      !- Specific Month 25
-  20,                                     !- Specific Day 25
-  6,                                      !- Specific Month 26
-  27,                                     !- Specific Day 26
-  7,                                      !- Specific Month 27
-  4,                                      !- Specific Day 27
-  7,                                      !- Specific Month 28
-  11,                                     !- Specific Day 28
-  7,                                      !- Specific Month 29
-  18,                                     !- Specific Day 29
-  7,                                      !- Specific Month 30
-  25,                                     !- Specific Day 30
-  8,                                      !- Specific Month 31
-  1,                                      !- Specific Day 31
-  8,                                      !- Specific Month 32
-  8,                                      !- Specific Day 32
-  8,                                      !- Specific Month 33
-  15,                                     !- Specific Day 33
-  8,                                      !- Specific Month 34
-  22,                                     !- Specific Day 34
-  8,                                      !- Specific Month 35
-  29,                                     !- Specific Day 35
-  9,                                      !- Specific Month 36
-  5,                                      !- Specific Day 36
-  9,                                      !- Specific Month 37
-  12,                                     !- Specific Day 37
-  9,                                      !- Specific Month 38
-  19,                                     !- Specific Day 38
-  9,                                      !- Specific Month 39
-  26,                                     !- Specific Day 39
-  10,                                     !- Specific Month 40
-  3,                                      !- Specific Day 40
-  10,                                     !- Specific Month 41
-  10,                                     !- Specific Day 41
-  10,                                     !- Specific Month 42
-  17,                                     !- Specific Day 42
-  10,                                     !- Specific Month 43
-  24,                                     !- Specific Day 43
-  10,                                     !- Specific Month 44
-  31,                                     !- Specific Day 44
-  11,                                     !- Specific Month 45
-  7,                                      !- Specific Day 45
-  11,                                     !- Specific Month 46
-  14,                                     !- Specific Day 46
-  11,                                     !- Specific Month 47
-  21,                                     !- Specific Day 47
-  11,                                     !- Specific Month 48
-  28,                                     !- Specific Day 48
-  12,                                     !- Specific Month 49
-  5,                                      !- Specific Day 49
-  12,                                     !- Specific Month 50
-  12,                                     !- Specific Day 50
-  12,                                     !- Specific Month 51
-  19,                                     !- Specific Day 51
-  12,                                     !- Specific Month 52
-  26;                                     !- Specific Day 52
-
-OS:Schedule:Day,
-  {9abbd63e-9813-4af6-a313-55aaf803e649}, !- Handle
-  res cw schedule allday3 3,              !- Name
-  {1ba55e55-6463-45be-aa75-8b9ee7b62228}, !- Schedule Type Limits Name
-  ,                                       !- Interpolate to Timestep
-  24,                                     !- Hour 1
-  0,                                      !- Minute 1
-  0;                                      !- Value Until Time 1
-
-OS:Schedule:Rule,
-  {4e60a8e2-667d-4482-a440-29ef47d90ccd}, !- Handle
-  res cw schedule allday ruleset4 3,      !- Name
-  {8d06e641-2047-4380-8b12-faa4678c18b0}, !- Schedule Ruleset Name
-  3,                                      !- Rule Order
-  {85058071-e38d-4a3f-83c0-41c190f51bfd}, !- Day Schedule Name
-  Yes,                                    !- Apply Sunday
-  Yes,                                    !- Apply Monday
-  Yes,                                    !- Apply Tuesday
-  Yes,                                    !- Apply Wednesday
-  Yes,                                    !- Apply Thursday
-  Yes,                                    !- Apply Friday
-  Yes,                                    !- Apply Saturday
-  ,                                       !- Apply Holiday
-  SpecificDates,                          !- Date Specification Type
-  ,                                       !- Start Month
-  ,                                       !- Start Day
-  ,                                       !- End Month
-  ,                                       !- End Day
-  1,                                      !- Specific Month 1
-  4,                                      !- Specific Day 1
-  1,                                      !- Specific Month 2
-  11,                                     !- Specific Day 2
-  1,                                      !- Specific Month 3
-  18,                                     !- Specific Day 3
-  1,                                      !- Specific Month 4
-  25,                                     !- Specific Day 4
-  2,                                      !- Specific Month 5
-  1,                                      !- Specific Day 5
-  2,                                      !- Specific Month 6
-  8,                                      !- Specific Day 6
-  2,                                      !- Specific Month 7
-  15,                                     !- Specific Day 7
-  2,                                      !- Specific Month 8
-  22,                                     !- Specific Day 8
-  3,                                      !- Specific Month 9
-  1,                                      !- Specific Day 9
-  3,                                      !- Specific Month 10
-  8,                                      !- Specific Day 10
-  3,                                      !- Specific Month 11
-  15,                                     !- Specific Day 11
-  3,                                      !- Specific Month 12
-  22,                                     !- Specific Day 12
-  3,                                      !- Specific Month 13
-  29,                                     !- Specific Day 13
-  4,                                      !- Specific Month 14
-  5,                                      !- Specific Day 14
-  4,                                      !- Specific Month 15
-  12,                                     !- Specific Day 15
-  4,                                      !- Specific Month 16
-  19,                                     !- Specific Day 16
-  4,                                      !- Specific Month 17
-  26,                                     !- Specific Day 17
-  5,                                      !- Specific Month 18
-  3,                                      !- Specific Day 18
-  5,                                      !- Specific Month 19
-  10,                                     !- Specific Day 19
-  5,                                      !- Specific Month 20
-  17,                                     !- Specific Day 20
-  5,                                      !- Specific Month 21
-  24,                                     !- Specific Day 21
-  5,                                      !- Specific Month 22
-  31,                                     !- Specific Day 22
-  6,                                      !- Specific Month 23
-  7,                                      !- Specific Day 23
-  6,                                      !- Specific Month 24
-  14,                                     !- Specific Day 24
-  6,                                      !- Specific Month 25
-  21,                                     !- Specific Day 25
-  6,                                      !- Specific Month 26
-  28,                                     !- Specific Day 26
-  7,                                      !- Specific Month 27
-  5,                                      !- Specific Day 27
-  7,                                      !- Specific Month 28
-  12,                                     !- Specific Day 28
-  7,                                      !- Specific Month 29
-  19,                                     !- Specific Day 29
-  7,                                      !- Specific Month 30
-  26,                                     !- Specific Day 30
-  8,                                      !- Specific Month 31
-  2,                                      !- Specific Day 31
-  8,                                      !- Specific Month 32
-  9,                                      !- Specific Day 32
-  8,                                      !- Specific Month 33
-  16,                                     !- Specific Day 33
-  8,                                      !- Specific Month 34
-  23,                                     !- Specific Day 34
-  8,                                      !- Specific Month 35
-  30,                                     !- Specific Day 35
-  9,                                      !- Specific Month 36
-  6,                                      !- Specific Day 36
-  9,                                      !- Specific Month 37
-  13,                                     !- Specific Day 37
-  9,                                      !- Specific Month 38
-  20,                                     !- Specific Day 38
-  9,                                      !- Specific Month 39
-  27,                                     !- Specific Day 39
-  10,                                     !- Specific Month 40
-  4,                                      !- Specific Day 40
-  10,                                     !- Specific Month 41
-  11,                                     !- Specific Day 41
-  10,                                     !- Specific Month 42
-  18,                                     !- Specific Day 42
-  10,                                     !- Specific Month 43
-  25,                                     !- Specific Day 43
-  11,                                     !- Specific Month 44
-  1,                                      !- Specific Day 44
-  11,                                     !- Specific Month 45
-  8,                                      !- Specific Day 45
-  11,                                     !- Specific Month 46
-  15,                                     !- Specific Day 46
-  11,                                     !- Specific Month 47
-  22,                                     !- Specific Day 47
-  11,                                     !- Specific Month 48
-  29,                                     !- Specific Day 48
-  12,                                     !- Specific Month 49
-  6,                                      !- Specific Day 49
-  12,                                     !- Specific Month 50
-  13,                                     !- Specific Day 50
-  12,                                     !- Specific Month 51
-  20,                                     !- Specific Day 51
-  12,                                     !- Specific Month 52
-  27;                                     !- Specific Day 52
-
-OS:Schedule:Day,
-  {85058071-e38d-4a3f-83c0-41c190f51bfd}, !- Handle
-  res cw schedule allday4 3,              !- Name
-  {1ba55e55-6463-45be-aa75-8b9ee7b62228}, !- Schedule Type Limits Name
-  ,                                       !- Interpolate to Timestep
-  24,                                     !- Hour 1
-  0,                                      !- Minute 1
-  0;                                      !- Value Until Time 1
-
-OS:Schedule:Rule,
-  {02043e7d-884a-415f-8bb6-f4d1b24d2dfe}, !- Handle
-  res cw schedule allday ruleset5 3,      !- Name
-  {8d06e641-2047-4380-8b12-faa4678c18b0}, !- Schedule Ruleset Name
-  2,                                      !- Rule Order
-  {1380945a-0397-4ac2-9d23-88bd43943618}, !- Day Schedule Name
-  Yes,                                    !- Apply Sunday
-  Yes,                                    !- Apply Monday
-  Yes,                                    !- Apply Tuesday
-  Yes,                                    !- Apply Wednesday
-  Yes,                                    !- Apply Thursday
-  Yes,                                    !- Apply Friday
-  Yes,                                    !- Apply Saturday
-  ,                                       !- Apply Holiday
-  SpecificDates,                          !- Date Specification Type
-  ,                                       !- Start Month
-  ,                                       !- Start Day
-  ,                                       !- End Month
-  ,                                       !- End Day
-  1,                                      !- Specific Month 1
-  5,                                      !- Specific Day 1
-  1,                                      !- Specific Month 2
-  12,                                     !- Specific Day 2
-  1,                                      !- Specific Month 3
-  19,                                     !- Specific Day 3
-  1,                                      !- Specific Month 4
-  26,                                     !- Specific Day 4
-  2,                                      !- Specific Month 5
-  2,                                      !- Specific Day 5
-  2,                                      !- Specific Month 6
-  9,                                      !- Specific Day 6
-  2,                                      !- Specific Month 7
-  16,                                     !- Specific Day 7
-  2,                                      !- Specific Month 8
-  23,                                     !- Specific Day 8
-  3,                                      !- Specific Month 9
-  2,                                      !- Specific Day 9
-  3,                                      !- Specific Month 10
-  9,                                      !- Specific Day 10
-  3,                                      !- Specific Month 11
-  16,                                     !- Specific Day 11
-  3,                                      !- Specific Month 12
-  23,                                     !- Specific Day 12
-  3,                                      !- Specific Month 13
-  30,                                     !- Specific Day 13
-  4,                                      !- Specific Month 14
-  6,                                      !- Specific Day 14
-  4,                                      !- Specific Month 15
-  13,                                     !- Specific Day 15
-  4,                                      !- Specific Month 16
-  20,                                     !- Specific Day 16
-  4,                                      !- Specific Month 17
-  27,                                     !- Specific Day 17
-  5,                                      !- Specific Month 18
-  4,                                      !- Specific Day 18
-  5,                                      !- Specific Month 19
-  11,                                     !- Specific Day 19
-  5,                                      !- Specific Month 20
-  18,                                     !- Specific Day 20
-  5,                                      !- Specific Month 21
-  25,                                     !- Specific Day 21
-  6,                                      !- Specific Month 22
-  1,                                      !- Specific Day 22
-  6,                                      !- Specific Month 23
-  8,                                      !- Specific Day 23
-  6,                                      !- Specific Month 24
-  15,                                     !- Specific Day 24
-  6,                                      !- Specific Month 25
-  22,                                     !- Specific Day 25
-  6,                                      !- Specific Month 26
-  29,                                     !- Specific Day 26
-  7,                                      !- Specific Month 27
-  6,                                      !- Specific Day 27
-  7,                                      !- Specific Month 28
-  13,                                     !- Specific Day 28
-  7,                                      !- Specific Month 29
-  20,                                     !- Specific Day 29
-  7,                                      !- Specific Month 30
-  27,                                     !- Specific Day 30
-  8,                                      !- Specific Month 31
-  3,                                      !- Specific Day 31
-  8,                                      !- Specific Month 32
-  10,                                     !- Specific Day 32
-  8,                                      !- Specific Month 33
-  17,                                     !- Specific Day 33
-  8,                                      !- Specific Month 34
-  24,                                     !- Specific Day 34
-  8,                                      !- Specific Month 35
-  31,                                     !- Specific Day 35
-  9,                                      !- Specific Month 36
-  7,                                      !- Specific Day 36
-  9,                                      !- Specific Month 37
-  14,                                     !- Specific Day 37
-  9,                                      !- Specific Month 38
-  21,                                     !- Specific Day 38
-  9,                                      !- Specific Month 39
-  28,                                     !- Specific Day 39
-  10,                                     !- Specific Month 40
-  5,                                      !- Specific Day 40
-  10,                                     !- Specific Month 41
-  12,                                     !- Specific Day 41
-  10,                                     !- Specific Month 42
-  19,                                     !- Specific Day 42
-  10,                                     !- Specific Month 43
-  26,                                     !- Specific Day 43
-  11,                                     !- Specific Month 44
-  2,                                      !- Specific Day 44
-  11,                                     !- Specific Month 45
-  9,                                      !- Specific Day 45
-  11,                                     !- Specific Month 46
-  16,                                     !- Specific Day 46
-  11,                                     !- Specific Month 47
-  23,                                     !- Specific Day 47
-  11,                                     !- Specific Month 48
-  30,                                     !- Specific Day 48
-  12,                                     !- Specific Month 49
-  7,                                      !- Specific Day 49
-  12,                                     !- Specific Month 50
-  14,                                     !- Specific Day 50
-  12,                                     !- Specific Month 51
-  21,                                     !- Specific Day 51
-  12,                                     !- Specific Month 52
-  28;                                     !- Specific Day 52
-
-OS:Schedule:Day,
-  {1380945a-0397-4ac2-9d23-88bd43943618}, !- Handle
-  res cw schedule allday5 3,              !- Name
-  {1ba55e55-6463-45be-aa75-8b9ee7b62228}, !- Schedule Type Limits Name
-  ,                                       !- Interpolate to Timestep
-  5,                                      !- Hour 1
-  0,                                      !- Minute 1
-  0,                                      !- Value Until Time 1
-  5,                                      !- Hour 2
-  10,                                     !- Minute 2
-  0.0062714,                              !- Value Until Time 2
-  5,                                      !- Hour 3
-  20,                                     !- Minute 3
-  0.086794,                               !- Value Until Time 3
-  5,                                      !- Hour 4
-  30,                                     !- Minute 4
-  0.0340302,                              !- Value Until Time 4
-  10,                                     !- Hour 5
-  0,                                      !- Minute 5
-  0,                                      !- Value Until Time 5
-  10,                                     !- Hour 6
-  10,                                     !- Minute 6
-  0.0069146,                              !- Value Until Time 6
-  10,                                     !- Hour 7
-  20,                                     !- Minute 7
-  0.1094272,                              !- Value Until Time 7
-  19,                                     !- Hour 8
-  0,                                      !- Minute 8
-  0,                                      !- Value Until Time 8
-  19,                                     !- Hour 9
-  10,                                     !- Minute 9
-  0.0524824,                              !- Value Until Time 9
-  20,                                     !- Hour 10
-  10,                                     !- Minute 10
-  0,                                      !- Value Until Time 10
-  20,                                     !- Hour 11
-  20,                                     !- Minute 11
-  0.0193769,                              !- Value Until Time 11
-  21,                                     !- Hour 12
-  30,                                     !- Minute 12
-  0,                                      !- Value Until Time 12
-  21,                                     !- Hour 13
-  40,                                     !- Minute 13
-  0.0743518,                              !- Value Until Time 13
-  24,                                     !- Hour 14
-  0,                                      !- Minute 14
-  0;                                      !- Value Until Time 14
-
-OS:Schedule:Rule,
-  {136b1301-8b39-433a-af05-985df5e028bc}, !- Handle
-  res cw schedule allday ruleset6 3,      !- Name
-  {8d06e641-2047-4380-8b12-faa4678c18b0}, !- Schedule Ruleset Name
-  1,                                      !- Rule Order
-  {d62b7a63-33b0-4872-a546-63876e2fbe43}, !- Day Schedule Name
-  Yes,                                    !- Apply Sunday
-  Yes,                                    !- Apply Monday
-  Yes,                                    !- Apply Tuesday
-  Yes,                                    !- Apply Wednesday
-  Yes,                                    !- Apply Thursday
-  Yes,                                    !- Apply Friday
-  Yes,                                    !- Apply Saturday
-  ,                                       !- Apply Holiday
-  SpecificDates,                          !- Date Specification Type
-  ,                                       !- Start Month
-  ,                                       !- Start Day
-  ,                                       !- End Month
-  ,                                       !- End Day
-  1,                                      !- Specific Month 1
-  6,                                      !- Specific Day 1
-  1,                                      !- Specific Month 2
-  13,                                     !- Specific Day 2
-  1,                                      !- Specific Month 3
-  20,                                     !- Specific Day 3
-  1,                                      !- Specific Month 4
-  27,                                     !- Specific Day 4
-  2,                                      !- Specific Month 5
-  3,                                      !- Specific Day 5
-  2,                                      !- Specific Month 6
-  10,                                     !- Specific Day 6
-  2,                                      !- Specific Month 7
-  17,                                     !- Specific Day 7
-  2,                                      !- Specific Month 8
-  24,                                     !- Specific Day 8
-  3,                                      !- Specific Month 9
-  3,                                      !- Specific Day 9
-  3,                                      !- Specific Month 10
-  10,                                     !- Specific Day 10
-  3,                                      !- Specific Month 11
-  17,                                     !- Specific Day 11
-  3,                                      !- Specific Month 12
-  24,                                     !- Specific Day 12
-  3,                                      !- Specific Month 13
-  31,                                     !- Specific Day 13
-  4,                                      !- Specific Month 14
-  7,                                      !- Specific Day 14
-  4,                                      !- Specific Month 15
-  14,                                     !- Specific Day 15
-  4,                                      !- Specific Month 16
-  21,                                     !- Specific Day 16
-  4,                                      !- Specific Month 17
-  28,                                     !- Specific Day 17
-  5,                                      !- Specific Month 18
-  5,                                      !- Specific Day 18
-  5,                                      !- Specific Month 19
-  12,                                     !- Specific Day 19
-  5,                                      !- Specific Month 20
-  19,                                     !- Specific Day 20
-  5,                                      !- Specific Month 21
-  26,                                     !- Specific Day 21
-  6,                                      !- Specific Month 22
-  2,                                      !- Specific Day 22
-  6,                                      !- Specific Month 23
-  9,                                      !- Specific Day 23
-  6,                                      !- Specific Month 24
-  16,                                     !- Specific Day 24
-  6,                                      !- Specific Month 25
-  23,                                     !- Specific Day 25
-  6,                                      !- Specific Month 26
-  30,                                     !- Specific Day 26
-  7,                                      !- Specific Month 27
-  7,                                      !- Specific Day 27
-  7,                                      !- Specific Month 28
-  14,                                     !- Specific Day 28
-  7,                                      !- Specific Month 29
-  21,                                     !- Specific Day 29
-  7,                                      !- Specific Month 30
-  28,                                     !- Specific Day 30
-  8,                                      !- Specific Month 31
-  4,                                      !- Specific Day 31
-  8,                                      !- Specific Month 32
-  11,                                     !- Specific Day 32
-  8,                                      !- Specific Month 33
-  18,                                     !- Specific Day 33
-  8,                                      !- Specific Month 34
-  25,                                     !- Specific Day 34
-  9,                                      !- Specific Month 35
-  1,                                      !- Specific Day 35
-  9,                                      !- Specific Month 36
-  8,                                      !- Specific Day 36
-  9,                                      !- Specific Month 37
-  15,                                     !- Specific Day 37
-  9,                                      !- Specific Month 38
-  22,                                     !- Specific Day 38
-  9,                                      !- Specific Month 39
-  29,                                     !- Specific Day 39
-  10,                                     !- Specific Month 40
-  6,                                      !- Specific Day 40
-  10,                                     !- Specific Month 41
-  13,                                     !- Specific Day 41
-  10,                                     !- Specific Month 42
-  20,                                     !- Specific Day 42
-  10,                                     !- Specific Month 43
-  27,                                     !- Specific Day 43
-  11,                                     !- Specific Month 44
-  3,                                      !- Specific Day 44
-  11,                                     !- Specific Month 45
-  10,                                     !- Specific Day 45
-  11,                                     !- Specific Month 46
-  17,                                     !- Specific Day 46
-  11,                                     !- Specific Month 47
-  24,                                     !- Specific Day 47
-  12,                                     !- Specific Month 48
-  1,                                      !- Specific Day 48
-  12,                                     !- Specific Month 49
-  8,                                      !- Specific Day 49
-  12,                                     !- Specific Month 50
-  15,                                     !- Specific Day 50
-  12,                                     !- Specific Month 51
-  22,                                     !- Specific Day 51
-  12,                                     !- Specific Month 52
-  29;                                     !- Specific Day 52
-
-OS:Schedule:Day,
-  {d62b7a63-33b0-4872-a546-63876e2fbe43}, !- Handle
-  res cw schedule allday6 3,              !- Name
-  {1ba55e55-6463-45be-aa75-8b9ee7b62228}, !- Schedule Type Limits Name
-  ,                                       !- Interpolate to Timestep
-  24,                                     !- Hour 1
-  0,                                      !- Minute 1
-  0;                                      !- Value Until Time 1
-
-OS:Schedule:Rule,
-  {e4569d6e-5669-4273-b73c-09dd5ebdd773}, !- Handle
-  res cw schedule allday ruleset7 3,      !- Name
-  {8d06e641-2047-4380-8b12-faa4678c18b0}, !- Schedule Ruleset Name
-  0,                                      !- Rule Order
-  {01db9e52-744b-4547-bd1d-2fb7f2398eab}, !- Day Schedule Name
-  Yes,                                    !- Apply Sunday
-  Yes,                                    !- Apply Monday
-  Yes,                                    !- Apply Tuesday
-  Yes,                                    !- Apply Wednesday
-  Yes,                                    !- Apply Thursday
-  Yes,                                    !- Apply Friday
-  Yes,                                    !- Apply Saturday
-  ,                                       !- Apply Holiday
-  SpecificDates,                          !- Date Specification Type
-  ,                                       !- Start Month
-  ,                                       !- Start Day
-  ,                                       !- End Month
-  ,                                       !- End Day
-  1,                                      !- Specific Month 1
-  7,                                      !- Specific Day 1
-  1,                                      !- Specific Month 2
-  14,                                     !- Specific Day 2
-  1,                                      !- Specific Month 3
-  21,                                     !- Specific Day 3
-  1,                                      !- Specific Month 4
-  28,                                     !- Specific Day 4
-  2,                                      !- Specific Month 5
-  4,                                      !- Specific Day 5
-  2,                                      !- Specific Month 6
-  11,                                     !- Specific Day 6
-  2,                                      !- Specific Month 7
-  18,                                     !- Specific Day 7
-  2,                                      !- Specific Month 8
-  25,                                     !- Specific Day 8
-  3,                                      !- Specific Month 9
-  4,                                      !- Specific Day 9
-  3,                                      !- Specific Month 10
-  11,                                     !- Specific Day 10
-  3,                                      !- Specific Month 11
-  18,                                     !- Specific Day 11
-  3,                                      !- Specific Month 12
-  25,                                     !- Specific Day 12
-  4,                                      !- Specific Month 13
-  1,                                      !- Specific Day 13
-  4,                                      !- Specific Month 14
-  8,                                      !- Specific Day 14
-  4,                                      !- Specific Month 15
-  15,                                     !- Specific Day 15
-  4,                                      !- Specific Month 16
-  22,                                     !- Specific Day 16
-  4,                                      !- Specific Month 17
-  29,                                     !- Specific Day 17
-  5,                                      !- Specific Month 18
-  6,                                      !- Specific Day 18
-  5,                                      !- Specific Month 19
-  13,                                     !- Specific Day 19
-  5,                                      !- Specific Month 20
-  20,                                     !- Specific Day 20
-  5,                                      !- Specific Month 21
-  27,                                     !- Specific Day 21
-  6,                                      !- Specific Month 22
-  3,                                      !- Specific Day 22
-  6,                                      !- Specific Month 23
-  10,                                     !- Specific Day 23
-  6,                                      !- Specific Month 24
-  17,                                     !- Specific Day 24
-  6,                                      !- Specific Month 25
-  24,                                     !- Specific Day 25
-  7,                                      !- Specific Month 26
-  1,                                      !- Specific Day 26
-  7,                                      !- Specific Month 27
-  8,                                      !- Specific Day 27
-  7,                                      !- Specific Month 28
-  15,                                     !- Specific Day 28
-  7,                                      !- Specific Month 29
-  22,                                     !- Specific Day 29
-  7,                                      !- Specific Month 30
-  29,                                     !- Specific Day 30
-  8,                                      !- Specific Month 31
-  5,                                      !- Specific Day 31
-  8,                                      !- Specific Month 32
-  12,                                     !- Specific Day 32
-  8,                                      !- Specific Month 33
-  19,                                     !- Specific Day 33
-  8,                                      !- Specific Month 34
-  26,                                     !- Specific Day 34
-  9,                                      !- Specific Month 35
-  2,                                      !- Specific Day 35
-  9,                                      !- Specific Month 36
-  9,                                      !- Specific Day 36
-  9,                                      !- Specific Month 37
-  16,                                     !- Specific Day 37
-  9,                                      !- Specific Month 38
-  23,                                     !- Specific Day 38
-  9,                                      !- Specific Month 39
-  30,                                     !- Specific Day 39
-  10,                                     !- Specific Month 40
-  7,                                      !- Specific Day 40
-  10,                                     !- Specific Month 41
-  14,                                     !- Specific Day 41
-  10,                                     !- Specific Month 42
-  21,                                     !- Specific Day 42
-  10,                                     !- Specific Month 43
-  28,                                     !- Specific Day 43
-  11,                                     !- Specific Month 44
-  4,                                      !- Specific Day 44
-  11,                                     !- Specific Month 45
-  11,                                     !- Specific Day 45
-  11,                                     !- Specific Month 46
-  18,                                     !- Specific Day 46
-  11,                                     !- Specific Month 47
-  25,                                     !- Specific Day 47
-  12,                                     !- Specific Month 48
-  2,                                      !- Specific Day 48
-  12,                                     !- Specific Month 49
-  9,                                      !- Specific Day 49
-  12,                                     !- Specific Month 50
-  16,                                     !- Specific Day 50
-  12,                                     !- Specific Month 51
-  23,                                     !- Specific Day 51
-  12,                                     !- Specific Month 52
-  30;                                     !- Specific Day 52
-
-OS:Schedule:Day,
-  {01db9e52-744b-4547-bd1d-2fb7f2398eab}, !- Handle
-  res cw schedule allday7 3,              !- Name
-  {1ba55e55-6463-45be-aa75-8b9ee7b62228}, !- Schedule Type Limits Name
-=======
   {b4390647-fbdd-4aab-9dca-8efc075c1d43}, !- Demand Mixer Name
   {0385849e-c9e5-443a-9ee1-2df4e3fb9d60}, !- Demand Splitter Name
   {d44bc254-bd4a-442e-a4f8-92b34775a75b}, !- Supply Mixer Name
@@ -9742,22 +1547,14 @@
   1,                                      !- Rows to Skip at Top
   8760,                                   !- Number of Hours of Data
   ,                                       !- Column Separator
->>>>>>> 49f5e9b9
   ,                                       !- Interpolate to Timestep
   60;                                     !- Minutes per Item
 
 OS:WaterUse:Connections,
-<<<<<<< HEAD
-  {d603f0f8-5f79-4d74-ad23-75ec32305b38}, !- Handle
-  Water Use Connections 4,                !- Name
-  {280159fb-762d-45c5-974e-47c09d10c025}, !- Inlet Node Name
-  {ac78c177-0385-44b1-8d19-36c86b829965}, !- Outlet Node Name
-=======
   {11603f11-0512-45db-8fd8-912f59d576d3}, !- Handle
   Water Use Connections 1,                !- Name
   {2dd4365a-02d2-4058-a35b-43d6c401e856}, !- Inlet Node Name
   {687609d3-81ad-4f67-ba6e-9b189558d185}, !- Outlet Node Name
->>>>>>> 49f5e9b9
   ,                                       !- Supply Water Storage Tank Name
   ,                                       !- Reclamation Water Storage Tank Name
   ,                                       !- Hot Water Supply Temperature Schedule Name
@@ -9765,38 +1562,6 @@
   ,                                       !- Drain Water Heat Exchanger Type
   ,                                       !- Drain Water Heat Exchanger Destination
   ,                                       !- Drain Water Heat Exchanger U-Factor Times Area {W/K}
-<<<<<<< HEAD
-  {34b23543-b702-435b-9355-a6238349d92b}; !- Water Use Equipment Name 1
-
-OS:Node,
-  {17b94282-a477-4fd3-bb9d-802307dcccb2}, !- Handle
-  Node 57,                                !- Name
-  {ac78c177-0385-44b1-8d19-36c86b829965}, !- Inlet Port
-  {b24dfe50-70e9-45e9-9cd8-1ad26e055463}; !- Outlet Port
-
-OS:Connection,
-  {280159fb-762d-45c5-974e-47c09d10c025}, !- Handle
-  {f77856eb-9b06-4074-b631-8021586bd375}, !- Name
-  {e724fbd4-8ae0-4c02-8f84-d76bffff50e8}, !- Source Object
-  3,                                      !- Outlet Port
-  {d603f0f8-5f79-4d74-ad23-75ec32305b38}, !- Target Object
-  2;                                      !- Inlet Port
-
-OS:Connection,
-  {ac78c177-0385-44b1-8d19-36c86b829965}, !- Handle
-  {88131b8d-975f-4d23-ad5c-e4d2247d0795}, !- Name
-  {d603f0f8-5f79-4d74-ad23-75ec32305b38}, !- Source Object
-  3,                                      !- Outlet Port
-  {17b94282-a477-4fd3-bb9d-802307dcccb2}, !- Target Object
-  2;                                      !- Inlet Port
-
-OS:Connection,
-  {b24dfe50-70e9-45e9-9cd8-1ad26e055463}, !- Handle
-  {472d8d39-4e63-456a-bd6c-ad9781e697d2}, !- Name
-  {17b94282-a477-4fd3-bb9d-802307dcccb2}, !- Source Object
-  3,                                      !- Outlet Port
-  {a72e7b1a-f0eb-4848-848d-403bf2b36618}, !- Target Object
-=======
   {e7263960-0d3f-441a-a511-0c63464e55d6}; !- Water Use Equipment Name 1
 
 OS:Node,
@@ -9827,7 +1592,6 @@
   {520f4291-31f7-4773-b349-d9bc0fd453b7}, !- Source Object
   3,                                      !- Outlet Port
   {b4390647-fbdd-4aab-9dca-8efc075c1d43}, !- Target Object
->>>>>>> 49f5e9b9
   3;                                      !- Inlet Port
 
 OS:Schedule:Constant,
@@ -9837,13 +1601,8 @@
   52.666;                                 !- Value
 
 OS:ElectricEquipment:Definition,
-<<<<<<< HEAD
-  {198050f7-c210-416b-8be7-42b39473c762}, !- Handle
-  res cw|unit 4,                          !- Name
-=======
   {e9374b99-7776-4cd6-ae75-83271c8fd865}, !- Handle
   res cw,                                 !- Name
->>>>>>> 49f5e9b9
   EquipmentLevel,                         !- Design Level Calculation Method
   70768.01502853,                         !- Design Level {W}
   ,                                       !- Watts per Space Floor Area {W/m2}
@@ -9853,47 +1612,15 @@
   0.2;                                    !- Fraction Lost
 
 OS:ElectricEquipment,
-<<<<<<< HEAD
-  {78a64f8a-af92-44f8-9171-a2a7eff39698}, !- Handle
-  res cw|unit 4,                          !- Name
-  {198050f7-c210-416b-8be7-42b39473c762}, !- Electric Equipment Definition Name
-  {eaeae649-7d0f-4bb6-8faa-518519dec53f}, !- Space or SpaceType Name
-  {8d06e641-2047-4380-8b12-faa4678c18b0}, !- Schedule Name
-=======
   {c43b056b-2450-44c8-ba01-9f19896828bf}, !- Handle
   res cw,                                 !- Name
   {e9374b99-7776-4cd6-ae75-83271c8fd865}, !- Electric Equipment Definition Name
   {f0910a21-adb0-4f8e-8b3b-f9659653d5c7}, !- Space or SpaceType Name
   {3cfbcb5b-565a-4570-9d1f-14eff54269ad}, !- Schedule Name
->>>>>>> 49f5e9b9
   ,                                       !- Multiplier
   res cw;                                 !- End-Use Subcategory
 
 OS:WaterUse:Equipment:Definition,
-<<<<<<< HEAD
-  {da8b939f-8db7-48de-ad40-3137dc1328b8}, !- Handle
-  res cw|unit 4,                          !- Name
-  res cw|unit 4,                          !- End-Use Subcategory
-  0.00069711761379102,                    !- Peak Flow Rate {m3/s}
-  {627205a4-ceda-4a96-9e28-9d9a008c184e}; !- Target Temperature Schedule Name
-
-OS:WaterUse:Equipment,
-  {34b23543-b702-435b-9355-a6238349d92b}, !- Handle
-  res cw|unit 4,                          !- Name
-  {da8b939f-8db7-48de-ad40-3137dc1328b8}, !- Water Use Equipment Definition Name
-  {eaeae649-7d0f-4bb6-8faa-518519dec53f}, !- Space Name
-  {8d06e641-2047-4380-8b12-faa4678c18b0}; !- Flow Rate Fraction Schedule Name
-
-OS:Schedule:Constant,
-  {627205a4-ceda-4a96-9e28-9d9a008c184e}, !- Handle
-  res cw temperature schedule 3,          !- Name
-  {2e5d8874-38b3-4535-8d23-34593aa51123}, !- Schedule Type Limits Name
-  33.6111111111111;                       !- Value
-
-OS:AdditionalProperties,
-  {6426df0b-d6d4-41bd-8476-962225d7a4da}, !- Handle
-  {78a64f8a-af92-44f8-9171-a2a7eff39698}, !- Object Name
-=======
   {257d31f7-bc8a-4592-a95b-95e98a6555b6}, !- Handle
   res cw,                                 !- Name
   res cw,                                 !- End-Use Subcategory
@@ -9924,7 +1651,6 @@
 OS:AdditionalProperties,
   {6e66ef77-e3c1-4eae-93fc-8893068de4d0}, !- Handle
   {c43b056b-2450-44c8-ba01-9f19896828bf}, !- Object Name
->>>>>>> 49f5e9b9
   ClothesWasherIMEF,                      !- Feature Name 1
   Double,                                 !- Feature Data Type 1
   0.94999999999999996,                    !- Feature Value 1
