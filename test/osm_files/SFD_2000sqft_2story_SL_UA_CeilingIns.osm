!- NOTE: Auto-generated from /test/osw_files/SFD_2000sqft_2story_SL_UA_CeilingIns.osw

OS:Version,
<<<<<<< HEAD
  {2931bcf1-e576-43e0-af5b-17ca35d96a26}, !- Handle
  3.0.1;                                  !- Version Identifier

OS:SimulationControl,
  {30f51df1-bce6-47c8-afe6-49b59701a0d2}, !- Handle
=======
  {bab7328c-1cc8-420d-b020-36604d0dca27}, !- Handle
  2.9.0;                                  !- Version Identifier

OS:SimulationControl,
  {717e57b3-498e-4ba4-9102-fbfd7190c9d6}, !- Handle
>>>>>>> fcfe5a62
  ,                                       !- Do Zone Sizing Calculation
  ,                                       !- Do System Sizing Calculation
  ,                                       !- Do Plant Sizing Calculation
  No;                                     !- Run Simulation for Sizing Periods

OS:Timestep,
<<<<<<< HEAD
  {10116d7c-e6e5-4b3e-9b00-661290c620da}, !- Handle
  6;                                      !- Number of Timesteps per Hour

OS:ShadowCalculation,
  {be6e264f-b38f-405a-b44c-d19c07676206}, !- Handle
  PolygonClipping,                        !- Shading Calculation Method
  ,                                       !- Shading Calculation Update Frequency Method
  20,                                     !- Shading Calculation Update Frequency
  15000,                                  !- Maximum Figures in Shadow Overlap Calculations
  ,                                       !- Polygon Clipping Algorithm
  512,                                    !- Pixel Counting Resolution
  ,                                       !- Sky Diffuse Modeling Algorithm
  No,                                     !- Output External Shading Calculation Results
  No,                                     !- Disable Self-Shading Within Shading Zone Groups
  No;                                     !- Disable Self-Shading From Shading Zone Groups to Other Zones

OS:WeatherFile,
  {47d76e06-932a-4ba3-9795-4e0f01c07848}, !- Handle
=======
  {ee91bcbc-c93b-4728-8e85-1d1d9ed24898}, !- Handle
  6;                                      !- Number of Timesteps per Hour

OS:ShadowCalculation,
  {c579b6f0-c45a-4dde-b6e0-3abdda81568c}, !- Handle
  20,                                     !- Calculation Frequency
  200;                                    !- Maximum Figures in Shadow Overlap Calculations

OS:SurfaceConvectionAlgorithm:Outside,
  {f9bd1dc4-696c-4c67-affe-812b5f7a59e1}, !- Handle
  DOE-2;                                  !- Algorithm

OS:SurfaceConvectionAlgorithm:Inside,
  {8db5afea-b971-4e8c-a1fe-9c827977335d}, !- Handle
  TARP;                                   !- Algorithm

OS:ZoneCapacitanceMultiplier:ResearchSpecial,
  {479940ec-ad36-47d0-b8cf-86edd58c571d}, !- Handle
  3.6,                                    !- Temperature Capacity Multiplier
  15,                                     !- Humidity Capacity Multiplier
  ;                                       !- Carbon Dioxide Capacity Multiplier

OS:RunPeriod,
  {9607c099-5e2c-4f72-9017-94cae9449075}, !- Handle
  Run Period 1,                           !- Name
  1,                                      !- Begin Month
  1,                                      !- Begin Day of Month
  12,                                     !- End Month
  31,                                     !- End Day of Month
  ,                                       !- Use Weather File Holidays and Special Days
  ,                                       !- Use Weather File Daylight Saving Period
  ,                                       !- Apply Weekend Holiday Rule
  ,                                       !- Use Weather File Rain Indicators
  ,                                       !- Use Weather File Snow Indicators
  ;                                       !- Number of Times Runperiod to be Repeated

OS:YearDescription,
  {c4d9426c-a244-4710-b2b7-477e3829362f}, !- Handle
  2007,                                   !- Calendar Year
  ,                                       !- Day of Week for Start Day
  ;                                       !- Is Leap Year

OS:WeatherFile,
  {f18aa619-8198-45f4-8072-dac443862eeb}, !- Handle
>>>>>>> fcfe5a62
  Denver Intl Ap,                         !- City
  CO,                                     !- State Province Region
  USA,                                    !- Country
  TMY3,                                   !- Data Source
  725650,                                 !- WMO Number
  39.83,                                  !- Latitude {deg}
  -104.65,                                !- Longitude {deg}
  -7,                                     !- Time Zone {hr}
  1650,                                   !- Elevation {m}
  C:/OpenStudio/OpenStudio-BuildStock/resources/measures/HPXMLtoOpenStudio/weather/USA_CO_Denver.Intl.AP.725650_TMY3.epw, !- Url
  E23378AA;                               !- Checksum

OS:AdditionalProperties,
<<<<<<< HEAD
  {f29c935f-b718-493a-8c8b-6a1cb84342b5}, !- Handle
  {47d76e06-932a-4ba3-9795-4e0f01c07848}, !- Object Name
=======
  {46ed4372-31a3-447a-bd50-10172c3ace04}, !- Handle
  {f18aa619-8198-45f4-8072-dac443862eeb}, !- Object Name
>>>>>>> fcfe5a62
  EPWHeaderCity,                          !- Feature Name 1
  String,                                 !- Feature Data Type 1
  Denver Intl Ap,                         !- Feature Value 1
  EPWHeaderState,                         !- Feature Name 2
  String,                                 !- Feature Data Type 2
  CO,                                     !- Feature Value 2
  EPWHeaderCountry,                       !- Feature Name 3
  String,                                 !- Feature Data Type 3
  USA,                                    !- Feature Value 3
  EPWHeaderDataSource,                    !- Feature Name 4
  String,                                 !- Feature Data Type 4
  TMY3,                                   !- Feature Value 4
  EPWHeaderStation,                       !- Feature Name 5
  String,                                 !- Feature Data Type 5
  725650,                                 !- Feature Value 5
  EPWHeaderLatitude,                      !- Feature Name 6
  Double,                                 !- Feature Data Type 6
  39.829999999999998,                     !- Feature Value 6
  EPWHeaderLongitude,                     !- Feature Name 7
  Double,                                 !- Feature Data Type 7
  -104.65000000000001,                    !- Feature Value 7
  EPWHeaderTimezone,                      !- Feature Name 8
  Double,                                 !- Feature Data Type 8
  -7,                                     !- Feature Value 8
  EPWHeaderAltitude,                      !- Feature Name 9
  Double,                                 !- Feature Data Type 9
  5413.3858267716532,                     !- Feature Value 9
  EPWHeaderLocalPressure,                 !- Feature Name 10
  Double,                                 !- Feature Data Type 10
  0.81937567683596546,                    !- Feature Value 10
  EPWHeaderRecordsPerHour,                !- Feature Name 11
  Double,                                 !- Feature Data Type 11
  0,                                      !- Feature Value 11
  EPWDataAnnualAvgDrybulb,                !- Feature Name 12
  Double,                                 !- Feature Data Type 12
  51.575616438356228,                     !- Feature Value 12
  EPWDataAnnualMinDrybulb,                !- Feature Name 13
  Double,                                 !- Feature Data Type 13
  -2.9200000000000017,                    !- Feature Value 13
  EPWDataAnnualMaxDrybulb,                !- Feature Name 14
  Double,                                 !- Feature Data Type 14
  104,                                    !- Feature Value 14
  EPWDataCDD50F,                          !- Feature Name 15
  Double,                                 !- Feature Data Type 15
  3072.2925000000005,                     !- Feature Value 15
  EPWDataCDD65F,                          !- Feature Name 16
  Double,                                 !- Feature Data Type 16
  883.62000000000035,                     !- Feature Value 16
  EPWDataHDD50F,                          !- Feature Name 17
  Double,                                 !- Feature Data Type 17
  2497.1925000000001,                     !- Feature Value 17
  EPWDataHDD65F,                          !- Feature Name 18
  Double,                                 !- Feature Data Type 18
  5783.5200000000013,                     !- Feature Value 18
  EPWDataAnnualAvgWindspeed,              !- Feature Name 19
  Double,                                 !- Feature Data Type 19
  3.9165296803649667,                     !- Feature Value 19
  EPWDataMonthlyAvgDrybulbs,              !- Feature Name 20
  String,                                 !- Feature Data Type 20
  33.4191935483871&#4431.90142857142857&#4443.02620967741937&#4442.48624999999999&#4459.877741935483854&#4473.57574999999997&#4472.07975806451608&#4472.70008064516134&#4466.49200000000006&#4450.079112903225806&#4437.218250000000005&#4434.582177419354835, !- Feature Value 20
  EPWDataGroundMonthlyTemps,              !- Feature Name 21
  String,                                 !- Feature Data Type 21
  44.08306285945173&#4440.89570904991865&#4440.64045432632048&#4442.153016571250646&#4448.225111118704206&#4454.268919273837525&#4459.508577937551024&#4462.82777283423508&#4463.10975667174995&#4460.41014950381947&#4455.304105212311526&#4449.445696474514364, !- Feature Value 21
  EPWDataWSF,                             !- Feature Name 22
  Double,                                 !- Feature Data Type 22
  0.58999999999999997,                    !- Feature Value 22
  EPWDataMonthlyAvgDailyHighDrybulbs,     !- Feature Name 23
  String,                                 !- Feature Data Type 23
  47.41032258064516&#4446.58642857142857&#4455.15032258064517&#4453.708&#4472.80193548387098&#4488.67600000000002&#4486.1858064516129&#4485.87225806451613&#4482.082&#4463.18064516129033&#4448.73400000000001&#4448.87935483870968, !- Feature Value 23
  EPWDataMonthlyAvgDailyLowDrybulbs,      !- Feature Name 24
  String,                                 !- Feature Data Type 24
  19.347741935483874&#4419.856428571428573&#4430.316129032258065&#4431.112&#4447.41612903225806&#4457.901999999999994&#4459.063870967741934&#4460.956774193548384&#4452.352000000000004&#4438.41612903225806&#4427.002000000000002&#4423.02903225806451, !- Feature Value 24
  EPWDesignHeatingDrybulb,                !- Feature Name 25
  Double,                                 !- Feature Data Type 25
  12.02,                                  !- Feature Value 25
  EPWDesignHeatingWindspeed,              !- Feature Name 26
  Double,                                 !- Feature Data Type 26
  2.8062500000000004,                     !- Feature Value 26
  EPWDesignCoolingDrybulb,                !- Feature Name 27
  Double,                                 !- Feature Data Type 27
  91.939999999999998,                     !- Feature Value 27
  EPWDesignCoolingWetbulb,                !- Feature Name 28
  Double,                                 !- Feature Data Type 28
  59.95131430195849,                      !- Feature Value 28
  EPWDesignCoolingHumidityRatio,          !- Feature Name 29
  Double,                                 !- Feature Data Type 29
  0.0059161086834698092,                  !- Feature Value 29
  EPWDesignCoolingWindspeed,              !- Feature Name 30
  Double,                                 !- Feature Data Type 30
  3.7999999999999989,                     !- Feature Value 30
  EPWDesignDailyTemperatureRange,         !- Feature Name 31
  Double,                                 !- Feature Data Type 31
  24.915483870967748,                     !- Feature Value 31
  EPWDesignDehumidDrybulb,                !- Feature Name 32
  Double,                                 !- Feature Data Type 32
  67.996785714285721,                     !- Feature Value 32
  EPWDesignDehumidHumidityRatio,          !- Feature Name 33
  Double,                                 !- Feature Data Type 33
  0.012133744170488724,                   !- Feature Value 33
  EPWDesignCoolingDirectNormal,           !- Feature Name 34
  Double,                                 !- Feature Data Type 34
  985,                                    !- Feature Value 34
  EPWDesignCoolingDiffuseHorizontal,      !- Feature Name 35
  Double,                                 !- Feature Data Type 35
  84;                                     !- Feature Value 35

OS:YearDescription,
  {cec75299-d364-481a-bcef-b76ec5724382}; !- Handle

OS:Site,
<<<<<<< HEAD
  {44a4702c-4850-4f67-93d0-92745ebaa45b}, !- Handle
=======
  {6ce65762-1ae4-4305-86ea-378bb6b76b57}, !- Handle
>>>>>>> fcfe5a62
  Denver Intl Ap_CO_USA,                  !- Name
  39.83,                                  !- Latitude {deg}
  -104.65,                                !- Longitude {deg}
  -7,                                     !- Time Zone {hr}
  1650,                                   !- Elevation {m}
  ;                                       !- Terrain

OS:ClimateZones,
<<<<<<< HEAD
  {c5d120a5-5934-4f04-aa88-ee66df309aad}, !- Handle
  Building America,                       !- Climate Zone Institution Name 1
=======
  {c582d7f9-c1f2-4189-ab35-9d3d4c0b242a}, !- Handle
  ,                                       !- Active Institution
  ,                                       !- Active Year
  ,                                       !- Climate Zone Institution Name 1
>>>>>>> fcfe5a62
  ,                                       !- Climate Zone Document Name 1
  0,                                      !- Climate Zone Document Year 1
  Cold;                                   !- Climate Zone Value 1

OS:Site:WaterMainsTemperature,
<<<<<<< HEAD
  {1d928603-89a5-4b70-979d-d52b7548d8f1}, !- Handle
=======
  {5cb15f31-01ba-491b-8ace-98b05f7f3601}, !- Handle
>>>>>>> fcfe5a62
  Correlation,                            !- Calculation Method
  ,                                       !- Temperature Schedule Name
  10.8753424657535,                       !- Annual Average Outdoor Air Temperature {C}
  23.1524007936508;                       !- Maximum Difference In Monthly Average Outdoor Air Temperatures {deltaC}

OS:RunPeriodControl:DaylightSavingTime,
<<<<<<< HEAD
  {991678d1-960a-4d62-8589-aaf35c2da655}, !- Handle
=======
  {53de74b1-481f-4785-9967-41c1a7244c8a}, !- Handle
>>>>>>> fcfe5a62
  4/7,                                    !- Start Date
  10/26;                                  !- End Date

OS:Site:GroundTemperature:Deep,
<<<<<<< HEAD
  {e9724dc9-9802-4b46-b444-89e12654e677}, !- Handle
=======
  {8ef0c9f1-974a-45a9-8fdd-3b598392bd61}, !- Handle
>>>>>>> fcfe5a62
  10.8753424657535,                       !- January Deep Ground Temperature {C}
  10.8753424657535,                       !- February Deep Ground Temperature {C}
  10.8753424657535,                       !- March Deep Ground Temperature {C}
  10.8753424657535,                       !- April Deep Ground Temperature {C}
  10.8753424657535,                       !- May Deep Ground Temperature {C}
  10.8753424657535,                       !- June Deep Ground Temperature {C}
  10.8753424657535,                       !- July Deep Ground Temperature {C}
  10.8753424657535,                       !- August Deep Ground Temperature {C}
  10.8753424657535,                       !- September Deep Ground Temperature {C}
  10.8753424657535,                       !- October Deep Ground Temperature {C}
  10.8753424657535,                       !- November Deep Ground Temperature {C}
  10.8753424657535;                       !- December Deep Ground Temperature {C}

OS:Building,
<<<<<<< HEAD
  {c55bc11d-cf2c-48e3-86a8-fb5546313dbf}, !- Handle
=======
  {ceae95f7-22ea-4adb-8f0d-27b6d60e334f}, !- Handle
>>>>>>> fcfe5a62
  Building 1,                             !- Name
  ,                                       !- Building Sector Type
  ,                                       !- North Axis {deg}
  ,                                       !- Nominal Floor to Floor Height {m}
  ,                                       !- Space Type Name
  ,                                       !- Default Construction Set Name
  ,                                       !- Default Schedule Set Name
  2,                                      !- Standards Number of Stories
  2,                                      !- Standards Number of Above Ground Stories
  ,                                       !- Standards Template
  singlefamilydetached,                   !- Standards Building Type
  1;                                      !- Standards Number of Living Units

OS:AdditionalProperties,
<<<<<<< HEAD
  {a79d100d-5c7a-4f41-80dc-a07b24947851}, !- Handle
  {c55bc11d-cf2c-48e3-86a8-fb5546313dbf}, !- Object Name
=======
  {0ecb610f-4338-4347-81f2-e56c8779ab26}, !- Handle
  {ceae95f7-22ea-4adb-8f0d-27b6d60e334f}, !- Object Name
>>>>>>> fcfe5a62
  Total Units Represented,                !- Feature Name 1
  Integer,                                !- Feature Data Type 1
  1,                                      !- Feature Value 1
  Total Units Modeled,                    !- Feature Name 2
  Integer,                                !- Feature Data Type 2
  1;                                      !- Feature Value 2

OS:ThermalZone,
<<<<<<< HEAD
  {6b574371-be0d-4f4c-89d7-372a1c0d1740}, !- Handle
=======
  {8e037f1b-d494-43ca-90c2-ae60ed249443}, !- Handle
>>>>>>> fcfe5a62
  living zone,                            !- Name
  ,                                       !- Multiplier
  ,                                       !- Ceiling Height {m}
  ,                                       !- Volume {m3}
  ,                                       !- Floor Area {m2}
  ,                                       !- Zone Inside Convection Algorithm
  ,                                       !- Zone Outside Convection Algorithm
  ,                                       !- Zone Conditioning Equipment List Name
<<<<<<< HEAD
  {ff4a905a-bc81-400f-a5ee-964c5d72f268}, !- Zone Air Inlet Port List
  {c9b6254a-57cf-4523-85b6-57715fe2328c}, !- Zone Air Exhaust Port List
  {e55e5617-6345-4837-91ac-f703c1a29252}, !- Zone Air Node Name
  {add7f4b6-18be-4423-af5b-523d38d82e4a}, !- Zone Return Air Port List
=======
  {a266f6a6-8e9e-4f21-a197-8c4df138e240}, !- Zone Air Inlet Port List
  {845bfb1e-7076-42b9-a09b-bc8020c4d7ed}, !- Zone Air Exhaust Port List
  {0b860e2a-c1ef-47ca-a364-2abe042a667d}, !- Zone Air Node Name
  {1a85b612-be41-4732-a73c-b3566100c792}, !- Zone Return Air Port List
>>>>>>> fcfe5a62
  ,                                       !- Primary Daylighting Control Name
  ,                                       !- Fraction of Zone Controlled by Primary Daylighting Control
  ,                                       !- Secondary Daylighting Control Name
  ,                                       !- Fraction of Zone Controlled by Secondary Daylighting Control
  ,                                       !- Illuminance Map Name
  ,                                       !- Group Rendering Name
  ,                                       !- Thermostat Name
  No;                                     !- Use Ideal Air Loads

OS:Node,
<<<<<<< HEAD
  {aefe142b-0a1c-4c98-8184-0da37978b579}, !- Handle
  Node 1,                                 !- Name
  {e55e5617-6345-4837-91ac-f703c1a29252}, !- Inlet Port
  ;                                       !- Outlet Port

OS:Connection,
  {e55e5617-6345-4837-91ac-f703c1a29252}, !- Handle
  {e92855b2-e6cf-4262-a34e-2493ea1fbb2c}, !- Name
  {6b574371-be0d-4f4c-89d7-372a1c0d1740}, !- Source Object
  11,                                     !- Outlet Port
  {aefe142b-0a1c-4c98-8184-0da37978b579}, !- Target Object
  2;                                      !- Inlet Port

OS:PortList,
  {ff4a905a-bc81-400f-a5ee-964c5d72f268}, !- Handle
  {468360f3-5c9c-4040-8ab5-7d38d58c3fbd}, !- Name
  {6b574371-be0d-4f4c-89d7-372a1c0d1740}; !- HVAC Component

OS:PortList,
  {c9b6254a-57cf-4523-85b6-57715fe2328c}, !- Handle
  {4db96af9-bd07-4c61-ac10-24e6f09f7c3a}, !- Name
  {6b574371-be0d-4f4c-89d7-372a1c0d1740}; !- HVAC Component

OS:PortList,
  {add7f4b6-18be-4423-af5b-523d38d82e4a}, !- Handle
  {dfa03e52-431e-4474-8584-c8a6443b41b4}, !- Name
  {6b574371-be0d-4f4c-89d7-372a1c0d1740}; !- HVAC Component

OS:Sizing:Zone,
  {23624abf-82a9-431a-bef9-98beaf341167}, !- Handle
  {6b574371-be0d-4f4c-89d7-372a1c0d1740}, !- Zone or ZoneList Name
=======
  {6ea73ce8-d6b9-449e-8e47-61146aad74bc}, !- Handle
  Node 1,                                 !- Name
  {0b860e2a-c1ef-47ca-a364-2abe042a667d}, !- Inlet Port
  ;                                       !- Outlet Port

OS:Connection,
  {0b860e2a-c1ef-47ca-a364-2abe042a667d}, !- Handle
  {a6779540-c757-4fc9-908e-8e4fbff5ba79}, !- Name
  {8e037f1b-d494-43ca-90c2-ae60ed249443}, !- Source Object
  11,                                     !- Outlet Port
  {6ea73ce8-d6b9-449e-8e47-61146aad74bc}, !- Target Object
  2;                                      !- Inlet Port

OS:PortList,
  {a266f6a6-8e9e-4f21-a197-8c4df138e240}, !- Handle
  {13bc0a87-8cba-48c6-b87e-4c3ac474201e}, !- Name
  {8e037f1b-d494-43ca-90c2-ae60ed249443}; !- HVAC Component

OS:PortList,
  {845bfb1e-7076-42b9-a09b-bc8020c4d7ed}, !- Handle
  {bf4ca498-71cd-4786-ba57-cb40d9c0ed34}, !- Name
  {8e037f1b-d494-43ca-90c2-ae60ed249443}; !- HVAC Component

OS:PortList,
  {1a85b612-be41-4732-a73c-b3566100c792}, !- Handle
  {8b0aec8b-b0b9-4e48-b541-61bce9e8dc89}, !- Name
  {8e037f1b-d494-43ca-90c2-ae60ed249443}; !- HVAC Component

OS:Sizing:Zone,
  {66ff2dd1-aa4c-47c6-bca4-c8a21220d24e}, !- Handle
  {8e037f1b-d494-43ca-90c2-ae60ed249443}, !- Zone or ZoneList Name
>>>>>>> fcfe5a62
  SupplyAirTemperature,                   !- Zone Cooling Design Supply Air Temperature Input Method
  14,                                     !- Zone Cooling Design Supply Air Temperature {C}
  11.11,                                  !- Zone Cooling Design Supply Air Temperature Difference {deltaC}
  SupplyAirTemperature,                   !- Zone Heating Design Supply Air Temperature Input Method
  40,                                     !- Zone Heating Design Supply Air Temperature {C}
  11.11,                                  !- Zone Heating Design Supply Air Temperature Difference {deltaC}
  0.0085,                                 !- Zone Cooling Design Supply Air Humidity Ratio {kg-H2O/kg-air}
  0.008,                                  !- Zone Heating Design Supply Air Humidity Ratio {kg-H2O/kg-air}
  ,                                       !- Zone Heating Sizing Factor
  ,                                       !- Zone Cooling Sizing Factor
  DesignDay,                              !- Cooling Design Air Flow Method
  ,                                       !- Cooling Design Air Flow Rate {m3/s}
  ,                                       !- Cooling Minimum Air Flow per Zone Floor Area {m3/s-m2}
  ,                                       !- Cooling Minimum Air Flow {m3/s}
  ,                                       !- Cooling Minimum Air Flow Fraction
  DesignDay,                              !- Heating Design Air Flow Method
  ,                                       !- Heating Design Air Flow Rate {m3/s}
  ,                                       !- Heating Maximum Air Flow per Zone Floor Area {m3/s-m2}
  ,                                       !- Heating Maximum Air Flow {m3/s}
  ,                                       !- Heating Maximum Air Flow Fraction
  No,                                     !- Account for Dedicated Outdoor Air System
  NeutralSupplyAir,                       !- Dedicated Outdoor Air System Control Strategy
  autosize,                               !- Dedicated Outdoor Air Low Setpoint Temperature for Design {C}
  autosize;                               !- Dedicated Outdoor Air High Setpoint Temperature for Design {C}

OS:ZoneHVAC:EquipmentList,
<<<<<<< HEAD
  {111ab9c2-3f85-4ed0-90cd-782c59e0a12f}, !- Handle
  Zone HVAC Equipment List 1,             !- Name
  {6b574371-be0d-4f4c-89d7-372a1c0d1740}; !- Thermal Zone

OS:Space,
  {59f39580-ae9e-4bc4-99da-c47f162ea3a4}, !- Handle
  living space,                           !- Name
  {a4ac8d3a-f62a-4c4c-bff8-67ab15e36ab1}, !- Space Type Name
=======
  {45026c87-712b-4f5e-b6f6-91565b60b9b5}, !- Handle
  Zone HVAC Equipment List 1,             !- Name
  {8e037f1b-d494-43ca-90c2-ae60ed249443}; !- Thermal Zone

OS:Space,
  {cf9c60bd-766b-49c7-b435-fb78570f9742}, !- Handle
  living space,                           !- Name
  {e2134ead-b314-424a-a6f4-c9cdc77e1ce2}, !- Space Type Name
>>>>>>> fcfe5a62
  ,                                       !- Default Construction Set Name
  ,                                       !- Default Schedule Set Name
  -0,                                     !- Direction of Relative North {deg}
  0,                                      !- X Origin {m}
  0,                                      !- Y Origin {m}
  0,                                      !- Z Origin {m}
  ,                                       !- Building Story Name
<<<<<<< HEAD
  {6b574371-be0d-4f4c-89d7-372a1c0d1740}, !- Thermal Zone Name
  ,                                       !- Part of Total Floor Area
  ,                                       !- Design Specification Outdoor Air Object Name
  {7a186ab2-e252-4831-bac3-cb48dba739a3}; !- Building Unit Name

OS:Surface,
  {773005c7-64e3-48ac-b258-c28a3e739afa}, !- Handle
  Surface 1,                              !- Name
  Floor,                                  !- Surface Type
  ,                                       !- Construction Name
  {59f39580-ae9e-4bc4-99da-c47f162ea3a4}, !- Space Name
=======
  {8e037f1b-d494-43ca-90c2-ae60ed249443}, !- Thermal Zone Name
  ,                                       !- Part of Total Floor Area
  ,                                       !- Design Specification Outdoor Air Object Name
  {92c1c92c-4e25-47fc-9843-275bdc1e0ba5}; !- Building Unit Name

OS:Surface,
  {d2d9ca2b-2d3d-4f51-ada1-fe55db5c5ed2}, !- Handle
  Surface 1,                              !- Name
  Floor,                                  !- Surface Type
  ,                                       !- Construction Name
  {cf9c60bd-766b-49c7-b435-fb78570f9742}, !- Space Name
>>>>>>> fcfe5a62
  Foundation,                             !- Outside Boundary Condition
  ,                                       !- Outside Boundary Condition Object
  NoSun,                                  !- Sun Exposure
  NoWind,                                 !- Wind Exposure
  ,                                       !- View Factor to Ground
  ,                                       !- Number of Vertices
  0, 0, 0,                                !- X,Y,Z Vertex 1 {m}
  0, 6.81553519541936, 0,                 !- X,Y,Z Vertex 2 {m}
  13.6310703908387, 6.81553519541936, 0,  !- X,Y,Z Vertex 3 {m}
  13.6310703908387, 0, 0;                 !- X,Y,Z Vertex 4 {m}

OS:Surface,
<<<<<<< HEAD
  {ea0b9c8d-72dc-45ed-a819-33e4deb39304}, !- Handle
  Surface 2,                              !- Name
  Wall,                                   !- Surface Type
  ,                                       !- Construction Name
  {59f39580-ae9e-4bc4-99da-c47f162ea3a4}, !- Space Name
=======
  {e0353c1e-adc8-4d64-aba8-caeef3b4fd12}, !- Handle
  Surface 2,                              !- Name
  Wall,                                   !- Surface Type
  ,                                       !- Construction Name
  {cf9c60bd-766b-49c7-b435-fb78570f9742}, !- Space Name
>>>>>>> fcfe5a62
  Outdoors,                               !- Outside Boundary Condition
  ,                                       !- Outside Boundary Condition Object
  SunExposed,                             !- Sun Exposure
  WindExposed,                            !- Wind Exposure
  ,                                       !- View Factor to Ground
  ,                                       !- Number of Vertices
  0, 6.81553519541936, 2.4384,            !- X,Y,Z Vertex 1 {m}
  0, 6.81553519541936, 0,                 !- X,Y,Z Vertex 2 {m}
  0, 0, 0,                                !- X,Y,Z Vertex 3 {m}
  0, 0, 2.4384;                           !- X,Y,Z Vertex 4 {m}

OS:Surface,
<<<<<<< HEAD
  {5ebce019-90d4-4de3-84d1-90cf65fea547}, !- Handle
  Surface 3,                              !- Name
  Wall,                                   !- Surface Type
  ,                                       !- Construction Name
  {59f39580-ae9e-4bc4-99da-c47f162ea3a4}, !- Space Name
=======
  {a9a7c3fd-25ea-48c8-ac79-24d128b212b9}, !- Handle
  Surface 3,                              !- Name
  Wall,                                   !- Surface Type
  ,                                       !- Construction Name
  {cf9c60bd-766b-49c7-b435-fb78570f9742}, !- Space Name
>>>>>>> fcfe5a62
  Outdoors,                               !- Outside Boundary Condition
  ,                                       !- Outside Boundary Condition Object
  SunExposed,                             !- Sun Exposure
  WindExposed,                            !- Wind Exposure
  ,                                       !- View Factor to Ground
  ,                                       !- Number of Vertices
  13.6310703908387, 6.81553519541936, 2.4384, !- X,Y,Z Vertex 1 {m}
  13.6310703908387, 6.81553519541936, 0,  !- X,Y,Z Vertex 2 {m}
  0, 6.81553519541936, 0,                 !- X,Y,Z Vertex 3 {m}
  0, 6.81553519541936, 2.4384;            !- X,Y,Z Vertex 4 {m}

OS:Surface,
<<<<<<< HEAD
  {0995fa81-fce1-4c3b-a211-9923d88ce8bd}, !- Handle
  Surface 4,                              !- Name
  Wall,                                   !- Surface Type
  ,                                       !- Construction Name
  {59f39580-ae9e-4bc4-99da-c47f162ea3a4}, !- Space Name
=======
  {478415a7-cc64-42cc-916f-2a89d04ac926}, !- Handle
  Surface 4,                              !- Name
  Wall,                                   !- Surface Type
  ,                                       !- Construction Name
  {cf9c60bd-766b-49c7-b435-fb78570f9742}, !- Space Name
>>>>>>> fcfe5a62
  Outdoors,                               !- Outside Boundary Condition
  ,                                       !- Outside Boundary Condition Object
  SunExposed,                             !- Sun Exposure
  WindExposed,                            !- Wind Exposure
  ,                                       !- View Factor to Ground
  ,                                       !- Number of Vertices
  13.6310703908387, 0, 2.4384,            !- X,Y,Z Vertex 1 {m}
  13.6310703908387, 0, 0,                 !- X,Y,Z Vertex 2 {m}
  13.6310703908387, 6.81553519541936, 0,  !- X,Y,Z Vertex 3 {m}
  13.6310703908387, 6.81553519541936, 2.4384; !- X,Y,Z Vertex 4 {m}

OS:Surface,
<<<<<<< HEAD
  {9a068077-1f1c-4d5b-af83-a8390ec0be12}, !- Handle
  Surface 5,                              !- Name
  Wall,                                   !- Surface Type
  ,                                       !- Construction Name
  {59f39580-ae9e-4bc4-99da-c47f162ea3a4}, !- Space Name
=======
  {2ed3b014-db68-4c7c-b713-05324028544e}, !- Handle
  Surface 5,                              !- Name
  Wall,                                   !- Surface Type
  ,                                       !- Construction Name
  {cf9c60bd-766b-49c7-b435-fb78570f9742}, !- Space Name
>>>>>>> fcfe5a62
  Outdoors,                               !- Outside Boundary Condition
  ,                                       !- Outside Boundary Condition Object
  SunExposed,                             !- Sun Exposure
  WindExposed,                            !- Wind Exposure
  ,                                       !- View Factor to Ground
  ,                                       !- Number of Vertices
  0, 0, 2.4384,                           !- X,Y,Z Vertex 1 {m}
  0, 0, 0,                                !- X,Y,Z Vertex 2 {m}
  13.6310703908387, 0, 0,                 !- X,Y,Z Vertex 3 {m}
  13.6310703908387, 0, 2.4384;            !- X,Y,Z Vertex 4 {m}

OS:Surface,
<<<<<<< HEAD
  {9496a336-86c1-43ae-951f-aa52708952b4}, !- Handle
  Surface 6,                              !- Name
  RoofCeiling,                            !- Surface Type
  ,                                       !- Construction Name
  {59f39580-ae9e-4bc4-99da-c47f162ea3a4}, !- Space Name
  Surface,                                !- Outside Boundary Condition
  {772ce92d-82b7-42de-b444-cf1960d5a524}, !- Outside Boundary Condition Object
=======
  {f9c04231-8598-4a60-aedf-3bcead2dfdcb}, !- Handle
  Surface 6,                              !- Name
  RoofCeiling,                            !- Surface Type
  ,                                       !- Construction Name
  {cf9c60bd-766b-49c7-b435-fb78570f9742}, !- Space Name
  Surface,                                !- Outside Boundary Condition
  {40e6297a-8287-4aac-b960-9766853d6ef1}, !- Outside Boundary Condition Object
>>>>>>> fcfe5a62
  NoSun,                                  !- Sun Exposure
  NoWind,                                 !- Wind Exposure
  ,                                       !- View Factor to Ground
  ,                                       !- Number of Vertices
  13.6310703908387, 0, 2.4384,            !- X,Y,Z Vertex 1 {m}
  13.6310703908387, 6.81553519541936, 2.4384, !- X,Y,Z Vertex 2 {m}
  0, 6.81553519541936, 2.4384,            !- X,Y,Z Vertex 3 {m}
  0, 0, 2.4384;                           !- X,Y,Z Vertex 4 {m}

OS:SpaceType,
<<<<<<< HEAD
  {a4ac8d3a-f62a-4c4c-bff8-67ab15e36ab1}, !- Handle
=======
  {e2134ead-b314-424a-a6f4-c9cdc77e1ce2}, !- Handle
>>>>>>> fcfe5a62
  Space Type 1,                           !- Name
  ,                                       !- Default Construction Set Name
  ,                                       !- Default Schedule Set Name
  ,                                       !- Group Rendering Name
  ,                                       !- Design Specification Outdoor Air Object Name
  ,                                       !- Standards Template
  ,                                       !- Standards Building Type
  living;                                 !- Standards Space Type

OS:Space,
<<<<<<< HEAD
  {b28ea209-4c3a-4567-aa73-8dfb987ed332}, !- Handle
  living space|story 2,                   !- Name
  {a4ac8d3a-f62a-4c4c-bff8-67ab15e36ab1}, !- Space Type Name
=======
  {5410e710-e9f8-4858-9c74-4b74180b60a0}, !- Handle
  living space|story 2,                   !- Name
  {e2134ead-b314-424a-a6f4-c9cdc77e1ce2}, !- Space Type Name
>>>>>>> fcfe5a62
  ,                                       !- Default Construction Set Name
  ,                                       !- Default Schedule Set Name
  -0,                                     !- Direction of Relative North {deg}
  0,                                      !- X Origin {m}
  0,                                      !- Y Origin {m}
  2.4384,                                 !- Z Origin {m}
  ,                                       !- Building Story Name
<<<<<<< HEAD
  {6b574371-be0d-4f4c-89d7-372a1c0d1740}, !- Thermal Zone Name
  ,                                       !- Part of Total Floor Area
  ,                                       !- Design Specification Outdoor Air Object Name
  {7a186ab2-e252-4831-bac3-cb48dba739a3}; !- Building Unit Name

OS:Surface,
  {772ce92d-82b7-42de-b444-cf1960d5a524}, !- Handle
  Surface 7,                              !- Name
  Floor,                                  !- Surface Type
  ,                                       !- Construction Name
  {b28ea209-4c3a-4567-aa73-8dfb987ed332}, !- Space Name
  Surface,                                !- Outside Boundary Condition
  {9496a336-86c1-43ae-951f-aa52708952b4}, !- Outside Boundary Condition Object
=======
  {8e037f1b-d494-43ca-90c2-ae60ed249443}, !- Thermal Zone Name
  ,                                       !- Part of Total Floor Area
  ,                                       !- Design Specification Outdoor Air Object Name
  {92c1c92c-4e25-47fc-9843-275bdc1e0ba5}; !- Building Unit Name

OS:Surface,
  {40e6297a-8287-4aac-b960-9766853d6ef1}, !- Handle
  Surface 7,                              !- Name
  Floor,                                  !- Surface Type
  ,                                       !- Construction Name
  {5410e710-e9f8-4858-9c74-4b74180b60a0}, !- Space Name
  Surface,                                !- Outside Boundary Condition
  {f9c04231-8598-4a60-aedf-3bcead2dfdcb}, !- Outside Boundary Condition Object
>>>>>>> fcfe5a62
  NoSun,                                  !- Sun Exposure
  NoWind,                                 !- Wind Exposure
  ,                                       !- View Factor to Ground
  ,                                       !- Number of Vertices
  0, 0, 0,                                !- X,Y,Z Vertex 1 {m}
  0, 6.81553519541936, 0,                 !- X,Y,Z Vertex 2 {m}
  13.6310703908387, 6.81553519541936, 0,  !- X,Y,Z Vertex 3 {m}
  13.6310703908387, 0, 0;                 !- X,Y,Z Vertex 4 {m}

OS:Surface,
<<<<<<< HEAD
  {04eda133-a5c3-4c09-b9ae-ddb72cdb9c0d}, !- Handle
  Surface 8,                              !- Name
  Wall,                                   !- Surface Type
  ,                                       !- Construction Name
  {b28ea209-4c3a-4567-aa73-8dfb987ed332}, !- Space Name
=======
  {7dadaf78-5228-42b7-becc-472f38710b07}, !- Handle
  Surface 8,                              !- Name
  Wall,                                   !- Surface Type
  ,                                       !- Construction Name
  {5410e710-e9f8-4858-9c74-4b74180b60a0}, !- Space Name
>>>>>>> fcfe5a62
  Outdoors,                               !- Outside Boundary Condition
  ,                                       !- Outside Boundary Condition Object
  SunExposed,                             !- Sun Exposure
  WindExposed,                            !- Wind Exposure
  ,                                       !- View Factor to Ground
  ,                                       !- Number of Vertices
  0, 6.81553519541936, 2.4384,            !- X,Y,Z Vertex 1 {m}
  0, 6.81553519541936, 0,                 !- X,Y,Z Vertex 2 {m}
  0, 0, 0,                                !- X,Y,Z Vertex 3 {m}
  0, 0, 2.4384;                           !- X,Y,Z Vertex 4 {m}

OS:Surface,
<<<<<<< HEAD
  {a6f6ec2f-056c-4d0f-8a43-bcff25208730}, !- Handle
  Surface 9,                              !- Name
  Wall,                                   !- Surface Type
  ,                                       !- Construction Name
  {b28ea209-4c3a-4567-aa73-8dfb987ed332}, !- Space Name
=======
  {9ceb03a9-3b32-44da-a658-571f59c25170}, !- Handle
  Surface 9,                              !- Name
  Wall,                                   !- Surface Type
  ,                                       !- Construction Name
  {5410e710-e9f8-4858-9c74-4b74180b60a0}, !- Space Name
>>>>>>> fcfe5a62
  Outdoors,                               !- Outside Boundary Condition
  ,                                       !- Outside Boundary Condition Object
  SunExposed,                             !- Sun Exposure
  WindExposed,                            !- Wind Exposure
  ,                                       !- View Factor to Ground
  ,                                       !- Number of Vertices
  13.6310703908387, 6.81553519541936, 2.4384, !- X,Y,Z Vertex 1 {m}
  13.6310703908387, 6.81553519541936, 0,  !- X,Y,Z Vertex 2 {m}
  0, 6.81553519541936, 0,                 !- X,Y,Z Vertex 3 {m}
  0, 6.81553519541936, 2.4384;            !- X,Y,Z Vertex 4 {m}

OS:Surface,
<<<<<<< HEAD
  {7eee5622-ccda-4e01-a6ee-b9ba1a474658}, !- Handle
  Surface 10,                             !- Name
  Wall,                                   !- Surface Type
  ,                                       !- Construction Name
  {b28ea209-4c3a-4567-aa73-8dfb987ed332}, !- Space Name
=======
  {d0044d05-7691-439f-9e9b-8832706a1a8e}, !- Handle
  Surface 10,                             !- Name
  Wall,                                   !- Surface Type
  ,                                       !- Construction Name
  {5410e710-e9f8-4858-9c74-4b74180b60a0}, !- Space Name
>>>>>>> fcfe5a62
  Outdoors,                               !- Outside Boundary Condition
  ,                                       !- Outside Boundary Condition Object
  SunExposed,                             !- Sun Exposure
  WindExposed,                            !- Wind Exposure
  ,                                       !- View Factor to Ground
  ,                                       !- Number of Vertices
  13.6310703908387, 0, 2.4384,            !- X,Y,Z Vertex 1 {m}
  13.6310703908387, 0, 0,                 !- X,Y,Z Vertex 2 {m}
  13.6310703908387, 6.81553519541936, 0,  !- X,Y,Z Vertex 3 {m}
  13.6310703908387, 6.81553519541936, 2.4384; !- X,Y,Z Vertex 4 {m}

OS:Surface,
<<<<<<< HEAD
  {5de072e6-dee3-4757-9eb0-8d42d245b89c}, !- Handle
  Surface 11,                             !- Name
  Wall,                                   !- Surface Type
  ,                                       !- Construction Name
  {b28ea209-4c3a-4567-aa73-8dfb987ed332}, !- Space Name
=======
  {65247c38-9376-4032-b2f6-19c065a23875}, !- Handle
  Surface 11,                             !- Name
  Wall,                                   !- Surface Type
  ,                                       !- Construction Name
  {5410e710-e9f8-4858-9c74-4b74180b60a0}, !- Space Name
>>>>>>> fcfe5a62
  Outdoors,                               !- Outside Boundary Condition
  ,                                       !- Outside Boundary Condition Object
  SunExposed,                             !- Sun Exposure
  WindExposed,                            !- Wind Exposure
  ,                                       !- View Factor to Ground
  ,                                       !- Number of Vertices
  0, 0, 2.4384,                           !- X,Y,Z Vertex 1 {m}
  0, 0, 0,                                !- X,Y,Z Vertex 2 {m}
  13.6310703908387, 0, 0,                 !- X,Y,Z Vertex 3 {m}
  13.6310703908387, 0, 2.4384;            !- X,Y,Z Vertex 4 {m}

OS:Surface,
<<<<<<< HEAD
  {2733d0e5-1aa4-4684-9f65-513fc0965d0a}, !- Handle
  Surface 12,                             !- Name
  RoofCeiling,                            !- Surface Type
  {97a3b053-6fec-4aba-b4be-a2a2ae585ae8}, !- Construction Name
  {b28ea209-4c3a-4567-aa73-8dfb987ed332}, !- Space Name
  Surface,                                !- Outside Boundary Condition
  {8879a588-7b69-4d5a-849d-051cdbda8a0d}, !- Outside Boundary Condition Object
=======
  {5a21b9d4-d052-48b9-8934-2c814a204940}, !- Handle
  Surface 12,                             !- Name
  RoofCeiling,                            !- Surface Type
  ,                                       !- Construction Name
  {5410e710-e9f8-4858-9c74-4b74180b60a0}, !- Space Name
  Surface,                                !- Outside Boundary Condition
  {756416e4-d646-4231-8223-95e61dd03e1d}, !- Outside Boundary Condition Object
>>>>>>> fcfe5a62
  NoSun,                                  !- Sun Exposure
  NoWind,                                 !- Wind Exposure
  ,                                       !- View Factor to Ground
  ,                                       !- Number of Vertices
  13.6310703908387, 0, 2.4384,            !- X,Y,Z Vertex 1 {m}
  13.6310703908387, 6.81553519541936, 2.4384, !- X,Y,Z Vertex 2 {m}
  0, 6.81553519541936, 2.4384,            !- X,Y,Z Vertex 3 {m}
  0, 0, 2.4384;                           !- X,Y,Z Vertex 4 {m}

OS:Surface,
<<<<<<< HEAD
  {8879a588-7b69-4d5a-849d-051cdbda8a0d}, !- Handle
  Surface 13,                             !- Name
  Floor,                                  !- Surface Type
  {5aac95f9-760a-4bc0-a047-20cce91142e5}, !- Construction Name
  {b4b97459-9772-4c2d-bc0b-5e52bd4557c7}, !- Space Name
  Surface,                                !- Outside Boundary Condition
  {2733d0e5-1aa4-4684-9f65-513fc0965d0a}, !- Outside Boundary Condition Object
=======
  {756416e4-d646-4231-8223-95e61dd03e1d}, !- Handle
  Surface 13,                             !- Name
  Floor,                                  !- Surface Type
  ,                                       !- Construction Name
  {f177744d-056e-4dd0-92df-c88c9cce4ba6}, !- Space Name
  Surface,                                !- Outside Boundary Condition
  {5a21b9d4-d052-48b9-8934-2c814a204940}, !- Outside Boundary Condition Object
>>>>>>> fcfe5a62
  NoSun,                                  !- Sun Exposure
  NoWind,                                 !- Wind Exposure
  ,                                       !- View Factor to Ground
  ,                                       !- Number of Vertices
  0, 6.81553519541936, 0,                 !- X,Y,Z Vertex 1 {m}
  13.6310703908387, 6.81553519541936, 0,  !- X,Y,Z Vertex 2 {m}
  13.6310703908387, 0, 0,                 !- X,Y,Z Vertex 3 {m}
  0, 0, 0;                                !- X,Y,Z Vertex 4 {m}

OS:Surface,
<<<<<<< HEAD
  {90aec986-eb68-4693-a86f-d580173c3f4f}, !- Handle
  Surface 14,                             !- Name
  RoofCeiling,                            !- Surface Type
  {3b6b245d-81c5-4077-85bd-0ea84b42c1fd}, !- Construction Name
  {b4b97459-9772-4c2d-bc0b-5e52bd4557c7}, !- Space Name
=======
  {7b6d43fb-2c93-4801-a1c5-e511b52c63a0}, !- Handle
  Surface 14,                             !- Name
  RoofCeiling,                            !- Surface Type
  ,                                       !- Construction Name
  {f177744d-056e-4dd0-92df-c88c9cce4ba6}, !- Space Name
>>>>>>> fcfe5a62
  Outdoors,                               !- Outside Boundary Condition
  ,                                       !- Outside Boundary Condition Object
  SunExposed,                             !- Sun Exposure
  WindExposed,                            !- Wind Exposure
  ,                                       !- View Factor to Ground
  ,                                       !- Number of Vertices
  13.6310703908387, 3.40776759770968, 1.70388379885484, !- X,Y,Z Vertex 1 {m}
  0, 3.40776759770968, 1.70388379885484,  !- X,Y,Z Vertex 2 {m}
  0, 0, 0,                                !- X,Y,Z Vertex 3 {m}
  13.6310703908387, 0, 0;                 !- X,Y,Z Vertex 4 {m}

OS:Surface,
<<<<<<< HEAD
  {0e17bf76-f8e8-4b8a-9d46-c947f5d47718}, !- Handle
  Surface 15,                             !- Name
  RoofCeiling,                            !- Surface Type
  {3b6b245d-81c5-4077-85bd-0ea84b42c1fd}, !- Construction Name
  {b4b97459-9772-4c2d-bc0b-5e52bd4557c7}, !- Space Name
=======
  {1b4b75f7-b8fe-4974-b6d1-ea6fed08227e}, !- Handle
  Surface 15,                             !- Name
  RoofCeiling,                            !- Surface Type
  ,                                       !- Construction Name
  {f177744d-056e-4dd0-92df-c88c9cce4ba6}, !- Space Name
>>>>>>> fcfe5a62
  Outdoors,                               !- Outside Boundary Condition
  ,                                       !- Outside Boundary Condition Object
  SunExposed,                             !- Sun Exposure
  WindExposed,                            !- Wind Exposure
  ,                                       !- View Factor to Ground
  ,                                       !- Number of Vertices
  0, 3.40776759770968, 1.70388379885484,  !- X,Y,Z Vertex 1 {m}
  13.6310703908387, 3.40776759770968, 1.70388379885484, !- X,Y,Z Vertex 2 {m}
  13.6310703908387, 6.81553519541936, 0,  !- X,Y,Z Vertex 3 {m}
  0, 6.81553519541936, 0;                 !- X,Y,Z Vertex 4 {m}

OS:Surface,
<<<<<<< HEAD
  {d721b6a0-d45b-4822-937c-5331d15c9a39}, !- Handle
  Surface 16,                             !- Name
  Wall,                                   !- Surface Type
  ,                                       !- Construction Name
  {b4b97459-9772-4c2d-bc0b-5e52bd4557c7}, !- Space Name
=======
  {aa82a71b-2c78-4d5b-8e13-174076acef7c}, !- Handle
  Surface 16,                             !- Name
  Wall,                                   !- Surface Type
  ,                                       !- Construction Name
  {f177744d-056e-4dd0-92df-c88c9cce4ba6}, !- Space Name
>>>>>>> fcfe5a62
  Outdoors,                               !- Outside Boundary Condition
  ,                                       !- Outside Boundary Condition Object
  SunExposed,                             !- Sun Exposure
  WindExposed,                            !- Wind Exposure
  ,                                       !- View Factor to Ground
  ,                                       !- Number of Vertices
  0, 3.40776759770968, 1.70388379885484,  !- X,Y,Z Vertex 1 {m}
  0, 6.81553519541936, 0,                 !- X,Y,Z Vertex 2 {m}
  0, 0, 0;                                !- X,Y,Z Vertex 3 {m}

OS:Surface,
<<<<<<< HEAD
  {50cb405e-0070-4b9d-83ee-06d048703912}, !- Handle
  Surface 17,                             !- Name
  Wall,                                   !- Surface Type
  ,                                       !- Construction Name
  {b4b97459-9772-4c2d-bc0b-5e52bd4557c7}, !- Space Name
=======
  {c74c0632-4f52-4f29-9693-b3ab4b66cb08}, !- Handle
  Surface 17,                             !- Name
  Wall,                                   !- Surface Type
  ,                                       !- Construction Name
  {f177744d-056e-4dd0-92df-c88c9cce4ba6}, !- Space Name
>>>>>>> fcfe5a62
  Outdoors,                               !- Outside Boundary Condition
  ,                                       !- Outside Boundary Condition Object
  SunExposed,                             !- Sun Exposure
  WindExposed,                            !- Wind Exposure
  ,                                       !- View Factor to Ground
  ,                                       !- Number of Vertices
  13.6310703908387, 3.40776759770968, 1.70388379885484, !- X,Y,Z Vertex 1 {m}
  13.6310703908387, 0, 0,                 !- X,Y,Z Vertex 2 {m}
  13.6310703908387, 6.81553519541936, 0;  !- X,Y,Z Vertex 3 {m}

OS:Space,
<<<<<<< HEAD
  {b4b97459-9772-4c2d-bc0b-5e52bd4557c7}, !- Handle
  unfinished attic space,                 !- Name
  {038acc8c-a81f-471e-b530-79a6d0e65e75}, !- Space Type Name
=======
  {f177744d-056e-4dd0-92df-c88c9cce4ba6}, !- Handle
  unfinished attic space,                 !- Name
  {ecd783ad-32f8-4667-8eff-fb3d364e4868}, !- Space Type Name
>>>>>>> fcfe5a62
  ,                                       !- Default Construction Set Name
  ,                                       !- Default Schedule Set Name
  -0,                                     !- Direction of Relative North {deg}
  0,                                      !- X Origin {m}
  0,                                      !- Y Origin {m}
  4.8768,                                 !- Z Origin {m}
  ,                                       !- Building Story Name
<<<<<<< HEAD
  {8a5f2183-ccb7-4190-bc8f-90e314799af0}; !- Thermal Zone Name

OS:ThermalZone,
  {8a5f2183-ccb7-4190-bc8f-90e314799af0}, !- Handle
=======
  {48d20ff1-a88b-4b81-a234-ad90b70d51a6}; !- Thermal Zone Name

OS:ThermalZone,
  {48d20ff1-a88b-4b81-a234-ad90b70d51a6}, !- Handle
>>>>>>> fcfe5a62
  unfinished attic zone,                  !- Name
  ,                                       !- Multiplier
  ,                                       !- Ceiling Height {m}
  ,                                       !- Volume {m3}
  ,                                       !- Floor Area {m2}
  ,                                       !- Zone Inside Convection Algorithm
  ,                                       !- Zone Outside Convection Algorithm
  ,                                       !- Zone Conditioning Equipment List Name
<<<<<<< HEAD
  {ad5de621-0c32-410f-b64a-02431c15d9d1}, !- Zone Air Inlet Port List
  {2ba33ef8-d0d0-4548-b334-67a8a51e6268}, !- Zone Air Exhaust Port List
  {ea85c19b-e8db-4079-b1c2-5bc0aac10b61}, !- Zone Air Node Name
  {77c3972e-dfda-4618-ab9a-6dbd3eb7e07c}, !- Zone Return Air Port List
=======
  {637738c9-4e8e-4b2d-80e2-58a7aaa48fec}, !- Zone Air Inlet Port List
  {59061b24-12aa-4c6a-9dda-0c366e2d14b9}, !- Zone Air Exhaust Port List
  {c0314460-cea9-4d8a-a5be-c53501d1ebec}, !- Zone Air Node Name
  {d6097d0c-af52-456e-aaeb-bdb5b5ec300d}, !- Zone Return Air Port List
>>>>>>> fcfe5a62
  ,                                       !- Primary Daylighting Control Name
  ,                                       !- Fraction of Zone Controlled by Primary Daylighting Control
  ,                                       !- Secondary Daylighting Control Name
  ,                                       !- Fraction of Zone Controlled by Secondary Daylighting Control
  ,                                       !- Illuminance Map Name
  ,                                       !- Group Rendering Name
  ,                                       !- Thermostat Name
  No;                                     !- Use Ideal Air Loads

OS:Node,
<<<<<<< HEAD
  {14fb86f9-1c4c-430a-be9c-7977a6eff824}, !- Handle
  Node 2,                                 !- Name
  {ea85c19b-e8db-4079-b1c2-5bc0aac10b61}, !- Inlet Port
  ;                                       !- Outlet Port

OS:Connection,
  {ea85c19b-e8db-4079-b1c2-5bc0aac10b61}, !- Handle
  {f751efdd-7e90-499b-b6a3-022bb930c781}, !- Name
  {8a5f2183-ccb7-4190-bc8f-90e314799af0}, !- Source Object
  11,                                     !- Outlet Port
  {14fb86f9-1c4c-430a-be9c-7977a6eff824}, !- Target Object
  2;                                      !- Inlet Port

OS:PortList,
  {ad5de621-0c32-410f-b64a-02431c15d9d1}, !- Handle
  {f27b0dbe-a2b3-4a63-b4ea-4c9852ec52d1}, !- Name
  {8a5f2183-ccb7-4190-bc8f-90e314799af0}; !- HVAC Component

OS:PortList,
  {2ba33ef8-d0d0-4548-b334-67a8a51e6268}, !- Handle
  {1306ed49-9cbe-42cf-a6b0-246a8f129cc8}, !- Name
  {8a5f2183-ccb7-4190-bc8f-90e314799af0}; !- HVAC Component

OS:PortList,
  {77c3972e-dfda-4618-ab9a-6dbd3eb7e07c}, !- Handle
  {3b473af2-2e94-413f-b9d4-168fa980e359}, !- Name
  {8a5f2183-ccb7-4190-bc8f-90e314799af0}; !- HVAC Component

OS:Sizing:Zone,
  {ee3bbc56-2bb7-4acc-9ec3-673a0f4dd4c7}, !- Handle
  {8a5f2183-ccb7-4190-bc8f-90e314799af0}, !- Zone or ZoneList Name
=======
  {67a0a87e-8457-473b-ad2b-b6fcdbb6e25f}, !- Handle
  Node 2,                                 !- Name
  {c0314460-cea9-4d8a-a5be-c53501d1ebec}, !- Inlet Port
  ;                                       !- Outlet Port

OS:Connection,
  {c0314460-cea9-4d8a-a5be-c53501d1ebec}, !- Handle
  {a9b6f786-771d-4bf0-8f90-469a04512fdb}, !- Name
  {48d20ff1-a88b-4b81-a234-ad90b70d51a6}, !- Source Object
  11,                                     !- Outlet Port
  {67a0a87e-8457-473b-ad2b-b6fcdbb6e25f}, !- Target Object
  2;                                      !- Inlet Port

OS:PortList,
  {637738c9-4e8e-4b2d-80e2-58a7aaa48fec}, !- Handle
  {f81f5700-32a6-4cff-a7f7-add42b26d5f6}, !- Name
  {48d20ff1-a88b-4b81-a234-ad90b70d51a6}; !- HVAC Component

OS:PortList,
  {59061b24-12aa-4c6a-9dda-0c366e2d14b9}, !- Handle
  {9af2b223-15fb-418c-9cae-5df7aba6ceda}, !- Name
  {48d20ff1-a88b-4b81-a234-ad90b70d51a6}; !- HVAC Component

OS:PortList,
  {d6097d0c-af52-456e-aaeb-bdb5b5ec300d}, !- Handle
  {53682e93-b155-40d2-95dc-ac09ae4540e5}, !- Name
  {48d20ff1-a88b-4b81-a234-ad90b70d51a6}; !- HVAC Component

OS:Sizing:Zone,
  {af7affb2-96f3-4e28-8589-f03bb562f7a5}, !- Handle
  {48d20ff1-a88b-4b81-a234-ad90b70d51a6}, !- Zone or ZoneList Name
>>>>>>> fcfe5a62
  SupplyAirTemperature,                   !- Zone Cooling Design Supply Air Temperature Input Method
  14,                                     !- Zone Cooling Design Supply Air Temperature {C}
  11.11,                                  !- Zone Cooling Design Supply Air Temperature Difference {deltaC}
  SupplyAirTemperature,                   !- Zone Heating Design Supply Air Temperature Input Method
  40,                                     !- Zone Heating Design Supply Air Temperature {C}
  11.11,                                  !- Zone Heating Design Supply Air Temperature Difference {deltaC}
  0.0085,                                 !- Zone Cooling Design Supply Air Humidity Ratio {kg-H2O/kg-air}
  0.008,                                  !- Zone Heating Design Supply Air Humidity Ratio {kg-H2O/kg-air}
  ,                                       !- Zone Heating Sizing Factor
  ,                                       !- Zone Cooling Sizing Factor
  DesignDay,                              !- Cooling Design Air Flow Method
  ,                                       !- Cooling Design Air Flow Rate {m3/s}
  ,                                       !- Cooling Minimum Air Flow per Zone Floor Area {m3/s-m2}
  ,                                       !- Cooling Minimum Air Flow {m3/s}
  ,                                       !- Cooling Minimum Air Flow Fraction
  DesignDay,                              !- Heating Design Air Flow Method
  ,                                       !- Heating Design Air Flow Rate {m3/s}
  ,                                       !- Heating Maximum Air Flow per Zone Floor Area {m3/s-m2}
  ,                                       !- Heating Maximum Air Flow {m3/s}
  ,                                       !- Heating Maximum Air Flow Fraction
  No,                                     !- Account for Dedicated Outdoor Air System
  NeutralSupplyAir,                       !- Dedicated Outdoor Air System Control Strategy
  autosize,                               !- Dedicated Outdoor Air Low Setpoint Temperature for Design {C}
  autosize;                               !- Dedicated Outdoor Air High Setpoint Temperature for Design {C}

OS:ZoneHVAC:EquipmentList,
<<<<<<< HEAD
  {f48210b0-e824-44b8-99f0-590a3834e077}, !- Handle
  Zone HVAC Equipment List 2,             !- Name
  {8a5f2183-ccb7-4190-bc8f-90e314799af0}; !- Thermal Zone

OS:SpaceType,
  {038acc8c-a81f-471e-b530-79a6d0e65e75}, !- Handle
=======
  {be2a1019-d7ea-4ef1-8523-8a6de303c515}, !- Handle
  Zone HVAC Equipment List 2,             !- Name
  {48d20ff1-a88b-4b81-a234-ad90b70d51a6}; !- Thermal Zone

OS:SpaceType,
  {ecd783ad-32f8-4667-8eff-fb3d364e4868}, !- Handle
>>>>>>> fcfe5a62
  Space Type 2,                           !- Name
  ,                                       !- Default Construction Set Name
  ,                                       !- Default Schedule Set Name
  ,                                       !- Group Rendering Name
  ,                                       !- Design Specification Outdoor Air Object Name
  ,                                       !- Standards Template
  ,                                       !- Standards Building Type
  unfinished attic;                       !- Standards Space Type

OS:BuildingUnit,
<<<<<<< HEAD
  {7a186ab2-e252-4831-bac3-cb48dba739a3}, !- Handle
=======
  {92c1c92c-4e25-47fc-9843-275bdc1e0ba5}, !- Handle
>>>>>>> fcfe5a62
  unit 1,                                 !- Name
  ,                                       !- Rendering Color
  Residential;                            !- Building Unit Type

OS:AdditionalProperties,
<<<<<<< HEAD
  {2ef1affc-81ff-4a67-9a01-484e855f85bb}, !- Handle
  {7a186ab2-e252-4831-bac3-cb48dba739a3}, !- Object Name
=======
  {0b5dae9d-369a-4635-984b-a72d570c017a}, !- Handle
  {92c1c92c-4e25-47fc-9843-275bdc1e0ba5}, !- Object Name
>>>>>>> fcfe5a62
  NumberOfBedrooms,                       !- Feature Name 1
  Integer,                                !- Feature Data Type 1
  3,                                      !- Feature Value 1
  NumberOfBathrooms,                      !- Feature Name 2
  Double,                                 !- Feature Data Type 2
  2,                                      !- Feature Value 2
  NumberOfOccupants,                      !- Feature Name 3
  Double,                                 !- Feature Data Type 3
  2.6400000000000001;                     !- Feature Value 3

<<<<<<< HEAD
OS:External:File,
  {c82e0085-c184-456b-af05-e67236bf67d1}, !- Handle
  8760.csv,                               !- Name
  8760.csv;                               !- File Name

OS:Schedule:Day,
  {b6e7018d-3bcf-4cb4-b375-cd3c81535cb2}, !- Handle
=======
OS:Schedule:Day,
  {4e09bc3b-f234-445c-ab71-8f33b37e35e7}, !- Handle
>>>>>>> fcfe5a62
  Schedule Day 1,                         !- Name
  ,                                       !- Schedule Type Limits Name
  ,                                       !- Interpolate to Timestep
  24,                                     !- Hour 1
  0,                                      !- Minute 1
  0;                                      !- Value Until Time 1

OS:Schedule:Day,
<<<<<<< HEAD
  {56bc7343-7c7d-4510-93e6-46fb88c7ccbf}, !- Handle
=======
  {ea5a6d73-36b0-4706-b412-be5460053ffc}, !- Handle
>>>>>>> fcfe5a62
  Schedule Day 2,                         !- Name
  ,                                       !- Schedule Type Limits Name
  ,                                       !- Interpolate to Timestep
  24,                                     !- Hour 1
  0,                                      !- Minute 1
  1;                                      !- Value Until Time 1
<<<<<<< HEAD

OS:Schedule:File,
  {01b511cf-9d63-4c7c-82e0-5614013ed442}, !- Handle
  occupants,                              !- Name
  {a69a7a41-ca16-479a-965e-270b8be7a9c8}, !- Schedule Type Limits Name
  {c82e0085-c184-456b-af05-e67236bf67d1}, !- External File Name
  1,                                      !- Column Number
  1,                                      !- Rows to Skip at Top
  8760,                                   !- Number of Hours of Data
  ,                                       !- Column Separator
  ,                                       !- Interpolate to Timestep
  60;                                     !- Minutes per Item

OS:Schedule:Ruleset,
  {0af539c2-86c5-4352-8144-d1fd031f666b}, !- Handle
  Schedule Ruleset 1,                     !- Name
  {c5e2f3d0-ef2a-4d4c-9886-38a0a6348ca2}, !- Schedule Type Limits Name
  {e06b504a-d5db-46c9-b9b5-61d816340ca6}; !- Default Day Schedule Name

OS:Schedule:Day,
  {e06b504a-d5db-46c9-b9b5-61d816340ca6}, !- Handle
  Schedule Day 3,                         !- Name
  {c5e2f3d0-ef2a-4d4c-9886-38a0a6348ca2}, !- Schedule Type Limits Name
  ,                                       !- Interpolate to Timestep
  24,                                     !- Hour 1
  0,                                      !- Minute 1
  112.539290946133;                       !- Value Until Time 1

OS:People:Definition,
  {b914ff16-23ac-4954-aff0-b402878d65ba}, !- Handle
  res occupants|living space|story 2,     !- Name
  People,                                 !- Number of People Calculation Method
  1.32,                                   !- Number of People {people}
  ,                                       !- People per Space Floor Area {person/m2}
  ,                                       !- Space Floor Area per Person {m2/person}
  0.319734,                               !- Fraction Radiant
  0.573,                                  !- Sensible Heat Fraction
  0,                                      !- Carbon Dioxide Generation Rate {m3/s-W}
  No,                                     !- Enable ASHRAE 55 Comfort Warnings
  ZoneAveraged;                           !- Mean Radiant Temperature Calculation Type

OS:People,
  {114d69e6-cf00-44d8-823a-8130cf861de2}, !- Handle
  res occupants|living space|story 2,     !- Name
  {b914ff16-23ac-4954-aff0-b402878d65ba}, !- People Definition Name
  {b28ea209-4c3a-4567-aa73-8dfb987ed332}, !- Space or SpaceType Name
  {01b511cf-9d63-4c7c-82e0-5614013ed442}, !- Number of People Schedule Name
  {0af539c2-86c5-4352-8144-d1fd031f666b}, !- Activity Level Schedule Name
  ,                                       !- Surface Name/Angle Factor List Name
  ,                                       !- Work Efficiency Schedule Name
  ,                                       !- Clothing Insulation Schedule Name
  ,                                       !- Air Velocity Schedule Name
  1;                                      !- Multiplier

OS:ScheduleTypeLimits,
  {c5e2f3d0-ef2a-4d4c-9886-38a0a6348ca2}, !- Handle
  ActivityLevel,                          !- Name
  0,                                      !- Lower Limit Value
  ,                                       !- Upper Limit Value
  Continuous,                             !- Numeric Type
  ActivityLevel;                          !- Unit Type

OS:ScheduleTypeLimits,
  {a69a7a41-ca16-479a-965e-270b8be7a9c8}, !- Handle
  Fractional,                             !- Name
  0,                                      !- Lower Limit Value
  1,                                      !- Upper Limit Value
  Continuous;                             !- Numeric Type

OS:People:Definition,
  {a072a496-5c4b-43fd-94ae-4e17d3d3ed2b}, !- Handle
  res occupants|living space,             !- Name
  People,                                 !- Number of People Calculation Method
  1.32,                                   !- Number of People {people}
  ,                                       !- People per Space Floor Area {person/m2}
  ,                                       !- Space Floor Area per Person {m2/person}
  0.319734,                               !- Fraction Radiant
  0.573,                                  !- Sensible Heat Fraction
  0,                                      !- Carbon Dioxide Generation Rate {m3/s-W}
  No,                                     !- Enable ASHRAE 55 Comfort Warnings
  ZoneAveraged;                           !- Mean Radiant Temperature Calculation Type

OS:People,
  {5ad8b592-467e-4aea-a5d8-eed8246b03fa}, !- Handle
  res occupants|living space,             !- Name
  {a072a496-5c4b-43fd-94ae-4e17d3d3ed2b}, !- People Definition Name
  {59f39580-ae9e-4bc4-99da-c47f162ea3a4}, !- Space or SpaceType Name
  {01b511cf-9d63-4c7c-82e0-5614013ed442}, !- Number of People Schedule Name
  {0af539c2-86c5-4352-8144-d1fd031f666b}, !- Activity Level Schedule Name
  ,                                       !- Surface Name/Angle Factor List Name
  ,                                       !- Work Efficiency Schedule Name
  ,                                       !- Clothing Insulation Schedule Name
  ,                                       !- Air Velocity Schedule Name
  1;                                      !- Multiplier

OS:ShadingSurfaceGroup,
  {6fa6bb65-8ae3-48b6-bd34-5d2f84a92863}, !- Handle
  res eaves,                              !- Name
  Building;                               !- Shading Surface Type

OS:ShadingSurface,
  {d5a3577e-073f-4a6a-aa83-9b141779bf47}, !- Handle
  Surface 14 - res eaves,                 !- Name
  ,                                       !- Construction Name
  {6fa6bb65-8ae3-48b6-bd34-5d2f84a92863}, !- Shading Surface Group Name
  ,                                       !- Transmittance Schedule Name
  ,                                       !- Number of Vertices
  14.2406703908387, 0, 5.1816,            !- X,Y,Z Vertex 1 {m}
  14.2406703908387, 3.40776759770968, 6.88548379885484, !- X,Y,Z Vertex 2 {m}
  13.6310703908387, 3.40776759770968, 6.88548379885484, !- X,Y,Z Vertex 3 {m}
  13.6310703908387, 0, 5.1816;            !- X,Y,Z Vertex 4 {m}

OS:ShadingSurface,
  {50bad530-9b7a-4428-ba50-7b2c7fa1abcf}, !- Handle
  Surface 14 - res eaves 1,               !- Name
  ,                                       !- Construction Name
  {6fa6bb65-8ae3-48b6-bd34-5d2f84a92863}, !- Shading Surface Group Name
  ,                                       !- Transmittance Schedule Name
  ,                                       !- Number of Vertices
  -0.6096, 3.40776759770968, 6.88548379885484, !- X,Y,Z Vertex 1 {m}
  -0.6096, 0, 5.1816,                     !- X,Y,Z Vertex 2 {m}
  0, 0, 5.1816,                           !- X,Y,Z Vertex 3 {m}
  0, 3.40776759770968, 6.88548379885484;  !- X,Y,Z Vertex 4 {m}

OS:ShadingSurface,
  {551aea8f-c019-483b-ac1c-eca61b7ef46b}, !- Handle
  Surface 14 - res eaves 2,               !- Name
  ,                                       !- Construction Name
  {6fa6bb65-8ae3-48b6-bd34-5d2f84a92863}, !- Shading Surface Group Name
  ,                                       !- Transmittance Schedule Name
  ,                                       !- Number of Vertices
  0, -0.6096, 4.8768,                     !- X,Y,Z Vertex 1 {m}
  13.6310703908387, -0.6096, 4.8768,      !- X,Y,Z Vertex 2 {m}
  13.6310703908387, 0, 5.1816,            !- X,Y,Z Vertex 3 {m}
  0, 0, 5.1816;                           !- X,Y,Z Vertex 4 {m}

OS:ShadingSurface,
  {a280a7d8-5629-4618-8670-5fd8d5935f58}, !- Handle
  Surface 15 - res eaves,                 !- Name
  ,                                       !- Construction Name
  {6fa6bb65-8ae3-48b6-bd34-5d2f84a92863}, !- Shading Surface Group Name
  ,                                       !- Transmittance Schedule Name
  ,                                       !- Number of Vertices
  -0.6096, 6.81553519541936, 5.1816,      !- X,Y,Z Vertex 1 {m}
  -0.6096, 3.40776759770968, 6.88548379885484, !- X,Y,Z Vertex 2 {m}
  0, 3.40776759770968, 6.88548379885484,  !- X,Y,Z Vertex 3 {m}
  0, 6.81553519541936, 5.1816;            !- X,Y,Z Vertex 4 {m}

OS:ShadingSurface,
  {eac3f33c-ee75-4ba9-ba27-4942eb40a3ba}, !- Handle
  Surface 15 - res eaves 1,               !- Name
  ,                                       !- Construction Name
  {6fa6bb65-8ae3-48b6-bd34-5d2f84a92863}, !- Shading Surface Group Name
  ,                                       !- Transmittance Schedule Name
  ,                                       !- Number of Vertices
  14.2406703908387, 3.40776759770968, 6.88548379885484, !- X,Y,Z Vertex 1 {m}
  14.2406703908387, 6.81553519541936, 5.1816, !- X,Y,Z Vertex 2 {m}
  13.6310703908387, 6.81553519541936, 5.1816, !- X,Y,Z Vertex 3 {m}
  13.6310703908387, 3.40776759770968, 6.88548379885484; !- X,Y,Z Vertex 4 {m}

OS:ShadingSurface,
  {f775323e-fcbd-40f9-b0b8-9111117c4ac7}, !- Handle
  Surface 15 - res eaves 2,               !- Name
  ,                                       !- Construction Name
  {6fa6bb65-8ae3-48b6-bd34-5d2f84a92863}, !- Shading Surface Group Name
  ,                                       !- Transmittance Schedule Name
  ,                                       !- Number of Vertices
  13.6310703908387, 7.42513519541936, 4.8768, !- X,Y,Z Vertex 1 {m}
  0, 7.42513519541936, 4.8768,            !- X,Y,Z Vertex 2 {m}
  0, 6.81553519541936, 5.1816,            !- X,Y,Z Vertex 3 {m}
  13.6310703908387, 6.81553519541936, 5.1816; !- X,Y,Z Vertex 4 {m}

OS:ShadingSurfaceGroup,
  {cc660a88-b3b4-4835-85a3-398955906dc3}, !- Handle
  res neighbors,                          !- Name
  Building;                               !- Shading Surface Type

OS:ShadingSurface,
  {afbabbd0-a0d8-47d1-b6b3-dd87721ea9cb}, !- Handle
  res neighbors left,                     !- Name
  ,                                       !- Construction Name
  {cc660a88-b3b4-4835-85a3-398955906dc3}, !- Shading Surface Group Name
  ,                                       !- Transmittance Schedule Name
  ,                                       !- Number of Vertices
  -3.048, 0, 0,                           !- X,Y,Z Vertex 1 {m}
  -3.048, 0, 6.58068379885484,            !- X,Y,Z Vertex 2 {m}
  -3.048, 6.81553519541936, 6.58068379885484, !- X,Y,Z Vertex 3 {m}
  -3.048, 6.81553519541936, 0;            !- X,Y,Z Vertex 4 {m}

OS:ShadingSurface,
  {c54bb85c-0509-4f75-95d5-0cce4790e7ef}, !- Handle
  res neighbors right,                    !- Name
  ,                                       !- Construction Name
  {cc660a88-b3b4-4835-85a3-398955906dc3}, !- Shading Surface Group Name
  ,                                       !- Transmittance Schedule Name
  ,                                       !- Number of Vertices
  16.6790703908387, 6.81553519541936, 0,  !- X,Y,Z Vertex 1 {m}
  16.6790703908387, 6.81553519541936, 6.58068379885484, !- X,Y,Z Vertex 2 {m}
  16.6790703908387, 0, 6.58068379885484,  !- X,Y,Z Vertex 3 {m}
  16.6790703908387, 0, 0;                 !- X,Y,Z Vertex 4 {m}

OS:Material,
  {c19d76c6-7557-49f3-8482-e6d105d0bb1e}, !- Handle
  FloorUAAdditionalCeilingIns,            !- Name
  Rough,                                  !- Roughness
  0.12827,                                !- Thickness {m}
  0.04111125,                             !- Conductivity {W/m-K}
  16.02,                                  !- Density {kg/m3}
  1046.75;                                !- Specific Heat {J/kg-K}

OS:Material,
  {96783bff-ee05-4dc8-a4b6-ab0f7d2c9dcc}, !- Handle
  FloorUATrussandIns,                     !- Name
  Rough,                                  !- Roughness
  0.0889,                                 !- Thickness {m}
  0.0436673814251492,                     !- Conductivity {W/m-K}
  50.7834,                                !- Density {kg/m3}
  1165.09548895899;                       !- Specific Heat {J/kg-K}

OS:Material,
  {ac76b469-84bc-4227-b2ca-b40abb2e7120}, !- Handle
  Drywall 0.5 in.,                        !- Name
  Rough,                                  !- Roughness
  0.0127,                                 !- Thickness {m}
  0.1602906,                              !- Conductivity {W/m-K}
  801,                                    !- Density {kg/m3}
  837.4,                                  !- Specific Heat {J/kg-K}
  0.9,                                    !- Thermal Absorptance
  0.5,                                    !- Solar Absorptance
  0.1;                                    !- Visible Absorptance

OS:Construction,
  {5aac95f9-760a-4bc0-a047-20cce91142e5}, !- Handle
  FloorFinInsUnfinAttic,                  !- Name
  ,                                       !- Surface Rendering Name
  {c19d76c6-7557-49f3-8482-e6d105d0bb1e}, !- Layer 1
  {96783bff-ee05-4dc8-a4b6-ab0f7d2c9dcc}, !- Layer 2
  {ac76b469-84bc-4227-b2ca-b40abb2e7120}; !- Layer 3

OS:Construction,
  {97a3b053-6fec-4aba-b4be-a2a2ae585ae8}, !- Handle
  FloorFinInsUnfinAttic Reversed,         !- Name
  ,                                       !- Surface Rendering Name
  {ac76b469-84bc-4227-b2ca-b40abb2e7120}, !- Layer 1
  {96783bff-ee05-4dc8-a4b6-ab0f7d2c9dcc}, !- Layer 2
  {c19d76c6-7557-49f3-8482-e6d105d0bb1e}; !- Layer 3

OS:Material,
  {75e902a0-8709-4721-b061-e3aabcb9910e}, !- Handle
  Asphalt Shingles&#44 Medium,            !- Name
  Rough,                                  !- Roughness
  0.009525,                               !- Thickness {m}
  0.162714,                               !- Conductivity {W/m-K}
  1121.4,                                 !- Density {kg/m3}
  1465.45,                                !- Specific Heat {J/kg-K}
  0.91,                                   !- Thermal Absorptance
  0.85,                                   !- Solar Absorptance
  0.85;                                   !- Visible Absorptance

OS:Material,
  {a852c979-cce9-4ec6-a3c9-2a17fb774454}, !- Handle
  RoofSheathing,                          !- Name
  Rough,                                  !- Roughness
  0.01905,                                !- Thickness {m}
  0.1154577,                              !- Conductivity {W/m-K}
  512.64,                                 !- Density {kg/m3}
  1214.23;                                !- Specific Heat {J/kg-K}

OS:Material,
  {ada2a12c-92ef-4599-8472-e8d7c1b6cf17}, !- Handle
  RoofUARoofIns,                          !- Name
  Rough,                                  !- Roughness
  0.18415,                                !- Thickness {m}
  8.02397499707214,                       !- Conductivity {W/m-K}
  37.004876748,                           !- Density {kg/m3}
  1207.88064650997;                       !- Specific Heat {J/kg-K}

OS:Construction,
  {3b6b245d-81c5-4077-85bd-0ea84b42c1fd}, !- Handle
  RoofUnfinInsExt,                        !- Name
  ,                                       !- Surface Rendering Name
  {75e902a0-8709-4721-b061-e3aabcb9910e}, !- Layer 1
  {a852c979-cce9-4ec6-a3c9-2a17fb774454}, !- Layer 2
  {ada2a12c-92ef-4599-8472-e8d7c1b6cf17}; !- Layer 3

OS:AdditionalProperties,
  {13371d6d-b74d-4a4c-90e0-8800980fa9f6}, !- Handle
  {0e17bf76-f8e8-4b8a-9d46-c947f5d47718}, !- Object Name
  SizingInfoRoofColor,                    !- Feature Name 1
  String,                                 !- Feature Data Type 1
  medium,                                 !- Feature Value 1
  SizingInfoRoofMaterial,                 !- Feature Name 2
  String,                                 !- Feature Data Type 2
  asphalt shingles,                       !- Feature Value 2
  SizingInfoRoofRigidInsRvalue,           !- Feature Name 3
  Double,                                 !- Feature Data Type 3
  0,                                      !- Feature Value 3
  SizingInfoRoofHasRadiantBarrier,        !- Feature Name 4
  Boolean,                                !- Feature Data Type 4
  false;                                  !- Feature Value 4

OS:AdditionalProperties,
  {96e2c3e9-c6e1-44aa-9f24-3b6c384ac1ba}, !- Handle
  {90aec986-eb68-4693-a86f-d580173c3f4f}, !- Object Name
  SizingInfoRoofColor,                    !- Feature Name 1
  String,                                 !- Feature Data Type 1
  medium,                                 !- Feature Value 1
  SizingInfoRoofMaterial,                 !- Feature Name 2
  String,                                 !- Feature Data Type 2
  asphalt shingles,                       !- Feature Value 2
  SizingInfoRoofRigidInsRvalue,           !- Feature Name 3
  Double,                                 !- Feature Data Type 3
  0,                                      !- Feature Value 3
  SizingInfoRoofHasRadiantBarrier,        !- Feature Name 4
  Boolean,                                !- Feature Data Type 4
  false;                                  !- Feature Value 4
=======
>>>>>>> fcfe5a62
<|MERGE_RESOLUTION|>--- conflicted
+++ resolved
@@ -1,69 +1,41 @@
 !- NOTE: Auto-generated from /test/osw_files/SFD_2000sqft_2story_SL_UA_CeilingIns.osw
 
 OS:Version,
-<<<<<<< HEAD
-  {2931bcf1-e576-43e0-af5b-17ca35d96a26}, !- Handle
-  3.0.1;                                  !- Version Identifier
+  {6674771f-fe74-425a-be31-8bf335cd77c2}, !- Handle
+  2.9.0;                                  !- Version Identifier
 
 OS:SimulationControl,
-  {30f51df1-bce6-47c8-afe6-49b59701a0d2}, !- Handle
-=======
-  {bab7328c-1cc8-420d-b020-36604d0dca27}, !- Handle
-  2.9.0;                                  !- Version Identifier
-
-OS:SimulationControl,
-  {717e57b3-498e-4ba4-9102-fbfd7190c9d6}, !- Handle
->>>>>>> fcfe5a62
+  {bbfca548-da35-4e44-8593-544ee6e7722c}, !- Handle
   ,                                       !- Do Zone Sizing Calculation
   ,                                       !- Do System Sizing Calculation
   ,                                       !- Do Plant Sizing Calculation
   No;                                     !- Run Simulation for Sizing Periods
 
 OS:Timestep,
-<<<<<<< HEAD
-  {10116d7c-e6e5-4b3e-9b00-661290c620da}, !- Handle
+  {500935e6-b95d-4d1c-be31-67ccc0bbf0d5}, !- Handle
   6;                                      !- Number of Timesteps per Hour
 
 OS:ShadowCalculation,
-  {be6e264f-b38f-405a-b44c-d19c07676206}, !- Handle
-  PolygonClipping,                        !- Shading Calculation Method
-  ,                                       !- Shading Calculation Update Frequency Method
-  20,                                     !- Shading Calculation Update Frequency
-  15000,                                  !- Maximum Figures in Shadow Overlap Calculations
-  ,                                       !- Polygon Clipping Algorithm
-  512,                                    !- Pixel Counting Resolution
-  ,                                       !- Sky Diffuse Modeling Algorithm
-  No,                                     !- Output External Shading Calculation Results
-  No,                                     !- Disable Self-Shading Within Shading Zone Groups
-  No;                                     !- Disable Self-Shading From Shading Zone Groups to Other Zones
-
-OS:WeatherFile,
-  {47d76e06-932a-4ba3-9795-4e0f01c07848}, !- Handle
-=======
-  {ee91bcbc-c93b-4728-8e85-1d1d9ed24898}, !- Handle
-  6;                                      !- Number of Timesteps per Hour
-
-OS:ShadowCalculation,
-  {c579b6f0-c45a-4dde-b6e0-3abdda81568c}, !- Handle
+  {ae0af7ab-7c2c-403d-9ad3-fbb95f5d10c8}, !- Handle
   20,                                     !- Calculation Frequency
   200;                                    !- Maximum Figures in Shadow Overlap Calculations
 
 OS:SurfaceConvectionAlgorithm:Outside,
-  {f9bd1dc4-696c-4c67-affe-812b5f7a59e1}, !- Handle
+  {5608a83d-218f-49fc-b5a9-9b6daa3b9122}, !- Handle
   DOE-2;                                  !- Algorithm
 
 OS:SurfaceConvectionAlgorithm:Inside,
-  {8db5afea-b971-4e8c-a1fe-9c827977335d}, !- Handle
+  {61b1be93-8690-473b-87f6-125f57a5922b}, !- Handle
   TARP;                                   !- Algorithm
 
 OS:ZoneCapacitanceMultiplier:ResearchSpecial,
-  {479940ec-ad36-47d0-b8cf-86edd58c571d}, !- Handle
+  {f325aa8b-05bc-4885-b407-2e844fe5740d}, !- Handle
   3.6,                                    !- Temperature Capacity Multiplier
   15,                                     !- Humidity Capacity Multiplier
   ;                                       !- Carbon Dioxide Capacity Multiplier
 
 OS:RunPeriod,
-  {9607c099-5e2c-4f72-9017-94cae9449075}, !- Handle
+  {da27453c-093f-42ae-ae51-0d60e20b3d4c}, !- Handle
   Run Period 1,                           !- Name
   1,                                      !- Begin Month
   1,                                      !- Begin Day of Month
@@ -77,14 +49,13 @@
   ;                                       !- Number of Times Runperiod to be Repeated
 
 OS:YearDescription,
-  {c4d9426c-a244-4710-b2b7-477e3829362f}, !- Handle
+  {24098b99-5446-4f7a-8abf-83f711862d02}, !- Handle
   2007,                                   !- Calendar Year
   ,                                       !- Day of Week for Start Day
   ;                                       !- Is Leap Year
 
 OS:WeatherFile,
-  {f18aa619-8198-45f4-8072-dac443862eeb}, !- Handle
->>>>>>> fcfe5a62
+  {a6d256d6-8f8e-41dd-9daf-9794e2ebfedc}, !- Handle
   Denver Intl Ap,                         !- City
   CO,                                     !- State Province Region
   USA,                                    !- Country
@@ -94,17 +65,12 @@
   -104.65,                                !- Longitude {deg}
   -7,                                     !- Time Zone {hr}
   1650,                                   !- Elevation {m}
-  C:/OpenStudio/OpenStudio-BuildStock/resources/measures/HPXMLtoOpenStudio/weather/USA_CO_Denver.Intl.AP.725650_TMY3.epw, !- Url
+  file:../weather/USA_CO_Denver.Intl.AP.725650_TMY3.epw, !- Url
   E23378AA;                               !- Checksum
 
 OS:AdditionalProperties,
-<<<<<<< HEAD
-  {f29c935f-b718-493a-8c8b-6a1cb84342b5}, !- Handle
-  {47d76e06-932a-4ba3-9795-4e0f01c07848}, !- Object Name
-=======
-  {46ed4372-31a3-447a-bd50-10172c3ace04}, !- Handle
-  {f18aa619-8198-45f4-8072-dac443862eeb}, !- Object Name
->>>>>>> fcfe5a62
+  {180ad78c-cc9f-40d2-9564-ed5966b1e009}, !- Handle
+  {a6d256d6-8f8e-41dd-9daf-9794e2ebfedc}, !- Object Name
   EPWHeaderCity,                          !- Feature Name 1
   String,                                 !- Feature Data Type 1
   Denver Intl Ap,                         !- Feature Value 1
@@ -211,15 +177,8 @@
   Double,                                 !- Feature Data Type 35
   84;                                     !- Feature Value 35
 
-OS:YearDescription,
-  {cec75299-d364-481a-bcef-b76ec5724382}; !- Handle
-
 OS:Site,
-<<<<<<< HEAD
-  {44a4702c-4850-4f67-93d0-92745ebaa45b}, !- Handle
-=======
-  {6ce65762-1ae4-4305-86ea-378bb6b76b57}, !- Handle
->>>>>>> fcfe5a62
+  {67f8eaf4-bd48-4602-8150-e75c6b711449}, !- Handle
   Denver Intl Ap_CO_USA,                  !- Name
   39.83,                                  !- Latitude {deg}
   -104.65,                                !- Longitude {deg}
@@ -228,45 +187,32 @@
   ;                                       !- Terrain
 
 OS:ClimateZones,
-<<<<<<< HEAD
-  {c5d120a5-5934-4f04-aa88-ee66df309aad}, !- Handle
-  Building America,                       !- Climate Zone Institution Name 1
-=======
-  {c582d7f9-c1f2-4189-ab35-9d3d4c0b242a}, !- Handle
+  {49d4d984-549b-4ffa-9d17-06c4d3751499}, !- Handle
   ,                                       !- Active Institution
   ,                                       !- Active Year
   ,                                       !- Climate Zone Institution Name 1
->>>>>>> fcfe5a62
   ,                                       !- Climate Zone Document Name 1
-  0,                                      !- Climate Zone Document Year 1
-  Cold;                                   !- Climate Zone Value 1
+  ,                                       !- Climate Zone Document Year 1
+  ,                                       !- Climate Zone Value 1
+  Building America,                       !- Climate Zone Institution Name 2
+  ,                                       !- Climate Zone Document Name 2
+  0,                                      !- Climate Zone Document Year 2
+  Cold;                                   !- Climate Zone Value 2
 
 OS:Site:WaterMainsTemperature,
-<<<<<<< HEAD
-  {1d928603-89a5-4b70-979d-d52b7548d8f1}, !- Handle
-=======
-  {5cb15f31-01ba-491b-8ace-98b05f7f3601}, !- Handle
->>>>>>> fcfe5a62
+  {df48f266-bafe-438a-afcf-67d8b2a381ef}, !- Handle
   Correlation,                            !- Calculation Method
   ,                                       !- Temperature Schedule Name
   10.8753424657535,                       !- Annual Average Outdoor Air Temperature {C}
   23.1524007936508;                       !- Maximum Difference In Monthly Average Outdoor Air Temperatures {deltaC}
 
 OS:RunPeriodControl:DaylightSavingTime,
-<<<<<<< HEAD
-  {991678d1-960a-4d62-8589-aaf35c2da655}, !- Handle
-=======
-  {53de74b1-481f-4785-9967-41c1a7244c8a}, !- Handle
->>>>>>> fcfe5a62
+  {5f270c9c-5d37-409a-82b7-69f38303fa18}, !- Handle
   4/7,                                    !- Start Date
   10/26;                                  !- End Date
 
 OS:Site:GroundTemperature:Deep,
-<<<<<<< HEAD
-  {e9724dc9-9802-4b46-b444-89e12654e677}, !- Handle
-=======
-  {8ef0c9f1-974a-45a9-8fdd-3b598392bd61}, !- Handle
->>>>>>> fcfe5a62
+  {3e979ca0-a830-4917-ba47-67ded92d37a8}, !- Handle
   10.8753424657535,                       !- January Deep Ground Temperature {C}
   10.8753424657535,                       !- February Deep Ground Temperature {C}
   10.8753424657535,                       !- March Deep Ground Temperature {C}
@@ -281,11 +227,7 @@
   10.8753424657535;                       !- December Deep Ground Temperature {C}
 
 OS:Building,
-<<<<<<< HEAD
-  {c55bc11d-cf2c-48e3-86a8-fb5546313dbf}, !- Handle
-=======
-  {ceae95f7-22ea-4adb-8f0d-27b6d60e334f}, !- Handle
->>>>>>> fcfe5a62
+  {448bc568-13ec-4c0d-a2f9-dd2ee4cf44e0}, !- Handle
   Building 1,                             !- Name
   ,                                       !- Building Sector Type
   ,                                       !- North Axis {deg}
@@ -300,13 +242,8 @@
   1;                                      !- Standards Number of Living Units
 
 OS:AdditionalProperties,
-<<<<<<< HEAD
-  {a79d100d-5c7a-4f41-80dc-a07b24947851}, !- Handle
-  {c55bc11d-cf2c-48e3-86a8-fb5546313dbf}, !- Object Name
-=======
-  {0ecb610f-4338-4347-81f2-e56c8779ab26}, !- Handle
-  {ceae95f7-22ea-4adb-8f0d-27b6d60e334f}, !- Object Name
->>>>>>> fcfe5a62
+  {54f68634-186a-43bc-a3b7-e4c76e9c2563}, !- Handle
+  {448bc568-13ec-4c0d-a2f9-dd2ee4cf44e0}, !- Object Name
   Total Units Represented,                !- Feature Name 1
   Integer,                                !- Feature Data Type 1
   1,                                      !- Feature Value 1
@@ -315,11 +252,7 @@
   1;                                      !- Feature Value 2
 
 OS:ThermalZone,
-<<<<<<< HEAD
-  {6b574371-be0d-4f4c-89d7-372a1c0d1740}, !- Handle
-=======
-  {8e037f1b-d494-43ca-90c2-ae60ed249443}, !- Handle
->>>>>>> fcfe5a62
+  {a6f1f452-e07e-4426-a757-750a38759fac}, !- Handle
   living zone,                            !- Name
   ,                                       !- Multiplier
   ,                                       !- Ceiling Height {m}
@@ -328,17 +261,10 @@
   ,                                       !- Zone Inside Convection Algorithm
   ,                                       !- Zone Outside Convection Algorithm
   ,                                       !- Zone Conditioning Equipment List Name
-<<<<<<< HEAD
-  {ff4a905a-bc81-400f-a5ee-964c5d72f268}, !- Zone Air Inlet Port List
-  {c9b6254a-57cf-4523-85b6-57715fe2328c}, !- Zone Air Exhaust Port List
-  {e55e5617-6345-4837-91ac-f703c1a29252}, !- Zone Air Node Name
-  {add7f4b6-18be-4423-af5b-523d38d82e4a}, !- Zone Return Air Port List
-=======
-  {a266f6a6-8e9e-4f21-a197-8c4df138e240}, !- Zone Air Inlet Port List
-  {845bfb1e-7076-42b9-a09b-bc8020c4d7ed}, !- Zone Air Exhaust Port List
-  {0b860e2a-c1ef-47ca-a364-2abe042a667d}, !- Zone Air Node Name
-  {1a85b612-be41-4732-a73c-b3566100c792}, !- Zone Return Air Port List
->>>>>>> fcfe5a62
+  {450332d0-8654-41e7-add2-3d5c9e50df4c}, !- Zone Air Inlet Port List
+  {6445d2ef-1455-4ade-822c-6255fbbb9c8a}, !- Zone Air Exhaust Port List
+  {bcf6ade9-da76-46d5-b312-da99254da064}, !- Zone Air Node Name
+  {2616be3b-af7f-4dda-ac35-a44e11d9cbec}, !- Zone Return Air Port List
   ,                                       !- Primary Daylighting Control Name
   ,                                       !- Fraction of Zone Controlled by Primary Daylighting Control
   ,                                       !- Secondary Daylighting Control Name
@@ -349,71 +275,37 @@
   No;                                     !- Use Ideal Air Loads
 
 OS:Node,
-<<<<<<< HEAD
-  {aefe142b-0a1c-4c98-8184-0da37978b579}, !- Handle
+  {39d54ece-2a8d-4859-a72a-58b3ba1fac9e}, !- Handle
   Node 1,                                 !- Name
-  {e55e5617-6345-4837-91ac-f703c1a29252}, !- Inlet Port
+  {bcf6ade9-da76-46d5-b312-da99254da064}, !- Inlet Port
   ;                                       !- Outlet Port
 
 OS:Connection,
-  {e55e5617-6345-4837-91ac-f703c1a29252}, !- Handle
-  {e92855b2-e6cf-4262-a34e-2493ea1fbb2c}, !- Name
-  {6b574371-be0d-4f4c-89d7-372a1c0d1740}, !- Source Object
+  {bcf6ade9-da76-46d5-b312-da99254da064}, !- Handle
+  {5aaeaa72-995a-433d-a0f1-c3a28dc8f2c8}, !- Name
+  {a6f1f452-e07e-4426-a757-750a38759fac}, !- Source Object
   11,                                     !- Outlet Port
-  {aefe142b-0a1c-4c98-8184-0da37978b579}, !- Target Object
+  {39d54ece-2a8d-4859-a72a-58b3ba1fac9e}, !- Target Object
   2;                                      !- Inlet Port
 
 OS:PortList,
-  {ff4a905a-bc81-400f-a5ee-964c5d72f268}, !- Handle
-  {468360f3-5c9c-4040-8ab5-7d38d58c3fbd}, !- Name
-  {6b574371-be0d-4f4c-89d7-372a1c0d1740}; !- HVAC Component
+  {450332d0-8654-41e7-add2-3d5c9e50df4c}, !- Handle
+  {8f84ee73-0b4d-4a89-bf02-fc96c1362930}, !- Name
+  {a6f1f452-e07e-4426-a757-750a38759fac}; !- HVAC Component
 
 OS:PortList,
-  {c9b6254a-57cf-4523-85b6-57715fe2328c}, !- Handle
-  {4db96af9-bd07-4c61-ac10-24e6f09f7c3a}, !- Name
-  {6b574371-be0d-4f4c-89d7-372a1c0d1740}; !- HVAC Component
+  {6445d2ef-1455-4ade-822c-6255fbbb9c8a}, !- Handle
+  {b78e60da-136e-4045-9624-8db0ecdb4403}, !- Name
+  {a6f1f452-e07e-4426-a757-750a38759fac}; !- HVAC Component
 
 OS:PortList,
-  {add7f4b6-18be-4423-af5b-523d38d82e4a}, !- Handle
-  {dfa03e52-431e-4474-8584-c8a6443b41b4}, !- Name
-  {6b574371-be0d-4f4c-89d7-372a1c0d1740}; !- HVAC Component
+  {2616be3b-af7f-4dda-ac35-a44e11d9cbec}, !- Handle
+  {faeda881-48a7-4c07-8e26-4ab82c809767}, !- Name
+  {a6f1f452-e07e-4426-a757-750a38759fac}; !- HVAC Component
 
 OS:Sizing:Zone,
-  {23624abf-82a9-431a-bef9-98beaf341167}, !- Handle
-  {6b574371-be0d-4f4c-89d7-372a1c0d1740}, !- Zone or ZoneList Name
-=======
-  {6ea73ce8-d6b9-449e-8e47-61146aad74bc}, !- Handle
-  Node 1,                                 !- Name
-  {0b860e2a-c1ef-47ca-a364-2abe042a667d}, !- Inlet Port
-  ;                                       !- Outlet Port
-
-OS:Connection,
-  {0b860e2a-c1ef-47ca-a364-2abe042a667d}, !- Handle
-  {a6779540-c757-4fc9-908e-8e4fbff5ba79}, !- Name
-  {8e037f1b-d494-43ca-90c2-ae60ed249443}, !- Source Object
-  11,                                     !- Outlet Port
-  {6ea73ce8-d6b9-449e-8e47-61146aad74bc}, !- Target Object
-  2;                                      !- Inlet Port
-
-OS:PortList,
-  {a266f6a6-8e9e-4f21-a197-8c4df138e240}, !- Handle
-  {13bc0a87-8cba-48c6-b87e-4c3ac474201e}, !- Name
-  {8e037f1b-d494-43ca-90c2-ae60ed249443}; !- HVAC Component
-
-OS:PortList,
-  {845bfb1e-7076-42b9-a09b-bc8020c4d7ed}, !- Handle
-  {bf4ca498-71cd-4786-ba57-cb40d9c0ed34}, !- Name
-  {8e037f1b-d494-43ca-90c2-ae60ed249443}; !- HVAC Component
-
-OS:PortList,
-  {1a85b612-be41-4732-a73c-b3566100c792}, !- Handle
-  {8b0aec8b-b0b9-4e48-b541-61bce9e8dc89}, !- Name
-  {8e037f1b-d494-43ca-90c2-ae60ed249443}; !- HVAC Component
-
-OS:Sizing:Zone,
-  {66ff2dd1-aa4c-47c6-bca4-c8a21220d24e}, !- Handle
-  {8e037f1b-d494-43ca-90c2-ae60ed249443}, !- Zone or ZoneList Name
->>>>>>> fcfe5a62
+  {2c0f4af3-408f-42c3-9285-6d49ec8586b6}, !- Handle
+  {a6f1f452-e07e-4426-a757-750a38759fac}, !- Zone or ZoneList Name
   SupplyAirTemperature,                   !- Zone Cooling Design Supply Air Temperature Input Method
   14,                                     !- Zone Cooling Design Supply Air Temperature {C}
   11.11,                                  !- Zone Cooling Design Supply Air Temperature Difference {deltaC}
@@ -434,31 +326,22 @@
   ,                                       !- Heating Maximum Air Flow per Zone Floor Area {m3/s-m2}
   ,                                       !- Heating Maximum Air Flow {m3/s}
   ,                                       !- Heating Maximum Air Flow Fraction
+  ,                                       !- Design Zone Air Distribution Effectiveness in Cooling Mode
+  ,                                       !- Design Zone Air Distribution Effectiveness in Heating Mode
   No,                                     !- Account for Dedicated Outdoor Air System
   NeutralSupplyAir,                       !- Dedicated Outdoor Air System Control Strategy
   autosize,                               !- Dedicated Outdoor Air Low Setpoint Temperature for Design {C}
   autosize;                               !- Dedicated Outdoor Air High Setpoint Temperature for Design {C}
 
 OS:ZoneHVAC:EquipmentList,
-<<<<<<< HEAD
-  {111ab9c2-3f85-4ed0-90cd-782c59e0a12f}, !- Handle
+  {e9c17f67-54f7-4931-af76-f713ea251047}, !- Handle
   Zone HVAC Equipment List 1,             !- Name
-  {6b574371-be0d-4f4c-89d7-372a1c0d1740}; !- Thermal Zone
+  {a6f1f452-e07e-4426-a757-750a38759fac}; !- Thermal Zone
 
 OS:Space,
-  {59f39580-ae9e-4bc4-99da-c47f162ea3a4}, !- Handle
+  {5cb74823-22e0-43ef-b074-b38df63b9a0e}, !- Handle
   living space,                           !- Name
-  {a4ac8d3a-f62a-4c4c-bff8-67ab15e36ab1}, !- Space Type Name
-=======
-  {45026c87-712b-4f5e-b6f6-91565b60b9b5}, !- Handle
-  Zone HVAC Equipment List 1,             !- Name
-  {8e037f1b-d494-43ca-90c2-ae60ed249443}; !- Thermal Zone
-
-OS:Space,
-  {cf9c60bd-766b-49c7-b435-fb78570f9742}, !- Handle
-  living space,                           !- Name
-  {e2134ead-b314-424a-a6f4-c9cdc77e1ce2}, !- Space Type Name
->>>>>>> fcfe5a62
+  {5461fad6-9a6f-46b0-9903-b73c0f9714d2}, !- Space Type Name
   ,                                       !- Default Construction Set Name
   ,                                       !- Default Schedule Set Name
   -0,                                     !- Direction of Relative North {deg}
@@ -466,31 +349,17 @@
   0,                                      !- Y Origin {m}
   0,                                      !- Z Origin {m}
   ,                                       !- Building Story Name
-<<<<<<< HEAD
-  {6b574371-be0d-4f4c-89d7-372a1c0d1740}, !- Thermal Zone Name
+  {a6f1f452-e07e-4426-a757-750a38759fac}, !- Thermal Zone Name
   ,                                       !- Part of Total Floor Area
   ,                                       !- Design Specification Outdoor Air Object Name
-  {7a186ab2-e252-4831-bac3-cb48dba739a3}; !- Building Unit Name
-
-OS:Surface,
-  {773005c7-64e3-48ac-b258-c28a3e739afa}, !- Handle
+  {2d524ea5-83f1-468f-9cb6-91d86f48f8d0}; !- Building Unit Name
+
+OS:Surface,
+  {93373f9c-bae6-4e92-b86b-5aeb5e5e41fd}, !- Handle
   Surface 1,                              !- Name
   Floor,                                  !- Surface Type
   ,                                       !- Construction Name
-  {59f39580-ae9e-4bc4-99da-c47f162ea3a4}, !- Space Name
-=======
-  {8e037f1b-d494-43ca-90c2-ae60ed249443}, !- Thermal Zone Name
-  ,                                       !- Part of Total Floor Area
-  ,                                       !- Design Specification Outdoor Air Object Name
-  {92c1c92c-4e25-47fc-9843-275bdc1e0ba5}; !- Building Unit Name
-
-OS:Surface,
-  {d2d9ca2b-2d3d-4f51-ada1-fe55db5c5ed2}, !- Handle
-  Surface 1,                              !- Name
-  Floor,                                  !- Surface Type
-  ,                                       !- Construction Name
-  {cf9c60bd-766b-49c7-b435-fb78570f9742}, !- Space Name
->>>>>>> fcfe5a62
+  {5cb74823-22e0-43ef-b074-b38df63b9a0e}, !- Space Name
   Foundation,                             !- Outside Boundary Condition
   ,                                       !- Outside Boundary Condition Object
   NoSun,                                  !- Sun Exposure
@@ -503,19 +372,11 @@
   13.6310703908387, 0, 0;                 !- X,Y,Z Vertex 4 {m}
 
 OS:Surface,
-<<<<<<< HEAD
-  {ea0b9c8d-72dc-45ed-a819-33e4deb39304}, !- Handle
+  {eaa808b6-dd98-43e8-a551-ed2937dcede1}, !- Handle
   Surface 2,                              !- Name
   Wall,                                   !- Surface Type
   ,                                       !- Construction Name
-  {59f39580-ae9e-4bc4-99da-c47f162ea3a4}, !- Space Name
-=======
-  {e0353c1e-adc8-4d64-aba8-caeef3b4fd12}, !- Handle
-  Surface 2,                              !- Name
-  Wall,                                   !- Surface Type
-  ,                                       !- Construction Name
-  {cf9c60bd-766b-49c7-b435-fb78570f9742}, !- Space Name
->>>>>>> fcfe5a62
+  {5cb74823-22e0-43ef-b074-b38df63b9a0e}, !- Space Name
   Outdoors,                               !- Outside Boundary Condition
   ,                                       !- Outside Boundary Condition Object
   SunExposed,                             !- Sun Exposure
@@ -528,19 +389,11 @@
   0, 0, 2.4384;                           !- X,Y,Z Vertex 4 {m}
 
 OS:Surface,
-<<<<<<< HEAD
-  {5ebce019-90d4-4de3-84d1-90cf65fea547}, !- Handle
+  {ad76e65b-0cfa-4abc-ba54-962099d83acb}, !- Handle
   Surface 3,                              !- Name
   Wall,                                   !- Surface Type
   ,                                       !- Construction Name
-  {59f39580-ae9e-4bc4-99da-c47f162ea3a4}, !- Space Name
-=======
-  {a9a7c3fd-25ea-48c8-ac79-24d128b212b9}, !- Handle
-  Surface 3,                              !- Name
-  Wall,                                   !- Surface Type
-  ,                                       !- Construction Name
-  {cf9c60bd-766b-49c7-b435-fb78570f9742}, !- Space Name
->>>>>>> fcfe5a62
+  {5cb74823-22e0-43ef-b074-b38df63b9a0e}, !- Space Name
   Outdoors,                               !- Outside Boundary Condition
   ,                                       !- Outside Boundary Condition Object
   SunExposed,                             !- Sun Exposure
@@ -553,19 +406,11 @@
   0, 6.81553519541936, 2.4384;            !- X,Y,Z Vertex 4 {m}
 
 OS:Surface,
-<<<<<<< HEAD
-  {0995fa81-fce1-4c3b-a211-9923d88ce8bd}, !- Handle
+  {62d631cb-ccf6-4cf6-8010-9063854c1cf4}, !- Handle
   Surface 4,                              !- Name
   Wall,                                   !- Surface Type
   ,                                       !- Construction Name
-  {59f39580-ae9e-4bc4-99da-c47f162ea3a4}, !- Space Name
-=======
-  {478415a7-cc64-42cc-916f-2a89d04ac926}, !- Handle
-  Surface 4,                              !- Name
-  Wall,                                   !- Surface Type
-  ,                                       !- Construction Name
-  {cf9c60bd-766b-49c7-b435-fb78570f9742}, !- Space Name
->>>>>>> fcfe5a62
+  {5cb74823-22e0-43ef-b074-b38df63b9a0e}, !- Space Name
   Outdoors,                               !- Outside Boundary Condition
   ,                                       !- Outside Boundary Condition Object
   SunExposed,                             !- Sun Exposure
@@ -578,19 +423,11 @@
   13.6310703908387, 6.81553519541936, 2.4384; !- X,Y,Z Vertex 4 {m}
 
 OS:Surface,
-<<<<<<< HEAD
-  {9a068077-1f1c-4d5b-af83-a8390ec0be12}, !- Handle
+  {82b74c62-0b98-4707-92ec-c1f38f38c259}, !- Handle
   Surface 5,                              !- Name
   Wall,                                   !- Surface Type
   ,                                       !- Construction Name
-  {59f39580-ae9e-4bc4-99da-c47f162ea3a4}, !- Space Name
-=======
-  {2ed3b014-db68-4c7c-b713-05324028544e}, !- Handle
-  Surface 5,                              !- Name
-  Wall,                                   !- Surface Type
-  ,                                       !- Construction Name
-  {cf9c60bd-766b-49c7-b435-fb78570f9742}, !- Space Name
->>>>>>> fcfe5a62
+  {5cb74823-22e0-43ef-b074-b38df63b9a0e}, !- Space Name
   Outdoors,                               !- Outside Boundary Condition
   ,                                       !- Outside Boundary Condition Object
   SunExposed,                             !- Sun Exposure
@@ -603,23 +440,13 @@
   13.6310703908387, 0, 2.4384;            !- X,Y,Z Vertex 4 {m}
 
 OS:Surface,
-<<<<<<< HEAD
-  {9496a336-86c1-43ae-951f-aa52708952b4}, !- Handle
+  {808b8778-57f3-4515-8179-7fed72140170}, !- Handle
   Surface 6,                              !- Name
   RoofCeiling,                            !- Surface Type
   ,                                       !- Construction Name
-  {59f39580-ae9e-4bc4-99da-c47f162ea3a4}, !- Space Name
+  {5cb74823-22e0-43ef-b074-b38df63b9a0e}, !- Space Name
   Surface,                                !- Outside Boundary Condition
-  {772ce92d-82b7-42de-b444-cf1960d5a524}, !- Outside Boundary Condition Object
-=======
-  {f9c04231-8598-4a60-aedf-3bcead2dfdcb}, !- Handle
-  Surface 6,                              !- Name
-  RoofCeiling,                            !- Surface Type
-  ,                                       !- Construction Name
-  {cf9c60bd-766b-49c7-b435-fb78570f9742}, !- Space Name
-  Surface,                                !- Outside Boundary Condition
-  {40e6297a-8287-4aac-b960-9766853d6ef1}, !- Outside Boundary Condition Object
->>>>>>> fcfe5a62
+  {7e0f9edc-4c8d-42c0-98a4-0f6484562246}, !- Outside Boundary Condition Object
   NoSun,                                  !- Sun Exposure
   NoWind,                                 !- Wind Exposure
   ,                                       !- View Factor to Ground
@@ -630,11 +457,7 @@
   0, 0, 2.4384;                           !- X,Y,Z Vertex 4 {m}
 
 OS:SpaceType,
-<<<<<<< HEAD
-  {a4ac8d3a-f62a-4c4c-bff8-67ab15e36ab1}, !- Handle
-=======
-  {e2134ead-b314-424a-a6f4-c9cdc77e1ce2}, !- Handle
->>>>>>> fcfe5a62
+  {5461fad6-9a6f-46b0-9903-b73c0f9714d2}, !- Handle
   Space Type 1,                           !- Name
   ,                                       !- Default Construction Set Name
   ,                                       !- Default Schedule Set Name
@@ -645,15 +468,9 @@
   living;                                 !- Standards Space Type
 
 OS:Space,
-<<<<<<< HEAD
-  {b28ea209-4c3a-4567-aa73-8dfb987ed332}, !- Handle
+  {3de2bd70-bd0b-4a9b-b5ab-bd48a4dcc3a8}, !- Handle
   living space|story 2,                   !- Name
-  {a4ac8d3a-f62a-4c4c-bff8-67ab15e36ab1}, !- Space Type Name
-=======
-  {5410e710-e9f8-4858-9c74-4b74180b60a0}, !- Handle
-  living space|story 2,                   !- Name
-  {e2134ead-b314-424a-a6f4-c9cdc77e1ce2}, !- Space Type Name
->>>>>>> fcfe5a62
+  {5461fad6-9a6f-46b0-9903-b73c0f9714d2}, !- Space Type Name
   ,                                       !- Default Construction Set Name
   ,                                       !- Default Schedule Set Name
   -0,                                     !- Direction of Relative North {deg}
@@ -661,35 +478,19 @@
   0,                                      !- Y Origin {m}
   2.4384,                                 !- Z Origin {m}
   ,                                       !- Building Story Name
-<<<<<<< HEAD
-  {6b574371-be0d-4f4c-89d7-372a1c0d1740}, !- Thermal Zone Name
+  {a6f1f452-e07e-4426-a757-750a38759fac}, !- Thermal Zone Name
   ,                                       !- Part of Total Floor Area
   ,                                       !- Design Specification Outdoor Air Object Name
-  {7a186ab2-e252-4831-bac3-cb48dba739a3}; !- Building Unit Name
-
-OS:Surface,
-  {772ce92d-82b7-42de-b444-cf1960d5a524}, !- Handle
+  {2d524ea5-83f1-468f-9cb6-91d86f48f8d0}; !- Building Unit Name
+
+OS:Surface,
+  {7e0f9edc-4c8d-42c0-98a4-0f6484562246}, !- Handle
   Surface 7,                              !- Name
   Floor,                                  !- Surface Type
   ,                                       !- Construction Name
-  {b28ea209-4c3a-4567-aa73-8dfb987ed332}, !- Space Name
+  {3de2bd70-bd0b-4a9b-b5ab-bd48a4dcc3a8}, !- Space Name
   Surface,                                !- Outside Boundary Condition
-  {9496a336-86c1-43ae-951f-aa52708952b4}, !- Outside Boundary Condition Object
-=======
-  {8e037f1b-d494-43ca-90c2-ae60ed249443}, !- Thermal Zone Name
-  ,                                       !- Part of Total Floor Area
-  ,                                       !- Design Specification Outdoor Air Object Name
-  {92c1c92c-4e25-47fc-9843-275bdc1e0ba5}; !- Building Unit Name
-
-OS:Surface,
-  {40e6297a-8287-4aac-b960-9766853d6ef1}, !- Handle
-  Surface 7,                              !- Name
-  Floor,                                  !- Surface Type
-  ,                                       !- Construction Name
-  {5410e710-e9f8-4858-9c74-4b74180b60a0}, !- Space Name
-  Surface,                                !- Outside Boundary Condition
-  {f9c04231-8598-4a60-aedf-3bcead2dfdcb}, !- Outside Boundary Condition Object
->>>>>>> fcfe5a62
+  {808b8778-57f3-4515-8179-7fed72140170}, !- Outside Boundary Condition Object
   NoSun,                                  !- Sun Exposure
   NoWind,                                 !- Wind Exposure
   ,                                       !- View Factor to Ground
@@ -700,19 +501,11 @@
   13.6310703908387, 0, 0;                 !- X,Y,Z Vertex 4 {m}
 
 OS:Surface,
-<<<<<<< HEAD
-  {04eda133-a5c3-4c09-b9ae-ddb72cdb9c0d}, !- Handle
+  {62ffefcc-4543-41ed-9229-fdab048a66e0}, !- Handle
   Surface 8,                              !- Name
   Wall,                                   !- Surface Type
   ,                                       !- Construction Name
-  {b28ea209-4c3a-4567-aa73-8dfb987ed332}, !- Space Name
-=======
-  {7dadaf78-5228-42b7-becc-472f38710b07}, !- Handle
-  Surface 8,                              !- Name
-  Wall,                                   !- Surface Type
-  ,                                       !- Construction Name
-  {5410e710-e9f8-4858-9c74-4b74180b60a0}, !- Space Name
->>>>>>> fcfe5a62
+  {3de2bd70-bd0b-4a9b-b5ab-bd48a4dcc3a8}, !- Space Name
   Outdoors,                               !- Outside Boundary Condition
   ,                                       !- Outside Boundary Condition Object
   SunExposed,                             !- Sun Exposure
@@ -725,19 +518,11 @@
   0, 0, 2.4384;                           !- X,Y,Z Vertex 4 {m}
 
 OS:Surface,
-<<<<<<< HEAD
-  {a6f6ec2f-056c-4d0f-8a43-bcff25208730}, !- Handle
+  {b61432b3-1bca-4c1e-aeaa-ee5b963171d6}, !- Handle
   Surface 9,                              !- Name
   Wall,                                   !- Surface Type
   ,                                       !- Construction Name
-  {b28ea209-4c3a-4567-aa73-8dfb987ed332}, !- Space Name
-=======
-  {9ceb03a9-3b32-44da-a658-571f59c25170}, !- Handle
-  Surface 9,                              !- Name
-  Wall,                                   !- Surface Type
-  ,                                       !- Construction Name
-  {5410e710-e9f8-4858-9c74-4b74180b60a0}, !- Space Name
->>>>>>> fcfe5a62
+  {3de2bd70-bd0b-4a9b-b5ab-bd48a4dcc3a8}, !- Space Name
   Outdoors,                               !- Outside Boundary Condition
   ,                                       !- Outside Boundary Condition Object
   SunExposed,                             !- Sun Exposure
@@ -750,19 +535,11 @@
   0, 6.81553519541936, 2.4384;            !- X,Y,Z Vertex 4 {m}
 
 OS:Surface,
-<<<<<<< HEAD
-  {7eee5622-ccda-4e01-a6ee-b9ba1a474658}, !- Handle
+  {a5cf7068-e152-49bf-b41d-b732e37af7b7}, !- Handle
   Surface 10,                             !- Name
   Wall,                                   !- Surface Type
   ,                                       !- Construction Name
-  {b28ea209-4c3a-4567-aa73-8dfb987ed332}, !- Space Name
-=======
-  {d0044d05-7691-439f-9e9b-8832706a1a8e}, !- Handle
-  Surface 10,                             !- Name
-  Wall,                                   !- Surface Type
-  ,                                       !- Construction Name
-  {5410e710-e9f8-4858-9c74-4b74180b60a0}, !- Space Name
->>>>>>> fcfe5a62
+  {3de2bd70-bd0b-4a9b-b5ab-bd48a4dcc3a8}, !- Space Name
   Outdoors,                               !- Outside Boundary Condition
   ,                                       !- Outside Boundary Condition Object
   SunExposed,                             !- Sun Exposure
@@ -775,19 +552,11 @@
   13.6310703908387, 6.81553519541936, 2.4384; !- X,Y,Z Vertex 4 {m}
 
 OS:Surface,
-<<<<<<< HEAD
-  {5de072e6-dee3-4757-9eb0-8d42d245b89c}, !- Handle
+  {51745c4f-12a2-4951-bfad-74e108cd3037}, !- Handle
   Surface 11,                             !- Name
   Wall,                                   !- Surface Type
   ,                                       !- Construction Name
-  {b28ea209-4c3a-4567-aa73-8dfb987ed332}, !- Space Name
-=======
-  {65247c38-9376-4032-b2f6-19c065a23875}, !- Handle
-  Surface 11,                             !- Name
-  Wall,                                   !- Surface Type
-  ,                                       !- Construction Name
-  {5410e710-e9f8-4858-9c74-4b74180b60a0}, !- Space Name
->>>>>>> fcfe5a62
+  {3de2bd70-bd0b-4a9b-b5ab-bd48a4dcc3a8}, !- Space Name
   Outdoors,                               !- Outside Boundary Condition
   ,                                       !- Outside Boundary Condition Object
   SunExposed,                             !- Sun Exposure
@@ -800,23 +569,13 @@
   13.6310703908387, 0, 2.4384;            !- X,Y,Z Vertex 4 {m}
 
 OS:Surface,
-<<<<<<< HEAD
-  {2733d0e5-1aa4-4684-9f65-513fc0965d0a}, !- Handle
+  {5e65fc0f-5b73-4be8-86d8-3e110e3fd57c}, !- Handle
   Surface 12,                             !- Name
   RoofCeiling,                            !- Surface Type
-  {97a3b053-6fec-4aba-b4be-a2a2ae585ae8}, !- Construction Name
-  {b28ea209-4c3a-4567-aa73-8dfb987ed332}, !- Space Name
+  ,                                       !- Construction Name
+  {3de2bd70-bd0b-4a9b-b5ab-bd48a4dcc3a8}, !- Space Name
   Surface,                                !- Outside Boundary Condition
-  {8879a588-7b69-4d5a-849d-051cdbda8a0d}, !- Outside Boundary Condition Object
-=======
-  {5a21b9d4-d052-48b9-8934-2c814a204940}, !- Handle
-  Surface 12,                             !- Name
-  RoofCeiling,                            !- Surface Type
-  ,                                       !- Construction Name
-  {5410e710-e9f8-4858-9c74-4b74180b60a0}, !- Space Name
-  Surface,                                !- Outside Boundary Condition
-  {756416e4-d646-4231-8223-95e61dd03e1d}, !- Outside Boundary Condition Object
->>>>>>> fcfe5a62
+  {5e44da2c-6cef-4cc8-889b-7b983b1d1c07}, !- Outside Boundary Condition Object
   NoSun,                                  !- Sun Exposure
   NoWind,                                 !- Wind Exposure
   ,                                       !- View Factor to Ground
@@ -827,23 +586,13 @@
   0, 0, 2.4384;                           !- X,Y,Z Vertex 4 {m}
 
 OS:Surface,
-<<<<<<< HEAD
-  {8879a588-7b69-4d5a-849d-051cdbda8a0d}, !- Handle
+  {5e44da2c-6cef-4cc8-889b-7b983b1d1c07}, !- Handle
   Surface 13,                             !- Name
   Floor,                                  !- Surface Type
-  {5aac95f9-760a-4bc0-a047-20cce91142e5}, !- Construction Name
-  {b4b97459-9772-4c2d-bc0b-5e52bd4557c7}, !- Space Name
+  ,                                       !- Construction Name
+  {faf4c2de-6a63-4548-a433-70f72797c97f}, !- Space Name
   Surface,                                !- Outside Boundary Condition
-  {2733d0e5-1aa4-4684-9f65-513fc0965d0a}, !- Outside Boundary Condition Object
-=======
-  {756416e4-d646-4231-8223-95e61dd03e1d}, !- Handle
-  Surface 13,                             !- Name
-  Floor,                                  !- Surface Type
-  ,                                       !- Construction Name
-  {f177744d-056e-4dd0-92df-c88c9cce4ba6}, !- Space Name
-  Surface,                                !- Outside Boundary Condition
-  {5a21b9d4-d052-48b9-8934-2c814a204940}, !- Outside Boundary Condition Object
->>>>>>> fcfe5a62
+  {5e65fc0f-5b73-4be8-86d8-3e110e3fd57c}, !- Outside Boundary Condition Object
   NoSun,                                  !- Sun Exposure
   NoWind,                                 !- Wind Exposure
   ,                                       !- View Factor to Ground
@@ -854,19 +603,11 @@
   0, 0, 0;                                !- X,Y,Z Vertex 4 {m}
 
 OS:Surface,
-<<<<<<< HEAD
-  {90aec986-eb68-4693-a86f-d580173c3f4f}, !- Handle
+  {269ee852-e936-49ff-bc87-c49e348caf25}, !- Handle
   Surface 14,                             !- Name
   RoofCeiling,                            !- Surface Type
-  {3b6b245d-81c5-4077-85bd-0ea84b42c1fd}, !- Construction Name
-  {b4b97459-9772-4c2d-bc0b-5e52bd4557c7}, !- Space Name
-=======
-  {7b6d43fb-2c93-4801-a1c5-e511b52c63a0}, !- Handle
-  Surface 14,                             !- Name
-  RoofCeiling,                            !- Surface Type
-  ,                                       !- Construction Name
-  {f177744d-056e-4dd0-92df-c88c9cce4ba6}, !- Space Name
->>>>>>> fcfe5a62
+  ,                                       !- Construction Name
+  {faf4c2de-6a63-4548-a433-70f72797c97f}, !- Space Name
   Outdoors,                               !- Outside Boundary Condition
   ,                                       !- Outside Boundary Condition Object
   SunExposed,                             !- Sun Exposure
@@ -879,19 +620,11 @@
   13.6310703908387, 0, 0;                 !- X,Y,Z Vertex 4 {m}
 
 OS:Surface,
-<<<<<<< HEAD
-  {0e17bf76-f8e8-4b8a-9d46-c947f5d47718}, !- Handle
+  {58a1cfb2-ec16-46c7-b452-ef7a67d7d452}, !- Handle
   Surface 15,                             !- Name
   RoofCeiling,                            !- Surface Type
-  {3b6b245d-81c5-4077-85bd-0ea84b42c1fd}, !- Construction Name
-  {b4b97459-9772-4c2d-bc0b-5e52bd4557c7}, !- Space Name
-=======
-  {1b4b75f7-b8fe-4974-b6d1-ea6fed08227e}, !- Handle
-  Surface 15,                             !- Name
-  RoofCeiling,                            !- Surface Type
-  ,                                       !- Construction Name
-  {f177744d-056e-4dd0-92df-c88c9cce4ba6}, !- Space Name
->>>>>>> fcfe5a62
+  ,                                       !- Construction Name
+  {faf4c2de-6a63-4548-a433-70f72797c97f}, !- Space Name
   Outdoors,                               !- Outside Boundary Condition
   ,                                       !- Outside Boundary Condition Object
   SunExposed,                             !- Sun Exposure
@@ -904,19 +637,11 @@
   0, 6.81553519541936, 0;                 !- X,Y,Z Vertex 4 {m}
 
 OS:Surface,
-<<<<<<< HEAD
-  {d721b6a0-d45b-4822-937c-5331d15c9a39}, !- Handle
+  {38a70c65-b6a0-4b4a-ae44-d167a0706430}, !- Handle
   Surface 16,                             !- Name
   Wall,                                   !- Surface Type
   ,                                       !- Construction Name
-  {b4b97459-9772-4c2d-bc0b-5e52bd4557c7}, !- Space Name
-=======
-  {aa82a71b-2c78-4d5b-8e13-174076acef7c}, !- Handle
-  Surface 16,                             !- Name
-  Wall,                                   !- Surface Type
-  ,                                       !- Construction Name
-  {f177744d-056e-4dd0-92df-c88c9cce4ba6}, !- Space Name
->>>>>>> fcfe5a62
+  {faf4c2de-6a63-4548-a433-70f72797c97f}, !- Space Name
   Outdoors,                               !- Outside Boundary Condition
   ,                                       !- Outside Boundary Condition Object
   SunExposed,                             !- Sun Exposure
@@ -928,19 +653,11 @@
   0, 0, 0;                                !- X,Y,Z Vertex 3 {m}
 
 OS:Surface,
-<<<<<<< HEAD
-  {50cb405e-0070-4b9d-83ee-06d048703912}, !- Handle
+  {de84216b-387d-4d10-9f56-7a8e0f1416e1}, !- Handle
   Surface 17,                             !- Name
   Wall,                                   !- Surface Type
   ,                                       !- Construction Name
-  {b4b97459-9772-4c2d-bc0b-5e52bd4557c7}, !- Space Name
-=======
-  {c74c0632-4f52-4f29-9693-b3ab4b66cb08}, !- Handle
-  Surface 17,                             !- Name
-  Wall,                                   !- Surface Type
-  ,                                       !- Construction Name
-  {f177744d-056e-4dd0-92df-c88c9cce4ba6}, !- Space Name
->>>>>>> fcfe5a62
+  {faf4c2de-6a63-4548-a433-70f72797c97f}, !- Space Name
   Outdoors,                               !- Outside Boundary Condition
   ,                                       !- Outside Boundary Condition Object
   SunExposed,                             !- Sun Exposure
@@ -952,15 +669,9 @@
   13.6310703908387, 6.81553519541936, 0;  !- X,Y,Z Vertex 3 {m}
 
 OS:Space,
-<<<<<<< HEAD
-  {b4b97459-9772-4c2d-bc0b-5e52bd4557c7}, !- Handle
+  {faf4c2de-6a63-4548-a433-70f72797c97f}, !- Handle
   unfinished attic space,                 !- Name
-  {038acc8c-a81f-471e-b530-79a6d0e65e75}, !- Space Type Name
-=======
-  {f177744d-056e-4dd0-92df-c88c9cce4ba6}, !- Handle
-  unfinished attic space,                 !- Name
-  {ecd783ad-32f8-4667-8eff-fb3d364e4868}, !- Space Type Name
->>>>>>> fcfe5a62
+  {62ba4e4f-36dd-4d9d-b825-18ec0ab22c60}, !- Space Type Name
   ,                                       !- Default Construction Set Name
   ,                                       !- Default Schedule Set Name
   -0,                                     !- Direction of Relative North {deg}
@@ -968,17 +679,10 @@
   0,                                      !- Y Origin {m}
   4.8768,                                 !- Z Origin {m}
   ,                                       !- Building Story Name
-<<<<<<< HEAD
-  {8a5f2183-ccb7-4190-bc8f-90e314799af0}; !- Thermal Zone Name
+  {c11f74aa-3764-47c9-a12e-8dc61ebe7ae2}; !- Thermal Zone Name
 
 OS:ThermalZone,
-  {8a5f2183-ccb7-4190-bc8f-90e314799af0}, !- Handle
-=======
-  {48d20ff1-a88b-4b81-a234-ad90b70d51a6}; !- Thermal Zone Name
-
-OS:ThermalZone,
-  {48d20ff1-a88b-4b81-a234-ad90b70d51a6}, !- Handle
->>>>>>> fcfe5a62
+  {c11f74aa-3764-47c9-a12e-8dc61ebe7ae2}, !- Handle
   unfinished attic zone,                  !- Name
   ,                                       !- Multiplier
   ,                                       !- Ceiling Height {m}
@@ -987,17 +691,10 @@
   ,                                       !- Zone Inside Convection Algorithm
   ,                                       !- Zone Outside Convection Algorithm
   ,                                       !- Zone Conditioning Equipment List Name
-<<<<<<< HEAD
-  {ad5de621-0c32-410f-b64a-02431c15d9d1}, !- Zone Air Inlet Port List
-  {2ba33ef8-d0d0-4548-b334-67a8a51e6268}, !- Zone Air Exhaust Port List
-  {ea85c19b-e8db-4079-b1c2-5bc0aac10b61}, !- Zone Air Node Name
-  {77c3972e-dfda-4618-ab9a-6dbd3eb7e07c}, !- Zone Return Air Port List
-=======
-  {637738c9-4e8e-4b2d-80e2-58a7aaa48fec}, !- Zone Air Inlet Port List
-  {59061b24-12aa-4c6a-9dda-0c366e2d14b9}, !- Zone Air Exhaust Port List
-  {c0314460-cea9-4d8a-a5be-c53501d1ebec}, !- Zone Air Node Name
-  {d6097d0c-af52-456e-aaeb-bdb5b5ec300d}, !- Zone Return Air Port List
->>>>>>> fcfe5a62
+  {ecfe62ae-76df-44cd-94b1-3f11b39e0a45}, !- Zone Air Inlet Port List
+  {947c129b-d1ee-42f9-ab09-fe1897d0e552}, !- Zone Air Exhaust Port List
+  {daab28ba-fd88-4098-930a-8406a8a28b49}, !- Zone Air Node Name
+  {ca94cf3d-ec19-4107-89c8-a237481a1184}, !- Zone Return Air Port List
   ,                                       !- Primary Daylighting Control Name
   ,                                       !- Fraction of Zone Controlled by Primary Daylighting Control
   ,                                       !- Secondary Daylighting Control Name
@@ -1008,71 +705,37 @@
   No;                                     !- Use Ideal Air Loads
 
 OS:Node,
-<<<<<<< HEAD
-  {14fb86f9-1c4c-430a-be9c-7977a6eff824}, !- Handle
+  {8076779e-9b6a-40da-9bf7-95b8129a151b}, !- Handle
   Node 2,                                 !- Name
-  {ea85c19b-e8db-4079-b1c2-5bc0aac10b61}, !- Inlet Port
+  {daab28ba-fd88-4098-930a-8406a8a28b49}, !- Inlet Port
   ;                                       !- Outlet Port
 
 OS:Connection,
-  {ea85c19b-e8db-4079-b1c2-5bc0aac10b61}, !- Handle
-  {f751efdd-7e90-499b-b6a3-022bb930c781}, !- Name
-  {8a5f2183-ccb7-4190-bc8f-90e314799af0}, !- Source Object
+  {daab28ba-fd88-4098-930a-8406a8a28b49}, !- Handle
+  {6d338229-2899-463d-84f5-222affb85abc}, !- Name
+  {c11f74aa-3764-47c9-a12e-8dc61ebe7ae2}, !- Source Object
   11,                                     !- Outlet Port
-  {14fb86f9-1c4c-430a-be9c-7977a6eff824}, !- Target Object
+  {8076779e-9b6a-40da-9bf7-95b8129a151b}, !- Target Object
   2;                                      !- Inlet Port
 
 OS:PortList,
-  {ad5de621-0c32-410f-b64a-02431c15d9d1}, !- Handle
-  {f27b0dbe-a2b3-4a63-b4ea-4c9852ec52d1}, !- Name
-  {8a5f2183-ccb7-4190-bc8f-90e314799af0}; !- HVAC Component
+  {ecfe62ae-76df-44cd-94b1-3f11b39e0a45}, !- Handle
+  {910ae0ba-981c-463a-a709-cc2ba2a945c3}, !- Name
+  {c11f74aa-3764-47c9-a12e-8dc61ebe7ae2}; !- HVAC Component
 
 OS:PortList,
-  {2ba33ef8-d0d0-4548-b334-67a8a51e6268}, !- Handle
-  {1306ed49-9cbe-42cf-a6b0-246a8f129cc8}, !- Name
-  {8a5f2183-ccb7-4190-bc8f-90e314799af0}; !- HVAC Component
+  {947c129b-d1ee-42f9-ab09-fe1897d0e552}, !- Handle
+  {cf83f6e3-594b-4cf2-8a97-f0a119bbc093}, !- Name
+  {c11f74aa-3764-47c9-a12e-8dc61ebe7ae2}; !- HVAC Component
 
 OS:PortList,
-  {77c3972e-dfda-4618-ab9a-6dbd3eb7e07c}, !- Handle
-  {3b473af2-2e94-413f-b9d4-168fa980e359}, !- Name
-  {8a5f2183-ccb7-4190-bc8f-90e314799af0}; !- HVAC Component
+  {ca94cf3d-ec19-4107-89c8-a237481a1184}, !- Handle
+  {ad0131c7-43eb-4337-a07f-f9e398181de4}, !- Name
+  {c11f74aa-3764-47c9-a12e-8dc61ebe7ae2}; !- HVAC Component
 
 OS:Sizing:Zone,
-  {ee3bbc56-2bb7-4acc-9ec3-673a0f4dd4c7}, !- Handle
-  {8a5f2183-ccb7-4190-bc8f-90e314799af0}, !- Zone or ZoneList Name
-=======
-  {67a0a87e-8457-473b-ad2b-b6fcdbb6e25f}, !- Handle
-  Node 2,                                 !- Name
-  {c0314460-cea9-4d8a-a5be-c53501d1ebec}, !- Inlet Port
-  ;                                       !- Outlet Port
-
-OS:Connection,
-  {c0314460-cea9-4d8a-a5be-c53501d1ebec}, !- Handle
-  {a9b6f786-771d-4bf0-8f90-469a04512fdb}, !- Name
-  {48d20ff1-a88b-4b81-a234-ad90b70d51a6}, !- Source Object
-  11,                                     !- Outlet Port
-  {67a0a87e-8457-473b-ad2b-b6fcdbb6e25f}, !- Target Object
-  2;                                      !- Inlet Port
-
-OS:PortList,
-  {637738c9-4e8e-4b2d-80e2-58a7aaa48fec}, !- Handle
-  {f81f5700-32a6-4cff-a7f7-add42b26d5f6}, !- Name
-  {48d20ff1-a88b-4b81-a234-ad90b70d51a6}; !- HVAC Component
-
-OS:PortList,
-  {59061b24-12aa-4c6a-9dda-0c366e2d14b9}, !- Handle
-  {9af2b223-15fb-418c-9cae-5df7aba6ceda}, !- Name
-  {48d20ff1-a88b-4b81-a234-ad90b70d51a6}; !- HVAC Component
-
-OS:PortList,
-  {d6097d0c-af52-456e-aaeb-bdb5b5ec300d}, !- Handle
-  {53682e93-b155-40d2-95dc-ac09ae4540e5}, !- Name
-  {48d20ff1-a88b-4b81-a234-ad90b70d51a6}; !- HVAC Component
-
-OS:Sizing:Zone,
-  {af7affb2-96f3-4e28-8589-f03bb562f7a5}, !- Handle
-  {48d20ff1-a88b-4b81-a234-ad90b70d51a6}, !- Zone or ZoneList Name
->>>>>>> fcfe5a62
+  {01bc7037-4796-49bc-87fc-504ff295a26d}, !- Handle
+  {c11f74aa-3764-47c9-a12e-8dc61ebe7ae2}, !- Zone or ZoneList Name
   SupplyAirTemperature,                   !- Zone Cooling Design Supply Air Temperature Input Method
   14,                                     !- Zone Cooling Design Supply Air Temperature {C}
   11.11,                                  !- Zone Cooling Design Supply Air Temperature Difference {deltaC}
@@ -1093,27 +756,20 @@
   ,                                       !- Heating Maximum Air Flow per Zone Floor Area {m3/s-m2}
   ,                                       !- Heating Maximum Air Flow {m3/s}
   ,                                       !- Heating Maximum Air Flow Fraction
+  ,                                       !- Design Zone Air Distribution Effectiveness in Cooling Mode
+  ,                                       !- Design Zone Air Distribution Effectiveness in Heating Mode
   No,                                     !- Account for Dedicated Outdoor Air System
   NeutralSupplyAir,                       !- Dedicated Outdoor Air System Control Strategy
   autosize,                               !- Dedicated Outdoor Air Low Setpoint Temperature for Design {C}
   autosize;                               !- Dedicated Outdoor Air High Setpoint Temperature for Design {C}
 
 OS:ZoneHVAC:EquipmentList,
-<<<<<<< HEAD
-  {f48210b0-e824-44b8-99f0-590a3834e077}, !- Handle
+  {22872a11-c0c1-4533-a85a-02b3ead1222b}, !- Handle
   Zone HVAC Equipment List 2,             !- Name
-  {8a5f2183-ccb7-4190-bc8f-90e314799af0}; !- Thermal Zone
+  {c11f74aa-3764-47c9-a12e-8dc61ebe7ae2}; !- Thermal Zone
 
 OS:SpaceType,
-  {038acc8c-a81f-471e-b530-79a6d0e65e75}, !- Handle
-=======
-  {be2a1019-d7ea-4ef1-8523-8a6de303c515}, !- Handle
-  Zone HVAC Equipment List 2,             !- Name
-  {48d20ff1-a88b-4b81-a234-ad90b70d51a6}; !- Thermal Zone
-
-OS:SpaceType,
-  {ecd783ad-32f8-4667-8eff-fb3d364e4868}, !- Handle
->>>>>>> fcfe5a62
+  {62ba4e4f-36dd-4d9d-b825-18ec0ab22c60}, !- Handle
   Space Type 2,                           !- Name
   ,                                       !- Default Construction Set Name
   ,                                       !- Default Schedule Set Name
@@ -1124,23 +780,14 @@
   unfinished attic;                       !- Standards Space Type
 
 OS:BuildingUnit,
-<<<<<<< HEAD
-  {7a186ab2-e252-4831-bac3-cb48dba739a3}, !- Handle
-=======
-  {92c1c92c-4e25-47fc-9843-275bdc1e0ba5}, !- Handle
->>>>>>> fcfe5a62
+  {2d524ea5-83f1-468f-9cb6-91d86f48f8d0}, !- Handle
   unit 1,                                 !- Name
   ,                                       !- Rendering Color
   Residential;                            !- Building Unit Type
 
 OS:AdditionalProperties,
-<<<<<<< HEAD
-  {2ef1affc-81ff-4a67-9a01-484e855f85bb}, !- Handle
-  {7a186ab2-e252-4831-bac3-cb48dba739a3}, !- Object Name
-=======
-  {0b5dae9d-369a-4635-984b-a72d570c017a}, !- Handle
-  {92c1c92c-4e25-47fc-9843-275bdc1e0ba5}, !- Object Name
->>>>>>> fcfe5a62
+  {20059eaf-6998-4fe0-9bb1-1bc78f6b485c}, !- Handle
+  {2d524ea5-83f1-468f-9cb6-91d86f48f8d0}, !- Object Name
   NumberOfBedrooms,                       !- Feature Name 1
   Integer,                                !- Feature Data Type 1
   3,                                      !- Feature Value 1
@@ -1151,18 +798,8 @@
   Double,                                 !- Feature Data Type 3
   2.6400000000000001;                     !- Feature Value 3
 
-<<<<<<< HEAD
-OS:External:File,
-  {c82e0085-c184-456b-af05-e67236bf67d1}, !- Handle
-  8760.csv,                               !- Name
-  8760.csv;                               !- File Name
-
 OS:Schedule:Day,
-  {b6e7018d-3bcf-4cb4-b375-cd3c81535cb2}, !- Handle
-=======
-OS:Schedule:Day,
-  {4e09bc3b-f234-445c-ab71-8f33b37e35e7}, !- Handle
->>>>>>> fcfe5a62
+  {707d73dc-2955-4114-995f-a523923ecdd7}, !- Handle
   Schedule Day 1,                         !- Name
   ,                                       !- Schedule Type Limits Name
   ,                                       !- Interpolate to Timestep
@@ -1171,333 +808,10 @@
   0;                                      !- Value Until Time 1
 
 OS:Schedule:Day,
-<<<<<<< HEAD
-  {56bc7343-7c7d-4510-93e6-46fb88c7ccbf}, !- Handle
-=======
-  {ea5a6d73-36b0-4706-b412-be5460053ffc}, !- Handle
->>>>>>> fcfe5a62
+  {58be18c3-95b8-42af-9737-3d03225935a3}, !- Handle
   Schedule Day 2,                         !- Name
   ,                                       !- Schedule Type Limits Name
   ,                                       !- Interpolate to Timestep
   24,                                     !- Hour 1
   0,                                      !- Minute 1
   1;                                      !- Value Until Time 1
-<<<<<<< HEAD
-
-OS:Schedule:File,
-  {01b511cf-9d63-4c7c-82e0-5614013ed442}, !- Handle
-  occupants,                              !- Name
-  {a69a7a41-ca16-479a-965e-270b8be7a9c8}, !- Schedule Type Limits Name
-  {c82e0085-c184-456b-af05-e67236bf67d1}, !- External File Name
-  1,                                      !- Column Number
-  1,                                      !- Rows to Skip at Top
-  8760,                                   !- Number of Hours of Data
-  ,                                       !- Column Separator
-  ,                                       !- Interpolate to Timestep
-  60;                                     !- Minutes per Item
-
-OS:Schedule:Ruleset,
-  {0af539c2-86c5-4352-8144-d1fd031f666b}, !- Handle
-  Schedule Ruleset 1,                     !- Name
-  {c5e2f3d0-ef2a-4d4c-9886-38a0a6348ca2}, !- Schedule Type Limits Name
-  {e06b504a-d5db-46c9-b9b5-61d816340ca6}; !- Default Day Schedule Name
-
-OS:Schedule:Day,
-  {e06b504a-d5db-46c9-b9b5-61d816340ca6}, !- Handle
-  Schedule Day 3,                         !- Name
-  {c5e2f3d0-ef2a-4d4c-9886-38a0a6348ca2}, !- Schedule Type Limits Name
-  ,                                       !- Interpolate to Timestep
-  24,                                     !- Hour 1
-  0,                                      !- Minute 1
-  112.539290946133;                       !- Value Until Time 1
-
-OS:People:Definition,
-  {b914ff16-23ac-4954-aff0-b402878d65ba}, !- Handle
-  res occupants|living space|story 2,     !- Name
-  People,                                 !- Number of People Calculation Method
-  1.32,                                   !- Number of People {people}
-  ,                                       !- People per Space Floor Area {person/m2}
-  ,                                       !- Space Floor Area per Person {m2/person}
-  0.319734,                               !- Fraction Radiant
-  0.573,                                  !- Sensible Heat Fraction
-  0,                                      !- Carbon Dioxide Generation Rate {m3/s-W}
-  No,                                     !- Enable ASHRAE 55 Comfort Warnings
-  ZoneAveraged;                           !- Mean Radiant Temperature Calculation Type
-
-OS:People,
-  {114d69e6-cf00-44d8-823a-8130cf861de2}, !- Handle
-  res occupants|living space|story 2,     !- Name
-  {b914ff16-23ac-4954-aff0-b402878d65ba}, !- People Definition Name
-  {b28ea209-4c3a-4567-aa73-8dfb987ed332}, !- Space or SpaceType Name
-  {01b511cf-9d63-4c7c-82e0-5614013ed442}, !- Number of People Schedule Name
-  {0af539c2-86c5-4352-8144-d1fd031f666b}, !- Activity Level Schedule Name
-  ,                                       !- Surface Name/Angle Factor List Name
-  ,                                       !- Work Efficiency Schedule Name
-  ,                                       !- Clothing Insulation Schedule Name
-  ,                                       !- Air Velocity Schedule Name
-  1;                                      !- Multiplier
-
-OS:ScheduleTypeLimits,
-  {c5e2f3d0-ef2a-4d4c-9886-38a0a6348ca2}, !- Handle
-  ActivityLevel,                          !- Name
-  0,                                      !- Lower Limit Value
-  ,                                       !- Upper Limit Value
-  Continuous,                             !- Numeric Type
-  ActivityLevel;                          !- Unit Type
-
-OS:ScheduleTypeLimits,
-  {a69a7a41-ca16-479a-965e-270b8be7a9c8}, !- Handle
-  Fractional,                             !- Name
-  0,                                      !- Lower Limit Value
-  1,                                      !- Upper Limit Value
-  Continuous;                             !- Numeric Type
-
-OS:People:Definition,
-  {a072a496-5c4b-43fd-94ae-4e17d3d3ed2b}, !- Handle
-  res occupants|living space,             !- Name
-  People,                                 !- Number of People Calculation Method
-  1.32,                                   !- Number of People {people}
-  ,                                       !- People per Space Floor Area {person/m2}
-  ,                                       !- Space Floor Area per Person {m2/person}
-  0.319734,                               !- Fraction Radiant
-  0.573,                                  !- Sensible Heat Fraction
-  0,                                      !- Carbon Dioxide Generation Rate {m3/s-W}
-  No,                                     !- Enable ASHRAE 55 Comfort Warnings
-  ZoneAveraged;                           !- Mean Radiant Temperature Calculation Type
-
-OS:People,
-  {5ad8b592-467e-4aea-a5d8-eed8246b03fa}, !- Handle
-  res occupants|living space,             !- Name
-  {a072a496-5c4b-43fd-94ae-4e17d3d3ed2b}, !- People Definition Name
-  {59f39580-ae9e-4bc4-99da-c47f162ea3a4}, !- Space or SpaceType Name
-  {01b511cf-9d63-4c7c-82e0-5614013ed442}, !- Number of People Schedule Name
-  {0af539c2-86c5-4352-8144-d1fd031f666b}, !- Activity Level Schedule Name
-  ,                                       !- Surface Name/Angle Factor List Name
-  ,                                       !- Work Efficiency Schedule Name
-  ,                                       !- Clothing Insulation Schedule Name
-  ,                                       !- Air Velocity Schedule Name
-  1;                                      !- Multiplier
-
-OS:ShadingSurfaceGroup,
-  {6fa6bb65-8ae3-48b6-bd34-5d2f84a92863}, !- Handle
-  res eaves,                              !- Name
-  Building;                               !- Shading Surface Type
-
-OS:ShadingSurface,
-  {d5a3577e-073f-4a6a-aa83-9b141779bf47}, !- Handle
-  Surface 14 - res eaves,                 !- Name
-  ,                                       !- Construction Name
-  {6fa6bb65-8ae3-48b6-bd34-5d2f84a92863}, !- Shading Surface Group Name
-  ,                                       !- Transmittance Schedule Name
-  ,                                       !- Number of Vertices
-  14.2406703908387, 0, 5.1816,            !- X,Y,Z Vertex 1 {m}
-  14.2406703908387, 3.40776759770968, 6.88548379885484, !- X,Y,Z Vertex 2 {m}
-  13.6310703908387, 3.40776759770968, 6.88548379885484, !- X,Y,Z Vertex 3 {m}
-  13.6310703908387, 0, 5.1816;            !- X,Y,Z Vertex 4 {m}
-
-OS:ShadingSurface,
-  {50bad530-9b7a-4428-ba50-7b2c7fa1abcf}, !- Handle
-  Surface 14 - res eaves 1,               !- Name
-  ,                                       !- Construction Name
-  {6fa6bb65-8ae3-48b6-bd34-5d2f84a92863}, !- Shading Surface Group Name
-  ,                                       !- Transmittance Schedule Name
-  ,                                       !- Number of Vertices
-  -0.6096, 3.40776759770968, 6.88548379885484, !- X,Y,Z Vertex 1 {m}
-  -0.6096, 0, 5.1816,                     !- X,Y,Z Vertex 2 {m}
-  0, 0, 5.1816,                           !- X,Y,Z Vertex 3 {m}
-  0, 3.40776759770968, 6.88548379885484;  !- X,Y,Z Vertex 4 {m}
-
-OS:ShadingSurface,
-  {551aea8f-c019-483b-ac1c-eca61b7ef46b}, !- Handle
-  Surface 14 - res eaves 2,               !- Name
-  ,                                       !- Construction Name
-  {6fa6bb65-8ae3-48b6-bd34-5d2f84a92863}, !- Shading Surface Group Name
-  ,                                       !- Transmittance Schedule Name
-  ,                                       !- Number of Vertices
-  0, -0.6096, 4.8768,                     !- X,Y,Z Vertex 1 {m}
-  13.6310703908387, -0.6096, 4.8768,      !- X,Y,Z Vertex 2 {m}
-  13.6310703908387, 0, 5.1816,            !- X,Y,Z Vertex 3 {m}
-  0, 0, 5.1816;                           !- X,Y,Z Vertex 4 {m}
-
-OS:ShadingSurface,
-  {a280a7d8-5629-4618-8670-5fd8d5935f58}, !- Handle
-  Surface 15 - res eaves,                 !- Name
-  ,                                       !- Construction Name
-  {6fa6bb65-8ae3-48b6-bd34-5d2f84a92863}, !- Shading Surface Group Name
-  ,                                       !- Transmittance Schedule Name
-  ,                                       !- Number of Vertices
-  -0.6096, 6.81553519541936, 5.1816,      !- X,Y,Z Vertex 1 {m}
-  -0.6096, 3.40776759770968, 6.88548379885484, !- X,Y,Z Vertex 2 {m}
-  0, 3.40776759770968, 6.88548379885484,  !- X,Y,Z Vertex 3 {m}
-  0, 6.81553519541936, 5.1816;            !- X,Y,Z Vertex 4 {m}
-
-OS:ShadingSurface,
-  {eac3f33c-ee75-4ba9-ba27-4942eb40a3ba}, !- Handle
-  Surface 15 - res eaves 1,               !- Name
-  ,                                       !- Construction Name
-  {6fa6bb65-8ae3-48b6-bd34-5d2f84a92863}, !- Shading Surface Group Name
-  ,                                       !- Transmittance Schedule Name
-  ,                                       !- Number of Vertices
-  14.2406703908387, 3.40776759770968, 6.88548379885484, !- X,Y,Z Vertex 1 {m}
-  14.2406703908387, 6.81553519541936, 5.1816, !- X,Y,Z Vertex 2 {m}
-  13.6310703908387, 6.81553519541936, 5.1816, !- X,Y,Z Vertex 3 {m}
-  13.6310703908387, 3.40776759770968, 6.88548379885484; !- X,Y,Z Vertex 4 {m}
-
-OS:ShadingSurface,
-  {f775323e-fcbd-40f9-b0b8-9111117c4ac7}, !- Handle
-  Surface 15 - res eaves 2,               !- Name
-  ,                                       !- Construction Name
-  {6fa6bb65-8ae3-48b6-bd34-5d2f84a92863}, !- Shading Surface Group Name
-  ,                                       !- Transmittance Schedule Name
-  ,                                       !- Number of Vertices
-  13.6310703908387, 7.42513519541936, 4.8768, !- X,Y,Z Vertex 1 {m}
-  0, 7.42513519541936, 4.8768,            !- X,Y,Z Vertex 2 {m}
-  0, 6.81553519541936, 5.1816,            !- X,Y,Z Vertex 3 {m}
-  13.6310703908387, 6.81553519541936, 5.1816; !- X,Y,Z Vertex 4 {m}
-
-OS:ShadingSurfaceGroup,
-  {cc660a88-b3b4-4835-85a3-398955906dc3}, !- Handle
-  res neighbors,                          !- Name
-  Building;                               !- Shading Surface Type
-
-OS:ShadingSurface,
-  {afbabbd0-a0d8-47d1-b6b3-dd87721ea9cb}, !- Handle
-  res neighbors left,                     !- Name
-  ,                                       !- Construction Name
-  {cc660a88-b3b4-4835-85a3-398955906dc3}, !- Shading Surface Group Name
-  ,                                       !- Transmittance Schedule Name
-  ,                                       !- Number of Vertices
-  -3.048, 0, 0,                           !- X,Y,Z Vertex 1 {m}
-  -3.048, 0, 6.58068379885484,            !- X,Y,Z Vertex 2 {m}
-  -3.048, 6.81553519541936, 6.58068379885484, !- X,Y,Z Vertex 3 {m}
-  -3.048, 6.81553519541936, 0;            !- X,Y,Z Vertex 4 {m}
-
-OS:ShadingSurface,
-  {c54bb85c-0509-4f75-95d5-0cce4790e7ef}, !- Handle
-  res neighbors right,                    !- Name
-  ,                                       !- Construction Name
-  {cc660a88-b3b4-4835-85a3-398955906dc3}, !- Shading Surface Group Name
-  ,                                       !- Transmittance Schedule Name
-  ,                                       !- Number of Vertices
-  16.6790703908387, 6.81553519541936, 0,  !- X,Y,Z Vertex 1 {m}
-  16.6790703908387, 6.81553519541936, 6.58068379885484, !- X,Y,Z Vertex 2 {m}
-  16.6790703908387, 0, 6.58068379885484,  !- X,Y,Z Vertex 3 {m}
-  16.6790703908387, 0, 0;                 !- X,Y,Z Vertex 4 {m}
-
-OS:Material,
-  {c19d76c6-7557-49f3-8482-e6d105d0bb1e}, !- Handle
-  FloorUAAdditionalCeilingIns,            !- Name
-  Rough,                                  !- Roughness
-  0.12827,                                !- Thickness {m}
-  0.04111125,                             !- Conductivity {W/m-K}
-  16.02,                                  !- Density {kg/m3}
-  1046.75;                                !- Specific Heat {J/kg-K}
-
-OS:Material,
-  {96783bff-ee05-4dc8-a4b6-ab0f7d2c9dcc}, !- Handle
-  FloorUATrussandIns,                     !- Name
-  Rough,                                  !- Roughness
-  0.0889,                                 !- Thickness {m}
-  0.0436673814251492,                     !- Conductivity {W/m-K}
-  50.7834,                                !- Density {kg/m3}
-  1165.09548895899;                       !- Specific Heat {J/kg-K}
-
-OS:Material,
-  {ac76b469-84bc-4227-b2ca-b40abb2e7120}, !- Handle
-  Drywall 0.5 in.,                        !- Name
-  Rough,                                  !- Roughness
-  0.0127,                                 !- Thickness {m}
-  0.1602906,                              !- Conductivity {W/m-K}
-  801,                                    !- Density {kg/m3}
-  837.4,                                  !- Specific Heat {J/kg-K}
-  0.9,                                    !- Thermal Absorptance
-  0.5,                                    !- Solar Absorptance
-  0.1;                                    !- Visible Absorptance
-
-OS:Construction,
-  {5aac95f9-760a-4bc0-a047-20cce91142e5}, !- Handle
-  FloorFinInsUnfinAttic,                  !- Name
-  ,                                       !- Surface Rendering Name
-  {c19d76c6-7557-49f3-8482-e6d105d0bb1e}, !- Layer 1
-  {96783bff-ee05-4dc8-a4b6-ab0f7d2c9dcc}, !- Layer 2
-  {ac76b469-84bc-4227-b2ca-b40abb2e7120}; !- Layer 3
-
-OS:Construction,
-  {97a3b053-6fec-4aba-b4be-a2a2ae585ae8}, !- Handle
-  FloorFinInsUnfinAttic Reversed,         !- Name
-  ,                                       !- Surface Rendering Name
-  {ac76b469-84bc-4227-b2ca-b40abb2e7120}, !- Layer 1
-  {96783bff-ee05-4dc8-a4b6-ab0f7d2c9dcc}, !- Layer 2
-  {c19d76c6-7557-49f3-8482-e6d105d0bb1e}; !- Layer 3
-
-OS:Material,
-  {75e902a0-8709-4721-b061-e3aabcb9910e}, !- Handle
-  Asphalt Shingles&#44 Medium,            !- Name
-  Rough,                                  !- Roughness
-  0.009525,                               !- Thickness {m}
-  0.162714,                               !- Conductivity {W/m-K}
-  1121.4,                                 !- Density {kg/m3}
-  1465.45,                                !- Specific Heat {J/kg-K}
-  0.91,                                   !- Thermal Absorptance
-  0.85,                                   !- Solar Absorptance
-  0.85;                                   !- Visible Absorptance
-
-OS:Material,
-  {a852c979-cce9-4ec6-a3c9-2a17fb774454}, !- Handle
-  RoofSheathing,                          !- Name
-  Rough,                                  !- Roughness
-  0.01905,                                !- Thickness {m}
-  0.1154577,                              !- Conductivity {W/m-K}
-  512.64,                                 !- Density {kg/m3}
-  1214.23;                                !- Specific Heat {J/kg-K}
-
-OS:Material,
-  {ada2a12c-92ef-4599-8472-e8d7c1b6cf17}, !- Handle
-  RoofUARoofIns,                          !- Name
-  Rough,                                  !- Roughness
-  0.18415,                                !- Thickness {m}
-  8.02397499707214,                       !- Conductivity {W/m-K}
-  37.004876748,                           !- Density {kg/m3}
-  1207.88064650997;                       !- Specific Heat {J/kg-K}
-
-OS:Construction,
-  {3b6b245d-81c5-4077-85bd-0ea84b42c1fd}, !- Handle
-  RoofUnfinInsExt,                        !- Name
-  ,                                       !- Surface Rendering Name
-  {75e902a0-8709-4721-b061-e3aabcb9910e}, !- Layer 1
-  {a852c979-cce9-4ec6-a3c9-2a17fb774454}, !- Layer 2
-  {ada2a12c-92ef-4599-8472-e8d7c1b6cf17}; !- Layer 3
-
-OS:AdditionalProperties,
-  {13371d6d-b74d-4a4c-90e0-8800980fa9f6}, !- Handle
-  {0e17bf76-f8e8-4b8a-9d46-c947f5d47718}, !- Object Name
-  SizingInfoRoofColor,                    !- Feature Name 1
-  String,                                 !- Feature Data Type 1
-  medium,                                 !- Feature Value 1
-  SizingInfoRoofMaterial,                 !- Feature Name 2
-  String,                                 !- Feature Data Type 2
-  asphalt shingles,                       !- Feature Value 2
-  SizingInfoRoofRigidInsRvalue,           !- Feature Name 3
-  Double,                                 !- Feature Data Type 3
-  0,                                      !- Feature Value 3
-  SizingInfoRoofHasRadiantBarrier,        !- Feature Name 4
-  Boolean,                                !- Feature Data Type 4
-  false;                                  !- Feature Value 4
-
-OS:AdditionalProperties,
-  {96e2c3e9-c6e1-44aa-9f24-3b6c384ac1ba}, !- Handle
-  {90aec986-eb68-4693-a86f-d580173c3f4f}, !- Object Name
-  SizingInfoRoofColor,                    !- Feature Name 1
-  String,                                 !- Feature Data Type 1
-  medium,                                 !- Feature Value 1
-  SizingInfoRoofMaterial,                 !- Feature Name 2
-  String,                                 !- Feature Data Type 2
-  asphalt shingles,                       !- Feature Value 2
-  SizingInfoRoofRigidInsRvalue,           !- Feature Name 3
-  Double,                                 !- Feature Data Type 3
-  0,                                      !- Feature Value 3
-  SizingInfoRoofHasRadiantBarrier,        !- Feature Name 4
-  Boolean,                                !- Feature Data Type 4
-  false;                                  !- Feature Value 4
-=======
->>>>>>> fcfe5a62
