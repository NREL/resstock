!- NOTE: Auto-generated from /test/osw_files/Denver.osw

OS:Version,
<<<<<<< HEAD
  {f4983df7-d196-4931-825e-e936df21ee1d}, !- Handle
  2.9.1;                                  !- Version Identifier

OS:SimulationControl,
  {da5697fa-d15c-47e7-9f83-6e6a93e9c524}, !- Handle
=======
  {adb9bae1-7e5f-405e-88d2-5b4c26a5dc1b}, !- Handle
  2.9.0;                                  !- Version Identifier

OS:SimulationControl,
  {b5ba1cb2-8601-416e-9263-df881e81e007}, !- Handle
>>>>>>> 5423435e
  ,                                       !- Do Zone Sizing Calculation
  ,                                       !- Do System Sizing Calculation
  ,                                       !- Do Plant Sizing Calculation
  No;                                     !- Run Simulation for Sizing Periods

OS:Timestep,
<<<<<<< HEAD
  {332272bf-415f-4620-b028-26cf31ac920b}, !- Handle
  6;                                      !- Number of Timesteps per Hour

OS:ShadowCalculation,
  {c4e1c5de-0845-4a23-b2f6-aace60368612}, !- Handle
=======
  {b04e60be-430e-4e9c-bf93-d36a84c85f14}, !- Handle
  6;                                      !- Number of Timesteps per Hour

OS:ShadowCalculation,
  {3bab8ec0-d539-4533-a54d-550f7b06a0b2}, !- Handle
>>>>>>> 5423435e
  20,                                     !- Calculation Frequency
  200;                                    !- Maximum Figures in Shadow Overlap Calculations

OS:SurfaceConvectionAlgorithm:Outside,
<<<<<<< HEAD
  {351174ba-527b-434f-b1ba-d40f48d46c40}, !- Handle
  DOE-2;                                  !- Algorithm

OS:SurfaceConvectionAlgorithm:Inside,
  {a655b0f6-726d-4e6b-a2e6-d7aed583b0ff}, !- Handle
  TARP;                                   !- Algorithm

OS:ZoneCapacitanceMultiplier:ResearchSpecial,
  {268c6353-4f0c-4579-a356-97d5a1613cd1}, !- Handle
  3.6,                                    !- Temperature Capacity Multiplier
=======
  {6f1a6d22-655f-4909-a582-19cce50bab83}, !- Handle
  DOE-2;                                  !- Algorithm

OS:SurfaceConvectionAlgorithm:Inside,
  {c85ab194-8349-43d0-be50-1cc9c89a7d9d}, !- Handle
  TARP;                                   !- Algorithm

OS:ZoneCapacitanceMultiplier:ResearchSpecial,
  {96adc8ae-4391-4b36-a34c-7058f88db0dd}, !- Handle
  ,                                       !- Temperature Capacity Multiplier
>>>>>>> 5423435e
  15,                                     !- Humidity Capacity Multiplier
  ;                                       !- Carbon Dioxide Capacity Multiplier

OS:RunPeriod,
<<<<<<< HEAD
  {5a89dc44-1fdd-4e15-93a9-d4f3c0a5f543}, !- Handle
=======
  {f5e22eb0-f504-4f83-a8ee-394747e435f4}, !- Handle
>>>>>>> 5423435e
  Run Period 1,                           !- Name
  1,                                      !- Begin Month
  1,                                      !- Begin Day of Month
  12,                                     !- End Month
  31,                                     !- End Day of Month
  ,                                       !- Use Weather File Holidays and Special Days
  ,                                       !- Use Weather File Daylight Saving Period
  ,                                       !- Apply Weekend Holiday Rule
  ,                                       !- Use Weather File Rain Indicators
  ,                                       !- Use Weather File Snow Indicators
  ;                                       !- Number of Times Runperiod to be Repeated

OS:YearDescription,
<<<<<<< HEAD
  {dea76df3-c31d-45f2-9b29-64708998046d}, !- Handle
=======
  {683aac81-a221-4230-a4de-b165ebeb5502}, !- Handle
>>>>>>> 5423435e
  2007,                                   !- Calendar Year
  ,                                       !- Day of Week for Start Day
  ;                                       !- Is Leap Year

OS:WeatherFile,
<<<<<<< HEAD
  {83c0a8f2-d1f7-46bd-90b5-517f9cd399f8}, !- Handle
=======
  {2439e93e-ffea-408f-b0b3-c37abe5ac65e}, !- Handle
>>>>>>> 5423435e
  Denver Intl Ap,                         !- City
  CO,                                     !- State Province Region
  USA,                                    !- Country
  TMY3,                                   !- Data Source
  725650,                                 !- WMO Number
  39.83,                                  !- Latitude {deg}
  -104.65,                                !- Longitude {deg}
  -7,                                     !- Time Zone {hr}
  1650,                                   !- Elevation {m}
  file:../weather/USA_CO_Denver.Intl.AP.725650_TMY3.epw, !- Url
  E23378AA;                               !- Checksum

OS:AdditionalProperties,
<<<<<<< HEAD
  {32bc23b4-4258-4e05-8fa2-f8db61fbaade}, !- Handle
  {83c0a8f2-d1f7-46bd-90b5-517f9cd399f8}, !- Object Name
=======
  {57fbe0c7-82e2-4c78-97f3-48c95eede558}, !- Handle
  {2439e93e-ffea-408f-b0b3-c37abe5ac65e}, !- Object Name
>>>>>>> 5423435e
  EPWHeaderCity,                          !- Feature Name 1
  String,                                 !- Feature Data Type 1
  Denver Intl Ap,                         !- Feature Value 1
  EPWHeaderState,                         !- Feature Name 2
  String,                                 !- Feature Data Type 2
  CO,                                     !- Feature Value 2
  EPWHeaderCountry,                       !- Feature Name 3
  String,                                 !- Feature Data Type 3
  USA,                                    !- Feature Value 3
  EPWHeaderDataSource,                    !- Feature Name 4
  String,                                 !- Feature Data Type 4
  TMY3,                                   !- Feature Value 4
  EPWHeaderStation,                       !- Feature Name 5
  String,                                 !- Feature Data Type 5
  725650,                                 !- Feature Value 5
  EPWHeaderLatitude,                      !- Feature Name 6
  Double,                                 !- Feature Data Type 6
  39.829999999999998,                     !- Feature Value 6
  EPWHeaderLongitude,                     !- Feature Name 7
  Double,                                 !- Feature Data Type 7
  -104.65000000000001,                    !- Feature Value 7
  EPWHeaderTimezone,                      !- Feature Name 8
  Double,                                 !- Feature Data Type 8
  -7,                                     !- Feature Value 8
  EPWHeaderAltitude,                      !- Feature Name 9
  Double,                                 !- Feature Data Type 9
  5413.3858267716532,                     !- Feature Value 9
  EPWHeaderLocalPressure,                 !- Feature Name 10
  Double,                                 !- Feature Data Type 10
  0.81937567683596546,                    !- Feature Value 10
  EPWHeaderRecordsPerHour,                !- Feature Name 11
  Double,                                 !- Feature Data Type 11
  0,                                      !- Feature Value 11
  EPWDataAnnualAvgDrybulb,                !- Feature Name 12
  Double,                                 !- Feature Data Type 12
  51.575616438356228,                     !- Feature Value 12
  EPWDataAnnualMinDrybulb,                !- Feature Name 13
  Double,                                 !- Feature Data Type 13
  -2.9200000000000017,                    !- Feature Value 13
  EPWDataAnnualMaxDrybulb,                !- Feature Name 14
  Double,                                 !- Feature Data Type 14
  104,                                    !- Feature Value 14
  EPWDataCDD50F,                          !- Feature Name 15
  Double,                                 !- Feature Data Type 15
  3072.2925000000005,                     !- Feature Value 15
  EPWDataCDD65F,                          !- Feature Name 16
  Double,                                 !- Feature Data Type 16
  883.62000000000035,                     !- Feature Value 16
  EPWDataHDD50F,                          !- Feature Name 17
  Double,                                 !- Feature Data Type 17
  2497.1925000000001,                     !- Feature Value 17
  EPWDataHDD65F,                          !- Feature Name 18
  Double,                                 !- Feature Data Type 18
  5783.5200000000013,                     !- Feature Value 18
  EPWDataAnnualAvgWindspeed,              !- Feature Name 19
  Double,                                 !- Feature Data Type 19
  3.9165296803649667,                     !- Feature Value 19
  EPWDataMonthlyAvgDrybulbs,              !- Feature Name 20
  String,                                 !- Feature Data Type 20
  33.4191935483871&#4431.90142857142857&#4443.02620967741937&#4442.48624999999999&#4459.877741935483854&#4473.57574999999997&#4472.07975806451608&#4472.70008064516134&#4466.49200000000006&#4450.079112903225806&#4437.218250000000005&#4434.582177419354835, !- Feature Value 20
  EPWDataGroundMonthlyTemps,              !- Feature Name 21
  String,                                 !- Feature Data Type 21
  44.08306285945173&#4440.89570904991865&#4440.64045432632048&#4442.153016571250646&#4448.225111118704206&#4454.268919273837525&#4459.508577937551024&#4462.82777283423508&#4463.10975667174995&#4460.41014950381947&#4455.304105212311526&#4449.445696474514364, !- Feature Value 21
  EPWDataWSF,                             !- Feature Name 22
  Double,                                 !- Feature Data Type 22
  0.58999999999999997,                    !- Feature Value 22
  EPWDataMonthlyAvgDailyHighDrybulbs,     !- Feature Name 23
  String,                                 !- Feature Data Type 23
  47.41032258064516&#4446.58642857142857&#4455.15032258064517&#4453.708&#4472.80193548387098&#4488.67600000000002&#4486.1858064516129&#4485.87225806451613&#4482.082&#4463.18064516129033&#4448.73400000000001&#4448.87935483870968, !- Feature Value 23
  EPWDataMonthlyAvgDailyLowDrybulbs,      !- Feature Name 24
  String,                                 !- Feature Data Type 24
  19.347741935483874&#4419.856428571428573&#4430.316129032258065&#4431.112&#4447.41612903225806&#4457.901999999999994&#4459.063870967741934&#4460.956774193548384&#4452.352000000000004&#4438.41612903225806&#4427.002000000000002&#4423.02903225806451, !- Feature Value 24
  EPWDesignHeatingDrybulb,                !- Feature Name 25
  Double,                                 !- Feature Data Type 25
  12.02,                                  !- Feature Value 25
  EPWDesignHeatingWindspeed,              !- Feature Name 26
  Double,                                 !- Feature Data Type 26
  2.8062500000000004,                     !- Feature Value 26
  EPWDesignCoolingDrybulb,                !- Feature Name 27
  Double,                                 !- Feature Data Type 27
  91.939999999999998,                     !- Feature Value 27
  EPWDesignCoolingWetbulb,                !- Feature Name 28
  Double,                                 !- Feature Data Type 28
  59.95131430195849,                      !- Feature Value 28
  EPWDesignCoolingHumidityRatio,          !- Feature Name 29
  Double,                                 !- Feature Data Type 29
  0.0059161086834698092,                  !- Feature Value 29
  EPWDesignCoolingWindspeed,              !- Feature Name 30
  Double,                                 !- Feature Data Type 30
  3.7999999999999989,                     !- Feature Value 30
  EPWDesignDailyTemperatureRange,         !- Feature Name 31
  Double,                                 !- Feature Data Type 31
  24.915483870967748,                     !- Feature Value 31
  EPWDesignDehumidDrybulb,                !- Feature Name 32
  Double,                                 !- Feature Data Type 32
  67.996785714285721,                     !- Feature Value 32
  EPWDesignDehumidHumidityRatio,          !- Feature Name 33
  Double,                                 !- Feature Data Type 33
  0.012133744170488724,                   !- Feature Value 33
  EPWDesignCoolingDirectNormal,           !- Feature Name 34
  Double,                                 !- Feature Data Type 34
  985,                                    !- Feature Value 34
  EPWDesignCoolingDiffuseHorizontal,      !- Feature Name 35
  Double,                                 !- Feature Data Type 35
  84;                                     !- Feature Value 35

OS:Site,
<<<<<<< HEAD
  {2022117b-3c39-4656-a4dc-17fa9130498d}, !- Handle
=======
  {0a8a67c0-6c31-41d0-93a9-8e0754859d39}, !- Handle
>>>>>>> 5423435e
  Denver Intl Ap_CO_USA,                  !- Name
  39.83,                                  !- Latitude {deg}
  -104.65,                                !- Longitude {deg}
  -7,                                     !- Time Zone {hr}
  1650,                                   !- Elevation {m}
  ;                                       !- Terrain

OS:ClimateZones,
<<<<<<< HEAD
  {3083eca2-cd28-4807-97f7-dae7e502f4bf}, !- Handle
=======
  {8f226744-9571-483c-8dfb-64cc007b20df}, !- Handle
>>>>>>> 5423435e
  ,                                       !- Active Institution
  ,                                       !- Active Year
  ,                                       !- Climate Zone Institution Name 1
  ,                                       !- Climate Zone Document Name 1
  ,                                       !- Climate Zone Document Year 1
  ,                                       !- Climate Zone Value 1
  Building America,                       !- Climate Zone Institution Name 2
  ,                                       !- Climate Zone Document Name 2
  0,                                      !- Climate Zone Document Year 2
  Cold;                                   !- Climate Zone Value 2

OS:Site:WaterMainsTemperature,
<<<<<<< HEAD
  {0489b865-fc40-46e8-aab1-fee135be9748}, !- Handle
=======
  {f0a945b2-cf7e-407b-8f42-c03c3b80b62e}, !- Handle
>>>>>>> 5423435e
  Correlation,                            !- Calculation Method
  ,                                       !- Temperature Schedule Name
  10.8753424657535,                       !- Annual Average Outdoor Air Temperature {C}
  23.1524007936508;                       !- Maximum Difference In Monthly Average Outdoor Air Temperatures {deltaC}

OS:RunPeriodControl:DaylightSavingTime,
<<<<<<< HEAD
  {1666268a-3a69-4394-a99c-6b2541b16b69}, !- Handle
=======
  {0839900d-9146-412b-bc84-c6d8ceaf07bd}, !- Handle
>>>>>>> 5423435e
  4/7,                                    !- Start Date
  10/26;                                  !- End Date

OS:Site:GroundTemperature:Deep,
<<<<<<< HEAD
  {ea75a2dc-29e8-4e69-9781-e3ecf0f1dbd9}, !- Handle
=======
  {1d4d00f6-bec1-4f21-afa5-ba6c389c283e}, !- Handle
>>>>>>> 5423435e
  10.8753424657535,                       !- January Deep Ground Temperature {C}
  10.8753424657535,                       !- February Deep Ground Temperature {C}
  10.8753424657535,                       !- March Deep Ground Temperature {C}
  10.8753424657535,                       !- April Deep Ground Temperature {C}
  10.8753424657535,                       !- May Deep Ground Temperature {C}
  10.8753424657535,                       !- June Deep Ground Temperature {C}
  10.8753424657535,                       !- July Deep Ground Temperature {C}
  10.8753424657535,                       !- August Deep Ground Temperature {C}
  10.8753424657535,                       !- September Deep Ground Temperature {C}
  10.8753424657535,                       !- October Deep Ground Temperature {C}
  10.8753424657535,                       !- November Deep Ground Temperature {C}
  10.8753424657535;                       !- December Deep Ground Temperature {C}
<|MERGE_RESOLUTION|>--- conflicted
+++ resolved
@@ -1,54 +1,26 @@
 !- NOTE: Auto-generated from /test/osw_files/Denver.osw
 
 OS:Version,
-<<<<<<< HEAD
-  {f4983df7-d196-4931-825e-e936df21ee1d}, !- Handle
-  2.9.1;                                  !- Version Identifier
-
-OS:SimulationControl,
-  {da5697fa-d15c-47e7-9f83-6e6a93e9c524}, !- Handle
-=======
   {adb9bae1-7e5f-405e-88d2-5b4c26a5dc1b}, !- Handle
   2.9.0;                                  !- Version Identifier
 
 OS:SimulationControl,
   {b5ba1cb2-8601-416e-9263-df881e81e007}, !- Handle
->>>>>>> 5423435e
   ,                                       !- Do Zone Sizing Calculation
   ,                                       !- Do System Sizing Calculation
   ,                                       !- Do Plant Sizing Calculation
   No;                                     !- Run Simulation for Sizing Periods
 
 OS:Timestep,
-<<<<<<< HEAD
-  {332272bf-415f-4620-b028-26cf31ac920b}, !- Handle
-  6;                                      !- Number of Timesteps per Hour
-
-OS:ShadowCalculation,
-  {c4e1c5de-0845-4a23-b2f6-aace60368612}, !- Handle
-=======
   {b04e60be-430e-4e9c-bf93-d36a84c85f14}, !- Handle
   6;                                      !- Number of Timesteps per Hour
 
 OS:ShadowCalculation,
   {3bab8ec0-d539-4533-a54d-550f7b06a0b2}, !- Handle
->>>>>>> 5423435e
   20,                                     !- Calculation Frequency
   200;                                    !- Maximum Figures in Shadow Overlap Calculations
 
 OS:SurfaceConvectionAlgorithm:Outside,
-<<<<<<< HEAD
-  {351174ba-527b-434f-b1ba-d40f48d46c40}, !- Handle
-  DOE-2;                                  !- Algorithm
-
-OS:SurfaceConvectionAlgorithm:Inside,
-  {a655b0f6-726d-4e6b-a2e6-d7aed583b0ff}, !- Handle
-  TARP;                                   !- Algorithm
-
-OS:ZoneCapacitanceMultiplier:ResearchSpecial,
-  {268c6353-4f0c-4579-a356-97d5a1613cd1}, !- Handle
-  3.6,                                    !- Temperature Capacity Multiplier
-=======
   {6f1a6d22-655f-4909-a582-19cce50bab83}, !- Handle
   DOE-2;                                  !- Algorithm
 
@@ -59,16 +31,11 @@
 OS:ZoneCapacitanceMultiplier:ResearchSpecial,
   {96adc8ae-4391-4b36-a34c-7058f88db0dd}, !- Handle
   ,                                       !- Temperature Capacity Multiplier
->>>>>>> 5423435e
   15,                                     !- Humidity Capacity Multiplier
   ;                                       !- Carbon Dioxide Capacity Multiplier
 
 OS:RunPeriod,
-<<<<<<< HEAD
-  {5a89dc44-1fdd-4e15-93a9-d4f3c0a5f543}, !- Handle
-=======
   {f5e22eb0-f504-4f83-a8ee-394747e435f4}, !- Handle
->>>>>>> 5423435e
   Run Period 1,                           !- Name
   1,                                      !- Begin Month
   1,                                      !- Begin Day of Month
@@ -82,21 +49,13 @@
   ;                                       !- Number of Times Runperiod to be Repeated
 
 OS:YearDescription,
-<<<<<<< HEAD
-  {dea76df3-c31d-45f2-9b29-64708998046d}, !- Handle
-=======
   {683aac81-a221-4230-a4de-b165ebeb5502}, !- Handle
->>>>>>> 5423435e
   2007,                                   !- Calendar Year
   ,                                       !- Day of Week for Start Day
   ;                                       !- Is Leap Year
 
 OS:WeatherFile,
-<<<<<<< HEAD
-  {83c0a8f2-d1f7-46bd-90b5-517f9cd399f8}, !- Handle
-=======
   {2439e93e-ffea-408f-b0b3-c37abe5ac65e}, !- Handle
->>>>>>> 5423435e
   Denver Intl Ap,                         !- City
   CO,                                     !- State Province Region
   USA,                                    !- Country
@@ -110,13 +69,8 @@
   E23378AA;                               !- Checksum
 
 OS:AdditionalProperties,
-<<<<<<< HEAD
-  {32bc23b4-4258-4e05-8fa2-f8db61fbaade}, !- Handle
-  {83c0a8f2-d1f7-46bd-90b5-517f9cd399f8}, !- Object Name
-=======
   {57fbe0c7-82e2-4c78-97f3-48c95eede558}, !- Handle
   {2439e93e-ffea-408f-b0b3-c37abe5ac65e}, !- Object Name
->>>>>>> 5423435e
   EPWHeaderCity,                          !- Feature Name 1
   String,                                 !- Feature Data Type 1
   Denver Intl Ap,                         !- Feature Value 1
@@ -224,11 +178,7 @@
   84;                                     !- Feature Value 35
 
 OS:Site,
-<<<<<<< HEAD
-  {2022117b-3c39-4656-a4dc-17fa9130498d}, !- Handle
-=======
   {0a8a67c0-6c31-41d0-93a9-8e0754859d39}, !- Handle
->>>>>>> 5423435e
   Denver Intl Ap_CO_USA,                  !- Name
   39.83,                                  !- Latitude {deg}
   -104.65,                                !- Longitude {deg}
@@ -237,11 +187,7 @@
   ;                                       !- Terrain
 
 OS:ClimateZones,
-<<<<<<< HEAD
-  {3083eca2-cd28-4807-97f7-dae7e502f4bf}, !- Handle
-=======
   {8f226744-9571-483c-8dfb-64cc007b20df}, !- Handle
->>>>>>> 5423435e
   ,                                       !- Active Institution
   ,                                       !- Active Year
   ,                                       !- Climate Zone Institution Name 1
@@ -254,31 +200,19 @@
   Cold;                                   !- Climate Zone Value 2
 
 OS:Site:WaterMainsTemperature,
-<<<<<<< HEAD
-  {0489b865-fc40-46e8-aab1-fee135be9748}, !- Handle
-=======
   {f0a945b2-cf7e-407b-8f42-c03c3b80b62e}, !- Handle
->>>>>>> 5423435e
   Correlation,                            !- Calculation Method
   ,                                       !- Temperature Schedule Name
   10.8753424657535,                       !- Annual Average Outdoor Air Temperature {C}
   23.1524007936508;                       !- Maximum Difference In Monthly Average Outdoor Air Temperatures {deltaC}
 
 OS:RunPeriodControl:DaylightSavingTime,
-<<<<<<< HEAD
-  {1666268a-3a69-4394-a99c-6b2541b16b69}, !- Handle
-=======
   {0839900d-9146-412b-bc84-c6d8ceaf07bd}, !- Handle
->>>>>>> 5423435e
   4/7,                                    !- Start Date
   10/26;                                  !- End Date
 
 OS:Site:GroundTemperature:Deep,
-<<<<<<< HEAD
-  {ea75a2dc-29e8-4e69-9781-e3ecf0f1dbd9}, !- Handle
-=======
   {1d4d00f6-bec1-4f21-afa5-ba6c389c283e}, !- Handle
->>>>>>> 5423435e
   10.8753424657535,                       !- January Deep Ground Temperature {C}
   10.8753424657535,                       !- February Deep Ground Temperature {C}
   10.8753424657535,                       !- March Deep Ground Temperature {C}
