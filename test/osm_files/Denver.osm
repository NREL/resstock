--- conflicted
+++ resolved
@@ -1,73 +1,41 @@
 !- NOTE: Auto-generated from /test/osw_files/Denver.osw
 
 OS:Version,
-<<<<<<< HEAD
-  {ef10bdaa-b6a4-4253-845a-24340803be2d}, !- Handle
+  {a9883871-2543-452f-b7ea-ceeb00239f07}, !- Handle
   2.9.0;                                  !- Version Identifier
 
 OS:SimulationControl,
-  {bc20f252-8cd0-4265-b37c-85b096b47e3d}, !- Handle
-=======
-  {43568e19-945e-4ebc-8cdb-b613ca4dd912}, !- Handle
-  2.9.0;                                  !- Version Identifier
-
-OS:SimulationControl,
-  {6d95da5a-ff97-4c74-8948-6ad9eb5ed5ca}, !- Handle
->>>>>>> 3c1d7324
+  {d57d728c-a73f-425b-bd8c-3acac035febc}, !- Handle
   ,                                       !- Do Zone Sizing Calculation
   ,                                       !- Do System Sizing Calculation
   ,                                       !- Do Plant Sizing Calculation
   No;                                     !- Run Simulation for Sizing Periods
 
 OS:Timestep,
-<<<<<<< HEAD
-  {e9531dc7-7ae9-45f8-b252-666325858423}, !- Handle
+  {d8eb3215-253b-4c3e-b3a4-158e23b7ea31}, !- Handle
   6;                                      !- Number of Timesteps per Hour
 
 OS:ShadowCalculation,
-  {3781676c-64ac-4860-b85d-b9a904c29300}, !- Handle
-=======
-  {4d2f4ae9-5dbb-4753-a811-ce2a39a61a99}, !- Handle
-  6;                                      !- Number of Timesteps per Hour
-
-OS:ShadowCalculation,
-  {e85d92be-7965-49c9-a068-a3dcf3ed33c9}, !- Handle
->>>>>>> 3c1d7324
+  {441ec97e-0e47-4c40-9eff-78152c012018}, !- Handle
   20,                                     !- Calculation Frequency
   200;                                    !- Maximum Figures in Shadow Overlap Calculations
 
 OS:SurfaceConvectionAlgorithm:Outside,
-<<<<<<< HEAD
-  {a328e406-dbf6-4a59-a876-f52393d84fd0}, !- Handle
+  {f77a3c28-e9c5-4a59-8b39-7246e980a537}, !- Handle
   DOE-2;                                  !- Algorithm
 
 OS:SurfaceConvectionAlgorithm:Inside,
-  {4f61fa8b-ea42-4d99-b4e5-9d800ac11d1e}, !- Handle
+  {994fccb1-7e1f-4ba1-a038-b616dd74c4e0}, !- Handle
   TARP;                                   !- Algorithm
 
 OS:ZoneCapacitanceMultiplier:ResearchSpecial,
-  {35c8992f-88d6-403a-8e85-3d48e3a764bc}, !- Handle
-=======
-  {7bccacb9-2efd-43fb-b979-71df5d04d1db}, !- Handle
-  DOE-2;                                  !- Algorithm
-
-OS:SurfaceConvectionAlgorithm:Inside,
-  {4f76aec1-e1bd-4771-9b35-bfa7a31c79b5}, !- Handle
-  TARP;                                   !- Algorithm
-
-OS:ZoneCapacitanceMultiplier:ResearchSpecial,
-  {06136bc9-e5a2-4745-b7eb-1ac3a970b15c}, !- Handle
->>>>>>> 3c1d7324
+  {fb06bad7-05b7-43dd-b61d-30653878ca28}, !- Handle
   ,                                       !- Temperature Capacity Multiplier
   15,                                     !- Humidity Capacity Multiplier
   ;                                       !- Carbon Dioxide Capacity Multiplier
 
 OS:RunPeriod,
-<<<<<<< HEAD
-  {d0f86852-0eca-4a19-ba22-09c94c5711e5}, !- Handle
-=======
-  {5adbee85-702b-4c40-a741-549e2ed06106}, !- Handle
->>>>>>> 3c1d7324
+  {f78cc200-dc17-4ee4-9b43-0f9cd7b31f2f}, !- Handle
   Run Period 1,                           !- Name
   1,                                      !- Begin Month
   1,                                      !- Begin Day of Month
@@ -81,21 +49,13 @@
   ;                                       !- Number of Times Runperiod to be Repeated
 
 OS:YearDescription,
-<<<<<<< HEAD
-  {08cdc946-c0b2-4325-b0e4-b7ca07f5a9ab}, !- Handle
-=======
-  {9e42a3fd-1e2d-4dfd-8909-38b3d642ff0b}, !- Handle
->>>>>>> 3c1d7324
+  {046020f9-d661-4e7f-9528-4938f87a2f21}, !- Handle
   2007,                                   !- Calendar Year
   ,                                       !- Day of Week for Start Day
   ;                                       !- Is Leap Year
 
 OS:WeatherFile,
-<<<<<<< HEAD
-  {c1d1c7dc-ac5d-49c6-adb6-432d637fd1fb}, !- Handle
-=======
-  {cc866cda-589f-4d75-97b9-516157380064}, !- Handle
->>>>>>> 3c1d7324
+  {35655d7c-fa90-4301-b64e-6a680dd913a9}, !- Handle
   Denver Intl Ap,                         !- City
   CO,                                     !- State Province Region
   USA,                                    !- Country
@@ -109,13 +69,8 @@
   E23378AA;                               !- Checksum
 
 OS:AdditionalProperties,
-<<<<<<< HEAD
-  {94d96013-a7fc-4d8a-b767-f4046de24f27}, !- Handle
-  {c1d1c7dc-ac5d-49c6-adb6-432d637fd1fb}, !- Object Name
-=======
-  {827cbd5f-92eb-4f22-9670-b5a2e0a42cea}, !- Handle
-  {cc866cda-589f-4d75-97b9-516157380064}, !- Object Name
->>>>>>> 3c1d7324
+  {c64ad5b5-fbd0-4eee-b355-eb6b49ac1d3b}, !- Handle
+  {35655d7c-fa90-4301-b64e-6a680dd913a9}, !- Object Name
   EPWHeaderCity,                          !- Feature Name 1
   String,                                 !- Feature Data Type 1
   Denver Intl Ap,                         !- Feature Value 1
@@ -223,11 +178,7 @@
   84;                                     !- Feature Value 35
 
 OS:Site,
-<<<<<<< HEAD
-  {b0e8ea33-0a16-4c81-a675-964f0495501b}, !- Handle
-=======
-  {b7f6e2fb-fd20-4395-8161-8a2a42fa8127}, !- Handle
->>>>>>> 3c1d7324
+  {60cb388a-0373-4f60-a135-0e10d9dcaf1f}, !- Handle
   Denver Intl Ap_CO_USA,                  !- Name
   39.83,                                  !- Latitude {deg}
   -104.65,                                !- Longitude {deg}
@@ -236,11 +187,7 @@
   ;                                       !- Terrain
 
 OS:ClimateZones,
-<<<<<<< HEAD
-  {ad531ed2-f74f-4a4f-b93d-3370a294cc1c}, !- Handle
-=======
-  {67fe8930-31da-407e-9ffa-45db7d34e63f}, !- Handle
->>>>>>> 3c1d7324
+  {25dee9a0-fa70-4b92-9758-44697f04bb6e}, !- Handle
   ,                                       !- Active Institution
   ,                                       !- Active Year
   ,                                       !- Climate Zone Institution Name 1
@@ -253,31 +200,19 @@
   Cold;                                   !- Climate Zone Value 2
 
 OS:Site:WaterMainsTemperature,
-<<<<<<< HEAD
-  {9c4db52c-a611-4735-8330-fbb86f5f4976}, !- Handle
-=======
-  {263f77c6-e9a0-4b05-8727-79bef076f438}, !- Handle
->>>>>>> 3c1d7324
+  {5f14b530-dd1a-44de-9d9e-67a9bb278dd1}, !- Handle
   Correlation,                            !- Calculation Method
   ,                                       !- Temperature Schedule Name
   10.8753424657535,                       !- Annual Average Outdoor Air Temperature {C}
   23.1524007936508;                       !- Maximum Difference In Monthly Average Outdoor Air Temperatures {deltaC}
 
 OS:RunPeriodControl:DaylightSavingTime,
-<<<<<<< HEAD
-  {841e0e5d-321b-4d34-a207-7e3f1c54b36b}, !- Handle
-=======
-  {15a9718d-70be-49d0-98a9-bf00a63343d1}, !- Handle
->>>>>>> 3c1d7324
+  {a8724092-48bf-4794-a0b8-3eaee6c9db5f}, !- Handle
   3/12,                                   !- Start Date
   11/5;                                   !- End Date
 
 OS:Site:GroundTemperature:Deep,
-<<<<<<< HEAD
-  {90f8ef4f-b1b2-4700-87a0-f4fe9bb30ae2}, !- Handle
-=======
-  {68fef015-eeca-4016-b2f2-50c132a8122c}, !- Handle
->>>>>>> 3c1d7324
+  {4cbb3910-a576-474f-9f35-4e24d11565b9}, !- Handle
   10.8753424657535,                       !- January Deep Ground Temperature {C}
   10.8753424657535,                       !- February Deep Ground Temperature {C}
   10.8753424657535,                       !- March Deep Ground Temperature {C}
