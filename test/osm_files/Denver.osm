--- conflicted
+++ resolved
@@ -1,32 +1,22 @@
 !- NOTE: Auto-generated from /test/osw_files/Denver.osw
 
 OS:Version,
-<<<<<<< HEAD
-  {8c2a0f1c-e79d-411f-b510-6ccc82ec41de}, !- Handle
-  3.2.1,                                  !- Version Identifier
-  rc1;                                    !- Prerelease Identifier
+  {111c6565-d3d8-405a-97b0-6c997a5c8806}, !- Handle
+  3.2.0;                                  !- Version Identifier
 
 OS:SimulationControl,
-  {31a14067-e7c5-4ee8-84f4-015ebe3c04e5}, !- Handle
-=======
-  {43568e19-945e-4ebc-8cdb-b613ca4dd912}, !- Handle
-  2.9.0;                                  !- Version Identifier
-
-OS:SimulationControl,
-  {6d95da5a-ff97-4c74-8948-6ad9eb5ed5ca}, !- Handle
->>>>>>> 3c1d7324
+  {ad6b2cda-1428-41c1-bbaf-fc469173a99c}, !- Handle
   ,                                       !- Do Zone Sizing Calculation
   ,                                       !- Do System Sizing Calculation
   ,                                       !- Do Plant Sizing Calculation
   No;                                     !- Run Simulation for Sizing Periods
 
 OS:Timestep,
-<<<<<<< HEAD
-  {37645fef-2210-40bb-b16b-e3e3f049e2c5}, !- Handle
+  {f7842ba5-fbd0-45e0-8eec-25cbcee428c2}, !- Handle
   6;                                      !- Number of Timesteps per Hour
 
 OS:ShadowCalculation,
-  {dd5680bb-085e-41af-bf62-2bb18b756f19}, !- Handle
+  {58150884-5f8a-4767-8c1b-773314a4f4da}, !- Handle
   PolygonClipping,                        !- Shading Calculation Method
   ,                                       !- Shading Calculation Update Frequency Method
   20,                                     !- Shading Calculation Update Frequency
@@ -39,45 +29,21 @@
   No;                                     !- Disable Self-Shading From Shading Zone Groups to Other Zones
 
 OS:SurfaceConvectionAlgorithm:Outside,
-  {d9e3c3df-76f1-4062-84e8-bcca73b7d285}, !- Handle
+  {fd61b32c-92f9-400f-b61c-cfcfdee45870}, !- Handle
   DOE-2;                                  !- Algorithm
 
 OS:SurfaceConvectionAlgorithm:Inside,
-  {b4d343ea-b8f9-4b47-8535-dcc9284ebeac}, !- Handle
+  {960978b7-0163-414e-8db1-31905ffd74ad}, !- Handle
   TARP;                                   !- Algorithm
 
 OS:ZoneCapacitanceMultiplier:ResearchSpecial,
-  {1f561ec1-bf64-458c-94d8-6c6968803726}, !- Handle
-=======
-  {4d2f4ae9-5dbb-4753-a811-ce2a39a61a99}, !- Handle
-  6;                                      !- Number of Timesteps per Hour
-
-OS:ShadowCalculation,
-  {e85d92be-7965-49c9-a068-a3dcf3ed33c9}, !- Handle
-  20,                                     !- Calculation Frequency
-  200;                                    !- Maximum Figures in Shadow Overlap Calculations
-
-OS:SurfaceConvectionAlgorithm:Outside,
-  {7bccacb9-2efd-43fb-b979-71df5d04d1db}, !- Handle
-  DOE-2;                                  !- Algorithm
-
-OS:SurfaceConvectionAlgorithm:Inside,
-  {4f76aec1-e1bd-4771-9b35-bfa7a31c79b5}, !- Handle
-  TARP;                                   !- Algorithm
-
-OS:ZoneCapacitanceMultiplier:ResearchSpecial,
-  {06136bc9-e5a2-4745-b7eb-1ac3a970b15c}, !- Handle
->>>>>>> 3c1d7324
+  {c69ef511-a0f3-4357-86a5-ba56c2444bba}, !- Handle
   ,                                       !- Temperature Capacity Multiplier
   15,                                     !- Humidity Capacity Multiplier
   ;                                       !- Carbon Dioxide Capacity Multiplier
 
 OS:RunPeriod,
-<<<<<<< HEAD
-  {c0ee08f9-a6a1-45d7-8961-97fe3b6d7c02}, !- Handle
-=======
-  {5adbee85-702b-4c40-a741-549e2ed06106}, !- Handle
->>>>>>> 3c1d7324
+  {06755e05-8ab0-4381-9c20-937f8a7e93b6}, !- Handle
   Run Period 1,                           !- Name
   1,                                      !- Begin Month
   1,                                      !- Begin Day of Month
@@ -91,21 +57,13 @@
   ;                                       !- Number of Times Runperiod to be Repeated
 
 OS:YearDescription,
-<<<<<<< HEAD
-  {19437c20-bd3e-478e-bedf-922bd0297f62}, !- Handle
-=======
-  {9e42a3fd-1e2d-4dfd-8909-38b3d642ff0b}, !- Handle
->>>>>>> 3c1d7324
+  {4b9a224a-6024-4bd3-9e7a-ff9229e8d70b}, !- Handle
   2007,                                   !- Calendar Year
   ,                                       !- Day of Week for Start Day
   ;                                       !- Is Leap Year
 
 OS:WeatherFile,
-<<<<<<< HEAD
-  {72d2cca2-841f-4905-a97a-2dddad2ba8d1}, !- Handle
-=======
-  {cc866cda-589f-4d75-97b9-516157380064}, !- Handle
->>>>>>> 3c1d7324
+  {e656b2c3-9cf5-45b8-8afd-3ed478147787}, !- Handle
   Denver Intl Ap,                         !- City
   CO,                                     !- State Province Region
   USA,                                    !- Country
@@ -115,17 +73,12 @@
   -104.65,                                !- Longitude {deg}
   -7,                                     !- Time Zone {hr}
   1650,                                   !- Elevation {m}
-  /mnt/c/git/resstock-develop/resources/measures/HPXMLtoOpenStudio/weather/USA_CO_Denver.Intl.AP.725650_TMY3.epw, !- Url
+  C:/OpenStudio/resstock/resources/measures/HPXMLtoOpenStudio/weather/USA_CO_Denver.Intl.AP.725650_TMY3.epw, !- Url
   E23378AA;                               !- Checksum
 
 OS:AdditionalProperties,
-<<<<<<< HEAD
-  {7eee0893-e5c0-4b3a-9143-f0e26e354ddd}, !- Handle
-  {72d2cca2-841f-4905-a97a-2dddad2ba8d1}, !- Object Name
-=======
-  {827cbd5f-92eb-4f22-9670-b5a2e0a42cea}, !- Handle
-  {cc866cda-589f-4d75-97b9-516157380064}, !- Object Name
->>>>>>> 3c1d7324
+  {3669786b-718e-46b0-9f6c-32c9de40a7f0}, !- Handle
+  {e656b2c3-9cf5-45b8-8afd-3ed478147787}, !- Object Name
   EPWHeaderCity,                          !- Feature Name 1
   String,                                 !- Feature Data Type 1
   Denver Intl Ap,                         !- Feature Value 1
@@ -233,11 +186,7 @@
   84;                                     !- Feature Value 35
 
 OS:Site,
-<<<<<<< HEAD
-  {557f16f1-8b5a-4157-9616-c04cc980f320}, !- Handle
-=======
-  {b7f6e2fb-fd20-4395-8161-8a2a42fa8127}, !- Handle
->>>>>>> 3c1d7324
+  {3509f7f5-dfbd-4e5d-8552-9d653b7f8898}, !- Handle
   Denver Intl Ap_CO_USA,                  !- Name
   39.83,                                  !- Latitude {deg}
   -104.65,                                !- Longitude {deg}
@@ -246,45 +195,26 @@
   ;                                       !- Terrain
 
 OS:ClimateZones,
-<<<<<<< HEAD
-  {2ea8241a-ef50-488f-b383-ff90a65f1163}, !- Handle
+  {c5affb24-1c1a-4a64-8771-a44b7d2b65dd}, !- Handle
   Building America,                       !- Climate Zone Institution Name 1
-=======
-  {67fe8930-31da-407e-9ffa-45db7d34e63f}, !- Handle
-  ,                                       !- Active Institution
-  ,                                       !- Active Year
-  ,                                       !- Climate Zone Institution Name 1
->>>>>>> 3c1d7324
   ,                                       !- Climate Zone Document Name 1
   0,                                      !- Climate Zone Document Year 1
   Cold;                                   !- Climate Zone Value 1
 
 OS:Site:WaterMainsTemperature,
-<<<<<<< HEAD
-  {7dd94255-a28f-4831-88dc-633d9f0514a8}, !- Handle
-=======
-  {263f77c6-e9a0-4b05-8727-79bef076f438}, !- Handle
->>>>>>> 3c1d7324
+  {c896a9d9-f716-4858-a1d7-28809dc9022d}, !- Handle
   Correlation,                            !- Calculation Method
   ,                                       !- Temperature Schedule Name
   10.8753424657535,                       !- Annual Average Outdoor Air Temperature {C}
   23.1524007936508;                       !- Maximum Difference In Monthly Average Outdoor Air Temperatures {deltaC}
 
 OS:RunPeriodControl:DaylightSavingTime,
-<<<<<<< HEAD
-  {ba228378-7104-495a-a9c3-5a26ac7e2144}, !- Handle
-=======
-  {15a9718d-70be-49d0-98a9-bf00a63343d1}, !- Handle
->>>>>>> 3c1d7324
+  {6e635312-d310-4bc4-93e0-ecff4f35130b}, !- Handle
   3/12,                                   !- Start Date
   11/5;                                   !- End Date
 
 OS:Site:GroundTemperature:Deep,
-<<<<<<< HEAD
-  {1e1b632d-cf89-4347-8a1a-c37ba7c87c32}, !- Handle
-=======
-  {68fef015-eeca-4016-b2f2-50c132a8122c}, !- Handle
->>>>>>> 3c1d7324
+  {ba0e2cff-bd99-4475-a2a7-5573cc01a8b6}, !- Handle
   10.8753424657535,                       !- January Deep Ground Temperature {C}
   10.8753424657535,                       !- February Deep Ground Temperature {C}
   10.8753424657535,                       !- March Deep Ground Temperature {C}
