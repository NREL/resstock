!- NOTE: Auto-generated from /test/osw_files/Denver.osw

OS:Version,
<<<<<<< HEAD
  {111c6565-d3d8-405a-97b0-6c997a5c8806}, !- Handle
  3.2.0;                                  !- Version Identifier

OS:SimulationControl,
  {ad6b2cda-1428-41c1-bbaf-fc469173a99c}, !- Handle
=======
  {0c5f66c0-db61-44d8-957b-692033f097f0}, !- Handle
  2.9.0;                                  !- Version Identifier

OS:SimulationControl,
  {a20c28c3-dbd3-4d6d-8bab-c0a857986cd5}, !- Handle
>>>>>>> 78927444
  ,                                       !- Do Zone Sizing Calculation
  ,                                       !- Do System Sizing Calculation
  ,                                       !- Do Plant Sizing Calculation
  No;                                     !- Run Simulation for Sizing Periods

OS:Timestep,
<<<<<<< HEAD
  {f7842ba5-fbd0-45e0-8eec-25cbcee428c2}, !- Handle
  6;                                      !- Number of Timesteps per Hour

OS:ShadowCalculation,
  {58150884-5f8a-4767-8c1b-773314a4f4da}, !- Handle
  PolygonClipping,                        !- Shading Calculation Method
  ,                                       !- Shading Calculation Update Frequency Method
  20,                                     !- Shading Calculation Update Frequency
  200,                                    !- Maximum Figures in Shadow Overlap Calculations
  ,                                       !- Polygon Clipping Algorithm
  512,                                    !- Pixel Counting Resolution
  ,                                       !- Sky Diffuse Modeling Algorithm
  No,                                     !- Output External Shading Calculation Results
  No,                                     !- Disable Self-Shading Within Shading Zone Groups
  No;                                     !- Disable Self-Shading From Shading Zone Groups to Other Zones

OS:SurfaceConvectionAlgorithm:Outside,
  {fd61b32c-92f9-400f-b61c-cfcfdee45870}, !- Handle
  DOE-2;                                  !- Algorithm

OS:SurfaceConvectionAlgorithm:Inside,
  {960978b7-0163-414e-8db1-31905ffd74ad}, !- Handle
  TARP;                                   !- Algorithm

OS:ZoneCapacitanceMultiplier:ResearchSpecial,
  {c69ef511-a0f3-4357-86a5-ba56c2444bba}, !- Handle
=======
  {54f707a1-d6c5-4b95-8c52-175b3c810d2a}, !- Handle
  6;                                      !- Number of Timesteps per Hour

OS:ShadowCalculation,
  {a4b204e4-f2b9-4e46-8fa4-fda9527131e2}, !- Handle
  20,                                     !- Calculation Frequency
  200;                                    !- Maximum Figures in Shadow Overlap Calculations

OS:SurfaceConvectionAlgorithm:Outside,
  {ead2ee77-4b53-4f2c-a776-7b772d1c1d82}, !- Handle
  DOE-2;                                  !- Algorithm

OS:SurfaceConvectionAlgorithm:Inside,
  {207fcbf1-faf2-446c-b179-4c828642d391}, !- Handle
  TARP;                                   !- Algorithm

OS:ZoneCapacitanceMultiplier:ResearchSpecial,
  {2586b705-5e89-47aa-b728-99079d6b9ed4}, !- Handle
>>>>>>> 78927444
  ,                                       !- Temperature Capacity Multiplier
  15,                                     !- Humidity Capacity Multiplier
  ;                                       !- Carbon Dioxide Capacity Multiplier

OS:RunPeriod,
<<<<<<< HEAD
  {06755e05-8ab0-4381-9c20-937f8a7e93b6}, !- Handle
=======
  {9449b8b0-7b88-466c-aba7-54b880813fb7}, !- Handle
>>>>>>> 78927444
  Run Period 1,                           !- Name
  1,                                      !- Begin Month
  1,                                      !- Begin Day of Month
  12,                                     !- End Month
  31,                                     !- End Day of Month
  ,                                       !- Use Weather File Holidays and Special Days
  ,                                       !- Use Weather File Daylight Saving Period
  ,                                       !- Apply Weekend Holiday Rule
  ,                                       !- Use Weather File Rain Indicators
  ,                                       !- Use Weather File Snow Indicators
  ;                                       !- Number of Times Runperiod to be Repeated

OS:YearDescription,
<<<<<<< HEAD
  {4b9a224a-6024-4bd3-9e7a-ff9229e8d70b}, !- Handle
=======
  {a748ec4a-2ecf-4068-9329-a5a1e5f3a4ea}, !- Handle
>>>>>>> 78927444
  2007,                                   !- Calendar Year
  ,                                       !- Day of Week for Start Day
  ;                                       !- Is Leap Year

OS:WeatherFile,
<<<<<<< HEAD
  {e656b2c3-9cf5-45b8-8afd-3ed478147787}, !- Handle
=======
  {a05d1ead-b02c-41d0-96b0-3a416a426793}, !- Handle
>>>>>>> 78927444
  Denver Intl Ap,                         !- City
  CO,                                     !- State Province Region
  USA,                                    !- Country
  TMY3,                                   !- Data Source
  725650,                                 !- WMO Number
  39.83,                                  !- Latitude {deg}
  -104.65,                                !- Longitude {deg}
  -7,                                     !- Time Zone {hr}
  1650,                                   !- Elevation {m}
  C:/OpenStudio/resstock/resources/measures/HPXMLtoOpenStudio/weather/USA_CO_Denver.Intl.AP.725650_TMY3.epw, !- Url
  E23378AA;                               !- Checksum

OS:AdditionalProperties,
<<<<<<< HEAD
  {3669786b-718e-46b0-9f6c-32c9de40a7f0}, !- Handle
  {e656b2c3-9cf5-45b8-8afd-3ed478147787}, !- Object Name
=======
  {b737847f-6f1c-4f8f-bdc3-663db343ced3}, !- Handle
  {a05d1ead-b02c-41d0-96b0-3a416a426793}, !- Object Name
>>>>>>> 78927444
  EPWHeaderCity,                          !- Feature Name 1
  String,                                 !- Feature Data Type 1
  Denver Intl Ap,                         !- Feature Value 1
  EPWHeaderState,                         !- Feature Name 2
  String,                                 !- Feature Data Type 2
  CO,                                     !- Feature Value 2
  EPWHeaderCountry,                       !- Feature Name 3
  String,                                 !- Feature Data Type 3
  USA,                                    !- Feature Value 3
  EPWHeaderDataSource,                    !- Feature Name 4
  String,                                 !- Feature Data Type 4
  TMY3,                                   !- Feature Value 4
  EPWHeaderStation,                       !- Feature Name 5
  String,                                 !- Feature Data Type 5
  725650,                                 !- Feature Value 5
  EPWHeaderLatitude,                      !- Feature Name 6
  Double,                                 !- Feature Data Type 6
  39.829999999999998,                     !- Feature Value 6
  EPWHeaderLongitude,                     !- Feature Name 7
  Double,                                 !- Feature Data Type 7
  -104.65000000000001,                    !- Feature Value 7
  EPWHeaderTimezone,                      !- Feature Name 8
  Double,                                 !- Feature Data Type 8
  -7,                                     !- Feature Value 8
  EPWHeaderAltitude,                      !- Feature Name 9
  Double,                                 !- Feature Data Type 9
  5413.3858267716532,                     !- Feature Value 9
  EPWHeaderLocalPressure,                 !- Feature Name 10
  Double,                                 !- Feature Data Type 10
  0.81937567683596546,                    !- Feature Value 10
  EPWHeaderRecordsPerHour,                !- Feature Name 11
  Double,                                 !- Feature Data Type 11
  0,                                      !- Feature Value 11
  EPWDataAnnualAvgDrybulb,                !- Feature Name 12
  Double,                                 !- Feature Data Type 12
  51.575616438356228,                     !- Feature Value 12
  EPWDataAnnualMinDrybulb,                !- Feature Name 13
  Double,                                 !- Feature Data Type 13
  -2.9200000000000017,                    !- Feature Value 13
  EPWDataAnnualMaxDrybulb,                !- Feature Name 14
  Double,                                 !- Feature Data Type 14
  104,                                    !- Feature Value 14
  EPWDataCDD50F,                          !- Feature Name 15
  Double,                                 !- Feature Data Type 15
  3072.2925000000005,                     !- Feature Value 15
  EPWDataCDD65F,                          !- Feature Name 16
  Double,                                 !- Feature Data Type 16
  883.62000000000035,                     !- Feature Value 16
  EPWDataHDD50F,                          !- Feature Name 17
  Double,                                 !- Feature Data Type 17
  2497.1925000000001,                     !- Feature Value 17
  EPWDataHDD65F,                          !- Feature Name 18
  Double,                                 !- Feature Data Type 18
  5783.5200000000013,                     !- Feature Value 18
  EPWDataAnnualAvgWindspeed,              !- Feature Name 19
  Double,                                 !- Feature Data Type 19
  3.9165296803649667,                     !- Feature Value 19
  EPWDataMonthlyAvgDrybulbs,              !- Feature Name 20
  String,                                 !- Feature Data Type 20
  33.4191935483871&#4431.90142857142857&#4443.02620967741937&#4442.48624999999999&#4459.877741935483854&#4473.57574999999997&#4472.07975806451608&#4472.70008064516134&#4466.49200000000006&#4450.079112903225806&#4437.218250000000005&#4434.582177419354835, !- Feature Value 20
  EPWDataGroundMonthlyTemps,              !- Feature Name 21
  String,                                 !- Feature Data Type 21
  44.08306285945173&#4440.89570904991865&#4440.64045432632048&#4442.153016571250646&#4448.225111118704206&#4454.268919273837525&#4459.508577937551024&#4462.82777283423508&#4463.10975667174995&#4460.41014950381947&#4455.304105212311526&#4449.445696474514364, !- Feature Value 21
  EPWDataWSF,                             !- Feature Name 22
  Double,                                 !- Feature Data Type 22
  0.58999999999999997,                    !- Feature Value 22
  EPWDataMonthlyAvgDailyHighDrybulbs,     !- Feature Name 23
  String,                                 !- Feature Data Type 23
  47.41032258064516&#4446.58642857142857&#4455.15032258064517&#4453.708&#4472.80193548387098&#4488.67600000000002&#4486.1858064516129&#4485.87225806451613&#4482.082&#4463.18064516129033&#4448.73400000000001&#4448.87935483870968, !- Feature Value 23
  EPWDataMonthlyAvgDailyLowDrybulbs,      !- Feature Name 24
  String,                                 !- Feature Data Type 24
  19.347741935483874&#4419.856428571428573&#4430.316129032258065&#4431.112&#4447.41612903225806&#4457.901999999999994&#4459.063870967741934&#4460.956774193548384&#4452.352000000000004&#4438.41612903225806&#4427.002000000000002&#4423.02903225806451, !- Feature Value 24
  EPWDesignHeatingDrybulb,                !- Feature Name 25
  Double,                                 !- Feature Data Type 25
  12.02,                                  !- Feature Value 25
  EPWDesignHeatingWindspeed,              !- Feature Name 26
  Double,                                 !- Feature Data Type 26
  2.8062500000000004,                     !- Feature Value 26
  EPWDesignCoolingDrybulb,                !- Feature Name 27
  Double,                                 !- Feature Data Type 27
  91.939999999999998,                     !- Feature Value 27
  EPWDesignCoolingWetbulb,                !- Feature Name 28
  Double,                                 !- Feature Data Type 28
  59.95131430195849,                      !- Feature Value 28
  EPWDesignCoolingHumidityRatio,          !- Feature Name 29
  Double,                                 !- Feature Data Type 29
  0.0059161086834698092,                  !- Feature Value 29
  EPWDesignCoolingWindspeed,              !- Feature Name 30
  Double,                                 !- Feature Data Type 30
  3.7999999999999989,                     !- Feature Value 30
  EPWDesignDailyTemperatureRange,         !- Feature Name 31
  Double,                                 !- Feature Data Type 31
  24.915483870967748,                     !- Feature Value 31
  EPWDesignDehumidDrybulb,                !- Feature Name 32
  Double,                                 !- Feature Data Type 32
  67.996785714285721,                     !- Feature Value 32
  EPWDesignDehumidHumidityRatio,          !- Feature Name 33
  Double,                                 !- Feature Data Type 33
  0.012133744170488724,                   !- Feature Value 33
  EPWDesignCoolingDirectNormal,           !- Feature Name 34
  Double,                                 !- Feature Data Type 34
  985,                                    !- Feature Value 34
  EPWDesignCoolingDiffuseHorizontal,      !- Feature Name 35
  Double,                                 !- Feature Data Type 35
  84;                                     !- Feature Value 35

OS:Site,
<<<<<<< HEAD
  {3509f7f5-dfbd-4e5d-8552-9d653b7f8898}, !- Handle
=======
  {be593008-2100-4c15-9e4d-5599b736992b}, !- Handle
>>>>>>> 78927444
  Denver Intl Ap_CO_USA,                  !- Name
  39.83,                                  !- Latitude {deg}
  -104.65,                                !- Longitude {deg}
  -7,                                     !- Time Zone {hr}
  1650,                                   !- Elevation {m}
  ;                                       !- Terrain

OS:ClimateZones,
<<<<<<< HEAD
  {c5affb24-1c1a-4a64-8771-a44b7d2b65dd}, !- Handle
  Building America,                       !- Climate Zone Institution Name 1
=======
  {17cdaa19-9122-400f-a7ad-fb83d6910752}, !- Handle
  ,                                       !- Active Institution
  ,                                       !- Active Year
  ,                                       !- Climate Zone Institution Name 1
>>>>>>> 78927444
  ,                                       !- Climate Zone Document Name 1
  0,                                      !- Climate Zone Document Year 1
  Cold;                                   !- Climate Zone Value 1

OS:Site:WaterMainsTemperature,
<<<<<<< HEAD
  {c896a9d9-f716-4858-a1d7-28809dc9022d}, !- Handle
=======
  {31638b17-079e-4bcb-aedd-b3b8a4279145}, !- Handle
>>>>>>> 78927444
  Correlation,                            !- Calculation Method
  ,                                       !- Temperature Schedule Name
  10.8753424657535,                       !- Annual Average Outdoor Air Temperature {C}
  23.1524007936508;                       !- Maximum Difference In Monthly Average Outdoor Air Temperatures {deltaC}

OS:RunPeriodControl:DaylightSavingTime,
<<<<<<< HEAD
  {6e635312-d310-4bc4-93e0-ecff4f35130b}, !- Handle
=======
  {106ca951-ac5c-4538-a045-240505ab6f36}, !- Handle
>>>>>>> 78927444
  3/12,                                   !- Start Date
  11/5;                                   !- End Date

OS:Site:GroundTemperature:Deep,
<<<<<<< HEAD
  {ba0e2cff-bd99-4475-a2a7-5573cc01a8b6}, !- Handle
=======
  {e70db7b9-49ac-419e-b38c-3e8accece1bc}, !- Handle
>>>>>>> 78927444
  10.8753424657535,                       !- January Deep Ground Temperature {C}
  10.8753424657535,                       !- February Deep Ground Temperature {C}
  10.8753424657535,                       !- March Deep Ground Temperature {C}
  10.8753424657535,                       !- April Deep Ground Temperature {C}
  10.8753424657535,                       !- May Deep Ground Temperature {C}
  10.8753424657535,                       !- June Deep Ground Temperature {C}
  10.8753424657535,                       !- July Deep Ground Temperature {C}
  10.8753424657535,                       !- August Deep Ground Temperature {C}
  10.8753424657535,                       !- September Deep Ground Temperature {C}
  10.8753424657535,                       !- October Deep Ground Temperature {C}
  10.8753424657535,                       !- November Deep Ground Temperature {C}
  10.8753424657535;                       !- December Deep Ground Temperature {C}
<|MERGE_RESOLUTION|>--- conflicted
+++ resolved
@@ -1,31 +1,22 @@
 !- NOTE: Auto-generated from /test/osw_files/Denver.osw
 
 OS:Version,
-<<<<<<< HEAD
-  {111c6565-d3d8-405a-97b0-6c997a5c8806}, !- Handle
-  3.2.0;                                  !- Version Identifier
+  {c378e49a-fa3b-4a62-8254-078ff6a82c04}, !- Handle
+  3.2.1;                                  !- Version Identifier
 
 OS:SimulationControl,
-  {ad6b2cda-1428-41c1-bbaf-fc469173a99c}, !- Handle
-=======
-  {0c5f66c0-db61-44d8-957b-692033f097f0}, !- Handle
-  2.9.0;                                  !- Version Identifier
-
-OS:SimulationControl,
-  {a20c28c3-dbd3-4d6d-8bab-c0a857986cd5}, !- Handle
->>>>>>> 78927444
+  {603c93ed-6c0e-4933-b2cf-acc910254850}, !- Handle
   ,                                       !- Do Zone Sizing Calculation
   ,                                       !- Do System Sizing Calculation
   ,                                       !- Do Plant Sizing Calculation
   No;                                     !- Run Simulation for Sizing Periods
 
 OS:Timestep,
-<<<<<<< HEAD
-  {f7842ba5-fbd0-45e0-8eec-25cbcee428c2}, !- Handle
+  {12acf7eb-6270-4877-b55c-fc8b820259c5}, !- Handle
   6;                                      !- Number of Timesteps per Hour
 
 OS:ShadowCalculation,
-  {58150884-5f8a-4767-8c1b-773314a4f4da}, !- Handle
+  {28023db5-50e4-4f1b-b2ce-cc18900d7d90}, !- Handle
   PolygonClipping,                        !- Shading Calculation Method
   ,                                       !- Shading Calculation Update Frequency Method
   20,                                     !- Shading Calculation Update Frequency
@@ -38,45 +29,21 @@
   No;                                     !- Disable Self-Shading From Shading Zone Groups to Other Zones
 
 OS:SurfaceConvectionAlgorithm:Outside,
-  {fd61b32c-92f9-400f-b61c-cfcfdee45870}, !- Handle
+  {0def79ea-5a19-48f8-9c79-09d9b63a61c4}, !- Handle
   DOE-2;                                  !- Algorithm
 
 OS:SurfaceConvectionAlgorithm:Inside,
-  {960978b7-0163-414e-8db1-31905ffd74ad}, !- Handle
+  {0e8b0468-9693-47f3-9b1f-f3111943033f}, !- Handle
   TARP;                                   !- Algorithm
 
 OS:ZoneCapacitanceMultiplier:ResearchSpecial,
-  {c69ef511-a0f3-4357-86a5-ba56c2444bba}, !- Handle
-=======
-  {54f707a1-d6c5-4b95-8c52-175b3c810d2a}, !- Handle
-  6;                                      !- Number of Timesteps per Hour
-
-OS:ShadowCalculation,
-  {a4b204e4-f2b9-4e46-8fa4-fda9527131e2}, !- Handle
-  20,                                     !- Calculation Frequency
-  200;                                    !- Maximum Figures in Shadow Overlap Calculations
-
-OS:SurfaceConvectionAlgorithm:Outside,
-  {ead2ee77-4b53-4f2c-a776-7b772d1c1d82}, !- Handle
-  DOE-2;                                  !- Algorithm
-
-OS:SurfaceConvectionAlgorithm:Inside,
-  {207fcbf1-faf2-446c-b179-4c828642d391}, !- Handle
-  TARP;                                   !- Algorithm
-
-OS:ZoneCapacitanceMultiplier:ResearchSpecial,
-  {2586b705-5e89-47aa-b728-99079d6b9ed4}, !- Handle
->>>>>>> 78927444
+  {9a2f0d62-f7ba-46d7-a843-c8a98e8abf89}, !- Handle
   ,                                       !- Temperature Capacity Multiplier
   15,                                     !- Humidity Capacity Multiplier
   ;                                       !- Carbon Dioxide Capacity Multiplier
 
 OS:RunPeriod,
-<<<<<<< HEAD
-  {06755e05-8ab0-4381-9c20-937f8a7e93b6}, !- Handle
-=======
-  {9449b8b0-7b88-466c-aba7-54b880813fb7}, !- Handle
->>>>>>> 78927444
+  {5f25f7e7-a162-4c42-b368-bd53e17debca}, !- Handle
   Run Period 1,                           !- Name
   1,                                      !- Begin Month
   1,                                      !- Begin Day of Month
@@ -90,21 +57,13 @@
   ;                                       !- Number of Times Runperiod to be Repeated
 
 OS:YearDescription,
-<<<<<<< HEAD
-  {4b9a224a-6024-4bd3-9e7a-ff9229e8d70b}, !- Handle
-=======
-  {a748ec4a-2ecf-4068-9329-a5a1e5f3a4ea}, !- Handle
->>>>>>> 78927444
+  {e28d530d-ec50-4b60-8626-3b3dbe5b22f0}, !- Handle
   2007,                                   !- Calendar Year
   ,                                       !- Day of Week for Start Day
   ;                                       !- Is Leap Year
 
 OS:WeatherFile,
-<<<<<<< HEAD
-  {e656b2c3-9cf5-45b8-8afd-3ed478147787}, !- Handle
-=======
-  {a05d1ead-b02c-41d0-96b0-3a416a426793}, !- Handle
->>>>>>> 78927444
+  {9bac237f-0e86-433f-8958-7f77590a087c}, !- Handle
   Denver Intl Ap,                         !- City
   CO,                                     !- State Province Region
   USA,                                    !- Country
@@ -114,17 +73,12 @@
   -104.65,                                !- Longitude {deg}
   -7,                                     !- Time Zone {hr}
   1650,                                   !- Elevation {m}
-  C:/OpenStudio/resstock/resources/measures/HPXMLtoOpenStudio/weather/USA_CO_Denver.Intl.AP.725650_TMY3.epw, !- Url
+  /mnt/c/git/resstock/resources/measures/HPXMLtoOpenStudio/weather/USA_CO_Denver.Intl.AP.725650_TMY3.epw, !- Url
   E23378AA;                               !- Checksum
 
 OS:AdditionalProperties,
-<<<<<<< HEAD
-  {3669786b-718e-46b0-9f6c-32c9de40a7f0}, !- Handle
-  {e656b2c3-9cf5-45b8-8afd-3ed478147787}, !- Object Name
-=======
-  {b737847f-6f1c-4f8f-bdc3-663db343ced3}, !- Handle
-  {a05d1ead-b02c-41d0-96b0-3a416a426793}, !- Object Name
->>>>>>> 78927444
+  {9bad20c6-1a5c-4189-874b-d364557f1942}, !- Handle
+  {9bac237f-0e86-433f-8958-7f77590a087c}, !- Object Name
   EPWHeaderCity,                          !- Feature Name 1
   String,                                 !- Feature Data Type 1
   Denver Intl Ap,                         !- Feature Value 1
@@ -232,11 +186,7 @@
   84;                                     !- Feature Value 35
 
 OS:Site,
-<<<<<<< HEAD
-  {3509f7f5-dfbd-4e5d-8552-9d653b7f8898}, !- Handle
-=======
-  {be593008-2100-4c15-9e4d-5599b736992b}, !- Handle
->>>>>>> 78927444
+  {a5906b0a-dca2-417b-9b8d-e50e4068a917}, !- Handle
   Denver Intl Ap_CO_USA,                  !- Name
   39.83,                                  !- Latitude {deg}
   -104.65,                                !- Longitude {deg}
@@ -245,45 +195,26 @@
   ;                                       !- Terrain
 
 OS:ClimateZones,
-<<<<<<< HEAD
-  {c5affb24-1c1a-4a64-8771-a44b7d2b65dd}, !- Handle
+  {c843ae94-ea43-45b2-9a85-12d9061db916}, !- Handle
   Building America,                       !- Climate Zone Institution Name 1
-=======
-  {17cdaa19-9122-400f-a7ad-fb83d6910752}, !- Handle
-  ,                                       !- Active Institution
-  ,                                       !- Active Year
-  ,                                       !- Climate Zone Institution Name 1
->>>>>>> 78927444
   ,                                       !- Climate Zone Document Name 1
   0,                                      !- Climate Zone Document Year 1
   Cold;                                   !- Climate Zone Value 1
 
 OS:Site:WaterMainsTemperature,
-<<<<<<< HEAD
-  {c896a9d9-f716-4858-a1d7-28809dc9022d}, !- Handle
-=======
-  {31638b17-079e-4bcb-aedd-b3b8a4279145}, !- Handle
->>>>>>> 78927444
+  {9502be0b-6b4d-42d2-a8fd-e25b5cc9ff31}, !- Handle
   Correlation,                            !- Calculation Method
   ,                                       !- Temperature Schedule Name
   10.8753424657535,                       !- Annual Average Outdoor Air Temperature {C}
   23.1524007936508;                       !- Maximum Difference In Monthly Average Outdoor Air Temperatures {deltaC}
 
 OS:RunPeriodControl:DaylightSavingTime,
-<<<<<<< HEAD
-  {6e635312-d310-4bc4-93e0-ecff4f35130b}, !- Handle
-=======
-  {106ca951-ac5c-4538-a045-240505ab6f36}, !- Handle
->>>>>>> 78927444
+  {10bccd50-a923-4f09-8cbe-e8037039dc8d}, !- Handle
   3/12,                                   !- Start Date
   11/5;                                   !- End Date
 
 OS:Site:GroundTemperature:Deep,
-<<<<<<< HEAD
-  {ba0e2cff-bd99-4475-a2a7-5573cc01a8b6}, !- Handle
-=======
-  {e70db7b9-49ac-419e-b38c-3e8accece1bc}, !- Handle
->>>>>>> 78927444
+  {a7611d4b-e9c7-4399-9fa1-0f1367196f21}, !- Handle
   10.8753424657535,                       !- January Deep Ground Temperature {C}
   10.8753424657535,                       !- February Deep Ground Temperature {C}
   10.8753424657535,                       !- March Deep Ground Temperature {C}
