--- conflicted
+++ resolved
@@ -1,53 +1,26 @@
 !- NOTE: Auto-generated from /test/osw_files/Denver.osw
 
 OS:Version,
-<<<<<<< HEAD
-  {d0ec4d6f-be74-48e4-a002-b195995c1a0a}, !- Handle
-  2.9.0;                                  !- Version Identifier
-
-OS:SimulationControl,
-  {7b5c2a8f-1716-439c-91f0-5bf2290112cb}, !- Handle
-=======
   {a9883871-2543-452f-b7ea-ceeb00239f07}, !- Handle
   2.9.0;                                  !- Version Identifier
 
 OS:SimulationControl,
   {d57d728c-a73f-425b-bd8c-3acac035febc}, !- Handle
->>>>>>> 935faeed
   ,                                       !- Do Zone Sizing Calculation
   ,                                       !- Do System Sizing Calculation
   ,                                       !- Do Plant Sizing Calculation
   No;                                     !- Run Simulation for Sizing Periods
 
 OS:Timestep,
-<<<<<<< HEAD
-  {5715df10-c03f-44ee-92c6-5dd760cd22dc}, !- Handle
-  6;                                      !- Number of Timesteps per Hour
-
-OS:ShadowCalculation,
-  {ab883aa4-f2f0-400d-ab59-b3aa06faa23a}, !- Handle
-=======
   {d8eb3215-253b-4c3e-b3a4-158e23b7ea31}, !- Handle
   6;                                      !- Number of Timesteps per Hour
 
 OS:ShadowCalculation,
   {441ec97e-0e47-4c40-9eff-78152c012018}, !- Handle
->>>>>>> 935faeed
   20,                                     !- Calculation Frequency
   200;                                    !- Maximum Figures in Shadow Overlap Calculations
 
 OS:SurfaceConvectionAlgorithm:Outside,
-<<<<<<< HEAD
-  {fa0da0b0-d495-4a71-8e2e-d8b5c3bb9361}, !- Handle
-  DOE-2;                                  !- Algorithm
-
-OS:SurfaceConvectionAlgorithm:Inside,
-  {2b79d8e6-66ff-4f64-bdcf-2dd57fd2d5d3}, !- Handle
-  TARP;                                   !- Algorithm
-
-OS:ZoneCapacitanceMultiplier:ResearchSpecial,
-  {e8859865-48f0-48cd-a829-6a953f7a1e0c}, !- Handle
-=======
   {f77a3c28-e9c5-4a59-8b39-7246e980a537}, !- Handle
   DOE-2;                                  !- Algorithm
 
@@ -57,17 +30,12 @@
 
 OS:ZoneCapacitanceMultiplier:ResearchSpecial,
   {fb06bad7-05b7-43dd-b61d-30653878ca28}, !- Handle
->>>>>>> 935faeed
   ,                                       !- Temperature Capacity Multiplier
   15,                                     !- Humidity Capacity Multiplier
   ;                                       !- Carbon Dioxide Capacity Multiplier
 
 OS:RunPeriod,
-<<<<<<< HEAD
-  {da48a635-88d6-4a25-9ba0-18ea2cfe5c88}, !- Handle
-=======
   {f78cc200-dc17-4ee4-9b43-0f9cd7b31f2f}, !- Handle
->>>>>>> 935faeed
   Run Period 1,                           !- Name
   1,                                      !- Begin Month
   1,                                      !- Begin Day of Month
@@ -81,21 +49,13 @@
   ;                                       !- Number of Times Runperiod to be Repeated
 
 OS:YearDescription,
-<<<<<<< HEAD
-  {5823e873-d707-4aae-910f-2451c50aef51}, !- Handle
-=======
   {046020f9-d661-4e7f-9528-4938f87a2f21}, !- Handle
->>>>>>> 935faeed
   2007,                                   !- Calendar Year
   ,                                       !- Day of Week for Start Day
   ;                                       !- Is Leap Year
 
 OS:WeatherFile,
-<<<<<<< HEAD
-  {419d28c2-bda0-4b2b-b8c5-5f87c1070045}, !- Handle
-=======
   {35655d7c-fa90-4301-b64e-6a680dd913a9}, !- Handle
->>>>>>> 935faeed
   Denver Intl Ap,                         !- City
   CO,                                     !- State Province Region
   USA,                                    !- Country
@@ -109,13 +69,8 @@
   E23378AA;                               !- Checksum
 
 OS:AdditionalProperties,
-<<<<<<< HEAD
-  {e85ebc4c-1aea-4125-beb6-d0c0e2684420}, !- Handle
-  {419d28c2-bda0-4b2b-b8c5-5f87c1070045}, !- Object Name
-=======
   {c64ad5b5-fbd0-4eee-b355-eb6b49ac1d3b}, !- Handle
   {35655d7c-fa90-4301-b64e-6a680dd913a9}, !- Object Name
->>>>>>> 935faeed
   EPWHeaderCity,                          !- Feature Name 1
   String,                                 !- Feature Data Type 1
   Denver Intl Ap,                         !- Feature Value 1
@@ -223,11 +178,7 @@
   84;                                     !- Feature Value 35
 
 OS:Site,
-<<<<<<< HEAD
-  {892da8b6-7b54-4ce4-99b2-beda62de0b82}, !- Handle
-=======
   {60cb388a-0373-4f60-a135-0e10d9dcaf1f}, !- Handle
->>>>>>> 935faeed
   Denver Intl Ap_CO_USA,                  !- Name
   39.83,                                  !- Latitude {deg}
   -104.65,                                !- Longitude {deg}
@@ -236,11 +187,7 @@
   ;                                       !- Terrain
 
 OS:ClimateZones,
-<<<<<<< HEAD
-  {66352054-8fbd-418d-9b86-ef61bf46e8cb}, !- Handle
-=======
   {25dee9a0-fa70-4b92-9758-44697f04bb6e}, !- Handle
->>>>>>> 935faeed
   ,                                       !- Active Institution
   ,                                       !- Active Year
   ,                                       !- Climate Zone Institution Name 1
@@ -253,31 +200,19 @@
   Cold;                                   !- Climate Zone Value 2
 
 OS:Site:WaterMainsTemperature,
-<<<<<<< HEAD
-  {63014d7d-c9c4-4c65-8304-32356b22b6e2}, !- Handle
-=======
   {5f14b530-dd1a-44de-9d9e-67a9bb278dd1}, !- Handle
->>>>>>> 935faeed
   Correlation,                            !- Calculation Method
   ,                                       !- Temperature Schedule Name
   10.8753424657535,                       !- Annual Average Outdoor Air Temperature {C}
   23.1524007936508;                       !- Maximum Difference In Monthly Average Outdoor Air Temperatures {deltaC}
 
 OS:RunPeriodControl:DaylightSavingTime,
-<<<<<<< HEAD
-  {df40d1c0-57d5-4a19-b32f-b50cf73f9d86}, !- Handle
-=======
   {a8724092-48bf-4794-a0b8-3eaee6c9db5f}, !- Handle
->>>>>>> 935faeed
   3/12,                                   !- Start Date
   11/5;                                   !- End Date
 
 OS:Site:GroundTemperature:Deep,
-<<<<<<< HEAD
-  {9d5cb26d-fe7c-4c6f-b692-93ca0e9d8f79}, !- Handle
-=======
   {4cbb3910-a576-474f-9f35-4e24d11565b9}, !- Handle
->>>>>>> 935faeed
   10.8753424657535,                       !- January Deep Ground Temperature {C}
   10.8753424657535,                       !- February Deep Ground Temperature {C}
   10.8753424657535,                       !- March Deep Ground Temperature {C}
