--- conflicted
+++ resolved
@@ -1,73 +1,41 @@
 !- NOTE: Auto-generated from /test/osw_files/Denver.osw
 
 OS:Version,
-<<<<<<< HEAD
-  {2f9b3c4e-f929-490a-9ce5-aa31974c8d5d}, !- Handle
-  2.9.1;                                  !- Version Identifier
+  {35bae760-4042-4dc4-8f6e-f01a5ccfabcc}, !- Handle
+  2.9.0;                                  !- Version Identifier
 
 OS:SimulationControl,
-  {b713dbba-233e-47f1-aa54-b42dfb16b5b9}, !- Handle
-=======
-  {a9883871-2543-452f-b7ea-ceeb00239f07}, !- Handle
-  2.9.0;                                  !- Version Identifier
-
-OS:SimulationControl,
-  {d57d728c-a73f-425b-bd8c-3acac035febc}, !- Handle
->>>>>>> 93199ada
+  {01cedd77-a0c3-4fee-9a98-027e1a2d1d38}, !- Handle
   ,                                       !- Do Zone Sizing Calculation
   ,                                       !- Do System Sizing Calculation
   ,                                       !- Do Plant Sizing Calculation
   No;                                     !- Run Simulation for Sizing Periods
 
 OS:Timestep,
-<<<<<<< HEAD
-  {3c8fa989-d3c7-4ad2-8974-b3e747d0c9ed}, !- Handle
+  {8b0dab71-1957-4890-925a-123d5bcd3cc6}, !- Handle
   6;                                      !- Number of Timesteps per Hour
 
 OS:ShadowCalculation,
-  {f0832a59-1010-4381-b596-f36efb3daf03}, !- Handle
-=======
-  {d8eb3215-253b-4c3e-b3a4-158e23b7ea31}, !- Handle
-  6;                                      !- Number of Timesteps per Hour
-
-OS:ShadowCalculation,
-  {441ec97e-0e47-4c40-9eff-78152c012018}, !- Handle
->>>>>>> 93199ada
+  {b719f54b-3619-4bb4-89be-3b2ee11d2ff8}, !- Handle
   20,                                     !- Calculation Frequency
   200;                                    !- Maximum Figures in Shadow Overlap Calculations
 
 OS:SurfaceConvectionAlgorithm:Outside,
-<<<<<<< HEAD
-  {15e3e461-7614-4cd0-a9c3-f500009d3659}, !- Handle
+  {a2419141-6bfb-4202-a5b6-cb21899da8fb}, !- Handle
   DOE-2;                                  !- Algorithm
 
 OS:SurfaceConvectionAlgorithm:Inside,
-  {1e87c1f0-6caf-47c1-92ee-880cb04ea892}, !- Handle
+  {bb5ac280-7cbb-4b31-b167-c6bfa8a26092}, !- Handle
   TARP;                                   !- Algorithm
 
 OS:ZoneCapacitanceMultiplier:ResearchSpecial,
-  {df769f74-3bf5-4e88-9673-77293d36c170}, !- Handle
-=======
-  {f77a3c28-e9c5-4a59-8b39-7246e980a537}, !- Handle
-  DOE-2;                                  !- Algorithm
-
-OS:SurfaceConvectionAlgorithm:Inside,
-  {994fccb1-7e1f-4ba1-a038-b616dd74c4e0}, !- Handle
-  TARP;                                   !- Algorithm
-
-OS:ZoneCapacitanceMultiplier:ResearchSpecial,
-  {fb06bad7-05b7-43dd-b61d-30653878ca28}, !- Handle
->>>>>>> 93199ada
+  {c3cf89c8-c0ba-4b0b-ba46-9cec55c82a61}, !- Handle
   ,                                       !- Temperature Capacity Multiplier
   15,                                     !- Humidity Capacity Multiplier
   ;                                       !- Carbon Dioxide Capacity Multiplier
 
 OS:RunPeriod,
-<<<<<<< HEAD
-  {e27463ff-d011-4856-8991-f9bf8089d08e}, !- Handle
-=======
-  {f78cc200-dc17-4ee4-9b43-0f9cd7b31f2f}, !- Handle
->>>>>>> 93199ada
+  {401eea35-a792-4e2b-983c-fd9ff5f24e46}, !- Handle
   Run Period 1,                           !- Name
   1,                                      !- Begin Month
   1,                                      !- Begin Day of Month
@@ -81,21 +49,13 @@
   ;                                       !- Number of Times Runperiod to be Repeated
 
 OS:YearDescription,
-<<<<<<< HEAD
-  {45533c2e-672e-47f1-90a5-175c3647c20a}, !- Handle
-=======
-  {046020f9-d661-4e7f-9528-4938f87a2f21}, !- Handle
->>>>>>> 93199ada
+  {01925510-58ab-4ad1-b411-783cdd8d4a8e}, !- Handle
   2007,                                   !- Calendar Year
   ,                                       !- Day of Week for Start Day
   ;                                       !- Is Leap Year
 
 OS:WeatherFile,
-<<<<<<< HEAD
-  {a3980db5-48e0-47b4-96bf-692b72ff4169}, !- Handle
-=======
-  {35655d7c-fa90-4301-b64e-6a680dd913a9}, !- Handle
->>>>>>> 93199ada
+  {b3062421-95b2-4dd4-b4ca-3bdb9c4270e0}, !- Handle
   Denver Intl Ap,                         !- City
   CO,                                     !- State Province Region
   USA,                                    !- Country
@@ -109,13 +69,8 @@
   E23378AA;                               !- Checksum
 
 OS:AdditionalProperties,
-<<<<<<< HEAD
-  {fd6b57ed-d923-4348-9cc5-1eb1a12974ef}, !- Handle
-  {a3980db5-48e0-47b4-96bf-692b72ff4169}, !- Object Name
-=======
-  {c64ad5b5-fbd0-4eee-b355-eb6b49ac1d3b}, !- Handle
-  {35655d7c-fa90-4301-b64e-6a680dd913a9}, !- Object Name
->>>>>>> 93199ada
+  {08ca1c0d-8c3f-48a0-bf65-7a3164577605}, !- Handle
+  {b3062421-95b2-4dd4-b4ca-3bdb9c4270e0}, !- Object Name
   EPWHeaderCity,                          !- Feature Name 1
   String,                                 !- Feature Data Type 1
   Denver Intl Ap,                         !- Feature Value 1
@@ -223,11 +178,7 @@
   84;                                     !- Feature Value 35
 
 OS:Site,
-<<<<<<< HEAD
-  {d6424447-0478-4cab-a450-9bb0b9c48ed1}, !- Handle
-=======
-  {60cb388a-0373-4f60-a135-0e10d9dcaf1f}, !- Handle
->>>>>>> 93199ada
+  {5bd1d4a9-503a-436f-939b-9917fb2efcab}, !- Handle
   Denver Intl Ap_CO_USA,                  !- Name
   39.83,                                  !- Latitude {deg}
   -104.65,                                !- Longitude {deg}
@@ -236,11 +187,7 @@
   ;                                       !- Terrain
 
 OS:ClimateZones,
-<<<<<<< HEAD
-  {bf834faa-be06-4529-8278-beb312082c11}, !- Handle
-=======
-  {25dee9a0-fa70-4b92-9758-44697f04bb6e}, !- Handle
->>>>>>> 93199ada
+  {62e20c34-fc00-449e-9f24-dd3642fd7719}, !- Handle
   ,                                       !- Active Institution
   ,                                       !- Active Year
   ,                                       !- Climate Zone Institution Name 1
@@ -253,31 +200,19 @@
   Cold;                                   !- Climate Zone Value 2
 
 OS:Site:WaterMainsTemperature,
-<<<<<<< HEAD
-  {fdd0b516-32c5-4584-9eba-ffd1eb2076a8}, !- Handle
-=======
-  {5f14b530-dd1a-44de-9d9e-67a9bb278dd1}, !- Handle
->>>>>>> 93199ada
+  {ca56e89f-29b4-451a-bfa7-0be6f6501fab}, !- Handle
   Correlation,                            !- Calculation Method
   ,                                       !- Temperature Schedule Name
   10.8753424657535,                       !- Annual Average Outdoor Air Temperature {C}
   23.1524007936508;                       !- Maximum Difference In Monthly Average Outdoor Air Temperatures {deltaC}
 
 OS:RunPeriodControl:DaylightSavingTime,
-<<<<<<< HEAD
-  {cc01d5d4-85a4-47f3-b2b7-f9e4e81535a3}, !- Handle
-=======
-  {a8724092-48bf-4794-a0b8-3eaee6c9db5f}, !- Handle
->>>>>>> 93199ada
+  {eb9ea35d-d250-4b96-ac13-7dec7ebab6bc}, !- Handle
   3/12,                                   !- Start Date
   11/5;                                   !- End Date
 
 OS:Site:GroundTemperature:Deep,
-<<<<<<< HEAD
-  {693ac9f3-9c20-42c1-92e5-d17f16d49293}, !- Handle
-=======
-  {4cbb3910-a576-474f-9f35-4e24d11565b9}, !- Handle
->>>>>>> 93199ada
+  {39b2649c-68ca-438f-b2fe-32df6a55ce01}, !- Handle
   10.8753424657535,                       !- January Deep Ground Temperature {C}
   10.8753424657535,                       !- February Deep Ground Temperature {C}
   10.8753424657535,                       !- March Deep Ground Temperature {C}
