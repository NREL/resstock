--- conflicted
+++ resolved
@@ -1,73 +1,41 @@
 !- NOTE: Auto-generated from /test/osw_files/Denver.osw
 
 OS:Version,
-<<<<<<< HEAD
-  {2b773535-4eb7-45e1-8bae-3f6e2f86c1e0}, !- Handle
-  2.9.0;                                  !- Version Identifier
+  {b80bb112-3b28-48cb-861a-50122f9f4e98}, !- Handle
+  2.9.1;                                  !- Version Identifier
 
 OS:SimulationControl,
-  {af358541-3c51-4dc5-8527-a13ae401f0c4}, !- Handle
-=======
-  {280f900d-0eb9-4bf1-93ad-b616568da3f2}, !- Handle
-  2.9.0;                                  !- Version Identifier
-
-OS:SimulationControl,
-  {0c04fe60-a2d0-41fa-be1a-7afec00b60d6}, !- Handle
->>>>>>> edda4442
+  {41c1f0db-e897-4526-95b2-c634219af0c9}, !- Handle
   ,                                       !- Do Zone Sizing Calculation
   ,                                       !- Do System Sizing Calculation
   ,                                       !- Do Plant Sizing Calculation
   No;                                     !- Run Simulation for Sizing Periods
 
 OS:Timestep,
-<<<<<<< HEAD
-  {06ff363d-7dbe-458e-84e4-692b759c7fb4}, !- Handle
+  {d5ff68f1-9fe2-4fec-9bf8-dd7f467924a7}, !- Handle
   6;                                      !- Number of Timesteps per Hour
 
 OS:ShadowCalculation,
-  {5eb1a362-2afa-4634-817f-ffe85d95887d}, !- Handle
-=======
-  {902e2ec1-3f2c-41d8-a2f8-c194ff36e721}, !- Handle
-  6;                                      !- Number of Timesteps per Hour
-
-OS:ShadowCalculation,
-  {4839f043-0556-4429-8bd2-74fe0162e053}, !- Handle
->>>>>>> edda4442
+  {dc2a4077-73a8-4d1f-aa3c-f8ea864c317f}, !- Handle
   20,                                     !- Calculation Frequency
   200;                                    !- Maximum Figures in Shadow Overlap Calculations
 
 OS:SurfaceConvectionAlgorithm:Outside,
-<<<<<<< HEAD
-  {61b0b91f-d089-47c7-bf90-79fc873abaab}, !- Handle
+  {baa7eabc-8304-43a7-88fd-4638f2bcd33b}, !- Handle
   DOE-2;                                  !- Algorithm
 
 OS:SurfaceConvectionAlgorithm:Inside,
-  {40b1def3-1825-4287-a633-e721cf644ddb}, !- Handle
+  {6db5b852-e85e-48e1-b35b-7c0bc97946ec}, !- Handle
   TARP;                                   !- Algorithm
 
 OS:ZoneCapacitanceMultiplier:ResearchSpecial,
-  {c49f7752-6d19-4e7c-9429-4e535e6c2b5e}, !- Handle
-=======
-  {36a55d6b-04eb-4197-acd3-a6e5273baa6f}, !- Handle
-  DOE-2;                                  !- Algorithm
-
-OS:SurfaceConvectionAlgorithm:Inside,
-  {7b971524-bc6b-4d4a-8789-f5117d28ac83}, !- Handle
-  TARP;                                   !- Algorithm
-
-OS:ZoneCapacitanceMultiplier:ResearchSpecial,
-  {6ad5f0ce-7d88-4d21-a5d8-52ea4b34d880}, !- Handle
->>>>>>> edda4442
+  {a2c248a2-77da-45c0-be6a-507294d0af4c}, !- Handle
   ,                                       !- Temperature Capacity Multiplier
   15,                                     !- Humidity Capacity Multiplier
   ;                                       !- Carbon Dioxide Capacity Multiplier
 
 OS:RunPeriod,
-<<<<<<< HEAD
-  {83b1688c-6e5f-451e-b31b-1bc9c00eccef}, !- Handle
-=======
-  {743127c0-41aa-4d19-8aa7-1a5ce9255301}, !- Handle
->>>>>>> edda4442
+  {cb3ffb7e-8ea3-4473-83cf-9e088defec99}, !- Handle
   Run Period 1,                           !- Name
   1,                                      !- Begin Month
   1,                                      !- Begin Day of Month
@@ -81,21 +49,13 @@
   ;                                       !- Number of Times Runperiod to be Repeated
 
 OS:YearDescription,
-<<<<<<< HEAD
-  {00baf03b-1ba5-4d45-adf5-483f4dc5477f}, !- Handle
-=======
-  {6a733ece-ef22-4ce6-8a3b-42b4f0c0b162}, !- Handle
->>>>>>> edda4442
+  {5c6cb400-c96c-4749-9a63-e99f89195430}, !- Handle
   2007,                                   !- Calendar Year
   ,                                       !- Day of Week for Start Day
   ;                                       !- Is Leap Year
 
 OS:WeatherFile,
-<<<<<<< HEAD
-  {04435e02-a571-48d0-b5e4-a6f281201529}, !- Handle
-=======
-  {7d3d5a67-d20a-4030-8c51-83ce5487e24f}, !- Handle
->>>>>>> edda4442
+  {83ad2543-cee6-48f7-9668-feaf5a74f66f}, !- Handle
   Denver Intl Ap,                         !- City
   CO,                                     !- State Province Region
   USA,                                    !- Country
@@ -109,13 +69,8 @@
   E23378AA;                               !- Checksum
 
 OS:AdditionalProperties,
-<<<<<<< HEAD
-  {f31382b8-0b13-4928-92c9-f174c048f3ac}, !- Handle
-  {04435e02-a571-48d0-b5e4-a6f281201529}, !- Object Name
-=======
-  {f9ae726b-5b37-4fee-ad93-cdcf568fb901}, !- Handle
-  {7d3d5a67-d20a-4030-8c51-83ce5487e24f}, !- Object Name
->>>>>>> edda4442
+  {01c1a7c5-682a-4e2c-9c7a-c7b4a4298fa4}, !- Handle
+  {83ad2543-cee6-48f7-9668-feaf5a74f66f}, !- Object Name
   EPWHeaderCity,                          !- Feature Name 1
   String,                                 !- Feature Data Type 1
   Denver Intl Ap,                         !- Feature Value 1
@@ -223,11 +178,7 @@
   84;                                     !- Feature Value 35
 
 OS:Site,
-<<<<<<< HEAD
-  {903705ed-acbb-47b7-b4eb-d45d8039ad89}, !- Handle
-=======
-  {65aa6f80-d169-4feb-97e4-a6e19ac0dfb3}, !- Handle
->>>>>>> edda4442
+  {cd40a41f-40bf-4644-a241-c90a96a781b5}, !- Handle
   Denver Intl Ap_CO_USA,                  !- Name
   39.83,                                  !- Latitude {deg}
   -104.65,                                !- Longitude {deg}
@@ -236,11 +187,7 @@
   ;                                       !- Terrain
 
 OS:ClimateZones,
-<<<<<<< HEAD
-  {69295a84-a491-4463-a729-4aa8616b5594}, !- Handle
-=======
-  {4e4af116-d91f-4707-a845-98bd9da74fd9}, !- Handle
->>>>>>> edda4442
+  {82a23fd7-c760-4cc9-bf3d-db4fe54e8b43}, !- Handle
   ,                                       !- Active Institution
   ,                                       !- Active Year
   ,                                       !- Climate Zone Institution Name 1
@@ -253,32 +200,19 @@
   Cold;                                   !- Climate Zone Value 2
 
 OS:Site:WaterMainsTemperature,
-<<<<<<< HEAD
-  {8f97b7d4-af99-4319-a672-dd740be9d814}, !- Handle
-=======
-  {2eb40b44-28a1-489c-ba7c-ed565a3e8244}, !- Handle
->>>>>>> edda4442
+  {9e743198-5fa0-471e-86ed-2be12b88ae77}, !- Handle
   Correlation,                            !- Calculation Method
   ,                                       !- Temperature Schedule Name
   10.8753424657535,                       !- Annual Average Outdoor Air Temperature {C}
   23.1524007936508;                       !- Maximum Difference In Monthly Average Outdoor Air Temperatures {deltaC}
 
 OS:RunPeriodControl:DaylightSavingTime,
-<<<<<<< HEAD
-  {5816765f-028b-46fe-83eb-3ddb6b4c744c}, !- Handle
-  4/7,                                    !- Start Date
-  10/26;                                  !- End Date
-
-OS:Site:GroundTemperature:Deep,
-  {38ac9650-5ee0-4acd-b3ef-b7c620a408ad}, !- Handle
-=======
-  {89eef8b4-ca33-4677-9554-978d7970c031}, !- Handle
+  {6c38daca-81d9-4c2d-b9cf-fe2eaabea62f}, !- Handle
   3/12,                                   !- Start Date
   11/5;                                   !- End Date
 
 OS:Site:GroundTemperature:Deep,
-  {5818a359-f3bb-4845-83b6-98e7c4cb216a}, !- Handle
->>>>>>> edda4442
+  {17817d34-3efd-4eaf-9864-48ee961f2d56}, !- Handle
   10.8753424657535,                       !- January Deep Ground Temperature {C}
   10.8753424657535,                       !- February Deep Ground Temperature {C}
   10.8753424657535,                       !- March Deep Ground Temperature {C}
