!- NOTE: Auto-generated from /test/osw_files/Denver.osw

OS:Version,
<<<<<<< HEAD
  {af167cad-929d-4861-8853-aba966ab2a89}, !- Handle
  2.9.1;                                  !- Version Identifier

OS:SimulationControl,
  {839852a2-0219-47a1-af02-8aeca7ae5087}, !- Handle
=======
  {43568e19-945e-4ebc-8cdb-b613ca4dd912}, !- Handle
  2.9.0;                                  !- Version Identifier

OS:SimulationControl,
  {6d95da5a-ff97-4c74-8948-6ad9eb5ed5ca}, !- Handle
>>>>>>> 3c1d7324
  ,                                       !- Do Zone Sizing Calculation
  ,                                       !- Do System Sizing Calculation
  ,                                       !- Do Plant Sizing Calculation
  No;                                     !- Run Simulation for Sizing Periods

OS:Timestep,
<<<<<<< HEAD
  {766c36de-c70a-4dcf-bced-8bbf126112d9}, !- Handle
  6;                                      !- Number of Timesteps per Hour

OS:ShadowCalculation,
  {30ca2c97-0a0a-4703-87fc-55446cdbfae1}, !- Handle
=======
  {4d2f4ae9-5dbb-4753-a811-ce2a39a61a99}, !- Handle
  6;                                      !- Number of Timesteps per Hour

OS:ShadowCalculation,
  {e85d92be-7965-49c9-a068-a3dcf3ed33c9}, !- Handle
>>>>>>> 3c1d7324
  20,                                     !- Calculation Frequency
  200;                                    !- Maximum Figures in Shadow Overlap Calculations

OS:SurfaceConvectionAlgorithm:Outside,
<<<<<<< HEAD
  {e713354b-198a-44b9-8fcd-3164d30fa35a}, !- Handle
  DOE-2;                                  !- Algorithm

OS:SurfaceConvectionAlgorithm:Inside,
  {c16aa7c2-0b2a-42ab-955c-f2f50a949f75}, !- Handle
  TARP;                                   !- Algorithm

OS:ZoneCapacitanceMultiplier:ResearchSpecial,
  {7b2b89c7-e9b9-4f02-82cf-73056e64b421}, !- Handle
=======
  {7bccacb9-2efd-43fb-b979-71df5d04d1db}, !- Handle
  DOE-2;                                  !- Algorithm

OS:SurfaceConvectionAlgorithm:Inside,
  {4f76aec1-e1bd-4771-9b35-bfa7a31c79b5}, !- Handle
  TARP;                                   !- Algorithm

OS:ZoneCapacitanceMultiplier:ResearchSpecial,
  {06136bc9-e5a2-4745-b7eb-1ac3a970b15c}, !- Handle
>>>>>>> 3c1d7324
  ,                                       !- Temperature Capacity Multiplier
  15,                                     !- Humidity Capacity Multiplier
  ;                                       !- Carbon Dioxide Capacity Multiplier

OS:RunPeriod,
<<<<<<< HEAD
  {b1cc7a97-b8ba-42cf-9562-800fde8c578d}, !- Handle
=======
  {5adbee85-702b-4c40-a741-549e2ed06106}, !- Handle
>>>>>>> 3c1d7324
  Run Period 1,                           !- Name
  1,                                      !- Begin Month
  1,                                      !- Begin Day of Month
  12,                                     !- End Month
  31,                                     !- End Day of Month
  ,                                       !- Use Weather File Holidays and Special Days
  ,                                       !- Use Weather File Daylight Saving Period
  ,                                       !- Apply Weekend Holiday Rule
  ,                                       !- Use Weather File Rain Indicators
  ,                                       !- Use Weather File Snow Indicators
  ;                                       !- Number of Times Runperiod to be Repeated

OS:YearDescription,
<<<<<<< HEAD
  {ae54f038-9168-44bd-ae05-189fcc55f9e4}, !- Handle
=======
  {9e42a3fd-1e2d-4dfd-8909-38b3d642ff0b}, !- Handle
>>>>>>> 3c1d7324
  2007,                                   !- Calendar Year
  ,                                       !- Day of Week for Start Day
  ;                                       !- Is Leap Year

OS:WeatherFile,
<<<<<<< HEAD
  {b93adb5f-ccc6-412d-91e5-0d47edd08079}, !- Handle
=======
  {cc866cda-589f-4d75-97b9-516157380064}, !- Handle
>>>>>>> 3c1d7324
  Denver Intl Ap,                         !- City
  CO,                                     !- State Province Region
  USA,                                    !- Country
  TMY3,                                   !- Data Source
  725650,                                 !- WMO Number
  39.83,                                  !- Latitude {deg}
  -104.65,                                !- Longitude {deg}
  -7,                                     !- Time Zone {hr}
  1650,                                   !- Elevation {m}
  file:../weather/USA_CO_Denver.Intl.AP.725650_TMY3.epw, !- Url
  E23378AA;                               !- Checksum

OS:AdditionalProperties,
<<<<<<< HEAD
  {89471430-380a-493d-b599-e1d9f6675e8b}, !- Handle
  {b93adb5f-ccc6-412d-91e5-0d47edd08079}, !- Object Name
=======
  {827cbd5f-92eb-4f22-9670-b5a2e0a42cea}, !- Handle
  {cc866cda-589f-4d75-97b9-516157380064}, !- Object Name
>>>>>>> 3c1d7324
  EPWHeaderCity,                          !- Feature Name 1
  String,                                 !- Feature Data Type 1
  Denver Intl Ap,                         !- Feature Value 1
  EPWHeaderState,                         !- Feature Name 2
  String,                                 !- Feature Data Type 2
  CO,                                     !- Feature Value 2
  EPWHeaderCountry,                       !- Feature Name 3
  String,                                 !- Feature Data Type 3
  USA,                                    !- Feature Value 3
  EPWHeaderDataSource,                    !- Feature Name 4
  String,                                 !- Feature Data Type 4
  TMY3,                                   !- Feature Value 4
  EPWHeaderStation,                       !- Feature Name 5
  String,                                 !- Feature Data Type 5
  725650,                                 !- Feature Value 5
  EPWHeaderLatitude,                      !- Feature Name 6
  Double,                                 !- Feature Data Type 6
  39.829999999999998,                     !- Feature Value 6
  EPWHeaderLongitude,                     !- Feature Name 7
  Double,                                 !- Feature Data Type 7
  -104.65000000000001,                    !- Feature Value 7
  EPWHeaderTimezone,                      !- Feature Name 8
  Double,                                 !- Feature Data Type 8
  -7,                                     !- Feature Value 8
  EPWHeaderAltitude,                      !- Feature Name 9
  Double,                                 !- Feature Data Type 9
  5413.3858267716532,                     !- Feature Value 9
  EPWHeaderLocalPressure,                 !- Feature Name 10
  Double,                                 !- Feature Data Type 10
  0.81937567683596546,                    !- Feature Value 10
  EPWHeaderRecordsPerHour,                !- Feature Name 11
  Double,                                 !- Feature Data Type 11
  0,                                      !- Feature Value 11
  EPWDataAnnualAvgDrybulb,                !- Feature Name 12
  Double,                                 !- Feature Data Type 12
  51.575616438356228,                     !- Feature Value 12
  EPWDataAnnualMinDrybulb,                !- Feature Name 13
  Double,                                 !- Feature Data Type 13
  -2.9200000000000017,                    !- Feature Value 13
  EPWDataAnnualMaxDrybulb,                !- Feature Name 14
  Double,                                 !- Feature Data Type 14
  104,                                    !- Feature Value 14
  EPWDataCDD50F,                          !- Feature Name 15
  Double,                                 !- Feature Data Type 15
  3072.2925000000005,                     !- Feature Value 15
  EPWDataCDD65F,                          !- Feature Name 16
  Double,                                 !- Feature Data Type 16
  883.62000000000035,                     !- Feature Value 16
  EPWDataHDD50F,                          !- Feature Name 17
  Double,                                 !- Feature Data Type 17
  2497.1925000000001,                     !- Feature Value 17
  EPWDataHDD65F,                          !- Feature Name 18
  Double,                                 !- Feature Data Type 18
  5783.5200000000013,                     !- Feature Value 18
  EPWDataAnnualAvgWindspeed,              !- Feature Name 19
  Double,                                 !- Feature Data Type 19
  3.9165296803649667,                     !- Feature Value 19
  EPWDataMonthlyAvgDrybulbs,              !- Feature Name 20
  String,                                 !- Feature Data Type 20
  33.4191935483871&#4431.90142857142857&#4443.02620967741937&#4442.48624999999999&#4459.877741935483854&#4473.57574999999997&#4472.07975806451608&#4472.70008064516134&#4466.49200000000006&#4450.079112903225806&#4437.218250000000005&#4434.582177419354835, !- Feature Value 20
  EPWDataGroundMonthlyTemps,              !- Feature Name 21
  String,                                 !- Feature Data Type 21
  44.08306285945173&#4440.89570904991865&#4440.64045432632048&#4442.153016571250646&#4448.225111118704206&#4454.268919273837525&#4459.508577937551024&#4462.82777283423508&#4463.10975667174995&#4460.41014950381947&#4455.304105212311526&#4449.445696474514364, !- Feature Value 21
  EPWDataWSF,                             !- Feature Name 22
  Double,                                 !- Feature Data Type 22
  0.58999999999999997,                    !- Feature Value 22
  EPWDataMonthlyAvgDailyHighDrybulbs,     !- Feature Name 23
  String,                                 !- Feature Data Type 23
  47.41032258064516&#4446.58642857142857&#4455.15032258064517&#4453.708&#4472.80193548387098&#4488.67600000000002&#4486.1858064516129&#4485.87225806451613&#4482.082&#4463.18064516129033&#4448.73400000000001&#4448.87935483870968, !- Feature Value 23
  EPWDataMonthlyAvgDailyLowDrybulbs,      !- Feature Name 24
  String,                                 !- Feature Data Type 24
  19.347741935483874&#4419.856428571428573&#4430.316129032258065&#4431.112&#4447.41612903225806&#4457.901999999999994&#4459.063870967741934&#4460.956774193548384&#4452.352000000000004&#4438.41612903225806&#4427.002000000000002&#4423.02903225806451, !- Feature Value 24
  EPWDesignHeatingDrybulb,                !- Feature Name 25
  Double,                                 !- Feature Data Type 25
  12.02,                                  !- Feature Value 25
  EPWDesignHeatingWindspeed,              !- Feature Name 26
  Double,                                 !- Feature Data Type 26
  2.8062500000000004,                     !- Feature Value 26
  EPWDesignCoolingDrybulb,                !- Feature Name 27
  Double,                                 !- Feature Data Type 27
  91.939999999999998,                     !- Feature Value 27
  EPWDesignCoolingWetbulb,                !- Feature Name 28
  Double,                                 !- Feature Data Type 28
  59.95131430195849,                      !- Feature Value 28
  EPWDesignCoolingHumidityRatio,          !- Feature Name 29
  Double,                                 !- Feature Data Type 29
  0.0059161086834698092,                  !- Feature Value 29
  EPWDesignCoolingWindspeed,              !- Feature Name 30
  Double,                                 !- Feature Data Type 30
  3.7999999999999989,                     !- Feature Value 30
  EPWDesignDailyTemperatureRange,         !- Feature Name 31
  Double,                                 !- Feature Data Type 31
  24.915483870967748,                     !- Feature Value 31
  EPWDesignDehumidDrybulb,                !- Feature Name 32
  Double,                                 !- Feature Data Type 32
  67.996785714285721,                     !- Feature Value 32
  EPWDesignDehumidHumidityRatio,          !- Feature Name 33
  Double,                                 !- Feature Data Type 33
  0.012133744170488724,                   !- Feature Value 33
  EPWDesignCoolingDirectNormal,           !- Feature Name 34
  Double,                                 !- Feature Data Type 34
  985,                                    !- Feature Value 34
  EPWDesignCoolingDiffuseHorizontal,      !- Feature Name 35
  Double,                                 !- Feature Data Type 35
  84;                                     !- Feature Value 35

OS:Site,
<<<<<<< HEAD
  {05b89b42-e199-46c7-8e5c-77b797f0cefa}, !- Handle
=======
  {b7f6e2fb-fd20-4395-8161-8a2a42fa8127}, !- Handle
>>>>>>> 3c1d7324
  Denver Intl Ap_CO_USA,                  !- Name
  39.83,                                  !- Latitude {deg}
  -104.65,                                !- Longitude {deg}
  -7,                                     !- Time Zone {hr}
  1650,                                   !- Elevation {m}
  ;                                       !- Terrain

OS:ClimateZones,
<<<<<<< HEAD
  {b34d0986-2e2f-4247-8f44-8f4b59d1cea1}, !- Handle
=======
  {67fe8930-31da-407e-9ffa-45db7d34e63f}, !- Handle
>>>>>>> 3c1d7324
  ,                                       !- Active Institution
  ,                                       !- Active Year
  ,                                       !- Climate Zone Institution Name 1
  ,                                       !- Climate Zone Document Name 1
  ,                                       !- Climate Zone Document Year 1
  ,                                       !- Climate Zone Value 1
  Building America,                       !- Climate Zone Institution Name 2
  ,                                       !- Climate Zone Document Name 2
  0,                                      !- Climate Zone Document Year 2
  Cold;                                   !- Climate Zone Value 2

OS:Site:WaterMainsTemperature,
<<<<<<< HEAD
  {76128255-a155-49ed-b178-026e7d2d31fb}, !- Handle
=======
  {263f77c6-e9a0-4b05-8727-79bef076f438}, !- Handle
>>>>>>> 3c1d7324
  Correlation,                            !- Calculation Method
  ,                                       !- Temperature Schedule Name
  10.8753424657535,                       !- Annual Average Outdoor Air Temperature {C}
  23.1524007936508;                       !- Maximum Difference In Monthly Average Outdoor Air Temperatures {deltaC}

OS:RunPeriodControl:DaylightSavingTime,
<<<<<<< HEAD
  {367218fc-6149-434e-8c0d-567954d88173}, !- Handle
=======
  {15a9718d-70be-49d0-98a9-bf00a63343d1}, !- Handle
>>>>>>> 3c1d7324
  3/12,                                   !- Start Date
  11/5;                                   !- End Date

OS:Site:GroundTemperature:Deep,
<<<<<<< HEAD
  {7117fa8e-5ac6-45e3-9237-c4eae4d4d418}, !- Handle
=======
  {68fef015-eeca-4016-b2f2-50c132a8122c}, !- Handle
>>>>>>> 3c1d7324
  10.8753424657535,                       !- January Deep Ground Temperature {C}
  10.8753424657535,                       !- February Deep Ground Temperature {C}
  10.8753424657535,                       !- March Deep Ground Temperature {C}
  10.8753424657535,                       !- April Deep Ground Temperature {C}
  10.8753424657535,                       !- May Deep Ground Temperature {C}
  10.8753424657535,                       !- June Deep Ground Temperature {C}
  10.8753424657535,                       !- July Deep Ground Temperature {C}
  10.8753424657535,                       !- August Deep Ground Temperature {C}
  10.8753424657535,                       !- September Deep Ground Temperature {C}
  10.8753424657535,                       !- October Deep Ground Temperature {C}
  10.8753424657535,                       !- November Deep Ground Temperature {C}
  10.8753424657535;                       !- December Deep Ground Temperature {C}
<|MERGE_RESOLUTION|>--- conflicted
+++ resolved
@@ -1,73 +1,41 @@
 !- NOTE: Auto-generated from /test/osw_files/Denver.osw
 
 OS:Version,
-<<<<<<< HEAD
-  {af167cad-929d-4861-8853-aba966ab2a89}, !- Handle
+  {2f9b3c4e-f929-490a-9ce5-aa31974c8d5d}, !- Handle
   2.9.1;                                  !- Version Identifier
 
 OS:SimulationControl,
-  {839852a2-0219-47a1-af02-8aeca7ae5087}, !- Handle
-=======
-  {43568e19-945e-4ebc-8cdb-b613ca4dd912}, !- Handle
-  2.9.0;                                  !- Version Identifier
-
-OS:SimulationControl,
-  {6d95da5a-ff97-4c74-8948-6ad9eb5ed5ca}, !- Handle
->>>>>>> 3c1d7324
+  {b713dbba-233e-47f1-aa54-b42dfb16b5b9}, !- Handle
   ,                                       !- Do Zone Sizing Calculation
   ,                                       !- Do System Sizing Calculation
   ,                                       !- Do Plant Sizing Calculation
   No;                                     !- Run Simulation for Sizing Periods
 
 OS:Timestep,
-<<<<<<< HEAD
-  {766c36de-c70a-4dcf-bced-8bbf126112d9}, !- Handle
+  {3c8fa989-d3c7-4ad2-8974-b3e747d0c9ed}, !- Handle
   6;                                      !- Number of Timesteps per Hour
 
 OS:ShadowCalculation,
-  {30ca2c97-0a0a-4703-87fc-55446cdbfae1}, !- Handle
-=======
-  {4d2f4ae9-5dbb-4753-a811-ce2a39a61a99}, !- Handle
-  6;                                      !- Number of Timesteps per Hour
-
-OS:ShadowCalculation,
-  {e85d92be-7965-49c9-a068-a3dcf3ed33c9}, !- Handle
->>>>>>> 3c1d7324
+  {f0832a59-1010-4381-b596-f36efb3daf03}, !- Handle
   20,                                     !- Calculation Frequency
   200;                                    !- Maximum Figures in Shadow Overlap Calculations
 
 OS:SurfaceConvectionAlgorithm:Outside,
-<<<<<<< HEAD
-  {e713354b-198a-44b9-8fcd-3164d30fa35a}, !- Handle
+  {15e3e461-7614-4cd0-a9c3-f500009d3659}, !- Handle
   DOE-2;                                  !- Algorithm
 
 OS:SurfaceConvectionAlgorithm:Inside,
-  {c16aa7c2-0b2a-42ab-955c-f2f50a949f75}, !- Handle
+  {1e87c1f0-6caf-47c1-92ee-880cb04ea892}, !- Handle
   TARP;                                   !- Algorithm
 
 OS:ZoneCapacitanceMultiplier:ResearchSpecial,
-  {7b2b89c7-e9b9-4f02-82cf-73056e64b421}, !- Handle
-=======
-  {7bccacb9-2efd-43fb-b979-71df5d04d1db}, !- Handle
-  DOE-2;                                  !- Algorithm
-
-OS:SurfaceConvectionAlgorithm:Inside,
-  {4f76aec1-e1bd-4771-9b35-bfa7a31c79b5}, !- Handle
-  TARP;                                   !- Algorithm
-
-OS:ZoneCapacitanceMultiplier:ResearchSpecial,
-  {06136bc9-e5a2-4745-b7eb-1ac3a970b15c}, !- Handle
->>>>>>> 3c1d7324
+  {df769f74-3bf5-4e88-9673-77293d36c170}, !- Handle
   ,                                       !- Temperature Capacity Multiplier
   15,                                     !- Humidity Capacity Multiplier
   ;                                       !- Carbon Dioxide Capacity Multiplier
 
 OS:RunPeriod,
-<<<<<<< HEAD
-  {b1cc7a97-b8ba-42cf-9562-800fde8c578d}, !- Handle
-=======
-  {5adbee85-702b-4c40-a741-549e2ed06106}, !- Handle
->>>>>>> 3c1d7324
+  {e27463ff-d011-4856-8991-f9bf8089d08e}, !- Handle
   Run Period 1,                           !- Name
   1,                                      !- Begin Month
   1,                                      !- Begin Day of Month
@@ -81,21 +49,13 @@
   ;                                       !- Number of Times Runperiod to be Repeated
 
 OS:YearDescription,
-<<<<<<< HEAD
-  {ae54f038-9168-44bd-ae05-189fcc55f9e4}, !- Handle
-=======
-  {9e42a3fd-1e2d-4dfd-8909-38b3d642ff0b}, !- Handle
->>>>>>> 3c1d7324
+  {45533c2e-672e-47f1-90a5-175c3647c20a}, !- Handle
   2007,                                   !- Calendar Year
   ,                                       !- Day of Week for Start Day
   ;                                       !- Is Leap Year
 
 OS:WeatherFile,
-<<<<<<< HEAD
-  {b93adb5f-ccc6-412d-91e5-0d47edd08079}, !- Handle
-=======
-  {cc866cda-589f-4d75-97b9-516157380064}, !- Handle
->>>>>>> 3c1d7324
+  {a3980db5-48e0-47b4-96bf-692b72ff4169}, !- Handle
   Denver Intl Ap,                         !- City
   CO,                                     !- State Province Region
   USA,                                    !- Country
@@ -109,13 +69,8 @@
   E23378AA;                               !- Checksum
 
 OS:AdditionalProperties,
-<<<<<<< HEAD
-  {89471430-380a-493d-b599-e1d9f6675e8b}, !- Handle
-  {b93adb5f-ccc6-412d-91e5-0d47edd08079}, !- Object Name
-=======
-  {827cbd5f-92eb-4f22-9670-b5a2e0a42cea}, !- Handle
-  {cc866cda-589f-4d75-97b9-516157380064}, !- Object Name
->>>>>>> 3c1d7324
+  {fd6b57ed-d923-4348-9cc5-1eb1a12974ef}, !- Handle
+  {a3980db5-48e0-47b4-96bf-692b72ff4169}, !- Object Name
   EPWHeaderCity,                          !- Feature Name 1
   String,                                 !- Feature Data Type 1
   Denver Intl Ap,                         !- Feature Value 1
@@ -223,11 +178,7 @@
   84;                                     !- Feature Value 35
 
 OS:Site,
-<<<<<<< HEAD
-  {05b89b42-e199-46c7-8e5c-77b797f0cefa}, !- Handle
-=======
-  {b7f6e2fb-fd20-4395-8161-8a2a42fa8127}, !- Handle
->>>>>>> 3c1d7324
+  {d6424447-0478-4cab-a450-9bb0b9c48ed1}, !- Handle
   Denver Intl Ap_CO_USA,                  !- Name
   39.83,                                  !- Latitude {deg}
   -104.65,                                !- Longitude {deg}
@@ -236,11 +187,7 @@
   ;                                       !- Terrain
 
 OS:ClimateZones,
-<<<<<<< HEAD
-  {b34d0986-2e2f-4247-8f44-8f4b59d1cea1}, !- Handle
-=======
-  {67fe8930-31da-407e-9ffa-45db7d34e63f}, !- Handle
->>>>>>> 3c1d7324
+  {bf834faa-be06-4529-8278-beb312082c11}, !- Handle
   ,                                       !- Active Institution
   ,                                       !- Active Year
   ,                                       !- Climate Zone Institution Name 1
@@ -253,31 +200,19 @@
   Cold;                                   !- Climate Zone Value 2
 
 OS:Site:WaterMainsTemperature,
-<<<<<<< HEAD
-  {76128255-a155-49ed-b178-026e7d2d31fb}, !- Handle
-=======
-  {263f77c6-e9a0-4b05-8727-79bef076f438}, !- Handle
->>>>>>> 3c1d7324
+  {fdd0b516-32c5-4584-9eba-ffd1eb2076a8}, !- Handle
   Correlation,                            !- Calculation Method
   ,                                       !- Temperature Schedule Name
   10.8753424657535,                       !- Annual Average Outdoor Air Temperature {C}
   23.1524007936508;                       !- Maximum Difference In Monthly Average Outdoor Air Temperatures {deltaC}
 
 OS:RunPeriodControl:DaylightSavingTime,
-<<<<<<< HEAD
-  {367218fc-6149-434e-8c0d-567954d88173}, !- Handle
-=======
-  {15a9718d-70be-49d0-98a9-bf00a63343d1}, !- Handle
->>>>>>> 3c1d7324
+  {cc01d5d4-85a4-47f3-b2b7-f9e4e81535a3}, !- Handle
   3/12,                                   !- Start Date
   11/5;                                   !- End Date
 
 OS:Site:GroundTemperature:Deep,
-<<<<<<< HEAD
-  {7117fa8e-5ac6-45e3-9237-c4eae4d4d418}, !- Handle
-=======
-  {68fef015-eeca-4016-b2f2-50c132a8122c}, !- Handle
->>>>>>> 3c1d7324
+  {693ac9f3-9c20-42c1-92e5-d17f16d49293}, !- Handle
   10.8753424657535,                       !- January Deep Ground Temperature {C}
   10.8753424657535,                       !- February Deep Ground Temperature {C}
   10.8753424657535,                       !- March Deep Ground Temperature {C}
