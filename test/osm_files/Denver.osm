!- NOTE: Auto-generated from /test/osw_files/Denver.osw

OS:Version,
<<<<<<< HEAD
  {3e3562bc-cad7-4c59-b17b-0ed29c3b496d}, !- Handle
  2.9.1;                                  !- Version Identifier

OS:SimulationControl,
  {b75b756d-2def-4ebe-9577-14ce9aa552da}, !- Handle
=======
  {0c5f66c0-db61-44d8-957b-692033f097f0}, !- Handle
  2.9.0;                                  !- Version Identifier

OS:SimulationControl,
  {a20c28c3-dbd3-4d6d-8bab-c0a857986cd5}, !- Handle
>>>>>>> 78927444
  ,                                       !- Do Zone Sizing Calculation
  ,                                       !- Do System Sizing Calculation
  ,                                       !- Do Plant Sizing Calculation
  No;                                     !- Run Simulation for Sizing Periods

OS:Timestep,
<<<<<<< HEAD
  {bf7382ce-e307-4d2c-aa22-1eca5f05809e}, !- Handle
  6;                                      !- Number of Timesteps per Hour

OS:ShadowCalculation,
  {bb01f6fc-c275-47b7-a138-71bc7f31bbbc}, !- Handle
=======
  {54f707a1-d6c5-4b95-8c52-175b3c810d2a}, !- Handle
  6;                                      !- Number of Timesteps per Hour

OS:ShadowCalculation,
  {a4b204e4-f2b9-4e46-8fa4-fda9527131e2}, !- Handle
>>>>>>> 78927444
  20,                                     !- Calculation Frequency
  200;                                    !- Maximum Figures in Shadow Overlap Calculations

OS:SurfaceConvectionAlgorithm:Outside,
<<<<<<< HEAD
  {864f866c-2ab8-438e-9069-8413b726f942}, !- Handle
  DOE-2;                                  !- Algorithm

OS:SurfaceConvectionAlgorithm:Inside,
  {97c9597e-05ea-4dca-bdbe-ccdf591b7eb4}, !- Handle
  TARP;                                   !- Algorithm

OS:ZoneCapacitanceMultiplier:ResearchSpecial,
  {4cbf12c1-8488-4978-a6ea-193bcdea8526}, !- Handle
=======
  {ead2ee77-4b53-4f2c-a776-7b772d1c1d82}, !- Handle
  DOE-2;                                  !- Algorithm

OS:SurfaceConvectionAlgorithm:Inside,
  {207fcbf1-faf2-446c-b179-4c828642d391}, !- Handle
  TARP;                                   !- Algorithm

OS:ZoneCapacitanceMultiplier:ResearchSpecial,
  {2586b705-5e89-47aa-b728-99079d6b9ed4}, !- Handle
>>>>>>> 78927444
  ,                                       !- Temperature Capacity Multiplier
  15,                                     !- Humidity Capacity Multiplier
  ;                                       !- Carbon Dioxide Capacity Multiplier

OS:RunPeriod,
<<<<<<< HEAD
  {c02db9ce-db75-4b25-8b93-20aa471a9f1a}, !- Handle
=======
  {9449b8b0-7b88-466c-aba7-54b880813fb7}, !- Handle
>>>>>>> 78927444
  Run Period 1,                           !- Name
  1,                                      !- Begin Month
  1,                                      !- Begin Day of Month
  12,                                     !- End Month
  31,                                     !- End Day of Month
  ,                                       !- Use Weather File Holidays and Special Days
  ,                                       !- Use Weather File Daylight Saving Period
  ,                                       !- Apply Weekend Holiday Rule
  ,                                       !- Use Weather File Rain Indicators
  ,                                       !- Use Weather File Snow Indicators
  ;                                       !- Number of Times Runperiod to be Repeated

OS:YearDescription,
<<<<<<< HEAD
  {57f93036-4296-4ec0-9d59-fa0583de87ab}, !- Handle
=======
  {a748ec4a-2ecf-4068-9329-a5a1e5f3a4ea}, !- Handle
>>>>>>> 78927444
  2007,                                   !- Calendar Year
  ,                                       !- Day of Week for Start Day
  ;                                       !- Is Leap Year

OS:WeatherFile,
<<<<<<< HEAD
  {abcda130-250a-4bad-9054-37a53581cceb}, !- Handle
=======
  {a05d1ead-b02c-41d0-96b0-3a416a426793}, !- Handle
>>>>>>> 78927444
  Denver Intl Ap,                         !- City
  CO,                                     !- State Province Region
  USA,                                    !- Country
  TMY3,                                   !- Data Source
  725650,                                 !- WMO Number
  39.83,                                  !- Latitude {deg}
  -104.65,                                !- Longitude {deg}
  -7,                                     !- Time Zone {hr}
  1650,                                   !- Elevation {m}
  file:../weather/USA_CO_Denver.Intl.AP.725650_TMY3.epw, !- Url
  E23378AA;                               !- Checksum

OS:AdditionalProperties,
<<<<<<< HEAD
  {86b5439d-996a-485c-8e34-51bc7497fcc4}, !- Handle
  {abcda130-250a-4bad-9054-37a53581cceb}, !- Object Name
=======
  {b737847f-6f1c-4f8f-bdc3-663db343ced3}, !- Handle
  {a05d1ead-b02c-41d0-96b0-3a416a426793}, !- Object Name
>>>>>>> 78927444
  EPWHeaderCity,                          !- Feature Name 1
  String,                                 !- Feature Data Type 1
  Denver Intl Ap,                         !- Feature Value 1
  EPWHeaderState,                         !- Feature Name 2
  String,                                 !- Feature Data Type 2
  CO,                                     !- Feature Value 2
  EPWHeaderCountry,                       !- Feature Name 3
  String,                                 !- Feature Data Type 3
  USA,                                    !- Feature Value 3
  EPWHeaderDataSource,                    !- Feature Name 4
  String,                                 !- Feature Data Type 4
  TMY3,                                   !- Feature Value 4
  EPWHeaderStation,                       !- Feature Name 5
  String,                                 !- Feature Data Type 5
  725650,                                 !- Feature Value 5
  EPWHeaderLatitude,                      !- Feature Name 6
  Double,                                 !- Feature Data Type 6
  39.829999999999998,                     !- Feature Value 6
  EPWHeaderLongitude,                     !- Feature Name 7
  Double,                                 !- Feature Data Type 7
  -104.65000000000001,                    !- Feature Value 7
  EPWHeaderTimezone,                      !- Feature Name 8
  Double,                                 !- Feature Data Type 8
  -7,                                     !- Feature Value 8
  EPWHeaderAltitude,                      !- Feature Name 9
  Double,                                 !- Feature Data Type 9
  5413.3858267716532,                     !- Feature Value 9
  EPWHeaderLocalPressure,                 !- Feature Name 10
  Double,                                 !- Feature Data Type 10
  0.81937567683596546,                    !- Feature Value 10
  EPWHeaderRecordsPerHour,                !- Feature Name 11
  Double,                                 !- Feature Data Type 11
  0,                                      !- Feature Value 11
  EPWDataAnnualAvgDrybulb,                !- Feature Name 12
  Double,                                 !- Feature Data Type 12
  51.575616438356228,                     !- Feature Value 12
  EPWDataAnnualMinDrybulb,                !- Feature Name 13
  Double,                                 !- Feature Data Type 13
  -2.9200000000000017,                    !- Feature Value 13
  EPWDataAnnualMaxDrybulb,                !- Feature Name 14
  Double,                                 !- Feature Data Type 14
  104,                                    !- Feature Value 14
  EPWDataCDD50F,                          !- Feature Name 15
  Double,                                 !- Feature Data Type 15
  3072.2925000000005,                     !- Feature Value 15
  EPWDataCDD65F,                          !- Feature Name 16
  Double,                                 !- Feature Data Type 16
  883.62000000000035,                     !- Feature Value 16
  EPWDataHDD50F,                          !- Feature Name 17
  Double,                                 !- Feature Data Type 17
  2497.1925000000001,                     !- Feature Value 17
  EPWDataHDD65F,                          !- Feature Name 18
  Double,                                 !- Feature Data Type 18
  5783.5200000000013,                     !- Feature Value 18
  EPWDataAnnualAvgWindspeed,              !- Feature Name 19
  Double,                                 !- Feature Data Type 19
  3.9165296803649667,                     !- Feature Value 19
  EPWDataMonthlyAvgDrybulbs,              !- Feature Name 20
  String,                                 !- Feature Data Type 20
  33.4191935483871&#4431.90142857142857&#4443.02620967741937&#4442.48624999999999&#4459.877741935483854&#4473.57574999999997&#4472.07975806451608&#4472.70008064516134&#4466.49200000000006&#4450.079112903225806&#4437.218250000000005&#4434.582177419354835, !- Feature Value 20
  EPWDataGroundMonthlyTemps,              !- Feature Name 21
  String,                                 !- Feature Data Type 21
  44.08306285945173&#4440.89570904991865&#4440.64045432632048&#4442.153016571250646&#4448.225111118704206&#4454.268919273837525&#4459.508577937551024&#4462.82777283423508&#4463.10975667174995&#4460.41014950381947&#4455.304105212311526&#4449.445696474514364, !- Feature Value 21
  EPWDataWSF,                             !- Feature Name 22
  Double,                                 !- Feature Data Type 22
  0.58999999999999997,                    !- Feature Value 22
  EPWDataMonthlyAvgDailyHighDrybulbs,     !- Feature Name 23
  String,                                 !- Feature Data Type 23
  47.41032258064516&#4446.58642857142857&#4455.15032258064517&#4453.708&#4472.80193548387098&#4488.67600000000002&#4486.1858064516129&#4485.87225806451613&#4482.082&#4463.18064516129033&#4448.73400000000001&#4448.87935483870968, !- Feature Value 23
  EPWDataMonthlyAvgDailyLowDrybulbs,      !- Feature Name 24
  String,                                 !- Feature Data Type 24
  19.347741935483874&#4419.856428571428573&#4430.316129032258065&#4431.112&#4447.41612903225806&#4457.901999999999994&#4459.063870967741934&#4460.956774193548384&#4452.352000000000004&#4438.41612903225806&#4427.002000000000002&#4423.02903225806451, !- Feature Value 24
  EPWDesignHeatingDrybulb,                !- Feature Name 25
  Double,                                 !- Feature Data Type 25
  12.02,                                  !- Feature Value 25
  EPWDesignHeatingWindspeed,              !- Feature Name 26
  Double,                                 !- Feature Data Type 26
  2.8062500000000004,                     !- Feature Value 26
  EPWDesignCoolingDrybulb,                !- Feature Name 27
  Double,                                 !- Feature Data Type 27
  91.939999999999998,                     !- Feature Value 27
  EPWDesignCoolingWetbulb,                !- Feature Name 28
  Double,                                 !- Feature Data Type 28
  59.95131430195849,                      !- Feature Value 28
  EPWDesignCoolingHumidityRatio,          !- Feature Name 29
  Double,                                 !- Feature Data Type 29
  0.0059161086834698092,                  !- Feature Value 29
  EPWDesignCoolingWindspeed,              !- Feature Name 30
  Double,                                 !- Feature Data Type 30
  3.7999999999999989,                     !- Feature Value 30
  EPWDesignDailyTemperatureRange,         !- Feature Name 31
  Double,                                 !- Feature Data Type 31
  24.915483870967748,                     !- Feature Value 31
  EPWDesignDehumidDrybulb,                !- Feature Name 32
  Double,                                 !- Feature Data Type 32
  67.996785714285721,                     !- Feature Value 32
  EPWDesignDehumidHumidityRatio,          !- Feature Name 33
  Double,                                 !- Feature Data Type 33
  0.012133744170488724,                   !- Feature Value 33
  EPWDesignCoolingDirectNormal,           !- Feature Name 34
  Double,                                 !- Feature Data Type 34
  985,                                    !- Feature Value 34
  EPWDesignCoolingDiffuseHorizontal,      !- Feature Name 35
  Double,                                 !- Feature Data Type 35
  84;                                     !- Feature Value 35

OS:Site,
<<<<<<< HEAD
  {0f7bab7b-0544-4a7f-b67a-874d14cbcd82}, !- Handle
=======
  {be593008-2100-4c15-9e4d-5599b736992b}, !- Handle
>>>>>>> 78927444
  Denver Intl Ap_CO_USA,                  !- Name
  39.83,                                  !- Latitude {deg}
  -104.65,                                !- Longitude {deg}
  -7,                                     !- Time Zone {hr}
  1650,                                   !- Elevation {m}
  ;                                       !- Terrain

OS:ClimateZones,
<<<<<<< HEAD
  {40e3bbc6-5db6-4910-b4e9-d5a0bec5beac}, !- Handle
=======
  {17cdaa19-9122-400f-a7ad-fb83d6910752}, !- Handle
>>>>>>> 78927444
  ,                                       !- Active Institution
  ,                                       !- Active Year
  ,                                       !- Climate Zone Institution Name 1
  ,                                       !- Climate Zone Document Name 1
  ,                                       !- Climate Zone Document Year 1
  ,                                       !- Climate Zone Value 1
  Building America,                       !- Climate Zone Institution Name 2
  ,                                       !- Climate Zone Document Name 2
  0,                                      !- Climate Zone Document Year 2
  Cold;                                   !- Climate Zone Value 2

OS:Site:WaterMainsTemperature,
<<<<<<< HEAD
  {eca268cf-5b48-49ec-8f45-af3310aa0948}, !- Handle
=======
  {31638b17-079e-4bcb-aedd-b3b8a4279145}, !- Handle
>>>>>>> 78927444
  Correlation,                            !- Calculation Method
  ,                                       !- Temperature Schedule Name
  10.8753424657535,                       !- Annual Average Outdoor Air Temperature {C}
  23.1524007936508;                       !- Maximum Difference In Monthly Average Outdoor Air Temperatures {deltaC}

OS:RunPeriodControl:DaylightSavingTime,
<<<<<<< HEAD
  {6da44a1b-e8cb-4b2c-9063-59eb9feb1470}, !- Handle
=======
  {106ca951-ac5c-4538-a045-240505ab6f36}, !- Handle
>>>>>>> 78927444
  3/12,                                   !- Start Date
  11/5;                                   !- End Date

OS:Site:GroundTemperature:Deep,
<<<<<<< HEAD
  {b89d6b89-bf1b-427f-9705-34b8390e18c6}, !- Handle
=======
  {e70db7b9-49ac-419e-b38c-3e8accece1bc}, !- Handle
>>>>>>> 78927444
  10.8753424657535,                       !- January Deep Ground Temperature {C}
  10.8753424657535,                       !- February Deep Ground Temperature {C}
  10.8753424657535,                       !- March Deep Ground Temperature {C}
  10.8753424657535,                       !- April Deep Ground Temperature {C}
  10.8753424657535,                       !- May Deep Ground Temperature {C}
  10.8753424657535,                       !- June Deep Ground Temperature {C}
  10.8753424657535,                       !- July Deep Ground Temperature {C}
  10.8753424657535,                       !- August Deep Ground Temperature {C}
  10.8753424657535,                       !- September Deep Ground Temperature {C}
  10.8753424657535,                       !- October Deep Ground Temperature {C}
  10.8753424657535,                       !- November Deep Ground Temperature {C}
  10.8753424657535;                       !- December Deep Ground Temperature {C}
<|MERGE_RESOLUTION|>--- conflicted
+++ resolved
@@ -1,73 +1,41 @@
 !- NOTE: Auto-generated from /test/osw_files/Denver.osw
 
 OS:Version,
-<<<<<<< HEAD
-  {3e3562bc-cad7-4c59-b17b-0ed29c3b496d}, !- Handle
+  {1eeafcd8-3ad5-4ca2-abd8-f97598a5ca3d}, !- Handle
   2.9.1;                                  !- Version Identifier
 
 OS:SimulationControl,
-  {b75b756d-2def-4ebe-9577-14ce9aa552da}, !- Handle
-=======
-  {0c5f66c0-db61-44d8-957b-692033f097f0}, !- Handle
-  2.9.0;                                  !- Version Identifier
-
-OS:SimulationControl,
-  {a20c28c3-dbd3-4d6d-8bab-c0a857986cd5}, !- Handle
->>>>>>> 78927444
+  {e97bcaa9-fc1e-481a-b3fd-366d8dda15cb}, !- Handle
   ,                                       !- Do Zone Sizing Calculation
   ,                                       !- Do System Sizing Calculation
   ,                                       !- Do Plant Sizing Calculation
   No;                                     !- Run Simulation for Sizing Periods
 
 OS:Timestep,
-<<<<<<< HEAD
-  {bf7382ce-e307-4d2c-aa22-1eca5f05809e}, !- Handle
+  {11d97e9e-2ab6-4eff-abb1-cf9fdf84a477}, !- Handle
   6;                                      !- Number of Timesteps per Hour
 
 OS:ShadowCalculation,
-  {bb01f6fc-c275-47b7-a138-71bc7f31bbbc}, !- Handle
-=======
-  {54f707a1-d6c5-4b95-8c52-175b3c810d2a}, !- Handle
-  6;                                      !- Number of Timesteps per Hour
-
-OS:ShadowCalculation,
-  {a4b204e4-f2b9-4e46-8fa4-fda9527131e2}, !- Handle
->>>>>>> 78927444
+  {e85c0522-da66-495c-9f4c-862f3ad284d5}, !- Handle
   20,                                     !- Calculation Frequency
   200;                                    !- Maximum Figures in Shadow Overlap Calculations
 
 OS:SurfaceConvectionAlgorithm:Outside,
-<<<<<<< HEAD
-  {864f866c-2ab8-438e-9069-8413b726f942}, !- Handle
+  {58743b6d-1996-4656-a534-cb8f1536525e}, !- Handle
   DOE-2;                                  !- Algorithm
 
 OS:SurfaceConvectionAlgorithm:Inside,
-  {97c9597e-05ea-4dca-bdbe-ccdf591b7eb4}, !- Handle
+  {6c4302c1-93bb-4b5d-a2ba-051383ad7934}, !- Handle
   TARP;                                   !- Algorithm
 
 OS:ZoneCapacitanceMultiplier:ResearchSpecial,
-  {4cbf12c1-8488-4978-a6ea-193bcdea8526}, !- Handle
-=======
-  {ead2ee77-4b53-4f2c-a776-7b772d1c1d82}, !- Handle
-  DOE-2;                                  !- Algorithm
-
-OS:SurfaceConvectionAlgorithm:Inside,
-  {207fcbf1-faf2-446c-b179-4c828642d391}, !- Handle
-  TARP;                                   !- Algorithm
-
-OS:ZoneCapacitanceMultiplier:ResearchSpecial,
-  {2586b705-5e89-47aa-b728-99079d6b9ed4}, !- Handle
->>>>>>> 78927444
+  {b9846159-d60a-40fc-a2ec-3a967891bb9f}, !- Handle
   ,                                       !- Temperature Capacity Multiplier
   15,                                     !- Humidity Capacity Multiplier
   ;                                       !- Carbon Dioxide Capacity Multiplier
 
 OS:RunPeriod,
-<<<<<<< HEAD
-  {c02db9ce-db75-4b25-8b93-20aa471a9f1a}, !- Handle
-=======
-  {9449b8b0-7b88-466c-aba7-54b880813fb7}, !- Handle
->>>>>>> 78927444
+  {cb461a92-67d3-40af-9373-02d4073cb51f}, !- Handle
   Run Period 1,                           !- Name
   1,                                      !- Begin Month
   1,                                      !- Begin Day of Month
@@ -81,21 +49,13 @@
   ;                                       !- Number of Times Runperiod to be Repeated
 
 OS:YearDescription,
-<<<<<<< HEAD
-  {57f93036-4296-4ec0-9d59-fa0583de87ab}, !- Handle
-=======
-  {a748ec4a-2ecf-4068-9329-a5a1e5f3a4ea}, !- Handle
->>>>>>> 78927444
+  {b85f4154-c228-4cdc-8251-17bc2f341038}, !- Handle
   2007,                                   !- Calendar Year
   ,                                       !- Day of Week for Start Day
   ;                                       !- Is Leap Year
 
 OS:WeatherFile,
-<<<<<<< HEAD
-  {abcda130-250a-4bad-9054-37a53581cceb}, !- Handle
-=======
-  {a05d1ead-b02c-41d0-96b0-3a416a426793}, !- Handle
->>>>>>> 78927444
+  {8d125e41-5257-486b-8782-9c4296efb46c}, !- Handle
   Denver Intl Ap,                         !- City
   CO,                                     !- State Province Region
   USA,                                    !- Country
@@ -109,13 +69,8 @@
   E23378AA;                               !- Checksum
 
 OS:AdditionalProperties,
-<<<<<<< HEAD
-  {86b5439d-996a-485c-8e34-51bc7497fcc4}, !- Handle
-  {abcda130-250a-4bad-9054-37a53581cceb}, !- Object Name
-=======
-  {b737847f-6f1c-4f8f-bdc3-663db343ced3}, !- Handle
-  {a05d1ead-b02c-41d0-96b0-3a416a426793}, !- Object Name
->>>>>>> 78927444
+  {3ccf4f74-fbde-4d3d-8107-97057fd07292}, !- Handle
+  {8d125e41-5257-486b-8782-9c4296efb46c}, !- Object Name
   EPWHeaderCity,                          !- Feature Name 1
   String,                                 !- Feature Data Type 1
   Denver Intl Ap,                         !- Feature Value 1
@@ -223,11 +178,7 @@
   84;                                     !- Feature Value 35
 
 OS:Site,
-<<<<<<< HEAD
-  {0f7bab7b-0544-4a7f-b67a-874d14cbcd82}, !- Handle
-=======
-  {be593008-2100-4c15-9e4d-5599b736992b}, !- Handle
->>>>>>> 78927444
+  {a384d49d-0f76-4ac4-b0ce-14fbf5e5252b}, !- Handle
   Denver Intl Ap_CO_USA,                  !- Name
   39.83,                                  !- Latitude {deg}
   -104.65,                                !- Longitude {deg}
@@ -236,11 +187,7 @@
   ;                                       !- Terrain
 
 OS:ClimateZones,
-<<<<<<< HEAD
-  {40e3bbc6-5db6-4910-b4e9-d5a0bec5beac}, !- Handle
-=======
-  {17cdaa19-9122-400f-a7ad-fb83d6910752}, !- Handle
->>>>>>> 78927444
+  {042172b9-1900-4b32-a1ee-d194f9775ef1}, !- Handle
   ,                                       !- Active Institution
   ,                                       !- Active Year
   ,                                       !- Climate Zone Institution Name 1
@@ -253,31 +200,19 @@
   Cold;                                   !- Climate Zone Value 2
 
 OS:Site:WaterMainsTemperature,
-<<<<<<< HEAD
-  {eca268cf-5b48-49ec-8f45-af3310aa0948}, !- Handle
-=======
-  {31638b17-079e-4bcb-aedd-b3b8a4279145}, !- Handle
->>>>>>> 78927444
+  {7b7de081-02b5-4237-97b3-22107d4b4217}, !- Handle
   Correlation,                            !- Calculation Method
   ,                                       !- Temperature Schedule Name
   10.8753424657535,                       !- Annual Average Outdoor Air Temperature {C}
   23.1524007936508;                       !- Maximum Difference In Monthly Average Outdoor Air Temperatures {deltaC}
 
 OS:RunPeriodControl:DaylightSavingTime,
-<<<<<<< HEAD
-  {6da44a1b-e8cb-4b2c-9063-59eb9feb1470}, !- Handle
-=======
-  {106ca951-ac5c-4538-a045-240505ab6f36}, !- Handle
->>>>>>> 78927444
+  {1ed3c831-ca98-4f61-9b8f-5ac327a4af40}, !- Handle
   3/12,                                   !- Start Date
   11/5;                                   !- End Date
 
 OS:Site:GroundTemperature:Deep,
-<<<<<<< HEAD
-  {b89d6b89-bf1b-427f-9705-34b8390e18c6}, !- Handle
-=======
-  {e70db7b9-49ac-419e-b38c-3e8accece1bc}, !- Handle
->>>>>>> 78927444
+  {77321fdb-d019-45f6-a0dd-9546725f78fb}, !- Handle
   10.8753424657535,                       !- January Deep Ground Temperature {C}
   10.8753424657535,                       !- February Deep Ground Temperature {C}
   10.8753424657535,                       !- March Deep Ground Temperature {C}
