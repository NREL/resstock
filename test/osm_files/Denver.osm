!- NOTE: Auto-generated from /test/osw_files/Denver.osw

OS:Version,
<<<<<<< HEAD
  {c748643b-0996-4e00-9b34-e7ae8dd85140}, !- Handle
  2.9.0;                                  !- Version Identifier

OS:SimulationControl,
  {051fcbdc-2f04-43eb-aade-f6970d8f5cd8}, !- Handle
=======
  {43568e19-945e-4ebc-8cdb-b613ca4dd912}, !- Handle
  2.9.0;                                  !- Version Identifier

OS:SimulationControl,
  {6d95da5a-ff97-4c74-8948-6ad9eb5ed5ca}, !- Handle
>>>>>>> 3c1d7324
  ,                                       !- Do Zone Sizing Calculation
  ,                                       !- Do System Sizing Calculation
  ,                                       !- Do Plant Sizing Calculation
  No;                                     !- Run Simulation for Sizing Periods

OS:Timestep,
<<<<<<< HEAD
  {ee8d9eea-6373-4771-9b8a-69b2309be3c0}, !- Handle
  6;                                      !- Number of Timesteps per Hour

OS:ShadowCalculation,
  {7157cbb0-4a68-434d-847c-bf05ea65b697}, !- Handle
=======
  {4d2f4ae9-5dbb-4753-a811-ce2a39a61a99}, !- Handle
  6;                                      !- Number of Timesteps per Hour

OS:ShadowCalculation,
  {e85d92be-7965-49c9-a068-a3dcf3ed33c9}, !- Handle
>>>>>>> 3c1d7324
  20,                                     !- Calculation Frequency
  200;                                    !- Maximum Figures in Shadow Overlap Calculations

OS:SurfaceConvectionAlgorithm:Outside,
<<<<<<< HEAD
  {ec15f65a-3abf-45bb-adea-f21912753537}, !- Handle
  DOE-2;                                  !- Algorithm

OS:SurfaceConvectionAlgorithm:Inside,
  {c797fb5c-b79d-45c8-9875-8bd77d88dc26}, !- Handle
  TARP;                                   !- Algorithm

OS:ZoneCapacitanceMultiplier:ResearchSpecial,
  {864c3a47-fef5-46ed-bd1c-2b138f257a9a}, !- Handle
=======
  {7bccacb9-2efd-43fb-b979-71df5d04d1db}, !- Handle
  DOE-2;                                  !- Algorithm

OS:SurfaceConvectionAlgorithm:Inside,
  {4f76aec1-e1bd-4771-9b35-bfa7a31c79b5}, !- Handle
  TARP;                                   !- Algorithm

OS:ZoneCapacitanceMultiplier:ResearchSpecial,
  {06136bc9-e5a2-4745-b7eb-1ac3a970b15c}, !- Handle
>>>>>>> 3c1d7324
  ,                                       !- Temperature Capacity Multiplier
  15,                                     !- Humidity Capacity Multiplier
  ;                                       !- Carbon Dioxide Capacity Multiplier

OS:RunPeriod,
<<<<<<< HEAD
  {abe464d3-b4b4-4bfa-9824-7ba482d16976}, !- Handle
=======
  {5adbee85-702b-4c40-a741-549e2ed06106}, !- Handle
>>>>>>> 3c1d7324
  Run Period 1,                           !- Name
  1,                                      !- Begin Month
  1,                                      !- Begin Day of Month
  12,                                     !- End Month
  31,                                     !- End Day of Month
  ,                                       !- Use Weather File Holidays and Special Days
  ,                                       !- Use Weather File Daylight Saving Period
  ,                                       !- Apply Weekend Holiday Rule
  ,                                       !- Use Weather File Rain Indicators
  ,                                       !- Use Weather File Snow Indicators
  ;                                       !- Number of Times Runperiod to be Repeated

OS:YearDescription,
<<<<<<< HEAD
  {944edf07-c420-4aa4-8f80-7e19c63ff543}, !- Handle
=======
  {9e42a3fd-1e2d-4dfd-8909-38b3d642ff0b}, !- Handle
>>>>>>> 3c1d7324
  2007,                                   !- Calendar Year
  ,                                       !- Day of Week for Start Day
  ;                                       !- Is Leap Year

OS:WeatherFile,
<<<<<<< HEAD
  {491346b2-6c62-4efe-9fb8-c9a8ea7cb7d1}, !- Handle
=======
  {cc866cda-589f-4d75-97b9-516157380064}, !- Handle
>>>>>>> 3c1d7324
  Denver Intl Ap,                         !- City
  CO,                                     !- State Province Region
  USA,                                    !- Country
  TMY3,                                   !- Data Source
  725650,                                 !- WMO Number
  39.83,                                  !- Latitude {deg}
  -104.65,                                !- Longitude {deg}
  -7,                                     !- Time Zone {hr}
  1650,                                   !- Elevation {m}
  file:../weather/USA_CO_Denver.Intl.AP.725650_TMY3.epw, !- Url
  E23378AA;                               !- Checksum

OS:AdditionalProperties,
<<<<<<< HEAD
  {d69f9aad-39e3-47e7-b6cf-409546021789}, !- Handle
  {491346b2-6c62-4efe-9fb8-c9a8ea7cb7d1}, !- Object Name
=======
  {827cbd5f-92eb-4f22-9670-b5a2e0a42cea}, !- Handle
  {cc866cda-589f-4d75-97b9-516157380064}, !- Object Name
>>>>>>> 3c1d7324
  EPWHeaderCity,                          !- Feature Name 1
  String,                                 !- Feature Data Type 1
  Denver Intl Ap,                         !- Feature Value 1
  EPWHeaderState,                         !- Feature Name 2
  String,                                 !- Feature Data Type 2
  CO,                                     !- Feature Value 2
  EPWHeaderCountry,                       !- Feature Name 3
  String,                                 !- Feature Data Type 3
  USA,                                    !- Feature Value 3
  EPWHeaderDataSource,                    !- Feature Name 4
  String,                                 !- Feature Data Type 4
  TMY3,                                   !- Feature Value 4
  EPWHeaderStation,                       !- Feature Name 5
  String,                                 !- Feature Data Type 5
  725650,                                 !- Feature Value 5
  EPWHeaderLatitude,                      !- Feature Name 6
  Double,                                 !- Feature Data Type 6
  39.829999999999998,                     !- Feature Value 6
  EPWHeaderLongitude,                     !- Feature Name 7
  Double,                                 !- Feature Data Type 7
  -104.65000000000001,                    !- Feature Value 7
  EPWHeaderTimezone,                      !- Feature Name 8
  Double,                                 !- Feature Data Type 8
  -7,                                     !- Feature Value 8
  EPWHeaderAltitude,                      !- Feature Name 9
  Double,                                 !- Feature Data Type 9
  5413.3858267716532,                     !- Feature Value 9
  EPWHeaderLocalPressure,                 !- Feature Name 10
  Double,                                 !- Feature Data Type 10
  0.81937567683596546,                    !- Feature Value 10
  EPWHeaderRecordsPerHour,                !- Feature Name 11
  Double,                                 !- Feature Data Type 11
  0,                                      !- Feature Value 11
  EPWDataAnnualAvgDrybulb,                !- Feature Name 12
  Double,                                 !- Feature Data Type 12
  51.575616438356228,                     !- Feature Value 12
  EPWDataAnnualMinDrybulb,                !- Feature Name 13
  Double,                                 !- Feature Data Type 13
  -2.9200000000000017,                    !- Feature Value 13
  EPWDataAnnualMaxDrybulb,                !- Feature Name 14
  Double,                                 !- Feature Data Type 14
  104,                                    !- Feature Value 14
  EPWDataCDD50F,                          !- Feature Name 15
  Double,                                 !- Feature Data Type 15
  3072.2925000000005,                     !- Feature Value 15
  EPWDataCDD65F,                          !- Feature Name 16
  Double,                                 !- Feature Data Type 16
  883.62000000000035,                     !- Feature Value 16
  EPWDataHDD50F,                          !- Feature Name 17
  Double,                                 !- Feature Data Type 17
  2497.1925000000001,                     !- Feature Value 17
  EPWDataHDD65F,                          !- Feature Name 18
  Double,                                 !- Feature Data Type 18
  5783.5200000000013,                     !- Feature Value 18
  EPWDataAnnualAvgWindspeed,              !- Feature Name 19
  Double,                                 !- Feature Data Type 19
  3.9165296803649667,                     !- Feature Value 19
  EPWDataMonthlyAvgDrybulbs,              !- Feature Name 20
  String,                                 !- Feature Data Type 20
  33.4191935483871&#4431.90142857142857&#4443.02620967741937&#4442.48624999999999&#4459.877741935483854&#4473.57574999999997&#4472.07975806451608&#4472.70008064516134&#4466.49200000000006&#4450.079112903225806&#4437.218250000000005&#4434.582177419354835, !- Feature Value 20
  EPWDataGroundMonthlyTemps,              !- Feature Name 21
  String,                                 !- Feature Data Type 21
  44.08306285945173&#4440.89570904991865&#4440.64045432632048&#4442.153016571250646&#4448.225111118704206&#4454.268919273837525&#4459.508577937551024&#4462.82777283423508&#4463.10975667174995&#4460.41014950381947&#4455.304105212311526&#4449.445696474514364, !- Feature Value 21
  EPWDataWSF,                             !- Feature Name 22
  Double,                                 !- Feature Data Type 22
  0.58999999999999997,                    !- Feature Value 22
  EPWDataMonthlyAvgDailyHighDrybulbs,     !- Feature Name 23
  String,                                 !- Feature Data Type 23
  47.41032258064516&#4446.58642857142857&#4455.15032258064517&#4453.708&#4472.80193548387098&#4488.67600000000002&#4486.1858064516129&#4485.87225806451613&#4482.082&#4463.18064516129033&#4448.73400000000001&#4448.87935483870968, !- Feature Value 23
  EPWDataMonthlyAvgDailyLowDrybulbs,      !- Feature Name 24
  String,                                 !- Feature Data Type 24
  19.347741935483874&#4419.856428571428573&#4430.316129032258065&#4431.112&#4447.41612903225806&#4457.901999999999994&#4459.063870967741934&#4460.956774193548384&#4452.352000000000004&#4438.41612903225806&#4427.002000000000002&#4423.02903225806451, !- Feature Value 24
  EPWDesignHeatingDrybulb,                !- Feature Name 25
  Double,                                 !- Feature Data Type 25
  12.02,                                  !- Feature Value 25
  EPWDesignHeatingWindspeed,              !- Feature Name 26
  Double,                                 !- Feature Data Type 26
  2.8062500000000004,                     !- Feature Value 26
  EPWDesignCoolingDrybulb,                !- Feature Name 27
  Double,                                 !- Feature Data Type 27
  91.939999999999998,                     !- Feature Value 27
  EPWDesignCoolingWetbulb,                !- Feature Name 28
  Double,                                 !- Feature Data Type 28
  59.95131430195849,                      !- Feature Value 28
  EPWDesignCoolingHumidityRatio,          !- Feature Name 29
  Double,                                 !- Feature Data Type 29
  0.0059161086834698092,                  !- Feature Value 29
  EPWDesignCoolingWindspeed,              !- Feature Name 30
  Double,                                 !- Feature Data Type 30
  3.7999999999999989,                     !- Feature Value 30
  EPWDesignDailyTemperatureRange,         !- Feature Name 31
  Double,                                 !- Feature Data Type 31
  24.915483870967748,                     !- Feature Value 31
  EPWDesignDehumidDrybulb,                !- Feature Name 32
  Double,                                 !- Feature Data Type 32
  67.996785714285721,                     !- Feature Value 32
  EPWDesignDehumidHumidityRatio,          !- Feature Name 33
  Double,                                 !- Feature Data Type 33
  0.012133744170488724,                   !- Feature Value 33
  EPWDesignCoolingDirectNormal,           !- Feature Name 34
  Double,                                 !- Feature Data Type 34
  985,                                    !- Feature Value 34
  EPWDesignCoolingDiffuseHorizontal,      !- Feature Name 35
  Double,                                 !- Feature Data Type 35
  84;                                     !- Feature Value 35

OS:Site,
<<<<<<< HEAD
  {48ee106f-56fa-49d3-87d0-98d9b0b231c6}, !- Handle
=======
  {b7f6e2fb-fd20-4395-8161-8a2a42fa8127}, !- Handle
>>>>>>> 3c1d7324
  Denver Intl Ap_CO_USA,                  !- Name
  39.83,                                  !- Latitude {deg}
  -104.65,                                !- Longitude {deg}
  -7,                                     !- Time Zone {hr}
  1650,                                   !- Elevation {m}
  ;                                       !- Terrain

OS:ClimateZones,
<<<<<<< HEAD
  {17b67b8a-5be8-4dd9-b9cd-c5f4d301d723}, !- Handle
=======
  {67fe8930-31da-407e-9ffa-45db7d34e63f}, !- Handle
>>>>>>> 3c1d7324
  ,                                       !- Active Institution
  ,                                       !- Active Year
  ,                                       !- Climate Zone Institution Name 1
  ,                                       !- Climate Zone Document Name 1
  ,                                       !- Climate Zone Document Year 1
  ,                                       !- Climate Zone Value 1
  Building America,                       !- Climate Zone Institution Name 2
  ,                                       !- Climate Zone Document Name 2
  0,                                      !- Climate Zone Document Year 2
  Cold;                                   !- Climate Zone Value 2

OS:Site:WaterMainsTemperature,
<<<<<<< HEAD
  {173f73ae-3899-4f8f-81b5-fada5993d878}, !- Handle
=======
  {263f77c6-e9a0-4b05-8727-79bef076f438}, !- Handle
>>>>>>> 3c1d7324
  Correlation,                            !- Calculation Method
  ,                                       !- Temperature Schedule Name
  10.8753424657535,                       !- Annual Average Outdoor Air Temperature {C}
  23.1524007936508;                       !- Maximum Difference In Monthly Average Outdoor Air Temperatures {deltaC}

OS:RunPeriodControl:DaylightSavingTime,
<<<<<<< HEAD
  {d47f50ed-49fd-4ddf-9f79-4fc3eb2f0106}, !- Handle
=======
  {15a9718d-70be-49d0-98a9-bf00a63343d1}, !- Handle
>>>>>>> 3c1d7324
  3/12,                                   !- Start Date
  11/5;                                   !- End Date

OS:Site:GroundTemperature:Deep,
<<<<<<< HEAD
  {803ec25e-4bbe-4c14-a515-c7a738237f55}, !- Handle
=======
  {68fef015-eeca-4016-b2f2-50c132a8122c}, !- Handle
>>>>>>> 3c1d7324
  10.8753424657535,                       !- January Deep Ground Temperature {C}
  10.8753424657535,                       !- February Deep Ground Temperature {C}
  10.8753424657535,                       !- March Deep Ground Temperature {C}
  10.8753424657535,                       !- April Deep Ground Temperature {C}
  10.8753424657535,                       !- May Deep Ground Temperature {C}
  10.8753424657535,                       !- June Deep Ground Temperature {C}
  10.8753424657535,                       !- July Deep Ground Temperature {C}
  10.8753424657535,                       !- August Deep Ground Temperature {C}
  10.8753424657535,                       !- September Deep Ground Temperature {C}
  10.8753424657535,                       !- October Deep Ground Temperature {C}
  10.8753424657535,                       !- November Deep Ground Temperature {C}
  10.8753424657535;                       !- December Deep Ground Temperature {C}
<|MERGE_RESOLUTION|>--- conflicted
+++ resolved
@@ -1,73 +1,41 @@
 !- NOTE: Auto-generated from /test/osw_files/Denver.osw
 
 OS:Version,
-<<<<<<< HEAD
-  {c748643b-0996-4e00-9b34-e7ae8dd85140}, !- Handle
+  {62b8d1d8-5092-468d-90af-7a1e98d8cd5b}, !- Handle
   2.9.0;                                  !- Version Identifier
 
 OS:SimulationControl,
-  {051fcbdc-2f04-43eb-aade-f6970d8f5cd8}, !- Handle
-=======
-  {43568e19-945e-4ebc-8cdb-b613ca4dd912}, !- Handle
-  2.9.0;                                  !- Version Identifier
-
-OS:SimulationControl,
-  {6d95da5a-ff97-4c74-8948-6ad9eb5ed5ca}, !- Handle
->>>>>>> 3c1d7324
+  {2877b62e-e914-409b-9a90-020e74f7ecbe}, !- Handle
   ,                                       !- Do Zone Sizing Calculation
   ,                                       !- Do System Sizing Calculation
   ,                                       !- Do Plant Sizing Calculation
   No;                                     !- Run Simulation for Sizing Periods
 
 OS:Timestep,
-<<<<<<< HEAD
-  {ee8d9eea-6373-4771-9b8a-69b2309be3c0}, !- Handle
+  {ff1d124c-4d77-486f-8ea7-a8991b6c8350}, !- Handle
   6;                                      !- Number of Timesteps per Hour
 
 OS:ShadowCalculation,
-  {7157cbb0-4a68-434d-847c-bf05ea65b697}, !- Handle
-=======
-  {4d2f4ae9-5dbb-4753-a811-ce2a39a61a99}, !- Handle
-  6;                                      !- Number of Timesteps per Hour
-
-OS:ShadowCalculation,
-  {e85d92be-7965-49c9-a068-a3dcf3ed33c9}, !- Handle
->>>>>>> 3c1d7324
+  {67c04bab-9605-4855-8120-60d5983e11eb}, !- Handle
   20,                                     !- Calculation Frequency
   200;                                    !- Maximum Figures in Shadow Overlap Calculations
 
 OS:SurfaceConvectionAlgorithm:Outside,
-<<<<<<< HEAD
-  {ec15f65a-3abf-45bb-adea-f21912753537}, !- Handle
+  {01d0b112-9577-441a-8bd3-ff55758274c5}, !- Handle
   DOE-2;                                  !- Algorithm
 
 OS:SurfaceConvectionAlgorithm:Inside,
-  {c797fb5c-b79d-45c8-9875-8bd77d88dc26}, !- Handle
+  {7b645b89-5b82-46ca-a936-0129f5511109}, !- Handle
   TARP;                                   !- Algorithm
 
 OS:ZoneCapacitanceMultiplier:ResearchSpecial,
-  {864c3a47-fef5-46ed-bd1c-2b138f257a9a}, !- Handle
-=======
-  {7bccacb9-2efd-43fb-b979-71df5d04d1db}, !- Handle
-  DOE-2;                                  !- Algorithm
-
-OS:SurfaceConvectionAlgorithm:Inside,
-  {4f76aec1-e1bd-4771-9b35-bfa7a31c79b5}, !- Handle
-  TARP;                                   !- Algorithm
-
-OS:ZoneCapacitanceMultiplier:ResearchSpecial,
-  {06136bc9-e5a2-4745-b7eb-1ac3a970b15c}, !- Handle
->>>>>>> 3c1d7324
+  {9fd6923a-4fa1-4cd0-a919-5f02ee256231}, !- Handle
   ,                                       !- Temperature Capacity Multiplier
   15,                                     !- Humidity Capacity Multiplier
   ;                                       !- Carbon Dioxide Capacity Multiplier
 
 OS:RunPeriod,
-<<<<<<< HEAD
-  {abe464d3-b4b4-4bfa-9824-7ba482d16976}, !- Handle
-=======
-  {5adbee85-702b-4c40-a741-549e2ed06106}, !- Handle
->>>>>>> 3c1d7324
+  {9e07c25f-f129-420b-b9ce-d6421bf84beb}, !- Handle
   Run Period 1,                           !- Name
   1,                                      !- Begin Month
   1,                                      !- Begin Day of Month
@@ -81,21 +49,13 @@
   ;                                       !- Number of Times Runperiod to be Repeated
 
 OS:YearDescription,
-<<<<<<< HEAD
-  {944edf07-c420-4aa4-8f80-7e19c63ff543}, !- Handle
-=======
-  {9e42a3fd-1e2d-4dfd-8909-38b3d642ff0b}, !- Handle
->>>>>>> 3c1d7324
+  {a987237b-47f5-42bf-80e3-ae3b68f7e1fa}, !- Handle
   2007,                                   !- Calendar Year
   ,                                       !- Day of Week for Start Day
   ;                                       !- Is Leap Year
 
 OS:WeatherFile,
-<<<<<<< HEAD
-  {491346b2-6c62-4efe-9fb8-c9a8ea7cb7d1}, !- Handle
-=======
-  {cc866cda-589f-4d75-97b9-516157380064}, !- Handle
->>>>>>> 3c1d7324
+  {f86d2296-7880-4ad3-97f1-578008056d81}, !- Handle
   Denver Intl Ap,                         !- City
   CO,                                     !- State Province Region
   USA,                                    !- Country
@@ -109,13 +69,8 @@
   E23378AA;                               !- Checksum
 
 OS:AdditionalProperties,
-<<<<<<< HEAD
-  {d69f9aad-39e3-47e7-b6cf-409546021789}, !- Handle
-  {491346b2-6c62-4efe-9fb8-c9a8ea7cb7d1}, !- Object Name
-=======
-  {827cbd5f-92eb-4f22-9670-b5a2e0a42cea}, !- Handle
-  {cc866cda-589f-4d75-97b9-516157380064}, !- Object Name
->>>>>>> 3c1d7324
+  {6846af35-fb5a-4d77-a4be-9ca396577456}, !- Handle
+  {f86d2296-7880-4ad3-97f1-578008056d81}, !- Object Name
   EPWHeaderCity,                          !- Feature Name 1
   String,                                 !- Feature Data Type 1
   Denver Intl Ap,                         !- Feature Value 1
@@ -223,11 +178,7 @@
   84;                                     !- Feature Value 35
 
 OS:Site,
-<<<<<<< HEAD
-  {48ee106f-56fa-49d3-87d0-98d9b0b231c6}, !- Handle
-=======
-  {b7f6e2fb-fd20-4395-8161-8a2a42fa8127}, !- Handle
->>>>>>> 3c1d7324
+  {bbb8798c-2717-46fe-8f93-784fd163ba3b}, !- Handle
   Denver Intl Ap_CO_USA,                  !- Name
   39.83,                                  !- Latitude {deg}
   -104.65,                                !- Longitude {deg}
@@ -236,11 +187,7 @@
   ;                                       !- Terrain
 
 OS:ClimateZones,
-<<<<<<< HEAD
-  {17b67b8a-5be8-4dd9-b9cd-c5f4d301d723}, !- Handle
-=======
-  {67fe8930-31da-407e-9ffa-45db7d34e63f}, !- Handle
->>>>>>> 3c1d7324
+  {beedf29b-1dfb-4125-a017-9c22b2f3f266}, !- Handle
   ,                                       !- Active Institution
   ,                                       !- Active Year
   ,                                       !- Climate Zone Institution Name 1
@@ -253,31 +200,19 @@
   Cold;                                   !- Climate Zone Value 2
 
 OS:Site:WaterMainsTemperature,
-<<<<<<< HEAD
-  {173f73ae-3899-4f8f-81b5-fada5993d878}, !- Handle
-=======
-  {263f77c6-e9a0-4b05-8727-79bef076f438}, !- Handle
->>>>>>> 3c1d7324
+  {3561e27c-cfdc-468f-b61b-895fb720a550}, !- Handle
   Correlation,                            !- Calculation Method
   ,                                       !- Temperature Schedule Name
   10.8753424657535,                       !- Annual Average Outdoor Air Temperature {C}
   23.1524007936508;                       !- Maximum Difference In Monthly Average Outdoor Air Temperatures {deltaC}
 
 OS:RunPeriodControl:DaylightSavingTime,
-<<<<<<< HEAD
-  {d47f50ed-49fd-4ddf-9f79-4fc3eb2f0106}, !- Handle
-=======
-  {15a9718d-70be-49d0-98a9-bf00a63343d1}, !- Handle
->>>>>>> 3c1d7324
+  {620f8bb0-0960-4943-b57b-e0fe61802ab0}, !- Handle
   3/12,                                   !- Start Date
   11/5;                                   !- End Date
 
 OS:Site:GroundTemperature:Deep,
-<<<<<<< HEAD
-  {803ec25e-4bbe-4c14-a515-c7a738237f55}, !- Handle
-=======
-  {68fef015-eeca-4016-b2f2-50c132a8122c}, !- Handle
->>>>>>> 3c1d7324
+  {e47b9f90-ec90-48c5-827e-30b7b029b19b}, !- Handle
   10.8753424657535,                       !- January Deep Ground Temperature {C}
   10.8753424657535,                       !- February Deep Ground Temperature {C}
   10.8753424657535,                       !- March Deep Ground Temperature {C}
