!- NOTE: Auto-generated from /test/osw_files/Denver.osw

OS:Version,
<<<<<<< HEAD
  {400180ff-90d9-41da-a4cb-bc1307043769}, !- Handle
  2.9.0;                                  !- Version Identifier

OS:SimulationControl,
  {2b4d79f6-2e29-4cd4-b6b3-ac431de08898}, !- Handle
=======
  {051283be-9bc9-4322-9055-6ef98a27f8ef}, !- Handle
  2.9.0;                                  !- Version Identifier

OS:SimulationControl,
  {219cbf29-3532-4baa-a05e-37972a63c061}, !- Handle
>>>>>>> 2c92e5b7
  ,                                       !- Do Zone Sizing Calculation
  ,                                       !- Do System Sizing Calculation
  ,                                       !- Do Plant Sizing Calculation
  No;                                     !- Run Simulation for Sizing Periods

OS:Timestep,
<<<<<<< HEAD
  {32b63ea6-c315-4d78-8bc0-f4ba094eec9e}, !- Handle
  6;                                      !- Number of Timesteps per Hour

OS:ShadowCalculation,
  {db0809e6-73dc-4cde-b20c-b5016c422d59}, !- Handle
=======
  {8633e22b-4779-4543-9a66-e70a869a011e}, !- Handle
  6;                                      !- Number of Timesteps per Hour

OS:ShadowCalculation,
  {dc5a0ec7-e8ae-466b-9d56-23f262378fa5}, !- Handle
>>>>>>> 2c92e5b7
  20,                                     !- Calculation Frequency
  200;                                    !- Maximum Figures in Shadow Overlap Calculations

OS:SurfaceConvectionAlgorithm:Outside,
<<<<<<< HEAD
  {8b7ff61b-b101-480c-a747-b51bf61032da}, !- Handle
  DOE-2;                                  !- Algorithm

OS:SurfaceConvectionAlgorithm:Inside,
  {4726e899-a8f0-41b5-9058-6edb24711d5d}, !- Handle
  TARP;                                   !- Algorithm

OS:ZoneCapacitanceMultiplier:ResearchSpecial,
  {62251f36-3d01-474d-967d-9288dc65093f}, !- Handle
=======
  {dda0a417-6bed-43b1-a808-020740b5834b}, !- Handle
  DOE-2;                                  !- Algorithm

OS:SurfaceConvectionAlgorithm:Inside,
  {414d6ce3-beb6-4b59-93a0-3d01bd2259dd}, !- Handle
  TARP;                                   !- Algorithm

OS:ZoneCapacitanceMultiplier:ResearchSpecial,
  {346b0b8e-1b98-4cf2-9bd7-d013bc813164}, !- Handle
>>>>>>> 2c92e5b7
  ,                                       !- Temperature Capacity Multiplier
  15,                                     !- Humidity Capacity Multiplier
  ;                                       !- Carbon Dioxide Capacity Multiplier

OS:RunPeriod,
<<<<<<< HEAD
  {ba9a67db-b06f-4fda-8a3d-ebd29bda6432}, !- Handle
=======
  {137a7a3a-c5d7-4b40-b06d-cf5489aa88ca}, !- Handle
>>>>>>> 2c92e5b7
  Run Period 1,                           !- Name
  1,                                      !- Begin Month
  1,                                      !- Begin Day of Month
  12,                                     !- End Month
  31,                                     !- End Day of Month
  ,                                       !- Use Weather File Holidays and Special Days
  ,                                       !- Use Weather File Daylight Saving Period
  ,                                       !- Apply Weekend Holiday Rule
  ,                                       !- Use Weather File Rain Indicators
  ,                                       !- Use Weather File Snow Indicators
  ;                                       !- Number of Times Runperiod to be Repeated

OS:YearDescription,
<<<<<<< HEAD
  {8bb3aae6-07aa-4efb-9699-f7fbeb5878b2}, !- Handle
=======
  {7a077b4b-9f25-4312-98ae-b314ddd78619}, !- Handle
>>>>>>> 2c92e5b7
  2007,                                   !- Calendar Year
  ,                                       !- Day of Week for Start Day
  ;                                       !- Is Leap Year

OS:WeatherFile,
<<<<<<< HEAD
  {e04dab75-7354-4ada-b886-30424d69a652}, !- Handle
=======
  {eaf64be8-c55d-49e0-9187-9149c9a09de6}, !- Handle
>>>>>>> 2c92e5b7
  Denver Intl Ap,                         !- City
  CO,                                     !- State Province Region
  USA,                                    !- Country
  TMY3,                                   !- Data Source
  725650,                                 !- WMO Number
  39.83,                                  !- Latitude {deg}
  -104.65,                                !- Longitude {deg}
  -7,                                     !- Time Zone {hr}
  1650,                                   !- Elevation {m}
  file:../weather/USA_CO_Denver.Intl.AP.725650_TMY3.epw, !- Url
  E23378AA;                               !- Checksum

OS:AdditionalProperties,
<<<<<<< HEAD
  {02b5e259-3244-4bbc-a123-a5c61c5d6371}, !- Handle
  {e04dab75-7354-4ada-b886-30424d69a652}, !- Object Name
=======
  {4714f0f4-e6d4-433b-a64e-670f5d52577e}, !- Handle
  {eaf64be8-c55d-49e0-9187-9149c9a09de6}, !- Object Name
>>>>>>> 2c92e5b7
  EPWHeaderCity,                          !- Feature Name 1
  String,                                 !- Feature Data Type 1
  Denver Intl Ap,                         !- Feature Value 1
  EPWHeaderState,                         !- Feature Name 2
  String,                                 !- Feature Data Type 2
  CO,                                     !- Feature Value 2
  EPWHeaderCountry,                       !- Feature Name 3
  String,                                 !- Feature Data Type 3
  USA,                                    !- Feature Value 3
  EPWHeaderDataSource,                    !- Feature Name 4
  String,                                 !- Feature Data Type 4
  TMY3,                                   !- Feature Value 4
  EPWHeaderStation,                       !- Feature Name 5
  String,                                 !- Feature Data Type 5
  725650,                                 !- Feature Value 5
  EPWHeaderLatitude,                      !- Feature Name 6
  Double,                                 !- Feature Data Type 6
  39.829999999999998,                     !- Feature Value 6
  EPWHeaderLongitude,                     !- Feature Name 7
  Double,                                 !- Feature Data Type 7
  -104.65000000000001,                    !- Feature Value 7
  EPWHeaderTimezone,                      !- Feature Name 8
  Double,                                 !- Feature Data Type 8
  -7,                                     !- Feature Value 8
  EPWHeaderAltitude,                      !- Feature Name 9
  Double,                                 !- Feature Data Type 9
  5413.3858267716532,                     !- Feature Value 9
  EPWHeaderLocalPressure,                 !- Feature Name 10
  Double,                                 !- Feature Data Type 10
  0.81937567683596546,                    !- Feature Value 10
  EPWHeaderRecordsPerHour,                !- Feature Name 11
  Double,                                 !- Feature Data Type 11
  0,                                      !- Feature Value 11
  EPWDataAnnualAvgDrybulb,                !- Feature Name 12
  Double,                                 !- Feature Data Type 12
  51.575616438356228,                     !- Feature Value 12
  EPWDataAnnualMinDrybulb,                !- Feature Name 13
  Double,                                 !- Feature Data Type 13
  -2.9200000000000017,                    !- Feature Value 13
  EPWDataAnnualMaxDrybulb,                !- Feature Name 14
  Double,                                 !- Feature Data Type 14
  104,                                    !- Feature Value 14
  EPWDataCDD50F,                          !- Feature Name 15
  Double,                                 !- Feature Data Type 15
  3072.2925000000005,                     !- Feature Value 15
  EPWDataCDD65F,                          !- Feature Name 16
  Double,                                 !- Feature Data Type 16
  883.62000000000035,                     !- Feature Value 16
  EPWDataHDD50F,                          !- Feature Name 17
  Double,                                 !- Feature Data Type 17
  2497.1925000000001,                     !- Feature Value 17
  EPWDataHDD65F,                          !- Feature Name 18
  Double,                                 !- Feature Data Type 18
  5783.5200000000013,                     !- Feature Value 18
  EPWDataAnnualAvgWindspeed,              !- Feature Name 19
  Double,                                 !- Feature Data Type 19
  3.9165296803649667,                     !- Feature Value 19
  EPWDataMonthlyAvgDrybulbs,              !- Feature Name 20
  String,                                 !- Feature Data Type 20
  33.4191935483871&#4431.90142857142857&#4443.02620967741937&#4442.48624999999999&#4459.877741935483854&#4473.57574999999997&#4472.07975806451608&#4472.70008064516134&#4466.49200000000006&#4450.079112903225806&#4437.218250000000005&#4434.582177419354835, !- Feature Value 20
  EPWDataGroundMonthlyTemps,              !- Feature Name 21
  String,                                 !- Feature Data Type 21
  44.08306285945173&#4440.89570904991865&#4440.64045432632048&#4442.153016571250646&#4448.225111118704206&#4454.268919273837525&#4459.508577937551024&#4462.82777283423508&#4463.10975667174995&#4460.41014950381947&#4455.304105212311526&#4449.445696474514364, !- Feature Value 21
  EPWDataWSF,                             !- Feature Name 22
  Double,                                 !- Feature Data Type 22
  0.58999999999999997,                    !- Feature Value 22
  EPWDataMonthlyAvgDailyHighDrybulbs,     !- Feature Name 23
  String,                                 !- Feature Data Type 23
  47.41032258064516&#4446.58642857142857&#4455.15032258064517&#4453.708&#4472.80193548387098&#4488.67600000000002&#4486.1858064516129&#4485.87225806451613&#4482.082&#4463.18064516129033&#4448.73400000000001&#4448.87935483870968, !- Feature Value 23
  EPWDataMonthlyAvgDailyLowDrybulbs,      !- Feature Name 24
  String,                                 !- Feature Data Type 24
  19.347741935483874&#4419.856428571428573&#4430.316129032258065&#4431.112&#4447.41612903225806&#4457.901999999999994&#4459.063870967741934&#4460.956774193548384&#4452.352000000000004&#4438.41612903225806&#4427.002000000000002&#4423.02903225806451, !- Feature Value 24
  EPWDesignHeatingDrybulb,                !- Feature Name 25
  Double,                                 !- Feature Data Type 25
  12.02,                                  !- Feature Value 25
  EPWDesignHeatingWindspeed,              !- Feature Name 26
  Double,                                 !- Feature Data Type 26
  2.8062500000000004,                     !- Feature Value 26
  EPWDesignCoolingDrybulb,                !- Feature Name 27
  Double,                                 !- Feature Data Type 27
  91.939999999999998,                     !- Feature Value 27
  EPWDesignCoolingWetbulb,                !- Feature Name 28
  Double,                                 !- Feature Data Type 28
  59.95131430195849,                      !- Feature Value 28
  EPWDesignCoolingHumidityRatio,          !- Feature Name 29
  Double,                                 !- Feature Data Type 29
  0.0059161086834698092,                  !- Feature Value 29
  EPWDesignCoolingWindspeed,              !- Feature Name 30
  Double,                                 !- Feature Data Type 30
  3.7999999999999989,                     !- Feature Value 30
  EPWDesignDailyTemperatureRange,         !- Feature Name 31
  Double,                                 !- Feature Data Type 31
  24.915483870967748,                     !- Feature Value 31
  EPWDesignDehumidDrybulb,                !- Feature Name 32
  Double,                                 !- Feature Data Type 32
  67.996785714285721,                     !- Feature Value 32
  EPWDesignDehumidHumidityRatio,          !- Feature Name 33
  Double,                                 !- Feature Data Type 33
  0.012133744170488724,                   !- Feature Value 33
  EPWDesignCoolingDirectNormal,           !- Feature Name 34
  Double,                                 !- Feature Data Type 34
  985,                                    !- Feature Value 34
  EPWDesignCoolingDiffuseHorizontal,      !- Feature Name 35
  Double,                                 !- Feature Data Type 35
  84;                                     !- Feature Value 35

OS:Site,
<<<<<<< HEAD
  {df3f057e-371a-4b97-817e-9e4d196f2764}, !- Handle
=======
  {fbf62f34-5461-424a-a08f-4f49aa34bcd6}, !- Handle
>>>>>>> 2c92e5b7
  Denver Intl Ap_CO_USA,                  !- Name
  39.83,                                  !- Latitude {deg}
  -104.65,                                !- Longitude {deg}
  -7,                                     !- Time Zone {hr}
  1650,                                   !- Elevation {m}
  ;                                       !- Terrain

OS:ClimateZones,
<<<<<<< HEAD
  {4eafdca5-a402-4f14-8f65-716aee666b18}, !- Handle
=======
  {c0d5a35f-1a27-462d-a830-87ae3bb073c5}, !- Handle
>>>>>>> 2c92e5b7
  ,                                       !- Active Institution
  ,                                       !- Active Year
  ,                                       !- Climate Zone Institution Name 1
  ,                                       !- Climate Zone Document Name 1
  ,                                       !- Climate Zone Document Year 1
  ,                                       !- Climate Zone Value 1
  Building America,                       !- Climate Zone Institution Name 2
  ,                                       !- Climate Zone Document Name 2
  0,                                      !- Climate Zone Document Year 2
  Cold;                                   !- Climate Zone Value 2

OS:Site:WaterMainsTemperature,
<<<<<<< HEAD
  {d3393e8c-806f-469d-8fe7-65d6f688fe94}, !- Handle
=======
  {c6023432-bebe-4290-ba53-dd352b23e519}, !- Handle
>>>>>>> 2c92e5b7
  Correlation,                            !- Calculation Method
  ,                                       !- Temperature Schedule Name
  10.8753424657535,                       !- Annual Average Outdoor Air Temperature {C}
  23.1524007936508;                       !- Maximum Difference In Monthly Average Outdoor Air Temperatures {deltaC}

OS:RunPeriodControl:DaylightSavingTime,
<<<<<<< HEAD
  {a917c36c-c568-4f72-95d1-2d91b4a09587}, !- Handle
=======
  {99ffe087-874e-4c66-85e9-6420f96aaf3a}, !- Handle
>>>>>>> 2c92e5b7
  4/7,                                    !- Start Date
  10/26;                                  !- End Date

OS:Site:GroundTemperature:Deep,
<<<<<<< HEAD
  {0b95bc59-8898-4b0a-b722-1de42911fe9b}, !- Handle
=======
  {78e30894-385d-4ee6-9b8e-ba0768227def}, !- Handle
>>>>>>> 2c92e5b7
  10.8753424657535,                       !- January Deep Ground Temperature {C}
  10.8753424657535,                       !- February Deep Ground Temperature {C}
  10.8753424657535,                       !- March Deep Ground Temperature {C}
  10.8753424657535,                       !- April Deep Ground Temperature {C}
  10.8753424657535,                       !- May Deep Ground Temperature {C}
  10.8753424657535,                       !- June Deep Ground Temperature {C}
  10.8753424657535,                       !- July Deep Ground Temperature {C}
  10.8753424657535,                       !- August Deep Ground Temperature {C}
  10.8753424657535,                       !- September Deep Ground Temperature {C}
  10.8753424657535,                       !- October Deep Ground Temperature {C}
  10.8753424657535,                       !- November Deep Ground Temperature {C}
  10.8753424657535;                       !- December Deep Ground Temperature {C}
<|MERGE_RESOLUTION|>--- conflicted
+++ resolved
@@ -1,73 +1,41 @@
 !- NOTE: Auto-generated from /test/osw_files/Denver.osw
 
 OS:Version,
-<<<<<<< HEAD
-  {400180ff-90d9-41da-a4cb-bc1307043769}, !- Handle
+  {64d0da35-8dd5-4eda-8e0a-74a1486f670e}, !- Handle
   2.9.0;                                  !- Version Identifier
 
 OS:SimulationControl,
-  {2b4d79f6-2e29-4cd4-b6b3-ac431de08898}, !- Handle
-=======
-  {051283be-9bc9-4322-9055-6ef98a27f8ef}, !- Handle
-  2.9.0;                                  !- Version Identifier
-
-OS:SimulationControl,
-  {219cbf29-3532-4baa-a05e-37972a63c061}, !- Handle
->>>>>>> 2c92e5b7
+  {8322d3a1-0d12-43a8-b6ec-8f357bb12f45}, !- Handle
   ,                                       !- Do Zone Sizing Calculation
   ,                                       !- Do System Sizing Calculation
   ,                                       !- Do Plant Sizing Calculation
   No;                                     !- Run Simulation for Sizing Periods
 
 OS:Timestep,
-<<<<<<< HEAD
-  {32b63ea6-c315-4d78-8bc0-f4ba094eec9e}, !- Handle
+  {2620b2fe-b65e-4049-9c28-95cd67337f9d}, !- Handle
   6;                                      !- Number of Timesteps per Hour
 
 OS:ShadowCalculation,
-  {db0809e6-73dc-4cde-b20c-b5016c422d59}, !- Handle
-=======
-  {8633e22b-4779-4543-9a66-e70a869a011e}, !- Handle
-  6;                                      !- Number of Timesteps per Hour
-
-OS:ShadowCalculation,
-  {dc5a0ec7-e8ae-466b-9d56-23f262378fa5}, !- Handle
->>>>>>> 2c92e5b7
+  {311ab29e-3bb9-4636-bb93-0e79b8a64c37}, !- Handle
   20,                                     !- Calculation Frequency
   200;                                    !- Maximum Figures in Shadow Overlap Calculations
 
 OS:SurfaceConvectionAlgorithm:Outside,
-<<<<<<< HEAD
-  {8b7ff61b-b101-480c-a747-b51bf61032da}, !- Handle
+  {6192b45a-c724-4fb1-a761-a9302d864029}, !- Handle
   DOE-2;                                  !- Algorithm
 
 OS:SurfaceConvectionAlgorithm:Inside,
-  {4726e899-a8f0-41b5-9058-6edb24711d5d}, !- Handle
+  {0a420e58-2310-4104-900a-7f366e0efce3}, !- Handle
   TARP;                                   !- Algorithm
 
 OS:ZoneCapacitanceMultiplier:ResearchSpecial,
-  {62251f36-3d01-474d-967d-9288dc65093f}, !- Handle
-=======
-  {dda0a417-6bed-43b1-a808-020740b5834b}, !- Handle
-  DOE-2;                                  !- Algorithm
-
-OS:SurfaceConvectionAlgorithm:Inside,
-  {414d6ce3-beb6-4b59-93a0-3d01bd2259dd}, !- Handle
-  TARP;                                   !- Algorithm
-
-OS:ZoneCapacitanceMultiplier:ResearchSpecial,
-  {346b0b8e-1b98-4cf2-9bd7-d013bc813164}, !- Handle
->>>>>>> 2c92e5b7
+  {b31d7d11-4574-4019-88ab-1bfa487c6da6}, !- Handle
   ,                                       !- Temperature Capacity Multiplier
   15,                                     !- Humidity Capacity Multiplier
   ;                                       !- Carbon Dioxide Capacity Multiplier
 
 OS:RunPeriod,
-<<<<<<< HEAD
-  {ba9a67db-b06f-4fda-8a3d-ebd29bda6432}, !- Handle
-=======
-  {137a7a3a-c5d7-4b40-b06d-cf5489aa88ca}, !- Handle
->>>>>>> 2c92e5b7
+  {5004f2fd-b73f-42e0-87b0-bb7776be4d41}, !- Handle
   Run Period 1,                           !- Name
   1,                                      !- Begin Month
   1,                                      !- Begin Day of Month
@@ -81,21 +49,13 @@
   ;                                       !- Number of Times Runperiod to be Repeated
 
 OS:YearDescription,
-<<<<<<< HEAD
-  {8bb3aae6-07aa-4efb-9699-f7fbeb5878b2}, !- Handle
-=======
-  {7a077b4b-9f25-4312-98ae-b314ddd78619}, !- Handle
->>>>>>> 2c92e5b7
+  {ba34ebf3-6aa8-45cc-b3e6-946e88f86d9e}, !- Handle
   2007,                                   !- Calendar Year
   ,                                       !- Day of Week for Start Day
   ;                                       !- Is Leap Year
 
 OS:WeatherFile,
-<<<<<<< HEAD
-  {e04dab75-7354-4ada-b886-30424d69a652}, !- Handle
-=======
-  {eaf64be8-c55d-49e0-9187-9149c9a09de6}, !- Handle
->>>>>>> 2c92e5b7
+  {9d42f776-688a-4d47-88df-7631c7309248}, !- Handle
   Denver Intl Ap,                         !- City
   CO,                                     !- State Province Region
   USA,                                    !- Country
@@ -109,13 +69,8 @@
   E23378AA;                               !- Checksum
 
 OS:AdditionalProperties,
-<<<<<<< HEAD
-  {02b5e259-3244-4bbc-a123-a5c61c5d6371}, !- Handle
-  {e04dab75-7354-4ada-b886-30424d69a652}, !- Object Name
-=======
-  {4714f0f4-e6d4-433b-a64e-670f5d52577e}, !- Handle
-  {eaf64be8-c55d-49e0-9187-9149c9a09de6}, !- Object Name
->>>>>>> 2c92e5b7
+  {744be56a-f4c8-471f-9efc-86e65bdce2c0}, !- Handle
+  {9d42f776-688a-4d47-88df-7631c7309248}, !- Object Name
   EPWHeaderCity,                          !- Feature Name 1
   String,                                 !- Feature Data Type 1
   Denver Intl Ap,                         !- Feature Value 1
@@ -223,11 +178,7 @@
   84;                                     !- Feature Value 35
 
 OS:Site,
-<<<<<<< HEAD
-  {df3f057e-371a-4b97-817e-9e4d196f2764}, !- Handle
-=======
-  {fbf62f34-5461-424a-a08f-4f49aa34bcd6}, !- Handle
->>>>>>> 2c92e5b7
+  {19e35799-3536-40f7-a426-dc3024c1ccc2}, !- Handle
   Denver Intl Ap_CO_USA,                  !- Name
   39.83,                                  !- Latitude {deg}
   -104.65,                                !- Longitude {deg}
@@ -236,11 +187,7 @@
   ;                                       !- Terrain
 
 OS:ClimateZones,
-<<<<<<< HEAD
-  {4eafdca5-a402-4f14-8f65-716aee666b18}, !- Handle
-=======
-  {c0d5a35f-1a27-462d-a830-87ae3bb073c5}, !- Handle
->>>>>>> 2c92e5b7
+  {ace2ed6e-8764-468d-bea0-2188c60fa1a2}, !- Handle
   ,                                       !- Active Institution
   ,                                       !- Active Year
   ,                                       !- Climate Zone Institution Name 1
@@ -253,31 +200,19 @@
   Cold;                                   !- Climate Zone Value 2
 
 OS:Site:WaterMainsTemperature,
-<<<<<<< HEAD
-  {d3393e8c-806f-469d-8fe7-65d6f688fe94}, !- Handle
-=======
-  {c6023432-bebe-4290-ba53-dd352b23e519}, !- Handle
->>>>>>> 2c92e5b7
+  {4e917529-4f82-45ee-9409-d43e5b22228f}, !- Handle
   Correlation,                            !- Calculation Method
   ,                                       !- Temperature Schedule Name
   10.8753424657535,                       !- Annual Average Outdoor Air Temperature {C}
   23.1524007936508;                       !- Maximum Difference In Monthly Average Outdoor Air Temperatures {deltaC}
 
 OS:RunPeriodControl:DaylightSavingTime,
-<<<<<<< HEAD
-  {a917c36c-c568-4f72-95d1-2d91b4a09587}, !- Handle
-=======
-  {99ffe087-874e-4c66-85e9-6420f96aaf3a}, !- Handle
->>>>>>> 2c92e5b7
+  {17017bb8-4276-44c5-bf53-e9e8a3c2d1f6}, !- Handle
   4/7,                                    !- Start Date
   10/26;                                  !- End Date
 
 OS:Site:GroundTemperature:Deep,
-<<<<<<< HEAD
-  {0b95bc59-8898-4b0a-b722-1de42911fe9b}, !- Handle
-=======
-  {78e30894-385d-4ee6-9b8e-ba0768227def}, !- Handle
->>>>>>> 2c92e5b7
+  {becac729-c297-4f61-bbeb-c54c96f3fb7c}, !- Handle
   10.8753424657535,                       !- January Deep Ground Temperature {C}
   10.8753424657535,                       !- February Deep Ground Temperature {C}
   10.8753424657535,                       !- March Deep Ground Temperature {C}
