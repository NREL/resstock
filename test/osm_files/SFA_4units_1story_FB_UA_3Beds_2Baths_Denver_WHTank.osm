--- conflicted
+++ resolved
@@ -1,54 +1,26 @@
 !- NOTE: Auto-generated from /test/osw_files/SFA_4units_1story_FB_UA_3Beds_2Baths_Denver_WHTank.osw
 
 OS:Version,
-<<<<<<< HEAD
-  {d939a9ad-9370-4007-929b-51d3d5897685}, !- Handle
-  2.9.0;                                  !- Version Identifier
-
-OS:SimulationControl,
-  {f8dd660f-7cdb-4ec8-af45-1045f5d22625}, !- Handle
-=======
   {6a4a673e-b23d-42b1-a2fe-177116545198}, !- Handle
   2.9.0;                                  !- Version Identifier
 
 OS:SimulationControl,
   {d8aeb91d-ee41-4e87-b77a-7d98dcb8649c}, !- Handle
->>>>>>> f42044b5
   ,                                       !- Do Zone Sizing Calculation
   ,                                       !- Do System Sizing Calculation
   ,                                       !- Do Plant Sizing Calculation
   No;                                     !- Run Simulation for Sizing Periods
 
 OS:Timestep,
-<<<<<<< HEAD
-  {d7a13c45-5ea7-4acc-af4a-f3cfc5e7d8b1}, !- Handle
-  6;                                      !- Number of Timesteps per Hour
-
-OS:ShadowCalculation,
-  {49c93e9a-224d-44fb-a527-281610000aae}, !- Handle
-=======
   {62e14d75-3195-40b2-bd7e-7de506beb58f}, !- Handle
   6;                                      !- Number of Timesteps per Hour
 
 OS:ShadowCalculation,
   {db0a1169-3d7c-44eb-a8dd-25ad5d9fca06}, !- Handle
->>>>>>> f42044b5
   20,                                     !- Calculation Frequency
   200;                                    !- Maximum Figures in Shadow Overlap Calculations
 
 OS:SurfaceConvectionAlgorithm:Outside,
-<<<<<<< HEAD
-  {3bfcf442-d3e7-436a-bcf2-dab25e61e459}, !- Handle
-  DOE-2;                                  !- Algorithm
-
-OS:SurfaceConvectionAlgorithm:Inside,
-  {5264e0e7-7ef1-4d40-8f86-f5be75b85729}, !- Handle
-  TARP;                                   !- Algorithm
-
-OS:ZoneCapacitanceMultiplier:ResearchSpecial,
-  {18db6582-c456-459c-bc7a-72a4cd7c8e73}, !- Handle
-  ,                                       !- Temperature Capacity Multiplier
-=======
   {f4d885f8-0868-4f9d-9eec-b058de2ca348}, !- Handle
   DOE-2;                                  !- Algorithm
 
@@ -59,16 +31,11 @@
 OS:ZoneCapacitanceMultiplier:ResearchSpecial,
   {230644a7-fe3b-411c-afd7-9e9f9e4438a9}, !- Handle
   3.6,                                    !- Temperature Capacity Multiplier
->>>>>>> f42044b5
   15,                                     !- Humidity Capacity Multiplier
   ;                                       !- Carbon Dioxide Capacity Multiplier
 
 OS:RunPeriod,
-<<<<<<< HEAD
-  {53f848cd-c3e7-40a3-8d14-55c5f1fb0467}, !- Handle
-=======
   {fdf5849f-4efb-4685-8eeb-083fbf760a5f}, !- Handle
->>>>>>> f42044b5
   Run Period 1,                           !- Name
   1,                                      !- Begin Month
   1,                                      !- Begin Day of Month
@@ -82,21 +49,13 @@
   ;                                       !- Number of Times Runperiod to be Repeated
 
 OS:YearDescription,
-<<<<<<< HEAD
-  {8f930676-12f9-4430-a8bb-4c0585d54e25}, !- Handle
-=======
   {02e5f6d4-8b84-4c00-82ef-2db1c52f2e96}, !- Handle
->>>>>>> f42044b5
   2007,                                   !- Calendar Year
   ,                                       !- Day of Week for Start Day
   ;                                       !- Is Leap Year
 
 OS:WeatherFile,
-<<<<<<< HEAD
-  {b96479c7-bf11-4075-8d5c-842e17557291}, !- Handle
-=======
   {710bc9ef-5bb6-47fb-a6fd-13cb5e7e277d}, !- Handle
->>>>>>> f42044b5
   Denver Intl Ap,                         !- City
   CO,                                     !- State Province Region
   USA,                                    !- Country
@@ -110,13 +69,8 @@
   E23378AA;                               !- Checksum
 
 OS:AdditionalProperties,
-<<<<<<< HEAD
-  {922dd67a-7ac7-4b0f-bdc1-398ad5a41c79}, !- Handle
-  {b96479c7-bf11-4075-8d5c-842e17557291}, !- Object Name
-=======
   {ef51b874-f51e-41e3-8085-659ada02a364}, !- Handle
   {710bc9ef-5bb6-47fb-a6fd-13cb5e7e277d}, !- Object Name
->>>>>>> f42044b5
   EPWHeaderCity,                          !- Feature Name 1
   String,                                 !- Feature Data Type 1
   Denver Intl Ap,                         !- Feature Value 1
@@ -224,11 +178,7 @@
   84;                                     !- Feature Value 35
 
 OS:Site,
-<<<<<<< HEAD
-  {5d39282b-a6d9-465f-936e-8e9adda43a92}, !- Handle
-=======
   {1d4603f5-1c78-433b-80db-29dc25ebb9dc}, !- Handle
->>>>>>> f42044b5
   Denver Intl Ap_CO_USA,                  !- Name
   39.83,                                  !- Latitude {deg}
   -104.65,                                !- Longitude {deg}
@@ -237,11 +187,7 @@
   ;                                       !- Terrain
 
 OS:ClimateZones,
-<<<<<<< HEAD
-  {c7a5e982-a51f-4c79-95b2-5fb10f43d456}, !- Handle
-=======
   {1a3ea774-2f41-4272-a9fb-fa0e11492f97}, !- Handle
->>>>>>> f42044b5
   ,                                       !- Active Institution
   ,                                       !- Active Year
   ,                                       !- Climate Zone Institution Name 1
@@ -254,31 +200,19 @@
   Cold;                                   !- Climate Zone Value 2
 
 OS:Site:WaterMainsTemperature,
-<<<<<<< HEAD
-  {170344f0-810d-4a09-9c7a-6faa32cd172c}, !- Handle
-=======
   {d5678c14-cd93-4858-bb11-6f6a06df68bf}, !- Handle
->>>>>>> f42044b5
   Correlation,                            !- Calculation Method
   ,                                       !- Temperature Schedule Name
   10.8753424657535,                       !- Annual Average Outdoor Air Temperature {C}
   23.1524007936508;                       !- Maximum Difference In Monthly Average Outdoor Air Temperatures {deltaC}
 
 OS:RunPeriodControl:DaylightSavingTime,
-<<<<<<< HEAD
-  {26a4bda1-9f2b-4349-8ad9-cbace02d131e}, !- Handle
-=======
   {9cc631a8-ab74-4d90-814c-afe8e3ebadae}, !- Handle
->>>>>>> f42044b5
   4/7,                                    !- Start Date
   10/26;                                  !- End Date
 
 OS:Site:GroundTemperature:Deep,
-<<<<<<< HEAD
-  {6fad2504-3137-430d-8d0e-c379f77d4078}, !- Handle
-=======
   {ab97d488-f2bb-4316-8d1e-8a75ee02d4a8}, !- Handle
->>>>>>> f42044b5
   10.8753424657535,                       !- January Deep Ground Temperature {C}
   10.8753424657535,                       !- February Deep Ground Temperature {C}
   10.8753424657535,                       !- March Deep Ground Temperature {C}
@@ -293,11 +227,7 @@
   10.8753424657535;                       !- December Deep Ground Temperature {C}
 
 OS:Building,
-<<<<<<< HEAD
-  {315bb523-0502-4ddb-b1a2-df60b702219f}, !- Handle
-=======
   {297f608e-6bd9-4e65-8cf3-d219a4c6580b}, !- Handle
->>>>>>> f42044b5
   Building 1,                             !- Name
   ,                                       !- Building Sector Type
   ,                                       !- North Axis {deg}
@@ -312,28 +242,6 @@
   4;                                      !- Standards Number of Living Units
 
 OS:AdditionalProperties,
-<<<<<<< HEAD
-  {0a72145a-362d-4873-9f38-c54d734ff2d5}, !- Handle
-  {315bb523-0502-4ddb-b1a2-df60b702219f}, !- Object Name
-  num_units,                              !- Feature Name 1
-  Integer,                                !- Feature Data Type 1
-  4,                                      !- Feature Value 1
-  has_rear_units,                         !- Feature Name 2
-  Boolean,                                !- Feature Data Type 2
-  false,                                  !- Feature Value 2
-  horz_location,                          !- Feature Name 3
-  String,                                 !- Feature Data Type 3
-  Left,                                   !- Feature Value 3
-  num_floors,                             !- Feature Name 4
-  Integer,                                !- Feature Data Type 4
-  1,                                      !- Feature Value 4
-  has_water_heater_flue,                  !- Feature Name 5
-  Boolean,                                !- Feature Data Type 5
-  true;                                   !- Feature Value 5
-
-OS:ThermalZone,
-  {ecf54113-03dd-4b17-927a-eba5fd7787f3}, !- Handle
-=======
   {056dadfd-a884-4066-8689-962fa8dcfd70}, !- Handle
   {297f608e-6bd9-4e65-8cf3-d219a4c6580b}, !- Object Name
   Total Units Represented,                !- Feature Name 1
@@ -345,7 +253,6 @@
 
 OS:ThermalZone,
   {4a9273c3-abdc-40cb-aece-c7086dbc96bd}, !- Handle
->>>>>>> f42044b5
   living zone,                            !- Name
   ,                                       !- Multiplier
   ,                                       !- Ceiling Height {m}
@@ -354,17 +261,10 @@
   ,                                       !- Zone Inside Convection Algorithm
   ,                                       !- Zone Outside Convection Algorithm
   ,                                       !- Zone Conditioning Equipment List Name
-<<<<<<< HEAD
-  {bc92ff6a-20bf-4d8e-9702-20e949c643ca}, !- Zone Air Inlet Port List
-  {f196b52a-b9f7-471f-9ebf-02510e985598}, !- Zone Air Exhaust Port List
-  {503f1b0a-4bc3-4d57-994a-7abfdd16f6bd}, !- Zone Air Node Name
-  {53721d2b-00a1-4c3b-ba6d-ec5c408c6f80}, !- Zone Return Air Port List
-=======
   {8022e215-8b71-4379-a307-791695a56f42}, !- Zone Air Inlet Port List
   {9b9d73e7-e171-45db-8b6b-a64878d749f3}, !- Zone Air Exhaust Port List
   {f0b6d461-b486-4820-831b-eb34bd6a9466}, !- Zone Air Node Name
   {ed4e2170-ab73-4ca9-8ab8-5add69bbb121}, !- Zone Return Air Port List
->>>>>>> f42044b5
   ,                                       !- Primary Daylighting Control Name
   ,                                       !- Fraction of Zone Controlled by Primary Daylighting Control
   ,                                       !- Secondary Daylighting Control Name
@@ -375,39 +275,6 @@
   No;                                     !- Use Ideal Air Loads
 
 OS:Node,
-<<<<<<< HEAD
-  {8aac9913-591d-4276-b24e-0e32b5636cea}, !- Handle
-  Node 1,                                 !- Name
-  {503f1b0a-4bc3-4d57-994a-7abfdd16f6bd}, !- Inlet Port
-  ;                                       !- Outlet Port
-
-OS:Connection,
-  {503f1b0a-4bc3-4d57-994a-7abfdd16f6bd}, !- Handle
-  {ac8f42a2-5e50-402e-959e-7d86cc31f4ca}, !- Name
-  {ecf54113-03dd-4b17-927a-eba5fd7787f3}, !- Source Object
-  11,                                     !- Outlet Port
-  {8aac9913-591d-4276-b24e-0e32b5636cea}, !- Target Object
-  2;                                      !- Inlet Port
-
-OS:PortList,
-  {bc92ff6a-20bf-4d8e-9702-20e949c643ca}, !- Handle
-  {d8bce917-d41c-4cb9-b022-858a8ab5de29}, !- Name
-  {ecf54113-03dd-4b17-927a-eba5fd7787f3}; !- HVAC Component
-
-OS:PortList,
-  {f196b52a-b9f7-471f-9ebf-02510e985598}, !- Handle
-  {d6c4a764-12f1-4991-bcec-14c948f7848a}, !- Name
-  {ecf54113-03dd-4b17-927a-eba5fd7787f3}; !- HVAC Component
-
-OS:PortList,
-  {53721d2b-00a1-4c3b-ba6d-ec5c408c6f80}, !- Handle
-  {3c5caf69-126a-4c98-b33c-6a8ed0e8eb34}, !- Name
-  {ecf54113-03dd-4b17-927a-eba5fd7787f3}; !- HVAC Component
-
-OS:Sizing:Zone,
-  {7b01d93c-175a-48b5-ba87-a1755728b074}, !- Handle
-  {ecf54113-03dd-4b17-927a-eba5fd7787f3}, !- Zone or ZoneList Name
-=======
   {1c844873-d635-4db1-9991-2e47a681e13b}, !- Handle
   Node 1,                                 !- Name
   {f0b6d461-b486-4820-831b-eb34bd6a9466}, !- Inlet Port
@@ -439,7 +306,6 @@
 OS:Sizing:Zone,
   {14dc9575-75a4-47c7-8c95-e1dbce88eafc}, !- Handle
   {4a9273c3-abdc-40cb-aece-c7086dbc96bd}, !- Zone or ZoneList Name
->>>>>>> f42044b5
   SupplyAirTemperature,                   !- Zone Cooling Design Supply Air Temperature Input Method
   14,                                     !- Zone Cooling Design Supply Air Temperature {C}
   11.11,                                  !- Zone Cooling Design Supply Air Temperature Difference {deltaC}
@@ -468,16 +334,6 @@
   autosize;                               !- Dedicated Outdoor Air High Setpoint Temperature for Design {C}
 
 OS:ZoneHVAC:EquipmentList,
-<<<<<<< HEAD
-  {6ea38a8b-8041-46c8-9754-7ae90c869b5d}, !- Handle
-  Zone HVAC Equipment List 1,             !- Name
-  {ecf54113-03dd-4b17-927a-eba5fd7787f3}; !- Thermal Zone
-
-OS:Space,
-  {b6930a76-3137-4c69-a3f7-5930c00b1194}, !- Handle
-  living space,                           !- Name
-  {d79c1214-f386-4d56-aeb3-72ae6b6d2837}, !- Space Type Name
-=======
   {52501431-cb42-4c27-bb2f-2e3fc2b4883e}, !- Handle
   Zone HVAC Equipment List 1,             !- Name
   {4a9273c3-abdc-40cb-aece-c7086dbc96bd}; !- Thermal Zone
@@ -486,7 +342,6 @@
   {0521fd66-062c-4e26-b7d5-5522c05313eb}, !- Handle
   living space,                           !- Name
   {f9ab2442-8711-4707-8d8a-b9eb32f5d41a}, !- Space Type Name
->>>>>>> f42044b5
   ,                                       !- Default Construction Set Name
   ,                                       !- Default Schedule Set Name
   ,                                       !- Direction of Relative North {deg}
@@ -494,21 +349,6 @@
   ,                                       !- Y Origin {m}
   ,                                       !- Z Origin {m}
   ,                                       !- Building Story Name
-<<<<<<< HEAD
-  {ecf54113-03dd-4b17-927a-eba5fd7787f3}, !- Thermal Zone Name
-  ,                                       !- Part of Total Floor Area
-  ,                                       !- Design Specification Outdoor Air Object Name
-  {8fefca58-a531-4c5d-b7ab-50ec583d7426}; !- Building Unit Name
-
-OS:Surface,
-  {e6ef2907-022d-4020-ad5b-158fb0a7ae0b}, !- Handle
-  Surface 1,                              !- Name
-  Floor,                                  !- Surface Type
-  ,                                       !- Construction Name
-  {b6930a76-3137-4c69-a3f7-5930c00b1194}, !- Space Name
-  Surface,                                !- Outside Boundary Condition
-  {bfa5dc6f-ed11-4b58-ac97-953269b8b458}, !- Outside Boundary Condition Object
-=======
   {4a9273c3-abdc-40cb-aece-c7086dbc96bd}, !- Thermal Zone Name
   ,                                       !- Part of Total Floor Area
   ,                                       !- Design Specification Outdoor Air Object Name
@@ -522,7 +362,6 @@
   {0521fd66-062c-4e26-b7d5-5522c05313eb}, !- Space Name
   Surface,                                !- Outside Boundary Condition
   {f5e80128-54bf-4d3c-857a-6b5973d67982}, !- Outside Boundary Condition Object
->>>>>>> f42044b5
   NoSun,                                  !- Sun Exposure
   NoWind,                                 !- Wind Exposure
   ,                                       !- View Factor to Ground
@@ -533,19 +372,11 @@
   4.572, -9.144, 0;                       !- X,Y,Z Vertex 4 {m}
 
 OS:Surface,
-<<<<<<< HEAD
-  {a1ed0b32-036c-4077-a646-b4a3ebea4de6}, !- Handle
-  Surface 2,                              !- Name
-  Wall,                                   !- Surface Type
-  ,                                       !- Construction Name
-  {b6930a76-3137-4c69-a3f7-5930c00b1194}, !- Space Name
-=======
   {5613163a-c31d-4c31-95e0-408239f22ad9}, !- Handle
   Surface 2,                              !- Name
   Wall,                                   !- Surface Type
   ,                                       !- Construction Name
   {0521fd66-062c-4e26-b7d5-5522c05313eb}, !- Space Name
->>>>>>> f42044b5
   Outdoors,                               !- Outside Boundary Condition
   ,                                       !- Outside Boundary Condition Object
   SunExposed,                             !- Sun Exposure
@@ -558,19 +389,11 @@
   0, -9.144, 2.4384;                      !- X,Y,Z Vertex 4 {m}
 
 OS:Surface,
-<<<<<<< HEAD
-  {fb6fa7cb-bb66-461b-911b-f015dac723a9}, !- Handle
-  Surface 3,                              !- Name
-  Wall,                                   !- Surface Type
-  ,                                       !- Construction Name
-  {b6930a76-3137-4c69-a3f7-5930c00b1194}, !- Space Name
-=======
   {041a6f66-740d-4281-94c5-ffd1ba0e5209}, !- Handle
   Surface 3,                              !- Name
   Wall,                                   !- Surface Type
   ,                                       !- Construction Name
   {0521fd66-062c-4e26-b7d5-5522c05313eb}, !- Space Name
->>>>>>> f42044b5
   Outdoors,                               !- Outside Boundary Condition
   ,                                       !- Outside Boundary Condition Object
   SunExposed,                             !- Sun Exposure
@@ -583,15 +406,6 @@
   0, 0, 2.4384;                           !- X,Y,Z Vertex 4 {m}
 
 OS:Surface,
-<<<<<<< HEAD
-  {0d6b2822-4c2e-49ed-9d56-acfff6dd0f61}, !- Handle
-  Surface 4,                              !- Name
-  Wall,                                   !- Surface Type
-  ,                                       !- Construction Name
-  {b6930a76-3137-4c69-a3f7-5930c00b1194}, !- Space Name
-  Adiabatic,                              !- Outside Boundary Condition
-  ,                                       !- Outside Boundary Condition Object
-=======
   {0c18ad9b-b613-49df-b85f-f3081794011a}, !- Handle
   Surface 4,                              !- Name
   Wall,                                   !- Surface Type
@@ -599,7 +413,6 @@
   {0521fd66-062c-4e26-b7d5-5522c05313eb}, !- Space Name
   Surface,                                !- Outside Boundary Condition
   {222483c2-5c81-4bdd-93e0-5611843c2d00}, !- Outside Boundary Condition Object
->>>>>>> f42044b5
   NoSun,                                  !- Sun Exposure
   NoWind,                                 !- Wind Exposure
   ,                                       !- View Factor to Ground
@@ -610,19 +423,11 @@
   4.572, 0, 2.4384;                       !- X,Y,Z Vertex 4 {m}
 
 OS:Surface,
-<<<<<<< HEAD
-  {53148323-6ba3-4078-945c-45a9ca46c3ff}, !- Handle
-  Surface 5,                              !- Name
-  Wall,                                   !- Surface Type
-  ,                                       !- Construction Name
-  {b6930a76-3137-4c69-a3f7-5930c00b1194}, !- Space Name
-=======
   {f2ff40ae-567d-4f02-8996-b0ad958c9bd6}, !- Handle
   Surface 5,                              !- Name
   Wall,                                   !- Surface Type
   ,                                       !- Construction Name
   {0521fd66-062c-4e26-b7d5-5522c05313eb}, !- Space Name
->>>>>>> f42044b5
   Outdoors,                               !- Outside Boundary Condition
   ,                                       !- Outside Boundary Condition Object
   SunExposed,                             !- Sun Exposure
@@ -635,15 +440,6 @@
   4.572, -9.144, 2.4384;                  !- X,Y,Z Vertex 4 {m}
 
 OS:Surface,
-<<<<<<< HEAD
-  {a337f49a-df66-46db-a768-516efc7c6b90}, !- Handle
-  Surface 6,                              !- Name
-  RoofCeiling,                            !- Surface Type
-  ,                                       !- Construction Name
-  {b6930a76-3137-4c69-a3f7-5930c00b1194}, !- Space Name
-  Surface,                                !- Outside Boundary Condition
-  {00a2383c-1fa0-410f-b19e-638dc89684a3}, !- Outside Boundary Condition Object
-=======
   {9fde9df9-827d-4a19-b0f5-eaf8a259eb4b}, !- Handle
   Surface 6,                              !- Name
   RoofCeiling,                            !- Surface Type
@@ -651,7 +447,6 @@
   {0521fd66-062c-4e26-b7d5-5522c05313eb}, !- Space Name
   Surface,                                !- Outside Boundary Condition
   {3a5e40a7-0c3c-4734-af11-df437d555b02}, !- Outside Boundary Condition Object
->>>>>>> f42044b5
   NoSun,                                  !- Sun Exposure
   NoWind,                                 !- Wind Exposure
   ,                                       !- View Factor to Ground
@@ -662,11 +457,7 @@
   0, -9.144, 2.4384;                      !- X,Y,Z Vertex 4 {m}
 
 OS:SpaceType,
-<<<<<<< HEAD
-  {d79c1214-f386-4d56-aeb3-72ae6b6d2837}, !- Handle
-=======
   {f9ab2442-8711-4707-8d8a-b9eb32f5d41a}, !- Handle
->>>>>>> f42044b5
   Space Type 1,                           !- Name
   ,                                       !- Default Construction Set Name
   ,                                       !- Default Schedule Set Name
@@ -676,12 +467,6 @@
   ,                                       !- Standards Building Type
   living;                                 !- Standards Space Type
 
-<<<<<<< HEAD
-OS:Space,
-  {47961878-741a-42e3-aba4-ad4eac6d1497}, !- Handle
-  finished basement space,                !- Name
-  {dd47a81e-5bad-4fc0-a9c5-9e34d6960a90}, !- Space Type Name
-=======
 OS:ThermalZone,
   {75ca0bb8-b202-425d-afdd-e4cd7ac1603d}, !- Handle
   living zone|unit 2,                     !- Name
@@ -773,7 +558,6 @@
   {e8d93eb0-30fa-42d3-92f6-fe6f46548aed}, !- Handle
   living space|unit 2|story 1,            !- Name
   {f9ab2442-8711-4707-8d8a-b9eb32f5d41a}, !- Space Type Name
->>>>>>> f42044b5
   ,                                       !- Default Construction Set Name
   ,                                       !- Default Schedule Set Name
   -0,                                     !- Direction of Relative North {deg}
@@ -781,15 +565,6 @@
   0,                                      !- Y Origin {m}
   0,                                      !- Z Origin {m}
   ,                                       !- Building Story Name
-<<<<<<< HEAD
-  {9cf0f1dc-870d-4c20-8300-2b79f080c17e}, !- Thermal Zone Name
-  ,                                       !- Part of Total Floor Area
-  ,                                       !- Design Specification Outdoor Air Object Name
-  {8fefca58-a531-4c5d-b7ab-50ec583d7426}; !- Building Unit Name
-
-OS:Surface,
-  {05d2aaae-7168-4111-9244-8c50ab58ef9a}, !- Handle
-=======
   {75ca0bb8-b202-425d-afdd-e4cd7ac1603d}, !- Thermal Zone Name
   ,                                       !- Part of Total Floor Area
   ,                                       !- Design Specification Outdoor Air Object Name
@@ -797,48 +572,22 @@
 
 OS:Surface,
   {52efc339-1180-44fc-b1b0-027862cb9e32}, !- Handle
->>>>>>> f42044b5
   Surface 12,                             !- Name
-  Floor,                                  !- Surface Type
-  ,                                       !- Construction Name
-<<<<<<< HEAD
-  {47961878-741a-42e3-aba4-ad4eac6d1497}, !- Space Name
-  Foundation,                             !- Outside Boundary Condition
-=======
+  Wall,                                   !- Surface Type
+  ,                                       !- Construction Name
   {e8d93eb0-30fa-42d3-92f6-fe6f46548aed}, !- Space Name
   Outdoors,                               !- Outside Boundary Condition
->>>>>>> f42044b5
-  ,                                       !- Outside Boundary Condition Object
-  NoSun,                                  !- Sun Exposure
-  NoWind,                                 !- Wind Exposure
-  ,                                       !- View Factor to Ground
-  ,                                       !- Number of Vertices
-  0, -9.144, -2.4384,                     !- X,Y,Z Vertex 1 {m}
-  0, 0, -2.4384,                          !- X,Y,Z Vertex 2 {m}
-  4.572, 0, -2.4384,                      !- X,Y,Z Vertex 3 {m}
-  4.572, -9.144, -2.4384;                 !- X,Y,Z Vertex 4 {m}
-
-OS:Surface,
-<<<<<<< HEAD
-  {71a8e66d-4f4f-4f05-aa82-5bdbb290e3d0}, !- Handle
-  Surface 13,                             !- Name
-  Wall,                                   !- Surface Type
-  ,                                       !- Construction Name
-  {47961878-741a-42e3-aba4-ad4eac6d1497}, !- Space Name
-  Foundation,                             !- Outside Boundary Condition
-  ,                                       !- Outside Boundary Condition Object
-  NoSun,                                  !- Sun Exposure
-  NoWind,                                 !- Wind Exposure
-  ,                                       !- View Factor to Ground
-  ,                                       !- Number of Vertices
-  0, 0, 0,                                !- X,Y,Z Vertex 1 {m}
-  0, 0, -2.4384,                          !- X,Y,Z Vertex 2 {m}
-  0, -9.144, -2.4384,                     !- X,Y,Z Vertex 3 {m}
-  0, -9.144, 0;                           !- X,Y,Z Vertex 4 {m}
-
-OS:Surface,
-  {713553a3-e126-40be-a066-bc24e67cc74b}, !- Handle
-=======
+  ,                                       !- Outside Boundary Condition Object
+  SunExposed,                             !- Sun Exposure
+  WindExposed,                            !- Wind Exposure
+  ,                                       !- View Factor to Ground
+  ,                                       !- Number of Vertices
+  9.144, 0, 2.4384,                       !- X,Y,Z Vertex 1 {m}
+  9.144, 0, 0,                            !- X,Y,Z Vertex 2 {m}
+  4.572, 0, 0,                            !- X,Y,Z Vertex 3 {m}
+  4.572, 0, 2.4384;                       !- X,Y,Z Vertex 4 {m}
+
+OS:Surface,
   {b2364f47-74d6-430a-bde9-e8c59d037e11}, !- Handle
   Surface 13,                             !- Name
   Wall,                                   !- Surface Type
@@ -857,38 +606,22 @@
 
 OS:Surface,
   {311a3e2f-82ab-4f0d-b8a8-3bcd8864b10c}, !- Handle
->>>>>>> f42044b5
   Surface 14,                             !- Name
-  Wall,                                   !- Surface Type
-  ,                                       !- Construction Name
-<<<<<<< HEAD
-  {47961878-741a-42e3-aba4-ad4eac6d1497}, !- Space Name
-  Foundation,                             !- Outside Boundary Condition
-  ,                                       !- Outside Boundary Condition Object
-=======
+  RoofCeiling,                            !- Surface Type
+  ,                                       !- Construction Name
   {e8d93eb0-30fa-42d3-92f6-fe6f46548aed}, !- Space Name
   Surface,                                !- Outside Boundary Condition
   {06c1ab8d-a6d6-4411-9193-ab9804509f11}, !- Outside Boundary Condition Object
->>>>>>> f42044b5
-  NoSun,                                  !- Sun Exposure
-  NoWind,                                 !- Wind Exposure
-  ,                                       !- View Factor to Ground
-  ,                                       !- Number of Vertices
-  4.572, 0, 0,                            !- X,Y,Z Vertex 1 {m}
-  4.572, 0, -2.4384,                      !- X,Y,Z Vertex 2 {m}
-  0, 0, -2.4384,                          !- X,Y,Z Vertex 3 {m}
-  0, 0, 0;                                !- X,Y,Z Vertex 4 {m}
-
-OS:Surface,
-<<<<<<< HEAD
-  {47fed936-e8f1-4aee-8a2e-e3085b49f45a}, !- Handle
-  Surface 15,                             !- Name
-  Wall,                                   !- Surface Type
-  ,                                       !- Construction Name
-  {47961878-741a-42e3-aba4-ad4eac6d1497}, !- Space Name
-  Adiabatic,                              !- Outside Boundary Condition
-  ,                                       !- Outside Boundary Condition Object
-=======
+  NoSun,                                  !- Sun Exposure
+  NoWind,                                 !- Wind Exposure
+  ,                                       !- View Factor to Ground
+  ,                                       !- Number of Vertices
+  9.144, -9.144, 2.4384,                  !- X,Y,Z Vertex 1 {m}
+  9.144, 0, 2.4384,                       !- X,Y,Z Vertex 2 {m}
+  4.572, 0, 2.4384,                       !- X,Y,Z Vertex 3 {m}
+  4.572, -9.144, 2.4384;                  !- X,Y,Z Vertex 4 {m}
+
+OS:Surface,
   {35907b29-42a7-418b-91a6-170a1eab77e6}, !- Handle
   Surface 15,                             !- Name
   Wall,                                   !- Surface Type
@@ -896,26 +629,16 @@
   {e8d93eb0-30fa-42d3-92f6-fe6f46548aed}, !- Space Name
   Surface,                                !- Outside Boundary Condition
   {747ae023-67d3-4500-9fee-3097b28cb378}, !- Outside Boundary Condition Object
->>>>>>> f42044b5
-  NoSun,                                  !- Sun Exposure
-  NoWind,                                 !- Wind Exposure
-  ,                                       !- View Factor to Ground
-  ,                                       !- Number of Vertices
-  4.572, -9.144, 0,                       !- X,Y,Z Vertex 1 {m}
-  4.572, -9.144, -2.4384,                 !- X,Y,Z Vertex 2 {m}
-  4.572, 0, -2.4384,                      !- X,Y,Z Vertex 3 {m}
-  4.572, 0, 0;                            !- X,Y,Z Vertex 4 {m}
-
-OS:Surface,
-<<<<<<< HEAD
-  {21d77d1a-b00b-4d21-8e15-cb27723c0348}, !- Handle
-  Surface 16,                             !- Name
-  Wall,                                   !- Surface Type
-  ,                                       !- Construction Name
-  {47961878-741a-42e3-aba4-ad4eac6d1497}, !- Space Name
-  Foundation,                             !- Outside Boundary Condition
-  ,                                       !- Outside Boundary Condition Object
-=======
+  NoSun,                                  !- Sun Exposure
+  NoWind,                                 !- Wind Exposure
+  ,                                       !- View Factor to Ground
+  ,                                       !- Number of Vertices
+  9.144, -9.144, 2.4384,                  !- X,Y,Z Vertex 1 {m}
+  9.144, -9.144, 0,                       !- X,Y,Z Vertex 2 {m}
+  9.144, 0, 0,                            !- X,Y,Z Vertex 3 {m}
+  9.144, 0, 2.4384;                       !- X,Y,Z Vertex 4 {m}
+
+OS:Surface,
   {222483c2-5c81-4bdd-93e0-5611843c2d00}, !- Handle
   Surface 16,                             !- Name
   Wall,                                   !- Surface Type
@@ -923,20 +646,10 @@
   {e8d93eb0-30fa-42d3-92f6-fe6f46548aed}, !- Space Name
   Surface,                                !- Outside Boundary Condition
   {0c18ad9b-b613-49df-b85f-f3081794011a}, !- Outside Boundary Condition Object
->>>>>>> f42044b5
-  NoSun,                                  !- Sun Exposure
-  NoWind,                                 !- Wind Exposure
-  ,                                       !- View Factor to Ground
-  ,                                       !- Number of Vertices
-<<<<<<< HEAD
-  0, -9.144, 0,                           !- X,Y,Z Vertex 1 {m}
-  0, -9.144, -2.4384,                     !- X,Y,Z Vertex 2 {m}
-  4.572, -9.144, -2.4384,                 !- X,Y,Z Vertex 3 {m}
-  4.572, -9.144, 0;                       !- X,Y,Z Vertex 4 {m}
-
-OS:Surface,
-  {bfa5dc6f-ed11-4b58-ac97-953269b8b458}, !- Handle
-=======
+  NoSun,                                  !- Sun Exposure
+  NoWind,                                 !- Wind Exposure
+  ,                                       !- View Factor to Ground
+  ,                                       !- Number of Vertices
   4.572, 0, 2.4384,                       !- X,Y,Z Vertex 1 {m}
   4.572, 0, 0,                            !- X,Y,Z Vertex 2 {m}
   4.572, -9.144, 0,                       !- X,Y,Z Vertex 3 {m}
@@ -944,36 +657,24 @@
 
 OS:Surface,
   {83043a1d-8c52-46fc-b9d4-a697d310513b}, !- Handle
->>>>>>> f42044b5
   Surface 17,                             !- Name
-  RoofCeiling,                            !- Surface Type
-  ,                                       !- Construction Name
-<<<<<<< HEAD
-  {47961878-741a-42e3-aba4-ad4eac6d1497}, !- Space Name
-  Surface,                                !- Outside Boundary Condition
-  {e6ef2907-022d-4020-ad5b-158fb0a7ae0b}, !- Outside Boundary Condition Object
-=======
+  Floor,                                  !- Surface Type
+  ,                                       !- Construction Name
   {e8d93eb0-30fa-42d3-92f6-fe6f46548aed}, !- Space Name
   Surface,                                !- Outside Boundary Condition
   {957114e8-3443-4584-8e3e-3ef9e94fb582}, !- Outside Boundary Condition Object
->>>>>>> f42044b5
   NoSun,                                  !- Sun Exposure
   NoWind,                                 !- Wind Exposure
   ,                                       !- View Factor to Ground
   ,                                       !- Number of Vertices
   4.572, -9.144, 0,                       !- X,Y,Z Vertex 1 {m}
   4.572, 0, 0,                            !- X,Y,Z Vertex 2 {m}
-  0, 0, 0,                                !- X,Y,Z Vertex 3 {m}
-  0, -9.144, 0;                           !- X,Y,Z Vertex 4 {m}
+  9.144, 0, 0,                            !- X,Y,Z Vertex 3 {m}
+  9.144, -9.144, 0;                       !- X,Y,Z Vertex 4 {m}
 
 OS:ThermalZone,
-<<<<<<< HEAD
-  {9cf0f1dc-870d-4c20-8300-2b79f080c17e}, !- Handle
-  finished basement zone,                 !- Name
-=======
   {77b256ca-60b5-45f0-8bb8-e3fc6260bc60}, !- Handle
   living zone|unit 3,                     !- Name
->>>>>>> f42044b5
   ,                                       !- Multiplier
   ,                                       !- Ceiling Height {m}
   ,                                       !- Volume {m3}
@@ -981,17 +682,10 @@
   ,                                       !- Zone Inside Convection Algorithm
   ,                                       !- Zone Outside Convection Algorithm
   ,                                       !- Zone Conditioning Equipment List Name
-<<<<<<< HEAD
-  {be9f431e-148d-4ade-bc90-392ecaf05c4c}, !- Zone Air Inlet Port List
-  {80fbfa60-9103-498b-b022-4cb4da86c660}, !- Zone Air Exhaust Port List
-  {bcef1f2c-b93b-412e-b291-e8604ef9bd33}, !- Zone Air Node Name
-  {e6232b11-4b89-4080-819a-8ff543837349}, !- Zone Return Air Port List
-=======
   {4cac8c2c-2511-44d3-8a82-a6475d251ded}, !- Zone Air Inlet Port List
   {f6623129-3dcd-4ec0-956e-b8b55f5a9d80}, !- Zone Air Exhaust Port List
   {6335399b-dd6e-401b-b863-227dde36fd18}, !- Zone Air Node Name
   {f46bd59c-fb4c-4922-880f-c78cb46a94f8}, !- Zone Return Air Port List
->>>>>>> f42044b5
   ,                                       !- Primary Daylighting Control Name
   ,                                       !- Fraction of Zone Controlled by Primary Daylighting Control
   ,                                       !- Secondary Daylighting Control Name
@@ -1002,39 +696,6 @@
   No;                                     !- Use Ideal Air Loads
 
 OS:Node,
-<<<<<<< HEAD
-  {b2a2ff1d-c858-4f8a-86cb-481f82615b3d}, !- Handle
-  Node 2,                                 !- Name
-  {bcef1f2c-b93b-412e-b291-e8604ef9bd33}, !- Inlet Port
-  ;                                       !- Outlet Port
-
-OS:Connection,
-  {bcef1f2c-b93b-412e-b291-e8604ef9bd33}, !- Handle
-  {c1a8d9cd-6f9a-4859-bf83-1bacbe5e98f8}, !- Name
-  {9cf0f1dc-870d-4c20-8300-2b79f080c17e}, !- Source Object
-  11,                                     !- Outlet Port
-  {b2a2ff1d-c858-4f8a-86cb-481f82615b3d}, !- Target Object
-  2;                                      !- Inlet Port
-
-OS:PortList,
-  {be9f431e-148d-4ade-bc90-392ecaf05c4c}, !- Handle
-  {82648790-632a-4ae6-b602-6c1e229cddad}, !- Name
-  {9cf0f1dc-870d-4c20-8300-2b79f080c17e}; !- HVAC Component
-
-OS:PortList,
-  {80fbfa60-9103-498b-b022-4cb4da86c660}, !- Handle
-  {ca8dc945-0cf1-4cc4-ba8b-bbe91621bd90}, !- Name
-  {9cf0f1dc-870d-4c20-8300-2b79f080c17e}; !- HVAC Component
-
-OS:PortList,
-  {e6232b11-4b89-4080-819a-8ff543837349}, !- Handle
-  {f5a4141a-e4f9-4f8a-b03f-ec430f19313e}, !- Name
-  {9cf0f1dc-870d-4c20-8300-2b79f080c17e}; !- HVAC Component
-
-OS:Sizing:Zone,
-  {f0467f35-789b-4d2b-ad86-11fb7ac855bd}, !- Handle
-  {9cf0f1dc-870d-4c20-8300-2b79f080c17e}, !- Zone or ZoneList Name
-=======
   {5ba45cfd-0179-48c2-9e6c-269bc3a9d6b2}, !- Handle
   Node 3,                                 !- Name
   {6335399b-dd6e-401b-b863-227dde36fd18}, !- Inlet Port
@@ -1066,7 +727,6 @@
 OS:Sizing:Zone,
   {30dc9c9d-addd-43c5-85e5-1010af4cb8fb}, !- Handle
   {77b256ca-60b5-45f0-8bb8-e3fc6260bc60}, !- Zone or ZoneList Name
->>>>>>> f42044b5
   SupplyAirTemperature,                   !- Zone Cooling Design Supply Air Temperature Input Method
   14,                                     !- Zone Cooling Design Supply Air Temperature {C}
   11.11,                                  !- Zone Cooling Design Supply Air Temperature Difference {deltaC}
@@ -1095,50 +755,6 @@
   autosize;                               !- Dedicated Outdoor Air High Setpoint Temperature for Design {C}
 
 OS:ZoneHVAC:EquipmentList,
-<<<<<<< HEAD
-  {afff0eec-fc8e-4c07-9d76-90ab9fdadfbe}, !- Handle
-  Zone HVAC Equipment List 2,             !- Name
-  {9cf0f1dc-870d-4c20-8300-2b79f080c17e}; !- Thermal Zone
-
-OS:SpaceType,
-  {dd47a81e-5bad-4fc0-a9c5-9e34d6960a90}, !- Handle
-  Space Type 2,                           !- Name
-  ,                                       !- Default Construction Set Name
-  ,                                       !- Default Schedule Set Name
-  ,                                       !- Group Rendering Name
-  ,                                       !- Design Specification Outdoor Air Object Name
-  ,                                       !- Standards Template
-  ,                                       !- Standards Building Type
-  finished basement;                      !- Standards Space Type
-
-OS:Surface,
-  {00a2383c-1fa0-410f-b19e-638dc89684a3}, !- Handle
-  Surface 7,                              !- Name
-  Floor,                                  !- Surface Type
-  ,                                       !- Construction Name
-  {c118fcaf-82a7-45de-80fb-93b790d4ace3}, !- Space Name
-  Surface,                                !- Outside Boundary Condition
-  {a337f49a-df66-46db-a768-516efc7c6b90}, !- Outside Boundary Condition Object
-  NoSun,                                  !- Sun Exposure
-  NoWind,                                 !- Wind Exposure
-  ,                                       !- View Factor to Ground
-  ,                                       !- Number of Vertices
-  0, -9.144, 2.4384,                      !- X,Y,Z Vertex 1 {m}
-  0, 0, 2.4384,                           !- X,Y,Z Vertex 2 {m}
-  4.572, 0, 2.4384,                       !- X,Y,Z Vertex 3 {m}
-  4.572, -9.144, 2.4384;                  !- X,Y,Z Vertex 4 {m}
-
-OS:Surface,
-  {03904eb5-38d7-4b4a-b092-acdfd744480a}, !- Handle
-  Surface 8,                              !- Name
-  RoofCeiling,                            !- Surface Type
-  ,                                       !- Construction Name
-  {c118fcaf-82a7-45de-80fb-93b790d4ace3}, !- Space Name
-  Outdoors,                               !- Outside Boundary Condition
-  ,                                       !- Outside Boundary Condition Object
-  SunExposed,                             !- Sun Exposure
-  WindExposed,                            !- Wind Exposure
-=======
   {e838befe-2264-4898-af2d-403ef8bb9484}, !- Handle
   Zone HVAC Equipment List 3,             !- Name
   {77b256ca-60b5-45f0-8bb8-e3fc6260bc60}; !- Thermal Zone
@@ -1203,26 +819,14 @@
   {a95bc7be-f0fe-435e-bc7b-3d315afae72d}, !- Outside Boundary Condition Object
   NoSun,                                  !- Sun Exposure
   NoWind,                                 !- Wind Exposure
->>>>>>> f42044b5
-  ,                                       !- View Factor to Ground
-  ,                                       !- Number of Vertices
-  0, -4.572, 5.0292,                      !- X,Y,Z Vertex 1 {m}
-  4.572, -4.572, 5.0292,                  !- X,Y,Z Vertex 2 {m}
-  4.572, 0, 2.7432,                       !- X,Y,Z Vertex 3 {m}
-  0, 0, 2.7432;                           !- X,Y,Z Vertex 4 {m}
-
-OS:Surface,
-<<<<<<< HEAD
-  {a5afa0e3-5a34-4c4b-bba8-f31eb9b61951}, !- Handle
-  Surface 9,                              !- Name
-  RoofCeiling,                            !- Surface Type
-  ,                                       !- Construction Name
-  {c118fcaf-82a7-45de-80fb-93b790d4ace3}, !- Space Name
-  Outdoors,                               !- Outside Boundary Condition
-  ,                                       !- Outside Boundary Condition Object
-  SunExposed,                             !- Sun Exposure
-  WindExposed,                            !- Wind Exposure
-=======
+  ,                                       !- View Factor to Ground
+  ,                                       !- Number of Vertices
+  13.716, -9.144, 2.4384,                 !- X,Y,Z Vertex 1 {m}
+  13.716, 0, 2.4384,                      !- X,Y,Z Vertex 2 {m}
+  9.144, 0, 2.4384,                       !- X,Y,Z Vertex 3 {m}
+  9.144, -9.144, 2.4384;                  !- X,Y,Z Vertex 4 {m}
+
+OS:Surface,
   {c7c5a569-fea8-4bb6-b7a5-151875fe0dbc}, !- Handle
   Surface 26,                             !- Name
   Wall,                                   !- Surface Type
@@ -1232,40 +836,14 @@
   {2a31eae6-23df-4db6-b450-354988ca98c6}, !- Outside Boundary Condition Object
   NoSun,                                  !- Sun Exposure
   NoWind,                                 !- Wind Exposure
->>>>>>> f42044b5
-  ,                                       !- View Factor to Ground
-  ,                                       !- Number of Vertices
-  4.572, -4.572, 5.0292,                  !- X,Y,Z Vertex 1 {m}
-  0, -4.572, 5.0292,                      !- X,Y,Z Vertex 2 {m}
-  0, -9.144, 2.7432,                      !- X,Y,Z Vertex 3 {m}
-  4.572, -9.144, 2.7432;                  !- X,Y,Z Vertex 4 {m}
-
-OS:Surface,
-<<<<<<< HEAD
-  {073ecdbb-eefa-420b-bf42-831068b8e70e}, !- Handle
-  Surface 10,                             !- Name
-  Wall,                                   !- Surface Type
-  ,                                       !- Construction Name
-  {c118fcaf-82a7-45de-80fb-93b790d4ace3}, !- Space Name
-  Outdoors,                               !- Outside Boundary Condition
-  ,                                       !- Outside Boundary Condition Object
-  SunExposed,                             !- Sun Exposure
-  WindExposed,                            !- Wind Exposure
-  ,                                       !- View Factor to Ground
-  ,                                       !- Number of Vertices
-  0, -4.572, 4.7244,                      !- X,Y,Z Vertex 1 {m}
-  0, 0, 2.4384,                           !- X,Y,Z Vertex 2 {m}
-  0, -9.144, 2.4384;                      !- X,Y,Z Vertex 3 {m}
-
-OS:Surface,
-  {381f0adb-f466-48c5-81a7-a4d2b1a81561}, !- Handle
-  Surface 11,                             !- Name
-  Wall,                                   !- Surface Type
-  ,                                       !- Construction Name
-  {c118fcaf-82a7-45de-80fb-93b790d4ace3}, !- Space Name
-  Adiabatic,                              !- Outside Boundary Condition
-  ,                                       !- Outside Boundary Condition Object
-=======
+  ,                                       !- View Factor to Ground
+  ,                                       !- Number of Vertices
+  13.716, -9.144, 2.4384,                 !- X,Y,Z Vertex 1 {m}
+  13.716, -9.144, 0,                      !- X,Y,Z Vertex 2 {m}
+  13.716, 0, 0,                           !- X,Y,Z Vertex 3 {m}
+  13.716, 0, 2.4384;                      !- X,Y,Z Vertex 4 {m}
+
+OS:Surface,
   {747ae023-67d3-4500-9fee-3097b28cb378}, !- Handle
   Surface 27,                             !- Name
   Wall,                                   !- Surface Type
@@ -1290,36 +868,18 @@
   {84ab5155-e0ae-4212-a482-af13973f0086}, !- Space Name
   Surface,                                !- Outside Boundary Condition
   {2b84fca9-771e-47b2-93bb-5c9533a3cab1}, !- Outside Boundary Condition Object
->>>>>>> f42044b5
-  NoSun,                                  !- Sun Exposure
-  NoWind,                                 !- Wind Exposure
-  ,                                       !- View Factor to Ground
-  ,                                       !- Number of Vertices
-  4.572, -4.572, 4.7244,                  !- X,Y,Z Vertex 1 {m}
-  4.572, -9.144, 2.4384,                  !- X,Y,Z Vertex 2 {m}
-  4.572, 0, 2.4384;                       !- X,Y,Z Vertex 3 {m}
-
-OS:Space,
-  {c118fcaf-82a7-45de-80fb-93b790d4ace3}, !- Handle
-  unfinished attic space,                 !- Name
-  {c773fecb-46b7-4029-8c74-0913545f43f0}, !- Space Type Name
-  ,                                       !- Default Construction Set Name
-  ,                                       !- Default Schedule Set Name
-  ,                                       !- Direction of Relative North {deg}
-  ,                                       !- X Origin {m}
-  ,                                       !- Y Origin {m}
-  ,                                       !- Z Origin {m}
-  ,                                       !- Building Story Name
-  {42ac69a0-89ba-4902-b555-5bf2eca99f42}; !- Thermal Zone Name
+  NoSun,                                  !- Sun Exposure
+  NoWind,                                 !- Wind Exposure
+  ,                                       !- View Factor to Ground
+  ,                                       !- Number of Vertices
+  9.144, -9.144, 0,                       !- X,Y,Z Vertex 1 {m}
+  9.144, 0, 0,                            !- X,Y,Z Vertex 2 {m}
+  13.716, 0, 0,                           !- X,Y,Z Vertex 3 {m}
+  13.716, -9.144, 0;                      !- X,Y,Z Vertex 4 {m}
 
 OS:ThermalZone,
-<<<<<<< HEAD
-  {42ac69a0-89ba-4902-b555-5bf2eca99f42}, !- Handle
-  unfinished attic zone,                  !- Name
-=======
   {65fe395b-b743-4964-900c-5d203847e2eb}, !- Handle
   living zone|unit 4,                     !- Name
->>>>>>> f42044b5
   ,                                       !- Multiplier
   ,                                       !- Ceiling Height {m}
   ,                                       !- Volume {m3}
@@ -1327,17 +887,10 @@
   ,                                       !- Zone Inside Convection Algorithm
   ,                                       !- Zone Outside Convection Algorithm
   ,                                       !- Zone Conditioning Equipment List Name
-<<<<<<< HEAD
-  {2da1f204-107b-45f0-8a96-d3458fb56751}, !- Zone Air Inlet Port List
-  {89713d4a-c466-4101-afdf-4812103b91ab}, !- Zone Air Exhaust Port List
-  {a1c3d281-40b7-426b-a6ee-cfad248649c8}, !- Zone Air Node Name
-  {4d141250-3378-4059-9d1d-b93a5beee797}, !- Zone Return Air Port List
-=======
   {d685f8ad-50d4-48c4-b566-18f231b345b6}, !- Zone Air Inlet Port List
   {d26ff5e4-6032-4e82-b39b-67ba1990fd71}, !- Zone Air Exhaust Port List
   {510dd068-83e9-4666-8d1c-2c21d19d21e5}, !- Zone Air Node Name
   {ebeb1d76-ed5d-4a26-9204-69410973eab1}, !- Zone Return Air Port List
->>>>>>> f42044b5
   ,                                       !- Primary Daylighting Control Name
   ,                                       !- Fraction of Zone Controlled by Primary Daylighting Control
   ,                                       !- Secondary Daylighting Control Name
@@ -1348,39 +901,6 @@
   No;                                     !- Use Ideal Air Loads
 
 OS:Node,
-<<<<<<< HEAD
-  {b508b59f-c5f9-48aa-a94e-54c4c6e296cb}, !- Handle
-  Node 3,                                 !- Name
-  {a1c3d281-40b7-426b-a6ee-cfad248649c8}, !- Inlet Port
-  ;                                       !- Outlet Port
-
-OS:Connection,
-  {a1c3d281-40b7-426b-a6ee-cfad248649c8}, !- Handle
-  {963e9fdc-d2ff-465e-af94-14a0ee6735d2}, !- Name
-  {42ac69a0-89ba-4902-b555-5bf2eca99f42}, !- Source Object
-  11,                                     !- Outlet Port
-  {b508b59f-c5f9-48aa-a94e-54c4c6e296cb}, !- Target Object
-  2;                                      !- Inlet Port
-
-OS:PortList,
-  {2da1f204-107b-45f0-8a96-d3458fb56751}, !- Handle
-  {6d83977c-689b-485e-b2cc-62b00c08f088}, !- Name
-  {42ac69a0-89ba-4902-b555-5bf2eca99f42}; !- HVAC Component
-
-OS:PortList,
-  {89713d4a-c466-4101-afdf-4812103b91ab}, !- Handle
-  {3536f936-1c04-449b-9e37-61ee24712ded}, !- Name
-  {42ac69a0-89ba-4902-b555-5bf2eca99f42}; !- HVAC Component
-
-OS:PortList,
-  {4d141250-3378-4059-9d1d-b93a5beee797}, !- Handle
-  {3c493c11-adde-428b-82b5-27397e760dee}, !- Name
-  {42ac69a0-89ba-4902-b555-5bf2eca99f42}; !- HVAC Component
-
-OS:Sizing:Zone,
-  {0792d117-0ebb-44f3-8500-07f0e6a6d044}, !- Handle
-  {42ac69a0-89ba-4902-b555-5bf2eca99f42}, !- Zone or ZoneList Name
-=======
   {80059de1-d444-48ab-8a4b-8358e1e0fc40}, !- Handle
   Node 4,                                 !- Name
   {510dd068-83e9-4666-8d1c-2c21d19d21e5}, !- Inlet Port
@@ -1412,7 +932,6 @@
 OS:Sizing:Zone,
   {b2ba5fcf-0ddb-42f8-bcfe-deaee3c1163d}, !- Handle
   {65fe395b-b743-4964-900c-5d203847e2eb}, !- Zone or ZoneList Name
->>>>>>> f42044b5
   SupplyAirTemperature,                   !- Zone Cooling Design Supply Air Temperature Input Method
   14,                                     !- Zone Cooling Design Supply Air Temperature {C}
   11.11,                                  !- Zone Cooling Design Supply Air Temperature Difference {deltaC}
@@ -1441,670 +960,6 @@
   autosize;                               !- Dedicated Outdoor Air High Setpoint Temperature for Design {C}
 
 OS:ZoneHVAC:EquipmentList,
-<<<<<<< HEAD
-  {4ae535ea-8255-451e-87e8-839a5b59f996}, !- Handle
-  Zone HVAC Equipment List 3,             !- Name
-  {42ac69a0-89ba-4902-b555-5bf2eca99f42}; !- Thermal Zone
-
-OS:SpaceType,
-  {c773fecb-46b7-4029-8c74-0913545f43f0}, !- Handle
-  Space Type 3,                           !- Name
-  ,                                       !- Default Construction Set Name
-  ,                                       !- Default Schedule Set Name
-  ,                                       !- Group Rendering Name
-  ,                                       !- Design Specification Outdoor Air Object Name
-  ,                                       !- Standards Template
-  ,                                       !- Standards Building Type
-  unfinished attic;                       !- Standards Space Type
-
-OS:BuildingUnit,
-  {8fefca58-a531-4c5d-b7ab-50ec583d7426}, !- Handle
-  unit 1,                                 !- Name
-  ,                                       !- Rendering Color
-  Residential;                            !- Building Unit Type
-
-OS:AdditionalProperties,
-  {f05c5787-4a3b-4126-b9f2-ece37cac10f4}, !- Handle
-  {8fefca58-a531-4c5d-b7ab-50ec583d7426}, !- Object Name
-  NumberOfBedrooms,                       !- Feature Name 1
-  Integer,                                !- Feature Data Type 1
-  3,                                      !- Feature Value 1
-  NumberOfBathrooms,                      !- Feature Name 2
-  Double,                                 !- Feature Data Type 2
-  2,                                      !- Feature Value 2
-  NumberOfOccupants,                      !- Feature Name 3
-  Double,                                 !- Feature Data Type 3
-  3.3900000000000001;                     !- Feature Value 3
-
-OS:External:File,
-  {5cb0626c-2165-4e3e-9f77-dce4c588d469}, !- Handle
-  8760.csv,                               !- Name
-  8760.csv;                               !- File Name
-
-OS:Schedule:Day,
-  {f58adf19-8c1d-476d-b058-0f2ad5f7e419}, !- Handle
-  Schedule Day 1,                         !- Name
-  ,                                       !- Schedule Type Limits Name
-  ,                                       !- Interpolate to Timestep
-  24,                                     !- Hour 1
-  0,                                      !- Minute 1
-  0;                                      !- Value Until Time 1
-
-OS:Schedule:Day,
-  {e811e028-2ae1-4d02-87f6-1964cc21a7f8}, !- Handle
-  Schedule Day 2,                         !- Name
-  ,                                       !- Schedule Type Limits Name
-  ,                                       !- Interpolate to Timestep
-  24,                                     !- Hour 1
-  0,                                      !- Minute 1
-  1;                                      !- Value Until Time 1
-
-OS:Schedule:File,
-  {6899538d-82d2-4d6a-a4f6-d53b2f372423}, !- Handle
-  occupants,                              !- Name
-  {29540816-e328-4d39-a4f3-9f5e152a69a6}, !- Schedule Type Limits Name
-  {5cb0626c-2165-4e3e-9f77-dce4c588d469}, !- External File Name
-  1,                                      !- Column Number
-  1,                                      !- Rows to Skip at Top
-  8760,                                   !- Number of Hours of Data
-  ,                                       !- Column Separator
-  ,                                       !- Interpolate to Timestep
-  60;                                     !- Minutes per Item
-
-OS:Schedule:Ruleset,
-  {dc86e0e4-54ad-45c5-9f45-492adae71184}, !- Handle
-  Schedule Ruleset 1,                     !- Name
-  {6d6682ad-0790-459a-9b7b-bb6b4e5459a4}, !- Schedule Type Limits Name
-  {1d012319-ea65-4cae-9c87-05c138978664}; !- Default Day Schedule Name
-
-OS:Schedule:Day,
-  {1d012319-ea65-4cae-9c87-05c138978664}, !- Handle
-  Schedule Day 3,                         !- Name
-  {6d6682ad-0790-459a-9b7b-bb6b4e5459a4}, !- Schedule Type Limits Name
-  ,                                       !- Interpolate to Timestep
-  24,                                     !- Hour 1
-  0,                                      !- Minute 1
-  112.539290946133;                       !- Value Until Time 1
-
-OS:People:Definition,
-  {b457c9b0-5ea7-48f3-93b1-c07ff7c2ee4f}, !- Handle
-  res occupants|living space,             !- Name
-  People,                                 !- Number of People Calculation Method
-  1.695,                                  !- Number of People {people}
-  ,                                       !- People per Space Floor Area {person/m2}
-  ,                                       !- Space Floor Area per Person {m2/person}
-  0.319734,                               !- Fraction Radiant
-  0.573,                                  !- Sensible Heat Fraction
-  0,                                      !- Carbon Dioxide Generation Rate {m3/s-W}
-  No,                                     !- Enable ASHRAE 55 Comfort Warnings
-  ZoneAveraged;                           !- Mean Radiant Temperature Calculation Type
-
-OS:People,
-  {08ea8cad-1ec6-4e67-a08d-6a044d02b76c}, !- Handle
-  res occupants|living space,             !- Name
-  {b457c9b0-5ea7-48f3-93b1-c07ff7c2ee4f}, !- People Definition Name
-  {b6930a76-3137-4c69-a3f7-5930c00b1194}, !- Space or SpaceType Name
-  {6899538d-82d2-4d6a-a4f6-d53b2f372423}, !- Number of People Schedule Name
-  {dc86e0e4-54ad-45c5-9f45-492adae71184}, !- Activity Level Schedule Name
-  ,                                       !- Surface Name/Angle Factor List Name
-  ,                                       !- Work Efficiency Schedule Name
-  ,                                       !- Clothing Insulation Schedule Name
-  ,                                       !- Air Velocity Schedule Name
-  1;                                      !- Multiplier
-
-OS:ScheduleTypeLimits,
-  {6d6682ad-0790-459a-9b7b-bb6b4e5459a4}, !- Handle
-  ActivityLevel,                          !- Name
-  0,                                      !- Lower Limit Value
-  ,                                       !- Upper Limit Value
-  Continuous,                             !- Numeric Type
-  ActivityLevel;                          !- Unit Type
-
-OS:ScheduleTypeLimits,
-  {29540816-e328-4d39-a4f3-9f5e152a69a6}, !- Handle
-  Fractional,                             !- Name
-  0,                                      !- Lower Limit Value
-  1,                                      !- Upper Limit Value
-  Continuous;                             !- Numeric Type
-
-OS:People:Definition,
-  {71d34e4e-dae2-4e1a-813f-ab9b5dd0a90a}, !- Handle
-  res occupants|finished basement space,  !- Name
-  People,                                 !- Number of People Calculation Method
-  1.695,                                  !- Number of People {people}
-  ,                                       !- People per Space Floor Area {person/m2}
-  ,                                       !- Space Floor Area per Person {m2/person}
-  0.319734,                               !- Fraction Radiant
-  0.573,                                  !- Sensible Heat Fraction
-  0,                                      !- Carbon Dioxide Generation Rate {m3/s-W}
-  No,                                     !- Enable ASHRAE 55 Comfort Warnings
-  ZoneAveraged;                           !- Mean Radiant Temperature Calculation Type
-
-OS:People,
-  {81922741-f221-49dc-b1c5-6511988e6f54}, !- Handle
-  res occupants|finished basement space,  !- Name
-  {71d34e4e-dae2-4e1a-813f-ab9b5dd0a90a}, !- People Definition Name
-  {47961878-741a-42e3-aba4-ad4eac6d1497}, !- Space or SpaceType Name
-  {6899538d-82d2-4d6a-a4f6-d53b2f372423}, !- Number of People Schedule Name
-  {dc86e0e4-54ad-45c5-9f45-492adae71184}, !- Activity Level Schedule Name
-  ,                                       !- Surface Name/Angle Factor List Name
-  ,                                       !- Work Efficiency Schedule Name
-  ,                                       !- Clothing Insulation Schedule Name
-  ,                                       !- Air Velocity Schedule Name
-  1;                                      !- Multiplier
-
-OS:ShadingSurfaceGroup,
-  {e89514b3-c43e-4c7b-b8b6-308cfcb1a0bb}, !- Handle
-  res eaves,                              !- Name
-  Building;                               !- Shading Surface Type
-
-OS:ShadingSurface,
-  {f3095ac8-ee4d-4637-bf1a-db906646d253}, !- Handle
-  Surface 8 - res eaves,                  !- Name
-  ,                                       !- Construction Name
-  {e89514b3-c43e-4c7b-b8b6-308cfcb1a0bb}, !- Shading Surface Group Name
-  ,                                       !- Transmittance Schedule Name
-  ,                                       !- Number of Vertices
-  -0.6096, 0, 2.7432,                     !- X,Y,Z Vertex 1 {m}
-  -0.6096, -4.572, 5.0292,                !- X,Y,Z Vertex 2 {m}
-  0, -4.572, 5.0292,                      !- X,Y,Z Vertex 3 {m}
-  0, 0, 2.7432;                           !- X,Y,Z Vertex 4 {m}
-
-OS:ShadingSurface,
-  {9d8c68bb-e07d-4502-ae5b-36c49736725d}, !- Handle
-  Surface 8 - res eaves 1,                !- Name
-  ,                                       !- Construction Name
-  {e89514b3-c43e-4c7b-b8b6-308cfcb1a0bb}, !- Shading Surface Group Name
-  ,                                       !- Transmittance Schedule Name
-  ,                                       !- Number of Vertices
-  5.1816, -4.572, 5.0292,                 !- X,Y,Z Vertex 1 {m}
-  5.1816, 0, 2.7432,                      !- X,Y,Z Vertex 2 {m}
-  4.572, 0, 2.7432,                       !- X,Y,Z Vertex 3 {m}
-  4.572, -4.572, 5.0292;                  !- X,Y,Z Vertex 4 {m}
-
-OS:ShadingSurface,
-  {89a28fd3-b572-4ef2-a367-498e274384d6}, !- Handle
-  Surface 8 - res eaves 2,                !- Name
-  ,                                       !- Construction Name
-  {e89514b3-c43e-4c7b-b8b6-308cfcb1a0bb}, !- Shading Surface Group Name
-  ,                                       !- Transmittance Schedule Name
-  ,                                       !- Number of Vertices
-  4.572, 0.6096, 2.4384,                  !- X,Y,Z Vertex 1 {m}
-  0, 0.6096, 2.4384,                      !- X,Y,Z Vertex 2 {m}
-  0, 0, 2.7432,                           !- X,Y,Z Vertex 3 {m}
-  4.572, 0, 2.7432;                       !- X,Y,Z Vertex 4 {m}
-
-OS:ShadingSurface,
-  {cb244a6c-4293-49a6-bc24-bd967d134e6d}, !- Handle
-  Surface 9 - res eaves,                  !- Name
-  ,                                       !- Construction Name
-  {e89514b3-c43e-4c7b-b8b6-308cfcb1a0bb}, !- Shading Surface Group Name
-  ,                                       !- Transmittance Schedule Name
-  ,                                       !- Number of Vertices
-  5.1816, -9.144, 2.7432,                 !- X,Y,Z Vertex 1 {m}
-  5.1816, -4.572, 5.0292,                 !- X,Y,Z Vertex 2 {m}
-  4.572, -4.572, 5.0292,                  !- X,Y,Z Vertex 3 {m}
-  4.572, -9.144, 2.7432;                  !- X,Y,Z Vertex 4 {m}
-
-OS:ShadingSurface,
-  {ef02ceaa-e21d-4891-a714-846d1812167a}, !- Handle
-  Surface 9 - res eaves 1,                !- Name
-  ,                                       !- Construction Name
-  {e89514b3-c43e-4c7b-b8b6-308cfcb1a0bb}, !- Shading Surface Group Name
-  ,                                       !- Transmittance Schedule Name
-  ,                                       !- Number of Vertices
-  -0.6096, -4.572, 5.0292,                !- X,Y,Z Vertex 1 {m}
-  -0.6096, -9.144, 2.7432,                !- X,Y,Z Vertex 2 {m}
-  0, -9.144, 2.7432,                      !- X,Y,Z Vertex 3 {m}
-  0, -4.572, 5.0292;                      !- X,Y,Z Vertex 4 {m}
-
-OS:ShadingSurface,
-  {aa781565-720a-4b5d-aae7-2cda6b6f84a6}, !- Handle
-  Surface 9 - res eaves 2,                !- Name
-  ,                                       !- Construction Name
-  {e89514b3-c43e-4c7b-b8b6-308cfcb1a0bb}, !- Shading Surface Group Name
-  ,                                       !- Transmittance Schedule Name
-  ,                                       !- Number of Vertices
-  0, -9.7536, 2.4384,                     !- X,Y,Z Vertex 1 {m}
-  4.572, -9.7536, 2.4384,                 !- X,Y,Z Vertex 2 {m}
-  4.572, -9.144, 2.7432,                  !- X,Y,Z Vertex 3 {m}
-  0, -9.144, 2.7432;                      !- X,Y,Z Vertex 4 {m}
-
-OS:PlantLoop,
-  {b2e09672-a415-4fb7-a609-96d7839bea27}, !- Handle
-  Domestic Hot Water Loop,                !- Name
-  ,                                       !- Fluid Type
-  0,                                      !- Glycol Concentration
-  ,                                       !- User Defined Fluid Type
-  ,                                       !- Plant Equipment Operation Heating Load
-  ,                                       !- Plant Equipment Operation Cooling Load
-  ,                                       !- Primary Plant Equipment Operation Scheme
-  {45cfdd0f-32f1-4b8f-9483-7e6801ca1e84}, !- Loop Temperature Setpoint Node Name
-  ,                                       !- Maximum Loop Temperature {C}
-  ,                                       !- Minimum Loop Temperature {C}
-  0.01,                                   !- Maximum Loop Flow Rate {m3/s}
-  ,                                       !- Minimum Loop Flow Rate {m3/s}
-  0.003,                                  !- Plant Loop Volume {m3}
-  {87a4f738-e445-4f0f-9944-13bc3e478063}, !- Plant Side Inlet Node Name
-  {4a333fd5-7798-45cd-945c-638c5bf775ec}, !- Plant Side Outlet Node Name
-  ,                                       !- Plant Side Branch List Name
-  {8a45a5d5-9306-41f5-9e3a-0c9baca2b54a}, !- Demand Side Inlet Node Name
-  {4b0f1962-0537-4ee3-89e2-f7265cf469ef}, !- Demand Side Outlet Node Name
-  ,                                       !- Demand Side Branch List Name
-  ,                                       !- Demand Side Connector List Name
-  Optimal,                                !- Load Distribution Scheme
-  {69519451-21c1-4803-a14b-8b16834c603c}, !- Availability Manager List Name
-  ,                                       !- Plant Loop Demand Calculation Scheme
-  ,                                       !- Common Pipe Simulation
-  ,                                       !- Pressure Simulation Type
-  ,                                       !- Plant Equipment Operation Heating Load Schedule
-  ,                                       !- Plant Equipment Operation Cooling Load Schedule
-  ,                                       !- Primary Plant Equipment Operation Scheme Schedule
-  ,                                       !- Component Setpoint Operation Scheme Schedule
-  {f3b9d91d-c6c6-4b01-bb02-afb03cad2806}, !- Demand Mixer Name
-  {70e8136e-af9c-45f1-8b2d-882511999c5b}, !- Demand Splitter Name
-  {f862c744-78e6-4670-a45d-7a12d27bc5c5}, !- Supply Mixer Name
-  {81e616e6-cdae-430e-824b-6b862dbb2037}; !- Supply Splitter Name
-
-OS:Node,
-  {3341b846-d9df-4792-b4f7-0b7f3a02ec8a}, !- Handle
-  Node 4,                                 !- Name
-  {87a4f738-e445-4f0f-9944-13bc3e478063}, !- Inlet Port
-  {96d6f888-5d5a-4c36-b3a3-162ce1618c82}; !- Outlet Port
-
-OS:Node,
-  {45cfdd0f-32f1-4b8f-9483-7e6801ca1e84}, !- Handle
-  Node 5,                                 !- Name
-  {13bceee5-9d12-4ec1-8645-b5cc9ec3262a}, !- Inlet Port
-  {4a333fd5-7798-45cd-945c-638c5bf775ec}; !- Outlet Port
-
-OS:Node,
-  {e48234d8-89f2-4db3-b1b2-f61cf4337d4e}, !- Handle
-  Node 6,                                 !- Name
-  {b46b6787-455e-407f-9048-5ffc99c1f650}, !- Inlet Port
-  {08c9e9cb-7e9f-48e1-8314-9b79f6ec96e1}; !- Outlet Port
-
-OS:Connector:Mixer,
-  {f862c744-78e6-4670-a45d-7a12d27bc5c5}, !- Handle
-  Connector Mixer 1,                      !- Name
-  {77d8899b-c6c2-46d7-b2a9-984132dacb9c}, !- Outlet Branch Name
-  {554106ca-98c3-4e81-9bee-8d34605fc5fd}, !- Inlet Branch Name 1
-  {e9b15aa0-d238-4102-9745-c328c90b6adf}; !- Inlet Branch Name 2
-
-OS:Connector:Splitter,
-  {81e616e6-cdae-430e-824b-6b862dbb2037}, !- Handle
-  Connector Splitter 1,                   !- Name
-  {d2c5f0e0-dc7f-4926-9894-a7b54e0c5f9c}, !- Inlet Branch Name
-  {b46b6787-455e-407f-9048-5ffc99c1f650}, !- Outlet Branch Name 1
-  {8fb96c01-a67f-4548-bd48-abb9653590ff}; !- Outlet Branch Name 2
-
-OS:Connection,
-  {87a4f738-e445-4f0f-9944-13bc3e478063}, !- Handle
-  {5a2f7eb7-2807-4c1c-8281-a4571903d63c}, !- Name
-  {b2e09672-a415-4fb7-a609-96d7839bea27}, !- Source Object
-  14,                                     !- Outlet Port
-  {3341b846-d9df-4792-b4f7-0b7f3a02ec8a}, !- Target Object
-  2;                                      !- Inlet Port
-
-OS:Connection,
-  {b46b6787-455e-407f-9048-5ffc99c1f650}, !- Handle
-  {00dce916-10c8-40e1-9ada-b4e1ddc257d7}, !- Name
-  {81e616e6-cdae-430e-824b-6b862dbb2037}, !- Source Object
-  3,                                      !- Outlet Port
-  {e48234d8-89f2-4db3-b1b2-f61cf4337d4e}, !- Target Object
-  2;                                      !- Inlet Port
-
-OS:Connection,
-  {4a333fd5-7798-45cd-945c-638c5bf775ec}, !- Handle
-  {2898dc85-29e5-4d9e-a421-3f27aa53993e}, !- Name
-  {45cfdd0f-32f1-4b8f-9483-7e6801ca1e84}, !- Source Object
-  3,                                      !- Outlet Port
-  {b2e09672-a415-4fb7-a609-96d7839bea27}, !- Target Object
-  15;                                     !- Inlet Port
-
-OS:Node,
-  {12e342be-4d8c-412f-ba74-5444301f6803}, !- Handle
-  Node 7,                                 !- Name
-  {8a45a5d5-9306-41f5-9e3a-0c9baca2b54a}, !- Inlet Port
-  {56504b93-2dd7-41bd-8840-44b1489c5bee}; !- Outlet Port
-
-OS:Node,
-  {4ef801d2-73a6-42c3-92fb-62bd2c7ab1d9}, !- Handle
-  Node 8,                                 !- Name
-  {38c971b1-5b2f-4deb-ab16-19f92fb979a4}, !- Inlet Port
-  {4b0f1962-0537-4ee3-89e2-f7265cf469ef}; !- Outlet Port
-
-OS:Node,
-  {23ff09af-4767-4b5a-99df-664fcb29a223}, !- Handle
-  Node 9,                                 !- Name
-  {bde99948-c11d-493d-a77d-fe751dc7f50e}, !- Inlet Port
-  {dec2030a-57fd-457f-9533-a23d178dd4de}; !- Outlet Port
-
-OS:Connector:Mixer,
-  {f3b9d91d-c6c6-4b01-bb02-afb03cad2806}, !- Handle
-  Connector Mixer 2,                      !- Name
-  {38c971b1-5b2f-4deb-ab16-19f92fb979a4}, !- Outlet Branch Name
-  {dec2030a-57fd-457f-9533-a23d178dd4de}; !- Inlet Branch Name 1
-
-OS:Connector:Splitter,
-  {70e8136e-af9c-45f1-8b2d-882511999c5b}, !- Handle
-  Connector Splitter 2,                   !- Name
-  {56504b93-2dd7-41bd-8840-44b1489c5bee}, !- Inlet Branch Name
-  {bde99948-c11d-493d-a77d-fe751dc7f50e}; !- Outlet Branch Name 1
-
-OS:Connection,
-  {8a45a5d5-9306-41f5-9e3a-0c9baca2b54a}, !- Handle
-  {f7488f74-4fb2-4c2a-a6f8-d25bf2a92c3a}, !- Name
-  {b2e09672-a415-4fb7-a609-96d7839bea27}, !- Source Object
-  17,                                     !- Outlet Port
-  {12e342be-4d8c-412f-ba74-5444301f6803}, !- Target Object
-  2;                                      !- Inlet Port
-
-OS:Connection,
-  {56504b93-2dd7-41bd-8840-44b1489c5bee}, !- Handle
-  {b89fc2f4-59d8-4fa6-a812-a00f5ffd0e1b}, !- Name
-  {12e342be-4d8c-412f-ba74-5444301f6803}, !- Source Object
-  3,                                      !- Outlet Port
-  {70e8136e-af9c-45f1-8b2d-882511999c5b}, !- Target Object
-  2;                                      !- Inlet Port
-
-OS:Connection,
-  {bde99948-c11d-493d-a77d-fe751dc7f50e}, !- Handle
-  {d046e731-8bdd-4755-b0bb-0a38ea8ca340}, !- Name
-  {70e8136e-af9c-45f1-8b2d-882511999c5b}, !- Source Object
-  3,                                      !- Outlet Port
-  {23ff09af-4767-4b5a-99df-664fcb29a223}, !- Target Object
-  2;                                      !- Inlet Port
-
-OS:Connection,
-  {dec2030a-57fd-457f-9533-a23d178dd4de}, !- Handle
-  {51be5566-8823-4844-a237-58fbe9757fc7}, !- Name
-  {23ff09af-4767-4b5a-99df-664fcb29a223}, !- Source Object
-  3,                                      !- Outlet Port
-  {f3b9d91d-c6c6-4b01-bb02-afb03cad2806}, !- Target Object
-  3;                                      !- Inlet Port
-
-OS:Connection,
-  {38c971b1-5b2f-4deb-ab16-19f92fb979a4}, !- Handle
-  {b9d5e9db-4f05-4c8e-98ee-07823dfc1936}, !- Name
-  {f3b9d91d-c6c6-4b01-bb02-afb03cad2806}, !- Source Object
-  2,                                      !- Outlet Port
-  {4ef801d2-73a6-42c3-92fb-62bd2c7ab1d9}, !- Target Object
-  2;                                      !- Inlet Port
-
-OS:Connection,
-  {4b0f1962-0537-4ee3-89e2-f7265cf469ef}, !- Handle
-  {c81cff2e-a955-4f54-8dcb-47a3122e2dcf}, !- Name
-  {4ef801d2-73a6-42c3-92fb-62bd2c7ab1d9}, !- Source Object
-  3,                                      !- Outlet Port
-  {b2e09672-a415-4fb7-a609-96d7839bea27}, !- Target Object
-  18;                                     !- Inlet Port
-
-OS:Sizing:Plant,
-  {cf2d599b-bd6f-4d8e-b035-e811173f246d}, !- Handle
-  {b2e09672-a415-4fb7-a609-96d7839bea27}, !- Plant or Condenser Loop Name
-  Heating,                                !- Loop Type
-  52.6666666666667,                       !- Design Loop Exit Temperature {C}
-  5.55555555555556,                       !- Loop Design Temperature Difference {deltaC}
-  NonCoincident,                          !- Sizing Option
-  1,                                      !- Zone Timesteps in Averaging Window
-  None;                                   !- Coincident Sizing Factor Mode
-
-OS:AvailabilityManagerAssignmentList,
-  {69519451-21c1-4803-a14b-8b16834c603c}, !- Handle
-  Plant Loop 1 AvailabilityManagerAssignmentList; !- Name
-
-OS:Pipe:Adiabatic,
-  {d7f6122a-8ba5-4e83-bf75-bd9a627fc1e1}, !- Handle
-  Pipe Adiabatic 1,                       !- Name
-  {08c9e9cb-7e9f-48e1-8314-9b79f6ec96e1}, !- Inlet Node Name
-  {52832754-ff44-48ce-8516-a112b2e1e09d}; !- Outlet Node Name
-
-OS:Pipe:Adiabatic,
-  {0549c066-001e-4308-acc0-bcb9c0e1d268}, !- Handle
-  Pipe Adiabatic 2,                       !- Name
-  {94bf7b09-75cd-461d-bd0e-96c3fbe84c11}, !- Inlet Node Name
-  {13bceee5-9d12-4ec1-8645-b5cc9ec3262a}; !- Outlet Node Name
-
-OS:Node,
-  {8d4e90ca-cf4c-49cf-b8d9-f468d5ba432c}, !- Handle
-  Node 10,                                !- Name
-  {52832754-ff44-48ce-8516-a112b2e1e09d}, !- Inlet Port
-  {554106ca-98c3-4e81-9bee-8d34605fc5fd}; !- Outlet Port
-
-OS:Connection,
-  {08c9e9cb-7e9f-48e1-8314-9b79f6ec96e1}, !- Handle
-  {0119f9a5-cc0b-4d68-8d47-f5d607f30084}, !- Name
-  {e48234d8-89f2-4db3-b1b2-f61cf4337d4e}, !- Source Object
-  3,                                      !- Outlet Port
-  {d7f6122a-8ba5-4e83-bf75-bd9a627fc1e1}, !- Target Object
-  2;                                      !- Inlet Port
-
-OS:Connection,
-  {52832754-ff44-48ce-8516-a112b2e1e09d}, !- Handle
-  {8c79da29-cecc-4294-a8ed-cac181c33850}, !- Name
-  {d7f6122a-8ba5-4e83-bf75-bd9a627fc1e1}, !- Source Object
-  3,                                      !- Outlet Port
-  {8d4e90ca-cf4c-49cf-b8d9-f468d5ba432c}, !- Target Object
-  2;                                      !- Inlet Port
-
-OS:Connection,
-  {554106ca-98c3-4e81-9bee-8d34605fc5fd}, !- Handle
-  {e386daa7-7df1-4f17-b578-9daa72987b40}, !- Name
-  {8d4e90ca-cf4c-49cf-b8d9-f468d5ba432c}, !- Source Object
-  3,                                      !- Outlet Port
-  {f862c744-78e6-4670-a45d-7a12d27bc5c5}, !- Target Object
-  3;                                      !- Inlet Port
-
-OS:Node,
-  {0f70f6de-b78a-416c-bde3-e9daa0a748d4}, !- Handle
-  Node 11,                                !- Name
-  {77d8899b-c6c2-46d7-b2a9-984132dacb9c}, !- Inlet Port
-  {94bf7b09-75cd-461d-bd0e-96c3fbe84c11}; !- Outlet Port
-
-OS:Connection,
-  {77d8899b-c6c2-46d7-b2a9-984132dacb9c}, !- Handle
-  {a76173cf-b8cd-492b-8421-8cecf38493fc}, !- Name
-  {f862c744-78e6-4670-a45d-7a12d27bc5c5}, !- Source Object
-  2,                                      !- Outlet Port
-  {0f70f6de-b78a-416c-bde3-e9daa0a748d4}, !- Target Object
-  2;                                      !- Inlet Port
-
-OS:Connection,
-  {94bf7b09-75cd-461d-bd0e-96c3fbe84c11}, !- Handle
-  {529bbcaa-b404-4407-a8b8-2f2536b42a2e}, !- Name
-  {0f70f6de-b78a-416c-bde3-e9daa0a748d4}, !- Source Object
-  3,                                      !- Outlet Port
-  {0549c066-001e-4308-acc0-bcb9c0e1d268}, !- Target Object
-  2;                                      !- Inlet Port
-
-OS:Connection,
-  {13bceee5-9d12-4ec1-8645-b5cc9ec3262a}, !- Handle
-  {6f634fb8-70b4-4db5-94f3-9746597b25bc}, !- Name
-  {0549c066-001e-4308-acc0-bcb9c0e1d268}, !- Source Object
-  3,                                      !- Outlet Port
-  {45cfdd0f-32f1-4b8f-9483-7e6801ca1e84}, !- Target Object
-  2;                                      !- Inlet Port
-
-OS:Pump:VariableSpeed,
-  {21d103c1-114c-41da-bb72-c6431fa06a17}, !- Handle
-  Pump Variable Speed 1,                  !- Name
-  {96d6f888-5d5a-4c36-b3a3-162ce1618c82}, !- Inlet Node Name
-  {c959672d-6ee5-4723-ab25-3c384389598a}, !- Outlet Node Name
-  0.01,                                   !- Rated Flow Rate {m3/s}
-  1,                                      !- Rated Pump Head {Pa}
-  0,                                      !- Rated Power Consumption {W}
-  1,                                      !- Motor Efficiency
-  0,                                      !- Fraction of Motor Inefficiencies to Fluid Stream
-  0,                                      !- Coefficient 1 of the Part Load Performance Curve
-  1,                                      !- Coefficient 2 of the Part Load Performance Curve
-  0,                                      !- Coefficient 3 of the Part Load Performance Curve
-  0,                                      !- Coefficient 4 of the Part Load Performance Curve
-  ,                                       !- Minimum Flow Rate {m3/s}
-  Intermittent,                           !- Pump Control Type
-  ,                                       !- Pump Flow Rate Schedule Name
-  ,                                       !- Pump Curve Name
-  ,                                       !- Impeller Diameter {m}
-  ,                                       !- VFD Control Type
-  ,                                       !- Pump RPM Schedule Name
-  ,                                       !- Minimum Pressure Schedule {Pa}
-  ,                                       !- Maximum Pressure Schedule {Pa}
-  ,                                       !- Minimum RPM Schedule {rev/min}
-  ,                                       !- Maximum RPM Schedule {rev/min}
-  ,                                       !- Zone Name
-  0.5,                                    !- Skin Loss Radiative Fraction
-  PowerPerFlowPerPressure,                !- Design Power Sizing Method
-  348701.1,                               !- Design Electric Power per Unit Flow Rate {W/(m3/s)}
-  1.282051282,                            !- Design Shaft Power per Unit Flow Rate per Unit Head {W-s/m3-Pa}
-  0,                                      !- Design Minimum Flow Rate Fraction
-  General;                                !- End-Use Subcategory
-
-OS:Node,
-  {8fd1ad04-00b8-46b0-83f6-003a3aa8dba2}, !- Handle
-  Node 12,                                !- Name
-  {c959672d-6ee5-4723-ab25-3c384389598a}, !- Inlet Port
-  {d2c5f0e0-dc7f-4926-9894-a7b54e0c5f9c}; !- Outlet Port
-
-OS:Connection,
-  {96d6f888-5d5a-4c36-b3a3-162ce1618c82}, !- Handle
-  {8d666694-063e-4bbd-be7d-5fb81340d775}, !- Name
-  {3341b846-d9df-4792-b4f7-0b7f3a02ec8a}, !- Source Object
-  3,                                      !- Outlet Port
-  {21d103c1-114c-41da-bb72-c6431fa06a17}, !- Target Object
-  2;                                      !- Inlet Port
-
-OS:Connection,
-  {c959672d-6ee5-4723-ab25-3c384389598a}, !- Handle
-  {179c15b0-a9cc-4d01-ad9b-94e9a612b79c}, !- Name
-  {21d103c1-114c-41da-bb72-c6431fa06a17}, !- Source Object
-  3,                                      !- Outlet Port
-  {8fd1ad04-00b8-46b0-83f6-003a3aa8dba2}, !- Target Object
-  2;                                      !- Inlet Port
-
-OS:Connection,
-  {d2c5f0e0-dc7f-4926-9894-a7b54e0c5f9c}, !- Handle
-  {fcad4ced-a6f3-48d0-9590-5bf8cec81a78}, !- Name
-  {8fd1ad04-00b8-46b0-83f6-003a3aa8dba2}, !- Source Object
-  3,                                      !- Outlet Port
-  {81e616e6-cdae-430e-824b-6b862dbb2037}, !- Target Object
-  2;                                      !- Inlet Port
-
-OS:Schedule:Constant,
-  {19f18df3-3a99-4dfb-9818-2a67c87cf893}, !- Handle
-  dhw temp,                               !- Name
-  {7d33acd7-51c8-4560-99fe-3de56c3f35b7}, !- Schedule Type Limits Name
-  52.6666666666667;                       !- Value
-
-OS:SetpointManager:Scheduled,
-  {419664e5-2187-4f9e-844b-91cfa54a397b}, !- Handle
-  Setpoint Manager Scheduled 1,           !- Name
-  Temperature,                            !- Control Variable
-  {19f18df3-3a99-4dfb-9818-2a67c87cf893}, !- Schedule Name
-  {45cfdd0f-32f1-4b8f-9483-7e6801ca1e84}; !- Setpoint Node or NodeList Name
-
-OS:ScheduleTypeLimits,
-  {7d33acd7-51c8-4560-99fe-3de56c3f35b7}, !- Handle
-  Temperature,                            !- Name
-  ,                                       !- Lower Limit Value
-  ,                                       !- Upper Limit Value
-  Continuous,                             !- Numeric Type
-  Temperature;                            !- Unit Type
-
-OS:WaterHeater:Mixed,
-  {39c4008d-da76-4c9f-8b24-3d533476d55e}, !- Handle
-  res wh,                                 !- Name
-  0.143845647790854,                      !- Tank Volume {m3}
-  {1c4b6248-8b1b-440d-8255-1fa40ead3e7c}, !- Setpoint Temperature Schedule Name
-  2,                                      !- Deadband Temperature Difference {deltaC}
-  99,                                     !- Maximum Temperature Limit {C}
-  Cycle,                                  !- Heater Control Type
-  11722.8428068889,                       !- Heater Maximum Capacity {W}
-  0,                                      !- Heater Minimum Capacity {W}
-  ,                                       !- Heater Ignition Minimum Flow Rate {m3/s}
-  ,                                       !- Heater Ignition Delay {s}
-  NaturalGas,                             !- Heater Fuel Type
-  0.773298241318794,                      !- Heater Thermal Efficiency
-  ,                                       !- Part Load Factor Curve Name
-  0,                                      !- Off Cycle Parasitic Fuel Consumption Rate {W}
-  Electricity,                            !- Off Cycle Parasitic Fuel Type
-  0,                                      !- Off Cycle Parasitic Heat Fraction to Tank
-  0,                                      !- On Cycle Parasitic Fuel Consumption Rate {W}
-  Electricity,                            !- On Cycle Parasitic Fuel Type
-  0,                                      !- On Cycle Parasitic Heat Fraction to Tank
-  ThermalZone,                            !- Ambient Temperature Indicator
-  ,                                       !- Ambient Temperature Schedule Name
-  {9cf0f1dc-870d-4c20-8300-2b79f080c17e}, !- Ambient Temperature Thermal Zone Name
-  ,                                       !- Ambient Temperature Outdoor Air Node Name
-  4.15693173076374,                       !- Off Cycle Loss Coefficient to Ambient Temperature {W/K}
-  0.64,                                   !- Off Cycle Loss Fraction to Thermal Zone
-  4.15693173076374,                       !- On Cycle Loss Coefficient to Ambient Temperature {W/K}
-  1,                                      !- On Cycle Loss Fraction to Thermal Zone
-  ,                                       !- Peak Use Flow Rate {m3/s}
-  ,                                       !- Use Flow Rate Fraction Schedule Name
-  ,                                       !- Cold Water Supply Temperature Schedule Name
-  {c014b9dd-c6fc-4ea9-8da5-0ae218b1b8fa}, !- Use Side Inlet Node Name
-  {34096cd3-b26d-46cd-b833-88d56f9451d4}, !- Use Side Outlet Node Name
-  1,                                      !- Use Side Effectiveness
-  ,                                       !- Source Side Inlet Node Name
-  ,                                       !- Source Side Outlet Node Name
-  1,                                      !- Source Side Effectiveness
-  autosize,                               !- Use Side Design Flow Rate {m3/s}
-  autosize,                               !- Source Side Design Flow Rate {m3/s}
-  1.5,                                    !- Indirect Water Heating Recovery Time {hr}
-  IndirectHeatPrimarySetpoint,            !- Source Side Flow Control Mode
-  ,                                       !- Indirect Alternate Setpoint Temperature Schedule Name
-  res wh;                                 !- End-Use Subcategory
-
-OS:Schedule:Constant,
-  {1c4b6248-8b1b-440d-8255-1fa40ead3e7c}, !- Handle
-  WH Setpoint Temp,                       !- Name
-  {7d33acd7-51c8-4560-99fe-3de56c3f35b7}, !- Schedule Type Limits Name
-  52.6666666666667;                       !- Value
-
-OS:Node,
-  {fe1cfea6-064a-4bb1-8d59-94d3227c2778}, !- Handle
-  Node 13,                                !- Name
-  {8fb96c01-a67f-4548-bd48-abb9653590ff}, !- Inlet Port
-  {c014b9dd-c6fc-4ea9-8da5-0ae218b1b8fa}; !- Outlet Port
-
-OS:Connection,
-  {8fb96c01-a67f-4548-bd48-abb9653590ff}, !- Handle
-  {40cb1cb6-4e88-432f-9b2c-690df84fd146}, !- Name
-  {81e616e6-cdae-430e-824b-6b862dbb2037}, !- Source Object
-  4,                                      !- Outlet Port
-  {fe1cfea6-064a-4bb1-8d59-94d3227c2778}, !- Target Object
-  2;                                      !- Inlet Port
-
-OS:Node,
-  {94277088-d2bb-4d36-b6c9-98aa08aaa0d8}, !- Handle
-  Node 14,                                !- Name
-  {34096cd3-b26d-46cd-b833-88d56f9451d4}, !- Inlet Port
-  {e9b15aa0-d238-4102-9745-c328c90b6adf}; !- Outlet Port
-
-OS:Connection,
-  {c014b9dd-c6fc-4ea9-8da5-0ae218b1b8fa}, !- Handle
-  {d29302a1-eea9-4f8b-8868-1f7d60060fc9}, !- Name
-  {fe1cfea6-064a-4bb1-8d59-94d3227c2778}, !- Source Object
-  3,                                      !- Outlet Port
-  {39c4008d-da76-4c9f-8b24-3d533476d55e}, !- Target Object
-  31;                                     !- Inlet Port
-
-OS:Connection,
-  {34096cd3-b26d-46cd-b833-88d56f9451d4}, !- Handle
-  {dead085f-59b4-4e6c-95e6-bec4cdd3921f}, !- Name
-  {39c4008d-da76-4c9f-8b24-3d533476d55e}, !- Source Object
-  32,                                     !- Outlet Port
-  {94277088-d2bb-4d36-b6c9-98aa08aaa0d8}, !- Target Object
-  2;                                      !- Inlet Port
-
-OS:Connection,
-  {e9b15aa0-d238-4102-9745-c328c90b6adf}, !- Handle
-  {1a820732-3225-4124-98fe-c87bbbc18078}, !- Name
-  {94277088-d2bb-4d36-b6c9-98aa08aaa0d8}, !- Source Object
-  3,                                      !- Outlet Port
-  {f862c744-78e6-4670-a45d-7a12d27bc5c5}, !- Target Object
-  4;                                      !- Inlet Port
-=======
   {5465cfcb-99b0-4233-a9b8-e2542650a27f}, !- Handle
   Zone HVAC Equipment List 4,             !- Name
   {65fe395b-b743-4964-900c-5d203847e2eb}; !- Thermal Zone
@@ -3399,4 +2254,3 @@
   24,                                     !- Hour 1
   0,                                      !- Minute 1
   1;                                      !- Value Until Time 1
->>>>>>> f42044b5
