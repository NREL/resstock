--- conflicted
+++ resolved
@@ -1,54 +1,26 @@
 !- NOTE: Auto-generated from /test/osw_files/SFA_4units_1story_SL_UA_3Beds_2Baths_Denver_Central_System_PTAC.osw
 
 OS:Version,
-<<<<<<< HEAD
-  {469935c5-a267-45f4-81da-f02afc94c245}, !- Handle
-  2.9.0;                                  !- Version Identifier
-
-OS:SimulationControl,
-  {d07e78b7-f2e9-45aa-a43a-9175947c1167}, !- Handle
-=======
   {1c2a4a67-04ca-47aa-9fc8-f1dd6f8dcad4}, !- Handle
   2.9.0;                                  !- Version Identifier
 
 OS:SimulationControl,
   {9ce2f1d9-b014-4046-9b39-88f13ce1b7d8}, !- Handle
->>>>>>> f42044b5
   ,                                       !- Do Zone Sizing Calculation
   ,                                       !- Do System Sizing Calculation
   ,                                       !- Do Plant Sizing Calculation
   No;                                     !- Run Simulation for Sizing Periods
 
 OS:Timestep,
-<<<<<<< HEAD
-  {4263020b-e69c-4726-9494-01326f3e00d4}, !- Handle
-  6;                                      !- Number of Timesteps per Hour
-
-OS:ShadowCalculation,
-  {f8a32246-8171-48d7-b8d1-7d239f196da0}, !- Handle
-=======
   {1236891b-8e41-4bf7-8332-4ccabe309fbb}, !- Handle
   6;                                      !- Number of Timesteps per Hour
 
 OS:ShadowCalculation,
   {c3efb4cd-5e87-4ffd-a0ef-febe89fce671}, !- Handle
->>>>>>> f42044b5
   20,                                     !- Calculation Frequency
   200;                                    !- Maximum Figures in Shadow Overlap Calculations
 
 OS:SurfaceConvectionAlgorithm:Outside,
-<<<<<<< HEAD
-  {f62b49c2-b9fe-443e-b9d1-decef7ded59e}, !- Handle
-  DOE-2;                                  !- Algorithm
-
-OS:SurfaceConvectionAlgorithm:Inside,
-  {b272a8db-4812-4156-89ef-332953b32d6e}, !- Handle
-  TARP;                                   !- Algorithm
-
-OS:ZoneCapacitanceMultiplier:ResearchSpecial,
-  {06ca0617-6801-4a50-bf46-83739552e277}, !- Handle
-  ,                                       !- Temperature Capacity Multiplier
-=======
   {a9bb81f7-c673-43f1-967e-a26f00c1bc09}, !- Handle
   DOE-2;                                  !- Algorithm
 
@@ -59,16 +31,11 @@
 OS:ZoneCapacitanceMultiplier:ResearchSpecial,
   {b08acd46-3ea4-412d-872b-2d80fcc46275}, !- Handle
   3.6,                                    !- Temperature Capacity Multiplier
->>>>>>> f42044b5
   15,                                     !- Humidity Capacity Multiplier
   ;                                       !- Carbon Dioxide Capacity Multiplier
 
 OS:RunPeriod,
-<<<<<<< HEAD
-  {d5aa31d7-2afb-4c6b-92c4-7b3eb87d47a4}, !- Handle
-=======
   {b2eea773-a833-446b-b22a-45a8ea587f2c}, !- Handle
->>>>>>> f42044b5
   Run Period 1,                           !- Name
   1,                                      !- Begin Month
   1,                                      !- Begin Day of Month
@@ -82,21 +49,13 @@
   ;                                       !- Number of Times Runperiod to be Repeated
 
 OS:YearDescription,
-<<<<<<< HEAD
-  {51e17cce-a0f7-43a4-9916-4db40828009b}, !- Handle
-=======
   {9f61fe59-af69-4a75-afab-6590b096cef3}, !- Handle
->>>>>>> f42044b5
   2007,                                   !- Calendar Year
   ,                                       !- Day of Week for Start Day
   ;                                       !- Is Leap Year
 
 OS:Building,
-<<<<<<< HEAD
-  {b9cc519b-2f15-452f-b3ff-60972ee5380a}, !- Handle
-=======
   {cc6c9f23-d73c-40b1-beb6-1758b188a864}, !- Handle
->>>>>>> f42044b5
   Building 1,                             !- Name
   ,                                       !- Building Sector Type
   ,                                       !- North Axis {deg}
@@ -111,28 +70,6 @@
   4;                                      !- Standards Number of Living Units
 
 OS:AdditionalProperties,
-<<<<<<< HEAD
-  {9ec95209-2a7d-4b10-8564-8675693ce763}, !- Handle
-  {b9cc519b-2f15-452f-b3ff-60972ee5380a}, !- Object Name
-  num_units,                              !- Feature Name 1
-  Integer,                                !- Feature Data Type 1
-  4,                                      !- Feature Value 1
-  has_rear_units,                         !- Feature Name 2
-  Boolean,                                !- Feature Data Type 2
-  false,                                  !- Feature Value 2
-  horz_location,                          !- Feature Name 3
-  String,                                 !- Feature Data Type 3
-  Left,                                   !- Feature Value 3
-  num_floors,                             !- Feature Name 4
-  Integer,                                !- Feature Data Type 4
-  1,                                      !- Feature Value 4
-  has_hvac_flue,                          !- Feature Name 5
-  Boolean,                                !- Feature Data Type 5
-  true;                                   !- Feature Value 5
-
-OS:ThermalZone,
-  {10bbd5d6-8771-45b2-bc51-78557b24a9a5}, !- Handle
-=======
   {2ad47c14-5282-4e23-a729-98a1f275f65e}, !- Handle
   {cc6c9f23-d73c-40b1-beb6-1758b188a864}, !- Object Name
   Total Units Represented,                !- Feature Name 1
@@ -144,7 +81,6 @@
 
 OS:ThermalZone,
   {92726373-29af-4d9b-94a4-d21cc2cefb7c}, !- Handle
->>>>>>> f42044b5
   living zone,                            !- Name
   ,                                       !- Multiplier
   ,                                       !- Ceiling Height {m}
@@ -153,62 +89,16 @@
   ,                                       !- Zone Inside Convection Algorithm
   ,                                       !- Zone Outside Convection Algorithm
   ,                                       !- Zone Conditioning Equipment List Name
-<<<<<<< HEAD
-  {ddd29ba4-f7e8-4ec2-8ed1-191e712fa5bf}, !- Zone Air Inlet Port List
-  {3449f250-1712-47b1-ab32-30c22de972a2}, !- Zone Air Exhaust Port List
-  {a16b8781-08ad-4c75-9523-6d9784618551}, !- Zone Air Node Name
-  {db6e3bae-dfe2-4f18-9a5a-d8ffec05fd00}, !- Zone Return Air Port List
-=======
   {5fee9e9b-0cf3-4a74-926e-8eb53dfd2a7e}, !- Zone Air Inlet Port List
   {1d076c1a-852f-4c24-8bcc-133b4f7c7b76}, !- Zone Air Exhaust Port List
   {d2643498-2ad3-47d6-9358-f7da0a2861d6}, !- Zone Air Node Name
   {428e32b9-af2e-4de5-bfa8-1e2f75b0d15b}, !- Zone Return Air Port List
->>>>>>> f42044b5
   ,                                       !- Primary Daylighting Control Name
   ,                                       !- Fraction of Zone Controlled by Primary Daylighting Control
   ,                                       !- Secondary Daylighting Control Name
   ,                                       !- Fraction of Zone Controlled by Secondary Daylighting Control
   ,                                       !- Illuminance Map Name
   ,                                       !- Group Rendering Name
-<<<<<<< HEAD
-  {f215eea6-4bb1-4d07-a670-a695cb944f3c}, !- Thermostat Name
-  No;                                     !- Use Ideal Air Loads
-
-OS:Node,
-  {909e1e43-5564-4a7f-ab34-fd922e861bbc}, !- Handle
-  Node 1,                                 !- Name
-  {a16b8781-08ad-4c75-9523-6d9784618551}, !- Inlet Port
-  ;                                       !- Outlet Port
-
-OS:Connection,
-  {a16b8781-08ad-4c75-9523-6d9784618551}, !- Handle
-  {34deb8cf-71e5-4fba-b629-de20a101f042}, !- Name
-  {10bbd5d6-8771-45b2-bc51-78557b24a9a5}, !- Source Object
-  11,                                     !- Outlet Port
-  {909e1e43-5564-4a7f-ab34-fd922e861bbc}, !- Target Object
-  2;                                      !- Inlet Port
-
-OS:PortList,
-  {ddd29ba4-f7e8-4ec2-8ed1-191e712fa5bf}, !- Handle
-  {0c9acd9c-8fcc-462a-a096-d4692555cbf5}, !- Name
-  {10bbd5d6-8771-45b2-bc51-78557b24a9a5}, !- HVAC Component
-  {507b9f7b-76fd-4357-90c7-aea3e6272949}; !- Port 1
-
-OS:PortList,
-  {3449f250-1712-47b1-ab32-30c22de972a2}, !- Handle
-  {2bff0e56-1556-4f4f-8f4c-17b963c8e185}, !- Name
-  {10bbd5d6-8771-45b2-bc51-78557b24a9a5}, !- HVAC Component
-  {26978ea7-f044-4471-b2c5-233759d4bf3f}; !- Port 1
-
-OS:PortList,
-  {db6e3bae-dfe2-4f18-9a5a-d8ffec05fd00}, !- Handle
-  {7a217842-6d47-4a74-9511-512705a578f4}, !- Name
-  {10bbd5d6-8771-45b2-bc51-78557b24a9a5}; !- HVAC Component
-
-OS:Sizing:Zone,
-  {c74eae3b-7143-4148-968c-da1c0a26092f}, !- Handle
-  {10bbd5d6-8771-45b2-bc51-78557b24a9a5}, !- Zone or ZoneList Name
-=======
   ,                                       !- Thermostat Name
   No;                                     !- Use Ideal Air Loads
 
@@ -244,7 +134,6 @@
 OS:Sizing:Zone,
   {0bdbad31-41e3-488b-a6c2-9e2da0577b18}, !- Handle
   {92726373-29af-4d9b-94a4-d21cc2cefb7c}, !- Zone or ZoneList Name
->>>>>>> f42044b5
   SupplyAirTemperature,                   !- Zone Cooling Design Supply Air Temperature Input Method
   14,                                     !- Zone Cooling Design Supply Air Temperature {C}
   11.11,                                  !- Zone Cooling Design Supply Air Temperature Difference {deltaC}
@@ -273,22 +162,6 @@
   autosize;                               !- Dedicated Outdoor Air High Setpoint Temperature for Design {C}
 
 OS:ZoneHVAC:EquipmentList,
-<<<<<<< HEAD
-  {32461e07-5ae7-4346-a2eb-0b2af0ce27bb}, !- Handle
-  Zone HVAC Equipment List 1,             !- Name
-  {10bbd5d6-8771-45b2-bc51-78557b24a9a5}, !- Thermal Zone
-  ,                                       !- Load Distribution Scheme
-  {6aaf6968-4888-4b8b-92a3-b123dbfc3168}, !- Zone Equipment 1
-  1,                                      !- Zone Equipment Cooling Sequence 1
-  1,                                      !- Zone Equipment Heating or No-Load Sequence 1
-  ,                                       !- Zone Equipment Sequential Cooling Fraction Schedule Name 1
-  ;                                       !- Zone Equipment Sequential Heating Fraction Schedule Name 1
-
-OS:Space,
-  {c5d13a0a-d77d-4d24-8773-e00e037c2f81}, !- Handle
-  living space,                           !- Name
-  {b00532fc-9eab-4bc0-97a0-cf0c1ea5d6f9}, !- Space Type Name
-=======
   {39f45965-d51c-4fcc-b844-a7697ab6cc21}, !- Handle
   Zone HVAC Equipment List 1,             !- Name
   {92726373-29af-4d9b-94a4-d21cc2cefb7c}; !- Thermal Zone
@@ -297,7 +170,6 @@
   {65051fc5-4826-4a89-af3a-5dcbfdcacd03}, !- Handle
   living space,                           !- Name
   {2897c424-e6ef-459e-a1c2-c2548ecce912}, !- Space Type Name
->>>>>>> f42044b5
   ,                                       !- Default Construction Set Name
   ,                                       !- Default Schedule Set Name
   ,                                       !- Direction of Relative North {deg}
@@ -305,19 +177,6 @@
   ,                                       !- Y Origin {m}
   ,                                       !- Z Origin {m}
   ,                                       !- Building Story Name
-<<<<<<< HEAD
-  {10bbd5d6-8771-45b2-bc51-78557b24a9a5}, !- Thermal Zone Name
-  ,                                       !- Part of Total Floor Area
-  ,                                       !- Design Specification Outdoor Air Object Name
-  {30f83d89-b45b-4963-88c8-ce2a44b272e5}; !- Building Unit Name
-
-OS:Surface,
-  {f3e523ae-ef46-40e3-a086-103059f2c38b}, !- Handle
-  Surface 1,                              !- Name
-  Floor,                                  !- Surface Type
-  ,                                       !- Construction Name
-  {c5d13a0a-d77d-4d24-8773-e00e037c2f81}, !- Space Name
-=======
   {92726373-29af-4d9b-94a4-d21cc2cefb7c}, !- Thermal Zone Name
   ,                                       !- Part of Total Floor Area
   ,                                       !- Design Specification Outdoor Air Object Name
@@ -329,7 +188,6 @@
   Floor,                                  !- Surface Type
   ,                                       !- Construction Name
   {65051fc5-4826-4a89-af3a-5dcbfdcacd03}, !- Space Name
->>>>>>> f42044b5
   Foundation,                             !- Outside Boundary Condition
   ,                                       !- Outside Boundary Condition Object
   NoSun,                                  !- Sun Exposure
@@ -342,19 +200,11 @@
   6.46578440716979, -12.9315688143396, 0; !- X,Y,Z Vertex 4 {m}
 
 OS:Surface,
-<<<<<<< HEAD
-  {d1d8dfb5-3bee-4e80-b935-cb2dff4e159c}, !- Handle
-  Surface 2,                              !- Name
-  Wall,                                   !- Surface Type
-  ,                                       !- Construction Name
-  {c5d13a0a-d77d-4d24-8773-e00e037c2f81}, !- Space Name
-=======
   {bec840a5-614d-4dd6-95c4-7f1ace74eecf}, !- Handle
   Surface 2,                              !- Name
   Wall,                                   !- Surface Type
   ,                                       !- Construction Name
   {65051fc5-4826-4a89-af3a-5dcbfdcacd03}, !- Space Name
->>>>>>> f42044b5
   Outdoors,                               !- Outside Boundary Condition
   ,                                       !- Outside Boundary Condition Object
   SunExposed,                             !- Sun Exposure
@@ -367,19 +217,11 @@
   0, -12.9315688143396, 2.4384;           !- X,Y,Z Vertex 4 {m}
 
 OS:Surface,
-<<<<<<< HEAD
-  {bbe2a5cc-8cbf-4bba-bbac-a11a32a52fbc}, !- Handle
-  Surface 3,                              !- Name
-  Wall,                                   !- Surface Type
-  ,                                       !- Construction Name
-  {c5d13a0a-d77d-4d24-8773-e00e037c2f81}, !- Space Name
-=======
   {685be891-99b8-4dcc-9893-036088640d63}, !- Handle
   Surface 3,                              !- Name
   Wall,                                   !- Surface Type
   ,                                       !- Construction Name
   {65051fc5-4826-4a89-af3a-5dcbfdcacd03}, !- Space Name
->>>>>>> f42044b5
   Outdoors,                               !- Outside Boundary Condition
   ,                                       !- Outside Boundary Condition Object
   SunExposed,                             !- Sun Exposure
@@ -392,15 +234,6 @@
   0, 0, 2.4384;                           !- X,Y,Z Vertex 4 {m}
 
 OS:Surface,
-<<<<<<< HEAD
-  {fdf6d574-4f86-4592-b1dd-c9e620778651}, !- Handle
-  Surface 4,                              !- Name
-  Wall,                                   !- Surface Type
-  ,                                       !- Construction Name
-  {c5d13a0a-d77d-4d24-8773-e00e037c2f81}, !- Space Name
-  Adiabatic,                              !- Outside Boundary Condition
-  ,                                       !- Outside Boundary Condition Object
-=======
   {c22b1f74-3db6-429d-b2f6-40ae33f71084}, !- Handle
   Surface 4,                              !- Name
   Wall,                                   !- Surface Type
@@ -408,7 +241,6 @@
   {65051fc5-4826-4a89-af3a-5dcbfdcacd03}, !- Space Name
   Surface,                                !- Outside Boundary Condition
   {3856ab58-2ff8-4ca9-9ec0-34939b3ee8a3}, !- Outside Boundary Condition Object
->>>>>>> f42044b5
   NoSun,                                  !- Sun Exposure
   NoWind,                                 !- Wind Exposure
   ,                                       !- View Factor to Ground
@@ -419,19 +251,11 @@
   6.46578440716979, 0, 2.4384;            !- X,Y,Z Vertex 4 {m}
 
 OS:Surface,
-<<<<<<< HEAD
-  {a9697c89-5b3f-434a-aea3-4a493d8918c1}, !- Handle
-  Surface 5,                              !- Name
-  Wall,                                   !- Surface Type
-  ,                                       !- Construction Name
-  {c5d13a0a-d77d-4d24-8773-e00e037c2f81}, !- Space Name
-=======
   {e2f0bd7c-18f2-42c0-842e-c5d6cdf6de58}, !- Handle
   Surface 5,                              !- Name
   Wall,                                   !- Surface Type
   ,                                       !- Construction Name
   {65051fc5-4826-4a89-af3a-5dcbfdcacd03}, !- Space Name
->>>>>>> f42044b5
   Outdoors,                               !- Outside Boundary Condition
   ,                                       !- Outside Boundary Condition Object
   SunExposed,                             !- Sun Exposure
@@ -444,15 +268,6 @@
   6.46578440716979, -12.9315688143396, 2.4384; !- X,Y,Z Vertex 4 {m}
 
 OS:Surface,
-<<<<<<< HEAD
-  {c56758ff-01f0-4d99-8256-877480181f26}, !- Handle
-  Surface 6,                              !- Name
-  RoofCeiling,                            !- Surface Type
-  ,                                       !- Construction Name
-  {c5d13a0a-d77d-4d24-8773-e00e037c2f81}, !- Space Name
-  Surface,                                !- Outside Boundary Condition
-  {dabbaf4d-e8a8-47eb-b899-210e4b5d61c6}, !- Outside Boundary Condition Object
-=======
   {b784cba8-2c34-4a25-97d6-522a95f32bfb}, !- Handle
   Surface 6,                              !- Name
   RoofCeiling,                            !- Surface Type
@@ -460,7 +275,6 @@
   {65051fc5-4826-4a89-af3a-5dcbfdcacd03}, !- Space Name
   Surface,                                !- Outside Boundary Condition
   {a50df206-38f5-454b-9694-f6cfb1b08afd}, !- Outside Boundary Condition Object
->>>>>>> f42044b5
   NoSun,                                  !- Sun Exposure
   NoWind,                                 !- Wind Exposure
   ,                                       !- View Factor to Ground
@@ -471,11 +285,7 @@
   0, -12.9315688143396, 2.4384;           !- X,Y,Z Vertex 4 {m}
 
 OS:SpaceType,
-<<<<<<< HEAD
-  {b00532fc-9eab-4bc0-97a0-cf0c1ea5d6f9}, !- Handle
-=======
   {2897c424-e6ef-459e-a1c2-c2548ecce912}, !- Handle
->>>>>>> f42044b5
   Space Type 1,                           !- Name
   ,                                       !- Default Construction Set Name
   ,                                       !- Default Schedule Set Name
@@ -485,16 +295,6 @@
   ,                                       !- Standards Building Type
   living;                                 !- Standards Space Type
 
-<<<<<<< HEAD
-OS:Surface,
-  {dabbaf4d-e8a8-47eb-b899-210e4b5d61c6}, !- Handle
-  Surface 7,                              !- Name
-  Floor,                                  !- Surface Type
-  ,                                       !- Construction Name
-  {a60851d0-8562-4913-80c5-9a8455d8e113}, !- Space Name
-  Surface,                                !- Outside Boundary Condition
-  {c56758ff-01f0-4d99-8256-877480181f26}, !- Outside Boundary Condition Object
-=======
 OS:ThermalZone,
   {da09f06b-2859-4bc9-978b-d58150732ccf}, !- Handle
   living zone|unit 2,                     !- Name
@@ -623,83 +423,33 @@
   {3df85dad-a268-4fe8-890f-8071b83b1d11}, !- Space Name
   Surface,                                !- Outside Boundary Condition
   {ae795e8f-a64e-463e-9d9c-638abbefd0c8}, !- Outside Boundary Condition Object
->>>>>>> f42044b5
-  NoSun,                                  !- Sun Exposure
-  NoWind,                                 !- Wind Exposure
-  ,                                       !- View Factor to Ground
-  ,                                       !- Number of Vertices
-  0, -12.9315688143396, 2.4384,           !- X,Y,Z Vertex 1 {m}
-  0, 0, 2.4384,                           !- X,Y,Z Vertex 2 {m}
-  6.46578440716979, 0, 2.4384,            !- X,Y,Z Vertex 3 {m}
-  6.46578440716979, -12.9315688143396, 2.4384; !- X,Y,Z Vertex 4 {m}
-
-OS:Surface,
-<<<<<<< HEAD
-  {3edb8c3d-7e39-4b30-b492-03459c9e51ab}, !- Handle
-  Surface 8,                              !- Name
-  RoofCeiling,                            !- Surface Type
-  ,                                       !- Construction Name
-  {a60851d0-8562-4913-80c5-9a8455d8e113}, !- Space Name
-=======
+  NoSun,                                  !- Sun Exposure
+  NoWind,                                 !- Wind Exposure
+  ,                                       !- View Factor to Ground
+  ,                                       !- Number of Vertices
+  12.9315688143396, -12.9315688143396, 2.4384, !- X,Y,Z Vertex 1 {m}
+  12.9315688143396, -12.9315688143396, 0, !- X,Y,Z Vertex 2 {m}
+  12.9315688143396, 0, 0,                 !- X,Y,Z Vertex 3 {m}
+  12.9315688143396, 0, 2.4384;            !- X,Y,Z Vertex 4 {m}
+
+OS:Surface,
   {db9b6928-732a-4d2e-877b-96f14155573c}, !- Handle
   Surface 14,                             !- Name
   Wall,                                   !- Surface Type
   ,                                       !- Construction Name
   {3df85dad-a268-4fe8-890f-8071b83b1d11}, !- Space Name
->>>>>>> f42044b5
-  Outdoors,                               !- Outside Boundary Condition
-  ,                                       !- Outside Boundary Condition Object
-  SunExposed,                             !- Sun Exposure
-  WindExposed,                            !- Wind Exposure
-  ,                                       !- View Factor to Ground
-  ,                                       !- Number of Vertices
-  0, -6.46578440716979, 5.6712922035849,  !- X,Y,Z Vertex 1 {m}
-  6.46578440716979, -6.46578440716979, 5.6712922035849, !- X,Y,Z Vertex 2 {m}
-  6.46578440716979, 0, 2.4384,            !- X,Y,Z Vertex 3 {m}
-  0, 0, 2.4384;                           !- X,Y,Z Vertex 4 {m}
-
-OS:Surface,
-<<<<<<< HEAD
-  {036bd2fe-cb88-4210-8a35-37356ce7a9c2}, !- Handle
-  Surface 9,                              !- Name
-  RoofCeiling,                            !- Surface Type
-  ,                                       !- Construction Name
-  {a60851d0-8562-4913-80c5-9a8455d8e113}, !- Space Name
-  Outdoors,                               !- Outside Boundary Condition
-  ,                                       !- Outside Boundary Condition Object
-  SunExposed,                             !- Sun Exposure
-  WindExposed,                            !- Wind Exposure
-  ,                                       !- View Factor to Ground
-  ,                                       !- Number of Vertices
-  6.46578440716979, -6.46578440716979, 5.6712922035849, !- X,Y,Z Vertex 1 {m}
-  0, -6.46578440716979, 5.6712922035849,  !- X,Y,Z Vertex 2 {m}
-  0, -12.9315688143396, 2.4384,           !- X,Y,Z Vertex 3 {m}
-  6.46578440716979, -12.9315688143396, 2.4384; !- X,Y,Z Vertex 4 {m}
-
-OS:Surface,
-  {8d054d3d-86c6-4736-aa56-24361a59abdb}, !- Handle
-  Surface 10,                             !- Name
-  Wall,                                   !- Surface Type
-  ,                                       !- Construction Name
-  {a60851d0-8562-4913-80c5-9a8455d8e113}, !- Space Name
-  Outdoors,                               !- Outside Boundary Condition
-  ,                                       !- Outside Boundary Condition Object
-  SunExposed,                             !- Sun Exposure
-  WindExposed,                            !- Wind Exposure
-  ,                                       !- View Factor to Ground
-  ,                                       !- Number of Vertices
-  0, -6.46578440716979, 5.6712922035849,  !- X,Y,Z Vertex 1 {m}
-  0, 0, 2.4384,                           !- X,Y,Z Vertex 2 {m}
-  0, -12.9315688143396, 2.4384;           !- X,Y,Z Vertex 3 {m}
-
-OS:Surface,
-  {29fe8ba2-3dfd-45f8-be7c-06aab728a0af}, !- Handle
-  Surface 11,                             !- Name
-  Wall,                                   !- Surface Type
-  ,                                       !- Construction Name
-  {a60851d0-8562-4913-80c5-9a8455d8e113}, !- Space Name
-  Adiabatic,                              !- Outside Boundary Condition
-=======
+  Outdoors,                               !- Outside Boundary Condition
+  ,                                       !- Outside Boundary Condition Object
+  SunExposed,                             !- Sun Exposure
+  WindExposed,                            !- Wind Exposure
+  ,                                       !- View Factor to Ground
+  ,                                       !- Number of Vertices
+  6.46578440716979, -12.9315688143396, 2.4384, !- X,Y,Z Vertex 1 {m}
+  6.46578440716979, -12.9315688143396, 0, !- X,Y,Z Vertex 2 {m}
+  12.9315688143396, -12.9315688143396, 0, !- X,Y,Z Vertex 3 {m}
+  12.9315688143396, -12.9315688143396, 2.4384; !- X,Y,Z Vertex 4 {m}
+
+OS:Surface,
   {577ff843-c520-4645-8caa-b1b688cfcd8a}, !- Handle
   Surface 15,                             !- Name
   RoofCeiling,                            !- Surface Type
@@ -740,34 +490,11 @@
   ,                                       !- Construction Name
   {3df85dad-a268-4fe8-890f-8071b83b1d11}, !- Space Name
   Foundation,                             !- Outside Boundary Condition
->>>>>>> f42044b5
-  ,                                       !- Outside Boundary Condition Object
-  NoSun,                                  !- Sun Exposure
-  NoWind,                                 !- Wind Exposure
-  ,                                       !- View Factor to Ground
-  ,                                       !- Number of Vertices
-<<<<<<< HEAD
-  6.46578440716979, -6.46578440716979, 5.6712922035849, !- X,Y,Z Vertex 1 {m}
-  6.46578440716979, -12.9315688143396, 2.4384, !- X,Y,Z Vertex 2 {m}
-  6.46578440716979, 0, 2.4384;            !- X,Y,Z Vertex 3 {m}
-
-OS:Space,
-  {a60851d0-8562-4913-80c5-9a8455d8e113}, !- Handle
-  unfinished attic space,                 !- Name
-  {90a8124c-5ddf-47f3-9ad5-0474d40d83c3}, !- Space Type Name
-  ,                                       !- Default Construction Set Name
-  ,                                       !- Default Schedule Set Name
-  ,                                       !- Direction of Relative North {deg}
-  ,                                       !- X Origin {m}
-  ,                                       !- Y Origin {m}
-  ,                                       !- Z Origin {m}
-  ,                                       !- Building Story Name
-  {3d19d937-8bf3-4d83-9222-08bf97b15da2}; !- Thermal Zone Name
-
-OS:ThermalZone,
-  {3d19d937-8bf3-4d83-9222-08bf97b15da2}, !- Handle
-  unfinished attic zone,                  !- Name
-=======
+  ,                                       !- Outside Boundary Condition Object
+  NoSun,                                  !- Sun Exposure
+  NoWind,                                 !- Wind Exposure
+  ,                                       !- View Factor to Ground
+  ,                                       !- Number of Vertices
   6.46578440716979, -12.9315688143396, 0, !- X,Y,Z Vertex 1 {m}
   6.46578440716979, 0, 0,                 !- X,Y,Z Vertex 2 {m}
   12.9315688143396, 0, 0,                 !- X,Y,Z Vertex 3 {m}
@@ -776,7 +503,6 @@
 OS:ThermalZone,
   {5e9f59b6-e4b5-48a9-b873-de0746b3e85e}, !- Handle
   living zone|unit 3,                     !- Name
->>>>>>> f42044b5
   ,                                       !- Multiplier
   ,                                       !- Ceiling Height {m}
   ,                                       !- Volume {m3}
@@ -784,17 +510,10 @@
   ,                                       !- Zone Inside Convection Algorithm
   ,                                       !- Zone Outside Convection Algorithm
   ,                                       !- Zone Conditioning Equipment List Name
-<<<<<<< HEAD
-  {77c9c342-99c4-41a1-9279-11899f05b998}, !- Zone Air Inlet Port List
-  {0fe67d42-1b2d-4b65-a751-f6a985531f7e}, !- Zone Air Exhaust Port List
-  {23b27a57-e70b-4d8b-8573-35486ba00381}, !- Zone Air Node Name
-  {07ded8da-7b01-4d4c-acf7-3999e720eed4}, !- Zone Return Air Port List
-=======
   {c74bdb6e-a89d-4e67-a9ed-46223daf7968}, !- Zone Air Inlet Port List
   {75393db5-a289-4564-8057-0836d039bd65}, !- Zone Air Exhaust Port List
   {234e766e-92ee-4b4b-ad2a-0f4c09948c4f}, !- Zone Air Node Name
   {b5d52136-0074-4e37-be8b-9d1418261ec0}, !- Zone Return Air Port List
->>>>>>> f42044b5
   ,                                       !- Primary Daylighting Control Name
   ,                                       !- Fraction of Zone Controlled by Primary Daylighting Control
   ,                                       !- Secondary Daylighting Control Name
@@ -805,39 +524,6 @@
   No;                                     !- Use Ideal Air Loads
 
 OS:Node,
-<<<<<<< HEAD
-  {f780a271-f34c-4faa-aae1-06fb7b724bf0}, !- Handle
-  Node 2,                                 !- Name
-  {23b27a57-e70b-4d8b-8573-35486ba00381}, !- Inlet Port
-  ;                                       !- Outlet Port
-
-OS:Connection,
-  {23b27a57-e70b-4d8b-8573-35486ba00381}, !- Handle
-  {bc592d2e-3fb6-43de-8081-981f19314281}, !- Name
-  {3d19d937-8bf3-4d83-9222-08bf97b15da2}, !- Source Object
-  11,                                     !- Outlet Port
-  {f780a271-f34c-4faa-aae1-06fb7b724bf0}, !- Target Object
-  2;                                      !- Inlet Port
-
-OS:PortList,
-  {77c9c342-99c4-41a1-9279-11899f05b998}, !- Handle
-  {c8e71f31-f164-43ac-b1b3-e021b90a7552}, !- Name
-  {3d19d937-8bf3-4d83-9222-08bf97b15da2}; !- HVAC Component
-
-OS:PortList,
-  {0fe67d42-1b2d-4b65-a751-f6a985531f7e}, !- Handle
-  {114134ce-17cf-49eb-a2a2-03da5cdcc325}, !- Name
-  {3d19d937-8bf3-4d83-9222-08bf97b15da2}; !- HVAC Component
-
-OS:PortList,
-  {07ded8da-7b01-4d4c-acf7-3999e720eed4}, !- Handle
-  {008fec47-0bd7-4969-896d-3188e4cfba65}, !- Name
-  {3d19d937-8bf3-4d83-9222-08bf97b15da2}; !- HVAC Component
-
-OS:Sizing:Zone,
-  {e853986d-1a29-46ac-9ce6-56719a5a9ff5}, !- Handle
-  {3d19d937-8bf3-4d83-9222-08bf97b15da2}, !- Zone or ZoneList Name
-=======
   {3fa8c459-7124-46e3-90cc-cbb978c9bddd}, !- Handle
   Node 3,                                 !- Name
   {234e766e-92ee-4b4b-ad2a-0f4c09948c4f}, !- Inlet Port
@@ -869,7 +555,6 @@
 OS:Sizing:Zone,
   {b8377a76-6cbd-4865-83c3-51c7b40daa23}, !- Handle
   {5e9f59b6-e4b5-48a9-b873-de0746b3e85e}, !- Zone or ZoneList Name
->>>>>>> f42044b5
   SupplyAirTemperature,                   !- Zone Cooling Design Supply Air Temperature Input Method
   14,                                     !- Zone Cooling Design Supply Air Temperature {C}
   11.11,                                  !- Zone Cooling Design Supply Air Temperature Difference {deltaC}
@@ -898,1503 +583,6 @@
   autosize;                               !- Dedicated Outdoor Air High Setpoint Temperature for Design {C}
 
 OS:ZoneHVAC:EquipmentList,
-<<<<<<< HEAD
-  {cb1a7436-e4f1-42fa-b0d3-e47f09e693a1}, !- Handle
-  Zone HVAC Equipment List 2,             !- Name
-  {3d19d937-8bf3-4d83-9222-08bf97b15da2}; !- Thermal Zone
-
-OS:SpaceType,
-  {90a8124c-5ddf-47f3-9ad5-0474d40d83c3}, !- Handle
-  Space Type 2,                           !- Name
-  ,                                       !- Default Construction Set Name
-  ,                                       !- Default Schedule Set Name
-  ,                                       !- Group Rendering Name
-  ,                                       !- Design Specification Outdoor Air Object Name
-  ,                                       !- Standards Template
-  ,                                       !- Standards Building Type
-  unfinished attic;                       !- Standards Space Type
-
-OS:BuildingUnit,
-  {30f83d89-b45b-4963-88c8-ce2a44b272e5}, !- Handle
-  unit 1,                                 !- Name
-  ,                                       !- Rendering Color
-  Residential;                            !- Building Unit Type
-
-OS:AdditionalProperties,
-  {206c730d-642e-42c9-afec-2f7b908eb0f9}, !- Handle
-  {30f83d89-b45b-4963-88c8-ce2a44b272e5}, !- Object Name
-  NumberOfBedrooms,                       !- Feature Name 1
-  Integer,                                !- Feature Data Type 1
-  3,                                      !- Feature Value 1
-  NumberOfBathrooms,                      !- Feature Name 2
-  Double,                                 !- Feature Data Type 2
-  2,                                      !- Feature Value 2
-  NumberOfOccupants,                      !- Feature Name 3
-  Double,                                 !- Feature Data Type 3
-  3.3900000000000001;                     !- Feature Value 3
-
-OS:External:File,
-  {ca39ae51-ad73-4437-9902-fc93f739a393}, !- Handle
-  8760.csv,                               !- Name
-  8760.csv;                               !- File Name
-
-OS:Schedule:File,
-  {0f28d399-adc8-4185-9949-88616baab366}, !- Handle
-  occupants,                              !- Name
-  {0a107898-f451-4634-b91f-4f00f47ba8a5}, !- Schedule Type Limits Name
-  {ca39ae51-ad73-4437-9902-fc93f739a393}, !- External File Name
-  1,                                      !- Column Number
-  1,                                      !- Rows to Skip at Top
-  8760,                                   !- Number of Hours of Data
-  ,                                       !- Column Separator
-  ,                                       !- Interpolate to Timestep
-  60;                                     !- Minutes per Item
-
-OS:Schedule:Ruleset,
-  {004b79a3-6845-42eb-946b-b974c1d5fb1d}, !- Handle
-  Schedule Ruleset 1,                     !- Name
-  {c7ec6939-57d6-4748-a3ab-8dc6189a7279}, !- Schedule Type Limits Name
-  {2dafea9d-90cc-48f0-8522-df9425eecbad}; !- Default Day Schedule Name
-
-OS:Schedule:Day,
-  {2dafea9d-90cc-48f0-8522-df9425eecbad}, !- Handle
-  Schedule Day 3,                         !- Name
-  {c7ec6939-57d6-4748-a3ab-8dc6189a7279}, !- Schedule Type Limits Name
-  ,                                       !- Interpolate to Timestep
-  24,                                     !- Hour 1
-  0,                                      !- Minute 1
-  112.539290946133;                       !- Value Until Time 1
-
-OS:People:Definition,
-  {67a8241d-4702-4c30-ae00-484b21e9daa1}, !- Handle
-  res occupants|living space,             !- Name
-  People,                                 !- Number of People Calculation Method
-  3.39,                                   !- Number of People {people}
-  ,                                       !- People per Space Floor Area {person/m2}
-  ,                                       !- Space Floor Area per Person {m2/person}
-  0.319734,                               !- Fraction Radiant
-  0.573,                                  !- Sensible Heat Fraction
-  0,                                      !- Carbon Dioxide Generation Rate {m3/s-W}
-  No,                                     !- Enable ASHRAE 55 Comfort Warnings
-  ZoneAveraged;                           !- Mean Radiant Temperature Calculation Type
-
-OS:People,
-  {baa5cb8f-f2aa-4d1c-a0d4-0df1908c4050}, !- Handle
-  res occupants|living space,             !- Name
-  {67a8241d-4702-4c30-ae00-484b21e9daa1}, !- People Definition Name
-  {c5d13a0a-d77d-4d24-8773-e00e037c2f81}, !- Space or SpaceType Name
-  {0f28d399-adc8-4185-9949-88616baab366}, !- Number of People Schedule Name
-  {004b79a3-6845-42eb-946b-b974c1d5fb1d}, !- Activity Level Schedule Name
-  ,                                       !- Surface Name/Angle Factor List Name
-  ,                                       !- Work Efficiency Schedule Name
-  ,                                       !- Clothing Insulation Schedule Name
-  ,                                       !- Air Velocity Schedule Name
-  1;                                      !- Multiplier
-
-OS:ScheduleTypeLimits,
-  {c7ec6939-57d6-4748-a3ab-8dc6189a7279}, !- Handle
-  ActivityLevel,                          !- Name
-  0,                                      !- Lower Limit Value
-  ,                                       !- Upper Limit Value
-  Continuous,                             !- Numeric Type
-  ActivityLevel;                          !- Unit Type
-
-OS:ScheduleTypeLimits,
-  {0a107898-f451-4634-b91f-4f00f47ba8a5}, !- Handle
-  Fractional,                             !- Name
-  0,                                      !- Lower Limit Value
-  1,                                      !- Upper Limit Value
-  Continuous;                             !- Numeric Type
-
-OS:WeatherFile,
-  {0e27999a-7fbd-4d65-afd3-f47455e5fe9f}, !- Handle
-  Denver Intl Ap,                         !- City
-  CO,                                     !- State Province Region
-  USA,                                    !- Country
-  TMY3,                                   !- Data Source
-  725650,                                 !- WMO Number
-  39.83,                                  !- Latitude {deg}
-  -104.65,                                !- Longitude {deg}
-  -7,                                     !- Time Zone {hr}
-  1650,                                   !- Elevation {m}
-  file:../weather/USA_CO_Denver.Intl.AP.725650_TMY3.epw, !- Url
-  E23378AA;                               !- Checksum
-
-OS:AdditionalProperties,
-  {fc270892-01a4-4eea-8776-f375a3af0339}, !- Handle
-  {0e27999a-7fbd-4d65-afd3-f47455e5fe9f}, !- Object Name
-  EPWHeaderCity,                          !- Feature Name 1
-  String,                                 !- Feature Data Type 1
-  Denver Intl Ap,                         !- Feature Value 1
-  EPWHeaderState,                         !- Feature Name 2
-  String,                                 !- Feature Data Type 2
-  CO,                                     !- Feature Value 2
-  EPWHeaderCountry,                       !- Feature Name 3
-  String,                                 !- Feature Data Type 3
-  USA,                                    !- Feature Value 3
-  EPWHeaderDataSource,                    !- Feature Name 4
-  String,                                 !- Feature Data Type 4
-  TMY3,                                   !- Feature Value 4
-  EPWHeaderStation,                       !- Feature Name 5
-  String,                                 !- Feature Data Type 5
-  725650,                                 !- Feature Value 5
-  EPWHeaderLatitude,                      !- Feature Name 6
-  Double,                                 !- Feature Data Type 6
-  39.829999999999998,                     !- Feature Value 6
-  EPWHeaderLongitude,                     !- Feature Name 7
-  Double,                                 !- Feature Data Type 7
-  -104.65000000000001,                    !- Feature Value 7
-  EPWHeaderTimezone,                      !- Feature Name 8
-  Double,                                 !- Feature Data Type 8
-  -7,                                     !- Feature Value 8
-  EPWHeaderAltitude,                      !- Feature Name 9
-  Double,                                 !- Feature Data Type 9
-  5413.3858267716532,                     !- Feature Value 9
-  EPWHeaderLocalPressure,                 !- Feature Name 10
-  Double,                                 !- Feature Data Type 10
-  0.81937567683596546,                    !- Feature Value 10
-  EPWHeaderRecordsPerHour,                !- Feature Name 11
-  Double,                                 !- Feature Data Type 11
-  0,                                      !- Feature Value 11
-  EPWDataAnnualAvgDrybulb,                !- Feature Name 12
-  Double,                                 !- Feature Data Type 12
-  51.575616438356228,                     !- Feature Value 12
-  EPWDataAnnualMinDrybulb,                !- Feature Name 13
-  Double,                                 !- Feature Data Type 13
-  -2.9200000000000017,                    !- Feature Value 13
-  EPWDataAnnualMaxDrybulb,                !- Feature Name 14
-  Double,                                 !- Feature Data Type 14
-  104,                                    !- Feature Value 14
-  EPWDataCDD50F,                          !- Feature Name 15
-  Double,                                 !- Feature Data Type 15
-  3072.2925000000005,                     !- Feature Value 15
-  EPWDataCDD65F,                          !- Feature Name 16
-  Double,                                 !- Feature Data Type 16
-  883.62000000000035,                     !- Feature Value 16
-  EPWDataHDD50F,                          !- Feature Name 17
-  Double,                                 !- Feature Data Type 17
-  2497.1925000000001,                     !- Feature Value 17
-  EPWDataHDD65F,                          !- Feature Name 18
-  Double,                                 !- Feature Data Type 18
-  5783.5200000000013,                     !- Feature Value 18
-  EPWDataAnnualAvgWindspeed,              !- Feature Name 19
-  Double,                                 !- Feature Data Type 19
-  3.9165296803649667,                     !- Feature Value 19
-  EPWDataMonthlyAvgDrybulbs,              !- Feature Name 20
-  String,                                 !- Feature Data Type 20
-  33.4191935483871&#4431.90142857142857&#4443.02620967741937&#4442.48624999999999&#4459.877741935483854&#4473.57574999999997&#4472.07975806451608&#4472.70008064516134&#4466.49200000000006&#4450.079112903225806&#4437.218250000000005&#4434.582177419354835, !- Feature Value 20
-  EPWDataGroundMonthlyTemps,              !- Feature Name 21
-  String,                                 !- Feature Data Type 21
-  44.08306285945173&#4440.89570904991865&#4440.64045432632048&#4442.153016571250646&#4448.225111118704206&#4454.268919273837525&#4459.508577937551024&#4462.82777283423508&#4463.10975667174995&#4460.41014950381947&#4455.304105212311526&#4449.445696474514364, !- Feature Value 21
-  EPWDataWSF,                             !- Feature Name 22
-  Double,                                 !- Feature Data Type 22
-  0.58999999999999997,                    !- Feature Value 22
-  EPWDataMonthlyAvgDailyHighDrybulbs,     !- Feature Name 23
-  String,                                 !- Feature Data Type 23
-  47.41032258064516&#4446.58642857142857&#4455.15032258064517&#4453.708&#4472.80193548387098&#4488.67600000000002&#4486.1858064516129&#4485.87225806451613&#4482.082&#4463.18064516129033&#4448.73400000000001&#4448.87935483870968, !- Feature Value 23
-  EPWDataMonthlyAvgDailyLowDrybulbs,      !- Feature Name 24
-  String,                                 !- Feature Data Type 24
-  19.347741935483874&#4419.856428571428573&#4430.316129032258065&#4431.112&#4447.41612903225806&#4457.901999999999994&#4459.063870967741934&#4460.956774193548384&#4452.352000000000004&#4438.41612903225806&#4427.002000000000002&#4423.02903225806451, !- Feature Value 24
-  EPWDesignHeatingDrybulb,                !- Feature Name 25
-  Double,                                 !- Feature Data Type 25
-  12.02,                                  !- Feature Value 25
-  EPWDesignHeatingWindspeed,              !- Feature Name 26
-  Double,                                 !- Feature Data Type 26
-  2.8062500000000004,                     !- Feature Value 26
-  EPWDesignCoolingDrybulb,                !- Feature Name 27
-  Double,                                 !- Feature Data Type 27
-  91.939999999999998,                     !- Feature Value 27
-  EPWDesignCoolingWetbulb,                !- Feature Name 28
-  Double,                                 !- Feature Data Type 28
-  59.95131430195849,                      !- Feature Value 28
-  EPWDesignCoolingHumidityRatio,          !- Feature Name 29
-  Double,                                 !- Feature Data Type 29
-  0.0059161086834698092,                  !- Feature Value 29
-  EPWDesignCoolingWindspeed,              !- Feature Name 30
-  Double,                                 !- Feature Data Type 30
-  3.7999999999999989,                     !- Feature Value 30
-  EPWDesignDailyTemperatureRange,         !- Feature Name 31
-  Double,                                 !- Feature Data Type 31
-  24.915483870967748,                     !- Feature Value 31
-  EPWDesignDehumidDrybulb,                !- Feature Name 32
-  Double,                                 !- Feature Data Type 32
-  67.996785714285721,                     !- Feature Value 32
-  EPWDesignDehumidHumidityRatio,          !- Feature Name 33
-  Double,                                 !- Feature Data Type 33
-  0.012133744170488724,                   !- Feature Value 33
-  EPWDesignCoolingDirectNormal,           !- Feature Name 34
-  Double,                                 !- Feature Data Type 34
-  985,                                    !- Feature Value 34
-  EPWDesignCoolingDiffuseHorizontal,      !- Feature Name 35
-  Double,                                 !- Feature Data Type 35
-  84;                                     !- Feature Value 35
-
-OS:Site,
-  {71230a82-d761-4d8a-a1fc-a46520117a28}, !- Handle
-  Denver Intl Ap_CO_USA,                  !- Name
-  39.83,                                  !- Latitude {deg}
-  -104.65,                                !- Longitude {deg}
-  -7,                                     !- Time Zone {hr}
-  1650,                                   !- Elevation {m}
-  ;                                       !- Terrain
-
-OS:ClimateZones,
-  {09144291-36ec-4508-bfcf-49d57e38bc3d}, !- Handle
-  ,                                       !- Active Institution
-  ,                                       !- Active Year
-  ,                                       !- Climate Zone Institution Name 1
-  ,                                       !- Climate Zone Document Name 1
-  ,                                       !- Climate Zone Document Year 1
-  ,                                       !- Climate Zone Value 1
-  Building America,                       !- Climate Zone Institution Name 2
-  ,                                       !- Climate Zone Document Name 2
-  0,                                      !- Climate Zone Document Year 2
-  Cold;                                   !- Climate Zone Value 2
-
-OS:Site:WaterMainsTemperature,
-  {3339d63b-21c7-4508-a6a2-01118f1dda3e}, !- Handle
-  Correlation,                            !- Calculation Method
-  ,                                       !- Temperature Schedule Name
-  10.8753424657535,                       !- Annual Average Outdoor Air Temperature {C}
-  23.1524007936508;                       !- Maximum Difference In Monthly Average Outdoor Air Temperatures {deltaC}
-
-OS:RunPeriodControl:DaylightSavingTime,
-  {b0d75e56-a7e2-4a38-8654-64654c72fffe}, !- Handle
-  4/7,                                    !- Start Date
-  10/26;                                  !- End Date
-
-OS:Site:GroundTemperature:Deep,
-  {1da02b86-18b3-4c90-95fa-168afdb64a8a}, !- Handle
-  10.8753424657535,                       !- January Deep Ground Temperature {C}
-  10.8753424657535,                       !- February Deep Ground Temperature {C}
-  10.8753424657535,                       !- March Deep Ground Temperature {C}
-  10.8753424657535,                       !- April Deep Ground Temperature {C}
-  10.8753424657535,                       !- May Deep Ground Temperature {C}
-  10.8753424657535,                       !- June Deep Ground Temperature {C}
-  10.8753424657535,                       !- July Deep Ground Temperature {C}
-  10.8753424657535,                       !- August Deep Ground Temperature {C}
-  10.8753424657535,                       !- September Deep Ground Temperature {C}
-  10.8753424657535,                       !- October Deep Ground Temperature {C}
-  10.8753424657535,                       !- November Deep Ground Temperature {C}
-  10.8753424657535;                       !- December Deep Ground Temperature {C}
-
-OS:PlantLoop,
-  {ff42d01d-8946-4e29-9e14-8b02eae37cac}, !- Handle
-  Hot Water Loop,                         !- Name
-  Water,                                  !- Fluid Type
-  0,                                      !- Glycol Concentration
-  ,                                       !- User Defined Fluid Type
-  ,                                       !- Plant Equipment Operation Heating Load
-  ,                                       !- Plant Equipment Operation Cooling Load
-  ,                                       !- Primary Plant Equipment Operation Scheme
-  {29692ebe-4243-4f9c-a190-563cc7c556d0}, !- Loop Temperature Setpoint Node Name
-  ,                                       !- Maximum Loop Temperature {C}
-  10,                                     !- Minimum Loop Temperature {C}
-  ,                                       !- Maximum Loop Flow Rate {m3/s}
-  ,                                       !- Minimum Loop Flow Rate {m3/s}
-  Autocalculate,                          !- Plant Loop Volume {m3}
-  {47b452a2-e48f-4baa-8318-be914887994a}, !- Plant Side Inlet Node Name
-  {d2423292-c6b3-4c1b-a232-939a87d07aa4}, !- Plant Side Outlet Node Name
-  ,                                       !- Plant Side Branch List Name
-  {b8904090-0361-4a43-ac0c-9536b11bee4e}, !- Demand Side Inlet Node Name
-  {14368b71-b71f-4f9a-96e0-123dad7203f5}, !- Demand Side Outlet Node Name
-  ,                                       !- Demand Side Branch List Name
-  ,                                       !- Demand Side Connector List Name
-  Optimal,                                !- Load Distribution Scheme
-  {15248f2a-2651-4019-9a5a-6900bfa8ffe1}, !- Availability Manager List Name
-  ,                                       !- Plant Loop Demand Calculation Scheme
-  ,                                       !- Common Pipe Simulation
-  ,                                       !- Pressure Simulation Type
-  ,                                       !- Plant Equipment Operation Heating Load Schedule
-  ,                                       !- Plant Equipment Operation Cooling Load Schedule
-  ,                                       !- Primary Plant Equipment Operation Scheme Schedule
-  ,                                       !- Component Setpoint Operation Scheme Schedule
-  {9939044b-3be5-488f-94c9-b55269308c73}, !- Demand Mixer Name
-  {cb84ed29-9039-4c58-a044-e78433d9fdbe}, !- Demand Splitter Name
-  {3574f69e-a363-4f73-95f2-2ff3acc6677d}, !- Supply Mixer Name
-  {2037584f-e009-4881-bdf4-7f2039dc3fd9}; !- Supply Splitter Name
-
-OS:Node,
-  {cc5a2334-15dc-4fde-ad26-9b0ef2eb49a8}, !- Handle
-  Node 3,                                 !- Name
-  {47b452a2-e48f-4baa-8318-be914887994a}, !- Inlet Port
-  {869e5496-6318-4b1f-b515-9e1299c61804}; !- Outlet Port
-
-OS:Node,
-  {29692ebe-4243-4f9c-a190-563cc7c556d0}, !- Handle
-  Node 4,                                 !- Name
-  {e49b5b87-37d7-4ff9-af72-81e229b84f8a}, !- Inlet Port
-  {d2423292-c6b3-4c1b-a232-939a87d07aa4}; !- Outlet Port
-
-OS:Node,
-  {6f8ecf03-730c-4636-9a5f-33b2f30dd8d0}, !- Handle
-  Node 5,                                 !- Name
-  {68af2785-62b9-435b-b1e0-2dffeff1b8b3}, !- Inlet Port
-  {528c440b-f47a-4088-9091-15dc9dd9a475}; !- Outlet Port
-
-OS:Connector:Mixer,
-  {3574f69e-a363-4f73-95f2-2ff3acc6677d}, !- Handle
-  Connector Mixer 1,                      !- Name
-  {0129bc3a-110e-4851-b00c-3d89477714e7}, !- Outlet Branch Name
-  {64fda46a-cd4f-4b70-a99f-6f4636db2a3c}, !- Inlet Branch Name 1
-  {4c7c7d67-11b1-4cb6-9e4d-d82d9c24897c}; !- Inlet Branch Name 2
-
-OS:Connector:Splitter,
-  {2037584f-e009-4881-bdf4-7f2039dc3fd9}, !- Handle
-  Connector Splitter 1,                   !- Name
-  {37eb835c-7c92-4696-8a86-4c3b9550d2ba}, !- Inlet Branch Name
-  {68af2785-62b9-435b-b1e0-2dffeff1b8b3}, !- Outlet Branch Name 1
-  {9501cde5-e1e9-4d36-ac27-73092e19ed61}; !- Outlet Branch Name 2
-
-OS:Connection,
-  {47b452a2-e48f-4baa-8318-be914887994a}, !- Handle
-  {c42d9f86-76db-414f-b52d-a36385f1c178}, !- Name
-  {ff42d01d-8946-4e29-9e14-8b02eae37cac}, !- Source Object
-  14,                                     !- Outlet Port
-  {cc5a2334-15dc-4fde-ad26-9b0ef2eb49a8}, !- Target Object
-  2;                                      !- Inlet Port
-
-OS:Connection,
-  {68af2785-62b9-435b-b1e0-2dffeff1b8b3}, !- Handle
-  {035a696c-ee3a-4ac6-91c9-b1dac3628412}, !- Name
-  {2037584f-e009-4881-bdf4-7f2039dc3fd9}, !- Source Object
-  3,                                      !- Outlet Port
-  {6f8ecf03-730c-4636-9a5f-33b2f30dd8d0}, !- Target Object
-  2;                                      !- Inlet Port
-
-OS:Connection,
-  {d2423292-c6b3-4c1b-a232-939a87d07aa4}, !- Handle
-  {2131c822-c749-458c-8091-4fe498e34551}, !- Name
-  {29692ebe-4243-4f9c-a190-563cc7c556d0}, !- Source Object
-  3,                                      !- Outlet Port
-  {ff42d01d-8946-4e29-9e14-8b02eae37cac}, !- Target Object
-  15;                                     !- Inlet Port
-
-OS:Node,
-  {a7d385df-a127-4adf-b678-3de97f0cc1bd}, !- Handle
-  Node 6,                                 !- Name
-  {b8904090-0361-4a43-ac0c-9536b11bee4e}, !- Inlet Port
-  {f8ffe526-9df7-4e3a-8c20-fc49a253a26c}; !- Outlet Port
-
-OS:Node,
-  {81a59364-ba04-4f59-ae8d-f5c638f330ec}, !- Handle
-  Node 7,                                 !- Name
-  {c84b3765-66ab-426d-a472-3e9c5dd48140}, !- Inlet Port
-  {14368b71-b71f-4f9a-96e0-123dad7203f5}; !- Outlet Port
-
-OS:Node,
-  {b6398b91-f87f-490b-a463-bb4c7aa37788}, !- Handle
-  Node 8,                                 !- Name
-  {91805427-02df-49c9-9d32-fb88fa6cb409}, !- Inlet Port
-  {07490d2b-90ba-413e-bef1-2411bb3d0abe}; !- Outlet Port
-
-OS:Connector:Mixer,
-  {9939044b-3be5-488f-94c9-b55269308c73}, !- Handle
-  Connector Mixer 2,                      !- Name
-  {ec310fa3-9390-4455-94da-7ce9859adb5a}, !- Outlet Branch Name
-  {cb58bc1b-4638-4512-863f-3bb1f054a4af}, !- Inlet Branch Name 1
-  {e2b6c939-ec36-401e-b356-7d689058c6f2}; !- Inlet Branch Name 2
-
-OS:Connector:Splitter,
-  {cb84ed29-9039-4c58-a044-e78433d9fdbe}, !- Handle
-  Connector Splitter 2,                   !- Name
-  {152a3cd4-1a6a-494e-8982-0b7f7e6a1590}, !- Inlet Branch Name
-  {91805427-02df-49c9-9d32-fb88fa6cb409}, !- Outlet Branch Name 1
-  {0b42a83d-6b5f-4a27-ad94-049791cf4e55}; !- Outlet Branch Name 2
-
-OS:Connection,
-  {b8904090-0361-4a43-ac0c-9536b11bee4e}, !- Handle
-  {aa38ebbe-84e6-437d-9f00-bc050b4d445e}, !- Name
-  {ff42d01d-8946-4e29-9e14-8b02eae37cac}, !- Source Object
-  17,                                     !- Outlet Port
-  {a7d385df-a127-4adf-b678-3de97f0cc1bd}, !- Target Object
-  2;                                      !- Inlet Port
-
-OS:Connection,
-  {91805427-02df-49c9-9d32-fb88fa6cb409}, !- Handle
-  {9cfd3e13-1e68-4fd6-936c-66c72e386025}, !- Name
-  {cb84ed29-9039-4c58-a044-e78433d9fdbe}, !- Source Object
-  3,                                      !- Outlet Port
-  {b6398b91-f87f-490b-a463-bb4c7aa37788}, !- Target Object
-  2;                                      !- Inlet Port
-
-OS:Connection,
-  {14368b71-b71f-4f9a-96e0-123dad7203f5}, !- Handle
-  {e6b7105c-9b7c-4306-abc3-17e31bc7f46e}, !- Name
-  {81a59364-ba04-4f59-ae8d-f5c638f330ec}, !- Source Object
-  3,                                      !- Outlet Port
-  {ff42d01d-8946-4e29-9e14-8b02eae37cac}, !- Target Object
-  18;                                     !- Inlet Port
-
-OS:Sizing:Plant,
-  {57d5e8ec-7f03-4701-84f9-7059cb47eb51}, !- Handle
-  {ff42d01d-8946-4e29-9e14-8b02eae37cac}, !- Plant or Condenser Loop Name
-  Heating,                                !- Loop Type
-  82.2222222222223,                       !- Design Loop Exit Temperature {C}
-  11.1111111111111,                       !- Loop Design Temperature Difference {deltaC}
-  NonCoincident,                          !- Sizing Option
-  1,                                      !- Zone Timesteps in Averaging Window
-  None;                                   !- Coincident Sizing Factor Mode
-
-OS:AvailabilityManagerAssignmentList,
-  {15248f2a-2651-4019-9a5a-6900bfa8ffe1}, !- Handle
-  Plant Loop 1 AvailabilityManagerAssignmentList; !- Name
-
-OS:Schedule:Ruleset,
-  {d5e6dba9-55a1-4846-a672-9a7f8557b3ca}, !- Handle
-  Hot Water Loop Temp - 180F,             !- Name
-  {b2d567a0-4ed2-4af1-8f02-9b7fd998e0ce}, !- Schedule Type Limits Name
-  {2ec63f4e-d96b-4cfd-a4a3-0191a2d4fa87}; !- Default Day Schedule Name
-
-OS:Schedule:Day,
-  {2ec63f4e-d96b-4cfd-a4a3-0191a2d4fa87}, !- Handle
-  Hot Water Loop Temp - 180F Default,     !- Name
-  {b2d567a0-4ed2-4af1-8f02-9b7fd998e0ce}, !- Schedule Type Limits Name
-  ,                                       !- Interpolate to Timestep
-  24,                                     !- Hour 1
-  0,                                      !- Minute 1
-  82.2222222222223;                       !- Value Until Time 1
-
-OS:ScheduleTypeLimits,
-  {b2d567a0-4ed2-4af1-8f02-9b7fd998e0ce}, !- Handle
-  Temperature,                            !- Name
-  0,                                      !- Lower Limit Value
-  100,                                    !- Upper Limit Value
-  Continuous,                             !- Numeric Type
-  Temperature;                            !- Unit Type
-
-OS:SetpointManager:Scheduled,
-  {e8514783-68ff-4bb3-aced-72add1bd1f2a}, !- Handle
-  Hot Water Loop Setpoint Manager,        !- Name
-  Temperature,                            !- Control Variable
-  {d5e6dba9-55a1-4846-a672-9a7f8557b3ca}, !- Schedule Name
-  {29692ebe-4243-4f9c-a190-563cc7c556d0}; !- Setpoint Node or NodeList Name
-
-OS:Pump:VariableSpeed,
-  {867f8ae9-08b0-423b-9b5d-7b64375f4621}, !- Handle
-  Central pump,                           !- Name
-  {869e5496-6318-4b1f-b515-9e1299c61804}, !- Inlet Node Name
-  {5a32c76a-a14a-4d5d-b6d5-e2584cd89653}, !- Outlet Node Name
-  ,                                       !- Rated Flow Rate {m3/s}
-  179344.0152,                            !- Rated Pump Head {Pa}
-  ,                                       !- Rated Power Consumption {W}
-  0.9,                                    !- Motor Efficiency
-  ,                                       !- Fraction of Motor Inefficiencies to Fluid Stream
-  ,                                       !- Coefficient 1 of the Part Load Performance Curve
-  ,                                       !- Coefficient 2 of the Part Load Performance Curve
-  ,                                       !- Coefficient 3 of the Part Load Performance Curve
-  ,                                       !- Coefficient 4 of the Part Load Performance Curve
-  ,                                       !- Minimum Flow Rate {m3/s}
-  Intermittent,                           !- Pump Control Type
-  ,                                       !- Pump Flow Rate Schedule Name
-  ,                                       !- Pump Curve Name
-  ,                                       !- Impeller Diameter {m}
-  ,                                       !- VFD Control Type
-  ,                                       !- Pump RPM Schedule Name
-  ,                                       !- Minimum Pressure Schedule {Pa}
-  ,                                       !- Maximum Pressure Schedule {Pa}
-  ,                                       !- Minimum RPM Schedule {rev/min}
-  ,                                       !- Maximum RPM Schedule {rev/min}
-  ,                                       !- Zone Name
-  0.5,                                    !- Skin Loss Radiative Fraction
-  PowerPerFlowPerPressure,                !- Design Power Sizing Method
-  348701.1,                               !- Design Electric Power per Unit Flow Rate {W/(m3/s)}
-  1.282051282,                            !- Design Shaft Power per Unit Flow Rate per Unit Head {W-s/m3-Pa}
-  0,                                      !- Design Minimum Flow Rate Fraction
-  General;                                !- End-Use Subcategory
-
-OS:Node,
-  {fd508f6c-3518-45ba-99d9-932eb535484b}, !- Handle
-  Node 9,                                 !- Name
-  {5a32c76a-a14a-4d5d-b6d5-e2584cd89653}, !- Inlet Port
-  {37eb835c-7c92-4696-8a86-4c3b9550d2ba}; !- Outlet Port
-
-OS:Connection,
-  {869e5496-6318-4b1f-b515-9e1299c61804}, !- Handle
-  {f4c471a2-2143-4933-9a37-5603065b1bd1}, !- Name
-  {cc5a2334-15dc-4fde-ad26-9b0ef2eb49a8}, !- Source Object
-  3,                                      !- Outlet Port
-  {867f8ae9-08b0-423b-9b5d-7b64375f4621}, !- Target Object
-  2;                                      !- Inlet Port
-
-OS:Connection,
-  {5a32c76a-a14a-4d5d-b6d5-e2584cd89653}, !- Handle
-  {bd255867-9c33-475e-b907-fe5338e91f1d}, !- Name
-  {867f8ae9-08b0-423b-9b5d-7b64375f4621}, !- Source Object
-  3,                                      !- Outlet Port
-  {fd508f6c-3518-45ba-99d9-932eb535484b}, !- Target Object
-  2;                                      !- Inlet Port
-
-OS:Connection,
-  {37eb835c-7c92-4696-8a86-4c3b9550d2ba}, !- Handle
-  {9f8fd46f-4b2f-45e2-bede-5353ab50b7ee}, !- Name
-  {fd508f6c-3518-45ba-99d9-932eb535484b}, !- Source Object
-  3,                                      !- Outlet Port
-  {2037584f-e009-4881-bdf4-7f2039dc3fd9}, !- Target Object
-  2;                                      !- Inlet Port
-
-OS:Boiler:HotWater,
-  {8c0256b9-03d4-4547-a90e-378bbc6b10ec}, !- Handle
-  Boiler,                                 !- Name
-  NaturalGas,                             !- Fuel Type
-  ,                                       !- Nominal Capacity {W}
-  0.78,                                   !- Nominal Thermal Efficiency
-  LeavingBoiler,                          !- Efficiency Curve Temperature Evaluation Variable
-  ,                                       !- Normalized Boiler Efficiency Curve Name
-  82.2222222222223,                       !- Design Water Outlet Temperature {C}
-  ,                                       !- Design Water Flow Rate {m3/s}
-  0,                                      !- Minimum Part Load Ratio
-  1.2,                                    !- Maximum Part Load Ratio
-  1,                                      !- Optimum Part Load Ratio
-  {528c440b-f47a-4088-9091-15dc9dd9a475}, !- Boiler Water Inlet Node Name
-  {742dce4e-98d4-4bed-94d7-d8b40e6d8c63}, !- Boiler Water Outlet Node Name
-  95.0000000000001,                       !- Water Outlet Upper Temperature Limit {C}
-  LeavingSetpointModulated,               !- Boiler Flow Mode
-  0,                                      !- Parasitic Electric Load {W}
-  1,                                      !- Sizing Factor
-  General;                                !- End-Use Subcategory
-
-OS:Node,
-  {321c87f4-b954-4119-accd-f3ba22c8eea8}, !- Handle
-  Node 10,                                !- Name
-  {742dce4e-98d4-4bed-94d7-d8b40e6d8c63}, !- Inlet Port
-  {64fda46a-cd4f-4b70-a99f-6f4636db2a3c}; !- Outlet Port
-
-OS:Connection,
-  {528c440b-f47a-4088-9091-15dc9dd9a475}, !- Handle
-  {9d4c4c40-0b7c-486d-aca4-27b7abb1866f}, !- Name
-  {6f8ecf03-730c-4636-9a5f-33b2f30dd8d0}, !- Source Object
-  3,                                      !- Outlet Port
-  {8c0256b9-03d4-4547-a90e-378bbc6b10ec}, !- Target Object
-  12;                                     !- Inlet Port
-
-OS:Connection,
-  {742dce4e-98d4-4bed-94d7-d8b40e6d8c63}, !- Handle
-  {5cd4dd5f-ef8f-4c92-ba10-8a5f9dbf0b0f}, !- Name
-  {8c0256b9-03d4-4547-a90e-378bbc6b10ec}, !- Source Object
-  13,                                     !- Outlet Port
-  {321c87f4-b954-4119-accd-f3ba22c8eea8}, !- Target Object
-  2;                                      !- Inlet Port
-
-OS:Connection,
-  {64fda46a-cd4f-4b70-a99f-6f4636db2a3c}, !- Handle
-  {976a3e11-4940-44d2-baaa-a2feb30c823a}, !- Name
-  {321c87f4-b954-4119-accd-f3ba22c8eea8}, !- Source Object
-  3,                                      !- Outlet Port
-  {3574f69e-a363-4f73-95f2-2ff3acc6677d}, !- Target Object
-  3;                                      !- Inlet Port
-
-OS:Pipe:Adiabatic,
-  {48a34225-09b3-4fd1-b6a4-8d91ae892d78}, !- Handle
-  Hot Water Loop Boiler Bypass,           !- Name
-  {55e1845a-9a91-47c2-9b69-fcbfe1ce780e}, !- Inlet Node Name
-  {22d16d76-fb37-43c2-ae10-a1c89429a4e6}; !- Outlet Node Name
-
-OS:Node,
-  {d8c1fb69-92b3-47d1-a8d0-6f8bb4215ad9}, !- Handle
-  Node 11,                                !- Name
-  {9501cde5-e1e9-4d36-ac27-73092e19ed61}, !- Inlet Port
-  {55e1845a-9a91-47c2-9b69-fcbfe1ce780e}; !- Outlet Port
-
-OS:Connection,
-  {9501cde5-e1e9-4d36-ac27-73092e19ed61}, !- Handle
-  {ef858d87-a2b5-4e5b-8df5-b683543d10a1}, !- Name
-  {2037584f-e009-4881-bdf4-7f2039dc3fd9}, !- Source Object
-  4,                                      !- Outlet Port
-  {d8c1fb69-92b3-47d1-a8d0-6f8bb4215ad9}, !- Target Object
-  2;                                      !- Inlet Port
-
-OS:Node,
-  {dd5dfc84-d8ae-4fd3-82bc-7c3cbc502301}, !- Handle
-  Node 12,                                !- Name
-  {22d16d76-fb37-43c2-ae10-a1c89429a4e6}, !- Inlet Port
-  {4c7c7d67-11b1-4cb6-9e4d-d82d9c24897c}; !- Outlet Port
-
-OS:Connection,
-  {55e1845a-9a91-47c2-9b69-fcbfe1ce780e}, !- Handle
-  {06ad371f-383b-4988-b1ce-ec130df5af38}, !- Name
-  {d8c1fb69-92b3-47d1-a8d0-6f8bb4215ad9}, !- Source Object
-  3,                                      !- Outlet Port
-  {48a34225-09b3-4fd1-b6a4-8d91ae892d78}, !- Target Object
-  2;                                      !- Inlet Port
-
-OS:Connection,
-  {22d16d76-fb37-43c2-ae10-a1c89429a4e6}, !- Handle
-  {4b491ccf-2a16-4c2f-ba92-7b911391c733}, !- Name
-  {48a34225-09b3-4fd1-b6a4-8d91ae892d78}, !- Source Object
-  3,                                      !- Outlet Port
-  {dd5dfc84-d8ae-4fd3-82bc-7c3cbc502301}, !- Target Object
-  2;                                      !- Inlet Port
-
-OS:Connection,
-  {4c7c7d67-11b1-4cb6-9e4d-d82d9c24897c}, !- Handle
-  {6f7b684c-2692-40bc-a748-2d10170c5723}, !- Name
-  {dd5dfc84-d8ae-4fd3-82bc-7c3cbc502301}, !- Source Object
-  3,                                      !- Outlet Port
-  {3574f69e-a363-4f73-95f2-2ff3acc6677d}, !- Target Object
-  4;                                      !- Inlet Port
-
-OS:Pipe:Adiabatic,
-  {28912f31-0ab7-444f-a03b-63d80dffba10}, !- Handle
-  Hot Water Loop Coil Bypass,             !- Name
-  {07490d2b-90ba-413e-bef1-2411bb3d0abe}, !- Inlet Node Name
-  {e7081549-5b48-46fb-9d17-9ad3e4295671}; !- Outlet Node Name
-
-OS:Node,
-  {f3dfcbe3-d3d8-473c-b24a-1ed3ae33da9c}, !- Handle
-  Node 13,                                !- Name
-  {e7081549-5b48-46fb-9d17-9ad3e4295671}, !- Inlet Port
-  {cb58bc1b-4638-4512-863f-3bb1f054a4af}; !- Outlet Port
-
-OS:Connection,
-  {07490d2b-90ba-413e-bef1-2411bb3d0abe}, !- Handle
-  {d11ce350-1b61-4788-b249-8102fef72cc3}, !- Name
-  {b6398b91-f87f-490b-a463-bb4c7aa37788}, !- Source Object
-  3,                                      !- Outlet Port
-  {28912f31-0ab7-444f-a03b-63d80dffba10}, !- Target Object
-  2;                                      !- Inlet Port
-
-OS:Connection,
-  {e7081549-5b48-46fb-9d17-9ad3e4295671}, !- Handle
-  {548a969d-f7d3-4e06-8b8a-f7653c169398}, !- Name
-  {28912f31-0ab7-444f-a03b-63d80dffba10}, !- Source Object
-  3,                                      !- Outlet Port
-  {f3dfcbe3-d3d8-473c-b24a-1ed3ae33da9c}, !- Target Object
-  2;                                      !- Inlet Port
-
-OS:Connection,
-  {cb58bc1b-4638-4512-863f-3bb1f054a4af}, !- Handle
-  {3867ad77-e634-4029-b82f-52a93d2d4d0f}, !- Name
-  {f3dfcbe3-d3d8-473c-b24a-1ed3ae33da9c}, !- Source Object
-  3,                                      !- Outlet Port
-  {9939044b-3be5-488f-94c9-b55269308c73}, !- Target Object
-  3;                                      !- Inlet Port
-
-OS:Pipe:Adiabatic,
-  {93958bd5-9141-4a09-bccf-874cda35ebd8}, !- Handle
-  Hot Water Loop Supply Outlet,           !- Name
-  {52ece109-4ef7-4600-b765-8eb6b0138098}, !- Inlet Node Name
-  {e49b5b87-37d7-4ff9-af72-81e229b84f8a}; !- Outlet Node Name
-
-OS:Node,
-  {86f82d87-b542-4c29-bd19-a4b10cf660e4}, !- Handle
-  Node 14,                                !- Name
-  {0129bc3a-110e-4851-b00c-3d89477714e7}, !- Inlet Port
-  {52ece109-4ef7-4600-b765-8eb6b0138098}; !- Outlet Port
-
-OS:Connection,
-  {0129bc3a-110e-4851-b00c-3d89477714e7}, !- Handle
-  {9ffe1f2d-51c4-4743-9d9a-eecc193fa677}, !- Name
-  {3574f69e-a363-4f73-95f2-2ff3acc6677d}, !- Source Object
-  2,                                      !- Outlet Port
-  {86f82d87-b542-4c29-bd19-a4b10cf660e4}, !- Target Object
-  2;                                      !- Inlet Port
-
-OS:Connection,
-  {52ece109-4ef7-4600-b765-8eb6b0138098}, !- Handle
-  {a4c4ac04-9d33-4615-bf24-98d82aac02eb}, !- Name
-  {86f82d87-b542-4c29-bd19-a4b10cf660e4}, !- Source Object
-  3,                                      !- Outlet Port
-  {93958bd5-9141-4a09-bccf-874cda35ebd8}, !- Target Object
-  2;                                      !- Inlet Port
-
-OS:Connection,
-  {e49b5b87-37d7-4ff9-af72-81e229b84f8a}, !- Handle
-  {c28f727e-539f-42f1-b744-e9805e46f385}, !- Name
-  {93958bd5-9141-4a09-bccf-874cda35ebd8}, !- Source Object
-  3,                                      !- Outlet Port
-  {29692ebe-4243-4f9c-a190-563cc7c556d0}, !- Target Object
-  2;                                      !- Inlet Port
-
-OS:Pipe:Adiabatic,
-  {a1732913-49c7-4c34-b207-09456d104182}, !- Handle
-  Hot Water Loop Demand Inlet,            !- Name
-  {f8ffe526-9df7-4e3a-8c20-fc49a253a26c}, !- Inlet Node Name
-  {bfdc9aca-dbd1-4d2d-a1ba-8009fb8a5f4a}; !- Outlet Node Name
-
-OS:Node,
-  {66942414-e1e1-4080-9009-53062f5d6c89}, !- Handle
-  Node 15,                                !- Name
-  {bfdc9aca-dbd1-4d2d-a1ba-8009fb8a5f4a}, !- Inlet Port
-  {152a3cd4-1a6a-494e-8982-0b7f7e6a1590}; !- Outlet Port
-
-OS:Connection,
-  {f8ffe526-9df7-4e3a-8c20-fc49a253a26c}, !- Handle
-  {51769fd9-c4dc-4fbf-ab21-ff8e4670c915}, !- Name
-  {a7d385df-a127-4adf-b678-3de97f0cc1bd}, !- Source Object
-  3,                                      !- Outlet Port
-  {a1732913-49c7-4c34-b207-09456d104182}, !- Target Object
-  2;                                      !- Inlet Port
-
-OS:Connection,
-  {bfdc9aca-dbd1-4d2d-a1ba-8009fb8a5f4a}, !- Handle
-  {fe4fdcc5-8498-4f78-a935-a56be7492959}, !- Name
-  {a1732913-49c7-4c34-b207-09456d104182}, !- Source Object
-  3,                                      !- Outlet Port
-  {66942414-e1e1-4080-9009-53062f5d6c89}, !- Target Object
-  2;                                      !- Inlet Port
-
-OS:Connection,
-  {152a3cd4-1a6a-494e-8982-0b7f7e6a1590}, !- Handle
-  {b3d8be13-cc8c-4385-9064-a358a6628778}, !- Name
-  {66942414-e1e1-4080-9009-53062f5d6c89}, !- Source Object
-  3,                                      !- Outlet Port
-  {cb84ed29-9039-4c58-a044-e78433d9fdbe}, !- Target Object
-  2;                                      !- Inlet Port
-
-OS:Pipe:Adiabatic,
-  {514a6120-b15d-461c-a143-e4ddd5d56297}, !- Handle
-  Hot Water Loop Demand Outlet,           !- Name
-  {a5518f3b-2fdf-4c0e-bcd3-830c6bf24c10}, !- Inlet Node Name
-  {c84b3765-66ab-426d-a472-3e9c5dd48140}; !- Outlet Node Name
-
-OS:Node,
-  {35833f9d-2004-411b-979b-c9092ce95814}, !- Handle
-  Node 16,                                !- Name
-  {ec310fa3-9390-4455-94da-7ce9859adb5a}, !- Inlet Port
-  {a5518f3b-2fdf-4c0e-bcd3-830c6bf24c10}; !- Outlet Port
-
-OS:Connection,
-  {ec310fa3-9390-4455-94da-7ce9859adb5a}, !- Handle
-  {6374ad7c-8af7-40d0-87ed-4bd01fa26415}, !- Name
-  {9939044b-3be5-488f-94c9-b55269308c73}, !- Source Object
-  2,                                      !- Outlet Port
-  {35833f9d-2004-411b-979b-c9092ce95814}, !- Target Object
-  2;                                      !- Inlet Port
-
-OS:Connection,
-  {a5518f3b-2fdf-4c0e-bcd3-830c6bf24c10}, !- Handle
-  {fb5a4985-de87-4fc1-b018-f2e1827f6eb9}, !- Name
-  {35833f9d-2004-411b-979b-c9092ce95814}, !- Source Object
-  3,                                      !- Outlet Port
-  {514a6120-b15d-461c-a143-e4ddd5d56297}, !- Target Object
-  2;                                      !- Inlet Port
-
-OS:Connection,
-  {c84b3765-66ab-426d-a472-3e9c5dd48140}, !- Handle
-  {f6c2b87a-f999-41a5-aed2-8f8adaf9af05}, !- Name
-  {514a6120-b15d-461c-a143-e4ddd5d56297}, !- Source Object
-  3,                                      !- Outlet Port
-  {81a59364-ba04-4f59-ae8d-f5c638f330ec}, !- Target Object
-  2;                                      !- Inlet Port
-
-OS:Fan:ConstantVolume,
-  {5e434c59-4110-4557-8846-2ec26dadbd1e}, !- Handle
-  living zone PTAC Fan,                   !- Name
-  {ded9a55b-a23e-49d6-9746-8aea6ab5e55f}, !- Availability Schedule Name
-  0.52,                                   !- Fan Total Efficiency
-  331.2882503,                            !- Pressure Rise {Pa}
-  AutoSize,                               !- Maximum Flow Rate {m3/s}
-  0.8,                                    !- Motor Efficiency
-  1,                                      !- Motor In Airstream Fraction
-  ,                                       !- Air Inlet Node Name
-  ,                                       !- Air Outlet Node Name
-  ;                                       !- End-Use Subcategory
-
-OS:Schedule:Constant,
-  {ded9a55b-a23e-49d6-9746-8aea6ab5e55f}, !- Handle
-  Always On Discrete,                     !- Name
-  {0c73afec-28a7-48d8-a8f7-75bf28501f26}, !- Schedule Type Limits Name
-  1;                                      !- Value
-
-OS:ScheduleTypeLimits,
-  {0c73afec-28a7-48d8-a8f7-75bf28501f26}, !- Handle
-  OnOff,                                  !- Name
-  0,                                      !- Lower Limit Value
-  1,                                      !- Upper Limit Value
-  Discrete,                               !- Numeric Type
-  Availability;                           !- Unit Type
-
-OS:Coil:Heating:Water,
-  {3ac401b7-6084-4aad-a679-6f0eb7e953e6}, !- Handle
-  Hot Water Loop Water Htg Coil,          !- Name
-  {ded9a55b-a23e-49d6-9746-8aea6ab5e55f}, !- Availability Schedule Name
-  ,                                       !- U-Factor Times Area Value {W/K}
-  ,                                       !- Maximum Water Flow Rate {m3/s}
-  {e43d7209-daeb-4785-81c5-3a665431d858}, !- Water Inlet Node Name
-  {08b88472-1a88-446b-a7ee-2e19e0b2af06}, !- Water Outlet Node Name
-  ,                                       !- Air Inlet Node Name
-  ,                                       !- Air Outlet Node Name
-  ,                                       !- Performance Input Method
-  ,                                       !- Rated Capacity {W}
-  82.2222222222223,                       !- Rated Inlet Water Temperature {C}
-  16.6,                                   !- Rated Inlet Air Temperature {C}
-  71.1111111111112,                       !- Rated Outlet Water Temperature {C}
-  32.2,                                   !- Rated Outlet Air Temperature {C}
-  ;                                       !- Rated Ratio for Air and Water Convection
-
-OS:Node,
-  {f3a6a87f-d0e7-4e96-976b-976dde0f1b12}, !- Handle
-  Node 17,                                !- Name
-  {0b42a83d-6b5f-4a27-ad94-049791cf4e55}, !- Inlet Port
-  {e43d7209-daeb-4785-81c5-3a665431d858}; !- Outlet Port
-
-OS:Connection,
-  {0b42a83d-6b5f-4a27-ad94-049791cf4e55}, !- Handle
-  {5b49ca28-956f-4ca2-8f43-6ea52443376b}, !- Name
-  {cb84ed29-9039-4c58-a044-e78433d9fdbe}, !- Source Object
-  4,                                      !- Outlet Port
-  {f3a6a87f-d0e7-4e96-976b-976dde0f1b12}, !- Target Object
-  2;                                      !- Inlet Port
-
-OS:Node,
-  {798b0963-c3ca-4fba-9122-fbc612ae77f3}, !- Handle
-  Node 18,                                !- Name
-  {08b88472-1a88-446b-a7ee-2e19e0b2af06}, !- Inlet Port
-  {e2b6c939-ec36-401e-b356-7d689058c6f2}; !- Outlet Port
-
-OS:Connection,
-  {e43d7209-daeb-4785-81c5-3a665431d858}, !- Handle
-  {02c85bfa-41fa-4700-bc1a-f0788e9ad345}, !- Name
-  {f3a6a87f-d0e7-4e96-976b-976dde0f1b12}, !- Source Object
-  3,                                      !- Outlet Port
-  {3ac401b7-6084-4aad-a679-6f0eb7e953e6}, !- Target Object
-  5;                                      !- Inlet Port
-
-OS:Connection,
-  {08b88472-1a88-446b-a7ee-2e19e0b2af06}, !- Handle
-  {e548fb3c-fa2e-49ab-a3ef-c8f69b86811d}, !- Name
-  {3ac401b7-6084-4aad-a679-6f0eb7e953e6}, !- Source Object
-  6,                                      !- Outlet Port
-  {798b0963-c3ca-4fba-9122-fbc612ae77f3}, !- Target Object
-  2;                                      !- Inlet Port
-
-OS:Connection,
-  {e2b6c939-ec36-401e-b356-7d689058c6f2}, !- Handle
-  {f6857195-60e1-4935-998a-2b97aaf0d32c}, !- Name
-  {798b0963-c3ca-4fba-9122-fbc612ae77f3}, !- Source Object
-  3,                                      !- Outlet Port
-  {9939044b-3be5-488f-94c9-b55269308c73}, !- Target Object
-  4;                                      !- Inlet Port
-
-OS:Controller:WaterCoil,
-  {c34cf1d6-b56a-4f20-a1ab-ac3ed8cc4abb}, !- Handle
-  Hot Water Loop Water Htg Coil Controller, !- Name
-  {3ac401b7-6084-4aad-a679-6f0eb7e953e6}, !- Water Coil Name
-  ,                                       !- Control Variable
-  Normal,                                 !- Action
-  ,                                       !- Actuator Variable
-  ,                                       !- Sensor Node Name
-  ,                                       !- Actuator Node Name
-  0.1,                                    !- Controller Convergence Tolerance {deltaC}
-  ,                                       !- Maximum Actuated Flow {m3/s}
-  0;                                      !- Minimum Actuated Flow {m3/s}
-
-OS:Coil:Cooling:DX:SingleSpeed,
-  {e9283b83-5fe9-4088-8d23-a62fba82f5d8}, !- Handle
-  living zone PTAC 1spd DX AC Clg Coil,   !- Name
-  {ded9a55b-a23e-49d6-9746-8aea6ab5e55f}, !- Availability Schedule Name
-  autosize,                               !- Rated Total Cooling Capacity {W}
-  autosize,                               !- Rated Sensible Heat Ratio
-  3,                                      !- Rated COP {W/W}
-  autosize,                               !- Rated Air Flow Rate {m3/s}
-  773.3,                                  !- Rated Evaporator Fan Power Per Volume Flow Rate {W/(m3/s)}
-  ,                                       !- Air Inlet Node Name
-  ,                                       !- Air Outlet Node Name
-  {48d94ce9-950a-4fa6-9e6d-d64b1ca6fb12}, !- Total Cooling Capacity Function of Temperature Curve Name
-  {2991b60e-33de-4b85-9daf-7e85acaf4155}, !- Total Cooling Capacity Function of Flow Fraction Curve Name
-  {30c16294-d9c4-4dd3-9335-3cc92e267c69}, !- Energy Input Ratio Function of Temperature Curve Name
-  {4208ab7a-7265-43cf-b175-6c265a0196ea}, !- Energy Input Ratio Function of Flow Fraction Curve Name
-  {eaf954e2-ad67-4c93-8b9d-957a5de5ac9e}, !- Part Load Fraction Correlation Curve Name
-  ,                                       !- Nominal Time for Condensate Removal to Begin {s}
-  ,                                       !- Ratio of Initial Moisture Evaporation Rate and Steady State Latent Capacity {dimensionless}
-  ,                                       !- Maximum Cycling Rate {cycles/hr}
-  ,                                       !- Latent Capacity Time Constant {s}
-  ,                                       !- Condenser Air Inlet Node Name
-  AirCooled,                              !- Condenser Type
-  0,                                      !- Evaporative Condenser Effectiveness {dimensionless}
-  Autosize,                               !- Evaporative Condenser Air Flow Rate {m3/s}
-  Autosize,                               !- Evaporative Condenser Pump Rated Power Consumption {W}
-  0,                                      !- Crankcase Heater Capacity {W}
-  0,                                      !- Maximum Outdoor Dry-Bulb Temperature for Crankcase Heater Operation {C}
-  ,                                       !- Supply Water Storage Tank Name
-  ,                                       !- Condensate Collection Water Storage Tank Name
-  0,                                      !- Basin Heater Capacity {W/K}
-  10,                                     !- Basin Heater Setpoint Temperature {C}
-  ;                                       !- Basin Heater Operating Schedule Name
-
-OS:Curve:Biquadratic,
-  {d54df8f9-75c4-4033-a796-4213e500bf08}, !- Handle
-  Curve Biquadratic 1,                    !- Name
-  0.942587793,                            !- Coefficient1 Constant
-  0.009543347,                            !- Coefficient2 x
-  0.00068377,                             !- Coefficient3 x**2
-  -0.011042676,                           !- Coefficient4 y
-  5.249e-006,                             !- Coefficient5 y**2
-  -9.72e-006,                             !- Coefficient6 x*y
-  17,                                     !- Minimum Value of x
-  22,                                     !- Maximum Value of x
-  13,                                     !- Minimum Value of y
-  46;                                     !- Maximum Value of y
-
-OS:Curve:Quadratic,
-  {edd236b3-0d57-42c6-85ca-0e9784042a97}, !- Handle
-  Curve Quadratic 1,                      !- Name
-  0.8,                                    !- Coefficient1 Constant
-  0.2,                                    !- Coefficient2 x
-  0,                                      !- Coefficient3 x**2
-  0.5,                                    !- Minimum Value of x
-  1.5;                                    !- Maximum Value of x
-
-OS:Curve:Biquadratic,
-  {a0ad8f5b-b559-42cf-9e0d-7ca307cb3687}, !- Handle
-  Curve Biquadratic 2,                    !- Name
-  0.342414409,                            !- Coefficient1 Constant
-  0.034885008,                            !- Coefficient2 x
-  -0.0006237,                             !- Coefficient3 x**2
-  0.004977216,                            !- Coefficient4 y
-  0.000437951,                            !- Coefficient5 y**2
-  -0.000728028,                           !- Coefficient6 x*y
-  17,                                     !- Minimum Value of x
-  22,                                     !- Maximum Value of x
-  13,                                     !- Minimum Value of y
-  46;                                     !- Maximum Value of y
-
-OS:Curve:Quadratic,
-  {0c0d6ca5-4661-400b-9112-54989bede99f}, !- Handle
-  Curve Quadratic 2,                      !- Name
-  1.1552,                                 !- Coefficient1 Constant
-  -0.1808,                                !- Coefficient2 x
-  0.0256,                                 !- Coefficient3 x**2
-  0.5,                                    !- Minimum Value of x
-  1.5;                                    !- Maximum Value of x
-
-OS:Curve:Quadratic,
-  {91ddfbda-9a10-454e-80e7-24d06d29828b}, !- Handle
-  Curve Quadratic 3,                      !- Name
-  0.85,                                   !- Coefficient1 Constant
-  0.15,                                   !- Coefficient2 x
-  0,                                      !- Coefficient3 x**2
-  0,                                      !- Minimum Value of x
-  1;                                      !- Maximum Value of x
-
-OS:Curve:Biquadratic,
-  {48d94ce9-950a-4fa6-9e6d-d64b1ca6fb12}, !- Handle
-  Curve Biquadratic 3,                    !- Name
-  0.942587793,                            !- Coefficient1 Constant
-  0.009543347,                            !- Coefficient2 x
-  0.00068377,                             !- Coefficient3 x**2
-  -0.011042676,                           !- Coefficient4 y
-  5.249e-006,                             !- Coefficient5 y**2
-  -9.72e-006,                             !- Coefficient6 x*y
-  12.77778,                               !- Minimum Value of x
-  23.88889,                               !- Maximum Value of x
-  23.88889,                               !- Minimum Value of y
-  46.11111;                               !- Maximum Value of y
-
-OS:Curve:Quadratic,
-  {2991b60e-33de-4b85-9daf-7e85acaf4155}, !- Handle
-  Curve Quadratic 4,                      !- Name
-  0.8,                                    !- Coefficient1 Constant
-  0.2,                                    !- Coefficient2 x
-  0,                                      !- Coefficient3 x**2
-  0.5,                                    !- Minimum Value of x
-  1.5;                                    !- Maximum Value of x
-
-OS:Curve:Biquadratic,
-  {30c16294-d9c4-4dd3-9335-3cc92e267c69}, !- Handle
-  Curve Biquadratic 4,                    !- Name
-  0.342414409,                            !- Coefficient1 Constant
-  0.034885008,                            !- Coefficient2 x
-  -0.0006237,                             !- Coefficient3 x**2
-  0.004977216,                            !- Coefficient4 y
-  0.000437951,                            !- Coefficient5 y**2
-  -0.000728028,                           !- Coefficient6 x*y
-  12.77778,                               !- Minimum Value of x
-  23.88889,                               !- Maximum Value of x
-  23.88889,                               !- Minimum Value of y
-  46.11111;                               !- Maximum Value of y
-
-OS:Curve:Quadratic,
-  {4208ab7a-7265-43cf-b175-6c265a0196ea}, !- Handle
-  Curve Quadratic 5,                      !- Name
-  1.1552,                                 !- Coefficient1 Constant
-  -0.1808,                                !- Coefficient2 x
-  0.0256,                                 !- Coefficient3 x**2
-  0.5,                                    !- Minimum Value of x
-  1.5;                                    !- Maximum Value of x
-
-OS:Curve:Quadratic,
-  {eaf954e2-ad67-4c93-8b9d-957a5de5ac9e}, !- Handle
-  Curve Quadratic 6,                      !- Name
-  0.85,                                   !- Coefficient1 Constant
-  0.15,                                   !- Coefficient2 x
-  0,                                      !- Coefficient3 x**2
-  0,                                      !- Minimum Value of x
-  1,                                      !- Maximum Value of x
-  0.7,                                    !- Minimum Curve Output
-  1;                                      !- Maximum Curve Output
-
-OS:ZoneHVAC:PackagedTerminalAirConditioner,
-  {6aaf6968-4888-4b8b-92a3-b123dbfc3168}, !- Handle
-  living zone PTAC,                       !- Name
-  {ded9a55b-a23e-49d6-9746-8aea6ab5e55f}, !- Availability Schedule Name
-  {db5231eb-de84-4632-a4fa-10ca2149a78a}, !- Air Inlet Node Name
-  {6d9f2abc-0e78-4a68-a96f-285e2bb4068a}, !- Air Outlet Node Name
-  OutdoorAir:Mixer,                       !- Outdoor Air Mixer Object Type
-  ,                                       !- Outdoor Air Mixer Name
-  Autosize,                               !- Supply Air Flow Rate During Cooling Operation {m3/s}
-  Autosize,                               !- Supply Air Flow Rate During Heating Operation {m3/s}
-  Autosize,                               !- Supply Air Flow Rate When No Cooling or Heating is Needed {m3/s}
-  Autosize,                               !- Outdoor Air Flow Rate During Cooling Operation {m3/s}
-  Autosize,                               !- Outdoor Air Flow Rate During Heating Operation {m3/s}
-  Autosize,                               !- Outdoor Air Flow Rate When No Cooling or Heating is Needed {m3/s}
-  {5e434c59-4110-4557-8846-2ec26dadbd1e}, !- Supply Air Fan Name
-  {3ac401b7-6084-4aad-a679-6f0eb7e953e6}, !- Heating Coil Name
-  {e9283b83-5fe9-4088-8d23-a62fba82f5d8}, !- Cooling Coil Name
-  DrawThrough,                            !- Fan Placement
-  {ded9a55b-a23e-49d6-9746-8aea6ab5e55f}; !- Supply Air Fan Operating Mode Schedule Name
-
-OS:Node,
-  {8099f362-1560-4728-9614-80d127d28f64}, !- Handle
-  Node 19,                                !- Name
-  {26978ea7-f044-4471-b2c5-233759d4bf3f}, !- Inlet Port
-  {db5231eb-de84-4632-a4fa-10ca2149a78a}; !- Outlet Port
-
-OS:Connection,
-  {26978ea7-f044-4471-b2c5-233759d4bf3f}, !- Handle
-  {0efe196c-73e1-4478-8e47-63365daff4b9}, !- Name
-  {3449f250-1712-47b1-ab32-30c22de972a2}, !- Source Object
-  3,                                      !- Outlet Port
-  {8099f362-1560-4728-9614-80d127d28f64}, !- Target Object
-  2;                                      !- Inlet Port
-
-OS:Connection,
-  {db5231eb-de84-4632-a4fa-10ca2149a78a}, !- Handle
-  {1939bad1-ca82-4366-9c07-4cef591e0504}, !- Name
-  {8099f362-1560-4728-9614-80d127d28f64}, !- Source Object
-  3,                                      !- Outlet Port
-  {6aaf6968-4888-4b8b-92a3-b123dbfc3168}, !- Target Object
-  3;                                      !- Inlet Port
-
-OS:Node,
-  {0aa7c151-915c-482e-a34a-978783fda7f6}, !- Handle
-  Node 20,                                !- Name
-  {6d9f2abc-0e78-4a68-a96f-285e2bb4068a}, !- Inlet Port
-  {507b9f7b-76fd-4357-90c7-aea3e6272949}; !- Outlet Port
-
-OS:Connection,
-  {507b9f7b-76fd-4357-90c7-aea3e6272949}, !- Handle
-  {26bde8ce-41f0-4973-a19d-9f51680d4cd4}, !- Name
-  {0aa7c151-915c-482e-a34a-978783fda7f6}, !- Source Object
-  3,                                      !- Outlet Port
-  {ddd29ba4-f7e8-4ec2-8ed1-191e712fa5bf}, !- Target Object
-  3;                                      !- Inlet Port
-
-OS:Connection,
-  {6d9f2abc-0e78-4a68-a96f-285e2bb4068a}, !- Handle
-  {21405a60-46ed-43f9-bb2e-a0e8e2fadff9}, !- Name
-  {6aaf6968-4888-4b8b-92a3-b123dbfc3168}, !- Source Object
-  4,                                      !- Outlet Port
-  {0aa7c151-915c-482e-a34a-978783fda7f6}, !- Target Object
-  2;                                      !- Inlet Port
-
-OS:EnergyManagementSystem:Sensor,
-  {9ba9c7a3-1c76-413c-91e2-50f84b70d17c}, !- Handle
-  Central_pump_s,                         !- Name
-  Central pump,                           !- Output Variable or Output Meter Index Key Name
-  Pump Electric Energy;                   !- Output Variable or Output Meter Name
-
-OS:EnergyManagementSystem:Program,
-  {7dcf6c4d-521c-4ac7-a276-0197e7dfe19f}, !- Handle
-  Central_pumps_program,                  !- Name
-  Set central_pumps_h = Central_pump_s;   !- Program Line 1
-
-OS:EnergyManagementSystem:OutputVariable,
-  {724a1df5-1295-4171-8640-c35a2e7bb809}, !- Handle
-  Central htg pump:Pumps:Electricity,     !- Name
-  central_pumps_h,                        !- EMS Variable Name
-  Summed,                                 !- Type of Data in Variable
-  SystemTimestep,                         !- Update Frequency
-  {7dcf6c4d-521c-4ac7-a276-0197e7dfe19f}, !- EMS Program or Subroutine Name
-  J;                                      !- Units
-
-OS:EnergyManagementSystem:ProgramCallingManager,
-  {70e0d109-d50e-48a7-ad22-938cc9d688f0}, !- Handle
-  Central pump program calling manager,   !- Name
-  EndOfSystemTimestepBeforeHVACReporting, !- EnergyPlus Model Calling Point
-  {7dcf6c4d-521c-4ac7-a276-0197e7dfe19f}; !- Program Name 1
-
-OS:Schedule:Ruleset,
-  {25ef1922-4cbe-4305-bd4e-d461715962b3}, !- Handle
-  res heating season,                     !- Name
-  {0c73afec-28a7-48d8-a8f7-75bf28501f26}, !- Schedule Type Limits Name
-  {73076099-5c1d-4915-9e9b-f5b671b6f3f6}; !- Default Day Schedule Name
-
-OS:Schedule:Day,
-  {73076099-5c1d-4915-9e9b-f5b671b6f3f6}, !- Handle
-  Schedule Day 4,                         !- Name
-  {0c73afec-28a7-48d8-a8f7-75bf28501f26}, !- Schedule Type Limits Name
-  ,                                       !- Interpolate to Timestep
-  24,                                     !- Hour 1
-  0,                                      !- Minute 1
-  0;                                      !- Value Until Time 1
-
-OS:Schedule:Rule,
-  {74b9b130-6bdc-46e2-8afd-ca6836df748b}, !- Handle
-  res heating season allday rule1,        !- Name
-  {25ef1922-4cbe-4305-bd4e-d461715962b3}, !- Schedule Ruleset Name
-  11,                                     !- Rule Order
-  {3177913f-454b-4610-acb3-66b87bff743c}, !- Day Schedule Name
-  Yes,                                    !- Apply Sunday
-  Yes,                                    !- Apply Monday
-  Yes,                                    !- Apply Tuesday
-  Yes,                                    !- Apply Wednesday
-  Yes,                                    !- Apply Thursday
-  Yes,                                    !- Apply Friday
-  Yes,                                    !- Apply Saturday
-  ,                                       !- Apply Holiday
-  DateRange,                              !- Date Specification Type
-  1,                                      !- Start Month
-  1,                                      !- Start Day
-  1,                                      !- End Month
-  31;                                     !- End Day
-
-OS:Schedule:Day,
-  {3177913f-454b-4610-acb3-66b87bff743c}, !- Handle
-  res heating season allday1,             !- Name
-  {0c73afec-28a7-48d8-a8f7-75bf28501f26}, !- Schedule Type Limits Name
-  ,                                       !- Interpolate to Timestep
-  24,                                     !- Hour 1
-  0,                                      !- Minute 1
-  1;                                      !- Value Until Time 1
-
-OS:Schedule:Rule,
-  {fab2b277-9730-4612-87aa-5baefed22a9b}, !- Handle
-  res heating season allday rule2,        !- Name
-  {25ef1922-4cbe-4305-bd4e-d461715962b3}, !- Schedule Ruleset Name
-  10,                                     !- Rule Order
-  {946c35db-a0f8-4729-8c71-7d9153d50a17}, !- Day Schedule Name
-  Yes,                                    !- Apply Sunday
-  Yes,                                    !- Apply Monday
-  Yes,                                    !- Apply Tuesday
-  Yes,                                    !- Apply Wednesday
-  Yes,                                    !- Apply Thursday
-  Yes,                                    !- Apply Friday
-  Yes,                                    !- Apply Saturday
-  ,                                       !- Apply Holiday
-  DateRange,                              !- Date Specification Type
-  2,                                      !- Start Month
-  1,                                      !- Start Day
-  2,                                      !- End Month
-  28;                                     !- End Day
-
-OS:Schedule:Day,
-  {946c35db-a0f8-4729-8c71-7d9153d50a17}, !- Handle
-  res heating season allday2,             !- Name
-  {0c73afec-28a7-48d8-a8f7-75bf28501f26}, !- Schedule Type Limits Name
-  ,                                       !- Interpolate to Timestep
-  24,                                     !- Hour 1
-  0,                                      !- Minute 1
-  1;                                      !- Value Until Time 1
-
-OS:Schedule:Rule,
-  {211092fa-b986-4da2-9fca-df484f744651}, !- Handle
-  res heating season allday rule3,        !- Name
-  {25ef1922-4cbe-4305-bd4e-d461715962b3}, !- Schedule Ruleset Name
-  9,                                      !- Rule Order
-  {a7992858-ac23-4d21-84c8-d30fe763e999}, !- Day Schedule Name
-  Yes,                                    !- Apply Sunday
-  Yes,                                    !- Apply Monday
-  Yes,                                    !- Apply Tuesday
-  Yes,                                    !- Apply Wednesday
-  Yes,                                    !- Apply Thursday
-  Yes,                                    !- Apply Friday
-  Yes,                                    !- Apply Saturday
-  ,                                       !- Apply Holiday
-  DateRange,                              !- Date Specification Type
-  3,                                      !- Start Month
-  1,                                      !- Start Day
-  3,                                      !- End Month
-  31;                                     !- End Day
-
-OS:Schedule:Day,
-  {a7992858-ac23-4d21-84c8-d30fe763e999}, !- Handle
-  res heating season allday3,             !- Name
-  {0c73afec-28a7-48d8-a8f7-75bf28501f26}, !- Schedule Type Limits Name
-  ,                                       !- Interpolate to Timestep
-  24,                                     !- Hour 1
-  0,                                      !- Minute 1
-  1;                                      !- Value Until Time 1
-
-OS:Schedule:Rule,
-  {00768347-5632-448f-af73-87e1700f0e03}, !- Handle
-  res heating season allday rule4,        !- Name
-  {25ef1922-4cbe-4305-bd4e-d461715962b3}, !- Schedule Ruleset Name
-  8,                                      !- Rule Order
-  {ab981912-b6eb-41be-8c77-11f4678b98ff}, !- Day Schedule Name
-  Yes,                                    !- Apply Sunday
-  Yes,                                    !- Apply Monday
-  Yes,                                    !- Apply Tuesday
-  Yes,                                    !- Apply Wednesday
-  Yes,                                    !- Apply Thursday
-  Yes,                                    !- Apply Friday
-  Yes,                                    !- Apply Saturday
-  ,                                       !- Apply Holiday
-  DateRange,                              !- Date Specification Type
-  4,                                      !- Start Month
-  1,                                      !- Start Day
-  4,                                      !- End Month
-  30;                                     !- End Day
-
-OS:Schedule:Day,
-  {ab981912-b6eb-41be-8c77-11f4678b98ff}, !- Handle
-  res heating season allday4,             !- Name
-  {0c73afec-28a7-48d8-a8f7-75bf28501f26}, !- Schedule Type Limits Name
-  ,                                       !- Interpolate to Timestep
-  24,                                     !- Hour 1
-  0,                                      !- Minute 1
-  1;                                      !- Value Until Time 1
-
-OS:Schedule:Rule,
-  {81a70dc7-7543-4d01-a0f5-a1d7f087d554}, !- Handle
-  res heating season allday rule5,        !- Name
-  {25ef1922-4cbe-4305-bd4e-d461715962b3}, !- Schedule Ruleset Name
-  7,                                      !- Rule Order
-  {73e95efa-941a-4c50-be74-1235e3cfb8ad}, !- Day Schedule Name
-  Yes,                                    !- Apply Sunday
-  Yes,                                    !- Apply Monday
-  Yes,                                    !- Apply Tuesday
-  Yes,                                    !- Apply Wednesday
-  Yes,                                    !- Apply Thursday
-  Yes,                                    !- Apply Friday
-  Yes,                                    !- Apply Saturday
-  ,                                       !- Apply Holiday
-  DateRange,                              !- Date Specification Type
-  5,                                      !- Start Month
-  1,                                      !- Start Day
-  5,                                      !- End Month
-  31;                                     !- End Day
-
-OS:Schedule:Day,
-  {73e95efa-941a-4c50-be74-1235e3cfb8ad}, !- Handle
-  res heating season allday5,             !- Name
-  {0c73afec-28a7-48d8-a8f7-75bf28501f26}, !- Schedule Type Limits Name
-  ,                                       !- Interpolate to Timestep
-  24,                                     !- Hour 1
-  0,                                      !- Minute 1
-  1;                                      !- Value Until Time 1
-
-OS:Schedule:Rule,
-  {4fb61a45-2374-49d8-a922-5fde95c15c7e}, !- Handle
-  res heating season allday rule6,        !- Name
-  {25ef1922-4cbe-4305-bd4e-d461715962b3}, !- Schedule Ruleset Name
-  6,                                      !- Rule Order
-  {1c1b36dc-3f24-4ab7-8dc4-173d160b389d}, !- Day Schedule Name
-  Yes,                                    !- Apply Sunday
-  Yes,                                    !- Apply Monday
-  Yes,                                    !- Apply Tuesday
-  Yes,                                    !- Apply Wednesday
-  Yes,                                    !- Apply Thursday
-  Yes,                                    !- Apply Friday
-  Yes,                                    !- Apply Saturday
-  ,                                       !- Apply Holiday
-  DateRange,                              !- Date Specification Type
-  6,                                      !- Start Month
-  1,                                      !- Start Day
-  6,                                      !- End Month
-  30;                                     !- End Day
-
-OS:Schedule:Day,
-  {1c1b36dc-3f24-4ab7-8dc4-173d160b389d}, !- Handle
-  res heating season allday6,             !- Name
-  {0c73afec-28a7-48d8-a8f7-75bf28501f26}, !- Schedule Type Limits Name
-  ,                                       !- Interpolate to Timestep
-  24,                                     !- Hour 1
-  0,                                      !- Minute 1
-  1;                                      !- Value Until Time 1
-
-OS:Schedule:Rule,
-  {0ba8001d-a71d-4407-b8aa-49eb2cfeb399}, !- Handle
-  res heating season allday rule7,        !- Name
-  {25ef1922-4cbe-4305-bd4e-d461715962b3}, !- Schedule Ruleset Name
-  5,                                      !- Rule Order
-  {7283b007-f2b4-43c7-81ac-942e4d41323a}, !- Day Schedule Name
-  Yes,                                    !- Apply Sunday
-  Yes,                                    !- Apply Monday
-  Yes,                                    !- Apply Tuesday
-  Yes,                                    !- Apply Wednesday
-  Yes,                                    !- Apply Thursday
-  Yes,                                    !- Apply Friday
-  Yes,                                    !- Apply Saturday
-  ,                                       !- Apply Holiday
-  DateRange,                              !- Date Specification Type
-  7,                                      !- Start Month
-  1,                                      !- Start Day
-  7,                                      !- End Month
-  31;                                     !- End Day
-
-OS:Schedule:Day,
-  {7283b007-f2b4-43c7-81ac-942e4d41323a}, !- Handle
-  res heating season allday7,             !- Name
-  {0c73afec-28a7-48d8-a8f7-75bf28501f26}, !- Schedule Type Limits Name
-  ,                                       !- Interpolate to Timestep
-  24,                                     !- Hour 1
-  0,                                      !- Minute 1
-  1;                                      !- Value Until Time 1
-
-OS:Schedule:Rule,
-  {b38770ce-c83e-4d3c-8209-3f712b55c098}, !- Handle
-  res heating season allday rule8,        !- Name
-  {25ef1922-4cbe-4305-bd4e-d461715962b3}, !- Schedule Ruleset Name
-  4,                                      !- Rule Order
-  {375df9ca-a6fe-48af-b901-0d0f522a374b}, !- Day Schedule Name
-  Yes,                                    !- Apply Sunday
-  Yes,                                    !- Apply Monday
-  Yes,                                    !- Apply Tuesday
-  Yes,                                    !- Apply Wednesday
-  Yes,                                    !- Apply Thursday
-  Yes,                                    !- Apply Friday
-  Yes,                                    !- Apply Saturday
-  ,                                       !- Apply Holiday
-  DateRange,                              !- Date Specification Type
-  8,                                      !- Start Month
-  1,                                      !- Start Day
-  8,                                      !- End Month
-  31;                                     !- End Day
-
-OS:Schedule:Day,
-  {375df9ca-a6fe-48af-b901-0d0f522a374b}, !- Handle
-  res heating season allday8,             !- Name
-  {0c73afec-28a7-48d8-a8f7-75bf28501f26}, !- Schedule Type Limits Name
-  ,                                       !- Interpolate to Timestep
-  24,                                     !- Hour 1
-  0,                                      !- Minute 1
-  1;                                      !- Value Until Time 1
-
-OS:Schedule:Rule,
-  {8867126f-77c8-42bc-8045-abfafd5171b6}, !- Handle
-  res heating season allday rule9,        !- Name
-  {25ef1922-4cbe-4305-bd4e-d461715962b3}, !- Schedule Ruleset Name
-  3,                                      !- Rule Order
-  {1d5278c1-ab96-4302-aca6-1f52ff268115}, !- Day Schedule Name
-  Yes,                                    !- Apply Sunday
-  Yes,                                    !- Apply Monday
-  Yes,                                    !- Apply Tuesday
-  Yes,                                    !- Apply Wednesday
-  Yes,                                    !- Apply Thursday
-  Yes,                                    !- Apply Friday
-  Yes,                                    !- Apply Saturday
-  ,                                       !- Apply Holiday
-  DateRange,                              !- Date Specification Type
-  9,                                      !- Start Month
-  1,                                      !- Start Day
-  9,                                      !- End Month
-  30;                                     !- End Day
-
-OS:Schedule:Day,
-  {1d5278c1-ab96-4302-aca6-1f52ff268115}, !- Handle
-  res heating season allday9,             !- Name
-  {0c73afec-28a7-48d8-a8f7-75bf28501f26}, !- Schedule Type Limits Name
-  ,                                       !- Interpolate to Timestep
-  24,                                     !- Hour 1
-  0,                                      !- Minute 1
-  1;                                      !- Value Until Time 1
-
-OS:Schedule:Rule,
-  {c401751c-19f1-40fa-ac92-3287add43b15}, !- Handle
-  res heating season allday rule10,       !- Name
-  {25ef1922-4cbe-4305-bd4e-d461715962b3}, !- Schedule Ruleset Name
-  2,                                      !- Rule Order
-  {0f35e937-1f7a-4505-bd70-1d9498edba60}, !- Day Schedule Name
-  Yes,                                    !- Apply Sunday
-  Yes,                                    !- Apply Monday
-  Yes,                                    !- Apply Tuesday
-  Yes,                                    !- Apply Wednesday
-  Yes,                                    !- Apply Thursday
-  Yes,                                    !- Apply Friday
-  Yes,                                    !- Apply Saturday
-  ,                                       !- Apply Holiday
-  DateRange,                              !- Date Specification Type
-  10,                                     !- Start Month
-  1,                                      !- Start Day
-  10,                                     !- End Month
-  31;                                     !- End Day
-
-OS:Schedule:Day,
-  {0f35e937-1f7a-4505-bd70-1d9498edba60}, !- Handle
-  res heating season allday10,            !- Name
-  {0c73afec-28a7-48d8-a8f7-75bf28501f26}, !- Schedule Type Limits Name
-  ,                                       !- Interpolate to Timestep
-  24,                                     !- Hour 1
-  0,                                      !- Minute 1
-  1;                                      !- Value Until Time 1
-
-OS:Schedule:Rule,
-  {a2f3d167-fdbe-4d64-b688-456eb955ca58}, !- Handle
-  res heating season allday rule11,       !- Name
-  {25ef1922-4cbe-4305-bd4e-d461715962b3}, !- Schedule Ruleset Name
-  1,                                      !- Rule Order
-  {3290e9c5-ee56-4351-a553-cdf750ddbfa2}, !- Day Schedule Name
-  Yes,                                    !- Apply Sunday
-  Yes,                                    !- Apply Monday
-  Yes,                                    !- Apply Tuesday
-  Yes,                                    !- Apply Wednesday
-  Yes,                                    !- Apply Thursday
-  Yes,                                    !- Apply Friday
-  Yes,                                    !- Apply Saturday
-  ,                                       !- Apply Holiday
-  DateRange,                              !- Date Specification Type
-  11,                                     !- Start Month
-  1,                                      !- Start Day
-  11,                                     !- End Month
-  30;                                     !- End Day
-
-OS:Schedule:Day,
-  {3290e9c5-ee56-4351-a553-cdf750ddbfa2}, !- Handle
-  res heating season allday11,            !- Name
-  {0c73afec-28a7-48d8-a8f7-75bf28501f26}, !- Schedule Type Limits Name
-  ,                                       !- Interpolate to Timestep
-  24,                                     !- Hour 1
-  0,                                      !- Minute 1
-  1;                                      !- Value Until Time 1
-
-OS:Schedule:Rule,
-  {7820c953-ab4a-4c61-a04a-7b70b9129ce2}, !- Handle
-  res heating season allday rule12,       !- Name
-  {25ef1922-4cbe-4305-bd4e-d461715962b3}, !- Schedule Ruleset Name
-  0,                                      !- Rule Order
-  {39136d69-376a-4e29-8230-38b8dabaa6a2}, !- Day Schedule Name
-  Yes,                                    !- Apply Sunday
-  Yes,                                    !- Apply Monday
-  Yes,                                    !- Apply Tuesday
-  Yes,                                    !- Apply Wednesday
-  Yes,                                    !- Apply Thursday
-  Yes,                                    !- Apply Friday
-  Yes,                                    !- Apply Saturday
-  ,                                       !- Apply Holiday
-  DateRange,                              !- Date Specification Type
-  12,                                     !- Start Month
-  1,                                      !- Start Day
-  12,                                     !- End Month
-  31;                                     !- End Day
-
-OS:Schedule:Day,
-  {39136d69-376a-4e29-8230-38b8dabaa6a2}, !- Handle
-  res heating season allday12,            !- Name
-  {0c73afec-28a7-48d8-a8f7-75bf28501f26}, !- Schedule Type Limits Name
-  ,                                       !- Interpolate to Timestep
-  24,                                     !- Hour 1
-  0,                                      !- Minute 1
-  1;                                      !- Value Until Time 1
-
-OS:ThermostatSetpoint:DualSetpoint,
-  {f215eea6-4bb1-4d07-a670-a695cb944f3c}, !- Handle
-  living zone temperature setpoint,       !- Name
-  {01393111-3b08-4984-bbff-a77bb73373c6}, !- Heating Setpoint Temperature Schedule Name
-  {73d7dd66-a95d-4111-86e4-15de497fbaf1}; !- Cooling Setpoint Temperature Schedule Name
-
-OS:Schedule:Ruleset,
-  {806168c0-6a43-4be4-a13a-a38d7bb1b151}, !- Handle
-  res cooling season,                     !- Name
-  {0c73afec-28a7-48d8-a8f7-75bf28501f26}, !- Schedule Type Limits Name
-  {28fe54f5-a455-4e4e-8065-812f30522224}; !- Default Day Schedule Name
-
-OS:Schedule:Day,
-  {28fe54f5-a455-4e4e-8065-812f30522224}, !- Handle
-  Schedule Day 1,                         !- Name
-  {0c73afec-28a7-48d8-a8f7-75bf28501f26}, !- Schedule Type Limits Name
-=======
   {effe8fce-33ee-4a9b-944e-d3f53bf9f20d}, !- Handle
   Zone HVAC Equipment List 3,             !- Name
   {5e9f59b6-e4b5-48a9-b873-de0746b3e85e}; !- Thermal Zone
@@ -3050,1148 +1238,16 @@
   {27398cca-5425-49b4-8778-022bcfa0dde8}, !- Handle
   Schedule Day 1,                         !- Name
   ,                                       !- Schedule Type Limits Name
->>>>>>> f42044b5
   ,                                       !- Interpolate to Timestep
   24,                                     !- Hour 1
   0,                                      !- Minute 1
   0;                                      !- Value Until Time 1
 
-<<<<<<< HEAD
-OS:Schedule:Rule,
-  {96abb44c-bda4-411a-b4fa-3b417713c0a7}, !- Handle
-  res cooling season allday rule1,        !- Name
-  {806168c0-6a43-4be4-a13a-a38d7bb1b151}, !- Schedule Ruleset Name
-  11,                                     !- Rule Order
-  {f7c4f8c9-f082-496e-82dc-b161ddfe607f}, !- Day Schedule Name
-  Yes,                                    !- Apply Sunday
-  Yes,                                    !- Apply Monday
-  Yes,                                    !- Apply Tuesday
-  Yes,                                    !- Apply Wednesday
-  Yes,                                    !- Apply Thursday
-  Yes,                                    !- Apply Friday
-  Yes,                                    !- Apply Saturday
-  ,                                       !- Apply Holiday
-  DateRange,                              !- Date Specification Type
-  1,                                      !- Start Month
-  1,                                      !- Start Day
-  1,                                      !- End Month
-  31;                                     !- End Day
-
 OS:Schedule:Day,
-  {f7c4f8c9-f082-496e-82dc-b161ddfe607f}, !- Handle
-  res cooling season allday1,             !- Name
-  {0c73afec-28a7-48d8-a8f7-75bf28501f26}, !- Schedule Type Limits Name
+  {fd13a45e-f6ef-42be-8e7d-1e7d984025f0}, !- Handle
+  Schedule Day 2,                         !- Name
+  ,                                       !- Schedule Type Limits Name
   ,                                       !- Interpolate to Timestep
   24,                                     !- Hour 1
   0,                                      !- Minute 1
   1;                                      !- Value Until Time 1
-
-OS:Schedule:Rule,
-  {7aeaaabe-b5b4-4313-89f4-f235186658f5}, !- Handle
-  res cooling season allday rule2,        !- Name
-  {806168c0-6a43-4be4-a13a-a38d7bb1b151}, !- Schedule Ruleset Name
-  10,                                     !- Rule Order
-  {066fb434-735c-4938-bae0-f0b1640b4c02}, !- Day Schedule Name
-  Yes,                                    !- Apply Sunday
-  Yes,                                    !- Apply Monday
-  Yes,                                    !- Apply Tuesday
-  Yes,                                    !- Apply Wednesday
-  Yes,                                    !- Apply Thursday
-  Yes,                                    !- Apply Friday
-  Yes,                                    !- Apply Saturday
-  ,                                       !- Apply Holiday
-  DateRange,                              !- Date Specification Type
-  2,                                      !- Start Month
-  1,                                      !- Start Day
-  2,                                      !- End Month
-  28;                                     !- End Day
-
-OS:Schedule:Day,
-  {066fb434-735c-4938-bae0-f0b1640b4c02}, !- Handle
-  res cooling season allday2,             !- Name
-  {0c73afec-28a7-48d8-a8f7-75bf28501f26}, !- Schedule Type Limits Name
-  ,                                       !- Interpolate to Timestep
-  24,                                     !- Hour 1
-  0,                                      !- Minute 1
-  1;                                      !- Value Until Time 1
-
-OS:Schedule:Rule,
-  {32975e2a-4be5-4daa-9fe1-24c29856b2b6}, !- Handle
-  res cooling season allday rule3,        !- Name
-  {806168c0-6a43-4be4-a13a-a38d7bb1b151}, !- Schedule Ruleset Name
-  9,                                      !- Rule Order
-  {7a418cba-80e0-4988-8c23-c9d419c8a16e}, !- Day Schedule Name
-  Yes,                                    !- Apply Sunday
-  Yes,                                    !- Apply Monday
-  Yes,                                    !- Apply Tuesday
-  Yes,                                    !- Apply Wednesday
-  Yes,                                    !- Apply Thursday
-  Yes,                                    !- Apply Friday
-  Yes,                                    !- Apply Saturday
-  ,                                       !- Apply Holiday
-  DateRange,                              !- Date Specification Type
-  3,                                      !- Start Month
-  1,                                      !- Start Day
-  3,                                      !- End Month
-  31;                                     !- End Day
-
-OS:Schedule:Day,
-  {7a418cba-80e0-4988-8c23-c9d419c8a16e}, !- Handle
-  res cooling season allday3,             !- Name
-  {0c73afec-28a7-48d8-a8f7-75bf28501f26}, !- Schedule Type Limits Name
-  ,                                       !- Interpolate to Timestep
-  24,                                     !- Hour 1
-  0,                                      !- Minute 1
-  1;                                      !- Value Until Time 1
-
-OS:Schedule:Rule,
-  {ccd619cf-73ab-4085-814e-495e6176a6f6}, !- Handle
-  res cooling season allday rule4,        !- Name
-  {806168c0-6a43-4be4-a13a-a38d7bb1b151}, !- Schedule Ruleset Name
-  8,                                      !- Rule Order
-  {ddb261ef-5510-49e5-82e3-3cb00708c4b8}, !- Day Schedule Name
-  Yes,                                    !- Apply Sunday
-  Yes,                                    !- Apply Monday
-  Yes,                                    !- Apply Tuesday
-  Yes,                                    !- Apply Wednesday
-  Yes,                                    !- Apply Thursday
-  Yes,                                    !- Apply Friday
-  Yes,                                    !- Apply Saturday
-  ,                                       !- Apply Holiday
-  DateRange,                              !- Date Specification Type
-  4,                                      !- Start Month
-  1,                                      !- Start Day
-  4,                                      !- End Month
-  30;                                     !- End Day
-
-OS:Schedule:Day,
-  {ddb261ef-5510-49e5-82e3-3cb00708c4b8}, !- Handle
-  res cooling season allday4,             !- Name
-  {0c73afec-28a7-48d8-a8f7-75bf28501f26}, !- Schedule Type Limits Name
-  ,                                       !- Interpolate to Timestep
-  24,                                     !- Hour 1
-  0,                                      !- Minute 1
-  1;                                      !- Value Until Time 1
-
-OS:Schedule:Rule,
-  {f073cd24-df62-4179-9aa9-864fe905634a}, !- Handle
-  res cooling season allday rule5,        !- Name
-  {806168c0-6a43-4be4-a13a-a38d7bb1b151}, !- Schedule Ruleset Name
-  7,                                      !- Rule Order
-  {6b1794b4-b3d8-4400-ab29-d8fd83345b92}, !- Day Schedule Name
-  Yes,                                    !- Apply Sunday
-  Yes,                                    !- Apply Monday
-  Yes,                                    !- Apply Tuesday
-  Yes,                                    !- Apply Wednesday
-  Yes,                                    !- Apply Thursday
-  Yes,                                    !- Apply Friday
-  Yes,                                    !- Apply Saturday
-  ,                                       !- Apply Holiday
-  DateRange,                              !- Date Specification Type
-  5,                                      !- Start Month
-  1,                                      !- Start Day
-  5,                                      !- End Month
-  31;                                     !- End Day
-
-OS:Schedule:Day,
-  {6b1794b4-b3d8-4400-ab29-d8fd83345b92}, !- Handle
-  res cooling season allday5,             !- Name
-  {0c73afec-28a7-48d8-a8f7-75bf28501f26}, !- Schedule Type Limits Name
-  ,                                       !- Interpolate to Timestep
-  24,                                     !- Hour 1
-  0,                                      !- Minute 1
-  1;                                      !- Value Until Time 1
-
-OS:Schedule:Rule,
-  {e7e8af9e-40c5-40ae-b21e-6c1eb857d45d}, !- Handle
-  res cooling season allday rule6,        !- Name
-  {806168c0-6a43-4be4-a13a-a38d7bb1b151}, !- Schedule Ruleset Name
-  6,                                      !- Rule Order
-  {e135e7ec-e130-4230-a09e-09630bb8d255}, !- Day Schedule Name
-  Yes,                                    !- Apply Sunday
-  Yes,                                    !- Apply Monday
-  Yes,                                    !- Apply Tuesday
-  Yes,                                    !- Apply Wednesday
-  Yes,                                    !- Apply Thursday
-  Yes,                                    !- Apply Friday
-  Yes,                                    !- Apply Saturday
-  ,                                       !- Apply Holiday
-  DateRange,                              !- Date Specification Type
-  6,                                      !- Start Month
-  1,                                      !- Start Day
-  6,                                      !- End Month
-  30;                                     !- End Day
-
-OS:Schedule:Day,
-  {e135e7ec-e130-4230-a09e-09630bb8d255}, !- Handle
-  res cooling season allday6,             !- Name
-  {0c73afec-28a7-48d8-a8f7-75bf28501f26}, !- Schedule Type Limits Name
-  ,                                       !- Interpolate to Timestep
-  24,                                     !- Hour 1
-  0,                                      !- Minute 1
-  1;                                      !- Value Until Time 1
-
-OS:Schedule:Rule,
-  {df2540fe-cfbc-4ae8-9de5-0053d7bb871c}, !- Handle
-  res cooling season allday rule7,        !- Name
-  {806168c0-6a43-4be4-a13a-a38d7bb1b151}, !- Schedule Ruleset Name
-  5,                                      !- Rule Order
-  {d6b69760-9db9-4f88-bcd3-ad04152e294e}, !- Day Schedule Name
-  Yes,                                    !- Apply Sunday
-  Yes,                                    !- Apply Monday
-  Yes,                                    !- Apply Tuesday
-  Yes,                                    !- Apply Wednesday
-  Yes,                                    !- Apply Thursday
-  Yes,                                    !- Apply Friday
-  Yes,                                    !- Apply Saturday
-  ,                                       !- Apply Holiday
-  DateRange,                              !- Date Specification Type
-  7,                                      !- Start Month
-  1,                                      !- Start Day
-  7,                                      !- End Month
-  31;                                     !- End Day
-
-OS:Schedule:Day,
-  {d6b69760-9db9-4f88-bcd3-ad04152e294e}, !- Handle
-  res cooling season allday7,             !- Name
-  {0c73afec-28a7-48d8-a8f7-75bf28501f26}, !- Schedule Type Limits Name
-  ,                                       !- Interpolate to Timestep
-  24,                                     !- Hour 1
-  0,                                      !- Minute 1
-  1;                                      !- Value Until Time 1
-
-OS:Schedule:Rule,
-  {fdbc32f5-f5cb-4a18-9f67-f7fcdf4eb829}, !- Handle
-  res cooling season allday rule8,        !- Name
-  {806168c0-6a43-4be4-a13a-a38d7bb1b151}, !- Schedule Ruleset Name
-  4,                                      !- Rule Order
-  {a0f5b3aa-5f79-4803-9c54-f0c27ec48df7}, !- Day Schedule Name
-  Yes,                                    !- Apply Sunday
-  Yes,                                    !- Apply Monday
-  Yes,                                    !- Apply Tuesday
-  Yes,                                    !- Apply Wednesday
-  Yes,                                    !- Apply Thursday
-  Yes,                                    !- Apply Friday
-  Yes,                                    !- Apply Saturday
-  ,                                       !- Apply Holiday
-  DateRange,                              !- Date Specification Type
-  8,                                      !- Start Month
-  1,                                      !- Start Day
-  8,                                      !- End Month
-  31;                                     !- End Day
-
-OS:Schedule:Day,
-  {a0f5b3aa-5f79-4803-9c54-f0c27ec48df7}, !- Handle
-  res cooling season allday8,             !- Name
-  {0c73afec-28a7-48d8-a8f7-75bf28501f26}, !- Schedule Type Limits Name
-  ,                                       !- Interpolate to Timestep
-  24,                                     !- Hour 1
-  0,                                      !- Minute 1
-  1;                                      !- Value Until Time 1
-
-OS:Schedule:Rule,
-  {357bbe86-9910-45a1-a419-57388f48dde3}, !- Handle
-  res cooling season allday rule9,        !- Name
-  {806168c0-6a43-4be4-a13a-a38d7bb1b151}, !- Schedule Ruleset Name
-  3,                                      !- Rule Order
-  {7a100927-a6fc-4615-909f-81888de34855}, !- Day Schedule Name
-  Yes,                                    !- Apply Sunday
-  Yes,                                    !- Apply Monday
-  Yes,                                    !- Apply Tuesday
-  Yes,                                    !- Apply Wednesday
-  Yes,                                    !- Apply Thursday
-  Yes,                                    !- Apply Friday
-  Yes,                                    !- Apply Saturday
-  ,                                       !- Apply Holiday
-  DateRange,                              !- Date Specification Type
-  9,                                      !- Start Month
-  1,                                      !- Start Day
-  9,                                      !- End Month
-  30;                                     !- End Day
-
-OS:Schedule:Day,
-  {7a100927-a6fc-4615-909f-81888de34855}, !- Handle
-  res cooling season allday9,             !- Name
-  {0c73afec-28a7-48d8-a8f7-75bf28501f26}, !- Schedule Type Limits Name
-  ,                                       !- Interpolate to Timestep
-  24,                                     !- Hour 1
-  0,                                      !- Minute 1
-  1;                                      !- Value Until Time 1
-
-OS:Schedule:Rule,
-  {1541eaab-328e-4bd4-9fff-13f6e1bee667}, !- Handle
-  res cooling season allday rule10,       !- Name
-  {806168c0-6a43-4be4-a13a-a38d7bb1b151}, !- Schedule Ruleset Name
-  2,                                      !- Rule Order
-  {86ab9db4-1396-4269-bc9d-45aaba6ce183}, !- Day Schedule Name
-  Yes,                                    !- Apply Sunday
-  Yes,                                    !- Apply Monday
-  Yes,                                    !- Apply Tuesday
-  Yes,                                    !- Apply Wednesday
-  Yes,                                    !- Apply Thursday
-  Yes,                                    !- Apply Friday
-  Yes,                                    !- Apply Saturday
-  ,                                       !- Apply Holiday
-  DateRange,                              !- Date Specification Type
-  10,                                     !- Start Month
-  1,                                      !- Start Day
-  10,                                     !- End Month
-  31;                                     !- End Day
-
-OS:Schedule:Day,
-  {86ab9db4-1396-4269-bc9d-45aaba6ce183}, !- Handle
-  res cooling season allday10,            !- Name
-  {0c73afec-28a7-48d8-a8f7-75bf28501f26}, !- Schedule Type Limits Name
-  ,                                       !- Interpolate to Timestep
-  24,                                     !- Hour 1
-  0,                                      !- Minute 1
-  1;                                      !- Value Until Time 1
-
-OS:Schedule:Rule,
-  {033471bc-00ea-4f77-a313-e9346efa297c}, !- Handle
-  res cooling season allday rule11,       !- Name
-  {806168c0-6a43-4be4-a13a-a38d7bb1b151}, !- Schedule Ruleset Name
-  1,                                      !- Rule Order
-  {07cf7f2f-f9e9-4f65-a68b-120d33f3c71c}, !- Day Schedule Name
-  Yes,                                    !- Apply Sunday
-  Yes,                                    !- Apply Monday
-  Yes,                                    !- Apply Tuesday
-  Yes,                                    !- Apply Wednesday
-  Yes,                                    !- Apply Thursday
-  Yes,                                    !- Apply Friday
-  Yes,                                    !- Apply Saturday
-  ,                                       !- Apply Holiday
-  DateRange,                              !- Date Specification Type
-  11,                                     !- Start Month
-  1,                                      !- Start Day
-  11,                                     !- End Month
-  30;                                     !- End Day
-
-OS:Schedule:Day,
-  {07cf7f2f-f9e9-4f65-a68b-120d33f3c71c}, !- Handle
-  res cooling season allday11,            !- Name
-  {0c73afec-28a7-48d8-a8f7-75bf28501f26}, !- Schedule Type Limits Name
-  ,                                       !- Interpolate to Timestep
-  24,                                     !- Hour 1
-  0,                                      !- Minute 1
-  1;                                      !- Value Until Time 1
-
-OS:Schedule:Rule,
-  {a16da803-82aa-418d-8277-91a3ab9b8419}, !- Handle
-  res cooling season allday rule12,       !- Name
-  {806168c0-6a43-4be4-a13a-a38d7bb1b151}, !- Schedule Ruleset Name
-  0,                                      !- Rule Order
-  {0274650c-6ac7-4f7a-80bd-dc07fb932f22}, !- Day Schedule Name
-  Yes,                                    !- Apply Sunday
-  Yes,                                    !- Apply Monday
-  Yes,                                    !- Apply Tuesday
-  Yes,                                    !- Apply Wednesday
-  Yes,                                    !- Apply Thursday
-  Yes,                                    !- Apply Friday
-  Yes,                                    !- Apply Saturday
-  ,                                       !- Apply Holiday
-  DateRange,                              !- Date Specification Type
-  12,                                     !- Start Month
-  1,                                      !- Start Day
-  12,                                     !- End Month
-  31;                                     !- End Day
-
-OS:Schedule:Day,
-  {0274650c-6ac7-4f7a-80bd-dc07fb932f22}, !- Handle
-  res cooling season allday12,            !- Name
-  {0c73afec-28a7-48d8-a8f7-75bf28501f26}, !- Schedule Type Limits Name
-=======
-OS:Schedule:Day,
-  {fd13a45e-f6ef-42be-8e7d-1e7d984025f0}, !- Handle
-  Schedule Day 2,                         !- Name
-  ,                                       !- Schedule Type Limits Name
->>>>>>> f42044b5
-  ,                                       !- Interpolate to Timestep
-  24,                                     !- Hour 1
-  0,                                      !- Minute 1
-  1;                                      !- Value Until Time 1
-<<<<<<< HEAD
-
-OS:AdditionalProperties,
-  {15a14318-8313-48a7-a6de-187027b942eb}, !- Handle
-  {f215eea6-4bb1-4d07-a670-a695cb944f3c}, !- Object Name
-  htg_wkdy,                               !- Feature Name 1
-  String,                                 !- Feature Data Type 1
-  21.6666666666667&#4421.6666666666667&#4421.6666666666667&#4421.6666666666667&#4421.6666666666667&#4421.6666666666667&#4421.6666666666667&#4421.6666666666667&#4421.6666666666667&#4421.6666666666667&#4421.6666666666667&#4421.6666666666667&#4421.6666666666667&#4421.6666666666667&#4421.6666666666667&#4421.6666666666667&#4421.6666666666667&#4421.6666666666667&#4421.6666666666667&#4421.6666666666667&#4421.6666666666667&#4421.6666666666667&#4421.6666666666667&#4421.6666666666667, !- Feature Value 1
-  htg_wked,                               !- Feature Name 2
-  String,                                 !- Feature Data Type 2
-  21.6666666666667&#4421.6666666666667&#4421.6666666666667&#4421.6666666666667&#4421.6666666666667&#4421.6666666666667&#4421.6666666666667&#4421.6666666666667&#4421.6666666666667&#4421.6666666666667&#4421.6666666666667&#4421.6666666666667&#4421.6666666666667&#4421.6666666666667&#4421.6666666666667&#4421.6666666666667&#4421.6666666666667&#4421.6666666666667&#4421.6666666666667&#4421.6666666666667&#4421.6666666666667&#4421.6666666666667&#4421.6666666666667&#4421.6666666666667, !- Feature Value 2
-  clg_wkdy,                               !- Feature Name 3
-  String,                                 !- Feature Data Type 3
-  24.444444444444443&#4424.444444444444443&#4424.444444444444443&#4424.444444444444443&#4424.444444444444443&#4424.444444444444443&#4424.444444444444443&#4424.444444444444443&#4424.444444444444443&#4424.444444444444443&#4424.444444444444443&#4424.444444444444443&#4424.444444444444443&#4424.444444444444443&#4424.444444444444443&#4424.444444444444443&#4424.444444444444443&#4424.444444444444443&#4424.444444444444443&#4424.444444444444443&#4424.444444444444443&#4424.444444444444443&#4424.444444444444443&#4424.444444444444443, !- Feature Value 3
-  clg_wked,                               !- Feature Name 4
-  String,                                 !- Feature Data Type 4
-  24.444444444444443&#4424.444444444444443&#4424.444444444444443&#4424.444444444444443&#4424.444444444444443&#4424.444444444444443&#4424.444444444444443&#4424.444444444444443&#4424.444444444444443&#4424.444444444444443&#4424.444444444444443&#4424.444444444444443&#4424.444444444444443&#4424.444444444444443&#4424.444444444444443&#4424.444444444444443&#4424.444444444444443&#4424.444444444444443&#4424.444444444444443&#4424.444444444444443&#4424.444444444444443&#4424.444444444444443&#4424.444444444444443&#4424.444444444444443; !- Feature Value 4
-
-OS:Schedule:Ruleset,
-  {01393111-3b08-4984-bbff-a77bb73373c6}, !- Handle
-  res heating setpoint,                   !- Name
-  {b2d567a0-4ed2-4af1-8f02-9b7fd998e0ce}, !- Schedule Type Limits Name
-  {aa598572-7756-4a08-b0bf-a159641f7448}, !- Default Day Schedule Name
-  {5619b198-26bc-4334-aded-25ecf062c83d}, !- Summer Design Day Schedule Name
-  {9f151ce0-b955-4f6c-80e0-c2938ba291b1}; !- Winter Design Day Schedule Name
-
-OS:Schedule:Day,
-  {aa598572-7756-4a08-b0bf-a159641f7448}, !- Handle
-  Schedule Day 6,                         !- Name
-  {b2d567a0-4ed2-4af1-8f02-9b7fd998e0ce}, !- Schedule Type Limits Name
-  ,                                       !- Interpolate to Timestep
-  24,                                     !- Hour 1
-  0,                                      !- Minute 1
-  0;                                      !- Value Until Time 1
-
-OS:Schedule:Rule,
-  {08de1da0-ec1d-427b-9684-c433f7aa939e}, !- Handle
-  res heating setpoint allday rule1,      !- Name
-  {01393111-3b08-4984-bbff-a77bb73373c6}, !- Schedule Ruleset Name
-  11,                                     !- Rule Order
-  {11716465-65fc-49ad-aca0-c278c6edf3d2}, !- Day Schedule Name
-  Yes,                                    !- Apply Sunday
-  Yes,                                    !- Apply Monday
-  Yes,                                    !- Apply Tuesday
-  Yes,                                    !- Apply Wednesday
-  Yes,                                    !- Apply Thursday
-  Yes,                                    !- Apply Friday
-  Yes,                                    !- Apply Saturday
-  ,                                       !- Apply Holiday
-  DateRange,                              !- Date Specification Type
-  1,                                      !- Start Month
-  1,                                      !- Start Day
-  1,                                      !- End Month
-  31;                                     !- End Day
-
-OS:Schedule:Day,
-  {11716465-65fc-49ad-aca0-c278c6edf3d2}, !- Handle
-  res heating setpoint allday1,           !- Name
-  {b2d567a0-4ed2-4af1-8f02-9b7fd998e0ce}, !- Schedule Type Limits Name
-  ,                                       !- Interpolate to Timestep
-  24,                                     !- Hour 1
-  0,                                      !- Minute 1
-  21.6666666666667;                       !- Value Until Time 1
-
-OS:Schedule:Rule,
-  {357dc521-094f-43a1-82ac-23afd8ad7e82}, !- Handle
-  res heating setpoint allday rule2,      !- Name
-  {01393111-3b08-4984-bbff-a77bb73373c6}, !- Schedule Ruleset Name
-  10,                                     !- Rule Order
-  {aee92e7e-bcb2-4bed-9dd6-0e11708db933}, !- Day Schedule Name
-  Yes,                                    !- Apply Sunday
-  Yes,                                    !- Apply Monday
-  Yes,                                    !- Apply Tuesday
-  Yes,                                    !- Apply Wednesday
-  Yes,                                    !- Apply Thursday
-  Yes,                                    !- Apply Friday
-  Yes,                                    !- Apply Saturday
-  ,                                       !- Apply Holiday
-  DateRange,                              !- Date Specification Type
-  2,                                      !- Start Month
-  1,                                      !- Start Day
-  2,                                      !- End Month
-  28;                                     !- End Day
-
-OS:Schedule:Day,
-  {aee92e7e-bcb2-4bed-9dd6-0e11708db933}, !- Handle
-  res heating setpoint allday2,           !- Name
-  {b2d567a0-4ed2-4af1-8f02-9b7fd998e0ce}, !- Schedule Type Limits Name
-  ,                                       !- Interpolate to Timestep
-  24,                                     !- Hour 1
-  0,                                      !- Minute 1
-  21.6666666666667;                       !- Value Until Time 1
-
-OS:Schedule:Rule,
-  {b3196542-93e1-41f4-802a-2a669c1d8063}, !- Handle
-  res heating setpoint allday rule3,      !- Name
-  {01393111-3b08-4984-bbff-a77bb73373c6}, !- Schedule Ruleset Name
-  9,                                      !- Rule Order
-  {c5051573-1da0-4ad1-a410-b92ca63b7178}, !- Day Schedule Name
-  Yes,                                    !- Apply Sunday
-  Yes,                                    !- Apply Monday
-  Yes,                                    !- Apply Tuesday
-  Yes,                                    !- Apply Wednesday
-  Yes,                                    !- Apply Thursday
-  Yes,                                    !- Apply Friday
-  Yes,                                    !- Apply Saturday
-  ,                                       !- Apply Holiday
-  DateRange,                              !- Date Specification Type
-  3,                                      !- Start Month
-  1,                                      !- Start Day
-  3,                                      !- End Month
-  31;                                     !- End Day
-
-OS:Schedule:Day,
-  {c5051573-1da0-4ad1-a410-b92ca63b7178}, !- Handle
-  res heating setpoint allday3,           !- Name
-  {b2d567a0-4ed2-4af1-8f02-9b7fd998e0ce}, !- Schedule Type Limits Name
-  ,                                       !- Interpolate to Timestep
-  24,                                     !- Hour 1
-  0,                                      !- Minute 1
-  21.6666666666667;                       !- Value Until Time 1
-
-OS:Schedule:Rule,
-  {985a0d53-f83d-4b0b-aeaa-05c7c22f1fcc}, !- Handle
-  res heating setpoint allday rule4,      !- Name
-  {01393111-3b08-4984-bbff-a77bb73373c6}, !- Schedule Ruleset Name
-  8,                                      !- Rule Order
-  {dc389ada-22e0-48c1-a628-6bdb50c562ea}, !- Day Schedule Name
-  Yes,                                    !- Apply Sunday
-  Yes,                                    !- Apply Monday
-  Yes,                                    !- Apply Tuesday
-  Yes,                                    !- Apply Wednesday
-  Yes,                                    !- Apply Thursday
-  Yes,                                    !- Apply Friday
-  Yes,                                    !- Apply Saturday
-  ,                                       !- Apply Holiday
-  DateRange,                              !- Date Specification Type
-  4,                                      !- Start Month
-  1,                                      !- Start Day
-  4,                                      !- End Month
-  30;                                     !- End Day
-
-OS:Schedule:Day,
-  {dc389ada-22e0-48c1-a628-6bdb50c562ea}, !- Handle
-  res heating setpoint allday4,           !- Name
-  {b2d567a0-4ed2-4af1-8f02-9b7fd998e0ce}, !- Schedule Type Limits Name
-  ,                                       !- Interpolate to Timestep
-  24,                                     !- Hour 1
-  0,                                      !- Minute 1
-  21.6666666666667;                       !- Value Until Time 1
-
-OS:Schedule:Rule,
-  {9686972d-7053-4542-850b-74e9673ad49a}, !- Handle
-  res heating setpoint allday rule5,      !- Name
-  {01393111-3b08-4984-bbff-a77bb73373c6}, !- Schedule Ruleset Name
-  7,                                      !- Rule Order
-  {a2fb4b55-7cb3-48d2-af6e-a8c127dfb033}, !- Day Schedule Name
-  Yes,                                    !- Apply Sunday
-  Yes,                                    !- Apply Monday
-  Yes,                                    !- Apply Tuesday
-  Yes,                                    !- Apply Wednesday
-  Yes,                                    !- Apply Thursday
-  Yes,                                    !- Apply Friday
-  Yes,                                    !- Apply Saturday
-  ,                                       !- Apply Holiday
-  DateRange,                              !- Date Specification Type
-  5,                                      !- Start Month
-  1,                                      !- Start Day
-  5,                                      !- End Month
-  31;                                     !- End Day
-
-OS:Schedule:Day,
-  {a2fb4b55-7cb3-48d2-af6e-a8c127dfb033}, !- Handle
-  res heating setpoint allday5,           !- Name
-  {b2d567a0-4ed2-4af1-8f02-9b7fd998e0ce}, !- Schedule Type Limits Name
-  ,                                       !- Interpolate to Timestep
-  24,                                     !- Hour 1
-  0,                                      !- Minute 1
-  21.6666666666667;                       !- Value Until Time 1
-
-OS:Schedule:Rule,
-  {6f36b182-ccbd-47a0-bf50-5dab2230e58e}, !- Handle
-  res heating setpoint allday rule6,      !- Name
-  {01393111-3b08-4984-bbff-a77bb73373c6}, !- Schedule Ruleset Name
-  6,                                      !- Rule Order
-  {bc820187-e97c-4fb9-bb89-163882973ff8}, !- Day Schedule Name
-  Yes,                                    !- Apply Sunday
-  Yes,                                    !- Apply Monday
-  Yes,                                    !- Apply Tuesday
-  Yes,                                    !- Apply Wednesday
-  Yes,                                    !- Apply Thursday
-  Yes,                                    !- Apply Friday
-  Yes,                                    !- Apply Saturday
-  ,                                       !- Apply Holiday
-  DateRange,                              !- Date Specification Type
-  6,                                      !- Start Month
-  1,                                      !- Start Day
-  6,                                      !- End Month
-  30;                                     !- End Day
-
-OS:Schedule:Day,
-  {bc820187-e97c-4fb9-bb89-163882973ff8}, !- Handle
-  res heating setpoint allday6,           !- Name
-  {b2d567a0-4ed2-4af1-8f02-9b7fd998e0ce}, !- Schedule Type Limits Name
-  ,                                       !- Interpolate to Timestep
-  24,                                     !- Hour 1
-  0,                                      !- Minute 1
-  21.6666666666667;                       !- Value Until Time 1
-
-OS:Schedule:Rule,
-  {46f0f1cd-b177-4597-a2e3-2e6421ebc759}, !- Handle
-  res heating setpoint allday rule7,      !- Name
-  {01393111-3b08-4984-bbff-a77bb73373c6}, !- Schedule Ruleset Name
-  5,                                      !- Rule Order
-  {e73963c1-eba1-4395-b9b4-5c49d3ddb85f}, !- Day Schedule Name
-  Yes,                                    !- Apply Sunday
-  Yes,                                    !- Apply Monday
-  Yes,                                    !- Apply Tuesday
-  Yes,                                    !- Apply Wednesday
-  Yes,                                    !- Apply Thursday
-  Yes,                                    !- Apply Friday
-  Yes,                                    !- Apply Saturday
-  ,                                       !- Apply Holiday
-  DateRange,                              !- Date Specification Type
-  7,                                      !- Start Month
-  1,                                      !- Start Day
-  7,                                      !- End Month
-  31;                                     !- End Day
-
-OS:Schedule:Day,
-  {e73963c1-eba1-4395-b9b4-5c49d3ddb85f}, !- Handle
-  res heating setpoint allday7,           !- Name
-  {b2d567a0-4ed2-4af1-8f02-9b7fd998e0ce}, !- Schedule Type Limits Name
-  ,                                       !- Interpolate to Timestep
-  24,                                     !- Hour 1
-  0,                                      !- Minute 1
-  21.6666666666667;                       !- Value Until Time 1
-
-OS:Schedule:Rule,
-  {785b9162-b4bd-426f-a616-3483ddf3b5e7}, !- Handle
-  res heating setpoint allday rule8,      !- Name
-  {01393111-3b08-4984-bbff-a77bb73373c6}, !- Schedule Ruleset Name
-  4,                                      !- Rule Order
-  {c1729bbd-9f60-4a27-890d-da6446b09862}, !- Day Schedule Name
-  Yes,                                    !- Apply Sunday
-  Yes,                                    !- Apply Monday
-  Yes,                                    !- Apply Tuesday
-  Yes,                                    !- Apply Wednesday
-  Yes,                                    !- Apply Thursday
-  Yes,                                    !- Apply Friday
-  Yes,                                    !- Apply Saturday
-  ,                                       !- Apply Holiday
-  DateRange,                              !- Date Specification Type
-  8,                                      !- Start Month
-  1,                                      !- Start Day
-  8,                                      !- End Month
-  31;                                     !- End Day
-
-OS:Schedule:Day,
-  {c1729bbd-9f60-4a27-890d-da6446b09862}, !- Handle
-  res heating setpoint allday8,           !- Name
-  {b2d567a0-4ed2-4af1-8f02-9b7fd998e0ce}, !- Schedule Type Limits Name
-  ,                                       !- Interpolate to Timestep
-  24,                                     !- Hour 1
-  0,                                      !- Minute 1
-  21.6666666666667;                       !- Value Until Time 1
-
-OS:Schedule:Rule,
-  {9f6bcab9-d7e9-4190-a1b7-501f9b6755f5}, !- Handle
-  res heating setpoint allday rule9,      !- Name
-  {01393111-3b08-4984-bbff-a77bb73373c6}, !- Schedule Ruleset Name
-  3,                                      !- Rule Order
-  {8ca69d91-2678-4ab4-91c8-3914cb3166b3}, !- Day Schedule Name
-  Yes,                                    !- Apply Sunday
-  Yes,                                    !- Apply Monday
-  Yes,                                    !- Apply Tuesday
-  Yes,                                    !- Apply Wednesday
-  Yes,                                    !- Apply Thursday
-  Yes,                                    !- Apply Friday
-  Yes,                                    !- Apply Saturday
-  ,                                       !- Apply Holiday
-  DateRange,                              !- Date Specification Type
-  9,                                      !- Start Month
-  1,                                      !- Start Day
-  9,                                      !- End Month
-  30;                                     !- End Day
-
-OS:Schedule:Day,
-  {8ca69d91-2678-4ab4-91c8-3914cb3166b3}, !- Handle
-  res heating setpoint allday9,           !- Name
-  {b2d567a0-4ed2-4af1-8f02-9b7fd998e0ce}, !- Schedule Type Limits Name
-  ,                                       !- Interpolate to Timestep
-  24,                                     !- Hour 1
-  0,                                      !- Minute 1
-  21.6666666666667;                       !- Value Until Time 1
-
-OS:Schedule:Rule,
-  {dd3382ed-439c-4051-bbf7-868440100c57}, !- Handle
-  res heating setpoint allday rule10,     !- Name
-  {01393111-3b08-4984-bbff-a77bb73373c6}, !- Schedule Ruleset Name
-  2,                                      !- Rule Order
-  {80562bb8-76e8-486b-b1a2-062c79f2a635}, !- Day Schedule Name
-  Yes,                                    !- Apply Sunday
-  Yes,                                    !- Apply Monday
-  Yes,                                    !- Apply Tuesday
-  Yes,                                    !- Apply Wednesday
-  Yes,                                    !- Apply Thursday
-  Yes,                                    !- Apply Friday
-  Yes,                                    !- Apply Saturday
-  ,                                       !- Apply Holiday
-  DateRange,                              !- Date Specification Type
-  10,                                     !- Start Month
-  1,                                      !- Start Day
-  10,                                     !- End Month
-  31;                                     !- End Day
-
-OS:Schedule:Day,
-  {80562bb8-76e8-486b-b1a2-062c79f2a635}, !- Handle
-  res heating setpoint allday10,          !- Name
-  {b2d567a0-4ed2-4af1-8f02-9b7fd998e0ce}, !- Schedule Type Limits Name
-  ,                                       !- Interpolate to Timestep
-  24,                                     !- Hour 1
-  0,                                      !- Minute 1
-  21.6666666666667;                       !- Value Until Time 1
-
-OS:Schedule:Rule,
-  {da7ceeba-676f-4248-a15d-b9c7318318fb}, !- Handle
-  res heating setpoint allday rule11,     !- Name
-  {01393111-3b08-4984-bbff-a77bb73373c6}, !- Schedule Ruleset Name
-  1,                                      !- Rule Order
-  {eb4243b6-f248-45b4-919a-da23ca927bb9}, !- Day Schedule Name
-  Yes,                                    !- Apply Sunday
-  Yes,                                    !- Apply Monday
-  Yes,                                    !- Apply Tuesday
-  Yes,                                    !- Apply Wednesday
-  Yes,                                    !- Apply Thursday
-  Yes,                                    !- Apply Friday
-  Yes,                                    !- Apply Saturday
-  ,                                       !- Apply Holiday
-  DateRange,                              !- Date Specification Type
-  11,                                     !- Start Month
-  1,                                      !- Start Day
-  11,                                     !- End Month
-  30;                                     !- End Day
-
-OS:Schedule:Day,
-  {eb4243b6-f248-45b4-919a-da23ca927bb9}, !- Handle
-  res heating setpoint allday11,          !- Name
-  {b2d567a0-4ed2-4af1-8f02-9b7fd998e0ce}, !- Schedule Type Limits Name
-  ,                                       !- Interpolate to Timestep
-  24,                                     !- Hour 1
-  0,                                      !- Minute 1
-  21.6666666666667;                       !- Value Until Time 1
-
-OS:Schedule:Rule,
-  {c79bfcad-05dd-489d-bddf-2b92ca004f77}, !- Handle
-  res heating setpoint allday rule12,     !- Name
-  {01393111-3b08-4984-bbff-a77bb73373c6}, !- Schedule Ruleset Name
-  0,                                      !- Rule Order
-  {d2b04a66-2e82-428d-9ec9-68360053c7e4}, !- Day Schedule Name
-  Yes,                                    !- Apply Sunday
-  Yes,                                    !- Apply Monday
-  Yes,                                    !- Apply Tuesday
-  Yes,                                    !- Apply Wednesday
-  Yes,                                    !- Apply Thursday
-  Yes,                                    !- Apply Friday
-  Yes,                                    !- Apply Saturday
-  ,                                       !- Apply Holiday
-  DateRange,                              !- Date Specification Type
-  12,                                     !- Start Month
-  1,                                      !- Start Day
-  12,                                     !- End Month
-  31;                                     !- End Day
-
-OS:Schedule:Day,
-  {d2b04a66-2e82-428d-9ec9-68360053c7e4}, !- Handle
-  res heating setpoint allday12,          !- Name
-  {b2d567a0-4ed2-4af1-8f02-9b7fd998e0ce}, !- Schedule Type Limits Name
-  ,                                       !- Interpolate to Timestep
-  24,                                     !- Hour 1
-  0,                                      !- Minute 1
-  21.6666666666667;                       !- Value Until Time 1
-
-OS:Schedule:Day,
-  {9f151ce0-b955-4f6c-80e0-c2938ba291b1}, !- Handle
-  res heating setpoint winter design,     !- Name
-  {b2d567a0-4ed2-4af1-8f02-9b7fd998e0ce}, !- Schedule Type Limits Name
-  ,                                       !- Interpolate to Timestep
-  24,                                     !- Hour 1
-  0,                                      !- Minute 1
-  21.1111111111111;                       !- Value Until Time 1
-
-OS:Schedule:Day,
-  {5619b198-26bc-4334-aded-25ecf062c83d}, !- Handle
-  res heating setpoint summer design,     !- Name
-  {b2d567a0-4ed2-4af1-8f02-9b7fd998e0ce}, !- Schedule Type Limits Name
-  ,                                       !- Interpolate to Timestep
-  24,                                     !- Hour 1
-  0,                                      !- Minute 1
-  23.8888888888889;                       !- Value Until Time 1
-
-OS:Schedule:Ruleset,
-  {73d7dd66-a95d-4111-86e4-15de497fbaf1}, !- Handle
-  res cooling setpoint,                   !- Name
-  {b2d567a0-4ed2-4af1-8f02-9b7fd998e0ce}, !- Schedule Type Limits Name
-  {ba405bb1-c8b3-4894-9c75-a99209b25fbf}, !- Default Day Schedule Name
-  {364232d7-4349-4703-ba92-1c5ce6a03b05}, !- Summer Design Day Schedule Name
-  {296b3a93-9524-475b-932b-8cd1082c3944}; !- Winter Design Day Schedule Name
-
-OS:Schedule:Day,
-  {ba405bb1-c8b3-4894-9c75-a99209b25fbf}, !- Handle
-  Schedule Day 7,                         !- Name
-  {b2d567a0-4ed2-4af1-8f02-9b7fd998e0ce}, !- Schedule Type Limits Name
-  ,                                       !- Interpolate to Timestep
-  24,                                     !- Hour 1
-  0,                                      !- Minute 1
-  0;                                      !- Value Until Time 1
-
-OS:Schedule:Rule,
-  {5e82938d-5913-4c70-9a29-2b3720dcf6ab}, !- Handle
-  res cooling setpoint allday rule1,      !- Name
-  {73d7dd66-a95d-4111-86e4-15de497fbaf1}, !- Schedule Ruleset Name
-  11,                                     !- Rule Order
-  {9bbef8df-bdc5-45eb-867e-8e7faba47621}, !- Day Schedule Name
-  Yes,                                    !- Apply Sunday
-  Yes,                                    !- Apply Monday
-  Yes,                                    !- Apply Tuesday
-  Yes,                                    !- Apply Wednesday
-  Yes,                                    !- Apply Thursday
-  Yes,                                    !- Apply Friday
-  Yes,                                    !- Apply Saturday
-  ,                                       !- Apply Holiday
-  DateRange,                              !- Date Specification Type
-  1,                                      !- Start Month
-  1,                                      !- Start Day
-  1,                                      !- End Month
-  31;                                     !- End Day
-
-OS:Schedule:Day,
-  {9bbef8df-bdc5-45eb-867e-8e7faba47621}, !- Handle
-  res cooling setpoint allday1,           !- Name
-  {b2d567a0-4ed2-4af1-8f02-9b7fd998e0ce}, !- Schedule Type Limits Name
-  ,                                       !- Interpolate to Timestep
-  24,                                     !- Hour 1
-  0,                                      !- Minute 1
-  24.4444444444444;                       !- Value Until Time 1
-
-OS:Schedule:Rule,
-  {80afa418-dd55-429c-8788-bad97aed0504}, !- Handle
-  res cooling setpoint allday rule2,      !- Name
-  {73d7dd66-a95d-4111-86e4-15de497fbaf1}, !- Schedule Ruleset Name
-  10,                                     !- Rule Order
-  {81b5bd52-0f2c-454e-bb4d-f18f6c83fe5a}, !- Day Schedule Name
-  Yes,                                    !- Apply Sunday
-  Yes,                                    !- Apply Monday
-  Yes,                                    !- Apply Tuesday
-  Yes,                                    !- Apply Wednesday
-  Yes,                                    !- Apply Thursday
-  Yes,                                    !- Apply Friday
-  Yes,                                    !- Apply Saturday
-  ,                                       !- Apply Holiday
-  DateRange,                              !- Date Specification Type
-  2,                                      !- Start Month
-  1,                                      !- Start Day
-  2,                                      !- End Month
-  28;                                     !- End Day
-
-OS:Schedule:Day,
-  {81b5bd52-0f2c-454e-bb4d-f18f6c83fe5a}, !- Handle
-  res cooling setpoint allday2,           !- Name
-  {b2d567a0-4ed2-4af1-8f02-9b7fd998e0ce}, !- Schedule Type Limits Name
-  ,                                       !- Interpolate to Timestep
-  24,                                     !- Hour 1
-  0,                                      !- Minute 1
-  24.4444444444444;                       !- Value Until Time 1
-
-OS:Schedule:Rule,
-  {e703e3ec-dceb-410e-b49a-063a3eedec22}, !- Handle
-  res cooling setpoint allday rule3,      !- Name
-  {73d7dd66-a95d-4111-86e4-15de497fbaf1}, !- Schedule Ruleset Name
-  9,                                      !- Rule Order
-  {d3f0c464-ee20-4834-965a-f1b03b2b9c5c}, !- Day Schedule Name
-  Yes,                                    !- Apply Sunday
-  Yes,                                    !- Apply Monday
-  Yes,                                    !- Apply Tuesday
-  Yes,                                    !- Apply Wednesday
-  Yes,                                    !- Apply Thursday
-  Yes,                                    !- Apply Friday
-  Yes,                                    !- Apply Saturday
-  ,                                       !- Apply Holiday
-  DateRange,                              !- Date Specification Type
-  3,                                      !- Start Month
-  1,                                      !- Start Day
-  3,                                      !- End Month
-  31;                                     !- End Day
-
-OS:Schedule:Day,
-  {d3f0c464-ee20-4834-965a-f1b03b2b9c5c}, !- Handle
-  res cooling setpoint allday3,           !- Name
-  {b2d567a0-4ed2-4af1-8f02-9b7fd998e0ce}, !- Schedule Type Limits Name
-  ,                                       !- Interpolate to Timestep
-  24,                                     !- Hour 1
-  0,                                      !- Minute 1
-  24.4444444444444;                       !- Value Until Time 1
-
-OS:Schedule:Rule,
-  {b9581891-0f15-4eb9-baf9-a4472b5ea603}, !- Handle
-  res cooling setpoint allday rule4,      !- Name
-  {73d7dd66-a95d-4111-86e4-15de497fbaf1}, !- Schedule Ruleset Name
-  8,                                      !- Rule Order
-  {0ba8af76-a405-4045-81cf-26a34f4b68ae}, !- Day Schedule Name
-  Yes,                                    !- Apply Sunday
-  Yes,                                    !- Apply Monday
-  Yes,                                    !- Apply Tuesday
-  Yes,                                    !- Apply Wednesday
-  Yes,                                    !- Apply Thursday
-  Yes,                                    !- Apply Friday
-  Yes,                                    !- Apply Saturday
-  ,                                       !- Apply Holiday
-  DateRange,                              !- Date Specification Type
-  4,                                      !- Start Month
-  1,                                      !- Start Day
-  4,                                      !- End Month
-  30;                                     !- End Day
-
-OS:Schedule:Day,
-  {0ba8af76-a405-4045-81cf-26a34f4b68ae}, !- Handle
-  res cooling setpoint allday4,           !- Name
-  {b2d567a0-4ed2-4af1-8f02-9b7fd998e0ce}, !- Schedule Type Limits Name
-  ,                                       !- Interpolate to Timestep
-  24,                                     !- Hour 1
-  0,                                      !- Minute 1
-  24.4444444444444;                       !- Value Until Time 1
-
-OS:Schedule:Rule,
-  {96c6da8d-ba91-462f-8a40-1f3ecf9afd1a}, !- Handle
-  res cooling setpoint allday rule5,      !- Name
-  {73d7dd66-a95d-4111-86e4-15de497fbaf1}, !- Schedule Ruleset Name
-  7,                                      !- Rule Order
-  {23e356b7-4518-4abc-9db5-8512a1aadf5a}, !- Day Schedule Name
-  Yes,                                    !- Apply Sunday
-  Yes,                                    !- Apply Monday
-  Yes,                                    !- Apply Tuesday
-  Yes,                                    !- Apply Wednesday
-  Yes,                                    !- Apply Thursday
-  Yes,                                    !- Apply Friday
-  Yes,                                    !- Apply Saturday
-  ,                                       !- Apply Holiday
-  DateRange,                              !- Date Specification Type
-  5,                                      !- Start Month
-  1,                                      !- Start Day
-  5,                                      !- End Month
-  31;                                     !- End Day
-
-OS:Schedule:Day,
-  {23e356b7-4518-4abc-9db5-8512a1aadf5a}, !- Handle
-  res cooling setpoint allday5,           !- Name
-  {b2d567a0-4ed2-4af1-8f02-9b7fd998e0ce}, !- Schedule Type Limits Name
-  ,                                       !- Interpolate to Timestep
-  24,                                     !- Hour 1
-  0,                                      !- Minute 1
-  24.4444444444444;                       !- Value Until Time 1
-
-OS:Schedule:Rule,
-  {648634a8-95e0-4a94-bbd1-8378b023490c}, !- Handle
-  res cooling setpoint allday rule6,      !- Name
-  {73d7dd66-a95d-4111-86e4-15de497fbaf1}, !- Schedule Ruleset Name
-  6,                                      !- Rule Order
-  {760d71e4-9fea-425c-a646-53ee93ea2f89}, !- Day Schedule Name
-  Yes,                                    !- Apply Sunday
-  Yes,                                    !- Apply Monday
-  Yes,                                    !- Apply Tuesday
-  Yes,                                    !- Apply Wednesday
-  Yes,                                    !- Apply Thursday
-  Yes,                                    !- Apply Friday
-  Yes,                                    !- Apply Saturday
-  ,                                       !- Apply Holiday
-  DateRange,                              !- Date Specification Type
-  6,                                      !- Start Month
-  1,                                      !- Start Day
-  6,                                      !- End Month
-  30;                                     !- End Day
-
-OS:Schedule:Day,
-  {760d71e4-9fea-425c-a646-53ee93ea2f89}, !- Handle
-  res cooling setpoint allday6,           !- Name
-  {b2d567a0-4ed2-4af1-8f02-9b7fd998e0ce}, !- Schedule Type Limits Name
-  ,                                       !- Interpolate to Timestep
-  24,                                     !- Hour 1
-  0,                                      !- Minute 1
-  24.4444444444444;                       !- Value Until Time 1
-
-OS:Schedule:Rule,
-  {f2c35348-6cb5-4785-913d-f3b8de1f361a}, !- Handle
-  res cooling setpoint allday rule7,      !- Name
-  {73d7dd66-a95d-4111-86e4-15de497fbaf1}, !- Schedule Ruleset Name
-  5,                                      !- Rule Order
-  {2b6188ce-773a-404f-855c-688fef7c24c7}, !- Day Schedule Name
-  Yes,                                    !- Apply Sunday
-  Yes,                                    !- Apply Monday
-  Yes,                                    !- Apply Tuesday
-  Yes,                                    !- Apply Wednesday
-  Yes,                                    !- Apply Thursday
-  Yes,                                    !- Apply Friday
-  Yes,                                    !- Apply Saturday
-  ,                                       !- Apply Holiday
-  DateRange,                              !- Date Specification Type
-  7,                                      !- Start Month
-  1,                                      !- Start Day
-  7,                                      !- End Month
-  31;                                     !- End Day
-
-OS:Schedule:Day,
-  {2b6188ce-773a-404f-855c-688fef7c24c7}, !- Handle
-  res cooling setpoint allday7,           !- Name
-  {b2d567a0-4ed2-4af1-8f02-9b7fd998e0ce}, !- Schedule Type Limits Name
-  ,                                       !- Interpolate to Timestep
-  24,                                     !- Hour 1
-  0,                                      !- Minute 1
-  24.4444444444444;                       !- Value Until Time 1
-
-OS:Schedule:Rule,
-  {c8c3787e-b04d-46b9-af04-1491766c24ab}, !- Handle
-  res cooling setpoint allday rule8,      !- Name
-  {73d7dd66-a95d-4111-86e4-15de497fbaf1}, !- Schedule Ruleset Name
-  4,                                      !- Rule Order
-  {44269f25-708a-4804-9d6c-1936bb64a189}, !- Day Schedule Name
-  Yes,                                    !- Apply Sunday
-  Yes,                                    !- Apply Monday
-  Yes,                                    !- Apply Tuesday
-  Yes,                                    !- Apply Wednesday
-  Yes,                                    !- Apply Thursday
-  Yes,                                    !- Apply Friday
-  Yes,                                    !- Apply Saturday
-  ,                                       !- Apply Holiday
-  DateRange,                              !- Date Specification Type
-  8,                                      !- Start Month
-  1,                                      !- Start Day
-  8,                                      !- End Month
-  31;                                     !- End Day
-
-OS:Schedule:Day,
-  {44269f25-708a-4804-9d6c-1936bb64a189}, !- Handle
-  res cooling setpoint allday8,           !- Name
-  {b2d567a0-4ed2-4af1-8f02-9b7fd998e0ce}, !- Schedule Type Limits Name
-  ,                                       !- Interpolate to Timestep
-  24,                                     !- Hour 1
-  0,                                      !- Minute 1
-  24.4444444444444;                       !- Value Until Time 1
-
-OS:Schedule:Rule,
-  {05a2bbfa-efca-4137-bd7e-12759a6f5cfc}, !- Handle
-  res cooling setpoint allday rule9,      !- Name
-  {73d7dd66-a95d-4111-86e4-15de497fbaf1}, !- Schedule Ruleset Name
-  3,                                      !- Rule Order
-  {cdbf4456-cc5b-4dc4-b176-fb848c4b3b22}, !- Day Schedule Name
-  Yes,                                    !- Apply Sunday
-  Yes,                                    !- Apply Monday
-  Yes,                                    !- Apply Tuesday
-  Yes,                                    !- Apply Wednesday
-  Yes,                                    !- Apply Thursday
-  Yes,                                    !- Apply Friday
-  Yes,                                    !- Apply Saturday
-  ,                                       !- Apply Holiday
-  DateRange,                              !- Date Specification Type
-  9,                                      !- Start Month
-  1,                                      !- Start Day
-  9,                                      !- End Month
-  30;                                     !- End Day
-
-OS:Schedule:Day,
-  {cdbf4456-cc5b-4dc4-b176-fb848c4b3b22}, !- Handle
-  res cooling setpoint allday9,           !- Name
-  {b2d567a0-4ed2-4af1-8f02-9b7fd998e0ce}, !- Schedule Type Limits Name
-  ,                                       !- Interpolate to Timestep
-  24,                                     !- Hour 1
-  0,                                      !- Minute 1
-  24.4444444444444;                       !- Value Until Time 1
-
-OS:Schedule:Rule,
-  {1dcc7bf0-7ccc-4f40-87aa-e10f2c3ab153}, !- Handle
-  res cooling setpoint allday rule10,     !- Name
-  {73d7dd66-a95d-4111-86e4-15de497fbaf1}, !- Schedule Ruleset Name
-  2,                                      !- Rule Order
-  {4c6e0bb4-51e8-40b2-855d-928b849312ea}, !- Day Schedule Name
-  Yes,                                    !- Apply Sunday
-  Yes,                                    !- Apply Monday
-  Yes,                                    !- Apply Tuesday
-  Yes,                                    !- Apply Wednesday
-  Yes,                                    !- Apply Thursday
-  Yes,                                    !- Apply Friday
-  Yes,                                    !- Apply Saturday
-  ,                                       !- Apply Holiday
-  DateRange,                              !- Date Specification Type
-  10,                                     !- Start Month
-  1,                                      !- Start Day
-  10,                                     !- End Month
-  31;                                     !- End Day
-
-OS:Schedule:Day,
-  {4c6e0bb4-51e8-40b2-855d-928b849312ea}, !- Handle
-  res cooling setpoint allday10,          !- Name
-  {b2d567a0-4ed2-4af1-8f02-9b7fd998e0ce}, !- Schedule Type Limits Name
-  ,                                       !- Interpolate to Timestep
-  24,                                     !- Hour 1
-  0,                                      !- Minute 1
-  24.4444444444444;                       !- Value Until Time 1
-
-OS:Schedule:Rule,
-  {e41c6bf8-ab6d-4699-a8ca-ac3f24f28e6a}, !- Handle
-  res cooling setpoint allday rule11,     !- Name
-  {73d7dd66-a95d-4111-86e4-15de497fbaf1}, !- Schedule Ruleset Name
-  1,                                      !- Rule Order
-  {ced1312b-18d4-4e32-8b52-73f98635cc78}, !- Day Schedule Name
-  Yes,                                    !- Apply Sunday
-  Yes,                                    !- Apply Monday
-  Yes,                                    !- Apply Tuesday
-  Yes,                                    !- Apply Wednesday
-  Yes,                                    !- Apply Thursday
-  Yes,                                    !- Apply Friday
-  Yes,                                    !- Apply Saturday
-  ,                                       !- Apply Holiday
-  DateRange,                              !- Date Specification Type
-  11,                                     !- Start Month
-  1,                                      !- Start Day
-  11,                                     !- End Month
-  30;                                     !- End Day
-
-OS:Schedule:Day,
-  {ced1312b-18d4-4e32-8b52-73f98635cc78}, !- Handle
-  res cooling setpoint allday11,          !- Name
-  {b2d567a0-4ed2-4af1-8f02-9b7fd998e0ce}, !- Schedule Type Limits Name
-  ,                                       !- Interpolate to Timestep
-  24,                                     !- Hour 1
-  0,                                      !- Minute 1
-  24.4444444444444;                       !- Value Until Time 1
-
-OS:Schedule:Rule,
-  {03383740-38d4-4c33-99e9-bb7c99247728}, !- Handle
-  res cooling setpoint allday rule12,     !- Name
-  {73d7dd66-a95d-4111-86e4-15de497fbaf1}, !- Schedule Ruleset Name
-  0,                                      !- Rule Order
-  {d2c7251f-83a0-4c8f-a20a-62fe2cef52ca}, !- Day Schedule Name
-  Yes,                                    !- Apply Sunday
-  Yes,                                    !- Apply Monday
-  Yes,                                    !- Apply Tuesday
-  Yes,                                    !- Apply Wednesday
-  Yes,                                    !- Apply Thursday
-  Yes,                                    !- Apply Friday
-  Yes,                                    !- Apply Saturday
-  ,                                       !- Apply Holiday
-  DateRange,                              !- Date Specification Type
-  12,                                     !- Start Month
-  1,                                      !- Start Day
-  12,                                     !- End Month
-  31;                                     !- End Day
-
-OS:Schedule:Day,
-  {d2c7251f-83a0-4c8f-a20a-62fe2cef52ca}, !- Handle
-  res cooling setpoint allday12,          !- Name
-  {b2d567a0-4ed2-4af1-8f02-9b7fd998e0ce}, !- Schedule Type Limits Name
-  ,                                       !- Interpolate to Timestep
-  24,                                     !- Hour 1
-  0,                                      !- Minute 1
-  24.4444444444444;                       !- Value Until Time 1
-
-OS:Schedule:Day,
-  {296b3a93-9524-475b-932b-8cd1082c3944}, !- Handle
-  res cooling setpoint winter design,     !- Name
-  {b2d567a0-4ed2-4af1-8f02-9b7fd998e0ce}, !- Schedule Type Limits Name
-  ,                                       !- Interpolate to Timestep
-  24,                                     !- Hour 1
-  0,                                      !- Minute 1
-  21.1111111111111;                       !- Value Until Time 1
-
-OS:Schedule:Day,
-  {364232d7-4349-4703-ba92-1c5ce6a03b05}, !- Handle
-  res cooling setpoint summer design,     !- Name
-  {b2d567a0-4ed2-4af1-8f02-9b7fd998e0ce}, !- Schedule Type Limits Name
-  ,                                       !- Interpolate to Timestep
-  24,                                     !- Hour 1
-  0,                                      !- Minute 1
-  23.8888888888889;                       !- Value Until Time 1
-=======
->>>>>>> f42044b5
