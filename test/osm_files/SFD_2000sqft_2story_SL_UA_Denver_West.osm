!- NOTE: Auto-generated from /test/osw_files/SFD_2000sqft_2story_SL_UA_Denver_West.osw

OS:Version,
<<<<<<< HEAD
  {432aebb9-a8df-460c-9833-8b9666fc41a7}, !- Handle
  2.9.1;                                  !- Version Identifier

OS:SimulationControl,
  {ba9552b7-2744-4754-8718-cd426bd4b07a}, !- Handle
=======
  {c85c0236-dec7-4a2d-acc5-c52473c59c79}, !- Handle
  2.9.1;                                  !- Version Identifier

OS:SimulationControl,
  {7bc20742-280e-483c-af61-8074061ca5d2}, !- Handle
>>>>>>> db4be442
  ,                                       !- Do Zone Sizing Calculation
  ,                                       !- Do System Sizing Calculation
  ,                                       !- Do Plant Sizing Calculation
  No;                                     !- Run Simulation for Sizing Periods

OS:Timestep,
<<<<<<< HEAD
  {84669f77-d6a3-4b14-b906-61f4a5067f71}, !- Handle
  6;                                      !- Number of Timesteps per Hour

OS:ShadowCalculation,
  {4aa1ed4e-8d86-42a8-8509-1a8605ab27e5}, !- Handle
=======
  {d9ad4e70-8989-478b-b4dd-cc12e84603f0}, !- Handle
  6;                                      !- Number of Timesteps per Hour

OS:ShadowCalculation,
  {04919db3-cd45-427f-9c46-ae5fe56a010d}, !- Handle
>>>>>>> db4be442
  20,                                     !- Calculation Frequency
  200;                                    !- Maximum Figures in Shadow Overlap Calculations

OS:SurfaceConvectionAlgorithm:Outside,
<<<<<<< HEAD
  {7d384bc4-6703-4d53-a501-654f18cc5e63}, !- Handle
  DOE-2;                                  !- Algorithm

OS:SurfaceConvectionAlgorithm:Inside,
  {69eadfba-2cff-4383-be4d-1628e15b3958}, !- Handle
  TARP;                                   !- Algorithm

OS:ZoneCapacitanceMultiplier:ResearchSpecial,
  {ca8c6914-24fd-4da6-8896-d1ba82ad3a23}, !- Handle
=======
  {b7eaf8a5-3422-4c6f-9f59-cb0d0d3dbcaa}, !- Handle
  DOE-2;                                  !- Algorithm

OS:SurfaceConvectionAlgorithm:Inside,
  {c9ffa6c3-51f0-42ff-b017-bbef944e630d}, !- Handle
  TARP;                                   !- Algorithm

OS:ZoneCapacitanceMultiplier:ResearchSpecial,
  {5833ec67-632b-4960-85b0-94b96e16e99d}, !- Handle
>>>>>>> db4be442
  ,                                       !- Temperature Capacity Multiplier
  15,                                     !- Humidity Capacity Multiplier
  ;                                       !- Carbon Dioxide Capacity Multiplier

OS:RunPeriod,
<<<<<<< HEAD
  {fd327259-5034-45e4-accb-ab2207d4539b}, !- Handle
=======
  {13065882-4b6d-4c98-a449-2c2c979a4fbe}, !- Handle
>>>>>>> db4be442
  Run Period 1,                           !- Name
  1,                                      !- Begin Month
  1,                                      !- Begin Day of Month
  12,                                     !- End Month
  31,                                     !- End Day of Month
  ,                                       !- Use Weather File Holidays and Special Days
  ,                                       !- Use Weather File Daylight Saving Period
  ,                                       !- Apply Weekend Holiday Rule
  ,                                       !- Use Weather File Rain Indicators
  ,                                       !- Use Weather File Snow Indicators
  ;                                       !- Number of Times Runperiod to be Repeated

OS:YearDescription,
<<<<<<< HEAD
  {b63d26f5-7dba-42da-a0c9-a371341ee3ce}, !- Handle
=======
  {f333292f-256a-4acf-80d9-78cc1c0e76a8}, !- Handle
>>>>>>> db4be442
  2007,                                   !- Calendar Year
  ,                                       !- Day of Week for Start Day
  ;                                       !- Is Leap Year

OS:WeatherFile,
  {5951b130-5085-436a-b655-fe47ee31a7a2}, !- Handle
  Denver Intl Ap,                         !- City
  CO,                                     !- State Province Region
  USA,                                    !- Country
  TMY3,                                   !- Data Source
  725650,                                 !- WMO Number
  39.83,                                  !- Latitude {deg}
  -104.65,                                !- Longitude {deg}
  -7,                                     !- Time Zone {hr}
  1650,                                   !- Elevation {m}
  file:../weather/USA_CO_Denver.Intl.AP.725650_TMY3.epw, !- Url
  E23378AA;                               !- Checksum

OS:AdditionalProperties,
  {ea0947dd-564b-473e-aa8b-a17c8893a6be}, !- Handle
  {5951b130-5085-436a-b655-fe47ee31a7a2}, !- Object Name
  EPWHeaderCity,                          !- Feature Name 1
  String,                                 !- Feature Data Type 1
  Denver Intl Ap,                         !- Feature Value 1
  EPWHeaderState,                         !- Feature Name 2
  String,                                 !- Feature Data Type 2
  CO,                                     !- Feature Value 2
  EPWHeaderCountry,                       !- Feature Name 3
  String,                                 !- Feature Data Type 3
  USA,                                    !- Feature Value 3
  EPWHeaderDataSource,                    !- Feature Name 4
  String,                                 !- Feature Data Type 4
  TMY3,                                   !- Feature Value 4
  EPWHeaderStation,                       !- Feature Name 5
  String,                                 !- Feature Data Type 5
  725650,                                 !- Feature Value 5
  EPWHeaderLatitude,                      !- Feature Name 6
  Double,                                 !- Feature Data Type 6
  39.829999999999998,                     !- Feature Value 6
  EPWHeaderLongitude,                     !- Feature Name 7
  Double,                                 !- Feature Data Type 7
  -104.65000000000001,                    !- Feature Value 7
  EPWHeaderTimezone,                      !- Feature Name 8
  Double,                                 !- Feature Data Type 8
  -7,                                     !- Feature Value 8
  EPWHeaderAltitude,                      !- Feature Name 9
  Double,                                 !- Feature Data Type 9
  5413.3858267716532,                     !- Feature Value 9
  EPWHeaderLocalPressure,                 !- Feature Name 10
  Double,                                 !- Feature Data Type 10
  0.81937567683596546,                    !- Feature Value 10
  EPWHeaderRecordsPerHour,                !- Feature Name 11
  Double,                                 !- Feature Data Type 11
  0,                                      !- Feature Value 11
  EPWDataAnnualAvgDrybulb,                !- Feature Name 12
  Double,                                 !- Feature Data Type 12
  51.575616438356228,                     !- Feature Value 12
  EPWDataAnnualMinDrybulb,                !- Feature Name 13
  Double,                                 !- Feature Data Type 13
  -2.9200000000000017,                    !- Feature Value 13
  EPWDataAnnualMaxDrybulb,                !- Feature Name 14
  Double,                                 !- Feature Data Type 14
  104,                                    !- Feature Value 14
  EPWDataCDD50F,                          !- Feature Name 15
  Double,                                 !- Feature Data Type 15
  3072.2925000000005,                     !- Feature Value 15
  EPWDataCDD65F,                          !- Feature Name 16
  Double,                                 !- Feature Data Type 16
  883.62000000000035,                     !- Feature Value 16
  EPWDataHDD50F,                          !- Feature Name 17
  Double,                                 !- Feature Data Type 17
  2497.1925000000001,                     !- Feature Value 17
  EPWDataHDD65F,                          !- Feature Name 18
  Double,                                 !- Feature Data Type 18
  5783.5200000000013,                     !- Feature Value 18
  EPWDataAnnualAvgWindspeed,              !- Feature Name 19
  Double,                                 !- Feature Data Type 19
  3.9165296803649667,                     !- Feature Value 19
  EPWDataMonthlyAvgDrybulbs,              !- Feature Name 20
  String,                                 !- Feature Data Type 20
  33.4191935483871&#4431.90142857142857&#4443.02620967741937&#4442.48624999999999&#4459.877741935483854&#4473.57574999999997&#4472.07975806451608&#4472.70008064516134&#4466.49200000000006&#4450.079112903225806&#4437.218250000000005&#4434.582177419354835, !- Feature Value 20
  EPWDataGroundMonthlyTemps,              !- Feature Name 21
  String,                                 !- Feature Data Type 21
  44.08306285945173&#4440.89570904991865&#4440.64045432632048&#4442.153016571250646&#4448.225111118704206&#4454.268919273837525&#4459.508577937551024&#4462.82777283423508&#4463.10975667174995&#4460.41014950381947&#4455.304105212311526&#4449.445696474514364, !- Feature Value 21
  EPWDataWSF,                             !- Feature Name 22
  Double,                                 !- Feature Data Type 22
  0.58999999999999997,                    !- Feature Value 22
  EPWDataMonthlyAvgDailyHighDrybulbs,     !- Feature Name 23
  String,                                 !- Feature Data Type 23
  47.41032258064516&#4446.58642857142857&#4455.15032258064517&#4453.708&#4472.80193548387098&#4488.67600000000002&#4486.1858064516129&#4485.87225806451613&#4482.082&#4463.18064516129033&#4448.73400000000001&#4448.87935483870968, !- Feature Value 23
  EPWDataMonthlyAvgDailyLowDrybulbs,      !- Feature Name 24
  String,                                 !- Feature Data Type 24
  19.347741935483874&#4419.856428571428573&#4430.316129032258065&#4431.112&#4447.41612903225806&#4457.901999999999994&#4459.063870967741934&#4460.956774193548384&#4452.352000000000004&#4438.41612903225806&#4427.002000000000002&#4423.02903225806451, !- Feature Value 24
  EPWDesignHeatingDrybulb,                !- Feature Name 25
  Double,                                 !- Feature Data Type 25
  12.02,                                  !- Feature Value 25
  EPWDesignHeatingWindspeed,              !- Feature Name 26
  Double,                                 !- Feature Data Type 26
  2.8062500000000004,                     !- Feature Value 26
  EPWDesignCoolingDrybulb,                !- Feature Name 27
  Double,                                 !- Feature Data Type 27
  91.939999999999998,                     !- Feature Value 27
  EPWDesignCoolingWetbulb,                !- Feature Name 28
  Double,                                 !- Feature Data Type 28
  59.95131430195849,                      !- Feature Value 28
  EPWDesignCoolingHumidityRatio,          !- Feature Name 29
  Double,                                 !- Feature Data Type 29
  0.0059161086834698092,                  !- Feature Value 29
  EPWDesignCoolingWindspeed,              !- Feature Name 30
  Double,                                 !- Feature Data Type 30
  3.7999999999999989,                     !- Feature Value 30
  EPWDesignDailyTemperatureRange,         !- Feature Name 31
  Double,                                 !- Feature Data Type 31
  24.915483870967748,                     !- Feature Value 31
  EPWDesignDehumidDrybulb,                !- Feature Name 32
  Double,                                 !- Feature Data Type 32
  67.996785714285721,                     !- Feature Value 32
  EPWDesignDehumidHumidityRatio,          !- Feature Name 33
  Double,                                 !- Feature Data Type 33
  0.012133744170488724,                   !- Feature Value 33
  EPWDesignCoolingDirectNormal,           !- Feature Name 34
  Double,                                 !- Feature Data Type 34
  985,                                    !- Feature Value 34
  EPWDesignCoolingDiffuseHorizontal,      !- Feature Name 35
  Double,                                 !- Feature Data Type 35
  84;                                     !- Feature Value 35

OS:Site,
  {8ea97a54-996a-4f2b-ac0c-5ad9ef1a8f74}, !- Handle
  Denver Intl Ap_CO_USA,                  !- Name
  39.83,                                  !- Latitude {deg}
  -104.65,                                !- Longitude {deg}
  -7,                                     !- Time Zone {hr}
  1650,                                   !- Elevation {m}
  ;                                       !- Terrain

OS:ClimateZones,
  {0674c169-40ec-4f59-9432-a1e6773ce2c3}, !- Handle
  ,                                       !- Active Institution
  ,                                       !- Active Year
  ,                                       !- Climate Zone Institution Name 1
  ,                                       !- Climate Zone Document Name 1
  ,                                       !- Climate Zone Document Year 1
  ,                                       !- Climate Zone Value 1
  Building America,                       !- Climate Zone Institution Name 2
  ,                                       !- Climate Zone Document Name 2
  0,                                      !- Climate Zone Document Year 2
  Cold;                                   !- Climate Zone Value 2

OS:Site:WaterMainsTemperature,
  {041e99da-c9e3-456d-bafa-1f82696f22fa}, !- Handle
  Correlation,                            !- Calculation Method
  ,                                       !- Temperature Schedule Name
  10.8753424657535,                       !- Annual Average Outdoor Air Temperature {C}
  23.1524007936508;                       !- Maximum Difference In Monthly Average Outdoor Air Temperatures {deltaC}

OS:RunPeriodControl:DaylightSavingTime,
  {463240b7-f869-4905-9fed-e6cec81a4265}, !- Handle
  4/7,                                    !- Start Date
  10/26;                                  !- End Date

OS:Site:GroundTemperature:Deep,
  {000cc8d1-65ae-466e-b285-8b46a6a4bc1d}, !- Handle
  10.8753424657535,                       !- January Deep Ground Temperature {C}
  10.8753424657535,                       !- February Deep Ground Temperature {C}
  10.8753424657535,                       !- March Deep Ground Temperature {C}
  10.8753424657535,                       !- April Deep Ground Temperature {C}
  10.8753424657535,                       !- May Deep Ground Temperature {C}
  10.8753424657535,                       !- June Deep Ground Temperature {C}
  10.8753424657535,                       !- July Deep Ground Temperature {C}
  10.8753424657535,                       !- August Deep Ground Temperature {C}
  10.8753424657535,                       !- September Deep Ground Temperature {C}
  10.8753424657535,                       !- October Deep Ground Temperature {C}
  10.8753424657535,                       !- November Deep Ground Temperature {C}
  10.8753424657535;                       !- December Deep Ground Temperature {C}

OS:ThermalZone,
<<<<<<< HEAD
  {7986ded7-07ba-4ad2-b129-e26b25567d63}, !- Handle
=======
  {8673aade-850b-43a3-870d-28a1dbfd212c}, !- Handle
>>>>>>> db4be442
  living zone,                            !- Name
  ,                                       !- Multiplier
  ,                                       !- Ceiling Height {m}
  ,                                       !- Volume {m3}
  ,                                       !- Floor Area {m2}
  ,                                       !- Zone Inside Convection Algorithm
  ,                                       !- Zone Outside Convection Algorithm
  ,                                       !- Zone Conditioning Equipment List Name
<<<<<<< HEAD
  {0b5febfd-4bd0-47a3-b2a2-b75fdf242cce}, !- Zone Air Inlet Port List
  {2f7f4678-265d-4398-8b15-aeffa41c547a}, !- Zone Air Exhaust Port List
  {878146ae-eb8a-4eb0-88b4-36bc5a7c926c}, !- Zone Air Node Name
  {a9d1ff8d-c7b8-4df4-87b8-0c7c30f51014}, !- Zone Return Air Port List
=======
  {1b242240-6745-47a6-a0c8-7f34e71b9c66}, !- Zone Air Inlet Port List
  {a6a90402-3e5c-439e-aa27-339dd72b622b}, !- Zone Air Exhaust Port List
  {22f67c43-da5f-48f0-8510-540eedbc3649}, !- Zone Air Node Name
  {6dc7a9d5-464c-4fce-b428-39f5924a8f6b}, !- Zone Return Air Port List
>>>>>>> db4be442
  ,                                       !- Primary Daylighting Control Name
  ,                                       !- Fraction of Zone Controlled by Primary Daylighting Control
  ,                                       !- Secondary Daylighting Control Name
  ,                                       !- Fraction of Zone Controlled by Secondary Daylighting Control
  ,                                       !- Illuminance Map Name
  ,                                       !- Group Rendering Name
  ,                                       !- Thermostat Name
  No;                                     !- Use Ideal Air Loads

OS:Node,
<<<<<<< HEAD
  {ed459e29-0133-463a-8566-3a0cbf5d06e4}, !- Handle
  Node 1,                                 !- Name
  {878146ae-eb8a-4eb0-88b4-36bc5a7c926c}, !- Inlet Port
  ;                                       !- Outlet Port

OS:Connection,
  {878146ae-eb8a-4eb0-88b4-36bc5a7c926c}, !- Handle
  {2779058c-2b81-4111-8bd5-bfa03231938c}, !- Name
  {7986ded7-07ba-4ad2-b129-e26b25567d63}, !- Source Object
  11,                                     !- Outlet Port
  {ed459e29-0133-463a-8566-3a0cbf5d06e4}, !- Target Object
  2;                                      !- Inlet Port

OS:PortList,
  {0b5febfd-4bd0-47a3-b2a2-b75fdf242cce}, !- Handle
  {c171c808-07d4-49e6-8fb7-2eec0af720d2}, !- Name
  {7986ded7-07ba-4ad2-b129-e26b25567d63}; !- HVAC Component

OS:PortList,
  {2f7f4678-265d-4398-8b15-aeffa41c547a}, !- Handle
  {9c8331b3-60f8-445d-954b-c63429860c85}, !- Name
  {7986ded7-07ba-4ad2-b129-e26b25567d63}; !- HVAC Component

OS:PortList,
  {a9d1ff8d-c7b8-4df4-87b8-0c7c30f51014}, !- Handle
  {321d09f7-ca79-4fa9-91fd-9ea6e99fe084}, !- Name
  {7986ded7-07ba-4ad2-b129-e26b25567d63}; !- HVAC Component

OS:Sizing:Zone,
  {7aabf071-830e-4867-9963-79e21ec650fb}, !- Handle
  {7986ded7-07ba-4ad2-b129-e26b25567d63}, !- Zone or ZoneList Name
=======
  {c95266fd-4685-42c8-8c5a-9faec87d2e19}, !- Handle
  Node 1,                                 !- Name
  {22f67c43-da5f-48f0-8510-540eedbc3649}, !- Inlet Port
  ;                                       !- Outlet Port

OS:Connection,
  {22f67c43-da5f-48f0-8510-540eedbc3649}, !- Handle
  {b8ec3506-aec7-4003-932d-eb3c70450ca3}, !- Name
  {8673aade-850b-43a3-870d-28a1dbfd212c}, !- Source Object
  11,                                     !- Outlet Port
  {c95266fd-4685-42c8-8c5a-9faec87d2e19}, !- Target Object
  2;                                      !- Inlet Port

OS:PortList,
  {1b242240-6745-47a6-a0c8-7f34e71b9c66}, !- Handle
  {d74127db-9c8a-4a42-808f-b56bb71982ff}, !- Name
  {8673aade-850b-43a3-870d-28a1dbfd212c}; !- HVAC Component

OS:PortList,
  {a6a90402-3e5c-439e-aa27-339dd72b622b}, !- Handle
  {e8c296d5-08d4-44b8-8c17-8042201b00d2}, !- Name
  {8673aade-850b-43a3-870d-28a1dbfd212c}; !- HVAC Component

OS:PortList,
  {6dc7a9d5-464c-4fce-b428-39f5924a8f6b}, !- Handle
  {f142910e-4258-4d0f-809d-b0a669c12c6c}, !- Name
  {8673aade-850b-43a3-870d-28a1dbfd212c}; !- HVAC Component

OS:Sizing:Zone,
  {f12d2f55-45f8-40cd-9e2d-14f10e823d85}, !- Handle
  {8673aade-850b-43a3-870d-28a1dbfd212c}, !- Zone or ZoneList Name
>>>>>>> db4be442
  SupplyAirTemperature,                   !- Zone Cooling Design Supply Air Temperature Input Method
  14,                                     !- Zone Cooling Design Supply Air Temperature {C}
  11.11,                                  !- Zone Cooling Design Supply Air Temperature Difference {deltaC}
  SupplyAirTemperature,                   !- Zone Heating Design Supply Air Temperature Input Method
  40,                                     !- Zone Heating Design Supply Air Temperature {C}
  11.11,                                  !- Zone Heating Design Supply Air Temperature Difference {deltaC}
  0.0085,                                 !- Zone Cooling Design Supply Air Humidity Ratio {kg-H2O/kg-air}
  0.008,                                  !- Zone Heating Design Supply Air Humidity Ratio {kg-H2O/kg-air}
  ,                                       !- Zone Heating Sizing Factor
  ,                                       !- Zone Cooling Sizing Factor
  DesignDay,                              !- Cooling Design Air Flow Method
  ,                                       !- Cooling Design Air Flow Rate {m3/s}
  ,                                       !- Cooling Minimum Air Flow per Zone Floor Area {m3/s-m2}
  ,                                       !- Cooling Minimum Air Flow {m3/s}
  ,                                       !- Cooling Minimum Air Flow Fraction
  DesignDay,                              !- Heating Design Air Flow Method
  ,                                       !- Heating Design Air Flow Rate {m3/s}
  ,                                       !- Heating Maximum Air Flow per Zone Floor Area {m3/s-m2}
  ,                                       !- Heating Maximum Air Flow {m3/s}
  ,                                       !- Heating Maximum Air Flow Fraction
  ,                                       !- Design Zone Air Distribution Effectiveness in Cooling Mode
  ,                                       !- Design Zone Air Distribution Effectiveness in Heating Mode
  No,                                     !- Account for Dedicated Outdoor Air System
  NeutralSupplyAir,                       !- Dedicated Outdoor Air System Control Strategy
  autosize,                               !- Dedicated Outdoor Air Low Setpoint Temperature for Design {C}
  autosize;                               !- Dedicated Outdoor Air High Setpoint Temperature for Design {C}

OS:ZoneHVAC:EquipmentList,
<<<<<<< HEAD
  {3a39f014-48cb-4756-9c14-20d7d100f479}, !- Handle
  Zone HVAC Equipment List 1,             !- Name
  {7986ded7-07ba-4ad2-b129-e26b25567d63}; !- Thermal Zone

OS:Space,
  {fd485aa9-4a3b-4fd6-87a7-96774b01c558}, !- Handle
  living space,                           !- Name
  {48812324-176f-4df4-9c57-8fb7d03e2397}, !- Space Type Name
=======
  {70457d8f-200a-479d-ac23-3c69355a5347}, !- Handle
  Zone HVAC Equipment List 1,             !- Name
  {8673aade-850b-43a3-870d-28a1dbfd212c}; !- Thermal Zone

OS:Space,
  {2e4c7fef-5d1d-4fdf-a155-afa77ed619ce}, !- Handle
  living space,                           !- Name
  {e2bb6ca9-fdcd-4488-9598-39e0bb30bc35}, !- Space Type Name
>>>>>>> db4be442
  ,                                       !- Default Construction Set Name
  ,                                       !- Default Schedule Set Name
  -0,                                     !- Direction of Relative North {deg}
  0,                                      !- X Origin {m}
  0,                                      !- Y Origin {m}
  0,                                      !- Z Origin {m}
  ,                                       !- Building Story Name
<<<<<<< HEAD
  {7986ded7-07ba-4ad2-b129-e26b25567d63}, !- Thermal Zone Name
  ,                                       !- Part of Total Floor Area
  ,                                       !- Design Specification Outdoor Air Object Name
  {69b5749d-2f78-4b26-afd7-0cc80be032b2}; !- Building Unit Name

OS:Surface,
  {1e3c1972-d025-4735-a42b-3b776730dd21}, !- Handle
  Surface 1,                              !- Name
  Floor,                                  !- Surface Type
  ,                                       !- Construction Name
  {fd485aa9-4a3b-4fd6-87a7-96774b01c558}, !- Space Name
=======
  {8673aade-850b-43a3-870d-28a1dbfd212c}, !- Thermal Zone Name
  ,                                       !- Part of Total Floor Area
  ,                                       !- Design Specification Outdoor Air Object Name
  {1c27900c-c372-437c-9afc-8101832383ef}; !- Building Unit Name

OS:Surface,
  {5881dfd3-85b3-4b6a-9ca4-2d288efd3720}, !- Handle
  Surface 1,                              !- Name
  Floor,                                  !- Surface Type
  ,                                       !- Construction Name
  {2e4c7fef-5d1d-4fdf-a155-afa77ed619ce}, !- Space Name
>>>>>>> db4be442
  Foundation,                             !- Outside Boundary Condition
  ,                                       !- Outside Boundary Condition Object
  NoSun,                                  !- Sun Exposure
  NoWind,                                 !- Wind Exposure
  ,                                       !- View Factor to Ground
  ,                                       !- Number of Vertices
  0, 0, 0,                                !- X,Y,Z Vertex 1 {m}
  0, 6.81553519541936, 0,                 !- X,Y,Z Vertex 2 {m}
  13.6310703908387, 6.81553519541936, 0,  !- X,Y,Z Vertex 3 {m}
  13.6310703908387, 0, 0;                 !- X,Y,Z Vertex 4 {m}

OS:Surface,
<<<<<<< HEAD
  {7ee2735d-d4d4-44b7-a806-b1c3c49d516e}, !- Handle
  Surface 2,                              !- Name
  Wall,                                   !- Surface Type
  ,                                       !- Construction Name
  {fd485aa9-4a3b-4fd6-87a7-96774b01c558}, !- Space Name
=======
  {3ae5f6bb-88cd-4c17-b977-5a551bd68641}, !- Handle
  Surface 2,                              !- Name
  Wall,                                   !- Surface Type
  ,                                       !- Construction Name
  {2e4c7fef-5d1d-4fdf-a155-afa77ed619ce}, !- Space Name
>>>>>>> db4be442
  Outdoors,                               !- Outside Boundary Condition
  ,                                       !- Outside Boundary Condition Object
  SunExposed,                             !- Sun Exposure
  WindExposed,                            !- Wind Exposure
  ,                                       !- View Factor to Ground
  ,                                       !- Number of Vertices
  0, 6.81553519541936, 2.4384,            !- X,Y,Z Vertex 1 {m}
  0, 6.81553519541936, 0,                 !- X,Y,Z Vertex 2 {m}
  0, 0, 0,                                !- X,Y,Z Vertex 3 {m}
  0, 0, 2.4384;                           !- X,Y,Z Vertex 4 {m}

OS:Surface,
<<<<<<< HEAD
  {f092f549-4a2f-49da-90d7-b6ca145d8ae1}, !- Handle
  Surface 3,                              !- Name
  Wall,                                   !- Surface Type
  ,                                       !- Construction Name
  {fd485aa9-4a3b-4fd6-87a7-96774b01c558}, !- Space Name
=======
  {7aa8af14-cc83-4140-ab4b-554e5e135b66}, !- Handle
  Surface 3,                              !- Name
  Wall,                                   !- Surface Type
  ,                                       !- Construction Name
  {2e4c7fef-5d1d-4fdf-a155-afa77ed619ce}, !- Space Name
>>>>>>> db4be442
  Outdoors,                               !- Outside Boundary Condition
  ,                                       !- Outside Boundary Condition Object
  SunExposed,                             !- Sun Exposure
  WindExposed,                            !- Wind Exposure
  ,                                       !- View Factor to Ground
  ,                                       !- Number of Vertices
  13.6310703908387, 6.81553519541936, 2.4384, !- X,Y,Z Vertex 1 {m}
  13.6310703908387, 6.81553519541936, 0,  !- X,Y,Z Vertex 2 {m}
  0, 6.81553519541936, 0,                 !- X,Y,Z Vertex 3 {m}
  0, 6.81553519541936, 2.4384;            !- X,Y,Z Vertex 4 {m}

OS:Surface,
<<<<<<< HEAD
  {5d22ab1d-845a-4c3b-8623-fdebe35ddaf1}, !- Handle
  Surface 4,                              !- Name
  Wall,                                   !- Surface Type
  ,                                       !- Construction Name
  {fd485aa9-4a3b-4fd6-87a7-96774b01c558}, !- Space Name
=======
  {ee762ac5-6016-439d-8319-7550d4b5c60c}, !- Handle
  Surface 4,                              !- Name
  Wall,                                   !- Surface Type
  ,                                       !- Construction Name
  {2e4c7fef-5d1d-4fdf-a155-afa77ed619ce}, !- Space Name
>>>>>>> db4be442
  Outdoors,                               !- Outside Boundary Condition
  ,                                       !- Outside Boundary Condition Object
  SunExposed,                             !- Sun Exposure
  WindExposed,                            !- Wind Exposure
  ,                                       !- View Factor to Ground
  ,                                       !- Number of Vertices
  13.6310703908387, 0, 2.4384,            !- X,Y,Z Vertex 1 {m}
  13.6310703908387, 0, 0,                 !- X,Y,Z Vertex 2 {m}
  13.6310703908387, 6.81553519541936, 0,  !- X,Y,Z Vertex 3 {m}
  13.6310703908387, 6.81553519541936, 2.4384; !- X,Y,Z Vertex 4 {m}

OS:Surface,
<<<<<<< HEAD
  {2bc24e64-9f54-4a84-8071-8bc55049f966}, !- Handle
  Surface 5,                              !- Name
  Wall,                                   !- Surface Type
  ,                                       !- Construction Name
  {fd485aa9-4a3b-4fd6-87a7-96774b01c558}, !- Space Name
=======
  {b1941db8-2b7e-45f9-a7a2-a8d1089977f7}, !- Handle
  Surface 5,                              !- Name
  Wall,                                   !- Surface Type
  ,                                       !- Construction Name
  {2e4c7fef-5d1d-4fdf-a155-afa77ed619ce}, !- Space Name
>>>>>>> db4be442
  Outdoors,                               !- Outside Boundary Condition
  ,                                       !- Outside Boundary Condition Object
  SunExposed,                             !- Sun Exposure
  WindExposed,                            !- Wind Exposure
  ,                                       !- View Factor to Ground
  ,                                       !- Number of Vertices
  0, 0, 2.4384,                           !- X,Y,Z Vertex 1 {m}
  0, 0, 0,                                !- X,Y,Z Vertex 2 {m}
  13.6310703908387, 0, 0,                 !- X,Y,Z Vertex 3 {m}
  13.6310703908387, 0, 2.4384;            !- X,Y,Z Vertex 4 {m}

OS:Surface,
<<<<<<< HEAD
  {4b3ef103-784d-4130-8073-c8fd28918fa2}, !- Handle
  Surface 6,                              !- Name
  RoofCeiling,                            !- Surface Type
  ,                                       !- Construction Name
  {fd485aa9-4a3b-4fd6-87a7-96774b01c558}, !- Space Name
  Surface,                                !- Outside Boundary Condition
  {05cc3e25-3339-4738-8297-46f90363b294}, !- Outside Boundary Condition Object
=======
  {6edcee1f-b9c1-4160-87a9-907d11b6b6a8}, !- Handle
  Surface 6,                              !- Name
  RoofCeiling,                            !- Surface Type
  ,                                       !- Construction Name
  {2e4c7fef-5d1d-4fdf-a155-afa77ed619ce}, !- Space Name
  Surface,                                !- Outside Boundary Condition
  {335e0702-f993-4501-8551-de53c2f09711}, !- Outside Boundary Condition Object
>>>>>>> db4be442
  NoSun,                                  !- Sun Exposure
  NoWind,                                 !- Wind Exposure
  ,                                       !- View Factor to Ground
  ,                                       !- Number of Vertices
  13.6310703908387, 0, 2.4384,            !- X,Y,Z Vertex 1 {m}
  13.6310703908387, 6.81553519541936, 2.4384, !- X,Y,Z Vertex 2 {m}
  0, 6.81553519541936, 2.4384,            !- X,Y,Z Vertex 3 {m}
  0, 0, 2.4384;                           !- X,Y,Z Vertex 4 {m}

OS:SpaceType,
<<<<<<< HEAD
  {48812324-176f-4df4-9c57-8fb7d03e2397}, !- Handle
=======
  {e2bb6ca9-fdcd-4488-9598-39e0bb30bc35}, !- Handle
>>>>>>> db4be442
  Space Type 1,                           !- Name
  ,                                       !- Default Construction Set Name
  ,                                       !- Default Schedule Set Name
  ,                                       !- Group Rendering Name
  ,                                       !- Design Specification Outdoor Air Object Name
  ,                                       !- Standards Template
  ,                                       !- Standards Building Type
  living;                                 !- Standards Space Type

OS:Space,
<<<<<<< HEAD
  {cdf6870d-58f8-4df2-9a64-b096cee65801}, !- Handle
  living space|story 2,                   !- Name
  {48812324-176f-4df4-9c57-8fb7d03e2397}, !- Space Type Name
=======
  {8bef2daa-27d0-4c09-a888-bc2695864370}, !- Handle
  living space|story 2,                   !- Name
  {e2bb6ca9-fdcd-4488-9598-39e0bb30bc35}, !- Space Type Name
>>>>>>> db4be442
  ,                                       !- Default Construction Set Name
  ,                                       !- Default Schedule Set Name
  -0,                                     !- Direction of Relative North {deg}
  0,                                      !- X Origin {m}
  0,                                      !- Y Origin {m}
  2.4384,                                 !- Z Origin {m}
  ,                                       !- Building Story Name
<<<<<<< HEAD
  {7986ded7-07ba-4ad2-b129-e26b25567d63}, !- Thermal Zone Name
  ,                                       !- Part of Total Floor Area
  ,                                       !- Design Specification Outdoor Air Object Name
  {69b5749d-2f78-4b26-afd7-0cc80be032b2}; !- Building Unit Name

OS:Surface,
  {05cc3e25-3339-4738-8297-46f90363b294}, !- Handle
  Surface 7,                              !- Name
  Floor,                                  !- Surface Type
  ,                                       !- Construction Name
  {cdf6870d-58f8-4df2-9a64-b096cee65801}, !- Space Name
  Surface,                                !- Outside Boundary Condition
  {4b3ef103-784d-4130-8073-c8fd28918fa2}, !- Outside Boundary Condition Object
=======
  {8673aade-850b-43a3-870d-28a1dbfd212c}, !- Thermal Zone Name
  ,                                       !- Part of Total Floor Area
  ,                                       !- Design Specification Outdoor Air Object Name
  {1c27900c-c372-437c-9afc-8101832383ef}; !- Building Unit Name

OS:Surface,
  {335e0702-f993-4501-8551-de53c2f09711}, !- Handle
  Surface 7,                              !- Name
  Floor,                                  !- Surface Type
  ,                                       !- Construction Name
  {8bef2daa-27d0-4c09-a888-bc2695864370}, !- Space Name
  Surface,                                !- Outside Boundary Condition
  {6edcee1f-b9c1-4160-87a9-907d11b6b6a8}, !- Outside Boundary Condition Object
>>>>>>> db4be442
  NoSun,                                  !- Sun Exposure
  NoWind,                                 !- Wind Exposure
  ,                                       !- View Factor to Ground
  ,                                       !- Number of Vertices
  0, 0, 0,                                !- X,Y,Z Vertex 1 {m}
  0, 6.81553519541936, 0,                 !- X,Y,Z Vertex 2 {m}
  13.6310703908387, 6.81553519541936, 0,  !- X,Y,Z Vertex 3 {m}
  13.6310703908387, 0, 0;                 !- X,Y,Z Vertex 4 {m}

OS:Surface,
<<<<<<< HEAD
  {85d92e1e-fc32-4edc-bf19-da135b89a9f9}, !- Handle
  Surface 8,                              !- Name
  Wall,                                   !- Surface Type
  ,                                       !- Construction Name
  {cdf6870d-58f8-4df2-9a64-b096cee65801}, !- Space Name
=======
  {3f1ee062-72b3-42ca-a497-e878f6531855}, !- Handle
  Surface 8,                              !- Name
  Wall,                                   !- Surface Type
  ,                                       !- Construction Name
  {8bef2daa-27d0-4c09-a888-bc2695864370}, !- Space Name
>>>>>>> db4be442
  Outdoors,                               !- Outside Boundary Condition
  ,                                       !- Outside Boundary Condition Object
  SunExposed,                             !- Sun Exposure
  WindExposed,                            !- Wind Exposure
  ,                                       !- View Factor to Ground
  ,                                       !- Number of Vertices
  0, 6.81553519541936, 2.4384,            !- X,Y,Z Vertex 1 {m}
  0, 6.81553519541936, 0,                 !- X,Y,Z Vertex 2 {m}
  0, 0, 0,                                !- X,Y,Z Vertex 3 {m}
  0, 0, 2.4384;                           !- X,Y,Z Vertex 4 {m}

OS:Surface,
<<<<<<< HEAD
  {1cad9261-da67-4cc1-955a-9ec4b05628fd}, !- Handle
  Surface 9,                              !- Name
  Wall,                                   !- Surface Type
  ,                                       !- Construction Name
  {cdf6870d-58f8-4df2-9a64-b096cee65801}, !- Space Name
=======
  {a08f0656-c189-4d11-aed4-ad919a265f7b}, !- Handle
  Surface 9,                              !- Name
  Wall,                                   !- Surface Type
  ,                                       !- Construction Name
  {8bef2daa-27d0-4c09-a888-bc2695864370}, !- Space Name
>>>>>>> db4be442
  Outdoors,                               !- Outside Boundary Condition
  ,                                       !- Outside Boundary Condition Object
  SunExposed,                             !- Sun Exposure
  WindExposed,                            !- Wind Exposure
  ,                                       !- View Factor to Ground
  ,                                       !- Number of Vertices
  13.6310703908387, 6.81553519541936, 2.4384, !- X,Y,Z Vertex 1 {m}
  13.6310703908387, 6.81553519541936, 0,  !- X,Y,Z Vertex 2 {m}
  0, 6.81553519541936, 0,                 !- X,Y,Z Vertex 3 {m}
  0, 6.81553519541936, 2.4384;            !- X,Y,Z Vertex 4 {m}

OS:Surface,
<<<<<<< HEAD
  {81932fc3-3500-4561-97d9-d3979306e6c2}, !- Handle
  Surface 10,                             !- Name
  Wall,                                   !- Surface Type
  ,                                       !- Construction Name
  {cdf6870d-58f8-4df2-9a64-b096cee65801}, !- Space Name
=======
  {f206155d-f111-45db-8689-7b9929738e92}, !- Handle
  Surface 10,                             !- Name
  Wall,                                   !- Surface Type
  ,                                       !- Construction Name
  {8bef2daa-27d0-4c09-a888-bc2695864370}, !- Space Name
>>>>>>> db4be442
  Outdoors,                               !- Outside Boundary Condition
  ,                                       !- Outside Boundary Condition Object
  SunExposed,                             !- Sun Exposure
  WindExposed,                            !- Wind Exposure
  ,                                       !- View Factor to Ground
  ,                                       !- Number of Vertices
  13.6310703908387, 0, 2.4384,            !- X,Y,Z Vertex 1 {m}
  13.6310703908387, 0, 0,                 !- X,Y,Z Vertex 2 {m}
  13.6310703908387, 6.81553519541936, 0,  !- X,Y,Z Vertex 3 {m}
  13.6310703908387, 6.81553519541936, 2.4384; !- X,Y,Z Vertex 4 {m}

OS:Surface,
<<<<<<< HEAD
  {6ac9b177-8d2d-416f-a7cd-bbcec10ec6dd}, !- Handle
  Surface 11,                             !- Name
  Wall,                                   !- Surface Type
  ,                                       !- Construction Name
  {cdf6870d-58f8-4df2-9a64-b096cee65801}, !- Space Name
=======
  {3beb75d1-862b-4860-a75b-77d7870983e5}, !- Handle
  Surface 11,                             !- Name
  Wall,                                   !- Surface Type
  ,                                       !- Construction Name
  {8bef2daa-27d0-4c09-a888-bc2695864370}, !- Space Name
>>>>>>> db4be442
  Outdoors,                               !- Outside Boundary Condition
  ,                                       !- Outside Boundary Condition Object
  SunExposed,                             !- Sun Exposure
  WindExposed,                            !- Wind Exposure
  ,                                       !- View Factor to Ground
  ,                                       !- Number of Vertices
  0, 0, 2.4384,                           !- X,Y,Z Vertex 1 {m}
  0, 0, 0,                                !- X,Y,Z Vertex 2 {m}
  13.6310703908387, 0, 0,                 !- X,Y,Z Vertex 3 {m}
  13.6310703908387, 0, 2.4384;            !- X,Y,Z Vertex 4 {m}

OS:Surface,
<<<<<<< HEAD
  {df5d101d-a170-4339-98bc-01c8c83850db}, !- Handle
  Surface 12,                             !- Name
  RoofCeiling,                            !- Surface Type
  ,                                       !- Construction Name
  {cdf6870d-58f8-4df2-9a64-b096cee65801}, !- Space Name
  Surface,                                !- Outside Boundary Condition
  {cab6dae9-b6e1-4699-95e8-f8b5dcd7f39a}, !- Outside Boundary Condition Object
=======
  {1c3ebdc1-05a9-47bc-9716-0174c9127d26}, !- Handle
  Surface 12,                             !- Name
  RoofCeiling,                            !- Surface Type
  ,                                       !- Construction Name
  {8bef2daa-27d0-4c09-a888-bc2695864370}, !- Space Name
  Surface,                                !- Outside Boundary Condition
  {be6b6c9c-c01c-425c-9525-2d43f6ffb5d3}, !- Outside Boundary Condition Object
>>>>>>> db4be442
  NoSun,                                  !- Sun Exposure
  NoWind,                                 !- Wind Exposure
  ,                                       !- View Factor to Ground
  ,                                       !- Number of Vertices
  13.6310703908387, 0, 2.4384,            !- X,Y,Z Vertex 1 {m}
  13.6310703908387, 6.81553519541936, 2.4384, !- X,Y,Z Vertex 2 {m}
  0, 6.81553519541936, 2.4384,            !- X,Y,Z Vertex 3 {m}
  0, 0, 2.4384;                           !- X,Y,Z Vertex 4 {m}

OS:Surface,
<<<<<<< HEAD
  {cab6dae9-b6e1-4699-95e8-f8b5dcd7f39a}, !- Handle
  Surface 13,                             !- Name
  Floor,                                  !- Surface Type
  ,                                       !- Construction Name
  {6275681b-51d1-43f6-977c-a6dff455bd4a}, !- Space Name
  Surface,                                !- Outside Boundary Condition
  {df5d101d-a170-4339-98bc-01c8c83850db}, !- Outside Boundary Condition Object
=======
  {be6b6c9c-c01c-425c-9525-2d43f6ffb5d3}, !- Handle
  Surface 13,                             !- Name
  Floor,                                  !- Surface Type
  ,                                       !- Construction Name
  {4e48b8de-bd80-4d79-b8db-abe234b0f705}, !- Space Name
  Surface,                                !- Outside Boundary Condition
  {1c3ebdc1-05a9-47bc-9716-0174c9127d26}, !- Outside Boundary Condition Object
>>>>>>> db4be442
  NoSun,                                  !- Sun Exposure
  NoWind,                                 !- Wind Exposure
  ,                                       !- View Factor to Ground
  ,                                       !- Number of Vertices
  0, 6.81553519541936, 0,                 !- X,Y,Z Vertex 1 {m}
  13.6310703908387, 6.81553519541936, 0,  !- X,Y,Z Vertex 2 {m}
  13.6310703908387, 0, 0,                 !- X,Y,Z Vertex 3 {m}
  0, 0, 0;                                !- X,Y,Z Vertex 4 {m}

OS:Surface,
<<<<<<< HEAD
  {4c602052-ede7-44e8-8eda-d896c72644f2}, !- Handle
  Surface 14,                             !- Name
  RoofCeiling,                            !- Surface Type
  ,                                       !- Construction Name
  {6275681b-51d1-43f6-977c-a6dff455bd4a}, !- Space Name
=======
  {f528d337-2765-425c-99df-15518aa4db7d}, !- Handle
  Surface 14,                             !- Name
  RoofCeiling,                            !- Surface Type
  ,                                       !- Construction Name
  {4e48b8de-bd80-4d79-b8db-abe234b0f705}, !- Space Name
>>>>>>> db4be442
  Outdoors,                               !- Outside Boundary Condition
  ,                                       !- Outside Boundary Condition Object
  SunExposed,                             !- Sun Exposure
  WindExposed,                            !- Wind Exposure
  ,                                       !- View Factor to Ground
  ,                                       !- Number of Vertices
  13.6310703908387, 3.40776759770968, 1.70388379885484, !- X,Y,Z Vertex 1 {m}
  0, 3.40776759770968, 1.70388379885484,  !- X,Y,Z Vertex 2 {m}
  0, 0, 0,                                !- X,Y,Z Vertex 3 {m}
  13.6310703908387, 0, 0;                 !- X,Y,Z Vertex 4 {m}

OS:Surface,
<<<<<<< HEAD
  {6cf1163e-28bb-4828-9431-4471f0d1d008}, !- Handle
  Surface 15,                             !- Name
  RoofCeiling,                            !- Surface Type
  ,                                       !- Construction Name
  {6275681b-51d1-43f6-977c-a6dff455bd4a}, !- Space Name
=======
  {e1b1225c-cd24-4ac1-a143-2f1b5883a7c0}, !- Handle
  Surface 15,                             !- Name
  RoofCeiling,                            !- Surface Type
  ,                                       !- Construction Name
  {4e48b8de-bd80-4d79-b8db-abe234b0f705}, !- Space Name
>>>>>>> db4be442
  Outdoors,                               !- Outside Boundary Condition
  ,                                       !- Outside Boundary Condition Object
  SunExposed,                             !- Sun Exposure
  WindExposed,                            !- Wind Exposure
  ,                                       !- View Factor to Ground
  ,                                       !- Number of Vertices
  0, 3.40776759770968, 1.70388379885484,  !- X,Y,Z Vertex 1 {m}
  13.6310703908387, 3.40776759770968, 1.70388379885484, !- X,Y,Z Vertex 2 {m}
  13.6310703908387, 6.81553519541936, 0,  !- X,Y,Z Vertex 3 {m}
  0, 6.81553519541936, 0;                 !- X,Y,Z Vertex 4 {m}

OS:Surface,
<<<<<<< HEAD
  {e6403939-b6f3-43b7-8ca1-8d6dbc1ba1eb}, !- Handle
  Surface 16,                             !- Name
  Wall,                                   !- Surface Type
  ,                                       !- Construction Name
  {6275681b-51d1-43f6-977c-a6dff455bd4a}, !- Space Name
=======
  {eacad5b8-4fd2-463a-a4f9-de112bfa6542}, !- Handle
  Surface 16,                             !- Name
  Wall,                                   !- Surface Type
  ,                                       !- Construction Name
  {4e48b8de-bd80-4d79-b8db-abe234b0f705}, !- Space Name
>>>>>>> db4be442
  Outdoors,                               !- Outside Boundary Condition
  ,                                       !- Outside Boundary Condition Object
  SunExposed,                             !- Sun Exposure
  WindExposed,                            !- Wind Exposure
  ,                                       !- View Factor to Ground
  ,                                       !- Number of Vertices
  0, 3.40776759770968, 1.70388379885484,  !- X,Y,Z Vertex 1 {m}
  0, 6.81553519541936, 0,                 !- X,Y,Z Vertex 2 {m}
  0, 0, 0;                                !- X,Y,Z Vertex 3 {m}

OS:Surface,
<<<<<<< HEAD
  {25291fce-098e-4aff-b74b-64becb680212}, !- Handle
  Surface 17,                             !- Name
  Wall,                                   !- Surface Type
  ,                                       !- Construction Name
  {6275681b-51d1-43f6-977c-a6dff455bd4a}, !- Space Name
=======
  {d98994a6-4c87-40a1-827d-216c6be4fb69}, !- Handle
  Surface 17,                             !- Name
  Wall,                                   !- Surface Type
  ,                                       !- Construction Name
  {4e48b8de-bd80-4d79-b8db-abe234b0f705}, !- Space Name
>>>>>>> db4be442
  Outdoors,                               !- Outside Boundary Condition
  ,                                       !- Outside Boundary Condition Object
  SunExposed,                             !- Sun Exposure
  WindExposed,                            !- Wind Exposure
  ,                                       !- View Factor to Ground
  ,                                       !- Number of Vertices
  13.6310703908387, 3.40776759770968, 1.70388379885484, !- X,Y,Z Vertex 1 {m}
  13.6310703908387, 0, 0,                 !- X,Y,Z Vertex 2 {m}
  13.6310703908387, 6.81553519541936, 0;  !- X,Y,Z Vertex 3 {m}

OS:Space,
<<<<<<< HEAD
  {6275681b-51d1-43f6-977c-a6dff455bd4a}, !- Handle
  unfinished attic space,                 !- Name
  {df69ea8a-ad28-4d4b-87d3-25b86bea0010}, !- Space Type Name
=======
  {4e48b8de-bd80-4d79-b8db-abe234b0f705}, !- Handle
  unfinished attic space,                 !- Name
  {96b444f7-3c19-4da1-b4e7-1087bd780584}, !- Space Type Name
>>>>>>> db4be442
  ,                                       !- Default Construction Set Name
  ,                                       !- Default Schedule Set Name
  -0,                                     !- Direction of Relative North {deg}
  0,                                      !- X Origin {m}
  0,                                      !- Y Origin {m}
  4.8768,                                 !- Z Origin {m}
  ,                                       !- Building Story Name
<<<<<<< HEAD
  {29e908f9-0a92-4259-a006-b0192645db2f}; !- Thermal Zone Name

OS:ThermalZone,
  {29e908f9-0a92-4259-a006-b0192645db2f}, !- Handle
=======
  {6cb8593c-5f69-48fd-8619-6e5e1478716e}; !- Thermal Zone Name

OS:ThermalZone,
  {6cb8593c-5f69-48fd-8619-6e5e1478716e}, !- Handle
>>>>>>> db4be442
  unfinished attic zone,                  !- Name
  ,                                       !- Multiplier
  ,                                       !- Ceiling Height {m}
  ,                                       !- Volume {m3}
  ,                                       !- Floor Area {m2}
  ,                                       !- Zone Inside Convection Algorithm
  ,                                       !- Zone Outside Convection Algorithm
  ,                                       !- Zone Conditioning Equipment List Name
<<<<<<< HEAD
  {0bb407a8-02c5-4983-a80b-6aa62308b004}, !- Zone Air Inlet Port List
  {691c924a-5a72-4139-87c9-8166f6092d0c}, !- Zone Air Exhaust Port List
  {f53908a5-8260-47ca-99ca-d3670deff622}, !- Zone Air Node Name
  {60f821e9-ceda-472d-8611-d9286d8052c1}, !- Zone Return Air Port List
=======
  {9d4bf8e3-ccdc-48ec-8efe-1b751e8b3d31}, !- Zone Air Inlet Port List
  {3fdf0d04-d527-4126-aae4-299c25f58f88}, !- Zone Air Exhaust Port List
  {9d59d1e2-873c-4c43-a916-7629ffb997e7}, !- Zone Air Node Name
  {85d051d6-c2df-4454-b4ab-9433d32e5362}, !- Zone Return Air Port List
>>>>>>> db4be442
  ,                                       !- Primary Daylighting Control Name
  ,                                       !- Fraction of Zone Controlled by Primary Daylighting Control
  ,                                       !- Secondary Daylighting Control Name
  ,                                       !- Fraction of Zone Controlled by Secondary Daylighting Control
  ,                                       !- Illuminance Map Name
  ,                                       !- Group Rendering Name
  ,                                       !- Thermostat Name
  No;                                     !- Use Ideal Air Loads

OS:Node,
<<<<<<< HEAD
  {7518ab4d-cf50-4d9f-8f82-6408bfd0b695}, !- Handle
  Node 2,                                 !- Name
  {f53908a5-8260-47ca-99ca-d3670deff622}, !- Inlet Port
  ;                                       !- Outlet Port

OS:Connection,
  {f53908a5-8260-47ca-99ca-d3670deff622}, !- Handle
  {15d54771-dcdc-482e-9f4b-196c1672638d}, !- Name
  {29e908f9-0a92-4259-a006-b0192645db2f}, !- Source Object
  11,                                     !- Outlet Port
  {7518ab4d-cf50-4d9f-8f82-6408bfd0b695}, !- Target Object
  2;                                      !- Inlet Port

OS:PortList,
  {0bb407a8-02c5-4983-a80b-6aa62308b004}, !- Handle
  {7ead7e6c-2f54-49dd-ae77-2bad171ed94f}, !- Name
  {29e908f9-0a92-4259-a006-b0192645db2f}; !- HVAC Component

OS:PortList,
  {691c924a-5a72-4139-87c9-8166f6092d0c}, !- Handle
  {fbb77f2c-0e46-41ce-a835-942d63e74c36}, !- Name
  {29e908f9-0a92-4259-a006-b0192645db2f}; !- HVAC Component

OS:PortList,
  {60f821e9-ceda-472d-8611-d9286d8052c1}, !- Handle
  {f86677de-529d-43d1-bfd4-853f946de36a}, !- Name
  {29e908f9-0a92-4259-a006-b0192645db2f}; !- HVAC Component

OS:Sizing:Zone,
  {1ac165ab-3c09-4121-b993-41826736f1c0}, !- Handle
  {29e908f9-0a92-4259-a006-b0192645db2f}, !- Zone or ZoneList Name
=======
  {78fcaeb0-775f-4108-9c39-d592c98ddecb}, !- Handle
  Node 2,                                 !- Name
  {9d59d1e2-873c-4c43-a916-7629ffb997e7}, !- Inlet Port
  ;                                       !- Outlet Port

OS:Connection,
  {9d59d1e2-873c-4c43-a916-7629ffb997e7}, !- Handle
  {5d6263b6-57bf-4318-9fa9-dd42efb0fbf1}, !- Name
  {6cb8593c-5f69-48fd-8619-6e5e1478716e}, !- Source Object
  11,                                     !- Outlet Port
  {78fcaeb0-775f-4108-9c39-d592c98ddecb}, !- Target Object
  2;                                      !- Inlet Port

OS:PortList,
  {9d4bf8e3-ccdc-48ec-8efe-1b751e8b3d31}, !- Handle
  {26b4e9d8-be9e-491a-8ae2-ef06f712d169}, !- Name
  {6cb8593c-5f69-48fd-8619-6e5e1478716e}; !- HVAC Component

OS:PortList,
  {3fdf0d04-d527-4126-aae4-299c25f58f88}, !- Handle
  {a37eebf0-784d-4aa0-8411-9fb843188a4a}, !- Name
  {6cb8593c-5f69-48fd-8619-6e5e1478716e}; !- HVAC Component

OS:PortList,
  {85d051d6-c2df-4454-b4ab-9433d32e5362}, !- Handle
  {4e96ae17-806e-4642-9d38-2130c78777ff}, !- Name
  {6cb8593c-5f69-48fd-8619-6e5e1478716e}; !- HVAC Component

OS:Sizing:Zone,
  {88770be1-3150-4e21-b1ff-46c4da043148}, !- Handle
  {6cb8593c-5f69-48fd-8619-6e5e1478716e}, !- Zone or ZoneList Name
>>>>>>> db4be442
  SupplyAirTemperature,                   !- Zone Cooling Design Supply Air Temperature Input Method
  14,                                     !- Zone Cooling Design Supply Air Temperature {C}
  11.11,                                  !- Zone Cooling Design Supply Air Temperature Difference {deltaC}
  SupplyAirTemperature,                   !- Zone Heating Design Supply Air Temperature Input Method
  40,                                     !- Zone Heating Design Supply Air Temperature {C}
  11.11,                                  !- Zone Heating Design Supply Air Temperature Difference {deltaC}
  0.0085,                                 !- Zone Cooling Design Supply Air Humidity Ratio {kg-H2O/kg-air}
  0.008,                                  !- Zone Heating Design Supply Air Humidity Ratio {kg-H2O/kg-air}
  ,                                       !- Zone Heating Sizing Factor
  ,                                       !- Zone Cooling Sizing Factor
  DesignDay,                              !- Cooling Design Air Flow Method
  ,                                       !- Cooling Design Air Flow Rate {m3/s}
  ,                                       !- Cooling Minimum Air Flow per Zone Floor Area {m3/s-m2}
  ,                                       !- Cooling Minimum Air Flow {m3/s}
  ,                                       !- Cooling Minimum Air Flow Fraction
  DesignDay,                              !- Heating Design Air Flow Method
  ,                                       !- Heating Design Air Flow Rate {m3/s}
  ,                                       !- Heating Maximum Air Flow per Zone Floor Area {m3/s-m2}
  ,                                       !- Heating Maximum Air Flow {m3/s}
  ,                                       !- Heating Maximum Air Flow Fraction
  ,                                       !- Design Zone Air Distribution Effectiveness in Cooling Mode
  ,                                       !- Design Zone Air Distribution Effectiveness in Heating Mode
  No,                                     !- Account for Dedicated Outdoor Air System
  NeutralSupplyAir,                       !- Dedicated Outdoor Air System Control Strategy
  autosize,                               !- Dedicated Outdoor Air Low Setpoint Temperature for Design {C}
  autosize;                               !- Dedicated Outdoor Air High Setpoint Temperature for Design {C}

OS:ZoneHVAC:EquipmentList,
<<<<<<< HEAD
  {5efcda97-273c-4de8-9473-87fa1627db05}, !- Handle
  Zone HVAC Equipment List 2,             !- Name
  {29e908f9-0a92-4259-a006-b0192645db2f}; !- Thermal Zone

OS:SpaceType,
  {df69ea8a-ad28-4d4b-87d3-25b86bea0010}, !- Handle
=======
  {ef9bd58d-bd6f-46ab-a193-ca9dfd7f6f52}, !- Handle
  Zone HVAC Equipment List 2,             !- Name
  {6cb8593c-5f69-48fd-8619-6e5e1478716e}; !- Thermal Zone

OS:SpaceType,
  {96b444f7-3c19-4da1-b4e7-1087bd780584}, !- Handle
>>>>>>> db4be442
  Space Type 2,                           !- Name
  ,                                       !- Default Construction Set Name
  ,                                       !- Default Schedule Set Name
  ,                                       !- Group Rendering Name
  ,                                       !- Design Specification Outdoor Air Object Name
  ,                                       !- Standards Template
  ,                                       !- Standards Building Type
  unfinished attic;                       !- Standards Space Type

OS:BuildingUnit,
<<<<<<< HEAD
  {69b5749d-2f78-4b26-afd7-0cc80be032b2}, !- Handle
=======
  {1c27900c-c372-437c-9afc-8101832383ef}, !- Handle
>>>>>>> db4be442
  unit 1,                                 !- Name
  ,                                       !- Rendering Color
  Residential;                            !- Building Unit Type

OS:Building,
<<<<<<< HEAD
  {b8435f0a-521a-49b7-9e74-927ef0b470ca}, !- Handle
=======
  {d4ead9d3-c70e-4570-925b-6467397a9a5a}, !- Handle
>>>>>>> db4be442
  Building 1,                             !- Name
  ,                                       !- Building Sector Type
  90,                                     !- North Axis {deg}
  ,                                       !- Nominal Floor to Floor Height {m}
  ,                                       !- Space Type Name
  ,                                       !- Default Construction Set Name
  ,                                       !- Default Schedule Set Name
  2,                                      !- Standards Number of Stories
  2,                                      !- Standards Number of Above Ground Stories
  ,                                       !- Standards Template
  singlefamilydetached,                   !- Standards Building Type
  1;                                      !- Standards Number of Living Units

OS:AdditionalProperties,
<<<<<<< HEAD
  {06acdd60-baf4-4870-8ced-f0a7853a12b0}, !- Handle
  {b8435f0a-521a-49b7-9e74-927ef0b470ca}, !- Object Name
=======
  {60de13be-cd9f-4148-994b-0b64d2085e82}, !- Handle
  {d4ead9d3-c70e-4570-925b-6467397a9a5a}, !- Object Name
>>>>>>> db4be442
  Total Units Represented,                !- Feature Name 1
  Integer,                                !- Feature Data Type 1
  1,                                      !- Feature Value 1
  Total Units Modeled,                    !- Feature Name 2
  Integer,                                !- Feature Data Type 2
  1;                                      !- Feature Value 2

OS:AdditionalProperties,
<<<<<<< HEAD
  {97db4bdf-e7fd-42e2-8d30-c7bbd103bb1f}, !- Handle
  {69b5749d-2f78-4b26-afd7-0cc80be032b2}, !- Object Name
=======
  {852da733-859e-4970-b962-6f5654fe65b2}, !- Handle
  {1c27900c-c372-437c-9afc-8101832383ef}, !- Object Name
>>>>>>> db4be442
  NumberOfBedrooms,                       !- Feature Name 1
  Integer,                                !- Feature Data Type 1
  3,                                      !- Feature Value 1
  NumberOfBathrooms,                      !- Feature Name 2
  Double,                                 !- Feature Data Type 2
  2,                                      !- Feature Value 2
  NumberOfOccupants,                      !- Feature Name 3
  Double,                                 !- Feature Data Type 3
  2.6400000000000001;                     !- Feature Value 3

OS:External:File,
  {08d94e80-71de-47c4-893a-8706367397f7}, !- Handle
  8760.csv,                               !- Name
  8760.csv;                               !- File Name

OS:Schedule:Day,
<<<<<<< HEAD
  {b86b2db6-f175-4259-83f3-3387bbd029f6}, !- Handle
=======
  {7151bb73-9a84-4bd4-80a8-e1f9ed5af4f3}, !- Handle
>>>>>>> db4be442
  Schedule Day 1,                         !- Name
  ,                                       !- Schedule Type Limits Name
  ,                                       !- Interpolate to Timestep
  24,                                     !- Hour 1
  0,                                      !- Minute 1
  0;                                      !- Value Until Time 1

OS:Schedule:Day,
<<<<<<< HEAD
  {d7321d34-20de-4e13-981d-885d41aa8b69}, !- Handle
=======
  {d3537983-7b7a-4cee-beb2-fd773282f26f}, !- Handle
>>>>>>> db4be442
  Schedule Day 2,                         !- Name
  ,                                       !- Schedule Type Limits Name
  ,                                       !- Interpolate to Timestep
  24,                                     !- Hour 1
  0,                                      !- Minute 1
  1;                                      !- Value Until Time 1

<<<<<<< HEAD
OS:Schedule:File,
  {81cef217-c857-4293-b8ee-ac45e3597ab4}, !- Handle
  occupants,                              !- Name
  {a8effb43-e00e-49db-93f1-2554e85bf4cd}, !- Schedule Type Limits Name
  {08d94e80-71de-47c4-893a-8706367397f7}, !- External File Name
  1,                                      !- Column Number
  1,                                      !- Rows to Skip at Top
  8760,                                   !- Number of Hours of Data
  ,                                       !- Column Separator
  ,                                       !- Interpolate to Timestep
  60;                                     !- Minutes per Item

OS:Schedule:Ruleset,
  {232fd3d1-e3ae-41b8-86bd-950a18d7da35}, !- Handle
  Schedule Ruleset 1,                     !- Name
  {12752842-86f4-40bd-9b35-2efe9ca4d3d1}, !- Schedule Type Limits Name
  {70d7efa5-4c9d-47d5-8d98-8786145897dd}; !- Default Day Schedule Name

OS:Schedule:Day,
  {70d7efa5-4c9d-47d5-8d98-8786145897dd}, !- Handle
  Schedule Day 3,                         !- Name
  {12752842-86f4-40bd-9b35-2efe9ca4d3d1}, !- Schedule Type Limits Name
=======
OS:Schedule:Ruleset,
  {ec82710d-87c8-45fe-bbe6-c4ddbe5babe9}, !- Handle
  res occupants schedule,                 !- Name
  {9947769d-bdf9-482a-a370-2aad0cfe22ff}, !- Schedule Type Limits Name
  {cda0be6e-7860-4b2e-a6af-9d494e709c2d}, !- Default Day Schedule Name
  {7b9a35d7-ff78-417b-917f-f9fa7ae8a0dd}, !- Summer Design Day Schedule Name
  {c5b773c7-2a76-45bc-8376-704835bed0f5}; !- Winter Design Day Schedule Name

OS:Schedule:Day,
  {cda0be6e-7860-4b2e-a6af-9d494e709c2d}, !- Handle
  Schedule Day 3,                         !- Name
  {9947769d-bdf9-482a-a370-2aad0cfe22ff}, !- Schedule Type Limits Name
  ,                                       !- Interpolate to Timestep
  24,                                     !- Hour 1
  0,                                      !- Minute 1
  0;                                      !- Value Until Time 1

OS:Schedule:Rule,
  {a58b9150-1304-4de7-b878-f1b0ed167733}, !- Handle
  res occupants schedule allday rule1,    !- Name
  {ec82710d-87c8-45fe-bbe6-c4ddbe5babe9}, !- Schedule Ruleset Name
  11,                                     !- Rule Order
  {f92a960a-782b-492e-bf2f-213bb2de89ee}, !- Day Schedule Name
  Yes,                                    !- Apply Sunday
  Yes,                                    !- Apply Monday
  Yes,                                    !- Apply Tuesday
  Yes,                                    !- Apply Wednesday
  Yes,                                    !- Apply Thursday
  Yes,                                    !- Apply Friday
  Yes,                                    !- Apply Saturday
  ,                                       !- Apply Holiday
  DateRange,                              !- Date Specification Type
  1,                                      !- Start Month
  1,                                      !- Start Day
  1,                                      !- End Month
  31;                                     !- End Day

OS:Schedule:Day,
  {f92a960a-782b-492e-bf2f-213bb2de89ee}, !- Handle
  res occupants schedule allday1,         !- Name
  {9947769d-bdf9-482a-a370-2aad0cfe22ff}, !- Schedule Type Limits Name
  ,                                       !- Interpolate to Timestep
  7,                                      !- Hour 1
  0,                                      !- Minute 1
  1,                                      !- Value Until Time 1
  8,                                      !- Hour 2
  0,                                      !- Minute 2
  0.88,                                   !- Value Until Time 2
  9,                                      !- Hour 3
  0,                                      !- Minute 3
  0.41,                                   !- Value Until Time 3
  16,                                     !- Hour 4
  0,                                      !- Minute 4
  0.24,                                   !- Value Until Time 4
  17,                                     !- Hour 5
  0,                                      !- Minute 5
  0.29,                                   !- Value Until Time 5
  18,                                     !- Hour 6
  0,                                      !- Minute 6
  0.55,                                   !- Value Until Time 6
  21,                                     !- Hour 7
  0,                                      !- Minute 7
  0.9,                                    !- Value Until Time 7
  24,                                     !- Hour 8
  0,                                      !- Minute 8
  1;                                      !- Value Until Time 8

OS:Schedule:Rule,
  {233fa0d9-fbd4-49ca-9a64-7bdfb86d73fc}, !- Handle
  res occupants schedule allday rule2,    !- Name
  {ec82710d-87c8-45fe-bbe6-c4ddbe5babe9}, !- Schedule Ruleset Name
  10,                                     !- Rule Order
  {2ced4a3c-500c-4096-b4df-d7fd56ce42dc}, !- Day Schedule Name
  Yes,                                    !- Apply Sunday
  Yes,                                    !- Apply Monday
  Yes,                                    !- Apply Tuesday
  Yes,                                    !- Apply Wednesday
  Yes,                                    !- Apply Thursday
  Yes,                                    !- Apply Friday
  Yes,                                    !- Apply Saturday
  ,                                       !- Apply Holiday
  DateRange,                              !- Date Specification Type
  2,                                      !- Start Month
  1,                                      !- Start Day
  2,                                      !- End Month
  28;                                     !- End Day

OS:Schedule:Day,
  {2ced4a3c-500c-4096-b4df-d7fd56ce42dc}, !- Handle
  res occupants schedule allday2,         !- Name
  {9947769d-bdf9-482a-a370-2aad0cfe22ff}, !- Schedule Type Limits Name
  ,                                       !- Interpolate to Timestep
  7,                                      !- Hour 1
  0,                                      !- Minute 1
  1,                                      !- Value Until Time 1
  8,                                      !- Hour 2
  0,                                      !- Minute 2
  0.88,                                   !- Value Until Time 2
  9,                                      !- Hour 3
  0,                                      !- Minute 3
  0.41,                                   !- Value Until Time 3
  16,                                     !- Hour 4
  0,                                      !- Minute 4
  0.24,                                   !- Value Until Time 4
  17,                                     !- Hour 5
  0,                                      !- Minute 5
  0.29,                                   !- Value Until Time 5
  18,                                     !- Hour 6
  0,                                      !- Minute 6
  0.55,                                   !- Value Until Time 6
  21,                                     !- Hour 7
  0,                                      !- Minute 7
  0.9,                                    !- Value Until Time 7
  24,                                     !- Hour 8
  0,                                      !- Minute 8
  1;                                      !- Value Until Time 8

OS:Schedule:Rule,
  {edd80c46-133a-4cee-a6fa-7aeecad0ca64}, !- Handle
  res occupants schedule allday rule3,    !- Name
  {ec82710d-87c8-45fe-bbe6-c4ddbe5babe9}, !- Schedule Ruleset Name
  9,                                      !- Rule Order
  {0b5a75e5-e6d7-4bfd-ab89-359a8e7cf3ac}, !- Day Schedule Name
  Yes,                                    !- Apply Sunday
  Yes,                                    !- Apply Monday
  Yes,                                    !- Apply Tuesday
  Yes,                                    !- Apply Wednesday
  Yes,                                    !- Apply Thursday
  Yes,                                    !- Apply Friday
  Yes,                                    !- Apply Saturday
  ,                                       !- Apply Holiday
  DateRange,                              !- Date Specification Type
  3,                                      !- Start Month
  1,                                      !- Start Day
  3,                                      !- End Month
  31;                                     !- End Day

OS:Schedule:Day,
  {0b5a75e5-e6d7-4bfd-ab89-359a8e7cf3ac}, !- Handle
  res occupants schedule allday3,         !- Name
  {9947769d-bdf9-482a-a370-2aad0cfe22ff}, !- Schedule Type Limits Name
  ,                                       !- Interpolate to Timestep
  7,                                      !- Hour 1
  0,                                      !- Minute 1
  1,                                      !- Value Until Time 1
  8,                                      !- Hour 2
  0,                                      !- Minute 2
  0.88,                                   !- Value Until Time 2
  9,                                      !- Hour 3
  0,                                      !- Minute 3
  0.41,                                   !- Value Until Time 3
  16,                                     !- Hour 4
  0,                                      !- Minute 4
  0.24,                                   !- Value Until Time 4
  17,                                     !- Hour 5
  0,                                      !- Minute 5
  0.29,                                   !- Value Until Time 5
  18,                                     !- Hour 6
  0,                                      !- Minute 6
  0.55,                                   !- Value Until Time 6
  21,                                     !- Hour 7
  0,                                      !- Minute 7
  0.9,                                    !- Value Until Time 7
  24,                                     !- Hour 8
  0,                                      !- Minute 8
  1;                                      !- Value Until Time 8

OS:Schedule:Rule,
  {de7868f4-c62b-483a-9ffd-49f5de5898a8}, !- Handle
  res occupants schedule allday rule4,    !- Name
  {ec82710d-87c8-45fe-bbe6-c4ddbe5babe9}, !- Schedule Ruleset Name
  8,                                      !- Rule Order
  {95c1c7c7-a52e-47a7-8bc1-f3b8217b7c4b}, !- Day Schedule Name
  Yes,                                    !- Apply Sunday
  Yes,                                    !- Apply Monday
  Yes,                                    !- Apply Tuesday
  Yes,                                    !- Apply Wednesday
  Yes,                                    !- Apply Thursday
  Yes,                                    !- Apply Friday
  Yes,                                    !- Apply Saturday
  ,                                       !- Apply Holiday
  DateRange,                              !- Date Specification Type
  4,                                      !- Start Month
  1,                                      !- Start Day
  4,                                      !- End Month
  30;                                     !- End Day

OS:Schedule:Day,
  {95c1c7c7-a52e-47a7-8bc1-f3b8217b7c4b}, !- Handle
  res occupants schedule allday4,         !- Name
  {9947769d-bdf9-482a-a370-2aad0cfe22ff}, !- Schedule Type Limits Name
  ,                                       !- Interpolate to Timestep
  7,                                      !- Hour 1
  0,                                      !- Minute 1
  1,                                      !- Value Until Time 1
  8,                                      !- Hour 2
  0,                                      !- Minute 2
  0.88,                                   !- Value Until Time 2
  9,                                      !- Hour 3
  0,                                      !- Minute 3
  0.41,                                   !- Value Until Time 3
  16,                                     !- Hour 4
  0,                                      !- Minute 4
  0.24,                                   !- Value Until Time 4
  17,                                     !- Hour 5
  0,                                      !- Minute 5
  0.29,                                   !- Value Until Time 5
  18,                                     !- Hour 6
  0,                                      !- Minute 6
  0.55,                                   !- Value Until Time 6
  21,                                     !- Hour 7
  0,                                      !- Minute 7
  0.9,                                    !- Value Until Time 7
  24,                                     !- Hour 8
  0,                                      !- Minute 8
  1;                                      !- Value Until Time 8

OS:Schedule:Rule,
  {783a1cfd-232b-4ae5-8cd9-0ea767ebb614}, !- Handle
  res occupants schedule allday rule5,    !- Name
  {ec82710d-87c8-45fe-bbe6-c4ddbe5babe9}, !- Schedule Ruleset Name
  7,                                      !- Rule Order
  {93399b82-1eb3-4a0b-a1d4-eb74cefc0ef2}, !- Day Schedule Name
  Yes,                                    !- Apply Sunday
  Yes,                                    !- Apply Monday
  Yes,                                    !- Apply Tuesday
  Yes,                                    !- Apply Wednesday
  Yes,                                    !- Apply Thursday
  Yes,                                    !- Apply Friday
  Yes,                                    !- Apply Saturday
  ,                                       !- Apply Holiday
  DateRange,                              !- Date Specification Type
  5,                                      !- Start Month
  1,                                      !- Start Day
  5,                                      !- End Month
  31;                                     !- End Day

OS:Schedule:Day,
  {93399b82-1eb3-4a0b-a1d4-eb74cefc0ef2}, !- Handle
  res occupants schedule allday5,         !- Name
  {9947769d-bdf9-482a-a370-2aad0cfe22ff}, !- Schedule Type Limits Name
  ,                                       !- Interpolate to Timestep
  7,                                      !- Hour 1
  0,                                      !- Minute 1
  1,                                      !- Value Until Time 1
  8,                                      !- Hour 2
  0,                                      !- Minute 2
  0.88,                                   !- Value Until Time 2
  9,                                      !- Hour 3
  0,                                      !- Minute 3
  0.41,                                   !- Value Until Time 3
  16,                                     !- Hour 4
  0,                                      !- Minute 4
  0.24,                                   !- Value Until Time 4
  17,                                     !- Hour 5
  0,                                      !- Minute 5
  0.29,                                   !- Value Until Time 5
  18,                                     !- Hour 6
  0,                                      !- Minute 6
  0.55,                                   !- Value Until Time 6
  21,                                     !- Hour 7
  0,                                      !- Minute 7
  0.9,                                    !- Value Until Time 7
  24,                                     !- Hour 8
  0,                                      !- Minute 8
  1;                                      !- Value Until Time 8

OS:Schedule:Rule,
  {4a90521d-16b7-4580-bc14-e84acae660e0}, !- Handle
  res occupants schedule allday rule6,    !- Name
  {ec82710d-87c8-45fe-bbe6-c4ddbe5babe9}, !- Schedule Ruleset Name
  6,                                      !- Rule Order
  {60505225-1bb2-4d6e-82fe-c27617c0477c}, !- Day Schedule Name
  Yes,                                    !- Apply Sunday
  Yes,                                    !- Apply Monday
  Yes,                                    !- Apply Tuesday
  Yes,                                    !- Apply Wednesday
  Yes,                                    !- Apply Thursday
  Yes,                                    !- Apply Friday
  Yes,                                    !- Apply Saturday
  ,                                       !- Apply Holiday
  DateRange,                              !- Date Specification Type
  6,                                      !- Start Month
  1,                                      !- Start Day
  6,                                      !- End Month
  30;                                     !- End Day

OS:Schedule:Day,
  {60505225-1bb2-4d6e-82fe-c27617c0477c}, !- Handle
  res occupants schedule allday6,         !- Name
  {9947769d-bdf9-482a-a370-2aad0cfe22ff}, !- Schedule Type Limits Name
  ,                                       !- Interpolate to Timestep
  7,                                      !- Hour 1
  0,                                      !- Minute 1
  1,                                      !- Value Until Time 1
  8,                                      !- Hour 2
  0,                                      !- Minute 2
  0.88,                                   !- Value Until Time 2
  9,                                      !- Hour 3
  0,                                      !- Minute 3
  0.41,                                   !- Value Until Time 3
  16,                                     !- Hour 4
  0,                                      !- Minute 4
  0.24,                                   !- Value Until Time 4
  17,                                     !- Hour 5
  0,                                      !- Minute 5
  0.29,                                   !- Value Until Time 5
  18,                                     !- Hour 6
  0,                                      !- Minute 6
  0.55,                                   !- Value Until Time 6
  21,                                     !- Hour 7
  0,                                      !- Minute 7
  0.9,                                    !- Value Until Time 7
  24,                                     !- Hour 8
  0,                                      !- Minute 8
  1;                                      !- Value Until Time 8

OS:Schedule:Rule,
  {f6248e93-84cf-4222-90c4-93c5788bbe89}, !- Handle
  res occupants schedule allday rule7,    !- Name
  {ec82710d-87c8-45fe-bbe6-c4ddbe5babe9}, !- Schedule Ruleset Name
  5,                                      !- Rule Order
  {9cfe1186-0470-41b1-afc4-e7f86fecb55d}, !- Day Schedule Name
  Yes,                                    !- Apply Sunday
  Yes,                                    !- Apply Monday
  Yes,                                    !- Apply Tuesday
  Yes,                                    !- Apply Wednesday
  Yes,                                    !- Apply Thursday
  Yes,                                    !- Apply Friday
  Yes,                                    !- Apply Saturday
  ,                                       !- Apply Holiday
  DateRange,                              !- Date Specification Type
  7,                                      !- Start Month
  1,                                      !- Start Day
  7,                                      !- End Month
  31;                                     !- End Day

OS:Schedule:Day,
  {9cfe1186-0470-41b1-afc4-e7f86fecb55d}, !- Handle
  res occupants schedule allday7,         !- Name
  {9947769d-bdf9-482a-a370-2aad0cfe22ff}, !- Schedule Type Limits Name
  ,                                       !- Interpolate to Timestep
  7,                                      !- Hour 1
  0,                                      !- Minute 1
  1,                                      !- Value Until Time 1
  8,                                      !- Hour 2
  0,                                      !- Minute 2
  0.88,                                   !- Value Until Time 2
  9,                                      !- Hour 3
  0,                                      !- Minute 3
  0.41,                                   !- Value Until Time 3
  16,                                     !- Hour 4
  0,                                      !- Minute 4
  0.24,                                   !- Value Until Time 4
  17,                                     !- Hour 5
  0,                                      !- Minute 5
  0.29,                                   !- Value Until Time 5
  18,                                     !- Hour 6
  0,                                      !- Minute 6
  0.55,                                   !- Value Until Time 6
  21,                                     !- Hour 7
  0,                                      !- Minute 7
  0.9,                                    !- Value Until Time 7
  24,                                     !- Hour 8
  0,                                      !- Minute 8
  1;                                      !- Value Until Time 8

OS:Schedule:Rule,
  {c38df4e2-c177-45dc-be79-1990fe7928de}, !- Handle
  res occupants schedule allday rule8,    !- Name
  {ec82710d-87c8-45fe-bbe6-c4ddbe5babe9}, !- Schedule Ruleset Name
  4,                                      !- Rule Order
  {431d6958-35f2-4e68-8570-e99f46ead9b8}, !- Day Schedule Name
  Yes,                                    !- Apply Sunday
  Yes,                                    !- Apply Monday
  Yes,                                    !- Apply Tuesday
  Yes,                                    !- Apply Wednesday
  Yes,                                    !- Apply Thursday
  Yes,                                    !- Apply Friday
  Yes,                                    !- Apply Saturday
  ,                                       !- Apply Holiday
  DateRange,                              !- Date Specification Type
  8,                                      !- Start Month
  1,                                      !- Start Day
  8,                                      !- End Month
  31;                                     !- End Day

OS:Schedule:Day,
  {431d6958-35f2-4e68-8570-e99f46ead9b8}, !- Handle
  res occupants schedule allday8,         !- Name
  {9947769d-bdf9-482a-a370-2aad0cfe22ff}, !- Schedule Type Limits Name
  ,                                       !- Interpolate to Timestep
  7,                                      !- Hour 1
  0,                                      !- Minute 1
  1,                                      !- Value Until Time 1
  8,                                      !- Hour 2
  0,                                      !- Minute 2
  0.88,                                   !- Value Until Time 2
  9,                                      !- Hour 3
  0,                                      !- Minute 3
  0.41,                                   !- Value Until Time 3
  16,                                     !- Hour 4
  0,                                      !- Minute 4
  0.24,                                   !- Value Until Time 4
  17,                                     !- Hour 5
  0,                                      !- Minute 5
  0.29,                                   !- Value Until Time 5
  18,                                     !- Hour 6
  0,                                      !- Minute 6
  0.55,                                   !- Value Until Time 6
  21,                                     !- Hour 7
  0,                                      !- Minute 7
  0.9,                                    !- Value Until Time 7
  24,                                     !- Hour 8
  0,                                      !- Minute 8
  1;                                      !- Value Until Time 8

OS:Schedule:Rule,
  {e4b935a3-3f14-447b-9ada-014cb7f3d4b8}, !- Handle
  res occupants schedule allday rule9,    !- Name
  {ec82710d-87c8-45fe-bbe6-c4ddbe5babe9}, !- Schedule Ruleset Name
  3,                                      !- Rule Order
  {7636f2d2-7f71-4a38-ac0e-b9ad55064f18}, !- Day Schedule Name
  Yes,                                    !- Apply Sunday
  Yes,                                    !- Apply Monday
  Yes,                                    !- Apply Tuesday
  Yes,                                    !- Apply Wednesday
  Yes,                                    !- Apply Thursday
  Yes,                                    !- Apply Friday
  Yes,                                    !- Apply Saturday
  ,                                       !- Apply Holiday
  DateRange,                              !- Date Specification Type
  9,                                      !- Start Month
  1,                                      !- Start Day
  9,                                      !- End Month
  30;                                     !- End Day

OS:Schedule:Day,
  {7636f2d2-7f71-4a38-ac0e-b9ad55064f18}, !- Handle
  res occupants schedule allday9,         !- Name
  {9947769d-bdf9-482a-a370-2aad0cfe22ff}, !- Schedule Type Limits Name
  ,                                       !- Interpolate to Timestep
  7,                                      !- Hour 1
  0,                                      !- Minute 1
  1,                                      !- Value Until Time 1
  8,                                      !- Hour 2
  0,                                      !- Minute 2
  0.88,                                   !- Value Until Time 2
  9,                                      !- Hour 3
  0,                                      !- Minute 3
  0.41,                                   !- Value Until Time 3
  16,                                     !- Hour 4
  0,                                      !- Minute 4
  0.24,                                   !- Value Until Time 4
  17,                                     !- Hour 5
  0,                                      !- Minute 5
  0.29,                                   !- Value Until Time 5
  18,                                     !- Hour 6
  0,                                      !- Minute 6
  0.55,                                   !- Value Until Time 6
  21,                                     !- Hour 7
  0,                                      !- Minute 7
  0.9,                                    !- Value Until Time 7
  24,                                     !- Hour 8
  0,                                      !- Minute 8
  1;                                      !- Value Until Time 8

OS:Schedule:Rule,
  {84f8706e-5666-40be-a005-639f81161ac6}, !- Handle
  res occupants schedule allday rule10,   !- Name
  {ec82710d-87c8-45fe-bbe6-c4ddbe5babe9}, !- Schedule Ruleset Name
  2,                                      !- Rule Order
  {d22045b8-71a9-4413-8a57-de37455c2a8a}, !- Day Schedule Name
  Yes,                                    !- Apply Sunday
  Yes,                                    !- Apply Monday
  Yes,                                    !- Apply Tuesday
  Yes,                                    !- Apply Wednesday
  Yes,                                    !- Apply Thursday
  Yes,                                    !- Apply Friday
  Yes,                                    !- Apply Saturday
  ,                                       !- Apply Holiday
  DateRange,                              !- Date Specification Type
  10,                                     !- Start Month
  1,                                      !- Start Day
  10,                                     !- End Month
  31;                                     !- End Day

OS:Schedule:Day,
  {d22045b8-71a9-4413-8a57-de37455c2a8a}, !- Handle
  res occupants schedule allday10,        !- Name
  {9947769d-bdf9-482a-a370-2aad0cfe22ff}, !- Schedule Type Limits Name
  ,                                       !- Interpolate to Timestep
  7,                                      !- Hour 1
  0,                                      !- Minute 1
  1,                                      !- Value Until Time 1
  8,                                      !- Hour 2
  0,                                      !- Minute 2
  0.88,                                   !- Value Until Time 2
  9,                                      !- Hour 3
  0,                                      !- Minute 3
  0.41,                                   !- Value Until Time 3
  16,                                     !- Hour 4
  0,                                      !- Minute 4
  0.24,                                   !- Value Until Time 4
  17,                                     !- Hour 5
  0,                                      !- Minute 5
  0.29,                                   !- Value Until Time 5
  18,                                     !- Hour 6
  0,                                      !- Minute 6
  0.55,                                   !- Value Until Time 6
  21,                                     !- Hour 7
  0,                                      !- Minute 7
  0.9,                                    !- Value Until Time 7
  24,                                     !- Hour 8
  0,                                      !- Minute 8
  1;                                      !- Value Until Time 8

OS:Schedule:Rule,
  {557bce91-a19c-4f2e-aec5-6876061de41d}, !- Handle
  res occupants schedule allday rule11,   !- Name
  {ec82710d-87c8-45fe-bbe6-c4ddbe5babe9}, !- Schedule Ruleset Name
  1,                                      !- Rule Order
  {0e5ef751-9609-496d-9224-cbc253eed84e}, !- Day Schedule Name
  Yes,                                    !- Apply Sunday
  Yes,                                    !- Apply Monday
  Yes,                                    !- Apply Tuesday
  Yes,                                    !- Apply Wednesday
  Yes,                                    !- Apply Thursday
  Yes,                                    !- Apply Friday
  Yes,                                    !- Apply Saturday
  ,                                       !- Apply Holiday
  DateRange,                              !- Date Specification Type
  11,                                     !- Start Month
  1,                                      !- Start Day
  11,                                     !- End Month
  30;                                     !- End Day

OS:Schedule:Day,
  {0e5ef751-9609-496d-9224-cbc253eed84e}, !- Handle
  res occupants schedule allday11,        !- Name
  {9947769d-bdf9-482a-a370-2aad0cfe22ff}, !- Schedule Type Limits Name
  ,                                       !- Interpolate to Timestep
  7,                                      !- Hour 1
  0,                                      !- Minute 1
  1,                                      !- Value Until Time 1
  8,                                      !- Hour 2
  0,                                      !- Minute 2
  0.88,                                   !- Value Until Time 2
  9,                                      !- Hour 3
  0,                                      !- Minute 3
  0.41,                                   !- Value Until Time 3
  16,                                     !- Hour 4
  0,                                      !- Minute 4
  0.24,                                   !- Value Until Time 4
  17,                                     !- Hour 5
  0,                                      !- Minute 5
  0.29,                                   !- Value Until Time 5
  18,                                     !- Hour 6
  0,                                      !- Minute 6
  0.55,                                   !- Value Until Time 6
  21,                                     !- Hour 7
  0,                                      !- Minute 7
  0.9,                                    !- Value Until Time 7
  24,                                     !- Hour 8
  0,                                      !- Minute 8
  1;                                      !- Value Until Time 8

OS:Schedule:Rule,
  {0a05f671-d836-4f05-85a6-6cb8108fd154}, !- Handle
  res occupants schedule allday rule12,   !- Name
  {ec82710d-87c8-45fe-bbe6-c4ddbe5babe9}, !- Schedule Ruleset Name
  0,                                      !- Rule Order
  {b554b693-8e6e-43f9-be65-9872b8ef1dff}, !- Day Schedule Name
  Yes,                                    !- Apply Sunday
  Yes,                                    !- Apply Monday
  Yes,                                    !- Apply Tuesday
  Yes,                                    !- Apply Wednesday
  Yes,                                    !- Apply Thursday
  Yes,                                    !- Apply Friday
  Yes,                                    !- Apply Saturday
  ,                                       !- Apply Holiday
  DateRange,                              !- Date Specification Type
  12,                                     !- Start Month
  1,                                      !- Start Day
  12,                                     !- End Month
  31;                                     !- End Day

OS:Schedule:Day,
  {b554b693-8e6e-43f9-be65-9872b8ef1dff}, !- Handle
  res occupants schedule allday12,        !- Name
  {9947769d-bdf9-482a-a370-2aad0cfe22ff}, !- Schedule Type Limits Name
  ,                                       !- Interpolate to Timestep
  7,                                      !- Hour 1
  0,                                      !- Minute 1
  1,                                      !- Value Until Time 1
  8,                                      !- Hour 2
  0,                                      !- Minute 2
  0.88,                                   !- Value Until Time 2
  9,                                      !- Hour 3
  0,                                      !- Minute 3
  0.41,                                   !- Value Until Time 3
  16,                                     !- Hour 4
  0,                                      !- Minute 4
  0.24,                                   !- Value Until Time 4
  17,                                     !- Hour 5
  0,                                      !- Minute 5
  0.29,                                   !- Value Until Time 5
  18,                                     !- Hour 6
  0,                                      !- Minute 6
  0.55,                                   !- Value Until Time 6
  21,                                     !- Hour 7
  0,                                      !- Minute 7
  0.9,                                    !- Value Until Time 7
  24,                                     !- Hour 8
  0,                                      !- Minute 8
  1;                                      !- Value Until Time 8

OS:Schedule:Day,
  {c5b773c7-2a76-45bc-8376-704835bed0f5}, !- Handle
  res occupants schedule winter design,   !- Name
  {9947769d-bdf9-482a-a370-2aad0cfe22ff}, !- Schedule Type Limits Name
  ,                                       !- Interpolate to Timestep
  24,                                     !- Hour 1
  0,                                      !- Minute 1
  0;                                      !- Value Until Time 1

OS:Schedule:Day,
  {7b9a35d7-ff78-417b-917f-f9fa7ae8a0dd}, !- Handle
  res occupants schedule summer design,   !- Name
  {9947769d-bdf9-482a-a370-2aad0cfe22ff}, !- Schedule Type Limits Name
  ,                                       !- Interpolate to Timestep
  24,                                     !- Hour 1
  0,                                      !- Minute 1
  1;                                      !- Value Until Time 1

OS:ScheduleTypeLimits,
  {9947769d-bdf9-482a-a370-2aad0cfe22ff}, !- Handle
  Fractional,                             !- Name
  0,                                      !- Lower Limit Value
  1,                                      !- Upper Limit Value
  Continuous;                             !- Numeric Type

OS:Schedule:Ruleset,
  {442f3c54-c6af-40f2-afce-e1062c0a8f2f}, !- Handle
  Schedule Ruleset 1,                     !- Name
  {7eed343a-7e57-45ab-bf5a-34f26126b0d3}, !- Schedule Type Limits Name
  {23242c1e-986e-4b7d-8d55-f634477859d0}; !- Default Day Schedule Name

OS:Schedule:Day,
  {23242c1e-986e-4b7d-8d55-f634477859d0}, !- Handle
  Schedule Day 4,                         !- Name
  {7eed343a-7e57-45ab-bf5a-34f26126b0d3}, !- Schedule Type Limits Name
>>>>>>> db4be442
  ,                                       !- Interpolate to Timestep
  24,                                     !- Hour 1
  0,                                      !- Minute 1
  112.539290946133;                       !- Value Until Time 1

OS:People:Definition,
<<<<<<< HEAD
  {44cdba1b-2ec4-493c-a3ec-c4ffd7e55adb}, !- Handle
  res occupants|living space,             !- Name
=======
  {2527b94f-9b3b-4cc7-9bf4-d5f01b979c94}, !- Handle
  res occupants|living space|story 2,     !- Name
>>>>>>> db4be442
  People,                                 !- Number of People Calculation Method
  1.32,                                   !- Number of People {people}
  ,                                       !- People per Space Floor Area {person/m2}
  ,                                       !- Space Floor Area per Person {m2/person}
  0.319734,                               !- Fraction Radiant
  0.573,                                  !- Sensible Heat Fraction
  0,                                      !- Carbon Dioxide Generation Rate {m3/s-W}
  No,                                     !- Enable ASHRAE 55 Comfort Warnings
  ZoneAveraged;                           !- Mean Radiant Temperature Calculation Type

OS:People,
<<<<<<< HEAD
  {a11aad1b-4636-4f47-b63d-343d83f0f2d5}, !- Handle
  res occupants|living space,             !- Name
  {44cdba1b-2ec4-493c-a3ec-c4ffd7e55adb}, !- People Definition Name
  {fd485aa9-4a3b-4fd6-87a7-96774b01c558}, !- Space or SpaceType Name
  {81cef217-c857-4293-b8ee-ac45e3597ab4}, !- Number of People Schedule Name
  {232fd3d1-e3ae-41b8-86bd-950a18d7da35}, !- Activity Level Schedule Name
=======
  {bb66184d-27da-4214-a593-4fb672170c2d}, !- Handle
  res occupants|living space|story 2,     !- Name
  {2527b94f-9b3b-4cc7-9bf4-d5f01b979c94}, !- People Definition Name
  {8bef2daa-27d0-4c09-a888-bc2695864370}, !- Space or SpaceType Name
  {ec82710d-87c8-45fe-bbe6-c4ddbe5babe9}, !- Number of People Schedule Name
  {442f3c54-c6af-40f2-afce-e1062c0a8f2f}, !- Activity Level Schedule Name
>>>>>>> db4be442
  ,                                       !- Surface Name/Angle Factor List Name
  ,                                       !- Work Efficiency Schedule Name
  ,                                       !- Clothing Insulation Schedule Name
  ,                                       !- Air Velocity Schedule Name
  1;                                      !- Multiplier

OS:ScheduleTypeLimits,
<<<<<<< HEAD
  {12752842-86f4-40bd-9b35-2efe9ca4d3d1}, !- Handle
=======
  {7eed343a-7e57-45ab-bf5a-34f26126b0d3}, !- Handle
>>>>>>> db4be442
  ActivityLevel,                          !- Name
  0,                                      !- Lower Limit Value
  ,                                       !- Upper Limit Value
  Continuous,                             !- Numeric Type
  ActivityLevel;                          !- Unit Type

OS:ScheduleTypeLimits,
  {a8effb43-e00e-49db-93f1-2554e85bf4cd}, !- Handle
  Fractional,                             !- Name
  0,                                      !- Lower Limit Value
  1,                                      !- Upper Limit Value
  Continuous;                             !- Numeric Type

OS:People:Definition,
<<<<<<< HEAD
  {9c1e9ab8-7524-49c6-a39c-193bb488a727}, !- Handle
  res occupants|living space|story 2,     !- Name
=======
  {205b80d0-63ad-4d30-9223-39b3846d04ce}, !- Handle
  res occupants|living space,             !- Name
>>>>>>> db4be442
  People,                                 !- Number of People Calculation Method
  1.32,                                   !- Number of People {people}
  ,                                       !- People per Space Floor Area {person/m2}
  ,                                       !- Space Floor Area per Person {m2/person}
  0.319734,                               !- Fraction Radiant
  0.573,                                  !- Sensible Heat Fraction
  0,                                      !- Carbon Dioxide Generation Rate {m3/s-W}
  No,                                     !- Enable ASHRAE 55 Comfort Warnings
  ZoneAveraged;                           !- Mean Radiant Temperature Calculation Type

OS:People,
<<<<<<< HEAD
  {fc568d14-8985-4eb2-b177-1e0d6d4e8e4d}, !- Handle
  res occupants|living space|story 2,     !- Name
  {9c1e9ab8-7524-49c6-a39c-193bb488a727}, !- People Definition Name
  {cdf6870d-58f8-4df2-9a64-b096cee65801}, !- Space or SpaceType Name
  {81cef217-c857-4293-b8ee-ac45e3597ab4}, !- Number of People Schedule Name
  {232fd3d1-e3ae-41b8-86bd-950a18d7da35}, !- Activity Level Schedule Name
=======
  {c32bd061-9238-454d-a8d5-26d68b58b277}, !- Handle
  res occupants|living space,             !- Name
  {205b80d0-63ad-4d30-9223-39b3846d04ce}, !- People Definition Name
  {2e4c7fef-5d1d-4fdf-a155-afa77ed619ce}, !- Space or SpaceType Name
  {ec82710d-87c8-45fe-bbe6-c4ddbe5babe9}, !- Number of People Schedule Name
  {442f3c54-c6af-40f2-afce-e1062c0a8f2f}, !- Activity Level Schedule Name
>>>>>>> db4be442
  ,                                       !- Surface Name/Angle Factor List Name
  ,                                       !- Work Efficiency Schedule Name
  ,                                       !- Clothing Insulation Schedule Name
  ,                                       !- Air Velocity Schedule Name
  1;                                      !- Multiplier
<<<<<<< HEAD
=======

OS:WeatherFile,
  {485ddbbc-e8e3-4d6d-8bfa-7f419c6804f8}, !- Handle
  Denver Intl Ap,                         !- City
  CO,                                     !- State Province Region
  USA,                                    !- Country
  TMY3,                                   !- Data Source
  725650,                                 !- WMO Number
  39.83,                                  !- Latitude {deg}
  -104.65,                                !- Longitude {deg}
  -7,                                     !- Time Zone {hr}
  1650,                                   !- Elevation {m}
  file:../weather/USA_CO_Denver.Intl.AP.725650_TMY3.epw, !- Url
  E23378AA;                               !- Checksum

OS:AdditionalProperties,
  {c424f8dd-e537-4f2b-b0c0-5d75f6131894}, !- Handle
  {485ddbbc-e8e3-4d6d-8bfa-7f419c6804f8}, !- Object Name
  EPWHeaderCity,                          !- Feature Name 1
  String,                                 !- Feature Data Type 1
  Denver Intl Ap,                         !- Feature Value 1
  EPWHeaderState,                         !- Feature Name 2
  String,                                 !- Feature Data Type 2
  CO,                                     !- Feature Value 2
  EPWHeaderCountry,                       !- Feature Name 3
  String,                                 !- Feature Data Type 3
  USA,                                    !- Feature Value 3
  EPWHeaderDataSource,                    !- Feature Name 4
  String,                                 !- Feature Data Type 4
  TMY3,                                   !- Feature Value 4
  EPWHeaderStation,                       !- Feature Name 5
  String,                                 !- Feature Data Type 5
  725650,                                 !- Feature Value 5
  EPWHeaderLatitude,                      !- Feature Name 6
  Double,                                 !- Feature Data Type 6
  39.829999999999998,                     !- Feature Value 6
  EPWHeaderLongitude,                     !- Feature Name 7
  Double,                                 !- Feature Data Type 7
  -104.65000000000001,                    !- Feature Value 7
  EPWHeaderTimezone,                      !- Feature Name 8
  Double,                                 !- Feature Data Type 8
  -7,                                     !- Feature Value 8
  EPWHeaderAltitude,                      !- Feature Name 9
  Double,                                 !- Feature Data Type 9
  5413.3858267716532,                     !- Feature Value 9
  EPWHeaderLocalPressure,                 !- Feature Name 10
  Double,                                 !- Feature Data Type 10
  0.81937567683596546,                    !- Feature Value 10
  EPWHeaderRecordsPerHour,                !- Feature Name 11
  Double,                                 !- Feature Data Type 11
  0,                                      !- Feature Value 11
  EPWDataAnnualAvgDrybulb,                !- Feature Name 12
  Double,                                 !- Feature Data Type 12
  51.575616438356228,                     !- Feature Value 12
  EPWDataAnnualMinDrybulb,                !- Feature Name 13
  Double,                                 !- Feature Data Type 13
  -2.9200000000000017,                    !- Feature Value 13
  EPWDataAnnualMaxDrybulb,                !- Feature Name 14
  Double,                                 !- Feature Data Type 14
  104,                                    !- Feature Value 14
  EPWDataCDD50F,                          !- Feature Name 15
  Double,                                 !- Feature Data Type 15
  3072.2925000000005,                     !- Feature Value 15
  EPWDataCDD65F,                          !- Feature Name 16
  Double,                                 !- Feature Data Type 16
  883.62000000000035,                     !- Feature Value 16
  EPWDataHDD50F,                          !- Feature Name 17
  Double,                                 !- Feature Data Type 17
  2497.1925000000001,                     !- Feature Value 17
  EPWDataHDD65F,                          !- Feature Name 18
  Double,                                 !- Feature Data Type 18
  5783.5200000000013,                     !- Feature Value 18
  EPWDataAnnualAvgWindspeed,              !- Feature Name 19
  Double,                                 !- Feature Data Type 19
  3.9165296803649667,                     !- Feature Value 19
  EPWDataMonthlyAvgDrybulbs,              !- Feature Name 20
  String,                                 !- Feature Data Type 20
  33.4191935483871&#4431.90142857142857&#4443.02620967741937&#4442.48624999999999&#4459.877741935483854&#4473.57574999999997&#4472.07975806451608&#4472.70008064516134&#4466.49200000000006&#4450.079112903225806&#4437.218250000000005&#4434.582177419354835, !- Feature Value 20
  EPWDataGroundMonthlyTemps,              !- Feature Name 21
  String,                                 !- Feature Data Type 21
  44.08306285945173&#4440.89570904991865&#4440.64045432632048&#4442.153016571250646&#4448.225111118704206&#4454.268919273837525&#4459.508577937551024&#4462.82777283423508&#4463.10975667174995&#4460.41014950381947&#4455.304105212311526&#4449.445696474514364, !- Feature Value 21
  EPWDataWSF,                             !- Feature Name 22
  Double,                                 !- Feature Data Type 22
  0.58999999999999997,                    !- Feature Value 22
  EPWDataMonthlyAvgDailyHighDrybulbs,     !- Feature Name 23
  String,                                 !- Feature Data Type 23
  47.41032258064516&#4446.58642857142857&#4455.15032258064517&#4453.708&#4472.80193548387098&#4488.67600000000002&#4486.1858064516129&#4485.87225806451613&#4482.082&#4463.18064516129033&#4448.73400000000001&#4448.87935483870968, !- Feature Value 23
  EPWDataMonthlyAvgDailyLowDrybulbs,      !- Feature Name 24
  String,                                 !- Feature Data Type 24
  19.347741935483874&#4419.856428571428573&#4430.316129032258065&#4431.112&#4447.41612903225806&#4457.901999999999994&#4459.063870967741934&#4460.956774193548384&#4452.352000000000004&#4438.41612903225806&#4427.002000000000002&#4423.02903225806451, !- Feature Value 24
  EPWDesignHeatingDrybulb,                !- Feature Name 25
  Double,                                 !- Feature Data Type 25
  12.02,                                  !- Feature Value 25
  EPWDesignHeatingWindspeed,              !- Feature Name 26
  Double,                                 !- Feature Data Type 26
  2.8062500000000004,                     !- Feature Value 26
  EPWDesignCoolingDrybulb,                !- Feature Name 27
  Double,                                 !- Feature Data Type 27
  91.939999999999998,                     !- Feature Value 27
  EPWDesignCoolingWetbulb,                !- Feature Name 28
  Double,                                 !- Feature Data Type 28
  59.95131430195849,                      !- Feature Value 28
  EPWDesignCoolingHumidityRatio,          !- Feature Name 29
  Double,                                 !- Feature Data Type 29
  0.0059161086834698092,                  !- Feature Value 29
  EPWDesignCoolingWindspeed,              !- Feature Name 30
  Double,                                 !- Feature Data Type 30
  3.7999999999999989,                     !- Feature Value 30
  EPWDesignDailyTemperatureRange,         !- Feature Name 31
  Double,                                 !- Feature Data Type 31
  24.915483870967748,                     !- Feature Value 31
  EPWDesignDehumidDrybulb,                !- Feature Name 32
  Double,                                 !- Feature Data Type 32
  67.996785714285721,                     !- Feature Value 32
  EPWDesignDehumidHumidityRatio,          !- Feature Name 33
  Double,                                 !- Feature Data Type 33
  0.012133744170488724,                   !- Feature Value 33
  EPWDesignCoolingDirectNormal,           !- Feature Name 34
  Double,                                 !- Feature Data Type 34
  985,                                    !- Feature Value 34
  EPWDesignCoolingDiffuseHorizontal,      !- Feature Name 35
  Double,                                 !- Feature Data Type 35
  84;                                     !- Feature Value 35

OS:Site,
  {eec206e2-e026-443e-b3c0-6bb46fd21500}, !- Handle
  Denver Intl Ap_CO_USA,                  !- Name
  39.83,                                  !- Latitude {deg}
  -104.65,                                !- Longitude {deg}
  -7,                                     !- Time Zone {hr}
  1650,                                   !- Elevation {m}
  ;                                       !- Terrain

OS:ClimateZones,
  {3a763cdc-40a9-4b42-8bd9-8dfeb8f8360e}, !- Handle
  ,                                       !- Active Institution
  ,                                       !- Active Year
  ,                                       !- Climate Zone Institution Name 1
  ,                                       !- Climate Zone Document Name 1
  ,                                       !- Climate Zone Document Year 1
  ,                                       !- Climate Zone Value 1
  Building America,                       !- Climate Zone Institution Name 2
  ,                                       !- Climate Zone Document Name 2
  0,                                      !- Climate Zone Document Year 2
  Cold;                                   !- Climate Zone Value 2

OS:Site:WaterMainsTemperature,
  {4883297d-6397-4564-b4ac-5412dfc77497}, !- Handle
  Correlation,                            !- Calculation Method
  ,                                       !- Temperature Schedule Name
  10.8753424657535,                       !- Annual Average Outdoor Air Temperature {C}
  23.1524007936508;                       !- Maximum Difference In Monthly Average Outdoor Air Temperatures {deltaC}

OS:RunPeriodControl:DaylightSavingTime,
  {04390544-144e-4357-8eb1-e55637c63938}, !- Handle
  4/7,                                    !- Start Date
  10/26;                                  !- End Date

OS:Site:GroundTemperature:Deep,
  {3e8fa4d6-e24a-4085-8010-462c66201c0a}, !- Handle
  10.8753424657535,                       !- January Deep Ground Temperature {C}
  10.8753424657535,                       !- February Deep Ground Temperature {C}
  10.8753424657535,                       !- March Deep Ground Temperature {C}
  10.8753424657535,                       !- April Deep Ground Temperature {C}
  10.8753424657535,                       !- May Deep Ground Temperature {C}
  10.8753424657535,                       !- June Deep Ground Temperature {C}
  10.8753424657535,                       !- July Deep Ground Temperature {C}
  10.8753424657535,                       !- August Deep Ground Temperature {C}
  10.8753424657535,                       !- September Deep Ground Temperature {C}
  10.8753424657535,                       !- October Deep Ground Temperature {C}
  10.8753424657535,                       !- November Deep Ground Temperature {C}
  10.8753424657535;                       !- December Deep Ground Temperature {C}
>>>>>>> db4be442
<|MERGE_RESOLUTION|>--- conflicted
+++ resolved
@@ -1,73 +1,41 @@
 !- NOTE: Auto-generated from /test/osw_files/SFD_2000sqft_2story_SL_UA_Denver_West.osw
 
 OS:Version,
-<<<<<<< HEAD
-  {432aebb9-a8df-460c-9833-8b9666fc41a7}, !- Handle
+  {e4b6265c-68b7-430f-9715-e74f390b69e8}, !- Handle
   2.9.1;                                  !- Version Identifier
 
 OS:SimulationControl,
-  {ba9552b7-2744-4754-8718-cd426bd4b07a}, !- Handle
-=======
-  {c85c0236-dec7-4a2d-acc5-c52473c59c79}, !- Handle
-  2.9.1;                                  !- Version Identifier
-
-OS:SimulationControl,
-  {7bc20742-280e-483c-af61-8074061ca5d2}, !- Handle
->>>>>>> db4be442
+  {dc26b440-f596-4ce9-91e0-be17c218d07b}, !- Handle
   ,                                       !- Do Zone Sizing Calculation
   ,                                       !- Do System Sizing Calculation
   ,                                       !- Do Plant Sizing Calculation
   No;                                     !- Run Simulation for Sizing Periods
 
 OS:Timestep,
-<<<<<<< HEAD
-  {84669f77-d6a3-4b14-b906-61f4a5067f71}, !- Handle
+  {848d6661-d9fc-4358-ab79-c32511aa6f6f}, !- Handle
   6;                                      !- Number of Timesteps per Hour
 
 OS:ShadowCalculation,
-  {4aa1ed4e-8d86-42a8-8509-1a8605ab27e5}, !- Handle
-=======
-  {d9ad4e70-8989-478b-b4dd-cc12e84603f0}, !- Handle
-  6;                                      !- Number of Timesteps per Hour
-
-OS:ShadowCalculation,
-  {04919db3-cd45-427f-9c46-ae5fe56a010d}, !- Handle
->>>>>>> db4be442
+  {abc7bd8c-d8c3-40f7-affc-7d339ce9e70f}, !- Handle
   20,                                     !- Calculation Frequency
   200;                                    !- Maximum Figures in Shadow Overlap Calculations
 
 OS:SurfaceConvectionAlgorithm:Outside,
-<<<<<<< HEAD
-  {7d384bc4-6703-4d53-a501-654f18cc5e63}, !- Handle
+  {f72e9d61-d153-4c9a-a54e-fcfc103baee6}, !- Handle
   DOE-2;                                  !- Algorithm
 
 OS:SurfaceConvectionAlgorithm:Inside,
-  {69eadfba-2cff-4383-be4d-1628e15b3958}, !- Handle
+  {ffdc45fb-0be7-4986-a57b-ec336b17e861}, !- Handle
   TARP;                                   !- Algorithm
 
 OS:ZoneCapacitanceMultiplier:ResearchSpecial,
-  {ca8c6914-24fd-4da6-8896-d1ba82ad3a23}, !- Handle
-=======
-  {b7eaf8a5-3422-4c6f-9f59-cb0d0d3dbcaa}, !- Handle
-  DOE-2;                                  !- Algorithm
-
-OS:SurfaceConvectionAlgorithm:Inside,
-  {c9ffa6c3-51f0-42ff-b017-bbef944e630d}, !- Handle
-  TARP;                                   !- Algorithm
-
-OS:ZoneCapacitanceMultiplier:ResearchSpecial,
-  {5833ec67-632b-4960-85b0-94b96e16e99d}, !- Handle
->>>>>>> db4be442
+  {bab6e8b4-ba62-4f45-a795-e06c9ed41318}, !- Handle
   ,                                       !- Temperature Capacity Multiplier
   15,                                     !- Humidity Capacity Multiplier
   ;                                       !- Carbon Dioxide Capacity Multiplier
 
 OS:RunPeriod,
-<<<<<<< HEAD
-  {fd327259-5034-45e4-accb-ab2207d4539b}, !- Handle
-=======
-  {13065882-4b6d-4c98-a449-2c2c979a4fbe}, !- Handle
->>>>>>> db4be442
+  {08c4e0f5-eccc-4693-bf48-6dc3a697759d}, !- Handle
   Run Period 1,                           !- Name
   1,                                      !- Begin Month
   1,                                      !- Begin Day of Month
@@ -81,17 +49,13 @@
   ;                                       !- Number of Times Runperiod to be Repeated
 
 OS:YearDescription,
-<<<<<<< HEAD
-  {b63d26f5-7dba-42da-a0c9-a371341ee3ce}, !- Handle
-=======
-  {f333292f-256a-4acf-80d9-78cc1c0e76a8}, !- Handle
->>>>>>> db4be442
+  {ecf473fd-5d23-4209-b2af-712b69c87059}, !- Handle
   2007,                                   !- Calendar Year
   ,                                       !- Day of Week for Start Day
   ;                                       !- Is Leap Year
 
 OS:WeatherFile,
-  {5951b130-5085-436a-b655-fe47ee31a7a2}, !- Handle
+  {d6c53c98-ef15-4602-a503-550f6401ea3e}, !- Handle
   Denver Intl Ap,                         !- City
   CO,                                     !- State Province Region
   USA,                                    !- Country
@@ -105,8 +69,8 @@
   E23378AA;                               !- Checksum
 
 OS:AdditionalProperties,
-  {ea0947dd-564b-473e-aa8b-a17c8893a6be}, !- Handle
-  {5951b130-5085-436a-b655-fe47ee31a7a2}, !- Object Name
+  {a33d2bee-eaeb-4c04-890f-308ed352da81}, !- Handle
+  {d6c53c98-ef15-4602-a503-550f6401ea3e}, !- Object Name
   EPWHeaderCity,                          !- Feature Name 1
   String,                                 !- Feature Data Type 1
   Denver Intl Ap,                         !- Feature Value 1
@@ -214,7 +178,7 @@
   84;                                     !- Feature Value 35
 
 OS:Site,
-  {8ea97a54-996a-4f2b-ac0c-5ad9ef1a8f74}, !- Handle
+  {63cbbd7d-0620-4c4b-bd13-5053609c4b31}, !- Handle
   Denver Intl Ap_CO_USA,                  !- Name
   39.83,                                  !- Latitude {deg}
   -104.65,                                !- Longitude {deg}
@@ -223,7 +187,7 @@
   ;                                       !- Terrain
 
 OS:ClimateZones,
-  {0674c169-40ec-4f59-9432-a1e6773ce2c3}, !- Handle
+  {d6771482-000a-4f89-b311-0bc6105e74f3}, !- Handle
   ,                                       !- Active Institution
   ,                                       !- Active Year
   ,                                       !- Climate Zone Institution Name 1
@@ -236,19 +200,19 @@
   Cold;                                   !- Climate Zone Value 2
 
 OS:Site:WaterMainsTemperature,
-  {041e99da-c9e3-456d-bafa-1f82696f22fa}, !- Handle
+  {a340d410-0887-4025-bf56-dbe193dc44d5}, !- Handle
   Correlation,                            !- Calculation Method
   ,                                       !- Temperature Schedule Name
   10.8753424657535,                       !- Annual Average Outdoor Air Temperature {C}
   23.1524007936508;                       !- Maximum Difference In Monthly Average Outdoor Air Temperatures {deltaC}
 
 OS:RunPeriodControl:DaylightSavingTime,
-  {463240b7-f869-4905-9fed-e6cec81a4265}, !- Handle
+  {2e3fc2f9-c8f9-40d8-ae30-501ca7cfa25e}, !- Handle
   4/7,                                    !- Start Date
   10/26;                                  !- End Date
 
 OS:Site:GroundTemperature:Deep,
-  {000cc8d1-65ae-466e-b285-8b46a6a4bc1d}, !- Handle
+  {2ba7636f-c637-4c82-9108-b2c70b81cf5f}, !- Handle
   10.8753424657535,                       !- January Deep Ground Temperature {C}
   10.8753424657535,                       !- February Deep Ground Temperature {C}
   10.8753424657535,                       !- March Deep Ground Temperature {C}
@@ -262,12 +226,33 @@
   10.8753424657535,                       !- November Deep Ground Temperature {C}
   10.8753424657535;                       !- December Deep Ground Temperature {C}
 
+OS:Building,
+  {99f08119-a762-4c9c-aba2-adb5c8b7cb14}, !- Handle
+  Building 1,                             !- Name
+  ,                                       !- Building Sector Type
+  90,                                     !- North Axis {deg}
+  ,                                       !- Nominal Floor to Floor Height {m}
+  ,                                       !- Space Type Name
+  ,                                       !- Default Construction Set Name
+  ,                                       !- Default Schedule Set Name
+  2,                                      !- Standards Number of Stories
+  2,                                      !- Standards Number of Above Ground Stories
+  ,                                       !- Standards Template
+  singlefamilydetached,                   !- Standards Building Type
+  1;                                      !- Standards Number of Living Units
+
+OS:AdditionalProperties,
+  {f544bd10-f7c4-4ea7-9b8c-958673ca9b7c}, !- Handle
+  {99f08119-a762-4c9c-aba2-adb5c8b7cb14}, !- Object Name
+  Total Units Represented,                !- Feature Name 1
+  Integer,                                !- Feature Data Type 1
+  1,                                      !- Feature Value 1
+  Total Units Modeled,                    !- Feature Name 2
+  Integer,                                !- Feature Data Type 2
+  1;                                      !- Feature Value 2
+
 OS:ThermalZone,
-<<<<<<< HEAD
-  {7986ded7-07ba-4ad2-b129-e26b25567d63}, !- Handle
-=======
-  {8673aade-850b-43a3-870d-28a1dbfd212c}, !- Handle
->>>>>>> db4be442
+  {52379b65-6441-427d-8799-f77ab1874342}, !- Handle
   living zone,                            !- Name
   ,                                       !- Multiplier
   ,                                       !- Ceiling Height {m}
@@ -276,17 +261,10 @@
   ,                                       !- Zone Inside Convection Algorithm
   ,                                       !- Zone Outside Convection Algorithm
   ,                                       !- Zone Conditioning Equipment List Name
-<<<<<<< HEAD
-  {0b5febfd-4bd0-47a3-b2a2-b75fdf242cce}, !- Zone Air Inlet Port List
-  {2f7f4678-265d-4398-8b15-aeffa41c547a}, !- Zone Air Exhaust Port List
-  {878146ae-eb8a-4eb0-88b4-36bc5a7c926c}, !- Zone Air Node Name
-  {a9d1ff8d-c7b8-4df4-87b8-0c7c30f51014}, !- Zone Return Air Port List
-=======
-  {1b242240-6745-47a6-a0c8-7f34e71b9c66}, !- Zone Air Inlet Port List
-  {a6a90402-3e5c-439e-aa27-339dd72b622b}, !- Zone Air Exhaust Port List
-  {22f67c43-da5f-48f0-8510-540eedbc3649}, !- Zone Air Node Name
-  {6dc7a9d5-464c-4fce-b428-39f5924a8f6b}, !- Zone Return Air Port List
->>>>>>> db4be442
+  {1f1788e1-ef6f-4d24-9f2d-21da31dac93a}, !- Zone Air Inlet Port List
+  {71083960-f122-4bd2-8c44-c22017b0b59b}, !- Zone Air Exhaust Port List
+  {df9e8ba9-ba45-4322-964b-ca3c9619e445}, !- Zone Air Node Name
+  {6c6edb98-130e-4dfb-8795-f68fa69e0a7d}, !- Zone Return Air Port List
   ,                                       !- Primary Daylighting Control Name
   ,                                       !- Fraction of Zone Controlled by Primary Daylighting Control
   ,                                       !- Secondary Daylighting Control Name
@@ -297,71 +275,37 @@
   No;                                     !- Use Ideal Air Loads
 
 OS:Node,
-<<<<<<< HEAD
-  {ed459e29-0133-463a-8566-3a0cbf5d06e4}, !- Handle
+  {5a01ff1c-a58a-4814-96c8-f32b27967c1b}, !- Handle
   Node 1,                                 !- Name
-  {878146ae-eb8a-4eb0-88b4-36bc5a7c926c}, !- Inlet Port
+  {df9e8ba9-ba45-4322-964b-ca3c9619e445}, !- Inlet Port
   ;                                       !- Outlet Port
 
 OS:Connection,
-  {878146ae-eb8a-4eb0-88b4-36bc5a7c926c}, !- Handle
-  {2779058c-2b81-4111-8bd5-bfa03231938c}, !- Name
-  {7986ded7-07ba-4ad2-b129-e26b25567d63}, !- Source Object
+  {df9e8ba9-ba45-4322-964b-ca3c9619e445}, !- Handle
+  {e38b64fa-be62-4034-bb77-c867396ec6c2}, !- Name
+  {52379b65-6441-427d-8799-f77ab1874342}, !- Source Object
   11,                                     !- Outlet Port
-  {ed459e29-0133-463a-8566-3a0cbf5d06e4}, !- Target Object
+  {5a01ff1c-a58a-4814-96c8-f32b27967c1b}, !- Target Object
   2;                                      !- Inlet Port
 
 OS:PortList,
-  {0b5febfd-4bd0-47a3-b2a2-b75fdf242cce}, !- Handle
-  {c171c808-07d4-49e6-8fb7-2eec0af720d2}, !- Name
-  {7986ded7-07ba-4ad2-b129-e26b25567d63}; !- HVAC Component
+  {1f1788e1-ef6f-4d24-9f2d-21da31dac93a}, !- Handle
+  {fc8efe53-f171-48d8-b950-0fa01b87724f}, !- Name
+  {52379b65-6441-427d-8799-f77ab1874342}; !- HVAC Component
 
 OS:PortList,
-  {2f7f4678-265d-4398-8b15-aeffa41c547a}, !- Handle
-  {9c8331b3-60f8-445d-954b-c63429860c85}, !- Name
-  {7986ded7-07ba-4ad2-b129-e26b25567d63}; !- HVAC Component
+  {71083960-f122-4bd2-8c44-c22017b0b59b}, !- Handle
+  {b103d87d-4c97-41b7-8027-b2052fb376ca}, !- Name
+  {52379b65-6441-427d-8799-f77ab1874342}; !- HVAC Component
 
 OS:PortList,
-  {a9d1ff8d-c7b8-4df4-87b8-0c7c30f51014}, !- Handle
-  {321d09f7-ca79-4fa9-91fd-9ea6e99fe084}, !- Name
-  {7986ded7-07ba-4ad2-b129-e26b25567d63}; !- HVAC Component
+  {6c6edb98-130e-4dfb-8795-f68fa69e0a7d}, !- Handle
+  {97aa41a7-b3f4-49f4-8312-c5ef86c21a12}, !- Name
+  {52379b65-6441-427d-8799-f77ab1874342}; !- HVAC Component
 
 OS:Sizing:Zone,
-  {7aabf071-830e-4867-9963-79e21ec650fb}, !- Handle
-  {7986ded7-07ba-4ad2-b129-e26b25567d63}, !- Zone or ZoneList Name
-=======
-  {c95266fd-4685-42c8-8c5a-9faec87d2e19}, !- Handle
-  Node 1,                                 !- Name
-  {22f67c43-da5f-48f0-8510-540eedbc3649}, !- Inlet Port
-  ;                                       !- Outlet Port
-
-OS:Connection,
-  {22f67c43-da5f-48f0-8510-540eedbc3649}, !- Handle
-  {b8ec3506-aec7-4003-932d-eb3c70450ca3}, !- Name
-  {8673aade-850b-43a3-870d-28a1dbfd212c}, !- Source Object
-  11,                                     !- Outlet Port
-  {c95266fd-4685-42c8-8c5a-9faec87d2e19}, !- Target Object
-  2;                                      !- Inlet Port
-
-OS:PortList,
-  {1b242240-6745-47a6-a0c8-7f34e71b9c66}, !- Handle
-  {d74127db-9c8a-4a42-808f-b56bb71982ff}, !- Name
-  {8673aade-850b-43a3-870d-28a1dbfd212c}; !- HVAC Component
-
-OS:PortList,
-  {a6a90402-3e5c-439e-aa27-339dd72b622b}, !- Handle
-  {e8c296d5-08d4-44b8-8c17-8042201b00d2}, !- Name
-  {8673aade-850b-43a3-870d-28a1dbfd212c}; !- HVAC Component
-
-OS:PortList,
-  {6dc7a9d5-464c-4fce-b428-39f5924a8f6b}, !- Handle
-  {f142910e-4258-4d0f-809d-b0a669c12c6c}, !- Name
-  {8673aade-850b-43a3-870d-28a1dbfd212c}; !- HVAC Component
-
-OS:Sizing:Zone,
-  {f12d2f55-45f8-40cd-9e2d-14f10e823d85}, !- Handle
-  {8673aade-850b-43a3-870d-28a1dbfd212c}, !- Zone or ZoneList Name
->>>>>>> db4be442
+  {f7fdea6b-de51-43fd-827f-5b90a767772c}, !- Handle
+  {52379b65-6441-427d-8799-f77ab1874342}, !- Zone or ZoneList Name
   SupplyAirTemperature,                   !- Zone Cooling Design Supply Air Temperature Input Method
   14,                                     !- Zone Cooling Design Supply Air Temperature {C}
   11.11,                                  !- Zone Cooling Design Supply Air Temperature Difference {deltaC}
@@ -390,25 +334,14 @@
   autosize;                               !- Dedicated Outdoor Air High Setpoint Temperature for Design {C}
 
 OS:ZoneHVAC:EquipmentList,
-<<<<<<< HEAD
-  {3a39f014-48cb-4756-9c14-20d7d100f479}, !- Handle
+  {63c9b3d4-ac79-46f3-bfc2-6c0278175993}, !- Handle
   Zone HVAC Equipment List 1,             !- Name
-  {7986ded7-07ba-4ad2-b129-e26b25567d63}; !- Thermal Zone
+  {52379b65-6441-427d-8799-f77ab1874342}; !- Thermal Zone
 
 OS:Space,
-  {fd485aa9-4a3b-4fd6-87a7-96774b01c558}, !- Handle
+  {8bd073b4-b324-400b-89c2-c422a7fd02a3}, !- Handle
   living space,                           !- Name
-  {48812324-176f-4df4-9c57-8fb7d03e2397}, !- Space Type Name
-=======
-  {70457d8f-200a-479d-ac23-3c69355a5347}, !- Handle
-  Zone HVAC Equipment List 1,             !- Name
-  {8673aade-850b-43a3-870d-28a1dbfd212c}; !- Thermal Zone
-
-OS:Space,
-  {2e4c7fef-5d1d-4fdf-a155-afa77ed619ce}, !- Handle
-  living space,                           !- Name
-  {e2bb6ca9-fdcd-4488-9598-39e0bb30bc35}, !- Space Type Name
->>>>>>> db4be442
+  {0c524f91-6225-4d40-aa6a-8b2b415e3ec7}, !- Space Type Name
   ,                                       !- Default Construction Set Name
   ,                                       !- Default Schedule Set Name
   -0,                                     !- Direction of Relative North {deg}
@@ -416,31 +349,17 @@
   0,                                      !- Y Origin {m}
   0,                                      !- Z Origin {m}
   ,                                       !- Building Story Name
-<<<<<<< HEAD
-  {7986ded7-07ba-4ad2-b129-e26b25567d63}, !- Thermal Zone Name
+  {52379b65-6441-427d-8799-f77ab1874342}, !- Thermal Zone Name
   ,                                       !- Part of Total Floor Area
   ,                                       !- Design Specification Outdoor Air Object Name
-  {69b5749d-2f78-4b26-afd7-0cc80be032b2}; !- Building Unit Name
-
-OS:Surface,
-  {1e3c1972-d025-4735-a42b-3b776730dd21}, !- Handle
+  {93a3c118-151b-4f60-ac57-2ce653ada3a7}; !- Building Unit Name
+
+OS:Surface,
+  {c3ac1f0b-ada5-4c76-8e8c-a8fbb3f6e042}, !- Handle
   Surface 1,                              !- Name
   Floor,                                  !- Surface Type
   ,                                       !- Construction Name
-  {fd485aa9-4a3b-4fd6-87a7-96774b01c558}, !- Space Name
-=======
-  {8673aade-850b-43a3-870d-28a1dbfd212c}, !- Thermal Zone Name
-  ,                                       !- Part of Total Floor Area
-  ,                                       !- Design Specification Outdoor Air Object Name
-  {1c27900c-c372-437c-9afc-8101832383ef}; !- Building Unit Name
-
-OS:Surface,
-  {5881dfd3-85b3-4b6a-9ca4-2d288efd3720}, !- Handle
-  Surface 1,                              !- Name
-  Floor,                                  !- Surface Type
-  ,                                       !- Construction Name
-  {2e4c7fef-5d1d-4fdf-a155-afa77ed619ce}, !- Space Name
->>>>>>> db4be442
+  {8bd073b4-b324-400b-89c2-c422a7fd02a3}, !- Space Name
   Foundation,                             !- Outside Boundary Condition
   ,                                       !- Outside Boundary Condition Object
   NoSun,                                  !- Sun Exposure
@@ -453,19 +372,11 @@
   13.6310703908387, 0, 0;                 !- X,Y,Z Vertex 4 {m}
 
 OS:Surface,
-<<<<<<< HEAD
-  {7ee2735d-d4d4-44b7-a806-b1c3c49d516e}, !- Handle
+  {5e3c0ab1-a25a-4cf7-a3f7-3e21640cbef2}, !- Handle
   Surface 2,                              !- Name
   Wall,                                   !- Surface Type
   ,                                       !- Construction Name
-  {fd485aa9-4a3b-4fd6-87a7-96774b01c558}, !- Space Name
-=======
-  {3ae5f6bb-88cd-4c17-b977-5a551bd68641}, !- Handle
-  Surface 2,                              !- Name
-  Wall,                                   !- Surface Type
-  ,                                       !- Construction Name
-  {2e4c7fef-5d1d-4fdf-a155-afa77ed619ce}, !- Space Name
->>>>>>> db4be442
+  {8bd073b4-b324-400b-89c2-c422a7fd02a3}, !- Space Name
   Outdoors,                               !- Outside Boundary Condition
   ,                                       !- Outside Boundary Condition Object
   SunExposed,                             !- Sun Exposure
@@ -478,19 +389,11 @@
   0, 0, 2.4384;                           !- X,Y,Z Vertex 4 {m}
 
 OS:Surface,
-<<<<<<< HEAD
-  {f092f549-4a2f-49da-90d7-b6ca145d8ae1}, !- Handle
+  {2e8c0954-26f2-4219-94e0-02d927b7ddab}, !- Handle
   Surface 3,                              !- Name
   Wall,                                   !- Surface Type
   ,                                       !- Construction Name
-  {fd485aa9-4a3b-4fd6-87a7-96774b01c558}, !- Space Name
-=======
-  {7aa8af14-cc83-4140-ab4b-554e5e135b66}, !- Handle
-  Surface 3,                              !- Name
-  Wall,                                   !- Surface Type
-  ,                                       !- Construction Name
-  {2e4c7fef-5d1d-4fdf-a155-afa77ed619ce}, !- Space Name
->>>>>>> db4be442
+  {8bd073b4-b324-400b-89c2-c422a7fd02a3}, !- Space Name
   Outdoors,                               !- Outside Boundary Condition
   ,                                       !- Outside Boundary Condition Object
   SunExposed,                             !- Sun Exposure
@@ -503,19 +406,11 @@
   0, 6.81553519541936, 2.4384;            !- X,Y,Z Vertex 4 {m}
 
 OS:Surface,
-<<<<<<< HEAD
-  {5d22ab1d-845a-4c3b-8623-fdebe35ddaf1}, !- Handle
+  {d271769e-6b5b-45b8-876c-d6be75bc10bc}, !- Handle
   Surface 4,                              !- Name
   Wall,                                   !- Surface Type
   ,                                       !- Construction Name
-  {fd485aa9-4a3b-4fd6-87a7-96774b01c558}, !- Space Name
-=======
-  {ee762ac5-6016-439d-8319-7550d4b5c60c}, !- Handle
-  Surface 4,                              !- Name
-  Wall,                                   !- Surface Type
-  ,                                       !- Construction Name
-  {2e4c7fef-5d1d-4fdf-a155-afa77ed619ce}, !- Space Name
->>>>>>> db4be442
+  {8bd073b4-b324-400b-89c2-c422a7fd02a3}, !- Space Name
   Outdoors,                               !- Outside Boundary Condition
   ,                                       !- Outside Boundary Condition Object
   SunExposed,                             !- Sun Exposure
@@ -528,19 +423,11 @@
   13.6310703908387, 6.81553519541936, 2.4384; !- X,Y,Z Vertex 4 {m}
 
 OS:Surface,
-<<<<<<< HEAD
-  {2bc24e64-9f54-4a84-8071-8bc55049f966}, !- Handle
+  {6ae75a40-5bb9-4d03-9638-1511efbaf3da}, !- Handle
   Surface 5,                              !- Name
   Wall,                                   !- Surface Type
   ,                                       !- Construction Name
-  {fd485aa9-4a3b-4fd6-87a7-96774b01c558}, !- Space Name
-=======
-  {b1941db8-2b7e-45f9-a7a2-a8d1089977f7}, !- Handle
-  Surface 5,                              !- Name
-  Wall,                                   !- Surface Type
-  ,                                       !- Construction Name
-  {2e4c7fef-5d1d-4fdf-a155-afa77ed619ce}, !- Space Name
->>>>>>> db4be442
+  {8bd073b4-b324-400b-89c2-c422a7fd02a3}, !- Space Name
   Outdoors,                               !- Outside Boundary Condition
   ,                                       !- Outside Boundary Condition Object
   SunExposed,                             !- Sun Exposure
@@ -553,23 +440,13 @@
   13.6310703908387, 0, 2.4384;            !- X,Y,Z Vertex 4 {m}
 
 OS:Surface,
-<<<<<<< HEAD
-  {4b3ef103-784d-4130-8073-c8fd28918fa2}, !- Handle
+  {1e6962e7-e1f0-41a3-8691-d24dd80b1a8f}, !- Handle
   Surface 6,                              !- Name
   RoofCeiling,                            !- Surface Type
   ,                                       !- Construction Name
-  {fd485aa9-4a3b-4fd6-87a7-96774b01c558}, !- Space Name
+  {8bd073b4-b324-400b-89c2-c422a7fd02a3}, !- Space Name
   Surface,                                !- Outside Boundary Condition
-  {05cc3e25-3339-4738-8297-46f90363b294}, !- Outside Boundary Condition Object
-=======
-  {6edcee1f-b9c1-4160-87a9-907d11b6b6a8}, !- Handle
-  Surface 6,                              !- Name
-  RoofCeiling,                            !- Surface Type
-  ,                                       !- Construction Name
-  {2e4c7fef-5d1d-4fdf-a155-afa77ed619ce}, !- Space Name
-  Surface,                                !- Outside Boundary Condition
-  {335e0702-f993-4501-8551-de53c2f09711}, !- Outside Boundary Condition Object
->>>>>>> db4be442
+  {0f20f05c-9cf0-4b48-ac08-a693c60ce15a}, !- Outside Boundary Condition Object
   NoSun,                                  !- Sun Exposure
   NoWind,                                 !- Wind Exposure
   ,                                       !- View Factor to Ground
@@ -580,11 +457,7 @@
   0, 0, 2.4384;                           !- X,Y,Z Vertex 4 {m}
 
 OS:SpaceType,
-<<<<<<< HEAD
-  {48812324-176f-4df4-9c57-8fb7d03e2397}, !- Handle
-=======
-  {e2bb6ca9-fdcd-4488-9598-39e0bb30bc35}, !- Handle
->>>>>>> db4be442
+  {0c524f91-6225-4d40-aa6a-8b2b415e3ec7}, !- Handle
   Space Type 1,                           !- Name
   ,                                       !- Default Construction Set Name
   ,                                       !- Default Schedule Set Name
@@ -595,15 +468,9 @@
   living;                                 !- Standards Space Type
 
 OS:Space,
-<<<<<<< HEAD
-  {cdf6870d-58f8-4df2-9a64-b096cee65801}, !- Handle
+  {6fb2de74-1f6f-4bb9-89e5-9ae5d799cea7}, !- Handle
   living space|story 2,                   !- Name
-  {48812324-176f-4df4-9c57-8fb7d03e2397}, !- Space Type Name
-=======
-  {8bef2daa-27d0-4c09-a888-bc2695864370}, !- Handle
-  living space|story 2,                   !- Name
-  {e2bb6ca9-fdcd-4488-9598-39e0bb30bc35}, !- Space Type Name
->>>>>>> db4be442
+  {0c524f91-6225-4d40-aa6a-8b2b415e3ec7}, !- Space Type Name
   ,                                       !- Default Construction Set Name
   ,                                       !- Default Schedule Set Name
   -0,                                     !- Direction of Relative North {deg}
@@ -611,35 +478,19 @@
   0,                                      !- Y Origin {m}
   2.4384,                                 !- Z Origin {m}
   ,                                       !- Building Story Name
-<<<<<<< HEAD
-  {7986ded7-07ba-4ad2-b129-e26b25567d63}, !- Thermal Zone Name
+  {52379b65-6441-427d-8799-f77ab1874342}, !- Thermal Zone Name
   ,                                       !- Part of Total Floor Area
   ,                                       !- Design Specification Outdoor Air Object Name
-  {69b5749d-2f78-4b26-afd7-0cc80be032b2}; !- Building Unit Name
-
-OS:Surface,
-  {05cc3e25-3339-4738-8297-46f90363b294}, !- Handle
+  {93a3c118-151b-4f60-ac57-2ce653ada3a7}; !- Building Unit Name
+
+OS:Surface,
+  {0f20f05c-9cf0-4b48-ac08-a693c60ce15a}, !- Handle
   Surface 7,                              !- Name
   Floor,                                  !- Surface Type
   ,                                       !- Construction Name
-  {cdf6870d-58f8-4df2-9a64-b096cee65801}, !- Space Name
+  {6fb2de74-1f6f-4bb9-89e5-9ae5d799cea7}, !- Space Name
   Surface,                                !- Outside Boundary Condition
-  {4b3ef103-784d-4130-8073-c8fd28918fa2}, !- Outside Boundary Condition Object
-=======
-  {8673aade-850b-43a3-870d-28a1dbfd212c}, !- Thermal Zone Name
-  ,                                       !- Part of Total Floor Area
-  ,                                       !- Design Specification Outdoor Air Object Name
-  {1c27900c-c372-437c-9afc-8101832383ef}; !- Building Unit Name
-
-OS:Surface,
-  {335e0702-f993-4501-8551-de53c2f09711}, !- Handle
-  Surface 7,                              !- Name
-  Floor,                                  !- Surface Type
-  ,                                       !- Construction Name
-  {8bef2daa-27d0-4c09-a888-bc2695864370}, !- Space Name
-  Surface,                                !- Outside Boundary Condition
-  {6edcee1f-b9c1-4160-87a9-907d11b6b6a8}, !- Outside Boundary Condition Object
->>>>>>> db4be442
+  {1e6962e7-e1f0-41a3-8691-d24dd80b1a8f}, !- Outside Boundary Condition Object
   NoSun,                                  !- Sun Exposure
   NoWind,                                 !- Wind Exposure
   ,                                       !- View Factor to Ground
@@ -650,19 +501,11 @@
   13.6310703908387, 0, 0;                 !- X,Y,Z Vertex 4 {m}
 
 OS:Surface,
-<<<<<<< HEAD
-  {85d92e1e-fc32-4edc-bf19-da135b89a9f9}, !- Handle
+  {65556b29-16bb-484a-8043-8074cc075ad5}, !- Handle
   Surface 8,                              !- Name
   Wall,                                   !- Surface Type
   ,                                       !- Construction Name
-  {cdf6870d-58f8-4df2-9a64-b096cee65801}, !- Space Name
-=======
-  {3f1ee062-72b3-42ca-a497-e878f6531855}, !- Handle
-  Surface 8,                              !- Name
-  Wall,                                   !- Surface Type
-  ,                                       !- Construction Name
-  {8bef2daa-27d0-4c09-a888-bc2695864370}, !- Space Name
->>>>>>> db4be442
+  {6fb2de74-1f6f-4bb9-89e5-9ae5d799cea7}, !- Space Name
   Outdoors,                               !- Outside Boundary Condition
   ,                                       !- Outside Boundary Condition Object
   SunExposed,                             !- Sun Exposure
@@ -675,19 +518,11 @@
   0, 0, 2.4384;                           !- X,Y,Z Vertex 4 {m}
 
 OS:Surface,
-<<<<<<< HEAD
-  {1cad9261-da67-4cc1-955a-9ec4b05628fd}, !- Handle
+  {14f02176-98d0-4321-bd1e-bb4d0e31e03d}, !- Handle
   Surface 9,                              !- Name
   Wall,                                   !- Surface Type
   ,                                       !- Construction Name
-  {cdf6870d-58f8-4df2-9a64-b096cee65801}, !- Space Name
-=======
-  {a08f0656-c189-4d11-aed4-ad919a265f7b}, !- Handle
-  Surface 9,                              !- Name
-  Wall,                                   !- Surface Type
-  ,                                       !- Construction Name
-  {8bef2daa-27d0-4c09-a888-bc2695864370}, !- Space Name
->>>>>>> db4be442
+  {6fb2de74-1f6f-4bb9-89e5-9ae5d799cea7}, !- Space Name
   Outdoors,                               !- Outside Boundary Condition
   ,                                       !- Outside Boundary Condition Object
   SunExposed,                             !- Sun Exposure
@@ -700,19 +535,11 @@
   0, 6.81553519541936, 2.4384;            !- X,Y,Z Vertex 4 {m}
 
 OS:Surface,
-<<<<<<< HEAD
-  {81932fc3-3500-4561-97d9-d3979306e6c2}, !- Handle
+  {e8b621d1-e8ab-45fe-9dd7-f6a7c0b9e032}, !- Handle
   Surface 10,                             !- Name
   Wall,                                   !- Surface Type
   ,                                       !- Construction Name
-  {cdf6870d-58f8-4df2-9a64-b096cee65801}, !- Space Name
-=======
-  {f206155d-f111-45db-8689-7b9929738e92}, !- Handle
-  Surface 10,                             !- Name
-  Wall,                                   !- Surface Type
-  ,                                       !- Construction Name
-  {8bef2daa-27d0-4c09-a888-bc2695864370}, !- Space Name
->>>>>>> db4be442
+  {6fb2de74-1f6f-4bb9-89e5-9ae5d799cea7}, !- Space Name
   Outdoors,                               !- Outside Boundary Condition
   ,                                       !- Outside Boundary Condition Object
   SunExposed,                             !- Sun Exposure
@@ -725,19 +552,11 @@
   13.6310703908387, 6.81553519541936, 2.4384; !- X,Y,Z Vertex 4 {m}
 
 OS:Surface,
-<<<<<<< HEAD
-  {6ac9b177-8d2d-416f-a7cd-bbcec10ec6dd}, !- Handle
+  {5f1cf877-f977-4846-bdfb-b3812da219ea}, !- Handle
   Surface 11,                             !- Name
   Wall,                                   !- Surface Type
   ,                                       !- Construction Name
-  {cdf6870d-58f8-4df2-9a64-b096cee65801}, !- Space Name
-=======
-  {3beb75d1-862b-4860-a75b-77d7870983e5}, !- Handle
-  Surface 11,                             !- Name
-  Wall,                                   !- Surface Type
-  ,                                       !- Construction Name
-  {8bef2daa-27d0-4c09-a888-bc2695864370}, !- Space Name
->>>>>>> db4be442
+  {6fb2de74-1f6f-4bb9-89e5-9ae5d799cea7}, !- Space Name
   Outdoors,                               !- Outside Boundary Condition
   ,                                       !- Outside Boundary Condition Object
   SunExposed,                             !- Sun Exposure
@@ -750,23 +569,13 @@
   13.6310703908387, 0, 2.4384;            !- X,Y,Z Vertex 4 {m}
 
 OS:Surface,
-<<<<<<< HEAD
-  {df5d101d-a170-4339-98bc-01c8c83850db}, !- Handle
+  {419a6945-7f10-4988-b1b9-476acf8eeae1}, !- Handle
   Surface 12,                             !- Name
   RoofCeiling,                            !- Surface Type
   ,                                       !- Construction Name
-  {cdf6870d-58f8-4df2-9a64-b096cee65801}, !- Space Name
+  {6fb2de74-1f6f-4bb9-89e5-9ae5d799cea7}, !- Space Name
   Surface,                                !- Outside Boundary Condition
-  {cab6dae9-b6e1-4699-95e8-f8b5dcd7f39a}, !- Outside Boundary Condition Object
-=======
-  {1c3ebdc1-05a9-47bc-9716-0174c9127d26}, !- Handle
-  Surface 12,                             !- Name
-  RoofCeiling,                            !- Surface Type
-  ,                                       !- Construction Name
-  {8bef2daa-27d0-4c09-a888-bc2695864370}, !- Space Name
-  Surface,                                !- Outside Boundary Condition
-  {be6b6c9c-c01c-425c-9525-2d43f6ffb5d3}, !- Outside Boundary Condition Object
->>>>>>> db4be442
+  {13d15ee9-6902-4fda-80de-3d59229eefd0}, !- Outside Boundary Condition Object
   NoSun,                                  !- Sun Exposure
   NoWind,                                 !- Wind Exposure
   ,                                       !- View Factor to Ground
@@ -777,23 +586,13 @@
   0, 0, 2.4384;                           !- X,Y,Z Vertex 4 {m}
 
 OS:Surface,
-<<<<<<< HEAD
-  {cab6dae9-b6e1-4699-95e8-f8b5dcd7f39a}, !- Handle
+  {13d15ee9-6902-4fda-80de-3d59229eefd0}, !- Handle
   Surface 13,                             !- Name
   Floor,                                  !- Surface Type
   ,                                       !- Construction Name
-  {6275681b-51d1-43f6-977c-a6dff455bd4a}, !- Space Name
+  {9ce00823-4bf2-4ffb-aefa-280062250afb}, !- Space Name
   Surface,                                !- Outside Boundary Condition
-  {df5d101d-a170-4339-98bc-01c8c83850db}, !- Outside Boundary Condition Object
-=======
-  {be6b6c9c-c01c-425c-9525-2d43f6ffb5d3}, !- Handle
-  Surface 13,                             !- Name
-  Floor,                                  !- Surface Type
-  ,                                       !- Construction Name
-  {4e48b8de-bd80-4d79-b8db-abe234b0f705}, !- Space Name
-  Surface,                                !- Outside Boundary Condition
-  {1c3ebdc1-05a9-47bc-9716-0174c9127d26}, !- Outside Boundary Condition Object
->>>>>>> db4be442
+  {419a6945-7f10-4988-b1b9-476acf8eeae1}, !- Outside Boundary Condition Object
   NoSun,                                  !- Sun Exposure
   NoWind,                                 !- Wind Exposure
   ,                                       !- View Factor to Ground
@@ -804,19 +603,11 @@
   0, 0, 0;                                !- X,Y,Z Vertex 4 {m}
 
 OS:Surface,
-<<<<<<< HEAD
-  {4c602052-ede7-44e8-8eda-d896c72644f2}, !- Handle
+  {f5f50695-f100-471e-89d4-b27c1b52f66a}, !- Handle
   Surface 14,                             !- Name
   RoofCeiling,                            !- Surface Type
   ,                                       !- Construction Name
-  {6275681b-51d1-43f6-977c-a6dff455bd4a}, !- Space Name
-=======
-  {f528d337-2765-425c-99df-15518aa4db7d}, !- Handle
-  Surface 14,                             !- Name
-  RoofCeiling,                            !- Surface Type
-  ,                                       !- Construction Name
-  {4e48b8de-bd80-4d79-b8db-abe234b0f705}, !- Space Name
->>>>>>> db4be442
+  {9ce00823-4bf2-4ffb-aefa-280062250afb}, !- Space Name
   Outdoors,                               !- Outside Boundary Condition
   ,                                       !- Outside Boundary Condition Object
   SunExposed,                             !- Sun Exposure
@@ -829,19 +620,11 @@
   13.6310703908387, 0, 0;                 !- X,Y,Z Vertex 4 {m}
 
 OS:Surface,
-<<<<<<< HEAD
-  {6cf1163e-28bb-4828-9431-4471f0d1d008}, !- Handle
+  {7851f4fd-ba23-43a8-bb1f-e7eaac0c3ec7}, !- Handle
   Surface 15,                             !- Name
   RoofCeiling,                            !- Surface Type
   ,                                       !- Construction Name
-  {6275681b-51d1-43f6-977c-a6dff455bd4a}, !- Space Name
-=======
-  {e1b1225c-cd24-4ac1-a143-2f1b5883a7c0}, !- Handle
-  Surface 15,                             !- Name
-  RoofCeiling,                            !- Surface Type
-  ,                                       !- Construction Name
-  {4e48b8de-bd80-4d79-b8db-abe234b0f705}, !- Space Name
->>>>>>> db4be442
+  {9ce00823-4bf2-4ffb-aefa-280062250afb}, !- Space Name
   Outdoors,                               !- Outside Boundary Condition
   ,                                       !- Outside Boundary Condition Object
   SunExposed,                             !- Sun Exposure
@@ -854,19 +637,11 @@
   0, 6.81553519541936, 0;                 !- X,Y,Z Vertex 4 {m}
 
 OS:Surface,
-<<<<<<< HEAD
-  {e6403939-b6f3-43b7-8ca1-8d6dbc1ba1eb}, !- Handle
+  {538bf75c-8245-4833-939c-9698b3e0a051}, !- Handle
   Surface 16,                             !- Name
   Wall,                                   !- Surface Type
   ,                                       !- Construction Name
-  {6275681b-51d1-43f6-977c-a6dff455bd4a}, !- Space Name
-=======
-  {eacad5b8-4fd2-463a-a4f9-de112bfa6542}, !- Handle
-  Surface 16,                             !- Name
-  Wall,                                   !- Surface Type
-  ,                                       !- Construction Name
-  {4e48b8de-bd80-4d79-b8db-abe234b0f705}, !- Space Name
->>>>>>> db4be442
+  {9ce00823-4bf2-4ffb-aefa-280062250afb}, !- Space Name
   Outdoors,                               !- Outside Boundary Condition
   ,                                       !- Outside Boundary Condition Object
   SunExposed,                             !- Sun Exposure
@@ -878,19 +653,11 @@
   0, 0, 0;                                !- X,Y,Z Vertex 3 {m}
 
 OS:Surface,
-<<<<<<< HEAD
-  {25291fce-098e-4aff-b74b-64becb680212}, !- Handle
+  {cc293a46-9227-4f98-87b5-a3712f86791a}, !- Handle
   Surface 17,                             !- Name
   Wall,                                   !- Surface Type
   ,                                       !- Construction Name
-  {6275681b-51d1-43f6-977c-a6dff455bd4a}, !- Space Name
-=======
-  {d98994a6-4c87-40a1-827d-216c6be4fb69}, !- Handle
-  Surface 17,                             !- Name
-  Wall,                                   !- Surface Type
-  ,                                       !- Construction Name
-  {4e48b8de-bd80-4d79-b8db-abe234b0f705}, !- Space Name
->>>>>>> db4be442
+  {9ce00823-4bf2-4ffb-aefa-280062250afb}, !- Space Name
   Outdoors,                               !- Outside Boundary Condition
   ,                                       !- Outside Boundary Condition Object
   SunExposed,                             !- Sun Exposure
@@ -902,15 +669,9 @@
   13.6310703908387, 6.81553519541936, 0;  !- X,Y,Z Vertex 3 {m}
 
 OS:Space,
-<<<<<<< HEAD
-  {6275681b-51d1-43f6-977c-a6dff455bd4a}, !- Handle
+  {9ce00823-4bf2-4ffb-aefa-280062250afb}, !- Handle
   unfinished attic space,                 !- Name
-  {df69ea8a-ad28-4d4b-87d3-25b86bea0010}, !- Space Type Name
-=======
-  {4e48b8de-bd80-4d79-b8db-abe234b0f705}, !- Handle
-  unfinished attic space,                 !- Name
-  {96b444f7-3c19-4da1-b4e7-1087bd780584}, !- Space Type Name
->>>>>>> db4be442
+  {ee510d93-f480-4a44-8800-922a4dc5cea7}, !- Space Type Name
   ,                                       !- Default Construction Set Name
   ,                                       !- Default Schedule Set Name
   -0,                                     !- Direction of Relative North {deg}
@@ -918,17 +679,10 @@
   0,                                      !- Y Origin {m}
   4.8768,                                 !- Z Origin {m}
   ,                                       !- Building Story Name
-<<<<<<< HEAD
-  {29e908f9-0a92-4259-a006-b0192645db2f}; !- Thermal Zone Name
+  {bf33d0b2-0178-4446-abea-c5fab21e6cc9}; !- Thermal Zone Name
 
 OS:ThermalZone,
-  {29e908f9-0a92-4259-a006-b0192645db2f}, !- Handle
-=======
-  {6cb8593c-5f69-48fd-8619-6e5e1478716e}; !- Thermal Zone Name
-
-OS:ThermalZone,
-  {6cb8593c-5f69-48fd-8619-6e5e1478716e}, !- Handle
->>>>>>> db4be442
+  {bf33d0b2-0178-4446-abea-c5fab21e6cc9}, !- Handle
   unfinished attic zone,                  !- Name
   ,                                       !- Multiplier
   ,                                       !- Ceiling Height {m}
@@ -937,17 +691,10 @@
   ,                                       !- Zone Inside Convection Algorithm
   ,                                       !- Zone Outside Convection Algorithm
   ,                                       !- Zone Conditioning Equipment List Name
-<<<<<<< HEAD
-  {0bb407a8-02c5-4983-a80b-6aa62308b004}, !- Zone Air Inlet Port List
-  {691c924a-5a72-4139-87c9-8166f6092d0c}, !- Zone Air Exhaust Port List
-  {f53908a5-8260-47ca-99ca-d3670deff622}, !- Zone Air Node Name
-  {60f821e9-ceda-472d-8611-d9286d8052c1}, !- Zone Return Air Port List
-=======
-  {9d4bf8e3-ccdc-48ec-8efe-1b751e8b3d31}, !- Zone Air Inlet Port List
-  {3fdf0d04-d527-4126-aae4-299c25f58f88}, !- Zone Air Exhaust Port List
-  {9d59d1e2-873c-4c43-a916-7629ffb997e7}, !- Zone Air Node Name
-  {85d051d6-c2df-4454-b4ab-9433d32e5362}, !- Zone Return Air Port List
->>>>>>> db4be442
+  {8db25cda-9702-4840-b7d9-f1a976fbc085}, !- Zone Air Inlet Port List
+  {4467ee60-4d74-4e96-aa0f-196cff851f01}, !- Zone Air Exhaust Port List
+  {61808277-bdf4-437b-a625-ff4b469458a7}, !- Zone Air Node Name
+  {1d53fc2a-decc-472a-b997-9df332e26012}, !- Zone Return Air Port List
   ,                                       !- Primary Daylighting Control Name
   ,                                       !- Fraction of Zone Controlled by Primary Daylighting Control
   ,                                       !- Secondary Daylighting Control Name
@@ -958,71 +705,37 @@
   No;                                     !- Use Ideal Air Loads
 
 OS:Node,
-<<<<<<< HEAD
-  {7518ab4d-cf50-4d9f-8f82-6408bfd0b695}, !- Handle
+  {9cffa7ae-974b-4a23-be24-3b18cdf3184b}, !- Handle
   Node 2,                                 !- Name
-  {f53908a5-8260-47ca-99ca-d3670deff622}, !- Inlet Port
+  {61808277-bdf4-437b-a625-ff4b469458a7}, !- Inlet Port
   ;                                       !- Outlet Port
 
 OS:Connection,
-  {f53908a5-8260-47ca-99ca-d3670deff622}, !- Handle
-  {15d54771-dcdc-482e-9f4b-196c1672638d}, !- Name
-  {29e908f9-0a92-4259-a006-b0192645db2f}, !- Source Object
+  {61808277-bdf4-437b-a625-ff4b469458a7}, !- Handle
+  {8a4806e8-04d0-49d5-af92-e85d5bfb621f}, !- Name
+  {bf33d0b2-0178-4446-abea-c5fab21e6cc9}, !- Source Object
   11,                                     !- Outlet Port
-  {7518ab4d-cf50-4d9f-8f82-6408bfd0b695}, !- Target Object
+  {9cffa7ae-974b-4a23-be24-3b18cdf3184b}, !- Target Object
   2;                                      !- Inlet Port
 
 OS:PortList,
-  {0bb407a8-02c5-4983-a80b-6aa62308b004}, !- Handle
-  {7ead7e6c-2f54-49dd-ae77-2bad171ed94f}, !- Name
-  {29e908f9-0a92-4259-a006-b0192645db2f}; !- HVAC Component
+  {8db25cda-9702-4840-b7d9-f1a976fbc085}, !- Handle
+  {2a814af0-075b-4ac8-a2aa-362a33ad80e5}, !- Name
+  {bf33d0b2-0178-4446-abea-c5fab21e6cc9}; !- HVAC Component
 
 OS:PortList,
-  {691c924a-5a72-4139-87c9-8166f6092d0c}, !- Handle
-  {fbb77f2c-0e46-41ce-a835-942d63e74c36}, !- Name
-  {29e908f9-0a92-4259-a006-b0192645db2f}; !- HVAC Component
+  {4467ee60-4d74-4e96-aa0f-196cff851f01}, !- Handle
+  {a86929a8-2fec-4151-9fec-e43fe2880f54}, !- Name
+  {bf33d0b2-0178-4446-abea-c5fab21e6cc9}; !- HVAC Component
 
 OS:PortList,
-  {60f821e9-ceda-472d-8611-d9286d8052c1}, !- Handle
-  {f86677de-529d-43d1-bfd4-853f946de36a}, !- Name
-  {29e908f9-0a92-4259-a006-b0192645db2f}; !- HVAC Component
+  {1d53fc2a-decc-472a-b997-9df332e26012}, !- Handle
+  {038565c2-bac4-48fc-b966-f6361936ebe8}, !- Name
+  {bf33d0b2-0178-4446-abea-c5fab21e6cc9}; !- HVAC Component
 
 OS:Sizing:Zone,
-  {1ac165ab-3c09-4121-b993-41826736f1c0}, !- Handle
-  {29e908f9-0a92-4259-a006-b0192645db2f}, !- Zone or ZoneList Name
-=======
-  {78fcaeb0-775f-4108-9c39-d592c98ddecb}, !- Handle
-  Node 2,                                 !- Name
-  {9d59d1e2-873c-4c43-a916-7629ffb997e7}, !- Inlet Port
-  ;                                       !- Outlet Port
-
-OS:Connection,
-  {9d59d1e2-873c-4c43-a916-7629ffb997e7}, !- Handle
-  {5d6263b6-57bf-4318-9fa9-dd42efb0fbf1}, !- Name
-  {6cb8593c-5f69-48fd-8619-6e5e1478716e}, !- Source Object
-  11,                                     !- Outlet Port
-  {78fcaeb0-775f-4108-9c39-d592c98ddecb}, !- Target Object
-  2;                                      !- Inlet Port
-
-OS:PortList,
-  {9d4bf8e3-ccdc-48ec-8efe-1b751e8b3d31}, !- Handle
-  {26b4e9d8-be9e-491a-8ae2-ef06f712d169}, !- Name
-  {6cb8593c-5f69-48fd-8619-6e5e1478716e}; !- HVAC Component
-
-OS:PortList,
-  {3fdf0d04-d527-4126-aae4-299c25f58f88}, !- Handle
-  {a37eebf0-784d-4aa0-8411-9fb843188a4a}, !- Name
-  {6cb8593c-5f69-48fd-8619-6e5e1478716e}; !- HVAC Component
-
-OS:PortList,
-  {85d051d6-c2df-4454-b4ab-9433d32e5362}, !- Handle
-  {4e96ae17-806e-4642-9d38-2130c78777ff}, !- Name
-  {6cb8593c-5f69-48fd-8619-6e5e1478716e}; !- HVAC Component
-
-OS:Sizing:Zone,
-  {88770be1-3150-4e21-b1ff-46c4da043148}, !- Handle
-  {6cb8593c-5f69-48fd-8619-6e5e1478716e}, !- Zone or ZoneList Name
->>>>>>> db4be442
+  {7d95af9c-a750-41e8-b857-b479e2bf507b}, !- Handle
+  {bf33d0b2-0178-4446-abea-c5fab21e6cc9}, !- Zone or ZoneList Name
   SupplyAirTemperature,                   !- Zone Cooling Design Supply Air Temperature Input Method
   14,                                     !- Zone Cooling Design Supply Air Temperature {C}
   11.11,                                  !- Zone Cooling Design Supply Air Temperature Difference {deltaC}
@@ -1051,21 +764,12 @@
   autosize;                               !- Dedicated Outdoor Air High Setpoint Temperature for Design {C}
 
 OS:ZoneHVAC:EquipmentList,
-<<<<<<< HEAD
-  {5efcda97-273c-4de8-9473-87fa1627db05}, !- Handle
+  {ca29f145-5e4f-4961-a508-33dabcef1615}, !- Handle
   Zone HVAC Equipment List 2,             !- Name
-  {29e908f9-0a92-4259-a006-b0192645db2f}; !- Thermal Zone
+  {bf33d0b2-0178-4446-abea-c5fab21e6cc9}; !- Thermal Zone
 
 OS:SpaceType,
-  {df69ea8a-ad28-4d4b-87d3-25b86bea0010}, !- Handle
-=======
-  {ef9bd58d-bd6f-46ab-a193-ca9dfd7f6f52}, !- Handle
-  Zone HVAC Equipment List 2,             !- Name
-  {6cb8593c-5f69-48fd-8619-6e5e1478716e}; !- Thermal Zone
-
-OS:SpaceType,
-  {96b444f7-3c19-4da1-b4e7-1087bd780584}, !- Handle
->>>>>>> db4be442
+  {ee510d93-f480-4a44-8800-922a4dc5cea7}, !- Handle
   Space Type 2,                           !- Name
   ,                                       !- Default Construction Set Name
   ,                                       !- Default Schedule Set Name
@@ -1076,57 +780,14 @@
   unfinished attic;                       !- Standards Space Type
 
 OS:BuildingUnit,
-<<<<<<< HEAD
-  {69b5749d-2f78-4b26-afd7-0cc80be032b2}, !- Handle
-=======
-  {1c27900c-c372-437c-9afc-8101832383ef}, !- Handle
->>>>>>> db4be442
+  {93a3c118-151b-4f60-ac57-2ce653ada3a7}, !- Handle
   unit 1,                                 !- Name
   ,                                       !- Rendering Color
   Residential;                            !- Building Unit Type
 
-OS:Building,
-<<<<<<< HEAD
-  {b8435f0a-521a-49b7-9e74-927ef0b470ca}, !- Handle
-=======
-  {d4ead9d3-c70e-4570-925b-6467397a9a5a}, !- Handle
->>>>>>> db4be442
-  Building 1,                             !- Name
-  ,                                       !- Building Sector Type
-  90,                                     !- North Axis {deg}
-  ,                                       !- Nominal Floor to Floor Height {m}
-  ,                                       !- Space Type Name
-  ,                                       !- Default Construction Set Name
-  ,                                       !- Default Schedule Set Name
-  2,                                      !- Standards Number of Stories
-  2,                                      !- Standards Number of Above Ground Stories
-  ,                                       !- Standards Template
-  singlefamilydetached,                   !- Standards Building Type
-  1;                                      !- Standards Number of Living Units
-
 OS:AdditionalProperties,
-<<<<<<< HEAD
-  {06acdd60-baf4-4870-8ced-f0a7853a12b0}, !- Handle
-  {b8435f0a-521a-49b7-9e74-927ef0b470ca}, !- Object Name
-=======
-  {60de13be-cd9f-4148-994b-0b64d2085e82}, !- Handle
-  {d4ead9d3-c70e-4570-925b-6467397a9a5a}, !- Object Name
->>>>>>> db4be442
-  Total Units Represented,                !- Feature Name 1
-  Integer,                                !- Feature Data Type 1
-  1,                                      !- Feature Value 1
-  Total Units Modeled,                    !- Feature Name 2
-  Integer,                                !- Feature Data Type 2
-  1;                                      !- Feature Value 2
-
-OS:AdditionalProperties,
-<<<<<<< HEAD
-  {97db4bdf-e7fd-42e2-8d30-c7bbd103bb1f}, !- Handle
-  {69b5749d-2f78-4b26-afd7-0cc80be032b2}, !- Object Name
-=======
-  {852da733-859e-4970-b962-6f5654fe65b2}, !- Handle
-  {1c27900c-c372-437c-9afc-8101832383ef}, !- Object Name
->>>>>>> db4be442
+  {a5484b76-963b-4348-83eb-43fc4cbff468}, !- Handle
+  {93a3c118-151b-4f60-ac57-2ce653ada3a7}, !- Object Name
   NumberOfBedrooms,                       !- Feature Name 1
   Integer,                                !- Feature Data Type 1
   3,                                      !- Feature Value 1
@@ -1138,16 +799,12 @@
   2.6400000000000001;                     !- Feature Value 3
 
 OS:External:File,
-  {08d94e80-71de-47c4-893a-8706367397f7}, !- Handle
+  {8c61e3b1-4a10-4b73-b400-6845b00d9f8e}, !- Handle
   8760.csv,                               !- Name
   8760.csv;                               !- File Name
 
 OS:Schedule:Day,
-<<<<<<< HEAD
-  {b86b2db6-f175-4259-83f3-3387bbd029f6}, !- Handle
-=======
-  {7151bb73-9a84-4bd4-80a8-e1f9ed5af4f3}, !- Handle
->>>>>>> db4be442
+  {e9940259-a67b-4d75-bc78-93860c6e0104}, !- Handle
   Schedule Day 1,                         !- Name
   ,                                       !- Schedule Type Limits Name
   ,                                       !- Interpolate to Timestep
@@ -1156,11 +813,7 @@
   0;                                      !- Value Until Time 1
 
 OS:Schedule:Day,
-<<<<<<< HEAD
-  {d7321d34-20de-4e13-981d-885d41aa8b69}, !- Handle
-=======
-  {d3537983-7b7a-4cee-beb2-fd773282f26f}, !- Handle
->>>>>>> db4be442
+  {d543e816-b79c-46a2-8505-a17bbfd9e184}, !- Handle
   Schedule Day 2,                         !- Name
   ,                                       !- Schedule Type Limits Name
   ,                                       !- Interpolate to Timestep
@@ -1168,12 +821,11 @@
   0,                                      !- Minute 1
   1;                                      !- Value Until Time 1
 
-<<<<<<< HEAD
 OS:Schedule:File,
-  {81cef217-c857-4293-b8ee-ac45e3597ab4}, !- Handle
+  {cb8987a3-c39d-42d3-843e-5f4dd90e1fca}, !- Handle
   occupants,                              !- Name
-  {a8effb43-e00e-49db-93f1-2554e85bf4cd}, !- Schedule Type Limits Name
-  {08d94e80-71de-47c4-893a-8706367397f7}, !- External File Name
+  {532656a0-9fbc-4b07-89ec-13d4534e43d6}, !- Schedule Type Limits Name
+  {8c61e3b1-4a10-4b73-b400-6845b00d9f8e}, !- External File Name
   1,                                      !- Column Number
   1,                                      !- Rows to Skip at Top
   8760,                                   !- Number of Hours of Data
@@ -1182,682 +834,23 @@
   60;                                     !- Minutes per Item
 
 OS:Schedule:Ruleset,
-  {232fd3d1-e3ae-41b8-86bd-950a18d7da35}, !- Handle
+  {7a2b474d-edb4-4a5e-8fc2-bba9f0461a08}, !- Handle
   Schedule Ruleset 1,                     !- Name
-  {12752842-86f4-40bd-9b35-2efe9ca4d3d1}, !- Schedule Type Limits Name
-  {70d7efa5-4c9d-47d5-8d98-8786145897dd}; !- Default Day Schedule Name
+  {e2d56d12-76e8-4bc1-af14-daba9fc06861}, !- Schedule Type Limits Name
+  {4a87d9ba-6d9b-4e76-8089-26307de1a39e}; !- Default Day Schedule Name
 
 OS:Schedule:Day,
-  {70d7efa5-4c9d-47d5-8d98-8786145897dd}, !- Handle
+  {4a87d9ba-6d9b-4e76-8089-26307de1a39e}, !- Handle
   Schedule Day 3,                         !- Name
-  {12752842-86f4-40bd-9b35-2efe9ca4d3d1}, !- Schedule Type Limits Name
-=======
-OS:Schedule:Ruleset,
-  {ec82710d-87c8-45fe-bbe6-c4ddbe5babe9}, !- Handle
-  res occupants schedule,                 !- Name
-  {9947769d-bdf9-482a-a370-2aad0cfe22ff}, !- Schedule Type Limits Name
-  {cda0be6e-7860-4b2e-a6af-9d494e709c2d}, !- Default Day Schedule Name
-  {7b9a35d7-ff78-417b-917f-f9fa7ae8a0dd}, !- Summer Design Day Schedule Name
-  {c5b773c7-2a76-45bc-8376-704835bed0f5}; !- Winter Design Day Schedule Name
-
-OS:Schedule:Day,
-  {cda0be6e-7860-4b2e-a6af-9d494e709c2d}, !- Handle
-  Schedule Day 3,                         !- Name
-  {9947769d-bdf9-482a-a370-2aad0cfe22ff}, !- Schedule Type Limits Name
-  ,                                       !- Interpolate to Timestep
-  24,                                     !- Hour 1
-  0,                                      !- Minute 1
-  0;                                      !- Value Until Time 1
-
-OS:Schedule:Rule,
-  {a58b9150-1304-4de7-b878-f1b0ed167733}, !- Handle
-  res occupants schedule allday rule1,    !- Name
-  {ec82710d-87c8-45fe-bbe6-c4ddbe5babe9}, !- Schedule Ruleset Name
-  11,                                     !- Rule Order
-  {f92a960a-782b-492e-bf2f-213bb2de89ee}, !- Day Schedule Name
-  Yes,                                    !- Apply Sunday
-  Yes,                                    !- Apply Monday
-  Yes,                                    !- Apply Tuesday
-  Yes,                                    !- Apply Wednesday
-  Yes,                                    !- Apply Thursday
-  Yes,                                    !- Apply Friday
-  Yes,                                    !- Apply Saturday
-  ,                                       !- Apply Holiday
-  DateRange,                              !- Date Specification Type
-  1,                                      !- Start Month
-  1,                                      !- Start Day
-  1,                                      !- End Month
-  31;                                     !- End Day
-
-OS:Schedule:Day,
-  {f92a960a-782b-492e-bf2f-213bb2de89ee}, !- Handle
-  res occupants schedule allday1,         !- Name
-  {9947769d-bdf9-482a-a370-2aad0cfe22ff}, !- Schedule Type Limits Name
-  ,                                       !- Interpolate to Timestep
-  7,                                      !- Hour 1
-  0,                                      !- Minute 1
-  1,                                      !- Value Until Time 1
-  8,                                      !- Hour 2
-  0,                                      !- Minute 2
-  0.88,                                   !- Value Until Time 2
-  9,                                      !- Hour 3
-  0,                                      !- Minute 3
-  0.41,                                   !- Value Until Time 3
-  16,                                     !- Hour 4
-  0,                                      !- Minute 4
-  0.24,                                   !- Value Until Time 4
-  17,                                     !- Hour 5
-  0,                                      !- Minute 5
-  0.29,                                   !- Value Until Time 5
-  18,                                     !- Hour 6
-  0,                                      !- Minute 6
-  0.55,                                   !- Value Until Time 6
-  21,                                     !- Hour 7
-  0,                                      !- Minute 7
-  0.9,                                    !- Value Until Time 7
-  24,                                     !- Hour 8
-  0,                                      !- Minute 8
-  1;                                      !- Value Until Time 8
-
-OS:Schedule:Rule,
-  {233fa0d9-fbd4-49ca-9a64-7bdfb86d73fc}, !- Handle
-  res occupants schedule allday rule2,    !- Name
-  {ec82710d-87c8-45fe-bbe6-c4ddbe5babe9}, !- Schedule Ruleset Name
-  10,                                     !- Rule Order
-  {2ced4a3c-500c-4096-b4df-d7fd56ce42dc}, !- Day Schedule Name
-  Yes,                                    !- Apply Sunday
-  Yes,                                    !- Apply Monday
-  Yes,                                    !- Apply Tuesday
-  Yes,                                    !- Apply Wednesday
-  Yes,                                    !- Apply Thursday
-  Yes,                                    !- Apply Friday
-  Yes,                                    !- Apply Saturday
-  ,                                       !- Apply Holiday
-  DateRange,                              !- Date Specification Type
-  2,                                      !- Start Month
-  1,                                      !- Start Day
-  2,                                      !- End Month
-  28;                                     !- End Day
-
-OS:Schedule:Day,
-  {2ced4a3c-500c-4096-b4df-d7fd56ce42dc}, !- Handle
-  res occupants schedule allday2,         !- Name
-  {9947769d-bdf9-482a-a370-2aad0cfe22ff}, !- Schedule Type Limits Name
-  ,                                       !- Interpolate to Timestep
-  7,                                      !- Hour 1
-  0,                                      !- Minute 1
-  1,                                      !- Value Until Time 1
-  8,                                      !- Hour 2
-  0,                                      !- Minute 2
-  0.88,                                   !- Value Until Time 2
-  9,                                      !- Hour 3
-  0,                                      !- Minute 3
-  0.41,                                   !- Value Until Time 3
-  16,                                     !- Hour 4
-  0,                                      !- Minute 4
-  0.24,                                   !- Value Until Time 4
-  17,                                     !- Hour 5
-  0,                                      !- Minute 5
-  0.29,                                   !- Value Until Time 5
-  18,                                     !- Hour 6
-  0,                                      !- Minute 6
-  0.55,                                   !- Value Until Time 6
-  21,                                     !- Hour 7
-  0,                                      !- Minute 7
-  0.9,                                    !- Value Until Time 7
-  24,                                     !- Hour 8
-  0,                                      !- Minute 8
-  1;                                      !- Value Until Time 8
-
-OS:Schedule:Rule,
-  {edd80c46-133a-4cee-a6fa-7aeecad0ca64}, !- Handle
-  res occupants schedule allday rule3,    !- Name
-  {ec82710d-87c8-45fe-bbe6-c4ddbe5babe9}, !- Schedule Ruleset Name
-  9,                                      !- Rule Order
-  {0b5a75e5-e6d7-4bfd-ab89-359a8e7cf3ac}, !- Day Schedule Name
-  Yes,                                    !- Apply Sunday
-  Yes,                                    !- Apply Monday
-  Yes,                                    !- Apply Tuesday
-  Yes,                                    !- Apply Wednesday
-  Yes,                                    !- Apply Thursday
-  Yes,                                    !- Apply Friday
-  Yes,                                    !- Apply Saturday
-  ,                                       !- Apply Holiday
-  DateRange,                              !- Date Specification Type
-  3,                                      !- Start Month
-  1,                                      !- Start Day
-  3,                                      !- End Month
-  31;                                     !- End Day
-
-OS:Schedule:Day,
-  {0b5a75e5-e6d7-4bfd-ab89-359a8e7cf3ac}, !- Handle
-  res occupants schedule allday3,         !- Name
-  {9947769d-bdf9-482a-a370-2aad0cfe22ff}, !- Schedule Type Limits Name
-  ,                                       !- Interpolate to Timestep
-  7,                                      !- Hour 1
-  0,                                      !- Minute 1
-  1,                                      !- Value Until Time 1
-  8,                                      !- Hour 2
-  0,                                      !- Minute 2
-  0.88,                                   !- Value Until Time 2
-  9,                                      !- Hour 3
-  0,                                      !- Minute 3
-  0.41,                                   !- Value Until Time 3
-  16,                                     !- Hour 4
-  0,                                      !- Minute 4
-  0.24,                                   !- Value Until Time 4
-  17,                                     !- Hour 5
-  0,                                      !- Minute 5
-  0.29,                                   !- Value Until Time 5
-  18,                                     !- Hour 6
-  0,                                      !- Minute 6
-  0.55,                                   !- Value Until Time 6
-  21,                                     !- Hour 7
-  0,                                      !- Minute 7
-  0.9,                                    !- Value Until Time 7
-  24,                                     !- Hour 8
-  0,                                      !- Minute 8
-  1;                                      !- Value Until Time 8
-
-OS:Schedule:Rule,
-  {de7868f4-c62b-483a-9ffd-49f5de5898a8}, !- Handle
-  res occupants schedule allday rule4,    !- Name
-  {ec82710d-87c8-45fe-bbe6-c4ddbe5babe9}, !- Schedule Ruleset Name
-  8,                                      !- Rule Order
-  {95c1c7c7-a52e-47a7-8bc1-f3b8217b7c4b}, !- Day Schedule Name
-  Yes,                                    !- Apply Sunday
-  Yes,                                    !- Apply Monday
-  Yes,                                    !- Apply Tuesday
-  Yes,                                    !- Apply Wednesday
-  Yes,                                    !- Apply Thursday
-  Yes,                                    !- Apply Friday
-  Yes,                                    !- Apply Saturday
-  ,                                       !- Apply Holiday
-  DateRange,                              !- Date Specification Type
-  4,                                      !- Start Month
-  1,                                      !- Start Day
-  4,                                      !- End Month
-  30;                                     !- End Day
-
-OS:Schedule:Day,
-  {95c1c7c7-a52e-47a7-8bc1-f3b8217b7c4b}, !- Handle
-  res occupants schedule allday4,         !- Name
-  {9947769d-bdf9-482a-a370-2aad0cfe22ff}, !- Schedule Type Limits Name
-  ,                                       !- Interpolate to Timestep
-  7,                                      !- Hour 1
-  0,                                      !- Minute 1
-  1,                                      !- Value Until Time 1
-  8,                                      !- Hour 2
-  0,                                      !- Minute 2
-  0.88,                                   !- Value Until Time 2
-  9,                                      !- Hour 3
-  0,                                      !- Minute 3
-  0.41,                                   !- Value Until Time 3
-  16,                                     !- Hour 4
-  0,                                      !- Minute 4
-  0.24,                                   !- Value Until Time 4
-  17,                                     !- Hour 5
-  0,                                      !- Minute 5
-  0.29,                                   !- Value Until Time 5
-  18,                                     !- Hour 6
-  0,                                      !- Minute 6
-  0.55,                                   !- Value Until Time 6
-  21,                                     !- Hour 7
-  0,                                      !- Minute 7
-  0.9,                                    !- Value Until Time 7
-  24,                                     !- Hour 8
-  0,                                      !- Minute 8
-  1;                                      !- Value Until Time 8
-
-OS:Schedule:Rule,
-  {783a1cfd-232b-4ae5-8cd9-0ea767ebb614}, !- Handle
-  res occupants schedule allday rule5,    !- Name
-  {ec82710d-87c8-45fe-bbe6-c4ddbe5babe9}, !- Schedule Ruleset Name
-  7,                                      !- Rule Order
-  {93399b82-1eb3-4a0b-a1d4-eb74cefc0ef2}, !- Day Schedule Name
-  Yes,                                    !- Apply Sunday
-  Yes,                                    !- Apply Monday
-  Yes,                                    !- Apply Tuesday
-  Yes,                                    !- Apply Wednesday
-  Yes,                                    !- Apply Thursday
-  Yes,                                    !- Apply Friday
-  Yes,                                    !- Apply Saturday
-  ,                                       !- Apply Holiday
-  DateRange,                              !- Date Specification Type
-  5,                                      !- Start Month
-  1,                                      !- Start Day
-  5,                                      !- End Month
-  31;                                     !- End Day
-
-OS:Schedule:Day,
-  {93399b82-1eb3-4a0b-a1d4-eb74cefc0ef2}, !- Handle
-  res occupants schedule allday5,         !- Name
-  {9947769d-bdf9-482a-a370-2aad0cfe22ff}, !- Schedule Type Limits Name
-  ,                                       !- Interpolate to Timestep
-  7,                                      !- Hour 1
-  0,                                      !- Minute 1
-  1,                                      !- Value Until Time 1
-  8,                                      !- Hour 2
-  0,                                      !- Minute 2
-  0.88,                                   !- Value Until Time 2
-  9,                                      !- Hour 3
-  0,                                      !- Minute 3
-  0.41,                                   !- Value Until Time 3
-  16,                                     !- Hour 4
-  0,                                      !- Minute 4
-  0.24,                                   !- Value Until Time 4
-  17,                                     !- Hour 5
-  0,                                      !- Minute 5
-  0.29,                                   !- Value Until Time 5
-  18,                                     !- Hour 6
-  0,                                      !- Minute 6
-  0.55,                                   !- Value Until Time 6
-  21,                                     !- Hour 7
-  0,                                      !- Minute 7
-  0.9,                                    !- Value Until Time 7
-  24,                                     !- Hour 8
-  0,                                      !- Minute 8
-  1;                                      !- Value Until Time 8
-
-OS:Schedule:Rule,
-  {4a90521d-16b7-4580-bc14-e84acae660e0}, !- Handle
-  res occupants schedule allday rule6,    !- Name
-  {ec82710d-87c8-45fe-bbe6-c4ddbe5babe9}, !- Schedule Ruleset Name
-  6,                                      !- Rule Order
-  {60505225-1bb2-4d6e-82fe-c27617c0477c}, !- Day Schedule Name
-  Yes,                                    !- Apply Sunday
-  Yes,                                    !- Apply Monday
-  Yes,                                    !- Apply Tuesday
-  Yes,                                    !- Apply Wednesday
-  Yes,                                    !- Apply Thursday
-  Yes,                                    !- Apply Friday
-  Yes,                                    !- Apply Saturday
-  ,                                       !- Apply Holiday
-  DateRange,                              !- Date Specification Type
-  6,                                      !- Start Month
-  1,                                      !- Start Day
-  6,                                      !- End Month
-  30;                                     !- End Day
-
-OS:Schedule:Day,
-  {60505225-1bb2-4d6e-82fe-c27617c0477c}, !- Handle
-  res occupants schedule allday6,         !- Name
-  {9947769d-bdf9-482a-a370-2aad0cfe22ff}, !- Schedule Type Limits Name
-  ,                                       !- Interpolate to Timestep
-  7,                                      !- Hour 1
-  0,                                      !- Minute 1
-  1,                                      !- Value Until Time 1
-  8,                                      !- Hour 2
-  0,                                      !- Minute 2
-  0.88,                                   !- Value Until Time 2
-  9,                                      !- Hour 3
-  0,                                      !- Minute 3
-  0.41,                                   !- Value Until Time 3
-  16,                                     !- Hour 4
-  0,                                      !- Minute 4
-  0.24,                                   !- Value Until Time 4
-  17,                                     !- Hour 5
-  0,                                      !- Minute 5
-  0.29,                                   !- Value Until Time 5
-  18,                                     !- Hour 6
-  0,                                      !- Minute 6
-  0.55,                                   !- Value Until Time 6
-  21,                                     !- Hour 7
-  0,                                      !- Minute 7
-  0.9,                                    !- Value Until Time 7
-  24,                                     !- Hour 8
-  0,                                      !- Minute 8
-  1;                                      !- Value Until Time 8
-
-OS:Schedule:Rule,
-  {f6248e93-84cf-4222-90c4-93c5788bbe89}, !- Handle
-  res occupants schedule allday rule7,    !- Name
-  {ec82710d-87c8-45fe-bbe6-c4ddbe5babe9}, !- Schedule Ruleset Name
-  5,                                      !- Rule Order
-  {9cfe1186-0470-41b1-afc4-e7f86fecb55d}, !- Day Schedule Name
-  Yes,                                    !- Apply Sunday
-  Yes,                                    !- Apply Monday
-  Yes,                                    !- Apply Tuesday
-  Yes,                                    !- Apply Wednesday
-  Yes,                                    !- Apply Thursday
-  Yes,                                    !- Apply Friday
-  Yes,                                    !- Apply Saturday
-  ,                                       !- Apply Holiday
-  DateRange,                              !- Date Specification Type
-  7,                                      !- Start Month
-  1,                                      !- Start Day
-  7,                                      !- End Month
-  31;                                     !- End Day
-
-OS:Schedule:Day,
-  {9cfe1186-0470-41b1-afc4-e7f86fecb55d}, !- Handle
-  res occupants schedule allday7,         !- Name
-  {9947769d-bdf9-482a-a370-2aad0cfe22ff}, !- Schedule Type Limits Name
-  ,                                       !- Interpolate to Timestep
-  7,                                      !- Hour 1
-  0,                                      !- Minute 1
-  1,                                      !- Value Until Time 1
-  8,                                      !- Hour 2
-  0,                                      !- Minute 2
-  0.88,                                   !- Value Until Time 2
-  9,                                      !- Hour 3
-  0,                                      !- Minute 3
-  0.41,                                   !- Value Until Time 3
-  16,                                     !- Hour 4
-  0,                                      !- Minute 4
-  0.24,                                   !- Value Until Time 4
-  17,                                     !- Hour 5
-  0,                                      !- Minute 5
-  0.29,                                   !- Value Until Time 5
-  18,                                     !- Hour 6
-  0,                                      !- Minute 6
-  0.55,                                   !- Value Until Time 6
-  21,                                     !- Hour 7
-  0,                                      !- Minute 7
-  0.9,                                    !- Value Until Time 7
-  24,                                     !- Hour 8
-  0,                                      !- Minute 8
-  1;                                      !- Value Until Time 8
-
-OS:Schedule:Rule,
-  {c38df4e2-c177-45dc-be79-1990fe7928de}, !- Handle
-  res occupants schedule allday rule8,    !- Name
-  {ec82710d-87c8-45fe-bbe6-c4ddbe5babe9}, !- Schedule Ruleset Name
-  4,                                      !- Rule Order
-  {431d6958-35f2-4e68-8570-e99f46ead9b8}, !- Day Schedule Name
-  Yes,                                    !- Apply Sunday
-  Yes,                                    !- Apply Monday
-  Yes,                                    !- Apply Tuesday
-  Yes,                                    !- Apply Wednesday
-  Yes,                                    !- Apply Thursday
-  Yes,                                    !- Apply Friday
-  Yes,                                    !- Apply Saturday
-  ,                                       !- Apply Holiday
-  DateRange,                              !- Date Specification Type
-  8,                                      !- Start Month
-  1,                                      !- Start Day
-  8,                                      !- End Month
-  31;                                     !- End Day
-
-OS:Schedule:Day,
-  {431d6958-35f2-4e68-8570-e99f46ead9b8}, !- Handle
-  res occupants schedule allday8,         !- Name
-  {9947769d-bdf9-482a-a370-2aad0cfe22ff}, !- Schedule Type Limits Name
-  ,                                       !- Interpolate to Timestep
-  7,                                      !- Hour 1
-  0,                                      !- Minute 1
-  1,                                      !- Value Until Time 1
-  8,                                      !- Hour 2
-  0,                                      !- Minute 2
-  0.88,                                   !- Value Until Time 2
-  9,                                      !- Hour 3
-  0,                                      !- Minute 3
-  0.41,                                   !- Value Until Time 3
-  16,                                     !- Hour 4
-  0,                                      !- Minute 4
-  0.24,                                   !- Value Until Time 4
-  17,                                     !- Hour 5
-  0,                                      !- Minute 5
-  0.29,                                   !- Value Until Time 5
-  18,                                     !- Hour 6
-  0,                                      !- Minute 6
-  0.55,                                   !- Value Until Time 6
-  21,                                     !- Hour 7
-  0,                                      !- Minute 7
-  0.9,                                    !- Value Until Time 7
-  24,                                     !- Hour 8
-  0,                                      !- Minute 8
-  1;                                      !- Value Until Time 8
-
-OS:Schedule:Rule,
-  {e4b935a3-3f14-447b-9ada-014cb7f3d4b8}, !- Handle
-  res occupants schedule allday rule9,    !- Name
-  {ec82710d-87c8-45fe-bbe6-c4ddbe5babe9}, !- Schedule Ruleset Name
-  3,                                      !- Rule Order
-  {7636f2d2-7f71-4a38-ac0e-b9ad55064f18}, !- Day Schedule Name
-  Yes,                                    !- Apply Sunday
-  Yes,                                    !- Apply Monday
-  Yes,                                    !- Apply Tuesday
-  Yes,                                    !- Apply Wednesday
-  Yes,                                    !- Apply Thursday
-  Yes,                                    !- Apply Friday
-  Yes,                                    !- Apply Saturday
-  ,                                       !- Apply Holiday
-  DateRange,                              !- Date Specification Type
-  9,                                      !- Start Month
-  1,                                      !- Start Day
-  9,                                      !- End Month
-  30;                                     !- End Day
-
-OS:Schedule:Day,
-  {7636f2d2-7f71-4a38-ac0e-b9ad55064f18}, !- Handle
-  res occupants schedule allday9,         !- Name
-  {9947769d-bdf9-482a-a370-2aad0cfe22ff}, !- Schedule Type Limits Name
-  ,                                       !- Interpolate to Timestep
-  7,                                      !- Hour 1
-  0,                                      !- Minute 1
-  1,                                      !- Value Until Time 1
-  8,                                      !- Hour 2
-  0,                                      !- Minute 2
-  0.88,                                   !- Value Until Time 2
-  9,                                      !- Hour 3
-  0,                                      !- Minute 3
-  0.41,                                   !- Value Until Time 3
-  16,                                     !- Hour 4
-  0,                                      !- Minute 4
-  0.24,                                   !- Value Until Time 4
-  17,                                     !- Hour 5
-  0,                                      !- Minute 5
-  0.29,                                   !- Value Until Time 5
-  18,                                     !- Hour 6
-  0,                                      !- Minute 6
-  0.55,                                   !- Value Until Time 6
-  21,                                     !- Hour 7
-  0,                                      !- Minute 7
-  0.9,                                    !- Value Until Time 7
-  24,                                     !- Hour 8
-  0,                                      !- Minute 8
-  1;                                      !- Value Until Time 8
-
-OS:Schedule:Rule,
-  {84f8706e-5666-40be-a005-639f81161ac6}, !- Handle
-  res occupants schedule allday rule10,   !- Name
-  {ec82710d-87c8-45fe-bbe6-c4ddbe5babe9}, !- Schedule Ruleset Name
-  2,                                      !- Rule Order
-  {d22045b8-71a9-4413-8a57-de37455c2a8a}, !- Day Schedule Name
-  Yes,                                    !- Apply Sunday
-  Yes,                                    !- Apply Monday
-  Yes,                                    !- Apply Tuesday
-  Yes,                                    !- Apply Wednesday
-  Yes,                                    !- Apply Thursday
-  Yes,                                    !- Apply Friday
-  Yes,                                    !- Apply Saturday
-  ,                                       !- Apply Holiday
-  DateRange,                              !- Date Specification Type
-  10,                                     !- Start Month
-  1,                                      !- Start Day
-  10,                                     !- End Month
-  31;                                     !- End Day
-
-OS:Schedule:Day,
-  {d22045b8-71a9-4413-8a57-de37455c2a8a}, !- Handle
-  res occupants schedule allday10,        !- Name
-  {9947769d-bdf9-482a-a370-2aad0cfe22ff}, !- Schedule Type Limits Name
-  ,                                       !- Interpolate to Timestep
-  7,                                      !- Hour 1
-  0,                                      !- Minute 1
-  1,                                      !- Value Until Time 1
-  8,                                      !- Hour 2
-  0,                                      !- Minute 2
-  0.88,                                   !- Value Until Time 2
-  9,                                      !- Hour 3
-  0,                                      !- Minute 3
-  0.41,                                   !- Value Until Time 3
-  16,                                     !- Hour 4
-  0,                                      !- Minute 4
-  0.24,                                   !- Value Until Time 4
-  17,                                     !- Hour 5
-  0,                                      !- Minute 5
-  0.29,                                   !- Value Until Time 5
-  18,                                     !- Hour 6
-  0,                                      !- Minute 6
-  0.55,                                   !- Value Until Time 6
-  21,                                     !- Hour 7
-  0,                                      !- Minute 7
-  0.9,                                    !- Value Until Time 7
-  24,                                     !- Hour 8
-  0,                                      !- Minute 8
-  1;                                      !- Value Until Time 8
-
-OS:Schedule:Rule,
-  {557bce91-a19c-4f2e-aec5-6876061de41d}, !- Handle
-  res occupants schedule allday rule11,   !- Name
-  {ec82710d-87c8-45fe-bbe6-c4ddbe5babe9}, !- Schedule Ruleset Name
-  1,                                      !- Rule Order
-  {0e5ef751-9609-496d-9224-cbc253eed84e}, !- Day Schedule Name
-  Yes,                                    !- Apply Sunday
-  Yes,                                    !- Apply Monday
-  Yes,                                    !- Apply Tuesday
-  Yes,                                    !- Apply Wednesday
-  Yes,                                    !- Apply Thursday
-  Yes,                                    !- Apply Friday
-  Yes,                                    !- Apply Saturday
-  ,                                       !- Apply Holiday
-  DateRange,                              !- Date Specification Type
-  11,                                     !- Start Month
-  1,                                      !- Start Day
-  11,                                     !- End Month
-  30;                                     !- End Day
-
-OS:Schedule:Day,
-  {0e5ef751-9609-496d-9224-cbc253eed84e}, !- Handle
-  res occupants schedule allday11,        !- Name
-  {9947769d-bdf9-482a-a370-2aad0cfe22ff}, !- Schedule Type Limits Name
-  ,                                       !- Interpolate to Timestep
-  7,                                      !- Hour 1
-  0,                                      !- Minute 1
-  1,                                      !- Value Until Time 1
-  8,                                      !- Hour 2
-  0,                                      !- Minute 2
-  0.88,                                   !- Value Until Time 2
-  9,                                      !- Hour 3
-  0,                                      !- Minute 3
-  0.41,                                   !- Value Until Time 3
-  16,                                     !- Hour 4
-  0,                                      !- Minute 4
-  0.24,                                   !- Value Until Time 4
-  17,                                     !- Hour 5
-  0,                                      !- Minute 5
-  0.29,                                   !- Value Until Time 5
-  18,                                     !- Hour 6
-  0,                                      !- Minute 6
-  0.55,                                   !- Value Until Time 6
-  21,                                     !- Hour 7
-  0,                                      !- Minute 7
-  0.9,                                    !- Value Until Time 7
-  24,                                     !- Hour 8
-  0,                                      !- Minute 8
-  1;                                      !- Value Until Time 8
-
-OS:Schedule:Rule,
-  {0a05f671-d836-4f05-85a6-6cb8108fd154}, !- Handle
-  res occupants schedule allday rule12,   !- Name
-  {ec82710d-87c8-45fe-bbe6-c4ddbe5babe9}, !- Schedule Ruleset Name
-  0,                                      !- Rule Order
-  {b554b693-8e6e-43f9-be65-9872b8ef1dff}, !- Day Schedule Name
-  Yes,                                    !- Apply Sunday
-  Yes,                                    !- Apply Monday
-  Yes,                                    !- Apply Tuesday
-  Yes,                                    !- Apply Wednesday
-  Yes,                                    !- Apply Thursday
-  Yes,                                    !- Apply Friday
-  Yes,                                    !- Apply Saturday
-  ,                                       !- Apply Holiday
-  DateRange,                              !- Date Specification Type
-  12,                                     !- Start Month
-  1,                                      !- Start Day
-  12,                                     !- End Month
-  31;                                     !- End Day
-
-OS:Schedule:Day,
-  {b554b693-8e6e-43f9-be65-9872b8ef1dff}, !- Handle
-  res occupants schedule allday12,        !- Name
-  {9947769d-bdf9-482a-a370-2aad0cfe22ff}, !- Schedule Type Limits Name
-  ,                                       !- Interpolate to Timestep
-  7,                                      !- Hour 1
-  0,                                      !- Minute 1
-  1,                                      !- Value Until Time 1
-  8,                                      !- Hour 2
-  0,                                      !- Minute 2
-  0.88,                                   !- Value Until Time 2
-  9,                                      !- Hour 3
-  0,                                      !- Minute 3
-  0.41,                                   !- Value Until Time 3
-  16,                                     !- Hour 4
-  0,                                      !- Minute 4
-  0.24,                                   !- Value Until Time 4
-  17,                                     !- Hour 5
-  0,                                      !- Minute 5
-  0.29,                                   !- Value Until Time 5
-  18,                                     !- Hour 6
-  0,                                      !- Minute 6
-  0.55,                                   !- Value Until Time 6
-  21,                                     !- Hour 7
-  0,                                      !- Minute 7
-  0.9,                                    !- Value Until Time 7
-  24,                                     !- Hour 8
-  0,                                      !- Minute 8
-  1;                                      !- Value Until Time 8
-
-OS:Schedule:Day,
-  {c5b773c7-2a76-45bc-8376-704835bed0f5}, !- Handle
-  res occupants schedule winter design,   !- Name
-  {9947769d-bdf9-482a-a370-2aad0cfe22ff}, !- Schedule Type Limits Name
-  ,                                       !- Interpolate to Timestep
-  24,                                     !- Hour 1
-  0,                                      !- Minute 1
-  0;                                      !- Value Until Time 1
-
-OS:Schedule:Day,
-  {7b9a35d7-ff78-417b-917f-f9fa7ae8a0dd}, !- Handle
-  res occupants schedule summer design,   !- Name
-  {9947769d-bdf9-482a-a370-2aad0cfe22ff}, !- Schedule Type Limits Name
-  ,                                       !- Interpolate to Timestep
-  24,                                     !- Hour 1
-  0,                                      !- Minute 1
-  1;                                      !- Value Until Time 1
-
-OS:ScheduleTypeLimits,
-  {9947769d-bdf9-482a-a370-2aad0cfe22ff}, !- Handle
-  Fractional,                             !- Name
-  0,                                      !- Lower Limit Value
-  1,                                      !- Upper Limit Value
-  Continuous;                             !- Numeric Type
-
-OS:Schedule:Ruleset,
-  {442f3c54-c6af-40f2-afce-e1062c0a8f2f}, !- Handle
-  Schedule Ruleset 1,                     !- Name
-  {7eed343a-7e57-45ab-bf5a-34f26126b0d3}, !- Schedule Type Limits Name
-  {23242c1e-986e-4b7d-8d55-f634477859d0}; !- Default Day Schedule Name
-
-OS:Schedule:Day,
-  {23242c1e-986e-4b7d-8d55-f634477859d0}, !- Handle
-  Schedule Day 4,                         !- Name
-  {7eed343a-7e57-45ab-bf5a-34f26126b0d3}, !- Schedule Type Limits Name
->>>>>>> db4be442
+  {e2d56d12-76e8-4bc1-af14-daba9fc06861}, !- Schedule Type Limits Name
   ,                                       !- Interpolate to Timestep
   24,                                     !- Hour 1
   0,                                      !- Minute 1
   112.539290946133;                       !- Value Until Time 1
 
 OS:People:Definition,
-<<<<<<< HEAD
-  {44cdba1b-2ec4-493c-a3ec-c4ffd7e55adb}, !- Handle
+  {a0e85228-1f1f-4900-ab53-427fc56e626e}, !- Handle
   res occupants|living space,             !- Name
-=======
-  {2527b94f-9b3b-4cc7-9bf4-d5f01b979c94}, !- Handle
-  res occupants|living space|story 2,     !- Name
->>>>>>> db4be442
   People,                                 !- Number of People Calculation Method
   1.32,                                   !- Number of People {people}
   ,                                       !- People per Space Floor Area {person/m2}
@@ -1869,21 +862,12 @@
   ZoneAveraged;                           !- Mean Radiant Temperature Calculation Type
 
 OS:People,
-<<<<<<< HEAD
-  {a11aad1b-4636-4f47-b63d-343d83f0f2d5}, !- Handle
+  {8b0fa596-f9e2-4715-a418-0b29c8c1365b}, !- Handle
   res occupants|living space,             !- Name
-  {44cdba1b-2ec4-493c-a3ec-c4ffd7e55adb}, !- People Definition Name
-  {fd485aa9-4a3b-4fd6-87a7-96774b01c558}, !- Space or SpaceType Name
-  {81cef217-c857-4293-b8ee-ac45e3597ab4}, !- Number of People Schedule Name
-  {232fd3d1-e3ae-41b8-86bd-950a18d7da35}, !- Activity Level Schedule Name
-=======
-  {bb66184d-27da-4214-a593-4fb672170c2d}, !- Handle
-  res occupants|living space|story 2,     !- Name
-  {2527b94f-9b3b-4cc7-9bf4-d5f01b979c94}, !- People Definition Name
-  {8bef2daa-27d0-4c09-a888-bc2695864370}, !- Space or SpaceType Name
-  {ec82710d-87c8-45fe-bbe6-c4ddbe5babe9}, !- Number of People Schedule Name
-  {442f3c54-c6af-40f2-afce-e1062c0a8f2f}, !- Activity Level Schedule Name
->>>>>>> db4be442
+  {a0e85228-1f1f-4900-ab53-427fc56e626e}, !- People Definition Name
+  {8bd073b4-b324-400b-89c2-c422a7fd02a3}, !- Space or SpaceType Name
+  {cb8987a3-c39d-42d3-843e-5f4dd90e1fca}, !- Number of People Schedule Name
+  {7a2b474d-edb4-4a5e-8fc2-bba9f0461a08}, !- Activity Level Schedule Name
   ,                                       !- Surface Name/Angle Factor List Name
   ,                                       !- Work Efficiency Schedule Name
   ,                                       !- Clothing Insulation Schedule Name
@@ -1891,11 +875,7 @@
   1;                                      !- Multiplier
 
 OS:ScheduleTypeLimits,
-<<<<<<< HEAD
-  {12752842-86f4-40bd-9b35-2efe9ca4d3d1}, !- Handle
-=======
-  {7eed343a-7e57-45ab-bf5a-34f26126b0d3}, !- Handle
->>>>>>> db4be442
+  {e2d56d12-76e8-4bc1-af14-daba9fc06861}, !- Handle
   ActivityLevel,                          !- Name
   0,                                      !- Lower Limit Value
   ,                                       !- Upper Limit Value
@@ -1903,20 +883,15 @@
   ActivityLevel;                          !- Unit Type
 
 OS:ScheduleTypeLimits,
-  {a8effb43-e00e-49db-93f1-2554e85bf4cd}, !- Handle
+  {532656a0-9fbc-4b07-89ec-13d4534e43d6}, !- Handle
   Fractional,                             !- Name
   0,                                      !- Lower Limit Value
   1,                                      !- Upper Limit Value
   Continuous;                             !- Numeric Type
 
 OS:People:Definition,
-<<<<<<< HEAD
-  {9c1e9ab8-7524-49c6-a39c-193bb488a727}, !- Handle
+  {f4ab14fb-9384-470a-ad3b-7716ece1191a}, !- Handle
   res occupants|living space|story 2,     !- Name
-=======
-  {205b80d0-63ad-4d30-9223-39b3846d04ce}, !- Handle
-  res occupants|living space,             !- Name
->>>>>>> db4be442
   People,                                 !- Number of People Calculation Method
   1.32,                                   !- Number of People {people}
   ,                                       !- People per Space Floor Area {person/m2}
@@ -1928,198 +903,14 @@
   ZoneAveraged;                           !- Mean Radiant Temperature Calculation Type
 
 OS:People,
-<<<<<<< HEAD
-  {fc568d14-8985-4eb2-b177-1e0d6d4e8e4d}, !- Handle
+  {770f8f1f-a669-4c6c-b5e0-72a09d64871b}, !- Handle
   res occupants|living space|story 2,     !- Name
-  {9c1e9ab8-7524-49c6-a39c-193bb488a727}, !- People Definition Name
-  {cdf6870d-58f8-4df2-9a64-b096cee65801}, !- Space or SpaceType Name
-  {81cef217-c857-4293-b8ee-ac45e3597ab4}, !- Number of People Schedule Name
-  {232fd3d1-e3ae-41b8-86bd-950a18d7da35}, !- Activity Level Schedule Name
-=======
-  {c32bd061-9238-454d-a8d5-26d68b58b277}, !- Handle
-  res occupants|living space,             !- Name
-  {205b80d0-63ad-4d30-9223-39b3846d04ce}, !- People Definition Name
-  {2e4c7fef-5d1d-4fdf-a155-afa77ed619ce}, !- Space or SpaceType Name
-  {ec82710d-87c8-45fe-bbe6-c4ddbe5babe9}, !- Number of People Schedule Name
-  {442f3c54-c6af-40f2-afce-e1062c0a8f2f}, !- Activity Level Schedule Name
->>>>>>> db4be442
+  {f4ab14fb-9384-470a-ad3b-7716ece1191a}, !- People Definition Name
+  {6fb2de74-1f6f-4bb9-89e5-9ae5d799cea7}, !- Space or SpaceType Name
+  {cb8987a3-c39d-42d3-843e-5f4dd90e1fca}, !- Number of People Schedule Name
+  {7a2b474d-edb4-4a5e-8fc2-bba9f0461a08}, !- Activity Level Schedule Name
   ,                                       !- Surface Name/Angle Factor List Name
   ,                                       !- Work Efficiency Schedule Name
   ,                                       !- Clothing Insulation Schedule Name
   ,                                       !- Air Velocity Schedule Name
   1;                                      !- Multiplier
-<<<<<<< HEAD
-=======
-
-OS:WeatherFile,
-  {485ddbbc-e8e3-4d6d-8bfa-7f419c6804f8}, !- Handle
-  Denver Intl Ap,                         !- City
-  CO,                                     !- State Province Region
-  USA,                                    !- Country
-  TMY3,                                   !- Data Source
-  725650,                                 !- WMO Number
-  39.83,                                  !- Latitude {deg}
-  -104.65,                                !- Longitude {deg}
-  -7,                                     !- Time Zone {hr}
-  1650,                                   !- Elevation {m}
-  file:../weather/USA_CO_Denver.Intl.AP.725650_TMY3.epw, !- Url
-  E23378AA;                               !- Checksum
-
-OS:AdditionalProperties,
-  {c424f8dd-e537-4f2b-b0c0-5d75f6131894}, !- Handle
-  {485ddbbc-e8e3-4d6d-8bfa-7f419c6804f8}, !- Object Name
-  EPWHeaderCity,                          !- Feature Name 1
-  String,                                 !- Feature Data Type 1
-  Denver Intl Ap,                         !- Feature Value 1
-  EPWHeaderState,                         !- Feature Name 2
-  String,                                 !- Feature Data Type 2
-  CO,                                     !- Feature Value 2
-  EPWHeaderCountry,                       !- Feature Name 3
-  String,                                 !- Feature Data Type 3
-  USA,                                    !- Feature Value 3
-  EPWHeaderDataSource,                    !- Feature Name 4
-  String,                                 !- Feature Data Type 4
-  TMY3,                                   !- Feature Value 4
-  EPWHeaderStation,                       !- Feature Name 5
-  String,                                 !- Feature Data Type 5
-  725650,                                 !- Feature Value 5
-  EPWHeaderLatitude,                      !- Feature Name 6
-  Double,                                 !- Feature Data Type 6
-  39.829999999999998,                     !- Feature Value 6
-  EPWHeaderLongitude,                     !- Feature Name 7
-  Double,                                 !- Feature Data Type 7
-  -104.65000000000001,                    !- Feature Value 7
-  EPWHeaderTimezone,                      !- Feature Name 8
-  Double,                                 !- Feature Data Type 8
-  -7,                                     !- Feature Value 8
-  EPWHeaderAltitude,                      !- Feature Name 9
-  Double,                                 !- Feature Data Type 9
-  5413.3858267716532,                     !- Feature Value 9
-  EPWHeaderLocalPressure,                 !- Feature Name 10
-  Double,                                 !- Feature Data Type 10
-  0.81937567683596546,                    !- Feature Value 10
-  EPWHeaderRecordsPerHour,                !- Feature Name 11
-  Double,                                 !- Feature Data Type 11
-  0,                                      !- Feature Value 11
-  EPWDataAnnualAvgDrybulb,                !- Feature Name 12
-  Double,                                 !- Feature Data Type 12
-  51.575616438356228,                     !- Feature Value 12
-  EPWDataAnnualMinDrybulb,                !- Feature Name 13
-  Double,                                 !- Feature Data Type 13
-  -2.9200000000000017,                    !- Feature Value 13
-  EPWDataAnnualMaxDrybulb,                !- Feature Name 14
-  Double,                                 !- Feature Data Type 14
-  104,                                    !- Feature Value 14
-  EPWDataCDD50F,                          !- Feature Name 15
-  Double,                                 !- Feature Data Type 15
-  3072.2925000000005,                     !- Feature Value 15
-  EPWDataCDD65F,                          !- Feature Name 16
-  Double,                                 !- Feature Data Type 16
-  883.62000000000035,                     !- Feature Value 16
-  EPWDataHDD50F,                          !- Feature Name 17
-  Double,                                 !- Feature Data Type 17
-  2497.1925000000001,                     !- Feature Value 17
-  EPWDataHDD65F,                          !- Feature Name 18
-  Double,                                 !- Feature Data Type 18
-  5783.5200000000013,                     !- Feature Value 18
-  EPWDataAnnualAvgWindspeed,              !- Feature Name 19
-  Double,                                 !- Feature Data Type 19
-  3.9165296803649667,                     !- Feature Value 19
-  EPWDataMonthlyAvgDrybulbs,              !- Feature Name 20
-  String,                                 !- Feature Data Type 20
-  33.4191935483871&#4431.90142857142857&#4443.02620967741937&#4442.48624999999999&#4459.877741935483854&#4473.57574999999997&#4472.07975806451608&#4472.70008064516134&#4466.49200000000006&#4450.079112903225806&#4437.218250000000005&#4434.582177419354835, !- Feature Value 20
-  EPWDataGroundMonthlyTemps,              !- Feature Name 21
-  String,                                 !- Feature Data Type 21
-  44.08306285945173&#4440.89570904991865&#4440.64045432632048&#4442.153016571250646&#4448.225111118704206&#4454.268919273837525&#4459.508577937551024&#4462.82777283423508&#4463.10975667174995&#4460.41014950381947&#4455.304105212311526&#4449.445696474514364, !- Feature Value 21
-  EPWDataWSF,                             !- Feature Name 22
-  Double,                                 !- Feature Data Type 22
-  0.58999999999999997,                    !- Feature Value 22
-  EPWDataMonthlyAvgDailyHighDrybulbs,     !- Feature Name 23
-  String,                                 !- Feature Data Type 23
-  47.41032258064516&#4446.58642857142857&#4455.15032258064517&#4453.708&#4472.80193548387098&#4488.67600000000002&#4486.1858064516129&#4485.87225806451613&#4482.082&#4463.18064516129033&#4448.73400000000001&#4448.87935483870968, !- Feature Value 23
-  EPWDataMonthlyAvgDailyLowDrybulbs,      !- Feature Name 24
-  String,                                 !- Feature Data Type 24
-  19.347741935483874&#4419.856428571428573&#4430.316129032258065&#4431.112&#4447.41612903225806&#4457.901999999999994&#4459.063870967741934&#4460.956774193548384&#4452.352000000000004&#4438.41612903225806&#4427.002000000000002&#4423.02903225806451, !- Feature Value 24
-  EPWDesignHeatingDrybulb,                !- Feature Name 25
-  Double,                                 !- Feature Data Type 25
-  12.02,                                  !- Feature Value 25
-  EPWDesignHeatingWindspeed,              !- Feature Name 26
-  Double,                                 !- Feature Data Type 26
-  2.8062500000000004,                     !- Feature Value 26
-  EPWDesignCoolingDrybulb,                !- Feature Name 27
-  Double,                                 !- Feature Data Type 27
-  91.939999999999998,                     !- Feature Value 27
-  EPWDesignCoolingWetbulb,                !- Feature Name 28
-  Double,                                 !- Feature Data Type 28
-  59.95131430195849,                      !- Feature Value 28
-  EPWDesignCoolingHumidityRatio,          !- Feature Name 29
-  Double,                                 !- Feature Data Type 29
-  0.0059161086834698092,                  !- Feature Value 29
-  EPWDesignCoolingWindspeed,              !- Feature Name 30
-  Double,                                 !- Feature Data Type 30
-  3.7999999999999989,                     !- Feature Value 30
-  EPWDesignDailyTemperatureRange,         !- Feature Name 31
-  Double,                                 !- Feature Data Type 31
-  24.915483870967748,                     !- Feature Value 31
-  EPWDesignDehumidDrybulb,                !- Feature Name 32
-  Double,                                 !- Feature Data Type 32
-  67.996785714285721,                     !- Feature Value 32
-  EPWDesignDehumidHumidityRatio,          !- Feature Name 33
-  Double,                                 !- Feature Data Type 33
-  0.012133744170488724,                   !- Feature Value 33
-  EPWDesignCoolingDirectNormal,           !- Feature Name 34
-  Double,                                 !- Feature Data Type 34
-  985,                                    !- Feature Value 34
-  EPWDesignCoolingDiffuseHorizontal,      !- Feature Name 35
-  Double,                                 !- Feature Data Type 35
-  84;                                     !- Feature Value 35
-
-OS:Site,
-  {eec206e2-e026-443e-b3c0-6bb46fd21500}, !- Handle
-  Denver Intl Ap_CO_USA,                  !- Name
-  39.83,                                  !- Latitude {deg}
-  -104.65,                                !- Longitude {deg}
-  -7,                                     !- Time Zone {hr}
-  1650,                                   !- Elevation {m}
-  ;                                       !- Terrain
-
-OS:ClimateZones,
-  {3a763cdc-40a9-4b42-8bd9-8dfeb8f8360e}, !- Handle
-  ,                                       !- Active Institution
-  ,                                       !- Active Year
-  ,                                       !- Climate Zone Institution Name 1
-  ,                                       !- Climate Zone Document Name 1
-  ,                                       !- Climate Zone Document Year 1
-  ,                                       !- Climate Zone Value 1
-  Building America,                       !- Climate Zone Institution Name 2
-  ,                                       !- Climate Zone Document Name 2
-  0,                                      !- Climate Zone Document Year 2
-  Cold;                                   !- Climate Zone Value 2
-
-OS:Site:WaterMainsTemperature,
-  {4883297d-6397-4564-b4ac-5412dfc77497}, !- Handle
-  Correlation,                            !- Calculation Method
-  ,                                       !- Temperature Schedule Name
-  10.8753424657535,                       !- Annual Average Outdoor Air Temperature {C}
-  23.1524007936508;                       !- Maximum Difference In Monthly Average Outdoor Air Temperatures {deltaC}
-
-OS:RunPeriodControl:DaylightSavingTime,
-  {04390544-144e-4357-8eb1-e55637c63938}, !- Handle
-  4/7,                                    !- Start Date
-  10/26;                                  !- End Date
-
-OS:Site:GroundTemperature:Deep,
-  {3e8fa4d6-e24a-4085-8010-462c66201c0a}, !- Handle
-  10.8753424657535,                       !- January Deep Ground Temperature {C}
-  10.8753424657535,                       !- February Deep Ground Temperature {C}
-  10.8753424657535,                       !- March Deep Ground Temperature {C}
-  10.8753424657535,                       !- April Deep Ground Temperature {C}
-  10.8753424657535,                       !- May Deep Ground Temperature {C}
-  10.8753424657535,                       !- June Deep Ground Temperature {C}
-  10.8753424657535,                       !- July Deep Ground Temperature {C}
-  10.8753424657535,                       !- August Deep Ground Temperature {C}
-  10.8753424657535,                       !- September Deep Ground Temperature {C}
-  10.8753424657535,                       !- October Deep Ground Temperature {C}
-  10.8753424657535,                       !- November Deep Ground Temperature {C}
-  10.8753424657535;                       !- December Deep Ground Temperature {C}
->>>>>>> db4be442
