!- NOTE: Auto-generated from /test/osw_files/SFD_2000sqft_2story_SL_UA_Denver_West.osw

OS:Version,
<<<<<<< HEAD
  {744e738a-51e6-44ca-a280-7c27dea74f2a}, !- Handle
  2.9.0;                                  !- Version Identifier

OS:SimulationControl,
  {b0535cb0-a8bf-4ca5-8115-628ce4b4ee01}, !- Handle
=======
  {55c38018-d2e7-42a7-acdb-e7fb737df2c8}, !- Handle
  3.2.1;                                  !- Version Identifier

OS:SimulationControl,
  {5370d902-5078-420f-86cd-2ddc7a521627}, !- Handle
>>>>>>> ecc00d0a
  ,                                       !- Do Zone Sizing Calculation
  ,                                       !- Do System Sizing Calculation
  ,                                       !- Do Plant Sizing Calculation
  No;                                     !- Run Simulation for Sizing Periods

OS:Timestep,
<<<<<<< HEAD
  {d5002903-af75-4cb6-b995-0dac611a9567}, !- Handle
  6;                                      !- Number of Timesteps per Hour

OS:ShadowCalculation,
  {cde03c92-a65f-4710-8623-8d0162a98db2}, !- Handle
  20,                                     !- Calculation Frequency
  200;                                    !- Maximum Figures in Shadow Overlap Calculations

OS:SurfaceConvectionAlgorithm:Outside,
  {1132ce0f-1bb6-4b78-a130-9d0c9a614e50}, !- Handle
  DOE-2;                                  !- Algorithm

OS:SurfaceConvectionAlgorithm:Inside,
  {f9b3d58f-2a03-459d-abf7-77a8beaec889}, !- Handle
  TARP;                                   !- Algorithm

OS:ZoneCapacitanceMultiplier:ResearchSpecial,
  {b3f1248d-c411-4a5d-8eb8-958590d5892b}, !- Handle
=======
  {3e1e296f-23b6-407d-a19a-26afa1da2472}, !- Handle
  6;                                      !- Number of Timesteps per Hour

OS:ShadowCalculation,
  {49b647e8-a050-4c41-9f01-039dad742916}, !- Handle
  PolygonClipping,                        !- Shading Calculation Method
  ,                                       !- Shading Calculation Update Frequency Method
  20,                                     !- Shading Calculation Update Frequency
  200,                                    !- Maximum Figures in Shadow Overlap Calculations
  ,                                       !- Polygon Clipping Algorithm
  512,                                    !- Pixel Counting Resolution
  DetailedSkyDiffuseModeling,             !- Sky Diffuse Modeling Algorithm
  No,                                     !- Output External Shading Calculation Results
  No,                                     !- Disable Self-Shading Within Shading Zone Groups
  No;                                     !- Disable Self-Shading From Shading Zone Groups to Other Zones

OS:SurfaceConvectionAlgorithm:Outside,
  {9d5fc031-b650-4ae5-8e0f-4362e891a98c}, !- Handle
  DOE-2;                                  !- Algorithm

OS:SurfaceConvectionAlgorithm:Inside,
  {1e0b2427-3629-4ef2-afeb-55f6136c75f4}, !- Handle
  TARP;                                   !- Algorithm

OS:ZoneCapacitanceMultiplier:ResearchSpecial,
  {41fbcc25-42ee-476a-8fce-958a41723759}, !- Handle
>>>>>>> ecc00d0a
  ,                                       !- Temperature Capacity Multiplier
  15,                                     !- Humidity Capacity Multiplier
  ;                                       !- Carbon Dioxide Capacity Multiplier

OS:RunPeriod,
<<<<<<< HEAD
  {2873076a-de0a-4c17-90fc-7e9cbbf34477}, !- Handle
=======
  {97d14cfe-f026-45e3-b34f-a9cab8f0402e}, !- Handle
>>>>>>> ecc00d0a
  Run Period 1,                           !- Name
  1,                                      !- Begin Month
  1,                                      !- Begin Day of Month
  12,                                     !- End Month
  31,                                     !- End Day of Month
  ,                                       !- Use Weather File Holidays and Special Days
  ,                                       !- Use Weather File Daylight Saving Period
  ,                                       !- Apply Weekend Holiday Rule
  ,                                       !- Use Weather File Rain Indicators
  ,                                       !- Use Weather File Snow Indicators
  ;                                       !- Number of Times Runperiod to be Repeated

OS:YearDescription,
<<<<<<< HEAD
  {6f1cab0f-098f-4893-b653-bc4d2a82c9ca}, !- Handle
=======
  {2234635b-187a-48ea-9d81-8627f3338ef5}, !- Handle
>>>>>>> ecc00d0a
  2007,                                   !- Calendar Year
  ,                                       !- Day of Week for Start Day
  ;                                       !- Is Leap Year

OS:WeatherFile,
<<<<<<< HEAD
  {1a7e175b-2437-43d0-8ba4-13c68c58b4d0}, !- Handle
=======
  {607bbaa5-1d4c-470f-9a11-ae85ee3fa5e6}, !- Handle
>>>>>>> ecc00d0a
  Denver Intl Ap,                         !- City
  CO,                                     !- State Province Region
  USA,                                    !- Country
  TMY3,                                   !- Data Source
  725650,                                 !- WMO Number
  39.83,                                  !- Latitude {deg}
  -104.65,                                !- Longitude {deg}
  -7,                                     !- Time Zone {hr}
  1650,                                   !- Elevation {m}
  /mnt/c/git/resstock/resources/measures/HPXMLtoOpenStudio/weather/USA_CO_Denver.Intl.AP.725650_TMY3.epw, !- Url
  E23378AA;                               !- Checksum

OS:AdditionalProperties,
<<<<<<< HEAD
  {5b8aff7f-e2a7-4437-ba03-456027c448d5}, !- Handle
  {1a7e175b-2437-43d0-8ba4-13c68c58b4d0}, !- Object Name
=======
  {6b14eefc-f7e9-49fc-bc70-70d2c071d099}, !- Handle
  {607bbaa5-1d4c-470f-9a11-ae85ee3fa5e6}, !- Object Name
>>>>>>> ecc00d0a
  EPWHeaderCity,                          !- Feature Name 1
  String,                                 !- Feature Data Type 1
  Denver Intl Ap,                         !- Feature Value 1
  EPWHeaderState,                         !- Feature Name 2
  String,                                 !- Feature Data Type 2
  CO,                                     !- Feature Value 2
  EPWHeaderCountry,                       !- Feature Name 3
  String,                                 !- Feature Data Type 3
  USA,                                    !- Feature Value 3
  EPWHeaderDataSource,                    !- Feature Name 4
  String,                                 !- Feature Data Type 4
  TMY3,                                   !- Feature Value 4
  EPWHeaderStation,                       !- Feature Name 5
  String,                                 !- Feature Data Type 5
  725650,                                 !- Feature Value 5
  EPWHeaderLatitude,                      !- Feature Name 6
  Double,                                 !- Feature Data Type 6
  39.829999999999998,                     !- Feature Value 6
  EPWHeaderLongitude,                     !- Feature Name 7
  Double,                                 !- Feature Data Type 7
  -104.65000000000001,                    !- Feature Value 7
  EPWHeaderTimezone,                      !- Feature Name 8
  Double,                                 !- Feature Data Type 8
  -7,                                     !- Feature Value 8
  EPWHeaderAltitude,                      !- Feature Name 9
  Double,                                 !- Feature Data Type 9
  5413.3858267716532,                     !- Feature Value 9
  EPWHeaderLocalPressure,                 !- Feature Name 10
  Double,                                 !- Feature Data Type 10
  0.81937567683596546,                    !- Feature Value 10
  EPWHeaderRecordsPerHour,                !- Feature Name 11
  Double,                                 !- Feature Data Type 11
  0,                                      !- Feature Value 11
  EPWDataAnnualAvgDrybulb,                !- Feature Name 12
  Double,                                 !- Feature Data Type 12
  51.575616438356228,                     !- Feature Value 12
  EPWDataAnnualMinDrybulb,                !- Feature Name 13
  Double,                                 !- Feature Data Type 13
  -2.9200000000000017,                    !- Feature Value 13
  EPWDataAnnualMaxDrybulb,                !- Feature Name 14
  Double,                                 !- Feature Data Type 14
  104,                                    !- Feature Value 14
  EPWDataCDD50F,                          !- Feature Name 15
  Double,                                 !- Feature Data Type 15
  3072.2925000000005,                     !- Feature Value 15
  EPWDataCDD65F,                          !- Feature Name 16
  Double,                                 !- Feature Data Type 16
  883.62000000000035,                     !- Feature Value 16
  EPWDataHDD50F,                          !- Feature Name 17
  Double,                                 !- Feature Data Type 17
  2497.1925000000001,                     !- Feature Value 17
  EPWDataHDD65F,                          !- Feature Name 18
  Double,                                 !- Feature Data Type 18
  5783.5200000000013,                     !- Feature Value 18
  EPWDataAnnualAvgWindspeed,              !- Feature Name 19
  Double,                                 !- Feature Data Type 19
  3.9165296803649667,                     !- Feature Value 19
  EPWDataMonthlyAvgDrybulbs,              !- Feature Name 20
  String,                                 !- Feature Data Type 20
  33.4191935483871&#4431.90142857142857&#4443.02620967741937&#4442.48624999999999&#4459.877741935483854&#4473.57574999999997&#4472.07975806451608&#4472.70008064516134&#4466.49200000000006&#4450.079112903225806&#4437.218250000000005&#4434.582177419354835, !- Feature Value 20
  EPWDataGroundMonthlyTemps,              !- Feature Name 21
  String,                                 !- Feature Data Type 21
  44.08306285945173&#4440.89570904991865&#4440.64045432632048&#4442.153016571250646&#4448.225111118704206&#4454.268919273837525&#4459.508577937551024&#4462.82777283423508&#4463.10975667174995&#4460.41014950381947&#4455.304105212311526&#4449.445696474514364, !- Feature Value 21
  EPWDataWSF,                             !- Feature Name 22
  Double,                                 !- Feature Data Type 22
  0.58999999999999997,                    !- Feature Value 22
  EPWDataMonthlyAvgDailyHighDrybulbs,     !- Feature Name 23
  String,                                 !- Feature Data Type 23
  47.41032258064516&#4446.58642857142857&#4455.15032258064517&#4453.708&#4472.80193548387098&#4488.67600000000002&#4486.1858064516129&#4485.87225806451613&#4482.082&#4463.18064516129033&#4448.73400000000001&#4448.87935483870968, !- Feature Value 23
  EPWDataMonthlyAvgDailyLowDrybulbs,      !- Feature Name 24
  String,                                 !- Feature Data Type 24
  19.347741935483874&#4419.856428571428573&#4430.316129032258065&#4431.112&#4447.41612903225806&#4457.901999999999994&#4459.063870967741934&#4460.956774193548384&#4452.352000000000004&#4438.41612903225806&#4427.002000000000002&#4423.02903225806451, !- Feature Value 24
  EPWDesignHeatingDrybulb,                !- Feature Name 25
  Double,                                 !- Feature Data Type 25
  12.02,                                  !- Feature Value 25
  EPWDesignHeatingWindspeed,              !- Feature Name 26
  Double,                                 !- Feature Data Type 26
  2.8062500000000004,                     !- Feature Value 26
  EPWDesignCoolingDrybulb,                !- Feature Name 27
  Double,                                 !- Feature Data Type 27
  91.939999999999998,                     !- Feature Value 27
  EPWDesignCoolingWetbulb,                !- Feature Name 28
  Double,                                 !- Feature Data Type 28
  59.95131430195849,                      !- Feature Value 28
  EPWDesignCoolingHumidityRatio,          !- Feature Name 29
  Double,                                 !- Feature Data Type 29
  0.0059161086834698092,                  !- Feature Value 29
  EPWDesignCoolingWindspeed,              !- Feature Name 30
  Double,                                 !- Feature Data Type 30
  3.7999999999999989,                     !- Feature Value 30
  EPWDesignDailyTemperatureRange,         !- Feature Name 31
  Double,                                 !- Feature Data Type 31
  24.915483870967748,                     !- Feature Value 31
  EPWDesignDehumidDrybulb,                !- Feature Name 32
  Double,                                 !- Feature Data Type 32
  67.996785714285721,                     !- Feature Value 32
  EPWDesignDehumidHumidityRatio,          !- Feature Name 33
  Double,                                 !- Feature Data Type 33
  0.012133744170488724,                   !- Feature Value 33
  EPWDesignCoolingDirectNormal,           !- Feature Name 34
  Double,                                 !- Feature Data Type 34
  985,                                    !- Feature Value 34
  EPWDesignCoolingDiffuseHorizontal,      !- Feature Name 35
  Double,                                 !- Feature Data Type 35
  84;                                     !- Feature Value 35

OS:Site,
<<<<<<< HEAD
  {be2792a2-911d-4241-b376-ec44f9c5ae5c}, !- Handle
=======
  {7da19ee3-4bc7-4bc1-909e-620884bf19e9}, !- Handle
>>>>>>> ecc00d0a
  Denver Intl Ap_CO_USA,                  !- Name
  39.83,                                  !- Latitude {deg}
  -104.65,                                !- Longitude {deg}
  -7,                                     !- Time Zone {hr}
  1650,                                   !- Elevation {m}
  ;                                       !- Terrain

OS:ClimateZones,
<<<<<<< HEAD
  {0a7169d2-ab30-418d-b2be-6f708c13cd47}, !- Handle
  ,                                       !- Active Institution
  ,                                       !- Active Year
  ,                                       !- Climate Zone Institution Name 1
=======
  {5637988e-9ead-4879-97c6-74b859d2c2b5}, !- Handle
  Building America,                       !- Climate Zone Institution Name 1
>>>>>>> ecc00d0a
  ,                                       !- Climate Zone Document Name 1
  0,                                      !- Climate Zone Document Year 1
  Cold;                                   !- Climate Zone Value 1

OS:Site:WaterMainsTemperature,
<<<<<<< HEAD
  {21b678da-d2ed-4553-82cc-d4fe08a7c8b8}, !- Handle
=======
  {6b718802-ba40-4c1f-a438-17b7c3327fdc}, !- Handle
>>>>>>> ecc00d0a
  Correlation,                            !- Calculation Method
  ,                                       !- Temperature Schedule Name
  10.8753424657535,                       !- Annual Average Outdoor Air Temperature {C}
  23.1524007936508;                       !- Maximum Difference In Monthly Average Outdoor Air Temperatures {deltaC}

OS:RunPeriodControl:DaylightSavingTime,
<<<<<<< HEAD
  {40d5f109-0470-43a1-9131-ae9bc6741d21}, !- Handle
=======
  {99c9ab9d-3b8c-466d-9942-08fa4dade7ee}, !- Handle
>>>>>>> ecc00d0a
  3/12,                                   !- Start Date
  11/5;                                   !- End Date

OS:Site:GroundTemperature:Deep,
<<<<<<< HEAD
  {72691af7-6db5-4900-8b5d-30912d1ae4c4}, !- Handle
=======
  {fe4302cd-bd24-43a0-8303-9d7e785f7b24}, !- Handle
>>>>>>> ecc00d0a
  10.8753424657535,                       !- January Deep Ground Temperature {C}
  10.8753424657535,                       !- February Deep Ground Temperature {C}
  10.8753424657535,                       !- March Deep Ground Temperature {C}
  10.8753424657535,                       !- April Deep Ground Temperature {C}
  10.8753424657535,                       !- May Deep Ground Temperature {C}
  10.8753424657535,                       !- June Deep Ground Temperature {C}
  10.8753424657535,                       !- July Deep Ground Temperature {C}
  10.8753424657535,                       !- August Deep Ground Temperature {C}
  10.8753424657535,                       !- September Deep Ground Temperature {C}
  10.8753424657535,                       !- October Deep Ground Temperature {C}
  10.8753424657535,                       !- November Deep Ground Temperature {C}
  10.8753424657535;                       !- December Deep Ground Temperature {C}

OS:Building,
<<<<<<< HEAD
  {ccef1c9b-da04-4c3f-9a66-84abb0453c50}, !- Handle
=======
  {65b03407-7e5e-451f-a251-89278d0c5d32}, !- Handle
>>>>>>> ecc00d0a
  Building 1,                             !- Name
  ,                                       !- Building Sector Type
  90,                                     !- North Axis {deg}
  ,                                       !- Nominal Floor to Floor Height {m}
  ,                                       !- Space Type Name
  ,                                       !- Default Construction Set Name
  ,                                       !- Default Schedule Set Name
  2,                                      !- Standards Number of Stories
  2,                                      !- Standards Number of Above Ground Stories
  ,                                       !- Standards Template
  singlefamilydetached,                   !- Standards Building Type
  1;                                      !- Standards Number of Living Units

OS:AdditionalProperties,
<<<<<<< HEAD
  {a89375f6-50ff-42fb-bf77-1014033ae623}, !- Handle
  {ccef1c9b-da04-4c3f-9a66-84abb0453c50}, !- Object Name
=======
  {e6b89ed9-4014-4b00-bd07-8b9dd9803586}, !- Handle
  {65b03407-7e5e-451f-a251-89278d0c5d32}, !- Object Name
>>>>>>> ecc00d0a
  Total Units Modeled,                    !- Feature Name 1
  Integer,                                !- Feature Data Type 1
  1;                                      !- Feature Value 1

OS:ThermalZone,
<<<<<<< HEAD
  {8f68bc6d-1f28-49f8-b741-175043ae2184}, !- Handle
=======
  {615b9a64-c7fc-4967-ab6c-cae94e90f462}, !- Handle
>>>>>>> ecc00d0a
  living zone,                            !- Name
  ,                                       !- Multiplier
  ,                                       !- Ceiling Height {m}
  ,                                       !- Volume {m3}
  ,                                       !- Floor Area {m2}
  ,                                       !- Zone Inside Convection Algorithm
  ,                                       !- Zone Outside Convection Algorithm
  ,                                       !- Zone Conditioning Equipment List Name
<<<<<<< HEAD
  {f86b6f8d-8b68-458b-9472-5b43c1610881}, !- Zone Air Inlet Port List
  {732186ca-db33-48fb-b85c-55b0ef3b3a0b}, !- Zone Air Exhaust Port List
  {11a1e69a-72e5-4a75-83b6-be76e881d4cc}, !- Zone Air Node Name
  {dfc05358-a600-4de2-8b6a-834d1966de0d}, !- Zone Return Air Port List
=======
  {3d0bde92-190c-4aa9-b04d-a95e8473d331}, !- Zone Air Inlet Port List
  {52324c05-3bff-4bd6-9b69-25e12312c7db}, !- Zone Air Exhaust Port List
  {261e34e2-f33f-4c32-a7c1-76acd54dd0f5}, !- Zone Air Node Name
  {6d51caa4-e0f9-40ab-bbe6-e6ff42a28d97}, !- Zone Return Air Port List
>>>>>>> ecc00d0a
  ,                                       !- Primary Daylighting Control Name
  ,                                       !- Fraction of Zone Controlled by Primary Daylighting Control
  ,                                       !- Secondary Daylighting Control Name
  ,                                       !- Fraction of Zone Controlled by Secondary Daylighting Control
  ,                                       !- Illuminance Map Name
  ,                                       !- Group Rendering Name
  ,                                       !- Thermostat Name
  No;                                     !- Use Ideal Air Loads

OS:Node,
<<<<<<< HEAD
  {357ad358-061a-4798-a226-00d11cfdbffb}, !- Handle
  Node 1,                                 !- Name
  {11a1e69a-72e5-4a75-83b6-be76e881d4cc}, !- Inlet Port
  ;                                       !- Outlet Port

OS:Connection,
  {11a1e69a-72e5-4a75-83b6-be76e881d4cc}, !- Handle
  {f974f82a-5a91-4156-816e-4fa63ec6e30a}, !- Name
  {8f68bc6d-1f28-49f8-b741-175043ae2184}, !- Source Object
  11,                                     !- Outlet Port
  {357ad358-061a-4798-a226-00d11cfdbffb}, !- Target Object
  2;                                      !- Inlet Port

OS:PortList,
  {f86b6f8d-8b68-458b-9472-5b43c1610881}, !- Handle
  {faf3bdb2-840d-465f-af3f-bd2aca7117ea}, !- Name
  {8f68bc6d-1f28-49f8-b741-175043ae2184}; !- HVAC Component

OS:PortList,
  {732186ca-db33-48fb-b85c-55b0ef3b3a0b}, !- Handle
  {d5f61bd6-94a7-4822-adb2-c0e6e120682e}, !- Name
  {8f68bc6d-1f28-49f8-b741-175043ae2184}; !- HVAC Component

OS:PortList,
  {dfc05358-a600-4de2-8b6a-834d1966de0d}, !- Handle
  {e4afaf78-c531-4152-bc8c-7a840b19a742}, !- Name
  {8f68bc6d-1f28-49f8-b741-175043ae2184}; !- HVAC Component

OS:Sizing:Zone,
  {0f81159b-4f77-4428-a379-22cc27ebecb7}, !- Handle
  {8f68bc6d-1f28-49f8-b741-175043ae2184}, !- Zone or ZoneList Name
=======
  {6e1fa5f5-7032-4c62-80b4-2f1456fdd985}, !- Handle
  Node 1,                                 !- Name
  {261e34e2-f33f-4c32-a7c1-76acd54dd0f5}, !- Inlet Port
  ;                                       !- Outlet Port

OS:Connection,
  {261e34e2-f33f-4c32-a7c1-76acd54dd0f5}, !- Handle
  {615b9a64-c7fc-4967-ab6c-cae94e90f462}, !- Source Object
  11,                                     !- Outlet Port
  {6e1fa5f5-7032-4c62-80b4-2f1456fdd985}, !- Target Object
  2;                                      !- Inlet Port

OS:PortList,
  {3d0bde92-190c-4aa9-b04d-a95e8473d331}, !- Handle
  {615b9a64-c7fc-4967-ab6c-cae94e90f462}; !- HVAC Component

OS:PortList,
  {52324c05-3bff-4bd6-9b69-25e12312c7db}, !- Handle
  {615b9a64-c7fc-4967-ab6c-cae94e90f462}; !- HVAC Component

OS:PortList,
  {6d51caa4-e0f9-40ab-bbe6-e6ff42a28d97}, !- Handle
  {615b9a64-c7fc-4967-ab6c-cae94e90f462}; !- HVAC Component

OS:Sizing:Zone,
  {865a6dcb-651d-491f-9f16-445f468ad9b9}, !- Handle
  {615b9a64-c7fc-4967-ab6c-cae94e90f462}, !- Zone or ZoneList Name
>>>>>>> ecc00d0a
  SupplyAirTemperature,                   !- Zone Cooling Design Supply Air Temperature Input Method
  14,                                     !- Zone Cooling Design Supply Air Temperature {C}
  11.11,                                  !- Zone Cooling Design Supply Air Temperature Difference {deltaC}
  SupplyAirTemperature,                   !- Zone Heating Design Supply Air Temperature Input Method
  40,                                     !- Zone Heating Design Supply Air Temperature {C}
  11.11,                                  !- Zone Heating Design Supply Air Temperature Difference {deltaC}
  0.0085,                                 !- Zone Cooling Design Supply Air Humidity Ratio {kg-H2O/kg-air}
  0.008,                                  !- Zone Heating Design Supply Air Humidity Ratio {kg-H2O/kg-air}
  ,                                       !- Zone Heating Sizing Factor
  ,                                       !- Zone Cooling Sizing Factor
  DesignDay,                              !- Cooling Design Air Flow Method
  ,                                       !- Cooling Design Air Flow Rate {m3/s}
  ,                                       !- Cooling Minimum Air Flow per Zone Floor Area {m3/s-m2}
  ,                                       !- Cooling Minimum Air Flow {m3/s}
  ,                                       !- Cooling Minimum Air Flow Fraction
  DesignDay,                              !- Heating Design Air Flow Method
  ,                                       !- Heating Design Air Flow Rate {m3/s}
  ,                                       !- Heating Maximum Air Flow per Zone Floor Area {m3/s-m2}
  ,                                       !- Heating Maximum Air Flow {m3/s}
  ,                                       !- Heating Maximum Air Flow Fraction
  No,                                     !- Account for Dedicated Outdoor Air System
  NeutralSupplyAir,                       !- Dedicated Outdoor Air System Control Strategy
  autosize,                               !- Dedicated Outdoor Air Low Setpoint Temperature for Design {C}
  autosize;                               !- Dedicated Outdoor Air High Setpoint Temperature for Design {C}

OS:ZoneHVAC:EquipmentList,
<<<<<<< HEAD
  {25c304b1-be4d-4e64-9b45-627e033813cf}, !- Handle
  Zone HVAC Equipment List 1,             !- Name
  {8f68bc6d-1f28-49f8-b741-175043ae2184}; !- Thermal Zone

OS:Space,
  {fe315435-6087-49a0-8cbe-9d212cd09f39}, !- Handle
  living space,                           !- Name
  {eadd9915-1f2f-4d8a-9dd0-a9b55c25b99a}, !- Space Type Name
=======
  {c8a573bb-32bc-4454-895b-5f10e7809077}, !- Handle
  Zone HVAC Equipment List 1,             !- Name
  {615b9a64-c7fc-4967-ab6c-cae94e90f462}; !- Thermal Zone

OS:Space,
  {3969156d-ac21-432f-b1ec-52d528be9b5a}, !- Handle
  living space,                           !- Name
  {6e79e095-4fd2-4dd7-a603-29ca9b03b58e}, !- Space Type Name
>>>>>>> ecc00d0a
  ,                                       !- Default Construction Set Name
  ,                                       !- Default Schedule Set Name
  -0,                                     !- Direction of Relative North {deg}
  0,                                      !- X Origin {m}
  0,                                      !- Y Origin {m}
  0,                                      !- Z Origin {m}
  ,                                       !- Building Story Name
<<<<<<< HEAD
  {8f68bc6d-1f28-49f8-b741-175043ae2184}, !- Thermal Zone Name
  ,                                       !- Part of Total Floor Area
  ,                                       !- Design Specification Outdoor Air Object Name
  {57e0e0bc-52b7-43c4-bfe0-a5f46d9122e0}; !- Building Unit Name

OS:Surface,
  {4b145ba7-f2dc-4b43-8ea5-7c7e4a747606}, !- Handle
  Surface 1,                              !- Name
  Floor,                                  !- Surface Type
  ,                                       !- Construction Name
  {fe315435-6087-49a0-8cbe-9d212cd09f39}, !- Space Name
=======
  {615b9a64-c7fc-4967-ab6c-cae94e90f462}, !- Thermal Zone Name
  ,                                       !- Part of Total Floor Area
  ,                                       !- Design Specification Outdoor Air Object Name
  {c8006478-e0f9-4808-976e-fb9f7deb2107}; !- Building Unit Name

OS:Surface,
  {7b80d579-c457-4cf5-b33a-25499e1104f7}, !- Handle
  Surface 1,                              !- Name
  Floor,                                  !- Surface Type
  ,                                       !- Construction Name
  {3969156d-ac21-432f-b1ec-52d528be9b5a}, !- Space Name
>>>>>>> ecc00d0a
  Foundation,                             !- Outside Boundary Condition
  ,                                       !- Outside Boundary Condition Object
  NoSun,                                  !- Sun Exposure
  NoWind,                                 !- Wind Exposure
  ,                                       !- View Factor to Ground
  ,                                       !- Number of Vertices
  0, 0, 0,                                !- X,Y,Z Vertex 1 {m}
  0, 6.81553519541936, 0,                 !- X,Y,Z Vertex 2 {m}
  13.6310703908387, 6.81553519541936, 0,  !- X,Y,Z Vertex 3 {m}
  13.6310703908387, 0, 0;                 !- X,Y,Z Vertex 4 {m}

OS:Surface,
<<<<<<< HEAD
  {5b88e301-e40f-499c-9dcc-5c585b6cb400}, !- Handle
  Surface 2,                              !- Name
  Wall,                                   !- Surface Type
  ,                                       !- Construction Name
  {fe315435-6087-49a0-8cbe-9d212cd09f39}, !- Space Name
=======
  {fd24bd7f-4d03-4d9c-82fb-2b3b65257a89}, !- Handle
  Surface 2,                              !- Name
  Wall,                                   !- Surface Type
  ,                                       !- Construction Name
  {3969156d-ac21-432f-b1ec-52d528be9b5a}, !- Space Name
>>>>>>> ecc00d0a
  Outdoors,                               !- Outside Boundary Condition
  ,                                       !- Outside Boundary Condition Object
  SunExposed,                             !- Sun Exposure
  WindExposed,                            !- Wind Exposure
  ,                                       !- View Factor to Ground
  ,                                       !- Number of Vertices
  0, 6.81553519541936, 2.4384,            !- X,Y,Z Vertex 1 {m}
  0, 6.81553519541936, 0,                 !- X,Y,Z Vertex 2 {m}
  0, 0, 0,                                !- X,Y,Z Vertex 3 {m}
  0, 0, 2.4384;                           !- X,Y,Z Vertex 4 {m}

OS:Surface,
<<<<<<< HEAD
  {05715fd4-4302-4126-8ec3-de241df904b2}, !- Handle
  Surface 3,                              !- Name
  Wall,                                   !- Surface Type
  ,                                       !- Construction Name
  {fe315435-6087-49a0-8cbe-9d212cd09f39}, !- Space Name
=======
  {59878dbb-27af-43ca-912f-e34c5625a606}, !- Handle
  Surface 3,                              !- Name
  Wall,                                   !- Surface Type
  ,                                       !- Construction Name
  {3969156d-ac21-432f-b1ec-52d528be9b5a}, !- Space Name
>>>>>>> ecc00d0a
  Outdoors,                               !- Outside Boundary Condition
  ,                                       !- Outside Boundary Condition Object
  SunExposed,                             !- Sun Exposure
  WindExposed,                            !- Wind Exposure
  ,                                       !- View Factor to Ground
  ,                                       !- Number of Vertices
  13.6310703908387, 6.81553519541936, 2.4384, !- X,Y,Z Vertex 1 {m}
  13.6310703908387, 6.81553519541936, 0,  !- X,Y,Z Vertex 2 {m}
  0, 6.81553519541936, 0,                 !- X,Y,Z Vertex 3 {m}
  0, 6.81553519541936, 2.4384;            !- X,Y,Z Vertex 4 {m}

OS:Surface,
<<<<<<< HEAD
  {1ca3e400-b6ea-42c0-9554-4a5f45acb841}, !- Handle
  Surface 4,                              !- Name
  Wall,                                   !- Surface Type
  ,                                       !- Construction Name
  {fe315435-6087-49a0-8cbe-9d212cd09f39}, !- Space Name
=======
  {f2e815fd-517d-49e0-a46b-837c92f7a1ce}, !- Handle
  Surface 4,                              !- Name
  Wall,                                   !- Surface Type
  ,                                       !- Construction Name
  {3969156d-ac21-432f-b1ec-52d528be9b5a}, !- Space Name
>>>>>>> ecc00d0a
  Outdoors,                               !- Outside Boundary Condition
  ,                                       !- Outside Boundary Condition Object
  SunExposed,                             !- Sun Exposure
  WindExposed,                            !- Wind Exposure
  ,                                       !- View Factor to Ground
  ,                                       !- Number of Vertices
  13.6310703908387, 0, 2.4384,            !- X,Y,Z Vertex 1 {m}
  13.6310703908387, 0, 0,                 !- X,Y,Z Vertex 2 {m}
  13.6310703908387, 6.81553519541936, 0,  !- X,Y,Z Vertex 3 {m}
  13.6310703908387, 6.81553519541936, 2.4384; !- X,Y,Z Vertex 4 {m}

OS:Surface,
<<<<<<< HEAD
  {a51a9259-357d-4ea0-b38b-443696e50128}, !- Handle
  Surface 5,                              !- Name
  Wall,                                   !- Surface Type
  ,                                       !- Construction Name
  {fe315435-6087-49a0-8cbe-9d212cd09f39}, !- Space Name
=======
  {ec9d33ea-e94e-43e5-8a6e-7eb750b728c8}, !- Handle
  Surface 5,                              !- Name
  Wall,                                   !- Surface Type
  ,                                       !- Construction Name
  {3969156d-ac21-432f-b1ec-52d528be9b5a}, !- Space Name
>>>>>>> ecc00d0a
  Outdoors,                               !- Outside Boundary Condition
  ,                                       !- Outside Boundary Condition Object
  SunExposed,                             !- Sun Exposure
  WindExposed,                            !- Wind Exposure
  ,                                       !- View Factor to Ground
  ,                                       !- Number of Vertices
  0, 0, 2.4384,                           !- X,Y,Z Vertex 1 {m}
  0, 0, 0,                                !- X,Y,Z Vertex 2 {m}
  13.6310703908387, 0, 0,                 !- X,Y,Z Vertex 3 {m}
  13.6310703908387, 0, 2.4384;            !- X,Y,Z Vertex 4 {m}

OS:Surface,
<<<<<<< HEAD
  {c052ec17-f544-4064-bc3f-f67a683f79d1}, !- Handle
  Surface 6,                              !- Name
  RoofCeiling,                            !- Surface Type
  ,                                       !- Construction Name
  {fe315435-6087-49a0-8cbe-9d212cd09f39}, !- Space Name
  Surface,                                !- Outside Boundary Condition
  {bc2069a0-719a-4778-9b78-afad67407b20}, !- Outside Boundary Condition Object
=======
  {177e1464-f8ab-44ca-96af-188fb84e63d9}, !- Handle
  Surface 6,                              !- Name
  RoofCeiling,                            !- Surface Type
  ,                                       !- Construction Name
  {3969156d-ac21-432f-b1ec-52d528be9b5a}, !- Space Name
  Surface,                                !- Outside Boundary Condition
  {b71a2120-5e85-473a-bf4e-4438fdae1f4b}, !- Outside Boundary Condition Object
>>>>>>> ecc00d0a
  NoSun,                                  !- Sun Exposure
  NoWind,                                 !- Wind Exposure
  ,                                       !- View Factor to Ground
  ,                                       !- Number of Vertices
  13.6310703908387, 0, 2.4384,            !- X,Y,Z Vertex 1 {m}
  13.6310703908387, 6.81553519541936, 2.4384, !- X,Y,Z Vertex 2 {m}
  0, 6.81553519541936, 2.4384,            !- X,Y,Z Vertex 3 {m}
  0, 0, 2.4384;                           !- X,Y,Z Vertex 4 {m}

OS:SpaceType,
<<<<<<< HEAD
  {eadd9915-1f2f-4d8a-9dd0-a9b55c25b99a}, !- Handle
=======
  {6e79e095-4fd2-4dd7-a603-29ca9b03b58e}, !- Handle
>>>>>>> ecc00d0a
  Space Type 1,                           !- Name
  ,                                       !- Default Construction Set Name
  ,                                       !- Default Schedule Set Name
  ,                                       !- Group Rendering Name
  ,                                       !- Design Specification Outdoor Air Object Name
  ,                                       !- Standards Template
  ,                                       !- Standards Building Type
  living;                                 !- Standards Space Type

OS:Space,
<<<<<<< HEAD
  {e321e36f-4a00-4686-9058-844ca1d9a8d3}, !- Handle
  living space|story 2,                   !- Name
  {eadd9915-1f2f-4d8a-9dd0-a9b55c25b99a}, !- Space Type Name
=======
  {1aa148a7-c175-4187-b1bc-de5cd6ef575c}, !- Handle
  living space|story 2,                   !- Name
  {6e79e095-4fd2-4dd7-a603-29ca9b03b58e}, !- Space Type Name
>>>>>>> ecc00d0a
  ,                                       !- Default Construction Set Name
  ,                                       !- Default Schedule Set Name
  -0,                                     !- Direction of Relative North {deg}
  0,                                      !- X Origin {m}
  0,                                      !- Y Origin {m}
  2.4384,                                 !- Z Origin {m}
  ,                                       !- Building Story Name
<<<<<<< HEAD
  {8f68bc6d-1f28-49f8-b741-175043ae2184}, !- Thermal Zone Name
  ,                                       !- Part of Total Floor Area
  ,                                       !- Design Specification Outdoor Air Object Name
  {57e0e0bc-52b7-43c4-bfe0-a5f46d9122e0}; !- Building Unit Name

OS:Surface,
  {bc2069a0-719a-4778-9b78-afad67407b20}, !- Handle
  Surface 7,                              !- Name
  Floor,                                  !- Surface Type
  ,                                       !- Construction Name
  {e321e36f-4a00-4686-9058-844ca1d9a8d3}, !- Space Name
  Surface,                                !- Outside Boundary Condition
  {c052ec17-f544-4064-bc3f-f67a683f79d1}, !- Outside Boundary Condition Object
=======
  {615b9a64-c7fc-4967-ab6c-cae94e90f462}, !- Thermal Zone Name
  ,                                       !- Part of Total Floor Area
  ,                                       !- Design Specification Outdoor Air Object Name
  {c8006478-e0f9-4808-976e-fb9f7deb2107}; !- Building Unit Name

OS:Surface,
  {b71a2120-5e85-473a-bf4e-4438fdae1f4b}, !- Handle
  Surface 7,                              !- Name
  Floor,                                  !- Surface Type
  ,                                       !- Construction Name
  {1aa148a7-c175-4187-b1bc-de5cd6ef575c}, !- Space Name
  Surface,                                !- Outside Boundary Condition
  {177e1464-f8ab-44ca-96af-188fb84e63d9}, !- Outside Boundary Condition Object
>>>>>>> ecc00d0a
  NoSun,                                  !- Sun Exposure
  NoWind,                                 !- Wind Exposure
  ,                                       !- View Factor to Ground
  ,                                       !- Number of Vertices
  0, 0, 0,                                !- X,Y,Z Vertex 1 {m}
  0, 6.81553519541936, 0,                 !- X,Y,Z Vertex 2 {m}
  13.6310703908387, 6.81553519541936, 0,  !- X,Y,Z Vertex 3 {m}
  13.6310703908387, 0, 0;                 !- X,Y,Z Vertex 4 {m}

OS:Surface,
<<<<<<< HEAD
  {549c73b6-ab67-4cf6-b705-8ea7998cd654}, !- Handle
  Surface 8,                              !- Name
  Wall,                                   !- Surface Type
  ,                                       !- Construction Name
  {e321e36f-4a00-4686-9058-844ca1d9a8d3}, !- Space Name
=======
  {f756ce2c-03aa-47fb-b9a3-cc4c1528d7fe}, !- Handle
  Surface 8,                              !- Name
  Wall,                                   !- Surface Type
  ,                                       !- Construction Name
  {1aa148a7-c175-4187-b1bc-de5cd6ef575c}, !- Space Name
>>>>>>> ecc00d0a
  Outdoors,                               !- Outside Boundary Condition
  ,                                       !- Outside Boundary Condition Object
  SunExposed,                             !- Sun Exposure
  WindExposed,                            !- Wind Exposure
  ,                                       !- View Factor to Ground
  ,                                       !- Number of Vertices
  0, 6.81553519541936, 2.4384,            !- X,Y,Z Vertex 1 {m}
  0, 6.81553519541936, 0,                 !- X,Y,Z Vertex 2 {m}
  0, 0, 0,                                !- X,Y,Z Vertex 3 {m}
  0, 0, 2.4384;                           !- X,Y,Z Vertex 4 {m}

OS:Surface,
<<<<<<< HEAD
  {9debfc51-30ce-4b42-a04a-be742eed2bb9}, !- Handle
  Surface 9,                              !- Name
  Wall,                                   !- Surface Type
  ,                                       !- Construction Name
  {e321e36f-4a00-4686-9058-844ca1d9a8d3}, !- Space Name
=======
  {e054c15c-b355-493e-9f19-0baf8ead9583}, !- Handle
  Surface 9,                              !- Name
  Wall,                                   !- Surface Type
  ,                                       !- Construction Name
  {1aa148a7-c175-4187-b1bc-de5cd6ef575c}, !- Space Name
>>>>>>> ecc00d0a
  Outdoors,                               !- Outside Boundary Condition
  ,                                       !- Outside Boundary Condition Object
  SunExposed,                             !- Sun Exposure
  WindExposed,                            !- Wind Exposure
  ,                                       !- View Factor to Ground
  ,                                       !- Number of Vertices
  13.6310703908387, 6.81553519541936, 2.4384, !- X,Y,Z Vertex 1 {m}
  13.6310703908387, 6.81553519541936, 0,  !- X,Y,Z Vertex 2 {m}
  0, 6.81553519541936, 0,                 !- X,Y,Z Vertex 3 {m}
  0, 6.81553519541936, 2.4384;            !- X,Y,Z Vertex 4 {m}

OS:Surface,
<<<<<<< HEAD
  {4d2de48b-3414-4585-a3e9-6bc12864e80e}, !- Handle
  Surface 10,                             !- Name
  Wall,                                   !- Surface Type
  ,                                       !- Construction Name
  {e321e36f-4a00-4686-9058-844ca1d9a8d3}, !- Space Name
=======
  {83cb59fa-5322-46c2-9825-efddac8f78e5}, !- Handle
  Surface 10,                             !- Name
  Wall,                                   !- Surface Type
  ,                                       !- Construction Name
  {1aa148a7-c175-4187-b1bc-de5cd6ef575c}, !- Space Name
>>>>>>> ecc00d0a
  Outdoors,                               !- Outside Boundary Condition
  ,                                       !- Outside Boundary Condition Object
  SunExposed,                             !- Sun Exposure
  WindExposed,                            !- Wind Exposure
  ,                                       !- View Factor to Ground
  ,                                       !- Number of Vertices
  13.6310703908387, 0, 2.4384,            !- X,Y,Z Vertex 1 {m}
  13.6310703908387, 0, 0,                 !- X,Y,Z Vertex 2 {m}
  13.6310703908387, 6.81553519541936, 0,  !- X,Y,Z Vertex 3 {m}
  13.6310703908387, 6.81553519541936, 2.4384; !- X,Y,Z Vertex 4 {m}

OS:Surface,
<<<<<<< HEAD
  {ad464898-31ab-410d-86bc-20883e979034}, !- Handle
  Surface 11,                             !- Name
  Wall,                                   !- Surface Type
  ,                                       !- Construction Name
  {e321e36f-4a00-4686-9058-844ca1d9a8d3}, !- Space Name
=======
  {e3ceb501-8b8b-4ab4-9321-dd44804beb65}, !- Handle
  Surface 11,                             !- Name
  Wall,                                   !- Surface Type
  ,                                       !- Construction Name
  {1aa148a7-c175-4187-b1bc-de5cd6ef575c}, !- Space Name
>>>>>>> ecc00d0a
  Outdoors,                               !- Outside Boundary Condition
  ,                                       !- Outside Boundary Condition Object
  SunExposed,                             !- Sun Exposure
  WindExposed,                            !- Wind Exposure
  ,                                       !- View Factor to Ground
  ,                                       !- Number of Vertices
  0, 0, 2.4384,                           !- X,Y,Z Vertex 1 {m}
  0, 0, 0,                                !- X,Y,Z Vertex 2 {m}
  13.6310703908387, 0, 0,                 !- X,Y,Z Vertex 3 {m}
  13.6310703908387, 0, 2.4384;            !- X,Y,Z Vertex 4 {m}

OS:Surface,
<<<<<<< HEAD
  {91e476af-01eb-457c-859c-f05149639e79}, !- Handle
  Surface 12,                             !- Name
  RoofCeiling,                            !- Surface Type
  ,                                       !- Construction Name
  {e321e36f-4a00-4686-9058-844ca1d9a8d3}, !- Space Name
  Surface,                                !- Outside Boundary Condition
  {e63289d4-600c-40f9-a9d1-d78fa1552cd0}, !- Outside Boundary Condition Object
=======
  {20c69cb8-4a9a-40e0-aa37-3abb231a8c1a}, !- Handle
  Surface 12,                             !- Name
  RoofCeiling,                            !- Surface Type
  ,                                       !- Construction Name
  {1aa148a7-c175-4187-b1bc-de5cd6ef575c}, !- Space Name
  Surface,                                !- Outside Boundary Condition
  {c8eb035d-f788-4af2-b409-f8f0570cfac5}, !- Outside Boundary Condition Object
>>>>>>> ecc00d0a
  NoSun,                                  !- Sun Exposure
  NoWind,                                 !- Wind Exposure
  ,                                       !- View Factor to Ground
  ,                                       !- Number of Vertices
  13.6310703908387, 0, 2.4384,            !- X,Y,Z Vertex 1 {m}
  13.6310703908387, 6.81553519541936, 2.4384, !- X,Y,Z Vertex 2 {m}
  0, 6.81553519541936, 2.4384,            !- X,Y,Z Vertex 3 {m}
  0, 0, 2.4384;                           !- X,Y,Z Vertex 4 {m}

OS:Surface,
<<<<<<< HEAD
  {e63289d4-600c-40f9-a9d1-d78fa1552cd0}, !- Handle
  Surface 13,                             !- Name
  Floor,                                  !- Surface Type
  ,                                       !- Construction Name
  {e55ec143-6ebd-4737-a012-5195643bced1}, !- Space Name
  Surface,                                !- Outside Boundary Condition
  {91e476af-01eb-457c-859c-f05149639e79}, !- Outside Boundary Condition Object
=======
  {c8eb035d-f788-4af2-b409-f8f0570cfac5}, !- Handle
  Surface 13,                             !- Name
  Floor,                                  !- Surface Type
  ,                                       !- Construction Name
  {2c5cdb98-df13-413d-894e-94b3cd37c7ea}, !- Space Name
  Surface,                                !- Outside Boundary Condition
  {20c69cb8-4a9a-40e0-aa37-3abb231a8c1a}, !- Outside Boundary Condition Object
>>>>>>> ecc00d0a
  NoSun,                                  !- Sun Exposure
  NoWind,                                 !- Wind Exposure
  ,                                       !- View Factor to Ground
  ,                                       !- Number of Vertices
  0, 6.81553519541936, 0,                 !- X,Y,Z Vertex 1 {m}
  13.6310703908387, 6.81553519541936, 0,  !- X,Y,Z Vertex 2 {m}
  13.6310703908387, 0, 0,                 !- X,Y,Z Vertex 3 {m}
  0, 0, 0;                                !- X,Y,Z Vertex 4 {m}

OS:Surface,
<<<<<<< HEAD
  {5f05f048-86fb-4344-a044-55d250f98144}, !- Handle
  Surface 14,                             !- Name
  RoofCeiling,                            !- Surface Type
  ,                                       !- Construction Name
  {e55ec143-6ebd-4737-a012-5195643bced1}, !- Space Name
=======
  {89be579f-f5b7-47f0-b0ec-a84a66542683}, !- Handle
  Surface 14,                             !- Name
  RoofCeiling,                            !- Surface Type
  ,                                       !- Construction Name
  {2c5cdb98-df13-413d-894e-94b3cd37c7ea}, !- Space Name
>>>>>>> ecc00d0a
  Outdoors,                               !- Outside Boundary Condition
  ,                                       !- Outside Boundary Condition Object
  SunExposed,                             !- Sun Exposure
  WindExposed,                            !- Wind Exposure
  ,                                       !- View Factor to Ground
  ,                                       !- Number of Vertices
  13.6310703908387, 3.40776759770968, 1.70388379885484, !- X,Y,Z Vertex 1 {m}
  0, 3.40776759770968, 1.70388379885484,  !- X,Y,Z Vertex 2 {m}
  0, 0, 0,                                !- X,Y,Z Vertex 3 {m}
  13.6310703908387, 0, 0;                 !- X,Y,Z Vertex 4 {m}

OS:Surface,
<<<<<<< HEAD
  {9c906253-d908-4916-b07e-dcd267691868}, !- Handle
  Surface 15,                             !- Name
  RoofCeiling,                            !- Surface Type
  ,                                       !- Construction Name
  {e55ec143-6ebd-4737-a012-5195643bced1}, !- Space Name
=======
  {53ca275e-8c72-492e-ad69-ef9ba3a90e64}, !- Handle
  Surface 15,                             !- Name
  RoofCeiling,                            !- Surface Type
  ,                                       !- Construction Name
  {2c5cdb98-df13-413d-894e-94b3cd37c7ea}, !- Space Name
>>>>>>> ecc00d0a
  Outdoors,                               !- Outside Boundary Condition
  ,                                       !- Outside Boundary Condition Object
  SunExposed,                             !- Sun Exposure
  WindExposed,                            !- Wind Exposure
  ,                                       !- View Factor to Ground
  ,                                       !- Number of Vertices
  0, 3.40776759770968, 1.70388379885484,  !- X,Y,Z Vertex 1 {m}
  13.6310703908387, 3.40776759770968, 1.70388379885484, !- X,Y,Z Vertex 2 {m}
  13.6310703908387, 6.81553519541936, 0,  !- X,Y,Z Vertex 3 {m}
  0, 6.81553519541936, 0;                 !- X,Y,Z Vertex 4 {m}

OS:Surface,
<<<<<<< HEAD
  {77c10e18-5e41-4d5b-af1f-f13765b018c6}, !- Handle
  Surface 16,                             !- Name
  Wall,                                   !- Surface Type
  ,                                       !- Construction Name
  {e55ec143-6ebd-4737-a012-5195643bced1}, !- Space Name
=======
  {cb165a18-2449-4750-85df-51e352f141d0}, !- Handle
  Surface 16,                             !- Name
  Wall,                                   !- Surface Type
  ,                                       !- Construction Name
  {2c5cdb98-df13-413d-894e-94b3cd37c7ea}, !- Space Name
>>>>>>> ecc00d0a
  Outdoors,                               !- Outside Boundary Condition
  ,                                       !- Outside Boundary Condition Object
  SunExposed,                             !- Sun Exposure
  WindExposed,                            !- Wind Exposure
  ,                                       !- View Factor to Ground
  ,                                       !- Number of Vertices
  0, 3.40776759770968, 1.70388379885484,  !- X,Y,Z Vertex 1 {m}
  0, 6.81553519541936, 0,                 !- X,Y,Z Vertex 2 {m}
  0, 0, 0;                                !- X,Y,Z Vertex 3 {m}

OS:Surface,
<<<<<<< HEAD
  {0002f8cc-4d3e-4008-8389-0cd5fc271e64}, !- Handle
  Surface 17,                             !- Name
  Wall,                                   !- Surface Type
  ,                                       !- Construction Name
  {e55ec143-6ebd-4737-a012-5195643bced1}, !- Space Name
=======
  {6a0e3327-418d-49ad-b6b5-6fcc676bf284}, !- Handle
  Surface 17,                             !- Name
  Wall,                                   !- Surface Type
  ,                                       !- Construction Name
  {2c5cdb98-df13-413d-894e-94b3cd37c7ea}, !- Space Name
>>>>>>> ecc00d0a
  Outdoors,                               !- Outside Boundary Condition
  ,                                       !- Outside Boundary Condition Object
  SunExposed,                             !- Sun Exposure
  WindExposed,                            !- Wind Exposure
  ,                                       !- View Factor to Ground
  ,                                       !- Number of Vertices
  13.6310703908387, 3.40776759770968, 1.70388379885484, !- X,Y,Z Vertex 1 {m}
  13.6310703908387, 0, 0,                 !- X,Y,Z Vertex 2 {m}
  13.6310703908387, 6.81553519541936, 0;  !- X,Y,Z Vertex 3 {m}

OS:Space,
<<<<<<< HEAD
  {e55ec143-6ebd-4737-a012-5195643bced1}, !- Handle
  unfinished attic space,                 !- Name
  {bbd566f0-96e8-4e7a-85a0-e1de720d389c}, !- Space Type Name
=======
  {2c5cdb98-df13-413d-894e-94b3cd37c7ea}, !- Handle
  unfinished attic space,                 !- Name
  {6fe98e15-5961-4320-8910-ad6273d88872}, !- Space Type Name
>>>>>>> ecc00d0a
  ,                                       !- Default Construction Set Name
  ,                                       !- Default Schedule Set Name
  -0,                                     !- Direction of Relative North {deg}
  0,                                      !- X Origin {m}
  0,                                      !- Y Origin {m}
  4.8768,                                 !- Z Origin {m}
  ,                                       !- Building Story Name
<<<<<<< HEAD
  {dc21ffa5-af5e-4bdc-9ef7-9e99845c745f}; !- Thermal Zone Name

OS:ThermalZone,
  {dc21ffa5-af5e-4bdc-9ef7-9e99845c745f}, !- Handle
=======
  {962a60fd-10d7-4241-8e1f-b530641bc629}; !- Thermal Zone Name

OS:ThermalZone,
  {962a60fd-10d7-4241-8e1f-b530641bc629}, !- Handle
>>>>>>> ecc00d0a
  unfinished attic zone,                  !- Name
  ,                                       !- Multiplier
  ,                                       !- Ceiling Height {m}
  ,                                       !- Volume {m3}
  ,                                       !- Floor Area {m2}
  ,                                       !- Zone Inside Convection Algorithm
  ,                                       !- Zone Outside Convection Algorithm
  ,                                       !- Zone Conditioning Equipment List Name
<<<<<<< HEAD
  {09305f64-5099-4c77-9fd9-553320f8a733}, !- Zone Air Inlet Port List
  {2923615a-5e11-47df-b768-b0c8380eb6a3}, !- Zone Air Exhaust Port List
  {864783cd-fbe5-4c0f-9f07-5062589ee738}, !- Zone Air Node Name
  {6e96f29c-65de-413e-b6bb-224b25fff40a}, !- Zone Return Air Port List
=======
  {3d52c46c-361f-42a3-81d3-c08689b3f4a4}, !- Zone Air Inlet Port List
  {423fec6f-a367-468c-8be3-e2bb80260275}, !- Zone Air Exhaust Port List
  {15b4d6fd-0b00-4f57-8f4a-75745d9b33ee}, !- Zone Air Node Name
  {39a0a543-430a-46b6-a052-a469cf480862}, !- Zone Return Air Port List
>>>>>>> ecc00d0a
  ,                                       !- Primary Daylighting Control Name
  ,                                       !- Fraction of Zone Controlled by Primary Daylighting Control
  ,                                       !- Secondary Daylighting Control Name
  ,                                       !- Fraction of Zone Controlled by Secondary Daylighting Control
  ,                                       !- Illuminance Map Name
  ,                                       !- Group Rendering Name
  ,                                       !- Thermostat Name
  No;                                     !- Use Ideal Air Loads

OS:Node,
<<<<<<< HEAD
  {f9940d42-a235-4f58-8ee2-6b4732ca2961}, !- Handle
  Node 2,                                 !- Name
  {864783cd-fbe5-4c0f-9f07-5062589ee738}, !- Inlet Port
  ;                                       !- Outlet Port

OS:Connection,
  {864783cd-fbe5-4c0f-9f07-5062589ee738}, !- Handle
  {24e0b705-282e-4d1c-9f77-c62f515995a3}, !- Name
  {dc21ffa5-af5e-4bdc-9ef7-9e99845c745f}, !- Source Object
  11,                                     !- Outlet Port
  {f9940d42-a235-4f58-8ee2-6b4732ca2961}, !- Target Object
  2;                                      !- Inlet Port

OS:PortList,
  {09305f64-5099-4c77-9fd9-553320f8a733}, !- Handle
  {b0bc8264-b492-4224-9a01-135c6e5311f4}, !- Name
  {dc21ffa5-af5e-4bdc-9ef7-9e99845c745f}; !- HVAC Component

OS:PortList,
  {2923615a-5e11-47df-b768-b0c8380eb6a3}, !- Handle
  {470d1f07-3c2f-4c8f-96f3-b54501fe94ab}, !- Name
  {dc21ffa5-af5e-4bdc-9ef7-9e99845c745f}; !- HVAC Component

OS:PortList,
  {6e96f29c-65de-413e-b6bb-224b25fff40a}, !- Handle
  {f7b48413-ba87-4571-8b1f-2d8dd3f66073}, !- Name
  {dc21ffa5-af5e-4bdc-9ef7-9e99845c745f}; !- HVAC Component

OS:Sizing:Zone,
  {a4f50d59-4cac-4b2f-850c-97897abc9afd}, !- Handle
  {dc21ffa5-af5e-4bdc-9ef7-9e99845c745f}, !- Zone or ZoneList Name
=======
  {2d9bb50e-78bf-4d98-9e3c-f8abb32edc2f}, !- Handle
  Node 2,                                 !- Name
  {15b4d6fd-0b00-4f57-8f4a-75745d9b33ee}, !- Inlet Port
  ;                                       !- Outlet Port

OS:Connection,
  {15b4d6fd-0b00-4f57-8f4a-75745d9b33ee}, !- Handle
  {962a60fd-10d7-4241-8e1f-b530641bc629}, !- Source Object
  11,                                     !- Outlet Port
  {2d9bb50e-78bf-4d98-9e3c-f8abb32edc2f}, !- Target Object
  2;                                      !- Inlet Port

OS:PortList,
  {3d52c46c-361f-42a3-81d3-c08689b3f4a4}, !- Handle
  {962a60fd-10d7-4241-8e1f-b530641bc629}; !- HVAC Component

OS:PortList,
  {423fec6f-a367-468c-8be3-e2bb80260275}, !- Handle
  {962a60fd-10d7-4241-8e1f-b530641bc629}; !- HVAC Component

OS:PortList,
  {39a0a543-430a-46b6-a052-a469cf480862}, !- Handle
  {962a60fd-10d7-4241-8e1f-b530641bc629}; !- HVAC Component

OS:Sizing:Zone,
  {cc4b5625-d9d9-4f6a-b9ed-ab0aee81600b}, !- Handle
  {962a60fd-10d7-4241-8e1f-b530641bc629}, !- Zone or ZoneList Name
>>>>>>> ecc00d0a
  SupplyAirTemperature,                   !- Zone Cooling Design Supply Air Temperature Input Method
  14,                                     !- Zone Cooling Design Supply Air Temperature {C}
  11.11,                                  !- Zone Cooling Design Supply Air Temperature Difference {deltaC}
  SupplyAirTemperature,                   !- Zone Heating Design Supply Air Temperature Input Method
  40,                                     !- Zone Heating Design Supply Air Temperature {C}
  11.11,                                  !- Zone Heating Design Supply Air Temperature Difference {deltaC}
  0.0085,                                 !- Zone Cooling Design Supply Air Humidity Ratio {kg-H2O/kg-air}
  0.008,                                  !- Zone Heating Design Supply Air Humidity Ratio {kg-H2O/kg-air}
  ,                                       !- Zone Heating Sizing Factor
  ,                                       !- Zone Cooling Sizing Factor
  DesignDay,                              !- Cooling Design Air Flow Method
  ,                                       !- Cooling Design Air Flow Rate {m3/s}
  ,                                       !- Cooling Minimum Air Flow per Zone Floor Area {m3/s-m2}
  ,                                       !- Cooling Minimum Air Flow {m3/s}
  ,                                       !- Cooling Minimum Air Flow Fraction
  DesignDay,                              !- Heating Design Air Flow Method
  ,                                       !- Heating Design Air Flow Rate {m3/s}
  ,                                       !- Heating Maximum Air Flow per Zone Floor Area {m3/s-m2}
  ,                                       !- Heating Maximum Air Flow {m3/s}
  ,                                       !- Heating Maximum Air Flow Fraction
  No,                                     !- Account for Dedicated Outdoor Air System
  NeutralSupplyAir,                       !- Dedicated Outdoor Air System Control Strategy
  autosize,                               !- Dedicated Outdoor Air Low Setpoint Temperature for Design {C}
  autosize;                               !- Dedicated Outdoor Air High Setpoint Temperature for Design {C}

OS:ZoneHVAC:EquipmentList,
<<<<<<< HEAD
  {a292bb84-7760-4964-814c-7e3f67eb62af}, !- Handle
  Zone HVAC Equipment List 2,             !- Name
  {dc21ffa5-af5e-4bdc-9ef7-9e99845c745f}; !- Thermal Zone

OS:SpaceType,
  {bbd566f0-96e8-4e7a-85a0-e1de720d389c}, !- Handle
=======
  {c3567e59-f125-4583-9a2b-290c6a0599a6}, !- Handle
  Zone HVAC Equipment List 2,             !- Name
  {962a60fd-10d7-4241-8e1f-b530641bc629}; !- Thermal Zone

OS:SpaceType,
  {6fe98e15-5961-4320-8910-ad6273d88872}, !- Handle
>>>>>>> ecc00d0a
  Space Type 2,                           !- Name
  ,                                       !- Default Construction Set Name
  ,                                       !- Default Schedule Set Name
  ,                                       !- Group Rendering Name
  ,                                       !- Design Specification Outdoor Air Object Name
  ,                                       !- Standards Template
  ,                                       !- Standards Building Type
  unfinished attic;                       !- Standards Space Type

OS:BuildingUnit,
<<<<<<< HEAD
  {57e0e0bc-52b7-43c4-bfe0-a5f46d9122e0}, !- Handle
=======
  {c8006478-e0f9-4808-976e-fb9f7deb2107}, !- Handle
>>>>>>> ecc00d0a
  unit 1,                                 !- Name
  ,                                       !- Rendering Color
  Residential;                            !- Building Unit Type

OS:AdditionalProperties,
<<<<<<< HEAD
  {3196af18-2857-402e-acc5-278915bce98d}, !- Handle
  {57e0e0bc-52b7-43c4-bfe0-a5f46d9122e0}, !- Object Name
=======
  {4832ff70-5f85-4027-a77d-c2b10619a7e1}, !- Handle
  {c8006478-e0f9-4808-976e-fb9f7deb2107}, !- Object Name
>>>>>>> ecc00d0a
  NumberOfBedrooms,                       !- Feature Name 1
  Integer,                                !- Feature Data Type 1
  3,                                      !- Feature Value 1
  NumberOfBathrooms,                      !- Feature Name 2
  Double,                                 !- Feature Data Type 2
  2,                                      !- Feature Value 2
  NumberOfOccupants,                      !- Feature Name 3
  Double,                                 !- Feature Data Type 3
  2.6400000000000001;                     !- Feature Value 3

OS:External:File,
<<<<<<< HEAD
  {1d3be5af-da35-4a50-9ccb-aed573e9d76c}, !- Handle
=======
  {d5dfee58-95e3-45b5-9bf6-dbd30fe35025}, !- Handle
>>>>>>> ecc00d0a
  8760.csv,                               !- Name
  8760.csv;                               !- File Name

OS:Schedule:Day,
<<<<<<< HEAD
  {e63640aa-3267-4ec0-8d21-5d826ae75003}, !- Handle
=======
  {a3e0e06a-1df5-4708-94ab-561a2b24b7d7}, !- Handle
>>>>>>> ecc00d0a
  Schedule Day 1,                         !- Name
  ,                                       !- Schedule Type Limits Name
  ,                                       !- Interpolate to Timestep
  24,                                     !- Hour 1
  0,                                      !- Minute 1
  0;                                      !- Value Until Time 1

OS:Schedule:Day,
<<<<<<< HEAD
  {930a438c-34dd-4075-99e2-a1e60c30b614}, !- Handle
=======
  {72484d0f-b17b-4657-8aa4-d9ca1abf9863}, !- Handle
>>>>>>> ecc00d0a
  Schedule Day 2,                         !- Name
  ,                                       !- Schedule Type Limits Name
  ,                                       !- Interpolate to Timestep
  24,                                     !- Hour 1
  0,                                      !- Minute 1
  1;                                      !- Value Until Time 1

OS:Schedule:File,
<<<<<<< HEAD
  {79272b68-c578-4ef5-be75-2c890194f5b4}, !- Handle
  occupants,                              !- Name
  {4bd0ae4b-ce90-483d-a074-26155aec84f4}, !- Schedule Type Limits Name
  {1d3be5af-da35-4a50-9ccb-aed573e9d76c}, !- External File Name
=======
  {94adcdd7-7890-40c4-94d7-62a85bd835f7}, !- Handle
  occupants,                              !- Name
  {d52056e9-bd46-47f8-874e-d508991cf718}, !- Schedule Type Limits Name
  {d5dfee58-95e3-45b5-9bf6-dbd30fe35025}, !- External File Name
>>>>>>> ecc00d0a
  1,                                      !- Column Number
  1,                                      !- Rows to Skip at Top
  8760,                                   !- Number of Hours of Data
  ,                                       !- Column Separator
  ,                                       !- Interpolate to Timestep
  60;                                     !- Minutes per Item

<<<<<<< HEAD
OS:Schedule:Ruleset,
  {259d8e7c-f50f-400d-bcd9-425c2754c554}, !- Handle
  Schedule Ruleset 1,                     !- Name
  {47e7e940-adda-406b-bb81-1da832c4436f}, !- Schedule Type Limits Name
  {31d0c0ed-8042-45ef-a9ee-7916be4fcdb7}; !- Default Day Schedule Name

OS:Schedule:Day,
  {31d0c0ed-8042-45ef-a9ee-7916be4fcdb7}, !- Handle
  Schedule Day 3,                         !- Name
  {47e7e940-adda-406b-bb81-1da832c4436f}, !- Schedule Type Limits Name
  ,                                       !- Interpolate to Timestep
  24,                                     !- Hour 1
  0,                                      !- Minute 1
  112.539290946133;                       !- Value Until Time 1

OS:People:Definition,
  {726557cd-1ceb-4e33-967e-3b283f5fe5a8}, !- Handle
  res occupants|living space|story 2,     !- Name
=======
OS:Schedule:Constant,
  {ec4c2d07-273c-4d36-8279-f182156baf44}, !- Handle
  res occupants activity schedule,        !- Name
  {e3f987d5-21c6-4687-8bcb-2c7ce829aab1}, !- Schedule Type Limits Name
  112.539290946133;                       !- Value

OS:People:Definition,
  {da670ce0-2399-4114-8649-f0f3ee01b08b}, !- Handle
  res occupants|living space,             !- Name
>>>>>>> ecc00d0a
  People,                                 !- Number of People Calculation Method
  1.32,                                   !- Number of People {people}
  ,                                       !- People per Space Floor Area {person/m2}
  ,                                       !- Space Floor Area per Person {m2/person}
  0.319734,                               !- Fraction Radiant
  0.573,                                  !- Sensible Heat Fraction
  0,                                      !- Carbon Dioxide Generation Rate {m3/s-W}
  No,                                     !- Enable ASHRAE 55 Comfort Warnings
  ZoneAveraged;                           !- Mean Radiant Temperature Calculation Type

OS:People,
<<<<<<< HEAD
  {6e221f59-6f63-42fe-a44a-d7525ab9f3d9}, !- Handle
  res occupants|living space|story 2,     !- Name
  {726557cd-1ceb-4e33-967e-3b283f5fe5a8}, !- People Definition Name
  {e321e36f-4a00-4686-9058-844ca1d9a8d3}, !- Space or SpaceType Name
  {79272b68-c578-4ef5-be75-2c890194f5b4}, !- Number of People Schedule Name
  {259d8e7c-f50f-400d-bcd9-425c2754c554}, !- Activity Level Schedule Name
=======
  {0380e344-b88e-4840-8dca-68b07b75aad0}, !- Handle
  res occupants|living space,             !- Name
  {da670ce0-2399-4114-8649-f0f3ee01b08b}, !- People Definition Name
  {3969156d-ac21-432f-b1ec-52d528be9b5a}, !- Space or SpaceType Name
  {94adcdd7-7890-40c4-94d7-62a85bd835f7}, !- Number of People Schedule Name
  {ec4c2d07-273c-4d36-8279-f182156baf44}, !- Activity Level Schedule Name
>>>>>>> ecc00d0a
  ,                                       !- Surface Name/Angle Factor List Name
  ,                                       !- Work Efficiency Schedule Name
  ,                                       !- Clothing Insulation Schedule Name
  ,                                       !- Air Velocity Schedule Name
  1;                                      !- Multiplier

OS:ScheduleTypeLimits,
<<<<<<< HEAD
  {47e7e940-adda-406b-bb81-1da832c4436f}, !- Handle
=======
  {e3f987d5-21c6-4687-8bcb-2c7ce829aab1}, !- Handle
>>>>>>> ecc00d0a
  ActivityLevel,                          !- Name
  0,                                      !- Lower Limit Value
  ,                                       !- Upper Limit Value
  Continuous,                             !- Numeric Type
  ActivityLevel;                          !- Unit Type

OS:ScheduleTypeLimits,
<<<<<<< HEAD
  {4bd0ae4b-ce90-483d-a074-26155aec84f4}, !- Handle
=======
  {d52056e9-bd46-47f8-874e-d508991cf718}, !- Handle
>>>>>>> ecc00d0a
  Fractional,                             !- Name
  0,                                      !- Lower Limit Value
  1,                                      !- Upper Limit Value
  Continuous;                             !- Numeric Type

OS:People:Definition,
<<<<<<< HEAD
  {12d2ea74-81b1-4e83-9836-6b8bedfe136e}, !- Handle
  res occupants|living space,             !- Name
=======
  {c1bcf7f9-7166-41b1-9340-ce7e89b9ffbd}, !- Handle
  res occupants|living space|story 2,     !- Name
>>>>>>> ecc00d0a
  People,                                 !- Number of People Calculation Method
  1.32,                                   !- Number of People {people}
  ,                                       !- People per Space Floor Area {person/m2}
  ,                                       !- Space Floor Area per Person {m2/person}
  0.319734,                               !- Fraction Radiant
  0.573,                                  !- Sensible Heat Fraction
  0,                                      !- Carbon Dioxide Generation Rate {m3/s-W}
  No,                                     !- Enable ASHRAE 55 Comfort Warnings
  ZoneAveraged;                           !- Mean Radiant Temperature Calculation Type

OS:People,
<<<<<<< HEAD
  {bf1ea48b-6591-4d33-981a-fedfb614dd2a}, !- Handle
  res occupants|living space,             !- Name
  {12d2ea74-81b1-4e83-9836-6b8bedfe136e}, !- People Definition Name
  {fe315435-6087-49a0-8cbe-9d212cd09f39}, !- Space or SpaceType Name
  {79272b68-c578-4ef5-be75-2c890194f5b4}, !- Number of People Schedule Name
  {259d8e7c-f50f-400d-bcd9-425c2754c554}, !- Activity Level Schedule Name
=======
  {0b4a062c-d9f3-4512-891a-fdcd17403686}, !- Handle
  res occupants|living space|story 2,     !- Name
  {c1bcf7f9-7166-41b1-9340-ce7e89b9ffbd}, !- People Definition Name
  {1aa148a7-c175-4187-b1bc-de5cd6ef575c}, !- Space or SpaceType Name
  {94adcdd7-7890-40c4-94d7-62a85bd835f7}, !- Number of People Schedule Name
  {ec4c2d07-273c-4d36-8279-f182156baf44}, !- Activity Level Schedule Name
>>>>>>> ecc00d0a
  ,                                       !- Surface Name/Angle Factor List Name
  ,                                       !- Work Efficiency Schedule Name
  ,                                       !- Clothing Insulation Schedule Name
  ,                                       !- Air Velocity Schedule Name
  1;                                      !- Multiplier
<|MERGE_RESOLUTION|>--- conflicted
+++ resolved
@@ -1,50 +1,22 @@
 !- NOTE: Auto-generated from /test/osw_files/SFD_2000sqft_2story_SL_UA_Denver_West.osw
 
 OS:Version,
-<<<<<<< HEAD
-  {744e738a-51e6-44ca-a280-7c27dea74f2a}, !- Handle
-  2.9.0;                                  !- Version Identifier
+  {a4f5009f-022a-4747-b8dd-5cf1535c4648}, !- Handle
+  3.2.1;                                  !- Version Identifier
 
 OS:SimulationControl,
-  {b0535cb0-a8bf-4ca5-8115-628ce4b4ee01}, !- Handle
-=======
-  {55c38018-d2e7-42a7-acdb-e7fb737df2c8}, !- Handle
-  3.2.1;                                  !- Version Identifier
-
-OS:SimulationControl,
-  {5370d902-5078-420f-86cd-2ddc7a521627}, !- Handle
->>>>>>> ecc00d0a
+  {3515b938-9e84-448e-88ef-75115bd792c4}, !- Handle
   ,                                       !- Do Zone Sizing Calculation
   ,                                       !- Do System Sizing Calculation
   ,                                       !- Do Plant Sizing Calculation
   No;                                     !- Run Simulation for Sizing Periods
 
 OS:Timestep,
-<<<<<<< HEAD
-  {d5002903-af75-4cb6-b995-0dac611a9567}, !- Handle
+  {31760f9a-bd66-47b5-9b68-d8fe850f31b9}, !- Handle
   6;                                      !- Number of Timesteps per Hour
 
 OS:ShadowCalculation,
-  {cde03c92-a65f-4710-8623-8d0162a98db2}, !- Handle
-  20,                                     !- Calculation Frequency
-  200;                                    !- Maximum Figures in Shadow Overlap Calculations
-
-OS:SurfaceConvectionAlgorithm:Outside,
-  {1132ce0f-1bb6-4b78-a130-9d0c9a614e50}, !- Handle
-  DOE-2;                                  !- Algorithm
-
-OS:SurfaceConvectionAlgorithm:Inside,
-  {f9b3d58f-2a03-459d-abf7-77a8beaec889}, !- Handle
-  TARP;                                   !- Algorithm
-
-OS:ZoneCapacitanceMultiplier:ResearchSpecial,
-  {b3f1248d-c411-4a5d-8eb8-958590d5892b}, !- Handle
-=======
-  {3e1e296f-23b6-407d-a19a-26afa1da2472}, !- Handle
-  6;                                      !- Number of Timesteps per Hour
-
-OS:ShadowCalculation,
-  {49b647e8-a050-4c41-9f01-039dad742916}, !- Handle
+  {08b7c66f-2d7a-450d-b500-b6ba11194964}, !- Handle
   PolygonClipping,                        !- Shading Calculation Method
   ,                                       !- Shading Calculation Update Frequency Method
   20,                                     !- Shading Calculation Update Frequency
@@ -57,26 +29,21 @@
   No;                                     !- Disable Self-Shading From Shading Zone Groups to Other Zones
 
 OS:SurfaceConvectionAlgorithm:Outside,
-  {9d5fc031-b650-4ae5-8e0f-4362e891a98c}, !- Handle
+  {e61e308e-2c28-43f9-8eeb-6f5fa72c6763}, !- Handle
   DOE-2;                                  !- Algorithm
 
 OS:SurfaceConvectionAlgorithm:Inside,
-  {1e0b2427-3629-4ef2-afeb-55f6136c75f4}, !- Handle
+  {55527d7c-b11b-45f6-a509-2085c75df664}, !- Handle
   TARP;                                   !- Algorithm
 
 OS:ZoneCapacitanceMultiplier:ResearchSpecial,
-  {41fbcc25-42ee-476a-8fce-958a41723759}, !- Handle
->>>>>>> ecc00d0a
+  {0dd63584-f999-4420-9697-c1d71f02b1d8}, !- Handle
   ,                                       !- Temperature Capacity Multiplier
   15,                                     !- Humidity Capacity Multiplier
   ;                                       !- Carbon Dioxide Capacity Multiplier
 
 OS:RunPeriod,
-<<<<<<< HEAD
-  {2873076a-de0a-4c17-90fc-7e9cbbf34477}, !- Handle
-=======
-  {97d14cfe-f026-45e3-b34f-a9cab8f0402e}, !- Handle
->>>>>>> ecc00d0a
+  {39ac8119-8cfb-46b9-9acd-49ed8dff2b22}, !- Handle
   Run Period 1,                           !- Name
   1,                                      !- Begin Month
   1,                                      !- Begin Day of Month
@@ -90,21 +57,13 @@
   ;                                       !- Number of Times Runperiod to be Repeated
 
 OS:YearDescription,
-<<<<<<< HEAD
-  {6f1cab0f-098f-4893-b653-bc4d2a82c9ca}, !- Handle
-=======
-  {2234635b-187a-48ea-9d81-8627f3338ef5}, !- Handle
->>>>>>> ecc00d0a
+  {48663e9a-8b26-453b-9d3c-7496d51bcd8b}, !- Handle
   2007,                                   !- Calendar Year
   ,                                       !- Day of Week for Start Day
   ;                                       !- Is Leap Year
 
 OS:WeatherFile,
-<<<<<<< HEAD
-  {1a7e175b-2437-43d0-8ba4-13c68c58b4d0}, !- Handle
-=======
-  {607bbaa5-1d4c-470f-9a11-ae85ee3fa5e6}, !- Handle
->>>>>>> ecc00d0a
+  {9eea96d6-2423-4bdb-ab9a-db712a25f946}, !- Handle
   Denver Intl Ap,                         !- City
   CO,                                     !- State Province Region
   USA,                                    !- Country
@@ -114,17 +73,12 @@
   -104.65,                                !- Longitude {deg}
   -7,                                     !- Time Zone {hr}
   1650,                                   !- Elevation {m}
-  /mnt/c/git/resstock/resources/measures/HPXMLtoOpenStudio/weather/USA_CO_Denver.Intl.AP.725650_TMY3.epw, !- Url
+  C:/OpenStudio/resstock/resources/measures/HPXMLtoOpenStudio/weather/USA_CO_Denver.Intl.AP.725650_TMY3.epw, !- Url
   E23378AA;                               !- Checksum
 
 OS:AdditionalProperties,
-<<<<<<< HEAD
-  {5b8aff7f-e2a7-4437-ba03-456027c448d5}, !- Handle
-  {1a7e175b-2437-43d0-8ba4-13c68c58b4d0}, !- Object Name
-=======
-  {6b14eefc-f7e9-49fc-bc70-70d2c071d099}, !- Handle
-  {607bbaa5-1d4c-470f-9a11-ae85ee3fa5e6}, !- Object Name
->>>>>>> ecc00d0a
+  {1d1a8bc6-4d40-4a51-af66-43c3d3139ebb}, !- Handle
+  {9eea96d6-2423-4bdb-ab9a-db712a25f946}, !- Object Name
   EPWHeaderCity,                          !- Feature Name 1
   String,                                 !- Feature Data Type 1
   Denver Intl Ap,                         !- Feature Value 1
@@ -232,11 +186,7 @@
   84;                                     !- Feature Value 35
 
 OS:Site,
-<<<<<<< HEAD
-  {be2792a2-911d-4241-b376-ec44f9c5ae5c}, !- Handle
-=======
-  {7da19ee3-4bc7-4bc1-909e-620884bf19e9}, !- Handle
->>>>>>> ecc00d0a
+  {095753d4-a846-4c7e-a50c-bd723e5e6be0}, !- Handle
   Denver Intl Ap_CO_USA,                  !- Name
   39.83,                                  !- Latitude {deg}
   -104.65,                                !- Longitude {deg}
@@ -245,45 +195,26 @@
   ;                                       !- Terrain
 
 OS:ClimateZones,
-<<<<<<< HEAD
-  {0a7169d2-ab30-418d-b2be-6f708c13cd47}, !- Handle
-  ,                                       !- Active Institution
-  ,                                       !- Active Year
-  ,                                       !- Climate Zone Institution Name 1
-=======
-  {5637988e-9ead-4879-97c6-74b859d2c2b5}, !- Handle
+  {084dfd14-ffd8-4a39-b609-87f4d4e7361f}, !- Handle
   Building America,                       !- Climate Zone Institution Name 1
->>>>>>> ecc00d0a
   ,                                       !- Climate Zone Document Name 1
   0,                                      !- Climate Zone Document Year 1
   Cold;                                   !- Climate Zone Value 1
 
 OS:Site:WaterMainsTemperature,
-<<<<<<< HEAD
-  {21b678da-d2ed-4553-82cc-d4fe08a7c8b8}, !- Handle
-=======
-  {6b718802-ba40-4c1f-a438-17b7c3327fdc}, !- Handle
->>>>>>> ecc00d0a
+  {f6feaad6-de58-4c72-ab37-f5080567a608}, !- Handle
   Correlation,                            !- Calculation Method
   ,                                       !- Temperature Schedule Name
   10.8753424657535,                       !- Annual Average Outdoor Air Temperature {C}
   23.1524007936508;                       !- Maximum Difference In Monthly Average Outdoor Air Temperatures {deltaC}
 
 OS:RunPeriodControl:DaylightSavingTime,
-<<<<<<< HEAD
-  {40d5f109-0470-43a1-9131-ae9bc6741d21}, !- Handle
-=======
-  {99c9ab9d-3b8c-466d-9942-08fa4dade7ee}, !- Handle
->>>>>>> ecc00d0a
+  {8d80af50-6e8d-4fb4-8fe4-0194cbf4e3fe}, !- Handle
   3/12,                                   !- Start Date
   11/5;                                   !- End Date
 
 OS:Site:GroundTemperature:Deep,
-<<<<<<< HEAD
-  {72691af7-6db5-4900-8b5d-30912d1ae4c4}, !- Handle
-=======
-  {fe4302cd-bd24-43a0-8303-9d7e785f7b24}, !- Handle
->>>>>>> ecc00d0a
+  {31b320d6-0fc6-4280-889f-20898c674508}, !- Handle
   10.8753424657535,                       !- January Deep Ground Temperature {C}
   10.8753424657535,                       !- February Deep Ground Temperature {C}
   10.8753424657535,                       !- March Deep Ground Temperature {C}
@@ -298,11 +229,7 @@
   10.8753424657535;                       !- December Deep Ground Temperature {C}
 
 OS:Building,
-<<<<<<< HEAD
-  {ccef1c9b-da04-4c3f-9a66-84abb0453c50}, !- Handle
-=======
-  {65b03407-7e5e-451f-a251-89278d0c5d32}, !- Handle
->>>>>>> ecc00d0a
+  {4a068a4f-4eeb-4d43-b0f2-172c1b94075c}, !- Handle
   Building 1,                             !- Name
   ,                                       !- Building Sector Type
   90,                                     !- North Axis {deg}
@@ -317,23 +244,14 @@
   1;                                      !- Standards Number of Living Units
 
 OS:AdditionalProperties,
-<<<<<<< HEAD
-  {a89375f6-50ff-42fb-bf77-1014033ae623}, !- Handle
-  {ccef1c9b-da04-4c3f-9a66-84abb0453c50}, !- Object Name
-=======
-  {e6b89ed9-4014-4b00-bd07-8b9dd9803586}, !- Handle
-  {65b03407-7e5e-451f-a251-89278d0c5d32}, !- Object Name
->>>>>>> ecc00d0a
+  {06d315c7-f8af-4f1d-8573-12bd7d628266}, !- Handle
+  {4a068a4f-4eeb-4d43-b0f2-172c1b94075c}, !- Object Name
   Total Units Modeled,                    !- Feature Name 1
   Integer,                                !- Feature Data Type 1
   1;                                      !- Feature Value 1
 
 OS:ThermalZone,
-<<<<<<< HEAD
-  {8f68bc6d-1f28-49f8-b741-175043ae2184}, !- Handle
-=======
-  {615b9a64-c7fc-4967-ab6c-cae94e90f462}, !- Handle
->>>>>>> ecc00d0a
+  {8de3c9e0-6701-4906-96b3-2a3573bd8575}, !- Handle
   living zone,                            !- Name
   ,                                       !- Multiplier
   ,                                       !- Ceiling Height {m}
@@ -342,17 +260,10 @@
   ,                                       !- Zone Inside Convection Algorithm
   ,                                       !- Zone Outside Convection Algorithm
   ,                                       !- Zone Conditioning Equipment List Name
-<<<<<<< HEAD
-  {f86b6f8d-8b68-458b-9472-5b43c1610881}, !- Zone Air Inlet Port List
-  {732186ca-db33-48fb-b85c-55b0ef3b3a0b}, !- Zone Air Exhaust Port List
-  {11a1e69a-72e5-4a75-83b6-be76e881d4cc}, !- Zone Air Node Name
-  {dfc05358-a600-4de2-8b6a-834d1966de0d}, !- Zone Return Air Port List
-=======
-  {3d0bde92-190c-4aa9-b04d-a95e8473d331}, !- Zone Air Inlet Port List
-  {52324c05-3bff-4bd6-9b69-25e12312c7db}, !- Zone Air Exhaust Port List
-  {261e34e2-f33f-4c32-a7c1-76acd54dd0f5}, !- Zone Air Node Name
-  {6d51caa4-e0f9-40ab-bbe6-e6ff42a28d97}, !- Zone Return Air Port List
->>>>>>> ecc00d0a
+  {84d2fbed-cae4-4f19-925e-e57262fa8943}, !- Zone Air Inlet Port List
+  {cc85a594-6eb3-408a-97f3-bccd045891d4}, !- Zone Air Exhaust Port List
+  {2ad6cf6e-b212-43e0-8c59-2a6cc6a5c581}, !- Zone Air Node Name
+  {9be6971b-2d1b-46ca-bcd8-eaa22c4a8c63}, !- Zone Return Air Port List
   ,                                       !- Primary Daylighting Control Name
   ,                                       !- Fraction of Zone Controlled by Primary Daylighting Control
   ,                                       !- Secondary Daylighting Control Name
@@ -363,67 +274,33 @@
   No;                                     !- Use Ideal Air Loads
 
 OS:Node,
-<<<<<<< HEAD
-  {357ad358-061a-4798-a226-00d11cfdbffb}, !- Handle
+  {cf679d72-e20d-4a63-a619-2c7154262fbe}, !- Handle
   Node 1,                                 !- Name
-  {11a1e69a-72e5-4a75-83b6-be76e881d4cc}, !- Inlet Port
+  {2ad6cf6e-b212-43e0-8c59-2a6cc6a5c581}, !- Inlet Port
   ;                                       !- Outlet Port
 
 OS:Connection,
-  {11a1e69a-72e5-4a75-83b6-be76e881d4cc}, !- Handle
-  {f974f82a-5a91-4156-816e-4fa63ec6e30a}, !- Name
-  {8f68bc6d-1f28-49f8-b741-175043ae2184}, !- Source Object
+  {2ad6cf6e-b212-43e0-8c59-2a6cc6a5c581}, !- Handle
+  {8de3c9e0-6701-4906-96b3-2a3573bd8575}, !- Source Object
   11,                                     !- Outlet Port
-  {357ad358-061a-4798-a226-00d11cfdbffb}, !- Target Object
+  {cf679d72-e20d-4a63-a619-2c7154262fbe}, !- Target Object
   2;                                      !- Inlet Port
 
 OS:PortList,
-  {f86b6f8d-8b68-458b-9472-5b43c1610881}, !- Handle
-  {faf3bdb2-840d-465f-af3f-bd2aca7117ea}, !- Name
-  {8f68bc6d-1f28-49f8-b741-175043ae2184}; !- HVAC Component
+  {84d2fbed-cae4-4f19-925e-e57262fa8943}, !- Handle
+  {8de3c9e0-6701-4906-96b3-2a3573bd8575}; !- HVAC Component
 
 OS:PortList,
-  {732186ca-db33-48fb-b85c-55b0ef3b3a0b}, !- Handle
-  {d5f61bd6-94a7-4822-adb2-c0e6e120682e}, !- Name
-  {8f68bc6d-1f28-49f8-b741-175043ae2184}; !- HVAC Component
+  {cc85a594-6eb3-408a-97f3-bccd045891d4}, !- Handle
+  {8de3c9e0-6701-4906-96b3-2a3573bd8575}; !- HVAC Component
 
 OS:PortList,
-  {dfc05358-a600-4de2-8b6a-834d1966de0d}, !- Handle
-  {e4afaf78-c531-4152-bc8c-7a840b19a742}, !- Name
-  {8f68bc6d-1f28-49f8-b741-175043ae2184}; !- HVAC Component
+  {9be6971b-2d1b-46ca-bcd8-eaa22c4a8c63}, !- Handle
+  {8de3c9e0-6701-4906-96b3-2a3573bd8575}; !- HVAC Component
 
 OS:Sizing:Zone,
-  {0f81159b-4f77-4428-a379-22cc27ebecb7}, !- Handle
-  {8f68bc6d-1f28-49f8-b741-175043ae2184}, !- Zone or ZoneList Name
-=======
-  {6e1fa5f5-7032-4c62-80b4-2f1456fdd985}, !- Handle
-  Node 1,                                 !- Name
-  {261e34e2-f33f-4c32-a7c1-76acd54dd0f5}, !- Inlet Port
-  ;                                       !- Outlet Port
-
-OS:Connection,
-  {261e34e2-f33f-4c32-a7c1-76acd54dd0f5}, !- Handle
-  {615b9a64-c7fc-4967-ab6c-cae94e90f462}, !- Source Object
-  11,                                     !- Outlet Port
-  {6e1fa5f5-7032-4c62-80b4-2f1456fdd985}, !- Target Object
-  2;                                      !- Inlet Port
-
-OS:PortList,
-  {3d0bde92-190c-4aa9-b04d-a95e8473d331}, !- Handle
-  {615b9a64-c7fc-4967-ab6c-cae94e90f462}; !- HVAC Component
-
-OS:PortList,
-  {52324c05-3bff-4bd6-9b69-25e12312c7db}, !- Handle
-  {615b9a64-c7fc-4967-ab6c-cae94e90f462}; !- HVAC Component
-
-OS:PortList,
-  {6d51caa4-e0f9-40ab-bbe6-e6ff42a28d97}, !- Handle
-  {615b9a64-c7fc-4967-ab6c-cae94e90f462}; !- HVAC Component
-
-OS:Sizing:Zone,
-  {865a6dcb-651d-491f-9f16-445f468ad9b9}, !- Handle
-  {615b9a64-c7fc-4967-ab6c-cae94e90f462}, !- Zone or ZoneList Name
->>>>>>> ecc00d0a
+  {0a273a09-7543-4309-b975-a0825174d777}, !- Handle
+  {8de3c9e0-6701-4906-96b3-2a3573bd8575}, !- Zone or ZoneList Name
   SupplyAirTemperature,                   !- Zone Cooling Design Supply Air Temperature Input Method
   14,                                     !- Zone Cooling Design Supply Air Temperature {C}
   11.11,                                  !- Zone Cooling Design Supply Air Temperature Difference {deltaC}
@@ -450,25 +327,14 @@
   autosize;                               !- Dedicated Outdoor Air High Setpoint Temperature for Design {C}
 
 OS:ZoneHVAC:EquipmentList,
-<<<<<<< HEAD
-  {25c304b1-be4d-4e64-9b45-627e033813cf}, !- Handle
+  {9bca7bce-20f0-4708-a1d7-5827e7fc73c4}, !- Handle
   Zone HVAC Equipment List 1,             !- Name
-  {8f68bc6d-1f28-49f8-b741-175043ae2184}; !- Thermal Zone
+  {8de3c9e0-6701-4906-96b3-2a3573bd8575}; !- Thermal Zone
 
 OS:Space,
-  {fe315435-6087-49a0-8cbe-9d212cd09f39}, !- Handle
+  {074de69b-421a-49ae-9191-31c4b06501d7}, !- Handle
   living space,                           !- Name
-  {eadd9915-1f2f-4d8a-9dd0-a9b55c25b99a}, !- Space Type Name
-=======
-  {c8a573bb-32bc-4454-895b-5f10e7809077}, !- Handle
-  Zone HVAC Equipment List 1,             !- Name
-  {615b9a64-c7fc-4967-ab6c-cae94e90f462}; !- Thermal Zone
-
-OS:Space,
-  {3969156d-ac21-432f-b1ec-52d528be9b5a}, !- Handle
-  living space,                           !- Name
-  {6e79e095-4fd2-4dd7-a603-29ca9b03b58e}, !- Space Type Name
->>>>>>> ecc00d0a
+  {fff6f04d-b947-4500-98b1-c2b82a3a01ff}, !- Space Type Name
   ,                                       !- Default Construction Set Name
   ,                                       !- Default Schedule Set Name
   -0,                                     !- Direction of Relative North {deg}
@@ -476,31 +342,17 @@
   0,                                      !- Y Origin {m}
   0,                                      !- Z Origin {m}
   ,                                       !- Building Story Name
-<<<<<<< HEAD
-  {8f68bc6d-1f28-49f8-b741-175043ae2184}, !- Thermal Zone Name
+  {8de3c9e0-6701-4906-96b3-2a3573bd8575}, !- Thermal Zone Name
   ,                                       !- Part of Total Floor Area
   ,                                       !- Design Specification Outdoor Air Object Name
-  {57e0e0bc-52b7-43c4-bfe0-a5f46d9122e0}; !- Building Unit Name
-
-OS:Surface,
-  {4b145ba7-f2dc-4b43-8ea5-7c7e4a747606}, !- Handle
+  {7c95302c-57a3-4df2-9620-19b7f7373923}; !- Building Unit Name
+
+OS:Surface,
+  {01758263-8bed-4e7f-8671-75080d93966c}, !- Handle
   Surface 1,                              !- Name
   Floor,                                  !- Surface Type
   ,                                       !- Construction Name
-  {fe315435-6087-49a0-8cbe-9d212cd09f39}, !- Space Name
-=======
-  {615b9a64-c7fc-4967-ab6c-cae94e90f462}, !- Thermal Zone Name
-  ,                                       !- Part of Total Floor Area
-  ,                                       !- Design Specification Outdoor Air Object Name
-  {c8006478-e0f9-4808-976e-fb9f7deb2107}; !- Building Unit Name
-
-OS:Surface,
-  {7b80d579-c457-4cf5-b33a-25499e1104f7}, !- Handle
-  Surface 1,                              !- Name
-  Floor,                                  !- Surface Type
-  ,                                       !- Construction Name
-  {3969156d-ac21-432f-b1ec-52d528be9b5a}, !- Space Name
->>>>>>> ecc00d0a
+  {074de69b-421a-49ae-9191-31c4b06501d7}, !- Space Name
   Foundation,                             !- Outside Boundary Condition
   ,                                       !- Outside Boundary Condition Object
   NoSun,                                  !- Sun Exposure
@@ -513,19 +365,11 @@
   13.6310703908387, 0, 0;                 !- X,Y,Z Vertex 4 {m}
 
 OS:Surface,
-<<<<<<< HEAD
-  {5b88e301-e40f-499c-9dcc-5c585b6cb400}, !- Handle
+  {e3b5781d-8ccc-4822-9bec-8fa234482558}, !- Handle
   Surface 2,                              !- Name
   Wall,                                   !- Surface Type
   ,                                       !- Construction Name
-  {fe315435-6087-49a0-8cbe-9d212cd09f39}, !- Space Name
-=======
-  {fd24bd7f-4d03-4d9c-82fb-2b3b65257a89}, !- Handle
-  Surface 2,                              !- Name
-  Wall,                                   !- Surface Type
-  ,                                       !- Construction Name
-  {3969156d-ac21-432f-b1ec-52d528be9b5a}, !- Space Name
->>>>>>> ecc00d0a
+  {074de69b-421a-49ae-9191-31c4b06501d7}, !- Space Name
   Outdoors,                               !- Outside Boundary Condition
   ,                                       !- Outside Boundary Condition Object
   SunExposed,                             !- Sun Exposure
@@ -538,19 +382,11 @@
   0, 0, 2.4384;                           !- X,Y,Z Vertex 4 {m}
 
 OS:Surface,
-<<<<<<< HEAD
-  {05715fd4-4302-4126-8ec3-de241df904b2}, !- Handle
+  {95e49295-20bb-491d-af07-72d93c18d30d}, !- Handle
   Surface 3,                              !- Name
   Wall,                                   !- Surface Type
   ,                                       !- Construction Name
-  {fe315435-6087-49a0-8cbe-9d212cd09f39}, !- Space Name
-=======
-  {59878dbb-27af-43ca-912f-e34c5625a606}, !- Handle
-  Surface 3,                              !- Name
-  Wall,                                   !- Surface Type
-  ,                                       !- Construction Name
-  {3969156d-ac21-432f-b1ec-52d528be9b5a}, !- Space Name
->>>>>>> ecc00d0a
+  {074de69b-421a-49ae-9191-31c4b06501d7}, !- Space Name
   Outdoors,                               !- Outside Boundary Condition
   ,                                       !- Outside Boundary Condition Object
   SunExposed,                             !- Sun Exposure
@@ -563,19 +399,11 @@
   0, 6.81553519541936, 2.4384;            !- X,Y,Z Vertex 4 {m}
 
 OS:Surface,
-<<<<<<< HEAD
-  {1ca3e400-b6ea-42c0-9554-4a5f45acb841}, !- Handle
+  {0731e99c-e2d4-4217-86ed-baa7254d8ad4}, !- Handle
   Surface 4,                              !- Name
   Wall,                                   !- Surface Type
   ,                                       !- Construction Name
-  {fe315435-6087-49a0-8cbe-9d212cd09f39}, !- Space Name
-=======
-  {f2e815fd-517d-49e0-a46b-837c92f7a1ce}, !- Handle
-  Surface 4,                              !- Name
-  Wall,                                   !- Surface Type
-  ,                                       !- Construction Name
-  {3969156d-ac21-432f-b1ec-52d528be9b5a}, !- Space Name
->>>>>>> ecc00d0a
+  {074de69b-421a-49ae-9191-31c4b06501d7}, !- Space Name
   Outdoors,                               !- Outside Boundary Condition
   ,                                       !- Outside Boundary Condition Object
   SunExposed,                             !- Sun Exposure
@@ -588,19 +416,11 @@
   13.6310703908387, 6.81553519541936, 2.4384; !- X,Y,Z Vertex 4 {m}
 
 OS:Surface,
-<<<<<<< HEAD
-  {a51a9259-357d-4ea0-b38b-443696e50128}, !- Handle
+  {ec89b05d-808d-42c7-9c1d-0a5236a23c92}, !- Handle
   Surface 5,                              !- Name
   Wall,                                   !- Surface Type
   ,                                       !- Construction Name
-  {fe315435-6087-49a0-8cbe-9d212cd09f39}, !- Space Name
-=======
-  {ec9d33ea-e94e-43e5-8a6e-7eb750b728c8}, !- Handle
-  Surface 5,                              !- Name
-  Wall,                                   !- Surface Type
-  ,                                       !- Construction Name
-  {3969156d-ac21-432f-b1ec-52d528be9b5a}, !- Space Name
->>>>>>> ecc00d0a
+  {074de69b-421a-49ae-9191-31c4b06501d7}, !- Space Name
   Outdoors,                               !- Outside Boundary Condition
   ,                                       !- Outside Boundary Condition Object
   SunExposed,                             !- Sun Exposure
@@ -613,23 +433,13 @@
   13.6310703908387, 0, 2.4384;            !- X,Y,Z Vertex 4 {m}
 
 OS:Surface,
-<<<<<<< HEAD
-  {c052ec17-f544-4064-bc3f-f67a683f79d1}, !- Handle
+  {fedcc3f8-0499-4851-9137-42777c9c8475}, !- Handle
   Surface 6,                              !- Name
   RoofCeiling,                            !- Surface Type
   ,                                       !- Construction Name
-  {fe315435-6087-49a0-8cbe-9d212cd09f39}, !- Space Name
+  {074de69b-421a-49ae-9191-31c4b06501d7}, !- Space Name
   Surface,                                !- Outside Boundary Condition
-  {bc2069a0-719a-4778-9b78-afad67407b20}, !- Outside Boundary Condition Object
-=======
-  {177e1464-f8ab-44ca-96af-188fb84e63d9}, !- Handle
-  Surface 6,                              !- Name
-  RoofCeiling,                            !- Surface Type
-  ,                                       !- Construction Name
-  {3969156d-ac21-432f-b1ec-52d528be9b5a}, !- Space Name
-  Surface,                                !- Outside Boundary Condition
-  {b71a2120-5e85-473a-bf4e-4438fdae1f4b}, !- Outside Boundary Condition Object
->>>>>>> ecc00d0a
+  {bcb8d543-94fc-43f1-b91f-4ae253f42c4e}, !- Outside Boundary Condition Object
   NoSun,                                  !- Sun Exposure
   NoWind,                                 !- Wind Exposure
   ,                                       !- View Factor to Ground
@@ -640,11 +450,7 @@
   0, 0, 2.4384;                           !- X,Y,Z Vertex 4 {m}
 
 OS:SpaceType,
-<<<<<<< HEAD
-  {eadd9915-1f2f-4d8a-9dd0-a9b55c25b99a}, !- Handle
-=======
-  {6e79e095-4fd2-4dd7-a603-29ca9b03b58e}, !- Handle
->>>>>>> ecc00d0a
+  {fff6f04d-b947-4500-98b1-c2b82a3a01ff}, !- Handle
   Space Type 1,                           !- Name
   ,                                       !- Default Construction Set Name
   ,                                       !- Default Schedule Set Name
@@ -655,15 +461,9 @@
   living;                                 !- Standards Space Type
 
 OS:Space,
-<<<<<<< HEAD
-  {e321e36f-4a00-4686-9058-844ca1d9a8d3}, !- Handle
+  {641d4f0a-7c7b-4709-937e-c5d6ffe629de}, !- Handle
   living space|story 2,                   !- Name
-  {eadd9915-1f2f-4d8a-9dd0-a9b55c25b99a}, !- Space Type Name
-=======
-  {1aa148a7-c175-4187-b1bc-de5cd6ef575c}, !- Handle
-  living space|story 2,                   !- Name
-  {6e79e095-4fd2-4dd7-a603-29ca9b03b58e}, !- Space Type Name
->>>>>>> ecc00d0a
+  {fff6f04d-b947-4500-98b1-c2b82a3a01ff}, !- Space Type Name
   ,                                       !- Default Construction Set Name
   ,                                       !- Default Schedule Set Name
   -0,                                     !- Direction of Relative North {deg}
@@ -671,35 +471,19 @@
   0,                                      !- Y Origin {m}
   2.4384,                                 !- Z Origin {m}
   ,                                       !- Building Story Name
-<<<<<<< HEAD
-  {8f68bc6d-1f28-49f8-b741-175043ae2184}, !- Thermal Zone Name
+  {8de3c9e0-6701-4906-96b3-2a3573bd8575}, !- Thermal Zone Name
   ,                                       !- Part of Total Floor Area
   ,                                       !- Design Specification Outdoor Air Object Name
-  {57e0e0bc-52b7-43c4-bfe0-a5f46d9122e0}; !- Building Unit Name
-
-OS:Surface,
-  {bc2069a0-719a-4778-9b78-afad67407b20}, !- Handle
+  {7c95302c-57a3-4df2-9620-19b7f7373923}; !- Building Unit Name
+
+OS:Surface,
+  {bcb8d543-94fc-43f1-b91f-4ae253f42c4e}, !- Handle
   Surface 7,                              !- Name
   Floor,                                  !- Surface Type
   ,                                       !- Construction Name
-  {e321e36f-4a00-4686-9058-844ca1d9a8d3}, !- Space Name
+  {641d4f0a-7c7b-4709-937e-c5d6ffe629de}, !- Space Name
   Surface,                                !- Outside Boundary Condition
-  {c052ec17-f544-4064-bc3f-f67a683f79d1}, !- Outside Boundary Condition Object
-=======
-  {615b9a64-c7fc-4967-ab6c-cae94e90f462}, !- Thermal Zone Name
-  ,                                       !- Part of Total Floor Area
-  ,                                       !- Design Specification Outdoor Air Object Name
-  {c8006478-e0f9-4808-976e-fb9f7deb2107}; !- Building Unit Name
-
-OS:Surface,
-  {b71a2120-5e85-473a-bf4e-4438fdae1f4b}, !- Handle
-  Surface 7,                              !- Name
-  Floor,                                  !- Surface Type
-  ,                                       !- Construction Name
-  {1aa148a7-c175-4187-b1bc-de5cd6ef575c}, !- Space Name
-  Surface,                                !- Outside Boundary Condition
-  {177e1464-f8ab-44ca-96af-188fb84e63d9}, !- Outside Boundary Condition Object
->>>>>>> ecc00d0a
+  {fedcc3f8-0499-4851-9137-42777c9c8475}, !- Outside Boundary Condition Object
   NoSun,                                  !- Sun Exposure
   NoWind,                                 !- Wind Exposure
   ,                                       !- View Factor to Ground
@@ -710,19 +494,11 @@
   13.6310703908387, 0, 0;                 !- X,Y,Z Vertex 4 {m}
 
 OS:Surface,
-<<<<<<< HEAD
-  {549c73b6-ab67-4cf6-b705-8ea7998cd654}, !- Handle
+  {8a5a8c8d-244c-45e3-9f8c-268ebff2d82b}, !- Handle
   Surface 8,                              !- Name
   Wall,                                   !- Surface Type
   ,                                       !- Construction Name
-  {e321e36f-4a00-4686-9058-844ca1d9a8d3}, !- Space Name
-=======
-  {f756ce2c-03aa-47fb-b9a3-cc4c1528d7fe}, !- Handle
-  Surface 8,                              !- Name
-  Wall,                                   !- Surface Type
-  ,                                       !- Construction Name
-  {1aa148a7-c175-4187-b1bc-de5cd6ef575c}, !- Space Name
->>>>>>> ecc00d0a
+  {641d4f0a-7c7b-4709-937e-c5d6ffe629de}, !- Space Name
   Outdoors,                               !- Outside Boundary Condition
   ,                                       !- Outside Boundary Condition Object
   SunExposed,                             !- Sun Exposure
@@ -735,19 +511,11 @@
   0, 0, 2.4384;                           !- X,Y,Z Vertex 4 {m}
 
 OS:Surface,
-<<<<<<< HEAD
-  {9debfc51-30ce-4b42-a04a-be742eed2bb9}, !- Handle
+  {b8b48aec-3654-42c3-8a89-4e12743f8d41}, !- Handle
   Surface 9,                              !- Name
   Wall,                                   !- Surface Type
   ,                                       !- Construction Name
-  {e321e36f-4a00-4686-9058-844ca1d9a8d3}, !- Space Name
-=======
-  {e054c15c-b355-493e-9f19-0baf8ead9583}, !- Handle
-  Surface 9,                              !- Name
-  Wall,                                   !- Surface Type
-  ,                                       !- Construction Name
-  {1aa148a7-c175-4187-b1bc-de5cd6ef575c}, !- Space Name
->>>>>>> ecc00d0a
+  {641d4f0a-7c7b-4709-937e-c5d6ffe629de}, !- Space Name
   Outdoors,                               !- Outside Boundary Condition
   ,                                       !- Outside Boundary Condition Object
   SunExposed,                             !- Sun Exposure
@@ -760,19 +528,11 @@
   0, 6.81553519541936, 2.4384;            !- X,Y,Z Vertex 4 {m}
 
 OS:Surface,
-<<<<<<< HEAD
-  {4d2de48b-3414-4585-a3e9-6bc12864e80e}, !- Handle
+  {be8428ae-0225-47cc-bbf9-bc56c2283df2}, !- Handle
   Surface 10,                             !- Name
   Wall,                                   !- Surface Type
   ,                                       !- Construction Name
-  {e321e36f-4a00-4686-9058-844ca1d9a8d3}, !- Space Name
-=======
-  {83cb59fa-5322-46c2-9825-efddac8f78e5}, !- Handle
-  Surface 10,                             !- Name
-  Wall,                                   !- Surface Type
-  ,                                       !- Construction Name
-  {1aa148a7-c175-4187-b1bc-de5cd6ef575c}, !- Space Name
->>>>>>> ecc00d0a
+  {641d4f0a-7c7b-4709-937e-c5d6ffe629de}, !- Space Name
   Outdoors,                               !- Outside Boundary Condition
   ,                                       !- Outside Boundary Condition Object
   SunExposed,                             !- Sun Exposure
@@ -785,19 +545,11 @@
   13.6310703908387, 6.81553519541936, 2.4384; !- X,Y,Z Vertex 4 {m}
 
 OS:Surface,
-<<<<<<< HEAD
-  {ad464898-31ab-410d-86bc-20883e979034}, !- Handle
+  {eb6ed987-0468-4c79-ad36-4dce304f2489}, !- Handle
   Surface 11,                             !- Name
   Wall,                                   !- Surface Type
   ,                                       !- Construction Name
-  {e321e36f-4a00-4686-9058-844ca1d9a8d3}, !- Space Name
-=======
-  {e3ceb501-8b8b-4ab4-9321-dd44804beb65}, !- Handle
-  Surface 11,                             !- Name
-  Wall,                                   !- Surface Type
-  ,                                       !- Construction Name
-  {1aa148a7-c175-4187-b1bc-de5cd6ef575c}, !- Space Name
->>>>>>> ecc00d0a
+  {641d4f0a-7c7b-4709-937e-c5d6ffe629de}, !- Space Name
   Outdoors,                               !- Outside Boundary Condition
   ,                                       !- Outside Boundary Condition Object
   SunExposed,                             !- Sun Exposure
@@ -810,23 +562,13 @@
   13.6310703908387, 0, 2.4384;            !- X,Y,Z Vertex 4 {m}
 
 OS:Surface,
-<<<<<<< HEAD
-  {91e476af-01eb-457c-859c-f05149639e79}, !- Handle
+  {7b918717-0762-4500-a415-5c6e7c340929}, !- Handle
   Surface 12,                             !- Name
   RoofCeiling,                            !- Surface Type
   ,                                       !- Construction Name
-  {e321e36f-4a00-4686-9058-844ca1d9a8d3}, !- Space Name
+  {641d4f0a-7c7b-4709-937e-c5d6ffe629de}, !- Space Name
   Surface,                                !- Outside Boundary Condition
-  {e63289d4-600c-40f9-a9d1-d78fa1552cd0}, !- Outside Boundary Condition Object
-=======
-  {20c69cb8-4a9a-40e0-aa37-3abb231a8c1a}, !- Handle
-  Surface 12,                             !- Name
-  RoofCeiling,                            !- Surface Type
-  ,                                       !- Construction Name
-  {1aa148a7-c175-4187-b1bc-de5cd6ef575c}, !- Space Name
-  Surface,                                !- Outside Boundary Condition
-  {c8eb035d-f788-4af2-b409-f8f0570cfac5}, !- Outside Boundary Condition Object
->>>>>>> ecc00d0a
+  {9222afe9-3716-4380-a1b6-23b600318ed7}, !- Outside Boundary Condition Object
   NoSun,                                  !- Sun Exposure
   NoWind,                                 !- Wind Exposure
   ,                                       !- View Factor to Ground
@@ -837,23 +579,13 @@
   0, 0, 2.4384;                           !- X,Y,Z Vertex 4 {m}
 
 OS:Surface,
-<<<<<<< HEAD
-  {e63289d4-600c-40f9-a9d1-d78fa1552cd0}, !- Handle
+  {9222afe9-3716-4380-a1b6-23b600318ed7}, !- Handle
   Surface 13,                             !- Name
   Floor,                                  !- Surface Type
   ,                                       !- Construction Name
-  {e55ec143-6ebd-4737-a012-5195643bced1}, !- Space Name
+  {80bbb66f-74f1-429f-b2ff-d401b65ba03b}, !- Space Name
   Surface,                                !- Outside Boundary Condition
-  {91e476af-01eb-457c-859c-f05149639e79}, !- Outside Boundary Condition Object
-=======
-  {c8eb035d-f788-4af2-b409-f8f0570cfac5}, !- Handle
-  Surface 13,                             !- Name
-  Floor,                                  !- Surface Type
-  ,                                       !- Construction Name
-  {2c5cdb98-df13-413d-894e-94b3cd37c7ea}, !- Space Name
-  Surface,                                !- Outside Boundary Condition
-  {20c69cb8-4a9a-40e0-aa37-3abb231a8c1a}, !- Outside Boundary Condition Object
->>>>>>> ecc00d0a
+  {7b918717-0762-4500-a415-5c6e7c340929}, !- Outside Boundary Condition Object
   NoSun,                                  !- Sun Exposure
   NoWind,                                 !- Wind Exposure
   ,                                       !- View Factor to Ground
@@ -864,19 +596,11 @@
   0, 0, 0;                                !- X,Y,Z Vertex 4 {m}
 
 OS:Surface,
-<<<<<<< HEAD
-  {5f05f048-86fb-4344-a044-55d250f98144}, !- Handle
+  {2fcab0d7-e9bb-4a03-a8da-9124e227710c}, !- Handle
   Surface 14,                             !- Name
   RoofCeiling,                            !- Surface Type
   ,                                       !- Construction Name
-  {e55ec143-6ebd-4737-a012-5195643bced1}, !- Space Name
-=======
-  {89be579f-f5b7-47f0-b0ec-a84a66542683}, !- Handle
-  Surface 14,                             !- Name
-  RoofCeiling,                            !- Surface Type
-  ,                                       !- Construction Name
-  {2c5cdb98-df13-413d-894e-94b3cd37c7ea}, !- Space Name
->>>>>>> ecc00d0a
+  {80bbb66f-74f1-429f-b2ff-d401b65ba03b}, !- Space Name
   Outdoors,                               !- Outside Boundary Condition
   ,                                       !- Outside Boundary Condition Object
   SunExposed,                             !- Sun Exposure
@@ -889,19 +613,11 @@
   13.6310703908387, 0, 0;                 !- X,Y,Z Vertex 4 {m}
 
 OS:Surface,
-<<<<<<< HEAD
-  {9c906253-d908-4916-b07e-dcd267691868}, !- Handle
+  {d8dfe984-63a8-4234-94eb-69ddfa368354}, !- Handle
   Surface 15,                             !- Name
   RoofCeiling,                            !- Surface Type
   ,                                       !- Construction Name
-  {e55ec143-6ebd-4737-a012-5195643bced1}, !- Space Name
-=======
-  {53ca275e-8c72-492e-ad69-ef9ba3a90e64}, !- Handle
-  Surface 15,                             !- Name
-  RoofCeiling,                            !- Surface Type
-  ,                                       !- Construction Name
-  {2c5cdb98-df13-413d-894e-94b3cd37c7ea}, !- Space Name
->>>>>>> ecc00d0a
+  {80bbb66f-74f1-429f-b2ff-d401b65ba03b}, !- Space Name
   Outdoors,                               !- Outside Boundary Condition
   ,                                       !- Outside Boundary Condition Object
   SunExposed,                             !- Sun Exposure
@@ -914,19 +630,11 @@
   0, 6.81553519541936, 0;                 !- X,Y,Z Vertex 4 {m}
 
 OS:Surface,
-<<<<<<< HEAD
-  {77c10e18-5e41-4d5b-af1f-f13765b018c6}, !- Handle
+  {43a759f2-9265-4b22-a883-b035dd87c84e}, !- Handle
   Surface 16,                             !- Name
   Wall,                                   !- Surface Type
   ,                                       !- Construction Name
-  {e55ec143-6ebd-4737-a012-5195643bced1}, !- Space Name
-=======
-  {cb165a18-2449-4750-85df-51e352f141d0}, !- Handle
-  Surface 16,                             !- Name
-  Wall,                                   !- Surface Type
-  ,                                       !- Construction Name
-  {2c5cdb98-df13-413d-894e-94b3cd37c7ea}, !- Space Name
->>>>>>> ecc00d0a
+  {80bbb66f-74f1-429f-b2ff-d401b65ba03b}, !- Space Name
   Outdoors,                               !- Outside Boundary Condition
   ,                                       !- Outside Boundary Condition Object
   SunExposed,                             !- Sun Exposure
@@ -938,19 +646,11 @@
   0, 0, 0;                                !- X,Y,Z Vertex 3 {m}
 
 OS:Surface,
-<<<<<<< HEAD
-  {0002f8cc-4d3e-4008-8389-0cd5fc271e64}, !- Handle
+  {a7ab95a3-5d9f-4418-b974-11a46e1964f8}, !- Handle
   Surface 17,                             !- Name
   Wall,                                   !- Surface Type
   ,                                       !- Construction Name
-  {e55ec143-6ebd-4737-a012-5195643bced1}, !- Space Name
-=======
-  {6a0e3327-418d-49ad-b6b5-6fcc676bf284}, !- Handle
-  Surface 17,                             !- Name
-  Wall,                                   !- Surface Type
-  ,                                       !- Construction Name
-  {2c5cdb98-df13-413d-894e-94b3cd37c7ea}, !- Space Name
->>>>>>> ecc00d0a
+  {80bbb66f-74f1-429f-b2ff-d401b65ba03b}, !- Space Name
   Outdoors,                               !- Outside Boundary Condition
   ,                                       !- Outside Boundary Condition Object
   SunExposed,                             !- Sun Exposure
@@ -962,15 +662,9 @@
   13.6310703908387, 6.81553519541936, 0;  !- X,Y,Z Vertex 3 {m}
 
 OS:Space,
-<<<<<<< HEAD
-  {e55ec143-6ebd-4737-a012-5195643bced1}, !- Handle
+  {80bbb66f-74f1-429f-b2ff-d401b65ba03b}, !- Handle
   unfinished attic space,                 !- Name
-  {bbd566f0-96e8-4e7a-85a0-e1de720d389c}, !- Space Type Name
-=======
-  {2c5cdb98-df13-413d-894e-94b3cd37c7ea}, !- Handle
-  unfinished attic space,                 !- Name
-  {6fe98e15-5961-4320-8910-ad6273d88872}, !- Space Type Name
->>>>>>> ecc00d0a
+  {f1bfabf7-cec1-4ec8-9d46-422893558bd4}, !- Space Type Name
   ,                                       !- Default Construction Set Name
   ,                                       !- Default Schedule Set Name
   -0,                                     !- Direction of Relative North {deg}
@@ -978,17 +672,10 @@
   0,                                      !- Y Origin {m}
   4.8768,                                 !- Z Origin {m}
   ,                                       !- Building Story Name
-<<<<<<< HEAD
-  {dc21ffa5-af5e-4bdc-9ef7-9e99845c745f}; !- Thermal Zone Name
+  {03c6625c-becb-43af-99b3-c3547aaec7d8}; !- Thermal Zone Name
 
 OS:ThermalZone,
-  {dc21ffa5-af5e-4bdc-9ef7-9e99845c745f}, !- Handle
-=======
-  {962a60fd-10d7-4241-8e1f-b530641bc629}; !- Thermal Zone Name
-
-OS:ThermalZone,
-  {962a60fd-10d7-4241-8e1f-b530641bc629}, !- Handle
->>>>>>> ecc00d0a
+  {03c6625c-becb-43af-99b3-c3547aaec7d8}, !- Handle
   unfinished attic zone,                  !- Name
   ,                                       !- Multiplier
   ,                                       !- Ceiling Height {m}
@@ -997,17 +684,10 @@
   ,                                       !- Zone Inside Convection Algorithm
   ,                                       !- Zone Outside Convection Algorithm
   ,                                       !- Zone Conditioning Equipment List Name
-<<<<<<< HEAD
-  {09305f64-5099-4c77-9fd9-553320f8a733}, !- Zone Air Inlet Port List
-  {2923615a-5e11-47df-b768-b0c8380eb6a3}, !- Zone Air Exhaust Port List
-  {864783cd-fbe5-4c0f-9f07-5062589ee738}, !- Zone Air Node Name
-  {6e96f29c-65de-413e-b6bb-224b25fff40a}, !- Zone Return Air Port List
-=======
-  {3d52c46c-361f-42a3-81d3-c08689b3f4a4}, !- Zone Air Inlet Port List
-  {423fec6f-a367-468c-8be3-e2bb80260275}, !- Zone Air Exhaust Port List
-  {15b4d6fd-0b00-4f57-8f4a-75745d9b33ee}, !- Zone Air Node Name
-  {39a0a543-430a-46b6-a052-a469cf480862}, !- Zone Return Air Port List
->>>>>>> ecc00d0a
+  {e1f5d603-28e4-47f1-85ce-f6ba90d37566}, !- Zone Air Inlet Port List
+  {28d9f885-571c-45f2-bf33-046ae51ebb8b}, !- Zone Air Exhaust Port List
+  {428f8bea-85f9-4d3f-b95c-93dac7dbaafa}, !- Zone Air Node Name
+  {0a5a32c7-db9a-4356-bab1-6866110aae1e}, !- Zone Return Air Port List
   ,                                       !- Primary Daylighting Control Name
   ,                                       !- Fraction of Zone Controlled by Primary Daylighting Control
   ,                                       !- Secondary Daylighting Control Name
@@ -1018,67 +698,33 @@
   No;                                     !- Use Ideal Air Loads
 
 OS:Node,
-<<<<<<< HEAD
-  {f9940d42-a235-4f58-8ee2-6b4732ca2961}, !- Handle
+  {10bc7837-4fa6-4cd8-bb2d-cb09deba13c8}, !- Handle
   Node 2,                                 !- Name
-  {864783cd-fbe5-4c0f-9f07-5062589ee738}, !- Inlet Port
+  {428f8bea-85f9-4d3f-b95c-93dac7dbaafa}, !- Inlet Port
   ;                                       !- Outlet Port
 
 OS:Connection,
-  {864783cd-fbe5-4c0f-9f07-5062589ee738}, !- Handle
-  {24e0b705-282e-4d1c-9f77-c62f515995a3}, !- Name
-  {dc21ffa5-af5e-4bdc-9ef7-9e99845c745f}, !- Source Object
+  {428f8bea-85f9-4d3f-b95c-93dac7dbaafa}, !- Handle
+  {03c6625c-becb-43af-99b3-c3547aaec7d8}, !- Source Object
   11,                                     !- Outlet Port
-  {f9940d42-a235-4f58-8ee2-6b4732ca2961}, !- Target Object
+  {10bc7837-4fa6-4cd8-bb2d-cb09deba13c8}, !- Target Object
   2;                                      !- Inlet Port
 
 OS:PortList,
-  {09305f64-5099-4c77-9fd9-553320f8a733}, !- Handle
-  {b0bc8264-b492-4224-9a01-135c6e5311f4}, !- Name
-  {dc21ffa5-af5e-4bdc-9ef7-9e99845c745f}; !- HVAC Component
+  {e1f5d603-28e4-47f1-85ce-f6ba90d37566}, !- Handle
+  {03c6625c-becb-43af-99b3-c3547aaec7d8}; !- HVAC Component
 
 OS:PortList,
-  {2923615a-5e11-47df-b768-b0c8380eb6a3}, !- Handle
-  {470d1f07-3c2f-4c8f-96f3-b54501fe94ab}, !- Name
-  {dc21ffa5-af5e-4bdc-9ef7-9e99845c745f}; !- HVAC Component
+  {28d9f885-571c-45f2-bf33-046ae51ebb8b}, !- Handle
+  {03c6625c-becb-43af-99b3-c3547aaec7d8}; !- HVAC Component
 
 OS:PortList,
-  {6e96f29c-65de-413e-b6bb-224b25fff40a}, !- Handle
-  {f7b48413-ba87-4571-8b1f-2d8dd3f66073}, !- Name
-  {dc21ffa5-af5e-4bdc-9ef7-9e99845c745f}; !- HVAC Component
+  {0a5a32c7-db9a-4356-bab1-6866110aae1e}, !- Handle
+  {03c6625c-becb-43af-99b3-c3547aaec7d8}; !- HVAC Component
 
 OS:Sizing:Zone,
-  {a4f50d59-4cac-4b2f-850c-97897abc9afd}, !- Handle
-  {dc21ffa5-af5e-4bdc-9ef7-9e99845c745f}, !- Zone or ZoneList Name
-=======
-  {2d9bb50e-78bf-4d98-9e3c-f8abb32edc2f}, !- Handle
-  Node 2,                                 !- Name
-  {15b4d6fd-0b00-4f57-8f4a-75745d9b33ee}, !- Inlet Port
-  ;                                       !- Outlet Port
-
-OS:Connection,
-  {15b4d6fd-0b00-4f57-8f4a-75745d9b33ee}, !- Handle
-  {962a60fd-10d7-4241-8e1f-b530641bc629}, !- Source Object
-  11,                                     !- Outlet Port
-  {2d9bb50e-78bf-4d98-9e3c-f8abb32edc2f}, !- Target Object
-  2;                                      !- Inlet Port
-
-OS:PortList,
-  {3d52c46c-361f-42a3-81d3-c08689b3f4a4}, !- Handle
-  {962a60fd-10d7-4241-8e1f-b530641bc629}; !- HVAC Component
-
-OS:PortList,
-  {423fec6f-a367-468c-8be3-e2bb80260275}, !- Handle
-  {962a60fd-10d7-4241-8e1f-b530641bc629}; !- HVAC Component
-
-OS:PortList,
-  {39a0a543-430a-46b6-a052-a469cf480862}, !- Handle
-  {962a60fd-10d7-4241-8e1f-b530641bc629}; !- HVAC Component
-
-OS:Sizing:Zone,
-  {cc4b5625-d9d9-4f6a-b9ed-ab0aee81600b}, !- Handle
-  {962a60fd-10d7-4241-8e1f-b530641bc629}, !- Zone or ZoneList Name
->>>>>>> ecc00d0a
+  {a129ceb7-2321-4774-b470-4d1c31bd5017}, !- Handle
+  {03c6625c-becb-43af-99b3-c3547aaec7d8}, !- Zone or ZoneList Name
   SupplyAirTemperature,                   !- Zone Cooling Design Supply Air Temperature Input Method
   14,                                     !- Zone Cooling Design Supply Air Temperature {C}
   11.11,                                  !- Zone Cooling Design Supply Air Temperature Difference {deltaC}
@@ -1105,21 +751,12 @@
   autosize;                               !- Dedicated Outdoor Air High Setpoint Temperature for Design {C}
 
 OS:ZoneHVAC:EquipmentList,
-<<<<<<< HEAD
-  {a292bb84-7760-4964-814c-7e3f67eb62af}, !- Handle
+  {dec07838-e0d6-4e0e-86b9-b2779502a864}, !- Handle
   Zone HVAC Equipment List 2,             !- Name
-  {dc21ffa5-af5e-4bdc-9ef7-9e99845c745f}; !- Thermal Zone
+  {03c6625c-becb-43af-99b3-c3547aaec7d8}; !- Thermal Zone
 
 OS:SpaceType,
-  {bbd566f0-96e8-4e7a-85a0-e1de720d389c}, !- Handle
-=======
-  {c3567e59-f125-4583-9a2b-290c6a0599a6}, !- Handle
-  Zone HVAC Equipment List 2,             !- Name
-  {962a60fd-10d7-4241-8e1f-b530641bc629}; !- Thermal Zone
-
-OS:SpaceType,
-  {6fe98e15-5961-4320-8910-ad6273d88872}, !- Handle
->>>>>>> ecc00d0a
+  {f1bfabf7-cec1-4ec8-9d46-422893558bd4}, !- Handle
   Space Type 2,                           !- Name
   ,                                       !- Default Construction Set Name
   ,                                       !- Default Schedule Set Name
@@ -1130,23 +767,14 @@
   unfinished attic;                       !- Standards Space Type
 
 OS:BuildingUnit,
-<<<<<<< HEAD
-  {57e0e0bc-52b7-43c4-bfe0-a5f46d9122e0}, !- Handle
-=======
-  {c8006478-e0f9-4808-976e-fb9f7deb2107}, !- Handle
->>>>>>> ecc00d0a
+  {7c95302c-57a3-4df2-9620-19b7f7373923}, !- Handle
   unit 1,                                 !- Name
   ,                                       !- Rendering Color
   Residential;                            !- Building Unit Type
 
 OS:AdditionalProperties,
-<<<<<<< HEAD
-  {3196af18-2857-402e-acc5-278915bce98d}, !- Handle
-  {57e0e0bc-52b7-43c4-bfe0-a5f46d9122e0}, !- Object Name
-=======
-  {4832ff70-5f85-4027-a77d-c2b10619a7e1}, !- Handle
-  {c8006478-e0f9-4808-976e-fb9f7deb2107}, !- Object Name
->>>>>>> ecc00d0a
+  {7fc6eea3-eb56-4098-bfea-822aa8bda683}, !- Handle
+  {7c95302c-57a3-4df2-9620-19b7f7373923}, !- Object Name
   NumberOfBedrooms,                       !- Feature Name 1
   Integer,                                !- Feature Data Type 1
   3,                                      !- Feature Value 1
@@ -1158,20 +786,12 @@
   2.6400000000000001;                     !- Feature Value 3
 
 OS:External:File,
-<<<<<<< HEAD
-  {1d3be5af-da35-4a50-9ccb-aed573e9d76c}, !- Handle
-=======
-  {d5dfee58-95e3-45b5-9bf6-dbd30fe35025}, !- Handle
->>>>>>> ecc00d0a
+  {17fa63c6-46fa-4148-87bb-f404efc24a6a}, !- Handle
   8760.csv,                               !- Name
   8760.csv;                               !- File Name
 
 OS:Schedule:Day,
-<<<<<<< HEAD
-  {e63640aa-3267-4ec0-8d21-5d826ae75003}, !- Handle
-=======
-  {a3e0e06a-1df5-4708-94ab-561a2b24b7d7}, !- Handle
->>>>>>> ecc00d0a
+  {7e81bd87-d214-4d1a-8034-3ae61169aa78}, !- Handle
   Schedule Day 1,                         !- Name
   ,                                       !- Schedule Type Limits Name
   ,                                       !- Interpolate to Timestep
@@ -1180,11 +800,7 @@
   0;                                      !- Value Until Time 1
 
 OS:Schedule:Day,
-<<<<<<< HEAD
-  {930a438c-34dd-4075-99e2-a1e60c30b614}, !- Handle
-=======
-  {72484d0f-b17b-4657-8aa4-d9ca1abf9863}, !- Handle
->>>>>>> ecc00d0a
+  {84f6acae-e31e-4212-bb0c-e3a36961aa56}, !- Handle
   Schedule Day 2,                         !- Name
   ,                                       !- Schedule Type Limits Name
   ,                                       !- Interpolate to Timestep
@@ -1193,17 +809,10 @@
   1;                                      !- Value Until Time 1
 
 OS:Schedule:File,
-<<<<<<< HEAD
-  {79272b68-c578-4ef5-be75-2c890194f5b4}, !- Handle
+  {307875fa-e6c3-4d63-9066-f2409de32faa}, !- Handle
   occupants,                              !- Name
-  {4bd0ae4b-ce90-483d-a074-26155aec84f4}, !- Schedule Type Limits Name
-  {1d3be5af-da35-4a50-9ccb-aed573e9d76c}, !- External File Name
-=======
-  {94adcdd7-7890-40c4-94d7-62a85bd835f7}, !- Handle
-  occupants,                              !- Name
-  {d52056e9-bd46-47f8-874e-d508991cf718}, !- Schedule Type Limits Name
-  {d5dfee58-95e3-45b5-9bf6-dbd30fe35025}, !- External File Name
->>>>>>> ecc00d0a
+  {04dd73cd-861c-4e2a-878a-eaab01bd0f79}, !- Schedule Type Limits Name
+  {17fa63c6-46fa-4148-87bb-f404efc24a6a}, !- External File Name
   1,                                      !- Column Number
   1,                                      !- Rows to Skip at Top
   8760,                                   !- Number of Hours of Data
@@ -1211,36 +820,15 @@
   ,                                       !- Interpolate to Timestep
   60;                                     !- Minutes per Item
 
-<<<<<<< HEAD
-OS:Schedule:Ruleset,
-  {259d8e7c-f50f-400d-bcd9-425c2754c554}, !- Handle
-  Schedule Ruleset 1,                     !- Name
-  {47e7e940-adda-406b-bb81-1da832c4436f}, !- Schedule Type Limits Name
-  {31d0c0ed-8042-45ef-a9ee-7916be4fcdb7}; !- Default Day Schedule Name
-
-OS:Schedule:Day,
-  {31d0c0ed-8042-45ef-a9ee-7916be4fcdb7}, !- Handle
-  Schedule Day 3,                         !- Name
-  {47e7e940-adda-406b-bb81-1da832c4436f}, !- Schedule Type Limits Name
-  ,                                       !- Interpolate to Timestep
-  24,                                     !- Hour 1
-  0,                                      !- Minute 1
-  112.539290946133;                       !- Value Until Time 1
+OS:Schedule:Constant,
+  {29df21d3-a447-4081-9063-0199081a154e}, !- Handle
+  res occupants activity schedule,        !- Name
+  {0ac7e16b-651e-44c1-808a-dd4ce4c9a790}, !- Schedule Type Limits Name
+  112.539290946133;                       !- Value
 
 OS:People:Definition,
-  {726557cd-1ceb-4e33-967e-3b283f5fe5a8}, !- Handle
+  {46c23443-c3e6-4a5b-82cf-a8b4eaf15279}, !- Handle
   res occupants|living space|story 2,     !- Name
-=======
-OS:Schedule:Constant,
-  {ec4c2d07-273c-4d36-8279-f182156baf44}, !- Handle
-  res occupants activity schedule,        !- Name
-  {e3f987d5-21c6-4687-8bcb-2c7ce829aab1}, !- Schedule Type Limits Name
-  112.539290946133;                       !- Value
-
-OS:People:Definition,
-  {da670ce0-2399-4114-8649-f0f3ee01b08b}, !- Handle
-  res occupants|living space,             !- Name
->>>>>>> ecc00d0a
   People,                                 !- Number of People Calculation Method
   1.32,                                   !- Number of People {people}
   ,                                       !- People per Space Floor Area {person/m2}
@@ -1252,21 +840,12 @@
   ZoneAveraged;                           !- Mean Radiant Temperature Calculation Type
 
 OS:People,
-<<<<<<< HEAD
-  {6e221f59-6f63-42fe-a44a-d7525ab9f3d9}, !- Handle
+  {032662da-3752-4af0-8b74-f9756bf1545b}, !- Handle
   res occupants|living space|story 2,     !- Name
-  {726557cd-1ceb-4e33-967e-3b283f5fe5a8}, !- People Definition Name
-  {e321e36f-4a00-4686-9058-844ca1d9a8d3}, !- Space or SpaceType Name
-  {79272b68-c578-4ef5-be75-2c890194f5b4}, !- Number of People Schedule Name
-  {259d8e7c-f50f-400d-bcd9-425c2754c554}, !- Activity Level Schedule Name
-=======
-  {0380e344-b88e-4840-8dca-68b07b75aad0}, !- Handle
-  res occupants|living space,             !- Name
-  {da670ce0-2399-4114-8649-f0f3ee01b08b}, !- People Definition Name
-  {3969156d-ac21-432f-b1ec-52d528be9b5a}, !- Space or SpaceType Name
-  {94adcdd7-7890-40c4-94d7-62a85bd835f7}, !- Number of People Schedule Name
-  {ec4c2d07-273c-4d36-8279-f182156baf44}, !- Activity Level Schedule Name
->>>>>>> ecc00d0a
+  {46c23443-c3e6-4a5b-82cf-a8b4eaf15279}, !- People Definition Name
+  {641d4f0a-7c7b-4709-937e-c5d6ffe629de}, !- Space or SpaceType Name
+  {307875fa-e6c3-4d63-9066-f2409de32faa}, !- Number of People Schedule Name
+  {29df21d3-a447-4081-9063-0199081a154e}, !- Activity Level Schedule Name
   ,                                       !- Surface Name/Angle Factor List Name
   ,                                       !- Work Efficiency Schedule Name
   ,                                       !- Clothing Insulation Schedule Name
@@ -1274,11 +853,7 @@
   1;                                      !- Multiplier
 
 OS:ScheduleTypeLimits,
-<<<<<<< HEAD
-  {47e7e940-adda-406b-bb81-1da832c4436f}, !- Handle
-=======
-  {e3f987d5-21c6-4687-8bcb-2c7ce829aab1}, !- Handle
->>>>>>> ecc00d0a
+  {0ac7e16b-651e-44c1-808a-dd4ce4c9a790}, !- Handle
   ActivityLevel,                          !- Name
   0,                                      !- Lower Limit Value
   ,                                       !- Upper Limit Value
@@ -1286,24 +861,15 @@
   ActivityLevel;                          !- Unit Type
 
 OS:ScheduleTypeLimits,
-<<<<<<< HEAD
-  {4bd0ae4b-ce90-483d-a074-26155aec84f4}, !- Handle
-=======
-  {d52056e9-bd46-47f8-874e-d508991cf718}, !- Handle
->>>>>>> ecc00d0a
+  {04dd73cd-861c-4e2a-878a-eaab01bd0f79}, !- Handle
   Fractional,                             !- Name
   0,                                      !- Lower Limit Value
   1,                                      !- Upper Limit Value
   Continuous;                             !- Numeric Type
 
 OS:People:Definition,
-<<<<<<< HEAD
-  {12d2ea74-81b1-4e83-9836-6b8bedfe136e}, !- Handle
+  {76cacde7-8058-409d-9c3c-cd46073af3e4}, !- Handle
   res occupants|living space,             !- Name
-=======
-  {c1bcf7f9-7166-41b1-9340-ce7e89b9ffbd}, !- Handle
-  res occupants|living space|story 2,     !- Name
->>>>>>> ecc00d0a
   People,                                 !- Number of People Calculation Method
   1.32,                                   !- Number of People {people}
   ,                                       !- People per Space Floor Area {person/m2}
@@ -1315,21 +881,12 @@
   ZoneAveraged;                           !- Mean Radiant Temperature Calculation Type
 
 OS:People,
-<<<<<<< HEAD
-  {bf1ea48b-6591-4d33-981a-fedfb614dd2a}, !- Handle
+  {70c72ca4-632c-48ea-ba48-f8c4e8f9cf49}, !- Handle
   res occupants|living space,             !- Name
-  {12d2ea74-81b1-4e83-9836-6b8bedfe136e}, !- People Definition Name
-  {fe315435-6087-49a0-8cbe-9d212cd09f39}, !- Space or SpaceType Name
-  {79272b68-c578-4ef5-be75-2c890194f5b4}, !- Number of People Schedule Name
-  {259d8e7c-f50f-400d-bcd9-425c2754c554}, !- Activity Level Schedule Name
-=======
-  {0b4a062c-d9f3-4512-891a-fdcd17403686}, !- Handle
-  res occupants|living space|story 2,     !- Name
-  {c1bcf7f9-7166-41b1-9340-ce7e89b9ffbd}, !- People Definition Name
-  {1aa148a7-c175-4187-b1bc-de5cd6ef575c}, !- Space or SpaceType Name
-  {94adcdd7-7890-40c4-94d7-62a85bd835f7}, !- Number of People Schedule Name
-  {ec4c2d07-273c-4d36-8279-f182156baf44}, !- Activity Level Schedule Name
->>>>>>> ecc00d0a
+  {76cacde7-8058-409d-9c3c-cd46073af3e4}, !- People Definition Name
+  {074de69b-421a-49ae-9191-31c4b06501d7}, !- Space or SpaceType Name
+  {307875fa-e6c3-4d63-9066-f2409de32faa}, !- Number of People Schedule Name
+  {29df21d3-a447-4081-9063-0199081a154e}, !- Activity Level Schedule Name
   ,                                       !- Surface Name/Angle Factor List Name
   ,                                       !- Work Efficiency Schedule Name
   ,                                       !- Clothing Insulation Schedule Name
