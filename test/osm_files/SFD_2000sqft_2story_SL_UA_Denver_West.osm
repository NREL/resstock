--- conflicted
+++ resolved
@@ -1,53 +1,26 @@
 !- NOTE: Auto-generated from /test/osw_files/SFD_2000sqft_2story_SL_UA_Denver_West.osw
 
 OS:Version,
-<<<<<<< HEAD
-  {b9c1deed-4644-4fbe-b3fa-2e6ca9d0825f}, !- Handle
-  2.8.0;                                  !- Version Identifier
-
-OS:SimulationControl,
-  {2c708b87-158e-47b2-9d37-beeaf7af135f}, !- Handle
-=======
   {4bb9a6df-3038-4db3-9285-3313292dcc83}, !- Handle
   2.8.1;                                  !- Version Identifier
 
 OS:SimulationControl,
   {685797a2-82b2-47c2-ac2e-db91cce2aa26}, !- Handle
->>>>>>> 988733e4
   ,                                       !- Do Zone Sizing Calculation
   ,                                       !- Do System Sizing Calculation
   ,                                       !- Do Plant Sizing Calculation
   No;                                     !- Run Simulation for Sizing Periods
 
 OS:Timestep,
-<<<<<<< HEAD
-  {d134274a-6db9-4050-90f0-cffe14941059}, !- Handle
-  6;                                      !- Number of Timesteps per Hour
-
-OS:ShadowCalculation,
-  {7240b7ea-9b7c-47bb-8793-aa6f7013f2a2}, !- Handle
-=======
   {a3a9972b-be9b-4fca-9560-4a12447fa9c0}, !- Handle
   6;                                      !- Number of Timesteps per Hour
 
 OS:ShadowCalculation,
   {4f3540da-cf47-466b-a02d-ce66b920de9f}, !- Handle
->>>>>>> 988733e4
   20,                                     !- Calculation Frequency
   200;                                    !- Maximum Figures in Shadow Overlap Calculations
 
 OS:SurfaceConvectionAlgorithm:Outside,
-<<<<<<< HEAD
-  {3fe50f51-b50e-4049-97eb-b1810d64575f}, !- Handle
-  DOE-2;                                  !- Algorithm
-
-OS:SurfaceConvectionAlgorithm:Inside,
-  {57c70a2f-32e6-42b6-8c69-2de4ed50b6da}, !- Handle
-  TARP;                                   !- Algorithm
-
-OS:ZoneCapacitanceMultiplier:ResearchSpecial,
-  {34a6b340-bbf3-4875-ba78-f165f7f57927}, !- Handle
-=======
   {cab908e1-1c82-4c75-8f4c-0c387d403fe8}, !- Handle
   DOE-2;                                  !- Algorithm
 
@@ -57,17 +30,12 @@
 
 OS:ZoneCapacitanceMultiplier:ResearchSpecial,
   {3c2764c1-d1c6-4600-8c2c-914b6cb93c09}, !- Handle
->>>>>>> 988733e4
   ,                                       !- Temperature Capacity Multiplier
   15,                                     !- Humidity Capacity Multiplier
   ;                                       !- Carbon Dioxide Capacity Multiplier
 
 OS:RunPeriod,
-<<<<<<< HEAD
-  {a3a479b3-0463-46d6-9ebd-2ec526e0213a}, !- Handle
-=======
   {c3c351ef-428a-4e55-a765-bf58fa4dc411}, !- Handle
->>>>>>> 988733e4
   Run Period 1,                           !- Name
   1,                                      !- Begin Month
   1,                                      !- Begin Day of Month
@@ -87,11 +55,7 @@
   ;                                       !- Is Leap Year
 
 OS:ThermalZone,
-<<<<<<< HEAD
-  {82aa8cec-733b-4910-97fb-ac2a0c1a2f38}, !- Handle
-=======
   {7177c05f-ee3d-4b53-998a-f36dbf142893}, !- Handle
->>>>>>> 988733e4
   living zone,                            !- Name
   ,                                       !- Multiplier
   ,                                       !- Ceiling Height {m}
@@ -100,17 +64,10 @@
   ,                                       !- Zone Inside Convection Algorithm
   ,                                       !- Zone Outside Convection Algorithm
   ,                                       !- Zone Conditioning Equipment List Name
-<<<<<<< HEAD
-  {db66f674-6978-4c0c-b81d-d4acf98b8ade}, !- Zone Air Inlet Port List
-  {1516091c-43f6-4381-8a9c-42b14315335e}, !- Zone Air Exhaust Port List
-  {422c59e7-769d-467c-b35d-7ec20efb624d}, !- Zone Air Node Name
-  {d922d548-7d4c-4f18-b19b-7fe7fef66b75}, !- Zone Return Air Port List
-=======
   {ef494cf4-1593-436e-a006-f0c74b932aa4}, !- Zone Air Inlet Port List
   {c4f0b477-4d7e-4199-ac0f-12fc8cb9eb02}, !- Zone Air Exhaust Port List
   {9092fe0b-ee17-49a0-b2a6-04a1160dc274}, !- Zone Air Node Name
   {49518434-a7b7-43ce-bcce-e36c68f9c4b3}, !- Zone Return Air Port List
->>>>>>> 988733e4
   ,                                       !- Primary Daylighting Control Name
   ,                                       !- Fraction of Zone Controlled by Primary Daylighting Control
   ,                                       !- Secondary Daylighting Control Name
@@ -121,39 +78,6 @@
   No;                                     !- Use Ideal Air Loads
 
 OS:Node,
-<<<<<<< HEAD
-  {eb6c3373-1667-4afb-81a6-1b40125f26ec}, !- Handle
-  Node 1,                                 !- Name
-  {422c59e7-769d-467c-b35d-7ec20efb624d}, !- Inlet Port
-  ;                                       !- Outlet Port
-
-OS:Connection,
-  {422c59e7-769d-467c-b35d-7ec20efb624d}, !- Handle
-  {9f0953bc-a9a5-4e09-b1a2-e23a6264cc64}, !- Name
-  {82aa8cec-733b-4910-97fb-ac2a0c1a2f38}, !- Source Object
-  11,                                     !- Outlet Port
-  {eb6c3373-1667-4afb-81a6-1b40125f26ec}, !- Target Object
-  2;                                      !- Inlet Port
-
-OS:PortList,
-  {db66f674-6978-4c0c-b81d-d4acf98b8ade}, !- Handle
-  {3f3e888a-bdad-4519-b1cb-257448f72a27}, !- Name
-  {82aa8cec-733b-4910-97fb-ac2a0c1a2f38}; !- HVAC Component
-
-OS:PortList,
-  {1516091c-43f6-4381-8a9c-42b14315335e}, !- Handle
-  {f3cab73a-faba-4f9d-9e83-6898a8c55c8b}, !- Name
-  {82aa8cec-733b-4910-97fb-ac2a0c1a2f38}; !- HVAC Component
-
-OS:PortList,
-  {d922d548-7d4c-4f18-b19b-7fe7fef66b75}, !- Handle
-  {ead568cb-c672-4a57-8b51-756b39226c74}, !- Name
-  {82aa8cec-733b-4910-97fb-ac2a0c1a2f38}; !- HVAC Component
-
-OS:Sizing:Zone,
-  {f423c4d2-096c-462f-a96a-6378e2f2bdf8}, !- Handle
-  {82aa8cec-733b-4910-97fb-ac2a0c1a2f38}, !- Zone or ZoneList Name
-=======
   {eaba5fe9-dbd6-4f36-8054-f6fde9113ffe}, !- Handle
   Node 1,                                 !- Name
   {9092fe0b-ee17-49a0-b2a6-04a1160dc274}, !- Inlet Port
@@ -185,7 +109,6 @@
 OS:Sizing:Zone,
   {6e1453db-30ea-4809-81d3-87412c21221b}, !- Handle
   {7177c05f-ee3d-4b53-998a-f36dbf142893}, !- Zone or ZoneList Name
->>>>>>> 988733e4
   SupplyAirTemperature,                   !- Zone Cooling Design Supply Air Temperature Input Method
   14,                                     !- Zone Cooling Design Supply Air Temperature {C}
   11.11,                                  !- Zone Cooling Design Supply Air Temperature Difference {deltaC}
@@ -214,16 +137,6 @@
   autosize;                               !- Dedicated Outdoor Air High Setpoint Temperature for Design {C}
 
 OS:ZoneHVAC:EquipmentList,
-<<<<<<< HEAD
-  {29320986-787b-45b6-8f8b-12bc819db1cb}, !- Handle
-  Zone HVAC Equipment List 1,             !- Name
-  {82aa8cec-733b-4910-97fb-ac2a0c1a2f38}; !- Thermal Zone
-
-OS:Space,
-  {b064ea13-5f07-4151-96b1-54c45fb11d83}, !- Handle
-  living space,                           !- Name
-  {a0d6bd70-7f37-47ea-9891-ff4f276ec5fc}, !- Space Type Name
-=======
   {f8322687-cdec-4f32-ae27-def335e8f093}, !- Handle
   Zone HVAC Equipment List 1,             !- Name
   {7177c05f-ee3d-4b53-998a-f36dbf142893}; !- Thermal Zone
@@ -232,7 +145,6 @@
   {d14aa405-efc4-46ee-8b7a-bb6f6a999e3e}, !- Handle
   living space,                           !- Name
   {5e353719-8c96-4558-b37e-7d1e09b37b69}, !- Space Type Name
->>>>>>> 988733e4
   ,                                       !- Default Construction Set Name
   ,                                       !- Default Schedule Set Name
   -0,                                     !- Direction of Relative North {deg}
@@ -240,19 +152,6 @@
   0,                                      !- Y Origin {m}
   0,                                      !- Z Origin {m}
   ,                                       !- Building Story Name
-<<<<<<< HEAD
-  {82aa8cec-733b-4910-97fb-ac2a0c1a2f38}, !- Thermal Zone Name
-  ,                                       !- Part of Total Floor Area
-  ,                                       !- Design Specification Outdoor Air Object Name
-  {5a1390d4-ff92-49ee-9fbe-4366e4eafd14}; !- Building Unit Name
-
-OS:Surface,
-  {3ac5ec4d-b144-4750-bbfc-8a715656ad61}, !- Handle
-  Surface 1,                              !- Name
-  Floor,                                  !- Surface Type
-  ,                                       !- Construction Name
-  {b064ea13-5f07-4151-96b1-54c45fb11d83}, !- Space Name
-=======
   {7177c05f-ee3d-4b53-998a-f36dbf142893}, !- Thermal Zone Name
   ,                                       !- Part of Total Floor Area
   ,                                       !- Design Specification Outdoor Air Object Name
@@ -264,7 +163,6 @@
   Floor,                                  !- Surface Type
   ,                                       !- Construction Name
   {d14aa405-efc4-46ee-8b7a-bb6f6a999e3e}, !- Space Name
->>>>>>> 988733e4
   Foundation,                             !- Outside Boundary Condition
   ,                                       !- Outside Boundary Condition Object
   NoSun,                                  !- Sun Exposure
@@ -277,19 +175,11 @@
   13.6310703908387, 0, 0;                 !- X,Y,Z Vertex 4 {m}
 
 OS:Surface,
-<<<<<<< HEAD
-  {a6a6f366-75ed-4e68-9a85-74e095845b40}, !- Handle
-  Surface 2,                              !- Name
-  Wall,                                   !- Surface Type
-  ,                                       !- Construction Name
-  {b064ea13-5f07-4151-96b1-54c45fb11d83}, !- Space Name
-=======
   {f71a8b6b-e53e-4a3a-9d43-5fc6a8efb99a}, !- Handle
   Surface 2,                              !- Name
   Wall,                                   !- Surface Type
   ,                                       !- Construction Name
   {d14aa405-efc4-46ee-8b7a-bb6f6a999e3e}, !- Space Name
->>>>>>> 988733e4
   Outdoors,                               !- Outside Boundary Condition
   ,                                       !- Outside Boundary Condition Object
   SunExposed,                             !- Sun Exposure
@@ -302,19 +192,11 @@
   0, 0, 2.4384;                           !- X,Y,Z Vertex 4 {m}
 
 OS:Surface,
-<<<<<<< HEAD
-  {66a00dc7-45ff-4c71-9d3b-5bc9ec860764}, !- Handle
-  Surface 3,                              !- Name
-  Wall,                                   !- Surface Type
-  ,                                       !- Construction Name
-  {b064ea13-5f07-4151-96b1-54c45fb11d83}, !- Space Name
-=======
   {a74b950a-4236-45b8-8036-fc747913a7a4}, !- Handle
   Surface 3,                              !- Name
   Wall,                                   !- Surface Type
   ,                                       !- Construction Name
   {d14aa405-efc4-46ee-8b7a-bb6f6a999e3e}, !- Space Name
->>>>>>> 988733e4
   Outdoors,                               !- Outside Boundary Condition
   ,                                       !- Outside Boundary Condition Object
   SunExposed,                             !- Sun Exposure
@@ -327,19 +209,11 @@
   0, 6.81553519541936, 2.4384;            !- X,Y,Z Vertex 4 {m}
 
 OS:Surface,
-<<<<<<< HEAD
-  {ed6b0ba0-1efe-4692-b644-cb893810f2fe}, !- Handle
-  Surface 4,                              !- Name
-  Wall,                                   !- Surface Type
-  ,                                       !- Construction Name
-  {b064ea13-5f07-4151-96b1-54c45fb11d83}, !- Space Name
-=======
   {1b6b4a95-f164-4649-ba6f-a6ab019ecc97}, !- Handle
   Surface 4,                              !- Name
   Wall,                                   !- Surface Type
   ,                                       !- Construction Name
   {d14aa405-efc4-46ee-8b7a-bb6f6a999e3e}, !- Space Name
->>>>>>> 988733e4
   Outdoors,                               !- Outside Boundary Condition
   ,                                       !- Outside Boundary Condition Object
   SunExposed,                             !- Sun Exposure
@@ -352,19 +226,11 @@
   13.6310703908387, 6.81553519541936, 2.4384; !- X,Y,Z Vertex 4 {m}
 
 OS:Surface,
-<<<<<<< HEAD
-  {626889e3-b313-4b56-bbb5-3c2a67453fa8}, !- Handle
-  Surface 5,                              !- Name
-  Wall,                                   !- Surface Type
-  ,                                       !- Construction Name
-  {b064ea13-5f07-4151-96b1-54c45fb11d83}, !- Space Name
-=======
   {290aafaf-31a2-48dc-bd9d-efa85031f21b}, !- Handle
   Surface 5,                              !- Name
   Wall,                                   !- Surface Type
   ,                                       !- Construction Name
   {d14aa405-efc4-46ee-8b7a-bb6f6a999e3e}, !- Space Name
->>>>>>> 988733e4
   Outdoors,                               !- Outside Boundary Condition
   ,                                       !- Outside Boundary Condition Object
   SunExposed,                             !- Sun Exposure
@@ -377,15 +243,6 @@
   13.6310703908387, 0, 2.4384;            !- X,Y,Z Vertex 4 {m}
 
 OS:Surface,
-<<<<<<< HEAD
-  {811452af-fffb-43ed-81fa-ad044d21fe57}, !- Handle
-  Surface 6,                              !- Name
-  RoofCeiling,                            !- Surface Type
-  ,                                       !- Construction Name
-  {b064ea13-5f07-4151-96b1-54c45fb11d83}, !- Space Name
-  Surface,                                !- Outside Boundary Condition
-  {8affa114-31f2-45d0-9767-f3ca5660bf20}, !- Outside Boundary Condition Object
-=======
   {13cc24e4-1217-4bef-9392-28f06e0ee0c6}, !- Handle
   Surface 6,                              !- Name
   RoofCeiling,                            !- Surface Type
@@ -393,7 +250,6 @@
   {d14aa405-efc4-46ee-8b7a-bb6f6a999e3e}, !- Space Name
   Surface,                                !- Outside Boundary Condition
   {c4e496e9-9147-4cf3-8eb6-80e5147f8cde}, !- Outside Boundary Condition Object
->>>>>>> 988733e4
   NoSun,                                  !- Sun Exposure
   NoWind,                                 !- Wind Exposure
   ,                                       !- View Factor to Ground
@@ -404,11 +260,7 @@
   0, 0, 2.4384;                           !- X,Y,Z Vertex 4 {m}
 
 OS:SpaceType,
-<<<<<<< HEAD
-  {a0d6bd70-7f37-47ea-9891-ff4f276ec5fc}, !- Handle
-=======
   {5e353719-8c96-4558-b37e-7d1e09b37b69}, !- Handle
->>>>>>> 988733e4
   Space Type 1,                           !- Name
   ,                                       !- Default Construction Set Name
   ,                                       !- Default Schedule Set Name
@@ -419,15 +271,9 @@
   living;                                 !- Standards Space Type
 
 OS:Space,
-<<<<<<< HEAD
-  {877a37e7-dc46-4289-88f0-0f68664ec590}, !- Handle
-  living space|story 2,                   !- Name
-  {a0d6bd70-7f37-47ea-9891-ff4f276ec5fc}, !- Space Type Name
-=======
   {034d3334-2f12-4700-a0a3-bffca6061ed7}, !- Handle
   living space|story 2,                   !- Name
   {5e353719-8c96-4558-b37e-7d1e09b37b69}, !- Space Type Name
->>>>>>> 988733e4
   ,                                       !- Default Construction Set Name
   ,                                       !- Default Schedule Set Name
   -0,                                     !- Direction of Relative North {deg}
@@ -435,21 +281,6 @@
   0,                                      !- Y Origin {m}
   2.4384,                                 !- Z Origin {m}
   ,                                       !- Building Story Name
-<<<<<<< HEAD
-  {82aa8cec-733b-4910-97fb-ac2a0c1a2f38}, !- Thermal Zone Name
-  ,                                       !- Part of Total Floor Area
-  ,                                       !- Design Specification Outdoor Air Object Name
-  {5a1390d4-ff92-49ee-9fbe-4366e4eafd14}; !- Building Unit Name
-
-OS:Surface,
-  {8affa114-31f2-45d0-9767-f3ca5660bf20}, !- Handle
-  Surface 7,                              !- Name
-  Floor,                                  !- Surface Type
-  ,                                       !- Construction Name
-  {877a37e7-dc46-4289-88f0-0f68664ec590}, !- Space Name
-  Surface,                                !- Outside Boundary Condition
-  {811452af-fffb-43ed-81fa-ad044d21fe57}, !- Outside Boundary Condition Object
-=======
   {7177c05f-ee3d-4b53-998a-f36dbf142893}, !- Thermal Zone Name
   ,                                       !- Part of Total Floor Area
   ,                                       !- Design Specification Outdoor Air Object Name
@@ -463,7 +294,6 @@
   {034d3334-2f12-4700-a0a3-bffca6061ed7}, !- Space Name
   Surface,                                !- Outside Boundary Condition
   {13cc24e4-1217-4bef-9392-28f06e0ee0c6}, !- Outside Boundary Condition Object
->>>>>>> 988733e4
   NoSun,                                  !- Sun Exposure
   NoWind,                                 !- Wind Exposure
   ,                                       !- View Factor to Ground
@@ -474,19 +304,11 @@
   13.6310703908387, 0, 0;                 !- X,Y,Z Vertex 4 {m}
 
 OS:Surface,
-<<<<<<< HEAD
-  {72852b94-12e2-4c96-be8a-ebd9521a41f5}, !- Handle
-  Surface 8,                              !- Name
-  Wall,                                   !- Surface Type
-  ,                                       !- Construction Name
-  {877a37e7-dc46-4289-88f0-0f68664ec590}, !- Space Name
-=======
   {44a5d0e1-91cc-4d1e-a052-e2b79087ebb3}, !- Handle
   Surface 8,                              !- Name
   Wall,                                   !- Surface Type
   ,                                       !- Construction Name
   {034d3334-2f12-4700-a0a3-bffca6061ed7}, !- Space Name
->>>>>>> 988733e4
   Outdoors,                               !- Outside Boundary Condition
   ,                                       !- Outside Boundary Condition Object
   SunExposed,                             !- Sun Exposure
@@ -499,19 +321,11 @@
   0, 0, 2.4384;                           !- X,Y,Z Vertex 4 {m}
 
 OS:Surface,
-<<<<<<< HEAD
-  {50445752-d3c5-4b26-8fa4-ae019524bd68}, !- Handle
-  Surface 9,                              !- Name
-  Wall,                                   !- Surface Type
-  ,                                       !- Construction Name
-  {877a37e7-dc46-4289-88f0-0f68664ec590}, !- Space Name
-=======
   {3f0a043c-4ebc-4efc-aa93-60839aa3d509}, !- Handle
   Surface 9,                              !- Name
   Wall,                                   !- Surface Type
   ,                                       !- Construction Name
   {034d3334-2f12-4700-a0a3-bffca6061ed7}, !- Space Name
->>>>>>> 988733e4
   Outdoors,                               !- Outside Boundary Condition
   ,                                       !- Outside Boundary Condition Object
   SunExposed,                             !- Sun Exposure
@@ -524,19 +338,11 @@
   0, 6.81553519541936, 2.4384;            !- X,Y,Z Vertex 4 {m}
 
 OS:Surface,
-<<<<<<< HEAD
-  {351de3f3-2e54-4397-a174-6911fe451dea}, !- Handle
-  Surface 10,                             !- Name
-  Wall,                                   !- Surface Type
-  ,                                       !- Construction Name
-  {877a37e7-dc46-4289-88f0-0f68664ec590}, !- Space Name
-=======
   {6b52ae19-4281-4bad-977b-9e54b39eea97}, !- Handle
   Surface 10,                             !- Name
   Wall,                                   !- Surface Type
   ,                                       !- Construction Name
   {034d3334-2f12-4700-a0a3-bffca6061ed7}, !- Space Name
->>>>>>> 988733e4
   Outdoors,                               !- Outside Boundary Condition
   ,                                       !- Outside Boundary Condition Object
   SunExposed,                             !- Sun Exposure
@@ -549,19 +355,11 @@
   13.6310703908387, 6.81553519541936, 2.4384; !- X,Y,Z Vertex 4 {m}
 
 OS:Surface,
-<<<<<<< HEAD
-  {833b1469-0500-4b3f-9e49-f4b1e55e7afa}, !- Handle
-  Surface 11,                             !- Name
-  Wall,                                   !- Surface Type
-  ,                                       !- Construction Name
-  {877a37e7-dc46-4289-88f0-0f68664ec590}, !- Space Name
-=======
   {283dffa2-d620-432e-bbb8-8f092aa6d6fd}, !- Handle
   Surface 11,                             !- Name
   Wall,                                   !- Surface Type
   ,                                       !- Construction Name
   {034d3334-2f12-4700-a0a3-bffca6061ed7}, !- Space Name
->>>>>>> 988733e4
   Outdoors,                               !- Outside Boundary Condition
   ,                                       !- Outside Boundary Condition Object
   SunExposed,                             !- Sun Exposure
@@ -574,15 +372,6 @@
   13.6310703908387, 0, 2.4384;            !- X,Y,Z Vertex 4 {m}
 
 OS:Surface,
-<<<<<<< HEAD
-  {f9ee1fb3-5f26-4bdf-8074-7fe5a1d4998a}, !- Handle
-  Surface 12,                             !- Name
-  RoofCeiling,                            !- Surface Type
-  ,                                       !- Construction Name
-  {877a37e7-dc46-4289-88f0-0f68664ec590}, !- Space Name
-  Surface,                                !- Outside Boundary Condition
-  {4e8f4ddb-096c-4ec7-a9dc-a6d8d90b885e}, !- Outside Boundary Condition Object
-=======
   {ec91de2b-b183-4823-a021-55e4503e8f0d}, !- Handle
   Surface 12,                             !- Name
   RoofCeiling,                            !- Surface Type
@@ -590,7 +379,6 @@
   {034d3334-2f12-4700-a0a3-bffca6061ed7}, !- Space Name
   Surface,                                !- Outside Boundary Condition
   {0045fbbc-fe91-4fa8-b776-b801d9ec988d}, !- Outside Boundary Condition Object
->>>>>>> 988733e4
   NoSun,                                  !- Sun Exposure
   NoWind,                                 !- Wind Exposure
   ,                                       !- View Factor to Ground
@@ -601,15 +389,6 @@
   0, 0, 2.4384;                           !- X,Y,Z Vertex 4 {m}
 
 OS:Surface,
-<<<<<<< HEAD
-  {4e8f4ddb-096c-4ec7-a9dc-a6d8d90b885e}, !- Handle
-  Surface 13,                             !- Name
-  Floor,                                  !- Surface Type
-  ,                                       !- Construction Name
-  {ccedac05-208c-49f8-a331-5e9e6750ba8b}, !- Space Name
-  Surface,                                !- Outside Boundary Condition
-  {f9ee1fb3-5f26-4bdf-8074-7fe5a1d4998a}, !- Outside Boundary Condition Object
-=======
   {0045fbbc-fe91-4fa8-b776-b801d9ec988d}, !- Handle
   Surface 13,                             !- Name
   Floor,                                  !- Surface Type
@@ -617,7 +396,6 @@
   {cce00432-6ba7-4854-a435-4a28fb72bb27}, !- Space Name
   Surface,                                !- Outside Boundary Condition
   {ec91de2b-b183-4823-a021-55e4503e8f0d}, !- Outside Boundary Condition Object
->>>>>>> 988733e4
   NoSun,                                  !- Sun Exposure
   NoWind,                                 !- Wind Exposure
   ,                                       !- View Factor to Ground
@@ -628,19 +406,11 @@
   0, 0, 0;                                !- X,Y,Z Vertex 4 {m}
 
 OS:Surface,
-<<<<<<< HEAD
-  {5c13f040-71ce-48ab-900c-ac1661a9e913}, !- Handle
-  Surface 14,                             !- Name
-  RoofCeiling,                            !- Surface Type
-  ,                                       !- Construction Name
-  {ccedac05-208c-49f8-a331-5e9e6750ba8b}, !- Space Name
-=======
   {dcdf2fc6-c980-4b2e-a387-098c0b5b0b91}, !- Handle
   Surface 14,                             !- Name
   RoofCeiling,                            !- Surface Type
   ,                                       !- Construction Name
   {cce00432-6ba7-4854-a435-4a28fb72bb27}, !- Space Name
->>>>>>> 988733e4
   Outdoors,                               !- Outside Boundary Condition
   ,                                       !- Outside Boundary Condition Object
   SunExposed,                             !- Sun Exposure
@@ -653,19 +423,11 @@
   13.6310703908387, 0, 0;                 !- X,Y,Z Vertex 4 {m}
 
 OS:Surface,
-<<<<<<< HEAD
-  {b8d427b6-a9d7-4271-b0d4-b43bf014fd57}, !- Handle
-  Surface 15,                             !- Name
-  RoofCeiling,                            !- Surface Type
-  ,                                       !- Construction Name
-  {ccedac05-208c-49f8-a331-5e9e6750ba8b}, !- Space Name
-=======
   {bbf992b3-0f18-45ce-9d5d-80e0b192311c}, !- Handle
   Surface 15,                             !- Name
   RoofCeiling,                            !- Surface Type
   ,                                       !- Construction Name
   {cce00432-6ba7-4854-a435-4a28fb72bb27}, !- Space Name
->>>>>>> 988733e4
   Outdoors,                               !- Outside Boundary Condition
   ,                                       !- Outside Boundary Condition Object
   SunExposed,                             !- Sun Exposure
@@ -678,19 +440,11 @@
   0, 6.81553519541936, 0;                 !- X,Y,Z Vertex 4 {m}
 
 OS:Surface,
-<<<<<<< HEAD
-  {f6a50fe5-024a-4577-8426-f40b304a0a0a}, !- Handle
-  Surface 16,                             !- Name
-  Wall,                                   !- Surface Type
-  ,                                       !- Construction Name
-  {ccedac05-208c-49f8-a331-5e9e6750ba8b}, !- Space Name
-=======
   {9c0f4ac5-11b4-4f7f-85f2-76f318d6daa6}, !- Handle
   Surface 16,                             !- Name
   Wall,                                   !- Surface Type
   ,                                       !- Construction Name
   {cce00432-6ba7-4854-a435-4a28fb72bb27}, !- Space Name
->>>>>>> 988733e4
   Outdoors,                               !- Outside Boundary Condition
   ,                                       !- Outside Boundary Condition Object
   SunExposed,                             !- Sun Exposure
@@ -702,19 +456,11 @@
   0, 0, 0;                                !- X,Y,Z Vertex 3 {m}
 
 OS:Surface,
-<<<<<<< HEAD
-  {1d75fc29-5818-462b-8bc4-75ec1d8c9ed6}, !- Handle
-  Surface 17,                             !- Name
-  Wall,                                   !- Surface Type
-  ,                                       !- Construction Name
-  {ccedac05-208c-49f8-a331-5e9e6750ba8b}, !- Space Name
-=======
   {29692ab1-db08-460f-ad02-e4c46df631df}, !- Handle
   Surface 17,                             !- Name
   Wall,                                   !- Surface Type
   ,                                       !- Construction Name
   {cce00432-6ba7-4854-a435-4a28fb72bb27}, !- Space Name
->>>>>>> 988733e4
   Outdoors,                               !- Outside Boundary Condition
   ,                                       !- Outside Boundary Condition Object
   SunExposed,                             !- Sun Exposure
@@ -726,15 +472,9 @@
   13.6310703908387, 6.81553519541936, 0;  !- X,Y,Z Vertex 3 {m}
 
 OS:Space,
-<<<<<<< HEAD
-  {ccedac05-208c-49f8-a331-5e9e6750ba8b}, !- Handle
-  unfinished attic space,                 !- Name
-  {c455dec5-5752-41af-8b30-e4d90cf15ccd}, !- Space Type Name
-=======
   {cce00432-6ba7-4854-a435-4a28fb72bb27}, !- Handle
   unfinished attic space,                 !- Name
   {0433615b-2220-472a-a629-32ea6d98fe72}, !- Space Type Name
->>>>>>> 988733e4
   ,                                       !- Default Construction Set Name
   ,                                       !- Default Schedule Set Name
   -0,                                     !- Direction of Relative North {deg}
@@ -742,17 +482,10 @@
   0,                                      !- Y Origin {m}
   4.8768,                                 !- Z Origin {m}
   ,                                       !- Building Story Name
-<<<<<<< HEAD
-  {9b17272a-5ec2-41e7-bc57-1cf5086232d6}; !- Thermal Zone Name
-
-OS:ThermalZone,
-  {9b17272a-5ec2-41e7-bc57-1cf5086232d6}, !- Handle
-=======
   {aab1a6c1-adcb-4aa2-856d-51e6944940f3}; !- Thermal Zone Name
 
 OS:ThermalZone,
   {aab1a6c1-adcb-4aa2-856d-51e6944940f3}, !- Handle
->>>>>>> 988733e4
   unfinished attic zone,                  !- Name
   ,                                       !- Multiplier
   ,                                       !- Ceiling Height {m}
@@ -761,17 +494,10 @@
   ,                                       !- Zone Inside Convection Algorithm
   ,                                       !- Zone Outside Convection Algorithm
   ,                                       !- Zone Conditioning Equipment List Name
-<<<<<<< HEAD
-  {dc7b11f9-ddff-480e-b374-d490646bde3c}, !- Zone Air Inlet Port List
-  {5d13b613-e715-488e-bced-ee8ff57c6a2e}, !- Zone Air Exhaust Port List
-  {396ddbdb-10c1-4b0e-84f1-9f725a88b2f4}, !- Zone Air Node Name
-  {54fe231f-ef92-48ee-acaa-328ef30dc8ff}, !- Zone Return Air Port List
-=======
   {0569a9c9-0f40-4459-a620-598546f7688b}, !- Zone Air Inlet Port List
   {2066f597-7614-41a2-8071-e99219fa9fab}, !- Zone Air Exhaust Port List
   {39c15f44-f521-4494-948b-051446e81f79}, !- Zone Air Node Name
   {3959bfca-c9dd-4144-bb0d-1240413e3003}, !- Zone Return Air Port List
->>>>>>> 988733e4
   ,                                       !- Primary Daylighting Control Name
   ,                                       !- Fraction of Zone Controlled by Primary Daylighting Control
   ,                                       !- Secondary Daylighting Control Name
@@ -782,39 +508,6 @@
   No;                                     !- Use Ideal Air Loads
 
 OS:Node,
-<<<<<<< HEAD
-  {04209742-a992-46e5-b7a1-2e6f75188bd7}, !- Handle
-  Node 2,                                 !- Name
-  {396ddbdb-10c1-4b0e-84f1-9f725a88b2f4}, !- Inlet Port
-  ;                                       !- Outlet Port
-
-OS:Connection,
-  {396ddbdb-10c1-4b0e-84f1-9f725a88b2f4}, !- Handle
-  {baa6412c-44d5-4016-8bca-12feea36a01f}, !- Name
-  {9b17272a-5ec2-41e7-bc57-1cf5086232d6}, !- Source Object
-  11,                                     !- Outlet Port
-  {04209742-a992-46e5-b7a1-2e6f75188bd7}, !- Target Object
-  2;                                      !- Inlet Port
-
-OS:PortList,
-  {dc7b11f9-ddff-480e-b374-d490646bde3c}, !- Handle
-  {033f881a-bbe5-4f49-a41b-c8c350307aa9}, !- Name
-  {9b17272a-5ec2-41e7-bc57-1cf5086232d6}; !- HVAC Component
-
-OS:PortList,
-  {5d13b613-e715-488e-bced-ee8ff57c6a2e}, !- Handle
-  {922a1e31-0df2-4b9e-9c9a-41c0910e3533}, !- Name
-  {9b17272a-5ec2-41e7-bc57-1cf5086232d6}; !- HVAC Component
-
-OS:PortList,
-  {54fe231f-ef92-48ee-acaa-328ef30dc8ff}, !- Handle
-  {c338754f-27bd-41f4-aa99-49ad13acc89e}, !- Name
-  {9b17272a-5ec2-41e7-bc57-1cf5086232d6}; !- HVAC Component
-
-OS:Sizing:Zone,
-  {f2f9536e-1e0c-4f3a-a99c-35bd01e8d2eb}, !- Handle
-  {9b17272a-5ec2-41e7-bc57-1cf5086232d6}, !- Zone or ZoneList Name
-=======
   {318ee4c0-8f3a-4ab6-a4fd-0d8fd5d7f9e6}, !- Handle
   Node 2,                                 !- Name
   {39c15f44-f521-4494-948b-051446e81f79}, !- Inlet Port
@@ -846,7 +539,6 @@
 OS:Sizing:Zone,
   {358f3822-7e1e-4192-a3f6-c130abd19ed8}, !- Handle
   {aab1a6c1-adcb-4aa2-856d-51e6944940f3}, !- Zone or ZoneList Name
->>>>>>> 988733e4
   SupplyAirTemperature,                   !- Zone Cooling Design Supply Air Temperature Input Method
   14,                                     !- Zone Cooling Design Supply Air Temperature {C}
   11.11,                                  !- Zone Cooling Design Supply Air Temperature Difference {deltaC}
@@ -875,21 +567,12 @@
   autosize;                               !- Dedicated Outdoor Air High Setpoint Temperature for Design {C}
 
 OS:ZoneHVAC:EquipmentList,
-<<<<<<< HEAD
-  {42ab9c04-d085-43b4-a654-a6c82e3f1042}, !- Handle
-  Zone HVAC Equipment List 2,             !- Name
-  {9b17272a-5ec2-41e7-bc57-1cf5086232d6}; !- Thermal Zone
-
-OS:SpaceType,
-  {c455dec5-5752-41af-8b30-e4d90cf15ccd}, !- Handle
-=======
   {e30691da-6183-495c-92eb-957e28482b90}, !- Handle
   Zone HVAC Equipment List 2,             !- Name
   {aab1a6c1-adcb-4aa2-856d-51e6944940f3}; !- Thermal Zone
 
 OS:SpaceType,
   {0433615b-2220-472a-a629-32ea6d98fe72}, !- Handle
->>>>>>> 988733e4
   Space Type 2,                           !- Name
   ,                                       !- Default Construction Set Name
   ,                                       !- Default Schedule Set Name
@@ -900,21 +583,13 @@
   unfinished attic;                       !- Standards Space Type
 
 OS:BuildingUnit,
-<<<<<<< HEAD
-  {5a1390d4-ff92-49ee-9fbe-4366e4eafd14}, !- Handle
-=======
   {bb88e9a2-9493-4e8f-92ee-f1234f5ad0c3}, !- Handle
->>>>>>> 988733e4
   unit 1,                                 !- Name
   ,                                       !- Rendering Color
   Residential;                            !- Building Unit Type
 
 OS:Building,
-<<<<<<< HEAD
-  {27335df4-49e7-451b-83d6-a7ffb4564418}, !- Handle
-=======
   {ec4b3510-f889-4792-b14f-a18f1c2ed8b0}, !- Handle
->>>>>>> 988733e4
   Building 1,                             !- Name
   ,                                       !- Building Sector Type
   90,                                     !- North Axis {deg}
@@ -929,13 +604,8 @@
   1;                                      !- Standards Number of Living Units
 
 OS:AdditionalProperties,
-<<<<<<< HEAD
-  {e1fea534-8eb2-4b3e-9e43-e652594ee4d3}, !- Handle
-  {27335df4-49e7-451b-83d6-a7ffb4564418}, !- Object Name
-=======
   {7f3fb24f-3e4b-49a0-8dbb-9d27ad844d4f}, !- Handle
   {ec4b3510-f889-4792-b14f-a18f1c2ed8b0}, !- Object Name
->>>>>>> 988733e4
   Total Units Represented,                !- Feature Name 1
   Integer,                                !- Feature Data Type 1
   1,                                      !- Feature Value 1
@@ -944,13 +614,8 @@
   1;                                      !- Feature Value 2
 
 OS:AdditionalProperties,
-<<<<<<< HEAD
-  {8fae0044-83ed-49d3-a536-a4de5639758f}, !- Handle
-  {5a1390d4-ff92-49ee-9fbe-4366e4eafd14}, !- Object Name
-=======
   {5d7223a3-1c14-4273-ad49-7746110039b3}, !- Handle
   {bb88e9a2-9493-4e8f-92ee-f1234f5ad0c3}, !- Object Name
->>>>>>> 988733e4
   NumberOfBedrooms,                       !- Feature Name 1
   Integer,                                !- Feature Data Type 1
   3,                                      !- Feature Value 1
@@ -959,11 +624,7 @@
   2;                                      !- Feature Value 2
 
 OS:Schedule:Day,
-<<<<<<< HEAD
-  {36157270-7fba-4261-a32b-c646ecdf3fd8}, !- Handle
-=======
   {f86d92f2-58a4-4f5f-9a8a-6cbcfd792c98}, !- Handle
->>>>>>> 988733e4
   Schedule Day 1,                         !- Name
   ,                                       !- Schedule Type Limits Name
   ,                                       !- Interpolate to Timestep
@@ -972,11 +633,7 @@
   0;                                      !- Value Until Time 1
 
 OS:Schedule:Day,
-<<<<<<< HEAD
-  {a2e82ebe-4f61-4fb6-b826-ff30b414f6f1}, !- Handle
-=======
   {ccbea206-e0c8-4020-8e96-80d32bf9030b}, !- Handle
->>>>>>> 988733e4
   Schedule Day 2,                         !- Name
   ,                                       !- Schedule Type Limits Name
   ,                                       !- Interpolate to Timestep
@@ -985,11 +642,7 @@
   1;                                      !- Value Until Time 1
 
 OS:WeatherFile,
-<<<<<<< HEAD
-  {c9b37686-14db-4f5e-9429-eea16746d45d}, !- Handle
-=======
   {91eed537-782e-4f54-8bb3-196e7efeec01}, !- Handle
->>>>>>> 988733e4
   Denver Intl Ap,                         !- City
   CO,                                     !- State Province Region
   USA,                                    !- Country
@@ -1003,13 +656,8 @@
   E23378AA;                               !- Checksum
 
 OS:AdditionalProperties,
-<<<<<<< HEAD
-  {605db50a-ad82-4243-9d90-ef67539b01fd}, !- Handle
-  {c9b37686-14db-4f5e-9429-eea16746d45d}, !- Object Name
-=======
   {982ab9e3-0a2b-44a4-834d-7a11493f07f7}, !- Handle
   {91eed537-782e-4f54-8bb3-196e7efeec01}, !- Object Name
->>>>>>> 988733e4
   EPWHeaderCity,                          !- Feature Name 1
   String,                                 !- Feature Data Type 1
   Denver Intl Ap,                         !- Feature Value 1
@@ -1116,18 +764,8 @@
   Double,                                 !- Feature Data Type 35
   84;                                     !- Feature Value 35
 
-<<<<<<< HEAD
-OS:YearDescription,
-  {773042d9-0de9-4055-9a9c-8aeeaf33ea40}, !- Handle
-  ,                                       !- Calendar Year
-  Monday;                                 !- Day of Week for Start Day
-
-OS:Site,
-  {396b87a5-7c1a-429c-ae69-63a6ff19a6a5}, !- Handle
-=======
 OS:Site,
   {b458fbe3-dbe2-456f-9c41-821a7be02f91}, !- Handle
->>>>>>> 988733e4
   Denver Intl Ap_CO_USA,                  !- Name
   39.83,                                  !- Latitude {deg}
   -104.65,                                !- Longitude {deg}
@@ -1136,11 +774,7 @@
   ;                                       !- Terrain
 
 OS:ClimateZones,
-<<<<<<< HEAD
-  {6c49cad9-1738-4849-a357-b59a437040a1}, !- Handle
-=======
   {65015940-08a6-43c9-b5b0-bfa2470f9a03}, !- Handle
->>>>>>> 988733e4
   ,                                       !- Active Institution
   ,                                       !- Active Year
   ,                                       !- Climate Zone Institution Name 1
@@ -1153,31 +787,19 @@
   Cold;                                   !- Climate Zone Value 2
 
 OS:Site:WaterMainsTemperature,
-<<<<<<< HEAD
-  {be2ac212-18f7-4a11-9997-8a79d6a48524}, !- Handle
-=======
   {353a340e-5863-4c5e-b168-48604c995ee2}, !- Handle
->>>>>>> 988733e4
   Correlation,                            !- Calculation Method
   ,                                       !- Temperature Schedule Name
   10.8753424657535,                       !- Annual Average Outdoor Air Temperature {C}
   23.1524007936508;                       !- Maximum Difference In Monthly Average Outdoor Air Temperatures {deltaC}
 
 OS:RunPeriodControl:DaylightSavingTime,
-<<<<<<< HEAD
-  {10a49ee8-7921-4fe2-9db7-57d5bfa96cf4}, !- Handle
-=======
   {d985a39d-1204-4dc6-8ef1-cd35b1bf68e0}, !- Handle
->>>>>>> 988733e4
   4/7,                                    !- Start Date
   10/26;                                  !- End Date
 
 OS:Site:GroundTemperature:Deep,
-<<<<<<< HEAD
-  {52d4945f-6e7b-4bd2-a658-106b55ff3121}, !- Handle
-=======
   {52f7c09c-c5a5-4a28-881d-e1b61d8c6272}, !- Handle
->>>>>>> 988733e4
   10.8753424657535,                       !- January Deep Ground Temperature {C}
   10.8753424657535,                       !- February Deep Ground Temperature {C}
   10.8753424657535,                       !- March Deep Ground Temperature {C}
