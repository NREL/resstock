--- conflicted
+++ resolved
@@ -1,73 +1,41 @@
 !- NOTE: Auto-generated from /test/osw_files/SFD_2000sqft_2story_SL_UA_Denver_West.osw
 
 OS:Version,
-<<<<<<< HEAD
-  {93cfd1ea-607b-45c3-b053-cc65904aa40b}, !- Handle
+  {c96b2bf0-c98d-4400-a267-db3c9264ce36}, !- Handle
   2.9.1;                                  !- Version Identifier
 
 OS:SimulationControl,
-  {0026ab2c-bd4e-4537-a994-ef025f4da081}, !- Handle
-=======
-  {040179f5-ed73-4c3b-bcfd-b19e429c12ee}, !- Handle
-  2.9.0;                                  !- Version Identifier
-
-OS:SimulationControl,
-  {85702fd8-2b90-4031-bdf5-69291a0a9de0}, !- Handle
->>>>>>> 3c1d7324
+  {47b3cc20-15cd-4493-a654-e5c92e5f94e7}, !- Handle
   ,                                       !- Do Zone Sizing Calculation
   ,                                       !- Do System Sizing Calculation
   ,                                       !- Do Plant Sizing Calculation
   No;                                     !- Run Simulation for Sizing Periods
 
 OS:Timestep,
-<<<<<<< HEAD
-  {702758f4-10ab-4bbc-889b-fd4e2c7e0a97}, !- Handle
+  {cb481713-56ee-4913-8700-eddc84edfc72}, !- Handle
   6;                                      !- Number of Timesteps per Hour
 
 OS:ShadowCalculation,
-  {6ec84a7e-848e-4e4d-a10f-8290ef4ed763}, !- Handle
-=======
-  {f990a671-430e-4afe-8785-16668ef6a3f5}, !- Handle
-  6;                                      !- Number of Timesteps per Hour
-
-OS:ShadowCalculation,
-  {f27188e8-6010-4f69-bd77-ed636ffd038f}, !- Handle
->>>>>>> 3c1d7324
+  {2d1358dd-7a40-4507-871c-55bc018fb136}, !- Handle
   20,                                     !- Calculation Frequency
   200;                                    !- Maximum Figures in Shadow Overlap Calculations
 
 OS:SurfaceConvectionAlgorithm:Outside,
-<<<<<<< HEAD
-  {11cf2689-f06b-4345-848d-ae64e90ad9d5}, !- Handle
+  {c79b1d66-77f4-4b5f-bde8-6854c62608e9}, !- Handle
   DOE-2;                                  !- Algorithm
 
 OS:SurfaceConvectionAlgorithm:Inside,
-  {5af5aaaf-0feb-4175-ae7d-ccea5c076c50}, !- Handle
+  {e7048211-8146-4605-b25f-918a5831d194}, !- Handle
   TARP;                                   !- Algorithm
 
 OS:ZoneCapacitanceMultiplier:ResearchSpecial,
-  {03caf13a-ab55-4eff-aeeb-6e77075e7f19}, !- Handle
-=======
-  {0718d1b5-670c-4892-8d48-0c6703c56492}, !- Handle
-  DOE-2;                                  !- Algorithm
-
-OS:SurfaceConvectionAlgorithm:Inside,
-  {68537751-89ee-4d04-ad49-16550ac46e02}, !- Handle
-  TARP;                                   !- Algorithm
-
-OS:ZoneCapacitanceMultiplier:ResearchSpecial,
-  {2ae8ef42-e19d-446e-8fe2-feea1ea2dc2e}, !- Handle
->>>>>>> 3c1d7324
+  {b49e753e-bde0-4067-96b8-4b148804c5d5}, !- Handle
   ,                                       !- Temperature Capacity Multiplier
   15,                                     !- Humidity Capacity Multiplier
   ;                                       !- Carbon Dioxide Capacity Multiplier
 
 OS:RunPeriod,
-<<<<<<< HEAD
-  {67e30da9-65f6-405b-8b05-708f4a5dca9d}, !- Handle
-=======
-  {eb2534d7-1b99-422c-ab88-be905781051f}, !- Handle
->>>>>>> 3c1d7324
+  {0145a853-4996-47b3-a01e-ad1049dc18a0}, !- Handle
   Run Period 1,                           !- Name
   1,                                      !- Begin Month
   1,                                      !- Begin Day of Month
@@ -81,21 +49,13 @@
   ;                                       !- Number of Times Runperiod to be Repeated
 
 OS:YearDescription,
-<<<<<<< HEAD
-  {633879b3-f657-4f70-aa7c-c778de2e9355}, !- Handle
-=======
-  {a4c2a140-9479-4ce3-8b77-876d5135b14f}, !- Handle
->>>>>>> 3c1d7324
+  {f6b07961-058b-42ec-87c8-ee0689f9759a}, !- Handle
   2007,                                   !- Calendar Year
   ,                                       !- Day of Week for Start Day
   ;                                       !- Is Leap Year
 
 OS:WeatherFile,
-<<<<<<< HEAD
-  {90fcecd3-c2f1-4a09-bd05-879a7d38cf77}, !- Handle
-=======
-  {383c57ae-563b-45b1-8caa-a448c5f356f7}, !- Handle
->>>>>>> 3c1d7324
+  {6ecbc04f-5a61-4af3-b5c2-7fa650a0ad96}, !- Handle
   Denver Intl Ap,                         !- City
   CO,                                     !- State Province Region
   USA,                                    !- Country
@@ -109,13 +69,8 @@
   E23378AA;                               !- Checksum
 
 OS:AdditionalProperties,
-<<<<<<< HEAD
-  {416fd5e7-e867-4f4d-afde-f9b089333377}, !- Handle
-  {90fcecd3-c2f1-4a09-bd05-879a7d38cf77}, !- Object Name
-=======
-  {ea1b4697-19c6-4190-8fff-780e44b1a888}, !- Handle
-  {383c57ae-563b-45b1-8caa-a448c5f356f7}, !- Object Name
->>>>>>> 3c1d7324
+  {7b3aea86-69df-4484-b4c8-33db2b77f12f}, !- Handle
+  {6ecbc04f-5a61-4af3-b5c2-7fa650a0ad96}, !- Object Name
   EPWHeaderCity,                          !- Feature Name 1
   String,                                 !- Feature Data Type 1
   Denver Intl Ap,                         !- Feature Value 1
@@ -223,11 +178,7 @@
   84;                                     !- Feature Value 35
 
 OS:Site,
-<<<<<<< HEAD
-  {6d287684-8a23-4b85-ab35-dfbca05dcdc7}, !- Handle
-=======
-  {af102bc1-e640-4558-b8a0-211168274a3a}, !- Handle
->>>>>>> 3c1d7324
+  {5ffb1ba0-e18c-4339-ad2a-9f70ef6738f0}, !- Handle
   Denver Intl Ap_CO_USA,                  !- Name
   39.83,                                  !- Latitude {deg}
   -104.65,                                !- Longitude {deg}
@@ -236,11 +187,7 @@
   ;                                       !- Terrain
 
 OS:ClimateZones,
-<<<<<<< HEAD
-  {0bb4940e-ff3a-42bc-8885-2393701b1ff0}, !- Handle
-=======
-  {391efb26-8aef-41c5-9402-4b6dad681297}, !- Handle
->>>>>>> 3c1d7324
+  {ca162e3c-7137-44cf-a93e-b67fde35922a}, !- Handle
   ,                                       !- Active Institution
   ,                                       !- Active Year
   ,                                       !- Climate Zone Institution Name 1
@@ -253,31 +200,19 @@
   Cold;                                   !- Climate Zone Value 2
 
 OS:Site:WaterMainsTemperature,
-<<<<<<< HEAD
-  {e4094ac6-6465-4410-aeea-52664f11ab4a}, !- Handle
-=======
-  {735c91b3-f649-4ed5-8b83-5091bf8d965e}, !- Handle
->>>>>>> 3c1d7324
+  {af3763aa-8500-4c3d-862b-e8528c7a0b99}, !- Handle
   Correlation,                            !- Calculation Method
   ,                                       !- Temperature Schedule Name
   10.8753424657535,                       !- Annual Average Outdoor Air Temperature {C}
   23.1524007936508;                       !- Maximum Difference In Monthly Average Outdoor Air Temperatures {deltaC}
 
 OS:RunPeriodControl:DaylightSavingTime,
-<<<<<<< HEAD
-  {bf8e1aa2-af13-4de5-82f3-24eb2b78ecc1}, !- Handle
-=======
-  {92f36598-cb69-4684-aee9-490eb01ca8e2}, !- Handle
->>>>>>> 3c1d7324
+  {5264d6db-b394-4421-9353-e10539df1caa}, !- Handle
   3/12,                                   !- Start Date
   11/5;                                   !- End Date
 
 OS:Site:GroundTemperature:Deep,
-<<<<<<< HEAD
-  {2abe2b23-8119-4c57-aea9-758d43f5b73b}, !- Handle
-=======
-  {7887f8f1-6ec2-49ae-a40e-158b229213e5}, !- Handle
->>>>>>> 3c1d7324
+  {debfcaeb-9d10-479f-9481-756f8696dbcd}, !- Handle
   10.8753424657535,                       !- January Deep Ground Temperature {C}
   10.8753424657535,                       !- February Deep Ground Temperature {C}
   10.8753424657535,                       !- March Deep Ground Temperature {C}
@@ -292,11 +227,7 @@
   10.8753424657535;                       !- December Deep Ground Temperature {C}
 
 OS:Building,
-<<<<<<< HEAD
-  {5e372094-8e1b-44b8-83c4-a8ac865671fb}, !- Handle
-=======
-  {dd009ce2-972a-44e5-9626-0fcbcf020740}, !- Handle
->>>>>>> 3c1d7324
+  {85273fd9-5802-45db-801c-558e5a8f1299}, !- Handle
   Building 1,                             !- Name
   ,                                       !- Building Sector Type
   90,                                     !- North Axis {deg}
@@ -311,23 +242,14 @@
   1;                                      !- Standards Number of Living Units
 
 OS:AdditionalProperties,
-<<<<<<< HEAD
-  {ff425726-42ff-42a9-b87b-c57ee2d379e6}, !- Handle
-  {5e372094-8e1b-44b8-83c4-a8ac865671fb}, !- Object Name
-=======
-  {30cc61e5-6b00-46b0-a75f-1be747084ad6}, !- Handle
-  {dd009ce2-972a-44e5-9626-0fcbcf020740}, !- Object Name
->>>>>>> 3c1d7324
+  {e311f36e-b1cc-487c-a160-d8f240d6450b}, !- Handle
+  {85273fd9-5802-45db-801c-558e5a8f1299}, !- Object Name
   Total Units Modeled,                    !- Feature Name 1
   Integer,                                !- Feature Data Type 1
   1;                                      !- Feature Value 1
 
 OS:ThermalZone,
-<<<<<<< HEAD
-  {ba50e923-e9ad-4b25-a531-67d8ccd8112d}, !- Handle
-=======
-  {26562c37-550a-49d9-bf17-38a762a7d157}, !- Handle
->>>>>>> 3c1d7324
+  {1bf527ec-cb53-410a-8a40-bd44c172d1e6}, !- Handle
   living zone,                            !- Name
   ,                                       !- Multiplier
   ,                                       !- Ceiling Height {m}
@@ -336,17 +258,10 @@
   ,                                       !- Zone Inside Convection Algorithm
   ,                                       !- Zone Outside Convection Algorithm
   ,                                       !- Zone Conditioning Equipment List Name
-<<<<<<< HEAD
-  {a3ec48fd-3e16-432c-b33b-98b792b6122d}, !- Zone Air Inlet Port List
-  {17692dd8-8ae2-415e-89d8-3afb5d77c899}, !- Zone Air Exhaust Port List
-  {b3852322-5b91-4c6c-80ce-7b942cceecd7}, !- Zone Air Node Name
-  {881c3a83-19bf-4c9d-abe5-94040823c1bc}, !- Zone Return Air Port List
-=======
-  {8fd3e7c5-3718-4f5f-9bf5-5aa29602e637}, !- Zone Air Inlet Port List
-  {42ca2067-1c88-4769-b72e-58c38b1e0fe8}, !- Zone Air Exhaust Port List
-  {f4b691bf-e602-4347-bd21-02cc607c9c1a}, !- Zone Air Node Name
-  {bea8f253-e7c9-4f26-9230-6d9d37d37044}, !- Zone Return Air Port List
->>>>>>> 3c1d7324
+  {c7be3925-ccc6-4fdf-805f-7d18acb7d518}, !- Zone Air Inlet Port List
+  {25ed3c73-765a-4b14-adb6-df9202b73fa6}, !- Zone Air Exhaust Port List
+  {0dd1b384-2a5d-4d0e-b499-67a25bef17bd}, !- Zone Air Node Name
+  {08eacbfc-3f01-4be2-a805-110f1a14c1ed}, !- Zone Return Air Port List
   ,                                       !- Primary Daylighting Control Name
   ,                                       !- Fraction of Zone Controlled by Primary Daylighting Control
   ,                                       !- Secondary Daylighting Control Name
@@ -357,71 +272,37 @@
   No;                                     !- Use Ideal Air Loads
 
 OS:Node,
-<<<<<<< HEAD
-  {96d7251f-c9ad-4faa-9b35-e45bdf786636}, !- Handle
+  {bc819a75-4cd9-47d9-8107-83453c10f6cc}, !- Handle
   Node 1,                                 !- Name
-  {b3852322-5b91-4c6c-80ce-7b942cceecd7}, !- Inlet Port
+  {0dd1b384-2a5d-4d0e-b499-67a25bef17bd}, !- Inlet Port
   ;                                       !- Outlet Port
 
 OS:Connection,
-  {b3852322-5b91-4c6c-80ce-7b942cceecd7}, !- Handle
-  {33438d04-f00f-4bbf-b930-50e10506b0df}, !- Name
-  {ba50e923-e9ad-4b25-a531-67d8ccd8112d}, !- Source Object
+  {0dd1b384-2a5d-4d0e-b499-67a25bef17bd}, !- Handle
+  {4d38687b-1ff9-4a57-af9a-f4f61604ffce}, !- Name
+  {1bf527ec-cb53-410a-8a40-bd44c172d1e6}, !- Source Object
   11,                                     !- Outlet Port
-  {96d7251f-c9ad-4faa-9b35-e45bdf786636}, !- Target Object
+  {bc819a75-4cd9-47d9-8107-83453c10f6cc}, !- Target Object
   2;                                      !- Inlet Port
 
 OS:PortList,
-  {a3ec48fd-3e16-432c-b33b-98b792b6122d}, !- Handle
-  {31453dd9-b30f-4b2b-afc3-c3166a1a7aee}, !- Name
-  {ba50e923-e9ad-4b25-a531-67d8ccd8112d}; !- HVAC Component
+  {c7be3925-ccc6-4fdf-805f-7d18acb7d518}, !- Handle
+  {be856ba1-f45c-43c5-a009-f9498633d71d}, !- Name
+  {1bf527ec-cb53-410a-8a40-bd44c172d1e6}; !- HVAC Component
 
 OS:PortList,
-  {17692dd8-8ae2-415e-89d8-3afb5d77c899}, !- Handle
-  {aa37866b-1f28-489a-becc-d4c2888f2c8e}, !- Name
-  {ba50e923-e9ad-4b25-a531-67d8ccd8112d}; !- HVAC Component
+  {25ed3c73-765a-4b14-adb6-df9202b73fa6}, !- Handle
+  {6b0508e2-ae6a-4ed1-a24b-db630c7c4eaa}, !- Name
+  {1bf527ec-cb53-410a-8a40-bd44c172d1e6}; !- HVAC Component
 
 OS:PortList,
-  {881c3a83-19bf-4c9d-abe5-94040823c1bc}, !- Handle
-  {2b2ae482-29a4-4a7c-bb6b-6ab33c651508}, !- Name
-  {ba50e923-e9ad-4b25-a531-67d8ccd8112d}; !- HVAC Component
+  {08eacbfc-3f01-4be2-a805-110f1a14c1ed}, !- Handle
+  {fba0490d-c694-43fa-b628-6d1946fa21c9}, !- Name
+  {1bf527ec-cb53-410a-8a40-bd44c172d1e6}; !- HVAC Component
 
 OS:Sizing:Zone,
-  {1dd286af-918a-48f9-92a1-afcaaff5466b}, !- Handle
-  {ba50e923-e9ad-4b25-a531-67d8ccd8112d}, !- Zone or ZoneList Name
-=======
-  {a5a03ff4-83eb-46a0-9bdf-1c1e5fd6b34d}, !- Handle
-  Node 1,                                 !- Name
-  {f4b691bf-e602-4347-bd21-02cc607c9c1a}, !- Inlet Port
-  ;                                       !- Outlet Port
-
-OS:Connection,
-  {f4b691bf-e602-4347-bd21-02cc607c9c1a}, !- Handle
-  {9a30a6cf-d23b-4cc7-842d-71d45bb0c585}, !- Name
-  {26562c37-550a-49d9-bf17-38a762a7d157}, !- Source Object
-  11,                                     !- Outlet Port
-  {a5a03ff4-83eb-46a0-9bdf-1c1e5fd6b34d}, !- Target Object
-  2;                                      !- Inlet Port
-
-OS:PortList,
-  {8fd3e7c5-3718-4f5f-9bf5-5aa29602e637}, !- Handle
-  {7c1c885c-2d56-4a34-85d1-ee38ff639d2e}, !- Name
-  {26562c37-550a-49d9-bf17-38a762a7d157}; !- HVAC Component
-
-OS:PortList,
-  {42ca2067-1c88-4769-b72e-58c38b1e0fe8}, !- Handle
-  {5e167b66-19e3-4ca4-8d6a-4b1a9bf4229c}, !- Name
-  {26562c37-550a-49d9-bf17-38a762a7d157}; !- HVAC Component
-
-OS:PortList,
-  {bea8f253-e7c9-4f26-9230-6d9d37d37044}, !- Handle
-  {2861f949-83e6-4f53-a11d-99691c24e0b8}, !- Name
-  {26562c37-550a-49d9-bf17-38a762a7d157}; !- HVAC Component
-
-OS:Sizing:Zone,
-  {37609e68-3501-49aa-8a22-90f96899c0aa}, !- Handle
-  {26562c37-550a-49d9-bf17-38a762a7d157}, !- Zone or ZoneList Name
->>>>>>> 3c1d7324
+  {c0857049-895e-4c80-8303-1e8c70d5a92e}, !- Handle
+  {1bf527ec-cb53-410a-8a40-bd44c172d1e6}, !- Zone or ZoneList Name
   SupplyAirTemperature,                   !- Zone Cooling Design Supply Air Temperature Input Method
   14,                                     !- Zone Cooling Design Supply Air Temperature {C}
   11.11,                                  !- Zone Cooling Design Supply Air Temperature Difference {deltaC}
@@ -450,25 +331,14 @@
   autosize;                               !- Dedicated Outdoor Air High Setpoint Temperature for Design {C}
 
 OS:ZoneHVAC:EquipmentList,
-<<<<<<< HEAD
-  {36b9a839-a48d-4144-882d-e1aa5603f7a3}, !- Handle
+  {ca860918-ae66-44d3-9c6c-82ebe923315a}, !- Handle
   Zone HVAC Equipment List 1,             !- Name
-  {ba50e923-e9ad-4b25-a531-67d8ccd8112d}; !- Thermal Zone
+  {1bf527ec-cb53-410a-8a40-bd44c172d1e6}; !- Thermal Zone
 
 OS:Space,
-  {5664a799-fb89-4032-b43c-151fd99180ab}, !- Handle
+  {1c0ea42f-5813-492d-90f6-c53d6009ca8b}, !- Handle
   living space,                           !- Name
-  {21f2c95f-eff3-4ccc-9f31-5546445ace52}, !- Space Type Name
-=======
-  {ef6f915a-034d-4cea-a512-65d8ee8387ff}, !- Handle
-  Zone HVAC Equipment List 1,             !- Name
-  {26562c37-550a-49d9-bf17-38a762a7d157}; !- Thermal Zone
-
-OS:Space,
-  {0dba2e71-b653-4cad-8a6c-789017b80fe0}, !- Handle
-  living space,                           !- Name
-  {f198c4af-ea04-407d-a8df-8b3845b649d5}, !- Space Type Name
->>>>>>> 3c1d7324
+  {1112f35c-0ffc-41a0-b7cd-a46465b786ea}, !- Space Type Name
   ,                                       !- Default Construction Set Name
   ,                                       !- Default Schedule Set Name
   -0,                                     !- Direction of Relative North {deg}
@@ -476,31 +346,17 @@
   0,                                      !- Y Origin {m}
   0,                                      !- Z Origin {m}
   ,                                       !- Building Story Name
-<<<<<<< HEAD
-  {ba50e923-e9ad-4b25-a531-67d8ccd8112d}, !- Thermal Zone Name
+  {1bf527ec-cb53-410a-8a40-bd44c172d1e6}, !- Thermal Zone Name
   ,                                       !- Part of Total Floor Area
   ,                                       !- Design Specification Outdoor Air Object Name
-  {a6cfd9c0-5c22-4663-a7c1-301008c1afda}; !- Building Unit Name
-
-OS:Surface,
-  {c6a968e1-d3a0-4159-b387-3a156d3106ff}, !- Handle
+  {7a53aae1-13a8-48a6-8790-9c124cab5102}; !- Building Unit Name
+
+OS:Surface,
+  {6ed8a00f-e134-4069-b516-95e51318e76e}, !- Handle
   Surface 1,                              !- Name
   Floor,                                  !- Surface Type
   ,                                       !- Construction Name
-  {5664a799-fb89-4032-b43c-151fd99180ab}, !- Space Name
-=======
-  {26562c37-550a-49d9-bf17-38a762a7d157}, !- Thermal Zone Name
-  ,                                       !- Part of Total Floor Area
-  ,                                       !- Design Specification Outdoor Air Object Name
-  {9b243943-4078-45b2-8eb8-796de7b0c3eb}; !- Building Unit Name
-
-OS:Surface,
-  {f7ffeea9-7478-411e-ae40-7e56310d5025}, !- Handle
-  Surface 1,                              !- Name
-  Floor,                                  !- Surface Type
-  ,                                       !- Construction Name
-  {0dba2e71-b653-4cad-8a6c-789017b80fe0}, !- Space Name
->>>>>>> 3c1d7324
+  {1c0ea42f-5813-492d-90f6-c53d6009ca8b}, !- Space Name
   Foundation,                             !- Outside Boundary Condition
   ,                                       !- Outside Boundary Condition Object
   NoSun,                                  !- Sun Exposure
@@ -513,19 +369,11 @@
   13.6310703908387, 0, 0;                 !- X,Y,Z Vertex 4 {m}
 
 OS:Surface,
-<<<<<<< HEAD
-  {8bdf6aae-f199-4acb-83f7-88ac7522d37d}, !- Handle
+  {eeefddf2-5ffb-4e4d-8aa2-dea0546a5901}, !- Handle
   Surface 2,                              !- Name
   Wall,                                   !- Surface Type
   ,                                       !- Construction Name
-  {5664a799-fb89-4032-b43c-151fd99180ab}, !- Space Name
-=======
-  {cf9d1367-303b-4891-b4d0-660add9e4690}, !- Handle
-  Surface 2,                              !- Name
-  Wall,                                   !- Surface Type
-  ,                                       !- Construction Name
-  {0dba2e71-b653-4cad-8a6c-789017b80fe0}, !- Space Name
->>>>>>> 3c1d7324
+  {1c0ea42f-5813-492d-90f6-c53d6009ca8b}, !- Space Name
   Outdoors,                               !- Outside Boundary Condition
   ,                                       !- Outside Boundary Condition Object
   SunExposed,                             !- Sun Exposure
@@ -538,19 +386,11 @@
   0, 0, 2.4384;                           !- X,Y,Z Vertex 4 {m}
 
 OS:Surface,
-<<<<<<< HEAD
-  {cba87dd2-4473-471c-aea5-8d1dbb05f910}, !- Handle
+  {e980c0a3-4c5c-4000-a029-f22793816ceb}, !- Handle
   Surface 3,                              !- Name
   Wall,                                   !- Surface Type
   ,                                       !- Construction Name
-  {5664a799-fb89-4032-b43c-151fd99180ab}, !- Space Name
-=======
-  {6f2d0f21-4cac-44b8-99e8-e67b09a51b00}, !- Handle
-  Surface 3,                              !- Name
-  Wall,                                   !- Surface Type
-  ,                                       !- Construction Name
-  {0dba2e71-b653-4cad-8a6c-789017b80fe0}, !- Space Name
->>>>>>> 3c1d7324
+  {1c0ea42f-5813-492d-90f6-c53d6009ca8b}, !- Space Name
   Outdoors,                               !- Outside Boundary Condition
   ,                                       !- Outside Boundary Condition Object
   SunExposed,                             !- Sun Exposure
@@ -563,19 +403,11 @@
   0, 6.81553519541936, 2.4384;            !- X,Y,Z Vertex 4 {m}
 
 OS:Surface,
-<<<<<<< HEAD
-  {cfaed3ea-2650-496a-a799-0e66e3fd4c14}, !- Handle
+  {a6e9bcd8-6990-46c5-ab64-9490a5116ba7}, !- Handle
   Surface 4,                              !- Name
   Wall,                                   !- Surface Type
   ,                                       !- Construction Name
-  {5664a799-fb89-4032-b43c-151fd99180ab}, !- Space Name
-=======
-  {5ae20688-9a3b-4a60-b09e-0d2dee07ed41}, !- Handle
-  Surface 4,                              !- Name
-  Wall,                                   !- Surface Type
-  ,                                       !- Construction Name
-  {0dba2e71-b653-4cad-8a6c-789017b80fe0}, !- Space Name
->>>>>>> 3c1d7324
+  {1c0ea42f-5813-492d-90f6-c53d6009ca8b}, !- Space Name
   Outdoors,                               !- Outside Boundary Condition
   ,                                       !- Outside Boundary Condition Object
   SunExposed,                             !- Sun Exposure
@@ -588,19 +420,11 @@
   13.6310703908387, 6.81553519541936, 2.4384; !- X,Y,Z Vertex 4 {m}
 
 OS:Surface,
-<<<<<<< HEAD
-  {5be383e3-88af-45da-a909-030ddfffbdfc}, !- Handle
+  {f713b02b-c8d1-48e3-a126-61e6862c42ed}, !- Handle
   Surface 5,                              !- Name
   Wall,                                   !- Surface Type
   ,                                       !- Construction Name
-  {5664a799-fb89-4032-b43c-151fd99180ab}, !- Space Name
-=======
-  {6ad6b63a-ea64-4654-8b4a-7576c282d606}, !- Handle
-  Surface 5,                              !- Name
-  Wall,                                   !- Surface Type
-  ,                                       !- Construction Name
-  {0dba2e71-b653-4cad-8a6c-789017b80fe0}, !- Space Name
->>>>>>> 3c1d7324
+  {1c0ea42f-5813-492d-90f6-c53d6009ca8b}, !- Space Name
   Outdoors,                               !- Outside Boundary Condition
   ,                                       !- Outside Boundary Condition Object
   SunExposed,                             !- Sun Exposure
@@ -613,23 +437,13 @@
   13.6310703908387, 0, 2.4384;            !- X,Y,Z Vertex 4 {m}
 
 OS:Surface,
-<<<<<<< HEAD
-  {7f309ec6-f9be-40a3-9688-9ea4b3b656ae}, !- Handle
+  {b0035052-533f-4498-b921-24790ea30ec2}, !- Handle
   Surface 6,                              !- Name
   RoofCeiling,                            !- Surface Type
   ,                                       !- Construction Name
-  {5664a799-fb89-4032-b43c-151fd99180ab}, !- Space Name
+  {1c0ea42f-5813-492d-90f6-c53d6009ca8b}, !- Space Name
   Surface,                                !- Outside Boundary Condition
-  {4c0e6674-ca95-4e3c-8f1f-905827cf13b7}, !- Outside Boundary Condition Object
-=======
-  {f63cebf5-bde3-4d63-8ede-3f8c92531014}, !- Handle
-  Surface 6,                              !- Name
-  RoofCeiling,                            !- Surface Type
-  ,                                       !- Construction Name
-  {0dba2e71-b653-4cad-8a6c-789017b80fe0}, !- Space Name
-  Surface,                                !- Outside Boundary Condition
-  {c0408dcc-4202-413e-8eee-dc2a2d12d780}, !- Outside Boundary Condition Object
->>>>>>> 3c1d7324
+  {56a16227-52c7-4ddf-89de-c9cb9e82c1ee}, !- Outside Boundary Condition Object
   NoSun,                                  !- Sun Exposure
   NoWind,                                 !- Wind Exposure
   ,                                       !- View Factor to Ground
@@ -640,11 +454,7 @@
   0, 0, 2.4384;                           !- X,Y,Z Vertex 4 {m}
 
 OS:SpaceType,
-<<<<<<< HEAD
-  {21f2c95f-eff3-4ccc-9f31-5546445ace52}, !- Handle
-=======
-  {f198c4af-ea04-407d-a8df-8b3845b649d5}, !- Handle
->>>>>>> 3c1d7324
+  {1112f35c-0ffc-41a0-b7cd-a46465b786ea}, !- Handle
   Space Type 1,                           !- Name
   ,                                       !- Default Construction Set Name
   ,                                       !- Default Schedule Set Name
@@ -655,15 +465,9 @@
   living;                                 !- Standards Space Type
 
 OS:Space,
-<<<<<<< HEAD
-  {7119d47f-8dde-4318-9e97-ec238824859a}, !- Handle
+  {5287fafb-706c-4523-bcf8-7e5b74be4f18}, !- Handle
   living space|story 2,                   !- Name
-  {21f2c95f-eff3-4ccc-9f31-5546445ace52}, !- Space Type Name
-=======
-  {2b74fa6a-d4e2-491b-a522-48a1ce2ae496}, !- Handle
-  living space|story 2,                   !- Name
-  {f198c4af-ea04-407d-a8df-8b3845b649d5}, !- Space Type Name
->>>>>>> 3c1d7324
+  {1112f35c-0ffc-41a0-b7cd-a46465b786ea}, !- Space Type Name
   ,                                       !- Default Construction Set Name
   ,                                       !- Default Schedule Set Name
   -0,                                     !- Direction of Relative North {deg}
@@ -671,35 +475,19 @@
   0,                                      !- Y Origin {m}
   2.4384,                                 !- Z Origin {m}
   ,                                       !- Building Story Name
-<<<<<<< HEAD
-  {ba50e923-e9ad-4b25-a531-67d8ccd8112d}, !- Thermal Zone Name
+  {1bf527ec-cb53-410a-8a40-bd44c172d1e6}, !- Thermal Zone Name
   ,                                       !- Part of Total Floor Area
   ,                                       !- Design Specification Outdoor Air Object Name
-  {a6cfd9c0-5c22-4663-a7c1-301008c1afda}; !- Building Unit Name
-
-OS:Surface,
-  {4c0e6674-ca95-4e3c-8f1f-905827cf13b7}, !- Handle
+  {7a53aae1-13a8-48a6-8790-9c124cab5102}; !- Building Unit Name
+
+OS:Surface,
+  {56a16227-52c7-4ddf-89de-c9cb9e82c1ee}, !- Handle
   Surface 7,                              !- Name
   Floor,                                  !- Surface Type
   ,                                       !- Construction Name
-  {7119d47f-8dde-4318-9e97-ec238824859a}, !- Space Name
+  {5287fafb-706c-4523-bcf8-7e5b74be4f18}, !- Space Name
   Surface,                                !- Outside Boundary Condition
-  {7f309ec6-f9be-40a3-9688-9ea4b3b656ae}, !- Outside Boundary Condition Object
-=======
-  {26562c37-550a-49d9-bf17-38a762a7d157}, !- Thermal Zone Name
-  ,                                       !- Part of Total Floor Area
-  ,                                       !- Design Specification Outdoor Air Object Name
-  {9b243943-4078-45b2-8eb8-796de7b0c3eb}; !- Building Unit Name
-
-OS:Surface,
-  {c0408dcc-4202-413e-8eee-dc2a2d12d780}, !- Handle
-  Surface 7,                              !- Name
-  Floor,                                  !- Surface Type
-  ,                                       !- Construction Name
-  {2b74fa6a-d4e2-491b-a522-48a1ce2ae496}, !- Space Name
-  Surface,                                !- Outside Boundary Condition
-  {f63cebf5-bde3-4d63-8ede-3f8c92531014}, !- Outside Boundary Condition Object
->>>>>>> 3c1d7324
+  {b0035052-533f-4498-b921-24790ea30ec2}, !- Outside Boundary Condition Object
   NoSun,                                  !- Sun Exposure
   NoWind,                                 !- Wind Exposure
   ,                                       !- View Factor to Ground
@@ -710,19 +498,11 @@
   13.6310703908387, 0, 0;                 !- X,Y,Z Vertex 4 {m}
 
 OS:Surface,
-<<<<<<< HEAD
-  {9e897c1a-ded2-4d45-a385-52264eca2dcd}, !- Handle
+  {529f031c-d616-4fd8-be93-5a3be73cf4e7}, !- Handle
   Surface 8,                              !- Name
   Wall,                                   !- Surface Type
   ,                                       !- Construction Name
-  {7119d47f-8dde-4318-9e97-ec238824859a}, !- Space Name
-=======
-  {5895e2f9-da7c-41ee-8f57-a403df15348b}, !- Handle
-  Surface 8,                              !- Name
-  Wall,                                   !- Surface Type
-  ,                                       !- Construction Name
-  {2b74fa6a-d4e2-491b-a522-48a1ce2ae496}, !- Space Name
->>>>>>> 3c1d7324
+  {5287fafb-706c-4523-bcf8-7e5b74be4f18}, !- Space Name
   Outdoors,                               !- Outside Boundary Condition
   ,                                       !- Outside Boundary Condition Object
   SunExposed,                             !- Sun Exposure
@@ -735,19 +515,11 @@
   0, 0, 2.4384;                           !- X,Y,Z Vertex 4 {m}
 
 OS:Surface,
-<<<<<<< HEAD
-  {fa0187eb-a075-46e7-85a1-0f0a5009808d}, !- Handle
+  {ea8b54e9-8ed6-416c-83fd-99bce5c2f710}, !- Handle
   Surface 9,                              !- Name
   Wall,                                   !- Surface Type
   ,                                       !- Construction Name
-  {7119d47f-8dde-4318-9e97-ec238824859a}, !- Space Name
-=======
-  {a42e5f68-d73a-4a26-9054-7a9f39d91c44}, !- Handle
-  Surface 9,                              !- Name
-  Wall,                                   !- Surface Type
-  ,                                       !- Construction Name
-  {2b74fa6a-d4e2-491b-a522-48a1ce2ae496}, !- Space Name
->>>>>>> 3c1d7324
+  {5287fafb-706c-4523-bcf8-7e5b74be4f18}, !- Space Name
   Outdoors,                               !- Outside Boundary Condition
   ,                                       !- Outside Boundary Condition Object
   SunExposed,                             !- Sun Exposure
@@ -760,19 +532,11 @@
   0, 6.81553519541936, 2.4384;            !- X,Y,Z Vertex 4 {m}
 
 OS:Surface,
-<<<<<<< HEAD
-  {f088fe47-a39d-4ccf-88a5-eabf7104597e}, !- Handle
+  {d847dba9-9de4-4f1f-9b4a-142ce9c41cc0}, !- Handle
   Surface 10,                             !- Name
   Wall,                                   !- Surface Type
   ,                                       !- Construction Name
-  {7119d47f-8dde-4318-9e97-ec238824859a}, !- Space Name
-=======
-  {ebaee7f7-30fa-442a-95a3-c6ddc2164ba6}, !- Handle
-  Surface 10,                             !- Name
-  Wall,                                   !- Surface Type
-  ,                                       !- Construction Name
-  {2b74fa6a-d4e2-491b-a522-48a1ce2ae496}, !- Space Name
->>>>>>> 3c1d7324
+  {5287fafb-706c-4523-bcf8-7e5b74be4f18}, !- Space Name
   Outdoors,                               !- Outside Boundary Condition
   ,                                       !- Outside Boundary Condition Object
   SunExposed,                             !- Sun Exposure
@@ -785,19 +549,11 @@
   13.6310703908387, 6.81553519541936, 2.4384; !- X,Y,Z Vertex 4 {m}
 
 OS:Surface,
-<<<<<<< HEAD
-  {7dee7975-645a-4cf4-bc61-49f90f5f61b5}, !- Handle
+  {2d05c393-cff5-4412-a052-1293991db917}, !- Handle
   Surface 11,                             !- Name
   Wall,                                   !- Surface Type
   ,                                       !- Construction Name
-  {7119d47f-8dde-4318-9e97-ec238824859a}, !- Space Name
-=======
-  {4c38ad13-5ad0-4223-b08a-d0c50e44c917}, !- Handle
-  Surface 11,                             !- Name
-  Wall,                                   !- Surface Type
-  ,                                       !- Construction Name
-  {2b74fa6a-d4e2-491b-a522-48a1ce2ae496}, !- Space Name
->>>>>>> 3c1d7324
+  {5287fafb-706c-4523-bcf8-7e5b74be4f18}, !- Space Name
   Outdoors,                               !- Outside Boundary Condition
   ,                                       !- Outside Boundary Condition Object
   SunExposed,                             !- Sun Exposure
@@ -810,23 +566,13 @@
   13.6310703908387, 0, 2.4384;            !- X,Y,Z Vertex 4 {m}
 
 OS:Surface,
-<<<<<<< HEAD
-  {dc25c2a6-491a-45af-a3f3-4ae003de4029}, !- Handle
+  {ed18daf5-0fab-4b7a-a38d-af650bb6ffa3}, !- Handle
   Surface 12,                             !- Name
   RoofCeiling,                            !- Surface Type
   ,                                       !- Construction Name
-  {7119d47f-8dde-4318-9e97-ec238824859a}, !- Space Name
+  {5287fafb-706c-4523-bcf8-7e5b74be4f18}, !- Space Name
   Surface,                                !- Outside Boundary Condition
-  {0528bb0c-20a7-4931-80c2-b7703d57ed31}, !- Outside Boundary Condition Object
-=======
-  {f68a5328-741d-4ae0-98f1-e7cdbb10765a}, !- Handle
-  Surface 12,                             !- Name
-  RoofCeiling,                            !- Surface Type
-  ,                                       !- Construction Name
-  {2b74fa6a-d4e2-491b-a522-48a1ce2ae496}, !- Space Name
-  Surface,                                !- Outside Boundary Condition
-  {419ed468-888f-41be-bcb4-af345a053e74}, !- Outside Boundary Condition Object
->>>>>>> 3c1d7324
+  {4c8226e7-96b0-44f6-babe-368621b17697}, !- Outside Boundary Condition Object
   NoSun,                                  !- Sun Exposure
   NoWind,                                 !- Wind Exposure
   ,                                       !- View Factor to Ground
@@ -837,23 +583,13 @@
   0, 0, 2.4384;                           !- X,Y,Z Vertex 4 {m}
 
 OS:Surface,
-<<<<<<< HEAD
-  {0528bb0c-20a7-4931-80c2-b7703d57ed31}, !- Handle
+  {4c8226e7-96b0-44f6-babe-368621b17697}, !- Handle
   Surface 13,                             !- Name
   Floor,                                  !- Surface Type
   ,                                       !- Construction Name
-  {3cc06f32-f34a-432e-8aaa-4526d036649c}, !- Space Name
+  {d0fb45f2-4cd1-4797-9d52-392576f8f5f4}, !- Space Name
   Surface,                                !- Outside Boundary Condition
-  {dc25c2a6-491a-45af-a3f3-4ae003de4029}, !- Outside Boundary Condition Object
-=======
-  {419ed468-888f-41be-bcb4-af345a053e74}, !- Handle
-  Surface 13,                             !- Name
-  Floor,                                  !- Surface Type
-  ,                                       !- Construction Name
-  {7e97938a-2974-4dc3-a584-3243ef2f50b1}, !- Space Name
-  Surface,                                !- Outside Boundary Condition
-  {f68a5328-741d-4ae0-98f1-e7cdbb10765a}, !- Outside Boundary Condition Object
->>>>>>> 3c1d7324
+  {ed18daf5-0fab-4b7a-a38d-af650bb6ffa3}, !- Outside Boundary Condition Object
   NoSun,                                  !- Sun Exposure
   NoWind,                                 !- Wind Exposure
   ,                                       !- View Factor to Ground
@@ -864,19 +600,11 @@
   0, 0, 0;                                !- X,Y,Z Vertex 4 {m}
 
 OS:Surface,
-<<<<<<< HEAD
-  {80a9faa9-eb51-48f3-9945-7ec8b3113d19}, !- Handle
+  {43205fc3-3449-4442-add1-0d7a20f5e801}, !- Handle
   Surface 14,                             !- Name
   RoofCeiling,                            !- Surface Type
   ,                                       !- Construction Name
-  {3cc06f32-f34a-432e-8aaa-4526d036649c}, !- Space Name
-=======
-  {bfbb007c-5737-480e-824b-c520f9e01390}, !- Handle
-  Surface 14,                             !- Name
-  RoofCeiling,                            !- Surface Type
-  ,                                       !- Construction Name
-  {7e97938a-2974-4dc3-a584-3243ef2f50b1}, !- Space Name
->>>>>>> 3c1d7324
+  {d0fb45f2-4cd1-4797-9d52-392576f8f5f4}, !- Space Name
   Outdoors,                               !- Outside Boundary Condition
   ,                                       !- Outside Boundary Condition Object
   SunExposed,                             !- Sun Exposure
@@ -889,19 +617,11 @@
   13.6310703908387, 0, 0;                 !- X,Y,Z Vertex 4 {m}
 
 OS:Surface,
-<<<<<<< HEAD
-  {c6d0ee01-c9ee-4897-ad93-f7530bd97de2}, !- Handle
+  {adc13f62-678b-45b9-b6e0-0f7460666c02}, !- Handle
   Surface 15,                             !- Name
   RoofCeiling,                            !- Surface Type
   ,                                       !- Construction Name
-  {3cc06f32-f34a-432e-8aaa-4526d036649c}, !- Space Name
-=======
-  {3cdea6b4-8cd5-42f6-9b4f-dbb18b29d99d}, !- Handle
-  Surface 15,                             !- Name
-  RoofCeiling,                            !- Surface Type
-  ,                                       !- Construction Name
-  {7e97938a-2974-4dc3-a584-3243ef2f50b1}, !- Space Name
->>>>>>> 3c1d7324
+  {d0fb45f2-4cd1-4797-9d52-392576f8f5f4}, !- Space Name
   Outdoors,                               !- Outside Boundary Condition
   ,                                       !- Outside Boundary Condition Object
   SunExposed,                             !- Sun Exposure
@@ -914,19 +634,11 @@
   0, 6.81553519541936, 0;                 !- X,Y,Z Vertex 4 {m}
 
 OS:Surface,
-<<<<<<< HEAD
-  {862249a2-90c8-45ef-abc0-e9c318d6cb6d}, !- Handle
+  {60638aec-2cb8-478f-abc0-904d38aeaafa}, !- Handle
   Surface 16,                             !- Name
   Wall,                                   !- Surface Type
   ,                                       !- Construction Name
-  {3cc06f32-f34a-432e-8aaa-4526d036649c}, !- Space Name
-=======
-  {29777f08-cda8-463a-8483-82439b9b456b}, !- Handle
-  Surface 16,                             !- Name
-  Wall,                                   !- Surface Type
-  ,                                       !- Construction Name
-  {7e97938a-2974-4dc3-a584-3243ef2f50b1}, !- Space Name
->>>>>>> 3c1d7324
+  {d0fb45f2-4cd1-4797-9d52-392576f8f5f4}, !- Space Name
   Outdoors,                               !- Outside Boundary Condition
   ,                                       !- Outside Boundary Condition Object
   SunExposed,                             !- Sun Exposure
@@ -938,19 +650,11 @@
   0, 0, 0;                                !- X,Y,Z Vertex 3 {m}
 
 OS:Surface,
-<<<<<<< HEAD
-  {25be9937-a842-4421-8707-3df53602da06}, !- Handle
+  {a385e04b-3a1a-4852-b0e4-799fc2d9433b}, !- Handle
   Surface 17,                             !- Name
   Wall,                                   !- Surface Type
   ,                                       !- Construction Name
-  {3cc06f32-f34a-432e-8aaa-4526d036649c}, !- Space Name
-=======
-  {ac7bf3c8-735e-4ab3-8cce-2c581c976656}, !- Handle
-  Surface 17,                             !- Name
-  Wall,                                   !- Surface Type
-  ,                                       !- Construction Name
-  {7e97938a-2974-4dc3-a584-3243ef2f50b1}, !- Space Name
->>>>>>> 3c1d7324
+  {d0fb45f2-4cd1-4797-9d52-392576f8f5f4}, !- Space Name
   Outdoors,                               !- Outside Boundary Condition
   ,                                       !- Outside Boundary Condition Object
   SunExposed,                             !- Sun Exposure
@@ -962,15 +666,9 @@
   13.6310703908387, 6.81553519541936, 0;  !- X,Y,Z Vertex 3 {m}
 
 OS:Space,
-<<<<<<< HEAD
-  {3cc06f32-f34a-432e-8aaa-4526d036649c}, !- Handle
+  {d0fb45f2-4cd1-4797-9d52-392576f8f5f4}, !- Handle
   unfinished attic space,                 !- Name
-  {60ccb804-5064-4ac3-98e6-466b76f8fb23}, !- Space Type Name
-=======
-  {7e97938a-2974-4dc3-a584-3243ef2f50b1}, !- Handle
-  unfinished attic space,                 !- Name
-  {8e1fc611-0b19-4d1b-a531-853eaaa385ab}, !- Space Type Name
->>>>>>> 3c1d7324
+  {4212f77c-26b6-4b64-85b0-07d3d6a9e3fd}, !- Space Type Name
   ,                                       !- Default Construction Set Name
   ,                                       !- Default Schedule Set Name
   -0,                                     !- Direction of Relative North {deg}
@@ -978,17 +676,10 @@
   0,                                      !- Y Origin {m}
   4.8768,                                 !- Z Origin {m}
   ,                                       !- Building Story Name
-<<<<<<< HEAD
-  {515803d0-8a76-46e2-9202-79627e88b859}; !- Thermal Zone Name
+  {4a734aa9-4737-4c47-adb6-6a0546f42407}; !- Thermal Zone Name
 
 OS:ThermalZone,
-  {515803d0-8a76-46e2-9202-79627e88b859}, !- Handle
-=======
-  {af8b2ec7-1e66-4393-804e-fce6c9e2a352}; !- Thermal Zone Name
-
-OS:ThermalZone,
-  {af8b2ec7-1e66-4393-804e-fce6c9e2a352}, !- Handle
->>>>>>> 3c1d7324
+  {4a734aa9-4737-4c47-adb6-6a0546f42407}, !- Handle
   unfinished attic zone,                  !- Name
   ,                                       !- Multiplier
   ,                                       !- Ceiling Height {m}
@@ -997,17 +688,10 @@
   ,                                       !- Zone Inside Convection Algorithm
   ,                                       !- Zone Outside Convection Algorithm
   ,                                       !- Zone Conditioning Equipment List Name
-<<<<<<< HEAD
-  {98585a0d-6464-42ee-b6b5-0a2783037422}, !- Zone Air Inlet Port List
-  {04e00a9a-65b6-4ed3-9d22-28640f739c62}, !- Zone Air Exhaust Port List
-  {13a19707-956e-4de1-9e59-493dae0f5ec7}, !- Zone Air Node Name
-  {f5ca64d7-4302-4bfb-a81e-435966622e90}, !- Zone Return Air Port List
-=======
-  {85d0f345-7a04-48d1-85aa-1654ea8e29a9}, !- Zone Air Inlet Port List
-  {ae31336d-cc43-4a8e-b981-979d59adf2b8}, !- Zone Air Exhaust Port List
-  {572a3ef2-52b0-4f28-9d12-e55493952789}, !- Zone Air Node Name
-  {5412f604-fef0-43f1-8f34-02dfe02a46ce}, !- Zone Return Air Port List
->>>>>>> 3c1d7324
+  {a03c3021-cacb-4222-a745-bda26fff5224}, !- Zone Air Inlet Port List
+  {e1117357-32e6-4c45-b00c-caea3bb7508d}, !- Zone Air Exhaust Port List
+  {e6808a60-521f-486d-8437-8387f0a96eb2}, !- Zone Air Node Name
+  {f2ca44e7-b795-484a-91ad-27ca425d371f}, !- Zone Return Air Port List
   ,                                       !- Primary Daylighting Control Name
   ,                                       !- Fraction of Zone Controlled by Primary Daylighting Control
   ,                                       !- Secondary Daylighting Control Name
@@ -1018,71 +702,37 @@
   No;                                     !- Use Ideal Air Loads
 
 OS:Node,
-<<<<<<< HEAD
-  {ad22926c-e3f4-4c7a-922e-d8c775a58f6a}, !- Handle
+  {b56d845d-8b02-49b3-ae97-8db4c58caaa0}, !- Handle
   Node 2,                                 !- Name
-  {13a19707-956e-4de1-9e59-493dae0f5ec7}, !- Inlet Port
+  {e6808a60-521f-486d-8437-8387f0a96eb2}, !- Inlet Port
   ;                                       !- Outlet Port
 
 OS:Connection,
-  {13a19707-956e-4de1-9e59-493dae0f5ec7}, !- Handle
-  {c2c1363b-403a-4bd2-9a48-561d6e2cd189}, !- Name
-  {515803d0-8a76-46e2-9202-79627e88b859}, !- Source Object
+  {e6808a60-521f-486d-8437-8387f0a96eb2}, !- Handle
+  {a675cf1e-01e9-486b-ae2e-5145bc5ee158}, !- Name
+  {4a734aa9-4737-4c47-adb6-6a0546f42407}, !- Source Object
   11,                                     !- Outlet Port
-  {ad22926c-e3f4-4c7a-922e-d8c775a58f6a}, !- Target Object
+  {b56d845d-8b02-49b3-ae97-8db4c58caaa0}, !- Target Object
   2;                                      !- Inlet Port
 
 OS:PortList,
-  {98585a0d-6464-42ee-b6b5-0a2783037422}, !- Handle
-  {656642a4-bb0c-42eb-87e5-b101197feacf}, !- Name
-  {515803d0-8a76-46e2-9202-79627e88b859}; !- HVAC Component
+  {a03c3021-cacb-4222-a745-bda26fff5224}, !- Handle
+  {eaaa3e36-fd01-47ba-96f6-cb64b0fe6f18}, !- Name
+  {4a734aa9-4737-4c47-adb6-6a0546f42407}; !- HVAC Component
 
 OS:PortList,
-  {04e00a9a-65b6-4ed3-9d22-28640f739c62}, !- Handle
-  {bed35c96-7622-4efe-849c-8e91c7bd97e8}, !- Name
-  {515803d0-8a76-46e2-9202-79627e88b859}; !- HVAC Component
+  {e1117357-32e6-4c45-b00c-caea3bb7508d}, !- Handle
+  {f7d3efe7-b796-477a-900a-d89e30c5b1d4}, !- Name
+  {4a734aa9-4737-4c47-adb6-6a0546f42407}; !- HVAC Component
 
 OS:PortList,
-  {f5ca64d7-4302-4bfb-a81e-435966622e90}, !- Handle
-  {3874f7eb-16b9-46b1-b03c-d10d0f9814d4}, !- Name
-  {515803d0-8a76-46e2-9202-79627e88b859}; !- HVAC Component
+  {f2ca44e7-b795-484a-91ad-27ca425d371f}, !- Handle
+  {3a04658e-801b-4f6c-a7cc-ce889cec2bfd}, !- Name
+  {4a734aa9-4737-4c47-adb6-6a0546f42407}; !- HVAC Component
 
 OS:Sizing:Zone,
-  {d80727a5-eafb-4b18-b87f-d4adf10441f1}, !- Handle
-  {515803d0-8a76-46e2-9202-79627e88b859}, !- Zone or ZoneList Name
-=======
-  {7513031d-4288-4b1f-a79f-137a9c115260}, !- Handle
-  Node 2,                                 !- Name
-  {572a3ef2-52b0-4f28-9d12-e55493952789}, !- Inlet Port
-  ;                                       !- Outlet Port
-
-OS:Connection,
-  {572a3ef2-52b0-4f28-9d12-e55493952789}, !- Handle
-  {536e071e-aaa9-45c0-a838-a4434cca3e87}, !- Name
-  {af8b2ec7-1e66-4393-804e-fce6c9e2a352}, !- Source Object
-  11,                                     !- Outlet Port
-  {7513031d-4288-4b1f-a79f-137a9c115260}, !- Target Object
-  2;                                      !- Inlet Port
-
-OS:PortList,
-  {85d0f345-7a04-48d1-85aa-1654ea8e29a9}, !- Handle
-  {a76d5977-aa33-42f0-aced-bb753fc109e1}, !- Name
-  {af8b2ec7-1e66-4393-804e-fce6c9e2a352}; !- HVAC Component
-
-OS:PortList,
-  {ae31336d-cc43-4a8e-b981-979d59adf2b8}, !- Handle
-  {6bc4f088-0b95-4469-a0f0-5b8fd1c582de}, !- Name
-  {af8b2ec7-1e66-4393-804e-fce6c9e2a352}; !- HVAC Component
-
-OS:PortList,
-  {5412f604-fef0-43f1-8f34-02dfe02a46ce}, !- Handle
-  {68e78d7e-d0fe-45ec-a4fd-97d2884ced4d}, !- Name
-  {af8b2ec7-1e66-4393-804e-fce6c9e2a352}; !- HVAC Component
-
-OS:Sizing:Zone,
-  {bf0562fe-1c41-4cbc-a452-ad0df60bdd2e}, !- Handle
-  {af8b2ec7-1e66-4393-804e-fce6c9e2a352}, !- Zone or ZoneList Name
->>>>>>> 3c1d7324
+  {7f70ea23-0f60-4e52-8f72-83be5935d2d4}, !- Handle
+  {4a734aa9-4737-4c47-adb6-6a0546f42407}, !- Zone or ZoneList Name
   SupplyAirTemperature,                   !- Zone Cooling Design Supply Air Temperature Input Method
   14,                                     !- Zone Cooling Design Supply Air Temperature {C}
   11.11,                                  !- Zone Cooling Design Supply Air Temperature Difference {deltaC}
@@ -1111,21 +761,12 @@
   autosize;                               !- Dedicated Outdoor Air High Setpoint Temperature for Design {C}
 
 OS:ZoneHVAC:EquipmentList,
-<<<<<<< HEAD
-  {6d3fb701-a0ec-441d-9349-2cd1f93f787f}, !- Handle
+  {55dffb9f-5861-4f9d-a6af-9e9605a33e76}, !- Handle
   Zone HVAC Equipment List 2,             !- Name
-  {515803d0-8a76-46e2-9202-79627e88b859}; !- Thermal Zone
+  {4a734aa9-4737-4c47-adb6-6a0546f42407}; !- Thermal Zone
 
 OS:SpaceType,
-  {60ccb804-5064-4ac3-98e6-466b76f8fb23}, !- Handle
-=======
-  {348777c4-3a63-4f83-b4d0-d5e6b8c40917}, !- Handle
-  Zone HVAC Equipment List 2,             !- Name
-  {af8b2ec7-1e66-4393-804e-fce6c9e2a352}; !- Thermal Zone
-
-OS:SpaceType,
-  {8e1fc611-0b19-4d1b-a531-853eaaa385ab}, !- Handle
->>>>>>> 3c1d7324
+  {4212f77c-26b6-4b64-85b0-07d3d6a9e3fd}, !- Handle
   Space Type 2,                           !- Name
   ,                                       !- Default Construction Set Name
   ,                                       !- Default Schedule Set Name
@@ -1136,23 +777,14 @@
   unfinished attic;                       !- Standards Space Type
 
 OS:BuildingUnit,
-<<<<<<< HEAD
-  {a6cfd9c0-5c22-4663-a7c1-301008c1afda}, !- Handle
-=======
-  {9b243943-4078-45b2-8eb8-796de7b0c3eb}, !- Handle
->>>>>>> 3c1d7324
+  {7a53aae1-13a8-48a6-8790-9c124cab5102}, !- Handle
   unit 1,                                 !- Name
   ,                                       !- Rendering Color
   Residential;                            !- Building Unit Type
 
 OS:AdditionalProperties,
-<<<<<<< HEAD
-  {219e33dc-2029-4b78-814d-34d96e2d5691}, !- Handle
-  {a6cfd9c0-5c22-4663-a7c1-301008c1afda}, !- Object Name
-=======
-  {4830d43c-e66b-4bb0-891f-82ec3e7c2a09}, !- Handle
-  {9b243943-4078-45b2-8eb8-796de7b0c3eb}, !- Object Name
->>>>>>> 3c1d7324
+  {e7277bc1-fef1-43c2-bef4-b5780cbeaac3}, !- Handle
+  {7a53aae1-13a8-48a6-8790-9c124cab5102}, !- Object Name
   NumberOfBedrooms,                       !- Feature Name 1
   Integer,                                !- Feature Data Type 1
   3,                                      !- Feature Value 1
@@ -1164,20 +796,12 @@
   2.6400000000000001;                     !- Feature Value 3
 
 OS:External:File,
-<<<<<<< HEAD
-  {336cb2fb-0d21-4c48-90a6-3e415013bcba}, !- Handle
-=======
-  {db217cd1-cab7-4d23-a275-1f7bfce06621}, !- Handle
->>>>>>> 3c1d7324
+  {8c075e9f-cd7d-499f-926e-54893400392f}, !- Handle
   8760.csv,                               !- Name
   8760.csv;                               !- File Name
 
 OS:Schedule:Day,
-<<<<<<< HEAD
-  {60fb0e55-ce6f-46ed-83de-5641fd143a26}, !- Handle
-=======
-  {81b6f1e1-7290-454a-8eab-c5cd81cb811a}, !- Handle
->>>>>>> 3c1d7324
+  {efbe1f18-4f2e-47fb-b55e-9032a7572b49}, !- Handle
   Schedule Day 1,                         !- Name
   ,                                       !- Schedule Type Limits Name
   ,                                       !- Interpolate to Timestep
@@ -1186,11 +810,7 @@
   0;                                      !- Value Until Time 1
 
 OS:Schedule:Day,
-<<<<<<< HEAD
-  {960a09de-97b1-4b66-b94d-adc74fb696bb}, !- Handle
-=======
-  {dbc45d64-3a77-4a47-8c6d-f2e654ec6c1c}, !- Handle
->>>>>>> 3c1d7324
+  {94e3c3ae-63d2-4a33-bfb3-298d215a6fda}, !- Handle
   Schedule Day 2,                         !- Name
   ,                                       !- Schedule Type Limits Name
   ,                                       !- Interpolate to Timestep
@@ -1199,17 +819,10 @@
   1;                                      !- Value Until Time 1
 
 OS:Schedule:File,
-<<<<<<< HEAD
-  {49e5f3dd-9607-4c82-99b4-81b12b3c277e}, !- Handle
+  {fbadaf1f-9f3c-4dde-93c0-39fc2d4fe5f3}, !- Handle
   occupants,                              !- Name
-  {465049c2-7ae9-4774-9323-ec0c8059714f}, !- Schedule Type Limits Name
-  {336cb2fb-0d21-4c48-90a6-3e415013bcba}, !- External File Name
-=======
-  {f5f9514c-58ba-4ce4-8881-b67ce655b28a}, !- Handle
-  occupants,                              !- Name
-  {996a2785-8456-4775-80d1-5ef3d6de5b5b}, !- Schedule Type Limits Name
-  {db217cd1-cab7-4d23-a275-1f7bfce06621}, !- External File Name
->>>>>>> 3c1d7324
+  {98ab68f9-03ff-4d12-91b2-21ef0afeca50}, !- Schedule Type Limits Name
+  {8c075e9f-cd7d-499f-926e-54893400392f}, !- External File Name
   1,                                      !- Column Number
   1,                                      !- Rows to Skip at Top
   8760,                                   !- Number of Hours of Data
@@ -1218,40 +831,23 @@
   60;                                     !- Minutes per Item
 
 OS:Schedule:Ruleset,
-<<<<<<< HEAD
-  {4474d6bb-692e-40c0-a94c-b661da5aac8c}, !- Handle
+  {0c701e65-1788-4edf-b3f6-675029808cc7}, !- Handle
   Schedule Ruleset 1,                     !- Name
-  {f303c06f-e588-41d2-b7c2-896bf301a37c}, !- Schedule Type Limits Name
-  {b4d688f1-6d88-4110-a0d4-1241b6fcdec5}; !- Default Day Schedule Name
+  {c0678894-7d3c-469f-9f6a-ad85ac01ad41}, !- Schedule Type Limits Name
+  {a8259f11-c12f-47c9-b682-76309ee5f298}; !- Default Day Schedule Name
 
 OS:Schedule:Day,
-  {b4d688f1-6d88-4110-a0d4-1241b6fcdec5}, !- Handle
+  {a8259f11-c12f-47c9-b682-76309ee5f298}, !- Handle
   Schedule Day 3,                         !- Name
-  {f303c06f-e588-41d2-b7c2-896bf301a37c}, !- Schedule Type Limits Name
-=======
-  {18e834bb-f004-4ebe-8644-55c3ebbc5bb5}, !- Handle
-  Schedule Ruleset 1,                     !- Name
-  {b7839e47-ca97-4257-b469-bed6552b82aa}, !- Schedule Type Limits Name
-  {4309e470-82da-40da-ad50-31103755ba5a}; !- Default Day Schedule Name
-
-OS:Schedule:Day,
-  {4309e470-82da-40da-ad50-31103755ba5a}, !- Handle
-  Schedule Day 3,                         !- Name
-  {b7839e47-ca97-4257-b469-bed6552b82aa}, !- Schedule Type Limits Name
->>>>>>> 3c1d7324
+  {c0678894-7d3c-469f-9f6a-ad85ac01ad41}, !- Schedule Type Limits Name
   ,                                       !- Interpolate to Timestep
   24,                                     !- Hour 1
   0,                                      !- Minute 1
   112.539290946133;                       !- Value Until Time 1
 
 OS:People:Definition,
-<<<<<<< HEAD
-  {e46cc324-8a9b-438d-bce3-8eda7ed72d2e}, !- Handle
+  {b2d7ba2a-218c-481f-8dfd-4b751b93553e}, !- Handle
   res occupants|living space|story 2,     !- Name
-=======
-  {1c8cf6af-af02-45b5-894d-29c24869274b}, !- Handle
-  res occupants|living space,             !- Name
->>>>>>> 3c1d7324
   People,                                 !- Number of People Calculation Method
   1.32,                                   !- Number of People {people}
   ,                                       !- People per Space Floor Area {person/m2}
@@ -1263,21 +859,12 @@
   ZoneAveraged;                           !- Mean Radiant Temperature Calculation Type
 
 OS:People,
-<<<<<<< HEAD
-  {979417cb-748e-4ac3-a774-1edcb3668d30}, !- Handle
+  {b3ca2b7d-9431-4e33-a9d1-14c44075bf52}, !- Handle
   res occupants|living space|story 2,     !- Name
-  {e46cc324-8a9b-438d-bce3-8eda7ed72d2e}, !- People Definition Name
-  {7119d47f-8dde-4318-9e97-ec238824859a}, !- Space or SpaceType Name
-  {49e5f3dd-9607-4c82-99b4-81b12b3c277e}, !- Number of People Schedule Name
-  {4474d6bb-692e-40c0-a94c-b661da5aac8c}, !- Activity Level Schedule Name
-=======
-  {a528b5df-61ac-48dc-9168-dbb4476af334}, !- Handle
-  res occupants|living space,             !- Name
-  {1c8cf6af-af02-45b5-894d-29c24869274b}, !- People Definition Name
-  {0dba2e71-b653-4cad-8a6c-789017b80fe0}, !- Space or SpaceType Name
-  {f5f9514c-58ba-4ce4-8881-b67ce655b28a}, !- Number of People Schedule Name
-  {18e834bb-f004-4ebe-8644-55c3ebbc5bb5}, !- Activity Level Schedule Name
->>>>>>> 3c1d7324
+  {b2d7ba2a-218c-481f-8dfd-4b751b93553e}, !- People Definition Name
+  {5287fafb-706c-4523-bcf8-7e5b74be4f18}, !- Space or SpaceType Name
+  {fbadaf1f-9f3c-4dde-93c0-39fc2d4fe5f3}, !- Number of People Schedule Name
+  {0c701e65-1788-4edf-b3f6-675029808cc7}, !- Activity Level Schedule Name
   ,                                       !- Surface Name/Angle Factor List Name
   ,                                       !- Work Efficiency Schedule Name
   ,                                       !- Clothing Insulation Schedule Name
@@ -1285,11 +872,7 @@
   1;                                      !- Multiplier
 
 OS:ScheduleTypeLimits,
-<<<<<<< HEAD
-  {f303c06f-e588-41d2-b7c2-896bf301a37c}, !- Handle
-=======
-  {b7839e47-ca97-4257-b469-bed6552b82aa}, !- Handle
->>>>>>> 3c1d7324
+  {c0678894-7d3c-469f-9f6a-ad85ac01ad41}, !- Handle
   ActivityLevel,                          !- Name
   0,                                      !- Lower Limit Value
   ,                                       !- Upper Limit Value
@@ -1297,24 +880,15 @@
   ActivityLevel;                          !- Unit Type
 
 OS:ScheduleTypeLimits,
-<<<<<<< HEAD
-  {465049c2-7ae9-4774-9323-ec0c8059714f}, !- Handle
-=======
-  {996a2785-8456-4775-80d1-5ef3d6de5b5b}, !- Handle
->>>>>>> 3c1d7324
+  {98ab68f9-03ff-4d12-91b2-21ef0afeca50}, !- Handle
   Fractional,                             !- Name
   0,                                      !- Lower Limit Value
   1,                                      !- Upper Limit Value
   Continuous;                             !- Numeric Type
 
 OS:People:Definition,
-<<<<<<< HEAD
-  {8e8f9190-20b9-4aca-a7c3-0fed352d6a68}, !- Handle
+  {a004668a-ff8d-4e40-8b9b-a23a363a9cf0}, !- Handle
   res occupants|living space,             !- Name
-=======
-  {e9903ebc-e910-4441-ad3e-c86fcf8c6ac5}, !- Handle
-  res occupants|living space|story 2,     !- Name
->>>>>>> 3c1d7324
   People,                                 !- Number of People Calculation Method
   1.32,                                   !- Number of People {people}
   ,                                       !- People per Space Floor Area {person/m2}
@@ -1326,21 +900,12 @@
   ZoneAveraged;                           !- Mean Radiant Temperature Calculation Type
 
 OS:People,
-<<<<<<< HEAD
-  {06bf246c-3a2c-4b67-9367-e8ad73972c42}, !- Handle
+  {ddbdd3e9-cb96-4aeb-ad95-9983b90a7b62}, !- Handle
   res occupants|living space,             !- Name
-  {8e8f9190-20b9-4aca-a7c3-0fed352d6a68}, !- People Definition Name
-  {5664a799-fb89-4032-b43c-151fd99180ab}, !- Space or SpaceType Name
-  {49e5f3dd-9607-4c82-99b4-81b12b3c277e}, !- Number of People Schedule Name
-  {4474d6bb-692e-40c0-a94c-b661da5aac8c}, !- Activity Level Schedule Name
-=======
-  {2b70a7ff-6127-4bd1-8ee6-36b76d357bb4}, !- Handle
-  res occupants|living space|story 2,     !- Name
-  {e9903ebc-e910-4441-ad3e-c86fcf8c6ac5}, !- People Definition Name
-  {2b74fa6a-d4e2-491b-a522-48a1ce2ae496}, !- Space or SpaceType Name
-  {f5f9514c-58ba-4ce4-8881-b67ce655b28a}, !- Number of People Schedule Name
-  {18e834bb-f004-4ebe-8644-55c3ebbc5bb5}, !- Activity Level Schedule Name
->>>>>>> 3c1d7324
+  {a004668a-ff8d-4e40-8b9b-a23a363a9cf0}, !- People Definition Name
+  {1c0ea42f-5813-492d-90f6-c53d6009ca8b}, !- Space or SpaceType Name
+  {fbadaf1f-9f3c-4dde-93c0-39fc2d4fe5f3}, !- Number of People Schedule Name
+  {0c701e65-1788-4edf-b3f6-675029808cc7}, !- Activity Level Schedule Name
   ,                                       !- Surface Name/Angle Factor List Name
   ,                                       !- Work Efficiency Schedule Name
   ,                                       !- Clothing Insulation Schedule Name
