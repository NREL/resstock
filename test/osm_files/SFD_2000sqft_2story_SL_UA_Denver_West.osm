--- conflicted
+++ resolved
@@ -1,73 +1,41 @@
 !- NOTE: Auto-generated from /test/osw_files/SFD_2000sqft_2story_SL_UA_Denver_West.osw
 
 OS:Version,
-<<<<<<< HEAD
-  {cc5ca9d1-0e12-45d8-8ff4-d03cfa8cf8c9}, !- Handle
+  {18e33ff3-05d2-4914-9c5a-2cf661bbe3ec}, !- Handle
   2.9.0;                                  !- Version Identifier
 
 OS:SimulationControl,
-  {52847eeb-d4a3-42a6-9277-3cdb2f5a20a8}, !- Handle
-=======
-  {b1ae740b-67ca-4530-ac10-e013e1072e09}, !- Handle
-  2.9.0;                                  !- Version Identifier
-
-OS:SimulationControl,
-  {6fb549bd-df4d-45a4-89a4-6a0b178cdd71}, !- Handle
->>>>>>> 2c92e5b7
+  {ef9b4976-69c9-406a-bf55-9f51849cf314}, !- Handle
   ,                                       !- Do Zone Sizing Calculation
   ,                                       !- Do System Sizing Calculation
   ,                                       !- Do Plant Sizing Calculation
   No;                                     !- Run Simulation for Sizing Periods
 
 OS:Timestep,
-<<<<<<< HEAD
-  {463c7496-20d5-406b-83b1-33bee9e2dc49}, !- Handle
+  {f82f45e2-dc4c-4926-84b0-66975c6f4d5f}, !- Handle
   6;                                      !- Number of Timesteps per Hour
 
 OS:ShadowCalculation,
-  {3b060d18-0acd-424e-8150-550c562f1964}, !- Handle
-=======
-  {b894a85d-da99-4fa0-83a9-05cbf71ee42e}, !- Handle
-  6;                                      !- Number of Timesteps per Hour
-
-OS:ShadowCalculation,
-  {a8e3914d-877b-4dab-b077-474dca36d4df}, !- Handle
->>>>>>> 2c92e5b7
+  {b0ce236e-6753-4cad-9406-3b23696c629e}, !- Handle
   20,                                     !- Calculation Frequency
   200;                                    !- Maximum Figures in Shadow Overlap Calculations
 
 OS:SurfaceConvectionAlgorithm:Outside,
-<<<<<<< HEAD
-  {56286bb5-71f2-4c52-9733-897d4dc9c0b5}, !- Handle
+  {d236c591-805c-400d-bfa2-09d42d07cc13}, !- Handle
   DOE-2;                                  !- Algorithm
 
 OS:SurfaceConvectionAlgorithm:Inside,
-  {6b4659e6-2cf6-4591-bf8c-970b322cc729}, !- Handle
+  {dcbb75e8-2ea7-4cc0-9339-ad052f3df81f}, !- Handle
   TARP;                                   !- Algorithm
 
 OS:ZoneCapacitanceMultiplier:ResearchSpecial,
-  {a9ebc93c-b589-4d6b-b2a3-fed8a5bd7cad}, !- Handle
-=======
-  {7ac801a5-bf3f-427f-ba2e-be7c6ee207ee}, !- Handle
-  DOE-2;                                  !- Algorithm
-
-OS:SurfaceConvectionAlgorithm:Inside,
-  {04f28f56-c9ee-4f72-9b8c-0e13f6a8b54b}, !- Handle
-  TARP;                                   !- Algorithm
-
-OS:ZoneCapacitanceMultiplier:ResearchSpecial,
-  {0e1617a7-c4ee-4d21-a188-1ca85116b80a}, !- Handle
->>>>>>> 2c92e5b7
+  {d70dc723-ce73-4cfc-bf33-78e5222e9a7f}, !- Handle
   ,                                       !- Temperature Capacity Multiplier
   15,                                     !- Humidity Capacity Multiplier
   ;                                       !- Carbon Dioxide Capacity Multiplier
 
 OS:RunPeriod,
-<<<<<<< HEAD
-  {327f2713-66d9-43bf-8c1e-252fe83294ed}, !- Handle
-=======
-  {0d415186-974d-4114-8505-ea2c5d6504e6}, !- Handle
->>>>>>> 2c92e5b7
+  {8c634e2d-0800-43c7-8195-7fd06dbe9962}, !- Handle
   Run Period 1,                           !- Name
   1,                                      !- Begin Month
   1,                                      !- Begin Day of Month
@@ -81,21 +49,13 @@
   ;                                       !- Number of Times Runperiod to be Repeated
 
 OS:YearDescription,
-<<<<<<< HEAD
-  {bc54b88a-cf91-4f03-97da-26ce95ab88c6}, !- Handle
-=======
-  {e217fed5-0daf-4e2f-9f93-d86e1d1db390}, !- Handle
->>>>>>> 2c92e5b7
+  {bf416296-15b1-4fc4-8a04-a17b7a6bd47a}, !- Handle
   2007,                                   !- Calendar Year
   ,                                       !- Day of Week for Start Day
   ;                                       !- Is Leap Year
 
 OS:WeatherFile,
-<<<<<<< HEAD
-  {4b00a1a2-1040-4c0f-8556-39b8db4ae583}, !- Handle
-=======
-  {c378ad69-5f8d-4222-af74-b67fc784dfc5}, !- Handle
->>>>>>> 2c92e5b7
+  {6e207f9e-c4fb-4d09-b181-12da93da3b8e}, !- Handle
   Denver Intl Ap,                         !- City
   CO,                                     !- State Province Region
   USA,                                    !- Country
@@ -109,13 +69,8 @@
   E23378AA;                               !- Checksum
 
 OS:AdditionalProperties,
-<<<<<<< HEAD
-  {fbfdf468-2188-424c-838d-3dbb602ae461}, !- Handle
-  {4b00a1a2-1040-4c0f-8556-39b8db4ae583}, !- Object Name
-=======
-  {1b58f1b6-cd0b-498a-bbf4-575d6da36375}, !- Handle
-  {c378ad69-5f8d-4222-af74-b67fc784dfc5}, !- Object Name
->>>>>>> 2c92e5b7
+  {0b4120e4-3f8f-4225-b734-13d11b919c89}, !- Handle
+  {6e207f9e-c4fb-4d09-b181-12da93da3b8e}, !- Object Name
   EPWHeaderCity,                          !- Feature Name 1
   String,                                 !- Feature Data Type 1
   Denver Intl Ap,                         !- Feature Value 1
@@ -223,11 +178,7 @@
   84;                                     !- Feature Value 35
 
 OS:Site,
-<<<<<<< HEAD
-  {6722c685-40c7-428c-8adb-e8efe34538ac}, !- Handle
-=======
-  {8583a9bd-0922-4437-bdc8-096fba770717}, !- Handle
->>>>>>> 2c92e5b7
+  {b8f6dd66-a3cf-4111-9bb7-dd6cd069bac3}, !- Handle
   Denver Intl Ap_CO_USA,                  !- Name
   39.83,                                  !- Latitude {deg}
   -104.65,                                !- Longitude {deg}
@@ -236,11 +187,7 @@
   ;                                       !- Terrain
 
 OS:ClimateZones,
-<<<<<<< HEAD
-  {93d9aa7d-8053-4487-b7a5-15dad9e8de37}, !- Handle
-=======
-  {736b658a-a0ad-4eeb-84b6-255f82923231}, !- Handle
->>>>>>> 2c92e5b7
+  {ec86e788-a9f3-4741-8407-8136c768c3c2}, !- Handle
   ,                                       !- Active Institution
   ,                                       !- Active Year
   ,                                       !- Climate Zone Institution Name 1
@@ -253,31 +200,19 @@
   Cold;                                   !- Climate Zone Value 2
 
 OS:Site:WaterMainsTemperature,
-<<<<<<< HEAD
-  {b69dd07c-44ba-486d-9e61-1a5cbf40a200}, !- Handle
-=======
-  {9960ff0e-695d-4e76-923c-ad6db2f3a845}, !- Handle
->>>>>>> 2c92e5b7
+  {3b52912f-095a-4a23-aae7-0ec3fffd27fd}, !- Handle
   Correlation,                            !- Calculation Method
   ,                                       !- Temperature Schedule Name
   10.8753424657535,                       !- Annual Average Outdoor Air Temperature {C}
   23.1524007936508;                       !- Maximum Difference In Monthly Average Outdoor Air Temperatures {deltaC}
 
 OS:RunPeriodControl:DaylightSavingTime,
-<<<<<<< HEAD
-  {cdf7c912-b341-4e81-884c-88aef0dcd7c6}, !- Handle
-=======
-  {4b2542a3-f7f0-400a-8cf3-b9efe73e7a3e}, !- Handle
->>>>>>> 2c92e5b7
+  {4ead7b01-f4bf-4e69-b0b7-7dbf9657a797}, !- Handle
   4/7,                                    !- Start Date
   10/26;                                  !- End Date
 
 OS:Site:GroundTemperature:Deep,
-<<<<<<< HEAD
-  {ea321c34-4e49-4da1-a4dd-21fb5898b2da}, !- Handle
-=======
-  {d3328bb3-b2d5-411e-8e99-18f613a7219a}, !- Handle
->>>>>>> 2c92e5b7
+  {459ff3a8-730d-4e6f-b630-120bccb709e7}, !- Handle
   10.8753424657535,                       !- January Deep Ground Temperature {C}
   10.8753424657535,                       !- February Deep Ground Temperature {C}
   10.8753424657535,                       !- March Deep Ground Temperature {C}
@@ -292,11 +227,7 @@
   10.8753424657535;                       !- December Deep Ground Temperature {C}
 
 OS:Building,
-<<<<<<< HEAD
-  {a0ff3384-ae1c-4a05-a6e7-2f4375ad188b}, !- Handle
-=======
-  {8b756ecf-aeb5-4963-beb4-31a9862ece06}, !- Handle
->>>>>>> 2c92e5b7
+  {b6082db1-d3cc-43a3-92cd-f611962fe695}, !- Handle
   Building 1,                             !- Name
   ,                                       !- Building Sector Type
   90,                                     !- North Axis {deg}
@@ -311,24 +242,14 @@
   1;                                      !- Standards Number of Living Units
 
 OS:AdditionalProperties,
-<<<<<<< HEAD
-  {f917e5aa-d03b-4f4b-87d8-7b591d95227c}, !- Handle
-  {a0ff3384-ae1c-4a05-a6e7-2f4375ad188b}, !- Object Name
+  {766b41cf-7f99-4162-bb64-614f31b16577}, !- Handle
+  {b6082db1-d3cc-43a3-92cd-f611962fe695}, !- Object Name
   Total Units Modeled,                    !- Feature Name 1
-=======
-  {b6809c78-66ae-4f33-abd5-95e2c717b301}, !- Handle
-  {8b756ecf-aeb5-4963-beb4-31a9862ece06}, !- Object Name
-  Total Units Represented,                !- Feature Name 1
->>>>>>> 2c92e5b7
   Integer,                                !- Feature Data Type 1
   1;                                      !- Feature Value 1
 
 OS:ThermalZone,
-<<<<<<< HEAD
-  {53228923-5b32-425f-8459-6790288f7134}, !- Handle
-=======
-  {6c7288ee-c6b2-4120-b86b-b8c753213852}, !- Handle
->>>>>>> 2c92e5b7
+  {7f806f3f-63da-4c54-ba9f-69ecbe6a92bd}, !- Handle
   living zone,                            !- Name
   ,                                       !- Multiplier
   ,                                       !- Ceiling Height {m}
@@ -337,17 +258,10 @@
   ,                                       !- Zone Inside Convection Algorithm
   ,                                       !- Zone Outside Convection Algorithm
   ,                                       !- Zone Conditioning Equipment List Name
-<<<<<<< HEAD
-  {0ae87d9a-5e87-45e8-83fa-5ced6e4996a2}, !- Zone Air Inlet Port List
-  {1b433421-5c99-4e78-8500-716781d9865f}, !- Zone Air Exhaust Port List
-  {e029b0d2-4b57-40ab-8531-66fb36f6eed5}, !- Zone Air Node Name
-  {0c1e1e55-0f64-4da5-b13f-ccf03acd6a2b}, !- Zone Return Air Port List
-=======
-  {172cc245-b9b9-4263-81ba-59b5940b1588}, !- Zone Air Inlet Port List
-  {62236ca5-1290-48f1-b1cd-5e7d9136e841}, !- Zone Air Exhaust Port List
-  {d6e0f207-4cd3-4908-b5f5-12388c1a4363}, !- Zone Air Node Name
-  {66241cb7-45e3-4524-915e-b21d7e774c14}, !- Zone Return Air Port List
->>>>>>> 2c92e5b7
+  {2fd3dda9-3514-41d4-850f-5c0aa8115e3b}, !- Zone Air Inlet Port List
+  {f1125821-8bd2-4130-8718-a326e4e74381}, !- Zone Air Exhaust Port List
+  {4415fa26-1d28-4d76-b2de-798a8b4bf278}, !- Zone Air Node Name
+  {8891081e-c575-476e-bec1-8ed378ff28ac}, !- Zone Return Air Port List
   ,                                       !- Primary Daylighting Control Name
   ,                                       !- Fraction of Zone Controlled by Primary Daylighting Control
   ,                                       !- Secondary Daylighting Control Name
@@ -358,71 +272,37 @@
   No;                                     !- Use Ideal Air Loads
 
 OS:Node,
-<<<<<<< HEAD
-  {09b65c39-2bea-4768-9886-443b2a19e40d}, !- Handle
+  {1434e05a-d390-4f67-92cb-c84838e30843}, !- Handle
   Node 1,                                 !- Name
-  {e029b0d2-4b57-40ab-8531-66fb36f6eed5}, !- Inlet Port
+  {4415fa26-1d28-4d76-b2de-798a8b4bf278}, !- Inlet Port
   ;                                       !- Outlet Port
 
 OS:Connection,
-  {e029b0d2-4b57-40ab-8531-66fb36f6eed5}, !- Handle
-  {b582294b-1407-40c3-996a-eb50c19a9846}, !- Name
-  {53228923-5b32-425f-8459-6790288f7134}, !- Source Object
+  {4415fa26-1d28-4d76-b2de-798a8b4bf278}, !- Handle
+  {fb9b9cf0-d313-4789-8200-5e32a66c7f03}, !- Name
+  {7f806f3f-63da-4c54-ba9f-69ecbe6a92bd}, !- Source Object
   11,                                     !- Outlet Port
-  {09b65c39-2bea-4768-9886-443b2a19e40d}, !- Target Object
+  {1434e05a-d390-4f67-92cb-c84838e30843}, !- Target Object
   2;                                      !- Inlet Port
 
 OS:PortList,
-  {0ae87d9a-5e87-45e8-83fa-5ced6e4996a2}, !- Handle
-  {147d2535-6eb3-4f1b-b6f9-2da035beaee4}, !- Name
-  {53228923-5b32-425f-8459-6790288f7134}; !- HVAC Component
+  {2fd3dda9-3514-41d4-850f-5c0aa8115e3b}, !- Handle
+  {6597872c-cbd6-494b-9e62-9f561ce81762}, !- Name
+  {7f806f3f-63da-4c54-ba9f-69ecbe6a92bd}; !- HVAC Component
 
 OS:PortList,
-  {1b433421-5c99-4e78-8500-716781d9865f}, !- Handle
-  {88e9d913-293c-4291-9c02-6b84f2ae82cb}, !- Name
-  {53228923-5b32-425f-8459-6790288f7134}; !- HVAC Component
+  {f1125821-8bd2-4130-8718-a326e4e74381}, !- Handle
+  {15bc8be1-4b2c-4aa3-9023-69f46b8d12af}, !- Name
+  {7f806f3f-63da-4c54-ba9f-69ecbe6a92bd}; !- HVAC Component
 
 OS:PortList,
-  {0c1e1e55-0f64-4da5-b13f-ccf03acd6a2b}, !- Handle
-  {d88a9e29-d0fb-41ab-b099-7e9ee60ca870}, !- Name
-  {53228923-5b32-425f-8459-6790288f7134}; !- HVAC Component
+  {8891081e-c575-476e-bec1-8ed378ff28ac}, !- Handle
+  {aad67358-bcb6-4e2d-9133-ee75db3315f1}, !- Name
+  {7f806f3f-63da-4c54-ba9f-69ecbe6a92bd}; !- HVAC Component
 
 OS:Sizing:Zone,
-  {752f6f4a-58d5-4e14-8a9c-72c7dbd5e764}, !- Handle
-  {53228923-5b32-425f-8459-6790288f7134}, !- Zone or ZoneList Name
-=======
-  {eefb4555-9f3f-4ebc-af35-3857ff6e1f96}, !- Handle
-  Node 1,                                 !- Name
-  {d6e0f207-4cd3-4908-b5f5-12388c1a4363}, !- Inlet Port
-  ;                                       !- Outlet Port
-
-OS:Connection,
-  {d6e0f207-4cd3-4908-b5f5-12388c1a4363}, !- Handle
-  {95fe4192-8484-4250-ad00-118eb76e6c8a}, !- Name
-  {6c7288ee-c6b2-4120-b86b-b8c753213852}, !- Source Object
-  11,                                     !- Outlet Port
-  {eefb4555-9f3f-4ebc-af35-3857ff6e1f96}, !- Target Object
-  2;                                      !- Inlet Port
-
-OS:PortList,
-  {172cc245-b9b9-4263-81ba-59b5940b1588}, !- Handle
-  {4b9db5f3-fb6c-4e72-aa84-3e94b64340d9}, !- Name
-  {6c7288ee-c6b2-4120-b86b-b8c753213852}; !- HVAC Component
-
-OS:PortList,
-  {62236ca5-1290-48f1-b1cd-5e7d9136e841}, !- Handle
-  {306d8c0d-9fd1-420d-9acb-d529bfba6642}, !- Name
-  {6c7288ee-c6b2-4120-b86b-b8c753213852}; !- HVAC Component
-
-OS:PortList,
-  {66241cb7-45e3-4524-915e-b21d7e774c14}, !- Handle
-  {753c5371-86b6-43b2-96af-bc2e4783c486}, !- Name
-  {6c7288ee-c6b2-4120-b86b-b8c753213852}; !- HVAC Component
-
-OS:Sizing:Zone,
-  {74fd434b-7817-4ac5-8716-1be8dca2434c}, !- Handle
-  {6c7288ee-c6b2-4120-b86b-b8c753213852}, !- Zone or ZoneList Name
->>>>>>> 2c92e5b7
+  {c30b6f92-f393-49b9-a634-e242306b298a}, !- Handle
+  {7f806f3f-63da-4c54-ba9f-69ecbe6a92bd}, !- Zone or ZoneList Name
   SupplyAirTemperature,                   !- Zone Cooling Design Supply Air Temperature Input Method
   14,                                     !- Zone Cooling Design Supply Air Temperature {C}
   11.11,                                  !- Zone Cooling Design Supply Air Temperature Difference {deltaC}
@@ -451,25 +331,14 @@
   autosize;                               !- Dedicated Outdoor Air High Setpoint Temperature for Design {C}
 
 OS:ZoneHVAC:EquipmentList,
-<<<<<<< HEAD
-  {e4f0fcc9-2e40-4ee0-a98d-6c41c19d27bb}, !- Handle
+  {b33fde90-6b82-4709-8d79-b4ff2c7642dc}, !- Handle
   Zone HVAC Equipment List 1,             !- Name
-  {53228923-5b32-425f-8459-6790288f7134}; !- Thermal Zone
+  {7f806f3f-63da-4c54-ba9f-69ecbe6a92bd}; !- Thermal Zone
 
 OS:Space,
-  {d86d44a4-9df7-4f28-9af9-9c30bed4f467}, !- Handle
+  {4b6a2e4e-91f0-410d-a7f3-e82568dfcba4}, !- Handle
   living space,                           !- Name
-  {863d6f5c-6d85-4e4c-a519-1e325a00fecc}, !- Space Type Name
-=======
-  {e3112f7f-f77f-47e5-9b82-ba138cb51a58}, !- Handle
-  Zone HVAC Equipment List 1,             !- Name
-  {6c7288ee-c6b2-4120-b86b-b8c753213852}; !- Thermal Zone
-
-OS:Space,
-  {e74cf664-90da-4a12-9a55-26b64d741f74}, !- Handle
-  living space,                           !- Name
-  {58002fae-5576-412a-8836-6b65663e5e07}, !- Space Type Name
->>>>>>> 2c92e5b7
+  {15a8a1e5-591d-421a-9fc4-684c2b07c8f3}, !- Space Type Name
   ,                                       !- Default Construction Set Name
   ,                                       !- Default Schedule Set Name
   -0,                                     !- Direction of Relative North {deg}
@@ -477,31 +346,17 @@
   0,                                      !- Y Origin {m}
   0,                                      !- Z Origin {m}
   ,                                       !- Building Story Name
-<<<<<<< HEAD
-  {53228923-5b32-425f-8459-6790288f7134}, !- Thermal Zone Name
+  {7f806f3f-63da-4c54-ba9f-69ecbe6a92bd}, !- Thermal Zone Name
   ,                                       !- Part of Total Floor Area
   ,                                       !- Design Specification Outdoor Air Object Name
-  {ccf19011-b562-4e89-a7aa-3ade558cc79e}; !- Building Unit Name
-
-OS:Surface,
-  {3d21d5e9-3158-4027-afb2-98a51f730211}, !- Handle
+  {fdf45f69-290b-4f82-b2f8-5b506f95573c}; !- Building Unit Name
+
+OS:Surface,
+  {64732e1e-9016-4e3f-b636-6ae2ce4ba4de}, !- Handle
   Surface 1,                              !- Name
   Floor,                                  !- Surface Type
   ,                                       !- Construction Name
-  {d86d44a4-9df7-4f28-9af9-9c30bed4f467}, !- Space Name
-=======
-  {6c7288ee-c6b2-4120-b86b-b8c753213852}, !- Thermal Zone Name
-  ,                                       !- Part of Total Floor Area
-  ,                                       !- Design Specification Outdoor Air Object Name
-  {efaf4a05-303e-4d04-ad6d-e86b3bdd2b29}; !- Building Unit Name
-
-OS:Surface,
-  {68394880-b216-4a94-9678-ec8089268f76}, !- Handle
-  Surface 1,                              !- Name
-  Floor,                                  !- Surface Type
-  ,                                       !- Construction Name
-  {e74cf664-90da-4a12-9a55-26b64d741f74}, !- Space Name
->>>>>>> 2c92e5b7
+  {4b6a2e4e-91f0-410d-a7f3-e82568dfcba4}, !- Space Name
   Foundation,                             !- Outside Boundary Condition
   ,                                       !- Outside Boundary Condition Object
   NoSun,                                  !- Sun Exposure
@@ -514,19 +369,11 @@
   13.6310703908387, 0, 0;                 !- X,Y,Z Vertex 4 {m}
 
 OS:Surface,
-<<<<<<< HEAD
-  {bb9a8d62-53a7-467e-bf07-dfb9eec0bedf}, !- Handle
+  {249d7208-bd60-424d-8368-a57ce6083754}, !- Handle
   Surface 2,                              !- Name
   Wall,                                   !- Surface Type
   ,                                       !- Construction Name
-  {d86d44a4-9df7-4f28-9af9-9c30bed4f467}, !- Space Name
-=======
-  {dd6a0246-fb6b-40a1-9ae8-da8759b6f8da}, !- Handle
-  Surface 2,                              !- Name
-  Wall,                                   !- Surface Type
-  ,                                       !- Construction Name
-  {e74cf664-90da-4a12-9a55-26b64d741f74}, !- Space Name
->>>>>>> 2c92e5b7
+  {4b6a2e4e-91f0-410d-a7f3-e82568dfcba4}, !- Space Name
   Outdoors,                               !- Outside Boundary Condition
   ,                                       !- Outside Boundary Condition Object
   SunExposed,                             !- Sun Exposure
@@ -539,19 +386,11 @@
   0, 0, 2.4384;                           !- X,Y,Z Vertex 4 {m}
 
 OS:Surface,
-<<<<<<< HEAD
-  {a59a2ee2-6abd-4cab-a2b9-855fcf30e88f}, !- Handle
+  {bae2445e-f4e3-4e46-a8d9-3d919febe6b4}, !- Handle
   Surface 3,                              !- Name
   Wall,                                   !- Surface Type
   ,                                       !- Construction Name
-  {d86d44a4-9df7-4f28-9af9-9c30bed4f467}, !- Space Name
-=======
-  {0411e2e1-ecbc-40a4-aae4-ac795e8d0953}, !- Handle
-  Surface 3,                              !- Name
-  Wall,                                   !- Surface Type
-  ,                                       !- Construction Name
-  {e74cf664-90da-4a12-9a55-26b64d741f74}, !- Space Name
->>>>>>> 2c92e5b7
+  {4b6a2e4e-91f0-410d-a7f3-e82568dfcba4}, !- Space Name
   Outdoors,                               !- Outside Boundary Condition
   ,                                       !- Outside Boundary Condition Object
   SunExposed,                             !- Sun Exposure
@@ -564,19 +403,11 @@
   0, 6.81553519541936, 2.4384;            !- X,Y,Z Vertex 4 {m}
 
 OS:Surface,
-<<<<<<< HEAD
-  {8e78cedd-e01f-484e-88ba-586aec5d6bea}, !- Handle
+  {0bebcb83-dbbb-4dcc-bfb9-4d53ce3fb67e}, !- Handle
   Surface 4,                              !- Name
   Wall,                                   !- Surface Type
   ,                                       !- Construction Name
-  {d86d44a4-9df7-4f28-9af9-9c30bed4f467}, !- Space Name
-=======
-  {b10291b2-2145-46b7-8831-08ca236a7628}, !- Handle
-  Surface 4,                              !- Name
-  Wall,                                   !- Surface Type
-  ,                                       !- Construction Name
-  {e74cf664-90da-4a12-9a55-26b64d741f74}, !- Space Name
->>>>>>> 2c92e5b7
+  {4b6a2e4e-91f0-410d-a7f3-e82568dfcba4}, !- Space Name
   Outdoors,                               !- Outside Boundary Condition
   ,                                       !- Outside Boundary Condition Object
   SunExposed,                             !- Sun Exposure
@@ -589,19 +420,11 @@
   13.6310703908387, 6.81553519541936, 2.4384; !- X,Y,Z Vertex 4 {m}
 
 OS:Surface,
-<<<<<<< HEAD
-  {7ae72ac1-54a9-4799-bb6b-3555f56e572f}, !- Handle
+  {8daf7109-bf8d-46b9-91c4-fe750de8e359}, !- Handle
   Surface 5,                              !- Name
   Wall,                                   !- Surface Type
   ,                                       !- Construction Name
-  {d86d44a4-9df7-4f28-9af9-9c30bed4f467}, !- Space Name
-=======
-  {c19433d7-5d64-43e0-b144-37678b278f01}, !- Handle
-  Surface 5,                              !- Name
-  Wall,                                   !- Surface Type
-  ,                                       !- Construction Name
-  {e74cf664-90da-4a12-9a55-26b64d741f74}, !- Space Name
->>>>>>> 2c92e5b7
+  {4b6a2e4e-91f0-410d-a7f3-e82568dfcba4}, !- Space Name
   Outdoors,                               !- Outside Boundary Condition
   ,                                       !- Outside Boundary Condition Object
   SunExposed,                             !- Sun Exposure
@@ -614,23 +437,13 @@
   13.6310703908387, 0, 2.4384;            !- X,Y,Z Vertex 4 {m}
 
 OS:Surface,
-<<<<<<< HEAD
-  {fcc2605c-02b8-427a-a6f8-eb22c3a43c16}, !- Handle
+  {a9c49f45-cd7d-41bc-a53e-78bbe46a70a3}, !- Handle
   Surface 6,                              !- Name
   RoofCeiling,                            !- Surface Type
   ,                                       !- Construction Name
-  {d86d44a4-9df7-4f28-9af9-9c30bed4f467}, !- Space Name
+  {4b6a2e4e-91f0-410d-a7f3-e82568dfcba4}, !- Space Name
   Surface,                                !- Outside Boundary Condition
-  {0116cdd1-121b-4b57-9cb5-09574c5462e3}, !- Outside Boundary Condition Object
-=======
-  {610c61a4-b333-4131-afb6-9f07d74088df}, !- Handle
-  Surface 6,                              !- Name
-  RoofCeiling,                            !- Surface Type
-  ,                                       !- Construction Name
-  {e74cf664-90da-4a12-9a55-26b64d741f74}, !- Space Name
-  Surface,                                !- Outside Boundary Condition
-  {e9bc5bde-d299-4695-a37f-d0ef4f24461b}, !- Outside Boundary Condition Object
->>>>>>> 2c92e5b7
+  {f358877b-0a7b-4f92-9235-8fdd0fdbff86}, !- Outside Boundary Condition Object
   NoSun,                                  !- Sun Exposure
   NoWind,                                 !- Wind Exposure
   ,                                       !- View Factor to Ground
@@ -641,11 +454,7 @@
   0, 0, 2.4384;                           !- X,Y,Z Vertex 4 {m}
 
 OS:SpaceType,
-<<<<<<< HEAD
-  {863d6f5c-6d85-4e4c-a519-1e325a00fecc}, !- Handle
-=======
-  {58002fae-5576-412a-8836-6b65663e5e07}, !- Handle
->>>>>>> 2c92e5b7
+  {15a8a1e5-591d-421a-9fc4-684c2b07c8f3}, !- Handle
   Space Type 1,                           !- Name
   ,                                       !- Default Construction Set Name
   ,                                       !- Default Schedule Set Name
@@ -656,15 +465,9 @@
   living;                                 !- Standards Space Type
 
 OS:Space,
-<<<<<<< HEAD
-  {a96da441-584b-4668-abd0-c33baf076852}, !- Handle
+  {ee29502c-d9bf-4f99-a71d-37b9600f8191}, !- Handle
   living space|story 2,                   !- Name
-  {863d6f5c-6d85-4e4c-a519-1e325a00fecc}, !- Space Type Name
-=======
-  {8d1af1a2-6c29-4f73-b19b-87e13c065969}, !- Handle
-  living space|story 2,                   !- Name
-  {58002fae-5576-412a-8836-6b65663e5e07}, !- Space Type Name
->>>>>>> 2c92e5b7
+  {15a8a1e5-591d-421a-9fc4-684c2b07c8f3}, !- Space Type Name
   ,                                       !- Default Construction Set Name
   ,                                       !- Default Schedule Set Name
   -0,                                     !- Direction of Relative North {deg}
@@ -672,35 +475,19 @@
   0,                                      !- Y Origin {m}
   2.4384,                                 !- Z Origin {m}
   ,                                       !- Building Story Name
-<<<<<<< HEAD
-  {53228923-5b32-425f-8459-6790288f7134}, !- Thermal Zone Name
+  {7f806f3f-63da-4c54-ba9f-69ecbe6a92bd}, !- Thermal Zone Name
   ,                                       !- Part of Total Floor Area
   ,                                       !- Design Specification Outdoor Air Object Name
-  {ccf19011-b562-4e89-a7aa-3ade558cc79e}; !- Building Unit Name
-
-OS:Surface,
-  {0116cdd1-121b-4b57-9cb5-09574c5462e3}, !- Handle
+  {fdf45f69-290b-4f82-b2f8-5b506f95573c}; !- Building Unit Name
+
+OS:Surface,
+  {f358877b-0a7b-4f92-9235-8fdd0fdbff86}, !- Handle
   Surface 7,                              !- Name
   Floor,                                  !- Surface Type
   ,                                       !- Construction Name
-  {a96da441-584b-4668-abd0-c33baf076852}, !- Space Name
+  {ee29502c-d9bf-4f99-a71d-37b9600f8191}, !- Space Name
   Surface,                                !- Outside Boundary Condition
-  {fcc2605c-02b8-427a-a6f8-eb22c3a43c16}, !- Outside Boundary Condition Object
-=======
-  {6c7288ee-c6b2-4120-b86b-b8c753213852}, !- Thermal Zone Name
-  ,                                       !- Part of Total Floor Area
-  ,                                       !- Design Specification Outdoor Air Object Name
-  {efaf4a05-303e-4d04-ad6d-e86b3bdd2b29}; !- Building Unit Name
-
-OS:Surface,
-  {e9bc5bde-d299-4695-a37f-d0ef4f24461b}, !- Handle
-  Surface 7,                              !- Name
-  Floor,                                  !- Surface Type
-  ,                                       !- Construction Name
-  {8d1af1a2-6c29-4f73-b19b-87e13c065969}, !- Space Name
-  Surface,                                !- Outside Boundary Condition
-  {610c61a4-b333-4131-afb6-9f07d74088df}, !- Outside Boundary Condition Object
->>>>>>> 2c92e5b7
+  {a9c49f45-cd7d-41bc-a53e-78bbe46a70a3}, !- Outside Boundary Condition Object
   NoSun,                                  !- Sun Exposure
   NoWind,                                 !- Wind Exposure
   ,                                       !- View Factor to Ground
@@ -711,19 +498,11 @@
   13.6310703908387, 0, 0;                 !- X,Y,Z Vertex 4 {m}
 
 OS:Surface,
-<<<<<<< HEAD
-  {fd4325e9-3dde-47a7-98bb-045585e01097}, !- Handle
+  {a839c0c9-bdb5-4d14-915e-e03a00966c7a}, !- Handle
   Surface 8,                              !- Name
   Wall,                                   !- Surface Type
   ,                                       !- Construction Name
-  {a96da441-584b-4668-abd0-c33baf076852}, !- Space Name
-=======
-  {0712a8ed-a6a0-4607-8c33-2385e0eeeca2}, !- Handle
-  Surface 8,                              !- Name
-  Wall,                                   !- Surface Type
-  ,                                       !- Construction Name
-  {8d1af1a2-6c29-4f73-b19b-87e13c065969}, !- Space Name
->>>>>>> 2c92e5b7
+  {ee29502c-d9bf-4f99-a71d-37b9600f8191}, !- Space Name
   Outdoors,                               !- Outside Boundary Condition
   ,                                       !- Outside Boundary Condition Object
   SunExposed,                             !- Sun Exposure
@@ -736,19 +515,11 @@
   0, 0, 2.4384;                           !- X,Y,Z Vertex 4 {m}
 
 OS:Surface,
-<<<<<<< HEAD
-  {29676868-761d-4b07-9009-f22dbfb4d999}, !- Handle
+  {48d1c2e4-dfa4-4ce7-8ef0-ebbf8d5c82e7}, !- Handle
   Surface 9,                              !- Name
   Wall,                                   !- Surface Type
   ,                                       !- Construction Name
-  {a96da441-584b-4668-abd0-c33baf076852}, !- Space Name
-=======
-  {6e626814-86a7-4d94-ba1e-338f5736f062}, !- Handle
-  Surface 9,                              !- Name
-  Wall,                                   !- Surface Type
-  ,                                       !- Construction Name
-  {8d1af1a2-6c29-4f73-b19b-87e13c065969}, !- Space Name
->>>>>>> 2c92e5b7
+  {ee29502c-d9bf-4f99-a71d-37b9600f8191}, !- Space Name
   Outdoors,                               !- Outside Boundary Condition
   ,                                       !- Outside Boundary Condition Object
   SunExposed,                             !- Sun Exposure
@@ -761,19 +532,11 @@
   0, 6.81553519541936, 2.4384;            !- X,Y,Z Vertex 4 {m}
 
 OS:Surface,
-<<<<<<< HEAD
-  {b51421cf-d717-4512-b896-a9401a4743f6}, !- Handle
+  {8115ce52-dcb5-414f-a429-35f7c8c02b71}, !- Handle
   Surface 10,                             !- Name
   Wall,                                   !- Surface Type
   ,                                       !- Construction Name
-  {a96da441-584b-4668-abd0-c33baf076852}, !- Space Name
-=======
-  {d1ee3921-4418-43d8-a34a-1e14f3d96028}, !- Handle
-  Surface 10,                             !- Name
-  Wall,                                   !- Surface Type
-  ,                                       !- Construction Name
-  {8d1af1a2-6c29-4f73-b19b-87e13c065969}, !- Space Name
->>>>>>> 2c92e5b7
+  {ee29502c-d9bf-4f99-a71d-37b9600f8191}, !- Space Name
   Outdoors,                               !- Outside Boundary Condition
   ,                                       !- Outside Boundary Condition Object
   SunExposed,                             !- Sun Exposure
@@ -786,19 +549,11 @@
   13.6310703908387, 6.81553519541936, 2.4384; !- X,Y,Z Vertex 4 {m}
 
 OS:Surface,
-<<<<<<< HEAD
-  {cac5210d-0c01-4688-845e-ad6c04262b51}, !- Handle
+  {35c1f587-a96a-4cd2-85d6-004f759a93e3}, !- Handle
   Surface 11,                             !- Name
   Wall,                                   !- Surface Type
   ,                                       !- Construction Name
-  {a96da441-584b-4668-abd0-c33baf076852}, !- Space Name
-=======
-  {866cac76-3732-4795-8de9-6577d496397d}, !- Handle
-  Surface 11,                             !- Name
-  Wall,                                   !- Surface Type
-  ,                                       !- Construction Name
-  {8d1af1a2-6c29-4f73-b19b-87e13c065969}, !- Space Name
->>>>>>> 2c92e5b7
+  {ee29502c-d9bf-4f99-a71d-37b9600f8191}, !- Space Name
   Outdoors,                               !- Outside Boundary Condition
   ,                                       !- Outside Boundary Condition Object
   SunExposed,                             !- Sun Exposure
@@ -811,23 +566,13 @@
   13.6310703908387, 0, 2.4384;            !- X,Y,Z Vertex 4 {m}
 
 OS:Surface,
-<<<<<<< HEAD
-  {72351ff7-6021-446f-b105-02030a6baee1}, !- Handle
+  {163049dd-ebcc-4b70-9fd6-d125fd3cee7b}, !- Handle
   Surface 12,                             !- Name
   RoofCeiling,                            !- Surface Type
   ,                                       !- Construction Name
-  {a96da441-584b-4668-abd0-c33baf076852}, !- Space Name
+  {ee29502c-d9bf-4f99-a71d-37b9600f8191}, !- Space Name
   Surface,                                !- Outside Boundary Condition
-  {1e78343b-9464-4f05-b924-814092065a25}, !- Outside Boundary Condition Object
-=======
-  {d36555db-b31c-45b9-8c52-287cb6401f4c}, !- Handle
-  Surface 12,                             !- Name
-  RoofCeiling,                            !- Surface Type
-  ,                                       !- Construction Name
-  {8d1af1a2-6c29-4f73-b19b-87e13c065969}, !- Space Name
-  Surface,                                !- Outside Boundary Condition
-  {fd15a1e9-2730-4360-a1a8-7692d57bea7a}, !- Outside Boundary Condition Object
->>>>>>> 2c92e5b7
+  {7a4f15e3-a262-421a-b7ab-e11b52c656d7}, !- Outside Boundary Condition Object
   NoSun,                                  !- Sun Exposure
   NoWind,                                 !- Wind Exposure
   ,                                       !- View Factor to Ground
@@ -838,23 +583,13 @@
   0, 0, 2.4384;                           !- X,Y,Z Vertex 4 {m}
 
 OS:Surface,
-<<<<<<< HEAD
-  {1e78343b-9464-4f05-b924-814092065a25}, !- Handle
+  {7a4f15e3-a262-421a-b7ab-e11b52c656d7}, !- Handle
   Surface 13,                             !- Name
   Floor,                                  !- Surface Type
   ,                                       !- Construction Name
-  {3c2969dd-8e0e-4954-b38e-a86d2a0075d7}, !- Space Name
+  {15db5986-6c00-401b-89f9-fb182139c54b}, !- Space Name
   Surface,                                !- Outside Boundary Condition
-  {72351ff7-6021-446f-b105-02030a6baee1}, !- Outside Boundary Condition Object
-=======
-  {fd15a1e9-2730-4360-a1a8-7692d57bea7a}, !- Handle
-  Surface 13,                             !- Name
-  Floor,                                  !- Surface Type
-  ,                                       !- Construction Name
-  {92d31f5b-c96d-43d1-ae76-623e48a10627}, !- Space Name
-  Surface,                                !- Outside Boundary Condition
-  {d36555db-b31c-45b9-8c52-287cb6401f4c}, !- Outside Boundary Condition Object
->>>>>>> 2c92e5b7
+  {163049dd-ebcc-4b70-9fd6-d125fd3cee7b}, !- Outside Boundary Condition Object
   NoSun,                                  !- Sun Exposure
   NoWind,                                 !- Wind Exposure
   ,                                       !- View Factor to Ground
@@ -865,19 +600,11 @@
   0, 0, 0;                                !- X,Y,Z Vertex 4 {m}
 
 OS:Surface,
-<<<<<<< HEAD
-  {bd895e5e-b769-4773-9b41-61c15ef14908}, !- Handle
+  {04bf3c50-349a-4682-a3ea-0973858effe2}, !- Handle
   Surface 14,                             !- Name
   RoofCeiling,                            !- Surface Type
   ,                                       !- Construction Name
-  {3c2969dd-8e0e-4954-b38e-a86d2a0075d7}, !- Space Name
-=======
-  {17e888b7-e3d8-4429-a4f2-a2055ddbf5bd}, !- Handle
-  Surface 14,                             !- Name
-  RoofCeiling,                            !- Surface Type
-  ,                                       !- Construction Name
-  {92d31f5b-c96d-43d1-ae76-623e48a10627}, !- Space Name
->>>>>>> 2c92e5b7
+  {15db5986-6c00-401b-89f9-fb182139c54b}, !- Space Name
   Outdoors,                               !- Outside Boundary Condition
   ,                                       !- Outside Boundary Condition Object
   SunExposed,                             !- Sun Exposure
@@ -890,19 +617,11 @@
   13.6310703908387, 0, 0;                 !- X,Y,Z Vertex 4 {m}
 
 OS:Surface,
-<<<<<<< HEAD
-  {4ea7f8b2-e6b1-4949-b1a3-1cb16022e671}, !- Handle
+  {0411b2dd-589d-48cb-9508-10454e4217c7}, !- Handle
   Surface 15,                             !- Name
   RoofCeiling,                            !- Surface Type
   ,                                       !- Construction Name
-  {3c2969dd-8e0e-4954-b38e-a86d2a0075d7}, !- Space Name
-=======
-  {1e258776-c8f9-4426-b529-d6f533c5b8f4}, !- Handle
-  Surface 15,                             !- Name
-  RoofCeiling,                            !- Surface Type
-  ,                                       !- Construction Name
-  {92d31f5b-c96d-43d1-ae76-623e48a10627}, !- Space Name
->>>>>>> 2c92e5b7
+  {15db5986-6c00-401b-89f9-fb182139c54b}, !- Space Name
   Outdoors,                               !- Outside Boundary Condition
   ,                                       !- Outside Boundary Condition Object
   SunExposed,                             !- Sun Exposure
@@ -915,19 +634,11 @@
   0, 6.81553519541936, 0;                 !- X,Y,Z Vertex 4 {m}
 
 OS:Surface,
-<<<<<<< HEAD
-  {599b00d5-d98a-489d-8dd0-846fb23bdf81}, !- Handle
+  {e581c45e-5852-45fc-9c90-a089f16553d3}, !- Handle
   Surface 16,                             !- Name
   Wall,                                   !- Surface Type
   ,                                       !- Construction Name
-  {3c2969dd-8e0e-4954-b38e-a86d2a0075d7}, !- Space Name
-=======
-  {b0c7845e-252d-4f25-a462-8f1f52038316}, !- Handle
-  Surface 16,                             !- Name
-  Wall,                                   !- Surface Type
-  ,                                       !- Construction Name
-  {92d31f5b-c96d-43d1-ae76-623e48a10627}, !- Space Name
->>>>>>> 2c92e5b7
+  {15db5986-6c00-401b-89f9-fb182139c54b}, !- Space Name
   Outdoors,                               !- Outside Boundary Condition
   ,                                       !- Outside Boundary Condition Object
   SunExposed,                             !- Sun Exposure
@@ -939,19 +650,11 @@
   0, 0, 0;                                !- X,Y,Z Vertex 3 {m}
 
 OS:Surface,
-<<<<<<< HEAD
-  {6f5b6ffe-f354-4039-9447-3682a36ffa4b}, !- Handle
+  {2ad2be54-fbb3-4de5-81d6-eae15d1ea0bd}, !- Handle
   Surface 17,                             !- Name
   Wall,                                   !- Surface Type
   ,                                       !- Construction Name
-  {3c2969dd-8e0e-4954-b38e-a86d2a0075d7}, !- Space Name
-=======
-  {3921354d-ec8d-48cb-aa73-35840d83ba90}, !- Handle
-  Surface 17,                             !- Name
-  Wall,                                   !- Surface Type
-  ,                                       !- Construction Name
-  {92d31f5b-c96d-43d1-ae76-623e48a10627}, !- Space Name
->>>>>>> 2c92e5b7
+  {15db5986-6c00-401b-89f9-fb182139c54b}, !- Space Name
   Outdoors,                               !- Outside Boundary Condition
   ,                                       !- Outside Boundary Condition Object
   SunExposed,                             !- Sun Exposure
@@ -963,15 +666,9 @@
   13.6310703908387, 6.81553519541936, 0;  !- X,Y,Z Vertex 3 {m}
 
 OS:Space,
-<<<<<<< HEAD
-  {3c2969dd-8e0e-4954-b38e-a86d2a0075d7}, !- Handle
+  {15db5986-6c00-401b-89f9-fb182139c54b}, !- Handle
   unfinished attic space,                 !- Name
-  {2e89de1b-a73e-4377-a57f-3c2aaa286c97}, !- Space Type Name
-=======
-  {92d31f5b-c96d-43d1-ae76-623e48a10627}, !- Handle
-  unfinished attic space,                 !- Name
-  {01652755-58ea-4838-b9b1-6a17e8e19d37}, !- Space Type Name
->>>>>>> 2c92e5b7
+  {569cd368-eb3c-4fe6-8e58-3173188b1f46}, !- Space Type Name
   ,                                       !- Default Construction Set Name
   ,                                       !- Default Schedule Set Name
   -0,                                     !- Direction of Relative North {deg}
@@ -979,17 +676,10 @@
   0,                                      !- Y Origin {m}
   4.8768,                                 !- Z Origin {m}
   ,                                       !- Building Story Name
-<<<<<<< HEAD
-  {cf618759-1cd2-4af3-975c-aaa0f3f2d930}; !- Thermal Zone Name
+  {c41685ab-36ab-4362-ad55-3eed49a3147a}; !- Thermal Zone Name
 
 OS:ThermalZone,
-  {cf618759-1cd2-4af3-975c-aaa0f3f2d930}, !- Handle
-=======
-  {bbf3a82d-1c8e-478d-b60c-9cac29116d49}; !- Thermal Zone Name
-
-OS:ThermalZone,
-  {bbf3a82d-1c8e-478d-b60c-9cac29116d49}, !- Handle
->>>>>>> 2c92e5b7
+  {c41685ab-36ab-4362-ad55-3eed49a3147a}, !- Handle
   unfinished attic zone,                  !- Name
   ,                                       !- Multiplier
   ,                                       !- Ceiling Height {m}
@@ -998,17 +688,10 @@
   ,                                       !- Zone Inside Convection Algorithm
   ,                                       !- Zone Outside Convection Algorithm
   ,                                       !- Zone Conditioning Equipment List Name
-<<<<<<< HEAD
-  {78a51ccd-d49e-4eff-b5d4-7fbb86da8dbf}, !- Zone Air Inlet Port List
-  {40ae4654-020f-4e21-a336-3f285981beb2}, !- Zone Air Exhaust Port List
-  {0c58275a-6ab0-4a70-8521-51d7284ee6ec}, !- Zone Air Node Name
-  {bccbea9c-8171-4b29-bbe0-41c75dcf1ea0}, !- Zone Return Air Port List
-=======
-  {fd3aa018-486c-41c6-accf-0e31a94eac0c}, !- Zone Air Inlet Port List
-  {e14130e7-1374-42a7-97d6-bb2966495bc8}, !- Zone Air Exhaust Port List
-  {405bee98-2100-48cc-9417-d0c7aeac2c40}, !- Zone Air Node Name
-  {1b36c0d6-3d78-47dc-9208-7d2fe2e41186}, !- Zone Return Air Port List
->>>>>>> 2c92e5b7
+  {2a144ea6-fb77-4ebf-9e49-972132ee1ffa}, !- Zone Air Inlet Port List
+  {e1b01c3b-87e3-45b6-bc1a-eab3e0bb55ce}, !- Zone Air Exhaust Port List
+  {090aea68-02da-4ba8-bfca-60a10ff95d8d}, !- Zone Air Node Name
+  {df45b097-c463-48c8-96d7-13c1342cc10c}, !- Zone Return Air Port List
   ,                                       !- Primary Daylighting Control Name
   ,                                       !- Fraction of Zone Controlled by Primary Daylighting Control
   ,                                       !- Secondary Daylighting Control Name
@@ -1019,71 +702,37 @@
   No;                                     !- Use Ideal Air Loads
 
 OS:Node,
-<<<<<<< HEAD
-  {4b8e88cd-12c3-4cf6-a363-17ffb72580fa}, !- Handle
+  {ba661a74-0c68-432a-8273-dd6a254b0369}, !- Handle
   Node 2,                                 !- Name
-  {0c58275a-6ab0-4a70-8521-51d7284ee6ec}, !- Inlet Port
+  {090aea68-02da-4ba8-bfca-60a10ff95d8d}, !- Inlet Port
   ;                                       !- Outlet Port
 
 OS:Connection,
-  {0c58275a-6ab0-4a70-8521-51d7284ee6ec}, !- Handle
-  {f217610e-7c51-4b38-bae5-2d59e7237ed5}, !- Name
-  {cf618759-1cd2-4af3-975c-aaa0f3f2d930}, !- Source Object
+  {090aea68-02da-4ba8-bfca-60a10ff95d8d}, !- Handle
+  {caa24fa6-4e64-4803-8267-e2d525963568}, !- Name
+  {c41685ab-36ab-4362-ad55-3eed49a3147a}, !- Source Object
   11,                                     !- Outlet Port
-  {4b8e88cd-12c3-4cf6-a363-17ffb72580fa}, !- Target Object
+  {ba661a74-0c68-432a-8273-dd6a254b0369}, !- Target Object
   2;                                      !- Inlet Port
 
 OS:PortList,
-  {78a51ccd-d49e-4eff-b5d4-7fbb86da8dbf}, !- Handle
-  {95cfded9-d20e-4e9c-a71d-faf881a5505c}, !- Name
-  {cf618759-1cd2-4af3-975c-aaa0f3f2d930}; !- HVAC Component
+  {2a144ea6-fb77-4ebf-9e49-972132ee1ffa}, !- Handle
+  {54f1c312-95e0-4cdc-9da0-6707766357c9}, !- Name
+  {c41685ab-36ab-4362-ad55-3eed49a3147a}; !- HVAC Component
 
 OS:PortList,
-  {40ae4654-020f-4e21-a336-3f285981beb2}, !- Handle
-  {fb1aeec1-6c41-468b-9b76-cde966dc3a7a}, !- Name
-  {cf618759-1cd2-4af3-975c-aaa0f3f2d930}; !- HVAC Component
+  {e1b01c3b-87e3-45b6-bc1a-eab3e0bb55ce}, !- Handle
+  {44e621ec-8909-42a0-8aa7-9603df7b1ed3}, !- Name
+  {c41685ab-36ab-4362-ad55-3eed49a3147a}; !- HVAC Component
 
 OS:PortList,
-  {bccbea9c-8171-4b29-bbe0-41c75dcf1ea0}, !- Handle
-  {fadbbe61-5df3-4aa1-905a-df1d17011584}, !- Name
-  {cf618759-1cd2-4af3-975c-aaa0f3f2d930}; !- HVAC Component
+  {df45b097-c463-48c8-96d7-13c1342cc10c}, !- Handle
+  {aab1b7c7-9bb8-40b0-aba9-d4bca8e41a69}, !- Name
+  {c41685ab-36ab-4362-ad55-3eed49a3147a}; !- HVAC Component
 
 OS:Sizing:Zone,
-  {8939a743-97bb-4c77-8b71-3b1b2fac40d3}, !- Handle
-  {cf618759-1cd2-4af3-975c-aaa0f3f2d930}, !- Zone or ZoneList Name
-=======
-  {254a0728-7608-4806-a74c-e21462083414}, !- Handle
-  Node 2,                                 !- Name
-  {405bee98-2100-48cc-9417-d0c7aeac2c40}, !- Inlet Port
-  ;                                       !- Outlet Port
-
-OS:Connection,
-  {405bee98-2100-48cc-9417-d0c7aeac2c40}, !- Handle
-  {3fcef479-8f1d-47ba-b49e-d0b3f0e3caec}, !- Name
-  {bbf3a82d-1c8e-478d-b60c-9cac29116d49}, !- Source Object
-  11,                                     !- Outlet Port
-  {254a0728-7608-4806-a74c-e21462083414}, !- Target Object
-  2;                                      !- Inlet Port
-
-OS:PortList,
-  {fd3aa018-486c-41c6-accf-0e31a94eac0c}, !- Handle
-  {571e30ab-d399-4fea-a72c-f241e61862e6}, !- Name
-  {bbf3a82d-1c8e-478d-b60c-9cac29116d49}; !- HVAC Component
-
-OS:PortList,
-  {e14130e7-1374-42a7-97d6-bb2966495bc8}, !- Handle
-  {1fd6008f-41cc-4e9f-82b1-523cdac56b60}, !- Name
-  {bbf3a82d-1c8e-478d-b60c-9cac29116d49}; !- HVAC Component
-
-OS:PortList,
-  {1b36c0d6-3d78-47dc-9208-7d2fe2e41186}, !- Handle
-  {4d364e13-1284-4791-82d3-036686c3ddf4}, !- Name
-  {bbf3a82d-1c8e-478d-b60c-9cac29116d49}; !- HVAC Component
-
-OS:Sizing:Zone,
-  {04605cdb-d1b1-46c0-bc38-bdcb1d8c9621}, !- Handle
-  {bbf3a82d-1c8e-478d-b60c-9cac29116d49}, !- Zone or ZoneList Name
->>>>>>> 2c92e5b7
+  {6c137dfd-e946-45ba-a776-7244353b1d79}, !- Handle
+  {c41685ab-36ab-4362-ad55-3eed49a3147a}, !- Zone or ZoneList Name
   SupplyAirTemperature,                   !- Zone Cooling Design Supply Air Temperature Input Method
   14,                                     !- Zone Cooling Design Supply Air Temperature {C}
   11.11,                                  !- Zone Cooling Design Supply Air Temperature Difference {deltaC}
@@ -1112,21 +761,12 @@
   autosize;                               !- Dedicated Outdoor Air High Setpoint Temperature for Design {C}
 
 OS:ZoneHVAC:EquipmentList,
-<<<<<<< HEAD
-  {c6b1f869-193c-40a6-a069-26d7da30c627}, !- Handle
+  {f6622d08-1b17-4b86-a94b-c9ba561ba4bf}, !- Handle
   Zone HVAC Equipment List 2,             !- Name
-  {cf618759-1cd2-4af3-975c-aaa0f3f2d930}; !- Thermal Zone
+  {c41685ab-36ab-4362-ad55-3eed49a3147a}; !- Thermal Zone
 
 OS:SpaceType,
-  {2e89de1b-a73e-4377-a57f-3c2aaa286c97}, !- Handle
-=======
-  {0394d217-8d43-4fcc-bdef-19484725485a}, !- Handle
-  Zone HVAC Equipment List 2,             !- Name
-  {bbf3a82d-1c8e-478d-b60c-9cac29116d49}; !- Thermal Zone
-
-OS:SpaceType,
-  {01652755-58ea-4838-b9b1-6a17e8e19d37}, !- Handle
->>>>>>> 2c92e5b7
+  {569cd368-eb3c-4fe6-8e58-3173188b1f46}, !- Handle
   Space Type 2,                           !- Name
   ,                                       !- Default Construction Set Name
   ,                                       !- Default Schedule Set Name
@@ -1137,23 +777,14 @@
   unfinished attic;                       !- Standards Space Type
 
 OS:BuildingUnit,
-<<<<<<< HEAD
-  {ccf19011-b562-4e89-a7aa-3ade558cc79e}, !- Handle
-=======
-  {efaf4a05-303e-4d04-ad6d-e86b3bdd2b29}, !- Handle
->>>>>>> 2c92e5b7
+  {fdf45f69-290b-4f82-b2f8-5b506f95573c}, !- Handle
   unit 1,                                 !- Name
   ,                                       !- Rendering Color
   Residential;                            !- Building Unit Type
 
 OS:AdditionalProperties,
-<<<<<<< HEAD
-  {3b7f7ca2-8930-48a4-84d0-dd4d97b41100}, !- Handle
-  {ccf19011-b562-4e89-a7aa-3ade558cc79e}, !- Object Name
-=======
-  {fd5127f2-38c2-4721-95c1-518af0a31c68}, !- Handle
-  {efaf4a05-303e-4d04-ad6d-e86b3bdd2b29}, !- Object Name
->>>>>>> 2c92e5b7
+  {b821b7d1-c346-406c-9455-67fa966f45d4}, !- Handle
+  {fdf45f69-290b-4f82-b2f8-5b506f95573c}, !- Object Name
   NumberOfBedrooms,                       !- Feature Name 1
   Integer,                                !- Feature Data Type 1
   3,                                      !- Feature Value 1
@@ -1165,20 +796,12 @@
   2.6400000000000001;                     !- Feature Value 3
 
 OS:External:File,
-<<<<<<< HEAD
-  {9c176ead-6de5-4813-b231-5934f246d6f9}, !- Handle
-=======
-  {f8198054-deab-46f8-acea-8ec4acbd5c07}, !- Handle
->>>>>>> 2c92e5b7
+  {f6e41b47-0ace-42b6-bcd6-16614b0b4bab}, !- Handle
   8760.csv,                               !- Name
   8760.csv;                               !- File Name
 
 OS:Schedule:Day,
-<<<<<<< HEAD
-  {afa0652f-29ea-4900-9152-af888f59b1a4}, !- Handle
-=======
-  {8e35aac7-0951-46a8-8dc2-fa6674d06cde}, !- Handle
->>>>>>> 2c92e5b7
+  {51533cc5-634b-4f76-b123-eef216134643}, !- Handle
   Schedule Day 1,                         !- Name
   ,                                       !- Schedule Type Limits Name
   ,                                       !- Interpolate to Timestep
@@ -1187,11 +810,7 @@
   0;                                      !- Value Until Time 1
 
 OS:Schedule:Day,
-<<<<<<< HEAD
-  {a5f695a1-9819-4c7c-8826-9bfcd6af3ec4}, !- Handle
-=======
-  {4e3aa6d6-7c53-4dda-94b9-127d61aa1f70}, !- Handle
->>>>>>> 2c92e5b7
+  {56b8a104-fa65-4c81-b836-f15eff434394}, !- Handle
   Schedule Day 2,                         !- Name
   ,                                       !- Schedule Type Limits Name
   ,                                       !- Interpolate to Timestep
@@ -1200,17 +819,10 @@
   1;                                      !- Value Until Time 1
 
 OS:Schedule:File,
-<<<<<<< HEAD
-  {f9be00f3-8af0-4276-8bde-556527319fe3}, !- Handle
+  {7d52e6dc-52a1-47c0-85c7-ac353ed146bd}, !- Handle
   occupants,                              !- Name
-  {b63d251a-fbc5-4504-8abf-c087f977e535}, !- Schedule Type Limits Name
-  {9c176ead-6de5-4813-b231-5934f246d6f9}, !- External File Name
-=======
-  {ee19d07b-70ec-401a-8bc1-1f1427bd185b}, !- Handle
-  occupants,                              !- Name
-  {2a43a5c1-fae7-4c11-a246-c1636d40d627}, !- Schedule Type Limits Name
-  {f8198054-deab-46f8-acea-8ec4acbd5c07}, !- External File Name
->>>>>>> 2c92e5b7
+  {fc63b218-58cc-4ff4-9e84-1ff6de09ae51}, !- Schedule Type Limits Name
+  {f6e41b47-0ace-42b6-bcd6-16614b0b4bab}, !- External File Name
   1,                                      !- Column Number
   1,                                      !- Rows to Skip at Top
   8760,                                   !- Number of Hours of Data
@@ -1219,40 +831,23 @@
   60;                                     !- Minutes per Item
 
 OS:Schedule:Ruleset,
-<<<<<<< HEAD
-  {3b75339a-e7b1-4fb5-bebc-b32bc0e5a5e7}, !- Handle
+  {fe93a639-b921-4893-8fdd-1c376c18f1d8}, !- Handle
   Schedule Ruleset 1,                     !- Name
-  {d9db7f41-d5ab-43c3-a904-979e85e27744}, !- Schedule Type Limits Name
-  {ecc9a349-9444-4d33-89eb-0b8570200739}; !- Default Day Schedule Name
+  {06a731df-890e-42cc-9780-3badcf1be89c}, !- Schedule Type Limits Name
+  {27f056cf-a126-4ae9-88ae-156ffa4b66b5}; !- Default Day Schedule Name
 
 OS:Schedule:Day,
-  {ecc9a349-9444-4d33-89eb-0b8570200739}, !- Handle
+  {27f056cf-a126-4ae9-88ae-156ffa4b66b5}, !- Handle
   Schedule Day 3,                         !- Name
-  {d9db7f41-d5ab-43c3-a904-979e85e27744}, !- Schedule Type Limits Name
-=======
-  {48a49718-df73-44d9-970a-06ee46d34503}, !- Handle
-  Schedule Ruleset 1,                     !- Name
-  {ac0fa504-eab8-49fe-8d42-59deac3466c9}, !- Schedule Type Limits Name
-  {001a5451-2bdd-42d4-9c41-e6ffea04a2c7}; !- Default Day Schedule Name
-
-OS:Schedule:Day,
-  {001a5451-2bdd-42d4-9c41-e6ffea04a2c7}, !- Handle
-  Schedule Day 3,                         !- Name
-  {ac0fa504-eab8-49fe-8d42-59deac3466c9}, !- Schedule Type Limits Name
->>>>>>> 2c92e5b7
+  {06a731df-890e-42cc-9780-3badcf1be89c}, !- Schedule Type Limits Name
   ,                                       !- Interpolate to Timestep
   24,                                     !- Hour 1
   0,                                      !- Minute 1
   112.539290946133;                       !- Value Until Time 1
 
 OS:People:Definition,
-<<<<<<< HEAD
-  {07604c00-8684-47cb-b71d-c72569d966f3}, !- Handle
+  {c49dabda-7137-41fd-bb3d-f8335b015cdd}, !- Handle
   res occupants|living space,             !- Name
-=======
-  {26157b6b-8783-46c7-88d7-0f485c425674}, !- Handle
-  res occupants|living space|story 2,     !- Name
->>>>>>> 2c92e5b7
   People,                                 !- Number of People Calculation Method
   1.32,                                   !- Number of People {people}
   ,                                       !- People per Space Floor Area {person/m2}
@@ -1264,21 +859,12 @@
   ZoneAveraged;                           !- Mean Radiant Temperature Calculation Type
 
 OS:People,
-<<<<<<< HEAD
-  {81fcc0aa-f8ba-47f7-828a-03671cf74070}, !- Handle
+  {cfc81c78-0f4f-4f1c-be61-2e0672b80627}, !- Handle
   res occupants|living space,             !- Name
-  {07604c00-8684-47cb-b71d-c72569d966f3}, !- People Definition Name
-  {d86d44a4-9df7-4f28-9af9-9c30bed4f467}, !- Space or SpaceType Name
-  {f9be00f3-8af0-4276-8bde-556527319fe3}, !- Number of People Schedule Name
-  {3b75339a-e7b1-4fb5-bebc-b32bc0e5a5e7}, !- Activity Level Schedule Name
-=======
-  {4b2d6c2c-5677-480c-8f7f-bbc06477d433}, !- Handle
-  res occupants|living space|story 2,     !- Name
-  {26157b6b-8783-46c7-88d7-0f485c425674}, !- People Definition Name
-  {8d1af1a2-6c29-4f73-b19b-87e13c065969}, !- Space or SpaceType Name
-  {ee19d07b-70ec-401a-8bc1-1f1427bd185b}, !- Number of People Schedule Name
-  {48a49718-df73-44d9-970a-06ee46d34503}, !- Activity Level Schedule Name
->>>>>>> 2c92e5b7
+  {c49dabda-7137-41fd-bb3d-f8335b015cdd}, !- People Definition Name
+  {4b6a2e4e-91f0-410d-a7f3-e82568dfcba4}, !- Space or SpaceType Name
+  {7d52e6dc-52a1-47c0-85c7-ac353ed146bd}, !- Number of People Schedule Name
+  {fe93a639-b921-4893-8fdd-1c376c18f1d8}, !- Activity Level Schedule Name
   ,                                       !- Surface Name/Angle Factor List Name
   ,                                       !- Work Efficiency Schedule Name
   ,                                       !- Clothing Insulation Schedule Name
@@ -1286,11 +872,7 @@
   1;                                      !- Multiplier
 
 OS:ScheduleTypeLimits,
-<<<<<<< HEAD
-  {d9db7f41-d5ab-43c3-a904-979e85e27744}, !- Handle
-=======
-  {ac0fa504-eab8-49fe-8d42-59deac3466c9}, !- Handle
->>>>>>> 2c92e5b7
+  {06a731df-890e-42cc-9780-3badcf1be89c}, !- Handle
   ActivityLevel,                          !- Name
   0,                                      !- Lower Limit Value
   ,                                       !- Upper Limit Value
@@ -1298,24 +880,15 @@
   ActivityLevel;                          !- Unit Type
 
 OS:ScheduleTypeLimits,
-<<<<<<< HEAD
-  {b63d251a-fbc5-4504-8abf-c087f977e535}, !- Handle
-=======
-  {2a43a5c1-fae7-4c11-a246-c1636d40d627}, !- Handle
->>>>>>> 2c92e5b7
+  {fc63b218-58cc-4ff4-9e84-1ff6de09ae51}, !- Handle
   Fractional,                             !- Name
   0,                                      !- Lower Limit Value
   1,                                      !- Upper Limit Value
   Continuous;                             !- Numeric Type
 
 OS:People:Definition,
-<<<<<<< HEAD
-  {4aeefb7f-9d97-4e5b-8f18-0d74cd75e6b3}, !- Handle
+  {3d30b6c3-b780-49a2-a736-e29812f72194}, !- Handle
   res occupants|living space|story 2,     !- Name
-=======
-  {b24ed479-dff2-4699-b72e-7e30d4fb7113}, !- Handle
-  res occupants|living space,             !- Name
->>>>>>> 2c92e5b7
   People,                                 !- Number of People Calculation Method
   1.32,                                   !- Number of People {people}
   ,                                       !- People per Space Floor Area {person/m2}
@@ -1327,21 +900,12 @@
   ZoneAveraged;                           !- Mean Radiant Temperature Calculation Type
 
 OS:People,
-<<<<<<< HEAD
-  {16fcdb26-5580-490b-a03b-549be1526f28}, !- Handle
+  {424ef128-4fcd-4681-a017-0a15133bbe97}, !- Handle
   res occupants|living space|story 2,     !- Name
-  {4aeefb7f-9d97-4e5b-8f18-0d74cd75e6b3}, !- People Definition Name
-  {a96da441-584b-4668-abd0-c33baf076852}, !- Space or SpaceType Name
-  {f9be00f3-8af0-4276-8bde-556527319fe3}, !- Number of People Schedule Name
-  {3b75339a-e7b1-4fb5-bebc-b32bc0e5a5e7}, !- Activity Level Schedule Name
-=======
-  {51ebfd4c-db3e-4435-a0d0-e7c36d6f7c3f}, !- Handle
-  res occupants|living space,             !- Name
-  {b24ed479-dff2-4699-b72e-7e30d4fb7113}, !- People Definition Name
-  {e74cf664-90da-4a12-9a55-26b64d741f74}, !- Space or SpaceType Name
-  {ee19d07b-70ec-401a-8bc1-1f1427bd185b}, !- Number of People Schedule Name
-  {48a49718-df73-44d9-970a-06ee46d34503}, !- Activity Level Schedule Name
->>>>>>> 2c92e5b7
+  {3d30b6c3-b780-49a2-a736-e29812f72194}, !- People Definition Name
+  {ee29502c-d9bf-4f99-a71d-37b9600f8191}, !- Space or SpaceType Name
+  {7d52e6dc-52a1-47c0-85c7-ac353ed146bd}, !- Number of People Schedule Name
+  {fe93a639-b921-4893-8fdd-1c376c18f1d8}, !- Activity Level Schedule Name
   ,                                       !- Surface Name/Angle Factor List Name
   ,                                       !- Work Efficiency Schedule Name
   ,                                       !- Clothing Insulation Schedule Name
