--- conflicted
+++ resolved
@@ -1,38 +1,22 @@
 !- NOTE: Auto-generated from /test/osw_files/SFD_2000sqft_2story_SL_UA_Denver_West.osw
 
 OS:Version,
-<<<<<<< HEAD
-  {2818fbc5-82f4-47db-98fb-323dfe4a34b8}, !- Handle
+  {44e72b41-2079-446a-89cd-2113d9f67a07}, !- Handle
   3.2.1;                                  !- Version Identifier
 
 OS:SimulationControl,
-  {b8928612-b511-422a-ab9a-a403295080ca}, !- Handle
-=======
-  {3bbd1938-eee4-420a-8e2c-fceca7a0291d}, !- Handle
-  3.2.1;                                  !- Version Identifier
-
-OS:SimulationControl,
-  {18b60f09-21e1-44d0-9159-808e31b2dd9f}, !- Handle
->>>>>>> 055af606
+  {67ad9fe7-e07c-4aa2-8955-e97bd0cd6612}, !- Handle
   ,                                       !- Do Zone Sizing Calculation
   ,                                       !- Do System Sizing Calculation
   ,                                       !- Do Plant Sizing Calculation
   No;                                     !- Run Simulation for Sizing Periods
 
 OS:Timestep,
-<<<<<<< HEAD
-  {d072931e-4092-4544-9122-b45c6902662d}, !- Handle
+  {ca8dfadb-a809-40a3-8694-81c8a4a56298}, !- Handle
   6;                                      !- Number of Timesteps per Hour
 
 OS:ShadowCalculation,
-  {059dfcea-e66a-4460-9421-0522a0360ea4}, !- Handle
-=======
-  {7340710b-8dfe-45a0-bea2-48910689906c}, !- Handle
-  6;                                      !- Number of Timesteps per Hour
-
-OS:ShadowCalculation,
-  {02a3370e-fb36-4e75-9e41-e93f9ecc6ac5}, !- Handle
->>>>>>> 055af606
+  {21a5407e-917d-40ee-8c88-7d35caa6a5b9}, !- Handle
   PolygonClipping,                        !- Shading Calculation Method
   ,                                       !- Shading Calculation Update Frequency Method
   20,                                     !- Shading Calculation Update Frequency
@@ -45,37 +29,21 @@
   No;                                     !- Disable Self-Shading From Shading Zone Groups to Other Zones
 
 OS:SurfaceConvectionAlgorithm:Outside,
-<<<<<<< HEAD
-  {bc718c14-bbb0-4bab-8901-a8866e329646}, !- Handle
+  {2d8d02b1-a43c-4078-a133-646efed1bee1}, !- Handle
   DOE-2;                                  !- Algorithm
 
 OS:SurfaceConvectionAlgorithm:Inside,
-  {e134cc92-dbd8-4a7a-b24e-5c52107986ce}, !- Handle
+  {77e004b2-3152-4f89-98af-b8b2136b5cb2}, !- Handle
   TARP;                                   !- Algorithm
 
 OS:ZoneCapacitanceMultiplier:ResearchSpecial,
-  {f0161df8-0665-4c40-ad8f-9367554f23c0}, !- Handle
-=======
-  {623edef9-35c6-4214-a93a-8d48060efa43}, !- Handle
-  DOE-2;                                  !- Algorithm
-
-OS:SurfaceConvectionAlgorithm:Inside,
-  {dcc90c17-b953-40b2-a11f-0cd021acbfb9}, !- Handle
-  TARP;                                   !- Algorithm
-
-OS:ZoneCapacitanceMultiplier:ResearchSpecial,
-  {74b9a2d0-f318-42e4-aad4-c98e016827db}, !- Handle
->>>>>>> 055af606
+  {d095fadd-5811-4a71-b342-a6d4c6c4a8a6}, !- Handle
   ,                                       !- Temperature Capacity Multiplier
   15,                                     !- Humidity Capacity Multiplier
   ;                                       !- Carbon Dioxide Capacity Multiplier
 
 OS:RunPeriod,
-<<<<<<< HEAD
-  {dbbfdfac-331c-4618-a892-f2ae1c133952}, !- Handle
-=======
-  {d7a00667-0e15-4d05-97ea-e5121200b12a}, !- Handle
->>>>>>> 055af606
+  {69ed7eb1-9a62-4671-b734-5a96c2691031}, !- Handle
   Run Period 1,                           !- Name
   1,                                      !- Begin Month
   1,                                      !- Begin Day of Month
@@ -89,21 +57,13 @@
   ;                                       !- Number of Times Runperiod to be Repeated
 
 OS:YearDescription,
-<<<<<<< HEAD
-  {2e2350cd-daad-46f1-b433-fbf3d8140749}, !- Handle
-=======
-  {1280d468-5371-4b4f-81fb-873850968edb}, !- Handle
->>>>>>> 055af606
+  {80c0fe1d-dd5e-4264-82ad-86fce9b9d86b}, !- Handle
   2007,                                   !- Calendar Year
   ,                                       !- Day of Week for Start Day
   ;                                       !- Is Leap Year
 
 OS:WeatherFile,
-<<<<<<< HEAD
-  {958c35b9-4594-4be6-9138-f7e1d52aff12}, !- Handle
-=======
-  {5a40eaab-13f5-4892-8f6c-13b8707bb1e2}, !- Handle
->>>>>>> 055af606
+  {d7f099c0-b07a-4af7-bc01-d21897a194af}, !- Handle
   Denver Intl Ap,                         !- City
   CO,                                     !- State Province Region
   USA,                                    !- Country
@@ -117,13 +77,8 @@
   E23378AA;                               !- Checksum
 
 OS:AdditionalProperties,
-<<<<<<< HEAD
-  {4628b0ed-581d-4ab2-bd49-ff8b71fae895}, !- Handle
-  {958c35b9-4594-4be6-9138-f7e1d52aff12}, !- Object Name
-=======
-  {7d8721ba-c70b-46e9-a38d-d1a5a09df598}, !- Handle
-  {5a40eaab-13f5-4892-8f6c-13b8707bb1e2}, !- Object Name
->>>>>>> 055af606
+  {c54bc084-3470-4856-98de-49e73dae64f8}, !- Handle
+  {d7f099c0-b07a-4af7-bc01-d21897a194af}, !- Object Name
   EPWHeaderCity,                          !- Feature Name 1
   String,                                 !- Feature Data Type 1
   Denver Intl Ap,                         !- Feature Value 1
@@ -231,11 +186,7 @@
   84;                                     !- Feature Value 35
 
 OS:Site,
-<<<<<<< HEAD
-  {f7a4b4c8-2980-4295-ad28-80b43eb48c7a}, !- Handle
-=======
-  {8cf4c5cd-30fa-4407-a603-def5d19a7755}, !- Handle
->>>>>>> 055af606
+  {c28359ac-b4ef-436e-b0f9-c14d0528025c}, !- Handle
   Denver Intl Ap_CO_USA,                  !- Name
   39.83,                                  !- Latitude {deg}
   -104.65,                                !- Longitude {deg}
@@ -244,42 +195,26 @@
   ;                                       !- Terrain
 
 OS:ClimateZones,
-<<<<<<< HEAD
-  {02c92a96-c3b6-4515-85de-5df1c98614f6}, !- Handle
-=======
-  {894b9110-8b61-40d1-b78c-725b78fcdff1}, !- Handle
->>>>>>> 055af606
+  {2f4a6547-ed6d-4b05-8731-67cce2513d3a}, !- Handle
   Building America,                       !- Climate Zone Institution Name 1
   ,                                       !- Climate Zone Document Name 1
   0,                                      !- Climate Zone Document Year 1
   Cold;                                   !- Climate Zone Value 1
 
 OS:Site:WaterMainsTemperature,
-<<<<<<< HEAD
-  {824237ad-b7bc-4755-b4a2-835ae7046ff9}, !- Handle
-=======
-  {41abe231-8670-4d5d-bf24-7a816ae952e9}, !- Handle
->>>>>>> 055af606
+  {058a26c7-aa24-49aa-8a45-7bc2ef5e833e}, !- Handle
   Correlation,                            !- Calculation Method
   ,                                       !- Temperature Schedule Name
   10.8753424657535,                       !- Annual Average Outdoor Air Temperature {C}
   23.1524007936508;                       !- Maximum Difference In Monthly Average Outdoor Air Temperatures {deltaC}
 
 OS:RunPeriodControl:DaylightSavingTime,
-<<<<<<< HEAD
-  {a4537370-747d-4a16-a076-6fb6f6a62d5d}, !- Handle
-=======
-  {856ebf88-459f-4f31-87d1-b7172b23cfaa}, !- Handle
->>>>>>> 055af606
+  {d3fe995a-7931-470e-9140-b78de67bbdd2}, !- Handle
   3/12,                                   !- Start Date
   11/5;                                   !- End Date
 
 OS:Site:GroundTemperature:Deep,
-<<<<<<< HEAD
-  {49a978e9-b5d8-416e-a237-61ebfc9612ce}, !- Handle
-=======
-  {f5903d40-9106-47ec-bea7-9317195cf1db}, !- Handle
->>>>>>> 055af606
+  {79d1ca16-0103-44ec-aa41-22b445766aca}, !- Handle
   10.8753424657535,                       !- January Deep Ground Temperature {C}
   10.8753424657535,                       !- February Deep Ground Temperature {C}
   10.8753424657535,                       !- March Deep Ground Temperature {C}
@@ -294,11 +229,7 @@
   10.8753424657535;                       !- December Deep Ground Temperature {C}
 
 OS:Building,
-<<<<<<< HEAD
-  {a9302dc8-6cb8-4747-81f7-da44693b6977}, !- Handle
-=======
-  {532a47df-3aa4-42f0-a25d-c662de62c134}, !- Handle
->>>>>>> 055af606
+  {c33dc983-692b-4f96-8bec-66e2e93b96d0}, !- Handle
   Building 1,                             !- Name
   ,                                       !- Building Sector Type
   90,                                     !- North Axis {deg}
@@ -313,23 +244,14 @@
   1;                                      !- Standards Number of Living Units
 
 OS:AdditionalProperties,
-<<<<<<< HEAD
-  {536b9656-f7b8-4024-90d6-ec164fac7c40}, !- Handle
-  {a9302dc8-6cb8-4747-81f7-da44693b6977}, !- Object Name
-=======
-  {47195c62-5ad1-4c55-907a-6c1819a0ca10}, !- Handle
-  {532a47df-3aa4-42f0-a25d-c662de62c134}, !- Object Name
->>>>>>> 055af606
+  {4aebbddf-0920-4a6b-942f-71d44a600c80}, !- Handle
+  {c33dc983-692b-4f96-8bec-66e2e93b96d0}, !- Object Name
   Total Units Modeled,                    !- Feature Name 1
   Integer,                                !- Feature Data Type 1
   1;                                      !- Feature Value 1
 
 OS:ThermalZone,
-<<<<<<< HEAD
-  {f5db6d67-811c-43d2-9660-1f8d596b47f7}, !- Handle
-=======
-  {8eb2af0d-457d-4c9b-a9e9-6a07c907b0c8}, !- Handle
->>>>>>> 055af606
+  {e4fab00e-61f7-4786-9d45-6114d0637f05}, !- Handle
   living zone,                            !- Name
   ,                                       !- Multiplier
   ,                                       !- Ceiling Height {m}
@@ -338,17 +260,10 @@
   ,                                       !- Zone Inside Convection Algorithm
   ,                                       !- Zone Outside Convection Algorithm
   ,                                       !- Zone Conditioning Equipment List Name
-<<<<<<< HEAD
-  {1da83c49-5764-49f1-b612-1c8c71e8f55b}, !- Zone Air Inlet Port List
-  {4908a219-2500-4e2f-889a-cb736b4d58f6}, !- Zone Air Exhaust Port List
-  {fad0d1d6-48a3-4c84-95fb-8fc62e5aa5a3}, !- Zone Air Node Name
-  {58aafd3b-67b7-4cf4-abe4-94439ea5c829}, !- Zone Return Air Port List
-=======
-  {94d8fbf0-399d-4c1a-b334-d229c6d7b2e0}, !- Zone Air Inlet Port List
-  {4b7d245c-7c24-4b36-8e73-065b87f511e2}, !- Zone Air Exhaust Port List
-  {1c5acae6-82a2-4465-b828-b4a65907279a}, !- Zone Air Node Name
-  {b27f5017-121f-4b69-8f31-5a6b49fb50a5}, !- Zone Return Air Port List
->>>>>>> 055af606
+  {533b7d0d-c0e3-4ad6-967a-595224df31ae}, !- Zone Air Inlet Port List
+  {db6fb63b-444b-41a0-bfa7-05313bfadcb2}, !- Zone Air Exhaust Port List
+  {d6954dd2-e767-4b91-97cb-0600597df98c}, !- Zone Air Node Name
+  {825b0899-b120-486d-893b-f33cc920c96b}, !- Zone Return Air Port List
   ,                                       !- Primary Daylighting Control Name
   ,                                       !- Fraction of Zone Controlled by Primary Daylighting Control
   ,                                       !- Secondary Daylighting Control Name
@@ -359,63 +274,33 @@
   No;                                     !- Use Ideal Air Loads
 
 OS:Node,
-<<<<<<< HEAD
-  {605767e1-8d23-465d-91ea-1d595b0686a9}, !- Handle
+  {85fb8447-3856-4e91-bc3e-bca25d7bfffb}, !- Handle
   Node 1,                                 !- Name
-  {fad0d1d6-48a3-4c84-95fb-8fc62e5aa5a3}, !- Inlet Port
+  {d6954dd2-e767-4b91-97cb-0600597df98c}, !- Inlet Port
   ;                                       !- Outlet Port
 
 OS:Connection,
-  {fad0d1d6-48a3-4c84-95fb-8fc62e5aa5a3}, !- Handle
-  {f5db6d67-811c-43d2-9660-1f8d596b47f7}, !- Source Object
+  {d6954dd2-e767-4b91-97cb-0600597df98c}, !- Handle
+  {e4fab00e-61f7-4786-9d45-6114d0637f05}, !- Source Object
   11,                                     !- Outlet Port
-  {605767e1-8d23-465d-91ea-1d595b0686a9}, !- Target Object
+  {85fb8447-3856-4e91-bc3e-bca25d7bfffb}, !- Target Object
   2;                                      !- Inlet Port
 
 OS:PortList,
-  {1da83c49-5764-49f1-b612-1c8c71e8f55b}, !- Handle
-  {f5db6d67-811c-43d2-9660-1f8d596b47f7}; !- HVAC Component
+  {533b7d0d-c0e3-4ad6-967a-595224df31ae}, !- Handle
+  {e4fab00e-61f7-4786-9d45-6114d0637f05}; !- HVAC Component
 
 OS:PortList,
-  {4908a219-2500-4e2f-889a-cb736b4d58f6}, !- Handle
-  {f5db6d67-811c-43d2-9660-1f8d596b47f7}; !- HVAC Component
+  {db6fb63b-444b-41a0-bfa7-05313bfadcb2}, !- Handle
+  {e4fab00e-61f7-4786-9d45-6114d0637f05}; !- HVAC Component
 
 OS:PortList,
-  {58aafd3b-67b7-4cf4-abe4-94439ea5c829}, !- Handle
-  {f5db6d67-811c-43d2-9660-1f8d596b47f7}; !- HVAC Component
+  {825b0899-b120-486d-893b-f33cc920c96b}, !- Handle
+  {e4fab00e-61f7-4786-9d45-6114d0637f05}; !- HVAC Component
 
 OS:Sizing:Zone,
-  {101720e9-f15a-4276-b3fc-b5fc05633605}, !- Handle
-  {f5db6d67-811c-43d2-9660-1f8d596b47f7}, !- Zone or ZoneList Name
-=======
-  {27dabf3b-4d06-4200-b4c3-b820b38e85b2}, !- Handle
-  Node 1,                                 !- Name
-  {1c5acae6-82a2-4465-b828-b4a65907279a}, !- Inlet Port
-  ;                                       !- Outlet Port
-
-OS:Connection,
-  {1c5acae6-82a2-4465-b828-b4a65907279a}, !- Handle
-  {8eb2af0d-457d-4c9b-a9e9-6a07c907b0c8}, !- Source Object
-  11,                                     !- Outlet Port
-  {27dabf3b-4d06-4200-b4c3-b820b38e85b2}, !- Target Object
-  2;                                      !- Inlet Port
-
-OS:PortList,
-  {94d8fbf0-399d-4c1a-b334-d229c6d7b2e0}, !- Handle
-  {8eb2af0d-457d-4c9b-a9e9-6a07c907b0c8}; !- HVAC Component
-
-OS:PortList,
-  {4b7d245c-7c24-4b36-8e73-065b87f511e2}, !- Handle
-  {8eb2af0d-457d-4c9b-a9e9-6a07c907b0c8}; !- HVAC Component
-
-OS:PortList,
-  {b27f5017-121f-4b69-8f31-5a6b49fb50a5}, !- Handle
-  {8eb2af0d-457d-4c9b-a9e9-6a07c907b0c8}; !- HVAC Component
-
-OS:Sizing:Zone,
-  {86a73ded-d9bd-4f7d-9dfa-7781b0a768b7}, !- Handle
-  {8eb2af0d-457d-4c9b-a9e9-6a07c907b0c8}, !- Zone or ZoneList Name
->>>>>>> 055af606
+  {85f93e8d-f196-4460-8a80-72a3155354da}, !- Handle
+  {e4fab00e-61f7-4786-9d45-6114d0637f05}, !- Zone or ZoneList Name
   SupplyAirTemperature,                   !- Zone Cooling Design Supply Air Temperature Input Method
   14,                                     !- Zone Cooling Design Supply Air Temperature {C}
   11.11,                                  !- Zone Cooling Design Supply Air Temperature Difference {deltaC}
@@ -442,25 +327,14 @@
   autosize;                               !- Dedicated Outdoor Air High Setpoint Temperature for Design {C}
 
 OS:ZoneHVAC:EquipmentList,
-<<<<<<< HEAD
-  {269b6d9e-41f0-43bc-a745-925570003b34}, !- Handle
+  {1b7c273a-2cfb-40c7-a81c-c6dd67ec2dc2}, !- Handle
   Zone HVAC Equipment List 1,             !- Name
-  {f5db6d67-811c-43d2-9660-1f8d596b47f7}; !- Thermal Zone
+  {e4fab00e-61f7-4786-9d45-6114d0637f05}; !- Thermal Zone
 
 OS:Space,
-  {1117ecac-92bb-442d-b4d3-d1d41a7c3429}, !- Handle
+  {4a3256c2-ace1-4ee9-9656-48d4b57cf436}, !- Handle
   living space,                           !- Name
-  {ff05394c-6190-4fcb-9415-40b313c56c74}, !- Space Type Name
-=======
-  {4040f9f0-abb2-4bd2-a03c-ad22063505e0}, !- Handle
-  Zone HVAC Equipment List 1,             !- Name
-  {8eb2af0d-457d-4c9b-a9e9-6a07c907b0c8}; !- Thermal Zone
-
-OS:Space,
-  {4abcc28b-f949-47d2-a47f-214ec14fca2d}, !- Handle
-  living space,                           !- Name
-  {d142ff70-ce09-4fda-bb9f-d463e72899a2}, !- Space Type Name
->>>>>>> 055af606
+  {762e08b3-7894-4bb5-983a-f664485d191d}, !- Space Type Name
   ,                                       !- Default Construction Set Name
   ,                                       !- Default Schedule Set Name
   -0,                                     !- Direction of Relative North {deg}
@@ -468,31 +342,17 @@
   0,                                      !- Y Origin {m}
   0,                                      !- Z Origin {m}
   ,                                       !- Building Story Name
-<<<<<<< HEAD
-  {f5db6d67-811c-43d2-9660-1f8d596b47f7}, !- Thermal Zone Name
+  {e4fab00e-61f7-4786-9d45-6114d0637f05}, !- Thermal Zone Name
   ,                                       !- Part of Total Floor Area
   ,                                       !- Design Specification Outdoor Air Object Name
-  {5a51a3a4-36b6-4c2f-a475-67965b6083a7}; !- Building Unit Name
-
-OS:Surface,
-  {5802c69e-4b8f-4200-92a6-392c433740d6}, !- Handle
+  {6bf84d48-c144-4cd3-99a1-6032109635ef}; !- Building Unit Name
+
+OS:Surface,
+  {44f55127-74fb-41fa-906d-1ed69ef05a53}, !- Handle
   Surface 1,                              !- Name
   Floor,                                  !- Surface Type
   ,                                       !- Construction Name
-  {1117ecac-92bb-442d-b4d3-d1d41a7c3429}, !- Space Name
-=======
-  {8eb2af0d-457d-4c9b-a9e9-6a07c907b0c8}, !- Thermal Zone Name
-  ,                                       !- Part of Total Floor Area
-  ,                                       !- Design Specification Outdoor Air Object Name
-  {d108c9b0-a2be-4599-9a26-0e38c8b3e53b}; !- Building Unit Name
-
-OS:Surface,
-  {cf683824-8998-49ad-ac73-bc4be5043a45}, !- Handle
-  Surface 1,                              !- Name
-  Floor,                                  !- Surface Type
-  ,                                       !- Construction Name
-  {4abcc28b-f949-47d2-a47f-214ec14fca2d}, !- Space Name
->>>>>>> 055af606
+  {4a3256c2-ace1-4ee9-9656-48d4b57cf436}, !- Space Name
   Foundation,                             !- Outside Boundary Condition
   ,                                       !- Outside Boundary Condition Object
   NoSun,                                  !- Sun Exposure
@@ -505,19 +365,11 @@
   13.6310703908387, 0, 0;                 !- X,Y,Z Vertex 4 {m}
 
 OS:Surface,
-<<<<<<< HEAD
-  {577fa607-5fb4-4ff7-b9cf-b8c3db5735c2}, !- Handle
+  {54088296-513a-4241-a37f-8717c7195f4e}, !- Handle
   Surface 2,                              !- Name
   Wall,                                   !- Surface Type
   ,                                       !- Construction Name
-  {1117ecac-92bb-442d-b4d3-d1d41a7c3429}, !- Space Name
-=======
-  {e80d4115-9869-4a94-a473-68d17e5a68f3}, !- Handle
-  Surface 2,                              !- Name
-  Wall,                                   !- Surface Type
-  ,                                       !- Construction Name
-  {4abcc28b-f949-47d2-a47f-214ec14fca2d}, !- Space Name
->>>>>>> 055af606
+  {4a3256c2-ace1-4ee9-9656-48d4b57cf436}, !- Space Name
   Outdoors,                               !- Outside Boundary Condition
   ,                                       !- Outside Boundary Condition Object
   SunExposed,                             !- Sun Exposure
@@ -530,19 +382,11 @@
   0, 0, 2.4384;                           !- X,Y,Z Vertex 4 {m}
 
 OS:Surface,
-<<<<<<< HEAD
-  {5b4abc9c-213a-41ea-b8d5-dcd24c1b5a0e}, !- Handle
+  {75765cb9-3f9a-4d08-8c29-a154da0a8d68}, !- Handle
   Surface 3,                              !- Name
   Wall,                                   !- Surface Type
   ,                                       !- Construction Name
-  {1117ecac-92bb-442d-b4d3-d1d41a7c3429}, !- Space Name
-=======
-  {65a7c40a-c9ac-41a6-9ded-d0d114209b02}, !- Handle
-  Surface 3,                              !- Name
-  Wall,                                   !- Surface Type
-  ,                                       !- Construction Name
-  {4abcc28b-f949-47d2-a47f-214ec14fca2d}, !- Space Name
->>>>>>> 055af606
+  {4a3256c2-ace1-4ee9-9656-48d4b57cf436}, !- Space Name
   Outdoors,                               !- Outside Boundary Condition
   ,                                       !- Outside Boundary Condition Object
   SunExposed,                             !- Sun Exposure
@@ -555,19 +399,11 @@
   0, 6.81553519541936, 2.4384;            !- X,Y,Z Vertex 4 {m}
 
 OS:Surface,
-<<<<<<< HEAD
-  {cfb51136-2c73-4602-88e0-40d41a77ea73}, !- Handle
+  {02151c93-3522-49a3-8f9f-32abf377f27d}, !- Handle
   Surface 4,                              !- Name
   Wall,                                   !- Surface Type
   ,                                       !- Construction Name
-  {1117ecac-92bb-442d-b4d3-d1d41a7c3429}, !- Space Name
-=======
-  {c222d288-0164-4ba8-a883-508ca38a747c}, !- Handle
-  Surface 4,                              !- Name
-  Wall,                                   !- Surface Type
-  ,                                       !- Construction Name
-  {4abcc28b-f949-47d2-a47f-214ec14fca2d}, !- Space Name
->>>>>>> 055af606
+  {4a3256c2-ace1-4ee9-9656-48d4b57cf436}, !- Space Name
   Outdoors,                               !- Outside Boundary Condition
   ,                                       !- Outside Boundary Condition Object
   SunExposed,                             !- Sun Exposure
@@ -580,19 +416,11 @@
   13.6310703908387, 6.81553519541936, 2.4384; !- X,Y,Z Vertex 4 {m}
 
 OS:Surface,
-<<<<<<< HEAD
-  {d0472a29-7d42-48a6-bb95-bf524be625a4}, !- Handle
+  {bdfcb4d5-ea60-40f7-9e2a-058931a9be92}, !- Handle
   Surface 5,                              !- Name
   Wall,                                   !- Surface Type
   ,                                       !- Construction Name
-  {1117ecac-92bb-442d-b4d3-d1d41a7c3429}, !- Space Name
-=======
-  {97714518-9ff8-47d5-ac66-8d992580a096}, !- Handle
-  Surface 5,                              !- Name
-  Wall,                                   !- Surface Type
-  ,                                       !- Construction Name
-  {4abcc28b-f949-47d2-a47f-214ec14fca2d}, !- Space Name
->>>>>>> 055af606
+  {4a3256c2-ace1-4ee9-9656-48d4b57cf436}, !- Space Name
   Outdoors,                               !- Outside Boundary Condition
   ,                                       !- Outside Boundary Condition Object
   SunExposed,                             !- Sun Exposure
@@ -605,23 +433,13 @@
   13.6310703908387, 0, 2.4384;            !- X,Y,Z Vertex 4 {m}
 
 OS:Surface,
-<<<<<<< HEAD
-  {1ce442d0-2bcd-458a-8028-a43d1bac1542}, !- Handle
+  {e673cfb8-40ea-4500-9fb9-8e982e40cfd1}, !- Handle
   Surface 6,                              !- Name
   RoofCeiling,                            !- Surface Type
   ,                                       !- Construction Name
-  {1117ecac-92bb-442d-b4d3-d1d41a7c3429}, !- Space Name
+  {4a3256c2-ace1-4ee9-9656-48d4b57cf436}, !- Space Name
   Surface,                                !- Outside Boundary Condition
-  {bcb809e7-6bfb-4b89-987f-94ea3620ea32}, !- Outside Boundary Condition Object
-=======
-  {51412eec-fc01-4619-974f-9347066b99d4}, !- Handle
-  Surface 6,                              !- Name
-  RoofCeiling,                            !- Surface Type
-  ,                                       !- Construction Name
-  {4abcc28b-f949-47d2-a47f-214ec14fca2d}, !- Space Name
-  Surface,                                !- Outside Boundary Condition
-  {783bacd5-9972-402c-af52-6c15d92d5e1a}, !- Outside Boundary Condition Object
->>>>>>> 055af606
+  {386b477f-d53e-4e35-8b28-e3fdd4fd9ff6}, !- Outside Boundary Condition Object
   NoSun,                                  !- Sun Exposure
   NoWind,                                 !- Wind Exposure
   ,                                       !- View Factor to Ground
@@ -632,11 +450,7 @@
   0, 0, 2.4384;                           !- X,Y,Z Vertex 4 {m}
 
 OS:SpaceType,
-<<<<<<< HEAD
-  {ff05394c-6190-4fcb-9415-40b313c56c74}, !- Handle
-=======
-  {d142ff70-ce09-4fda-bb9f-d463e72899a2}, !- Handle
->>>>>>> 055af606
+  {762e08b3-7894-4bb5-983a-f664485d191d}, !- Handle
   Space Type 1,                           !- Name
   ,                                       !- Default Construction Set Name
   ,                                       !- Default Schedule Set Name
@@ -647,15 +461,9 @@
   living;                                 !- Standards Space Type
 
 OS:Space,
-<<<<<<< HEAD
-  {b3c98a26-bd01-4efe-8607-99036f0bf59d}, !- Handle
+  {a44df956-032f-4af6-b49c-c9394507ba27}, !- Handle
   living space|story 2,                   !- Name
-  {ff05394c-6190-4fcb-9415-40b313c56c74}, !- Space Type Name
-=======
-  {3a61ceef-fd15-4a30-a6be-44240341e3d3}, !- Handle
-  living space|story 2,                   !- Name
-  {d142ff70-ce09-4fda-bb9f-d463e72899a2}, !- Space Type Name
->>>>>>> 055af606
+  {762e08b3-7894-4bb5-983a-f664485d191d}, !- Space Type Name
   ,                                       !- Default Construction Set Name
   ,                                       !- Default Schedule Set Name
   -0,                                     !- Direction of Relative North {deg}
@@ -663,35 +471,19 @@
   0,                                      !- Y Origin {m}
   2.4384,                                 !- Z Origin {m}
   ,                                       !- Building Story Name
-<<<<<<< HEAD
-  {f5db6d67-811c-43d2-9660-1f8d596b47f7}, !- Thermal Zone Name
+  {e4fab00e-61f7-4786-9d45-6114d0637f05}, !- Thermal Zone Name
   ,                                       !- Part of Total Floor Area
   ,                                       !- Design Specification Outdoor Air Object Name
-  {5a51a3a4-36b6-4c2f-a475-67965b6083a7}; !- Building Unit Name
-
-OS:Surface,
-  {bcb809e7-6bfb-4b89-987f-94ea3620ea32}, !- Handle
+  {6bf84d48-c144-4cd3-99a1-6032109635ef}; !- Building Unit Name
+
+OS:Surface,
+  {386b477f-d53e-4e35-8b28-e3fdd4fd9ff6}, !- Handle
   Surface 7,                              !- Name
   Floor,                                  !- Surface Type
   ,                                       !- Construction Name
-  {b3c98a26-bd01-4efe-8607-99036f0bf59d}, !- Space Name
+  {a44df956-032f-4af6-b49c-c9394507ba27}, !- Space Name
   Surface,                                !- Outside Boundary Condition
-  {1ce442d0-2bcd-458a-8028-a43d1bac1542}, !- Outside Boundary Condition Object
-=======
-  {8eb2af0d-457d-4c9b-a9e9-6a07c907b0c8}, !- Thermal Zone Name
-  ,                                       !- Part of Total Floor Area
-  ,                                       !- Design Specification Outdoor Air Object Name
-  {d108c9b0-a2be-4599-9a26-0e38c8b3e53b}; !- Building Unit Name
-
-OS:Surface,
-  {783bacd5-9972-402c-af52-6c15d92d5e1a}, !- Handle
-  Surface 7,                              !- Name
-  Floor,                                  !- Surface Type
-  ,                                       !- Construction Name
-  {3a61ceef-fd15-4a30-a6be-44240341e3d3}, !- Space Name
-  Surface,                                !- Outside Boundary Condition
-  {51412eec-fc01-4619-974f-9347066b99d4}, !- Outside Boundary Condition Object
->>>>>>> 055af606
+  {e673cfb8-40ea-4500-9fb9-8e982e40cfd1}, !- Outside Boundary Condition Object
   NoSun,                                  !- Sun Exposure
   NoWind,                                 !- Wind Exposure
   ,                                       !- View Factor to Ground
@@ -702,19 +494,11 @@
   13.6310703908387, 0, 0;                 !- X,Y,Z Vertex 4 {m}
 
 OS:Surface,
-<<<<<<< HEAD
-  {945350da-8054-4847-9dde-019ad7da1d36}, !- Handle
+  {6a4eb5d6-357e-45d7-9091-4e24968ef151}, !- Handle
   Surface 8,                              !- Name
   Wall,                                   !- Surface Type
   ,                                       !- Construction Name
-  {b3c98a26-bd01-4efe-8607-99036f0bf59d}, !- Space Name
-=======
-  {3e7037cd-a5ac-43d0-b1f7-6d4048745d54}, !- Handle
-  Surface 8,                              !- Name
-  Wall,                                   !- Surface Type
-  ,                                       !- Construction Name
-  {3a61ceef-fd15-4a30-a6be-44240341e3d3}, !- Space Name
->>>>>>> 055af606
+  {a44df956-032f-4af6-b49c-c9394507ba27}, !- Space Name
   Outdoors,                               !- Outside Boundary Condition
   ,                                       !- Outside Boundary Condition Object
   SunExposed,                             !- Sun Exposure
@@ -727,19 +511,11 @@
   0, 0, 2.4384;                           !- X,Y,Z Vertex 4 {m}
 
 OS:Surface,
-<<<<<<< HEAD
-  {d7ca15cd-2f06-4c8c-b698-a7004b1575f1}, !- Handle
+  {ce37bf58-4d89-4978-befd-2f257767ba62}, !- Handle
   Surface 9,                              !- Name
   Wall,                                   !- Surface Type
   ,                                       !- Construction Name
-  {b3c98a26-bd01-4efe-8607-99036f0bf59d}, !- Space Name
-=======
-  {55211952-6ec2-4c0c-b0ab-033eb0113fdb}, !- Handle
-  Surface 9,                              !- Name
-  Wall,                                   !- Surface Type
-  ,                                       !- Construction Name
-  {3a61ceef-fd15-4a30-a6be-44240341e3d3}, !- Space Name
->>>>>>> 055af606
+  {a44df956-032f-4af6-b49c-c9394507ba27}, !- Space Name
   Outdoors,                               !- Outside Boundary Condition
   ,                                       !- Outside Boundary Condition Object
   SunExposed,                             !- Sun Exposure
@@ -752,19 +528,11 @@
   0, 6.81553519541936, 2.4384;            !- X,Y,Z Vertex 4 {m}
 
 OS:Surface,
-<<<<<<< HEAD
-  {4913b8c1-9e66-43aa-b817-46bce4e73cad}, !- Handle
+  {c4632c95-facc-42e7-a8d2-90b4efa35eb9}, !- Handle
   Surface 10,                             !- Name
   Wall,                                   !- Surface Type
   ,                                       !- Construction Name
-  {b3c98a26-bd01-4efe-8607-99036f0bf59d}, !- Space Name
-=======
-  {187324f9-dd28-445b-a0f1-0db451fdff4a}, !- Handle
-  Surface 10,                             !- Name
-  Wall,                                   !- Surface Type
-  ,                                       !- Construction Name
-  {3a61ceef-fd15-4a30-a6be-44240341e3d3}, !- Space Name
->>>>>>> 055af606
+  {a44df956-032f-4af6-b49c-c9394507ba27}, !- Space Name
   Outdoors,                               !- Outside Boundary Condition
   ,                                       !- Outside Boundary Condition Object
   SunExposed,                             !- Sun Exposure
@@ -777,19 +545,11 @@
   13.6310703908387, 6.81553519541936, 2.4384; !- X,Y,Z Vertex 4 {m}
 
 OS:Surface,
-<<<<<<< HEAD
-  {f8812b18-0343-4668-aeaa-45bea3b60eca}, !- Handle
+  {dcb24d96-48fa-4dbf-bf76-5ee397246721}, !- Handle
   Surface 11,                             !- Name
   Wall,                                   !- Surface Type
   ,                                       !- Construction Name
-  {b3c98a26-bd01-4efe-8607-99036f0bf59d}, !- Space Name
-=======
-  {c1255318-a604-448c-ab87-2834f7720ebd}, !- Handle
-  Surface 11,                             !- Name
-  Wall,                                   !- Surface Type
-  ,                                       !- Construction Name
-  {3a61ceef-fd15-4a30-a6be-44240341e3d3}, !- Space Name
->>>>>>> 055af606
+  {a44df956-032f-4af6-b49c-c9394507ba27}, !- Space Name
   Outdoors,                               !- Outside Boundary Condition
   ,                                       !- Outside Boundary Condition Object
   SunExposed,                             !- Sun Exposure
@@ -802,23 +562,13 @@
   13.6310703908387, 0, 2.4384;            !- X,Y,Z Vertex 4 {m}
 
 OS:Surface,
-<<<<<<< HEAD
-  {7addeb7d-34d7-479a-a32e-6c1d6f1097a6}, !- Handle
+  {a39e64bc-51c7-4f30-9f73-71b438674347}, !- Handle
   Surface 12,                             !- Name
   RoofCeiling,                            !- Surface Type
   ,                                       !- Construction Name
-  {b3c98a26-bd01-4efe-8607-99036f0bf59d}, !- Space Name
+  {a44df956-032f-4af6-b49c-c9394507ba27}, !- Space Name
   Surface,                                !- Outside Boundary Condition
-  {a2054854-273e-4c8b-bd1e-b4228edc50ba}, !- Outside Boundary Condition Object
-=======
-  {de0820f9-c94e-4ae6-96d1-178f04bf1a55}, !- Handle
-  Surface 12,                             !- Name
-  RoofCeiling,                            !- Surface Type
-  ,                                       !- Construction Name
-  {3a61ceef-fd15-4a30-a6be-44240341e3d3}, !- Space Name
-  Surface,                                !- Outside Boundary Condition
-  {ab05685c-381c-46bc-b0ae-1639d3a1803b}, !- Outside Boundary Condition Object
->>>>>>> 055af606
+  {83d5c8d7-f8ae-451f-8b2e-7c088bdd6bb9}, !- Outside Boundary Condition Object
   NoSun,                                  !- Sun Exposure
   NoWind,                                 !- Wind Exposure
   ,                                       !- View Factor to Ground
@@ -829,23 +579,13 @@
   0, 0, 2.4384;                           !- X,Y,Z Vertex 4 {m}
 
 OS:Surface,
-<<<<<<< HEAD
-  {a2054854-273e-4c8b-bd1e-b4228edc50ba}, !- Handle
+  {83d5c8d7-f8ae-451f-8b2e-7c088bdd6bb9}, !- Handle
   Surface 13,                             !- Name
   Floor,                                  !- Surface Type
   ,                                       !- Construction Name
-  {acd66c10-66c6-4ac0-9bf7-d07843980a87}, !- Space Name
+  {ade9bfaa-44a0-4fbc-99f3-96dfdc4959e6}, !- Space Name
   Surface,                                !- Outside Boundary Condition
-  {7addeb7d-34d7-479a-a32e-6c1d6f1097a6}, !- Outside Boundary Condition Object
-=======
-  {ab05685c-381c-46bc-b0ae-1639d3a1803b}, !- Handle
-  Surface 13,                             !- Name
-  Floor,                                  !- Surface Type
-  ,                                       !- Construction Name
-  {3886341b-2545-4297-880f-384f57bbc187}, !- Space Name
-  Surface,                                !- Outside Boundary Condition
-  {de0820f9-c94e-4ae6-96d1-178f04bf1a55}, !- Outside Boundary Condition Object
->>>>>>> 055af606
+  {a39e64bc-51c7-4f30-9f73-71b438674347}, !- Outside Boundary Condition Object
   NoSun,                                  !- Sun Exposure
   NoWind,                                 !- Wind Exposure
   ,                                       !- View Factor to Ground
@@ -856,19 +596,11 @@
   0, 0, 0;                                !- X,Y,Z Vertex 4 {m}
 
 OS:Surface,
-<<<<<<< HEAD
-  {f0bebd4c-4260-4334-a69c-b45f28ad2b2c}, !- Handle
+  {aa6dd454-6972-455c-b025-ad8048fab664}, !- Handle
   Surface 14,                             !- Name
   RoofCeiling,                            !- Surface Type
   ,                                       !- Construction Name
-  {acd66c10-66c6-4ac0-9bf7-d07843980a87}, !- Space Name
-=======
-  {678e59e3-a995-4987-8f37-7e9af24f0482}, !- Handle
-  Surface 14,                             !- Name
-  RoofCeiling,                            !- Surface Type
-  ,                                       !- Construction Name
-  {3886341b-2545-4297-880f-384f57bbc187}, !- Space Name
->>>>>>> 055af606
+  {ade9bfaa-44a0-4fbc-99f3-96dfdc4959e6}, !- Space Name
   Outdoors,                               !- Outside Boundary Condition
   ,                                       !- Outside Boundary Condition Object
   SunExposed,                             !- Sun Exposure
@@ -881,19 +613,11 @@
   13.6310703908387, 0, 0;                 !- X,Y,Z Vertex 4 {m}
 
 OS:Surface,
-<<<<<<< HEAD
-  {4f24278f-6004-434b-a702-fdfadbf9cf52}, !- Handle
+  {9bef3797-27e5-4127-8510-f78c921ac858}, !- Handle
   Surface 15,                             !- Name
   RoofCeiling,                            !- Surface Type
   ,                                       !- Construction Name
-  {acd66c10-66c6-4ac0-9bf7-d07843980a87}, !- Space Name
-=======
-  {d8149042-561d-45d4-a390-f9e39dd5afdf}, !- Handle
-  Surface 15,                             !- Name
-  RoofCeiling,                            !- Surface Type
-  ,                                       !- Construction Name
-  {3886341b-2545-4297-880f-384f57bbc187}, !- Space Name
->>>>>>> 055af606
+  {ade9bfaa-44a0-4fbc-99f3-96dfdc4959e6}, !- Space Name
   Outdoors,                               !- Outside Boundary Condition
   ,                                       !- Outside Boundary Condition Object
   SunExposed,                             !- Sun Exposure
@@ -906,19 +630,11 @@
   0, 6.81553519541936, 0;                 !- X,Y,Z Vertex 4 {m}
 
 OS:Surface,
-<<<<<<< HEAD
-  {288fc4d7-a3e3-4a17-bb5b-cabde6e96767}, !- Handle
+  {36275b76-d95f-40d4-ab2a-b19ec4facf5f}, !- Handle
   Surface 16,                             !- Name
   Wall,                                   !- Surface Type
   ,                                       !- Construction Name
-  {acd66c10-66c6-4ac0-9bf7-d07843980a87}, !- Space Name
-=======
-  {926598f7-be1a-427f-93d6-c802c2c15994}, !- Handle
-  Surface 16,                             !- Name
-  Wall,                                   !- Surface Type
-  ,                                       !- Construction Name
-  {3886341b-2545-4297-880f-384f57bbc187}, !- Space Name
->>>>>>> 055af606
+  {ade9bfaa-44a0-4fbc-99f3-96dfdc4959e6}, !- Space Name
   Outdoors,                               !- Outside Boundary Condition
   ,                                       !- Outside Boundary Condition Object
   SunExposed,                             !- Sun Exposure
@@ -930,19 +646,11 @@
   0, 0, 0;                                !- X,Y,Z Vertex 3 {m}
 
 OS:Surface,
-<<<<<<< HEAD
-  {4ee9c21c-85b0-45c5-86ab-49f2cccaa302}, !- Handle
+  {58130bf4-b947-47ee-8c41-cb85731e8831}, !- Handle
   Surface 17,                             !- Name
   Wall,                                   !- Surface Type
   ,                                       !- Construction Name
-  {acd66c10-66c6-4ac0-9bf7-d07843980a87}, !- Space Name
-=======
-  {e1a978a3-9132-4052-b60d-a4596eb0dcd5}, !- Handle
-  Surface 17,                             !- Name
-  Wall,                                   !- Surface Type
-  ,                                       !- Construction Name
-  {3886341b-2545-4297-880f-384f57bbc187}, !- Space Name
->>>>>>> 055af606
+  {ade9bfaa-44a0-4fbc-99f3-96dfdc4959e6}, !- Space Name
   Outdoors,                               !- Outside Boundary Condition
   ,                                       !- Outside Boundary Condition Object
   SunExposed,                             !- Sun Exposure
@@ -954,15 +662,9 @@
   13.6310703908387, 6.81553519541936, 0;  !- X,Y,Z Vertex 3 {m}
 
 OS:Space,
-<<<<<<< HEAD
-  {acd66c10-66c6-4ac0-9bf7-d07843980a87}, !- Handle
+  {ade9bfaa-44a0-4fbc-99f3-96dfdc4959e6}, !- Handle
   unfinished attic space,                 !- Name
-  {daf27cd7-baac-4309-9d03-16f12ef9a5f0}, !- Space Type Name
-=======
-  {3886341b-2545-4297-880f-384f57bbc187}, !- Handle
-  unfinished attic space,                 !- Name
-  {5ef5aa10-bcf5-4c0b-b3e6-0481f9e0c01c}, !- Space Type Name
->>>>>>> 055af606
+  {4b92bc8b-a3f5-4781-a3b1-ce89a07336ce}, !- Space Type Name
   ,                                       !- Default Construction Set Name
   ,                                       !- Default Schedule Set Name
   -0,                                     !- Direction of Relative North {deg}
@@ -970,17 +672,10 @@
   0,                                      !- Y Origin {m}
   4.8768,                                 !- Z Origin {m}
   ,                                       !- Building Story Name
-<<<<<<< HEAD
-  {836e13bd-7bd6-4e45-961d-120e8214e7c7}; !- Thermal Zone Name
+  {64ee187e-b83e-47f6-9dbf-0a28f962f6c2}; !- Thermal Zone Name
 
 OS:ThermalZone,
-  {836e13bd-7bd6-4e45-961d-120e8214e7c7}, !- Handle
-=======
-  {f7dc41b8-3ec9-40ab-ac4e-32cc93955f04}; !- Thermal Zone Name
-
-OS:ThermalZone,
-  {f7dc41b8-3ec9-40ab-ac4e-32cc93955f04}, !- Handle
->>>>>>> 055af606
+  {64ee187e-b83e-47f6-9dbf-0a28f962f6c2}, !- Handle
   unfinished attic zone,                  !- Name
   ,                                       !- Multiplier
   ,                                       !- Ceiling Height {m}
@@ -989,17 +684,10 @@
   ,                                       !- Zone Inside Convection Algorithm
   ,                                       !- Zone Outside Convection Algorithm
   ,                                       !- Zone Conditioning Equipment List Name
-<<<<<<< HEAD
-  {f09c5aac-179e-4cdc-8706-946d4c3e39a5}, !- Zone Air Inlet Port List
-  {1a7e06a9-6b72-45c8-8e85-3e5d5606fedc}, !- Zone Air Exhaust Port List
-  {026b62c7-9284-4868-bd1a-9f74b32ec18f}, !- Zone Air Node Name
-  {45759304-636b-467b-8a1b-ca9482d1fd08}, !- Zone Return Air Port List
-=======
-  {a1f4df04-9387-4417-9f96-e7c73806ac33}, !- Zone Air Inlet Port List
-  {a706f509-a6e1-46d5-bae1-bb27f7d5537a}, !- Zone Air Exhaust Port List
-  {4ac42b75-d1c9-4ee4-94ad-420ddcf1218a}, !- Zone Air Node Name
-  {4a558bba-edbd-4f8d-9224-2f13f39d8751}, !- Zone Return Air Port List
->>>>>>> 055af606
+  {11e40a05-8e0b-4022-b5a7-16d25dc10ef4}, !- Zone Air Inlet Port List
+  {0d0e77de-25f0-4e0f-850c-cf3d778111e1}, !- Zone Air Exhaust Port List
+  {6b6bb77b-e78d-48c4-9351-743bf0f6808c}, !- Zone Air Node Name
+  {f38cee3a-10e4-44e0-bf01-91cea7f1e81e}, !- Zone Return Air Port List
   ,                                       !- Primary Daylighting Control Name
   ,                                       !- Fraction of Zone Controlled by Primary Daylighting Control
   ,                                       !- Secondary Daylighting Control Name
@@ -1010,63 +698,33 @@
   No;                                     !- Use Ideal Air Loads
 
 OS:Node,
-<<<<<<< HEAD
-  {1d460feb-72ec-4b38-8266-c2716bbf33cd}, !- Handle
+  {e0fe024e-c54d-4d2b-9480-c3357568120f}, !- Handle
   Node 2,                                 !- Name
-  {026b62c7-9284-4868-bd1a-9f74b32ec18f}, !- Inlet Port
+  {6b6bb77b-e78d-48c4-9351-743bf0f6808c}, !- Inlet Port
   ;                                       !- Outlet Port
 
 OS:Connection,
-  {026b62c7-9284-4868-bd1a-9f74b32ec18f}, !- Handle
-  {836e13bd-7bd6-4e45-961d-120e8214e7c7}, !- Source Object
+  {6b6bb77b-e78d-48c4-9351-743bf0f6808c}, !- Handle
+  {64ee187e-b83e-47f6-9dbf-0a28f962f6c2}, !- Source Object
   11,                                     !- Outlet Port
-  {1d460feb-72ec-4b38-8266-c2716bbf33cd}, !- Target Object
+  {e0fe024e-c54d-4d2b-9480-c3357568120f}, !- Target Object
   2;                                      !- Inlet Port
 
 OS:PortList,
-  {f09c5aac-179e-4cdc-8706-946d4c3e39a5}, !- Handle
-  {836e13bd-7bd6-4e45-961d-120e8214e7c7}; !- HVAC Component
+  {11e40a05-8e0b-4022-b5a7-16d25dc10ef4}, !- Handle
+  {64ee187e-b83e-47f6-9dbf-0a28f962f6c2}; !- HVAC Component
 
 OS:PortList,
-  {1a7e06a9-6b72-45c8-8e85-3e5d5606fedc}, !- Handle
-  {836e13bd-7bd6-4e45-961d-120e8214e7c7}; !- HVAC Component
+  {0d0e77de-25f0-4e0f-850c-cf3d778111e1}, !- Handle
+  {64ee187e-b83e-47f6-9dbf-0a28f962f6c2}; !- HVAC Component
 
 OS:PortList,
-  {45759304-636b-467b-8a1b-ca9482d1fd08}, !- Handle
-  {836e13bd-7bd6-4e45-961d-120e8214e7c7}; !- HVAC Component
+  {f38cee3a-10e4-44e0-bf01-91cea7f1e81e}, !- Handle
+  {64ee187e-b83e-47f6-9dbf-0a28f962f6c2}; !- HVAC Component
 
 OS:Sizing:Zone,
-  {19819c91-2ff6-468d-9615-8b2ff8f76b19}, !- Handle
-  {836e13bd-7bd6-4e45-961d-120e8214e7c7}, !- Zone or ZoneList Name
-=======
-  {66042af9-c443-4f07-81d6-2fe4ec3e179a}, !- Handle
-  Node 2,                                 !- Name
-  {4ac42b75-d1c9-4ee4-94ad-420ddcf1218a}, !- Inlet Port
-  ;                                       !- Outlet Port
-
-OS:Connection,
-  {4ac42b75-d1c9-4ee4-94ad-420ddcf1218a}, !- Handle
-  {f7dc41b8-3ec9-40ab-ac4e-32cc93955f04}, !- Source Object
-  11,                                     !- Outlet Port
-  {66042af9-c443-4f07-81d6-2fe4ec3e179a}, !- Target Object
-  2;                                      !- Inlet Port
-
-OS:PortList,
-  {a1f4df04-9387-4417-9f96-e7c73806ac33}, !- Handle
-  {f7dc41b8-3ec9-40ab-ac4e-32cc93955f04}; !- HVAC Component
-
-OS:PortList,
-  {a706f509-a6e1-46d5-bae1-bb27f7d5537a}, !- Handle
-  {f7dc41b8-3ec9-40ab-ac4e-32cc93955f04}; !- HVAC Component
-
-OS:PortList,
-  {4a558bba-edbd-4f8d-9224-2f13f39d8751}, !- Handle
-  {f7dc41b8-3ec9-40ab-ac4e-32cc93955f04}; !- HVAC Component
-
-OS:Sizing:Zone,
-  {949905aa-a717-48f3-a4a5-9188cc89e7ab}, !- Handle
-  {f7dc41b8-3ec9-40ab-ac4e-32cc93955f04}, !- Zone or ZoneList Name
->>>>>>> 055af606
+  {06201ab0-8616-4bf1-a305-d500fcce49e1}, !- Handle
+  {64ee187e-b83e-47f6-9dbf-0a28f962f6c2}, !- Zone or ZoneList Name
   SupplyAirTemperature,                   !- Zone Cooling Design Supply Air Temperature Input Method
   14,                                     !- Zone Cooling Design Supply Air Temperature {C}
   11.11,                                  !- Zone Cooling Design Supply Air Temperature Difference {deltaC}
@@ -1093,21 +751,12 @@
   autosize;                               !- Dedicated Outdoor Air High Setpoint Temperature for Design {C}
 
 OS:ZoneHVAC:EquipmentList,
-<<<<<<< HEAD
-  {2a223d51-9dea-4dbb-b90a-06064c96227c}, !- Handle
+  {12d202ac-7c8c-4a2d-b195-a8248e35876a}, !- Handle
   Zone HVAC Equipment List 2,             !- Name
-  {836e13bd-7bd6-4e45-961d-120e8214e7c7}; !- Thermal Zone
+  {64ee187e-b83e-47f6-9dbf-0a28f962f6c2}; !- Thermal Zone
 
 OS:SpaceType,
-  {daf27cd7-baac-4309-9d03-16f12ef9a5f0}, !- Handle
-=======
-  {18dd4036-dd7c-4712-8552-3940911358a5}, !- Handle
-  Zone HVAC Equipment List 2,             !- Name
-  {f7dc41b8-3ec9-40ab-ac4e-32cc93955f04}; !- Thermal Zone
-
-OS:SpaceType,
-  {5ef5aa10-bcf5-4c0b-b3e6-0481f9e0c01c}, !- Handle
->>>>>>> 055af606
+  {4b92bc8b-a3f5-4781-a3b1-ce89a07336ce}, !- Handle
   Space Type 2,                           !- Name
   ,                                       !- Default Construction Set Name
   ,                                       !- Default Schedule Set Name
@@ -1118,23 +767,14 @@
   unfinished attic;                       !- Standards Space Type
 
 OS:BuildingUnit,
-<<<<<<< HEAD
-  {5a51a3a4-36b6-4c2f-a475-67965b6083a7}, !- Handle
-=======
-  {d108c9b0-a2be-4599-9a26-0e38c8b3e53b}, !- Handle
->>>>>>> 055af606
+  {6bf84d48-c144-4cd3-99a1-6032109635ef}, !- Handle
   unit 1,                                 !- Name
   ,                                       !- Rendering Color
   Residential;                            !- Building Unit Type
 
 OS:AdditionalProperties,
-<<<<<<< HEAD
-  {8ad18ee9-d4ac-4c41-bbe2-5529a9e56056}, !- Handle
-  {5a51a3a4-36b6-4c2f-a475-67965b6083a7}, !- Object Name
-=======
-  {e605a18e-6cfb-47ce-ade2-71a0a58d18bb}, !- Handle
-  {d108c9b0-a2be-4599-9a26-0e38c8b3e53b}, !- Object Name
->>>>>>> 055af606
+  {fad80f51-c8e1-4489-abd4-f9e1ec1bb545}, !- Handle
+  {6bf84d48-c144-4cd3-99a1-6032109635ef}, !- Object Name
   NumberOfBedrooms,                       !- Feature Name 1
   Integer,                                !- Feature Data Type 1
   3,                                      !- Feature Value 1
@@ -1146,20 +786,12 @@
   2.6400000000000001;                     !- Feature Value 3
 
 OS:External:File,
-<<<<<<< HEAD
-  {d7acf2dd-b818-4090-bfc8-064d93dcab79}, !- Handle
-=======
-  {55b34008-88ac-40ed-9bf2-36998a0cf91a}, !- Handle
->>>>>>> 055af606
+  {ad7ff7d5-d41b-4b50-bd02-4e1af39d94fa}, !- Handle
   8760.csv,                               !- Name
   8760.csv;                               !- File Name
 
 OS:Schedule:Day,
-<<<<<<< HEAD
-  {0775d0b9-1442-4c33-9bf7-23dde8f4a9c4}, !- Handle
-=======
-  {e90baa0f-b1f7-47ea-ab7a-a19af6c3653a}, !- Handle
->>>>>>> 055af606
+  {3fc66c9d-de8c-4960-9e7c-4237d79c4b80}, !- Handle
   Schedule Day 1,                         !- Name
   ,                                       !- Schedule Type Limits Name
   ,                                       !- Interpolate to Timestep
@@ -1168,11 +800,7 @@
   0;                                      !- Value Until Time 1
 
 OS:Schedule:Day,
-<<<<<<< HEAD
-  {2a290933-d127-4cfb-9e19-9cf8775f7d0c}, !- Handle
-=======
-  {d78fe5dd-bf49-4497-85c3-d0c5ce226344}, !- Handle
->>>>>>> 055af606
+  {1ff991b2-7f1c-4ae2-809c-a628b0ff8b8b}, !- Handle
   Schedule Day 2,                         !- Name
   ,                                       !- Schedule Type Limits Name
   ,                                       !- Interpolate to Timestep
@@ -1181,17 +809,10 @@
   1;                                      !- Value Until Time 1
 
 OS:Schedule:File,
-<<<<<<< HEAD
-  {effcc962-0588-4ea6-bef0-f01d4926f3ae}, !- Handle
+  {90a9b0dd-8617-48f9-82cb-c4370837e7d9}, !- Handle
   occupants,                              !- Name
-  {d98d75d5-dae7-4347-8b0a-af09706808a5}, !- Schedule Type Limits Name
-  {d7acf2dd-b818-4090-bfc8-064d93dcab79}, !- External File Name
-=======
-  {3f409540-1572-4c48-88b6-fb9121413796}, !- Handle
-  occupants,                              !- Name
-  {dddcd1f5-4df2-4d19-b8d3-54c1ac4035b3}, !- Schedule Type Limits Name
-  {55b34008-88ac-40ed-9bf2-36998a0cf91a}, !- External File Name
->>>>>>> 055af606
+  {969f17c6-2b7d-4fc7-b366-34ac1cfbd6b6}, !- Schedule Type Limits Name
+  {ad7ff7d5-d41b-4b50-bd02-4e1af39d94fa}, !- External File Name
   1,                                      !- Column Number
   1,                                      !- Rows to Skip at Top
   8760,                                   !- Number of Hours of Data
@@ -1200,23 +821,13 @@
   60;                                     !- Minutes per Item
 
 OS:Schedule:Constant,
-<<<<<<< HEAD
-  {6680a674-5e5f-478f-a675-1dcfa459b711}, !- Handle
+  {ec32d177-337e-4213-824b-ac668d811e5c}, !- Handle
   res occupants activity schedule,        !- Name
-  {4d6d857c-bdf7-4c49-ae59-18c63bcff802}, !- Schedule Type Limits Name
+  {8253ba21-cdbe-4b3c-ad80-dc76df6f4e50}, !- Schedule Type Limits Name
   112.539290946133;                       !- Value
 
 OS:People:Definition,
-  {214a2ffc-14d9-405b-9602-06e7184c8ccf}, !- Handle
-=======
-  {bb29af2f-ec95-4ed9-9d0f-6182b2a99cda}, !- Handle
-  res occupants activity schedule,        !- Name
-  {7f037226-b90b-474e-9507-5cac33b62dce}, !- Schedule Type Limits Name
-  112.539290946133;                       !- Value
-
-OS:People:Definition,
-  {262d3d51-2409-4e36-bfd4-24ea50af1697}, !- Handle
->>>>>>> 055af606
+  {23800e25-1962-48ee-a57c-b859698b3ada}, !- Handle
   res occupants|living space|story 2,     !- Name
   People,                                 !- Number of People Calculation Method
   1.32,                                   !- Number of People {people}
@@ -1229,21 +840,12 @@
   ZoneAveraged;                           !- Mean Radiant Temperature Calculation Type
 
 OS:People,
-<<<<<<< HEAD
-  {dce61131-4637-44c3-993f-61ce3f43b191}, !- Handle
+  {37af1f6c-a294-47c9-85b1-a539278949ed}, !- Handle
   res occupants|living space|story 2,     !- Name
-  {214a2ffc-14d9-405b-9602-06e7184c8ccf}, !- People Definition Name
-  {b3c98a26-bd01-4efe-8607-99036f0bf59d}, !- Space or SpaceType Name
-  {effcc962-0588-4ea6-bef0-f01d4926f3ae}, !- Number of People Schedule Name
-  {6680a674-5e5f-478f-a675-1dcfa459b711}, !- Activity Level Schedule Name
-=======
-  {10d40fba-eedc-4dae-9011-65167e457347}, !- Handle
-  res occupants|living space|story 2,     !- Name
-  {262d3d51-2409-4e36-bfd4-24ea50af1697}, !- People Definition Name
-  {3a61ceef-fd15-4a30-a6be-44240341e3d3}, !- Space or SpaceType Name
-  {3f409540-1572-4c48-88b6-fb9121413796}, !- Number of People Schedule Name
-  {bb29af2f-ec95-4ed9-9d0f-6182b2a99cda}, !- Activity Level Schedule Name
->>>>>>> 055af606
+  {23800e25-1962-48ee-a57c-b859698b3ada}, !- People Definition Name
+  {a44df956-032f-4af6-b49c-c9394507ba27}, !- Space or SpaceType Name
+  {90a9b0dd-8617-48f9-82cb-c4370837e7d9}, !- Number of People Schedule Name
+  {ec32d177-337e-4213-824b-ac668d811e5c}, !- Activity Level Schedule Name
   ,                                       !- Surface Name/Angle Factor List Name
   ,                                       !- Work Efficiency Schedule Name
   ,                                       !- Clothing Insulation Schedule Name
@@ -1251,11 +853,7 @@
   1;                                      !- Multiplier
 
 OS:ScheduleTypeLimits,
-<<<<<<< HEAD
-  {4d6d857c-bdf7-4c49-ae59-18c63bcff802}, !- Handle
-=======
-  {7f037226-b90b-474e-9507-5cac33b62dce}, !- Handle
->>>>>>> 055af606
+  {8253ba21-cdbe-4b3c-ad80-dc76df6f4e50}, !- Handle
   ActivityLevel,                          !- Name
   0,                                      !- Lower Limit Value
   ,                                       !- Upper Limit Value
@@ -1263,22 +861,14 @@
   ActivityLevel;                          !- Unit Type
 
 OS:ScheduleTypeLimits,
-<<<<<<< HEAD
-  {d98d75d5-dae7-4347-8b0a-af09706808a5}, !- Handle
-=======
-  {dddcd1f5-4df2-4d19-b8d3-54c1ac4035b3}, !- Handle
->>>>>>> 055af606
+  {969f17c6-2b7d-4fc7-b366-34ac1cfbd6b6}, !- Handle
   Fractional,                             !- Name
   0,                                      !- Lower Limit Value
   1,                                      !- Upper Limit Value
   Continuous;                             !- Numeric Type
 
 OS:People:Definition,
-<<<<<<< HEAD
-  {cfdb9c88-78cc-46a3-888b-e151bf709d9e}, !- Handle
-=======
-  {ba78e36c-97bf-4435-b3cb-f92c7f54f77d}, !- Handle
->>>>>>> 055af606
+  {7716270c-6af3-4473-9b74-770e4bd7104e}, !- Handle
   res occupants|living space,             !- Name
   People,                                 !- Number of People Calculation Method
   1.32,                                   !- Number of People {people}
@@ -1291,21 +881,12 @@
   ZoneAveraged;                           !- Mean Radiant Temperature Calculation Type
 
 OS:People,
-<<<<<<< HEAD
-  {9e751876-491a-4c4b-999a-9ab594b3f190}, !- Handle
+  {fcde8b77-6798-4798-841f-dcadb26d1335}, !- Handle
   res occupants|living space,             !- Name
-  {cfdb9c88-78cc-46a3-888b-e151bf709d9e}, !- People Definition Name
-  {1117ecac-92bb-442d-b4d3-d1d41a7c3429}, !- Space or SpaceType Name
-  {effcc962-0588-4ea6-bef0-f01d4926f3ae}, !- Number of People Schedule Name
-  {6680a674-5e5f-478f-a675-1dcfa459b711}, !- Activity Level Schedule Name
-=======
-  {91ef48ae-e4c8-437b-82e0-4992768555b6}, !- Handle
-  res occupants|living space,             !- Name
-  {ba78e36c-97bf-4435-b3cb-f92c7f54f77d}, !- People Definition Name
-  {4abcc28b-f949-47d2-a47f-214ec14fca2d}, !- Space or SpaceType Name
-  {3f409540-1572-4c48-88b6-fb9121413796}, !- Number of People Schedule Name
-  {bb29af2f-ec95-4ed9-9d0f-6182b2a99cda}, !- Activity Level Schedule Name
->>>>>>> 055af606
+  {7716270c-6af3-4473-9b74-770e4bd7104e}, !- People Definition Name
+  {4a3256c2-ace1-4ee9-9656-48d4b57cf436}, !- Space or SpaceType Name
+  {90a9b0dd-8617-48f9-82cb-c4370837e7d9}, !- Number of People Schedule Name
+  {ec32d177-337e-4213-824b-ac668d811e5c}, !- Activity Level Schedule Name
   ,                                       !- Surface Name/Angle Factor List Name
   ,                                       !- Work Efficiency Schedule Name
   ,                                       !- Clothing Insulation Schedule Name
