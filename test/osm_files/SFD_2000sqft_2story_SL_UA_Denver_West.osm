--- conflicted
+++ resolved
@@ -1,74 +1,16 @@
 !- NOTE: Auto-generated from /test/osw_files/SFD_2000sqft_2story_SL_UA_Denver_West.osw
 
 OS:Version,
-<<<<<<< HEAD
-  {9f4693da-50e8-4518-b8c2-08da0e5fb822}, !- Handle
-  2.8.0;                                  !- Version Identifier
-
-OS:Building,
-  {e85ff8f4-62b4-4a73-a1db-ad80c7f4569e}, !- Handle
-  Building 1,                             !- Name
-  ,                                       !- Building Sector Type
-  90,                                     !- North Axis {deg}
-  ,                                       !- Nominal Floor to Floor Height {m}
-  ,                                       !- Space Type Name
-  ,                                       !- Default Construction Set Name
-  ,                                       !- Default Schedule Set Name
-  2,                                      !- Standards Number of Stories
-  2,                                      !- Standards Number of Above Ground Stories
-  ,                                       !- Standards Template
-  singlefamilydetached,                   !- Standards Building Type
-  1;                                      !- Standards Number of Living Units
-
-OS:Facility,
-  {c043ee9d-cffa-4501-b9e3-2ce9a0d7197b}; !- Handle
-
-OS:Site,
-  {23d9f45b-4fde-4c0f-8163-55f1150e1d75}, !- Handle
-  Denver Intl Ap_CO_USA,                  !- Name
-  39.83,                                  !- Latitude {deg}
-  -104.65,                                !- Longitude {deg}
-  -7,                                     !- Time Zone {hr}
-  1650,                                   !- Elevation {m}
-  ;                                       !- Terrain
-
-OS:SimulationControl,
-  {2c013ef4-4636-4a87-a38b-8faacd066225}, !- Handle
-=======
   {d01a8374-ebe2-4395-8fe0-5103d21f7415}, !- Handle
   2.8.0;                                  !- Version Identifier
 
 OS:SimulationControl,
   {8b407306-63dc-4fc7-b74c-178ad664aac9}, !- Handle
->>>>>>> 569256db
   ,                                       !- Do Zone Sizing Calculation
   ,                                       !- Do System Sizing Calculation
   ,                                       !- Do Plant Sizing Calculation
   No;                                     !- Run Simulation for Sizing Periods
 
-<<<<<<< HEAD
-OS:Sizing:Parameters,
-  {2c86f483-26e1-447a-a5d1-9dd44d70761d}, !- Handle
-  1.25,                                   !- Heating Sizing Factor
-  1.15;                                   !- Cooling Sizing Factor
-
-OS:Timestep,
-  {77e1a6ea-0086-436e-8c4f-e41a7cef5a4e}, !- Handle
-  6;                                      !- Number of Timesteps per Hour
-
-OS:ShadowCalculation,
-  {5531589c-b773-42b8-9678-295c1b7889bd}, !- Handle
-  20,                                     !- Calculation Frequency
-  200;                                    !- Maximum Figures in Shadow Overlap Calculations
-
-OS:HeatBalanceAlgorithm,
-  {714b41b2-9fd2-4be5-9b27-5551b38ab60f}, !- Handle
-  ConductionTransferFunction,             !- Algorithm
-  200;                                    !- Surface Temperature Upper Limit {C}
-
-OS:RunPeriod,
-  {06fc7f8e-c9a9-4d88-a1cb-aa71912cd35f}, !- Handle
-=======
 OS:Timestep,
   {1cfae7a8-4a8f-4d1f-ae67-88580b828224}, !- Handle
   6;                                      !- Number of Timesteps per Hour
@@ -94,7 +36,6 @@
 
 OS:RunPeriod,
   {8259b5f5-d509-4528-a822-e916a876b39d}, !- Handle
->>>>>>> 569256db
   Run Period 1,                           !- Name
   1,                                      !- Begin Month
   1,                                      !- Begin Day of Month
@@ -107,41 +48,8 @@
   ,                                       !- Use Weather File Snow Indicators
   ;                                       !- Number of Times Runperiod to be Repeated
 
-<<<<<<< HEAD
-OS:LifeCycleCost:Parameters,
-  {0d8672e3-0432-4ba5-ac16-faa98842ca08}, !- Handle
-  ,                                       !- Analysis Type
-  ,                                       !- Discounting Convention
-  ,                                       !- Inflation Approach
-  ,                                       !- Real Discount Rate
-  ,                                       !- Nominal Discount Rate
-  ,                                       !- Inflation
-  ,                                       !- Base Date Month
-  ,                                       !- Base Date Year
-  ,                                       !- Service Date Month
-  ,                                       !- Service Date Year
-  ;                                       !- Length of Study Period in Years
-
-OS:SurfaceConvectionAlgorithm:Outside,
-  {0916510b-a492-428e-b991-bc6ce4530078}, !- Handle
-  DOE-2;                                  !- Algorithm
-
-OS:SurfaceConvectionAlgorithm:Inside,
-  {f0abe82b-8a01-44f8-965b-f9911807a8c7}, !- Handle
-  TARP;                                   !- Algorithm
-
-OS:ZoneCapacitanceMultiplier:ResearchSpecial,
-  {05ff4f98-21c7-4a8a-9895-734d1697a823}, !- Handle
-  ,                                       !- Temperature Capacity Multiplier
-  15,                                     !- Humidity Capacity Multiplier
-  ;                                       !- Carbon Dioxide Capacity Multiplier
-
-OS:ThermalZone,
-  {6dbd1a2b-68ed-43d3-9bf5-53b3e227a613}, !- Handle
-=======
 OS:ThermalZone,
   {50402d1b-bbc6-4dd8-9426-f578bc6996a2}, !- Handle
->>>>>>> 569256db
   living zone,                            !- Name
   ,                                       !- Multiplier
   ,                                       !- Ceiling Height {m}
@@ -150,17 +58,10 @@
   ,                                       !- Zone Inside Convection Algorithm
   ,                                       !- Zone Outside Convection Algorithm
   ,                                       !- Zone Conditioning Equipment List Name
-<<<<<<< HEAD
-  {568f6c07-e250-43ff-a306-d20c444cdc43}, !- Zone Air Inlet Port List
-  {c92ce7f3-4d43-42c5-8b13-58d090da3791}, !- Zone Air Exhaust Port List
-  {d90240a1-e80b-4f19-a168-4c0dc72cb99e}, !- Zone Air Node Name
-  {bca913a7-0d4c-439c-a3c0-5b09befad08d}, !- Zone Return Air Port List
-=======
   {2858ef64-61f9-4906-bf9d-4c6986367ecb}, !- Zone Air Inlet Port List
   {58be925c-9cf0-4e45-bfa0-1c782fd5af68}, !- Zone Air Exhaust Port List
   {4552d018-4026-405d-adeb-6574e881dab7}, !- Zone Air Node Name
   {201695c1-c40d-49a5-a224-cfe354834d53}, !- Zone Return Air Port List
->>>>>>> 569256db
   ,                                       !- Primary Daylighting Control Name
   ,                                       !- Fraction of Zone Controlled by Primary Daylighting Control
   ,                                       !- Secondary Daylighting Control Name
@@ -171,39 +72,6 @@
   No;                                     !- Use Ideal Air Loads
 
 OS:Node,
-<<<<<<< HEAD
-  {0e485bc7-c880-4f93-979b-28509328e366}, !- Handle
-  Node 1,                                 !- Name
-  {d90240a1-e80b-4f19-a168-4c0dc72cb99e}, !- Inlet Port
-  ;                                       !- Outlet Port
-
-OS:Connection,
-  {d90240a1-e80b-4f19-a168-4c0dc72cb99e}, !- Handle
-  {531016a5-5151-4d1a-81d4-129ea424f952}, !- Name
-  {6dbd1a2b-68ed-43d3-9bf5-53b3e227a613}, !- Source Object
-  11,                                     !- Outlet Port
-  {0e485bc7-c880-4f93-979b-28509328e366}, !- Target Object
-  2;                                      !- Inlet Port
-
-OS:PortList,
-  {568f6c07-e250-43ff-a306-d20c444cdc43}, !- Handle
-  {c6c32b6f-b206-4cab-8de5-c4bd4016989e}, !- Name
-  {6dbd1a2b-68ed-43d3-9bf5-53b3e227a613}; !- HVAC Component
-
-OS:PortList,
-  {c92ce7f3-4d43-42c5-8b13-58d090da3791}, !- Handle
-  {0dbaffac-33df-41d8-a01b-ab8949b33a88}, !- Name
-  {6dbd1a2b-68ed-43d3-9bf5-53b3e227a613}; !- HVAC Component
-
-OS:PortList,
-  {bca913a7-0d4c-439c-a3c0-5b09befad08d}, !- Handle
-  {68897728-5eac-4ffc-9e7b-b80ae6e2d7b4}, !- Name
-  {6dbd1a2b-68ed-43d3-9bf5-53b3e227a613}; !- HVAC Component
-
-OS:Sizing:Zone,
-  {777717f5-8706-435d-8447-9838db112a0c}, !- Handle
-  {6dbd1a2b-68ed-43d3-9bf5-53b3e227a613}, !- Zone or ZoneList Name
-=======
   {179c5305-e1d9-4d6b-bcd8-b877359ffd19}, !- Handle
   Node 1,                                 !- Name
   {4552d018-4026-405d-adeb-6574e881dab7}, !- Inlet Port
@@ -235,7 +103,6 @@
 OS:Sizing:Zone,
   {c1fd222b-75af-46ab-a9e0-4203b154117a}, !- Handle
   {50402d1b-bbc6-4dd8-9426-f578bc6996a2}, !- Zone or ZoneList Name
->>>>>>> 569256db
   SupplyAirTemperature,                   !- Zone Cooling Design Supply Air Temperature Input Method
   14,                                     !- Zone Cooling Design Supply Air Temperature {C}
   11.11,                                  !- Zone Cooling Design Supply Air Temperature Difference {deltaC}
@@ -264,16 +131,6 @@
   autosize;                               !- Dedicated Outdoor Air High Setpoint Temperature for Design {C}
 
 OS:ZoneHVAC:EquipmentList,
-<<<<<<< HEAD
-  {659db598-6bc7-4187-b80d-fc1b2ffb27ac}, !- Handle
-  Zone HVAC Equipment List 1,             !- Name
-  {6dbd1a2b-68ed-43d3-9bf5-53b3e227a613}; !- Thermal Zone
-
-OS:Space,
-  {299d3606-097b-4c08-94ee-04e12e5bc4b0}, !- Handle
-  living space,                           !- Name
-  {f29699cf-15fa-463c-a8c5-dac3d40effdb}, !- Space Type Name
-=======
   {5b40606a-c917-40d8-a567-77441d67fdae}, !- Handle
   Zone HVAC Equipment List 1,             !- Name
   {50402d1b-bbc6-4dd8-9426-f578bc6996a2}; !- Thermal Zone
@@ -282,7 +139,6 @@
   {20669ccd-68e1-4186-9d6a-bb8a6258315f}, !- Handle
   living space,                           !- Name
   {09907883-602f-4c4b-9a0d-79564aaf954c}, !- Space Type Name
->>>>>>> 569256db
   ,                                       !- Default Construction Set Name
   ,                                       !- Default Schedule Set Name
   -0,                                     !- Direction of Relative North {deg}
@@ -290,19 +146,6 @@
   0,                                      !- Y Origin {m}
   0,                                      !- Z Origin {m}
   ,                                       !- Building Story Name
-<<<<<<< HEAD
-  {6dbd1a2b-68ed-43d3-9bf5-53b3e227a613}, !- Thermal Zone Name
-  ,                                       !- Part of Total Floor Area
-  ,                                       !- Design Specification Outdoor Air Object Name
-  {f34b8ea8-4fb6-45c4-99bc-e3c405146e1b}; !- Building Unit Name
-
-OS:Surface,
-  {df1d5841-971f-4980-9f06-48366e06522f}, !- Handle
-  Surface 1,                              !- Name
-  Floor,                                  !- Surface Type
-  ,                                       !- Construction Name
-  {299d3606-097b-4c08-94ee-04e12e5bc4b0}, !- Space Name
-=======
   {50402d1b-bbc6-4dd8-9426-f578bc6996a2}, !- Thermal Zone Name
   ,                                       !- Part of Total Floor Area
   ,                                       !- Design Specification Outdoor Air Object Name
@@ -314,7 +157,6 @@
   Floor,                                  !- Surface Type
   ,                                       !- Construction Name
   {20669ccd-68e1-4186-9d6a-bb8a6258315f}, !- Space Name
->>>>>>> 569256db
   Foundation,                             !- Outside Boundary Condition
   ,                                       !- Outside Boundary Condition Object
   NoSun,                                  !- Sun Exposure
@@ -327,19 +169,11 @@
   13.6310703908387, 0, 0;                 !- X,Y,Z Vertex 4 {m}
 
 OS:Surface,
-<<<<<<< HEAD
-  {cdae7c34-b65e-4503-9e75-6dc86e2f006f}, !- Handle
-  Surface 2,                              !- Name
-  Wall,                                   !- Surface Type
-  ,                                       !- Construction Name
-  {299d3606-097b-4c08-94ee-04e12e5bc4b0}, !- Space Name
-=======
   {a7b2ac62-7e86-4d4b-822a-4f0a0bb74d52}, !- Handle
   Surface 2,                              !- Name
   Wall,                                   !- Surface Type
   ,                                       !- Construction Name
   {20669ccd-68e1-4186-9d6a-bb8a6258315f}, !- Space Name
->>>>>>> 569256db
   Outdoors,                               !- Outside Boundary Condition
   ,                                       !- Outside Boundary Condition Object
   SunExposed,                             !- Sun Exposure
@@ -352,19 +186,11 @@
   0, 0, 2.4384;                           !- X,Y,Z Vertex 4 {m}
 
 OS:Surface,
-<<<<<<< HEAD
-  {b4fef96d-1581-4cb5-80fa-80afbe6af97c}, !- Handle
-  Surface 3,                              !- Name
-  Wall,                                   !- Surface Type
-  ,                                       !- Construction Name
-  {299d3606-097b-4c08-94ee-04e12e5bc4b0}, !- Space Name
-=======
   {0b987951-5380-4f02-af4c-fd539a1f557a}, !- Handle
   Surface 3,                              !- Name
   Wall,                                   !- Surface Type
   ,                                       !- Construction Name
   {20669ccd-68e1-4186-9d6a-bb8a6258315f}, !- Space Name
->>>>>>> 569256db
   Outdoors,                               !- Outside Boundary Condition
   ,                                       !- Outside Boundary Condition Object
   SunExposed,                             !- Sun Exposure
@@ -377,19 +203,11 @@
   0, 6.81553519541936, 2.4384;            !- X,Y,Z Vertex 4 {m}
 
 OS:Surface,
-<<<<<<< HEAD
-  {356127c2-e1e2-4cd7-a538-637791e163bd}, !- Handle
-  Surface 4,                              !- Name
-  Wall,                                   !- Surface Type
-  ,                                       !- Construction Name
-  {299d3606-097b-4c08-94ee-04e12e5bc4b0}, !- Space Name
-=======
   {4952a70b-9151-4106-ae93-34947962f8bd}, !- Handle
   Surface 4,                              !- Name
   Wall,                                   !- Surface Type
   ,                                       !- Construction Name
   {20669ccd-68e1-4186-9d6a-bb8a6258315f}, !- Space Name
->>>>>>> 569256db
   Outdoors,                               !- Outside Boundary Condition
   ,                                       !- Outside Boundary Condition Object
   SunExposed,                             !- Sun Exposure
@@ -402,19 +220,11 @@
   13.6310703908387, 6.81553519541936, 2.4384; !- X,Y,Z Vertex 4 {m}
 
 OS:Surface,
-<<<<<<< HEAD
-  {3ca14397-e82e-42d7-be7f-371d1aacd30c}, !- Handle
-  Surface 5,                              !- Name
-  Wall,                                   !- Surface Type
-  ,                                       !- Construction Name
-  {299d3606-097b-4c08-94ee-04e12e5bc4b0}, !- Space Name
-=======
   {ca3b498c-8f86-4837-81f4-045b22fc52b0}, !- Handle
   Surface 5,                              !- Name
   Wall,                                   !- Surface Type
   ,                                       !- Construction Name
   {20669ccd-68e1-4186-9d6a-bb8a6258315f}, !- Space Name
->>>>>>> 569256db
   Outdoors,                               !- Outside Boundary Condition
   ,                                       !- Outside Boundary Condition Object
   SunExposed,                             !- Sun Exposure
@@ -427,15 +237,6 @@
   13.6310703908387, 0, 2.4384;            !- X,Y,Z Vertex 4 {m}
 
 OS:Surface,
-<<<<<<< HEAD
-  {05efad70-1e4b-46c8-b447-2a410320c397}, !- Handle
-  Surface 6,                              !- Name
-  RoofCeiling,                            !- Surface Type
-  ,                                       !- Construction Name
-  {299d3606-097b-4c08-94ee-04e12e5bc4b0}, !- Space Name
-  Surface,                                !- Outside Boundary Condition
-  {dc7d2427-9176-4301-b939-327c74512b12}, !- Outside Boundary Condition Object
-=======
   {8adafd11-2d15-45c1-9550-6190962dd158}, !- Handle
   Surface 6,                              !- Name
   RoofCeiling,                            !- Surface Type
@@ -443,7 +244,6 @@
   {20669ccd-68e1-4186-9d6a-bb8a6258315f}, !- Space Name
   Surface,                                !- Outside Boundary Condition
   {c5b55a95-24a8-4d43-853c-2e612085b027}, !- Outside Boundary Condition Object
->>>>>>> 569256db
   NoSun,                                  !- Sun Exposure
   NoWind,                                 !- Wind Exposure
   ,                                       !- View Factor to Ground
@@ -454,11 +254,7 @@
   0, 0, 2.4384;                           !- X,Y,Z Vertex 4 {m}
 
 OS:SpaceType,
-<<<<<<< HEAD
-  {f29699cf-15fa-463c-a8c5-dac3d40effdb}, !- Handle
-=======
   {09907883-602f-4c4b-9a0d-79564aaf954c}, !- Handle
->>>>>>> 569256db
   Space Type 1,                           !- Name
   ,                                       !- Default Construction Set Name
   ,                                       !- Default Schedule Set Name
@@ -469,15 +265,9 @@
   living;                                 !- Standards Space Type
 
 OS:Space,
-<<<<<<< HEAD
-  {4481d388-6c67-4764-bf5f-102463936eb1}, !- Handle
-  living space|story 2,                   !- Name
-  {f29699cf-15fa-463c-a8c5-dac3d40effdb}, !- Space Type Name
-=======
   {3aad7414-ab0c-4afd-9d84-1f003d50100a}, !- Handle
   living space|story 2,                   !- Name
   {09907883-602f-4c4b-9a0d-79564aaf954c}, !- Space Type Name
->>>>>>> 569256db
   ,                                       !- Default Construction Set Name
   ,                                       !- Default Schedule Set Name
   -0,                                     !- Direction of Relative North {deg}
@@ -485,21 +275,6 @@
   0,                                      !- Y Origin {m}
   2.4384,                                 !- Z Origin {m}
   ,                                       !- Building Story Name
-<<<<<<< HEAD
-  {6dbd1a2b-68ed-43d3-9bf5-53b3e227a613}, !- Thermal Zone Name
-  ,                                       !- Part of Total Floor Area
-  ,                                       !- Design Specification Outdoor Air Object Name
-  {f34b8ea8-4fb6-45c4-99bc-e3c405146e1b}; !- Building Unit Name
-
-OS:Surface,
-  {dc7d2427-9176-4301-b939-327c74512b12}, !- Handle
-  Surface 7,                              !- Name
-  Floor,                                  !- Surface Type
-  ,                                       !- Construction Name
-  {4481d388-6c67-4764-bf5f-102463936eb1}, !- Space Name
-  Surface,                                !- Outside Boundary Condition
-  {05efad70-1e4b-46c8-b447-2a410320c397}, !- Outside Boundary Condition Object
-=======
   {50402d1b-bbc6-4dd8-9426-f578bc6996a2}, !- Thermal Zone Name
   ,                                       !- Part of Total Floor Area
   ,                                       !- Design Specification Outdoor Air Object Name
@@ -513,7 +288,6 @@
   {3aad7414-ab0c-4afd-9d84-1f003d50100a}, !- Space Name
   Surface,                                !- Outside Boundary Condition
   {8adafd11-2d15-45c1-9550-6190962dd158}, !- Outside Boundary Condition Object
->>>>>>> 569256db
   NoSun,                                  !- Sun Exposure
   NoWind,                                 !- Wind Exposure
   ,                                       !- View Factor to Ground
@@ -524,19 +298,11 @@
   13.6310703908387, 0, 0;                 !- X,Y,Z Vertex 4 {m}
 
 OS:Surface,
-<<<<<<< HEAD
-  {8ecf177a-ae51-4a01-b4a6-373bcec23c7e}, !- Handle
-  Surface 8,                              !- Name
-  Wall,                                   !- Surface Type
-  ,                                       !- Construction Name
-  {4481d388-6c67-4764-bf5f-102463936eb1}, !- Space Name
-=======
   {48691df1-41cb-4a56-b55e-b70b33fdd636}, !- Handle
   Surface 8,                              !- Name
   Wall,                                   !- Surface Type
   ,                                       !- Construction Name
   {3aad7414-ab0c-4afd-9d84-1f003d50100a}, !- Space Name
->>>>>>> 569256db
   Outdoors,                               !- Outside Boundary Condition
   ,                                       !- Outside Boundary Condition Object
   SunExposed,                             !- Sun Exposure
@@ -549,19 +315,11 @@
   0, 0, 2.4384;                           !- X,Y,Z Vertex 4 {m}
 
 OS:Surface,
-<<<<<<< HEAD
-  {187067a8-c578-4290-878c-dfdebb8dd039}, !- Handle
-  Surface 9,                              !- Name
-  Wall,                                   !- Surface Type
-  ,                                       !- Construction Name
-  {4481d388-6c67-4764-bf5f-102463936eb1}, !- Space Name
-=======
   {c7c4567c-4566-49ec-b2bf-29979240911b}, !- Handle
   Surface 9,                              !- Name
   Wall,                                   !- Surface Type
   ,                                       !- Construction Name
   {3aad7414-ab0c-4afd-9d84-1f003d50100a}, !- Space Name
->>>>>>> 569256db
   Outdoors,                               !- Outside Boundary Condition
   ,                                       !- Outside Boundary Condition Object
   SunExposed,                             !- Sun Exposure
@@ -574,19 +332,11 @@
   0, 6.81553519541936, 2.4384;            !- X,Y,Z Vertex 4 {m}
 
 OS:Surface,
-<<<<<<< HEAD
-  {d237498c-bdaa-4d3d-a701-a549ef59697a}, !- Handle
-  Surface 10,                             !- Name
-  Wall,                                   !- Surface Type
-  ,                                       !- Construction Name
-  {4481d388-6c67-4764-bf5f-102463936eb1}, !- Space Name
-=======
   {e3802773-4cc6-4470-9392-7ca198fd89a9}, !- Handle
   Surface 10,                             !- Name
   Wall,                                   !- Surface Type
   ,                                       !- Construction Name
   {3aad7414-ab0c-4afd-9d84-1f003d50100a}, !- Space Name
->>>>>>> 569256db
   Outdoors,                               !- Outside Boundary Condition
   ,                                       !- Outside Boundary Condition Object
   SunExposed,                             !- Sun Exposure
@@ -599,19 +349,11 @@
   13.6310703908387, 6.81553519541936, 2.4384; !- X,Y,Z Vertex 4 {m}
 
 OS:Surface,
-<<<<<<< HEAD
-  {853eed54-1489-47b3-8df5-80c7ec0b3cd4}, !- Handle
-  Surface 11,                             !- Name
-  Wall,                                   !- Surface Type
-  ,                                       !- Construction Name
-  {4481d388-6c67-4764-bf5f-102463936eb1}, !- Space Name
-=======
   {234ac405-da56-4011-af1d-b2b2ddcb74e4}, !- Handle
   Surface 11,                             !- Name
   Wall,                                   !- Surface Type
   ,                                       !- Construction Name
   {3aad7414-ab0c-4afd-9d84-1f003d50100a}, !- Space Name
->>>>>>> 569256db
   Outdoors,                               !- Outside Boundary Condition
   ,                                       !- Outside Boundary Condition Object
   SunExposed,                             !- Sun Exposure
@@ -624,15 +366,6 @@
   13.6310703908387, 0, 2.4384;            !- X,Y,Z Vertex 4 {m}
 
 OS:Surface,
-<<<<<<< HEAD
-  {f0ec3ab5-a5ff-4b55-a591-0c38f7a9e158}, !- Handle
-  Surface 12,                             !- Name
-  RoofCeiling,                            !- Surface Type
-  ,                                       !- Construction Name
-  {4481d388-6c67-4764-bf5f-102463936eb1}, !- Space Name
-  Surface,                                !- Outside Boundary Condition
-  {f838ac20-0b7c-40bc-9d0f-cec734553c06}, !- Outside Boundary Condition Object
-=======
   {6c21339d-2aa1-483d-8f76-42d12606b7c6}, !- Handle
   Surface 12,                             !- Name
   RoofCeiling,                            !- Surface Type
@@ -640,7 +373,6 @@
   {3aad7414-ab0c-4afd-9d84-1f003d50100a}, !- Space Name
   Surface,                                !- Outside Boundary Condition
   {c14d66b6-03ab-47d4-944c-84663ec62694}, !- Outside Boundary Condition Object
->>>>>>> 569256db
   NoSun,                                  !- Sun Exposure
   NoWind,                                 !- Wind Exposure
   ,                                       !- View Factor to Ground
@@ -651,15 +383,6 @@
   0, 0, 2.4384;                           !- X,Y,Z Vertex 4 {m}
 
 OS:Surface,
-<<<<<<< HEAD
-  {f838ac20-0b7c-40bc-9d0f-cec734553c06}, !- Handle
-  Surface 13,                             !- Name
-  Floor,                                  !- Surface Type
-  ,                                       !- Construction Name
-  {ba5ae243-10cf-437a-928a-917f93034a12}, !- Space Name
-  Surface,                                !- Outside Boundary Condition
-  {f0ec3ab5-a5ff-4b55-a591-0c38f7a9e158}, !- Outside Boundary Condition Object
-=======
   {c14d66b6-03ab-47d4-944c-84663ec62694}, !- Handle
   Surface 13,                             !- Name
   Floor,                                  !- Surface Type
@@ -667,7 +390,6 @@
   {f1098c10-89bc-45db-a3dd-a3ccb5d68984}, !- Space Name
   Surface,                                !- Outside Boundary Condition
   {6c21339d-2aa1-483d-8f76-42d12606b7c6}, !- Outside Boundary Condition Object
->>>>>>> 569256db
   NoSun,                                  !- Sun Exposure
   NoWind,                                 !- Wind Exposure
   ,                                       !- View Factor to Ground
@@ -678,19 +400,11 @@
   0, 0, 0;                                !- X,Y,Z Vertex 4 {m}
 
 OS:Surface,
-<<<<<<< HEAD
-  {50d24a53-7dc2-4e02-9b65-ad195bacff23}, !- Handle
-  Surface 14,                             !- Name
-  RoofCeiling,                            !- Surface Type
-  ,                                       !- Construction Name
-  {ba5ae243-10cf-437a-928a-917f93034a12}, !- Space Name
-=======
   {8b7a4548-8975-4905-b248-0884ed515f79}, !- Handle
   Surface 14,                             !- Name
   RoofCeiling,                            !- Surface Type
   ,                                       !- Construction Name
   {f1098c10-89bc-45db-a3dd-a3ccb5d68984}, !- Space Name
->>>>>>> 569256db
   Outdoors,                               !- Outside Boundary Condition
   ,                                       !- Outside Boundary Condition Object
   SunExposed,                             !- Sun Exposure
@@ -703,19 +417,11 @@
   13.6310703908387, 0, 0;                 !- X,Y,Z Vertex 4 {m}
 
 OS:Surface,
-<<<<<<< HEAD
-  {50920e08-d25f-46ad-96cc-46b7783d19ec}, !- Handle
-  Surface 15,                             !- Name
-  RoofCeiling,                            !- Surface Type
-  ,                                       !- Construction Name
-  {ba5ae243-10cf-437a-928a-917f93034a12}, !- Space Name
-=======
   {80995f93-0abf-4144-92ca-3aa0448faf04}, !- Handle
   Surface 15,                             !- Name
   RoofCeiling,                            !- Surface Type
   ,                                       !- Construction Name
   {f1098c10-89bc-45db-a3dd-a3ccb5d68984}, !- Space Name
->>>>>>> 569256db
   Outdoors,                               !- Outside Boundary Condition
   ,                                       !- Outside Boundary Condition Object
   SunExposed,                             !- Sun Exposure
@@ -728,19 +434,11 @@
   0, 6.81553519541936, 0;                 !- X,Y,Z Vertex 4 {m}
 
 OS:Surface,
-<<<<<<< HEAD
-  {7304e875-1600-426c-8d08-7610b1bbc642}, !- Handle
-  Surface 16,                             !- Name
-  Wall,                                   !- Surface Type
-  ,                                       !- Construction Name
-  {ba5ae243-10cf-437a-928a-917f93034a12}, !- Space Name
-=======
   {af8fd123-d19b-4e51-99ac-fd910a0da6fa}, !- Handle
   Surface 16,                             !- Name
   Wall,                                   !- Surface Type
   ,                                       !- Construction Name
   {f1098c10-89bc-45db-a3dd-a3ccb5d68984}, !- Space Name
->>>>>>> 569256db
   Outdoors,                               !- Outside Boundary Condition
   ,                                       !- Outside Boundary Condition Object
   SunExposed,                             !- Sun Exposure
@@ -752,19 +450,11 @@
   0, 0, 0;                                !- X,Y,Z Vertex 3 {m}
 
 OS:Surface,
-<<<<<<< HEAD
-  {2e127eff-e2b7-414b-afbd-91f283e05968}, !- Handle
-  Surface 17,                             !- Name
-  Wall,                                   !- Surface Type
-  ,                                       !- Construction Name
-  {ba5ae243-10cf-437a-928a-917f93034a12}, !- Space Name
-=======
   {afbb86c9-2de9-4515-a076-2dfbc0b1f1d5}, !- Handle
   Surface 17,                             !- Name
   Wall,                                   !- Surface Type
   ,                                       !- Construction Name
   {f1098c10-89bc-45db-a3dd-a3ccb5d68984}, !- Space Name
->>>>>>> 569256db
   Outdoors,                               !- Outside Boundary Condition
   ,                                       !- Outside Boundary Condition Object
   SunExposed,                             !- Sun Exposure
@@ -776,15 +466,9 @@
   13.6310703908387, 6.81553519541936, 0;  !- X,Y,Z Vertex 3 {m}
 
 OS:Space,
-<<<<<<< HEAD
-  {ba5ae243-10cf-437a-928a-917f93034a12}, !- Handle
-  unfinished attic space,                 !- Name
-  {4424a7fd-c153-4235-9585-5547918e08df}, !- Space Type Name
-=======
   {f1098c10-89bc-45db-a3dd-a3ccb5d68984}, !- Handle
   unfinished attic space,                 !- Name
   {7e682e06-6bba-43d7-9a60-6b4200f1356a}, !- Space Type Name
->>>>>>> 569256db
   ,                                       !- Default Construction Set Name
   ,                                       !- Default Schedule Set Name
   -0,                                     !- Direction of Relative North {deg}
@@ -792,17 +476,10 @@
   0,                                      !- Y Origin {m}
   4.8768,                                 !- Z Origin {m}
   ,                                       !- Building Story Name
-<<<<<<< HEAD
-  {77e56745-0218-415b-ae23-50dbcd35558b}; !- Thermal Zone Name
-
-OS:ThermalZone,
-  {77e56745-0218-415b-ae23-50dbcd35558b}, !- Handle
-=======
   {9107db42-71dc-4962-9d59-230da7f2c3b7}; !- Thermal Zone Name
 
 OS:ThermalZone,
   {9107db42-71dc-4962-9d59-230da7f2c3b7}, !- Handle
->>>>>>> 569256db
   unfinished attic zone,                  !- Name
   ,                                       !- Multiplier
   ,                                       !- Ceiling Height {m}
@@ -811,17 +488,10 @@
   ,                                       !- Zone Inside Convection Algorithm
   ,                                       !- Zone Outside Convection Algorithm
   ,                                       !- Zone Conditioning Equipment List Name
-<<<<<<< HEAD
-  {4693fd1c-2bf2-4392-83cc-9d5028c761ba}, !- Zone Air Inlet Port List
-  {0845122c-a726-4dc4-bef5-9f7fcb1e6f0a}, !- Zone Air Exhaust Port List
-  {32384e9e-bc4c-459f-a4b6-3193ab03c0f0}, !- Zone Air Node Name
-  {9657012c-87cd-471c-9191-b779e1e7df8a}, !- Zone Return Air Port List
-=======
   {645c5e7c-a196-41d0-a956-06ad9e890b98}, !- Zone Air Inlet Port List
   {b0db5372-fca2-42ac-b183-31f05285b19f}, !- Zone Air Exhaust Port List
   {4ef8806e-7f02-40d8-9aad-d6eab9c6ce5a}, !- Zone Air Node Name
   {808f19c4-cd51-4e1d-a450-f417a27ba1fe}, !- Zone Return Air Port List
->>>>>>> 569256db
   ,                                       !- Primary Daylighting Control Name
   ,                                       !- Fraction of Zone Controlled by Primary Daylighting Control
   ,                                       !- Secondary Daylighting Control Name
@@ -832,39 +502,6 @@
   No;                                     !- Use Ideal Air Loads
 
 OS:Node,
-<<<<<<< HEAD
-  {c97b9495-dcca-40ef-868a-3f1c7dc517f6}, !- Handle
-  Node 2,                                 !- Name
-  {32384e9e-bc4c-459f-a4b6-3193ab03c0f0}, !- Inlet Port
-  ;                                       !- Outlet Port
-
-OS:Connection,
-  {32384e9e-bc4c-459f-a4b6-3193ab03c0f0}, !- Handle
-  {9b278cec-0b99-49b9-bd48-b69725eec700}, !- Name
-  {77e56745-0218-415b-ae23-50dbcd35558b}, !- Source Object
-  11,                                     !- Outlet Port
-  {c97b9495-dcca-40ef-868a-3f1c7dc517f6}, !- Target Object
-  2;                                      !- Inlet Port
-
-OS:PortList,
-  {4693fd1c-2bf2-4392-83cc-9d5028c761ba}, !- Handle
-  {c44be188-d75b-435f-a584-fcc8dd2a98c6}, !- Name
-  {77e56745-0218-415b-ae23-50dbcd35558b}; !- HVAC Component
-
-OS:PortList,
-  {0845122c-a726-4dc4-bef5-9f7fcb1e6f0a}, !- Handle
-  {d5163292-b0e3-4c93-95b0-0ba28db8d9f7}, !- Name
-  {77e56745-0218-415b-ae23-50dbcd35558b}; !- HVAC Component
-
-OS:PortList,
-  {9657012c-87cd-471c-9191-b779e1e7df8a}, !- Handle
-  {be13a4b8-bf69-4cc8-9a48-9d344a21dee7}, !- Name
-  {77e56745-0218-415b-ae23-50dbcd35558b}; !- HVAC Component
-
-OS:Sizing:Zone,
-  {97edfa70-94b5-4fff-932e-db1d8905ded4}, !- Handle
-  {77e56745-0218-415b-ae23-50dbcd35558b}, !- Zone or ZoneList Name
-=======
   {2359bd86-648e-4dfd-9cdd-22cdec56861c}, !- Handle
   Node 2,                                 !- Name
   {4ef8806e-7f02-40d8-9aad-d6eab9c6ce5a}, !- Inlet Port
@@ -896,7 +533,6 @@
 OS:Sizing:Zone,
   {dc59e17a-5026-4441-ba2f-59129957beb3}, !- Handle
   {9107db42-71dc-4962-9d59-230da7f2c3b7}, !- Zone or ZoneList Name
->>>>>>> 569256db
   SupplyAirTemperature,                   !- Zone Cooling Design Supply Air Temperature Input Method
   14,                                     !- Zone Cooling Design Supply Air Temperature {C}
   11.11,                                  !- Zone Cooling Design Supply Air Temperature Difference {deltaC}
@@ -925,21 +561,12 @@
   autosize;                               !- Dedicated Outdoor Air High Setpoint Temperature for Design {C}
 
 OS:ZoneHVAC:EquipmentList,
-<<<<<<< HEAD
-  {67825159-a6fb-4553-8494-f96f58c043a3}, !- Handle
-  Zone HVAC Equipment List 2,             !- Name
-  {77e56745-0218-415b-ae23-50dbcd35558b}; !- Thermal Zone
-
-OS:SpaceType,
-  {4424a7fd-c153-4235-9585-5547918e08df}, !- Handle
-=======
   {095e117e-31c5-48f4-bfc0-8ecbe556f8b8}, !- Handle
   Zone HVAC Equipment List 2,             !- Name
   {9107db42-71dc-4962-9d59-230da7f2c3b7}; !- Thermal Zone
 
 OS:SpaceType,
   {7e682e06-6bba-43d7-9a60-6b4200f1356a}, !- Handle
->>>>>>> 569256db
   Space Type 2,                           !- Name
   ,                                       !- Default Construction Set Name
   ,                                       !- Default Schedule Set Name
@@ -950,11 +577,7 @@
   unfinished attic;                       !- Standards Space Type
 
 OS:BuildingUnit,
-<<<<<<< HEAD
-  {f34b8ea8-4fb6-45c4-99bc-e3c405146e1b}, !- Handle
-=======
   {3e39e445-f5ec-4bea-9b96-e5f98ef0108e}, !- Handle
->>>>>>> 569256db
   unit 1,                                 !- Name
   ,                                       !- Rendering Color
   Residential;                            !- Building Unit Type
@@ -975,13 +598,8 @@
   1;                                      !- Standards Number of Living Units
 
 OS:AdditionalProperties,
-<<<<<<< HEAD
-  {6e975b04-0d2f-4d9b-a1e9-269a0a60e7f8}, !- Handle
-  {e85ff8f4-62b4-4a73-a1db-ad80c7f4569e}, !- Object Name
-=======
   {628a17b5-52b4-47b5-b860-174e48850f4c}, !- Handle
   {cbd4b514-18c9-400f-bb13-4b7309c23365}, !- Object Name
->>>>>>> 569256db
   Total Units Represented,                !- Feature Name 1
   Integer,                                !- Feature Data Type 1
   1,                                      !- Feature Value 1
@@ -990,13 +608,8 @@
   1;                                      !- Feature Value 2
 
 OS:AdditionalProperties,
-<<<<<<< HEAD
-  {b74f3f64-2d31-4290-ad7f-dd96a0e52b58}, !- Handle
-  {f34b8ea8-4fb6-45c4-99bc-e3c405146e1b}, !- Object Name
-=======
   {858c8ece-54a4-49d1-b2a0-2c26f66c55a4}, !- Handle
   {3e39e445-f5ec-4bea-9b96-e5f98ef0108e}, !- Object Name
->>>>>>> 569256db
   NumberOfBedrooms,                       !- Feature Name 1
   Integer,                                !- Feature Data Type 1
   3,                                      !- Feature Value 1
@@ -1005,11 +618,7 @@
   2;                                      !- Feature Value 2
 
 OS:Schedule:Day,
-<<<<<<< HEAD
-  {1760f88c-1e14-4fc0-b5f2-05ec60e0a2be}, !- Handle
-=======
   {dfda96de-8cd3-4d95-8522-21a94f0fa579}, !- Handle
->>>>>>> 569256db
   Schedule Day 1,                         !- Name
   ,                                       !- Schedule Type Limits Name
   ,                                       !- Interpolate to Timestep
@@ -1018,11 +627,7 @@
   0;                                      !- Value Until Time 1
 
 OS:Schedule:Day,
-<<<<<<< HEAD
-  {9d89c731-3b49-4b07-ba64-cec12d2bf26e}, !- Handle
-=======
   {9a74602e-2fb7-456e-a50e-44d33e4d9b2b}, !- Handle
->>>>>>> 569256db
   Schedule Day 2,                         !- Name
   ,                                       !- Schedule Type Limits Name
   ,                                       !- Interpolate to Timestep
@@ -1031,11 +636,7 @@
   1;                                      !- Value Until Time 1
 
 OS:WeatherFile,
-<<<<<<< HEAD
-  {ae03d8f5-1dd4-4029-9293-ed9274005c65}, !- Handle
-=======
   {3bb5005d-49f4-4daa-8c14-54519fa93854}, !- Handle
->>>>>>> 569256db
   Denver Intl Ap,                         !- City
   CO,                                     !- State Province Region
   USA,                                    !- Country
@@ -1049,13 +650,8 @@
   E23378AA;                               !- Checksum
 
 OS:AdditionalProperties,
-<<<<<<< HEAD
-  {57cef72e-c397-48db-ac8d-bb9f9bc8f076}, !- Handle
-  {ae03d8f5-1dd4-4029-9293-ed9274005c65}, !- Object Name
-=======
   {1f43ac0c-9d8a-4f19-baa6-b658c49c30b7}, !- Handle
   {3bb5005d-49f4-4daa-8c14-54519fa93854}, !- Object Name
->>>>>>> 569256db
   EPWHeaderCity,                          !- Feature Name 1
   String,                                 !- Feature Data Type 1
   Denver Intl Ap,                         !- Feature Value 1
@@ -1163,11 +759,7 @@
   84;                                     !- Feature Value 35
 
 OS:YearDescription,
-<<<<<<< HEAD
-  {30fa5b60-7933-48db-80fd-9d79bcb92c71}, !- Handle
-=======
   {5b68fa0b-e8ef-4b5f-9c99-a0a5e9658381}, !- Handle
->>>>>>> 569256db
   ,                                       !- Calendar Year
   Monday;                                 !- Day of Week for Start Day
 
@@ -1181,11 +773,7 @@
   ;                                       !- Terrain
 
 OS:ClimateZones,
-<<<<<<< HEAD
-  {58647a7c-fafe-4d59-9b8c-6ae02ecec19d}, !- Handle
-=======
   {f4663da6-002b-4ea2-99bc-5060018df4a6}, !- Handle
->>>>>>> 569256db
   ,                                       !- Active Institution
   ,                                       !- Active Year
   ,                                       !- Climate Zone Institution Name 1
@@ -1198,31 +786,19 @@
   Cold;                                   !- Climate Zone Value 2
 
 OS:Site:WaterMainsTemperature,
-<<<<<<< HEAD
-  {8827ca1b-b55c-4616-8d9e-859a5e6e3abc}, !- Handle
-=======
   {72eb7cd0-f435-4493-a800-7682c64c9fa2}, !- Handle
->>>>>>> 569256db
   Correlation,                            !- Calculation Method
   ,                                       !- Temperature Schedule Name
   10.8753424657535,                       !- Annual Average Outdoor Air Temperature {C}
   23.1524007936508;                       !- Maximum Difference In Monthly Average Outdoor Air Temperatures {deltaC}
 
 OS:RunPeriodControl:DaylightSavingTime,
-<<<<<<< HEAD
-  {bce9ac18-6e4f-48e5-82f8-1a0d1a5fcf8c}, !- Handle
-=======
   {d0f5cc52-db43-4063-b69e-bce7c56dbbdb}, !- Handle
->>>>>>> 569256db
   4/7,                                    !- Start Date
   10/26;                                  !- End Date
 
 OS:Site:GroundTemperature:Deep,
-<<<<<<< HEAD
-  {8f6e1350-a49e-4ab9-9fc6-86d4b19317c8}, !- Handle
-=======
   {ac5d7700-3b0f-4f3f-873b-1a7d635599f4}, !- Handle
->>>>>>> 569256db
   10.8753424657535,                       !- January Deep Ground Temperature {C}
   10.8753424657535,                       !- February Deep Ground Temperature {C}
   10.8753424657535,                       !- March Deep Ground Temperature {C}
