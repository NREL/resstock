!- NOTE: Auto-generated from /test/osw_files/SFD_2000sqft_2story_SL_UA_Denver_West.osw

OS:Version,
<<<<<<< HEAD
  {f44a2a24-3200-4de1-afaa-29e2408f3ee2}, !- Handle
  2.9.0;                                  !- Version Identifier

OS:SimulationControl,
  {4b3a973b-549d-4c11-95c9-4bac761bcded}, !- Handle
=======
  {040179f5-ed73-4c3b-bcfd-b19e429c12ee}, !- Handle
  2.9.0;                                  !- Version Identifier

OS:SimulationControl,
  {85702fd8-2b90-4031-bdf5-69291a0a9de0}, !- Handle
>>>>>>> 3c1d7324
  ,                                       !- Do Zone Sizing Calculation
  ,                                       !- Do System Sizing Calculation
  ,                                       !- Do Plant Sizing Calculation
  No;                                     !- Run Simulation for Sizing Periods

OS:Timestep,
<<<<<<< HEAD
  {f570f50b-9aac-4fa4-84b3-fd52aa6a24fe}, !- Handle
  6;                                      !- Number of Timesteps per Hour

OS:ShadowCalculation,
  {55719fc4-8058-468c-9dec-ddb17569be38}, !- Handle
=======
  {f990a671-430e-4afe-8785-16668ef6a3f5}, !- Handle
  6;                                      !- Number of Timesteps per Hour

OS:ShadowCalculation,
  {f27188e8-6010-4f69-bd77-ed636ffd038f}, !- Handle
>>>>>>> 3c1d7324
  20,                                     !- Calculation Frequency
  200;                                    !- Maximum Figures in Shadow Overlap Calculations

OS:SurfaceConvectionAlgorithm:Outside,
<<<<<<< HEAD
  {3e4e61c9-ba7b-4de7-b6d5-27ec2de2c829}, !- Handle
  DOE-2;                                  !- Algorithm

OS:SurfaceConvectionAlgorithm:Inside,
  {5751e9d2-8153-4399-82e8-0092865c94ec}, !- Handle
  TARP;                                   !- Algorithm

OS:ZoneCapacitanceMultiplier:ResearchSpecial,
  {106b362f-2b0a-450d-80fe-f4978020da1d}, !- Handle
=======
  {0718d1b5-670c-4892-8d48-0c6703c56492}, !- Handle
  DOE-2;                                  !- Algorithm

OS:SurfaceConvectionAlgorithm:Inside,
  {68537751-89ee-4d04-ad49-16550ac46e02}, !- Handle
  TARP;                                   !- Algorithm

OS:ZoneCapacitanceMultiplier:ResearchSpecial,
  {2ae8ef42-e19d-446e-8fe2-feea1ea2dc2e}, !- Handle
>>>>>>> 3c1d7324
  ,                                       !- Temperature Capacity Multiplier
  15,                                     !- Humidity Capacity Multiplier
  ;                                       !- Carbon Dioxide Capacity Multiplier

OS:RunPeriod,
<<<<<<< HEAD
  {7c7ee5bb-a443-4815-9c41-5275a4da7af1}, !- Handle
=======
  {eb2534d7-1b99-422c-ab88-be905781051f}, !- Handle
>>>>>>> 3c1d7324
  Run Period 1,                           !- Name
  1,                                      !- Begin Month
  1,                                      !- Begin Day of Month
  12,                                     !- End Month
  31,                                     !- End Day of Month
  ,                                       !- Use Weather File Holidays and Special Days
  ,                                       !- Use Weather File Daylight Saving Period
  ,                                       !- Apply Weekend Holiday Rule
  ,                                       !- Use Weather File Rain Indicators
  ,                                       !- Use Weather File Snow Indicators
  ;                                       !- Number of Times Runperiod to be Repeated

OS:YearDescription,
<<<<<<< HEAD
  {f22d6bbb-a6ea-4d85-b89b-1db3cf90714c}, !- Handle
=======
  {a4c2a140-9479-4ce3-8b77-876d5135b14f}, !- Handle
>>>>>>> 3c1d7324
  2007,                                   !- Calendar Year
  ,                                       !- Day of Week for Start Day
  ;                                       !- Is Leap Year

OS:WeatherFile,
<<<<<<< HEAD
  {337e382b-34e7-4dc5-b801-53bbf4ce14b8}, !- Handle
=======
  {383c57ae-563b-45b1-8caa-a448c5f356f7}, !- Handle
>>>>>>> 3c1d7324
  Denver Intl Ap,                         !- City
  CO,                                     !- State Province Region
  USA,                                    !- Country
  TMY3,                                   !- Data Source
  725650,                                 !- WMO Number
  39.83,                                  !- Latitude {deg}
  -104.65,                                !- Longitude {deg}
  -7,                                     !- Time Zone {hr}
  1650,                                   !- Elevation {m}
  file:../weather/USA_CO_Denver.Intl.AP.725650_TMY3.epw, !- Url
  E23378AA;                               !- Checksum

OS:AdditionalProperties,
<<<<<<< HEAD
  {323067ce-b1dc-4d98-92f3-d8eba69066f8}, !- Handle
  {337e382b-34e7-4dc5-b801-53bbf4ce14b8}, !- Object Name
=======
  {ea1b4697-19c6-4190-8fff-780e44b1a888}, !- Handle
  {383c57ae-563b-45b1-8caa-a448c5f356f7}, !- Object Name
>>>>>>> 3c1d7324
  EPWHeaderCity,                          !- Feature Name 1
  String,                                 !- Feature Data Type 1
  Denver Intl Ap,                         !- Feature Value 1
  EPWHeaderState,                         !- Feature Name 2
  String,                                 !- Feature Data Type 2
  CO,                                     !- Feature Value 2
  EPWHeaderCountry,                       !- Feature Name 3
  String,                                 !- Feature Data Type 3
  USA,                                    !- Feature Value 3
  EPWHeaderDataSource,                    !- Feature Name 4
  String,                                 !- Feature Data Type 4
  TMY3,                                   !- Feature Value 4
  EPWHeaderStation,                       !- Feature Name 5
  String,                                 !- Feature Data Type 5
  725650,                                 !- Feature Value 5
  EPWHeaderLatitude,                      !- Feature Name 6
  Double,                                 !- Feature Data Type 6
  39.829999999999998,                     !- Feature Value 6
  EPWHeaderLongitude,                     !- Feature Name 7
  Double,                                 !- Feature Data Type 7
  -104.65000000000001,                    !- Feature Value 7
  EPWHeaderTimezone,                      !- Feature Name 8
  Double,                                 !- Feature Data Type 8
  -7,                                     !- Feature Value 8
  EPWHeaderAltitude,                      !- Feature Name 9
  Double,                                 !- Feature Data Type 9
  5413.3858267716532,                     !- Feature Value 9
  EPWHeaderLocalPressure,                 !- Feature Name 10
  Double,                                 !- Feature Data Type 10
  0.81937567683596546,                    !- Feature Value 10
  EPWHeaderRecordsPerHour,                !- Feature Name 11
  Double,                                 !- Feature Data Type 11
  0,                                      !- Feature Value 11
  EPWDataAnnualAvgDrybulb,                !- Feature Name 12
  Double,                                 !- Feature Data Type 12
  51.575616438356228,                     !- Feature Value 12
  EPWDataAnnualMinDrybulb,                !- Feature Name 13
  Double,                                 !- Feature Data Type 13
  -2.9200000000000017,                    !- Feature Value 13
  EPWDataAnnualMaxDrybulb,                !- Feature Name 14
  Double,                                 !- Feature Data Type 14
  104,                                    !- Feature Value 14
  EPWDataCDD50F,                          !- Feature Name 15
  Double,                                 !- Feature Data Type 15
  3072.2925000000005,                     !- Feature Value 15
  EPWDataCDD65F,                          !- Feature Name 16
  Double,                                 !- Feature Data Type 16
  883.62000000000035,                     !- Feature Value 16
  EPWDataHDD50F,                          !- Feature Name 17
  Double,                                 !- Feature Data Type 17
  2497.1925000000001,                     !- Feature Value 17
  EPWDataHDD65F,                          !- Feature Name 18
  Double,                                 !- Feature Data Type 18
  5783.5200000000013,                     !- Feature Value 18
  EPWDataAnnualAvgWindspeed,              !- Feature Name 19
  Double,                                 !- Feature Data Type 19
  3.9165296803649667,                     !- Feature Value 19
  EPWDataMonthlyAvgDrybulbs,              !- Feature Name 20
  String,                                 !- Feature Data Type 20
  33.4191935483871&#4431.90142857142857&#4443.02620967741937&#4442.48624999999999&#4459.877741935483854&#4473.57574999999997&#4472.07975806451608&#4472.70008064516134&#4466.49200000000006&#4450.079112903225806&#4437.218250000000005&#4434.582177419354835, !- Feature Value 20
  EPWDataGroundMonthlyTemps,              !- Feature Name 21
  String,                                 !- Feature Data Type 21
  44.08306285945173&#4440.89570904991865&#4440.64045432632048&#4442.153016571250646&#4448.225111118704206&#4454.268919273837525&#4459.508577937551024&#4462.82777283423508&#4463.10975667174995&#4460.41014950381947&#4455.304105212311526&#4449.445696474514364, !- Feature Value 21
  EPWDataWSF,                             !- Feature Name 22
  Double,                                 !- Feature Data Type 22
  0.58999999999999997,                    !- Feature Value 22
  EPWDataMonthlyAvgDailyHighDrybulbs,     !- Feature Name 23
  String,                                 !- Feature Data Type 23
  47.41032258064516&#4446.58642857142857&#4455.15032258064517&#4453.708&#4472.80193548387098&#4488.67600000000002&#4486.1858064516129&#4485.87225806451613&#4482.082&#4463.18064516129033&#4448.73400000000001&#4448.87935483870968, !- Feature Value 23
  EPWDataMonthlyAvgDailyLowDrybulbs,      !- Feature Name 24
  String,                                 !- Feature Data Type 24
  19.347741935483874&#4419.856428571428573&#4430.316129032258065&#4431.112&#4447.41612903225806&#4457.901999999999994&#4459.063870967741934&#4460.956774193548384&#4452.352000000000004&#4438.41612903225806&#4427.002000000000002&#4423.02903225806451, !- Feature Value 24
  EPWDesignHeatingDrybulb,                !- Feature Name 25
  Double,                                 !- Feature Data Type 25
  12.02,                                  !- Feature Value 25
  EPWDesignHeatingWindspeed,              !- Feature Name 26
  Double,                                 !- Feature Data Type 26
  2.8062500000000004,                     !- Feature Value 26
  EPWDesignCoolingDrybulb,                !- Feature Name 27
  Double,                                 !- Feature Data Type 27
  91.939999999999998,                     !- Feature Value 27
  EPWDesignCoolingWetbulb,                !- Feature Name 28
  Double,                                 !- Feature Data Type 28
  59.95131430195849,                      !- Feature Value 28
  EPWDesignCoolingHumidityRatio,          !- Feature Name 29
  Double,                                 !- Feature Data Type 29
  0.0059161086834698092,                  !- Feature Value 29
  EPWDesignCoolingWindspeed,              !- Feature Name 30
  Double,                                 !- Feature Data Type 30
  3.7999999999999989,                     !- Feature Value 30
  EPWDesignDailyTemperatureRange,         !- Feature Name 31
  Double,                                 !- Feature Data Type 31
  24.915483870967748,                     !- Feature Value 31
  EPWDesignDehumidDrybulb,                !- Feature Name 32
  Double,                                 !- Feature Data Type 32
  67.996785714285721,                     !- Feature Value 32
  EPWDesignDehumidHumidityRatio,          !- Feature Name 33
  Double,                                 !- Feature Data Type 33
  0.012133744170488724,                   !- Feature Value 33
  EPWDesignCoolingDirectNormal,           !- Feature Name 34
  Double,                                 !- Feature Data Type 34
  985,                                    !- Feature Value 34
  EPWDesignCoolingDiffuseHorizontal,      !- Feature Name 35
  Double,                                 !- Feature Data Type 35
  84;                                     !- Feature Value 35

OS:Site,
<<<<<<< HEAD
  {d9bedb69-3e31-4c21-aacf-3e3c912a2694}, !- Handle
=======
  {af102bc1-e640-4558-b8a0-211168274a3a}, !- Handle
>>>>>>> 3c1d7324
  Denver Intl Ap_CO_USA,                  !- Name
  39.83,                                  !- Latitude {deg}
  -104.65,                                !- Longitude {deg}
  -7,                                     !- Time Zone {hr}
  1650,                                   !- Elevation {m}
  ;                                       !- Terrain

OS:ClimateZones,
<<<<<<< HEAD
  {4ac26c61-2e21-4a98-9229-f3328263a3b7}, !- Handle
=======
  {391efb26-8aef-41c5-9402-4b6dad681297}, !- Handle
>>>>>>> 3c1d7324
  ,                                       !- Active Institution
  ,                                       !- Active Year
  ,                                       !- Climate Zone Institution Name 1
  ,                                       !- Climate Zone Document Name 1
  ,                                       !- Climate Zone Document Year 1
  ,                                       !- Climate Zone Value 1
  Building America,                       !- Climate Zone Institution Name 2
  ,                                       !- Climate Zone Document Name 2
  0,                                      !- Climate Zone Document Year 2
  Cold;                                   !- Climate Zone Value 2

OS:Site:WaterMainsTemperature,
<<<<<<< HEAD
  {b5df0815-84e0-4d45-a0b0-7aef43b8a8c7}, !- Handle
=======
  {735c91b3-f649-4ed5-8b83-5091bf8d965e}, !- Handle
>>>>>>> 3c1d7324
  Correlation,                            !- Calculation Method
  ,                                       !- Temperature Schedule Name
  10.8753424657535,                       !- Annual Average Outdoor Air Temperature {C}
  23.1524007936508;                       !- Maximum Difference In Monthly Average Outdoor Air Temperatures {deltaC}

OS:RunPeriodControl:DaylightSavingTime,
<<<<<<< HEAD
  {2656ee36-9e65-4286-9e57-32406ab36790}, !- Handle
=======
  {92f36598-cb69-4684-aee9-490eb01ca8e2}, !- Handle
>>>>>>> 3c1d7324
  3/12,                                   !- Start Date
  11/5;                                   !- End Date

OS:Site:GroundTemperature:Deep,
<<<<<<< HEAD
  {2c7419a5-2dac-4632-a262-9c471f093052}, !- Handle
=======
  {7887f8f1-6ec2-49ae-a40e-158b229213e5}, !- Handle
>>>>>>> 3c1d7324
  10.8753424657535,                       !- January Deep Ground Temperature {C}
  10.8753424657535,                       !- February Deep Ground Temperature {C}
  10.8753424657535,                       !- March Deep Ground Temperature {C}
  10.8753424657535,                       !- April Deep Ground Temperature {C}
  10.8753424657535,                       !- May Deep Ground Temperature {C}
  10.8753424657535,                       !- June Deep Ground Temperature {C}
  10.8753424657535,                       !- July Deep Ground Temperature {C}
  10.8753424657535,                       !- August Deep Ground Temperature {C}
  10.8753424657535,                       !- September Deep Ground Temperature {C}
  10.8753424657535,                       !- October Deep Ground Temperature {C}
  10.8753424657535,                       !- November Deep Ground Temperature {C}
  10.8753424657535;                       !- December Deep Ground Temperature {C}

OS:Building,
<<<<<<< HEAD
  {bcdfd661-09cf-4c1b-9750-08ccb5065701}, !- Handle
=======
  {dd009ce2-972a-44e5-9626-0fcbcf020740}, !- Handle
>>>>>>> 3c1d7324
  Building 1,                             !- Name
  ,                                       !- Building Sector Type
  90,                                     !- North Axis {deg}
  ,                                       !- Nominal Floor to Floor Height {m}
  ,                                       !- Space Type Name
  ,                                       !- Default Construction Set Name
  ,                                       !- Default Schedule Set Name
  2,                                      !- Standards Number of Stories
  2,                                      !- Standards Number of Above Ground Stories
  ,                                       !- Standards Template
  singlefamilydetached,                   !- Standards Building Type
  1;                                      !- Standards Number of Living Units

OS:AdditionalProperties,
<<<<<<< HEAD
  {aebaa4c9-f919-48b3-8abc-9841219331ce}, !- Handle
  {bcdfd661-09cf-4c1b-9750-08ccb5065701}, !- Object Name
=======
  {30cc61e5-6b00-46b0-a75f-1be747084ad6}, !- Handle
  {dd009ce2-972a-44e5-9626-0fcbcf020740}, !- Object Name
>>>>>>> 3c1d7324
  Total Units Modeled,                    !- Feature Name 1
  Integer,                                !- Feature Data Type 1
  1;                                      !- Feature Value 1

OS:ThermalZone,
<<<<<<< HEAD
  {27b41491-3d0b-43ea-9880-10c5d2d43818}, !- Handle
=======
  {26562c37-550a-49d9-bf17-38a762a7d157}, !- Handle
>>>>>>> 3c1d7324
  living zone,                            !- Name
  ,                                       !- Multiplier
  ,                                       !- Ceiling Height {m}
  ,                                       !- Volume {m3}
  ,                                       !- Floor Area {m2}
  ,                                       !- Zone Inside Convection Algorithm
  ,                                       !- Zone Outside Convection Algorithm
  ,                                       !- Zone Conditioning Equipment List Name
<<<<<<< HEAD
  {b937bb2b-e95d-4bb3-bdd5-1afffecdaaaf}, !- Zone Air Inlet Port List
  {bbb99435-b600-446d-a2b7-fc154a81342d}, !- Zone Air Exhaust Port List
  {6391737d-7a98-4646-ab62-d3e4dea695fa}, !- Zone Air Node Name
  {62f69a25-d8ac-41b2-aa60-6d3edb7a9faf}, !- Zone Return Air Port List
=======
  {8fd3e7c5-3718-4f5f-9bf5-5aa29602e637}, !- Zone Air Inlet Port List
  {42ca2067-1c88-4769-b72e-58c38b1e0fe8}, !- Zone Air Exhaust Port List
  {f4b691bf-e602-4347-bd21-02cc607c9c1a}, !- Zone Air Node Name
  {bea8f253-e7c9-4f26-9230-6d9d37d37044}, !- Zone Return Air Port List
>>>>>>> 3c1d7324
  ,                                       !- Primary Daylighting Control Name
  ,                                       !- Fraction of Zone Controlled by Primary Daylighting Control
  ,                                       !- Secondary Daylighting Control Name
  ,                                       !- Fraction of Zone Controlled by Secondary Daylighting Control
  ,                                       !- Illuminance Map Name
  ,                                       !- Group Rendering Name
  ,                                       !- Thermostat Name
  No;                                     !- Use Ideal Air Loads

OS:Node,
<<<<<<< HEAD
  {f8c0ebac-93cc-4723-9a69-2c3a0b169dbe}, !- Handle
  Node 1,                                 !- Name
  {6391737d-7a98-4646-ab62-d3e4dea695fa}, !- Inlet Port
  ;                                       !- Outlet Port

OS:Connection,
  {6391737d-7a98-4646-ab62-d3e4dea695fa}, !- Handle
  {3ed2e608-c791-4750-98a9-7929e65ff2ee}, !- Name
  {27b41491-3d0b-43ea-9880-10c5d2d43818}, !- Source Object
  11,                                     !- Outlet Port
  {f8c0ebac-93cc-4723-9a69-2c3a0b169dbe}, !- Target Object
  2;                                      !- Inlet Port

OS:PortList,
  {b937bb2b-e95d-4bb3-bdd5-1afffecdaaaf}, !- Handle
  {163ec8a6-9585-480d-9099-b5d019bae6dc}, !- Name
  {27b41491-3d0b-43ea-9880-10c5d2d43818}; !- HVAC Component

OS:PortList,
  {bbb99435-b600-446d-a2b7-fc154a81342d}, !- Handle
  {008f03cc-56e8-4594-9af5-4dbfaf883326}, !- Name
  {27b41491-3d0b-43ea-9880-10c5d2d43818}; !- HVAC Component

OS:PortList,
  {62f69a25-d8ac-41b2-aa60-6d3edb7a9faf}, !- Handle
  {c3897396-54af-4e9f-b4f7-f34627d41af2}, !- Name
  {27b41491-3d0b-43ea-9880-10c5d2d43818}; !- HVAC Component

OS:Sizing:Zone,
  {d4c24001-e59d-4655-bec7-1e4004f446e0}, !- Handle
  {27b41491-3d0b-43ea-9880-10c5d2d43818}, !- Zone or ZoneList Name
=======
  {a5a03ff4-83eb-46a0-9bdf-1c1e5fd6b34d}, !- Handle
  Node 1,                                 !- Name
  {f4b691bf-e602-4347-bd21-02cc607c9c1a}, !- Inlet Port
  ;                                       !- Outlet Port

OS:Connection,
  {f4b691bf-e602-4347-bd21-02cc607c9c1a}, !- Handle
  {9a30a6cf-d23b-4cc7-842d-71d45bb0c585}, !- Name
  {26562c37-550a-49d9-bf17-38a762a7d157}, !- Source Object
  11,                                     !- Outlet Port
  {a5a03ff4-83eb-46a0-9bdf-1c1e5fd6b34d}, !- Target Object
  2;                                      !- Inlet Port

OS:PortList,
  {8fd3e7c5-3718-4f5f-9bf5-5aa29602e637}, !- Handle
  {7c1c885c-2d56-4a34-85d1-ee38ff639d2e}, !- Name
  {26562c37-550a-49d9-bf17-38a762a7d157}; !- HVAC Component

OS:PortList,
  {42ca2067-1c88-4769-b72e-58c38b1e0fe8}, !- Handle
  {5e167b66-19e3-4ca4-8d6a-4b1a9bf4229c}, !- Name
  {26562c37-550a-49d9-bf17-38a762a7d157}; !- HVAC Component

OS:PortList,
  {bea8f253-e7c9-4f26-9230-6d9d37d37044}, !- Handle
  {2861f949-83e6-4f53-a11d-99691c24e0b8}, !- Name
  {26562c37-550a-49d9-bf17-38a762a7d157}; !- HVAC Component

OS:Sizing:Zone,
  {37609e68-3501-49aa-8a22-90f96899c0aa}, !- Handle
  {26562c37-550a-49d9-bf17-38a762a7d157}, !- Zone or ZoneList Name
>>>>>>> 3c1d7324
  SupplyAirTemperature,                   !- Zone Cooling Design Supply Air Temperature Input Method
  14,                                     !- Zone Cooling Design Supply Air Temperature {C}
  11.11,                                  !- Zone Cooling Design Supply Air Temperature Difference {deltaC}
  SupplyAirTemperature,                   !- Zone Heating Design Supply Air Temperature Input Method
  40,                                     !- Zone Heating Design Supply Air Temperature {C}
  11.11,                                  !- Zone Heating Design Supply Air Temperature Difference {deltaC}
  0.0085,                                 !- Zone Cooling Design Supply Air Humidity Ratio {kg-H2O/kg-air}
  0.008,                                  !- Zone Heating Design Supply Air Humidity Ratio {kg-H2O/kg-air}
  ,                                       !- Zone Heating Sizing Factor
  ,                                       !- Zone Cooling Sizing Factor
  DesignDay,                              !- Cooling Design Air Flow Method
  ,                                       !- Cooling Design Air Flow Rate {m3/s}
  ,                                       !- Cooling Minimum Air Flow per Zone Floor Area {m3/s-m2}
  ,                                       !- Cooling Minimum Air Flow {m3/s}
  ,                                       !- Cooling Minimum Air Flow Fraction
  DesignDay,                              !- Heating Design Air Flow Method
  ,                                       !- Heating Design Air Flow Rate {m3/s}
  ,                                       !- Heating Maximum Air Flow per Zone Floor Area {m3/s-m2}
  ,                                       !- Heating Maximum Air Flow {m3/s}
  ,                                       !- Heating Maximum Air Flow Fraction
  ,                                       !- Design Zone Air Distribution Effectiveness in Cooling Mode
  ,                                       !- Design Zone Air Distribution Effectiveness in Heating Mode
  No,                                     !- Account for Dedicated Outdoor Air System
  NeutralSupplyAir,                       !- Dedicated Outdoor Air System Control Strategy
  autosize,                               !- Dedicated Outdoor Air Low Setpoint Temperature for Design {C}
  autosize;                               !- Dedicated Outdoor Air High Setpoint Temperature for Design {C}

OS:ZoneHVAC:EquipmentList,
<<<<<<< HEAD
  {6f1dee56-d893-409d-ac23-4d1bedbd7243}, !- Handle
  Zone HVAC Equipment List 1,             !- Name
  {27b41491-3d0b-43ea-9880-10c5d2d43818}; !- Thermal Zone

OS:Space,
  {060be970-2a18-41a0-833b-e5842392f785}, !- Handle
  living space,                           !- Name
  {94612959-60ef-42ce-ad99-7f24876c1233}, !- Space Type Name
=======
  {ef6f915a-034d-4cea-a512-65d8ee8387ff}, !- Handle
  Zone HVAC Equipment List 1,             !- Name
  {26562c37-550a-49d9-bf17-38a762a7d157}; !- Thermal Zone

OS:Space,
  {0dba2e71-b653-4cad-8a6c-789017b80fe0}, !- Handle
  living space,                           !- Name
  {f198c4af-ea04-407d-a8df-8b3845b649d5}, !- Space Type Name
>>>>>>> 3c1d7324
  ,                                       !- Default Construction Set Name
  ,                                       !- Default Schedule Set Name
  -0,                                     !- Direction of Relative North {deg}
  0,                                      !- X Origin {m}
  0,                                      !- Y Origin {m}
  0,                                      !- Z Origin {m}
  ,                                       !- Building Story Name
<<<<<<< HEAD
  {27b41491-3d0b-43ea-9880-10c5d2d43818}, !- Thermal Zone Name
  ,                                       !- Part of Total Floor Area
  ,                                       !- Design Specification Outdoor Air Object Name
  {10f30f61-f59b-4909-9fcc-a3b5076cc406}; !- Building Unit Name

OS:Surface,
  {c85a50c5-5f55-4ebd-8cd2-96daba803d2b}, !- Handle
  Surface 1,                              !- Name
  Floor,                                  !- Surface Type
  ,                                       !- Construction Name
  {060be970-2a18-41a0-833b-e5842392f785}, !- Space Name
=======
  {26562c37-550a-49d9-bf17-38a762a7d157}, !- Thermal Zone Name
  ,                                       !- Part of Total Floor Area
  ,                                       !- Design Specification Outdoor Air Object Name
  {9b243943-4078-45b2-8eb8-796de7b0c3eb}; !- Building Unit Name

OS:Surface,
  {f7ffeea9-7478-411e-ae40-7e56310d5025}, !- Handle
  Surface 1,                              !- Name
  Floor,                                  !- Surface Type
  ,                                       !- Construction Name
  {0dba2e71-b653-4cad-8a6c-789017b80fe0}, !- Space Name
>>>>>>> 3c1d7324
  Foundation,                             !- Outside Boundary Condition
  ,                                       !- Outside Boundary Condition Object
  NoSun,                                  !- Sun Exposure
  NoWind,                                 !- Wind Exposure
  ,                                       !- View Factor to Ground
  ,                                       !- Number of Vertices
  0, 0, 0,                                !- X,Y,Z Vertex 1 {m}
  0, 6.81553519541936, 0,                 !- X,Y,Z Vertex 2 {m}
  13.6310703908387, 6.81553519541936, 0,  !- X,Y,Z Vertex 3 {m}
  13.6310703908387, 0, 0;                 !- X,Y,Z Vertex 4 {m}

OS:Surface,
<<<<<<< HEAD
  {a5fc9fc9-f757-4da2-959d-14e51c329983}, !- Handle
  Surface 2,                              !- Name
  Wall,                                   !- Surface Type
  ,                                       !- Construction Name
  {060be970-2a18-41a0-833b-e5842392f785}, !- Space Name
=======
  {cf9d1367-303b-4891-b4d0-660add9e4690}, !- Handle
  Surface 2,                              !- Name
  Wall,                                   !- Surface Type
  ,                                       !- Construction Name
  {0dba2e71-b653-4cad-8a6c-789017b80fe0}, !- Space Name
>>>>>>> 3c1d7324
  Outdoors,                               !- Outside Boundary Condition
  ,                                       !- Outside Boundary Condition Object
  SunExposed,                             !- Sun Exposure
  WindExposed,                            !- Wind Exposure
  ,                                       !- View Factor to Ground
  ,                                       !- Number of Vertices
  0, 6.81553519541936, 2.4384,            !- X,Y,Z Vertex 1 {m}
  0, 6.81553519541936, 0,                 !- X,Y,Z Vertex 2 {m}
  0, 0, 0,                                !- X,Y,Z Vertex 3 {m}
  0, 0, 2.4384;                           !- X,Y,Z Vertex 4 {m}

OS:Surface,
<<<<<<< HEAD
  {66c519d7-0478-4c2f-b16f-f0ca9ae4221b}, !- Handle
  Surface 3,                              !- Name
  Wall,                                   !- Surface Type
  ,                                       !- Construction Name
  {060be970-2a18-41a0-833b-e5842392f785}, !- Space Name
=======
  {6f2d0f21-4cac-44b8-99e8-e67b09a51b00}, !- Handle
  Surface 3,                              !- Name
  Wall,                                   !- Surface Type
  ,                                       !- Construction Name
  {0dba2e71-b653-4cad-8a6c-789017b80fe0}, !- Space Name
>>>>>>> 3c1d7324
  Outdoors,                               !- Outside Boundary Condition
  ,                                       !- Outside Boundary Condition Object
  SunExposed,                             !- Sun Exposure
  WindExposed,                            !- Wind Exposure
  ,                                       !- View Factor to Ground
  ,                                       !- Number of Vertices
  13.6310703908387, 6.81553519541936, 2.4384, !- X,Y,Z Vertex 1 {m}
  13.6310703908387, 6.81553519541936, 0,  !- X,Y,Z Vertex 2 {m}
  0, 6.81553519541936, 0,                 !- X,Y,Z Vertex 3 {m}
  0, 6.81553519541936, 2.4384;            !- X,Y,Z Vertex 4 {m}

OS:Surface,
<<<<<<< HEAD
  {d7ebf77d-8eb7-4f19-9d66-034bc04f0977}, !- Handle
  Surface 4,                              !- Name
  Wall,                                   !- Surface Type
  ,                                       !- Construction Name
  {060be970-2a18-41a0-833b-e5842392f785}, !- Space Name
=======
  {5ae20688-9a3b-4a60-b09e-0d2dee07ed41}, !- Handle
  Surface 4,                              !- Name
  Wall,                                   !- Surface Type
  ,                                       !- Construction Name
  {0dba2e71-b653-4cad-8a6c-789017b80fe0}, !- Space Name
>>>>>>> 3c1d7324
  Outdoors,                               !- Outside Boundary Condition
  ,                                       !- Outside Boundary Condition Object
  SunExposed,                             !- Sun Exposure
  WindExposed,                            !- Wind Exposure
  ,                                       !- View Factor to Ground
  ,                                       !- Number of Vertices
  13.6310703908387, 0, 2.4384,            !- X,Y,Z Vertex 1 {m}
  13.6310703908387, 0, 0,                 !- X,Y,Z Vertex 2 {m}
  13.6310703908387, 6.81553519541936, 0,  !- X,Y,Z Vertex 3 {m}
  13.6310703908387, 6.81553519541936, 2.4384; !- X,Y,Z Vertex 4 {m}

OS:Surface,
<<<<<<< HEAD
  {cab10960-a037-4007-82ea-774e7f9ec610}, !- Handle
  Surface 5,                              !- Name
  Wall,                                   !- Surface Type
  ,                                       !- Construction Name
  {060be970-2a18-41a0-833b-e5842392f785}, !- Space Name
=======
  {6ad6b63a-ea64-4654-8b4a-7576c282d606}, !- Handle
  Surface 5,                              !- Name
  Wall,                                   !- Surface Type
  ,                                       !- Construction Name
  {0dba2e71-b653-4cad-8a6c-789017b80fe0}, !- Space Name
>>>>>>> 3c1d7324
  Outdoors,                               !- Outside Boundary Condition
  ,                                       !- Outside Boundary Condition Object
  SunExposed,                             !- Sun Exposure
  WindExposed,                            !- Wind Exposure
  ,                                       !- View Factor to Ground
  ,                                       !- Number of Vertices
  0, 0, 2.4384,                           !- X,Y,Z Vertex 1 {m}
  0, 0, 0,                                !- X,Y,Z Vertex 2 {m}
  13.6310703908387, 0, 0,                 !- X,Y,Z Vertex 3 {m}
  13.6310703908387, 0, 2.4384;            !- X,Y,Z Vertex 4 {m}

OS:Surface,
<<<<<<< HEAD
  {73bf9b08-faec-4860-b1ff-3fb19c790ba8}, !- Handle
  Surface 6,                              !- Name
  RoofCeiling,                            !- Surface Type
  ,                                       !- Construction Name
  {060be970-2a18-41a0-833b-e5842392f785}, !- Space Name
  Surface,                                !- Outside Boundary Condition
  {5db18714-d5d5-4e55-8210-56c96f0a013c}, !- Outside Boundary Condition Object
=======
  {f63cebf5-bde3-4d63-8ede-3f8c92531014}, !- Handle
  Surface 6,                              !- Name
  RoofCeiling,                            !- Surface Type
  ,                                       !- Construction Name
  {0dba2e71-b653-4cad-8a6c-789017b80fe0}, !- Space Name
  Surface,                                !- Outside Boundary Condition
  {c0408dcc-4202-413e-8eee-dc2a2d12d780}, !- Outside Boundary Condition Object
>>>>>>> 3c1d7324
  NoSun,                                  !- Sun Exposure
  NoWind,                                 !- Wind Exposure
  ,                                       !- View Factor to Ground
  ,                                       !- Number of Vertices
  13.6310703908387, 0, 2.4384,            !- X,Y,Z Vertex 1 {m}
  13.6310703908387, 6.81553519541936, 2.4384, !- X,Y,Z Vertex 2 {m}
  0, 6.81553519541936, 2.4384,            !- X,Y,Z Vertex 3 {m}
  0, 0, 2.4384;                           !- X,Y,Z Vertex 4 {m}

OS:SpaceType,
<<<<<<< HEAD
  {94612959-60ef-42ce-ad99-7f24876c1233}, !- Handle
=======
  {f198c4af-ea04-407d-a8df-8b3845b649d5}, !- Handle
>>>>>>> 3c1d7324
  Space Type 1,                           !- Name
  ,                                       !- Default Construction Set Name
  ,                                       !- Default Schedule Set Name
  ,                                       !- Group Rendering Name
  ,                                       !- Design Specification Outdoor Air Object Name
  ,                                       !- Standards Template
  ,                                       !- Standards Building Type
  living;                                 !- Standards Space Type

OS:Space,
<<<<<<< HEAD
  {25791e79-548a-40b2-99bd-1ce9d885271b}, !- Handle
  living space|story 2,                   !- Name
  {94612959-60ef-42ce-ad99-7f24876c1233}, !- Space Type Name
=======
  {2b74fa6a-d4e2-491b-a522-48a1ce2ae496}, !- Handle
  living space|story 2,                   !- Name
  {f198c4af-ea04-407d-a8df-8b3845b649d5}, !- Space Type Name
>>>>>>> 3c1d7324
  ,                                       !- Default Construction Set Name
  ,                                       !- Default Schedule Set Name
  -0,                                     !- Direction of Relative North {deg}
  0,                                      !- X Origin {m}
  0,                                      !- Y Origin {m}
  2.4384,                                 !- Z Origin {m}
  ,                                       !- Building Story Name
<<<<<<< HEAD
  {27b41491-3d0b-43ea-9880-10c5d2d43818}, !- Thermal Zone Name
  ,                                       !- Part of Total Floor Area
  ,                                       !- Design Specification Outdoor Air Object Name
  {10f30f61-f59b-4909-9fcc-a3b5076cc406}; !- Building Unit Name

OS:Surface,
  {5db18714-d5d5-4e55-8210-56c96f0a013c}, !- Handle
  Surface 7,                              !- Name
  Floor,                                  !- Surface Type
  ,                                       !- Construction Name
  {25791e79-548a-40b2-99bd-1ce9d885271b}, !- Space Name
  Surface,                                !- Outside Boundary Condition
  {73bf9b08-faec-4860-b1ff-3fb19c790ba8}, !- Outside Boundary Condition Object
=======
  {26562c37-550a-49d9-bf17-38a762a7d157}, !- Thermal Zone Name
  ,                                       !- Part of Total Floor Area
  ,                                       !- Design Specification Outdoor Air Object Name
  {9b243943-4078-45b2-8eb8-796de7b0c3eb}; !- Building Unit Name

OS:Surface,
  {c0408dcc-4202-413e-8eee-dc2a2d12d780}, !- Handle
  Surface 7,                              !- Name
  Floor,                                  !- Surface Type
  ,                                       !- Construction Name
  {2b74fa6a-d4e2-491b-a522-48a1ce2ae496}, !- Space Name
  Surface,                                !- Outside Boundary Condition
  {f63cebf5-bde3-4d63-8ede-3f8c92531014}, !- Outside Boundary Condition Object
>>>>>>> 3c1d7324
  NoSun,                                  !- Sun Exposure
  NoWind,                                 !- Wind Exposure
  ,                                       !- View Factor to Ground
  ,                                       !- Number of Vertices
  0, 0, 0,                                !- X,Y,Z Vertex 1 {m}
  0, 6.81553519541936, 0,                 !- X,Y,Z Vertex 2 {m}
  13.6310703908387, 6.81553519541936, 0,  !- X,Y,Z Vertex 3 {m}
  13.6310703908387, 0, 0;                 !- X,Y,Z Vertex 4 {m}

OS:Surface,
<<<<<<< HEAD
  {d78c3828-d515-4810-82ef-ffa579398a7e}, !- Handle
  Surface 8,                              !- Name
  Wall,                                   !- Surface Type
  ,                                       !- Construction Name
  {25791e79-548a-40b2-99bd-1ce9d885271b}, !- Space Name
=======
  {5895e2f9-da7c-41ee-8f57-a403df15348b}, !- Handle
  Surface 8,                              !- Name
  Wall,                                   !- Surface Type
  ,                                       !- Construction Name
  {2b74fa6a-d4e2-491b-a522-48a1ce2ae496}, !- Space Name
>>>>>>> 3c1d7324
  Outdoors,                               !- Outside Boundary Condition
  ,                                       !- Outside Boundary Condition Object
  SunExposed,                             !- Sun Exposure
  WindExposed,                            !- Wind Exposure
  ,                                       !- View Factor to Ground
  ,                                       !- Number of Vertices
  0, 6.81553519541936, 2.4384,            !- X,Y,Z Vertex 1 {m}
  0, 6.81553519541936, 0,                 !- X,Y,Z Vertex 2 {m}
  0, 0, 0,                                !- X,Y,Z Vertex 3 {m}
  0, 0, 2.4384;                           !- X,Y,Z Vertex 4 {m}

OS:Surface,
<<<<<<< HEAD
  {dd3351ca-4d56-4e50-9fac-78a6c4e131b1}, !- Handle
  Surface 9,                              !- Name
  Wall,                                   !- Surface Type
  ,                                       !- Construction Name
  {25791e79-548a-40b2-99bd-1ce9d885271b}, !- Space Name
=======
  {a42e5f68-d73a-4a26-9054-7a9f39d91c44}, !- Handle
  Surface 9,                              !- Name
  Wall,                                   !- Surface Type
  ,                                       !- Construction Name
  {2b74fa6a-d4e2-491b-a522-48a1ce2ae496}, !- Space Name
>>>>>>> 3c1d7324
  Outdoors,                               !- Outside Boundary Condition
  ,                                       !- Outside Boundary Condition Object
  SunExposed,                             !- Sun Exposure
  WindExposed,                            !- Wind Exposure
  ,                                       !- View Factor to Ground
  ,                                       !- Number of Vertices
  13.6310703908387, 6.81553519541936, 2.4384, !- X,Y,Z Vertex 1 {m}
  13.6310703908387, 6.81553519541936, 0,  !- X,Y,Z Vertex 2 {m}
  0, 6.81553519541936, 0,                 !- X,Y,Z Vertex 3 {m}
  0, 6.81553519541936, 2.4384;            !- X,Y,Z Vertex 4 {m}

OS:Surface,
<<<<<<< HEAD
  {33aa3970-464b-4336-93a6-aff06a3f82df}, !- Handle
  Surface 10,                             !- Name
  Wall,                                   !- Surface Type
  ,                                       !- Construction Name
  {25791e79-548a-40b2-99bd-1ce9d885271b}, !- Space Name
=======
  {ebaee7f7-30fa-442a-95a3-c6ddc2164ba6}, !- Handle
  Surface 10,                             !- Name
  Wall,                                   !- Surface Type
  ,                                       !- Construction Name
  {2b74fa6a-d4e2-491b-a522-48a1ce2ae496}, !- Space Name
>>>>>>> 3c1d7324
  Outdoors,                               !- Outside Boundary Condition
  ,                                       !- Outside Boundary Condition Object
  SunExposed,                             !- Sun Exposure
  WindExposed,                            !- Wind Exposure
  ,                                       !- View Factor to Ground
  ,                                       !- Number of Vertices
  13.6310703908387, 0, 2.4384,            !- X,Y,Z Vertex 1 {m}
  13.6310703908387, 0, 0,                 !- X,Y,Z Vertex 2 {m}
  13.6310703908387, 6.81553519541936, 0,  !- X,Y,Z Vertex 3 {m}
  13.6310703908387, 6.81553519541936, 2.4384; !- X,Y,Z Vertex 4 {m}

OS:Surface,
<<<<<<< HEAD
  {72e3523d-944d-4b22-a52c-f8a7c5a50749}, !- Handle
  Surface 11,                             !- Name
  Wall,                                   !- Surface Type
  ,                                       !- Construction Name
  {25791e79-548a-40b2-99bd-1ce9d885271b}, !- Space Name
=======
  {4c38ad13-5ad0-4223-b08a-d0c50e44c917}, !- Handle
  Surface 11,                             !- Name
  Wall,                                   !- Surface Type
  ,                                       !- Construction Name
  {2b74fa6a-d4e2-491b-a522-48a1ce2ae496}, !- Space Name
>>>>>>> 3c1d7324
  Outdoors,                               !- Outside Boundary Condition
  ,                                       !- Outside Boundary Condition Object
  SunExposed,                             !- Sun Exposure
  WindExposed,                            !- Wind Exposure
  ,                                       !- View Factor to Ground
  ,                                       !- Number of Vertices
  0, 0, 2.4384,                           !- X,Y,Z Vertex 1 {m}
  0, 0, 0,                                !- X,Y,Z Vertex 2 {m}
  13.6310703908387, 0, 0,                 !- X,Y,Z Vertex 3 {m}
  13.6310703908387, 0, 2.4384;            !- X,Y,Z Vertex 4 {m}

OS:Surface,
<<<<<<< HEAD
  {0afae14b-de4f-49d4-aa59-1d867402cdb9}, !- Handle
  Surface 12,                             !- Name
  RoofCeiling,                            !- Surface Type
  ,                                       !- Construction Name
  {25791e79-548a-40b2-99bd-1ce9d885271b}, !- Space Name
  Surface,                                !- Outside Boundary Condition
  {e2b3d219-e2ee-49a7-9000-922901577f4e}, !- Outside Boundary Condition Object
=======
  {f68a5328-741d-4ae0-98f1-e7cdbb10765a}, !- Handle
  Surface 12,                             !- Name
  RoofCeiling,                            !- Surface Type
  ,                                       !- Construction Name
  {2b74fa6a-d4e2-491b-a522-48a1ce2ae496}, !- Space Name
  Surface,                                !- Outside Boundary Condition
  {419ed468-888f-41be-bcb4-af345a053e74}, !- Outside Boundary Condition Object
>>>>>>> 3c1d7324
  NoSun,                                  !- Sun Exposure
  NoWind,                                 !- Wind Exposure
  ,                                       !- View Factor to Ground
  ,                                       !- Number of Vertices
  13.6310703908387, 0, 2.4384,            !- X,Y,Z Vertex 1 {m}
  13.6310703908387, 6.81553519541936, 2.4384, !- X,Y,Z Vertex 2 {m}
  0, 6.81553519541936, 2.4384,            !- X,Y,Z Vertex 3 {m}
  0, 0, 2.4384;                           !- X,Y,Z Vertex 4 {m}

OS:Surface,
<<<<<<< HEAD
  {e2b3d219-e2ee-49a7-9000-922901577f4e}, !- Handle
  Surface 13,                             !- Name
  Floor,                                  !- Surface Type
  ,                                       !- Construction Name
  {5fef80f3-d422-4084-a596-4235ebd147c9}, !- Space Name
  Surface,                                !- Outside Boundary Condition
  {0afae14b-de4f-49d4-aa59-1d867402cdb9}, !- Outside Boundary Condition Object
=======
  {419ed468-888f-41be-bcb4-af345a053e74}, !- Handle
  Surface 13,                             !- Name
  Floor,                                  !- Surface Type
  ,                                       !- Construction Name
  {7e97938a-2974-4dc3-a584-3243ef2f50b1}, !- Space Name
  Surface,                                !- Outside Boundary Condition
  {f68a5328-741d-4ae0-98f1-e7cdbb10765a}, !- Outside Boundary Condition Object
>>>>>>> 3c1d7324
  NoSun,                                  !- Sun Exposure
  NoWind,                                 !- Wind Exposure
  ,                                       !- View Factor to Ground
  ,                                       !- Number of Vertices
  0, 6.81553519541936, 0,                 !- X,Y,Z Vertex 1 {m}
  13.6310703908387, 6.81553519541936, 0,  !- X,Y,Z Vertex 2 {m}
  13.6310703908387, 0, 0,                 !- X,Y,Z Vertex 3 {m}
  0, 0, 0;                                !- X,Y,Z Vertex 4 {m}

OS:Surface,
<<<<<<< HEAD
  {5eca8411-07e7-42ae-a964-011e14a4ba9d}, !- Handle
  Surface 14,                             !- Name
  RoofCeiling,                            !- Surface Type
  ,                                       !- Construction Name
  {5fef80f3-d422-4084-a596-4235ebd147c9}, !- Space Name
=======
  {bfbb007c-5737-480e-824b-c520f9e01390}, !- Handle
  Surface 14,                             !- Name
  RoofCeiling,                            !- Surface Type
  ,                                       !- Construction Name
  {7e97938a-2974-4dc3-a584-3243ef2f50b1}, !- Space Name
>>>>>>> 3c1d7324
  Outdoors,                               !- Outside Boundary Condition
  ,                                       !- Outside Boundary Condition Object
  SunExposed,                             !- Sun Exposure
  WindExposed,                            !- Wind Exposure
  ,                                       !- View Factor to Ground
  ,                                       !- Number of Vertices
  13.6310703908387, 3.40776759770968, 1.70388379885484, !- X,Y,Z Vertex 1 {m}
  0, 3.40776759770968, 1.70388379885484,  !- X,Y,Z Vertex 2 {m}
  0, 0, 0,                                !- X,Y,Z Vertex 3 {m}
  13.6310703908387, 0, 0;                 !- X,Y,Z Vertex 4 {m}

OS:Surface,
<<<<<<< HEAD
  {f4ff8fb2-59cc-4387-8ed3-010b15ec1303}, !- Handle
  Surface 15,                             !- Name
  RoofCeiling,                            !- Surface Type
  ,                                       !- Construction Name
  {5fef80f3-d422-4084-a596-4235ebd147c9}, !- Space Name
=======
  {3cdea6b4-8cd5-42f6-9b4f-dbb18b29d99d}, !- Handle
  Surface 15,                             !- Name
  RoofCeiling,                            !- Surface Type
  ,                                       !- Construction Name
  {7e97938a-2974-4dc3-a584-3243ef2f50b1}, !- Space Name
>>>>>>> 3c1d7324
  Outdoors,                               !- Outside Boundary Condition
  ,                                       !- Outside Boundary Condition Object
  SunExposed,                             !- Sun Exposure
  WindExposed,                            !- Wind Exposure
  ,                                       !- View Factor to Ground
  ,                                       !- Number of Vertices
  0, 3.40776759770968, 1.70388379885484,  !- X,Y,Z Vertex 1 {m}
  13.6310703908387, 3.40776759770968, 1.70388379885484, !- X,Y,Z Vertex 2 {m}
  13.6310703908387, 6.81553519541936, 0,  !- X,Y,Z Vertex 3 {m}
  0, 6.81553519541936, 0;                 !- X,Y,Z Vertex 4 {m}

OS:Surface,
<<<<<<< HEAD
  {34d5fcc8-6740-41ec-99ff-d3427445cee7}, !- Handle
  Surface 16,                             !- Name
  Wall,                                   !- Surface Type
  ,                                       !- Construction Name
  {5fef80f3-d422-4084-a596-4235ebd147c9}, !- Space Name
=======
  {29777f08-cda8-463a-8483-82439b9b456b}, !- Handle
  Surface 16,                             !- Name
  Wall,                                   !- Surface Type
  ,                                       !- Construction Name
  {7e97938a-2974-4dc3-a584-3243ef2f50b1}, !- Space Name
>>>>>>> 3c1d7324
  Outdoors,                               !- Outside Boundary Condition
  ,                                       !- Outside Boundary Condition Object
  SunExposed,                             !- Sun Exposure
  WindExposed,                            !- Wind Exposure
  ,                                       !- View Factor to Ground
  ,                                       !- Number of Vertices
  0, 3.40776759770968, 1.70388379885484,  !- X,Y,Z Vertex 1 {m}
  0, 6.81553519541936, 0,                 !- X,Y,Z Vertex 2 {m}
  0, 0, 0;                                !- X,Y,Z Vertex 3 {m}

OS:Surface,
<<<<<<< HEAD
  {270911c0-ab71-4f30-ace6-8a75c6b97a58}, !- Handle
  Surface 17,                             !- Name
  Wall,                                   !- Surface Type
  ,                                       !- Construction Name
  {5fef80f3-d422-4084-a596-4235ebd147c9}, !- Space Name
=======
  {ac7bf3c8-735e-4ab3-8cce-2c581c976656}, !- Handle
  Surface 17,                             !- Name
  Wall,                                   !- Surface Type
  ,                                       !- Construction Name
  {7e97938a-2974-4dc3-a584-3243ef2f50b1}, !- Space Name
>>>>>>> 3c1d7324
  Outdoors,                               !- Outside Boundary Condition
  ,                                       !- Outside Boundary Condition Object
  SunExposed,                             !- Sun Exposure
  WindExposed,                            !- Wind Exposure
  ,                                       !- View Factor to Ground
  ,                                       !- Number of Vertices
  13.6310703908387, 3.40776759770968, 1.70388379885484, !- X,Y,Z Vertex 1 {m}
  13.6310703908387, 0, 0,                 !- X,Y,Z Vertex 2 {m}
  13.6310703908387, 6.81553519541936, 0;  !- X,Y,Z Vertex 3 {m}

OS:Space,
<<<<<<< HEAD
  {5fef80f3-d422-4084-a596-4235ebd147c9}, !- Handle
  unfinished attic space,                 !- Name
  {8c98c966-9a08-43f4-8b49-3157997b8776}, !- Space Type Name
=======
  {7e97938a-2974-4dc3-a584-3243ef2f50b1}, !- Handle
  unfinished attic space,                 !- Name
  {8e1fc611-0b19-4d1b-a531-853eaaa385ab}, !- Space Type Name
>>>>>>> 3c1d7324
  ,                                       !- Default Construction Set Name
  ,                                       !- Default Schedule Set Name
  -0,                                     !- Direction of Relative North {deg}
  0,                                      !- X Origin {m}
  0,                                      !- Y Origin {m}
  4.8768,                                 !- Z Origin {m}
  ,                                       !- Building Story Name
<<<<<<< HEAD
  {4bec04d3-dcac-47d5-8c85-b3696b064c16}; !- Thermal Zone Name

OS:ThermalZone,
  {4bec04d3-dcac-47d5-8c85-b3696b064c16}, !- Handle
=======
  {af8b2ec7-1e66-4393-804e-fce6c9e2a352}; !- Thermal Zone Name

OS:ThermalZone,
  {af8b2ec7-1e66-4393-804e-fce6c9e2a352}, !- Handle
>>>>>>> 3c1d7324
  unfinished attic zone,                  !- Name
  ,                                       !- Multiplier
  ,                                       !- Ceiling Height {m}
  ,                                       !- Volume {m3}
  ,                                       !- Floor Area {m2}
  ,                                       !- Zone Inside Convection Algorithm
  ,                                       !- Zone Outside Convection Algorithm
  ,                                       !- Zone Conditioning Equipment List Name
<<<<<<< HEAD
  {90da2c85-4b71-40ea-aa11-2b2c2c010c87}, !- Zone Air Inlet Port List
  {7101f4e5-f0c8-4f86-9d8d-f194f89a49e4}, !- Zone Air Exhaust Port List
  {20f7a23c-e466-4011-9907-773313b94db0}, !- Zone Air Node Name
  {5ced64fd-2123-4fd2-b17d-4025710c7aaf}, !- Zone Return Air Port List
=======
  {85d0f345-7a04-48d1-85aa-1654ea8e29a9}, !- Zone Air Inlet Port List
  {ae31336d-cc43-4a8e-b981-979d59adf2b8}, !- Zone Air Exhaust Port List
  {572a3ef2-52b0-4f28-9d12-e55493952789}, !- Zone Air Node Name
  {5412f604-fef0-43f1-8f34-02dfe02a46ce}, !- Zone Return Air Port List
>>>>>>> 3c1d7324
  ,                                       !- Primary Daylighting Control Name
  ,                                       !- Fraction of Zone Controlled by Primary Daylighting Control
  ,                                       !- Secondary Daylighting Control Name
  ,                                       !- Fraction of Zone Controlled by Secondary Daylighting Control
  ,                                       !- Illuminance Map Name
  ,                                       !- Group Rendering Name
  ,                                       !- Thermostat Name
  No;                                     !- Use Ideal Air Loads

OS:Node,
<<<<<<< HEAD
  {7310c6c4-8386-428b-8d70-13ed7e7542f8}, !- Handle
  Node 2,                                 !- Name
  {20f7a23c-e466-4011-9907-773313b94db0}, !- Inlet Port
  ;                                       !- Outlet Port

OS:Connection,
  {20f7a23c-e466-4011-9907-773313b94db0}, !- Handle
  {f18bf617-4f54-426d-bea6-86e30b42cfa7}, !- Name
  {4bec04d3-dcac-47d5-8c85-b3696b064c16}, !- Source Object
  11,                                     !- Outlet Port
  {7310c6c4-8386-428b-8d70-13ed7e7542f8}, !- Target Object
  2;                                      !- Inlet Port

OS:PortList,
  {90da2c85-4b71-40ea-aa11-2b2c2c010c87}, !- Handle
  {575d7e6b-1dc1-4f19-a408-ee5e9f4ad8db}, !- Name
  {4bec04d3-dcac-47d5-8c85-b3696b064c16}; !- HVAC Component

OS:PortList,
  {7101f4e5-f0c8-4f86-9d8d-f194f89a49e4}, !- Handle
  {1eb48c43-6430-4f9a-b3d3-5df44555a3ae}, !- Name
  {4bec04d3-dcac-47d5-8c85-b3696b064c16}; !- HVAC Component

OS:PortList,
  {5ced64fd-2123-4fd2-b17d-4025710c7aaf}, !- Handle
  {63f4ef79-6556-4ccd-8119-a1e851ce6000}, !- Name
  {4bec04d3-dcac-47d5-8c85-b3696b064c16}; !- HVAC Component

OS:Sizing:Zone,
  {52637ada-8edc-4ae2-be80-3bcf06155794}, !- Handle
  {4bec04d3-dcac-47d5-8c85-b3696b064c16}, !- Zone or ZoneList Name
=======
  {7513031d-4288-4b1f-a79f-137a9c115260}, !- Handle
  Node 2,                                 !- Name
  {572a3ef2-52b0-4f28-9d12-e55493952789}, !- Inlet Port
  ;                                       !- Outlet Port

OS:Connection,
  {572a3ef2-52b0-4f28-9d12-e55493952789}, !- Handle
  {536e071e-aaa9-45c0-a838-a4434cca3e87}, !- Name
  {af8b2ec7-1e66-4393-804e-fce6c9e2a352}, !- Source Object
  11,                                     !- Outlet Port
  {7513031d-4288-4b1f-a79f-137a9c115260}, !- Target Object
  2;                                      !- Inlet Port

OS:PortList,
  {85d0f345-7a04-48d1-85aa-1654ea8e29a9}, !- Handle
  {a76d5977-aa33-42f0-aced-bb753fc109e1}, !- Name
  {af8b2ec7-1e66-4393-804e-fce6c9e2a352}; !- HVAC Component

OS:PortList,
  {ae31336d-cc43-4a8e-b981-979d59adf2b8}, !- Handle
  {6bc4f088-0b95-4469-a0f0-5b8fd1c582de}, !- Name
  {af8b2ec7-1e66-4393-804e-fce6c9e2a352}; !- HVAC Component

OS:PortList,
  {5412f604-fef0-43f1-8f34-02dfe02a46ce}, !- Handle
  {68e78d7e-d0fe-45ec-a4fd-97d2884ced4d}, !- Name
  {af8b2ec7-1e66-4393-804e-fce6c9e2a352}; !- HVAC Component

OS:Sizing:Zone,
  {bf0562fe-1c41-4cbc-a452-ad0df60bdd2e}, !- Handle
  {af8b2ec7-1e66-4393-804e-fce6c9e2a352}, !- Zone or ZoneList Name
>>>>>>> 3c1d7324
  SupplyAirTemperature,                   !- Zone Cooling Design Supply Air Temperature Input Method
  14,                                     !- Zone Cooling Design Supply Air Temperature {C}
  11.11,                                  !- Zone Cooling Design Supply Air Temperature Difference {deltaC}
  SupplyAirTemperature,                   !- Zone Heating Design Supply Air Temperature Input Method
  40,                                     !- Zone Heating Design Supply Air Temperature {C}
  11.11,                                  !- Zone Heating Design Supply Air Temperature Difference {deltaC}
  0.0085,                                 !- Zone Cooling Design Supply Air Humidity Ratio {kg-H2O/kg-air}
  0.008,                                  !- Zone Heating Design Supply Air Humidity Ratio {kg-H2O/kg-air}
  ,                                       !- Zone Heating Sizing Factor
  ,                                       !- Zone Cooling Sizing Factor
  DesignDay,                              !- Cooling Design Air Flow Method
  ,                                       !- Cooling Design Air Flow Rate {m3/s}
  ,                                       !- Cooling Minimum Air Flow per Zone Floor Area {m3/s-m2}
  ,                                       !- Cooling Minimum Air Flow {m3/s}
  ,                                       !- Cooling Minimum Air Flow Fraction
  DesignDay,                              !- Heating Design Air Flow Method
  ,                                       !- Heating Design Air Flow Rate {m3/s}
  ,                                       !- Heating Maximum Air Flow per Zone Floor Area {m3/s-m2}
  ,                                       !- Heating Maximum Air Flow {m3/s}
  ,                                       !- Heating Maximum Air Flow Fraction
  ,                                       !- Design Zone Air Distribution Effectiveness in Cooling Mode
  ,                                       !- Design Zone Air Distribution Effectiveness in Heating Mode
  No,                                     !- Account for Dedicated Outdoor Air System
  NeutralSupplyAir,                       !- Dedicated Outdoor Air System Control Strategy
  autosize,                               !- Dedicated Outdoor Air Low Setpoint Temperature for Design {C}
  autosize;                               !- Dedicated Outdoor Air High Setpoint Temperature for Design {C}

OS:ZoneHVAC:EquipmentList,
<<<<<<< HEAD
  {4202a2fa-9c09-445b-a947-affdcc0b1f0c}, !- Handle
  Zone HVAC Equipment List 2,             !- Name
  {4bec04d3-dcac-47d5-8c85-b3696b064c16}; !- Thermal Zone

OS:SpaceType,
  {8c98c966-9a08-43f4-8b49-3157997b8776}, !- Handle
=======
  {348777c4-3a63-4f83-b4d0-d5e6b8c40917}, !- Handle
  Zone HVAC Equipment List 2,             !- Name
  {af8b2ec7-1e66-4393-804e-fce6c9e2a352}; !- Thermal Zone

OS:SpaceType,
  {8e1fc611-0b19-4d1b-a531-853eaaa385ab}, !- Handle
>>>>>>> 3c1d7324
  Space Type 2,                           !- Name
  ,                                       !- Default Construction Set Name
  ,                                       !- Default Schedule Set Name
  ,                                       !- Group Rendering Name
  ,                                       !- Design Specification Outdoor Air Object Name
  ,                                       !- Standards Template
  ,                                       !- Standards Building Type
  unfinished attic;                       !- Standards Space Type

OS:BuildingUnit,
<<<<<<< HEAD
  {10f30f61-f59b-4909-9fcc-a3b5076cc406}, !- Handle
=======
  {9b243943-4078-45b2-8eb8-796de7b0c3eb}, !- Handle
>>>>>>> 3c1d7324
  unit 1,                                 !- Name
  ,                                       !- Rendering Color
  Residential;                            !- Building Unit Type

OS:AdditionalProperties,
<<<<<<< HEAD
  {f6708aea-d5ea-4a19-9afb-dec01d661d69}, !- Handle
  {10f30f61-f59b-4909-9fcc-a3b5076cc406}, !- Object Name
=======
  {4830d43c-e66b-4bb0-891f-82ec3e7c2a09}, !- Handle
  {9b243943-4078-45b2-8eb8-796de7b0c3eb}, !- Object Name
>>>>>>> 3c1d7324
  NumberOfBedrooms,                       !- Feature Name 1
  Integer,                                !- Feature Data Type 1
  3,                                      !- Feature Value 1
  NumberOfBathrooms,                      !- Feature Name 2
  Double,                                 !- Feature Data Type 2
  2,                                      !- Feature Value 2
  NumberOfOccupants,                      !- Feature Name 3
  Double,                                 !- Feature Data Type 3
  2.6400000000000001;                     !- Feature Value 3

OS:External:File,
<<<<<<< HEAD
  {673d2ea9-162d-4d07-9009-4a2112f6f458}, !- Handle
=======
  {db217cd1-cab7-4d23-a275-1f7bfce06621}, !- Handle
>>>>>>> 3c1d7324
  8760.csv,                               !- Name
  8760.csv;                               !- File Name

OS:Schedule:Day,
<<<<<<< HEAD
  {ce1acde1-6d29-4052-8f1c-7f2ce192b507}, !- Handle
=======
  {81b6f1e1-7290-454a-8eab-c5cd81cb811a}, !- Handle
>>>>>>> 3c1d7324
  Schedule Day 1,                         !- Name
  ,                                       !- Schedule Type Limits Name
  ,                                       !- Interpolate to Timestep
  24,                                     !- Hour 1
  0,                                      !- Minute 1
  0;                                      !- Value Until Time 1

OS:Schedule:Day,
<<<<<<< HEAD
  {0a07bca2-7daa-4b8d-99ab-3f325b012e93}, !- Handle
=======
  {dbc45d64-3a77-4a47-8c6d-f2e654ec6c1c}, !- Handle
>>>>>>> 3c1d7324
  Schedule Day 2,                         !- Name
  ,                                       !- Schedule Type Limits Name
  ,                                       !- Interpolate to Timestep
  24,                                     !- Hour 1
  0,                                      !- Minute 1
  1;                                      !- Value Until Time 1

OS:Schedule:File,
<<<<<<< HEAD
  {16d27a2a-82d9-457d-b187-6caabc49e496}, !- Handle
  occupants,                              !- Name
  {32359c31-8405-4e29-89da-89204a3c1c8b}, !- Schedule Type Limits Name
  {673d2ea9-162d-4d07-9009-4a2112f6f458}, !- External File Name
=======
  {f5f9514c-58ba-4ce4-8881-b67ce655b28a}, !- Handle
  occupants,                              !- Name
  {996a2785-8456-4775-80d1-5ef3d6de5b5b}, !- Schedule Type Limits Name
  {db217cd1-cab7-4d23-a275-1f7bfce06621}, !- External File Name
>>>>>>> 3c1d7324
  1,                                      !- Column Number
  1,                                      !- Rows to Skip at Top
  8760,                                   !- Number of Hours of Data
  ,                                       !- Column Separator
  ,                                       !- Interpolate to Timestep
  60;                                     !- Minutes per Item

OS:Schedule:Ruleset,
<<<<<<< HEAD
  {c700f751-4d30-445e-9786-53b1e184bb1a}, !- Handle
  Schedule Ruleset 1,                     !- Name
  {3041513a-a82c-479f-a901-6c8d6b781cbe}, !- Schedule Type Limits Name
  {a1225123-21f7-41df-ae2e-f03181262f7c}; !- Default Day Schedule Name

OS:Schedule:Day,
  {a1225123-21f7-41df-ae2e-f03181262f7c}, !- Handle
  Schedule Day 3,                         !- Name
  {3041513a-a82c-479f-a901-6c8d6b781cbe}, !- Schedule Type Limits Name
=======
  {18e834bb-f004-4ebe-8644-55c3ebbc5bb5}, !- Handle
  Schedule Ruleset 1,                     !- Name
  {b7839e47-ca97-4257-b469-bed6552b82aa}, !- Schedule Type Limits Name
  {4309e470-82da-40da-ad50-31103755ba5a}; !- Default Day Schedule Name

OS:Schedule:Day,
  {4309e470-82da-40da-ad50-31103755ba5a}, !- Handle
  Schedule Day 3,                         !- Name
  {b7839e47-ca97-4257-b469-bed6552b82aa}, !- Schedule Type Limits Name
>>>>>>> 3c1d7324
  ,                                       !- Interpolate to Timestep
  24,                                     !- Hour 1
  0,                                      !- Minute 1
  112.539290946133;                       !- Value Until Time 1

OS:People:Definition,
<<<<<<< HEAD
  {aad0a1df-eb1c-45c3-a498-b5d1d567e18a}, !- Handle
=======
  {1c8cf6af-af02-45b5-894d-29c24869274b}, !- Handle
>>>>>>> 3c1d7324
  res occupants|living space,             !- Name
  People,                                 !- Number of People Calculation Method
  1.32,                                   !- Number of People {people}
  ,                                       !- People per Space Floor Area {person/m2}
  ,                                       !- Space Floor Area per Person {m2/person}
  0.319734,                               !- Fraction Radiant
  0.573,                                  !- Sensible Heat Fraction
  0,                                      !- Carbon Dioxide Generation Rate {m3/s-W}
  No,                                     !- Enable ASHRAE 55 Comfort Warnings
  ZoneAveraged;                           !- Mean Radiant Temperature Calculation Type

OS:People,
<<<<<<< HEAD
  {c9734f19-a368-4ffe-bd9b-353e86da9af4}, !- Handle
  res occupants|living space,             !- Name
  {aad0a1df-eb1c-45c3-a498-b5d1d567e18a}, !- People Definition Name
  {060be970-2a18-41a0-833b-e5842392f785}, !- Space or SpaceType Name
  {16d27a2a-82d9-457d-b187-6caabc49e496}, !- Number of People Schedule Name
  {c700f751-4d30-445e-9786-53b1e184bb1a}, !- Activity Level Schedule Name
=======
  {a528b5df-61ac-48dc-9168-dbb4476af334}, !- Handle
  res occupants|living space,             !- Name
  {1c8cf6af-af02-45b5-894d-29c24869274b}, !- People Definition Name
  {0dba2e71-b653-4cad-8a6c-789017b80fe0}, !- Space or SpaceType Name
  {f5f9514c-58ba-4ce4-8881-b67ce655b28a}, !- Number of People Schedule Name
  {18e834bb-f004-4ebe-8644-55c3ebbc5bb5}, !- Activity Level Schedule Name
>>>>>>> 3c1d7324
  ,                                       !- Surface Name/Angle Factor List Name
  ,                                       !- Work Efficiency Schedule Name
  ,                                       !- Clothing Insulation Schedule Name
  ,                                       !- Air Velocity Schedule Name
  1;                                      !- Multiplier

OS:ScheduleTypeLimits,
<<<<<<< HEAD
  {3041513a-a82c-479f-a901-6c8d6b781cbe}, !- Handle
=======
  {b7839e47-ca97-4257-b469-bed6552b82aa}, !- Handle
>>>>>>> 3c1d7324
  ActivityLevel,                          !- Name
  0,                                      !- Lower Limit Value
  ,                                       !- Upper Limit Value
  Continuous,                             !- Numeric Type
  ActivityLevel;                          !- Unit Type

OS:ScheduleTypeLimits,
<<<<<<< HEAD
  {32359c31-8405-4e29-89da-89204a3c1c8b}, !- Handle
=======
  {996a2785-8456-4775-80d1-5ef3d6de5b5b}, !- Handle
>>>>>>> 3c1d7324
  Fractional,                             !- Name
  0,                                      !- Lower Limit Value
  1,                                      !- Upper Limit Value
  Continuous;                             !- Numeric Type

OS:People:Definition,
<<<<<<< HEAD
  {70b3ff7d-c200-414b-aba6-01bf7e545d6c}, !- Handle
=======
  {e9903ebc-e910-4441-ad3e-c86fcf8c6ac5}, !- Handle
>>>>>>> 3c1d7324
  res occupants|living space|story 2,     !- Name
  People,                                 !- Number of People Calculation Method
  1.32,                                   !- Number of People {people}
  ,                                       !- People per Space Floor Area {person/m2}
  ,                                       !- Space Floor Area per Person {m2/person}
  0.319734,                               !- Fraction Radiant
  0.573,                                  !- Sensible Heat Fraction
  0,                                      !- Carbon Dioxide Generation Rate {m3/s-W}
  No,                                     !- Enable ASHRAE 55 Comfort Warnings
  ZoneAveraged;                           !- Mean Radiant Temperature Calculation Type

OS:People,
<<<<<<< HEAD
  {4cd76a63-34cd-4bf3-afa6-15c6ba9b04da}, !- Handle
  res occupants|living space|story 2,     !- Name
  {70b3ff7d-c200-414b-aba6-01bf7e545d6c}, !- People Definition Name
  {25791e79-548a-40b2-99bd-1ce9d885271b}, !- Space or SpaceType Name
  {16d27a2a-82d9-457d-b187-6caabc49e496}, !- Number of People Schedule Name
  {c700f751-4d30-445e-9786-53b1e184bb1a}, !- Activity Level Schedule Name
=======
  {2b70a7ff-6127-4bd1-8ee6-36b76d357bb4}, !- Handle
  res occupants|living space|story 2,     !- Name
  {e9903ebc-e910-4441-ad3e-c86fcf8c6ac5}, !- People Definition Name
  {2b74fa6a-d4e2-491b-a522-48a1ce2ae496}, !- Space or SpaceType Name
  {f5f9514c-58ba-4ce4-8881-b67ce655b28a}, !- Number of People Schedule Name
  {18e834bb-f004-4ebe-8644-55c3ebbc5bb5}, !- Activity Level Schedule Name
>>>>>>> 3c1d7324
  ,                                       !- Surface Name/Angle Factor List Name
  ,                                       !- Work Efficiency Schedule Name
  ,                                       !- Clothing Insulation Schedule Name
  ,                                       !- Air Velocity Schedule Name
  1;                                      !- Multiplier
<|MERGE_RESOLUTION|>--- conflicted
+++ resolved
@@ -1,73 +1,41 @@
 !- NOTE: Auto-generated from /test/osw_files/SFD_2000sqft_2story_SL_UA_Denver_West.osw
 
 OS:Version,
-<<<<<<< HEAD
-  {f44a2a24-3200-4de1-afaa-29e2408f3ee2}, !- Handle
+  {4f35efa3-02a9-4180-be06-26ae78e5b341}, !- Handle
   2.9.0;                                  !- Version Identifier
 
 OS:SimulationControl,
-  {4b3a973b-549d-4c11-95c9-4bac761bcded}, !- Handle
-=======
-  {040179f5-ed73-4c3b-bcfd-b19e429c12ee}, !- Handle
-  2.9.0;                                  !- Version Identifier
-
-OS:SimulationControl,
-  {85702fd8-2b90-4031-bdf5-69291a0a9de0}, !- Handle
->>>>>>> 3c1d7324
+  {17c8248c-291b-4e70-b14f-518db33d160a}, !- Handle
   ,                                       !- Do Zone Sizing Calculation
   ,                                       !- Do System Sizing Calculation
   ,                                       !- Do Plant Sizing Calculation
   No;                                     !- Run Simulation for Sizing Periods
 
 OS:Timestep,
-<<<<<<< HEAD
-  {f570f50b-9aac-4fa4-84b3-fd52aa6a24fe}, !- Handle
+  {f31110c0-3b67-4029-b090-4731523c440c}, !- Handle
   6;                                      !- Number of Timesteps per Hour
 
 OS:ShadowCalculation,
-  {55719fc4-8058-468c-9dec-ddb17569be38}, !- Handle
-=======
-  {f990a671-430e-4afe-8785-16668ef6a3f5}, !- Handle
-  6;                                      !- Number of Timesteps per Hour
-
-OS:ShadowCalculation,
-  {f27188e8-6010-4f69-bd77-ed636ffd038f}, !- Handle
->>>>>>> 3c1d7324
+  {ad90509b-337d-407c-b396-a54a88bde6df}, !- Handle
   20,                                     !- Calculation Frequency
   200;                                    !- Maximum Figures in Shadow Overlap Calculations
 
 OS:SurfaceConvectionAlgorithm:Outside,
-<<<<<<< HEAD
-  {3e4e61c9-ba7b-4de7-b6d5-27ec2de2c829}, !- Handle
+  {386db392-31a9-4d66-8637-f90bc0455e98}, !- Handle
   DOE-2;                                  !- Algorithm
 
 OS:SurfaceConvectionAlgorithm:Inside,
-  {5751e9d2-8153-4399-82e8-0092865c94ec}, !- Handle
+  {9461d317-5e13-44af-a744-e8920394751d}, !- Handle
   TARP;                                   !- Algorithm
 
 OS:ZoneCapacitanceMultiplier:ResearchSpecial,
-  {106b362f-2b0a-450d-80fe-f4978020da1d}, !- Handle
-=======
-  {0718d1b5-670c-4892-8d48-0c6703c56492}, !- Handle
-  DOE-2;                                  !- Algorithm
-
-OS:SurfaceConvectionAlgorithm:Inside,
-  {68537751-89ee-4d04-ad49-16550ac46e02}, !- Handle
-  TARP;                                   !- Algorithm
-
-OS:ZoneCapacitanceMultiplier:ResearchSpecial,
-  {2ae8ef42-e19d-446e-8fe2-feea1ea2dc2e}, !- Handle
->>>>>>> 3c1d7324
+  {f3e19521-d7fa-460f-9c53-8653898b89f4}, !- Handle
   ,                                       !- Temperature Capacity Multiplier
   15,                                     !- Humidity Capacity Multiplier
   ;                                       !- Carbon Dioxide Capacity Multiplier
 
 OS:RunPeriod,
-<<<<<<< HEAD
-  {7c7ee5bb-a443-4815-9c41-5275a4da7af1}, !- Handle
-=======
-  {eb2534d7-1b99-422c-ab88-be905781051f}, !- Handle
->>>>>>> 3c1d7324
+  {e8992615-e97e-43d1-9dd4-68ecd75083aa}, !- Handle
   Run Period 1,                           !- Name
   1,                                      !- Begin Month
   1,                                      !- Begin Day of Month
@@ -81,21 +49,13 @@
   ;                                       !- Number of Times Runperiod to be Repeated
 
 OS:YearDescription,
-<<<<<<< HEAD
-  {f22d6bbb-a6ea-4d85-b89b-1db3cf90714c}, !- Handle
-=======
-  {a4c2a140-9479-4ce3-8b77-876d5135b14f}, !- Handle
->>>>>>> 3c1d7324
+  {0bbcc8ea-41e8-483b-a087-9000a12348a9}, !- Handle
   2007,                                   !- Calendar Year
   ,                                       !- Day of Week for Start Day
   ;                                       !- Is Leap Year
 
 OS:WeatherFile,
-<<<<<<< HEAD
-  {337e382b-34e7-4dc5-b801-53bbf4ce14b8}, !- Handle
-=======
-  {383c57ae-563b-45b1-8caa-a448c5f356f7}, !- Handle
->>>>>>> 3c1d7324
+  {78f15bbb-34b2-4e55-bc32-2d4fbb0828d5}, !- Handle
   Denver Intl Ap,                         !- City
   CO,                                     !- State Province Region
   USA,                                    !- Country
@@ -109,13 +69,8 @@
   E23378AA;                               !- Checksum
 
 OS:AdditionalProperties,
-<<<<<<< HEAD
-  {323067ce-b1dc-4d98-92f3-d8eba69066f8}, !- Handle
-  {337e382b-34e7-4dc5-b801-53bbf4ce14b8}, !- Object Name
-=======
-  {ea1b4697-19c6-4190-8fff-780e44b1a888}, !- Handle
-  {383c57ae-563b-45b1-8caa-a448c5f356f7}, !- Object Name
->>>>>>> 3c1d7324
+  {c5bfd9d7-ce37-408d-b2eb-393aca7b4839}, !- Handle
+  {78f15bbb-34b2-4e55-bc32-2d4fbb0828d5}, !- Object Name
   EPWHeaderCity,                          !- Feature Name 1
   String,                                 !- Feature Data Type 1
   Denver Intl Ap,                         !- Feature Value 1
@@ -223,11 +178,7 @@
   84;                                     !- Feature Value 35
 
 OS:Site,
-<<<<<<< HEAD
-  {d9bedb69-3e31-4c21-aacf-3e3c912a2694}, !- Handle
-=======
-  {af102bc1-e640-4558-b8a0-211168274a3a}, !- Handle
->>>>>>> 3c1d7324
+  {fb816c64-527e-45c3-a77f-2bcb282f5801}, !- Handle
   Denver Intl Ap_CO_USA,                  !- Name
   39.83,                                  !- Latitude {deg}
   -104.65,                                !- Longitude {deg}
@@ -236,11 +187,7 @@
   ;                                       !- Terrain
 
 OS:ClimateZones,
-<<<<<<< HEAD
-  {4ac26c61-2e21-4a98-9229-f3328263a3b7}, !- Handle
-=======
-  {391efb26-8aef-41c5-9402-4b6dad681297}, !- Handle
->>>>>>> 3c1d7324
+  {c0c899d9-eef6-4c4a-94fd-7e86d31fb452}, !- Handle
   ,                                       !- Active Institution
   ,                                       !- Active Year
   ,                                       !- Climate Zone Institution Name 1
@@ -253,31 +200,19 @@
   Cold;                                   !- Climate Zone Value 2
 
 OS:Site:WaterMainsTemperature,
-<<<<<<< HEAD
-  {b5df0815-84e0-4d45-a0b0-7aef43b8a8c7}, !- Handle
-=======
-  {735c91b3-f649-4ed5-8b83-5091bf8d965e}, !- Handle
->>>>>>> 3c1d7324
+  {05796992-7cd0-4eed-b4fc-e97635a37b73}, !- Handle
   Correlation,                            !- Calculation Method
   ,                                       !- Temperature Schedule Name
   10.8753424657535,                       !- Annual Average Outdoor Air Temperature {C}
   23.1524007936508;                       !- Maximum Difference In Monthly Average Outdoor Air Temperatures {deltaC}
 
 OS:RunPeriodControl:DaylightSavingTime,
-<<<<<<< HEAD
-  {2656ee36-9e65-4286-9e57-32406ab36790}, !- Handle
-=======
-  {92f36598-cb69-4684-aee9-490eb01ca8e2}, !- Handle
->>>>>>> 3c1d7324
+  {9f6d2f4b-5ce6-497a-a415-f84d10c83814}, !- Handle
   3/12,                                   !- Start Date
   11/5;                                   !- End Date
 
 OS:Site:GroundTemperature:Deep,
-<<<<<<< HEAD
-  {2c7419a5-2dac-4632-a262-9c471f093052}, !- Handle
-=======
-  {7887f8f1-6ec2-49ae-a40e-158b229213e5}, !- Handle
->>>>>>> 3c1d7324
+  {e2a8cdb2-a1e6-4fd1-b647-c2961caac605}, !- Handle
   10.8753424657535,                       !- January Deep Ground Temperature {C}
   10.8753424657535,                       !- February Deep Ground Temperature {C}
   10.8753424657535,                       !- March Deep Ground Temperature {C}
@@ -292,11 +227,7 @@
   10.8753424657535;                       !- December Deep Ground Temperature {C}
 
 OS:Building,
-<<<<<<< HEAD
-  {bcdfd661-09cf-4c1b-9750-08ccb5065701}, !- Handle
-=======
-  {dd009ce2-972a-44e5-9626-0fcbcf020740}, !- Handle
->>>>>>> 3c1d7324
+  {1221c8c5-f03d-4d66-a8a9-4c38a192091b}, !- Handle
   Building 1,                             !- Name
   ,                                       !- Building Sector Type
   90,                                     !- North Axis {deg}
@@ -311,23 +242,14 @@
   1;                                      !- Standards Number of Living Units
 
 OS:AdditionalProperties,
-<<<<<<< HEAD
-  {aebaa4c9-f919-48b3-8abc-9841219331ce}, !- Handle
-  {bcdfd661-09cf-4c1b-9750-08ccb5065701}, !- Object Name
-=======
-  {30cc61e5-6b00-46b0-a75f-1be747084ad6}, !- Handle
-  {dd009ce2-972a-44e5-9626-0fcbcf020740}, !- Object Name
->>>>>>> 3c1d7324
+  {4bb73f86-5306-4f87-a339-680fc0beca23}, !- Handle
+  {1221c8c5-f03d-4d66-a8a9-4c38a192091b}, !- Object Name
   Total Units Modeled,                    !- Feature Name 1
   Integer,                                !- Feature Data Type 1
   1;                                      !- Feature Value 1
 
 OS:ThermalZone,
-<<<<<<< HEAD
-  {27b41491-3d0b-43ea-9880-10c5d2d43818}, !- Handle
-=======
-  {26562c37-550a-49d9-bf17-38a762a7d157}, !- Handle
->>>>>>> 3c1d7324
+  {4536ccf4-9951-4139-b83c-c9d0ac6bbb20}, !- Handle
   living zone,                            !- Name
   ,                                       !- Multiplier
   ,                                       !- Ceiling Height {m}
@@ -336,17 +258,10 @@
   ,                                       !- Zone Inside Convection Algorithm
   ,                                       !- Zone Outside Convection Algorithm
   ,                                       !- Zone Conditioning Equipment List Name
-<<<<<<< HEAD
-  {b937bb2b-e95d-4bb3-bdd5-1afffecdaaaf}, !- Zone Air Inlet Port List
-  {bbb99435-b600-446d-a2b7-fc154a81342d}, !- Zone Air Exhaust Port List
-  {6391737d-7a98-4646-ab62-d3e4dea695fa}, !- Zone Air Node Name
-  {62f69a25-d8ac-41b2-aa60-6d3edb7a9faf}, !- Zone Return Air Port List
-=======
-  {8fd3e7c5-3718-4f5f-9bf5-5aa29602e637}, !- Zone Air Inlet Port List
-  {42ca2067-1c88-4769-b72e-58c38b1e0fe8}, !- Zone Air Exhaust Port List
-  {f4b691bf-e602-4347-bd21-02cc607c9c1a}, !- Zone Air Node Name
-  {bea8f253-e7c9-4f26-9230-6d9d37d37044}, !- Zone Return Air Port List
->>>>>>> 3c1d7324
+  {28c80731-a5ad-4b89-b753-245295b20933}, !- Zone Air Inlet Port List
+  {e15c6492-9e5f-4ff7-b70e-4c8983863853}, !- Zone Air Exhaust Port List
+  {a5c04deb-8bed-4bc4-a04e-d81c927defcd}, !- Zone Air Node Name
+  {37a19e36-46ab-489c-8a16-c6e237f83a99}, !- Zone Return Air Port List
   ,                                       !- Primary Daylighting Control Name
   ,                                       !- Fraction of Zone Controlled by Primary Daylighting Control
   ,                                       !- Secondary Daylighting Control Name
@@ -357,71 +272,37 @@
   No;                                     !- Use Ideal Air Loads
 
 OS:Node,
-<<<<<<< HEAD
-  {f8c0ebac-93cc-4723-9a69-2c3a0b169dbe}, !- Handle
+  {90556ee4-6881-44ff-85d4-af9e21979e46}, !- Handle
   Node 1,                                 !- Name
-  {6391737d-7a98-4646-ab62-d3e4dea695fa}, !- Inlet Port
+  {a5c04deb-8bed-4bc4-a04e-d81c927defcd}, !- Inlet Port
   ;                                       !- Outlet Port
 
 OS:Connection,
-  {6391737d-7a98-4646-ab62-d3e4dea695fa}, !- Handle
-  {3ed2e608-c791-4750-98a9-7929e65ff2ee}, !- Name
-  {27b41491-3d0b-43ea-9880-10c5d2d43818}, !- Source Object
+  {a5c04deb-8bed-4bc4-a04e-d81c927defcd}, !- Handle
+  {874748b5-2730-4966-b337-5ddf88db73c8}, !- Name
+  {4536ccf4-9951-4139-b83c-c9d0ac6bbb20}, !- Source Object
   11,                                     !- Outlet Port
-  {f8c0ebac-93cc-4723-9a69-2c3a0b169dbe}, !- Target Object
+  {90556ee4-6881-44ff-85d4-af9e21979e46}, !- Target Object
   2;                                      !- Inlet Port
 
 OS:PortList,
-  {b937bb2b-e95d-4bb3-bdd5-1afffecdaaaf}, !- Handle
-  {163ec8a6-9585-480d-9099-b5d019bae6dc}, !- Name
-  {27b41491-3d0b-43ea-9880-10c5d2d43818}; !- HVAC Component
+  {28c80731-a5ad-4b89-b753-245295b20933}, !- Handle
+  {a4f07b40-8068-4115-8f4a-dd9b9bf82df2}, !- Name
+  {4536ccf4-9951-4139-b83c-c9d0ac6bbb20}; !- HVAC Component
 
 OS:PortList,
-  {bbb99435-b600-446d-a2b7-fc154a81342d}, !- Handle
-  {008f03cc-56e8-4594-9af5-4dbfaf883326}, !- Name
-  {27b41491-3d0b-43ea-9880-10c5d2d43818}; !- HVAC Component
+  {e15c6492-9e5f-4ff7-b70e-4c8983863853}, !- Handle
+  {3a8a84c5-20a8-4eb4-b542-2439f79fff40}, !- Name
+  {4536ccf4-9951-4139-b83c-c9d0ac6bbb20}; !- HVAC Component
 
 OS:PortList,
-  {62f69a25-d8ac-41b2-aa60-6d3edb7a9faf}, !- Handle
-  {c3897396-54af-4e9f-b4f7-f34627d41af2}, !- Name
-  {27b41491-3d0b-43ea-9880-10c5d2d43818}; !- HVAC Component
+  {37a19e36-46ab-489c-8a16-c6e237f83a99}, !- Handle
+  {366c3dd5-a7b9-44f0-98b1-d342603e6348}, !- Name
+  {4536ccf4-9951-4139-b83c-c9d0ac6bbb20}; !- HVAC Component
 
 OS:Sizing:Zone,
-  {d4c24001-e59d-4655-bec7-1e4004f446e0}, !- Handle
-  {27b41491-3d0b-43ea-9880-10c5d2d43818}, !- Zone or ZoneList Name
-=======
-  {a5a03ff4-83eb-46a0-9bdf-1c1e5fd6b34d}, !- Handle
-  Node 1,                                 !- Name
-  {f4b691bf-e602-4347-bd21-02cc607c9c1a}, !- Inlet Port
-  ;                                       !- Outlet Port
-
-OS:Connection,
-  {f4b691bf-e602-4347-bd21-02cc607c9c1a}, !- Handle
-  {9a30a6cf-d23b-4cc7-842d-71d45bb0c585}, !- Name
-  {26562c37-550a-49d9-bf17-38a762a7d157}, !- Source Object
-  11,                                     !- Outlet Port
-  {a5a03ff4-83eb-46a0-9bdf-1c1e5fd6b34d}, !- Target Object
-  2;                                      !- Inlet Port
-
-OS:PortList,
-  {8fd3e7c5-3718-4f5f-9bf5-5aa29602e637}, !- Handle
-  {7c1c885c-2d56-4a34-85d1-ee38ff639d2e}, !- Name
-  {26562c37-550a-49d9-bf17-38a762a7d157}; !- HVAC Component
-
-OS:PortList,
-  {42ca2067-1c88-4769-b72e-58c38b1e0fe8}, !- Handle
-  {5e167b66-19e3-4ca4-8d6a-4b1a9bf4229c}, !- Name
-  {26562c37-550a-49d9-bf17-38a762a7d157}; !- HVAC Component
-
-OS:PortList,
-  {bea8f253-e7c9-4f26-9230-6d9d37d37044}, !- Handle
-  {2861f949-83e6-4f53-a11d-99691c24e0b8}, !- Name
-  {26562c37-550a-49d9-bf17-38a762a7d157}; !- HVAC Component
-
-OS:Sizing:Zone,
-  {37609e68-3501-49aa-8a22-90f96899c0aa}, !- Handle
-  {26562c37-550a-49d9-bf17-38a762a7d157}, !- Zone or ZoneList Name
->>>>>>> 3c1d7324
+  {2185bf9e-95a8-4938-b8ae-23722f9078ae}, !- Handle
+  {4536ccf4-9951-4139-b83c-c9d0ac6bbb20}, !- Zone or ZoneList Name
   SupplyAirTemperature,                   !- Zone Cooling Design Supply Air Temperature Input Method
   14,                                     !- Zone Cooling Design Supply Air Temperature {C}
   11.11,                                  !- Zone Cooling Design Supply Air Temperature Difference {deltaC}
@@ -450,25 +331,14 @@
   autosize;                               !- Dedicated Outdoor Air High Setpoint Temperature for Design {C}
 
 OS:ZoneHVAC:EquipmentList,
-<<<<<<< HEAD
-  {6f1dee56-d893-409d-ac23-4d1bedbd7243}, !- Handle
+  {43cb2d1c-9a88-48d0-b6ef-915e78cc7a02}, !- Handle
   Zone HVAC Equipment List 1,             !- Name
-  {27b41491-3d0b-43ea-9880-10c5d2d43818}; !- Thermal Zone
+  {4536ccf4-9951-4139-b83c-c9d0ac6bbb20}; !- Thermal Zone
 
 OS:Space,
-  {060be970-2a18-41a0-833b-e5842392f785}, !- Handle
+  {49f568c2-2bd4-48a4-bbcb-000559357931}, !- Handle
   living space,                           !- Name
-  {94612959-60ef-42ce-ad99-7f24876c1233}, !- Space Type Name
-=======
-  {ef6f915a-034d-4cea-a512-65d8ee8387ff}, !- Handle
-  Zone HVAC Equipment List 1,             !- Name
-  {26562c37-550a-49d9-bf17-38a762a7d157}; !- Thermal Zone
-
-OS:Space,
-  {0dba2e71-b653-4cad-8a6c-789017b80fe0}, !- Handle
-  living space,                           !- Name
-  {f198c4af-ea04-407d-a8df-8b3845b649d5}, !- Space Type Name
->>>>>>> 3c1d7324
+  {e41d9d9e-fea9-4683-833f-24a7761e3dc9}, !- Space Type Name
   ,                                       !- Default Construction Set Name
   ,                                       !- Default Schedule Set Name
   -0,                                     !- Direction of Relative North {deg}
@@ -476,31 +346,17 @@
   0,                                      !- Y Origin {m}
   0,                                      !- Z Origin {m}
   ,                                       !- Building Story Name
-<<<<<<< HEAD
-  {27b41491-3d0b-43ea-9880-10c5d2d43818}, !- Thermal Zone Name
+  {4536ccf4-9951-4139-b83c-c9d0ac6bbb20}, !- Thermal Zone Name
   ,                                       !- Part of Total Floor Area
   ,                                       !- Design Specification Outdoor Air Object Name
-  {10f30f61-f59b-4909-9fcc-a3b5076cc406}; !- Building Unit Name
-
-OS:Surface,
-  {c85a50c5-5f55-4ebd-8cd2-96daba803d2b}, !- Handle
+  {dc3993bd-783e-4db7-8f13-6fe285cec1b8}; !- Building Unit Name
+
+OS:Surface,
+  {a6c75fc3-8ddb-4ba1-abcf-2da41e0b8374}, !- Handle
   Surface 1,                              !- Name
   Floor,                                  !- Surface Type
   ,                                       !- Construction Name
-  {060be970-2a18-41a0-833b-e5842392f785}, !- Space Name
-=======
-  {26562c37-550a-49d9-bf17-38a762a7d157}, !- Thermal Zone Name
-  ,                                       !- Part of Total Floor Area
-  ,                                       !- Design Specification Outdoor Air Object Name
-  {9b243943-4078-45b2-8eb8-796de7b0c3eb}; !- Building Unit Name
-
-OS:Surface,
-  {f7ffeea9-7478-411e-ae40-7e56310d5025}, !- Handle
-  Surface 1,                              !- Name
-  Floor,                                  !- Surface Type
-  ,                                       !- Construction Name
-  {0dba2e71-b653-4cad-8a6c-789017b80fe0}, !- Space Name
->>>>>>> 3c1d7324
+  {49f568c2-2bd4-48a4-bbcb-000559357931}, !- Space Name
   Foundation,                             !- Outside Boundary Condition
   ,                                       !- Outside Boundary Condition Object
   NoSun,                                  !- Sun Exposure
@@ -513,19 +369,11 @@
   13.6310703908387, 0, 0;                 !- X,Y,Z Vertex 4 {m}
 
 OS:Surface,
-<<<<<<< HEAD
-  {a5fc9fc9-f757-4da2-959d-14e51c329983}, !- Handle
+  {fd53cd87-210e-448a-81a5-98f5ba1dc120}, !- Handle
   Surface 2,                              !- Name
   Wall,                                   !- Surface Type
   ,                                       !- Construction Name
-  {060be970-2a18-41a0-833b-e5842392f785}, !- Space Name
-=======
-  {cf9d1367-303b-4891-b4d0-660add9e4690}, !- Handle
-  Surface 2,                              !- Name
-  Wall,                                   !- Surface Type
-  ,                                       !- Construction Name
-  {0dba2e71-b653-4cad-8a6c-789017b80fe0}, !- Space Name
->>>>>>> 3c1d7324
+  {49f568c2-2bd4-48a4-bbcb-000559357931}, !- Space Name
   Outdoors,                               !- Outside Boundary Condition
   ,                                       !- Outside Boundary Condition Object
   SunExposed,                             !- Sun Exposure
@@ -538,19 +386,11 @@
   0, 0, 2.4384;                           !- X,Y,Z Vertex 4 {m}
 
 OS:Surface,
-<<<<<<< HEAD
-  {66c519d7-0478-4c2f-b16f-f0ca9ae4221b}, !- Handle
+  {116b6c4d-36a6-4409-a053-d7539a3bf489}, !- Handle
   Surface 3,                              !- Name
   Wall,                                   !- Surface Type
   ,                                       !- Construction Name
-  {060be970-2a18-41a0-833b-e5842392f785}, !- Space Name
-=======
-  {6f2d0f21-4cac-44b8-99e8-e67b09a51b00}, !- Handle
-  Surface 3,                              !- Name
-  Wall,                                   !- Surface Type
-  ,                                       !- Construction Name
-  {0dba2e71-b653-4cad-8a6c-789017b80fe0}, !- Space Name
->>>>>>> 3c1d7324
+  {49f568c2-2bd4-48a4-bbcb-000559357931}, !- Space Name
   Outdoors,                               !- Outside Boundary Condition
   ,                                       !- Outside Boundary Condition Object
   SunExposed,                             !- Sun Exposure
@@ -563,19 +403,11 @@
   0, 6.81553519541936, 2.4384;            !- X,Y,Z Vertex 4 {m}
 
 OS:Surface,
-<<<<<<< HEAD
-  {d7ebf77d-8eb7-4f19-9d66-034bc04f0977}, !- Handle
+  {2a03d9ee-104d-43b5-b9e8-76caef19b891}, !- Handle
   Surface 4,                              !- Name
   Wall,                                   !- Surface Type
   ,                                       !- Construction Name
-  {060be970-2a18-41a0-833b-e5842392f785}, !- Space Name
-=======
-  {5ae20688-9a3b-4a60-b09e-0d2dee07ed41}, !- Handle
-  Surface 4,                              !- Name
-  Wall,                                   !- Surface Type
-  ,                                       !- Construction Name
-  {0dba2e71-b653-4cad-8a6c-789017b80fe0}, !- Space Name
->>>>>>> 3c1d7324
+  {49f568c2-2bd4-48a4-bbcb-000559357931}, !- Space Name
   Outdoors,                               !- Outside Boundary Condition
   ,                                       !- Outside Boundary Condition Object
   SunExposed,                             !- Sun Exposure
@@ -588,19 +420,11 @@
   13.6310703908387, 6.81553519541936, 2.4384; !- X,Y,Z Vertex 4 {m}
 
 OS:Surface,
-<<<<<<< HEAD
-  {cab10960-a037-4007-82ea-774e7f9ec610}, !- Handle
+  {50efcd58-90e8-48d9-8e35-d289d2c958dd}, !- Handle
   Surface 5,                              !- Name
   Wall,                                   !- Surface Type
   ,                                       !- Construction Name
-  {060be970-2a18-41a0-833b-e5842392f785}, !- Space Name
-=======
-  {6ad6b63a-ea64-4654-8b4a-7576c282d606}, !- Handle
-  Surface 5,                              !- Name
-  Wall,                                   !- Surface Type
-  ,                                       !- Construction Name
-  {0dba2e71-b653-4cad-8a6c-789017b80fe0}, !- Space Name
->>>>>>> 3c1d7324
+  {49f568c2-2bd4-48a4-bbcb-000559357931}, !- Space Name
   Outdoors,                               !- Outside Boundary Condition
   ,                                       !- Outside Boundary Condition Object
   SunExposed,                             !- Sun Exposure
@@ -613,23 +437,13 @@
   13.6310703908387, 0, 2.4384;            !- X,Y,Z Vertex 4 {m}
 
 OS:Surface,
-<<<<<<< HEAD
-  {73bf9b08-faec-4860-b1ff-3fb19c790ba8}, !- Handle
+  {3f8d1716-a36f-4dc5-8754-dfaf0eee6ac5}, !- Handle
   Surface 6,                              !- Name
   RoofCeiling,                            !- Surface Type
   ,                                       !- Construction Name
-  {060be970-2a18-41a0-833b-e5842392f785}, !- Space Name
+  {49f568c2-2bd4-48a4-bbcb-000559357931}, !- Space Name
   Surface,                                !- Outside Boundary Condition
-  {5db18714-d5d5-4e55-8210-56c96f0a013c}, !- Outside Boundary Condition Object
-=======
-  {f63cebf5-bde3-4d63-8ede-3f8c92531014}, !- Handle
-  Surface 6,                              !- Name
-  RoofCeiling,                            !- Surface Type
-  ,                                       !- Construction Name
-  {0dba2e71-b653-4cad-8a6c-789017b80fe0}, !- Space Name
-  Surface,                                !- Outside Boundary Condition
-  {c0408dcc-4202-413e-8eee-dc2a2d12d780}, !- Outside Boundary Condition Object
->>>>>>> 3c1d7324
+  {9260689c-ab3f-459e-9d96-540b6100b120}, !- Outside Boundary Condition Object
   NoSun,                                  !- Sun Exposure
   NoWind,                                 !- Wind Exposure
   ,                                       !- View Factor to Ground
@@ -640,11 +454,7 @@
   0, 0, 2.4384;                           !- X,Y,Z Vertex 4 {m}
 
 OS:SpaceType,
-<<<<<<< HEAD
-  {94612959-60ef-42ce-ad99-7f24876c1233}, !- Handle
-=======
-  {f198c4af-ea04-407d-a8df-8b3845b649d5}, !- Handle
->>>>>>> 3c1d7324
+  {e41d9d9e-fea9-4683-833f-24a7761e3dc9}, !- Handle
   Space Type 1,                           !- Name
   ,                                       !- Default Construction Set Name
   ,                                       !- Default Schedule Set Name
@@ -655,15 +465,9 @@
   living;                                 !- Standards Space Type
 
 OS:Space,
-<<<<<<< HEAD
-  {25791e79-548a-40b2-99bd-1ce9d885271b}, !- Handle
+  {30e57de0-870f-4405-826c-be4233771378}, !- Handle
   living space|story 2,                   !- Name
-  {94612959-60ef-42ce-ad99-7f24876c1233}, !- Space Type Name
-=======
-  {2b74fa6a-d4e2-491b-a522-48a1ce2ae496}, !- Handle
-  living space|story 2,                   !- Name
-  {f198c4af-ea04-407d-a8df-8b3845b649d5}, !- Space Type Name
->>>>>>> 3c1d7324
+  {e41d9d9e-fea9-4683-833f-24a7761e3dc9}, !- Space Type Name
   ,                                       !- Default Construction Set Name
   ,                                       !- Default Schedule Set Name
   -0,                                     !- Direction of Relative North {deg}
@@ -671,35 +475,19 @@
   0,                                      !- Y Origin {m}
   2.4384,                                 !- Z Origin {m}
   ,                                       !- Building Story Name
-<<<<<<< HEAD
-  {27b41491-3d0b-43ea-9880-10c5d2d43818}, !- Thermal Zone Name
+  {4536ccf4-9951-4139-b83c-c9d0ac6bbb20}, !- Thermal Zone Name
   ,                                       !- Part of Total Floor Area
   ,                                       !- Design Specification Outdoor Air Object Name
-  {10f30f61-f59b-4909-9fcc-a3b5076cc406}; !- Building Unit Name
-
-OS:Surface,
-  {5db18714-d5d5-4e55-8210-56c96f0a013c}, !- Handle
+  {dc3993bd-783e-4db7-8f13-6fe285cec1b8}; !- Building Unit Name
+
+OS:Surface,
+  {9260689c-ab3f-459e-9d96-540b6100b120}, !- Handle
   Surface 7,                              !- Name
   Floor,                                  !- Surface Type
   ,                                       !- Construction Name
-  {25791e79-548a-40b2-99bd-1ce9d885271b}, !- Space Name
+  {30e57de0-870f-4405-826c-be4233771378}, !- Space Name
   Surface,                                !- Outside Boundary Condition
-  {73bf9b08-faec-4860-b1ff-3fb19c790ba8}, !- Outside Boundary Condition Object
-=======
-  {26562c37-550a-49d9-bf17-38a762a7d157}, !- Thermal Zone Name
-  ,                                       !- Part of Total Floor Area
-  ,                                       !- Design Specification Outdoor Air Object Name
-  {9b243943-4078-45b2-8eb8-796de7b0c3eb}; !- Building Unit Name
-
-OS:Surface,
-  {c0408dcc-4202-413e-8eee-dc2a2d12d780}, !- Handle
-  Surface 7,                              !- Name
-  Floor,                                  !- Surface Type
-  ,                                       !- Construction Name
-  {2b74fa6a-d4e2-491b-a522-48a1ce2ae496}, !- Space Name
-  Surface,                                !- Outside Boundary Condition
-  {f63cebf5-bde3-4d63-8ede-3f8c92531014}, !- Outside Boundary Condition Object
->>>>>>> 3c1d7324
+  {3f8d1716-a36f-4dc5-8754-dfaf0eee6ac5}, !- Outside Boundary Condition Object
   NoSun,                                  !- Sun Exposure
   NoWind,                                 !- Wind Exposure
   ,                                       !- View Factor to Ground
@@ -710,19 +498,11 @@
   13.6310703908387, 0, 0;                 !- X,Y,Z Vertex 4 {m}
 
 OS:Surface,
-<<<<<<< HEAD
-  {d78c3828-d515-4810-82ef-ffa579398a7e}, !- Handle
+  {f2541391-d721-4db7-8d5e-bd967c543820}, !- Handle
   Surface 8,                              !- Name
   Wall,                                   !- Surface Type
   ,                                       !- Construction Name
-  {25791e79-548a-40b2-99bd-1ce9d885271b}, !- Space Name
-=======
-  {5895e2f9-da7c-41ee-8f57-a403df15348b}, !- Handle
-  Surface 8,                              !- Name
-  Wall,                                   !- Surface Type
-  ,                                       !- Construction Name
-  {2b74fa6a-d4e2-491b-a522-48a1ce2ae496}, !- Space Name
->>>>>>> 3c1d7324
+  {30e57de0-870f-4405-826c-be4233771378}, !- Space Name
   Outdoors,                               !- Outside Boundary Condition
   ,                                       !- Outside Boundary Condition Object
   SunExposed,                             !- Sun Exposure
@@ -735,19 +515,11 @@
   0, 0, 2.4384;                           !- X,Y,Z Vertex 4 {m}
 
 OS:Surface,
-<<<<<<< HEAD
-  {dd3351ca-4d56-4e50-9fac-78a6c4e131b1}, !- Handle
+  {00cf7b42-cf8b-48d4-bd2d-26b1cbb365e9}, !- Handle
   Surface 9,                              !- Name
   Wall,                                   !- Surface Type
   ,                                       !- Construction Name
-  {25791e79-548a-40b2-99bd-1ce9d885271b}, !- Space Name
-=======
-  {a42e5f68-d73a-4a26-9054-7a9f39d91c44}, !- Handle
-  Surface 9,                              !- Name
-  Wall,                                   !- Surface Type
-  ,                                       !- Construction Name
-  {2b74fa6a-d4e2-491b-a522-48a1ce2ae496}, !- Space Name
->>>>>>> 3c1d7324
+  {30e57de0-870f-4405-826c-be4233771378}, !- Space Name
   Outdoors,                               !- Outside Boundary Condition
   ,                                       !- Outside Boundary Condition Object
   SunExposed,                             !- Sun Exposure
@@ -760,19 +532,11 @@
   0, 6.81553519541936, 2.4384;            !- X,Y,Z Vertex 4 {m}
 
 OS:Surface,
-<<<<<<< HEAD
-  {33aa3970-464b-4336-93a6-aff06a3f82df}, !- Handle
+  {c0c5427c-0cff-4048-8463-1efd7aaa8495}, !- Handle
   Surface 10,                             !- Name
   Wall,                                   !- Surface Type
   ,                                       !- Construction Name
-  {25791e79-548a-40b2-99bd-1ce9d885271b}, !- Space Name
-=======
-  {ebaee7f7-30fa-442a-95a3-c6ddc2164ba6}, !- Handle
-  Surface 10,                             !- Name
-  Wall,                                   !- Surface Type
-  ,                                       !- Construction Name
-  {2b74fa6a-d4e2-491b-a522-48a1ce2ae496}, !- Space Name
->>>>>>> 3c1d7324
+  {30e57de0-870f-4405-826c-be4233771378}, !- Space Name
   Outdoors,                               !- Outside Boundary Condition
   ,                                       !- Outside Boundary Condition Object
   SunExposed,                             !- Sun Exposure
@@ -785,19 +549,11 @@
   13.6310703908387, 6.81553519541936, 2.4384; !- X,Y,Z Vertex 4 {m}
 
 OS:Surface,
-<<<<<<< HEAD
-  {72e3523d-944d-4b22-a52c-f8a7c5a50749}, !- Handle
+  {21d8821b-9577-4dbd-babe-f95cecf20c93}, !- Handle
   Surface 11,                             !- Name
   Wall,                                   !- Surface Type
   ,                                       !- Construction Name
-  {25791e79-548a-40b2-99bd-1ce9d885271b}, !- Space Name
-=======
-  {4c38ad13-5ad0-4223-b08a-d0c50e44c917}, !- Handle
-  Surface 11,                             !- Name
-  Wall,                                   !- Surface Type
-  ,                                       !- Construction Name
-  {2b74fa6a-d4e2-491b-a522-48a1ce2ae496}, !- Space Name
->>>>>>> 3c1d7324
+  {30e57de0-870f-4405-826c-be4233771378}, !- Space Name
   Outdoors,                               !- Outside Boundary Condition
   ,                                       !- Outside Boundary Condition Object
   SunExposed,                             !- Sun Exposure
@@ -810,23 +566,13 @@
   13.6310703908387, 0, 2.4384;            !- X,Y,Z Vertex 4 {m}
 
 OS:Surface,
-<<<<<<< HEAD
-  {0afae14b-de4f-49d4-aa59-1d867402cdb9}, !- Handle
+  {a7e983e2-86ee-4426-87e6-afcbbf0adf20}, !- Handle
   Surface 12,                             !- Name
   RoofCeiling,                            !- Surface Type
   ,                                       !- Construction Name
-  {25791e79-548a-40b2-99bd-1ce9d885271b}, !- Space Name
+  {30e57de0-870f-4405-826c-be4233771378}, !- Space Name
   Surface,                                !- Outside Boundary Condition
-  {e2b3d219-e2ee-49a7-9000-922901577f4e}, !- Outside Boundary Condition Object
-=======
-  {f68a5328-741d-4ae0-98f1-e7cdbb10765a}, !- Handle
-  Surface 12,                             !- Name
-  RoofCeiling,                            !- Surface Type
-  ,                                       !- Construction Name
-  {2b74fa6a-d4e2-491b-a522-48a1ce2ae496}, !- Space Name
-  Surface,                                !- Outside Boundary Condition
-  {419ed468-888f-41be-bcb4-af345a053e74}, !- Outside Boundary Condition Object
->>>>>>> 3c1d7324
+  {697396a2-b338-428c-b110-c29dce72083c}, !- Outside Boundary Condition Object
   NoSun,                                  !- Sun Exposure
   NoWind,                                 !- Wind Exposure
   ,                                       !- View Factor to Ground
@@ -837,23 +583,13 @@
   0, 0, 2.4384;                           !- X,Y,Z Vertex 4 {m}
 
 OS:Surface,
-<<<<<<< HEAD
-  {e2b3d219-e2ee-49a7-9000-922901577f4e}, !- Handle
+  {697396a2-b338-428c-b110-c29dce72083c}, !- Handle
   Surface 13,                             !- Name
   Floor,                                  !- Surface Type
   ,                                       !- Construction Name
-  {5fef80f3-d422-4084-a596-4235ebd147c9}, !- Space Name
+  {974079bd-7a3a-4ad4-a498-5a5f5035d61f}, !- Space Name
   Surface,                                !- Outside Boundary Condition
-  {0afae14b-de4f-49d4-aa59-1d867402cdb9}, !- Outside Boundary Condition Object
-=======
-  {419ed468-888f-41be-bcb4-af345a053e74}, !- Handle
-  Surface 13,                             !- Name
-  Floor,                                  !- Surface Type
-  ,                                       !- Construction Name
-  {7e97938a-2974-4dc3-a584-3243ef2f50b1}, !- Space Name
-  Surface,                                !- Outside Boundary Condition
-  {f68a5328-741d-4ae0-98f1-e7cdbb10765a}, !- Outside Boundary Condition Object
->>>>>>> 3c1d7324
+  {a7e983e2-86ee-4426-87e6-afcbbf0adf20}, !- Outside Boundary Condition Object
   NoSun,                                  !- Sun Exposure
   NoWind,                                 !- Wind Exposure
   ,                                       !- View Factor to Ground
@@ -864,19 +600,11 @@
   0, 0, 0;                                !- X,Y,Z Vertex 4 {m}
 
 OS:Surface,
-<<<<<<< HEAD
-  {5eca8411-07e7-42ae-a964-011e14a4ba9d}, !- Handle
+  {677f0254-7ec1-42b1-83a6-5129366001bb}, !- Handle
   Surface 14,                             !- Name
   RoofCeiling,                            !- Surface Type
   ,                                       !- Construction Name
-  {5fef80f3-d422-4084-a596-4235ebd147c9}, !- Space Name
-=======
-  {bfbb007c-5737-480e-824b-c520f9e01390}, !- Handle
-  Surface 14,                             !- Name
-  RoofCeiling,                            !- Surface Type
-  ,                                       !- Construction Name
-  {7e97938a-2974-4dc3-a584-3243ef2f50b1}, !- Space Name
->>>>>>> 3c1d7324
+  {974079bd-7a3a-4ad4-a498-5a5f5035d61f}, !- Space Name
   Outdoors,                               !- Outside Boundary Condition
   ,                                       !- Outside Boundary Condition Object
   SunExposed,                             !- Sun Exposure
@@ -889,19 +617,11 @@
   13.6310703908387, 0, 0;                 !- X,Y,Z Vertex 4 {m}
 
 OS:Surface,
-<<<<<<< HEAD
-  {f4ff8fb2-59cc-4387-8ed3-010b15ec1303}, !- Handle
+  {cf7011d7-47e9-4db0-8f44-67c40ada8daf}, !- Handle
   Surface 15,                             !- Name
   RoofCeiling,                            !- Surface Type
   ,                                       !- Construction Name
-  {5fef80f3-d422-4084-a596-4235ebd147c9}, !- Space Name
-=======
-  {3cdea6b4-8cd5-42f6-9b4f-dbb18b29d99d}, !- Handle
-  Surface 15,                             !- Name
-  RoofCeiling,                            !- Surface Type
-  ,                                       !- Construction Name
-  {7e97938a-2974-4dc3-a584-3243ef2f50b1}, !- Space Name
->>>>>>> 3c1d7324
+  {974079bd-7a3a-4ad4-a498-5a5f5035d61f}, !- Space Name
   Outdoors,                               !- Outside Boundary Condition
   ,                                       !- Outside Boundary Condition Object
   SunExposed,                             !- Sun Exposure
@@ -914,19 +634,11 @@
   0, 6.81553519541936, 0;                 !- X,Y,Z Vertex 4 {m}
 
 OS:Surface,
-<<<<<<< HEAD
-  {34d5fcc8-6740-41ec-99ff-d3427445cee7}, !- Handle
+  {52ccc906-e705-4d14-8a13-2c0436368372}, !- Handle
   Surface 16,                             !- Name
   Wall,                                   !- Surface Type
   ,                                       !- Construction Name
-  {5fef80f3-d422-4084-a596-4235ebd147c9}, !- Space Name
-=======
-  {29777f08-cda8-463a-8483-82439b9b456b}, !- Handle
-  Surface 16,                             !- Name
-  Wall,                                   !- Surface Type
-  ,                                       !- Construction Name
-  {7e97938a-2974-4dc3-a584-3243ef2f50b1}, !- Space Name
->>>>>>> 3c1d7324
+  {974079bd-7a3a-4ad4-a498-5a5f5035d61f}, !- Space Name
   Outdoors,                               !- Outside Boundary Condition
   ,                                       !- Outside Boundary Condition Object
   SunExposed,                             !- Sun Exposure
@@ -938,19 +650,11 @@
   0, 0, 0;                                !- X,Y,Z Vertex 3 {m}
 
 OS:Surface,
-<<<<<<< HEAD
-  {270911c0-ab71-4f30-ace6-8a75c6b97a58}, !- Handle
+  {65e300c8-9cb7-4ebb-a1eb-969a92f9b931}, !- Handle
   Surface 17,                             !- Name
   Wall,                                   !- Surface Type
   ,                                       !- Construction Name
-  {5fef80f3-d422-4084-a596-4235ebd147c9}, !- Space Name
-=======
-  {ac7bf3c8-735e-4ab3-8cce-2c581c976656}, !- Handle
-  Surface 17,                             !- Name
-  Wall,                                   !- Surface Type
-  ,                                       !- Construction Name
-  {7e97938a-2974-4dc3-a584-3243ef2f50b1}, !- Space Name
->>>>>>> 3c1d7324
+  {974079bd-7a3a-4ad4-a498-5a5f5035d61f}, !- Space Name
   Outdoors,                               !- Outside Boundary Condition
   ,                                       !- Outside Boundary Condition Object
   SunExposed,                             !- Sun Exposure
@@ -962,15 +666,9 @@
   13.6310703908387, 6.81553519541936, 0;  !- X,Y,Z Vertex 3 {m}
 
 OS:Space,
-<<<<<<< HEAD
-  {5fef80f3-d422-4084-a596-4235ebd147c9}, !- Handle
+  {974079bd-7a3a-4ad4-a498-5a5f5035d61f}, !- Handle
   unfinished attic space,                 !- Name
-  {8c98c966-9a08-43f4-8b49-3157997b8776}, !- Space Type Name
-=======
-  {7e97938a-2974-4dc3-a584-3243ef2f50b1}, !- Handle
-  unfinished attic space,                 !- Name
-  {8e1fc611-0b19-4d1b-a531-853eaaa385ab}, !- Space Type Name
->>>>>>> 3c1d7324
+  {bff8f231-aede-4543-a3d4-e6407356c902}, !- Space Type Name
   ,                                       !- Default Construction Set Name
   ,                                       !- Default Schedule Set Name
   -0,                                     !- Direction of Relative North {deg}
@@ -978,17 +676,10 @@
   0,                                      !- Y Origin {m}
   4.8768,                                 !- Z Origin {m}
   ,                                       !- Building Story Name
-<<<<<<< HEAD
-  {4bec04d3-dcac-47d5-8c85-b3696b064c16}; !- Thermal Zone Name
+  {bbcae7be-e19c-46ce-8e36-c785026b2fd9}; !- Thermal Zone Name
 
 OS:ThermalZone,
-  {4bec04d3-dcac-47d5-8c85-b3696b064c16}, !- Handle
-=======
-  {af8b2ec7-1e66-4393-804e-fce6c9e2a352}; !- Thermal Zone Name
-
-OS:ThermalZone,
-  {af8b2ec7-1e66-4393-804e-fce6c9e2a352}, !- Handle
->>>>>>> 3c1d7324
+  {bbcae7be-e19c-46ce-8e36-c785026b2fd9}, !- Handle
   unfinished attic zone,                  !- Name
   ,                                       !- Multiplier
   ,                                       !- Ceiling Height {m}
@@ -997,17 +688,10 @@
   ,                                       !- Zone Inside Convection Algorithm
   ,                                       !- Zone Outside Convection Algorithm
   ,                                       !- Zone Conditioning Equipment List Name
-<<<<<<< HEAD
-  {90da2c85-4b71-40ea-aa11-2b2c2c010c87}, !- Zone Air Inlet Port List
-  {7101f4e5-f0c8-4f86-9d8d-f194f89a49e4}, !- Zone Air Exhaust Port List
-  {20f7a23c-e466-4011-9907-773313b94db0}, !- Zone Air Node Name
-  {5ced64fd-2123-4fd2-b17d-4025710c7aaf}, !- Zone Return Air Port List
-=======
-  {85d0f345-7a04-48d1-85aa-1654ea8e29a9}, !- Zone Air Inlet Port List
-  {ae31336d-cc43-4a8e-b981-979d59adf2b8}, !- Zone Air Exhaust Port List
-  {572a3ef2-52b0-4f28-9d12-e55493952789}, !- Zone Air Node Name
-  {5412f604-fef0-43f1-8f34-02dfe02a46ce}, !- Zone Return Air Port List
->>>>>>> 3c1d7324
+  {1e629a7c-2b46-4f0b-a663-786be51a07ac}, !- Zone Air Inlet Port List
+  {963e6a4b-b5dd-4dac-bb0e-af940cfcb696}, !- Zone Air Exhaust Port List
+  {09d19f3e-7364-467b-8e79-3af0a1f9c568}, !- Zone Air Node Name
+  {6b95f66a-ad86-4c83-8aa1-bc0ea217bc87}, !- Zone Return Air Port List
   ,                                       !- Primary Daylighting Control Name
   ,                                       !- Fraction of Zone Controlled by Primary Daylighting Control
   ,                                       !- Secondary Daylighting Control Name
@@ -1018,71 +702,37 @@
   No;                                     !- Use Ideal Air Loads
 
 OS:Node,
-<<<<<<< HEAD
-  {7310c6c4-8386-428b-8d70-13ed7e7542f8}, !- Handle
+  {2dcc14f5-9f2c-4b6a-ae08-bb9ee23e2841}, !- Handle
   Node 2,                                 !- Name
-  {20f7a23c-e466-4011-9907-773313b94db0}, !- Inlet Port
+  {09d19f3e-7364-467b-8e79-3af0a1f9c568}, !- Inlet Port
   ;                                       !- Outlet Port
 
 OS:Connection,
-  {20f7a23c-e466-4011-9907-773313b94db0}, !- Handle
-  {f18bf617-4f54-426d-bea6-86e30b42cfa7}, !- Name
-  {4bec04d3-dcac-47d5-8c85-b3696b064c16}, !- Source Object
+  {09d19f3e-7364-467b-8e79-3af0a1f9c568}, !- Handle
+  {34be90e1-16ba-4475-bc1d-ed763845d2ed}, !- Name
+  {bbcae7be-e19c-46ce-8e36-c785026b2fd9}, !- Source Object
   11,                                     !- Outlet Port
-  {7310c6c4-8386-428b-8d70-13ed7e7542f8}, !- Target Object
+  {2dcc14f5-9f2c-4b6a-ae08-bb9ee23e2841}, !- Target Object
   2;                                      !- Inlet Port
 
 OS:PortList,
-  {90da2c85-4b71-40ea-aa11-2b2c2c010c87}, !- Handle
-  {575d7e6b-1dc1-4f19-a408-ee5e9f4ad8db}, !- Name
-  {4bec04d3-dcac-47d5-8c85-b3696b064c16}; !- HVAC Component
+  {1e629a7c-2b46-4f0b-a663-786be51a07ac}, !- Handle
+  {109889e5-a84b-4e98-afdb-1b8faa1e9a11}, !- Name
+  {bbcae7be-e19c-46ce-8e36-c785026b2fd9}; !- HVAC Component
 
 OS:PortList,
-  {7101f4e5-f0c8-4f86-9d8d-f194f89a49e4}, !- Handle
-  {1eb48c43-6430-4f9a-b3d3-5df44555a3ae}, !- Name
-  {4bec04d3-dcac-47d5-8c85-b3696b064c16}; !- HVAC Component
+  {963e6a4b-b5dd-4dac-bb0e-af940cfcb696}, !- Handle
+  {37944f6b-169c-4873-bfee-caff01fd1d9d}, !- Name
+  {bbcae7be-e19c-46ce-8e36-c785026b2fd9}; !- HVAC Component
 
 OS:PortList,
-  {5ced64fd-2123-4fd2-b17d-4025710c7aaf}, !- Handle
-  {63f4ef79-6556-4ccd-8119-a1e851ce6000}, !- Name
-  {4bec04d3-dcac-47d5-8c85-b3696b064c16}; !- HVAC Component
+  {6b95f66a-ad86-4c83-8aa1-bc0ea217bc87}, !- Handle
+  {a08ea226-6f92-4a27-bb1a-afd1b1399652}, !- Name
+  {bbcae7be-e19c-46ce-8e36-c785026b2fd9}; !- HVAC Component
 
 OS:Sizing:Zone,
-  {52637ada-8edc-4ae2-be80-3bcf06155794}, !- Handle
-  {4bec04d3-dcac-47d5-8c85-b3696b064c16}, !- Zone or ZoneList Name
-=======
-  {7513031d-4288-4b1f-a79f-137a9c115260}, !- Handle
-  Node 2,                                 !- Name
-  {572a3ef2-52b0-4f28-9d12-e55493952789}, !- Inlet Port
-  ;                                       !- Outlet Port
-
-OS:Connection,
-  {572a3ef2-52b0-4f28-9d12-e55493952789}, !- Handle
-  {536e071e-aaa9-45c0-a838-a4434cca3e87}, !- Name
-  {af8b2ec7-1e66-4393-804e-fce6c9e2a352}, !- Source Object
-  11,                                     !- Outlet Port
-  {7513031d-4288-4b1f-a79f-137a9c115260}, !- Target Object
-  2;                                      !- Inlet Port
-
-OS:PortList,
-  {85d0f345-7a04-48d1-85aa-1654ea8e29a9}, !- Handle
-  {a76d5977-aa33-42f0-aced-bb753fc109e1}, !- Name
-  {af8b2ec7-1e66-4393-804e-fce6c9e2a352}; !- HVAC Component
-
-OS:PortList,
-  {ae31336d-cc43-4a8e-b981-979d59adf2b8}, !- Handle
-  {6bc4f088-0b95-4469-a0f0-5b8fd1c582de}, !- Name
-  {af8b2ec7-1e66-4393-804e-fce6c9e2a352}; !- HVAC Component
-
-OS:PortList,
-  {5412f604-fef0-43f1-8f34-02dfe02a46ce}, !- Handle
-  {68e78d7e-d0fe-45ec-a4fd-97d2884ced4d}, !- Name
-  {af8b2ec7-1e66-4393-804e-fce6c9e2a352}; !- HVAC Component
-
-OS:Sizing:Zone,
-  {bf0562fe-1c41-4cbc-a452-ad0df60bdd2e}, !- Handle
-  {af8b2ec7-1e66-4393-804e-fce6c9e2a352}, !- Zone or ZoneList Name
->>>>>>> 3c1d7324
+  {64f238c4-4a03-4453-867f-d3d66fbff2db}, !- Handle
+  {bbcae7be-e19c-46ce-8e36-c785026b2fd9}, !- Zone or ZoneList Name
   SupplyAirTemperature,                   !- Zone Cooling Design Supply Air Temperature Input Method
   14,                                     !- Zone Cooling Design Supply Air Temperature {C}
   11.11,                                  !- Zone Cooling Design Supply Air Temperature Difference {deltaC}
@@ -1111,21 +761,12 @@
   autosize;                               !- Dedicated Outdoor Air High Setpoint Temperature for Design {C}
 
 OS:ZoneHVAC:EquipmentList,
-<<<<<<< HEAD
-  {4202a2fa-9c09-445b-a947-affdcc0b1f0c}, !- Handle
+  {71e91417-c3b2-40bb-bb04-700026a21862}, !- Handle
   Zone HVAC Equipment List 2,             !- Name
-  {4bec04d3-dcac-47d5-8c85-b3696b064c16}; !- Thermal Zone
+  {bbcae7be-e19c-46ce-8e36-c785026b2fd9}; !- Thermal Zone
 
 OS:SpaceType,
-  {8c98c966-9a08-43f4-8b49-3157997b8776}, !- Handle
-=======
-  {348777c4-3a63-4f83-b4d0-d5e6b8c40917}, !- Handle
-  Zone HVAC Equipment List 2,             !- Name
-  {af8b2ec7-1e66-4393-804e-fce6c9e2a352}; !- Thermal Zone
-
-OS:SpaceType,
-  {8e1fc611-0b19-4d1b-a531-853eaaa385ab}, !- Handle
->>>>>>> 3c1d7324
+  {bff8f231-aede-4543-a3d4-e6407356c902}, !- Handle
   Space Type 2,                           !- Name
   ,                                       !- Default Construction Set Name
   ,                                       !- Default Schedule Set Name
@@ -1136,23 +777,14 @@
   unfinished attic;                       !- Standards Space Type
 
 OS:BuildingUnit,
-<<<<<<< HEAD
-  {10f30f61-f59b-4909-9fcc-a3b5076cc406}, !- Handle
-=======
-  {9b243943-4078-45b2-8eb8-796de7b0c3eb}, !- Handle
->>>>>>> 3c1d7324
+  {dc3993bd-783e-4db7-8f13-6fe285cec1b8}, !- Handle
   unit 1,                                 !- Name
   ,                                       !- Rendering Color
   Residential;                            !- Building Unit Type
 
 OS:AdditionalProperties,
-<<<<<<< HEAD
-  {f6708aea-d5ea-4a19-9afb-dec01d661d69}, !- Handle
-  {10f30f61-f59b-4909-9fcc-a3b5076cc406}, !- Object Name
-=======
-  {4830d43c-e66b-4bb0-891f-82ec3e7c2a09}, !- Handle
-  {9b243943-4078-45b2-8eb8-796de7b0c3eb}, !- Object Name
->>>>>>> 3c1d7324
+  {b5aaea75-24f3-445f-b5bc-b7f7fed9f090}, !- Handle
+  {dc3993bd-783e-4db7-8f13-6fe285cec1b8}, !- Object Name
   NumberOfBedrooms,                       !- Feature Name 1
   Integer,                                !- Feature Data Type 1
   3,                                      !- Feature Value 1
@@ -1164,20 +796,12 @@
   2.6400000000000001;                     !- Feature Value 3
 
 OS:External:File,
-<<<<<<< HEAD
-  {673d2ea9-162d-4d07-9009-4a2112f6f458}, !- Handle
-=======
-  {db217cd1-cab7-4d23-a275-1f7bfce06621}, !- Handle
->>>>>>> 3c1d7324
+  {143a09aa-f8c1-4e80-b401-293830647206}, !- Handle
   8760.csv,                               !- Name
   8760.csv;                               !- File Name
 
 OS:Schedule:Day,
-<<<<<<< HEAD
-  {ce1acde1-6d29-4052-8f1c-7f2ce192b507}, !- Handle
-=======
-  {81b6f1e1-7290-454a-8eab-c5cd81cb811a}, !- Handle
->>>>>>> 3c1d7324
+  {bb19a171-dd7e-460e-95c1-3935a4c9c9d8}, !- Handle
   Schedule Day 1,                         !- Name
   ,                                       !- Schedule Type Limits Name
   ,                                       !- Interpolate to Timestep
@@ -1186,11 +810,7 @@
   0;                                      !- Value Until Time 1
 
 OS:Schedule:Day,
-<<<<<<< HEAD
-  {0a07bca2-7daa-4b8d-99ab-3f325b012e93}, !- Handle
-=======
-  {dbc45d64-3a77-4a47-8c6d-f2e654ec6c1c}, !- Handle
->>>>>>> 3c1d7324
+  {94b351c0-024e-45af-8461-80e0221f658a}, !- Handle
   Schedule Day 2,                         !- Name
   ,                                       !- Schedule Type Limits Name
   ,                                       !- Interpolate to Timestep
@@ -1199,17 +819,10 @@
   1;                                      !- Value Until Time 1
 
 OS:Schedule:File,
-<<<<<<< HEAD
-  {16d27a2a-82d9-457d-b187-6caabc49e496}, !- Handle
+  {1386cf51-09b0-47ea-a10a-7df96269748b}, !- Handle
   occupants,                              !- Name
-  {32359c31-8405-4e29-89da-89204a3c1c8b}, !- Schedule Type Limits Name
-  {673d2ea9-162d-4d07-9009-4a2112f6f458}, !- External File Name
-=======
-  {f5f9514c-58ba-4ce4-8881-b67ce655b28a}, !- Handle
-  occupants,                              !- Name
-  {996a2785-8456-4775-80d1-5ef3d6de5b5b}, !- Schedule Type Limits Name
-  {db217cd1-cab7-4d23-a275-1f7bfce06621}, !- External File Name
->>>>>>> 3c1d7324
+  {052510e9-a9c8-41ef-aaa9-aeeecc97598f}, !- Schedule Type Limits Name
+  {143a09aa-f8c1-4e80-b401-293830647206}, !- External File Name
   1,                                      !- Column Number
   1,                                      !- Rows to Skip at Top
   8760,                                   !- Number of Hours of Data
@@ -1218,38 +831,22 @@
   60;                                     !- Minutes per Item
 
 OS:Schedule:Ruleset,
-<<<<<<< HEAD
-  {c700f751-4d30-445e-9786-53b1e184bb1a}, !- Handle
+  {b09a2cf4-3e9b-4b83-a31e-0a7ca56c10a6}, !- Handle
   Schedule Ruleset 1,                     !- Name
-  {3041513a-a82c-479f-a901-6c8d6b781cbe}, !- Schedule Type Limits Name
-  {a1225123-21f7-41df-ae2e-f03181262f7c}; !- Default Day Schedule Name
+  {b340f48a-4999-4dd9-bfcc-be8bbf8b1cc8}, !- Schedule Type Limits Name
+  {6dac8275-a934-4180-91df-192ce0a21bcc}; !- Default Day Schedule Name
 
 OS:Schedule:Day,
-  {a1225123-21f7-41df-ae2e-f03181262f7c}, !- Handle
+  {6dac8275-a934-4180-91df-192ce0a21bcc}, !- Handle
   Schedule Day 3,                         !- Name
-  {3041513a-a82c-479f-a901-6c8d6b781cbe}, !- Schedule Type Limits Name
-=======
-  {18e834bb-f004-4ebe-8644-55c3ebbc5bb5}, !- Handle
-  Schedule Ruleset 1,                     !- Name
-  {b7839e47-ca97-4257-b469-bed6552b82aa}, !- Schedule Type Limits Name
-  {4309e470-82da-40da-ad50-31103755ba5a}; !- Default Day Schedule Name
-
-OS:Schedule:Day,
-  {4309e470-82da-40da-ad50-31103755ba5a}, !- Handle
-  Schedule Day 3,                         !- Name
-  {b7839e47-ca97-4257-b469-bed6552b82aa}, !- Schedule Type Limits Name
->>>>>>> 3c1d7324
+  {b340f48a-4999-4dd9-bfcc-be8bbf8b1cc8}, !- Schedule Type Limits Name
   ,                                       !- Interpolate to Timestep
   24,                                     !- Hour 1
   0,                                      !- Minute 1
   112.539290946133;                       !- Value Until Time 1
 
 OS:People:Definition,
-<<<<<<< HEAD
-  {aad0a1df-eb1c-45c3-a498-b5d1d567e18a}, !- Handle
-=======
-  {1c8cf6af-af02-45b5-894d-29c24869274b}, !- Handle
->>>>>>> 3c1d7324
+  {e7916915-8de0-49ab-b1ba-bd09ca380529}, !- Handle
   res occupants|living space,             !- Name
   People,                                 !- Number of People Calculation Method
   1.32,                                   !- Number of People {people}
@@ -1262,21 +859,12 @@
   ZoneAveraged;                           !- Mean Radiant Temperature Calculation Type
 
 OS:People,
-<<<<<<< HEAD
-  {c9734f19-a368-4ffe-bd9b-353e86da9af4}, !- Handle
+  {51802b02-e72b-4743-a288-766fc98f247c}, !- Handle
   res occupants|living space,             !- Name
-  {aad0a1df-eb1c-45c3-a498-b5d1d567e18a}, !- People Definition Name
-  {060be970-2a18-41a0-833b-e5842392f785}, !- Space or SpaceType Name
-  {16d27a2a-82d9-457d-b187-6caabc49e496}, !- Number of People Schedule Name
-  {c700f751-4d30-445e-9786-53b1e184bb1a}, !- Activity Level Schedule Name
-=======
-  {a528b5df-61ac-48dc-9168-dbb4476af334}, !- Handle
-  res occupants|living space,             !- Name
-  {1c8cf6af-af02-45b5-894d-29c24869274b}, !- People Definition Name
-  {0dba2e71-b653-4cad-8a6c-789017b80fe0}, !- Space or SpaceType Name
-  {f5f9514c-58ba-4ce4-8881-b67ce655b28a}, !- Number of People Schedule Name
-  {18e834bb-f004-4ebe-8644-55c3ebbc5bb5}, !- Activity Level Schedule Name
->>>>>>> 3c1d7324
+  {e7916915-8de0-49ab-b1ba-bd09ca380529}, !- People Definition Name
+  {49f568c2-2bd4-48a4-bbcb-000559357931}, !- Space or SpaceType Name
+  {1386cf51-09b0-47ea-a10a-7df96269748b}, !- Number of People Schedule Name
+  {b09a2cf4-3e9b-4b83-a31e-0a7ca56c10a6}, !- Activity Level Schedule Name
   ,                                       !- Surface Name/Angle Factor List Name
   ,                                       !- Work Efficiency Schedule Name
   ,                                       !- Clothing Insulation Schedule Name
@@ -1284,11 +872,7 @@
   1;                                      !- Multiplier
 
 OS:ScheduleTypeLimits,
-<<<<<<< HEAD
-  {3041513a-a82c-479f-a901-6c8d6b781cbe}, !- Handle
-=======
-  {b7839e47-ca97-4257-b469-bed6552b82aa}, !- Handle
->>>>>>> 3c1d7324
+  {b340f48a-4999-4dd9-bfcc-be8bbf8b1cc8}, !- Handle
   ActivityLevel,                          !- Name
   0,                                      !- Lower Limit Value
   ,                                       !- Upper Limit Value
@@ -1296,22 +880,14 @@
   ActivityLevel;                          !- Unit Type
 
 OS:ScheduleTypeLimits,
-<<<<<<< HEAD
-  {32359c31-8405-4e29-89da-89204a3c1c8b}, !- Handle
-=======
-  {996a2785-8456-4775-80d1-5ef3d6de5b5b}, !- Handle
->>>>>>> 3c1d7324
+  {052510e9-a9c8-41ef-aaa9-aeeecc97598f}, !- Handle
   Fractional,                             !- Name
   0,                                      !- Lower Limit Value
   1,                                      !- Upper Limit Value
   Continuous;                             !- Numeric Type
 
 OS:People:Definition,
-<<<<<<< HEAD
-  {70b3ff7d-c200-414b-aba6-01bf7e545d6c}, !- Handle
-=======
-  {e9903ebc-e910-4441-ad3e-c86fcf8c6ac5}, !- Handle
->>>>>>> 3c1d7324
+  {a1305676-4607-4834-9eca-92e8a005670e}, !- Handle
   res occupants|living space|story 2,     !- Name
   People,                                 !- Number of People Calculation Method
   1.32,                                   !- Number of People {people}
@@ -1324,21 +900,12 @@
   ZoneAveraged;                           !- Mean Radiant Temperature Calculation Type
 
 OS:People,
-<<<<<<< HEAD
-  {4cd76a63-34cd-4bf3-afa6-15c6ba9b04da}, !- Handle
+  {250360bc-00ff-4a4b-a682-067f83da8fc3}, !- Handle
   res occupants|living space|story 2,     !- Name
-  {70b3ff7d-c200-414b-aba6-01bf7e545d6c}, !- People Definition Name
-  {25791e79-548a-40b2-99bd-1ce9d885271b}, !- Space or SpaceType Name
-  {16d27a2a-82d9-457d-b187-6caabc49e496}, !- Number of People Schedule Name
-  {c700f751-4d30-445e-9786-53b1e184bb1a}, !- Activity Level Schedule Name
-=======
-  {2b70a7ff-6127-4bd1-8ee6-36b76d357bb4}, !- Handle
-  res occupants|living space|story 2,     !- Name
-  {e9903ebc-e910-4441-ad3e-c86fcf8c6ac5}, !- People Definition Name
-  {2b74fa6a-d4e2-491b-a522-48a1ce2ae496}, !- Space or SpaceType Name
-  {f5f9514c-58ba-4ce4-8881-b67ce655b28a}, !- Number of People Schedule Name
-  {18e834bb-f004-4ebe-8644-55c3ebbc5bb5}, !- Activity Level Schedule Name
->>>>>>> 3c1d7324
+  {a1305676-4607-4834-9eca-92e8a005670e}, !- People Definition Name
+  {30e57de0-870f-4405-826c-be4233771378}, !- Space or SpaceType Name
+  {1386cf51-09b0-47ea-a10a-7df96269748b}, !- Number of People Schedule Name
+  {b09a2cf4-3e9b-4b83-a31e-0a7ca56c10a6}, !- Activity Level Schedule Name
   ,                                       !- Surface Name/Angle Factor List Name
   ,                                       !- Work Efficiency Schedule Name
   ,                                       !- Clothing Insulation Schedule Name
