!- NOTE: Auto-generated from /test/osw_files/SFD_2000sqft_2story_SL_UA_Denver_West.osw

OS:Version,
<<<<<<< HEAD
  {7c6c68bf-36f0-4fae-ba28-a71e891b8f84}, !- Handle
  3.2.1,                                  !- Version Identifier
  rc1;                                    !- Prerelease Identifier

OS:SimulationControl,
  {a7d169a4-d84e-4e70-995f-844476da5638}, !- Handle
=======
  {040179f5-ed73-4c3b-bcfd-b19e429c12ee}, !- Handle
  2.9.0;                                  !- Version Identifier

OS:SimulationControl,
  {85702fd8-2b90-4031-bdf5-69291a0a9de0}, !- Handle
>>>>>>> 3c1d7324
  ,                                       !- Do Zone Sizing Calculation
  ,                                       !- Do System Sizing Calculation
  ,                                       !- Do Plant Sizing Calculation
  No;                                     !- Run Simulation for Sizing Periods

OS:Timestep,
<<<<<<< HEAD
  {d2c8eb1e-595e-4968-a580-9060d27b9f67}, !- Handle
  6;                                      !- Number of Timesteps per Hour

OS:ShadowCalculation,
  {6252e722-18d0-4d66-a04b-4f26fb659ff1}, !- Handle
  PolygonClipping,                        !- Shading Calculation Method
  ,                                       !- Shading Calculation Update Frequency Method
  20,                                     !- Shading Calculation Update Frequency
  200,                                    !- Maximum Figures in Shadow Overlap Calculations
  ,                                       !- Polygon Clipping Algorithm
  512,                                    !- Pixel Counting Resolution
  ,                                       !- Sky Diffuse Modeling Algorithm
  No,                                     !- Output External Shading Calculation Results
  No,                                     !- Disable Self-Shading Within Shading Zone Groups
  No;                                     !- Disable Self-Shading From Shading Zone Groups to Other Zones

OS:SurfaceConvectionAlgorithm:Outside,
  {1fda6c12-eb19-46d5-8862-c124a1390729}, !- Handle
  DOE-2;                                  !- Algorithm

OS:SurfaceConvectionAlgorithm:Inside,
  {120b2e96-57b9-4f34-b47e-191a8d22d5ba}, !- Handle
  TARP;                                   !- Algorithm

OS:ZoneCapacitanceMultiplier:ResearchSpecial,
  {e1171a60-5f1c-4557-8fee-488c484ff5b1}, !- Handle
=======
  {f990a671-430e-4afe-8785-16668ef6a3f5}, !- Handle
  6;                                      !- Number of Timesteps per Hour

OS:ShadowCalculation,
  {f27188e8-6010-4f69-bd77-ed636ffd038f}, !- Handle
  20,                                     !- Calculation Frequency
  200;                                    !- Maximum Figures in Shadow Overlap Calculations

OS:SurfaceConvectionAlgorithm:Outside,
  {0718d1b5-670c-4892-8d48-0c6703c56492}, !- Handle
  DOE-2;                                  !- Algorithm

OS:SurfaceConvectionAlgorithm:Inside,
  {68537751-89ee-4d04-ad49-16550ac46e02}, !- Handle
  TARP;                                   !- Algorithm

OS:ZoneCapacitanceMultiplier:ResearchSpecial,
  {2ae8ef42-e19d-446e-8fe2-feea1ea2dc2e}, !- Handle
>>>>>>> 3c1d7324
  ,                                       !- Temperature Capacity Multiplier
  15,                                     !- Humidity Capacity Multiplier
  ;                                       !- Carbon Dioxide Capacity Multiplier

OS:RunPeriod,
<<<<<<< HEAD
  {77d0fd14-e1f7-4e73-8c35-7943803d9c63}, !- Handle
=======
  {eb2534d7-1b99-422c-ab88-be905781051f}, !- Handle
>>>>>>> 3c1d7324
  Run Period 1,                           !- Name
  1,                                      !- Begin Month
  1,                                      !- Begin Day of Month
  12,                                     !- End Month
  31,                                     !- End Day of Month
  ,                                       !- Use Weather File Holidays and Special Days
  ,                                       !- Use Weather File Daylight Saving Period
  ,                                       !- Apply Weekend Holiday Rule
  ,                                       !- Use Weather File Rain Indicators
  ,                                       !- Use Weather File Snow Indicators
  ;                                       !- Number of Times Runperiod to be Repeated

OS:YearDescription,
<<<<<<< HEAD
  {32230865-a307-4657-bbbf-dc5f43a05664}, !- Handle
=======
  {a4c2a140-9479-4ce3-8b77-876d5135b14f}, !- Handle
>>>>>>> 3c1d7324
  2007,                                   !- Calendar Year
  ,                                       !- Day of Week for Start Day
  ;                                       !- Is Leap Year

OS:WeatherFile,
<<<<<<< HEAD
  {971fab33-6369-44af-b883-d8d5b9857fd4}, !- Handle
=======
  {383c57ae-563b-45b1-8caa-a448c5f356f7}, !- Handle
>>>>>>> 3c1d7324
  Denver Intl Ap,                         !- City
  CO,                                     !- State Province Region
  USA,                                    !- Country
  TMY3,                                   !- Data Source
  725650,                                 !- WMO Number
  39.83,                                  !- Latitude {deg}
  -104.65,                                !- Longitude {deg}
  -7,                                     !- Time Zone {hr}
  1650,                                   !- Elevation {m}
  /mnt/c/git/resstock-develop/resources/measures/HPXMLtoOpenStudio/weather/USA_CO_Denver.Intl.AP.725650_TMY3.epw, !- Url
  E23378AA;                               !- Checksum

OS:AdditionalProperties,
<<<<<<< HEAD
  {9b4be146-3e3f-44d5-b24d-dd5ec0498832}, !- Handle
  {971fab33-6369-44af-b883-d8d5b9857fd4}, !- Object Name
=======
  {ea1b4697-19c6-4190-8fff-780e44b1a888}, !- Handle
  {383c57ae-563b-45b1-8caa-a448c5f356f7}, !- Object Name
>>>>>>> 3c1d7324
  EPWHeaderCity,                          !- Feature Name 1
  String,                                 !- Feature Data Type 1
  Denver Intl Ap,                         !- Feature Value 1
  EPWHeaderState,                         !- Feature Name 2
  String,                                 !- Feature Data Type 2
  CO,                                     !- Feature Value 2
  EPWHeaderCountry,                       !- Feature Name 3
  String,                                 !- Feature Data Type 3
  USA,                                    !- Feature Value 3
  EPWHeaderDataSource,                    !- Feature Name 4
  String,                                 !- Feature Data Type 4
  TMY3,                                   !- Feature Value 4
  EPWHeaderStation,                       !- Feature Name 5
  String,                                 !- Feature Data Type 5
  725650,                                 !- Feature Value 5
  EPWHeaderLatitude,                      !- Feature Name 6
  Double,                                 !- Feature Data Type 6
  39.829999999999998,                     !- Feature Value 6
  EPWHeaderLongitude,                     !- Feature Name 7
  Double,                                 !- Feature Data Type 7
  -104.65000000000001,                    !- Feature Value 7
  EPWHeaderTimezone,                      !- Feature Name 8
  Double,                                 !- Feature Data Type 8
  -7,                                     !- Feature Value 8
  EPWHeaderAltitude,                      !- Feature Name 9
  Double,                                 !- Feature Data Type 9
  5413.3858267716532,                     !- Feature Value 9
  EPWHeaderLocalPressure,                 !- Feature Name 10
  Double,                                 !- Feature Data Type 10
  0.81937567683596546,                    !- Feature Value 10
  EPWHeaderRecordsPerHour,                !- Feature Name 11
  Double,                                 !- Feature Data Type 11
  0,                                      !- Feature Value 11
  EPWDataAnnualAvgDrybulb,                !- Feature Name 12
  Double,                                 !- Feature Data Type 12
  51.575616438356228,                     !- Feature Value 12
  EPWDataAnnualMinDrybulb,                !- Feature Name 13
  Double,                                 !- Feature Data Type 13
  -2.9200000000000017,                    !- Feature Value 13
  EPWDataAnnualMaxDrybulb,                !- Feature Name 14
  Double,                                 !- Feature Data Type 14
  104,                                    !- Feature Value 14
  EPWDataCDD50F,                          !- Feature Name 15
  Double,                                 !- Feature Data Type 15
  3072.2925000000005,                     !- Feature Value 15
  EPWDataCDD65F,                          !- Feature Name 16
  Double,                                 !- Feature Data Type 16
  883.62000000000035,                     !- Feature Value 16
  EPWDataHDD50F,                          !- Feature Name 17
  Double,                                 !- Feature Data Type 17
  2497.1925000000001,                     !- Feature Value 17
  EPWDataHDD65F,                          !- Feature Name 18
  Double,                                 !- Feature Data Type 18
  5783.5200000000013,                     !- Feature Value 18
  EPWDataAnnualAvgWindspeed,              !- Feature Name 19
  Double,                                 !- Feature Data Type 19
  3.9165296803649667,                     !- Feature Value 19
  EPWDataMonthlyAvgDrybulbs,              !- Feature Name 20
  String,                                 !- Feature Data Type 20
  33.4191935483871&#4431.90142857142857&#4443.02620967741937&#4442.48624999999999&#4459.877741935483854&#4473.57574999999997&#4472.07975806451608&#4472.70008064516134&#4466.49200000000006&#4450.079112903225806&#4437.218250000000005&#4434.582177419354835, !- Feature Value 20
  EPWDataGroundMonthlyTemps,              !- Feature Name 21
  String,                                 !- Feature Data Type 21
  44.08306285945173&#4440.89570904991865&#4440.64045432632048&#4442.153016571250646&#4448.225111118704206&#4454.268919273837525&#4459.508577937551024&#4462.82777283423508&#4463.10975667174995&#4460.41014950381947&#4455.304105212311526&#4449.445696474514364, !- Feature Value 21
  EPWDataWSF,                             !- Feature Name 22
  Double,                                 !- Feature Data Type 22
  0.58999999999999997,                    !- Feature Value 22
  EPWDataMonthlyAvgDailyHighDrybulbs,     !- Feature Name 23
  String,                                 !- Feature Data Type 23
  47.41032258064516&#4446.58642857142857&#4455.15032258064517&#4453.708&#4472.80193548387098&#4488.67600000000002&#4486.1858064516129&#4485.87225806451613&#4482.082&#4463.18064516129033&#4448.73400000000001&#4448.87935483870968, !- Feature Value 23
  EPWDataMonthlyAvgDailyLowDrybulbs,      !- Feature Name 24
  String,                                 !- Feature Data Type 24
  19.347741935483874&#4419.856428571428573&#4430.316129032258065&#4431.112&#4447.41612903225806&#4457.901999999999994&#4459.063870967741934&#4460.956774193548384&#4452.352000000000004&#4438.41612903225806&#4427.002000000000002&#4423.02903225806451, !- Feature Value 24
  EPWDesignHeatingDrybulb,                !- Feature Name 25
  Double,                                 !- Feature Data Type 25
  12.02,                                  !- Feature Value 25
  EPWDesignHeatingWindspeed,              !- Feature Name 26
  Double,                                 !- Feature Data Type 26
  2.8062500000000004,                     !- Feature Value 26
  EPWDesignCoolingDrybulb,                !- Feature Name 27
  Double,                                 !- Feature Data Type 27
  91.939999999999998,                     !- Feature Value 27
  EPWDesignCoolingWetbulb,                !- Feature Name 28
  Double,                                 !- Feature Data Type 28
  59.95131430195849,                      !- Feature Value 28
  EPWDesignCoolingHumidityRatio,          !- Feature Name 29
  Double,                                 !- Feature Data Type 29
  0.0059161086834698092,                  !- Feature Value 29
  EPWDesignCoolingWindspeed,              !- Feature Name 30
  Double,                                 !- Feature Data Type 30
  3.7999999999999989,                     !- Feature Value 30
  EPWDesignDailyTemperatureRange,         !- Feature Name 31
  Double,                                 !- Feature Data Type 31
  24.915483870967748,                     !- Feature Value 31
  EPWDesignDehumidDrybulb,                !- Feature Name 32
  Double,                                 !- Feature Data Type 32
  67.996785714285721,                     !- Feature Value 32
  EPWDesignDehumidHumidityRatio,          !- Feature Name 33
  Double,                                 !- Feature Data Type 33
  0.012133744170488724,                   !- Feature Value 33
  EPWDesignCoolingDirectNormal,           !- Feature Name 34
  Double,                                 !- Feature Data Type 34
  985,                                    !- Feature Value 34
  EPWDesignCoolingDiffuseHorizontal,      !- Feature Name 35
  Double,                                 !- Feature Data Type 35
  84;                                     !- Feature Value 35

OS:Site,
<<<<<<< HEAD
  {d095de78-60b7-41f1-8367-bb4a2123041a}, !- Handle
=======
  {af102bc1-e640-4558-b8a0-211168274a3a}, !- Handle
>>>>>>> 3c1d7324
  Denver Intl Ap_CO_USA,                  !- Name
  39.83,                                  !- Latitude {deg}
  -104.65,                                !- Longitude {deg}
  -7,                                     !- Time Zone {hr}
  1650,                                   !- Elevation {m}
  ;                                       !- Terrain

OS:ClimateZones,
<<<<<<< HEAD
  {6987136d-b921-4eab-8853-d2f3d0bd7cff}, !- Handle
  Building America,                       !- Climate Zone Institution Name 1
=======
  {391efb26-8aef-41c5-9402-4b6dad681297}, !- Handle
  ,                                       !- Active Institution
  ,                                       !- Active Year
  ,                                       !- Climate Zone Institution Name 1
>>>>>>> 3c1d7324
  ,                                       !- Climate Zone Document Name 1
  0,                                      !- Climate Zone Document Year 1
  Cold;                                   !- Climate Zone Value 1

OS:Site:WaterMainsTemperature,
<<<<<<< HEAD
  {2c68fe42-7dcd-4869-8f2e-235fed3e7268}, !- Handle
=======
  {735c91b3-f649-4ed5-8b83-5091bf8d965e}, !- Handle
>>>>>>> 3c1d7324
  Correlation,                            !- Calculation Method
  ,                                       !- Temperature Schedule Name
  10.8753424657535,                       !- Annual Average Outdoor Air Temperature {C}
  23.1524007936508;                       !- Maximum Difference In Monthly Average Outdoor Air Temperatures {deltaC}

OS:RunPeriodControl:DaylightSavingTime,
<<<<<<< HEAD
  {83fb7c4f-0ef5-45ec-9533-2a34a1023350}, !- Handle
=======
  {92f36598-cb69-4684-aee9-490eb01ca8e2}, !- Handle
>>>>>>> 3c1d7324
  3/12,                                   !- Start Date
  11/5;                                   !- End Date

OS:Site:GroundTemperature:Deep,
<<<<<<< HEAD
  {01bf316c-b062-4724-a4d3-5d224aaccc6b}, !- Handle
=======
  {7887f8f1-6ec2-49ae-a40e-158b229213e5}, !- Handle
>>>>>>> 3c1d7324
  10.8753424657535,                       !- January Deep Ground Temperature {C}
  10.8753424657535,                       !- February Deep Ground Temperature {C}
  10.8753424657535,                       !- March Deep Ground Temperature {C}
  10.8753424657535,                       !- April Deep Ground Temperature {C}
  10.8753424657535,                       !- May Deep Ground Temperature {C}
  10.8753424657535,                       !- June Deep Ground Temperature {C}
  10.8753424657535,                       !- July Deep Ground Temperature {C}
  10.8753424657535,                       !- August Deep Ground Temperature {C}
  10.8753424657535,                       !- September Deep Ground Temperature {C}
  10.8753424657535,                       !- October Deep Ground Temperature {C}
  10.8753424657535,                       !- November Deep Ground Temperature {C}
  10.8753424657535;                       !- December Deep Ground Temperature {C}

OS:Building,
<<<<<<< HEAD
  {76dfaba7-01d2-42b1-941b-26987a61af06}, !- Handle
=======
  {dd009ce2-972a-44e5-9626-0fcbcf020740}, !- Handle
>>>>>>> 3c1d7324
  Building 1,                             !- Name
  ,                                       !- Building Sector Type
  90,                                     !- North Axis {deg}
  ,                                       !- Nominal Floor to Floor Height {m}
  ,                                       !- Space Type Name
  ,                                       !- Default Construction Set Name
  ,                                       !- Default Schedule Set Name
  2,                                      !- Standards Number of Stories
  2,                                      !- Standards Number of Above Ground Stories
  ,                                       !- Standards Template
  singlefamilydetached,                   !- Standards Building Type
  1;                                      !- Standards Number of Living Units

OS:AdditionalProperties,
<<<<<<< HEAD
  {c73c7a06-ddbc-44d3-9bbe-fef1183e2594}, !- Handle
  {76dfaba7-01d2-42b1-941b-26987a61af06}, !- Object Name
=======
  {30cc61e5-6b00-46b0-a75f-1be747084ad6}, !- Handle
  {dd009ce2-972a-44e5-9626-0fcbcf020740}, !- Object Name
>>>>>>> 3c1d7324
  Total Units Modeled,                    !- Feature Name 1
  Integer,                                !- Feature Data Type 1
  1;                                      !- Feature Value 1

OS:ThermalZone,
<<<<<<< HEAD
  {c71a70b0-e5d1-4104-8cd8-c86dcd5d3cb3}, !- Handle
=======
  {26562c37-550a-49d9-bf17-38a762a7d157}, !- Handle
>>>>>>> 3c1d7324
  living zone,                            !- Name
  ,                                       !- Multiplier
  ,                                       !- Ceiling Height {m}
  ,                                       !- Volume {m3}
  ,                                       !- Floor Area {m2}
  ,                                       !- Zone Inside Convection Algorithm
  ,                                       !- Zone Outside Convection Algorithm
  ,                                       !- Zone Conditioning Equipment List Name
<<<<<<< HEAD
  {66b838aa-2a21-4b6e-b170-51ae92c60d84}, !- Zone Air Inlet Port List
  {2c377cdb-ea05-4444-bc87-86adad71dfdc}, !- Zone Air Exhaust Port List
  {b8c70d1c-9641-4c85-bd18-6ae0954fecc1}, !- Zone Air Node Name
  {2e3c50cd-2eac-47d1-a675-672a7d084ee3}, !- Zone Return Air Port List
=======
  {8fd3e7c5-3718-4f5f-9bf5-5aa29602e637}, !- Zone Air Inlet Port List
  {42ca2067-1c88-4769-b72e-58c38b1e0fe8}, !- Zone Air Exhaust Port List
  {f4b691bf-e602-4347-bd21-02cc607c9c1a}, !- Zone Air Node Name
  {bea8f253-e7c9-4f26-9230-6d9d37d37044}, !- Zone Return Air Port List
>>>>>>> 3c1d7324
  ,                                       !- Primary Daylighting Control Name
  ,                                       !- Fraction of Zone Controlled by Primary Daylighting Control
  ,                                       !- Secondary Daylighting Control Name
  ,                                       !- Fraction of Zone Controlled by Secondary Daylighting Control
  ,                                       !- Illuminance Map Name
  ,                                       !- Group Rendering Name
  ,                                       !- Thermostat Name
  No;                                     !- Use Ideal Air Loads

OS:Node,
<<<<<<< HEAD
  {0c10334e-85d2-4c4f-a223-738afd1d6e5d}, !- Handle
  Node 1,                                 !- Name
  {b8c70d1c-9641-4c85-bd18-6ae0954fecc1}, !- Inlet Port
  ;                                       !- Outlet Port

OS:Connection,
  {b8c70d1c-9641-4c85-bd18-6ae0954fecc1}, !- Handle
  {c71a70b0-e5d1-4104-8cd8-c86dcd5d3cb3}, !- Source Object
  11,                                     !- Outlet Port
  {0c10334e-85d2-4c4f-a223-738afd1d6e5d}, !- Target Object
  2;                                      !- Inlet Port

OS:PortList,
  {66b838aa-2a21-4b6e-b170-51ae92c60d84}, !- Handle
  {c71a70b0-e5d1-4104-8cd8-c86dcd5d3cb3}; !- HVAC Component

OS:PortList,
  {2c377cdb-ea05-4444-bc87-86adad71dfdc}, !- Handle
  {c71a70b0-e5d1-4104-8cd8-c86dcd5d3cb3}; !- HVAC Component

OS:PortList,
  {2e3c50cd-2eac-47d1-a675-672a7d084ee3}, !- Handle
  {c71a70b0-e5d1-4104-8cd8-c86dcd5d3cb3}; !- HVAC Component

OS:Sizing:Zone,
  {6fc54803-4e9d-4999-96be-6ecad54cfa47}, !- Handle
  {c71a70b0-e5d1-4104-8cd8-c86dcd5d3cb3}, !- Zone or ZoneList Name
=======
  {a5a03ff4-83eb-46a0-9bdf-1c1e5fd6b34d}, !- Handle
  Node 1,                                 !- Name
  {f4b691bf-e602-4347-bd21-02cc607c9c1a}, !- Inlet Port
  ;                                       !- Outlet Port

OS:Connection,
  {f4b691bf-e602-4347-bd21-02cc607c9c1a}, !- Handle
  {9a30a6cf-d23b-4cc7-842d-71d45bb0c585}, !- Name
  {26562c37-550a-49d9-bf17-38a762a7d157}, !- Source Object
  11,                                     !- Outlet Port
  {a5a03ff4-83eb-46a0-9bdf-1c1e5fd6b34d}, !- Target Object
  2;                                      !- Inlet Port

OS:PortList,
  {8fd3e7c5-3718-4f5f-9bf5-5aa29602e637}, !- Handle
  {7c1c885c-2d56-4a34-85d1-ee38ff639d2e}, !- Name
  {26562c37-550a-49d9-bf17-38a762a7d157}; !- HVAC Component

OS:PortList,
  {42ca2067-1c88-4769-b72e-58c38b1e0fe8}, !- Handle
  {5e167b66-19e3-4ca4-8d6a-4b1a9bf4229c}, !- Name
  {26562c37-550a-49d9-bf17-38a762a7d157}; !- HVAC Component

OS:PortList,
  {bea8f253-e7c9-4f26-9230-6d9d37d37044}, !- Handle
  {2861f949-83e6-4f53-a11d-99691c24e0b8}, !- Name
  {26562c37-550a-49d9-bf17-38a762a7d157}; !- HVAC Component

OS:Sizing:Zone,
  {37609e68-3501-49aa-8a22-90f96899c0aa}, !- Handle
  {26562c37-550a-49d9-bf17-38a762a7d157}, !- Zone or ZoneList Name
>>>>>>> 3c1d7324
  SupplyAirTemperature,                   !- Zone Cooling Design Supply Air Temperature Input Method
  14,                                     !- Zone Cooling Design Supply Air Temperature {C}
  11.11,                                  !- Zone Cooling Design Supply Air Temperature Difference {deltaC}
  SupplyAirTemperature,                   !- Zone Heating Design Supply Air Temperature Input Method
  40,                                     !- Zone Heating Design Supply Air Temperature {C}
  11.11,                                  !- Zone Heating Design Supply Air Temperature Difference {deltaC}
  0.0085,                                 !- Zone Cooling Design Supply Air Humidity Ratio {kg-H2O/kg-air}
  0.008,                                  !- Zone Heating Design Supply Air Humidity Ratio {kg-H2O/kg-air}
  ,                                       !- Zone Heating Sizing Factor
  ,                                       !- Zone Cooling Sizing Factor
  DesignDay,                              !- Cooling Design Air Flow Method
  ,                                       !- Cooling Design Air Flow Rate {m3/s}
  ,                                       !- Cooling Minimum Air Flow per Zone Floor Area {m3/s-m2}
  ,                                       !- Cooling Minimum Air Flow {m3/s}
  ,                                       !- Cooling Minimum Air Flow Fraction
  DesignDay,                              !- Heating Design Air Flow Method
  ,                                       !- Heating Design Air Flow Rate {m3/s}
  ,                                       !- Heating Maximum Air Flow per Zone Floor Area {m3/s-m2}
  ,                                       !- Heating Maximum Air Flow {m3/s}
  ,                                       !- Heating Maximum Air Flow Fraction
  No,                                     !- Account for Dedicated Outdoor Air System
  NeutralSupplyAir,                       !- Dedicated Outdoor Air System Control Strategy
  autosize,                               !- Dedicated Outdoor Air Low Setpoint Temperature for Design {C}
  autosize;                               !- Dedicated Outdoor Air High Setpoint Temperature for Design {C}

OS:ZoneHVAC:EquipmentList,
<<<<<<< HEAD
  {f6e46170-a184-4adf-a768-ffba341f5851}, !- Handle
  Zone HVAC Equipment List 1,             !- Name
  {c71a70b0-e5d1-4104-8cd8-c86dcd5d3cb3}; !- Thermal Zone

OS:Space,
  {827154fc-f762-4d08-8e2e-be52d9f48f6c}, !- Handle
  living space,                           !- Name
  {ba73f40a-5f00-4049-b457-b7e4985a1b60}, !- Space Type Name
=======
  {ef6f915a-034d-4cea-a512-65d8ee8387ff}, !- Handle
  Zone HVAC Equipment List 1,             !- Name
  {26562c37-550a-49d9-bf17-38a762a7d157}; !- Thermal Zone

OS:Space,
  {0dba2e71-b653-4cad-8a6c-789017b80fe0}, !- Handle
  living space,                           !- Name
  {f198c4af-ea04-407d-a8df-8b3845b649d5}, !- Space Type Name
>>>>>>> 3c1d7324
  ,                                       !- Default Construction Set Name
  ,                                       !- Default Schedule Set Name
  -0,                                     !- Direction of Relative North {deg}
  0,                                      !- X Origin {m}
  0,                                      !- Y Origin {m}
  0,                                      !- Z Origin {m}
  ,                                       !- Building Story Name
<<<<<<< HEAD
  {c71a70b0-e5d1-4104-8cd8-c86dcd5d3cb3}, !- Thermal Zone Name
  ,                                       !- Part of Total Floor Area
  ,                                       !- Design Specification Outdoor Air Object Name
  {878166c8-dea9-4f57-bea0-8bd7258291c0}; !- Building Unit Name

OS:Surface,
  {c09d9985-e8ec-4bcd-bf0b-0579f711e595}, !- Handle
  Surface 1,                              !- Name
  Floor,                                  !- Surface Type
  ,                                       !- Construction Name
  {827154fc-f762-4d08-8e2e-be52d9f48f6c}, !- Space Name
=======
  {26562c37-550a-49d9-bf17-38a762a7d157}, !- Thermal Zone Name
  ,                                       !- Part of Total Floor Area
  ,                                       !- Design Specification Outdoor Air Object Name
  {9b243943-4078-45b2-8eb8-796de7b0c3eb}; !- Building Unit Name

OS:Surface,
  {f7ffeea9-7478-411e-ae40-7e56310d5025}, !- Handle
  Surface 1,                              !- Name
  Floor,                                  !- Surface Type
  ,                                       !- Construction Name
  {0dba2e71-b653-4cad-8a6c-789017b80fe0}, !- Space Name
>>>>>>> 3c1d7324
  Foundation,                             !- Outside Boundary Condition
  ,                                       !- Outside Boundary Condition Object
  NoSun,                                  !- Sun Exposure
  NoWind,                                 !- Wind Exposure
  ,                                       !- View Factor to Ground
  ,                                       !- Number of Vertices
  0, 0, 0,                                !- X,Y,Z Vertex 1 {m}
  0, 6.81553519541936, 0,                 !- X,Y,Z Vertex 2 {m}
  13.6310703908387, 6.81553519541936, 0,  !- X,Y,Z Vertex 3 {m}
  13.6310703908387, 0, 0;                 !- X,Y,Z Vertex 4 {m}

OS:Surface,
<<<<<<< HEAD
  {d8f3f0a6-ca2c-4e1d-9f31-00ac0de99c85}, !- Handle
  Surface 2,                              !- Name
  Wall,                                   !- Surface Type
  ,                                       !- Construction Name
  {827154fc-f762-4d08-8e2e-be52d9f48f6c}, !- Space Name
=======
  {cf9d1367-303b-4891-b4d0-660add9e4690}, !- Handle
  Surface 2,                              !- Name
  Wall,                                   !- Surface Type
  ,                                       !- Construction Name
  {0dba2e71-b653-4cad-8a6c-789017b80fe0}, !- Space Name
>>>>>>> 3c1d7324
  Outdoors,                               !- Outside Boundary Condition
  ,                                       !- Outside Boundary Condition Object
  SunExposed,                             !- Sun Exposure
  WindExposed,                            !- Wind Exposure
  ,                                       !- View Factor to Ground
  ,                                       !- Number of Vertices
  0, 6.81553519541936, 2.4384,            !- X,Y,Z Vertex 1 {m}
  0, 6.81553519541936, 0,                 !- X,Y,Z Vertex 2 {m}
  0, 0, 0,                                !- X,Y,Z Vertex 3 {m}
  0, 0, 2.4384;                           !- X,Y,Z Vertex 4 {m}

OS:Surface,
<<<<<<< HEAD
  {61444c3f-1adb-44b7-8c62-d676cc19de6d}, !- Handle
  Surface 3,                              !- Name
  Wall,                                   !- Surface Type
  ,                                       !- Construction Name
  {827154fc-f762-4d08-8e2e-be52d9f48f6c}, !- Space Name
=======
  {6f2d0f21-4cac-44b8-99e8-e67b09a51b00}, !- Handle
  Surface 3,                              !- Name
  Wall,                                   !- Surface Type
  ,                                       !- Construction Name
  {0dba2e71-b653-4cad-8a6c-789017b80fe0}, !- Space Name
>>>>>>> 3c1d7324
  Outdoors,                               !- Outside Boundary Condition
  ,                                       !- Outside Boundary Condition Object
  SunExposed,                             !- Sun Exposure
  WindExposed,                            !- Wind Exposure
  ,                                       !- View Factor to Ground
  ,                                       !- Number of Vertices
  13.6310703908387, 6.81553519541936, 2.4384, !- X,Y,Z Vertex 1 {m}
  13.6310703908387, 6.81553519541936, 0,  !- X,Y,Z Vertex 2 {m}
  0, 6.81553519541936, 0,                 !- X,Y,Z Vertex 3 {m}
  0, 6.81553519541936, 2.4384;            !- X,Y,Z Vertex 4 {m}

OS:Surface,
<<<<<<< HEAD
  {f66d829b-7ce2-49ab-8107-65507ee2faa1}, !- Handle
  Surface 4,                              !- Name
  Wall,                                   !- Surface Type
  ,                                       !- Construction Name
  {827154fc-f762-4d08-8e2e-be52d9f48f6c}, !- Space Name
=======
  {5ae20688-9a3b-4a60-b09e-0d2dee07ed41}, !- Handle
  Surface 4,                              !- Name
  Wall,                                   !- Surface Type
  ,                                       !- Construction Name
  {0dba2e71-b653-4cad-8a6c-789017b80fe0}, !- Space Name
>>>>>>> 3c1d7324
  Outdoors,                               !- Outside Boundary Condition
  ,                                       !- Outside Boundary Condition Object
  SunExposed,                             !- Sun Exposure
  WindExposed,                            !- Wind Exposure
  ,                                       !- View Factor to Ground
  ,                                       !- Number of Vertices
  13.6310703908387, 0, 2.4384,            !- X,Y,Z Vertex 1 {m}
  13.6310703908387, 0, 0,                 !- X,Y,Z Vertex 2 {m}
  13.6310703908387, 6.81553519541936, 0,  !- X,Y,Z Vertex 3 {m}
  13.6310703908387, 6.81553519541936, 2.4384; !- X,Y,Z Vertex 4 {m}

OS:Surface,
<<<<<<< HEAD
  {c1a3cad9-eeee-45f0-a976-638d7e211811}, !- Handle
  Surface 5,                              !- Name
  Wall,                                   !- Surface Type
  ,                                       !- Construction Name
  {827154fc-f762-4d08-8e2e-be52d9f48f6c}, !- Space Name
=======
  {6ad6b63a-ea64-4654-8b4a-7576c282d606}, !- Handle
  Surface 5,                              !- Name
  Wall,                                   !- Surface Type
  ,                                       !- Construction Name
  {0dba2e71-b653-4cad-8a6c-789017b80fe0}, !- Space Name
>>>>>>> 3c1d7324
  Outdoors,                               !- Outside Boundary Condition
  ,                                       !- Outside Boundary Condition Object
  SunExposed,                             !- Sun Exposure
  WindExposed,                            !- Wind Exposure
  ,                                       !- View Factor to Ground
  ,                                       !- Number of Vertices
  0, 0, 2.4384,                           !- X,Y,Z Vertex 1 {m}
  0, 0, 0,                                !- X,Y,Z Vertex 2 {m}
  13.6310703908387, 0, 0,                 !- X,Y,Z Vertex 3 {m}
  13.6310703908387, 0, 2.4384;            !- X,Y,Z Vertex 4 {m}

OS:Surface,
<<<<<<< HEAD
  {4c02747b-5054-489a-b4fc-d7cb2f21a7ab}, !- Handle
  Surface 6,                              !- Name
  RoofCeiling,                            !- Surface Type
  ,                                       !- Construction Name
  {827154fc-f762-4d08-8e2e-be52d9f48f6c}, !- Space Name
  Surface,                                !- Outside Boundary Condition
  {4f01095c-25ba-4e05-92ed-2b788fcc7e3d}, !- Outside Boundary Condition Object
=======
  {f63cebf5-bde3-4d63-8ede-3f8c92531014}, !- Handle
  Surface 6,                              !- Name
  RoofCeiling,                            !- Surface Type
  ,                                       !- Construction Name
  {0dba2e71-b653-4cad-8a6c-789017b80fe0}, !- Space Name
  Surface,                                !- Outside Boundary Condition
  {c0408dcc-4202-413e-8eee-dc2a2d12d780}, !- Outside Boundary Condition Object
>>>>>>> 3c1d7324
  NoSun,                                  !- Sun Exposure
  NoWind,                                 !- Wind Exposure
  ,                                       !- View Factor to Ground
  ,                                       !- Number of Vertices
  13.6310703908387, 0, 2.4384,            !- X,Y,Z Vertex 1 {m}
  13.6310703908387, 6.81553519541936, 2.4384, !- X,Y,Z Vertex 2 {m}
  0, 6.81553519541936, 2.4384,            !- X,Y,Z Vertex 3 {m}
  0, 0, 2.4384;                           !- X,Y,Z Vertex 4 {m}

OS:SpaceType,
<<<<<<< HEAD
  {ba73f40a-5f00-4049-b457-b7e4985a1b60}, !- Handle
=======
  {f198c4af-ea04-407d-a8df-8b3845b649d5}, !- Handle
>>>>>>> 3c1d7324
  Space Type 1,                           !- Name
  ,                                       !- Default Construction Set Name
  ,                                       !- Default Schedule Set Name
  ,                                       !- Group Rendering Name
  ,                                       !- Design Specification Outdoor Air Object Name
  ,                                       !- Standards Template
  ,                                       !- Standards Building Type
  living;                                 !- Standards Space Type

OS:Space,
<<<<<<< HEAD
  {456f6d60-fac3-4df2-847b-078e224849aa}, !- Handle
  living space|story 2,                   !- Name
  {ba73f40a-5f00-4049-b457-b7e4985a1b60}, !- Space Type Name
=======
  {2b74fa6a-d4e2-491b-a522-48a1ce2ae496}, !- Handle
  living space|story 2,                   !- Name
  {f198c4af-ea04-407d-a8df-8b3845b649d5}, !- Space Type Name
>>>>>>> 3c1d7324
  ,                                       !- Default Construction Set Name
  ,                                       !- Default Schedule Set Name
  -0,                                     !- Direction of Relative North {deg}
  0,                                      !- X Origin {m}
  0,                                      !- Y Origin {m}
  2.4384,                                 !- Z Origin {m}
  ,                                       !- Building Story Name
<<<<<<< HEAD
  {c71a70b0-e5d1-4104-8cd8-c86dcd5d3cb3}, !- Thermal Zone Name
  ,                                       !- Part of Total Floor Area
  ,                                       !- Design Specification Outdoor Air Object Name
  {878166c8-dea9-4f57-bea0-8bd7258291c0}; !- Building Unit Name

OS:Surface,
  {4f01095c-25ba-4e05-92ed-2b788fcc7e3d}, !- Handle
  Surface 7,                              !- Name
  Floor,                                  !- Surface Type
  ,                                       !- Construction Name
  {456f6d60-fac3-4df2-847b-078e224849aa}, !- Space Name
  Surface,                                !- Outside Boundary Condition
  {4c02747b-5054-489a-b4fc-d7cb2f21a7ab}, !- Outside Boundary Condition Object
=======
  {26562c37-550a-49d9-bf17-38a762a7d157}, !- Thermal Zone Name
  ,                                       !- Part of Total Floor Area
  ,                                       !- Design Specification Outdoor Air Object Name
  {9b243943-4078-45b2-8eb8-796de7b0c3eb}; !- Building Unit Name

OS:Surface,
  {c0408dcc-4202-413e-8eee-dc2a2d12d780}, !- Handle
  Surface 7,                              !- Name
  Floor,                                  !- Surface Type
  ,                                       !- Construction Name
  {2b74fa6a-d4e2-491b-a522-48a1ce2ae496}, !- Space Name
  Surface,                                !- Outside Boundary Condition
  {f63cebf5-bde3-4d63-8ede-3f8c92531014}, !- Outside Boundary Condition Object
>>>>>>> 3c1d7324
  NoSun,                                  !- Sun Exposure
  NoWind,                                 !- Wind Exposure
  ,                                       !- View Factor to Ground
  ,                                       !- Number of Vertices
  0, 0, 0,                                !- X,Y,Z Vertex 1 {m}
  0, 6.81553519541936, 0,                 !- X,Y,Z Vertex 2 {m}
  13.6310703908387, 6.81553519541936, 0,  !- X,Y,Z Vertex 3 {m}
  13.6310703908387, 0, 0;                 !- X,Y,Z Vertex 4 {m}

OS:Surface,
<<<<<<< HEAD
  {78f2816a-6010-41ba-b402-58683ef45480}, !- Handle
  Surface 8,                              !- Name
  Wall,                                   !- Surface Type
  ,                                       !- Construction Name
  {456f6d60-fac3-4df2-847b-078e224849aa}, !- Space Name
=======
  {5895e2f9-da7c-41ee-8f57-a403df15348b}, !- Handle
  Surface 8,                              !- Name
  Wall,                                   !- Surface Type
  ,                                       !- Construction Name
  {2b74fa6a-d4e2-491b-a522-48a1ce2ae496}, !- Space Name
>>>>>>> 3c1d7324
  Outdoors,                               !- Outside Boundary Condition
  ,                                       !- Outside Boundary Condition Object
  SunExposed,                             !- Sun Exposure
  WindExposed,                            !- Wind Exposure
  ,                                       !- View Factor to Ground
  ,                                       !- Number of Vertices
  0, 6.81553519541936, 2.4384,            !- X,Y,Z Vertex 1 {m}
  0, 6.81553519541936, 0,                 !- X,Y,Z Vertex 2 {m}
  0, 0, 0,                                !- X,Y,Z Vertex 3 {m}
  0, 0, 2.4384;                           !- X,Y,Z Vertex 4 {m}

OS:Surface,
<<<<<<< HEAD
  {f2850b0b-a479-4353-9758-c1a408477e8d}, !- Handle
  Surface 9,                              !- Name
  Wall,                                   !- Surface Type
  ,                                       !- Construction Name
  {456f6d60-fac3-4df2-847b-078e224849aa}, !- Space Name
=======
  {a42e5f68-d73a-4a26-9054-7a9f39d91c44}, !- Handle
  Surface 9,                              !- Name
  Wall,                                   !- Surface Type
  ,                                       !- Construction Name
  {2b74fa6a-d4e2-491b-a522-48a1ce2ae496}, !- Space Name
>>>>>>> 3c1d7324
  Outdoors,                               !- Outside Boundary Condition
  ,                                       !- Outside Boundary Condition Object
  SunExposed,                             !- Sun Exposure
  WindExposed,                            !- Wind Exposure
  ,                                       !- View Factor to Ground
  ,                                       !- Number of Vertices
  13.6310703908387, 6.81553519541936, 2.4384, !- X,Y,Z Vertex 1 {m}
  13.6310703908387, 6.81553519541936, 0,  !- X,Y,Z Vertex 2 {m}
  0, 6.81553519541936, 0,                 !- X,Y,Z Vertex 3 {m}
  0, 6.81553519541936, 2.4384;            !- X,Y,Z Vertex 4 {m}

OS:Surface,
<<<<<<< HEAD
  {407e2e70-62a2-4e70-bbb2-15ff85cb5d51}, !- Handle
  Surface 10,                             !- Name
  Wall,                                   !- Surface Type
  ,                                       !- Construction Name
  {456f6d60-fac3-4df2-847b-078e224849aa}, !- Space Name
=======
  {ebaee7f7-30fa-442a-95a3-c6ddc2164ba6}, !- Handle
  Surface 10,                             !- Name
  Wall,                                   !- Surface Type
  ,                                       !- Construction Name
  {2b74fa6a-d4e2-491b-a522-48a1ce2ae496}, !- Space Name
>>>>>>> 3c1d7324
  Outdoors,                               !- Outside Boundary Condition
  ,                                       !- Outside Boundary Condition Object
  SunExposed,                             !- Sun Exposure
  WindExposed,                            !- Wind Exposure
  ,                                       !- View Factor to Ground
  ,                                       !- Number of Vertices
  13.6310703908387, 0, 2.4384,            !- X,Y,Z Vertex 1 {m}
  13.6310703908387, 0, 0,                 !- X,Y,Z Vertex 2 {m}
  13.6310703908387, 6.81553519541936, 0,  !- X,Y,Z Vertex 3 {m}
  13.6310703908387, 6.81553519541936, 2.4384; !- X,Y,Z Vertex 4 {m}

OS:Surface,
<<<<<<< HEAD
  {02ed857d-1ed3-49b5-877b-c238dfb6edc3}, !- Handle
  Surface 11,                             !- Name
  Wall,                                   !- Surface Type
  ,                                       !- Construction Name
  {456f6d60-fac3-4df2-847b-078e224849aa}, !- Space Name
=======
  {4c38ad13-5ad0-4223-b08a-d0c50e44c917}, !- Handle
  Surface 11,                             !- Name
  Wall,                                   !- Surface Type
  ,                                       !- Construction Name
  {2b74fa6a-d4e2-491b-a522-48a1ce2ae496}, !- Space Name
>>>>>>> 3c1d7324
  Outdoors,                               !- Outside Boundary Condition
  ,                                       !- Outside Boundary Condition Object
  SunExposed,                             !- Sun Exposure
  WindExposed,                            !- Wind Exposure
  ,                                       !- View Factor to Ground
  ,                                       !- Number of Vertices
  0, 0, 2.4384,                           !- X,Y,Z Vertex 1 {m}
  0, 0, 0,                                !- X,Y,Z Vertex 2 {m}
  13.6310703908387, 0, 0,                 !- X,Y,Z Vertex 3 {m}
  13.6310703908387, 0, 2.4384;            !- X,Y,Z Vertex 4 {m}

OS:Surface,
<<<<<<< HEAD
  {bf174ac9-ea4c-4b7b-91e9-86832214b3de}, !- Handle
  Surface 12,                             !- Name
  RoofCeiling,                            !- Surface Type
  ,                                       !- Construction Name
  {456f6d60-fac3-4df2-847b-078e224849aa}, !- Space Name
  Surface,                                !- Outside Boundary Condition
  {5ef92d9f-4a67-4860-ae3d-28114f48b164}, !- Outside Boundary Condition Object
=======
  {f68a5328-741d-4ae0-98f1-e7cdbb10765a}, !- Handle
  Surface 12,                             !- Name
  RoofCeiling,                            !- Surface Type
  ,                                       !- Construction Name
  {2b74fa6a-d4e2-491b-a522-48a1ce2ae496}, !- Space Name
  Surface,                                !- Outside Boundary Condition
  {419ed468-888f-41be-bcb4-af345a053e74}, !- Outside Boundary Condition Object
>>>>>>> 3c1d7324
  NoSun,                                  !- Sun Exposure
  NoWind,                                 !- Wind Exposure
  ,                                       !- View Factor to Ground
  ,                                       !- Number of Vertices
  13.6310703908387, 0, 2.4384,            !- X,Y,Z Vertex 1 {m}
  13.6310703908387, 6.81553519541936, 2.4384, !- X,Y,Z Vertex 2 {m}
  0, 6.81553519541936, 2.4384,            !- X,Y,Z Vertex 3 {m}
  0, 0, 2.4384;                           !- X,Y,Z Vertex 4 {m}

OS:Surface,
<<<<<<< HEAD
  {5ef92d9f-4a67-4860-ae3d-28114f48b164}, !- Handle
  Surface 13,                             !- Name
  Floor,                                  !- Surface Type
  ,                                       !- Construction Name
  {0ff80bc8-d0eb-4945-ab88-2500344581b9}, !- Space Name
  Surface,                                !- Outside Boundary Condition
  {bf174ac9-ea4c-4b7b-91e9-86832214b3de}, !- Outside Boundary Condition Object
=======
  {419ed468-888f-41be-bcb4-af345a053e74}, !- Handle
  Surface 13,                             !- Name
  Floor,                                  !- Surface Type
  ,                                       !- Construction Name
  {7e97938a-2974-4dc3-a584-3243ef2f50b1}, !- Space Name
  Surface,                                !- Outside Boundary Condition
  {f68a5328-741d-4ae0-98f1-e7cdbb10765a}, !- Outside Boundary Condition Object
>>>>>>> 3c1d7324
  NoSun,                                  !- Sun Exposure
  NoWind,                                 !- Wind Exposure
  ,                                       !- View Factor to Ground
  ,                                       !- Number of Vertices
  0, 6.81553519541936, 0,                 !- X,Y,Z Vertex 1 {m}
  13.6310703908387, 6.81553519541936, 0,  !- X,Y,Z Vertex 2 {m}
  13.6310703908387, 0, 0,                 !- X,Y,Z Vertex 3 {m}
  0, 0, 0;                                !- X,Y,Z Vertex 4 {m}

OS:Surface,
<<<<<<< HEAD
  {4596dcc9-4639-4d7b-ab68-a19b32d5d907}, !- Handle
  Surface 14,                             !- Name
  RoofCeiling,                            !- Surface Type
  ,                                       !- Construction Name
  {0ff80bc8-d0eb-4945-ab88-2500344581b9}, !- Space Name
=======
  {bfbb007c-5737-480e-824b-c520f9e01390}, !- Handle
  Surface 14,                             !- Name
  RoofCeiling,                            !- Surface Type
  ,                                       !- Construction Name
  {7e97938a-2974-4dc3-a584-3243ef2f50b1}, !- Space Name
>>>>>>> 3c1d7324
  Outdoors,                               !- Outside Boundary Condition
  ,                                       !- Outside Boundary Condition Object
  SunExposed,                             !- Sun Exposure
  WindExposed,                            !- Wind Exposure
  ,                                       !- View Factor to Ground
  ,                                       !- Number of Vertices
  13.6310703908387, 3.40776759770968, 1.70388379885484, !- X,Y,Z Vertex 1 {m}
  0, 3.40776759770968, 1.70388379885484,  !- X,Y,Z Vertex 2 {m}
  0, 0, 0,                                !- X,Y,Z Vertex 3 {m}
  13.6310703908387, 0, 0;                 !- X,Y,Z Vertex 4 {m}

OS:Surface,
<<<<<<< HEAD
  {0aeddd43-f9c5-4fd8-b746-97154e8683d6}, !- Handle
  Surface 15,                             !- Name
  RoofCeiling,                            !- Surface Type
  ,                                       !- Construction Name
  {0ff80bc8-d0eb-4945-ab88-2500344581b9}, !- Space Name
=======
  {3cdea6b4-8cd5-42f6-9b4f-dbb18b29d99d}, !- Handle
  Surface 15,                             !- Name
  RoofCeiling,                            !- Surface Type
  ,                                       !- Construction Name
  {7e97938a-2974-4dc3-a584-3243ef2f50b1}, !- Space Name
>>>>>>> 3c1d7324
  Outdoors,                               !- Outside Boundary Condition
  ,                                       !- Outside Boundary Condition Object
  SunExposed,                             !- Sun Exposure
  WindExposed,                            !- Wind Exposure
  ,                                       !- View Factor to Ground
  ,                                       !- Number of Vertices
  0, 3.40776759770968, 1.70388379885484,  !- X,Y,Z Vertex 1 {m}
  13.6310703908387, 3.40776759770968, 1.70388379885484, !- X,Y,Z Vertex 2 {m}
  13.6310703908387, 6.81553519541936, 0,  !- X,Y,Z Vertex 3 {m}
  0, 6.81553519541936, 0;                 !- X,Y,Z Vertex 4 {m}

OS:Surface,
<<<<<<< HEAD
  {873618da-4bc6-421f-98d4-8c82d21e1b96}, !- Handle
  Surface 16,                             !- Name
  Wall,                                   !- Surface Type
  ,                                       !- Construction Name
  {0ff80bc8-d0eb-4945-ab88-2500344581b9}, !- Space Name
=======
  {29777f08-cda8-463a-8483-82439b9b456b}, !- Handle
  Surface 16,                             !- Name
  Wall,                                   !- Surface Type
  ,                                       !- Construction Name
  {7e97938a-2974-4dc3-a584-3243ef2f50b1}, !- Space Name
>>>>>>> 3c1d7324
  Outdoors,                               !- Outside Boundary Condition
  ,                                       !- Outside Boundary Condition Object
  SunExposed,                             !- Sun Exposure
  WindExposed,                            !- Wind Exposure
  ,                                       !- View Factor to Ground
  ,                                       !- Number of Vertices
  0, 3.40776759770968, 1.70388379885484,  !- X,Y,Z Vertex 1 {m}
  0, 6.81553519541936, 0,                 !- X,Y,Z Vertex 2 {m}
  0, 0, 0;                                !- X,Y,Z Vertex 3 {m}

OS:Surface,
<<<<<<< HEAD
  {a8faa5cd-9591-483f-ae44-6bc929bb2c45}, !- Handle
  Surface 17,                             !- Name
  Wall,                                   !- Surface Type
  ,                                       !- Construction Name
  {0ff80bc8-d0eb-4945-ab88-2500344581b9}, !- Space Name
=======
  {ac7bf3c8-735e-4ab3-8cce-2c581c976656}, !- Handle
  Surface 17,                             !- Name
  Wall,                                   !- Surface Type
  ,                                       !- Construction Name
  {7e97938a-2974-4dc3-a584-3243ef2f50b1}, !- Space Name
>>>>>>> 3c1d7324
  Outdoors,                               !- Outside Boundary Condition
  ,                                       !- Outside Boundary Condition Object
  SunExposed,                             !- Sun Exposure
  WindExposed,                            !- Wind Exposure
  ,                                       !- View Factor to Ground
  ,                                       !- Number of Vertices
  13.6310703908387, 3.40776759770968, 1.70388379885484, !- X,Y,Z Vertex 1 {m}
  13.6310703908387, 0, 0,                 !- X,Y,Z Vertex 2 {m}
  13.6310703908387, 6.81553519541936, 0;  !- X,Y,Z Vertex 3 {m}

OS:Space,
<<<<<<< HEAD
  {0ff80bc8-d0eb-4945-ab88-2500344581b9}, !- Handle
  unfinished attic space,                 !- Name
  {2164ad06-40af-4e2a-a0fa-938aacde64a9}, !- Space Type Name
=======
  {7e97938a-2974-4dc3-a584-3243ef2f50b1}, !- Handle
  unfinished attic space,                 !- Name
  {8e1fc611-0b19-4d1b-a531-853eaaa385ab}, !- Space Type Name
>>>>>>> 3c1d7324
  ,                                       !- Default Construction Set Name
  ,                                       !- Default Schedule Set Name
  -0,                                     !- Direction of Relative North {deg}
  0,                                      !- X Origin {m}
  0,                                      !- Y Origin {m}
  4.8768,                                 !- Z Origin {m}
  ,                                       !- Building Story Name
<<<<<<< HEAD
  {82838a2a-4ba0-497d-879f-7213486ec982}; !- Thermal Zone Name

OS:ThermalZone,
  {82838a2a-4ba0-497d-879f-7213486ec982}, !- Handle
=======
  {af8b2ec7-1e66-4393-804e-fce6c9e2a352}; !- Thermal Zone Name

OS:ThermalZone,
  {af8b2ec7-1e66-4393-804e-fce6c9e2a352}, !- Handle
>>>>>>> 3c1d7324
  unfinished attic zone,                  !- Name
  ,                                       !- Multiplier
  ,                                       !- Ceiling Height {m}
  ,                                       !- Volume {m3}
  ,                                       !- Floor Area {m2}
  ,                                       !- Zone Inside Convection Algorithm
  ,                                       !- Zone Outside Convection Algorithm
  ,                                       !- Zone Conditioning Equipment List Name
<<<<<<< HEAD
  {f033dee0-9f23-47f3-8ec0-5da718b34d4f}, !- Zone Air Inlet Port List
  {d4406536-92ad-48ae-8762-ebc65d7853e1}, !- Zone Air Exhaust Port List
  {0843386d-12fb-48dd-bdd6-4a428a090ecb}, !- Zone Air Node Name
  {83570a3a-3965-4b84-bbd2-b25d96a5ec86}, !- Zone Return Air Port List
=======
  {85d0f345-7a04-48d1-85aa-1654ea8e29a9}, !- Zone Air Inlet Port List
  {ae31336d-cc43-4a8e-b981-979d59adf2b8}, !- Zone Air Exhaust Port List
  {572a3ef2-52b0-4f28-9d12-e55493952789}, !- Zone Air Node Name
  {5412f604-fef0-43f1-8f34-02dfe02a46ce}, !- Zone Return Air Port List
>>>>>>> 3c1d7324
  ,                                       !- Primary Daylighting Control Name
  ,                                       !- Fraction of Zone Controlled by Primary Daylighting Control
  ,                                       !- Secondary Daylighting Control Name
  ,                                       !- Fraction of Zone Controlled by Secondary Daylighting Control
  ,                                       !- Illuminance Map Name
  ,                                       !- Group Rendering Name
  ,                                       !- Thermostat Name
  No;                                     !- Use Ideal Air Loads

OS:Node,
<<<<<<< HEAD
  {94f5dfc6-1243-4cac-b830-6e16fc665e35}, !- Handle
  Node 2,                                 !- Name
  {0843386d-12fb-48dd-bdd6-4a428a090ecb}, !- Inlet Port
  ;                                       !- Outlet Port

OS:Connection,
  {0843386d-12fb-48dd-bdd6-4a428a090ecb}, !- Handle
  {82838a2a-4ba0-497d-879f-7213486ec982}, !- Source Object
  11,                                     !- Outlet Port
  {94f5dfc6-1243-4cac-b830-6e16fc665e35}, !- Target Object
  2;                                      !- Inlet Port

OS:PortList,
  {f033dee0-9f23-47f3-8ec0-5da718b34d4f}, !- Handle
  {82838a2a-4ba0-497d-879f-7213486ec982}; !- HVAC Component

OS:PortList,
  {d4406536-92ad-48ae-8762-ebc65d7853e1}, !- Handle
  {82838a2a-4ba0-497d-879f-7213486ec982}; !- HVAC Component

OS:PortList,
  {83570a3a-3965-4b84-bbd2-b25d96a5ec86}, !- Handle
  {82838a2a-4ba0-497d-879f-7213486ec982}; !- HVAC Component

OS:Sizing:Zone,
  {4864c046-6f7d-49d3-91a7-f00ca88c5e0f}, !- Handle
  {82838a2a-4ba0-497d-879f-7213486ec982}, !- Zone or ZoneList Name
=======
  {7513031d-4288-4b1f-a79f-137a9c115260}, !- Handle
  Node 2,                                 !- Name
  {572a3ef2-52b0-4f28-9d12-e55493952789}, !- Inlet Port
  ;                                       !- Outlet Port

OS:Connection,
  {572a3ef2-52b0-4f28-9d12-e55493952789}, !- Handle
  {536e071e-aaa9-45c0-a838-a4434cca3e87}, !- Name
  {af8b2ec7-1e66-4393-804e-fce6c9e2a352}, !- Source Object
  11,                                     !- Outlet Port
  {7513031d-4288-4b1f-a79f-137a9c115260}, !- Target Object
  2;                                      !- Inlet Port

OS:PortList,
  {85d0f345-7a04-48d1-85aa-1654ea8e29a9}, !- Handle
  {a76d5977-aa33-42f0-aced-bb753fc109e1}, !- Name
  {af8b2ec7-1e66-4393-804e-fce6c9e2a352}; !- HVAC Component

OS:PortList,
  {ae31336d-cc43-4a8e-b981-979d59adf2b8}, !- Handle
  {6bc4f088-0b95-4469-a0f0-5b8fd1c582de}, !- Name
  {af8b2ec7-1e66-4393-804e-fce6c9e2a352}; !- HVAC Component

OS:PortList,
  {5412f604-fef0-43f1-8f34-02dfe02a46ce}, !- Handle
  {68e78d7e-d0fe-45ec-a4fd-97d2884ced4d}, !- Name
  {af8b2ec7-1e66-4393-804e-fce6c9e2a352}; !- HVAC Component

OS:Sizing:Zone,
  {bf0562fe-1c41-4cbc-a452-ad0df60bdd2e}, !- Handle
  {af8b2ec7-1e66-4393-804e-fce6c9e2a352}, !- Zone or ZoneList Name
>>>>>>> 3c1d7324
  SupplyAirTemperature,                   !- Zone Cooling Design Supply Air Temperature Input Method
  14,                                     !- Zone Cooling Design Supply Air Temperature {C}
  11.11,                                  !- Zone Cooling Design Supply Air Temperature Difference {deltaC}
  SupplyAirTemperature,                   !- Zone Heating Design Supply Air Temperature Input Method
  40,                                     !- Zone Heating Design Supply Air Temperature {C}
  11.11,                                  !- Zone Heating Design Supply Air Temperature Difference {deltaC}
  0.0085,                                 !- Zone Cooling Design Supply Air Humidity Ratio {kg-H2O/kg-air}
  0.008,                                  !- Zone Heating Design Supply Air Humidity Ratio {kg-H2O/kg-air}
  ,                                       !- Zone Heating Sizing Factor
  ,                                       !- Zone Cooling Sizing Factor
  DesignDay,                              !- Cooling Design Air Flow Method
  ,                                       !- Cooling Design Air Flow Rate {m3/s}
  ,                                       !- Cooling Minimum Air Flow per Zone Floor Area {m3/s-m2}
  ,                                       !- Cooling Minimum Air Flow {m3/s}
  ,                                       !- Cooling Minimum Air Flow Fraction
  DesignDay,                              !- Heating Design Air Flow Method
  ,                                       !- Heating Design Air Flow Rate {m3/s}
  ,                                       !- Heating Maximum Air Flow per Zone Floor Area {m3/s-m2}
  ,                                       !- Heating Maximum Air Flow {m3/s}
  ,                                       !- Heating Maximum Air Flow Fraction
  No,                                     !- Account for Dedicated Outdoor Air System
  NeutralSupplyAir,                       !- Dedicated Outdoor Air System Control Strategy
  autosize,                               !- Dedicated Outdoor Air Low Setpoint Temperature for Design {C}
  autosize;                               !- Dedicated Outdoor Air High Setpoint Temperature for Design {C}

OS:ZoneHVAC:EquipmentList,
<<<<<<< HEAD
  {466b1f4f-59ed-4a83-831b-1b7a934f3505}, !- Handle
  Zone HVAC Equipment List 2,             !- Name
  {82838a2a-4ba0-497d-879f-7213486ec982}; !- Thermal Zone

OS:SpaceType,
  {2164ad06-40af-4e2a-a0fa-938aacde64a9}, !- Handle
=======
  {348777c4-3a63-4f83-b4d0-d5e6b8c40917}, !- Handle
  Zone HVAC Equipment List 2,             !- Name
  {af8b2ec7-1e66-4393-804e-fce6c9e2a352}; !- Thermal Zone

OS:SpaceType,
  {8e1fc611-0b19-4d1b-a531-853eaaa385ab}, !- Handle
>>>>>>> 3c1d7324
  Space Type 2,                           !- Name
  ,                                       !- Default Construction Set Name
  ,                                       !- Default Schedule Set Name
  ,                                       !- Group Rendering Name
  ,                                       !- Design Specification Outdoor Air Object Name
  ,                                       !- Standards Template
  ,                                       !- Standards Building Type
  unfinished attic;                       !- Standards Space Type

OS:BuildingUnit,
<<<<<<< HEAD
  {878166c8-dea9-4f57-bea0-8bd7258291c0}, !- Handle
=======
  {9b243943-4078-45b2-8eb8-796de7b0c3eb}, !- Handle
>>>>>>> 3c1d7324
  unit 1,                                 !- Name
  ,                                       !- Rendering Color
  Residential;                            !- Building Unit Type

OS:AdditionalProperties,
<<<<<<< HEAD
  {bf017dc8-9743-49bc-94d5-6f70cfdf6a73}, !- Handle
  {878166c8-dea9-4f57-bea0-8bd7258291c0}, !- Object Name
=======
  {4830d43c-e66b-4bb0-891f-82ec3e7c2a09}, !- Handle
  {9b243943-4078-45b2-8eb8-796de7b0c3eb}, !- Object Name
>>>>>>> 3c1d7324
  NumberOfBedrooms,                       !- Feature Name 1
  Integer,                                !- Feature Data Type 1
  3,                                      !- Feature Value 1
  NumberOfBathrooms,                      !- Feature Name 2
  Double,                                 !- Feature Data Type 2
  2,                                      !- Feature Value 2
  NumberOfOccupants,                      !- Feature Name 3
  Double,                                 !- Feature Data Type 3
  2.6400000000000001;                     !- Feature Value 3

OS:External:File,
<<<<<<< HEAD
  {b8b78d90-2884-4396-8512-ab869fea90f4}, !- Handle
=======
  {db217cd1-cab7-4d23-a275-1f7bfce06621}, !- Handle
>>>>>>> 3c1d7324
  8760.csv,                               !- Name
  8760.csv;                               !- File Name

OS:Schedule:Day,
<<<<<<< HEAD
  {fa6756c4-97b6-48aa-8d93-8d5b33e99247}, !- Handle
=======
  {81b6f1e1-7290-454a-8eab-c5cd81cb811a}, !- Handle
>>>>>>> 3c1d7324
  Schedule Day 1,                         !- Name
  ,                                       !- Schedule Type Limits Name
  ,                                       !- Interpolate to Timestep
  24,                                     !- Hour 1
  0,                                      !- Minute 1
  0;                                      !- Value Until Time 1

OS:Schedule:Day,
<<<<<<< HEAD
  {440b9db3-019e-4973-96fe-074eb948b4cf}, !- Handle
=======
  {dbc45d64-3a77-4a47-8c6d-f2e654ec6c1c}, !- Handle
>>>>>>> 3c1d7324
  Schedule Day 2,                         !- Name
  ,                                       !- Schedule Type Limits Name
  ,                                       !- Interpolate to Timestep
  24,                                     !- Hour 1
  0,                                      !- Minute 1
  1;                                      !- Value Until Time 1

OS:Schedule:File,
<<<<<<< HEAD
  {1ab42d24-39c5-49ac-ad15-e5636dba57d6}, !- Handle
  occupants,                              !- Name
  {6283a0e2-5095-4d4b-bf67-97f00a54bdaa}, !- Schedule Type Limits Name
  {b8b78d90-2884-4396-8512-ab869fea90f4}, !- External File Name
=======
  {f5f9514c-58ba-4ce4-8881-b67ce655b28a}, !- Handle
  occupants,                              !- Name
  {996a2785-8456-4775-80d1-5ef3d6de5b5b}, !- Schedule Type Limits Name
  {db217cd1-cab7-4d23-a275-1f7bfce06621}, !- External File Name
>>>>>>> 3c1d7324
  1,                                      !- Column Number
  1,                                      !- Rows to Skip at Top
  8760,                                   !- Number of Hours of Data
  ,                                       !- Column Separator
  ,                                       !- Interpolate to Timestep
  60;                                     !- Minutes per Item

<<<<<<< HEAD
OS:Schedule:Constant,
  {32d68fa1-189e-4b8c-8db0-6dc14b46342e}, !- Handle
  res occupants activity schedule,        !- Name
  {090ff5c6-0639-4b8e-9074-a3705ee0c490}, !- Schedule Type Limits Name
  112.539290946133;                       !- Value

OS:People:Definition,
  {62a009e2-1119-4e89-8bd3-6a1fe5bb6256}, !- Handle
=======
OS:Schedule:Ruleset,
  {18e834bb-f004-4ebe-8644-55c3ebbc5bb5}, !- Handle
  Schedule Ruleset 1,                     !- Name
  {b7839e47-ca97-4257-b469-bed6552b82aa}, !- Schedule Type Limits Name
  {4309e470-82da-40da-ad50-31103755ba5a}; !- Default Day Schedule Name

OS:Schedule:Day,
  {4309e470-82da-40da-ad50-31103755ba5a}, !- Handle
  Schedule Day 3,                         !- Name
  {b7839e47-ca97-4257-b469-bed6552b82aa}, !- Schedule Type Limits Name
  ,                                       !- Interpolate to Timestep
  24,                                     !- Hour 1
  0,                                      !- Minute 1
  112.539290946133;                       !- Value Until Time 1

OS:People:Definition,
  {1c8cf6af-af02-45b5-894d-29c24869274b}, !- Handle
>>>>>>> 3c1d7324
  res occupants|living space,             !- Name
  People,                                 !- Number of People Calculation Method
  1.32,                                   !- Number of People {people}
  ,                                       !- People per Space Floor Area {person/m2}
  ,                                       !- Space Floor Area per Person {m2/person}
  0.319734,                               !- Fraction Radiant
  0.573,                                  !- Sensible Heat Fraction
  0,                                      !- Carbon Dioxide Generation Rate {m3/s-W}
  No,                                     !- Enable ASHRAE 55 Comfort Warnings
  ZoneAveraged;                           !- Mean Radiant Temperature Calculation Type

OS:People,
<<<<<<< HEAD
  {ef005697-deb2-4241-a6b5-ef90908f5371}, !- Handle
  res occupants|living space,             !- Name
  {62a009e2-1119-4e89-8bd3-6a1fe5bb6256}, !- People Definition Name
  {827154fc-f762-4d08-8e2e-be52d9f48f6c}, !- Space or SpaceType Name
  {1ab42d24-39c5-49ac-ad15-e5636dba57d6}, !- Number of People Schedule Name
  {32d68fa1-189e-4b8c-8db0-6dc14b46342e}, !- Activity Level Schedule Name
=======
  {a528b5df-61ac-48dc-9168-dbb4476af334}, !- Handle
  res occupants|living space,             !- Name
  {1c8cf6af-af02-45b5-894d-29c24869274b}, !- People Definition Name
  {0dba2e71-b653-4cad-8a6c-789017b80fe0}, !- Space or SpaceType Name
  {f5f9514c-58ba-4ce4-8881-b67ce655b28a}, !- Number of People Schedule Name
  {18e834bb-f004-4ebe-8644-55c3ebbc5bb5}, !- Activity Level Schedule Name
>>>>>>> 3c1d7324
  ,                                       !- Surface Name/Angle Factor List Name
  ,                                       !- Work Efficiency Schedule Name
  ,                                       !- Clothing Insulation Schedule Name
  ,                                       !- Air Velocity Schedule Name
  1;                                      !- Multiplier

OS:ScheduleTypeLimits,
<<<<<<< HEAD
  {090ff5c6-0639-4b8e-9074-a3705ee0c490}, !- Handle
=======
  {b7839e47-ca97-4257-b469-bed6552b82aa}, !- Handle
>>>>>>> 3c1d7324
  ActivityLevel,                          !- Name
  0,                                      !- Lower Limit Value
  ,                                       !- Upper Limit Value
  Continuous,                             !- Numeric Type
  ActivityLevel;                          !- Unit Type

OS:ScheduleTypeLimits,
<<<<<<< HEAD
  {6283a0e2-5095-4d4b-bf67-97f00a54bdaa}, !- Handle
=======
  {996a2785-8456-4775-80d1-5ef3d6de5b5b}, !- Handle
>>>>>>> 3c1d7324
  Fractional,                             !- Name
  0,                                      !- Lower Limit Value
  1,                                      !- Upper Limit Value
  Continuous;                             !- Numeric Type

OS:People:Definition,
<<<<<<< HEAD
  {8139fc08-e6be-4762-a170-67466897f2b5}, !- Handle
=======
  {e9903ebc-e910-4441-ad3e-c86fcf8c6ac5}, !- Handle
>>>>>>> 3c1d7324
  res occupants|living space|story 2,     !- Name
  People,                                 !- Number of People Calculation Method
  1.32,                                   !- Number of People {people}
  ,                                       !- People per Space Floor Area {person/m2}
  ,                                       !- Space Floor Area per Person {m2/person}
  0.319734,                               !- Fraction Radiant
  0.573,                                  !- Sensible Heat Fraction
  0,                                      !- Carbon Dioxide Generation Rate {m3/s-W}
  No,                                     !- Enable ASHRAE 55 Comfort Warnings
  ZoneAveraged;                           !- Mean Radiant Temperature Calculation Type

OS:People,
<<<<<<< HEAD
  {45416644-ee4c-4cdc-b547-9d3192ff2c22}, !- Handle
  res occupants|living space|story 2,     !- Name
  {8139fc08-e6be-4762-a170-67466897f2b5}, !- People Definition Name
  {456f6d60-fac3-4df2-847b-078e224849aa}, !- Space or SpaceType Name
  {1ab42d24-39c5-49ac-ad15-e5636dba57d6}, !- Number of People Schedule Name
  {32d68fa1-189e-4b8c-8db0-6dc14b46342e}, !- Activity Level Schedule Name
=======
  {2b70a7ff-6127-4bd1-8ee6-36b76d357bb4}, !- Handle
  res occupants|living space|story 2,     !- Name
  {e9903ebc-e910-4441-ad3e-c86fcf8c6ac5}, !- People Definition Name
  {2b74fa6a-d4e2-491b-a522-48a1ce2ae496}, !- Space or SpaceType Name
  {f5f9514c-58ba-4ce4-8881-b67ce655b28a}, !- Number of People Schedule Name
  {18e834bb-f004-4ebe-8644-55c3ebbc5bb5}, !- Activity Level Schedule Name
>>>>>>> 3c1d7324
  ,                                       !- Surface Name/Angle Factor List Name
  ,                                       !- Work Efficiency Schedule Name
  ,                                       !- Clothing Insulation Schedule Name
  ,                                       !- Air Velocity Schedule Name
  1;                                      !- Multiplier
<|MERGE_RESOLUTION|>--- conflicted
+++ resolved
@@ -1,32 +1,22 @@
 !- NOTE: Auto-generated from /test/osw_files/SFD_2000sqft_2story_SL_UA_Denver_West.osw
 
 OS:Version,
-<<<<<<< HEAD
-  {7c6c68bf-36f0-4fae-ba28-a71e891b8f84}, !- Handle
-  3.2.1,                                  !- Version Identifier
-  rc1;                                    !- Prerelease Identifier
+  {10936517-a118-4378-8357-9f1a6689e4c4}, !- Handle
+  3.2.0;                                  !- Version Identifier
 
 OS:SimulationControl,
-  {a7d169a4-d84e-4e70-995f-844476da5638}, !- Handle
-=======
-  {040179f5-ed73-4c3b-bcfd-b19e429c12ee}, !- Handle
-  2.9.0;                                  !- Version Identifier
-
-OS:SimulationControl,
-  {85702fd8-2b90-4031-bdf5-69291a0a9de0}, !- Handle
->>>>>>> 3c1d7324
+  {12ec108c-4db0-486a-a78d-8d7292200ee2}, !- Handle
   ,                                       !- Do Zone Sizing Calculation
   ,                                       !- Do System Sizing Calculation
   ,                                       !- Do Plant Sizing Calculation
   No;                                     !- Run Simulation for Sizing Periods
 
 OS:Timestep,
-<<<<<<< HEAD
-  {d2c8eb1e-595e-4968-a580-9060d27b9f67}, !- Handle
+  {dc1ec799-a43d-4f25-9d74-fa578233ec64}, !- Handle
   6;                                      !- Number of Timesteps per Hour
 
 OS:ShadowCalculation,
-  {6252e722-18d0-4d66-a04b-4f26fb659ff1}, !- Handle
+  {fc8b7ab8-30b5-4b06-8f48-d7905b5e2bff}, !- Handle
   PolygonClipping,                        !- Shading Calculation Method
   ,                                       !- Shading Calculation Update Frequency Method
   20,                                     !- Shading Calculation Update Frequency
@@ -39,45 +29,21 @@
   No;                                     !- Disable Self-Shading From Shading Zone Groups to Other Zones
 
 OS:SurfaceConvectionAlgorithm:Outside,
-  {1fda6c12-eb19-46d5-8862-c124a1390729}, !- Handle
+  {6f8ea83f-1e53-4ff1-b752-cb5b1e0aa3d3}, !- Handle
   DOE-2;                                  !- Algorithm
 
 OS:SurfaceConvectionAlgorithm:Inside,
-  {120b2e96-57b9-4f34-b47e-191a8d22d5ba}, !- Handle
+  {4ebfdab3-fed9-4e9a-933f-c16a56704706}, !- Handle
   TARP;                                   !- Algorithm
 
 OS:ZoneCapacitanceMultiplier:ResearchSpecial,
-  {e1171a60-5f1c-4557-8fee-488c484ff5b1}, !- Handle
-=======
-  {f990a671-430e-4afe-8785-16668ef6a3f5}, !- Handle
-  6;                                      !- Number of Timesteps per Hour
-
-OS:ShadowCalculation,
-  {f27188e8-6010-4f69-bd77-ed636ffd038f}, !- Handle
-  20,                                     !- Calculation Frequency
-  200;                                    !- Maximum Figures in Shadow Overlap Calculations
-
-OS:SurfaceConvectionAlgorithm:Outside,
-  {0718d1b5-670c-4892-8d48-0c6703c56492}, !- Handle
-  DOE-2;                                  !- Algorithm
-
-OS:SurfaceConvectionAlgorithm:Inside,
-  {68537751-89ee-4d04-ad49-16550ac46e02}, !- Handle
-  TARP;                                   !- Algorithm
-
-OS:ZoneCapacitanceMultiplier:ResearchSpecial,
-  {2ae8ef42-e19d-446e-8fe2-feea1ea2dc2e}, !- Handle
->>>>>>> 3c1d7324
+  {fd316194-5214-4e39-8b8e-7f76e3ee5a2d}, !- Handle
   ,                                       !- Temperature Capacity Multiplier
   15,                                     !- Humidity Capacity Multiplier
   ;                                       !- Carbon Dioxide Capacity Multiplier
 
 OS:RunPeriod,
-<<<<<<< HEAD
-  {77d0fd14-e1f7-4e73-8c35-7943803d9c63}, !- Handle
-=======
-  {eb2534d7-1b99-422c-ab88-be905781051f}, !- Handle
->>>>>>> 3c1d7324
+  {beee55e1-e4c9-4ae1-8f77-fd0ef981ac5e}, !- Handle
   Run Period 1,                           !- Name
   1,                                      !- Begin Month
   1,                                      !- Begin Day of Month
@@ -91,21 +57,13 @@
   ;                                       !- Number of Times Runperiod to be Repeated
 
 OS:YearDescription,
-<<<<<<< HEAD
-  {32230865-a307-4657-bbbf-dc5f43a05664}, !- Handle
-=======
-  {a4c2a140-9479-4ce3-8b77-876d5135b14f}, !- Handle
->>>>>>> 3c1d7324
+  {c4c2f18f-ef00-4702-bf89-d736bc2635dd}, !- Handle
   2007,                                   !- Calendar Year
   ,                                       !- Day of Week for Start Day
   ;                                       !- Is Leap Year
 
 OS:WeatherFile,
-<<<<<<< HEAD
-  {971fab33-6369-44af-b883-d8d5b9857fd4}, !- Handle
-=======
-  {383c57ae-563b-45b1-8caa-a448c5f356f7}, !- Handle
->>>>>>> 3c1d7324
+  {93a0a8a2-1deb-4bac-ba56-84e23fc3ba58}, !- Handle
   Denver Intl Ap,                         !- City
   CO,                                     !- State Province Region
   USA,                                    !- Country
@@ -115,17 +73,12 @@
   -104.65,                                !- Longitude {deg}
   -7,                                     !- Time Zone {hr}
   1650,                                   !- Elevation {m}
-  /mnt/c/git/resstock-develop/resources/measures/HPXMLtoOpenStudio/weather/USA_CO_Denver.Intl.AP.725650_TMY3.epw, !- Url
+  C:/OpenStudio/resstock/resources/measures/HPXMLtoOpenStudio/weather/USA_CO_Denver.Intl.AP.725650_TMY3.epw, !- Url
   E23378AA;                               !- Checksum
 
 OS:AdditionalProperties,
-<<<<<<< HEAD
-  {9b4be146-3e3f-44d5-b24d-dd5ec0498832}, !- Handle
-  {971fab33-6369-44af-b883-d8d5b9857fd4}, !- Object Name
-=======
-  {ea1b4697-19c6-4190-8fff-780e44b1a888}, !- Handle
-  {383c57ae-563b-45b1-8caa-a448c5f356f7}, !- Object Name
->>>>>>> 3c1d7324
+  {14d9ae18-c066-4424-97cc-71e2f1e8a1a8}, !- Handle
+  {93a0a8a2-1deb-4bac-ba56-84e23fc3ba58}, !- Object Name
   EPWHeaderCity,                          !- Feature Name 1
   String,                                 !- Feature Data Type 1
   Denver Intl Ap,                         !- Feature Value 1
@@ -233,11 +186,7 @@
   84;                                     !- Feature Value 35
 
 OS:Site,
-<<<<<<< HEAD
-  {d095de78-60b7-41f1-8367-bb4a2123041a}, !- Handle
-=======
-  {af102bc1-e640-4558-b8a0-211168274a3a}, !- Handle
->>>>>>> 3c1d7324
+  {fb27b8dc-6237-4c01-8a8b-753a583656c7}, !- Handle
   Denver Intl Ap_CO_USA,                  !- Name
   39.83,                                  !- Latitude {deg}
   -104.65,                                !- Longitude {deg}
@@ -246,45 +195,26 @@
   ;                                       !- Terrain
 
 OS:ClimateZones,
-<<<<<<< HEAD
-  {6987136d-b921-4eab-8853-d2f3d0bd7cff}, !- Handle
+  {9c64d6d8-db45-44fe-ac98-8327de474814}, !- Handle
   Building America,                       !- Climate Zone Institution Name 1
-=======
-  {391efb26-8aef-41c5-9402-4b6dad681297}, !- Handle
-  ,                                       !- Active Institution
-  ,                                       !- Active Year
-  ,                                       !- Climate Zone Institution Name 1
->>>>>>> 3c1d7324
   ,                                       !- Climate Zone Document Name 1
   0,                                      !- Climate Zone Document Year 1
   Cold;                                   !- Climate Zone Value 1
 
 OS:Site:WaterMainsTemperature,
-<<<<<<< HEAD
-  {2c68fe42-7dcd-4869-8f2e-235fed3e7268}, !- Handle
-=======
-  {735c91b3-f649-4ed5-8b83-5091bf8d965e}, !- Handle
->>>>>>> 3c1d7324
+  {c1cfe1d2-295e-460f-ad31-23f6b9da7562}, !- Handle
   Correlation,                            !- Calculation Method
   ,                                       !- Temperature Schedule Name
   10.8753424657535,                       !- Annual Average Outdoor Air Temperature {C}
   23.1524007936508;                       !- Maximum Difference In Monthly Average Outdoor Air Temperatures {deltaC}
 
 OS:RunPeriodControl:DaylightSavingTime,
-<<<<<<< HEAD
-  {83fb7c4f-0ef5-45ec-9533-2a34a1023350}, !- Handle
-=======
-  {92f36598-cb69-4684-aee9-490eb01ca8e2}, !- Handle
->>>>>>> 3c1d7324
+  {0289bb07-102d-4e26-a589-572bcbb000c8}, !- Handle
   3/12,                                   !- Start Date
   11/5;                                   !- End Date
 
 OS:Site:GroundTemperature:Deep,
-<<<<<<< HEAD
-  {01bf316c-b062-4724-a4d3-5d224aaccc6b}, !- Handle
-=======
-  {7887f8f1-6ec2-49ae-a40e-158b229213e5}, !- Handle
->>>>>>> 3c1d7324
+  {5f878996-0cfc-4ad1-a132-831cb248cff9}, !- Handle
   10.8753424657535,                       !- January Deep Ground Temperature {C}
   10.8753424657535,                       !- February Deep Ground Temperature {C}
   10.8753424657535,                       !- March Deep Ground Temperature {C}
@@ -299,11 +229,7 @@
   10.8753424657535;                       !- December Deep Ground Temperature {C}
 
 OS:Building,
-<<<<<<< HEAD
-  {76dfaba7-01d2-42b1-941b-26987a61af06}, !- Handle
-=======
-  {dd009ce2-972a-44e5-9626-0fcbcf020740}, !- Handle
->>>>>>> 3c1d7324
+  {1f16f6e6-8847-4b18-be7c-81acb1969f93}, !- Handle
   Building 1,                             !- Name
   ,                                       !- Building Sector Type
   90,                                     !- North Axis {deg}
@@ -318,23 +244,14 @@
   1;                                      !- Standards Number of Living Units
 
 OS:AdditionalProperties,
-<<<<<<< HEAD
-  {c73c7a06-ddbc-44d3-9bbe-fef1183e2594}, !- Handle
-  {76dfaba7-01d2-42b1-941b-26987a61af06}, !- Object Name
-=======
-  {30cc61e5-6b00-46b0-a75f-1be747084ad6}, !- Handle
-  {dd009ce2-972a-44e5-9626-0fcbcf020740}, !- Object Name
->>>>>>> 3c1d7324
+  {ff63d01d-67c4-4789-97f6-19b4ed525d17}, !- Handle
+  {1f16f6e6-8847-4b18-be7c-81acb1969f93}, !- Object Name
   Total Units Modeled,                    !- Feature Name 1
   Integer,                                !- Feature Data Type 1
   1;                                      !- Feature Value 1
 
 OS:ThermalZone,
-<<<<<<< HEAD
-  {c71a70b0-e5d1-4104-8cd8-c86dcd5d3cb3}, !- Handle
-=======
-  {26562c37-550a-49d9-bf17-38a762a7d157}, !- Handle
->>>>>>> 3c1d7324
+  {7756468a-93de-4770-9f0d-3c75867d78c9}, !- Handle
   living zone,                            !- Name
   ,                                       !- Multiplier
   ,                                       !- Ceiling Height {m}
@@ -343,17 +260,10 @@
   ,                                       !- Zone Inside Convection Algorithm
   ,                                       !- Zone Outside Convection Algorithm
   ,                                       !- Zone Conditioning Equipment List Name
-<<<<<<< HEAD
-  {66b838aa-2a21-4b6e-b170-51ae92c60d84}, !- Zone Air Inlet Port List
-  {2c377cdb-ea05-4444-bc87-86adad71dfdc}, !- Zone Air Exhaust Port List
-  {b8c70d1c-9641-4c85-bd18-6ae0954fecc1}, !- Zone Air Node Name
-  {2e3c50cd-2eac-47d1-a675-672a7d084ee3}, !- Zone Return Air Port List
-=======
-  {8fd3e7c5-3718-4f5f-9bf5-5aa29602e637}, !- Zone Air Inlet Port List
-  {42ca2067-1c88-4769-b72e-58c38b1e0fe8}, !- Zone Air Exhaust Port List
-  {f4b691bf-e602-4347-bd21-02cc607c9c1a}, !- Zone Air Node Name
-  {bea8f253-e7c9-4f26-9230-6d9d37d37044}, !- Zone Return Air Port List
->>>>>>> 3c1d7324
+  {b4f6173f-15a1-4764-af1c-03bfd4ffc1e3}, !- Zone Air Inlet Port List
+  {413f3b3f-b886-4133-8045-aef0031f9c38}, !- Zone Air Exhaust Port List
+  {8a9e8db4-6658-492c-b644-ce2a58b2c110}, !- Zone Air Node Name
+  {d32ed411-4848-4829-98be-017afac0bb4c}, !- Zone Return Air Port List
   ,                                       !- Primary Daylighting Control Name
   ,                                       !- Fraction of Zone Controlled by Primary Daylighting Control
   ,                                       !- Secondary Daylighting Control Name
@@ -364,67 +274,33 @@
   No;                                     !- Use Ideal Air Loads
 
 OS:Node,
-<<<<<<< HEAD
-  {0c10334e-85d2-4c4f-a223-738afd1d6e5d}, !- Handle
+  {bd2cd55b-4694-4e02-9ab6-4f50e1581d4e}, !- Handle
   Node 1,                                 !- Name
-  {b8c70d1c-9641-4c85-bd18-6ae0954fecc1}, !- Inlet Port
+  {8a9e8db4-6658-492c-b644-ce2a58b2c110}, !- Inlet Port
   ;                                       !- Outlet Port
 
 OS:Connection,
-  {b8c70d1c-9641-4c85-bd18-6ae0954fecc1}, !- Handle
-  {c71a70b0-e5d1-4104-8cd8-c86dcd5d3cb3}, !- Source Object
+  {8a9e8db4-6658-492c-b644-ce2a58b2c110}, !- Handle
+  {7756468a-93de-4770-9f0d-3c75867d78c9}, !- Source Object
   11,                                     !- Outlet Port
-  {0c10334e-85d2-4c4f-a223-738afd1d6e5d}, !- Target Object
+  {bd2cd55b-4694-4e02-9ab6-4f50e1581d4e}, !- Target Object
   2;                                      !- Inlet Port
 
 OS:PortList,
-  {66b838aa-2a21-4b6e-b170-51ae92c60d84}, !- Handle
-  {c71a70b0-e5d1-4104-8cd8-c86dcd5d3cb3}; !- HVAC Component
+  {b4f6173f-15a1-4764-af1c-03bfd4ffc1e3}, !- Handle
+  {7756468a-93de-4770-9f0d-3c75867d78c9}; !- HVAC Component
 
 OS:PortList,
-  {2c377cdb-ea05-4444-bc87-86adad71dfdc}, !- Handle
-  {c71a70b0-e5d1-4104-8cd8-c86dcd5d3cb3}; !- HVAC Component
+  {413f3b3f-b886-4133-8045-aef0031f9c38}, !- Handle
+  {7756468a-93de-4770-9f0d-3c75867d78c9}; !- HVAC Component
 
 OS:PortList,
-  {2e3c50cd-2eac-47d1-a675-672a7d084ee3}, !- Handle
-  {c71a70b0-e5d1-4104-8cd8-c86dcd5d3cb3}; !- HVAC Component
+  {d32ed411-4848-4829-98be-017afac0bb4c}, !- Handle
+  {7756468a-93de-4770-9f0d-3c75867d78c9}; !- HVAC Component
 
 OS:Sizing:Zone,
-  {6fc54803-4e9d-4999-96be-6ecad54cfa47}, !- Handle
-  {c71a70b0-e5d1-4104-8cd8-c86dcd5d3cb3}, !- Zone or ZoneList Name
-=======
-  {a5a03ff4-83eb-46a0-9bdf-1c1e5fd6b34d}, !- Handle
-  Node 1,                                 !- Name
-  {f4b691bf-e602-4347-bd21-02cc607c9c1a}, !- Inlet Port
-  ;                                       !- Outlet Port
-
-OS:Connection,
-  {f4b691bf-e602-4347-bd21-02cc607c9c1a}, !- Handle
-  {9a30a6cf-d23b-4cc7-842d-71d45bb0c585}, !- Name
-  {26562c37-550a-49d9-bf17-38a762a7d157}, !- Source Object
-  11,                                     !- Outlet Port
-  {a5a03ff4-83eb-46a0-9bdf-1c1e5fd6b34d}, !- Target Object
-  2;                                      !- Inlet Port
-
-OS:PortList,
-  {8fd3e7c5-3718-4f5f-9bf5-5aa29602e637}, !- Handle
-  {7c1c885c-2d56-4a34-85d1-ee38ff639d2e}, !- Name
-  {26562c37-550a-49d9-bf17-38a762a7d157}; !- HVAC Component
-
-OS:PortList,
-  {42ca2067-1c88-4769-b72e-58c38b1e0fe8}, !- Handle
-  {5e167b66-19e3-4ca4-8d6a-4b1a9bf4229c}, !- Name
-  {26562c37-550a-49d9-bf17-38a762a7d157}; !- HVAC Component
-
-OS:PortList,
-  {bea8f253-e7c9-4f26-9230-6d9d37d37044}, !- Handle
-  {2861f949-83e6-4f53-a11d-99691c24e0b8}, !- Name
-  {26562c37-550a-49d9-bf17-38a762a7d157}; !- HVAC Component
-
-OS:Sizing:Zone,
-  {37609e68-3501-49aa-8a22-90f96899c0aa}, !- Handle
-  {26562c37-550a-49d9-bf17-38a762a7d157}, !- Zone or ZoneList Name
->>>>>>> 3c1d7324
+  {9c7d3a26-07a4-487f-a8a0-27e552944c49}, !- Handle
+  {7756468a-93de-4770-9f0d-3c75867d78c9}, !- Zone or ZoneList Name
   SupplyAirTemperature,                   !- Zone Cooling Design Supply Air Temperature Input Method
   14,                                     !- Zone Cooling Design Supply Air Temperature {C}
   11.11,                                  !- Zone Cooling Design Supply Air Temperature Difference {deltaC}
@@ -451,25 +327,14 @@
   autosize;                               !- Dedicated Outdoor Air High Setpoint Temperature for Design {C}
 
 OS:ZoneHVAC:EquipmentList,
-<<<<<<< HEAD
-  {f6e46170-a184-4adf-a768-ffba341f5851}, !- Handle
+  {a13ed622-24ea-4bb3-bd3a-32cef001c0b3}, !- Handle
   Zone HVAC Equipment List 1,             !- Name
-  {c71a70b0-e5d1-4104-8cd8-c86dcd5d3cb3}; !- Thermal Zone
+  {7756468a-93de-4770-9f0d-3c75867d78c9}; !- Thermal Zone
 
 OS:Space,
-  {827154fc-f762-4d08-8e2e-be52d9f48f6c}, !- Handle
+  {b7df0b0b-a784-49ff-95f6-c8b83947847a}, !- Handle
   living space,                           !- Name
-  {ba73f40a-5f00-4049-b457-b7e4985a1b60}, !- Space Type Name
-=======
-  {ef6f915a-034d-4cea-a512-65d8ee8387ff}, !- Handle
-  Zone HVAC Equipment List 1,             !- Name
-  {26562c37-550a-49d9-bf17-38a762a7d157}; !- Thermal Zone
-
-OS:Space,
-  {0dba2e71-b653-4cad-8a6c-789017b80fe0}, !- Handle
-  living space,                           !- Name
-  {f198c4af-ea04-407d-a8df-8b3845b649d5}, !- Space Type Name
->>>>>>> 3c1d7324
+  {0a9bc978-d337-4ff9-be6e-becb913defbd}, !- Space Type Name
   ,                                       !- Default Construction Set Name
   ,                                       !- Default Schedule Set Name
   -0,                                     !- Direction of Relative North {deg}
@@ -477,31 +342,17 @@
   0,                                      !- Y Origin {m}
   0,                                      !- Z Origin {m}
   ,                                       !- Building Story Name
-<<<<<<< HEAD
-  {c71a70b0-e5d1-4104-8cd8-c86dcd5d3cb3}, !- Thermal Zone Name
+  {7756468a-93de-4770-9f0d-3c75867d78c9}, !- Thermal Zone Name
   ,                                       !- Part of Total Floor Area
   ,                                       !- Design Specification Outdoor Air Object Name
-  {878166c8-dea9-4f57-bea0-8bd7258291c0}; !- Building Unit Name
-
-OS:Surface,
-  {c09d9985-e8ec-4bcd-bf0b-0579f711e595}, !- Handle
+  {1b64d3c1-0fd1-4752-a831-874b2710ea14}; !- Building Unit Name
+
+OS:Surface,
+  {74a787d9-0a15-4c8c-a749-030f2971c1ff}, !- Handle
   Surface 1,                              !- Name
   Floor,                                  !- Surface Type
   ,                                       !- Construction Name
-  {827154fc-f762-4d08-8e2e-be52d9f48f6c}, !- Space Name
-=======
-  {26562c37-550a-49d9-bf17-38a762a7d157}, !- Thermal Zone Name
-  ,                                       !- Part of Total Floor Area
-  ,                                       !- Design Specification Outdoor Air Object Name
-  {9b243943-4078-45b2-8eb8-796de7b0c3eb}; !- Building Unit Name
-
-OS:Surface,
-  {f7ffeea9-7478-411e-ae40-7e56310d5025}, !- Handle
-  Surface 1,                              !- Name
-  Floor,                                  !- Surface Type
-  ,                                       !- Construction Name
-  {0dba2e71-b653-4cad-8a6c-789017b80fe0}, !- Space Name
->>>>>>> 3c1d7324
+  {b7df0b0b-a784-49ff-95f6-c8b83947847a}, !- Space Name
   Foundation,                             !- Outside Boundary Condition
   ,                                       !- Outside Boundary Condition Object
   NoSun,                                  !- Sun Exposure
@@ -514,19 +365,11 @@
   13.6310703908387, 0, 0;                 !- X,Y,Z Vertex 4 {m}
 
 OS:Surface,
-<<<<<<< HEAD
-  {d8f3f0a6-ca2c-4e1d-9f31-00ac0de99c85}, !- Handle
+  {6a83c4d2-d8a8-4ef8-a515-834791f8be74}, !- Handle
   Surface 2,                              !- Name
   Wall,                                   !- Surface Type
   ,                                       !- Construction Name
-  {827154fc-f762-4d08-8e2e-be52d9f48f6c}, !- Space Name
-=======
-  {cf9d1367-303b-4891-b4d0-660add9e4690}, !- Handle
-  Surface 2,                              !- Name
-  Wall,                                   !- Surface Type
-  ,                                       !- Construction Name
-  {0dba2e71-b653-4cad-8a6c-789017b80fe0}, !- Space Name
->>>>>>> 3c1d7324
+  {b7df0b0b-a784-49ff-95f6-c8b83947847a}, !- Space Name
   Outdoors,                               !- Outside Boundary Condition
   ,                                       !- Outside Boundary Condition Object
   SunExposed,                             !- Sun Exposure
@@ -539,19 +382,11 @@
   0, 0, 2.4384;                           !- X,Y,Z Vertex 4 {m}
 
 OS:Surface,
-<<<<<<< HEAD
-  {61444c3f-1adb-44b7-8c62-d676cc19de6d}, !- Handle
+  {75268f0a-31b7-46d7-a0c1-3570728d4995}, !- Handle
   Surface 3,                              !- Name
   Wall,                                   !- Surface Type
   ,                                       !- Construction Name
-  {827154fc-f762-4d08-8e2e-be52d9f48f6c}, !- Space Name
-=======
-  {6f2d0f21-4cac-44b8-99e8-e67b09a51b00}, !- Handle
-  Surface 3,                              !- Name
-  Wall,                                   !- Surface Type
-  ,                                       !- Construction Name
-  {0dba2e71-b653-4cad-8a6c-789017b80fe0}, !- Space Name
->>>>>>> 3c1d7324
+  {b7df0b0b-a784-49ff-95f6-c8b83947847a}, !- Space Name
   Outdoors,                               !- Outside Boundary Condition
   ,                                       !- Outside Boundary Condition Object
   SunExposed,                             !- Sun Exposure
@@ -564,19 +399,11 @@
   0, 6.81553519541936, 2.4384;            !- X,Y,Z Vertex 4 {m}
 
 OS:Surface,
-<<<<<<< HEAD
-  {f66d829b-7ce2-49ab-8107-65507ee2faa1}, !- Handle
+  {24773f40-09ac-43ed-9d2b-aa0d911cada5}, !- Handle
   Surface 4,                              !- Name
   Wall,                                   !- Surface Type
   ,                                       !- Construction Name
-  {827154fc-f762-4d08-8e2e-be52d9f48f6c}, !- Space Name
-=======
-  {5ae20688-9a3b-4a60-b09e-0d2dee07ed41}, !- Handle
-  Surface 4,                              !- Name
-  Wall,                                   !- Surface Type
-  ,                                       !- Construction Name
-  {0dba2e71-b653-4cad-8a6c-789017b80fe0}, !- Space Name
->>>>>>> 3c1d7324
+  {b7df0b0b-a784-49ff-95f6-c8b83947847a}, !- Space Name
   Outdoors,                               !- Outside Boundary Condition
   ,                                       !- Outside Boundary Condition Object
   SunExposed,                             !- Sun Exposure
@@ -589,19 +416,11 @@
   13.6310703908387, 6.81553519541936, 2.4384; !- X,Y,Z Vertex 4 {m}
 
 OS:Surface,
-<<<<<<< HEAD
-  {c1a3cad9-eeee-45f0-a976-638d7e211811}, !- Handle
+  {4fd2978d-50c6-4508-8667-8411750f74d3}, !- Handle
   Surface 5,                              !- Name
   Wall,                                   !- Surface Type
   ,                                       !- Construction Name
-  {827154fc-f762-4d08-8e2e-be52d9f48f6c}, !- Space Name
-=======
-  {6ad6b63a-ea64-4654-8b4a-7576c282d606}, !- Handle
-  Surface 5,                              !- Name
-  Wall,                                   !- Surface Type
-  ,                                       !- Construction Name
-  {0dba2e71-b653-4cad-8a6c-789017b80fe0}, !- Space Name
->>>>>>> 3c1d7324
+  {b7df0b0b-a784-49ff-95f6-c8b83947847a}, !- Space Name
   Outdoors,                               !- Outside Boundary Condition
   ,                                       !- Outside Boundary Condition Object
   SunExposed,                             !- Sun Exposure
@@ -614,23 +433,13 @@
   13.6310703908387, 0, 2.4384;            !- X,Y,Z Vertex 4 {m}
 
 OS:Surface,
-<<<<<<< HEAD
-  {4c02747b-5054-489a-b4fc-d7cb2f21a7ab}, !- Handle
+  {4dd71d17-1717-49d6-b8bc-54487fc185f7}, !- Handle
   Surface 6,                              !- Name
   RoofCeiling,                            !- Surface Type
   ,                                       !- Construction Name
-  {827154fc-f762-4d08-8e2e-be52d9f48f6c}, !- Space Name
+  {b7df0b0b-a784-49ff-95f6-c8b83947847a}, !- Space Name
   Surface,                                !- Outside Boundary Condition
-  {4f01095c-25ba-4e05-92ed-2b788fcc7e3d}, !- Outside Boundary Condition Object
-=======
-  {f63cebf5-bde3-4d63-8ede-3f8c92531014}, !- Handle
-  Surface 6,                              !- Name
-  RoofCeiling,                            !- Surface Type
-  ,                                       !- Construction Name
-  {0dba2e71-b653-4cad-8a6c-789017b80fe0}, !- Space Name
-  Surface,                                !- Outside Boundary Condition
-  {c0408dcc-4202-413e-8eee-dc2a2d12d780}, !- Outside Boundary Condition Object
->>>>>>> 3c1d7324
+  {d7808772-3870-43c1-832a-ac6a2f173f3e}, !- Outside Boundary Condition Object
   NoSun,                                  !- Sun Exposure
   NoWind,                                 !- Wind Exposure
   ,                                       !- View Factor to Ground
@@ -641,11 +450,7 @@
   0, 0, 2.4384;                           !- X,Y,Z Vertex 4 {m}
 
 OS:SpaceType,
-<<<<<<< HEAD
-  {ba73f40a-5f00-4049-b457-b7e4985a1b60}, !- Handle
-=======
-  {f198c4af-ea04-407d-a8df-8b3845b649d5}, !- Handle
->>>>>>> 3c1d7324
+  {0a9bc978-d337-4ff9-be6e-becb913defbd}, !- Handle
   Space Type 1,                           !- Name
   ,                                       !- Default Construction Set Name
   ,                                       !- Default Schedule Set Name
@@ -656,15 +461,9 @@
   living;                                 !- Standards Space Type
 
 OS:Space,
-<<<<<<< HEAD
-  {456f6d60-fac3-4df2-847b-078e224849aa}, !- Handle
+  {9654f10e-c6bc-4415-a0e6-614849140a23}, !- Handle
   living space|story 2,                   !- Name
-  {ba73f40a-5f00-4049-b457-b7e4985a1b60}, !- Space Type Name
-=======
-  {2b74fa6a-d4e2-491b-a522-48a1ce2ae496}, !- Handle
-  living space|story 2,                   !- Name
-  {f198c4af-ea04-407d-a8df-8b3845b649d5}, !- Space Type Name
->>>>>>> 3c1d7324
+  {0a9bc978-d337-4ff9-be6e-becb913defbd}, !- Space Type Name
   ,                                       !- Default Construction Set Name
   ,                                       !- Default Schedule Set Name
   -0,                                     !- Direction of Relative North {deg}
@@ -672,35 +471,19 @@
   0,                                      !- Y Origin {m}
   2.4384,                                 !- Z Origin {m}
   ,                                       !- Building Story Name
-<<<<<<< HEAD
-  {c71a70b0-e5d1-4104-8cd8-c86dcd5d3cb3}, !- Thermal Zone Name
+  {7756468a-93de-4770-9f0d-3c75867d78c9}, !- Thermal Zone Name
   ,                                       !- Part of Total Floor Area
   ,                                       !- Design Specification Outdoor Air Object Name
-  {878166c8-dea9-4f57-bea0-8bd7258291c0}; !- Building Unit Name
-
-OS:Surface,
-  {4f01095c-25ba-4e05-92ed-2b788fcc7e3d}, !- Handle
+  {1b64d3c1-0fd1-4752-a831-874b2710ea14}; !- Building Unit Name
+
+OS:Surface,
+  {d7808772-3870-43c1-832a-ac6a2f173f3e}, !- Handle
   Surface 7,                              !- Name
   Floor,                                  !- Surface Type
   ,                                       !- Construction Name
-  {456f6d60-fac3-4df2-847b-078e224849aa}, !- Space Name
+  {9654f10e-c6bc-4415-a0e6-614849140a23}, !- Space Name
   Surface,                                !- Outside Boundary Condition
-  {4c02747b-5054-489a-b4fc-d7cb2f21a7ab}, !- Outside Boundary Condition Object
-=======
-  {26562c37-550a-49d9-bf17-38a762a7d157}, !- Thermal Zone Name
-  ,                                       !- Part of Total Floor Area
-  ,                                       !- Design Specification Outdoor Air Object Name
-  {9b243943-4078-45b2-8eb8-796de7b0c3eb}; !- Building Unit Name
-
-OS:Surface,
-  {c0408dcc-4202-413e-8eee-dc2a2d12d780}, !- Handle
-  Surface 7,                              !- Name
-  Floor,                                  !- Surface Type
-  ,                                       !- Construction Name
-  {2b74fa6a-d4e2-491b-a522-48a1ce2ae496}, !- Space Name
-  Surface,                                !- Outside Boundary Condition
-  {f63cebf5-bde3-4d63-8ede-3f8c92531014}, !- Outside Boundary Condition Object
->>>>>>> 3c1d7324
+  {4dd71d17-1717-49d6-b8bc-54487fc185f7}, !- Outside Boundary Condition Object
   NoSun,                                  !- Sun Exposure
   NoWind,                                 !- Wind Exposure
   ,                                       !- View Factor to Ground
@@ -711,19 +494,11 @@
   13.6310703908387, 0, 0;                 !- X,Y,Z Vertex 4 {m}
 
 OS:Surface,
-<<<<<<< HEAD
-  {78f2816a-6010-41ba-b402-58683ef45480}, !- Handle
+  {e7134a7a-96f2-426b-a18c-8d0aba44df1d}, !- Handle
   Surface 8,                              !- Name
   Wall,                                   !- Surface Type
   ,                                       !- Construction Name
-  {456f6d60-fac3-4df2-847b-078e224849aa}, !- Space Name
-=======
-  {5895e2f9-da7c-41ee-8f57-a403df15348b}, !- Handle
-  Surface 8,                              !- Name
-  Wall,                                   !- Surface Type
-  ,                                       !- Construction Name
-  {2b74fa6a-d4e2-491b-a522-48a1ce2ae496}, !- Space Name
->>>>>>> 3c1d7324
+  {9654f10e-c6bc-4415-a0e6-614849140a23}, !- Space Name
   Outdoors,                               !- Outside Boundary Condition
   ,                                       !- Outside Boundary Condition Object
   SunExposed,                             !- Sun Exposure
@@ -736,19 +511,11 @@
   0, 0, 2.4384;                           !- X,Y,Z Vertex 4 {m}
 
 OS:Surface,
-<<<<<<< HEAD
-  {f2850b0b-a479-4353-9758-c1a408477e8d}, !- Handle
+  {f507003b-8864-446d-84dc-cbb013fb9372}, !- Handle
   Surface 9,                              !- Name
   Wall,                                   !- Surface Type
   ,                                       !- Construction Name
-  {456f6d60-fac3-4df2-847b-078e224849aa}, !- Space Name
-=======
-  {a42e5f68-d73a-4a26-9054-7a9f39d91c44}, !- Handle
-  Surface 9,                              !- Name
-  Wall,                                   !- Surface Type
-  ,                                       !- Construction Name
-  {2b74fa6a-d4e2-491b-a522-48a1ce2ae496}, !- Space Name
->>>>>>> 3c1d7324
+  {9654f10e-c6bc-4415-a0e6-614849140a23}, !- Space Name
   Outdoors,                               !- Outside Boundary Condition
   ,                                       !- Outside Boundary Condition Object
   SunExposed,                             !- Sun Exposure
@@ -761,19 +528,11 @@
   0, 6.81553519541936, 2.4384;            !- X,Y,Z Vertex 4 {m}
 
 OS:Surface,
-<<<<<<< HEAD
-  {407e2e70-62a2-4e70-bbb2-15ff85cb5d51}, !- Handle
+  {cbdbd957-1fb0-4af1-bfd7-00acd81ae2c8}, !- Handle
   Surface 10,                             !- Name
   Wall,                                   !- Surface Type
   ,                                       !- Construction Name
-  {456f6d60-fac3-4df2-847b-078e224849aa}, !- Space Name
-=======
-  {ebaee7f7-30fa-442a-95a3-c6ddc2164ba6}, !- Handle
-  Surface 10,                             !- Name
-  Wall,                                   !- Surface Type
-  ,                                       !- Construction Name
-  {2b74fa6a-d4e2-491b-a522-48a1ce2ae496}, !- Space Name
->>>>>>> 3c1d7324
+  {9654f10e-c6bc-4415-a0e6-614849140a23}, !- Space Name
   Outdoors,                               !- Outside Boundary Condition
   ,                                       !- Outside Boundary Condition Object
   SunExposed,                             !- Sun Exposure
@@ -786,19 +545,11 @@
   13.6310703908387, 6.81553519541936, 2.4384; !- X,Y,Z Vertex 4 {m}
 
 OS:Surface,
-<<<<<<< HEAD
-  {02ed857d-1ed3-49b5-877b-c238dfb6edc3}, !- Handle
+  {d49a2d3e-8328-4d74-b1f5-04a487357102}, !- Handle
   Surface 11,                             !- Name
   Wall,                                   !- Surface Type
   ,                                       !- Construction Name
-  {456f6d60-fac3-4df2-847b-078e224849aa}, !- Space Name
-=======
-  {4c38ad13-5ad0-4223-b08a-d0c50e44c917}, !- Handle
-  Surface 11,                             !- Name
-  Wall,                                   !- Surface Type
-  ,                                       !- Construction Name
-  {2b74fa6a-d4e2-491b-a522-48a1ce2ae496}, !- Space Name
->>>>>>> 3c1d7324
+  {9654f10e-c6bc-4415-a0e6-614849140a23}, !- Space Name
   Outdoors,                               !- Outside Boundary Condition
   ,                                       !- Outside Boundary Condition Object
   SunExposed,                             !- Sun Exposure
@@ -811,23 +562,13 @@
   13.6310703908387, 0, 2.4384;            !- X,Y,Z Vertex 4 {m}
 
 OS:Surface,
-<<<<<<< HEAD
-  {bf174ac9-ea4c-4b7b-91e9-86832214b3de}, !- Handle
+  {25e2ba80-c3a8-4cd1-b74a-8cb2d0cc7368}, !- Handle
   Surface 12,                             !- Name
   RoofCeiling,                            !- Surface Type
   ,                                       !- Construction Name
-  {456f6d60-fac3-4df2-847b-078e224849aa}, !- Space Name
+  {9654f10e-c6bc-4415-a0e6-614849140a23}, !- Space Name
   Surface,                                !- Outside Boundary Condition
-  {5ef92d9f-4a67-4860-ae3d-28114f48b164}, !- Outside Boundary Condition Object
-=======
-  {f68a5328-741d-4ae0-98f1-e7cdbb10765a}, !- Handle
-  Surface 12,                             !- Name
-  RoofCeiling,                            !- Surface Type
-  ,                                       !- Construction Name
-  {2b74fa6a-d4e2-491b-a522-48a1ce2ae496}, !- Space Name
-  Surface,                                !- Outside Boundary Condition
-  {419ed468-888f-41be-bcb4-af345a053e74}, !- Outside Boundary Condition Object
->>>>>>> 3c1d7324
+  {6e8d387a-ed26-41bb-b483-4edd22960048}, !- Outside Boundary Condition Object
   NoSun,                                  !- Sun Exposure
   NoWind,                                 !- Wind Exposure
   ,                                       !- View Factor to Ground
@@ -838,23 +579,13 @@
   0, 0, 2.4384;                           !- X,Y,Z Vertex 4 {m}
 
 OS:Surface,
-<<<<<<< HEAD
-  {5ef92d9f-4a67-4860-ae3d-28114f48b164}, !- Handle
+  {6e8d387a-ed26-41bb-b483-4edd22960048}, !- Handle
   Surface 13,                             !- Name
   Floor,                                  !- Surface Type
   ,                                       !- Construction Name
-  {0ff80bc8-d0eb-4945-ab88-2500344581b9}, !- Space Name
+  {4b013df2-83d9-49e2-9385-e1fff499eb7e}, !- Space Name
   Surface,                                !- Outside Boundary Condition
-  {bf174ac9-ea4c-4b7b-91e9-86832214b3de}, !- Outside Boundary Condition Object
-=======
-  {419ed468-888f-41be-bcb4-af345a053e74}, !- Handle
-  Surface 13,                             !- Name
-  Floor,                                  !- Surface Type
-  ,                                       !- Construction Name
-  {7e97938a-2974-4dc3-a584-3243ef2f50b1}, !- Space Name
-  Surface,                                !- Outside Boundary Condition
-  {f68a5328-741d-4ae0-98f1-e7cdbb10765a}, !- Outside Boundary Condition Object
->>>>>>> 3c1d7324
+  {25e2ba80-c3a8-4cd1-b74a-8cb2d0cc7368}, !- Outside Boundary Condition Object
   NoSun,                                  !- Sun Exposure
   NoWind,                                 !- Wind Exposure
   ,                                       !- View Factor to Ground
@@ -865,19 +596,11 @@
   0, 0, 0;                                !- X,Y,Z Vertex 4 {m}
 
 OS:Surface,
-<<<<<<< HEAD
-  {4596dcc9-4639-4d7b-ab68-a19b32d5d907}, !- Handle
+  {10a07d5f-dc64-44dd-8e47-7c1f5623ca4b}, !- Handle
   Surface 14,                             !- Name
   RoofCeiling,                            !- Surface Type
   ,                                       !- Construction Name
-  {0ff80bc8-d0eb-4945-ab88-2500344581b9}, !- Space Name
-=======
-  {bfbb007c-5737-480e-824b-c520f9e01390}, !- Handle
-  Surface 14,                             !- Name
-  RoofCeiling,                            !- Surface Type
-  ,                                       !- Construction Name
-  {7e97938a-2974-4dc3-a584-3243ef2f50b1}, !- Space Name
->>>>>>> 3c1d7324
+  {4b013df2-83d9-49e2-9385-e1fff499eb7e}, !- Space Name
   Outdoors,                               !- Outside Boundary Condition
   ,                                       !- Outside Boundary Condition Object
   SunExposed,                             !- Sun Exposure
@@ -890,19 +613,11 @@
   13.6310703908387, 0, 0;                 !- X,Y,Z Vertex 4 {m}
 
 OS:Surface,
-<<<<<<< HEAD
-  {0aeddd43-f9c5-4fd8-b746-97154e8683d6}, !- Handle
+  {ccd4f664-aee2-4300-9136-f48b40eed6c9}, !- Handle
   Surface 15,                             !- Name
   RoofCeiling,                            !- Surface Type
   ,                                       !- Construction Name
-  {0ff80bc8-d0eb-4945-ab88-2500344581b9}, !- Space Name
-=======
-  {3cdea6b4-8cd5-42f6-9b4f-dbb18b29d99d}, !- Handle
-  Surface 15,                             !- Name
-  RoofCeiling,                            !- Surface Type
-  ,                                       !- Construction Name
-  {7e97938a-2974-4dc3-a584-3243ef2f50b1}, !- Space Name
->>>>>>> 3c1d7324
+  {4b013df2-83d9-49e2-9385-e1fff499eb7e}, !- Space Name
   Outdoors,                               !- Outside Boundary Condition
   ,                                       !- Outside Boundary Condition Object
   SunExposed,                             !- Sun Exposure
@@ -915,19 +630,11 @@
   0, 6.81553519541936, 0;                 !- X,Y,Z Vertex 4 {m}
 
 OS:Surface,
-<<<<<<< HEAD
-  {873618da-4bc6-421f-98d4-8c82d21e1b96}, !- Handle
+  {b08550db-3594-4fbc-a670-1bcf1914fe88}, !- Handle
   Surface 16,                             !- Name
   Wall,                                   !- Surface Type
   ,                                       !- Construction Name
-  {0ff80bc8-d0eb-4945-ab88-2500344581b9}, !- Space Name
-=======
-  {29777f08-cda8-463a-8483-82439b9b456b}, !- Handle
-  Surface 16,                             !- Name
-  Wall,                                   !- Surface Type
-  ,                                       !- Construction Name
-  {7e97938a-2974-4dc3-a584-3243ef2f50b1}, !- Space Name
->>>>>>> 3c1d7324
+  {4b013df2-83d9-49e2-9385-e1fff499eb7e}, !- Space Name
   Outdoors,                               !- Outside Boundary Condition
   ,                                       !- Outside Boundary Condition Object
   SunExposed,                             !- Sun Exposure
@@ -939,19 +646,11 @@
   0, 0, 0;                                !- X,Y,Z Vertex 3 {m}
 
 OS:Surface,
-<<<<<<< HEAD
-  {a8faa5cd-9591-483f-ae44-6bc929bb2c45}, !- Handle
+  {1f08d040-d2a9-4f47-8b01-761fcfce6cd9}, !- Handle
   Surface 17,                             !- Name
   Wall,                                   !- Surface Type
   ,                                       !- Construction Name
-  {0ff80bc8-d0eb-4945-ab88-2500344581b9}, !- Space Name
-=======
-  {ac7bf3c8-735e-4ab3-8cce-2c581c976656}, !- Handle
-  Surface 17,                             !- Name
-  Wall,                                   !- Surface Type
-  ,                                       !- Construction Name
-  {7e97938a-2974-4dc3-a584-3243ef2f50b1}, !- Space Name
->>>>>>> 3c1d7324
+  {4b013df2-83d9-49e2-9385-e1fff499eb7e}, !- Space Name
   Outdoors,                               !- Outside Boundary Condition
   ,                                       !- Outside Boundary Condition Object
   SunExposed,                             !- Sun Exposure
@@ -963,15 +662,9 @@
   13.6310703908387, 6.81553519541936, 0;  !- X,Y,Z Vertex 3 {m}
 
 OS:Space,
-<<<<<<< HEAD
-  {0ff80bc8-d0eb-4945-ab88-2500344581b9}, !- Handle
+  {4b013df2-83d9-49e2-9385-e1fff499eb7e}, !- Handle
   unfinished attic space,                 !- Name
-  {2164ad06-40af-4e2a-a0fa-938aacde64a9}, !- Space Type Name
-=======
-  {7e97938a-2974-4dc3-a584-3243ef2f50b1}, !- Handle
-  unfinished attic space,                 !- Name
-  {8e1fc611-0b19-4d1b-a531-853eaaa385ab}, !- Space Type Name
->>>>>>> 3c1d7324
+  {8e08c219-a362-4755-82f1-3bdf37b64d95}, !- Space Type Name
   ,                                       !- Default Construction Set Name
   ,                                       !- Default Schedule Set Name
   -0,                                     !- Direction of Relative North {deg}
@@ -979,17 +672,10 @@
   0,                                      !- Y Origin {m}
   4.8768,                                 !- Z Origin {m}
   ,                                       !- Building Story Name
-<<<<<<< HEAD
-  {82838a2a-4ba0-497d-879f-7213486ec982}; !- Thermal Zone Name
+  {41204592-c9fc-4a52-83d6-d4f88df791f8}; !- Thermal Zone Name
 
 OS:ThermalZone,
-  {82838a2a-4ba0-497d-879f-7213486ec982}, !- Handle
-=======
-  {af8b2ec7-1e66-4393-804e-fce6c9e2a352}; !- Thermal Zone Name
-
-OS:ThermalZone,
-  {af8b2ec7-1e66-4393-804e-fce6c9e2a352}, !- Handle
->>>>>>> 3c1d7324
+  {41204592-c9fc-4a52-83d6-d4f88df791f8}, !- Handle
   unfinished attic zone,                  !- Name
   ,                                       !- Multiplier
   ,                                       !- Ceiling Height {m}
@@ -998,17 +684,10 @@
   ,                                       !- Zone Inside Convection Algorithm
   ,                                       !- Zone Outside Convection Algorithm
   ,                                       !- Zone Conditioning Equipment List Name
-<<<<<<< HEAD
-  {f033dee0-9f23-47f3-8ec0-5da718b34d4f}, !- Zone Air Inlet Port List
-  {d4406536-92ad-48ae-8762-ebc65d7853e1}, !- Zone Air Exhaust Port List
-  {0843386d-12fb-48dd-bdd6-4a428a090ecb}, !- Zone Air Node Name
-  {83570a3a-3965-4b84-bbd2-b25d96a5ec86}, !- Zone Return Air Port List
-=======
-  {85d0f345-7a04-48d1-85aa-1654ea8e29a9}, !- Zone Air Inlet Port List
-  {ae31336d-cc43-4a8e-b981-979d59adf2b8}, !- Zone Air Exhaust Port List
-  {572a3ef2-52b0-4f28-9d12-e55493952789}, !- Zone Air Node Name
-  {5412f604-fef0-43f1-8f34-02dfe02a46ce}, !- Zone Return Air Port List
->>>>>>> 3c1d7324
+  {8af8ca73-1d31-44c1-90c1-938caa0b6e1c}, !- Zone Air Inlet Port List
+  {4fbeb160-dcdf-40c1-a9dd-96fb2b8be5ef}, !- Zone Air Exhaust Port List
+  {00685ac7-a008-47da-89de-200554ac0720}, !- Zone Air Node Name
+  {2e0aaccb-0394-4940-a8de-954249a9e9cc}, !- Zone Return Air Port List
   ,                                       !- Primary Daylighting Control Name
   ,                                       !- Fraction of Zone Controlled by Primary Daylighting Control
   ,                                       !- Secondary Daylighting Control Name
@@ -1019,67 +698,33 @@
   No;                                     !- Use Ideal Air Loads
 
 OS:Node,
-<<<<<<< HEAD
-  {94f5dfc6-1243-4cac-b830-6e16fc665e35}, !- Handle
+  {a2ef10b2-949e-492e-a3ad-d4d1b3e8a5a6}, !- Handle
   Node 2,                                 !- Name
-  {0843386d-12fb-48dd-bdd6-4a428a090ecb}, !- Inlet Port
+  {00685ac7-a008-47da-89de-200554ac0720}, !- Inlet Port
   ;                                       !- Outlet Port
 
 OS:Connection,
-  {0843386d-12fb-48dd-bdd6-4a428a090ecb}, !- Handle
-  {82838a2a-4ba0-497d-879f-7213486ec982}, !- Source Object
+  {00685ac7-a008-47da-89de-200554ac0720}, !- Handle
+  {41204592-c9fc-4a52-83d6-d4f88df791f8}, !- Source Object
   11,                                     !- Outlet Port
-  {94f5dfc6-1243-4cac-b830-6e16fc665e35}, !- Target Object
+  {a2ef10b2-949e-492e-a3ad-d4d1b3e8a5a6}, !- Target Object
   2;                                      !- Inlet Port
 
 OS:PortList,
-  {f033dee0-9f23-47f3-8ec0-5da718b34d4f}, !- Handle
-  {82838a2a-4ba0-497d-879f-7213486ec982}; !- HVAC Component
+  {8af8ca73-1d31-44c1-90c1-938caa0b6e1c}, !- Handle
+  {41204592-c9fc-4a52-83d6-d4f88df791f8}; !- HVAC Component
 
 OS:PortList,
-  {d4406536-92ad-48ae-8762-ebc65d7853e1}, !- Handle
-  {82838a2a-4ba0-497d-879f-7213486ec982}; !- HVAC Component
+  {4fbeb160-dcdf-40c1-a9dd-96fb2b8be5ef}, !- Handle
+  {41204592-c9fc-4a52-83d6-d4f88df791f8}; !- HVAC Component
 
 OS:PortList,
-  {83570a3a-3965-4b84-bbd2-b25d96a5ec86}, !- Handle
-  {82838a2a-4ba0-497d-879f-7213486ec982}; !- HVAC Component
+  {2e0aaccb-0394-4940-a8de-954249a9e9cc}, !- Handle
+  {41204592-c9fc-4a52-83d6-d4f88df791f8}; !- HVAC Component
 
 OS:Sizing:Zone,
-  {4864c046-6f7d-49d3-91a7-f00ca88c5e0f}, !- Handle
-  {82838a2a-4ba0-497d-879f-7213486ec982}, !- Zone or ZoneList Name
-=======
-  {7513031d-4288-4b1f-a79f-137a9c115260}, !- Handle
-  Node 2,                                 !- Name
-  {572a3ef2-52b0-4f28-9d12-e55493952789}, !- Inlet Port
-  ;                                       !- Outlet Port
-
-OS:Connection,
-  {572a3ef2-52b0-4f28-9d12-e55493952789}, !- Handle
-  {536e071e-aaa9-45c0-a838-a4434cca3e87}, !- Name
-  {af8b2ec7-1e66-4393-804e-fce6c9e2a352}, !- Source Object
-  11,                                     !- Outlet Port
-  {7513031d-4288-4b1f-a79f-137a9c115260}, !- Target Object
-  2;                                      !- Inlet Port
-
-OS:PortList,
-  {85d0f345-7a04-48d1-85aa-1654ea8e29a9}, !- Handle
-  {a76d5977-aa33-42f0-aced-bb753fc109e1}, !- Name
-  {af8b2ec7-1e66-4393-804e-fce6c9e2a352}; !- HVAC Component
-
-OS:PortList,
-  {ae31336d-cc43-4a8e-b981-979d59adf2b8}, !- Handle
-  {6bc4f088-0b95-4469-a0f0-5b8fd1c582de}, !- Name
-  {af8b2ec7-1e66-4393-804e-fce6c9e2a352}; !- HVAC Component
-
-OS:PortList,
-  {5412f604-fef0-43f1-8f34-02dfe02a46ce}, !- Handle
-  {68e78d7e-d0fe-45ec-a4fd-97d2884ced4d}, !- Name
-  {af8b2ec7-1e66-4393-804e-fce6c9e2a352}; !- HVAC Component
-
-OS:Sizing:Zone,
-  {bf0562fe-1c41-4cbc-a452-ad0df60bdd2e}, !- Handle
-  {af8b2ec7-1e66-4393-804e-fce6c9e2a352}, !- Zone or ZoneList Name
->>>>>>> 3c1d7324
+  {8b91c786-793a-41a5-b43e-24284cdd6db1}, !- Handle
+  {41204592-c9fc-4a52-83d6-d4f88df791f8}, !- Zone or ZoneList Name
   SupplyAirTemperature,                   !- Zone Cooling Design Supply Air Temperature Input Method
   14,                                     !- Zone Cooling Design Supply Air Temperature {C}
   11.11,                                  !- Zone Cooling Design Supply Air Temperature Difference {deltaC}
@@ -1106,21 +751,12 @@
   autosize;                               !- Dedicated Outdoor Air High Setpoint Temperature for Design {C}
 
 OS:ZoneHVAC:EquipmentList,
-<<<<<<< HEAD
-  {466b1f4f-59ed-4a83-831b-1b7a934f3505}, !- Handle
+  {fbf7a0ba-c3b1-4416-a345-1b23b1a45f51}, !- Handle
   Zone HVAC Equipment List 2,             !- Name
-  {82838a2a-4ba0-497d-879f-7213486ec982}; !- Thermal Zone
+  {41204592-c9fc-4a52-83d6-d4f88df791f8}; !- Thermal Zone
 
 OS:SpaceType,
-  {2164ad06-40af-4e2a-a0fa-938aacde64a9}, !- Handle
-=======
-  {348777c4-3a63-4f83-b4d0-d5e6b8c40917}, !- Handle
-  Zone HVAC Equipment List 2,             !- Name
-  {af8b2ec7-1e66-4393-804e-fce6c9e2a352}; !- Thermal Zone
-
-OS:SpaceType,
-  {8e1fc611-0b19-4d1b-a531-853eaaa385ab}, !- Handle
->>>>>>> 3c1d7324
+  {8e08c219-a362-4755-82f1-3bdf37b64d95}, !- Handle
   Space Type 2,                           !- Name
   ,                                       !- Default Construction Set Name
   ,                                       !- Default Schedule Set Name
@@ -1131,23 +767,14 @@
   unfinished attic;                       !- Standards Space Type
 
 OS:BuildingUnit,
-<<<<<<< HEAD
-  {878166c8-dea9-4f57-bea0-8bd7258291c0}, !- Handle
-=======
-  {9b243943-4078-45b2-8eb8-796de7b0c3eb}, !- Handle
->>>>>>> 3c1d7324
+  {1b64d3c1-0fd1-4752-a831-874b2710ea14}, !- Handle
   unit 1,                                 !- Name
   ,                                       !- Rendering Color
   Residential;                            !- Building Unit Type
 
 OS:AdditionalProperties,
-<<<<<<< HEAD
-  {bf017dc8-9743-49bc-94d5-6f70cfdf6a73}, !- Handle
-  {878166c8-dea9-4f57-bea0-8bd7258291c0}, !- Object Name
-=======
-  {4830d43c-e66b-4bb0-891f-82ec3e7c2a09}, !- Handle
-  {9b243943-4078-45b2-8eb8-796de7b0c3eb}, !- Object Name
->>>>>>> 3c1d7324
+  {0d736ed5-4119-4a93-9d1c-73623561547d}, !- Handle
+  {1b64d3c1-0fd1-4752-a831-874b2710ea14}, !- Object Name
   NumberOfBedrooms,                       !- Feature Name 1
   Integer,                                !- Feature Data Type 1
   3,                                      !- Feature Value 1
@@ -1159,20 +786,12 @@
   2.6400000000000001;                     !- Feature Value 3
 
 OS:External:File,
-<<<<<<< HEAD
-  {b8b78d90-2884-4396-8512-ab869fea90f4}, !- Handle
-=======
-  {db217cd1-cab7-4d23-a275-1f7bfce06621}, !- Handle
->>>>>>> 3c1d7324
+  {9c6e60d9-953b-461a-a2b9-a0de0901ab8d}, !- Handle
   8760.csv,                               !- Name
   8760.csv;                               !- File Name
 
 OS:Schedule:Day,
-<<<<<<< HEAD
-  {fa6756c4-97b6-48aa-8d93-8d5b33e99247}, !- Handle
-=======
-  {81b6f1e1-7290-454a-8eab-c5cd81cb811a}, !- Handle
->>>>>>> 3c1d7324
+  {8e031cc6-10d2-4ab1-8c22-96878873f077}, !- Handle
   Schedule Day 1,                         !- Name
   ,                                       !- Schedule Type Limits Name
   ,                                       !- Interpolate to Timestep
@@ -1181,11 +800,7 @@
   0;                                      !- Value Until Time 1
 
 OS:Schedule:Day,
-<<<<<<< HEAD
-  {440b9db3-019e-4973-96fe-074eb948b4cf}, !- Handle
-=======
-  {dbc45d64-3a77-4a47-8c6d-f2e654ec6c1c}, !- Handle
->>>>>>> 3c1d7324
+  {f4dbf480-94e9-4e15-81ce-9a8372cb26ed}, !- Handle
   Schedule Day 2,                         !- Name
   ,                                       !- Schedule Type Limits Name
   ,                                       !- Interpolate to Timestep
@@ -1194,17 +809,10 @@
   1;                                      !- Value Until Time 1
 
 OS:Schedule:File,
-<<<<<<< HEAD
-  {1ab42d24-39c5-49ac-ad15-e5636dba57d6}, !- Handle
+  {36576ce3-c5c8-4e2f-8615-967fe075998c}, !- Handle
   occupants,                              !- Name
-  {6283a0e2-5095-4d4b-bf67-97f00a54bdaa}, !- Schedule Type Limits Name
-  {b8b78d90-2884-4396-8512-ab869fea90f4}, !- External File Name
-=======
-  {f5f9514c-58ba-4ce4-8881-b67ce655b28a}, !- Handle
-  occupants,                              !- Name
-  {996a2785-8456-4775-80d1-5ef3d6de5b5b}, !- Schedule Type Limits Name
-  {db217cd1-cab7-4d23-a275-1f7bfce06621}, !- External File Name
->>>>>>> 3c1d7324
+  {4acbf1cd-c578-43c7-bad2-9ee591d955a1}, !- Schedule Type Limits Name
+  {9c6e60d9-953b-461a-a2b9-a0de0901ab8d}, !- External File Name
   1,                                      !- Column Number
   1,                                      !- Rows to Skip at Top
   8760,                                   !- Number of Hours of Data
@@ -1212,34 +820,55 @@
   ,                                       !- Interpolate to Timestep
   60;                                     !- Minutes per Item
 
-<<<<<<< HEAD
 OS:Schedule:Constant,
-  {32d68fa1-189e-4b8c-8db0-6dc14b46342e}, !- Handle
+  {3c3b319e-6aba-4d27-903f-ebc7f5eb9a9d}, !- Handle
   res occupants activity schedule,        !- Name
-  {090ff5c6-0639-4b8e-9074-a3705ee0c490}, !- Schedule Type Limits Name
+  {3ab91db2-ae22-43f0-b833-8927cb13a160}, !- Schedule Type Limits Name
   112.539290946133;                       !- Value
 
 OS:People:Definition,
-  {62a009e2-1119-4e89-8bd3-6a1fe5bb6256}, !- Handle
-=======
-OS:Schedule:Ruleset,
-  {18e834bb-f004-4ebe-8644-55c3ebbc5bb5}, !- Handle
-  Schedule Ruleset 1,                     !- Name
-  {b7839e47-ca97-4257-b469-bed6552b82aa}, !- Schedule Type Limits Name
-  {4309e470-82da-40da-ad50-31103755ba5a}; !- Default Day Schedule Name
-
-OS:Schedule:Day,
-  {4309e470-82da-40da-ad50-31103755ba5a}, !- Handle
-  Schedule Day 3,                         !- Name
-  {b7839e47-ca97-4257-b469-bed6552b82aa}, !- Schedule Type Limits Name
-  ,                                       !- Interpolate to Timestep
-  24,                                     !- Hour 1
-  0,                                      !- Minute 1
-  112.539290946133;                       !- Value Until Time 1
+  {81c19eda-a025-4afd-a6a0-7593bc2034a8}, !- Handle
+  res occupants|living space|story 2,     !- Name
+  People,                                 !- Number of People Calculation Method
+  1.32,                                   !- Number of People {people}
+  ,                                       !- People per Space Floor Area {person/m2}
+  ,                                       !- Space Floor Area per Person {m2/person}
+  0.319734,                               !- Fraction Radiant
+  0.573,                                  !- Sensible Heat Fraction
+  0,                                      !- Carbon Dioxide Generation Rate {m3/s-W}
+  No,                                     !- Enable ASHRAE 55 Comfort Warnings
+  ZoneAveraged;                           !- Mean Radiant Temperature Calculation Type
+
+OS:People,
+  {f1ddb724-28f5-462d-8272-c9c8ebb76940}, !- Handle
+  res occupants|living space|story 2,     !- Name
+  {81c19eda-a025-4afd-a6a0-7593bc2034a8}, !- People Definition Name
+  {9654f10e-c6bc-4415-a0e6-614849140a23}, !- Space or SpaceType Name
+  {36576ce3-c5c8-4e2f-8615-967fe075998c}, !- Number of People Schedule Name
+  {3c3b319e-6aba-4d27-903f-ebc7f5eb9a9d}, !- Activity Level Schedule Name
+  ,                                       !- Surface Name/Angle Factor List Name
+  ,                                       !- Work Efficiency Schedule Name
+  ,                                       !- Clothing Insulation Schedule Name
+  ,                                       !- Air Velocity Schedule Name
+  1;                                      !- Multiplier
+
+OS:ScheduleTypeLimits,
+  {3ab91db2-ae22-43f0-b833-8927cb13a160}, !- Handle
+  ActivityLevel,                          !- Name
+  0,                                      !- Lower Limit Value
+  ,                                       !- Upper Limit Value
+  Continuous,                             !- Numeric Type
+  ActivityLevel;                          !- Unit Type
+
+OS:ScheduleTypeLimits,
+  {4acbf1cd-c578-43c7-bad2-9ee591d955a1}, !- Handle
+  Fractional,                             !- Name
+  0,                                      !- Lower Limit Value
+  1,                                      !- Upper Limit Value
+  Continuous;                             !- Numeric Type
 
 OS:People:Definition,
-  {1c8cf6af-af02-45b5-894d-29c24869274b}, !- Handle
->>>>>>> 3c1d7324
+  {e12bb5cd-8bb7-42e0-869e-f601a78c7d7a}, !- Handle
   res occupants|living space,             !- Name
   People,                                 !- Number of People Calculation Method
   1.32,                                   !- Number of People {people}
@@ -1252,85 +881,14 @@
   ZoneAveraged;                           !- Mean Radiant Temperature Calculation Type
 
 OS:People,
-<<<<<<< HEAD
-  {ef005697-deb2-4241-a6b5-ef90908f5371}, !- Handle
+  {e1102cca-fb79-4660-a2e7-a471f2d85785}, !- Handle
   res occupants|living space,             !- Name
-  {62a009e2-1119-4e89-8bd3-6a1fe5bb6256}, !- People Definition Name
-  {827154fc-f762-4d08-8e2e-be52d9f48f6c}, !- Space or SpaceType Name
-  {1ab42d24-39c5-49ac-ad15-e5636dba57d6}, !- Number of People Schedule Name
-  {32d68fa1-189e-4b8c-8db0-6dc14b46342e}, !- Activity Level Schedule Name
-=======
-  {a528b5df-61ac-48dc-9168-dbb4476af334}, !- Handle
-  res occupants|living space,             !- Name
-  {1c8cf6af-af02-45b5-894d-29c24869274b}, !- People Definition Name
-  {0dba2e71-b653-4cad-8a6c-789017b80fe0}, !- Space or SpaceType Name
-  {f5f9514c-58ba-4ce4-8881-b67ce655b28a}, !- Number of People Schedule Name
-  {18e834bb-f004-4ebe-8644-55c3ebbc5bb5}, !- Activity Level Schedule Name
->>>>>>> 3c1d7324
+  {e12bb5cd-8bb7-42e0-869e-f601a78c7d7a}, !- People Definition Name
+  {b7df0b0b-a784-49ff-95f6-c8b83947847a}, !- Space or SpaceType Name
+  {36576ce3-c5c8-4e2f-8615-967fe075998c}, !- Number of People Schedule Name
+  {3c3b319e-6aba-4d27-903f-ebc7f5eb9a9d}, !- Activity Level Schedule Name
   ,                                       !- Surface Name/Angle Factor List Name
   ,                                       !- Work Efficiency Schedule Name
   ,                                       !- Clothing Insulation Schedule Name
   ,                                       !- Air Velocity Schedule Name
   1;                                      !- Multiplier
-
-OS:ScheduleTypeLimits,
-<<<<<<< HEAD
-  {090ff5c6-0639-4b8e-9074-a3705ee0c490}, !- Handle
-=======
-  {b7839e47-ca97-4257-b469-bed6552b82aa}, !- Handle
->>>>>>> 3c1d7324
-  ActivityLevel,                          !- Name
-  0,                                      !- Lower Limit Value
-  ,                                       !- Upper Limit Value
-  Continuous,                             !- Numeric Type
-  ActivityLevel;                          !- Unit Type
-
-OS:ScheduleTypeLimits,
-<<<<<<< HEAD
-  {6283a0e2-5095-4d4b-bf67-97f00a54bdaa}, !- Handle
-=======
-  {996a2785-8456-4775-80d1-5ef3d6de5b5b}, !- Handle
->>>>>>> 3c1d7324
-  Fractional,                             !- Name
-  0,                                      !- Lower Limit Value
-  1,                                      !- Upper Limit Value
-  Continuous;                             !- Numeric Type
-
-OS:People:Definition,
-<<<<<<< HEAD
-  {8139fc08-e6be-4762-a170-67466897f2b5}, !- Handle
-=======
-  {e9903ebc-e910-4441-ad3e-c86fcf8c6ac5}, !- Handle
->>>>>>> 3c1d7324
-  res occupants|living space|story 2,     !- Name
-  People,                                 !- Number of People Calculation Method
-  1.32,                                   !- Number of People {people}
-  ,                                       !- People per Space Floor Area {person/m2}
-  ,                                       !- Space Floor Area per Person {m2/person}
-  0.319734,                               !- Fraction Radiant
-  0.573,                                  !- Sensible Heat Fraction
-  0,                                      !- Carbon Dioxide Generation Rate {m3/s-W}
-  No,                                     !- Enable ASHRAE 55 Comfort Warnings
-  ZoneAveraged;                           !- Mean Radiant Temperature Calculation Type
-
-OS:People,
-<<<<<<< HEAD
-  {45416644-ee4c-4cdc-b547-9d3192ff2c22}, !- Handle
-  res occupants|living space|story 2,     !- Name
-  {8139fc08-e6be-4762-a170-67466897f2b5}, !- People Definition Name
-  {456f6d60-fac3-4df2-847b-078e224849aa}, !- Space or SpaceType Name
-  {1ab42d24-39c5-49ac-ad15-e5636dba57d6}, !- Number of People Schedule Name
-  {32d68fa1-189e-4b8c-8db0-6dc14b46342e}, !- Activity Level Schedule Name
-=======
-  {2b70a7ff-6127-4bd1-8ee6-36b76d357bb4}, !- Handle
-  res occupants|living space|story 2,     !- Name
-  {e9903ebc-e910-4441-ad3e-c86fcf8c6ac5}, !- People Definition Name
-  {2b74fa6a-d4e2-491b-a522-48a1ce2ae496}, !- Space or SpaceType Name
-  {f5f9514c-58ba-4ce4-8881-b67ce655b28a}, !- Number of People Schedule Name
-  {18e834bb-f004-4ebe-8644-55c3ebbc5bb5}, !- Activity Level Schedule Name
->>>>>>> 3c1d7324
-  ,                                       !- Surface Name/Angle Factor List Name
-  ,                                       !- Work Efficiency Schedule Name
-  ,                                       !- Clothing Insulation Schedule Name
-  ,                                       !- Air Velocity Schedule Name
-  1;                                      !- Multiplier
