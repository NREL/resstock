--- conflicted
+++ resolved
@@ -1,53 +1,26 @@
 !- NOTE: Auto-generated from /test/osw_files/SFD_2000sqft_2story_SL_UA_Denver_West.osw
 
 OS:Version,
-<<<<<<< HEAD
-  {ef1a9fd9-5c33-44e9-a1ad-bdd8622ec21c}, !- Handle
-  2.8.0;                                  !- Version Identifier
-
-OS:SimulationControl,
-  {06572803-ceec-4f9f-afeb-7b6299794369}, !- Handle
-=======
   {c8a7d172-dc58-425b-a392-04ead93aebdf}, !- Handle
   2.8.1;                                  !- Version Identifier
 
 OS:SimulationControl,
   {29b18070-da36-4dcf-9e9d-1697077cc0a6}, !- Handle
->>>>>>> 71d354a8
   ,                                       !- Do Zone Sizing Calculation
   ,                                       !- Do System Sizing Calculation
   ,                                       !- Do Plant Sizing Calculation
   No;                                     !- Run Simulation for Sizing Periods
 
 OS:Timestep,
-<<<<<<< HEAD
-  {4f2983b8-b4a4-4ff4-b8ef-4243b51bcae2}, !- Handle
-  6;                                      !- Number of Timesteps per Hour
-
-OS:ShadowCalculation,
-  {244e4d27-d978-4a99-bd1c-77c50ca7fdbe}, !- Handle
-=======
   {d4debb25-c1dc-450d-833b-2909d3235736}, !- Handle
   6;                                      !- Number of Timesteps per Hour
 
 OS:ShadowCalculation,
   {8371bbce-763e-478f-a3e7-e371ee86f3e4}, !- Handle
->>>>>>> 71d354a8
   20,                                     !- Calculation Frequency
   200;                                    !- Maximum Figures in Shadow Overlap Calculations
 
 OS:SurfaceConvectionAlgorithm:Outside,
-<<<<<<< HEAD
-  {04cfe138-2a5a-469d-9077-2eac598b3577}, !- Handle
-  DOE-2;                                  !- Algorithm
-
-OS:SurfaceConvectionAlgorithm:Inside,
-  {49304513-d911-439d-ad66-f5950652b143}, !- Handle
-  TARP;                                   !- Algorithm
-
-OS:ZoneCapacitanceMultiplier:ResearchSpecial,
-  {66f0c267-085a-4edd-8d0b-e8588edae0a3}, !- Handle
-=======
   {f21a6109-bed4-499d-8369-4959508762da}, !- Handle
   DOE-2;                                  !- Algorithm
 
@@ -57,17 +30,12 @@
 
 OS:ZoneCapacitanceMultiplier:ResearchSpecial,
   {e3a2fae3-8545-41fe-8e55-d9b2f6211018}, !- Handle
->>>>>>> 71d354a8
   ,                                       !- Temperature Capacity Multiplier
   15,                                     !- Humidity Capacity Multiplier
   ;                                       !- Carbon Dioxide Capacity Multiplier
 
 OS:RunPeriod,
-<<<<<<< HEAD
-  {c9bc0986-7736-4faf-aef1-b6f9ed5f3a48}, !- Handle
-=======
   {6d474b40-8c58-4321-b954-d8ca3f021cbe}, !- Handle
->>>>>>> 71d354a8
   Run Period 1,                           !- Name
   1,                                      !- Begin Month
   1,                                      !- Begin Day of Month
@@ -81,11 +49,7 @@
   ;                                       !- Number of Times Runperiod to be Repeated
 
 OS:ThermalZone,
-<<<<<<< HEAD
-  {ca24164e-1829-4c83-beec-9159ced7986f}, !- Handle
-=======
   {38205a6c-aadc-49db-83e6-673020063e80}, !- Handle
->>>>>>> 71d354a8
   living zone,                            !- Name
   ,                                       !- Multiplier
   ,                                       !- Ceiling Height {m}
@@ -94,17 +58,10 @@
   ,                                       !- Zone Inside Convection Algorithm
   ,                                       !- Zone Outside Convection Algorithm
   ,                                       !- Zone Conditioning Equipment List Name
-<<<<<<< HEAD
-  {876c3eaa-bb15-46b0-bcda-f8203ca57c01}, !- Zone Air Inlet Port List
-  {e5c5e31a-0eb1-4729-a19a-a7cf8c52b492}, !- Zone Air Exhaust Port List
-  {b5e6f798-de9a-46c3-8ce3-af62ec12ebfd}, !- Zone Air Node Name
-  {beff3867-fbec-4017-86b2-c7f1c2de1200}, !- Zone Return Air Port List
-=======
   {31d17dad-b8dd-48d3-add1-840ab7cc3d49}, !- Zone Air Inlet Port List
   {02cef47c-f031-419b-8d23-d334e53ac842}, !- Zone Air Exhaust Port List
   {4cb4ce65-9a7f-49ef-8cdf-5b8ca8ff57fd}, !- Zone Air Node Name
   {0d4a7e23-1281-4c6f-a7ed-24d0056fd8aa}, !- Zone Return Air Port List
->>>>>>> 71d354a8
   ,                                       !- Primary Daylighting Control Name
   ,                                       !- Fraction of Zone Controlled by Primary Daylighting Control
   ,                                       !- Secondary Daylighting Control Name
@@ -115,39 +72,6 @@
   No;                                     !- Use Ideal Air Loads
 
 OS:Node,
-<<<<<<< HEAD
-  {b73ebb8e-153a-4195-b6b2-a4695fb9f2a0}, !- Handle
-  Node 1,                                 !- Name
-  {b5e6f798-de9a-46c3-8ce3-af62ec12ebfd}, !- Inlet Port
-  ;                                       !- Outlet Port
-
-OS:Connection,
-  {b5e6f798-de9a-46c3-8ce3-af62ec12ebfd}, !- Handle
-  {4852331e-cf40-49c1-a4d6-d0351730000d}, !- Name
-  {ca24164e-1829-4c83-beec-9159ced7986f}, !- Source Object
-  11,                                     !- Outlet Port
-  {b73ebb8e-153a-4195-b6b2-a4695fb9f2a0}, !- Target Object
-  2;                                      !- Inlet Port
-
-OS:PortList,
-  {876c3eaa-bb15-46b0-bcda-f8203ca57c01}, !- Handle
-  {a8e3bf6b-0497-4da4-b20c-cd5093dd6c3c}, !- Name
-  {ca24164e-1829-4c83-beec-9159ced7986f}; !- HVAC Component
-
-OS:PortList,
-  {e5c5e31a-0eb1-4729-a19a-a7cf8c52b492}, !- Handle
-  {9db3d965-2200-4479-8b1c-b7638e5138c9}, !- Name
-  {ca24164e-1829-4c83-beec-9159ced7986f}; !- HVAC Component
-
-OS:PortList,
-  {beff3867-fbec-4017-86b2-c7f1c2de1200}, !- Handle
-  {6a93ae01-3348-40eb-b9b7-5f2b99038d34}, !- Name
-  {ca24164e-1829-4c83-beec-9159ced7986f}; !- HVAC Component
-
-OS:Sizing:Zone,
-  {08fa8298-91a2-4d74-ae02-65e1fafa7dd0}, !- Handle
-  {ca24164e-1829-4c83-beec-9159ced7986f}, !- Zone or ZoneList Name
-=======
   {09bd75ac-2081-4248-9578-416a078d79a6}, !- Handle
   Node 1,                                 !- Name
   {4cb4ce65-9a7f-49ef-8cdf-5b8ca8ff57fd}, !- Inlet Port
@@ -179,7 +103,6 @@
 OS:Sizing:Zone,
   {50ed1d12-8924-496f-85a2-b122ba2476f3}, !- Handle
   {38205a6c-aadc-49db-83e6-673020063e80}, !- Zone or ZoneList Name
->>>>>>> 71d354a8
   SupplyAirTemperature,                   !- Zone Cooling Design Supply Air Temperature Input Method
   14,                                     !- Zone Cooling Design Supply Air Temperature {C}
   11.11,                                  !- Zone Cooling Design Supply Air Temperature Difference {deltaC}
@@ -208,16 +131,6 @@
   autosize;                               !- Dedicated Outdoor Air High Setpoint Temperature for Design {C}
 
 OS:ZoneHVAC:EquipmentList,
-<<<<<<< HEAD
-  {20c1a833-d756-4ee3-a37e-e39e4524b2db}, !- Handle
-  Zone HVAC Equipment List 1,             !- Name
-  {ca24164e-1829-4c83-beec-9159ced7986f}; !- Thermal Zone
-
-OS:Space,
-  {6db34e1e-22cd-4843-84ee-e5df511fcefa}, !- Handle
-  living space,                           !- Name
-  {90d0a501-4914-43cc-93fe-e52fa460a8e8}, !- Space Type Name
-=======
   {a8f3de93-e04b-4ffb-b1bc-bc0dc205d245}, !- Handle
   Zone HVAC Equipment List 1,             !- Name
   {38205a6c-aadc-49db-83e6-673020063e80}; !- Thermal Zone
@@ -226,7 +139,6 @@
   {b85cf2ba-ab58-46e0-a338-c7ead1fa4d71}, !- Handle
   living space,                           !- Name
   {27589aae-4f21-4c07-87e1-672a4d78e73c}, !- Space Type Name
->>>>>>> 71d354a8
   ,                                       !- Default Construction Set Name
   ,                                       !- Default Schedule Set Name
   -0,                                     !- Direction of Relative North {deg}
@@ -234,19 +146,6 @@
   0,                                      !- Y Origin {m}
   0,                                      !- Z Origin {m}
   ,                                       !- Building Story Name
-<<<<<<< HEAD
-  {ca24164e-1829-4c83-beec-9159ced7986f}, !- Thermal Zone Name
-  ,                                       !- Part of Total Floor Area
-  ,                                       !- Design Specification Outdoor Air Object Name
-  {204cf031-6f72-4159-b284-6a1e4c64a164}; !- Building Unit Name
-
-OS:Surface,
-  {fba37f6f-a5af-4b6d-af54-023e53b1d21e}, !- Handle
-  Surface 1,                              !- Name
-  Floor,                                  !- Surface Type
-  ,                                       !- Construction Name
-  {6db34e1e-22cd-4843-84ee-e5df511fcefa}, !- Space Name
-=======
   {38205a6c-aadc-49db-83e6-673020063e80}, !- Thermal Zone Name
   ,                                       !- Part of Total Floor Area
   ,                                       !- Design Specification Outdoor Air Object Name
@@ -258,7 +157,6 @@
   Floor,                                  !- Surface Type
   ,                                       !- Construction Name
   {b85cf2ba-ab58-46e0-a338-c7ead1fa4d71}, !- Space Name
->>>>>>> 71d354a8
   Foundation,                             !- Outside Boundary Condition
   ,                                       !- Outside Boundary Condition Object
   NoSun,                                  !- Sun Exposure
@@ -271,19 +169,11 @@
   13.6310703908387, 0, 0;                 !- X,Y,Z Vertex 4 {m}
 
 OS:Surface,
-<<<<<<< HEAD
-  {96c30622-fee8-4141-800d-2f901471807d}, !- Handle
-  Surface 2,                              !- Name
-  Wall,                                   !- Surface Type
-  ,                                       !- Construction Name
-  {6db34e1e-22cd-4843-84ee-e5df511fcefa}, !- Space Name
-=======
   {8aece5c8-2ade-4f80-9aea-1a64e9f966ee}, !- Handle
   Surface 2,                              !- Name
   Wall,                                   !- Surface Type
   ,                                       !- Construction Name
   {b85cf2ba-ab58-46e0-a338-c7ead1fa4d71}, !- Space Name
->>>>>>> 71d354a8
   Outdoors,                               !- Outside Boundary Condition
   ,                                       !- Outside Boundary Condition Object
   SunExposed,                             !- Sun Exposure
@@ -296,19 +186,11 @@
   0, 0, 2.4384;                           !- X,Y,Z Vertex 4 {m}
 
 OS:Surface,
-<<<<<<< HEAD
-  {17819545-4aa1-40e0-9c6c-6e12dfd3b9ae}, !- Handle
-  Surface 3,                              !- Name
-  Wall,                                   !- Surface Type
-  ,                                       !- Construction Name
-  {6db34e1e-22cd-4843-84ee-e5df511fcefa}, !- Space Name
-=======
   {767db73c-d236-49ce-9531-73dfc533e4b4}, !- Handle
   Surface 3,                              !- Name
   Wall,                                   !- Surface Type
   ,                                       !- Construction Name
   {b85cf2ba-ab58-46e0-a338-c7ead1fa4d71}, !- Space Name
->>>>>>> 71d354a8
   Outdoors,                               !- Outside Boundary Condition
   ,                                       !- Outside Boundary Condition Object
   SunExposed,                             !- Sun Exposure
@@ -321,19 +203,11 @@
   0, 6.81553519541936, 2.4384;            !- X,Y,Z Vertex 4 {m}
 
 OS:Surface,
-<<<<<<< HEAD
-  {8f65ca37-9ccf-4410-af42-206939622b01}, !- Handle
-  Surface 4,                              !- Name
-  Wall,                                   !- Surface Type
-  ,                                       !- Construction Name
-  {6db34e1e-22cd-4843-84ee-e5df511fcefa}, !- Space Name
-=======
   {182592cc-ffac-4ff4-bd1d-3ad9ece267cf}, !- Handle
   Surface 4,                              !- Name
   Wall,                                   !- Surface Type
   ,                                       !- Construction Name
   {b85cf2ba-ab58-46e0-a338-c7ead1fa4d71}, !- Space Name
->>>>>>> 71d354a8
   Outdoors,                               !- Outside Boundary Condition
   ,                                       !- Outside Boundary Condition Object
   SunExposed,                             !- Sun Exposure
@@ -346,19 +220,11 @@
   13.6310703908387, 6.81553519541936, 2.4384; !- X,Y,Z Vertex 4 {m}
 
 OS:Surface,
-<<<<<<< HEAD
-  {262295d6-06ae-43cd-9973-784e08e624aa}, !- Handle
-  Surface 5,                              !- Name
-  Wall,                                   !- Surface Type
-  ,                                       !- Construction Name
-  {6db34e1e-22cd-4843-84ee-e5df511fcefa}, !- Space Name
-=======
   {2cb6e5df-db68-48e0-b454-9673b9d4d66e}, !- Handle
   Surface 5,                              !- Name
   Wall,                                   !- Surface Type
   ,                                       !- Construction Name
   {b85cf2ba-ab58-46e0-a338-c7ead1fa4d71}, !- Space Name
->>>>>>> 71d354a8
   Outdoors,                               !- Outside Boundary Condition
   ,                                       !- Outside Boundary Condition Object
   SunExposed,                             !- Sun Exposure
@@ -371,15 +237,6 @@
   13.6310703908387, 0, 2.4384;            !- X,Y,Z Vertex 4 {m}
 
 OS:Surface,
-<<<<<<< HEAD
-  {ea83d780-7421-42ab-bcf3-858919b39273}, !- Handle
-  Surface 6,                              !- Name
-  RoofCeiling,                            !- Surface Type
-  ,                                       !- Construction Name
-  {6db34e1e-22cd-4843-84ee-e5df511fcefa}, !- Space Name
-  Surface,                                !- Outside Boundary Condition
-  {950a1a80-3fdb-43f9-9b0a-6b7a27324546}, !- Outside Boundary Condition Object
-=======
   {532b842b-e68a-45e2-9e91-85cdc822b476}, !- Handle
   Surface 6,                              !- Name
   RoofCeiling,                            !- Surface Type
@@ -387,7 +244,6 @@
   {b85cf2ba-ab58-46e0-a338-c7ead1fa4d71}, !- Space Name
   Surface,                                !- Outside Boundary Condition
   {f75342bf-4790-4249-99ff-b83210f0ac2a}, !- Outside Boundary Condition Object
->>>>>>> 71d354a8
   NoSun,                                  !- Sun Exposure
   NoWind,                                 !- Wind Exposure
   ,                                       !- View Factor to Ground
@@ -398,11 +254,7 @@
   0, 0, 2.4384;                           !- X,Y,Z Vertex 4 {m}
 
 OS:SpaceType,
-<<<<<<< HEAD
-  {90d0a501-4914-43cc-93fe-e52fa460a8e8}, !- Handle
-=======
   {27589aae-4f21-4c07-87e1-672a4d78e73c}, !- Handle
->>>>>>> 71d354a8
   Space Type 1,                           !- Name
   ,                                       !- Default Construction Set Name
   ,                                       !- Default Schedule Set Name
@@ -413,15 +265,9 @@
   living;                                 !- Standards Space Type
 
 OS:Space,
-<<<<<<< HEAD
-  {125d61b7-8937-4f8d-87f7-259565752c36}, !- Handle
-  living space|story 2,                   !- Name
-  {90d0a501-4914-43cc-93fe-e52fa460a8e8}, !- Space Type Name
-=======
   {2066034e-1b24-43ee-926b-966a936c311c}, !- Handle
   living space|story 2,                   !- Name
   {27589aae-4f21-4c07-87e1-672a4d78e73c}, !- Space Type Name
->>>>>>> 71d354a8
   ,                                       !- Default Construction Set Name
   ,                                       !- Default Schedule Set Name
   -0,                                     !- Direction of Relative North {deg}
@@ -429,21 +275,6 @@
   0,                                      !- Y Origin {m}
   2.4384,                                 !- Z Origin {m}
   ,                                       !- Building Story Name
-<<<<<<< HEAD
-  {ca24164e-1829-4c83-beec-9159ced7986f}, !- Thermal Zone Name
-  ,                                       !- Part of Total Floor Area
-  ,                                       !- Design Specification Outdoor Air Object Name
-  {204cf031-6f72-4159-b284-6a1e4c64a164}; !- Building Unit Name
-
-OS:Surface,
-  {950a1a80-3fdb-43f9-9b0a-6b7a27324546}, !- Handle
-  Surface 7,                              !- Name
-  Floor,                                  !- Surface Type
-  ,                                       !- Construction Name
-  {125d61b7-8937-4f8d-87f7-259565752c36}, !- Space Name
-  Surface,                                !- Outside Boundary Condition
-  {ea83d780-7421-42ab-bcf3-858919b39273}, !- Outside Boundary Condition Object
-=======
   {38205a6c-aadc-49db-83e6-673020063e80}, !- Thermal Zone Name
   ,                                       !- Part of Total Floor Area
   ,                                       !- Design Specification Outdoor Air Object Name
@@ -457,7 +288,6 @@
   {2066034e-1b24-43ee-926b-966a936c311c}, !- Space Name
   Surface,                                !- Outside Boundary Condition
   {532b842b-e68a-45e2-9e91-85cdc822b476}, !- Outside Boundary Condition Object
->>>>>>> 71d354a8
   NoSun,                                  !- Sun Exposure
   NoWind,                                 !- Wind Exposure
   ,                                       !- View Factor to Ground
@@ -468,19 +298,11 @@
   13.6310703908387, 0, 0;                 !- X,Y,Z Vertex 4 {m}
 
 OS:Surface,
-<<<<<<< HEAD
-  {3e5e72ed-709d-475f-943b-00fb2f88646c}, !- Handle
-  Surface 8,                              !- Name
-  Wall,                                   !- Surface Type
-  ,                                       !- Construction Name
-  {125d61b7-8937-4f8d-87f7-259565752c36}, !- Space Name
-=======
   {f4899928-f3d0-4526-b458-87db7e63d0db}, !- Handle
   Surface 8,                              !- Name
   Wall,                                   !- Surface Type
   ,                                       !- Construction Name
   {2066034e-1b24-43ee-926b-966a936c311c}, !- Space Name
->>>>>>> 71d354a8
   Outdoors,                               !- Outside Boundary Condition
   ,                                       !- Outside Boundary Condition Object
   SunExposed,                             !- Sun Exposure
@@ -493,19 +315,11 @@
   0, 0, 2.4384;                           !- X,Y,Z Vertex 4 {m}
 
 OS:Surface,
-<<<<<<< HEAD
-  {bd069d3e-f81b-4913-a02a-d6f5b11b383a}, !- Handle
-  Surface 9,                              !- Name
-  Wall,                                   !- Surface Type
-  ,                                       !- Construction Name
-  {125d61b7-8937-4f8d-87f7-259565752c36}, !- Space Name
-=======
   {ad311b14-82ad-4b73-8d80-c885c8b800a0}, !- Handle
   Surface 9,                              !- Name
   Wall,                                   !- Surface Type
   ,                                       !- Construction Name
   {2066034e-1b24-43ee-926b-966a936c311c}, !- Space Name
->>>>>>> 71d354a8
   Outdoors,                               !- Outside Boundary Condition
   ,                                       !- Outside Boundary Condition Object
   SunExposed,                             !- Sun Exposure
@@ -518,19 +332,11 @@
   0, 6.81553519541936, 2.4384;            !- X,Y,Z Vertex 4 {m}
 
 OS:Surface,
-<<<<<<< HEAD
-  {58d61f7d-e43a-4fd0-89bd-260696d5ee93}, !- Handle
-  Surface 10,                             !- Name
-  Wall,                                   !- Surface Type
-  ,                                       !- Construction Name
-  {125d61b7-8937-4f8d-87f7-259565752c36}, !- Space Name
-=======
   {80cdc5c5-ed6c-465a-aad5-02f87754d944}, !- Handle
   Surface 10,                             !- Name
   Wall,                                   !- Surface Type
   ,                                       !- Construction Name
   {2066034e-1b24-43ee-926b-966a936c311c}, !- Space Name
->>>>>>> 71d354a8
   Outdoors,                               !- Outside Boundary Condition
   ,                                       !- Outside Boundary Condition Object
   SunExposed,                             !- Sun Exposure
@@ -543,19 +349,11 @@
   13.6310703908387, 6.81553519541936, 2.4384; !- X,Y,Z Vertex 4 {m}
 
 OS:Surface,
-<<<<<<< HEAD
-  {ecff0dad-fff4-487b-99d8-20ba2346e016}, !- Handle
-  Surface 11,                             !- Name
-  Wall,                                   !- Surface Type
-  ,                                       !- Construction Name
-  {125d61b7-8937-4f8d-87f7-259565752c36}, !- Space Name
-=======
   {5a91374a-4611-4316-89ea-4097a1f2ef2a}, !- Handle
   Surface 11,                             !- Name
   Wall,                                   !- Surface Type
   ,                                       !- Construction Name
   {2066034e-1b24-43ee-926b-966a936c311c}, !- Space Name
->>>>>>> 71d354a8
   Outdoors,                               !- Outside Boundary Condition
   ,                                       !- Outside Boundary Condition Object
   SunExposed,                             !- Sun Exposure
@@ -568,15 +366,6 @@
   13.6310703908387, 0, 2.4384;            !- X,Y,Z Vertex 4 {m}
 
 OS:Surface,
-<<<<<<< HEAD
-  {30618513-380e-4092-979e-22abd78cc562}, !- Handle
-  Surface 12,                             !- Name
-  RoofCeiling,                            !- Surface Type
-  ,                                       !- Construction Name
-  {125d61b7-8937-4f8d-87f7-259565752c36}, !- Space Name
-  Surface,                                !- Outside Boundary Condition
-  {235e4389-2f47-4e08-9989-5ce8fe15affc}, !- Outside Boundary Condition Object
-=======
   {3274b4f3-6ef6-4dc0-95cf-33905e172024}, !- Handle
   Surface 12,                             !- Name
   RoofCeiling,                            !- Surface Type
@@ -584,7 +373,6 @@
   {2066034e-1b24-43ee-926b-966a936c311c}, !- Space Name
   Surface,                                !- Outside Boundary Condition
   {b04d6374-fdb1-45c3-80ef-8ab9386c1b7f}, !- Outside Boundary Condition Object
->>>>>>> 71d354a8
   NoSun,                                  !- Sun Exposure
   NoWind,                                 !- Wind Exposure
   ,                                       !- View Factor to Ground
@@ -595,15 +383,6 @@
   0, 0, 2.4384;                           !- X,Y,Z Vertex 4 {m}
 
 OS:Surface,
-<<<<<<< HEAD
-  {235e4389-2f47-4e08-9989-5ce8fe15affc}, !- Handle
-  Surface 13,                             !- Name
-  Floor,                                  !- Surface Type
-  ,                                       !- Construction Name
-  {d45be3e4-dd35-47f3-8588-bf51a395564e}, !- Space Name
-  Surface,                                !- Outside Boundary Condition
-  {30618513-380e-4092-979e-22abd78cc562}, !- Outside Boundary Condition Object
-=======
   {b04d6374-fdb1-45c3-80ef-8ab9386c1b7f}, !- Handle
   Surface 13,                             !- Name
   Floor,                                  !- Surface Type
@@ -611,7 +390,6 @@
   {a3738df3-4e0a-4266-9a0a-884210bc0842}, !- Space Name
   Surface,                                !- Outside Boundary Condition
   {3274b4f3-6ef6-4dc0-95cf-33905e172024}, !- Outside Boundary Condition Object
->>>>>>> 71d354a8
   NoSun,                                  !- Sun Exposure
   NoWind,                                 !- Wind Exposure
   ,                                       !- View Factor to Ground
@@ -622,19 +400,11 @@
   0, 0, 0;                                !- X,Y,Z Vertex 4 {m}
 
 OS:Surface,
-<<<<<<< HEAD
-  {81a81e0f-6889-4340-b595-cc6981aa4a5c}, !- Handle
-  Surface 14,                             !- Name
-  RoofCeiling,                            !- Surface Type
-  ,                                       !- Construction Name
-  {d45be3e4-dd35-47f3-8588-bf51a395564e}, !- Space Name
-=======
   {52754b9e-1bd8-4a32-90fb-c8701f3eb21b}, !- Handle
   Surface 14,                             !- Name
   RoofCeiling,                            !- Surface Type
   ,                                       !- Construction Name
   {a3738df3-4e0a-4266-9a0a-884210bc0842}, !- Space Name
->>>>>>> 71d354a8
   Outdoors,                               !- Outside Boundary Condition
   ,                                       !- Outside Boundary Condition Object
   SunExposed,                             !- Sun Exposure
@@ -647,19 +417,11 @@
   13.6310703908387, 0, 0;                 !- X,Y,Z Vertex 4 {m}
 
 OS:Surface,
-<<<<<<< HEAD
-  {dada3b3b-dedf-4fa8-942a-9fd96004b5f3}, !- Handle
-  Surface 15,                             !- Name
-  RoofCeiling,                            !- Surface Type
-  ,                                       !- Construction Name
-  {d45be3e4-dd35-47f3-8588-bf51a395564e}, !- Space Name
-=======
   {8313fb44-113a-46e8-8bad-9b2a686d1f19}, !- Handle
   Surface 15,                             !- Name
   RoofCeiling,                            !- Surface Type
   ,                                       !- Construction Name
   {a3738df3-4e0a-4266-9a0a-884210bc0842}, !- Space Name
->>>>>>> 71d354a8
   Outdoors,                               !- Outside Boundary Condition
   ,                                       !- Outside Boundary Condition Object
   SunExposed,                             !- Sun Exposure
@@ -672,19 +434,11 @@
   0, 6.81553519541936, 0;                 !- X,Y,Z Vertex 4 {m}
 
 OS:Surface,
-<<<<<<< HEAD
-  {d8272933-e5e7-429b-a9b0-d71b048144c5}, !- Handle
-  Surface 16,                             !- Name
-  Wall,                                   !- Surface Type
-  ,                                       !- Construction Name
-  {d45be3e4-dd35-47f3-8588-bf51a395564e}, !- Space Name
-=======
   {7f730aae-f357-48a2-91d0-6ca787b5c2d5}, !- Handle
   Surface 16,                             !- Name
   Wall,                                   !- Surface Type
   ,                                       !- Construction Name
   {a3738df3-4e0a-4266-9a0a-884210bc0842}, !- Space Name
->>>>>>> 71d354a8
   Outdoors,                               !- Outside Boundary Condition
   ,                                       !- Outside Boundary Condition Object
   SunExposed,                             !- Sun Exposure
@@ -696,19 +450,11 @@
   0, 0, 0;                                !- X,Y,Z Vertex 3 {m}
 
 OS:Surface,
-<<<<<<< HEAD
-  {a3068921-3f54-4672-97b5-2e5b515f04fa}, !- Handle
-  Surface 17,                             !- Name
-  Wall,                                   !- Surface Type
-  ,                                       !- Construction Name
-  {d45be3e4-dd35-47f3-8588-bf51a395564e}, !- Space Name
-=======
   {88c02e16-43ba-4e43-a003-4fecdcab70bf}, !- Handle
   Surface 17,                             !- Name
   Wall,                                   !- Surface Type
   ,                                       !- Construction Name
   {a3738df3-4e0a-4266-9a0a-884210bc0842}, !- Space Name
->>>>>>> 71d354a8
   Outdoors,                               !- Outside Boundary Condition
   ,                                       !- Outside Boundary Condition Object
   SunExposed,                             !- Sun Exposure
@@ -720,15 +466,9 @@
   13.6310703908387, 6.81553519541936, 0;  !- X,Y,Z Vertex 3 {m}
 
 OS:Space,
-<<<<<<< HEAD
-  {d45be3e4-dd35-47f3-8588-bf51a395564e}, !- Handle
-  unfinished attic space,                 !- Name
-  {02f16766-15f7-48ad-9a98-dfb35b639b9f}, !- Space Type Name
-=======
   {a3738df3-4e0a-4266-9a0a-884210bc0842}, !- Handle
   unfinished attic space,                 !- Name
   {244176c9-bb9a-4409-a3a4-4d3ace1ec721}, !- Space Type Name
->>>>>>> 71d354a8
   ,                                       !- Default Construction Set Name
   ,                                       !- Default Schedule Set Name
   -0,                                     !- Direction of Relative North {deg}
@@ -736,17 +476,10 @@
   0,                                      !- Y Origin {m}
   4.8768,                                 !- Z Origin {m}
   ,                                       !- Building Story Name
-<<<<<<< HEAD
-  {6f39e48b-0d91-45b3-b07f-8dfaee6f9e78}; !- Thermal Zone Name
-
-OS:ThermalZone,
-  {6f39e48b-0d91-45b3-b07f-8dfaee6f9e78}, !- Handle
-=======
   {5b8ba963-f404-42ef-b08b-0feb8d181b69}; !- Thermal Zone Name
 
 OS:ThermalZone,
   {5b8ba963-f404-42ef-b08b-0feb8d181b69}, !- Handle
->>>>>>> 71d354a8
   unfinished attic zone,                  !- Name
   ,                                       !- Multiplier
   ,                                       !- Ceiling Height {m}
@@ -755,17 +488,10 @@
   ,                                       !- Zone Inside Convection Algorithm
   ,                                       !- Zone Outside Convection Algorithm
   ,                                       !- Zone Conditioning Equipment List Name
-<<<<<<< HEAD
-  {69bd5d86-6e88-4699-ac53-cfb057951b78}, !- Zone Air Inlet Port List
-  {1f46401c-8184-4657-8caa-e32a1420accf}, !- Zone Air Exhaust Port List
-  {9adbd4de-7a1d-4a9c-bc8b-808fad27babb}, !- Zone Air Node Name
-  {fde4ead0-93dd-4ee0-9029-1cbadfe71429}, !- Zone Return Air Port List
-=======
   {0e6afa05-78e0-42d7-b87b-08aaeb8f9db7}, !- Zone Air Inlet Port List
   {689989a6-bb91-42eb-a160-343ce9846a2f}, !- Zone Air Exhaust Port List
   {c118be24-d8f6-47f3-aac6-8e58c2e0ff5d}, !- Zone Air Node Name
   {8d698344-6b5d-4c1a-a582-9fd40ea3790d}, !- Zone Return Air Port List
->>>>>>> 71d354a8
   ,                                       !- Primary Daylighting Control Name
   ,                                       !- Fraction of Zone Controlled by Primary Daylighting Control
   ,                                       !- Secondary Daylighting Control Name
@@ -776,39 +502,6 @@
   No;                                     !- Use Ideal Air Loads
 
 OS:Node,
-<<<<<<< HEAD
-  {1c1f9e5a-fdfa-402b-a0f5-290112972a71}, !- Handle
-  Node 2,                                 !- Name
-  {9adbd4de-7a1d-4a9c-bc8b-808fad27babb}, !- Inlet Port
-  ;                                       !- Outlet Port
-
-OS:Connection,
-  {9adbd4de-7a1d-4a9c-bc8b-808fad27babb}, !- Handle
-  {137f1e72-e75d-42d9-9ef1-6fef56d02d13}, !- Name
-  {6f39e48b-0d91-45b3-b07f-8dfaee6f9e78}, !- Source Object
-  11,                                     !- Outlet Port
-  {1c1f9e5a-fdfa-402b-a0f5-290112972a71}, !- Target Object
-  2;                                      !- Inlet Port
-
-OS:PortList,
-  {69bd5d86-6e88-4699-ac53-cfb057951b78}, !- Handle
-  {7205e5d2-4e4d-4a73-ba4f-e01c13b962c3}, !- Name
-  {6f39e48b-0d91-45b3-b07f-8dfaee6f9e78}; !- HVAC Component
-
-OS:PortList,
-  {1f46401c-8184-4657-8caa-e32a1420accf}, !- Handle
-  {117570bc-bb14-45cb-8887-5790f002228c}, !- Name
-  {6f39e48b-0d91-45b3-b07f-8dfaee6f9e78}; !- HVAC Component
-
-OS:PortList,
-  {fde4ead0-93dd-4ee0-9029-1cbadfe71429}, !- Handle
-  {bcaf5f90-116c-4443-875f-2fbd761de4ae}, !- Name
-  {6f39e48b-0d91-45b3-b07f-8dfaee6f9e78}; !- HVAC Component
-
-OS:Sizing:Zone,
-  {7f02c1ea-27cb-4a90-8f31-71219d904541}, !- Handle
-  {6f39e48b-0d91-45b3-b07f-8dfaee6f9e78}, !- Zone or ZoneList Name
-=======
   {03929d3e-044b-41cf-8023-1f9cbcfc2b20}, !- Handle
   Node 2,                                 !- Name
   {c118be24-d8f6-47f3-aac6-8e58c2e0ff5d}, !- Inlet Port
@@ -840,7 +533,6 @@
 OS:Sizing:Zone,
   {60230f46-5b67-464a-871f-3566e02212bc}, !- Handle
   {5b8ba963-f404-42ef-b08b-0feb8d181b69}, !- Zone or ZoneList Name
->>>>>>> 71d354a8
   SupplyAirTemperature,                   !- Zone Cooling Design Supply Air Temperature Input Method
   14,                                     !- Zone Cooling Design Supply Air Temperature {C}
   11.11,                                  !- Zone Cooling Design Supply Air Temperature Difference {deltaC}
@@ -869,21 +561,12 @@
   autosize;                               !- Dedicated Outdoor Air High Setpoint Temperature for Design {C}
 
 OS:ZoneHVAC:EquipmentList,
-<<<<<<< HEAD
-  {4d386040-3047-4d19-9a2b-242b398dbb99}, !- Handle
-  Zone HVAC Equipment List 2,             !- Name
-  {6f39e48b-0d91-45b3-b07f-8dfaee6f9e78}; !- Thermal Zone
-
-OS:SpaceType,
-  {02f16766-15f7-48ad-9a98-dfb35b639b9f}, !- Handle
-=======
   {f2e1b6f2-afb4-45d4-82a6-1e3c7fd0dc5f}, !- Handle
   Zone HVAC Equipment List 2,             !- Name
   {5b8ba963-f404-42ef-b08b-0feb8d181b69}; !- Thermal Zone
 
 OS:SpaceType,
   {244176c9-bb9a-4409-a3a4-4d3ace1ec721}, !- Handle
->>>>>>> 71d354a8
   Space Type 2,                           !- Name
   ,                                       !- Default Construction Set Name
   ,                                       !- Default Schedule Set Name
@@ -894,21 +577,13 @@
   unfinished attic;                       !- Standards Space Type
 
 OS:BuildingUnit,
-<<<<<<< HEAD
-  {204cf031-6f72-4159-b284-6a1e4c64a164}, !- Handle
-=======
   {aa866f8e-0be7-4f37-a3ad-6f5b9fff762c}, !- Handle
->>>>>>> 71d354a8
   unit 1,                                 !- Name
   ,                                       !- Rendering Color
   Residential;                            !- Building Unit Type
 
 OS:Building,
-<<<<<<< HEAD
-  {beee2ac4-6630-40ac-891a-3713c95cbed6}, !- Handle
-=======
   {0d236589-7b30-4693-adea-d614313081e7}, !- Handle
->>>>>>> 71d354a8
   Building 1,                             !- Name
   ,                                       !- Building Sector Type
   90,                                     !- North Axis {deg}
@@ -923,13 +598,8 @@
   1;                                      !- Standards Number of Living Units
 
 OS:AdditionalProperties,
-<<<<<<< HEAD
-  {516e1f93-75f1-48f4-9829-3405d5928843}, !- Handle
-  {beee2ac4-6630-40ac-891a-3713c95cbed6}, !- Object Name
-=======
   {eb5da741-0cb4-4a9b-847a-b9de45d0fdb4}, !- Handle
   {0d236589-7b30-4693-adea-d614313081e7}, !- Object Name
->>>>>>> 71d354a8
   Total Units Represented,                !- Feature Name 1
   Integer,                                !- Feature Data Type 1
   1,                                      !- Feature Value 1
@@ -938,13 +608,8 @@
   1;                                      !- Feature Value 2
 
 OS:AdditionalProperties,
-<<<<<<< HEAD
-  {fdf431b8-a020-4fec-a662-f3e001b504e6}, !- Handle
-  {204cf031-6f72-4159-b284-6a1e4c64a164}, !- Object Name
-=======
   {d4aaeb2c-9738-49da-8d08-d217c07ce262}, !- Handle
   {aa866f8e-0be7-4f37-a3ad-6f5b9fff762c}, !- Object Name
->>>>>>> 71d354a8
   NumberOfBedrooms,                       !- Feature Name 1
   Integer,                                !- Feature Data Type 1
   3,                                      !- Feature Value 1
@@ -953,11 +618,7 @@
   2;                                      !- Feature Value 2
 
 OS:Schedule:Day,
-<<<<<<< HEAD
-  {f7a5a446-c95d-4713-92e3-bf32019797a0}, !- Handle
-=======
   {3f6e4076-ae6f-43b5-ad25-e42cf78243e1}, !- Handle
->>>>>>> 71d354a8
   Schedule Day 1,                         !- Name
   ,                                       !- Schedule Type Limits Name
   ,                                       !- Interpolate to Timestep
@@ -966,11 +627,7 @@
   0;                                      !- Value Until Time 1
 
 OS:Schedule:Day,
-<<<<<<< HEAD
-  {2f4c3e9f-2fb5-42f6-960d-fe3091f5f7b9}, !- Handle
-=======
   {c188e9f5-9324-4150-a132-b9f61c91e587}, !- Handle
->>>>>>> 71d354a8
   Schedule Day 2,                         !- Name
   ,                                       !- Schedule Type Limits Name
   ,                                       !- Interpolate to Timestep
@@ -979,11 +636,7 @@
   1;                                      !- Value Until Time 1
 
 OS:WeatherFile,
-<<<<<<< HEAD
-  {1d4dda03-f33a-44fd-87e9-f1a618ecbdd1}, !- Handle
-=======
   {c7653ce0-5337-4e42-83d6-1f314818541e}, !- Handle
->>>>>>> 71d354a8
   Denver Intl Ap,                         !- City
   CO,                                     !- State Province Region
   USA,                                    !- Country
@@ -997,13 +650,8 @@
   E23378AA;                               !- Checksum
 
 OS:AdditionalProperties,
-<<<<<<< HEAD
-  {0bf6623b-7ef3-405f-8025-e951c9beba64}, !- Handle
-  {1d4dda03-f33a-44fd-87e9-f1a618ecbdd1}, !- Object Name
-=======
   {56b34d0a-4714-480a-bf94-3a3db0c91a13}, !- Handle
   {c7653ce0-5337-4e42-83d6-1f314818541e}, !- Object Name
->>>>>>> 71d354a8
   EPWHeaderCity,                          !- Feature Name 1
   String,                                 !- Feature Data Type 1
   Denver Intl Ap,                         !- Feature Value 1
@@ -1111,20 +759,12 @@
   84;                                     !- Feature Value 35
 
 OS:YearDescription,
-<<<<<<< HEAD
-  {edd2f50d-e106-450d-a896-f1f5982d3390}, !- Handle
-=======
   {6864a929-6d3f-4cec-b38c-ca073526fae2}, !- Handle
->>>>>>> 71d354a8
   ,                                       !- Calendar Year
   Monday;                                 !- Day of Week for Start Day
 
 OS:Site,
-<<<<<<< HEAD
-  {56675385-9728-4a1a-8d33-2cd32d0ef7fb}, !- Handle
-=======
   {64038d5e-77de-4957-a0ef-3bdaff4d8623}, !- Handle
->>>>>>> 71d354a8
   Denver Intl Ap_CO_USA,                  !- Name
   39.83,                                  !- Latitude {deg}
   -104.65,                                !- Longitude {deg}
@@ -1133,11 +773,7 @@
   ;                                       !- Terrain
 
 OS:ClimateZones,
-<<<<<<< HEAD
-  {856d8cae-2389-4ba5-95e0-de10167c13ef}, !- Handle
-=======
   {5a19bca6-4f18-4851-b3a8-1eb4b656ff3b}, !- Handle
->>>>>>> 71d354a8
   ,                                       !- Active Institution
   ,                                       !- Active Year
   ,                                       !- Climate Zone Institution Name 1
@@ -1150,31 +786,19 @@
   Cold;                                   !- Climate Zone Value 2
 
 OS:Site:WaterMainsTemperature,
-<<<<<<< HEAD
-  {1fd4b952-6661-4779-a128-aee6df572c0c}, !- Handle
-=======
   {8c39976c-77c3-4ed5-b57f-a764ff48f955}, !- Handle
->>>>>>> 71d354a8
   Correlation,                            !- Calculation Method
   ,                                       !- Temperature Schedule Name
   10.8753424657535,                       !- Annual Average Outdoor Air Temperature {C}
   23.1524007936508;                       !- Maximum Difference In Monthly Average Outdoor Air Temperatures {deltaC}
 
 OS:RunPeriodControl:DaylightSavingTime,
-<<<<<<< HEAD
-  {89a98160-11c5-4b36-b8d5-ad30398b9fd9}, !- Handle
-=======
   {4b7bb1bf-283c-484d-96ec-2812baac3c34}, !- Handle
->>>>>>> 71d354a8
   4/7,                                    !- Start Date
   10/26;                                  !- End Date
 
 OS:Site:GroundTemperature:Deep,
-<<<<<<< HEAD
-  {a4e12e6c-3d67-4bdc-bb2c-84d0b1b93f9e}, !- Handle
-=======
   {2334044c-72a0-4599-af71-0b2bb0576b5e}, !- Handle
->>>>>>> 71d354a8
   10.8753424657535,                       !- January Deep Ground Temperature {C}
   10.8753424657535,                       !- February Deep Ground Temperature {C}
   10.8753424657535,                       !- March Deep Ground Temperature {C}
