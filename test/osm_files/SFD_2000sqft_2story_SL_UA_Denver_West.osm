!- NOTE: Auto-generated from /test/osw_files/SFD_2000sqft_2story_SL_UA_Denver_West.osw

OS:Version,
<<<<<<< HEAD
  {0caa58d4-67f1-46e2-84c9-4d785367835c}, !- Handle
  2.8.0;                                  !- Version Identifier

OS:Building,
  {45ab4da0-1815-4353-9951-fc377eb892d8}, !- Handle
  Building 1,                             !- Name
  ,                                       !- Building Sector Type
  90,                                     !- North Axis {deg}
  ,                                       !- Nominal Floor to Floor Height {m}
  ,                                       !- Space Type Name
  ,                                       !- Default Construction Set Name
  ,                                       !- Default Schedule Set Name
  2,                                      !- Standards Number of Stories
  2,                                      !- Standards Number of Above Ground Stories
  ,                                       !- Standards Template
  singlefamilydetached,                   !- Standards Building Type
  1;                                      !- Standards Number of Living Units

OS:Facility,
  {5e9ad420-2fab-4c56-b73c-c91a5ad37d8f}; !- Handle

OS:Site,
  {ef4205cf-f49f-4ebb-bee2-4d1cc51cd645}, !- Handle
  Denver Intl Ap_CO_USA,                  !- Name
  39.83,                                  !- Latitude {deg}
  -104.65,                                !- Longitude {deg}
  -7,                                     !- Time Zone {hr}
  1650,                                   !- Elevation {m}
  ;                                       !- Terrain

OS:SimulationControl,
  {f8ff3e50-42bd-43e9-ae16-1b5ff65d004d}, !- Handle
=======
  {718fa865-0e3a-4b54-9e38-97db4d6f3e94}, !- Handle
  2.8.0;                                  !- Version Identifier

OS:SimulationControl,
  {04af6ef1-c76d-4d68-b47d-dbaeb0e82c3e}, !- Handle
>>>>>>> 5d64d7be
  ,                                       !- Do Zone Sizing Calculation
  ,                                       !- Do System Sizing Calculation
  ,                                       !- Do Plant Sizing Calculation
  No;                                     !- Run Simulation for Sizing Periods

<<<<<<< HEAD
OS:Sizing:Parameters,
  {a5519ca9-2432-40ce-9146-321bedb12962}, !- Handle
  1.25,                                   !- Heating Sizing Factor
  1.15;                                   !- Cooling Sizing Factor

OS:Timestep,
  {d9d1bddd-9fd3-4e4b-894b-b5d29428ca15}, !- Handle
  6;                                      !- Number of Timesteps per Hour

OS:ShadowCalculation,
  {2a120bbf-a535-490f-9720-9615c58380b4}, !- Handle
  20,                                     !- Calculation Frequency
  200;                                    !- Maximum Figures in Shadow Overlap Calculations

OS:HeatBalanceAlgorithm,
  {75e46c85-8c1e-4c1a-a31f-809c4f41a120}, !- Handle
  ConductionTransferFunction,             !- Algorithm
  200;                                    !- Surface Temperature Upper Limit {C}

OS:RunPeriod,
  {66e03775-7e39-4fca-986f-aad14e3393d4}, !- Handle
=======
OS:Timestep,
  {aef05d40-cf15-497d-a23d-10fb30b706b8}, !- Handle
  6;                                      !- Number of Timesteps per Hour

OS:ShadowCalculation,
  {34d2158b-4fc1-4120-8efd-20d6667c0f70}, !- Handle
  20,                                     !- Calculation Frequency
  200;                                    !- Maximum Figures in Shadow Overlap Calculations

OS:SurfaceConvectionAlgorithm:Outside,
  {ebd2d7af-b9d3-4a11-b26b-d429bd56bbb8}, !- Handle
  DOE-2;                                  !- Algorithm

OS:SurfaceConvectionAlgorithm:Inside,
  {78d90a17-2081-4460-b43f-550c0c6c17d0}, !- Handle
  TARP;                                   !- Algorithm

OS:ZoneCapacitanceMultiplier:ResearchSpecial,
  {6f75eba7-dce9-465a-93a3-0a90a1a99461}, !- Handle
  ,                                       !- Temperature Capacity Multiplier
  15,                                     !- Humidity Capacity Multiplier
  ;                                       !- Carbon Dioxide Capacity Multiplier

OS:RunPeriod,
  {ed3b9054-a665-4d81-9dd4-b70e4c6ff98a}, !- Handle
>>>>>>> 5d64d7be
  Run Period 1,                           !- Name
  1,                                      !- Begin Month
  1,                                      !- Begin Day of Month
  12,                                     !- End Month
  31,                                     !- End Day of Month
  ,                                       !- Use Weather File Holidays and Special Days
  ,                                       !- Use Weather File Daylight Saving Period
  ,                                       !- Apply Weekend Holiday Rule
  ,                                       !- Use Weather File Rain Indicators
  ,                                       !- Use Weather File Snow Indicators
  ;                                       !- Number of Times Runperiod to be Repeated

<<<<<<< HEAD
OS:LifeCycleCost:Parameters,
  {fada08ac-96c9-4ee6-af7e-5c622ababe0e}, !- Handle
  ,                                       !- Analysis Type
  ,                                       !- Discounting Convention
  ,                                       !- Inflation Approach
  ,                                       !- Real Discount Rate
  ,                                       !- Nominal Discount Rate
  ,                                       !- Inflation
  ,                                       !- Base Date Month
  ,                                       !- Base Date Year
  ,                                       !- Service Date Month
  ,                                       !- Service Date Year
  ;                                       !- Length of Study Period in Years

OS:SurfaceConvectionAlgorithm:Outside,
  {e7bbe93c-5c31-489b-83d7-e99023a12773}, !- Handle
  DOE-2;                                  !- Algorithm

OS:SurfaceConvectionAlgorithm:Inside,
  {7a7e7bde-d8ee-4438-887c-6a220889478b}, !- Handle
  TARP;                                   !- Algorithm

OS:ZoneCapacitanceMultiplier:ResearchSpecial,
  {0e7f6934-9ecd-48c9-a675-058d6625a2f7}, !- Handle
  ,                                       !- Temperature Capacity Multiplier
  15,                                     !- Humidity Capacity Multiplier
  ;                                       !- Carbon Dioxide Capacity Multiplier

OS:ThermalZone,
  {851f3841-9ba5-4fa5-915c-0f22405ea697}, !- Handle
=======
OS:ThermalZone,
  {bbf5d4f8-72e3-4345-9711-864832b8b5b4}, !- Handle
>>>>>>> 5d64d7be
  living zone,                            !- Name
  ,                                       !- Multiplier
  ,                                       !- Ceiling Height {m}
  ,                                       !- Volume {m3}
  ,                                       !- Floor Area {m2}
  ,                                       !- Zone Inside Convection Algorithm
  ,                                       !- Zone Outside Convection Algorithm
  ,                                       !- Zone Conditioning Equipment List Name
<<<<<<< HEAD
  {f761d8a5-1e3d-4e42-bc17-7df89e3b6a62}, !- Zone Air Inlet Port List
  {50e515c7-5660-47fd-9769-a814a69b4c9e}, !- Zone Air Exhaust Port List
  {407228ef-48a6-433a-ac86-3bc67936b01f}, !- Zone Air Node Name
  {6cad3f3a-83a3-4535-bc88-d47c5d417b03}, !- Zone Return Air Port List
=======
  {c79bd8ad-1208-4fc6-9cbc-4cadf098d15b}, !- Zone Air Inlet Port List
  {75d623dd-c105-44a7-9698-9e3872880c86}, !- Zone Air Exhaust Port List
  {2e4e320b-20d6-4999-9122-e83b5a633144}, !- Zone Air Node Name
  {a04a7282-df93-4350-8ad8-6ae9ca63b34a}, !- Zone Return Air Port List
>>>>>>> 5d64d7be
  ,                                       !- Primary Daylighting Control Name
  ,                                       !- Fraction of Zone Controlled by Primary Daylighting Control
  ,                                       !- Secondary Daylighting Control Name
  ,                                       !- Fraction of Zone Controlled by Secondary Daylighting Control
  ,                                       !- Illuminance Map Name
  ,                                       !- Group Rendering Name
  ,                                       !- Thermostat Name
  No;                                     !- Use Ideal Air Loads

OS:Node,
<<<<<<< HEAD
  {4f1878c7-efa9-4090-b9de-fb1c001d522f}, !- Handle
  Node 1,                                 !- Name
  {407228ef-48a6-433a-ac86-3bc67936b01f}, !- Inlet Port
  ;                                       !- Outlet Port

OS:Connection,
  {407228ef-48a6-433a-ac86-3bc67936b01f}, !- Handle
  {ed0917b8-77d3-4832-bb85-f4872164e2e8}, !- Name
  {851f3841-9ba5-4fa5-915c-0f22405ea697}, !- Source Object
  11,                                     !- Outlet Port
  {4f1878c7-efa9-4090-b9de-fb1c001d522f}, !- Target Object
  2;                                      !- Inlet Port

OS:PortList,
  {f761d8a5-1e3d-4e42-bc17-7df89e3b6a62}, !- Handle
  {49e39dab-941d-40e0-ba4d-5f43d5b60a40}, !- Name
  {851f3841-9ba5-4fa5-915c-0f22405ea697}; !- HVAC Component

OS:PortList,
  {50e515c7-5660-47fd-9769-a814a69b4c9e}, !- Handle
  {d9d9710f-fa34-4093-8b7a-6a88aaee73cb}, !- Name
  {851f3841-9ba5-4fa5-915c-0f22405ea697}; !- HVAC Component

OS:PortList,
  {6cad3f3a-83a3-4535-bc88-d47c5d417b03}, !- Handle
  {5db98b74-8894-4b3e-8091-2bd403a390a8}, !- Name
  {851f3841-9ba5-4fa5-915c-0f22405ea697}; !- HVAC Component

OS:Sizing:Zone,
  {ece8a285-d11b-48ae-af60-8e1730f75c29}, !- Handle
  {851f3841-9ba5-4fa5-915c-0f22405ea697}, !- Zone or ZoneList Name
=======
  {926a2a72-d447-4882-b142-5a83c3a8e3f7}, !- Handle
  Node 1,                                 !- Name
  {2e4e320b-20d6-4999-9122-e83b5a633144}, !- Inlet Port
  ;                                       !- Outlet Port

OS:Connection,
  {2e4e320b-20d6-4999-9122-e83b5a633144}, !- Handle
  {416d34ab-314b-4214-b64c-961b56232a1f}, !- Name
  {bbf5d4f8-72e3-4345-9711-864832b8b5b4}, !- Source Object
  11,                                     !- Outlet Port
  {926a2a72-d447-4882-b142-5a83c3a8e3f7}, !- Target Object
  2;                                      !- Inlet Port

OS:PortList,
  {c79bd8ad-1208-4fc6-9cbc-4cadf098d15b}, !- Handle
  {6c9b5084-6a35-4643-917b-e45ebc3a1f7c}, !- Name
  {bbf5d4f8-72e3-4345-9711-864832b8b5b4}; !- HVAC Component

OS:PortList,
  {75d623dd-c105-44a7-9698-9e3872880c86}, !- Handle
  {55f395c2-d237-447d-b238-9c01f9288a9e}, !- Name
  {bbf5d4f8-72e3-4345-9711-864832b8b5b4}; !- HVAC Component

OS:PortList,
  {a04a7282-df93-4350-8ad8-6ae9ca63b34a}, !- Handle
  {ed284a88-e5ef-44e1-9c8f-ca4b475918fc}, !- Name
  {bbf5d4f8-72e3-4345-9711-864832b8b5b4}; !- HVAC Component

OS:Sizing:Zone,
  {5227a5bf-6f1b-4f0b-9bef-dc81cb876363}, !- Handle
  {bbf5d4f8-72e3-4345-9711-864832b8b5b4}, !- Zone or ZoneList Name
>>>>>>> 5d64d7be
  SupplyAirTemperature,                   !- Zone Cooling Design Supply Air Temperature Input Method
  14,                                     !- Zone Cooling Design Supply Air Temperature {C}
  11.11,                                  !- Zone Cooling Design Supply Air Temperature Difference {deltaC}
  SupplyAirTemperature,                   !- Zone Heating Design Supply Air Temperature Input Method
  40,                                     !- Zone Heating Design Supply Air Temperature {C}
  11.11,                                  !- Zone Heating Design Supply Air Temperature Difference {deltaC}
  0.0085,                                 !- Zone Cooling Design Supply Air Humidity Ratio {kg-H2O/kg-air}
  0.008,                                  !- Zone Heating Design Supply Air Humidity Ratio {kg-H2O/kg-air}
  ,                                       !- Zone Heating Sizing Factor
  ,                                       !- Zone Cooling Sizing Factor
  DesignDay,                              !- Cooling Design Air Flow Method
  ,                                       !- Cooling Design Air Flow Rate {m3/s}
  ,                                       !- Cooling Minimum Air Flow per Zone Floor Area {m3/s-m2}
  ,                                       !- Cooling Minimum Air Flow {m3/s}
  ,                                       !- Cooling Minimum Air Flow Fraction
  DesignDay,                              !- Heating Design Air Flow Method
  ,                                       !- Heating Design Air Flow Rate {m3/s}
  ,                                       !- Heating Maximum Air Flow per Zone Floor Area {m3/s-m2}
  ,                                       !- Heating Maximum Air Flow {m3/s}
  ,                                       !- Heating Maximum Air Flow Fraction
  ,                                       !- Design Zone Air Distribution Effectiveness in Cooling Mode
  ,                                       !- Design Zone Air Distribution Effectiveness in Heating Mode
  No,                                     !- Account for Dedicated Outdoor Air System
  NeutralSupplyAir,                       !- Dedicated Outdoor Air System Control Strategy
  autosize,                               !- Dedicated Outdoor Air Low Setpoint Temperature for Design {C}
  autosize;                               !- Dedicated Outdoor Air High Setpoint Temperature for Design {C}

OS:ZoneHVAC:EquipmentList,
<<<<<<< HEAD
  {b6bf18b3-3f5d-4b2f-8647-c3c312acbb7a}, !- Handle
  Zone HVAC Equipment List 1,             !- Name
  {851f3841-9ba5-4fa5-915c-0f22405ea697}; !- Thermal Zone

OS:Space,
  {55dd9aa7-1af7-4bed-b28f-08ce07603ee2}, !- Handle
  living space,                           !- Name
  {0b2e2633-b9b2-47c5-97f6-72bccab3db3f}, !- Space Type Name
=======
  {b03c3723-0248-4dcf-8b9d-685234fa8980}, !- Handle
  Zone HVAC Equipment List 1,             !- Name
  {bbf5d4f8-72e3-4345-9711-864832b8b5b4}; !- Thermal Zone

OS:Space,
  {ac5e56f3-ccd7-447c-9765-c03ebd46a216}, !- Handle
  living space,                           !- Name
  {35b34580-59df-4f9f-b273-4ef7ada920bf}, !- Space Type Name
>>>>>>> 5d64d7be
  ,                                       !- Default Construction Set Name
  ,                                       !- Default Schedule Set Name
  -0,                                     !- Direction of Relative North {deg}
  0,                                      !- X Origin {m}
  0,                                      !- Y Origin {m}
  0,                                      !- Z Origin {m}
  ,                                       !- Building Story Name
<<<<<<< HEAD
  {851f3841-9ba5-4fa5-915c-0f22405ea697}, !- Thermal Zone Name
  ,                                       !- Part of Total Floor Area
  ,                                       !- Design Specification Outdoor Air Object Name
  {b5a4e256-1856-4b3d-83bb-9134a28e67f7}; !- Building Unit Name

OS:Surface,
  {7f43f350-80fc-4151-bccb-6df8b650d5eb}, !- Handle
  Surface 1,                              !- Name
  Floor,                                  !- Surface Type
  ,                                       !- Construction Name
  {55dd9aa7-1af7-4bed-b28f-08ce07603ee2}, !- Space Name
=======
  {bbf5d4f8-72e3-4345-9711-864832b8b5b4}, !- Thermal Zone Name
  ,                                       !- Part of Total Floor Area
  ,                                       !- Design Specification Outdoor Air Object Name
  {6cade428-f165-40da-b39e-19b94c39b63f}; !- Building Unit Name

OS:Surface,
  {31b0ae70-474d-4be1-b6b9-742004b45bf7}, !- Handle
  Surface 1,                              !- Name
  Floor,                                  !- Surface Type
  ,                                       !- Construction Name
  {ac5e56f3-ccd7-447c-9765-c03ebd46a216}, !- Space Name
>>>>>>> 5d64d7be
  Foundation,                             !- Outside Boundary Condition
  ,                                       !- Outside Boundary Condition Object
  NoSun,                                  !- Sun Exposure
  NoWind,                                 !- Wind Exposure
  ,                                       !- View Factor to Ground
  ,                                       !- Number of Vertices
  0, 0, 0,                                !- X,Y,Z Vertex 1 {m}
  0, 6.81553519541936, 0,                 !- X,Y,Z Vertex 2 {m}
  13.6310703908387, 6.81553519541936, 0,  !- X,Y,Z Vertex 3 {m}
  13.6310703908387, 0, 0;                 !- X,Y,Z Vertex 4 {m}

OS:Surface,
<<<<<<< HEAD
  {821482cc-5385-4ffb-8e41-feb048b624ee}, !- Handle
  Surface 2,                              !- Name
  Wall,                                   !- Surface Type
  ,                                       !- Construction Name
  {55dd9aa7-1af7-4bed-b28f-08ce07603ee2}, !- Space Name
=======
  {8741f0f3-6804-4d8c-96f7-fa28e57aef3b}, !- Handle
  Surface 2,                              !- Name
  Wall,                                   !- Surface Type
  ,                                       !- Construction Name
  {ac5e56f3-ccd7-447c-9765-c03ebd46a216}, !- Space Name
>>>>>>> 5d64d7be
  Outdoors,                               !- Outside Boundary Condition
  ,                                       !- Outside Boundary Condition Object
  SunExposed,                             !- Sun Exposure
  WindExposed,                            !- Wind Exposure
  ,                                       !- View Factor to Ground
  ,                                       !- Number of Vertices
  0, 6.81553519541936, 2.4384,            !- X,Y,Z Vertex 1 {m}
  0, 6.81553519541936, 0,                 !- X,Y,Z Vertex 2 {m}
  0, 0, 0,                                !- X,Y,Z Vertex 3 {m}
  0, 0, 2.4384;                           !- X,Y,Z Vertex 4 {m}

OS:Surface,
<<<<<<< HEAD
  {f9a4de28-abf0-4b48-8490-093825332749}, !- Handle
  Surface 3,                              !- Name
  Wall,                                   !- Surface Type
  ,                                       !- Construction Name
  {55dd9aa7-1af7-4bed-b28f-08ce07603ee2}, !- Space Name
=======
  {da980805-9a29-42dc-a88e-ad42eb87f5aa}, !- Handle
  Surface 3,                              !- Name
  Wall,                                   !- Surface Type
  ,                                       !- Construction Name
  {ac5e56f3-ccd7-447c-9765-c03ebd46a216}, !- Space Name
>>>>>>> 5d64d7be
  Outdoors,                               !- Outside Boundary Condition
  ,                                       !- Outside Boundary Condition Object
  SunExposed,                             !- Sun Exposure
  WindExposed,                            !- Wind Exposure
  ,                                       !- View Factor to Ground
  ,                                       !- Number of Vertices
  13.6310703908387, 6.81553519541936, 2.4384, !- X,Y,Z Vertex 1 {m}
  13.6310703908387, 6.81553519541936, 0,  !- X,Y,Z Vertex 2 {m}
  0, 6.81553519541936, 0,                 !- X,Y,Z Vertex 3 {m}
  0, 6.81553519541936, 2.4384;            !- X,Y,Z Vertex 4 {m}

OS:Surface,
<<<<<<< HEAD
  {7275c28b-263a-408b-abe9-21389ec59077}, !- Handle
  Surface 4,                              !- Name
  Wall,                                   !- Surface Type
  ,                                       !- Construction Name
  {55dd9aa7-1af7-4bed-b28f-08ce07603ee2}, !- Space Name
=======
  {bd72c5f9-7ca8-4ea2-bbf8-9ac319281b0a}, !- Handle
  Surface 4,                              !- Name
  Wall,                                   !- Surface Type
  ,                                       !- Construction Name
  {ac5e56f3-ccd7-447c-9765-c03ebd46a216}, !- Space Name
>>>>>>> 5d64d7be
  Outdoors,                               !- Outside Boundary Condition
  ,                                       !- Outside Boundary Condition Object
  SunExposed,                             !- Sun Exposure
  WindExposed,                            !- Wind Exposure
  ,                                       !- View Factor to Ground
  ,                                       !- Number of Vertices
  13.6310703908387, 0, 2.4384,            !- X,Y,Z Vertex 1 {m}
  13.6310703908387, 0, 0,                 !- X,Y,Z Vertex 2 {m}
  13.6310703908387, 6.81553519541936, 0,  !- X,Y,Z Vertex 3 {m}
  13.6310703908387, 6.81553519541936, 2.4384; !- X,Y,Z Vertex 4 {m}

OS:Surface,
<<<<<<< HEAD
  {2343be86-394a-4fa0-98da-34f60a4102ab}, !- Handle
  Surface 5,                              !- Name
  Wall,                                   !- Surface Type
  ,                                       !- Construction Name
  {55dd9aa7-1af7-4bed-b28f-08ce07603ee2}, !- Space Name
=======
  {19613e12-3f31-41ec-ab86-24bbba4f65bb}, !- Handle
  Surface 5,                              !- Name
  Wall,                                   !- Surface Type
  ,                                       !- Construction Name
  {ac5e56f3-ccd7-447c-9765-c03ebd46a216}, !- Space Name
>>>>>>> 5d64d7be
  Outdoors,                               !- Outside Boundary Condition
  ,                                       !- Outside Boundary Condition Object
  SunExposed,                             !- Sun Exposure
  WindExposed,                            !- Wind Exposure
  ,                                       !- View Factor to Ground
  ,                                       !- Number of Vertices
  0, 0, 2.4384,                           !- X,Y,Z Vertex 1 {m}
  0, 0, 0,                                !- X,Y,Z Vertex 2 {m}
  13.6310703908387, 0, 0,                 !- X,Y,Z Vertex 3 {m}
  13.6310703908387, 0, 2.4384;            !- X,Y,Z Vertex 4 {m}

OS:Surface,
<<<<<<< HEAD
  {4453e69e-c692-4592-b265-1956508a99a8}, !- Handle
  Surface 6,                              !- Name
  RoofCeiling,                            !- Surface Type
  ,                                       !- Construction Name
  {55dd9aa7-1af7-4bed-b28f-08ce07603ee2}, !- Space Name
  Surface,                                !- Outside Boundary Condition
  {071b5d39-5f06-4e28-9a63-fa14c44288bc}, !- Outside Boundary Condition Object
=======
  {28000adc-103a-4b07-930d-38064785dfea}, !- Handle
  Surface 6,                              !- Name
  RoofCeiling,                            !- Surface Type
  ,                                       !- Construction Name
  {ac5e56f3-ccd7-447c-9765-c03ebd46a216}, !- Space Name
  Surface,                                !- Outside Boundary Condition
  {911c3be7-2212-4f22-8f25-3f7bc1371d2f}, !- Outside Boundary Condition Object
>>>>>>> 5d64d7be
  NoSun,                                  !- Sun Exposure
  NoWind,                                 !- Wind Exposure
  ,                                       !- View Factor to Ground
  ,                                       !- Number of Vertices
  13.6310703908387, 0, 2.4384,            !- X,Y,Z Vertex 1 {m}
  13.6310703908387, 6.81553519541936, 2.4384, !- X,Y,Z Vertex 2 {m}
  0, 6.81553519541936, 2.4384,            !- X,Y,Z Vertex 3 {m}
  0, 0, 2.4384;                           !- X,Y,Z Vertex 4 {m}

OS:SpaceType,
<<<<<<< HEAD
  {0b2e2633-b9b2-47c5-97f6-72bccab3db3f}, !- Handle
=======
  {35b34580-59df-4f9f-b273-4ef7ada920bf}, !- Handle
>>>>>>> 5d64d7be
  Space Type 1,                           !- Name
  ,                                       !- Default Construction Set Name
  ,                                       !- Default Schedule Set Name
  ,                                       !- Group Rendering Name
  ,                                       !- Design Specification Outdoor Air Object Name
  ,                                       !- Standards Template
  ,                                       !- Standards Building Type
  living;                                 !- Standards Space Type

OS:Space,
<<<<<<< HEAD
  {51913bca-86ee-4562-89e2-1747c4c0b8ab}, !- Handle
  living space|story 2,                   !- Name
  {0b2e2633-b9b2-47c5-97f6-72bccab3db3f}, !- Space Type Name
=======
  {e07f8da3-b8a0-4542-954a-4ea25a1f691d}, !- Handle
  living space|story 2,                   !- Name
  {35b34580-59df-4f9f-b273-4ef7ada920bf}, !- Space Type Name
>>>>>>> 5d64d7be
  ,                                       !- Default Construction Set Name
  ,                                       !- Default Schedule Set Name
  -0,                                     !- Direction of Relative North {deg}
  0,                                      !- X Origin {m}
  0,                                      !- Y Origin {m}
  2.4384,                                 !- Z Origin {m}
  ,                                       !- Building Story Name
<<<<<<< HEAD
  {851f3841-9ba5-4fa5-915c-0f22405ea697}, !- Thermal Zone Name
  ,                                       !- Part of Total Floor Area
  ,                                       !- Design Specification Outdoor Air Object Name
  {b5a4e256-1856-4b3d-83bb-9134a28e67f7}; !- Building Unit Name

OS:Surface,
  {071b5d39-5f06-4e28-9a63-fa14c44288bc}, !- Handle
  Surface 7,                              !- Name
  Floor,                                  !- Surface Type
  ,                                       !- Construction Name
  {51913bca-86ee-4562-89e2-1747c4c0b8ab}, !- Space Name
  Surface,                                !- Outside Boundary Condition
  {4453e69e-c692-4592-b265-1956508a99a8}, !- Outside Boundary Condition Object
=======
  {bbf5d4f8-72e3-4345-9711-864832b8b5b4}, !- Thermal Zone Name
  ,                                       !- Part of Total Floor Area
  ,                                       !- Design Specification Outdoor Air Object Name
  {6cade428-f165-40da-b39e-19b94c39b63f}; !- Building Unit Name

OS:Surface,
  {911c3be7-2212-4f22-8f25-3f7bc1371d2f}, !- Handle
  Surface 7,                              !- Name
  Floor,                                  !- Surface Type
  ,                                       !- Construction Name
  {e07f8da3-b8a0-4542-954a-4ea25a1f691d}, !- Space Name
  Surface,                                !- Outside Boundary Condition
  {28000adc-103a-4b07-930d-38064785dfea}, !- Outside Boundary Condition Object
>>>>>>> 5d64d7be
  NoSun,                                  !- Sun Exposure
  NoWind,                                 !- Wind Exposure
  ,                                       !- View Factor to Ground
  ,                                       !- Number of Vertices
  0, 0, 0,                                !- X,Y,Z Vertex 1 {m}
  0, 6.81553519541936, 0,                 !- X,Y,Z Vertex 2 {m}
  13.6310703908387, 6.81553519541936, 0,  !- X,Y,Z Vertex 3 {m}
  13.6310703908387, 0, 0;                 !- X,Y,Z Vertex 4 {m}

OS:Surface,
<<<<<<< HEAD
  {d8402e66-a804-4cf4-b120-731049ecba23}, !- Handle
  Surface 8,                              !- Name
  Wall,                                   !- Surface Type
  ,                                       !- Construction Name
  {51913bca-86ee-4562-89e2-1747c4c0b8ab}, !- Space Name
=======
  {89a7b49c-3764-43fe-b838-1497573a1557}, !- Handle
  Surface 8,                              !- Name
  Wall,                                   !- Surface Type
  ,                                       !- Construction Name
  {e07f8da3-b8a0-4542-954a-4ea25a1f691d}, !- Space Name
>>>>>>> 5d64d7be
  Outdoors,                               !- Outside Boundary Condition
  ,                                       !- Outside Boundary Condition Object
  SunExposed,                             !- Sun Exposure
  WindExposed,                            !- Wind Exposure
  ,                                       !- View Factor to Ground
  ,                                       !- Number of Vertices
  0, 6.81553519541936, 2.4384,            !- X,Y,Z Vertex 1 {m}
  0, 6.81553519541936, 0,                 !- X,Y,Z Vertex 2 {m}
  0, 0, 0,                                !- X,Y,Z Vertex 3 {m}
  0, 0, 2.4384;                           !- X,Y,Z Vertex 4 {m}

OS:Surface,
<<<<<<< HEAD
  {a3c75ec6-fbe9-4694-b9e7-bec34e637a09}, !- Handle
  Surface 9,                              !- Name
  Wall,                                   !- Surface Type
  ,                                       !- Construction Name
  {51913bca-86ee-4562-89e2-1747c4c0b8ab}, !- Space Name
=======
  {7ffcc474-9410-4749-b063-18efff69a5cd}, !- Handle
  Surface 9,                              !- Name
  Wall,                                   !- Surface Type
  ,                                       !- Construction Name
  {e07f8da3-b8a0-4542-954a-4ea25a1f691d}, !- Space Name
>>>>>>> 5d64d7be
  Outdoors,                               !- Outside Boundary Condition
  ,                                       !- Outside Boundary Condition Object
  SunExposed,                             !- Sun Exposure
  WindExposed,                            !- Wind Exposure
  ,                                       !- View Factor to Ground
  ,                                       !- Number of Vertices
  13.6310703908387, 6.81553519541936, 2.4384, !- X,Y,Z Vertex 1 {m}
  13.6310703908387, 6.81553519541936, 0,  !- X,Y,Z Vertex 2 {m}
  0, 6.81553519541936, 0,                 !- X,Y,Z Vertex 3 {m}
  0, 6.81553519541936, 2.4384;            !- X,Y,Z Vertex 4 {m}

OS:Surface,
<<<<<<< HEAD
  {8108b186-88ef-4f7f-bb2d-9a4d83b1847e}, !- Handle
  Surface 10,                             !- Name
  Wall,                                   !- Surface Type
  ,                                       !- Construction Name
  {51913bca-86ee-4562-89e2-1747c4c0b8ab}, !- Space Name
=======
  {f59fdf93-8e1a-4d1c-a4b4-9247caa2c5ef}, !- Handle
  Surface 10,                             !- Name
  Wall,                                   !- Surface Type
  ,                                       !- Construction Name
  {e07f8da3-b8a0-4542-954a-4ea25a1f691d}, !- Space Name
>>>>>>> 5d64d7be
  Outdoors,                               !- Outside Boundary Condition
  ,                                       !- Outside Boundary Condition Object
  SunExposed,                             !- Sun Exposure
  WindExposed,                            !- Wind Exposure
  ,                                       !- View Factor to Ground
  ,                                       !- Number of Vertices
  13.6310703908387, 0, 2.4384,            !- X,Y,Z Vertex 1 {m}
  13.6310703908387, 0, 0,                 !- X,Y,Z Vertex 2 {m}
  13.6310703908387, 6.81553519541936, 0,  !- X,Y,Z Vertex 3 {m}
  13.6310703908387, 6.81553519541936, 2.4384; !- X,Y,Z Vertex 4 {m}

OS:Surface,
<<<<<<< HEAD
  {94a26ae6-43df-4d25-9cbf-4947fdd32d4b}, !- Handle
  Surface 11,                             !- Name
  Wall,                                   !- Surface Type
  ,                                       !- Construction Name
  {51913bca-86ee-4562-89e2-1747c4c0b8ab}, !- Space Name
=======
  {b1ad2105-21c9-4cc2-a75a-d9864eceb529}, !- Handle
  Surface 11,                             !- Name
  Wall,                                   !- Surface Type
  ,                                       !- Construction Name
  {e07f8da3-b8a0-4542-954a-4ea25a1f691d}, !- Space Name
>>>>>>> 5d64d7be
  Outdoors,                               !- Outside Boundary Condition
  ,                                       !- Outside Boundary Condition Object
  SunExposed,                             !- Sun Exposure
  WindExposed,                            !- Wind Exposure
  ,                                       !- View Factor to Ground
  ,                                       !- Number of Vertices
  0, 0, 2.4384,                           !- X,Y,Z Vertex 1 {m}
  0, 0, 0,                                !- X,Y,Z Vertex 2 {m}
  13.6310703908387, 0, 0,                 !- X,Y,Z Vertex 3 {m}
  13.6310703908387, 0, 2.4384;            !- X,Y,Z Vertex 4 {m}

OS:Surface,
<<<<<<< HEAD
  {eef90359-8435-4b52-a331-e5380601955a}, !- Handle
  Surface 12,                             !- Name
  RoofCeiling,                            !- Surface Type
  ,                                       !- Construction Name
  {51913bca-86ee-4562-89e2-1747c4c0b8ab}, !- Space Name
  Surface,                                !- Outside Boundary Condition
  {c9afe8c4-90c3-4585-acff-c7d9e5508bbe}, !- Outside Boundary Condition Object
=======
  {cd80931b-1913-4959-8a36-cf99225d80c2}, !- Handle
  Surface 12,                             !- Name
  RoofCeiling,                            !- Surface Type
  ,                                       !- Construction Name
  {e07f8da3-b8a0-4542-954a-4ea25a1f691d}, !- Space Name
  Surface,                                !- Outside Boundary Condition
  {a2dc61ad-e142-4f89-8ce2-fb2cc665b14d}, !- Outside Boundary Condition Object
>>>>>>> 5d64d7be
  NoSun,                                  !- Sun Exposure
  NoWind,                                 !- Wind Exposure
  ,                                       !- View Factor to Ground
  ,                                       !- Number of Vertices
  13.6310703908387, 0, 2.4384,            !- X,Y,Z Vertex 1 {m}
  13.6310703908387, 6.81553519541936, 2.4384, !- X,Y,Z Vertex 2 {m}
  0, 6.81553519541936, 2.4384,            !- X,Y,Z Vertex 3 {m}
  0, 0, 2.4384;                           !- X,Y,Z Vertex 4 {m}

OS:Surface,
<<<<<<< HEAD
  {c9afe8c4-90c3-4585-acff-c7d9e5508bbe}, !- Handle
  Surface 13,                             !- Name
  Floor,                                  !- Surface Type
  ,                                       !- Construction Name
  {29e80667-9ba2-4cb5-8e42-f09c18e3c1ab}, !- Space Name
  Surface,                                !- Outside Boundary Condition
  {eef90359-8435-4b52-a331-e5380601955a}, !- Outside Boundary Condition Object
=======
  {a2dc61ad-e142-4f89-8ce2-fb2cc665b14d}, !- Handle
  Surface 13,                             !- Name
  Floor,                                  !- Surface Type
  ,                                       !- Construction Name
  {4d173d04-b74a-4a3c-901a-44c732cfe849}, !- Space Name
  Surface,                                !- Outside Boundary Condition
  {cd80931b-1913-4959-8a36-cf99225d80c2}, !- Outside Boundary Condition Object
>>>>>>> 5d64d7be
  NoSun,                                  !- Sun Exposure
  NoWind,                                 !- Wind Exposure
  ,                                       !- View Factor to Ground
  ,                                       !- Number of Vertices
  0, 6.81553519541936, 0,                 !- X,Y,Z Vertex 1 {m}
  13.6310703908387, 6.81553519541936, 0,  !- X,Y,Z Vertex 2 {m}
  13.6310703908387, 0, 0,                 !- X,Y,Z Vertex 3 {m}
  0, 0, 0;                                !- X,Y,Z Vertex 4 {m}

OS:Surface,
<<<<<<< HEAD
  {44dd7097-30c9-4f28-87ae-967ff9b747a9}, !- Handle
  Surface 14,                             !- Name
  RoofCeiling,                            !- Surface Type
  ,                                       !- Construction Name
  {29e80667-9ba2-4cb5-8e42-f09c18e3c1ab}, !- Space Name
=======
  {20ef680d-3d7e-4238-9f45-f34c034dc7c7}, !- Handle
  Surface 14,                             !- Name
  RoofCeiling,                            !- Surface Type
  ,                                       !- Construction Name
  {4d173d04-b74a-4a3c-901a-44c732cfe849}, !- Space Name
>>>>>>> 5d64d7be
  Outdoors,                               !- Outside Boundary Condition
  ,                                       !- Outside Boundary Condition Object
  SunExposed,                             !- Sun Exposure
  WindExposed,                            !- Wind Exposure
  ,                                       !- View Factor to Ground
  ,                                       !- Number of Vertices
  13.6310703908387, 3.40776759770968, 1.70388379885484, !- X,Y,Z Vertex 1 {m}
  0, 3.40776759770968, 1.70388379885484,  !- X,Y,Z Vertex 2 {m}
  0, 0, 0,                                !- X,Y,Z Vertex 3 {m}
  13.6310703908387, 0, 0;                 !- X,Y,Z Vertex 4 {m}

OS:Surface,
<<<<<<< HEAD
  {f85e67b0-512c-45f0-81e8-a70419f9839e}, !- Handle
  Surface 15,                             !- Name
  RoofCeiling,                            !- Surface Type
  ,                                       !- Construction Name
  {29e80667-9ba2-4cb5-8e42-f09c18e3c1ab}, !- Space Name
=======
  {8ba04ed9-25f5-4fbe-8381-02ddbf8a399b}, !- Handle
  Surface 15,                             !- Name
  RoofCeiling,                            !- Surface Type
  ,                                       !- Construction Name
  {4d173d04-b74a-4a3c-901a-44c732cfe849}, !- Space Name
>>>>>>> 5d64d7be
  Outdoors,                               !- Outside Boundary Condition
  ,                                       !- Outside Boundary Condition Object
  SunExposed,                             !- Sun Exposure
  WindExposed,                            !- Wind Exposure
  ,                                       !- View Factor to Ground
  ,                                       !- Number of Vertices
  0, 3.40776759770968, 1.70388379885484,  !- X,Y,Z Vertex 1 {m}
  13.6310703908387, 3.40776759770968, 1.70388379885484, !- X,Y,Z Vertex 2 {m}
  13.6310703908387, 6.81553519541936, 0,  !- X,Y,Z Vertex 3 {m}
  0, 6.81553519541936, 0;                 !- X,Y,Z Vertex 4 {m}

OS:Surface,
<<<<<<< HEAD
  {f0efeace-b2f4-4eb0-afe7-6da696211d07}, !- Handle
  Surface 16,                             !- Name
  Wall,                                   !- Surface Type
  ,                                       !- Construction Name
  {29e80667-9ba2-4cb5-8e42-f09c18e3c1ab}, !- Space Name
=======
  {50ffa0de-29e9-47a5-9447-13e45cec027d}, !- Handle
  Surface 16,                             !- Name
  Wall,                                   !- Surface Type
  ,                                       !- Construction Name
  {4d173d04-b74a-4a3c-901a-44c732cfe849}, !- Space Name
>>>>>>> 5d64d7be
  Outdoors,                               !- Outside Boundary Condition
  ,                                       !- Outside Boundary Condition Object
  SunExposed,                             !- Sun Exposure
  WindExposed,                            !- Wind Exposure
  ,                                       !- View Factor to Ground
  ,                                       !- Number of Vertices
  0, 3.40776759770968, 1.70388379885484,  !- X,Y,Z Vertex 1 {m}
  0, 6.81553519541936, 0,                 !- X,Y,Z Vertex 2 {m}
  0, 0, 0;                                !- X,Y,Z Vertex 3 {m}

OS:Surface,
<<<<<<< HEAD
  {6d66e021-5a81-4f0d-b933-3aae4930d14a}, !- Handle
  Surface 17,                             !- Name
  Wall,                                   !- Surface Type
  ,                                       !- Construction Name
  {29e80667-9ba2-4cb5-8e42-f09c18e3c1ab}, !- Space Name
=======
  {1fc69f01-f3e0-410a-8f83-9cd708d68c09}, !- Handle
  Surface 17,                             !- Name
  Wall,                                   !- Surface Type
  ,                                       !- Construction Name
  {4d173d04-b74a-4a3c-901a-44c732cfe849}, !- Space Name
>>>>>>> 5d64d7be
  Outdoors,                               !- Outside Boundary Condition
  ,                                       !- Outside Boundary Condition Object
  SunExposed,                             !- Sun Exposure
  WindExposed,                            !- Wind Exposure
  ,                                       !- View Factor to Ground
  ,                                       !- Number of Vertices
  13.6310703908387, 3.40776759770968, 1.70388379885484, !- X,Y,Z Vertex 1 {m}
  13.6310703908387, 0, 0,                 !- X,Y,Z Vertex 2 {m}
  13.6310703908387, 6.81553519541936, 0;  !- X,Y,Z Vertex 3 {m}

OS:Space,
<<<<<<< HEAD
  {29e80667-9ba2-4cb5-8e42-f09c18e3c1ab}, !- Handle
  unfinished attic space,                 !- Name
  {3b2f8260-f83d-4f1c-bc3d-4e451bc5b820}, !- Space Type Name
=======
  {4d173d04-b74a-4a3c-901a-44c732cfe849}, !- Handle
  unfinished attic space,                 !- Name
  {b9179f48-125b-4017-8624-cce5e8ad0dc0}, !- Space Type Name
>>>>>>> 5d64d7be
  ,                                       !- Default Construction Set Name
  ,                                       !- Default Schedule Set Name
  -0,                                     !- Direction of Relative North {deg}
  0,                                      !- X Origin {m}
  0,                                      !- Y Origin {m}
  4.8768,                                 !- Z Origin {m}
  ,                                       !- Building Story Name
<<<<<<< HEAD
  {e3bb0c18-155f-4ffb-9baf-6dd7d1639eb3}; !- Thermal Zone Name

OS:ThermalZone,
  {e3bb0c18-155f-4ffb-9baf-6dd7d1639eb3}, !- Handle
=======
  {28be9bc8-e46e-4c0b-a4c0-3103656a5be8}; !- Thermal Zone Name

OS:ThermalZone,
  {28be9bc8-e46e-4c0b-a4c0-3103656a5be8}, !- Handle
>>>>>>> 5d64d7be
  unfinished attic zone,                  !- Name
  ,                                       !- Multiplier
  ,                                       !- Ceiling Height {m}
  ,                                       !- Volume {m3}
  ,                                       !- Floor Area {m2}
  ,                                       !- Zone Inside Convection Algorithm
  ,                                       !- Zone Outside Convection Algorithm
  ,                                       !- Zone Conditioning Equipment List Name
<<<<<<< HEAD
  {f87d3bf3-3726-4280-8386-5ead4636e49d}, !- Zone Air Inlet Port List
  {b1b33198-4a80-48c7-9bff-b281d607b7cb}, !- Zone Air Exhaust Port List
  {e4539377-b01e-4e8d-b644-03a68de1e0ea}, !- Zone Air Node Name
  {ad1bade3-b921-4b0f-966e-c626e5d7e9cc}, !- Zone Return Air Port List
=======
  {526cf985-972e-45bf-acb2-e490b081037b}, !- Zone Air Inlet Port List
  {3e183e63-4f80-42f8-b67f-ed1c6eb13d6a}, !- Zone Air Exhaust Port List
  {b18f0b1e-0993-4877-be33-cb7c2be167a1}, !- Zone Air Node Name
  {ad1f4938-eea2-4caa-8ec2-f921ffef0d4c}, !- Zone Return Air Port List
>>>>>>> 5d64d7be
  ,                                       !- Primary Daylighting Control Name
  ,                                       !- Fraction of Zone Controlled by Primary Daylighting Control
  ,                                       !- Secondary Daylighting Control Name
  ,                                       !- Fraction of Zone Controlled by Secondary Daylighting Control
  ,                                       !- Illuminance Map Name
  ,                                       !- Group Rendering Name
  ,                                       !- Thermostat Name
  No;                                     !- Use Ideal Air Loads

OS:Node,
<<<<<<< HEAD
  {b70c3f2b-f57a-4801-95a6-2191ceeb7883}, !- Handle
  Node 2,                                 !- Name
  {e4539377-b01e-4e8d-b644-03a68de1e0ea}, !- Inlet Port
  ;                                       !- Outlet Port

OS:Connection,
  {e4539377-b01e-4e8d-b644-03a68de1e0ea}, !- Handle
  {32593612-9656-49d8-bc38-b84e41e37f6a}, !- Name
  {e3bb0c18-155f-4ffb-9baf-6dd7d1639eb3}, !- Source Object
  11,                                     !- Outlet Port
  {b70c3f2b-f57a-4801-95a6-2191ceeb7883}, !- Target Object
  2;                                      !- Inlet Port

OS:PortList,
  {f87d3bf3-3726-4280-8386-5ead4636e49d}, !- Handle
  {c89e0095-36c0-4295-94d4-5f99b93336a5}, !- Name
  {e3bb0c18-155f-4ffb-9baf-6dd7d1639eb3}; !- HVAC Component

OS:PortList,
  {b1b33198-4a80-48c7-9bff-b281d607b7cb}, !- Handle
  {8367797b-1f15-4e11-a2ad-dadeaa9dd495}, !- Name
  {e3bb0c18-155f-4ffb-9baf-6dd7d1639eb3}; !- HVAC Component

OS:PortList,
  {ad1bade3-b921-4b0f-966e-c626e5d7e9cc}, !- Handle
  {ccc04599-8ca7-4391-9c82-342811256ce8}, !- Name
  {e3bb0c18-155f-4ffb-9baf-6dd7d1639eb3}; !- HVAC Component

OS:Sizing:Zone,
  {a4c0f2fe-9b3b-4258-8451-e6892784415c}, !- Handle
  {e3bb0c18-155f-4ffb-9baf-6dd7d1639eb3}, !- Zone or ZoneList Name
=======
  {3fd12811-9809-4366-82bc-34e1e327126a}, !- Handle
  Node 2,                                 !- Name
  {b18f0b1e-0993-4877-be33-cb7c2be167a1}, !- Inlet Port
  ;                                       !- Outlet Port

OS:Connection,
  {b18f0b1e-0993-4877-be33-cb7c2be167a1}, !- Handle
  {fc36e562-8d91-4402-8aa4-0cbbe35ff70c}, !- Name
  {28be9bc8-e46e-4c0b-a4c0-3103656a5be8}, !- Source Object
  11,                                     !- Outlet Port
  {3fd12811-9809-4366-82bc-34e1e327126a}, !- Target Object
  2;                                      !- Inlet Port

OS:PortList,
  {526cf985-972e-45bf-acb2-e490b081037b}, !- Handle
  {964ac08d-406b-4cb4-9b8f-a704786dd4d4}, !- Name
  {28be9bc8-e46e-4c0b-a4c0-3103656a5be8}; !- HVAC Component

OS:PortList,
  {3e183e63-4f80-42f8-b67f-ed1c6eb13d6a}, !- Handle
  {1f8a390e-98fc-40df-97a2-fa331ba1c481}, !- Name
  {28be9bc8-e46e-4c0b-a4c0-3103656a5be8}; !- HVAC Component

OS:PortList,
  {ad1f4938-eea2-4caa-8ec2-f921ffef0d4c}, !- Handle
  {1c1a3496-bbcf-4c1d-9eb9-8b8a4df28911}, !- Name
  {28be9bc8-e46e-4c0b-a4c0-3103656a5be8}; !- HVAC Component

OS:Sizing:Zone,
  {1c930334-2445-43de-b571-1c1d8327c669}, !- Handle
  {28be9bc8-e46e-4c0b-a4c0-3103656a5be8}, !- Zone or ZoneList Name
>>>>>>> 5d64d7be
  SupplyAirTemperature,                   !- Zone Cooling Design Supply Air Temperature Input Method
  14,                                     !- Zone Cooling Design Supply Air Temperature {C}
  11.11,                                  !- Zone Cooling Design Supply Air Temperature Difference {deltaC}
  SupplyAirTemperature,                   !- Zone Heating Design Supply Air Temperature Input Method
  40,                                     !- Zone Heating Design Supply Air Temperature {C}
  11.11,                                  !- Zone Heating Design Supply Air Temperature Difference {deltaC}
  0.0085,                                 !- Zone Cooling Design Supply Air Humidity Ratio {kg-H2O/kg-air}
  0.008,                                  !- Zone Heating Design Supply Air Humidity Ratio {kg-H2O/kg-air}
  ,                                       !- Zone Heating Sizing Factor
  ,                                       !- Zone Cooling Sizing Factor
  DesignDay,                              !- Cooling Design Air Flow Method
  ,                                       !- Cooling Design Air Flow Rate {m3/s}
  ,                                       !- Cooling Minimum Air Flow per Zone Floor Area {m3/s-m2}
  ,                                       !- Cooling Minimum Air Flow {m3/s}
  ,                                       !- Cooling Minimum Air Flow Fraction
  DesignDay,                              !- Heating Design Air Flow Method
  ,                                       !- Heating Design Air Flow Rate {m3/s}
  ,                                       !- Heating Maximum Air Flow per Zone Floor Area {m3/s-m2}
  ,                                       !- Heating Maximum Air Flow {m3/s}
  ,                                       !- Heating Maximum Air Flow Fraction
  ,                                       !- Design Zone Air Distribution Effectiveness in Cooling Mode
  ,                                       !- Design Zone Air Distribution Effectiveness in Heating Mode
  No,                                     !- Account for Dedicated Outdoor Air System
  NeutralSupplyAir,                       !- Dedicated Outdoor Air System Control Strategy
  autosize,                               !- Dedicated Outdoor Air Low Setpoint Temperature for Design {C}
  autosize;                               !- Dedicated Outdoor Air High Setpoint Temperature for Design {C}

OS:ZoneHVAC:EquipmentList,
<<<<<<< HEAD
  {4ace60f7-ebab-4661-8ca9-826a02d1b6d5}, !- Handle
  Zone HVAC Equipment List 2,             !- Name
  {e3bb0c18-155f-4ffb-9baf-6dd7d1639eb3}; !- Thermal Zone

OS:SpaceType,
  {3b2f8260-f83d-4f1c-bc3d-4e451bc5b820}, !- Handle
=======
  {40184491-562a-4c5f-a098-4b9fa620e37e}, !- Handle
  Zone HVAC Equipment List 2,             !- Name
  {28be9bc8-e46e-4c0b-a4c0-3103656a5be8}; !- Thermal Zone

OS:SpaceType,
  {b9179f48-125b-4017-8624-cce5e8ad0dc0}, !- Handle
>>>>>>> 5d64d7be
  Space Type 2,                           !- Name
  ,                                       !- Default Construction Set Name
  ,                                       !- Default Schedule Set Name
  ,                                       !- Group Rendering Name
  ,                                       !- Design Specification Outdoor Air Object Name
  ,                                       !- Standards Template
  ,                                       !- Standards Building Type
  unfinished attic;                       !- Standards Space Type

OS:BuildingUnit,
<<<<<<< HEAD
  {b5a4e256-1856-4b3d-83bb-9134a28e67f7}, !- Handle
=======
  {6cade428-f165-40da-b39e-19b94c39b63f}, !- Handle
>>>>>>> 5d64d7be
  unit 1,                                 !- Name
  ,                                       !- Rendering Color
  Residential;                            !- Building Unit Type

OS:Building,
  {66ce031c-7539-4732-8dbb-c177452a69b7}, !- Handle
  Building 1,                             !- Name
  ,                                       !- Building Sector Type
  90,                                     !- North Axis {deg}
  ,                                       !- Nominal Floor to Floor Height {m}
  ,                                       !- Space Type Name
  ,                                       !- Default Construction Set Name
  ,                                       !- Default Schedule Set Name
  2,                                      !- Standards Number of Stories
  2,                                      !- Standards Number of Above Ground Stories
  ,                                       !- Standards Template
  singlefamilydetached,                   !- Standards Building Type
  1;                                      !- Standards Number of Living Units

OS:AdditionalProperties,
<<<<<<< HEAD
  {88bed215-5e60-478a-b1a2-70d323c8bebb}, !- Handle
  {45ab4da0-1815-4353-9951-fc377eb892d8}, !- Object Name
=======
  {e9099f38-0859-4e57-bc7f-ba6ce6fff5eb}, !- Handle
  {66ce031c-7539-4732-8dbb-c177452a69b7}, !- Object Name
>>>>>>> 5d64d7be
  Total Units Represented,                !- Feature Name 1
  Integer,                                !- Feature Data Type 1
  1,                                      !- Feature Value 1
  Total Units Modeled,                    !- Feature Name 2
  Integer,                                !- Feature Data Type 2
  1;                                      !- Feature Value 2

OS:AdditionalProperties,
<<<<<<< HEAD
  {8ea1ae4a-21b8-4ce9-96f4-9edeccae5aab}, !- Handle
  {b5a4e256-1856-4b3d-83bb-9134a28e67f7}, !- Object Name
=======
  {96cc49cf-514b-4638-8473-2c33524391c4}, !- Handle
  {6cade428-f165-40da-b39e-19b94c39b63f}, !- Object Name
>>>>>>> 5d64d7be
  NumberOfBedrooms,                       !- Feature Name 1
  Integer,                                !- Feature Data Type 1
  3,                                      !- Feature Value 1
  NumberOfBathrooms,                      !- Feature Name 2
  Double,                                 !- Feature Data Type 2
  2;                                      !- Feature Value 2

OS:Schedule:Day,
<<<<<<< HEAD
  {b56bde38-db3e-49a5-9b45-c29713f101f0}, !- Handle
=======
  {f5da6a1e-4e0f-4c16-b209-e9759b98131f}, !- Handle
>>>>>>> 5d64d7be
  Schedule Day 1,                         !- Name
  ,                                       !- Schedule Type Limits Name
  ,                                       !- Interpolate to Timestep
  24,                                     !- Hour 1
  0,                                      !- Minute 1
  0;                                      !- Value Until Time 1

OS:Schedule:Day,
<<<<<<< HEAD
  {e58ab3fd-c9a9-448a-b77d-ee299ab1bd4e}, !- Handle
=======
  {1f21c5cc-7ce7-4655-9331-653e784f702d}, !- Handle
>>>>>>> 5d64d7be
  Schedule Day 2,                         !- Name
  ,                                       !- Schedule Type Limits Name
  ,                                       !- Interpolate to Timestep
  24,                                     !- Hour 1
  0,                                      !- Minute 1
  1;                                      !- Value Until Time 1

OS:WeatherFile,
<<<<<<< HEAD
  {df38fd35-7cbd-4bd9-ab1d-180e406ad339}, !- Handle
=======
  {50f441e7-c576-44f8-82e5-63d9de3e2a73}, !- Handle
>>>>>>> 5d64d7be
  Denver Intl Ap,                         !- City
  CO,                                     !- State Province Region
  USA,                                    !- Country
  TMY3,                                   !- Data Source
  725650,                                 !- WMO Number
  39.83,                                  !- Latitude {deg}
  -104.65,                                !- Longitude {deg}
  -7,                                     !- Time Zone {hr}
  1650,                                   !- Elevation {m}
  file:../weather/USA_CO_Denver.Intl.AP.725650_TMY3.epw, !- Url
  E23378AA;                               !- Checksum

OS:AdditionalProperties,
<<<<<<< HEAD
  {35d37958-665f-4851-b390-fcdce4a56d4c}, !- Handle
  {df38fd35-7cbd-4bd9-ab1d-180e406ad339}, !- Object Name
=======
  {09db38eb-dbde-4fdc-b2e2-0053d6942351}, !- Handle
  {50f441e7-c576-44f8-82e5-63d9de3e2a73}, !- Object Name
>>>>>>> 5d64d7be
  EPWHeaderCity,                          !- Feature Name 1
  String,                                 !- Feature Data Type 1
  Denver Intl Ap,                         !- Feature Value 1
  EPWHeaderState,                         !- Feature Name 2
  String,                                 !- Feature Data Type 2
  CO,                                     !- Feature Value 2
  EPWHeaderCountry,                       !- Feature Name 3
  String,                                 !- Feature Data Type 3
  USA,                                    !- Feature Value 3
  EPWHeaderDataSource,                    !- Feature Name 4
  String,                                 !- Feature Data Type 4
  TMY3,                                   !- Feature Value 4
  EPWHeaderStation,                       !- Feature Name 5
  String,                                 !- Feature Data Type 5
  725650,                                 !- Feature Value 5
  EPWHeaderLatitude,                      !- Feature Name 6
  Double,                                 !- Feature Data Type 6
  39.829999999999998,                     !- Feature Value 6
  EPWHeaderLongitude,                     !- Feature Name 7
  Double,                                 !- Feature Data Type 7
  -104.65000000000001,                    !- Feature Value 7
  EPWHeaderTimezone,                      !- Feature Name 8
  Double,                                 !- Feature Data Type 8
  -7,                                     !- Feature Value 8
  EPWHeaderAltitude,                      !- Feature Name 9
  Double,                                 !- Feature Data Type 9
  5413.3858267716532,                     !- Feature Value 9
  EPWHeaderLocalPressure,                 !- Feature Name 10
  Double,                                 !- Feature Data Type 10
  0.81937567683596546,                    !- Feature Value 10
  EPWHeaderRecordsPerHour,                !- Feature Name 11
  Double,                                 !- Feature Data Type 11
  0,                                      !- Feature Value 11
  EPWDataAnnualAvgDrybulb,                !- Feature Name 12
  Double,                                 !- Feature Data Type 12
  51.575616438356228,                     !- Feature Value 12
  EPWDataAnnualMinDrybulb,                !- Feature Name 13
  Double,                                 !- Feature Data Type 13
  -2.9200000000000017,                    !- Feature Value 13
  EPWDataAnnualMaxDrybulb,                !- Feature Name 14
  Double,                                 !- Feature Data Type 14
  104,                                    !- Feature Value 14
  EPWDataCDD50F,                          !- Feature Name 15
  Double,                                 !- Feature Data Type 15
  3072.2925000000005,                     !- Feature Value 15
  EPWDataCDD65F,                          !- Feature Name 16
  Double,                                 !- Feature Data Type 16
  883.62000000000035,                     !- Feature Value 16
  EPWDataHDD50F,                          !- Feature Name 17
  Double,                                 !- Feature Data Type 17
  2497.1925000000001,                     !- Feature Value 17
  EPWDataHDD65F,                          !- Feature Name 18
  Double,                                 !- Feature Data Type 18
  5783.5200000000013,                     !- Feature Value 18
  EPWDataAnnualAvgWindspeed,              !- Feature Name 19
  Double,                                 !- Feature Data Type 19
  3.9165296803649667,                     !- Feature Value 19
  EPWDataMonthlyAvgDrybulbs,              !- Feature Name 20
  String,                                 !- Feature Data Type 20
  33.4191935483871&#4431.90142857142857&#4443.02620967741937&#4442.48624999999999&#4459.877741935483854&#4473.57574999999997&#4472.07975806451608&#4472.70008064516134&#4466.49200000000006&#4450.079112903225806&#4437.218250000000005&#4434.582177419354835, !- Feature Value 20
  EPWDataGroundMonthlyTemps,              !- Feature Name 21
  String,                                 !- Feature Data Type 21
  44.08306285945173&#4440.89570904991865&#4440.64045432632048&#4442.153016571250646&#4448.225111118704206&#4454.268919273837525&#4459.508577937551024&#4462.82777283423508&#4463.10975667174995&#4460.41014950381947&#4455.304105212311526&#4449.445696474514364, !- Feature Value 21
  EPWDataWSF,                             !- Feature Name 22
  Double,                                 !- Feature Data Type 22
  0.58999999999999997,                    !- Feature Value 22
  EPWDataMonthlyAvgDailyHighDrybulbs,     !- Feature Name 23
  String,                                 !- Feature Data Type 23
  47.41032258064516&#4446.58642857142857&#4455.15032258064517&#4453.708&#4472.80193548387098&#4488.67600000000002&#4486.1858064516129&#4485.87225806451613&#4482.082&#4463.18064516129033&#4448.73400000000001&#4448.87935483870968, !- Feature Value 23
  EPWDataMonthlyAvgDailyLowDrybulbs,      !- Feature Name 24
  String,                                 !- Feature Data Type 24
  19.347741935483874&#4419.856428571428573&#4430.316129032258065&#4431.112&#4447.41612903225806&#4457.901999999999994&#4459.063870967741934&#4460.956774193548384&#4452.352000000000004&#4438.41612903225806&#4427.002000000000002&#4423.02903225806451, !- Feature Value 24
  EPWDesignHeatingDrybulb,                !- Feature Name 25
  Double,                                 !- Feature Data Type 25
  12.02,                                  !- Feature Value 25
  EPWDesignHeatingWindspeed,              !- Feature Name 26
  Double,                                 !- Feature Data Type 26
  2.8062500000000004,                     !- Feature Value 26
  EPWDesignCoolingDrybulb,                !- Feature Name 27
  Double,                                 !- Feature Data Type 27
  91.939999999999998,                     !- Feature Value 27
  EPWDesignCoolingWetbulb,                !- Feature Name 28
  Double,                                 !- Feature Data Type 28
  59.95131430195849,                      !- Feature Value 28
  EPWDesignCoolingHumidityRatio,          !- Feature Name 29
  Double,                                 !- Feature Data Type 29
  0.0059161086834698092,                  !- Feature Value 29
  EPWDesignCoolingWindspeed,              !- Feature Name 30
  Double,                                 !- Feature Data Type 30
  3.7999999999999989,                     !- Feature Value 30
  EPWDesignDailyTemperatureRange,         !- Feature Name 31
  Double,                                 !- Feature Data Type 31
  24.915483870967748,                     !- Feature Value 31
  EPWDesignDehumidDrybulb,                !- Feature Name 32
  Double,                                 !- Feature Data Type 32
  67.996785714285721,                     !- Feature Value 32
  EPWDesignDehumidHumidityRatio,          !- Feature Name 33
  Double,                                 !- Feature Data Type 33
  0.012133744170488724,                   !- Feature Value 33
  EPWDesignCoolingDirectNormal,           !- Feature Name 34
  Double,                                 !- Feature Data Type 34
  985,                                    !- Feature Value 34
  EPWDesignCoolingDiffuseHorizontal,      !- Feature Name 35
  Double,                                 !- Feature Data Type 35
  84;                                     !- Feature Value 35

OS:YearDescription,
<<<<<<< HEAD
  {1284ca15-6c7f-4ffa-b4f1-f18ba47d9143}, !- Handle
=======
  {54d0fa59-788f-437d-ad78-c9f751a23693}, !- Handle
>>>>>>> 5d64d7be
  ,                                       !- Calendar Year
  Monday;                                 !- Day of Week for Start Day

OS:Site,
  {f5959775-2fcb-4de0-877c-1b99cfed309b}, !- Handle
  Denver Intl Ap_CO_USA,                  !- Name
  39.83,                                  !- Latitude {deg}
  -104.65,                                !- Longitude {deg}
  -7,                                     !- Time Zone {hr}
  1650,                                   !- Elevation {m}
  ;                                       !- Terrain

OS:ClimateZones,
<<<<<<< HEAD
  {99c38287-3637-48a4-9616-32c962895899}, !- Handle
=======
  {da473568-e1c9-474d-aa5c-1bf155b46802}, !- Handle
>>>>>>> 5d64d7be
  ,                                       !- Active Institution
  ,                                       !- Active Year
  ,                                       !- Climate Zone Institution Name 1
  ,                                       !- Climate Zone Document Name 1
  ,                                       !- Climate Zone Document Year 1
  ,                                       !- Climate Zone Value 1
  Building America,                       !- Climate Zone Institution Name 2
  ,                                       !- Climate Zone Document Name 2
  0,                                      !- Climate Zone Document Year 2
  Cold;                                   !- Climate Zone Value 2

OS:Site:WaterMainsTemperature,
<<<<<<< HEAD
  {f89f232b-c709-4d4e-aaf0-0d8ee1821167}, !- Handle
=======
  {a1917377-f48d-498f-a027-1caf46acd355}, !- Handle
>>>>>>> 5d64d7be
  Correlation,                            !- Calculation Method
  ,                                       !- Temperature Schedule Name
  10.8753424657535,                       !- Annual Average Outdoor Air Temperature {C}
  23.1524007936508;                       !- Maximum Difference In Monthly Average Outdoor Air Temperatures {deltaC}

OS:RunPeriodControl:DaylightSavingTime,
<<<<<<< HEAD
  {411da91d-de78-4e74-8faf-223138676045}, !- Handle
=======
  {f424cfd1-d386-4e3f-b119-6468110e469d}, !- Handle
>>>>>>> 5d64d7be
  4/7,                                    !- Start Date
  10/26;                                  !- End Date

OS:Site:GroundTemperature:Deep,
<<<<<<< HEAD
  {745f1cff-6b74-4d77-a0ff-aa6a56b32599}, !- Handle
=======
  {4dae3946-c860-4f99-9557-77183f2ea3d7}, !- Handle
>>>>>>> 5d64d7be
  10.8753424657535,                       !- January Deep Ground Temperature {C}
  10.8753424657535,                       !- February Deep Ground Temperature {C}
  10.8753424657535,                       !- March Deep Ground Temperature {C}
  10.8753424657535,                       !- April Deep Ground Temperature {C}
  10.8753424657535,                       !- May Deep Ground Temperature {C}
  10.8753424657535,                       !- June Deep Ground Temperature {C}
  10.8753424657535,                       !- July Deep Ground Temperature {C}
  10.8753424657535,                       !- August Deep Ground Temperature {C}
  10.8753424657535,                       !- September Deep Ground Temperature {C}
  10.8753424657535,                       !- October Deep Ground Temperature {C}
  10.8753424657535,                       !- November Deep Ground Temperature {C}
  10.8753424657535;                       !- December Deep Ground Temperature {C}
<|MERGE_RESOLUTION|>--- conflicted
+++ resolved
@@ -1,74 +1,16 @@
 !- NOTE: Auto-generated from /test/osw_files/SFD_2000sqft_2story_SL_UA_Denver_West.osw
 
 OS:Version,
-<<<<<<< HEAD
-  {0caa58d4-67f1-46e2-84c9-4d785367835c}, !- Handle
-  2.8.0;                                  !- Version Identifier
-
-OS:Building,
-  {45ab4da0-1815-4353-9951-fc377eb892d8}, !- Handle
-  Building 1,                             !- Name
-  ,                                       !- Building Sector Type
-  90,                                     !- North Axis {deg}
-  ,                                       !- Nominal Floor to Floor Height {m}
-  ,                                       !- Space Type Name
-  ,                                       !- Default Construction Set Name
-  ,                                       !- Default Schedule Set Name
-  2,                                      !- Standards Number of Stories
-  2,                                      !- Standards Number of Above Ground Stories
-  ,                                       !- Standards Template
-  singlefamilydetached,                   !- Standards Building Type
-  1;                                      !- Standards Number of Living Units
-
-OS:Facility,
-  {5e9ad420-2fab-4c56-b73c-c91a5ad37d8f}; !- Handle
-
-OS:Site,
-  {ef4205cf-f49f-4ebb-bee2-4d1cc51cd645}, !- Handle
-  Denver Intl Ap_CO_USA,                  !- Name
-  39.83,                                  !- Latitude {deg}
-  -104.65,                                !- Longitude {deg}
-  -7,                                     !- Time Zone {hr}
-  1650,                                   !- Elevation {m}
-  ;                                       !- Terrain
-
-OS:SimulationControl,
-  {f8ff3e50-42bd-43e9-ae16-1b5ff65d004d}, !- Handle
-=======
   {718fa865-0e3a-4b54-9e38-97db4d6f3e94}, !- Handle
   2.8.0;                                  !- Version Identifier
 
 OS:SimulationControl,
   {04af6ef1-c76d-4d68-b47d-dbaeb0e82c3e}, !- Handle
->>>>>>> 5d64d7be
   ,                                       !- Do Zone Sizing Calculation
   ,                                       !- Do System Sizing Calculation
   ,                                       !- Do Plant Sizing Calculation
   No;                                     !- Run Simulation for Sizing Periods
 
-<<<<<<< HEAD
-OS:Sizing:Parameters,
-  {a5519ca9-2432-40ce-9146-321bedb12962}, !- Handle
-  1.25,                                   !- Heating Sizing Factor
-  1.15;                                   !- Cooling Sizing Factor
-
-OS:Timestep,
-  {d9d1bddd-9fd3-4e4b-894b-b5d29428ca15}, !- Handle
-  6;                                      !- Number of Timesteps per Hour
-
-OS:ShadowCalculation,
-  {2a120bbf-a535-490f-9720-9615c58380b4}, !- Handle
-  20,                                     !- Calculation Frequency
-  200;                                    !- Maximum Figures in Shadow Overlap Calculations
-
-OS:HeatBalanceAlgorithm,
-  {75e46c85-8c1e-4c1a-a31f-809c4f41a120}, !- Handle
-  ConductionTransferFunction,             !- Algorithm
-  200;                                    !- Surface Temperature Upper Limit {C}
-
-OS:RunPeriod,
-  {66e03775-7e39-4fca-986f-aad14e3393d4}, !- Handle
-=======
 OS:Timestep,
   {aef05d40-cf15-497d-a23d-10fb30b706b8}, !- Handle
   6;                                      !- Number of Timesteps per Hour
@@ -94,7 +36,6 @@
 
 OS:RunPeriod,
   {ed3b9054-a665-4d81-9dd4-b70e4c6ff98a}, !- Handle
->>>>>>> 5d64d7be
   Run Period 1,                           !- Name
   1,                                      !- Begin Month
   1,                                      !- Begin Day of Month
@@ -107,41 +48,8 @@
   ,                                       !- Use Weather File Snow Indicators
   ;                                       !- Number of Times Runperiod to be Repeated
 
-<<<<<<< HEAD
-OS:LifeCycleCost:Parameters,
-  {fada08ac-96c9-4ee6-af7e-5c622ababe0e}, !- Handle
-  ,                                       !- Analysis Type
-  ,                                       !- Discounting Convention
-  ,                                       !- Inflation Approach
-  ,                                       !- Real Discount Rate
-  ,                                       !- Nominal Discount Rate
-  ,                                       !- Inflation
-  ,                                       !- Base Date Month
-  ,                                       !- Base Date Year
-  ,                                       !- Service Date Month
-  ,                                       !- Service Date Year
-  ;                                       !- Length of Study Period in Years
-
-OS:SurfaceConvectionAlgorithm:Outside,
-  {e7bbe93c-5c31-489b-83d7-e99023a12773}, !- Handle
-  DOE-2;                                  !- Algorithm
-
-OS:SurfaceConvectionAlgorithm:Inside,
-  {7a7e7bde-d8ee-4438-887c-6a220889478b}, !- Handle
-  TARP;                                   !- Algorithm
-
-OS:ZoneCapacitanceMultiplier:ResearchSpecial,
-  {0e7f6934-9ecd-48c9-a675-058d6625a2f7}, !- Handle
-  ,                                       !- Temperature Capacity Multiplier
-  15,                                     !- Humidity Capacity Multiplier
-  ;                                       !- Carbon Dioxide Capacity Multiplier
-
-OS:ThermalZone,
-  {851f3841-9ba5-4fa5-915c-0f22405ea697}, !- Handle
-=======
 OS:ThermalZone,
   {bbf5d4f8-72e3-4345-9711-864832b8b5b4}, !- Handle
->>>>>>> 5d64d7be
   living zone,                            !- Name
   ,                                       !- Multiplier
   ,                                       !- Ceiling Height {m}
@@ -150,17 +58,10 @@
   ,                                       !- Zone Inside Convection Algorithm
   ,                                       !- Zone Outside Convection Algorithm
   ,                                       !- Zone Conditioning Equipment List Name
-<<<<<<< HEAD
-  {f761d8a5-1e3d-4e42-bc17-7df89e3b6a62}, !- Zone Air Inlet Port List
-  {50e515c7-5660-47fd-9769-a814a69b4c9e}, !- Zone Air Exhaust Port List
-  {407228ef-48a6-433a-ac86-3bc67936b01f}, !- Zone Air Node Name
-  {6cad3f3a-83a3-4535-bc88-d47c5d417b03}, !- Zone Return Air Port List
-=======
   {c79bd8ad-1208-4fc6-9cbc-4cadf098d15b}, !- Zone Air Inlet Port List
   {75d623dd-c105-44a7-9698-9e3872880c86}, !- Zone Air Exhaust Port List
   {2e4e320b-20d6-4999-9122-e83b5a633144}, !- Zone Air Node Name
   {a04a7282-df93-4350-8ad8-6ae9ca63b34a}, !- Zone Return Air Port List
->>>>>>> 5d64d7be
   ,                                       !- Primary Daylighting Control Name
   ,                                       !- Fraction of Zone Controlled by Primary Daylighting Control
   ,                                       !- Secondary Daylighting Control Name
@@ -171,39 +72,6 @@
   No;                                     !- Use Ideal Air Loads
 
 OS:Node,
-<<<<<<< HEAD
-  {4f1878c7-efa9-4090-b9de-fb1c001d522f}, !- Handle
-  Node 1,                                 !- Name
-  {407228ef-48a6-433a-ac86-3bc67936b01f}, !- Inlet Port
-  ;                                       !- Outlet Port
-
-OS:Connection,
-  {407228ef-48a6-433a-ac86-3bc67936b01f}, !- Handle
-  {ed0917b8-77d3-4832-bb85-f4872164e2e8}, !- Name
-  {851f3841-9ba5-4fa5-915c-0f22405ea697}, !- Source Object
-  11,                                     !- Outlet Port
-  {4f1878c7-efa9-4090-b9de-fb1c001d522f}, !- Target Object
-  2;                                      !- Inlet Port
-
-OS:PortList,
-  {f761d8a5-1e3d-4e42-bc17-7df89e3b6a62}, !- Handle
-  {49e39dab-941d-40e0-ba4d-5f43d5b60a40}, !- Name
-  {851f3841-9ba5-4fa5-915c-0f22405ea697}; !- HVAC Component
-
-OS:PortList,
-  {50e515c7-5660-47fd-9769-a814a69b4c9e}, !- Handle
-  {d9d9710f-fa34-4093-8b7a-6a88aaee73cb}, !- Name
-  {851f3841-9ba5-4fa5-915c-0f22405ea697}; !- HVAC Component
-
-OS:PortList,
-  {6cad3f3a-83a3-4535-bc88-d47c5d417b03}, !- Handle
-  {5db98b74-8894-4b3e-8091-2bd403a390a8}, !- Name
-  {851f3841-9ba5-4fa5-915c-0f22405ea697}; !- HVAC Component
-
-OS:Sizing:Zone,
-  {ece8a285-d11b-48ae-af60-8e1730f75c29}, !- Handle
-  {851f3841-9ba5-4fa5-915c-0f22405ea697}, !- Zone or ZoneList Name
-=======
   {926a2a72-d447-4882-b142-5a83c3a8e3f7}, !- Handle
   Node 1,                                 !- Name
   {2e4e320b-20d6-4999-9122-e83b5a633144}, !- Inlet Port
@@ -235,7 +103,6 @@
 OS:Sizing:Zone,
   {5227a5bf-6f1b-4f0b-9bef-dc81cb876363}, !- Handle
   {bbf5d4f8-72e3-4345-9711-864832b8b5b4}, !- Zone or ZoneList Name
->>>>>>> 5d64d7be
   SupplyAirTemperature,                   !- Zone Cooling Design Supply Air Temperature Input Method
   14,                                     !- Zone Cooling Design Supply Air Temperature {C}
   11.11,                                  !- Zone Cooling Design Supply Air Temperature Difference {deltaC}
@@ -264,16 +131,6 @@
   autosize;                               !- Dedicated Outdoor Air High Setpoint Temperature for Design {C}
 
 OS:ZoneHVAC:EquipmentList,
-<<<<<<< HEAD
-  {b6bf18b3-3f5d-4b2f-8647-c3c312acbb7a}, !- Handle
-  Zone HVAC Equipment List 1,             !- Name
-  {851f3841-9ba5-4fa5-915c-0f22405ea697}; !- Thermal Zone
-
-OS:Space,
-  {55dd9aa7-1af7-4bed-b28f-08ce07603ee2}, !- Handle
-  living space,                           !- Name
-  {0b2e2633-b9b2-47c5-97f6-72bccab3db3f}, !- Space Type Name
-=======
   {b03c3723-0248-4dcf-8b9d-685234fa8980}, !- Handle
   Zone HVAC Equipment List 1,             !- Name
   {bbf5d4f8-72e3-4345-9711-864832b8b5b4}; !- Thermal Zone
@@ -282,7 +139,6 @@
   {ac5e56f3-ccd7-447c-9765-c03ebd46a216}, !- Handle
   living space,                           !- Name
   {35b34580-59df-4f9f-b273-4ef7ada920bf}, !- Space Type Name
->>>>>>> 5d64d7be
   ,                                       !- Default Construction Set Name
   ,                                       !- Default Schedule Set Name
   -0,                                     !- Direction of Relative North {deg}
@@ -290,19 +146,6 @@
   0,                                      !- Y Origin {m}
   0,                                      !- Z Origin {m}
   ,                                       !- Building Story Name
-<<<<<<< HEAD
-  {851f3841-9ba5-4fa5-915c-0f22405ea697}, !- Thermal Zone Name
-  ,                                       !- Part of Total Floor Area
-  ,                                       !- Design Specification Outdoor Air Object Name
-  {b5a4e256-1856-4b3d-83bb-9134a28e67f7}; !- Building Unit Name
-
-OS:Surface,
-  {7f43f350-80fc-4151-bccb-6df8b650d5eb}, !- Handle
-  Surface 1,                              !- Name
-  Floor,                                  !- Surface Type
-  ,                                       !- Construction Name
-  {55dd9aa7-1af7-4bed-b28f-08ce07603ee2}, !- Space Name
-=======
   {bbf5d4f8-72e3-4345-9711-864832b8b5b4}, !- Thermal Zone Name
   ,                                       !- Part of Total Floor Area
   ,                                       !- Design Specification Outdoor Air Object Name
@@ -314,7 +157,6 @@
   Floor,                                  !- Surface Type
   ,                                       !- Construction Name
   {ac5e56f3-ccd7-447c-9765-c03ebd46a216}, !- Space Name
->>>>>>> 5d64d7be
   Foundation,                             !- Outside Boundary Condition
   ,                                       !- Outside Boundary Condition Object
   NoSun,                                  !- Sun Exposure
@@ -327,19 +169,11 @@
   13.6310703908387, 0, 0;                 !- X,Y,Z Vertex 4 {m}
 
 OS:Surface,
-<<<<<<< HEAD
-  {821482cc-5385-4ffb-8e41-feb048b624ee}, !- Handle
-  Surface 2,                              !- Name
-  Wall,                                   !- Surface Type
-  ,                                       !- Construction Name
-  {55dd9aa7-1af7-4bed-b28f-08ce07603ee2}, !- Space Name
-=======
   {8741f0f3-6804-4d8c-96f7-fa28e57aef3b}, !- Handle
   Surface 2,                              !- Name
   Wall,                                   !- Surface Type
   ,                                       !- Construction Name
   {ac5e56f3-ccd7-447c-9765-c03ebd46a216}, !- Space Name
->>>>>>> 5d64d7be
   Outdoors,                               !- Outside Boundary Condition
   ,                                       !- Outside Boundary Condition Object
   SunExposed,                             !- Sun Exposure
@@ -352,19 +186,11 @@
   0, 0, 2.4384;                           !- X,Y,Z Vertex 4 {m}
 
 OS:Surface,
-<<<<<<< HEAD
-  {f9a4de28-abf0-4b48-8490-093825332749}, !- Handle
-  Surface 3,                              !- Name
-  Wall,                                   !- Surface Type
-  ,                                       !- Construction Name
-  {55dd9aa7-1af7-4bed-b28f-08ce07603ee2}, !- Space Name
-=======
   {da980805-9a29-42dc-a88e-ad42eb87f5aa}, !- Handle
   Surface 3,                              !- Name
   Wall,                                   !- Surface Type
   ,                                       !- Construction Name
   {ac5e56f3-ccd7-447c-9765-c03ebd46a216}, !- Space Name
->>>>>>> 5d64d7be
   Outdoors,                               !- Outside Boundary Condition
   ,                                       !- Outside Boundary Condition Object
   SunExposed,                             !- Sun Exposure
@@ -377,19 +203,11 @@
   0, 6.81553519541936, 2.4384;            !- X,Y,Z Vertex 4 {m}
 
 OS:Surface,
-<<<<<<< HEAD
-  {7275c28b-263a-408b-abe9-21389ec59077}, !- Handle
-  Surface 4,                              !- Name
-  Wall,                                   !- Surface Type
-  ,                                       !- Construction Name
-  {55dd9aa7-1af7-4bed-b28f-08ce07603ee2}, !- Space Name
-=======
   {bd72c5f9-7ca8-4ea2-bbf8-9ac319281b0a}, !- Handle
   Surface 4,                              !- Name
   Wall,                                   !- Surface Type
   ,                                       !- Construction Name
   {ac5e56f3-ccd7-447c-9765-c03ebd46a216}, !- Space Name
->>>>>>> 5d64d7be
   Outdoors,                               !- Outside Boundary Condition
   ,                                       !- Outside Boundary Condition Object
   SunExposed,                             !- Sun Exposure
@@ -402,19 +220,11 @@
   13.6310703908387, 6.81553519541936, 2.4384; !- X,Y,Z Vertex 4 {m}
 
 OS:Surface,
-<<<<<<< HEAD
-  {2343be86-394a-4fa0-98da-34f60a4102ab}, !- Handle
-  Surface 5,                              !- Name
-  Wall,                                   !- Surface Type
-  ,                                       !- Construction Name
-  {55dd9aa7-1af7-4bed-b28f-08ce07603ee2}, !- Space Name
-=======
   {19613e12-3f31-41ec-ab86-24bbba4f65bb}, !- Handle
   Surface 5,                              !- Name
   Wall,                                   !- Surface Type
   ,                                       !- Construction Name
   {ac5e56f3-ccd7-447c-9765-c03ebd46a216}, !- Space Name
->>>>>>> 5d64d7be
   Outdoors,                               !- Outside Boundary Condition
   ,                                       !- Outside Boundary Condition Object
   SunExposed,                             !- Sun Exposure
@@ -427,15 +237,6 @@
   13.6310703908387, 0, 2.4384;            !- X,Y,Z Vertex 4 {m}
 
 OS:Surface,
-<<<<<<< HEAD
-  {4453e69e-c692-4592-b265-1956508a99a8}, !- Handle
-  Surface 6,                              !- Name
-  RoofCeiling,                            !- Surface Type
-  ,                                       !- Construction Name
-  {55dd9aa7-1af7-4bed-b28f-08ce07603ee2}, !- Space Name
-  Surface,                                !- Outside Boundary Condition
-  {071b5d39-5f06-4e28-9a63-fa14c44288bc}, !- Outside Boundary Condition Object
-=======
   {28000adc-103a-4b07-930d-38064785dfea}, !- Handle
   Surface 6,                              !- Name
   RoofCeiling,                            !- Surface Type
@@ -443,7 +244,6 @@
   {ac5e56f3-ccd7-447c-9765-c03ebd46a216}, !- Space Name
   Surface,                                !- Outside Boundary Condition
   {911c3be7-2212-4f22-8f25-3f7bc1371d2f}, !- Outside Boundary Condition Object
->>>>>>> 5d64d7be
   NoSun,                                  !- Sun Exposure
   NoWind,                                 !- Wind Exposure
   ,                                       !- View Factor to Ground
@@ -454,11 +254,7 @@
   0, 0, 2.4384;                           !- X,Y,Z Vertex 4 {m}
 
 OS:SpaceType,
-<<<<<<< HEAD
-  {0b2e2633-b9b2-47c5-97f6-72bccab3db3f}, !- Handle
-=======
   {35b34580-59df-4f9f-b273-4ef7ada920bf}, !- Handle
->>>>>>> 5d64d7be
   Space Type 1,                           !- Name
   ,                                       !- Default Construction Set Name
   ,                                       !- Default Schedule Set Name
@@ -469,15 +265,9 @@
   living;                                 !- Standards Space Type
 
 OS:Space,
-<<<<<<< HEAD
-  {51913bca-86ee-4562-89e2-1747c4c0b8ab}, !- Handle
-  living space|story 2,                   !- Name
-  {0b2e2633-b9b2-47c5-97f6-72bccab3db3f}, !- Space Type Name
-=======
   {e07f8da3-b8a0-4542-954a-4ea25a1f691d}, !- Handle
   living space|story 2,                   !- Name
   {35b34580-59df-4f9f-b273-4ef7ada920bf}, !- Space Type Name
->>>>>>> 5d64d7be
   ,                                       !- Default Construction Set Name
   ,                                       !- Default Schedule Set Name
   -0,                                     !- Direction of Relative North {deg}
@@ -485,21 +275,6 @@
   0,                                      !- Y Origin {m}
   2.4384,                                 !- Z Origin {m}
   ,                                       !- Building Story Name
-<<<<<<< HEAD
-  {851f3841-9ba5-4fa5-915c-0f22405ea697}, !- Thermal Zone Name
-  ,                                       !- Part of Total Floor Area
-  ,                                       !- Design Specification Outdoor Air Object Name
-  {b5a4e256-1856-4b3d-83bb-9134a28e67f7}; !- Building Unit Name
-
-OS:Surface,
-  {071b5d39-5f06-4e28-9a63-fa14c44288bc}, !- Handle
-  Surface 7,                              !- Name
-  Floor,                                  !- Surface Type
-  ,                                       !- Construction Name
-  {51913bca-86ee-4562-89e2-1747c4c0b8ab}, !- Space Name
-  Surface,                                !- Outside Boundary Condition
-  {4453e69e-c692-4592-b265-1956508a99a8}, !- Outside Boundary Condition Object
-=======
   {bbf5d4f8-72e3-4345-9711-864832b8b5b4}, !- Thermal Zone Name
   ,                                       !- Part of Total Floor Area
   ,                                       !- Design Specification Outdoor Air Object Name
@@ -513,7 +288,6 @@
   {e07f8da3-b8a0-4542-954a-4ea25a1f691d}, !- Space Name
   Surface,                                !- Outside Boundary Condition
   {28000adc-103a-4b07-930d-38064785dfea}, !- Outside Boundary Condition Object
->>>>>>> 5d64d7be
   NoSun,                                  !- Sun Exposure
   NoWind,                                 !- Wind Exposure
   ,                                       !- View Factor to Ground
@@ -524,19 +298,11 @@
   13.6310703908387, 0, 0;                 !- X,Y,Z Vertex 4 {m}
 
 OS:Surface,
-<<<<<<< HEAD
-  {d8402e66-a804-4cf4-b120-731049ecba23}, !- Handle
-  Surface 8,                              !- Name
-  Wall,                                   !- Surface Type
-  ,                                       !- Construction Name
-  {51913bca-86ee-4562-89e2-1747c4c0b8ab}, !- Space Name
-=======
   {89a7b49c-3764-43fe-b838-1497573a1557}, !- Handle
   Surface 8,                              !- Name
   Wall,                                   !- Surface Type
   ,                                       !- Construction Name
   {e07f8da3-b8a0-4542-954a-4ea25a1f691d}, !- Space Name
->>>>>>> 5d64d7be
   Outdoors,                               !- Outside Boundary Condition
   ,                                       !- Outside Boundary Condition Object
   SunExposed,                             !- Sun Exposure
@@ -549,19 +315,11 @@
   0, 0, 2.4384;                           !- X,Y,Z Vertex 4 {m}
 
 OS:Surface,
-<<<<<<< HEAD
-  {a3c75ec6-fbe9-4694-b9e7-bec34e637a09}, !- Handle
-  Surface 9,                              !- Name
-  Wall,                                   !- Surface Type
-  ,                                       !- Construction Name
-  {51913bca-86ee-4562-89e2-1747c4c0b8ab}, !- Space Name
-=======
   {7ffcc474-9410-4749-b063-18efff69a5cd}, !- Handle
   Surface 9,                              !- Name
   Wall,                                   !- Surface Type
   ,                                       !- Construction Name
   {e07f8da3-b8a0-4542-954a-4ea25a1f691d}, !- Space Name
->>>>>>> 5d64d7be
   Outdoors,                               !- Outside Boundary Condition
   ,                                       !- Outside Boundary Condition Object
   SunExposed,                             !- Sun Exposure
@@ -574,19 +332,11 @@
   0, 6.81553519541936, 2.4384;            !- X,Y,Z Vertex 4 {m}
 
 OS:Surface,
-<<<<<<< HEAD
-  {8108b186-88ef-4f7f-bb2d-9a4d83b1847e}, !- Handle
-  Surface 10,                             !- Name
-  Wall,                                   !- Surface Type
-  ,                                       !- Construction Name
-  {51913bca-86ee-4562-89e2-1747c4c0b8ab}, !- Space Name
-=======
   {f59fdf93-8e1a-4d1c-a4b4-9247caa2c5ef}, !- Handle
   Surface 10,                             !- Name
   Wall,                                   !- Surface Type
   ,                                       !- Construction Name
   {e07f8da3-b8a0-4542-954a-4ea25a1f691d}, !- Space Name
->>>>>>> 5d64d7be
   Outdoors,                               !- Outside Boundary Condition
   ,                                       !- Outside Boundary Condition Object
   SunExposed,                             !- Sun Exposure
@@ -599,19 +349,11 @@
   13.6310703908387, 6.81553519541936, 2.4384; !- X,Y,Z Vertex 4 {m}
 
 OS:Surface,
-<<<<<<< HEAD
-  {94a26ae6-43df-4d25-9cbf-4947fdd32d4b}, !- Handle
-  Surface 11,                             !- Name
-  Wall,                                   !- Surface Type
-  ,                                       !- Construction Name
-  {51913bca-86ee-4562-89e2-1747c4c0b8ab}, !- Space Name
-=======
   {b1ad2105-21c9-4cc2-a75a-d9864eceb529}, !- Handle
   Surface 11,                             !- Name
   Wall,                                   !- Surface Type
   ,                                       !- Construction Name
   {e07f8da3-b8a0-4542-954a-4ea25a1f691d}, !- Space Name
->>>>>>> 5d64d7be
   Outdoors,                               !- Outside Boundary Condition
   ,                                       !- Outside Boundary Condition Object
   SunExposed,                             !- Sun Exposure
@@ -624,15 +366,6 @@
   13.6310703908387, 0, 2.4384;            !- X,Y,Z Vertex 4 {m}
 
 OS:Surface,
-<<<<<<< HEAD
-  {eef90359-8435-4b52-a331-e5380601955a}, !- Handle
-  Surface 12,                             !- Name
-  RoofCeiling,                            !- Surface Type
-  ,                                       !- Construction Name
-  {51913bca-86ee-4562-89e2-1747c4c0b8ab}, !- Space Name
-  Surface,                                !- Outside Boundary Condition
-  {c9afe8c4-90c3-4585-acff-c7d9e5508bbe}, !- Outside Boundary Condition Object
-=======
   {cd80931b-1913-4959-8a36-cf99225d80c2}, !- Handle
   Surface 12,                             !- Name
   RoofCeiling,                            !- Surface Type
@@ -640,7 +373,6 @@
   {e07f8da3-b8a0-4542-954a-4ea25a1f691d}, !- Space Name
   Surface,                                !- Outside Boundary Condition
   {a2dc61ad-e142-4f89-8ce2-fb2cc665b14d}, !- Outside Boundary Condition Object
->>>>>>> 5d64d7be
   NoSun,                                  !- Sun Exposure
   NoWind,                                 !- Wind Exposure
   ,                                       !- View Factor to Ground
@@ -651,15 +383,6 @@
   0, 0, 2.4384;                           !- X,Y,Z Vertex 4 {m}
 
 OS:Surface,
-<<<<<<< HEAD
-  {c9afe8c4-90c3-4585-acff-c7d9e5508bbe}, !- Handle
-  Surface 13,                             !- Name
-  Floor,                                  !- Surface Type
-  ,                                       !- Construction Name
-  {29e80667-9ba2-4cb5-8e42-f09c18e3c1ab}, !- Space Name
-  Surface,                                !- Outside Boundary Condition
-  {eef90359-8435-4b52-a331-e5380601955a}, !- Outside Boundary Condition Object
-=======
   {a2dc61ad-e142-4f89-8ce2-fb2cc665b14d}, !- Handle
   Surface 13,                             !- Name
   Floor,                                  !- Surface Type
@@ -667,7 +390,6 @@
   {4d173d04-b74a-4a3c-901a-44c732cfe849}, !- Space Name
   Surface,                                !- Outside Boundary Condition
   {cd80931b-1913-4959-8a36-cf99225d80c2}, !- Outside Boundary Condition Object
->>>>>>> 5d64d7be
   NoSun,                                  !- Sun Exposure
   NoWind,                                 !- Wind Exposure
   ,                                       !- View Factor to Ground
@@ -678,19 +400,11 @@
   0, 0, 0;                                !- X,Y,Z Vertex 4 {m}
 
 OS:Surface,
-<<<<<<< HEAD
-  {44dd7097-30c9-4f28-87ae-967ff9b747a9}, !- Handle
-  Surface 14,                             !- Name
-  RoofCeiling,                            !- Surface Type
-  ,                                       !- Construction Name
-  {29e80667-9ba2-4cb5-8e42-f09c18e3c1ab}, !- Space Name
-=======
   {20ef680d-3d7e-4238-9f45-f34c034dc7c7}, !- Handle
   Surface 14,                             !- Name
   RoofCeiling,                            !- Surface Type
   ,                                       !- Construction Name
   {4d173d04-b74a-4a3c-901a-44c732cfe849}, !- Space Name
->>>>>>> 5d64d7be
   Outdoors,                               !- Outside Boundary Condition
   ,                                       !- Outside Boundary Condition Object
   SunExposed,                             !- Sun Exposure
@@ -703,19 +417,11 @@
   13.6310703908387, 0, 0;                 !- X,Y,Z Vertex 4 {m}
 
 OS:Surface,
-<<<<<<< HEAD
-  {f85e67b0-512c-45f0-81e8-a70419f9839e}, !- Handle
-  Surface 15,                             !- Name
-  RoofCeiling,                            !- Surface Type
-  ,                                       !- Construction Name
-  {29e80667-9ba2-4cb5-8e42-f09c18e3c1ab}, !- Space Name
-=======
   {8ba04ed9-25f5-4fbe-8381-02ddbf8a399b}, !- Handle
   Surface 15,                             !- Name
   RoofCeiling,                            !- Surface Type
   ,                                       !- Construction Name
   {4d173d04-b74a-4a3c-901a-44c732cfe849}, !- Space Name
->>>>>>> 5d64d7be
   Outdoors,                               !- Outside Boundary Condition
   ,                                       !- Outside Boundary Condition Object
   SunExposed,                             !- Sun Exposure
@@ -728,19 +434,11 @@
   0, 6.81553519541936, 0;                 !- X,Y,Z Vertex 4 {m}
 
 OS:Surface,
-<<<<<<< HEAD
-  {f0efeace-b2f4-4eb0-afe7-6da696211d07}, !- Handle
-  Surface 16,                             !- Name
-  Wall,                                   !- Surface Type
-  ,                                       !- Construction Name
-  {29e80667-9ba2-4cb5-8e42-f09c18e3c1ab}, !- Space Name
-=======
   {50ffa0de-29e9-47a5-9447-13e45cec027d}, !- Handle
   Surface 16,                             !- Name
   Wall,                                   !- Surface Type
   ,                                       !- Construction Name
   {4d173d04-b74a-4a3c-901a-44c732cfe849}, !- Space Name
->>>>>>> 5d64d7be
   Outdoors,                               !- Outside Boundary Condition
   ,                                       !- Outside Boundary Condition Object
   SunExposed,                             !- Sun Exposure
@@ -752,19 +450,11 @@
   0, 0, 0;                                !- X,Y,Z Vertex 3 {m}
 
 OS:Surface,
-<<<<<<< HEAD
-  {6d66e021-5a81-4f0d-b933-3aae4930d14a}, !- Handle
-  Surface 17,                             !- Name
-  Wall,                                   !- Surface Type
-  ,                                       !- Construction Name
-  {29e80667-9ba2-4cb5-8e42-f09c18e3c1ab}, !- Space Name
-=======
   {1fc69f01-f3e0-410a-8f83-9cd708d68c09}, !- Handle
   Surface 17,                             !- Name
   Wall,                                   !- Surface Type
   ,                                       !- Construction Name
   {4d173d04-b74a-4a3c-901a-44c732cfe849}, !- Space Name
->>>>>>> 5d64d7be
   Outdoors,                               !- Outside Boundary Condition
   ,                                       !- Outside Boundary Condition Object
   SunExposed,                             !- Sun Exposure
@@ -776,15 +466,9 @@
   13.6310703908387, 6.81553519541936, 0;  !- X,Y,Z Vertex 3 {m}
 
 OS:Space,
-<<<<<<< HEAD
-  {29e80667-9ba2-4cb5-8e42-f09c18e3c1ab}, !- Handle
-  unfinished attic space,                 !- Name
-  {3b2f8260-f83d-4f1c-bc3d-4e451bc5b820}, !- Space Type Name
-=======
   {4d173d04-b74a-4a3c-901a-44c732cfe849}, !- Handle
   unfinished attic space,                 !- Name
   {b9179f48-125b-4017-8624-cce5e8ad0dc0}, !- Space Type Name
->>>>>>> 5d64d7be
   ,                                       !- Default Construction Set Name
   ,                                       !- Default Schedule Set Name
   -0,                                     !- Direction of Relative North {deg}
@@ -792,17 +476,10 @@
   0,                                      !- Y Origin {m}
   4.8768,                                 !- Z Origin {m}
   ,                                       !- Building Story Name
-<<<<<<< HEAD
-  {e3bb0c18-155f-4ffb-9baf-6dd7d1639eb3}; !- Thermal Zone Name
-
-OS:ThermalZone,
-  {e3bb0c18-155f-4ffb-9baf-6dd7d1639eb3}, !- Handle
-=======
   {28be9bc8-e46e-4c0b-a4c0-3103656a5be8}; !- Thermal Zone Name
 
 OS:ThermalZone,
   {28be9bc8-e46e-4c0b-a4c0-3103656a5be8}, !- Handle
->>>>>>> 5d64d7be
   unfinished attic zone,                  !- Name
   ,                                       !- Multiplier
   ,                                       !- Ceiling Height {m}
@@ -811,17 +488,10 @@
   ,                                       !- Zone Inside Convection Algorithm
   ,                                       !- Zone Outside Convection Algorithm
   ,                                       !- Zone Conditioning Equipment List Name
-<<<<<<< HEAD
-  {f87d3bf3-3726-4280-8386-5ead4636e49d}, !- Zone Air Inlet Port List
-  {b1b33198-4a80-48c7-9bff-b281d607b7cb}, !- Zone Air Exhaust Port List
-  {e4539377-b01e-4e8d-b644-03a68de1e0ea}, !- Zone Air Node Name
-  {ad1bade3-b921-4b0f-966e-c626e5d7e9cc}, !- Zone Return Air Port List
-=======
   {526cf985-972e-45bf-acb2-e490b081037b}, !- Zone Air Inlet Port List
   {3e183e63-4f80-42f8-b67f-ed1c6eb13d6a}, !- Zone Air Exhaust Port List
   {b18f0b1e-0993-4877-be33-cb7c2be167a1}, !- Zone Air Node Name
   {ad1f4938-eea2-4caa-8ec2-f921ffef0d4c}, !- Zone Return Air Port List
->>>>>>> 5d64d7be
   ,                                       !- Primary Daylighting Control Name
   ,                                       !- Fraction of Zone Controlled by Primary Daylighting Control
   ,                                       !- Secondary Daylighting Control Name
@@ -832,39 +502,6 @@
   No;                                     !- Use Ideal Air Loads
 
 OS:Node,
-<<<<<<< HEAD
-  {b70c3f2b-f57a-4801-95a6-2191ceeb7883}, !- Handle
-  Node 2,                                 !- Name
-  {e4539377-b01e-4e8d-b644-03a68de1e0ea}, !- Inlet Port
-  ;                                       !- Outlet Port
-
-OS:Connection,
-  {e4539377-b01e-4e8d-b644-03a68de1e0ea}, !- Handle
-  {32593612-9656-49d8-bc38-b84e41e37f6a}, !- Name
-  {e3bb0c18-155f-4ffb-9baf-6dd7d1639eb3}, !- Source Object
-  11,                                     !- Outlet Port
-  {b70c3f2b-f57a-4801-95a6-2191ceeb7883}, !- Target Object
-  2;                                      !- Inlet Port
-
-OS:PortList,
-  {f87d3bf3-3726-4280-8386-5ead4636e49d}, !- Handle
-  {c89e0095-36c0-4295-94d4-5f99b93336a5}, !- Name
-  {e3bb0c18-155f-4ffb-9baf-6dd7d1639eb3}; !- HVAC Component
-
-OS:PortList,
-  {b1b33198-4a80-48c7-9bff-b281d607b7cb}, !- Handle
-  {8367797b-1f15-4e11-a2ad-dadeaa9dd495}, !- Name
-  {e3bb0c18-155f-4ffb-9baf-6dd7d1639eb3}; !- HVAC Component
-
-OS:PortList,
-  {ad1bade3-b921-4b0f-966e-c626e5d7e9cc}, !- Handle
-  {ccc04599-8ca7-4391-9c82-342811256ce8}, !- Name
-  {e3bb0c18-155f-4ffb-9baf-6dd7d1639eb3}; !- HVAC Component
-
-OS:Sizing:Zone,
-  {a4c0f2fe-9b3b-4258-8451-e6892784415c}, !- Handle
-  {e3bb0c18-155f-4ffb-9baf-6dd7d1639eb3}, !- Zone or ZoneList Name
-=======
   {3fd12811-9809-4366-82bc-34e1e327126a}, !- Handle
   Node 2,                                 !- Name
   {b18f0b1e-0993-4877-be33-cb7c2be167a1}, !- Inlet Port
@@ -896,7 +533,6 @@
 OS:Sizing:Zone,
   {1c930334-2445-43de-b571-1c1d8327c669}, !- Handle
   {28be9bc8-e46e-4c0b-a4c0-3103656a5be8}, !- Zone or ZoneList Name
->>>>>>> 5d64d7be
   SupplyAirTemperature,                   !- Zone Cooling Design Supply Air Temperature Input Method
   14,                                     !- Zone Cooling Design Supply Air Temperature {C}
   11.11,                                  !- Zone Cooling Design Supply Air Temperature Difference {deltaC}
@@ -925,21 +561,12 @@
   autosize;                               !- Dedicated Outdoor Air High Setpoint Temperature for Design {C}
 
 OS:ZoneHVAC:EquipmentList,
-<<<<<<< HEAD
-  {4ace60f7-ebab-4661-8ca9-826a02d1b6d5}, !- Handle
-  Zone HVAC Equipment List 2,             !- Name
-  {e3bb0c18-155f-4ffb-9baf-6dd7d1639eb3}; !- Thermal Zone
-
-OS:SpaceType,
-  {3b2f8260-f83d-4f1c-bc3d-4e451bc5b820}, !- Handle
-=======
   {40184491-562a-4c5f-a098-4b9fa620e37e}, !- Handle
   Zone HVAC Equipment List 2,             !- Name
   {28be9bc8-e46e-4c0b-a4c0-3103656a5be8}; !- Thermal Zone
 
 OS:SpaceType,
   {b9179f48-125b-4017-8624-cce5e8ad0dc0}, !- Handle
->>>>>>> 5d64d7be
   Space Type 2,                           !- Name
   ,                                       !- Default Construction Set Name
   ,                                       !- Default Schedule Set Name
@@ -950,11 +577,7 @@
   unfinished attic;                       !- Standards Space Type
 
 OS:BuildingUnit,
-<<<<<<< HEAD
-  {b5a4e256-1856-4b3d-83bb-9134a28e67f7}, !- Handle
-=======
   {6cade428-f165-40da-b39e-19b94c39b63f}, !- Handle
->>>>>>> 5d64d7be
   unit 1,                                 !- Name
   ,                                       !- Rendering Color
   Residential;                            !- Building Unit Type
@@ -975,13 +598,8 @@
   1;                                      !- Standards Number of Living Units
 
 OS:AdditionalProperties,
-<<<<<<< HEAD
-  {88bed215-5e60-478a-b1a2-70d323c8bebb}, !- Handle
-  {45ab4da0-1815-4353-9951-fc377eb892d8}, !- Object Name
-=======
   {e9099f38-0859-4e57-bc7f-ba6ce6fff5eb}, !- Handle
   {66ce031c-7539-4732-8dbb-c177452a69b7}, !- Object Name
->>>>>>> 5d64d7be
   Total Units Represented,                !- Feature Name 1
   Integer,                                !- Feature Data Type 1
   1,                                      !- Feature Value 1
@@ -990,13 +608,8 @@
   1;                                      !- Feature Value 2
 
 OS:AdditionalProperties,
-<<<<<<< HEAD
-  {8ea1ae4a-21b8-4ce9-96f4-9edeccae5aab}, !- Handle
-  {b5a4e256-1856-4b3d-83bb-9134a28e67f7}, !- Object Name
-=======
   {96cc49cf-514b-4638-8473-2c33524391c4}, !- Handle
   {6cade428-f165-40da-b39e-19b94c39b63f}, !- Object Name
->>>>>>> 5d64d7be
   NumberOfBedrooms,                       !- Feature Name 1
   Integer,                                !- Feature Data Type 1
   3,                                      !- Feature Value 1
@@ -1005,11 +618,7 @@
   2;                                      !- Feature Value 2
 
 OS:Schedule:Day,
-<<<<<<< HEAD
-  {b56bde38-db3e-49a5-9b45-c29713f101f0}, !- Handle
-=======
   {f5da6a1e-4e0f-4c16-b209-e9759b98131f}, !- Handle
->>>>>>> 5d64d7be
   Schedule Day 1,                         !- Name
   ,                                       !- Schedule Type Limits Name
   ,                                       !- Interpolate to Timestep
@@ -1018,11 +627,7 @@
   0;                                      !- Value Until Time 1
 
 OS:Schedule:Day,
-<<<<<<< HEAD
-  {e58ab3fd-c9a9-448a-b77d-ee299ab1bd4e}, !- Handle
-=======
   {1f21c5cc-7ce7-4655-9331-653e784f702d}, !- Handle
->>>>>>> 5d64d7be
   Schedule Day 2,                         !- Name
   ,                                       !- Schedule Type Limits Name
   ,                                       !- Interpolate to Timestep
@@ -1031,11 +636,7 @@
   1;                                      !- Value Until Time 1
 
 OS:WeatherFile,
-<<<<<<< HEAD
-  {df38fd35-7cbd-4bd9-ab1d-180e406ad339}, !- Handle
-=======
   {50f441e7-c576-44f8-82e5-63d9de3e2a73}, !- Handle
->>>>>>> 5d64d7be
   Denver Intl Ap,                         !- City
   CO,                                     !- State Province Region
   USA,                                    !- Country
@@ -1049,13 +650,8 @@
   E23378AA;                               !- Checksum
 
 OS:AdditionalProperties,
-<<<<<<< HEAD
-  {35d37958-665f-4851-b390-fcdce4a56d4c}, !- Handle
-  {df38fd35-7cbd-4bd9-ab1d-180e406ad339}, !- Object Name
-=======
   {09db38eb-dbde-4fdc-b2e2-0053d6942351}, !- Handle
   {50f441e7-c576-44f8-82e5-63d9de3e2a73}, !- Object Name
->>>>>>> 5d64d7be
   EPWHeaderCity,                          !- Feature Name 1
   String,                                 !- Feature Data Type 1
   Denver Intl Ap,                         !- Feature Value 1
@@ -1163,11 +759,7 @@
   84;                                     !- Feature Value 35
 
 OS:YearDescription,
-<<<<<<< HEAD
-  {1284ca15-6c7f-4ffa-b4f1-f18ba47d9143}, !- Handle
-=======
   {54d0fa59-788f-437d-ad78-c9f751a23693}, !- Handle
->>>>>>> 5d64d7be
   ,                                       !- Calendar Year
   Monday;                                 !- Day of Week for Start Day
 
@@ -1181,11 +773,7 @@
   ;                                       !- Terrain
 
 OS:ClimateZones,
-<<<<<<< HEAD
-  {99c38287-3637-48a4-9616-32c962895899}, !- Handle
-=======
   {da473568-e1c9-474d-aa5c-1bf155b46802}, !- Handle
->>>>>>> 5d64d7be
   ,                                       !- Active Institution
   ,                                       !- Active Year
   ,                                       !- Climate Zone Institution Name 1
@@ -1198,31 +786,19 @@
   Cold;                                   !- Climate Zone Value 2
 
 OS:Site:WaterMainsTemperature,
-<<<<<<< HEAD
-  {f89f232b-c709-4d4e-aaf0-0d8ee1821167}, !- Handle
-=======
   {a1917377-f48d-498f-a027-1caf46acd355}, !- Handle
->>>>>>> 5d64d7be
   Correlation,                            !- Calculation Method
   ,                                       !- Temperature Schedule Name
   10.8753424657535,                       !- Annual Average Outdoor Air Temperature {C}
   23.1524007936508;                       !- Maximum Difference In Monthly Average Outdoor Air Temperatures {deltaC}
 
 OS:RunPeriodControl:DaylightSavingTime,
-<<<<<<< HEAD
-  {411da91d-de78-4e74-8faf-223138676045}, !- Handle
-=======
   {f424cfd1-d386-4e3f-b119-6468110e469d}, !- Handle
->>>>>>> 5d64d7be
   4/7,                                    !- Start Date
   10/26;                                  !- End Date
 
 OS:Site:GroundTemperature:Deep,
-<<<<<<< HEAD
-  {745f1cff-6b74-4d77-a0ff-aa6a56b32599}, !- Handle
-=======
   {4dae3946-c860-4f99-9557-77183f2ea3d7}, !- Handle
->>>>>>> 5d64d7be
   10.8753424657535,                       !- January Deep Ground Temperature {C}
   10.8753424657535,                       !- February Deep Ground Temperature {C}
   10.8753424657535,                       !- March Deep Ground Temperature {C}
