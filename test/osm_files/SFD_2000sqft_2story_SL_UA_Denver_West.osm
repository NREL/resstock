--- conflicted
+++ resolved
@@ -1,53 +1,26 @@
 !- NOTE: Auto-generated from /test/osw_files/SFD_2000sqft_2story_SL_UA_Denver_West.osw
 
 OS:Version,
-<<<<<<< HEAD
-  {a5a13b86-d165-4ed6-9e2d-e2c8b597915f}, !- Handle
-  2.8.1;                                  !- Version Identifier
-
-OS:SimulationControl,
-  {2c5a9544-1ac9-44d8-8658-93a44c11001e}, !- Handle
-=======
   {b718f2cf-455b-4574-82f8-04bf92d93508}, !- Handle
   2.9.0;                                  !- Version Identifier
 
 OS:SimulationControl,
   {3ede7a16-b591-4339-8b0d-13e4699dd3da}, !- Handle
->>>>>>> 3f8e9d39
   ,                                       !- Do Zone Sizing Calculation
   ,                                       !- Do System Sizing Calculation
   ,                                       !- Do Plant Sizing Calculation
   No;                                     !- Run Simulation for Sizing Periods
 
 OS:Timestep,
-<<<<<<< HEAD
-  {68435bd9-592d-48b0-b434-2fb313b28065}, !- Handle
-  6;                                      !- Number of Timesteps per Hour
-
-OS:ShadowCalculation,
-  {14284f5f-8eb2-4c73-9021-cf7634dfa25a}, !- Handle
-=======
   {bf23d6a5-8314-4814-8419-c34ddfd25621}, !- Handle
   6;                                      !- Number of Timesteps per Hour
 
 OS:ShadowCalculation,
   {6925c1d6-b085-4d9e-8c33-8b21f11d0365}, !- Handle
->>>>>>> 3f8e9d39
   20,                                     !- Calculation Frequency
   200;                                    !- Maximum Figures in Shadow Overlap Calculations
 
 OS:SurfaceConvectionAlgorithm:Outside,
-<<<<<<< HEAD
-  {7e3d7f46-48b5-4ab4-9b7d-91909b554ab7}, !- Handle
-  DOE-2;                                  !- Algorithm
-
-OS:SurfaceConvectionAlgorithm:Inside,
-  {ffa85862-ff7c-4132-aaeb-81f817aa301e}, !- Handle
-  TARP;                                   !- Algorithm
-
-OS:ZoneCapacitanceMultiplier:ResearchSpecial,
-  {baf5c962-0a3d-4e90-97be-e88566245687}, !- Handle
-=======
   {2a5674e8-e030-4b45-a1d6-f6068f94a51d}, !- Handle
   DOE-2;                                  !- Algorithm
 
@@ -57,17 +30,12 @@
 
 OS:ZoneCapacitanceMultiplier:ResearchSpecial,
   {8c12a543-664e-4377-a85e-3148e8b5b6b6}, !- Handle
->>>>>>> 3f8e9d39
   ,                                       !- Temperature Capacity Multiplier
   15,                                     !- Humidity Capacity Multiplier
   ;                                       !- Carbon Dioxide Capacity Multiplier
 
 OS:RunPeriod,
-<<<<<<< HEAD
-  {c31a4028-7d5c-4c57-b5fd-04a5672dc09a}, !- Handle
-=======
   {895455c4-ddae-402c-b423-57db75b45c5e}, !- Handle
->>>>>>> 3f8e9d39
   Run Period 1,                           !- Name
   1,                                      !- Begin Month
   1,                                      !- Begin Day of Month
@@ -81,21 +49,13 @@
   ;                                       !- Number of Times Runperiod to be Repeated
 
 OS:YearDescription,
-<<<<<<< HEAD
-  {8ed1cbe1-d48b-48c9-bc09-cba106d743f0}, !- Handle
-=======
   {928d050e-602b-4e0f-91b6-371730ff536d}, !- Handle
->>>>>>> 3f8e9d39
   2007,                                   !- Calendar Year
   ,                                       !- Day of Week for Start Day
   ;                                       !- Is Leap Year
 
 OS:ThermalZone,
-<<<<<<< HEAD
-  {c5f92660-e371-43b9-8e5c-c001d7cf8474}, !- Handle
-=======
   {77bb4b30-d9da-47eb-9c98-c338675c1700}, !- Handle
->>>>>>> 3f8e9d39
   living zone,                            !- Name
   ,                                       !- Multiplier
   ,                                       !- Ceiling Height {m}
@@ -104,17 +64,10 @@
   ,                                       !- Zone Inside Convection Algorithm
   ,                                       !- Zone Outside Convection Algorithm
   ,                                       !- Zone Conditioning Equipment List Name
-<<<<<<< HEAD
-  {596f99b7-4655-4f63-897e-3c1904a18888}, !- Zone Air Inlet Port List
-  {4355750b-7d81-4731-b544-2ba23d6ca777}, !- Zone Air Exhaust Port List
-  {5673cd16-8dfb-4c13-bc29-eb2e5257575b}, !- Zone Air Node Name
-  {4986232e-48db-4a74-adec-4e3b82fccd13}, !- Zone Return Air Port List
-=======
   {82beb38d-d377-4d04-b56b-87664a22a408}, !- Zone Air Inlet Port List
   {9993c3c7-55f2-488f-b164-9420dacdf18f}, !- Zone Air Exhaust Port List
   {ad283fb5-a575-4b7c-9944-594644996ff5}, !- Zone Air Node Name
   {f1b1d317-f6c0-41fd-95fa-718d7b948094}, !- Zone Return Air Port List
->>>>>>> 3f8e9d39
   ,                                       !- Primary Daylighting Control Name
   ,                                       !- Fraction of Zone Controlled by Primary Daylighting Control
   ,                                       !- Secondary Daylighting Control Name
@@ -125,39 +78,6 @@
   No;                                     !- Use Ideal Air Loads
 
 OS:Node,
-<<<<<<< HEAD
-  {f756ed3d-6c47-4ccc-92ca-adb647d85390}, !- Handle
-  Node 1,                                 !- Name
-  {5673cd16-8dfb-4c13-bc29-eb2e5257575b}, !- Inlet Port
-  ;                                       !- Outlet Port
-
-OS:Connection,
-  {5673cd16-8dfb-4c13-bc29-eb2e5257575b}, !- Handle
-  {7db1847f-b4a2-4e0f-86a4-2dace92f7593}, !- Name
-  {c5f92660-e371-43b9-8e5c-c001d7cf8474}, !- Source Object
-  11,                                     !- Outlet Port
-  {f756ed3d-6c47-4ccc-92ca-adb647d85390}, !- Target Object
-  2;                                      !- Inlet Port
-
-OS:PortList,
-  {596f99b7-4655-4f63-897e-3c1904a18888}, !- Handle
-  {2c011427-ef1a-44a1-a818-d841881d1374}, !- Name
-  {c5f92660-e371-43b9-8e5c-c001d7cf8474}; !- HVAC Component
-
-OS:PortList,
-  {4355750b-7d81-4731-b544-2ba23d6ca777}, !- Handle
-  {1b255045-0248-4748-a6c5-2ce3c1765e78}, !- Name
-  {c5f92660-e371-43b9-8e5c-c001d7cf8474}; !- HVAC Component
-
-OS:PortList,
-  {4986232e-48db-4a74-adec-4e3b82fccd13}, !- Handle
-  {09515eb4-607a-4549-8e8b-e3f223165ba7}, !- Name
-  {c5f92660-e371-43b9-8e5c-c001d7cf8474}; !- HVAC Component
-
-OS:Sizing:Zone,
-  {0f18f748-ce8d-492b-8269-ffef6ee29a21}, !- Handle
-  {c5f92660-e371-43b9-8e5c-c001d7cf8474}, !- Zone or ZoneList Name
-=======
   {bffe9e7b-8d1e-4d7a-9fad-4059c7bba6b5}, !- Handle
   Node 1,                                 !- Name
   {ad283fb5-a575-4b7c-9944-594644996ff5}, !- Inlet Port
@@ -189,7 +109,6 @@
 OS:Sizing:Zone,
   {6a7d2ad0-2be1-46db-bea9-d8269b3f2f85}, !- Handle
   {77bb4b30-d9da-47eb-9c98-c338675c1700}, !- Zone or ZoneList Name
->>>>>>> 3f8e9d39
   SupplyAirTemperature,                   !- Zone Cooling Design Supply Air Temperature Input Method
   14,                                     !- Zone Cooling Design Supply Air Temperature {C}
   11.11,                                  !- Zone Cooling Design Supply Air Temperature Difference {deltaC}
@@ -218,16 +137,6 @@
   autosize;                               !- Dedicated Outdoor Air High Setpoint Temperature for Design {C}
 
 OS:ZoneHVAC:EquipmentList,
-<<<<<<< HEAD
-  {2eb0741b-7285-4466-9c93-9b4d3f17a343}, !- Handle
-  Zone HVAC Equipment List 1,             !- Name
-  {c5f92660-e371-43b9-8e5c-c001d7cf8474}; !- Thermal Zone
-
-OS:Space,
-  {47ac7014-9e37-4067-b642-76a4e23773c2}, !- Handle
-  living space,                           !- Name
-  {d9f2f8c4-6876-4aaf-9e7e-20b3000ebfe2}, !- Space Type Name
-=======
   {9cf41f0d-ca59-4bb1-9f64-07dedae342ba}, !- Handle
   Zone HVAC Equipment List 1,             !- Name
   {77bb4b30-d9da-47eb-9c98-c338675c1700}; !- Thermal Zone
@@ -236,7 +145,6 @@
   {ec165215-8dbe-4c3a-911d-87ced21c4197}, !- Handle
   living space,                           !- Name
   {cd48b551-3f77-4f0d-9f75-b2f767271869}, !- Space Type Name
->>>>>>> 3f8e9d39
   ,                                       !- Default Construction Set Name
   ,                                       !- Default Schedule Set Name
   -0,                                     !- Direction of Relative North {deg}
@@ -244,19 +152,6 @@
   0,                                      !- Y Origin {m}
   0,                                      !- Z Origin {m}
   ,                                       !- Building Story Name
-<<<<<<< HEAD
-  {c5f92660-e371-43b9-8e5c-c001d7cf8474}, !- Thermal Zone Name
-  ,                                       !- Part of Total Floor Area
-  ,                                       !- Design Specification Outdoor Air Object Name
-  {b56e534c-75d3-4244-81c7-49947c426921}; !- Building Unit Name
-
-OS:Surface,
-  {35d53473-26a5-4334-82b6-77e04e68eddf}, !- Handle
-  Surface 1,                              !- Name
-  Floor,                                  !- Surface Type
-  ,                                       !- Construction Name
-  {47ac7014-9e37-4067-b642-76a4e23773c2}, !- Space Name
-=======
   {77bb4b30-d9da-47eb-9c98-c338675c1700}, !- Thermal Zone Name
   ,                                       !- Part of Total Floor Area
   ,                                       !- Design Specification Outdoor Air Object Name
@@ -268,7 +163,6 @@
   Floor,                                  !- Surface Type
   ,                                       !- Construction Name
   {ec165215-8dbe-4c3a-911d-87ced21c4197}, !- Space Name
->>>>>>> 3f8e9d39
   Foundation,                             !- Outside Boundary Condition
   ,                                       !- Outside Boundary Condition Object
   NoSun,                                  !- Sun Exposure
@@ -281,19 +175,11 @@
   13.6310703908387, 0, 0;                 !- X,Y,Z Vertex 4 {m}
 
 OS:Surface,
-<<<<<<< HEAD
-  {93e56089-d365-4e77-9882-b3a30920b3c1}, !- Handle
-  Surface 2,                              !- Name
-  Wall,                                   !- Surface Type
-  ,                                       !- Construction Name
-  {47ac7014-9e37-4067-b642-76a4e23773c2}, !- Space Name
-=======
   {98129762-1270-4fe5-ab65-c38f1956bce8}, !- Handle
   Surface 2,                              !- Name
   Wall,                                   !- Surface Type
   ,                                       !- Construction Name
   {ec165215-8dbe-4c3a-911d-87ced21c4197}, !- Space Name
->>>>>>> 3f8e9d39
   Outdoors,                               !- Outside Boundary Condition
   ,                                       !- Outside Boundary Condition Object
   SunExposed,                             !- Sun Exposure
@@ -306,19 +192,11 @@
   0, 0, 2.4384;                           !- X,Y,Z Vertex 4 {m}
 
 OS:Surface,
-<<<<<<< HEAD
-  {4f487670-fcb4-451c-b54e-a834224f35aa}, !- Handle
-  Surface 3,                              !- Name
-  Wall,                                   !- Surface Type
-  ,                                       !- Construction Name
-  {47ac7014-9e37-4067-b642-76a4e23773c2}, !- Space Name
-=======
   {0220fc6d-2273-4a7f-bf44-54b34d15f303}, !- Handle
   Surface 3,                              !- Name
   Wall,                                   !- Surface Type
   ,                                       !- Construction Name
   {ec165215-8dbe-4c3a-911d-87ced21c4197}, !- Space Name
->>>>>>> 3f8e9d39
   Outdoors,                               !- Outside Boundary Condition
   ,                                       !- Outside Boundary Condition Object
   SunExposed,                             !- Sun Exposure
@@ -331,19 +209,11 @@
   0, 6.81553519541936, 2.4384;            !- X,Y,Z Vertex 4 {m}
 
 OS:Surface,
-<<<<<<< HEAD
-  {feec7a0f-ef48-4c60-8d9c-cf94a725217e}, !- Handle
-  Surface 4,                              !- Name
-  Wall,                                   !- Surface Type
-  ,                                       !- Construction Name
-  {47ac7014-9e37-4067-b642-76a4e23773c2}, !- Space Name
-=======
   {07145b8b-d29f-4226-94c5-6cb4d06e16e7}, !- Handle
   Surface 4,                              !- Name
   Wall,                                   !- Surface Type
   ,                                       !- Construction Name
   {ec165215-8dbe-4c3a-911d-87ced21c4197}, !- Space Name
->>>>>>> 3f8e9d39
   Outdoors,                               !- Outside Boundary Condition
   ,                                       !- Outside Boundary Condition Object
   SunExposed,                             !- Sun Exposure
@@ -356,19 +226,11 @@
   13.6310703908387, 6.81553519541936, 2.4384; !- X,Y,Z Vertex 4 {m}
 
 OS:Surface,
-<<<<<<< HEAD
-  {1d081422-12c7-4e4b-8a83-3e7b9b3e8bfb}, !- Handle
-  Surface 5,                              !- Name
-  Wall,                                   !- Surface Type
-  ,                                       !- Construction Name
-  {47ac7014-9e37-4067-b642-76a4e23773c2}, !- Space Name
-=======
   {0298aecc-9ed3-403e-9418-5d0f93da2f2d}, !- Handle
   Surface 5,                              !- Name
   Wall,                                   !- Surface Type
   ,                                       !- Construction Name
   {ec165215-8dbe-4c3a-911d-87ced21c4197}, !- Space Name
->>>>>>> 3f8e9d39
   Outdoors,                               !- Outside Boundary Condition
   ,                                       !- Outside Boundary Condition Object
   SunExposed,                             !- Sun Exposure
@@ -381,15 +243,6 @@
   13.6310703908387, 0, 2.4384;            !- X,Y,Z Vertex 4 {m}
 
 OS:Surface,
-<<<<<<< HEAD
-  {461e2b96-553e-4c8a-9783-e6097b2c9752}, !- Handle
-  Surface 6,                              !- Name
-  RoofCeiling,                            !- Surface Type
-  ,                                       !- Construction Name
-  {47ac7014-9e37-4067-b642-76a4e23773c2}, !- Space Name
-  Surface,                                !- Outside Boundary Condition
-  {096d2091-cbf0-4c27-a0de-a2830e0c0718}, !- Outside Boundary Condition Object
-=======
   {f40146fe-d955-4fab-9b96-848488f7ab83}, !- Handle
   Surface 6,                              !- Name
   RoofCeiling,                            !- Surface Type
@@ -397,7 +250,6 @@
   {ec165215-8dbe-4c3a-911d-87ced21c4197}, !- Space Name
   Surface,                                !- Outside Boundary Condition
   {0212daf8-7b95-4359-aadd-22aeb5b931a0}, !- Outside Boundary Condition Object
->>>>>>> 3f8e9d39
   NoSun,                                  !- Sun Exposure
   NoWind,                                 !- Wind Exposure
   ,                                       !- View Factor to Ground
@@ -408,11 +260,7 @@
   0, 0, 2.4384;                           !- X,Y,Z Vertex 4 {m}
 
 OS:SpaceType,
-<<<<<<< HEAD
-  {d9f2f8c4-6876-4aaf-9e7e-20b3000ebfe2}, !- Handle
-=======
   {cd48b551-3f77-4f0d-9f75-b2f767271869}, !- Handle
->>>>>>> 3f8e9d39
   Space Type 1,                           !- Name
   ,                                       !- Default Construction Set Name
   ,                                       !- Default Schedule Set Name
@@ -423,15 +271,9 @@
   living;                                 !- Standards Space Type
 
 OS:Space,
-<<<<<<< HEAD
-  {6bbe1f31-efb8-4df0-9ded-a643aac3199d}, !- Handle
-  living space|story 2,                   !- Name
-  {d9f2f8c4-6876-4aaf-9e7e-20b3000ebfe2}, !- Space Type Name
-=======
   {89946446-aa69-4517-873a-c9cd8a2003e6}, !- Handle
   living space|story 2,                   !- Name
   {cd48b551-3f77-4f0d-9f75-b2f767271869}, !- Space Type Name
->>>>>>> 3f8e9d39
   ,                                       !- Default Construction Set Name
   ,                                       !- Default Schedule Set Name
   -0,                                     !- Direction of Relative North {deg}
@@ -439,21 +281,6 @@
   0,                                      !- Y Origin {m}
   2.4384,                                 !- Z Origin {m}
   ,                                       !- Building Story Name
-<<<<<<< HEAD
-  {c5f92660-e371-43b9-8e5c-c001d7cf8474}, !- Thermal Zone Name
-  ,                                       !- Part of Total Floor Area
-  ,                                       !- Design Specification Outdoor Air Object Name
-  {b56e534c-75d3-4244-81c7-49947c426921}; !- Building Unit Name
-
-OS:Surface,
-  {096d2091-cbf0-4c27-a0de-a2830e0c0718}, !- Handle
-  Surface 7,                              !- Name
-  Floor,                                  !- Surface Type
-  ,                                       !- Construction Name
-  {6bbe1f31-efb8-4df0-9ded-a643aac3199d}, !- Space Name
-  Surface,                                !- Outside Boundary Condition
-  {461e2b96-553e-4c8a-9783-e6097b2c9752}, !- Outside Boundary Condition Object
-=======
   {77bb4b30-d9da-47eb-9c98-c338675c1700}, !- Thermal Zone Name
   ,                                       !- Part of Total Floor Area
   ,                                       !- Design Specification Outdoor Air Object Name
@@ -467,7 +294,6 @@
   {89946446-aa69-4517-873a-c9cd8a2003e6}, !- Space Name
   Surface,                                !- Outside Boundary Condition
   {f40146fe-d955-4fab-9b96-848488f7ab83}, !- Outside Boundary Condition Object
->>>>>>> 3f8e9d39
   NoSun,                                  !- Sun Exposure
   NoWind,                                 !- Wind Exposure
   ,                                       !- View Factor to Ground
@@ -478,19 +304,11 @@
   13.6310703908387, 0, 0;                 !- X,Y,Z Vertex 4 {m}
 
 OS:Surface,
-<<<<<<< HEAD
-  {c9613c76-e99e-4111-8220-5b64036facf3}, !- Handle
-  Surface 8,                              !- Name
-  Wall,                                   !- Surface Type
-  ,                                       !- Construction Name
-  {6bbe1f31-efb8-4df0-9ded-a643aac3199d}, !- Space Name
-=======
   {d8d562e9-ee2f-4319-9cb4-7c76a020d919}, !- Handle
   Surface 8,                              !- Name
   Wall,                                   !- Surface Type
   ,                                       !- Construction Name
   {89946446-aa69-4517-873a-c9cd8a2003e6}, !- Space Name
->>>>>>> 3f8e9d39
   Outdoors,                               !- Outside Boundary Condition
   ,                                       !- Outside Boundary Condition Object
   SunExposed,                             !- Sun Exposure
@@ -503,19 +321,11 @@
   0, 0, 2.4384;                           !- X,Y,Z Vertex 4 {m}
 
 OS:Surface,
-<<<<<<< HEAD
-  {6830071e-59ad-4720-97a4-cde6c2cb41de}, !- Handle
-  Surface 9,                              !- Name
-  Wall,                                   !- Surface Type
-  ,                                       !- Construction Name
-  {6bbe1f31-efb8-4df0-9ded-a643aac3199d}, !- Space Name
-=======
   {aecfed12-6ab8-4ba5-8e08-e8d837e3eb46}, !- Handle
   Surface 9,                              !- Name
   Wall,                                   !- Surface Type
   ,                                       !- Construction Name
   {89946446-aa69-4517-873a-c9cd8a2003e6}, !- Space Name
->>>>>>> 3f8e9d39
   Outdoors,                               !- Outside Boundary Condition
   ,                                       !- Outside Boundary Condition Object
   SunExposed,                             !- Sun Exposure
@@ -528,19 +338,11 @@
   0, 6.81553519541936, 2.4384;            !- X,Y,Z Vertex 4 {m}
 
 OS:Surface,
-<<<<<<< HEAD
-  {b6b3fbc3-40cc-4f70-9f59-e1e373d41b7f}, !- Handle
-  Surface 10,                             !- Name
-  Wall,                                   !- Surface Type
-  ,                                       !- Construction Name
-  {6bbe1f31-efb8-4df0-9ded-a643aac3199d}, !- Space Name
-=======
   {f39d0884-7a9e-42e4-b97a-fb8892717bdb}, !- Handle
   Surface 10,                             !- Name
   Wall,                                   !- Surface Type
   ,                                       !- Construction Name
   {89946446-aa69-4517-873a-c9cd8a2003e6}, !- Space Name
->>>>>>> 3f8e9d39
   Outdoors,                               !- Outside Boundary Condition
   ,                                       !- Outside Boundary Condition Object
   SunExposed,                             !- Sun Exposure
@@ -553,19 +355,11 @@
   13.6310703908387, 6.81553519541936, 2.4384; !- X,Y,Z Vertex 4 {m}
 
 OS:Surface,
-<<<<<<< HEAD
-  {086e80b7-1134-4d8d-99b0-e0daee9725ed}, !- Handle
-  Surface 11,                             !- Name
-  Wall,                                   !- Surface Type
-  ,                                       !- Construction Name
-  {6bbe1f31-efb8-4df0-9ded-a643aac3199d}, !- Space Name
-=======
   {86bdac5d-53eb-43b1-a268-5b2cec8512b8}, !- Handle
   Surface 11,                             !- Name
   Wall,                                   !- Surface Type
   ,                                       !- Construction Name
   {89946446-aa69-4517-873a-c9cd8a2003e6}, !- Space Name
->>>>>>> 3f8e9d39
   Outdoors,                               !- Outside Boundary Condition
   ,                                       !- Outside Boundary Condition Object
   SunExposed,                             !- Sun Exposure
@@ -578,15 +372,6 @@
   13.6310703908387, 0, 2.4384;            !- X,Y,Z Vertex 4 {m}
 
 OS:Surface,
-<<<<<<< HEAD
-  {77725887-dc4f-4e43-8476-7d807a0c5666}, !- Handle
-  Surface 12,                             !- Name
-  RoofCeiling,                            !- Surface Type
-  ,                                       !- Construction Name
-  {6bbe1f31-efb8-4df0-9ded-a643aac3199d}, !- Space Name
-  Surface,                                !- Outside Boundary Condition
-  {ccaa1eb1-69bd-493b-a158-3ecd9f094e52}, !- Outside Boundary Condition Object
-=======
   {cfc7ca90-7b69-454b-9a86-e4dc81290d42}, !- Handle
   Surface 12,                             !- Name
   RoofCeiling,                            !- Surface Type
@@ -594,7 +379,6 @@
   {89946446-aa69-4517-873a-c9cd8a2003e6}, !- Space Name
   Surface,                                !- Outside Boundary Condition
   {a2c4db91-18a7-45c3-a2ab-4b3c13071bfe}, !- Outside Boundary Condition Object
->>>>>>> 3f8e9d39
   NoSun,                                  !- Sun Exposure
   NoWind,                                 !- Wind Exposure
   ,                                       !- View Factor to Ground
@@ -605,15 +389,6 @@
   0, 0, 2.4384;                           !- X,Y,Z Vertex 4 {m}
 
 OS:Surface,
-<<<<<<< HEAD
-  {ccaa1eb1-69bd-493b-a158-3ecd9f094e52}, !- Handle
-  Surface 13,                             !- Name
-  Floor,                                  !- Surface Type
-  ,                                       !- Construction Name
-  {fd7f22f4-18b8-4d4f-a33a-ded126e660ef}, !- Space Name
-  Surface,                                !- Outside Boundary Condition
-  {77725887-dc4f-4e43-8476-7d807a0c5666}, !- Outside Boundary Condition Object
-=======
   {a2c4db91-18a7-45c3-a2ab-4b3c13071bfe}, !- Handle
   Surface 13,                             !- Name
   Floor,                                  !- Surface Type
@@ -621,7 +396,6 @@
   {9ab02cc8-32c3-47c6-9841-7454d10a3b6c}, !- Space Name
   Surface,                                !- Outside Boundary Condition
   {cfc7ca90-7b69-454b-9a86-e4dc81290d42}, !- Outside Boundary Condition Object
->>>>>>> 3f8e9d39
   NoSun,                                  !- Sun Exposure
   NoWind,                                 !- Wind Exposure
   ,                                       !- View Factor to Ground
@@ -632,19 +406,11 @@
   0, 0, 0;                                !- X,Y,Z Vertex 4 {m}
 
 OS:Surface,
-<<<<<<< HEAD
-  {71ca8fdd-cea8-4332-a0d9-71710b0b86a6}, !- Handle
-  Surface 14,                             !- Name
-  RoofCeiling,                            !- Surface Type
-  ,                                       !- Construction Name
-  {fd7f22f4-18b8-4d4f-a33a-ded126e660ef}, !- Space Name
-=======
   {0c1cbc9c-8410-4152-9d7f-837f10d8c768}, !- Handle
   Surface 14,                             !- Name
   RoofCeiling,                            !- Surface Type
   ,                                       !- Construction Name
   {9ab02cc8-32c3-47c6-9841-7454d10a3b6c}, !- Space Name
->>>>>>> 3f8e9d39
   Outdoors,                               !- Outside Boundary Condition
   ,                                       !- Outside Boundary Condition Object
   SunExposed,                             !- Sun Exposure
@@ -657,19 +423,11 @@
   13.6310703908387, 0, 0;                 !- X,Y,Z Vertex 4 {m}
 
 OS:Surface,
-<<<<<<< HEAD
-  {e43f4f2a-75cd-4aca-923b-62d824da9477}, !- Handle
-  Surface 15,                             !- Name
-  RoofCeiling,                            !- Surface Type
-  ,                                       !- Construction Name
-  {fd7f22f4-18b8-4d4f-a33a-ded126e660ef}, !- Space Name
-=======
   {24c05892-6711-42f1-a227-30261c019317}, !- Handle
   Surface 15,                             !- Name
   RoofCeiling,                            !- Surface Type
   ,                                       !- Construction Name
   {9ab02cc8-32c3-47c6-9841-7454d10a3b6c}, !- Space Name
->>>>>>> 3f8e9d39
   Outdoors,                               !- Outside Boundary Condition
   ,                                       !- Outside Boundary Condition Object
   SunExposed,                             !- Sun Exposure
@@ -682,19 +440,11 @@
   0, 6.81553519541936, 0;                 !- X,Y,Z Vertex 4 {m}
 
 OS:Surface,
-<<<<<<< HEAD
-  {1fb4b6f7-7465-49a8-bd0b-9a4e4bd46700}, !- Handle
-  Surface 16,                             !- Name
-  Wall,                                   !- Surface Type
-  ,                                       !- Construction Name
-  {fd7f22f4-18b8-4d4f-a33a-ded126e660ef}, !- Space Name
-=======
   {38edf093-a0b7-4543-9b5e-df9b4c139c54}, !- Handle
   Surface 16,                             !- Name
   Wall,                                   !- Surface Type
   ,                                       !- Construction Name
   {9ab02cc8-32c3-47c6-9841-7454d10a3b6c}, !- Space Name
->>>>>>> 3f8e9d39
   Outdoors,                               !- Outside Boundary Condition
   ,                                       !- Outside Boundary Condition Object
   SunExposed,                             !- Sun Exposure
@@ -706,19 +456,11 @@
   0, 0, 0;                                !- X,Y,Z Vertex 3 {m}
 
 OS:Surface,
-<<<<<<< HEAD
-  {ae4e69fc-a8c4-4a4a-a6f9-4c00e8ccc518}, !- Handle
-  Surface 17,                             !- Name
-  Wall,                                   !- Surface Type
-  ,                                       !- Construction Name
-  {fd7f22f4-18b8-4d4f-a33a-ded126e660ef}, !- Space Name
-=======
   {2a97c3fc-bb97-45ce-ac35-ff8f53c62ea4}, !- Handle
   Surface 17,                             !- Name
   Wall,                                   !- Surface Type
   ,                                       !- Construction Name
   {9ab02cc8-32c3-47c6-9841-7454d10a3b6c}, !- Space Name
->>>>>>> 3f8e9d39
   Outdoors,                               !- Outside Boundary Condition
   ,                                       !- Outside Boundary Condition Object
   SunExposed,                             !- Sun Exposure
@@ -730,15 +472,9 @@
   13.6310703908387, 6.81553519541936, 0;  !- X,Y,Z Vertex 3 {m}
 
 OS:Space,
-<<<<<<< HEAD
-  {fd7f22f4-18b8-4d4f-a33a-ded126e660ef}, !- Handle
-  unfinished attic space,                 !- Name
-  {93be9500-0782-4151-846f-d55ef04c3fb1}, !- Space Type Name
-=======
   {9ab02cc8-32c3-47c6-9841-7454d10a3b6c}, !- Handle
   unfinished attic space,                 !- Name
   {c3586a68-b4e5-4f38-814f-8eed103baf3f}, !- Space Type Name
->>>>>>> 3f8e9d39
   ,                                       !- Default Construction Set Name
   ,                                       !- Default Schedule Set Name
   -0,                                     !- Direction of Relative North {deg}
@@ -746,17 +482,10 @@
   0,                                      !- Y Origin {m}
   4.8768,                                 !- Z Origin {m}
   ,                                       !- Building Story Name
-<<<<<<< HEAD
-  {1714fa3b-6601-4596-9cd2-c0250e6e9206}; !- Thermal Zone Name
-
-OS:ThermalZone,
-  {1714fa3b-6601-4596-9cd2-c0250e6e9206}, !- Handle
-=======
   {f682352f-d092-44f7-9b2c-6855e63e0fe3}; !- Thermal Zone Name
 
 OS:ThermalZone,
   {f682352f-d092-44f7-9b2c-6855e63e0fe3}, !- Handle
->>>>>>> 3f8e9d39
   unfinished attic zone,                  !- Name
   ,                                       !- Multiplier
   ,                                       !- Ceiling Height {m}
@@ -765,17 +494,10 @@
   ,                                       !- Zone Inside Convection Algorithm
   ,                                       !- Zone Outside Convection Algorithm
   ,                                       !- Zone Conditioning Equipment List Name
-<<<<<<< HEAD
-  {e575436d-b750-4c84-9596-76bb024c3ecc}, !- Zone Air Inlet Port List
-  {d8f563c4-e996-4f3c-bb86-6ee3b954abfb}, !- Zone Air Exhaust Port List
-  {552566c0-41c6-4e00-afa4-3c47556638d1}, !- Zone Air Node Name
-  {866871a7-6215-49a6-ab0e-3230f3b5b768}, !- Zone Return Air Port List
-=======
   {e45727d6-2850-48be-8b9c-8ba491752f73}, !- Zone Air Inlet Port List
   {7ebe564b-c00a-4a40-9f2d-b2303233acdb}, !- Zone Air Exhaust Port List
   {a4fe0753-36fc-4f56-a1d3-e90a59275f4c}, !- Zone Air Node Name
   {89b79e24-094b-4a57-8370-93e69a81d94f}, !- Zone Return Air Port List
->>>>>>> 3f8e9d39
   ,                                       !- Primary Daylighting Control Name
   ,                                       !- Fraction of Zone Controlled by Primary Daylighting Control
   ,                                       !- Secondary Daylighting Control Name
@@ -786,39 +508,6 @@
   No;                                     !- Use Ideal Air Loads
 
 OS:Node,
-<<<<<<< HEAD
-  {9f4ee7e6-3eb7-4834-bf48-8cad1dc17899}, !- Handle
-  Node 2,                                 !- Name
-  {552566c0-41c6-4e00-afa4-3c47556638d1}, !- Inlet Port
-  ;                                       !- Outlet Port
-
-OS:Connection,
-  {552566c0-41c6-4e00-afa4-3c47556638d1}, !- Handle
-  {78aea67b-4cd1-4f89-95e6-cb138dd407b6}, !- Name
-  {1714fa3b-6601-4596-9cd2-c0250e6e9206}, !- Source Object
-  11,                                     !- Outlet Port
-  {9f4ee7e6-3eb7-4834-bf48-8cad1dc17899}, !- Target Object
-  2;                                      !- Inlet Port
-
-OS:PortList,
-  {e575436d-b750-4c84-9596-76bb024c3ecc}, !- Handle
-  {6a344490-7cf2-4aaf-87df-11cd48dd1915}, !- Name
-  {1714fa3b-6601-4596-9cd2-c0250e6e9206}; !- HVAC Component
-
-OS:PortList,
-  {d8f563c4-e996-4f3c-bb86-6ee3b954abfb}, !- Handle
-  {7cecb4ec-86b6-4d24-ad2b-88d61a53d278}, !- Name
-  {1714fa3b-6601-4596-9cd2-c0250e6e9206}; !- HVAC Component
-
-OS:PortList,
-  {866871a7-6215-49a6-ab0e-3230f3b5b768}, !- Handle
-  {52a024ca-b84b-4a06-8099-efe4ead529b0}, !- Name
-  {1714fa3b-6601-4596-9cd2-c0250e6e9206}; !- HVAC Component
-
-OS:Sizing:Zone,
-  {7b50ba86-e110-4afc-8580-ed8898179c09}, !- Handle
-  {1714fa3b-6601-4596-9cd2-c0250e6e9206}, !- Zone or ZoneList Name
-=======
   {15141dbb-1abe-4c15-9cae-9bb3c274ac98}, !- Handle
   Node 2,                                 !- Name
   {a4fe0753-36fc-4f56-a1d3-e90a59275f4c}, !- Inlet Port
@@ -850,7 +539,6 @@
 OS:Sizing:Zone,
   {efe43219-bd10-4c0d-9395-057416abdb89}, !- Handle
   {f682352f-d092-44f7-9b2c-6855e63e0fe3}, !- Zone or ZoneList Name
->>>>>>> 3f8e9d39
   SupplyAirTemperature,                   !- Zone Cooling Design Supply Air Temperature Input Method
   14,                                     !- Zone Cooling Design Supply Air Temperature {C}
   11.11,                                  !- Zone Cooling Design Supply Air Temperature Difference {deltaC}
@@ -879,21 +567,12 @@
   autosize;                               !- Dedicated Outdoor Air High Setpoint Temperature for Design {C}
 
 OS:ZoneHVAC:EquipmentList,
-<<<<<<< HEAD
-  {2e57d547-71aa-4146-ad29-f9fa02384867}, !- Handle
-  Zone HVAC Equipment List 2,             !- Name
-  {1714fa3b-6601-4596-9cd2-c0250e6e9206}; !- Thermal Zone
-
-OS:SpaceType,
-  {93be9500-0782-4151-846f-d55ef04c3fb1}, !- Handle
-=======
   {afe7dee5-0c33-4935-ba2f-79bfd68877ad}, !- Handle
   Zone HVAC Equipment List 2,             !- Name
   {f682352f-d092-44f7-9b2c-6855e63e0fe3}; !- Thermal Zone
 
 OS:SpaceType,
   {c3586a68-b4e5-4f38-814f-8eed103baf3f}, !- Handle
->>>>>>> 3f8e9d39
   Space Type 2,                           !- Name
   ,                                       !- Default Construction Set Name
   ,                                       !- Default Schedule Set Name
@@ -904,21 +583,13 @@
   unfinished attic;                       !- Standards Space Type
 
 OS:BuildingUnit,
-<<<<<<< HEAD
-  {b56e534c-75d3-4244-81c7-49947c426921}, !- Handle
-=======
   {8f4f5592-ef78-4afe-938f-a8dc6bea4a07}, !- Handle
->>>>>>> 3f8e9d39
   unit 1,                                 !- Name
   ,                                       !- Rendering Color
   Residential;                            !- Building Unit Type
 
 OS:Building,
-<<<<<<< HEAD
-  {7765503c-9f66-402e-87fc-f1d580f900c4}, !- Handle
-=======
   {354c5ad2-f51c-4f1f-a0bd-4accf91c32da}, !- Handle
->>>>>>> 3f8e9d39
   Building 1,                             !- Name
   ,                                       !- Building Sector Type
   90,                                     !- North Axis {deg}
@@ -933,13 +604,8 @@
   1;                                      !- Standards Number of Living Units
 
 OS:AdditionalProperties,
-<<<<<<< HEAD
-  {cb3e7c44-5541-455b-8338-11038768089c}, !- Handle
-  {7765503c-9f66-402e-87fc-f1d580f900c4}, !- Object Name
-=======
   {4becc048-d6c2-4d50-99a7-f860f9b136fa}, !- Handle
   {354c5ad2-f51c-4f1f-a0bd-4accf91c32da}, !- Object Name
->>>>>>> 3f8e9d39
   Total Units Represented,                !- Feature Name 1
   Integer,                                !- Feature Data Type 1
   1,                                      !- Feature Value 1
@@ -948,13 +614,8 @@
   1;                                      !- Feature Value 2
 
 OS:AdditionalProperties,
-<<<<<<< HEAD
-  {ffa1a394-0e63-4cf9-8a12-aa01f4f1aadf}, !- Handle
-  {b56e534c-75d3-4244-81c7-49947c426921}, !- Object Name
-=======
   {68e70191-5ebc-485b-8853-f615d6933460}, !- Handle
   {8f4f5592-ef78-4afe-938f-a8dc6bea4a07}, !- Object Name
->>>>>>> 3f8e9d39
   NumberOfBedrooms,                       !- Feature Name 1
   Integer,                                !- Feature Data Type 1
   3,                                      !- Feature Value 1
@@ -963,11 +624,7 @@
   2;                                      !- Feature Value 2
 
 OS:Schedule:Day,
-<<<<<<< HEAD
-  {ec8ff4dd-fc74-4616-bed8-0fe1c78bee56}, !- Handle
-=======
   {7fd706a8-f83f-4d61-9e23-7a6dcb36858b}, !- Handle
->>>>>>> 3f8e9d39
   Schedule Day 1,                         !- Name
   ,                                       !- Schedule Type Limits Name
   ,                                       !- Interpolate to Timestep
@@ -976,11 +633,7 @@
   0;                                      !- Value Until Time 1
 
 OS:Schedule:Day,
-<<<<<<< HEAD
-  {65a50311-094d-4f55-b6ce-45a7a1f9e9f4}, !- Handle
-=======
   {f7bf7186-850e-4ef6-9132-f5b3555882ae}, !- Handle
->>>>>>> 3f8e9d39
   Schedule Day 2,                         !- Name
   ,                                       !- Schedule Type Limits Name
   ,                                       !- Interpolate to Timestep
@@ -988,729 +641,8 @@
   0,                                      !- Minute 1
   1;                                      !- Value Until Time 1
 
-OS:Schedule:Ruleset,
-  {1e43faa5-6257-404b-87ca-13e1510a13e8}, !- Handle
-  res occupants schedule,                 !- Name
-  {7bc22a2a-2176-4366-acc4-320a8baf9c17}, !- Schedule Type Limits Name
-  {7a448cab-1c16-4c9a-bd0d-f4bc9b844899}, !- Default Day Schedule Name
-  {50420c84-90e6-400d-be04-590419c4a935}, !- Summer Design Day Schedule Name
-  {7da7e843-c527-49b7-9aae-7539b28f38a2}; !- Winter Design Day Schedule Name
-
-OS:Schedule:Day,
-  {7a448cab-1c16-4c9a-bd0d-f4bc9b844899}, !- Handle
-  Schedule Day 3,                         !- Name
-  {7bc22a2a-2176-4366-acc4-320a8baf9c17}, !- Schedule Type Limits Name
-  ,                                       !- Interpolate to Timestep
-  24,                                     !- Hour 1
-  0,                                      !- Minute 1
-  0;                                      !- Value Until Time 1
-
-OS:Schedule:Rule,
-  {50503136-e3c2-44d6-8ced-11955d516a02}, !- Handle
-  res occupants schedule allday rule1,    !- Name
-  {1e43faa5-6257-404b-87ca-13e1510a13e8}, !- Schedule Ruleset Name
-  11,                                     !- Rule Order
-  {ff0968fd-dc3e-4033-8b77-20d362c6ce22}, !- Day Schedule Name
-  Yes,                                    !- Apply Sunday
-  Yes,                                    !- Apply Monday
-  Yes,                                    !- Apply Tuesday
-  Yes,                                    !- Apply Wednesday
-  Yes,                                    !- Apply Thursday
-  Yes,                                    !- Apply Friday
-  Yes,                                    !- Apply Saturday
-  ,                                       !- Apply Holiday
-  DateRange,                              !- Date Specification Type
-  1,                                      !- Start Month
-  1,                                      !- Start Day
-  1,                                      !- End Month
-  31;                                     !- End Day
-
-OS:Schedule:Day,
-  {ff0968fd-dc3e-4033-8b77-20d362c6ce22}, !- Handle
-  res occupants schedule allday1,         !- Name
-  {7bc22a2a-2176-4366-acc4-320a8baf9c17}, !- Schedule Type Limits Name
-  ,                                       !- Interpolate to Timestep
-  7,                                      !- Hour 1
-  0,                                      !- Minute 1
-  1,                                      !- Value Until Time 1
-  8,                                      !- Hour 2
-  0,                                      !- Minute 2
-  0.88,                                   !- Value Until Time 2
-  9,                                      !- Hour 3
-  0,                                      !- Minute 3
-  0.41,                                   !- Value Until Time 3
-  16,                                     !- Hour 4
-  0,                                      !- Minute 4
-  0.24,                                   !- Value Until Time 4
-  17,                                     !- Hour 5
-  0,                                      !- Minute 5
-  0.29,                                   !- Value Until Time 5
-  18,                                     !- Hour 6
-  0,                                      !- Minute 6
-  0.55,                                   !- Value Until Time 6
-  21,                                     !- Hour 7
-  0,                                      !- Minute 7
-  0.9,                                    !- Value Until Time 7
-  24,                                     !- Hour 8
-  0,                                      !- Minute 8
-  1;                                      !- Value Until Time 8
-
-OS:Schedule:Rule,
-  {d96f2a78-828a-4cc3-8389-07246af44a79}, !- Handle
-  res occupants schedule allday rule2,    !- Name
-  {1e43faa5-6257-404b-87ca-13e1510a13e8}, !- Schedule Ruleset Name
-  10,                                     !- Rule Order
-  {27de46f7-fdc8-4315-ae43-6b3d6b16410f}, !- Day Schedule Name
-  Yes,                                    !- Apply Sunday
-  Yes,                                    !- Apply Monday
-  Yes,                                    !- Apply Tuesday
-  Yes,                                    !- Apply Wednesday
-  Yes,                                    !- Apply Thursday
-  Yes,                                    !- Apply Friday
-  Yes,                                    !- Apply Saturday
-  ,                                       !- Apply Holiday
-  DateRange,                              !- Date Specification Type
-  2,                                      !- Start Month
-  1,                                      !- Start Day
-  2,                                      !- End Month
-  28;                                     !- End Day
-
-OS:Schedule:Day,
-  {27de46f7-fdc8-4315-ae43-6b3d6b16410f}, !- Handle
-  res occupants schedule allday2,         !- Name
-  {7bc22a2a-2176-4366-acc4-320a8baf9c17}, !- Schedule Type Limits Name
-  ,                                       !- Interpolate to Timestep
-  7,                                      !- Hour 1
-  0,                                      !- Minute 1
-  1,                                      !- Value Until Time 1
-  8,                                      !- Hour 2
-  0,                                      !- Minute 2
-  0.88,                                   !- Value Until Time 2
-  9,                                      !- Hour 3
-  0,                                      !- Minute 3
-  0.41,                                   !- Value Until Time 3
-  16,                                     !- Hour 4
-  0,                                      !- Minute 4
-  0.24,                                   !- Value Until Time 4
-  17,                                     !- Hour 5
-  0,                                      !- Minute 5
-  0.29,                                   !- Value Until Time 5
-  18,                                     !- Hour 6
-  0,                                      !- Minute 6
-  0.55,                                   !- Value Until Time 6
-  21,                                     !- Hour 7
-  0,                                      !- Minute 7
-  0.9,                                    !- Value Until Time 7
-  24,                                     !- Hour 8
-  0,                                      !- Minute 8
-  1;                                      !- Value Until Time 8
-
-OS:Schedule:Rule,
-  {10d9f02e-1bfb-4e78-b48c-bcf91613287f}, !- Handle
-  res occupants schedule allday rule3,    !- Name
-  {1e43faa5-6257-404b-87ca-13e1510a13e8}, !- Schedule Ruleset Name
-  9,                                      !- Rule Order
-  {47df1e89-7ff9-4fad-847b-34b6a24e6d82}, !- Day Schedule Name
-  Yes,                                    !- Apply Sunday
-  Yes,                                    !- Apply Monday
-  Yes,                                    !- Apply Tuesday
-  Yes,                                    !- Apply Wednesday
-  Yes,                                    !- Apply Thursday
-  Yes,                                    !- Apply Friday
-  Yes,                                    !- Apply Saturday
-  ,                                       !- Apply Holiday
-  DateRange,                              !- Date Specification Type
-  3,                                      !- Start Month
-  1,                                      !- Start Day
-  3,                                      !- End Month
-  31;                                     !- End Day
-
-OS:Schedule:Day,
-  {47df1e89-7ff9-4fad-847b-34b6a24e6d82}, !- Handle
-  res occupants schedule allday3,         !- Name
-  {7bc22a2a-2176-4366-acc4-320a8baf9c17}, !- Schedule Type Limits Name
-  ,                                       !- Interpolate to Timestep
-  7,                                      !- Hour 1
-  0,                                      !- Minute 1
-  1,                                      !- Value Until Time 1
-  8,                                      !- Hour 2
-  0,                                      !- Minute 2
-  0.88,                                   !- Value Until Time 2
-  9,                                      !- Hour 3
-  0,                                      !- Minute 3
-  0.41,                                   !- Value Until Time 3
-  16,                                     !- Hour 4
-  0,                                      !- Minute 4
-  0.24,                                   !- Value Until Time 4
-  17,                                     !- Hour 5
-  0,                                      !- Minute 5
-  0.29,                                   !- Value Until Time 5
-  18,                                     !- Hour 6
-  0,                                      !- Minute 6
-  0.55,                                   !- Value Until Time 6
-  21,                                     !- Hour 7
-  0,                                      !- Minute 7
-  0.9,                                    !- Value Until Time 7
-  24,                                     !- Hour 8
-  0,                                      !- Minute 8
-  1;                                      !- Value Until Time 8
-
-OS:Schedule:Rule,
-  {59b7aa63-3489-47e3-85df-ad03baad0290}, !- Handle
-  res occupants schedule allday rule4,    !- Name
-  {1e43faa5-6257-404b-87ca-13e1510a13e8}, !- Schedule Ruleset Name
-  8,                                      !- Rule Order
-  {c228bbb2-9723-4f92-8603-ea529e0a082f}, !- Day Schedule Name
-  Yes,                                    !- Apply Sunday
-  Yes,                                    !- Apply Monday
-  Yes,                                    !- Apply Tuesday
-  Yes,                                    !- Apply Wednesday
-  Yes,                                    !- Apply Thursday
-  Yes,                                    !- Apply Friday
-  Yes,                                    !- Apply Saturday
-  ,                                       !- Apply Holiday
-  DateRange,                              !- Date Specification Type
-  4,                                      !- Start Month
-  1,                                      !- Start Day
-  4,                                      !- End Month
-  30;                                     !- End Day
-
-OS:Schedule:Day,
-  {c228bbb2-9723-4f92-8603-ea529e0a082f}, !- Handle
-  res occupants schedule allday4,         !- Name
-  {7bc22a2a-2176-4366-acc4-320a8baf9c17}, !- Schedule Type Limits Name
-  ,                                       !- Interpolate to Timestep
-  7,                                      !- Hour 1
-  0,                                      !- Minute 1
-  1,                                      !- Value Until Time 1
-  8,                                      !- Hour 2
-  0,                                      !- Minute 2
-  0.88,                                   !- Value Until Time 2
-  9,                                      !- Hour 3
-  0,                                      !- Minute 3
-  0.41,                                   !- Value Until Time 3
-  16,                                     !- Hour 4
-  0,                                      !- Minute 4
-  0.24,                                   !- Value Until Time 4
-  17,                                     !- Hour 5
-  0,                                      !- Minute 5
-  0.29,                                   !- Value Until Time 5
-  18,                                     !- Hour 6
-  0,                                      !- Minute 6
-  0.55,                                   !- Value Until Time 6
-  21,                                     !- Hour 7
-  0,                                      !- Minute 7
-  0.9,                                    !- Value Until Time 7
-  24,                                     !- Hour 8
-  0,                                      !- Minute 8
-  1;                                      !- Value Until Time 8
-
-OS:Schedule:Rule,
-  {b9e0be0d-52d5-47f8-8e2d-bb6cec880ea9}, !- Handle
-  res occupants schedule allday rule5,    !- Name
-  {1e43faa5-6257-404b-87ca-13e1510a13e8}, !- Schedule Ruleset Name
-  7,                                      !- Rule Order
-  {adeef755-5d86-4ffc-914d-c26a790dfb73}, !- Day Schedule Name
-  Yes,                                    !- Apply Sunday
-  Yes,                                    !- Apply Monday
-  Yes,                                    !- Apply Tuesday
-  Yes,                                    !- Apply Wednesday
-  Yes,                                    !- Apply Thursday
-  Yes,                                    !- Apply Friday
-  Yes,                                    !- Apply Saturday
-  ,                                       !- Apply Holiday
-  DateRange,                              !- Date Specification Type
-  5,                                      !- Start Month
-  1,                                      !- Start Day
-  5,                                      !- End Month
-  31;                                     !- End Day
-
-OS:Schedule:Day,
-  {adeef755-5d86-4ffc-914d-c26a790dfb73}, !- Handle
-  res occupants schedule allday5,         !- Name
-  {7bc22a2a-2176-4366-acc4-320a8baf9c17}, !- Schedule Type Limits Name
-  ,                                       !- Interpolate to Timestep
-  7,                                      !- Hour 1
-  0,                                      !- Minute 1
-  1,                                      !- Value Until Time 1
-  8,                                      !- Hour 2
-  0,                                      !- Minute 2
-  0.88,                                   !- Value Until Time 2
-  9,                                      !- Hour 3
-  0,                                      !- Minute 3
-  0.41,                                   !- Value Until Time 3
-  16,                                     !- Hour 4
-  0,                                      !- Minute 4
-  0.24,                                   !- Value Until Time 4
-  17,                                     !- Hour 5
-  0,                                      !- Minute 5
-  0.29,                                   !- Value Until Time 5
-  18,                                     !- Hour 6
-  0,                                      !- Minute 6
-  0.55,                                   !- Value Until Time 6
-  21,                                     !- Hour 7
-  0,                                      !- Minute 7
-  0.9,                                    !- Value Until Time 7
-  24,                                     !- Hour 8
-  0,                                      !- Minute 8
-  1;                                      !- Value Until Time 8
-
-OS:Schedule:Rule,
-  {75fd28da-01f7-4c18-b223-dc2f836cd27a}, !- Handle
-  res occupants schedule allday rule6,    !- Name
-  {1e43faa5-6257-404b-87ca-13e1510a13e8}, !- Schedule Ruleset Name
-  6,                                      !- Rule Order
-  {98fd6e19-6ae4-4fec-8d25-66bdc459a12c}, !- Day Schedule Name
-  Yes,                                    !- Apply Sunday
-  Yes,                                    !- Apply Monday
-  Yes,                                    !- Apply Tuesday
-  Yes,                                    !- Apply Wednesday
-  Yes,                                    !- Apply Thursday
-  Yes,                                    !- Apply Friday
-  Yes,                                    !- Apply Saturday
-  ,                                       !- Apply Holiday
-  DateRange,                              !- Date Specification Type
-  6,                                      !- Start Month
-  1,                                      !- Start Day
-  6,                                      !- End Month
-  30;                                     !- End Day
-
-OS:Schedule:Day,
-  {98fd6e19-6ae4-4fec-8d25-66bdc459a12c}, !- Handle
-  res occupants schedule allday6,         !- Name
-  {7bc22a2a-2176-4366-acc4-320a8baf9c17}, !- Schedule Type Limits Name
-  ,                                       !- Interpolate to Timestep
-  7,                                      !- Hour 1
-  0,                                      !- Minute 1
-  1,                                      !- Value Until Time 1
-  8,                                      !- Hour 2
-  0,                                      !- Minute 2
-  0.88,                                   !- Value Until Time 2
-  9,                                      !- Hour 3
-  0,                                      !- Minute 3
-  0.41,                                   !- Value Until Time 3
-  16,                                     !- Hour 4
-  0,                                      !- Minute 4
-  0.24,                                   !- Value Until Time 4
-  17,                                     !- Hour 5
-  0,                                      !- Minute 5
-  0.29,                                   !- Value Until Time 5
-  18,                                     !- Hour 6
-  0,                                      !- Minute 6
-  0.55,                                   !- Value Until Time 6
-  21,                                     !- Hour 7
-  0,                                      !- Minute 7
-  0.9,                                    !- Value Until Time 7
-  24,                                     !- Hour 8
-  0,                                      !- Minute 8
-  1;                                      !- Value Until Time 8
-
-OS:Schedule:Rule,
-  {6db81607-32e9-4cf6-b9e2-e06e535565cc}, !- Handle
-  res occupants schedule allday rule7,    !- Name
-  {1e43faa5-6257-404b-87ca-13e1510a13e8}, !- Schedule Ruleset Name
-  5,                                      !- Rule Order
-  {c6c8a507-b191-4797-94bf-5eade888095e}, !- Day Schedule Name
-  Yes,                                    !- Apply Sunday
-  Yes,                                    !- Apply Monday
-  Yes,                                    !- Apply Tuesday
-  Yes,                                    !- Apply Wednesday
-  Yes,                                    !- Apply Thursday
-  Yes,                                    !- Apply Friday
-  Yes,                                    !- Apply Saturday
-  ,                                       !- Apply Holiday
-  DateRange,                              !- Date Specification Type
-  7,                                      !- Start Month
-  1,                                      !- Start Day
-  7,                                      !- End Month
-  31;                                     !- End Day
-
-OS:Schedule:Day,
-  {c6c8a507-b191-4797-94bf-5eade888095e}, !- Handle
-  res occupants schedule allday7,         !- Name
-  {7bc22a2a-2176-4366-acc4-320a8baf9c17}, !- Schedule Type Limits Name
-  ,                                       !- Interpolate to Timestep
-  7,                                      !- Hour 1
-  0,                                      !- Minute 1
-  1,                                      !- Value Until Time 1
-  8,                                      !- Hour 2
-  0,                                      !- Minute 2
-  0.88,                                   !- Value Until Time 2
-  9,                                      !- Hour 3
-  0,                                      !- Minute 3
-  0.41,                                   !- Value Until Time 3
-  16,                                     !- Hour 4
-  0,                                      !- Minute 4
-  0.24,                                   !- Value Until Time 4
-  17,                                     !- Hour 5
-  0,                                      !- Minute 5
-  0.29,                                   !- Value Until Time 5
-  18,                                     !- Hour 6
-  0,                                      !- Minute 6
-  0.55,                                   !- Value Until Time 6
-  21,                                     !- Hour 7
-  0,                                      !- Minute 7
-  0.9,                                    !- Value Until Time 7
-  24,                                     !- Hour 8
-  0,                                      !- Minute 8
-  1;                                      !- Value Until Time 8
-
-OS:Schedule:Rule,
-  {e2ab0347-2d9e-4751-99c8-a312d6997d9a}, !- Handle
-  res occupants schedule allday rule8,    !- Name
-  {1e43faa5-6257-404b-87ca-13e1510a13e8}, !- Schedule Ruleset Name
-  4,                                      !- Rule Order
-  {42a25186-a9ed-40ff-95b1-ccca83cf5e08}, !- Day Schedule Name
-  Yes,                                    !- Apply Sunday
-  Yes,                                    !- Apply Monday
-  Yes,                                    !- Apply Tuesday
-  Yes,                                    !- Apply Wednesday
-  Yes,                                    !- Apply Thursday
-  Yes,                                    !- Apply Friday
-  Yes,                                    !- Apply Saturday
-  ,                                       !- Apply Holiday
-  DateRange,                              !- Date Specification Type
-  8,                                      !- Start Month
-  1,                                      !- Start Day
-  8,                                      !- End Month
-  31;                                     !- End Day
-
-OS:Schedule:Day,
-  {42a25186-a9ed-40ff-95b1-ccca83cf5e08}, !- Handle
-  res occupants schedule allday8,         !- Name
-  {7bc22a2a-2176-4366-acc4-320a8baf9c17}, !- Schedule Type Limits Name
-  ,                                       !- Interpolate to Timestep
-  7,                                      !- Hour 1
-  0,                                      !- Minute 1
-  1,                                      !- Value Until Time 1
-  8,                                      !- Hour 2
-  0,                                      !- Minute 2
-  0.88,                                   !- Value Until Time 2
-  9,                                      !- Hour 3
-  0,                                      !- Minute 3
-  0.41,                                   !- Value Until Time 3
-  16,                                     !- Hour 4
-  0,                                      !- Minute 4
-  0.24,                                   !- Value Until Time 4
-  17,                                     !- Hour 5
-  0,                                      !- Minute 5
-  0.29,                                   !- Value Until Time 5
-  18,                                     !- Hour 6
-  0,                                      !- Minute 6
-  0.55,                                   !- Value Until Time 6
-  21,                                     !- Hour 7
-  0,                                      !- Minute 7
-  0.9,                                    !- Value Until Time 7
-  24,                                     !- Hour 8
-  0,                                      !- Minute 8
-  1;                                      !- Value Until Time 8
-
-OS:Schedule:Rule,
-  {06cdd061-1f3e-4fa8-9c22-dcbf498ac349}, !- Handle
-  res occupants schedule allday rule9,    !- Name
-  {1e43faa5-6257-404b-87ca-13e1510a13e8}, !- Schedule Ruleset Name
-  3,                                      !- Rule Order
-  {690c4a08-a6fe-4224-acff-a48f7beb2941}, !- Day Schedule Name
-  Yes,                                    !- Apply Sunday
-  Yes,                                    !- Apply Monday
-  Yes,                                    !- Apply Tuesday
-  Yes,                                    !- Apply Wednesday
-  Yes,                                    !- Apply Thursday
-  Yes,                                    !- Apply Friday
-  Yes,                                    !- Apply Saturday
-  ,                                       !- Apply Holiday
-  DateRange,                              !- Date Specification Type
-  9,                                      !- Start Month
-  1,                                      !- Start Day
-  9,                                      !- End Month
-  30;                                     !- End Day
-
-OS:Schedule:Day,
-  {690c4a08-a6fe-4224-acff-a48f7beb2941}, !- Handle
-  res occupants schedule allday9,         !- Name
-  {7bc22a2a-2176-4366-acc4-320a8baf9c17}, !- Schedule Type Limits Name
-  ,                                       !- Interpolate to Timestep
-  7,                                      !- Hour 1
-  0,                                      !- Minute 1
-  1,                                      !- Value Until Time 1
-  8,                                      !- Hour 2
-  0,                                      !- Minute 2
-  0.88,                                   !- Value Until Time 2
-  9,                                      !- Hour 3
-  0,                                      !- Minute 3
-  0.41,                                   !- Value Until Time 3
-  16,                                     !- Hour 4
-  0,                                      !- Minute 4
-  0.24,                                   !- Value Until Time 4
-  17,                                     !- Hour 5
-  0,                                      !- Minute 5
-  0.29,                                   !- Value Until Time 5
-  18,                                     !- Hour 6
-  0,                                      !- Minute 6
-  0.55,                                   !- Value Until Time 6
-  21,                                     !- Hour 7
-  0,                                      !- Minute 7
-  0.9,                                    !- Value Until Time 7
-  24,                                     !- Hour 8
-  0,                                      !- Minute 8
-  1;                                      !- Value Until Time 8
-
-OS:Schedule:Rule,
-  {0a74d333-f8d3-42fa-8f94-de76d84330e2}, !- Handle
-  res occupants schedule allday rule10,   !- Name
-  {1e43faa5-6257-404b-87ca-13e1510a13e8}, !- Schedule Ruleset Name
-  2,                                      !- Rule Order
-  {3e133cc7-2049-4192-b891-a56301430315}, !- Day Schedule Name
-  Yes,                                    !- Apply Sunday
-  Yes,                                    !- Apply Monday
-  Yes,                                    !- Apply Tuesday
-  Yes,                                    !- Apply Wednesday
-  Yes,                                    !- Apply Thursday
-  Yes,                                    !- Apply Friday
-  Yes,                                    !- Apply Saturday
-  ,                                       !- Apply Holiday
-  DateRange,                              !- Date Specification Type
-  10,                                     !- Start Month
-  1,                                      !- Start Day
-  10,                                     !- End Month
-  31;                                     !- End Day
-
-OS:Schedule:Day,
-  {3e133cc7-2049-4192-b891-a56301430315}, !- Handle
-  res occupants schedule allday10,        !- Name
-  {7bc22a2a-2176-4366-acc4-320a8baf9c17}, !- Schedule Type Limits Name
-  ,                                       !- Interpolate to Timestep
-  7,                                      !- Hour 1
-  0,                                      !- Minute 1
-  1,                                      !- Value Until Time 1
-  8,                                      !- Hour 2
-  0,                                      !- Minute 2
-  0.88,                                   !- Value Until Time 2
-  9,                                      !- Hour 3
-  0,                                      !- Minute 3
-  0.41,                                   !- Value Until Time 3
-  16,                                     !- Hour 4
-  0,                                      !- Minute 4
-  0.24,                                   !- Value Until Time 4
-  17,                                     !- Hour 5
-  0,                                      !- Minute 5
-  0.29,                                   !- Value Until Time 5
-  18,                                     !- Hour 6
-  0,                                      !- Minute 6
-  0.55,                                   !- Value Until Time 6
-  21,                                     !- Hour 7
-  0,                                      !- Minute 7
-  0.9,                                    !- Value Until Time 7
-  24,                                     !- Hour 8
-  0,                                      !- Minute 8
-  1;                                      !- Value Until Time 8
-
-OS:Schedule:Rule,
-  {da6cc4f6-25ad-40ae-b2f2-0467b0affdce}, !- Handle
-  res occupants schedule allday rule11,   !- Name
-  {1e43faa5-6257-404b-87ca-13e1510a13e8}, !- Schedule Ruleset Name
-  1,                                      !- Rule Order
-  {71ff4884-a293-4c39-ba45-71dca9873f26}, !- Day Schedule Name
-  Yes,                                    !- Apply Sunday
-  Yes,                                    !- Apply Monday
-  Yes,                                    !- Apply Tuesday
-  Yes,                                    !- Apply Wednesday
-  Yes,                                    !- Apply Thursday
-  Yes,                                    !- Apply Friday
-  Yes,                                    !- Apply Saturday
-  ,                                       !- Apply Holiday
-  DateRange,                              !- Date Specification Type
-  11,                                     !- Start Month
-  1,                                      !- Start Day
-  11,                                     !- End Month
-  30;                                     !- End Day
-
-OS:Schedule:Day,
-  {71ff4884-a293-4c39-ba45-71dca9873f26}, !- Handle
-  res occupants schedule allday11,        !- Name
-  {7bc22a2a-2176-4366-acc4-320a8baf9c17}, !- Schedule Type Limits Name
-  ,                                       !- Interpolate to Timestep
-  7,                                      !- Hour 1
-  0,                                      !- Minute 1
-  1,                                      !- Value Until Time 1
-  8,                                      !- Hour 2
-  0,                                      !- Minute 2
-  0.88,                                   !- Value Until Time 2
-  9,                                      !- Hour 3
-  0,                                      !- Minute 3
-  0.41,                                   !- Value Until Time 3
-  16,                                     !- Hour 4
-  0,                                      !- Minute 4
-  0.24,                                   !- Value Until Time 4
-  17,                                     !- Hour 5
-  0,                                      !- Minute 5
-  0.29,                                   !- Value Until Time 5
-  18,                                     !- Hour 6
-  0,                                      !- Minute 6
-  0.55,                                   !- Value Until Time 6
-  21,                                     !- Hour 7
-  0,                                      !- Minute 7
-  0.9,                                    !- Value Until Time 7
-  24,                                     !- Hour 8
-  0,                                      !- Minute 8
-  1;                                      !- Value Until Time 8
-
-OS:Schedule:Rule,
-  {7c3282b1-7dec-4243-a0b0-966ebc63ce73}, !- Handle
-  res occupants schedule allday rule12,   !- Name
-  {1e43faa5-6257-404b-87ca-13e1510a13e8}, !- Schedule Ruleset Name
-  0,                                      !- Rule Order
-  {6dfe2c97-8ace-4de8-8f64-1d2bedbb9b48}, !- Day Schedule Name
-  Yes,                                    !- Apply Sunday
-  Yes,                                    !- Apply Monday
-  Yes,                                    !- Apply Tuesday
-  Yes,                                    !- Apply Wednesday
-  Yes,                                    !- Apply Thursday
-  Yes,                                    !- Apply Friday
-  Yes,                                    !- Apply Saturday
-  ,                                       !- Apply Holiday
-  DateRange,                              !- Date Specification Type
-  12,                                     !- Start Month
-  1,                                      !- Start Day
-  12,                                     !- End Month
-  31;                                     !- End Day
-
-OS:Schedule:Day,
-  {6dfe2c97-8ace-4de8-8f64-1d2bedbb9b48}, !- Handle
-  res occupants schedule allday12,        !- Name
-  {7bc22a2a-2176-4366-acc4-320a8baf9c17}, !- Schedule Type Limits Name
-  ,                                       !- Interpolate to Timestep
-  7,                                      !- Hour 1
-  0,                                      !- Minute 1
-  1,                                      !- Value Until Time 1
-  8,                                      !- Hour 2
-  0,                                      !- Minute 2
-  0.88,                                   !- Value Until Time 2
-  9,                                      !- Hour 3
-  0,                                      !- Minute 3
-  0.41,                                   !- Value Until Time 3
-  16,                                     !- Hour 4
-  0,                                      !- Minute 4
-  0.24,                                   !- Value Until Time 4
-  17,                                     !- Hour 5
-  0,                                      !- Minute 5
-  0.29,                                   !- Value Until Time 5
-  18,                                     !- Hour 6
-  0,                                      !- Minute 6
-  0.55,                                   !- Value Until Time 6
-  21,                                     !- Hour 7
-  0,                                      !- Minute 7
-  0.9,                                    !- Value Until Time 7
-  24,                                     !- Hour 8
-  0,                                      !- Minute 8
-  1;                                      !- Value Until Time 8
-
-OS:Schedule:Day,
-  {7da7e843-c527-49b7-9aae-7539b28f38a2}, !- Handle
-  res occupants schedule winter design,   !- Name
-  {7bc22a2a-2176-4366-acc4-320a8baf9c17}, !- Schedule Type Limits Name
-  ,                                       !- Interpolate to Timestep
-  24,                                     !- Hour 1
-  0,                                      !- Minute 1
-  0;                                      !- Value Until Time 1
-
-OS:Schedule:Day,
-  {50420c84-90e6-400d-be04-590419c4a935}, !- Handle
-  res occupants schedule summer design,   !- Name
-  {7bc22a2a-2176-4366-acc4-320a8baf9c17}, !- Schedule Type Limits Name
-  ,                                       !- Interpolate to Timestep
-  24,                                     !- Hour 1
-  0,                                      !- Minute 1
-  1;                                      !- Value Until Time 1
-
-OS:ScheduleTypeLimits,
-  {7bc22a2a-2176-4366-acc4-320a8baf9c17}, !- Handle
-  Fractional,                             !- Name
-  0,                                      !- Lower Limit Value
-  1,                                      !- Upper Limit Value
-  Continuous;                             !- Numeric Type
-
-OS:Schedule:Ruleset,
-  {b979fba8-9449-4525-b562-f77c0ab28c4c}, !- Handle
-  Schedule Ruleset 1,                     !- Name
-  {402560a8-8e80-4c61-a6e0-6763ab49772a}, !- Schedule Type Limits Name
-  {d9f5d00c-29a0-4d6f-ac91-5cefbd6f0c96}; !- Default Day Schedule Name
-
-OS:Schedule:Day,
-  {d9f5d00c-29a0-4d6f-ac91-5cefbd6f0c96}, !- Handle
-  Schedule Day 4,                         !- Name
-  {402560a8-8e80-4c61-a6e0-6763ab49772a}, !- Schedule Type Limits Name
-  ,                                       !- Interpolate to Timestep
-  24,                                     !- Hour 1
-  0,                                      !- Minute 1
-  112.539290946133;                       !- Value Until Time 1
-
-OS:People:Definition,
-  {48defae3-b026-4545-8510-bac71000e21a}, !- Handle
-  res occupants|living space,             !- Name
-  People,                                 !- Number of People Calculation Method
-  1.325,                                  !- Number of People {people}
-  ,                                       !- People per Space Floor Area {person/m2}
-  ,                                       !- Space Floor Area per Person {m2/person}
-  0.319734,                               !- Fraction Radiant
-  0.573,                                  !- Sensible Heat Fraction
-  0,                                      !- Carbon Dioxide Generation Rate {m3/s-W}
-  No,                                     !- Enable ASHRAE 55 Comfort Warnings
-  ZoneAveraged;                           !- Mean Radiant Temperature Calculation Type
-
-OS:People,
-  {8db9ba88-f2e9-4301-b1dc-c7d3d70a7181}, !- Handle
-  res occupants|living space,             !- Name
-  {48defae3-b026-4545-8510-bac71000e21a}, !- People Definition Name
-  {47ac7014-9e37-4067-b642-76a4e23773c2}, !- Space or SpaceType Name
-  {1e43faa5-6257-404b-87ca-13e1510a13e8}, !- Number of People Schedule Name
-  {b979fba8-9449-4525-b562-f77c0ab28c4c}, !- Activity Level Schedule Name
-  ,                                       !- Surface Name/Angle Factor List Name
-  ,                                       !- Work Efficiency Schedule Name
-  ,                                       !- Clothing Insulation Schedule Name
-  ,                                       !- Air Velocity Schedule Name
-  1;                                      !- Multiplier
-
-OS:ScheduleTypeLimits,
-  {402560a8-8e80-4c61-a6e0-6763ab49772a}, !- Handle
-  ActivityLevel,                          !- Name
-  0,                                      !- Lower Limit Value
-  ,                                       !- Upper Limit Value
-  Continuous,                             !- Numeric Type
-  ActivityLevel;                          !- Unit Type
-
-OS:People:Definition,
-  {616fdcb0-6c5e-4523-bf75-2b297f2cc17c}, !- Handle
-  res occupants|living space|story 2,     !- Name
-  People,                                 !- Number of People Calculation Method
-  1.325,                                  !- Number of People {people}
-  ,                                       !- People per Space Floor Area {person/m2}
-  ,                                       !- Space Floor Area per Person {m2/person}
-  0.319734,                               !- Fraction Radiant
-  0.573,                                  !- Sensible Heat Fraction
-  0,                                      !- Carbon Dioxide Generation Rate {m3/s-W}
-  No,                                     !- Enable ASHRAE 55 Comfort Warnings
-  ZoneAveraged;                           !- Mean Radiant Temperature Calculation Type
-
-OS:People,
-  {42a1abf8-9fb1-44e0-ace9-8dadaab85ab2}, !- Handle
-  res occupants|living space|story 2,     !- Name
-  {616fdcb0-6c5e-4523-bf75-2b297f2cc17c}, !- People Definition Name
-  {6bbe1f31-efb8-4df0-9ded-a643aac3199d}, !- Space or SpaceType Name
-  {1e43faa5-6257-404b-87ca-13e1510a13e8}, !- Number of People Schedule Name
-  {b979fba8-9449-4525-b562-f77c0ab28c4c}, !- Activity Level Schedule Name
-  ,                                       !- Surface Name/Angle Factor List Name
-  ,                                       !- Work Efficiency Schedule Name
-  ,                                       !- Clothing Insulation Schedule Name
-  ,                                       !- Air Velocity Schedule Name
-  1;                                      !- Multiplier
-
 OS:WeatherFile,
-<<<<<<< HEAD
-  {6ce9a0d3-3147-42ca-8f92-9a38f78567d4}, !- Handle
-=======
   {beb53560-394b-43ae-b4fc-7046da447ebd}, !- Handle
->>>>>>> 3f8e9d39
   Denver Intl Ap,                         !- City
   CO,                                     !- State Province Region
   USA,                                    !- Country
@@ -1724,13 +656,8 @@
   E23378AA;                               !- Checksum
 
 OS:AdditionalProperties,
-<<<<<<< HEAD
-  {9131c35a-30db-4c31-a9ae-60c3282b5a63}, !- Handle
-  {6ce9a0d3-3147-42ca-8f92-9a38f78567d4}, !- Object Name
-=======
   {e5e5e38e-1a9e-444d-b758-6acd5c055620}, !- Handle
   {beb53560-394b-43ae-b4fc-7046da447ebd}, !- Object Name
->>>>>>> 3f8e9d39
   EPWHeaderCity,                          !- Feature Name 1
   String,                                 !- Feature Data Type 1
   Denver Intl Ap,                         !- Feature Value 1
@@ -1838,11 +765,7 @@
   84;                                     !- Feature Value 35
 
 OS:Site,
-<<<<<<< HEAD
-  {c6fe10d1-ea2f-4233-9bff-c08b28f6e64d}, !- Handle
-=======
   {27903132-6246-4847-8e4d-e763614955a0}, !- Handle
->>>>>>> 3f8e9d39
   Denver Intl Ap_CO_USA,                  !- Name
   39.83,                                  !- Latitude {deg}
   -104.65,                                !- Longitude {deg}
@@ -1851,11 +774,7 @@
   ;                                       !- Terrain
 
 OS:ClimateZones,
-<<<<<<< HEAD
-  {251b7483-089a-4936-b987-b22fdab33772}, !- Handle
-=======
   {4bc3e0c6-8c92-4711-a95c-b73f89852cc9}, !- Handle
->>>>>>> 3f8e9d39
   ,                                       !- Active Institution
   ,                                       !- Active Year
   ,                                       !- Climate Zone Institution Name 1
@@ -1868,31 +787,19 @@
   Cold;                                   !- Climate Zone Value 2
 
 OS:Site:WaterMainsTemperature,
-<<<<<<< HEAD
-  {104f5fb2-32e6-443f-9757-b8d95889dd59}, !- Handle
-=======
   {d94fc705-df46-4967-93f5-da280665c1d7}, !- Handle
->>>>>>> 3f8e9d39
   Correlation,                            !- Calculation Method
   ,                                       !- Temperature Schedule Name
   10.8753424657535,                       !- Annual Average Outdoor Air Temperature {C}
   23.1524007936508;                       !- Maximum Difference In Monthly Average Outdoor Air Temperatures {deltaC}
 
 OS:RunPeriodControl:DaylightSavingTime,
-<<<<<<< HEAD
-  {f34959c8-fedc-4da4-ad28-9599281d4822}, !- Handle
-=======
   {811ae2ad-3feb-4157-94fd-a85f87f504d2}, !- Handle
->>>>>>> 3f8e9d39
   4/7,                                    !- Start Date
   10/26;                                  !- End Date
 
 OS:Site:GroundTemperature:Deep,
-<<<<<<< HEAD
-  {7aec50b7-f47c-478d-b638-ceed503ae84f}, !- Handle
-=======
   {724f1f16-fd12-4d7d-8580-2134ebee59e9}, !- Handle
->>>>>>> 3f8e9d39
   10.8753424657535,                       !- January Deep Ground Temperature {C}
   10.8753424657535,                       !- February Deep Ground Temperature {C}
   10.8753424657535,                       !- March Deep Ground Temperature {C}
