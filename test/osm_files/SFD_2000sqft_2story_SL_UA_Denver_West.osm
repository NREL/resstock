--- conflicted
+++ resolved
@@ -1,73 +1,41 @@
 !- NOTE: Auto-generated from /test/osw_files/SFD_2000sqft_2story_SL_UA_Denver_West.osw
 
 OS:Version,
-<<<<<<< HEAD
-  {812939f0-cedf-4bb5-8cf6-4362b11e2427}, !- Handle
+  {d5b504e4-5d29-4741-8c2a-d57222d9b061}, !- Handle
   2.9.0;                                  !- Version Identifier
 
 OS:SimulationControl,
-  {10b3eade-d99b-4e08-85ae-102af14f90e6}, !- Handle
-=======
-  {040179f5-ed73-4c3b-bcfd-b19e429c12ee}, !- Handle
-  2.9.0;                                  !- Version Identifier
-
-OS:SimulationControl,
-  {85702fd8-2b90-4031-bdf5-69291a0a9de0}, !- Handle
->>>>>>> 3c1d7324
+  {092b9fb4-cd0e-4ff9-bc6d-1c5e0fa282fd}, !- Handle
   ,                                       !- Do Zone Sizing Calculation
   ,                                       !- Do System Sizing Calculation
   ,                                       !- Do Plant Sizing Calculation
   No;                                     !- Run Simulation for Sizing Periods
 
 OS:Timestep,
-<<<<<<< HEAD
-  {5a185fc5-82ba-43f5-a186-c0a2bae05539}, !- Handle
+  {3c15a8c5-cbd7-4ff3-a41e-20c935007b28}, !- Handle
   6;                                      !- Number of Timesteps per Hour
 
 OS:ShadowCalculation,
-  {17bc5670-6f60-45e0-ac73-2a8e448b8c55}, !- Handle
-=======
-  {f990a671-430e-4afe-8785-16668ef6a3f5}, !- Handle
-  6;                                      !- Number of Timesteps per Hour
-
-OS:ShadowCalculation,
-  {f27188e8-6010-4f69-bd77-ed636ffd038f}, !- Handle
->>>>>>> 3c1d7324
+  {469a7dd9-0fe3-4828-99f3-0b42d374b440}, !- Handle
   20,                                     !- Calculation Frequency
   200;                                    !- Maximum Figures in Shadow Overlap Calculations
 
 OS:SurfaceConvectionAlgorithm:Outside,
-<<<<<<< HEAD
-  {c8a01aae-9242-4daf-9532-29cb29ef5b8e}, !- Handle
+  {3a253ce8-30c0-420d-8057-47142ff09b29}, !- Handle
   DOE-2;                                  !- Algorithm
 
 OS:SurfaceConvectionAlgorithm:Inside,
-  {26edf5c6-1be9-488c-b6ce-66445d7dcca2}, !- Handle
+  {e6e33f34-1544-49fe-8e77-1522e863ed48}, !- Handle
   TARP;                                   !- Algorithm
 
 OS:ZoneCapacitanceMultiplier:ResearchSpecial,
-  {6186e2a0-15a5-4d4c-ad48-6a993a5a4aff}, !- Handle
-=======
-  {0718d1b5-670c-4892-8d48-0c6703c56492}, !- Handle
-  DOE-2;                                  !- Algorithm
-
-OS:SurfaceConvectionAlgorithm:Inside,
-  {68537751-89ee-4d04-ad49-16550ac46e02}, !- Handle
-  TARP;                                   !- Algorithm
-
-OS:ZoneCapacitanceMultiplier:ResearchSpecial,
-  {2ae8ef42-e19d-446e-8fe2-feea1ea2dc2e}, !- Handle
->>>>>>> 3c1d7324
+  {6cf13aa3-062c-4085-9259-304494850eea}, !- Handle
   ,                                       !- Temperature Capacity Multiplier
   15,                                     !- Humidity Capacity Multiplier
   ;                                       !- Carbon Dioxide Capacity Multiplier
 
 OS:RunPeriod,
-<<<<<<< HEAD
-  {e343b817-b38f-450b-989a-d71db9da31e1}, !- Handle
-=======
-  {eb2534d7-1b99-422c-ab88-be905781051f}, !- Handle
->>>>>>> 3c1d7324
+  {477ef1c6-3b46-490d-b091-ffdb5fec9bcb}, !- Handle
   Run Period 1,                           !- Name
   1,                                      !- Begin Month
   1,                                      !- Begin Day of Month
@@ -81,21 +49,13 @@
   ;                                       !- Number of Times Runperiod to be Repeated
 
 OS:YearDescription,
-<<<<<<< HEAD
-  {61421a29-e7a1-46b6-a54b-4ef67e357648}, !- Handle
-=======
-  {a4c2a140-9479-4ce3-8b77-876d5135b14f}, !- Handle
->>>>>>> 3c1d7324
+  {67886120-59cf-44a8-bed3-51ff1df7415c}, !- Handle
   2007,                                   !- Calendar Year
   ,                                       !- Day of Week for Start Day
   ;                                       !- Is Leap Year
 
 OS:WeatherFile,
-<<<<<<< HEAD
-  {0c3658e8-ad1f-4594-8e1a-2a7cc0e65a8e}, !- Handle
-=======
-  {383c57ae-563b-45b1-8caa-a448c5f356f7}, !- Handle
->>>>>>> 3c1d7324
+  {30f9215f-a7de-4dd9-816c-f0fd664c74f5}, !- Handle
   Denver Intl Ap,                         !- City
   CO,                                     !- State Province Region
   USA,                                    !- Country
@@ -109,13 +69,8 @@
   E23378AA;                               !- Checksum
 
 OS:AdditionalProperties,
-<<<<<<< HEAD
-  {cd0c4694-3f47-4b6b-ac2e-cbb2b1369cfd}, !- Handle
-  {0c3658e8-ad1f-4594-8e1a-2a7cc0e65a8e}, !- Object Name
-=======
-  {ea1b4697-19c6-4190-8fff-780e44b1a888}, !- Handle
-  {383c57ae-563b-45b1-8caa-a448c5f356f7}, !- Object Name
->>>>>>> 3c1d7324
+  {6948209e-b03b-49cd-9c06-6f12406f7c64}, !- Handle
+  {30f9215f-a7de-4dd9-816c-f0fd664c74f5}, !- Object Name
   EPWHeaderCity,                          !- Feature Name 1
   String,                                 !- Feature Data Type 1
   Denver Intl Ap,                         !- Feature Value 1
@@ -223,11 +178,7 @@
   84;                                     !- Feature Value 35
 
 OS:Site,
-<<<<<<< HEAD
-  {624f8a06-6094-4f19-ae7c-545287b7aa13}, !- Handle
-=======
-  {af102bc1-e640-4558-b8a0-211168274a3a}, !- Handle
->>>>>>> 3c1d7324
+  {45023856-8d6d-438d-b4d5-236dbdc87240}, !- Handle
   Denver Intl Ap_CO_USA,                  !- Name
   39.83,                                  !- Latitude {deg}
   -104.65,                                !- Longitude {deg}
@@ -236,11 +187,7 @@
   ;                                       !- Terrain
 
 OS:ClimateZones,
-<<<<<<< HEAD
-  {6eb99693-0645-4dc2-b034-209e335193a5}, !- Handle
-=======
-  {391efb26-8aef-41c5-9402-4b6dad681297}, !- Handle
->>>>>>> 3c1d7324
+  {513dacc1-d537-49bc-b0e7-8fae46330aaa}, !- Handle
   ,                                       !- Active Institution
   ,                                       !- Active Year
   ,                                       !- Climate Zone Institution Name 1
@@ -253,31 +200,19 @@
   Cold;                                   !- Climate Zone Value 2
 
 OS:Site:WaterMainsTemperature,
-<<<<<<< HEAD
-  {b6cc8d75-4d70-4073-bab5-1f730335b768}, !- Handle
-=======
-  {735c91b3-f649-4ed5-8b83-5091bf8d965e}, !- Handle
->>>>>>> 3c1d7324
+  {673a53be-f5de-45fc-a6ae-afe5de92a29c}, !- Handle
   Correlation,                            !- Calculation Method
   ,                                       !- Temperature Schedule Name
   10.8753424657535,                       !- Annual Average Outdoor Air Temperature {C}
   23.1524007936508;                       !- Maximum Difference In Monthly Average Outdoor Air Temperatures {deltaC}
 
 OS:RunPeriodControl:DaylightSavingTime,
-<<<<<<< HEAD
-  {59235002-0936-4651-89b4-7275133c437c}, !- Handle
-=======
-  {92f36598-cb69-4684-aee9-490eb01ca8e2}, !- Handle
->>>>>>> 3c1d7324
+  {1e0334fd-2238-4a0c-a819-04946a39b890}, !- Handle
   3/12,                                   !- Start Date
   11/5;                                   !- End Date
 
 OS:Site:GroundTemperature:Deep,
-<<<<<<< HEAD
-  {ea6d7528-bcbf-4255-8cc2-3d5f133f3eb4}, !- Handle
-=======
-  {7887f8f1-6ec2-49ae-a40e-158b229213e5}, !- Handle
->>>>>>> 3c1d7324
+  {42efd42f-f6a4-4fd3-b7c1-f37f9c3e4956}, !- Handle
   10.8753424657535,                       !- January Deep Ground Temperature {C}
   10.8753424657535,                       !- February Deep Ground Temperature {C}
   10.8753424657535,                       !- March Deep Ground Temperature {C}
@@ -292,11 +227,7 @@
   10.8753424657535;                       !- December Deep Ground Temperature {C}
 
 OS:Building,
-<<<<<<< HEAD
-  {9c11341e-762b-4a7f-90ad-8568bdcbaa9b}, !- Handle
-=======
-  {dd009ce2-972a-44e5-9626-0fcbcf020740}, !- Handle
->>>>>>> 3c1d7324
+  {74eb8b20-c092-431b-8c92-40bf70d982f5}, !- Handle
   Building 1,                             !- Name
   ,                                       !- Building Sector Type
   90,                                     !- North Axis {deg}
@@ -311,23 +242,14 @@
   1;                                      !- Standards Number of Living Units
 
 OS:AdditionalProperties,
-<<<<<<< HEAD
-  {8ad54d64-6887-489d-8103-c05b41dc69cc}, !- Handle
-  {9c11341e-762b-4a7f-90ad-8568bdcbaa9b}, !- Object Name
-=======
-  {30cc61e5-6b00-46b0-a75f-1be747084ad6}, !- Handle
-  {dd009ce2-972a-44e5-9626-0fcbcf020740}, !- Object Name
->>>>>>> 3c1d7324
+  {3348fb98-1960-4368-819e-7acef7cd8ba9}, !- Handle
+  {74eb8b20-c092-431b-8c92-40bf70d982f5}, !- Object Name
   Total Units Modeled,                    !- Feature Name 1
   Integer,                                !- Feature Data Type 1
   1;                                      !- Feature Value 1
 
 OS:ThermalZone,
-<<<<<<< HEAD
-  {b0b27c79-26aa-44b2-8bc7-b323139ca264}, !- Handle
-=======
-  {26562c37-550a-49d9-bf17-38a762a7d157}, !- Handle
->>>>>>> 3c1d7324
+  {0f1c4bd1-bf0b-4fe3-8acf-adf2c00eee53}, !- Handle
   living zone,                            !- Name
   ,                                       !- Multiplier
   ,                                       !- Ceiling Height {m}
@@ -336,17 +258,10 @@
   ,                                       !- Zone Inside Convection Algorithm
   ,                                       !- Zone Outside Convection Algorithm
   ,                                       !- Zone Conditioning Equipment List Name
-<<<<<<< HEAD
-  {352cb92a-72e3-4e98-9091-b72d82f67397}, !- Zone Air Inlet Port List
-  {26f7b36a-f066-4fc2-9a9d-8a8ef2af0303}, !- Zone Air Exhaust Port List
-  {cbea9274-b97f-454e-b790-f9e8f6a5b932}, !- Zone Air Node Name
-  {da2fbfe2-84db-4204-bdf7-3621e43f4d3e}, !- Zone Return Air Port List
-=======
-  {8fd3e7c5-3718-4f5f-9bf5-5aa29602e637}, !- Zone Air Inlet Port List
-  {42ca2067-1c88-4769-b72e-58c38b1e0fe8}, !- Zone Air Exhaust Port List
-  {f4b691bf-e602-4347-bd21-02cc607c9c1a}, !- Zone Air Node Name
-  {bea8f253-e7c9-4f26-9230-6d9d37d37044}, !- Zone Return Air Port List
->>>>>>> 3c1d7324
+  {b913eac4-c7e1-43ed-9ea9-5a28fa102e87}, !- Zone Air Inlet Port List
+  {38e455f1-2be2-4f69-998d-8b9db343402a}, !- Zone Air Exhaust Port List
+  {0fd016dc-7235-4f50-8008-a3a0862e9d6e}, !- Zone Air Node Name
+  {9abd449f-03fc-4c8b-bff0-ca9ab648e347}, !- Zone Return Air Port List
   ,                                       !- Primary Daylighting Control Name
   ,                                       !- Fraction of Zone Controlled by Primary Daylighting Control
   ,                                       !- Secondary Daylighting Control Name
@@ -357,71 +272,37 @@
   No;                                     !- Use Ideal Air Loads
 
 OS:Node,
-<<<<<<< HEAD
-  {4c302adb-81ec-4fed-8513-69aaec420ad3}, !- Handle
+  {be375e9e-fe0a-4d42-9230-da6b50cb8572}, !- Handle
   Node 1,                                 !- Name
-  {cbea9274-b97f-454e-b790-f9e8f6a5b932}, !- Inlet Port
+  {0fd016dc-7235-4f50-8008-a3a0862e9d6e}, !- Inlet Port
   ;                                       !- Outlet Port
 
 OS:Connection,
-  {cbea9274-b97f-454e-b790-f9e8f6a5b932}, !- Handle
-  {2fa5e4ad-942f-43b0-9c5a-4dc511f9d3db}, !- Name
-  {b0b27c79-26aa-44b2-8bc7-b323139ca264}, !- Source Object
+  {0fd016dc-7235-4f50-8008-a3a0862e9d6e}, !- Handle
+  {25d80f21-da79-4e2e-ba24-381737834011}, !- Name
+  {0f1c4bd1-bf0b-4fe3-8acf-adf2c00eee53}, !- Source Object
   11,                                     !- Outlet Port
-  {4c302adb-81ec-4fed-8513-69aaec420ad3}, !- Target Object
+  {be375e9e-fe0a-4d42-9230-da6b50cb8572}, !- Target Object
   2;                                      !- Inlet Port
 
 OS:PortList,
-  {352cb92a-72e3-4e98-9091-b72d82f67397}, !- Handle
-  {3e46a115-9edd-49d0-ad97-5def925f73a9}, !- Name
-  {b0b27c79-26aa-44b2-8bc7-b323139ca264}; !- HVAC Component
+  {b913eac4-c7e1-43ed-9ea9-5a28fa102e87}, !- Handle
+  {235ccd10-1e2a-4308-bdc5-6362fa42dfd2}, !- Name
+  {0f1c4bd1-bf0b-4fe3-8acf-adf2c00eee53}; !- HVAC Component
 
 OS:PortList,
-  {26f7b36a-f066-4fc2-9a9d-8a8ef2af0303}, !- Handle
-  {405a4a45-1ad2-4497-82fc-e95ac8fba34c}, !- Name
-  {b0b27c79-26aa-44b2-8bc7-b323139ca264}; !- HVAC Component
+  {38e455f1-2be2-4f69-998d-8b9db343402a}, !- Handle
+  {81bc5276-faaa-48ba-98b2-d7b1045b68f1}, !- Name
+  {0f1c4bd1-bf0b-4fe3-8acf-adf2c00eee53}; !- HVAC Component
 
 OS:PortList,
-  {da2fbfe2-84db-4204-bdf7-3621e43f4d3e}, !- Handle
-  {960e208c-4e97-49bf-bafa-91b5156a1257}, !- Name
-  {b0b27c79-26aa-44b2-8bc7-b323139ca264}; !- HVAC Component
+  {9abd449f-03fc-4c8b-bff0-ca9ab648e347}, !- Handle
+  {364b6e6b-dc41-4c5b-80f1-cee912871b9a}, !- Name
+  {0f1c4bd1-bf0b-4fe3-8acf-adf2c00eee53}; !- HVAC Component
 
 OS:Sizing:Zone,
-  {60ce9b4f-deb4-465f-9439-35b4099462a4}, !- Handle
-  {b0b27c79-26aa-44b2-8bc7-b323139ca264}, !- Zone or ZoneList Name
-=======
-  {a5a03ff4-83eb-46a0-9bdf-1c1e5fd6b34d}, !- Handle
-  Node 1,                                 !- Name
-  {f4b691bf-e602-4347-bd21-02cc607c9c1a}, !- Inlet Port
-  ;                                       !- Outlet Port
-
-OS:Connection,
-  {f4b691bf-e602-4347-bd21-02cc607c9c1a}, !- Handle
-  {9a30a6cf-d23b-4cc7-842d-71d45bb0c585}, !- Name
-  {26562c37-550a-49d9-bf17-38a762a7d157}, !- Source Object
-  11,                                     !- Outlet Port
-  {a5a03ff4-83eb-46a0-9bdf-1c1e5fd6b34d}, !- Target Object
-  2;                                      !- Inlet Port
-
-OS:PortList,
-  {8fd3e7c5-3718-4f5f-9bf5-5aa29602e637}, !- Handle
-  {7c1c885c-2d56-4a34-85d1-ee38ff639d2e}, !- Name
-  {26562c37-550a-49d9-bf17-38a762a7d157}; !- HVAC Component
-
-OS:PortList,
-  {42ca2067-1c88-4769-b72e-58c38b1e0fe8}, !- Handle
-  {5e167b66-19e3-4ca4-8d6a-4b1a9bf4229c}, !- Name
-  {26562c37-550a-49d9-bf17-38a762a7d157}; !- HVAC Component
-
-OS:PortList,
-  {bea8f253-e7c9-4f26-9230-6d9d37d37044}, !- Handle
-  {2861f949-83e6-4f53-a11d-99691c24e0b8}, !- Name
-  {26562c37-550a-49d9-bf17-38a762a7d157}; !- HVAC Component
-
-OS:Sizing:Zone,
-  {37609e68-3501-49aa-8a22-90f96899c0aa}, !- Handle
-  {26562c37-550a-49d9-bf17-38a762a7d157}, !- Zone or ZoneList Name
->>>>>>> 3c1d7324
+  {9e13d47e-7dd9-416d-afb2-ff5dcb3a9449}, !- Handle
+  {0f1c4bd1-bf0b-4fe3-8acf-adf2c00eee53}, !- Zone or ZoneList Name
   SupplyAirTemperature,                   !- Zone Cooling Design Supply Air Temperature Input Method
   14,                                     !- Zone Cooling Design Supply Air Temperature {C}
   11.11,                                  !- Zone Cooling Design Supply Air Temperature Difference {deltaC}
@@ -450,25 +331,14 @@
   autosize;                               !- Dedicated Outdoor Air High Setpoint Temperature for Design {C}
 
 OS:ZoneHVAC:EquipmentList,
-<<<<<<< HEAD
-  {e4943687-4649-4602-bf1c-5f5972d09e74}, !- Handle
+  {b2602f72-7215-4224-adc7-867b007830a2}, !- Handle
   Zone HVAC Equipment List 1,             !- Name
-  {b0b27c79-26aa-44b2-8bc7-b323139ca264}; !- Thermal Zone
+  {0f1c4bd1-bf0b-4fe3-8acf-adf2c00eee53}; !- Thermal Zone
 
 OS:Space,
-  {49b50d03-f5b5-4858-a76e-d7aa83f58e11}, !- Handle
+  {cb5ebb51-1f6d-4b14-a214-9cbe8b2992f6}, !- Handle
   living space,                           !- Name
-  {824d4476-3d6b-40c0-9feb-6d6485fec249}, !- Space Type Name
-=======
-  {ef6f915a-034d-4cea-a512-65d8ee8387ff}, !- Handle
-  Zone HVAC Equipment List 1,             !- Name
-  {26562c37-550a-49d9-bf17-38a762a7d157}; !- Thermal Zone
-
-OS:Space,
-  {0dba2e71-b653-4cad-8a6c-789017b80fe0}, !- Handle
-  living space,                           !- Name
-  {f198c4af-ea04-407d-a8df-8b3845b649d5}, !- Space Type Name
->>>>>>> 3c1d7324
+  {fc48a483-c905-4852-8a1d-69ba60133841}, !- Space Type Name
   ,                                       !- Default Construction Set Name
   ,                                       !- Default Schedule Set Name
   -0,                                     !- Direction of Relative North {deg}
@@ -476,31 +346,17 @@
   0,                                      !- Y Origin {m}
   0,                                      !- Z Origin {m}
   ,                                       !- Building Story Name
-<<<<<<< HEAD
-  {b0b27c79-26aa-44b2-8bc7-b323139ca264}, !- Thermal Zone Name
+  {0f1c4bd1-bf0b-4fe3-8acf-adf2c00eee53}, !- Thermal Zone Name
   ,                                       !- Part of Total Floor Area
   ,                                       !- Design Specification Outdoor Air Object Name
-  {96807e44-8694-442c-8451-a10ac48135c0}; !- Building Unit Name
-
-OS:Surface,
-  {30b2e280-8161-4f42-b582-78f34cd2c521}, !- Handle
+  {01589582-cd33-4bd7-92d5-676b8bf4f315}; !- Building Unit Name
+
+OS:Surface,
+  {9030d97e-d9da-48b1-99c3-90d8ea652fd5}, !- Handle
   Surface 1,                              !- Name
   Floor,                                  !- Surface Type
   ,                                       !- Construction Name
-  {49b50d03-f5b5-4858-a76e-d7aa83f58e11}, !- Space Name
-=======
-  {26562c37-550a-49d9-bf17-38a762a7d157}, !- Thermal Zone Name
-  ,                                       !- Part of Total Floor Area
-  ,                                       !- Design Specification Outdoor Air Object Name
-  {9b243943-4078-45b2-8eb8-796de7b0c3eb}; !- Building Unit Name
-
-OS:Surface,
-  {f7ffeea9-7478-411e-ae40-7e56310d5025}, !- Handle
-  Surface 1,                              !- Name
-  Floor,                                  !- Surface Type
-  ,                                       !- Construction Name
-  {0dba2e71-b653-4cad-8a6c-789017b80fe0}, !- Space Name
->>>>>>> 3c1d7324
+  {cb5ebb51-1f6d-4b14-a214-9cbe8b2992f6}, !- Space Name
   Foundation,                             !- Outside Boundary Condition
   ,                                       !- Outside Boundary Condition Object
   NoSun,                                  !- Sun Exposure
@@ -513,19 +369,11 @@
   13.6310703908387, 0, 0;                 !- X,Y,Z Vertex 4 {m}
 
 OS:Surface,
-<<<<<<< HEAD
-  {b8d83beb-8492-4779-ac55-80ecc89c41cf}, !- Handle
+  {2b3c8587-a5ad-40b7-86af-e74aa005b431}, !- Handle
   Surface 2,                              !- Name
   Wall,                                   !- Surface Type
   ,                                       !- Construction Name
-  {49b50d03-f5b5-4858-a76e-d7aa83f58e11}, !- Space Name
-=======
-  {cf9d1367-303b-4891-b4d0-660add9e4690}, !- Handle
-  Surface 2,                              !- Name
-  Wall,                                   !- Surface Type
-  ,                                       !- Construction Name
-  {0dba2e71-b653-4cad-8a6c-789017b80fe0}, !- Space Name
->>>>>>> 3c1d7324
+  {cb5ebb51-1f6d-4b14-a214-9cbe8b2992f6}, !- Space Name
   Outdoors,                               !- Outside Boundary Condition
   ,                                       !- Outside Boundary Condition Object
   SunExposed,                             !- Sun Exposure
@@ -538,19 +386,11 @@
   0, 0, 2.4384;                           !- X,Y,Z Vertex 4 {m}
 
 OS:Surface,
-<<<<<<< HEAD
-  {4022db56-0af6-4fd5-92c9-8b6df64ae089}, !- Handle
+  {abb95397-9bd0-4543-9391-25a84265f226}, !- Handle
   Surface 3,                              !- Name
   Wall,                                   !- Surface Type
   ,                                       !- Construction Name
-  {49b50d03-f5b5-4858-a76e-d7aa83f58e11}, !- Space Name
-=======
-  {6f2d0f21-4cac-44b8-99e8-e67b09a51b00}, !- Handle
-  Surface 3,                              !- Name
-  Wall,                                   !- Surface Type
-  ,                                       !- Construction Name
-  {0dba2e71-b653-4cad-8a6c-789017b80fe0}, !- Space Name
->>>>>>> 3c1d7324
+  {cb5ebb51-1f6d-4b14-a214-9cbe8b2992f6}, !- Space Name
   Outdoors,                               !- Outside Boundary Condition
   ,                                       !- Outside Boundary Condition Object
   SunExposed,                             !- Sun Exposure
@@ -563,19 +403,11 @@
   0, 6.81553519541936, 2.4384;            !- X,Y,Z Vertex 4 {m}
 
 OS:Surface,
-<<<<<<< HEAD
-  {ada15016-aab5-48b2-830e-21e05e4a08eb}, !- Handle
+  {73141441-aebc-47e2-9021-4c24638bc097}, !- Handle
   Surface 4,                              !- Name
   Wall,                                   !- Surface Type
   ,                                       !- Construction Name
-  {49b50d03-f5b5-4858-a76e-d7aa83f58e11}, !- Space Name
-=======
-  {5ae20688-9a3b-4a60-b09e-0d2dee07ed41}, !- Handle
-  Surface 4,                              !- Name
-  Wall,                                   !- Surface Type
-  ,                                       !- Construction Name
-  {0dba2e71-b653-4cad-8a6c-789017b80fe0}, !- Space Name
->>>>>>> 3c1d7324
+  {cb5ebb51-1f6d-4b14-a214-9cbe8b2992f6}, !- Space Name
   Outdoors,                               !- Outside Boundary Condition
   ,                                       !- Outside Boundary Condition Object
   SunExposed,                             !- Sun Exposure
@@ -588,19 +420,11 @@
   13.6310703908387, 6.81553519541936, 2.4384; !- X,Y,Z Vertex 4 {m}
 
 OS:Surface,
-<<<<<<< HEAD
-  {96984079-741d-4c3b-9d4d-0606bb7548f1}, !- Handle
+  {0174edf1-0628-4f29-8e7a-cbea71025fdd}, !- Handle
   Surface 5,                              !- Name
   Wall,                                   !- Surface Type
   ,                                       !- Construction Name
-  {49b50d03-f5b5-4858-a76e-d7aa83f58e11}, !- Space Name
-=======
-  {6ad6b63a-ea64-4654-8b4a-7576c282d606}, !- Handle
-  Surface 5,                              !- Name
-  Wall,                                   !- Surface Type
-  ,                                       !- Construction Name
-  {0dba2e71-b653-4cad-8a6c-789017b80fe0}, !- Space Name
->>>>>>> 3c1d7324
+  {cb5ebb51-1f6d-4b14-a214-9cbe8b2992f6}, !- Space Name
   Outdoors,                               !- Outside Boundary Condition
   ,                                       !- Outside Boundary Condition Object
   SunExposed,                             !- Sun Exposure
@@ -613,23 +437,13 @@
   13.6310703908387, 0, 2.4384;            !- X,Y,Z Vertex 4 {m}
 
 OS:Surface,
-<<<<<<< HEAD
-  {b7e3d7b8-8422-4f49-a3d4-0f22b0c6d986}, !- Handle
+  {087baa22-0f48-4858-8d8f-2ce0a94f0ad0}, !- Handle
   Surface 6,                              !- Name
   RoofCeiling,                            !- Surface Type
   ,                                       !- Construction Name
-  {49b50d03-f5b5-4858-a76e-d7aa83f58e11}, !- Space Name
+  {cb5ebb51-1f6d-4b14-a214-9cbe8b2992f6}, !- Space Name
   Surface,                                !- Outside Boundary Condition
-  {7c04bf60-95c8-4d06-a0a2-2198ad86017c}, !- Outside Boundary Condition Object
-=======
-  {f63cebf5-bde3-4d63-8ede-3f8c92531014}, !- Handle
-  Surface 6,                              !- Name
-  RoofCeiling,                            !- Surface Type
-  ,                                       !- Construction Name
-  {0dba2e71-b653-4cad-8a6c-789017b80fe0}, !- Space Name
-  Surface,                                !- Outside Boundary Condition
-  {c0408dcc-4202-413e-8eee-dc2a2d12d780}, !- Outside Boundary Condition Object
->>>>>>> 3c1d7324
+  {4a84be61-c5c7-4ba5-b7f0-f0ab04a3da41}, !- Outside Boundary Condition Object
   NoSun,                                  !- Sun Exposure
   NoWind,                                 !- Wind Exposure
   ,                                       !- View Factor to Ground
@@ -640,11 +454,7 @@
   0, 0, 2.4384;                           !- X,Y,Z Vertex 4 {m}
 
 OS:SpaceType,
-<<<<<<< HEAD
-  {824d4476-3d6b-40c0-9feb-6d6485fec249}, !- Handle
-=======
-  {f198c4af-ea04-407d-a8df-8b3845b649d5}, !- Handle
->>>>>>> 3c1d7324
+  {fc48a483-c905-4852-8a1d-69ba60133841}, !- Handle
   Space Type 1,                           !- Name
   ,                                       !- Default Construction Set Name
   ,                                       !- Default Schedule Set Name
@@ -655,15 +465,9 @@
   living;                                 !- Standards Space Type
 
 OS:Space,
-<<<<<<< HEAD
-  {7c426d04-442f-4a55-a37e-bc3f542a7627}, !- Handle
+  {6e690f4b-a424-4701-9e63-529e93ce3bc5}, !- Handle
   living space|story 2,                   !- Name
-  {824d4476-3d6b-40c0-9feb-6d6485fec249}, !- Space Type Name
-=======
-  {2b74fa6a-d4e2-491b-a522-48a1ce2ae496}, !- Handle
-  living space|story 2,                   !- Name
-  {f198c4af-ea04-407d-a8df-8b3845b649d5}, !- Space Type Name
->>>>>>> 3c1d7324
+  {fc48a483-c905-4852-8a1d-69ba60133841}, !- Space Type Name
   ,                                       !- Default Construction Set Name
   ,                                       !- Default Schedule Set Name
   -0,                                     !- Direction of Relative North {deg}
@@ -671,35 +475,19 @@
   0,                                      !- Y Origin {m}
   2.4384,                                 !- Z Origin {m}
   ,                                       !- Building Story Name
-<<<<<<< HEAD
-  {b0b27c79-26aa-44b2-8bc7-b323139ca264}, !- Thermal Zone Name
+  {0f1c4bd1-bf0b-4fe3-8acf-adf2c00eee53}, !- Thermal Zone Name
   ,                                       !- Part of Total Floor Area
   ,                                       !- Design Specification Outdoor Air Object Name
-  {96807e44-8694-442c-8451-a10ac48135c0}; !- Building Unit Name
-
-OS:Surface,
-  {7c04bf60-95c8-4d06-a0a2-2198ad86017c}, !- Handle
+  {01589582-cd33-4bd7-92d5-676b8bf4f315}; !- Building Unit Name
+
+OS:Surface,
+  {4a84be61-c5c7-4ba5-b7f0-f0ab04a3da41}, !- Handle
   Surface 7,                              !- Name
   Floor,                                  !- Surface Type
   ,                                       !- Construction Name
-  {7c426d04-442f-4a55-a37e-bc3f542a7627}, !- Space Name
+  {6e690f4b-a424-4701-9e63-529e93ce3bc5}, !- Space Name
   Surface,                                !- Outside Boundary Condition
-  {b7e3d7b8-8422-4f49-a3d4-0f22b0c6d986}, !- Outside Boundary Condition Object
-=======
-  {26562c37-550a-49d9-bf17-38a762a7d157}, !- Thermal Zone Name
-  ,                                       !- Part of Total Floor Area
-  ,                                       !- Design Specification Outdoor Air Object Name
-  {9b243943-4078-45b2-8eb8-796de7b0c3eb}; !- Building Unit Name
-
-OS:Surface,
-  {c0408dcc-4202-413e-8eee-dc2a2d12d780}, !- Handle
-  Surface 7,                              !- Name
-  Floor,                                  !- Surface Type
-  ,                                       !- Construction Name
-  {2b74fa6a-d4e2-491b-a522-48a1ce2ae496}, !- Space Name
-  Surface,                                !- Outside Boundary Condition
-  {f63cebf5-bde3-4d63-8ede-3f8c92531014}, !- Outside Boundary Condition Object
->>>>>>> 3c1d7324
+  {087baa22-0f48-4858-8d8f-2ce0a94f0ad0}, !- Outside Boundary Condition Object
   NoSun,                                  !- Sun Exposure
   NoWind,                                 !- Wind Exposure
   ,                                       !- View Factor to Ground
@@ -710,19 +498,11 @@
   13.6310703908387, 0, 0;                 !- X,Y,Z Vertex 4 {m}
 
 OS:Surface,
-<<<<<<< HEAD
-  {d24e2832-ff3e-44cb-a70f-26aca2fdc042}, !- Handle
+  {ebd3f49e-66d4-4627-b6e0-744b90185e2c}, !- Handle
   Surface 8,                              !- Name
   Wall,                                   !- Surface Type
   ,                                       !- Construction Name
-  {7c426d04-442f-4a55-a37e-bc3f542a7627}, !- Space Name
-=======
-  {5895e2f9-da7c-41ee-8f57-a403df15348b}, !- Handle
-  Surface 8,                              !- Name
-  Wall,                                   !- Surface Type
-  ,                                       !- Construction Name
-  {2b74fa6a-d4e2-491b-a522-48a1ce2ae496}, !- Space Name
->>>>>>> 3c1d7324
+  {6e690f4b-a424-4701-9e63-529e93ce3bc5}, !- Space Name
   Outdoors,                               !- Outside Boundary Condition
   ,                                       !- Outside Boundary Condition Object
   SunExposed,                             !- Sun Exposure
@@ -735,19 +515,11 @@
   0, 0, 2.4384;                           !- X,Y,Z Vertex 4 {m}
 
 OS:Surface,
-<<<<<<< HEAD
-  {66872cfb-b945-4643-826e-b43567132776}, !- Handle
+  {6f6d84d7-dfd6-46d9-8e6c-4483de7496ef}, !- Handle
   Surface 9,                              !- Name
   Wall,                                   !- Surface Type
   ,                                       !- Construction Name
-  {7c426d04-442f-4a55-a37e-bc3f542a7627}, !- Space Name
-=======
-  {a42e5f68-d73a-4a26-9054-7a9f39d91c44}, !- Handle
-  Surface 9,                              !- Name
-  Wall,                                   !- Surface Type
-  ,                                       !- Construction Name
-  {2b74fa6a-d4e2-491b-a522-48a1ce2ae496}, !- Space Name
->>>>>>> 3c1d7324
+  {6e690f4b-a424-4701-9e63-529e93ce3bc5}, !- Space Name
   Outdoors,                               !- Outside Boundary Condition
   ,                                       !- Outside Boundary Condition Object
   SunExposed,                             !- Sun Exposure
@@ -760,19 +532,11 @@
   0, 6.81553519541936, 2.4384;            !- X,Y,Z Vertex 4 {m}
 
 OS:Surface,
-<<<<<<< HEAD
-  {af9b1fc1-8951-4bcf-97ea-c085e00c61c3}, !- Handle
+  {0a8a2274-5450-4798-b0c9-9f04cd9033ff}, !- Handle
   Surface 10,                             !- Name
   Wall,                                   !- Surface Type
   ,                                       !- Construction Name
-  {7c426d04-442f-4a55-a37e-bc3f542a7627}, !- Space Name
-=======
-  {ebaee7f7-30fa-442a-95a3-c6ddc2164ba6}, !- Handle
-  Surface 10,                             !- Name
-  Wall,                                   !- Surface Type
-  ,                                       !- Construction Name
-  {2b74fa6a-d4e2-491b-a522-48a1ce2ae496}, !- Space Name
->>>>>>> 3c1d7324
+  {6e690f4b-a424-4701-9e63-529e93ce3bc5}, !- Space Name
   Outdoors,                               !- Outside Boundary Condition
   ,                                       !- Outside Boundary Condition Object
   SunExposed,                             !- Sun Exposure
@@ -785,19 +549,11 @@
   13.6310703908387, 6.81553519541936, 2.4384; !- X,Y,Z Vertex 4 {m}
 
 OS:Surface,
-<<<<<<< HEAD
-  {4ec77338-a200-40b6-a135-b9847deeeee3}, !- Handle
+  {fdd71e58-e165-4c80-8806-b2a9e22f410c}, !- Handle
   Surface 11,                             !- Name
   Wall,                                   !- Surface Type
   ,                                       !- Construction Name
-  {7c426d04-442f-4a55-a37e-bc3f542a7627}, !- Space Name
-=======
-  {4c38ad13-5ad0-4223-b08a-d0c50e44c917}, !- Handle
-  Surface 11,                             !- Name
-  Wall,                                   !- Surface Type
-  ,                                       !- Construction Name
-  {2b74fa6a-d4e2-491b-a522-48a1ce2ae496}, !- Space Name
->>>>>>> 3c1d7324
+  {6e690f4b-a424-4701-9e63-529e93ce3bc5}, !- Space Name
   Outdoors,                               !- Outside Boundary Condition
   ,                                       !- Outside Boundary Condition Object
   SunExposed,                             !- Sun Exposure
@@ -810,23 +566,13 @@
   13.6310703908387, 0, 2.4384;            !- X,Y,Z Vertex 4 {m}
 
 OS:Surface,
-<<<<<<< HEAD
-  {5e4e78f2-90b2-40ba-b9ef-c2f8b88511b9}, !- Handle
+  {5da51182-8082-4af5-a44d-9e2463cb5bad}, !- Handle
   Surface 12,                             !- Name
   RoofCeiling,                            !- Surface Type
   ,                                       !- Construction Name
-  {7c426d04-442f-4a55-a37e-bc3f542a7627}, !- Space Name
+  {6e690f4b-a424-4701-9e63-529e93ce3bc5}, !- Space Name
   Surface,                                !- Outside Boundary Condition
-  {f82f9ef0-e7c2-4433-ae14-cf5007e14268}, !- Outside Boundary Condition Object
-=======
-  {f68a5328-741d-4ae0-98f1-e7cdbb10765a}, !- Handle
-  Surface 12,                             !- Name
-  RoofCeiling,                            !- Surface Type
-  ,                                       !- Construction Name
-  {2b74fa6a-d4e2-491b-a522-48a1ce2ae496}, !- Space Name
-  Surface,                                !- Outside Boundary Condition
-  {419ed468-888f-41be-bcb4-af345a053e74}, !- Outside Boundary Condition Object
->>>>>>> 3c1d7324
+  {0da66f00-f54b-4915-b564-e7e18cdf7354}, !- Outside Boundary Condition Object
   NoSun,                                  !- Sun Exposure
   NoWind,                                 !- Wind Exposure
   ,                                       !- View Factor to Ground
@@ -837,23 +583,13 @@
   0, 0, 2.4384;                           !- X,Y,Z Vertex 4 {m}
 
 OS:Surface,
-<<<<<<< HEAD
-  {f82f9ef0-e7c2-4433-ae14-cf5007e14268}, !- Handle
+  {0da66f00-f54b-4915-b564-e7e18cdf7354}, !- Handle
   Surface 13,                             !- Name
   Floor,                                  !- Surface Type
   ,                                       !- Construction Name
-  {6e6af547-c465-4d46-821b-6634532daace}, !- Space Name
+  {a38b72ca-8b23-4f57-a4f4-62dd868767e7}, !- Space Name
   Surface,                                !- Outside Boundary Condition
-  {5e4e78f2-90b2-40ba-b9ef-c2f8b88511b9}, !- Outside Boundary Condition Object
-=======
-  {419ed468-888f-41be-bcb4-af345a053e74}, !- Handle
-  Surface 13,                             !- Name
-  Floor,                                  !- Surface Type
-  ,                                       !- Construction Name
-  {7e97938a-2974-4dc3-a584-3243ef2f50b1}, !- Space Name
-  Surface,                                !- Outside Boundary Condition
-  {f68a5328-741d-4ae0-98f1-e7cdbb10765a}, !- Outside Boundary Condition Object
->>>>>>> 3c1d7324
+  {5da51182-8082-4af5-a44d-9e2463cb5bad}, !- Outside Boundary Condition Object
   NoSun,                                  !- Sun Exposure
   NoWind,                                 !- Wind Exposure
   ,                                       !- View Factor to Ground
@@ -864,19 +600,11 @@
   0, 0, 0;                                !- X,Y,Z Vertex 4 {m}
 
 OS:Surface,
-<<<<<<< HEAD
-  {e8bd051f-6701-4412-aded-b35dec037d83}, !- Handle
+  {2d207bbd-1e7b-4bd5-9fb2-c818c6f0cbd4}, !- Handle
   Surface 14,                             !- Name
   RoofCeiling,                            !- Surface Type
   ,                                       !- Construction Name
-  {6e6af547-c465-4d46-821b-6634532daace}, !- Space Name
-=======
-  {bfbb007c-5737-480e-824b-c520f9e01390}, !- Handle
-  Surface 14,                             !- Name
-  RoofCeiling,                            !- Surface Type
-  ,                                       !- Construction Name
-  {7e97938a-2974-4dc3-a584-3243ef2f50b1}, !- Space Name
->>>>>>> 3c1d7324
+  {a38b72ca-8b23-4f57-a4f4-62dd868767e7}, !- Space Name
   Outdoors,                               !- Outside Boundary Condition
   ,                                       !- Outside Boundary Condition Object
   SunExposed,                             !- Sun Exposure
@@ -889,19 +617,11 @@
   13.6310703908387, 0, 0;                 !- X,Y,Z Vertex 4 {m}
 
 OS:Surface,
-<<<<<<< HEAD
-  {f50c0612-2952-44aa-94b5-d6842dce9b3b}, !- Handle
+  {75681c4d-aca3-4dfa-a7c3-c280b7e89780}, !- Handle
   Surface 15,                             !- Name
   RoofCeiling,                            !- Surface Type
   ,                                       !- Construction Name
-  {6e6af547-c465-4d46-821b-6634532daace}, !- Space Name
-=======
-  {3cdea6b4-8cd5-42f6-9b4f-dbb18b29d99d}, !- Handle
-  Surface 15,                             !- Name
-  RoofCeiling,                            !- Surface Type
-  ,                                       !- Construction Name
-  {7e97938a-2974-4dc3-a584-3243ef2f50b1}, !- Space Name
->>>>>>> 3c1d7324
+  {a38b72ca-8b23-4f57-a4f4-62dd868767e7}, !- Space Name
   Outdoors,                               !- Outside Boundary Condition
   ,                                       !- Outside Boundary Condition Object
   SunExposed,                             !- Sun Exposure
@@ -914,19 +634,11 @@
   0, 6.81553519541936, 0;                 !- X,Y,Z Vertex 4 {m}
 
 OS:Surface,
-<<<<<<< HEAD
-  {551747b2-02c6-4cae-b247-5606cde50a58}, !- Handle
+  {83255b48-1bf0-4f0b-93ca-756a27f0fa50}, !- Handle
   Surface 16,                             !- Name
   Wall,                                   !- Surface Type
   ,                                       !- Construction Name
-  {6e6af547-c465-4d46-821b-6634532daace}, !- Space Name
-=======
-  {29777f08-cda8-463a-8483-82439b9b456b}, !- Handle
-  Surface 16,                             !- Name
-  Wall,                                   !- Surface Type
-  ,                                       !- Construction Name
-  {7e97938a-2974-4dc3-a584-3243ef2f50b1}, !- Space Name
->>>>>>> 3c1d7324
+  {a38b72ca-8b23-4f57-a4f4-62dd868767e7}, !- Space Name
   Outdoors,                               !- Outside Boundary Condition
   ,                                       !- Outside Boundary Condition Object
   SunExposed,                             !- Sun Exposure
@@ -938,19 +650,11 @@
   0, 0, 0;                                !- X,Y,Z Vertex 3 {m}
 
 OS:Surface,
-<<<<<<< HEAD
-  {53ee6849-6017-4a0d-8515-dce89465822b}, !- Handle
+  {ff3d32ce-f650-4467-befa-8685c4dfe98f}, !- Handle
   Surface 17,                             !- Name
   Wall,                                   !- Surface Type
   ,                                       !- Construction Name
-  {6e6af547-c465-4d46-821b-6634532daace}, !- Space Name
-=======
-  {ac7bf3c8-735e-4ab3-8cce-2c581c976656}, !- Handle
-  Surface 17,                             !- Name
-  Wall,                                   !- Surface Type
-  ,                                       !- Construction Name
-  {7e97938a-2974-4dc3-a584-3243ef2f50b1}, !- Space Name
->>>>>>> 3c1d7324
+  {a38b72ca-8b23-4f57-a4f4-62dd868767e7}, !- Space Name
   Outdoors,                               !- Outside Boundary Condition
   ,                                       !- Outside Boundary Condition Object
   SunExposed,                             !- Sun Exposure
@@ -962,15 +666,9 @@
   13.6310703908387, 6.81553519541936, 0;  !- X,Y,Z Vertex 3 {m}
 
 OS:Space,
-<<<<<<< HEAD
-  {6e6af547-c465-4d46-821b-6634532daace}, !- Handle
+  {a38b72ca-8b23-4f57-a4f4-62dd868767e7}, !- Handle
   unfinished attic space,                 !- Name
-  {67d26a06-4d58-4268-bc82-aacf45dd11b5}, !- Space Type Name
-=======
-  {7e97938a-2974-4dc3-a584-3243ef2f50b1}, !- Handle
-  unfinished attic space,                 !- Name
-  {8e1fc611-0b19-4d1b-a531-853eaaa385ab}, !- Space Type Name
->>>>>>> 3c1d7324
+  {d24b14e6-016f-48ac-a4b3-ec45e298e2ee}, !- Space Type Name
   ,                                       !- Default Construction Set Name
   ,                                       !- Default Schedule Set Name
   -0,                                     !- Direction of Relative North {deg}
@@ -978,17 +676,10 @@
   0,                                      !- Y Origin {m}
   4.8768,                                 !- Z Origin {m}
   ,                                       !- Building Story Name
-<<<<<<< HEAD
-  {7f7687ed-9c8f-42c7-b8aa-a9efdaf484ca}; !- Thermal Zone Name
+  {79c39cca-281c-485b-8794-3ba4f7753d84}; !- Thermal Zone Name
 
 OS:ThermalZone,
-  {7f7687ed-9c8f-42c7-b8aa-a9efdaf484ca}, !- Handle
-=======
-  {af8b2ec7-1e66-4393-804e-fce6c9e2a352}; !- Thermal Zone Name
-
-OS:ThermalZone,
-  {af8b2ec7-1e66-4393-804e-fce6c9e2a352}, !- Handle
->>>>>>> 3c1d7324
+  {79c39cca-281c-485b-8794-3ba4f7753d84}, !- Handle
   unfinished attic zone,                  !- Name
   ,                                       !- Multiplier
   ,                                       !- Ceiling Height {m}
@@ -997,17 +688,10 @@
   ,                                       !- Zone Inside Convection Algorithm
   ,                                       !- Zone Outside Convection Algorithm
   ,                                       !- Zone Conditioning Equipment List Name
-<<<<<<< HEAD
-  {35b41ab4-563e-4d6b-aa88-194e99bb764b}, !- Zone Air Inlet Port List
-  {f58f26a1-6b40-410d-8f86-a1ea2af0cc0f}, !- Zone Air Exhaust Port List
-  {a31feed8-43ac-42f8-ae42-2618bb6ecf33}, !- Zone Air Node Name
-  {cb00525f-997d-4edf-99f2-3a47c5ffe96d}, !- Zone Return Air Port List
-=======
-  {85d0f345-7a04-48d1-85aa-1654ea8e29a9}, !- Zone Air Inlet Port List
-  {ae31336d-cc43-4a8e-b981-979d59adf2b8}, !- Zone Air Exhaust Port List
-  {572a3ef2-52b0-4f28-9d12-e55493952789}, !- Zone Air Node Name
-  {5412f604-fef0-43f1-8f34-02dfe02a46ce}, !- Zone Return Air Port List
->>>>>>> 3c1d7324
+  {3216eb63-3f2c-4606-9f15-b7a525b0ed00}, !- Zone Air Inlet Port List
+  {1c20394f-3b8e-4982-8152-d42268511c6a}, !- Zone Air Exhaust Port List
+  {44022926-9fc1-47e4-96a6-68c28e76916e}, !- Zone Air Node Name
+  {8671ef7b-a772-4704-ba9f-3e75fd3abe73}, !- Zone Return Air Port List
   ,                                       !- Primary Daylighting Control Name
   ,                                       !- Fraction of Zone Controlled by Primary Daylighting Control
   ,                                       !- Secondary Daylighting Control Name
@@ -1018,71 +702,37 @@
   No;                                     !- Use Ideal Air Loads
 
 OS:Node,
-<<<<<<< HEAD
-  {61666966-783b-42bb-9821-55041a434143}, !- Handle
+  {25743e99-31d0-4c20-900a-7489f911fce3}, !- Handle
   Node 2,                                 !- Name
-  {a31feed8-43ac-42f8-ae42-2618bb6ecf33}, !- Inlet Port
+  {44022926-9fc1-47e4-96a6-68c28e76916e}, !- Inlet Port
   ;                                       !- Outlet Port
 
 OS:Connection,
-  {a31feed8-43ac-42f8-ae42-2618bb6ecf33}, !- Handle
-  {fe3f78e2-4658-4e4f-9289-c1c60ffb741f}, !- Name
-  {7f7687ed-9c8f-42c7-b8aa-a9efdaf484ca}, !- Source Object
+  {44022926-9fc1-47e4-96a6-68c28e76916e}, !- Handle
+  {f547c1bb-fb12-4a39-a031-2b0468ebcbb6}, !- Name
+  {79c39cca-281c-485b-8794-3ba4f7753d84}, !- Source Object
   11,                                     !- Outlet Port
-  {61666966-783b-42bb-9821-55041a434143}, !- Target Object
+  {25743e99-31d0-4c20-900a-7489f911fce3}, !- Target Object
   2;                                      !- Inlet Port
 
 OS:PortList,
-  {35b41ab4-563e-4d6b-aa88-194e99bb764b}, !- Handle
-  {cbf4e260-1c71-4c48-9cf7-12d768835721}, !- Name
-  {7f7687ed-9c8f-42c7-b8aa-a9efdaf484ca}; !- HVAC Component
+  {3216eb63-3f2c-4606-9f15-b7a525b0ed00}, !- Handle
+  {2d5b85e3-6be0-4dc0-8326-5c0611c726c9}, !- Name
+  {79c39cca-281c-485b-8794-3ba4f7753d84}; !- HVAC Component
 
 OS:PortList,
-  {f58f26a1-6b40-410d-8f86-a1ea2af0cc0f}, !- Handle
-  {fc98954a-2546-48f7-aa40-74f98455968c}, !- Name
-  {7f7687ed-9c8f-42c7-b8aa-a9efdaf484ca}; !- HVAC Component
+  {1c20394f-3b8e-4982-8152-d42268511c6a}, !- Handle
+  {7402e929-f493-4337-8601-ff5934b80ed3}, !- Name
+  {79c39cca-281c-485b-8794-3ba4f7753d84}; !- HVAC Component
 
 OS:PortList,
-  {cb00525f-997d-4edf-99f2-3a47c5ffe96d}, !- Handle
-  {8df9c106-89a3-44ee-b1c1-4d3658f54808}, !- Name
-  {7f7687ed-9c8f-42c7-b8aa-a9efdaf484ca}; !- HVAC Component
+  {8671ef7b-a772-4704-ba9f-3e75fd3abe73}, !- Handle
+  {b4652629-88e3-423a-bdb1-5f1730ae41a5}, !- Name
+  {79c39cca-281c-485b-8794-3ba4f7753d84}; !- HVAC Component
 
 OS:Sizing:Zone,
-  {b3aa072e-d5b8-4648-a8fe-6bdf1f3c4442}, !- Handle
-  {7f7687ed-9c8f-42c7-b8aa-a9efdaf484ca}, !- Zone or ZoneList Name
-=======
-  {7513031d-4288-4b1f-a79f-137a9c115260}, !- Handle
-  Node 2,                                 !- Name
-  {572a3ef2-52b0-4f28-9d12-e55493952789}, !- Inlet Port
-  ;                                       !- Outlet Port
-
-OS:Connection,
-  {572a3ef2-52b0-4f28-9d12-e55493952789}, !- Handle
-  {536e071e-aaa9-45c0-a838-a4434cca3e87}, !- Name
-  {af8b2ec7-1e66-4393-804e-fce6c9e2a352}, !- Source Object
-  11,                                     !- Outlet Port
-  {7513031d-4288-4b1f-a79f-137a9c115260}, !- Target Object
-  2;                                      !- Inlet Port
-
-OS:PortList,
-  {85d0f345-7a04-48d1-85aa-1654ea8e29a9}, !- Handle
-  {a76d5977-aa33-42f0-aced-bb753fc109e1}, !- Name
-  {af8b2ec7-1e66-4393-804e-fce6c9e2a352}; !- HVAC Component
-
-OS:PortList,
-  {ae31336d-cc43-4a8e-b981-979d59adf2b8}, !- Handle
-  {6bc4f088-0b95-4469-a0f0-5b8fd1c582de}, !- Name
-  {af8b2ec7-1e66-4393-804e-fce6c9e2a352}; !- HVAC Component
-
-OS:PortList,
-  {5412f604-fef0-43f1-8f34-02dfe02a46ce}, !- Handle
-  {68e78d7e-d0fe-45ec-a4fd-97d2884ced4d}, !- Name
-  {af8b2ec7-1e66-4393-804e-fce6c9e2a352}; !- HVAC Component
-
-OS:Sizing:Zone,
-  {bf0562fe-1c41-4cbc-a452-ad0df60bdd2e}, !- Handle
-  {af8b2ec7-1e66-4393-804e-fce6c9e2a352}, !- Zone or ZoneList Name
->>>>>>> 3c1d7324
+  {cd2dbaa0-c918-44da-af19-36d39a10cdf7}, !- Handle
+  {79c39cca-281c-485b-8794-3ba4f7753d84}, !- Zone or ZoneList Name
   SupplyAirTemperature,                   !- Zone Cooling Design Supply Air Temperature Input Method
   14,                                     !- Zone Cooling Design Supply Air Temperature {C}
   11.11,                                  !- Zone Cooling Design Supply Air Temperature Difference {deltaC}
@@ -1111,21 +761,12 @@
   autosize;                               !- Dedicated Outdoor Air High Setpoint Temperature for Design {C}
 
 OS:ZoneHVAC:EquipmentList,
-<<<<<<< HEAD
-  {7286ad95-273b-4d92-bdee-5c9b5adb017f}, !- Handle
+  {491a6bd8-4a13-424e-9d80-bd479df9967d}, !- Handle
   Zone HVAC Equipment List 2,             !- Name
-  {7f7687ed-9c8f-42c7-b8aa-a9efdaf484ca}; !- Thermal Zone
+  {79c39cca-281c-485b-8794-3ba4f7753d84}; !- Thermal Zone
 
 OS:SpaceType,
-  {67d26a06-4d58-4268-bc82-aacf45dd11b5}, !- Handle
-=======
-  {348777c4-3a63-4f83-b4d0-d5e6b8c40917}, !- Handle
-  Zone HVAC Equipment List 2,             !- Name
-  {af8b2ec7-1e66-4393-804e-fce6c9e2a352}; !- Thermal Zone
-
-OS:SpaceType,
-  {8e1fc611-0b19-4d1b-a531-853eaaa385ab}, !- Handle
->>>>>>> 3c1d7324
+  {d24b14e6-016f-48ac-a4b3-ec45e298e2ee}, !- Handle
   Space Type 2,                           !- Name
   ,                                       !- Default Construction Set Name
   ,                                       !- Default Schedule Set Name
@@ -1136,23 +777,14 @@
   unfinished attic;                       !- Standards Space Type
 
 OS:BuildingUnit,
-<<<<<<< HEAD
-  {96807e44-8694-442c-8451-a10ac48135c0}, !- Handle
-=======
-  {9b243943-4078-45b2-8eb8-796de7b0c3eb}, !- Handle
->>>>>>> 3c1d7324
+  {01589582-cd33-4bd7-92d5-676b8bf4f315}, !- Handle
   unit 1,                                 !- Name
   ,                                       !- Rendering Color
   Residential;                            !- Building Unit Type
 
 OS:AdditionalProperties,
-<<<<<<< HEAD
-  {e5c1929d-e9c0-4436-9220-d89debce31e2}, !- Handle
-  {96807e44-8694-442c-8451-a10ac48135c0}, !- Object Name
-=======
-  {4830d43c-e66b-4bb0-891f-82ec3e7c2a09}, !- Handle
-  {9b243943-4078-45b2-8eb8-796de7b0c3eb}, !- Object Name
->>>>>>> 3c1d7324
+  {bea86fd1-3e66-4cb6-a7b5-76e995816031}, !- Handle
+  {01589582-cd33-4bd7-92d5-676b8bf4f315}, !- Object Name
   NumberOfBedrooms,                       !- Feature Name 1
   Integer,                                !- Feature Data Type 1
   3,                                      !- Feature Value 1
@@ -1164,20 +796,12 @@
   2.6400000000000001;                     !- Feature Value 3
 
 OS:External:File,
-<<<<<<< HEAD
-  {07896af6-0032-40d7-abbb-9ded3d5f2c0b}, !- Handle
-=======
-  {db217cd1-cab7-4d23-a275-1f7bfce06621}, !- Handle
->>>>>>> 3c1d7324
+  {d845f1aa-3071-4563-aca7-6842e8f725f1}, !- Handle
   8760.csv,                               !- Name
   8760.csv;                               !- File Name
 
 OS:Schedule:Day,
-<<<<<<< HEAD
-  {b858be1a-eae0-4b47-a40e-68439f2184d4}, !- Handle
-=======
-  {81b6f1e1-7290-454a-8eab-c5cd81cb811a}, !- Handle
->>>>>>> 3c1d7324
+  {2b450a82-0121-4b8a-af7c-0a8c28dfd743}, !- Handle
   Schedule Day 1,                         !- Name
   ,                                       !- Schedule Type Limits Name
   ,                                       !- Interpolate to Timestep
@@ -1186,11 +810,7 @@
   0;                                      !- Value Until Time 1
 
 OS:Schedule:Day,
-<<<<<<< HEAD
-  {17f9f219-e7c8-484a-b758-44bf05e32611}, !- Handle
-=======
-  {dbc45d64-3a77-4a47-8c6d-f2e654ec6c1c}, !- Handle
->>>>>>> 3c1d7324
+  {1555c717-d553-4315-b1ef-edd83ff98aa7}, !- Handle
   Schedule Day 2,                         !- Name
   ,                                       !- Schedule Type Limits Name
   ,                                       !- Interpolate to Timestep
@@ -1199,17 +819,10 @@
   1;                                      !- Value Until Time 1
 
 OS:Schedule:File,
-<<<<<<< HEAD
-  {a7d3924d-a96b-4a5a-9941-66b43d63d5aa}, !- Handle
+  {0f8b0fb6-316b-4755-87f7-250c625c2457}, !- Handle
   occupants,                              !- Name
-  {9bd93a1a-a14d-4100-85e8-e49fb9485ec5}, !- Schedule Type Limits Name
-  {07896af6-0032-40d7-abbb-9ded3d5f2c0b}, !- External File Name
-=======
-  {f5f9514c-58ba-4ce4-8881-b67ce655b28a}, !- Handle
-  occupants,                              !- Name
-  {996a2785-8456-4775-80d1-5ef3d6de5b5b}, !- Schedule Type Limits Name
-  {db217cd1-cab7-4d23-a275-1f7bfce06621}, !- External File Name
->>>>>>> 3c1d7324
+  {5f0347ed-fbe8-400f-98c2-a3feb5b6458e}, !- Schedule Type Limits Name
+  {d845f1aa-3071-4563-aca7-6842e8f725f1}, !- External File Name
   1,                                      !- Column Number
   1,                                      !- Rows to Skip at Top
   8760,                                   !- Number of Hours of Data
@@ -1218,38 +831,22 @@
   60;                                     !- Minutes per Item
 
 OS:Schedule:Ruleset,
-<<<<<<< HEAD
-  {25584312-2ac4-45b8-88a9-965afb0d895c}, !- Handle
+  {27015739-a0b5-4da1-92a2-bcd04ee53776}, !- Handle
   Schedule Ruleset 1,                     !- Name
-  {6282c896-7b6c-4686-b885-3d7220ffe0e3}, !- Schedule Type Limits Name
-  {5fedb96e-e186-4ee5-9283-efb520968539}; !- Default Day Schedule Name
+  {405afcc3-88ef-4f6e-bd8f-f3f14205346d}, !- Schedule Type Limits Name
+  {9ce7d764-1098-4ae0-92c8-89fae70fba32}; !- Default Day Schedule Name
 
 OS:Schedule:Day,
-  {5fedb96e-e186-4ee5-9283-efb520968539}, !- Handle
+  {9ce7d764-1098-4ae0-92c8-89fae70fba32}, !- Handle
   Schedule Day 3,                         !- Name
-  {6282c896-7b6c-4686-b885-3d7220ffe0e3}, !- Schedule Type Limits Name
-=======
-  {18e834bb-f004-4ebe-8644-55c3ebbc5bb5}, !- Handle
-  Schedule Ruleset 1,                     !- Name
-  {b7839e47-ca97-4257-b469-bed6552b82aa}, !- Schedule Type Limits Name
-  {4309e470-82da-40da-ad50-31103755ba5a}; !- Default Day Schedule Name
-
-OS:Schedule:Day,
-  {4309e470-82da-40da-ad50-31103755ba5a}, !- Handle
-  Schedule Day 3,                         !- Name
-  {b7839e47-ca97-4257-b469-bed6552b82aa}, !- Schedule Type Limits Name
->>>>>>> 3c1d7324
+  {405afcc3-88ef-4f6e-bd8f-f3f14205346d}, !- Schedule Type Limits Name
   ,                                       !- Interpolate to Timestep
   24,                                     !- Hour 1
   0,                                      !- Minute 1
   112.539290946133;                       !- Value Until Time 1
 
 OS:People:Definition,
-<<<<<<< HEAD
-  {b239954c-eb33-4e8b-8cd4-fae868281b0a}, !- Handle
-=======
-  {1c8cf6af-af02-45b5-894d-29c24869274b}, !- Handle
->>>>>>> 3c1d7324
+  {ab627882-9571-45cc-aa39-afe9667af650}, !- Handle
   res occupants|living space,             !- Name
   People,                                 !- Number of People Calculation Method
   1.32,                                   !- Number of People {people}
@@ -1262,21 +859,12 @@
   ZoneAveraged;                           !- Mean Radiant Temperature Calculation Type
 
 OS:People,
-<<<<<<< HEAD
-  {eadd6b7a-17f0-428f-b332-e87192a284e7}, !- Handle
+  {db9c746b-58ce-40c3-a6a1-bc989505dbe1}, !- Handle
   res occupants|living space,             !- Name
-  {b239954c-eb33-4e8b-8cd4-fae868281b0a}, !- People Definition Name
-  {49b50d03-f5b5-4858-a76e-d7aa83f58e11}, !- Space or SpaceType Name
-  {a7d3924d-a96b-4a5a-9941-66b43d63d5aa}, !- Number of People Schedule Name
-  {25584312-2ac4-45b8-88a9-965afb0d895c}, !- Activity Level Schedule Name
-=======
-  {a528b5df-61ac-48dc-9168-dbb4476af334}, !- Handle
-  res occupants|living space,             !- Name
-  {1c8cf6af-af02-45b5-894d-29c24869274b}, !- People Definition Name
-  {0dba2e71-b653-4cad-8a6c-789017b80fe0}, !- Space or SpaceType Name
-  {f5f9514c-58ba-4ce4-8881-b67ce655b28a}, !- Number of People Schedule Name
-  {18e834bb-f004-4ebe-8644-55c3ebbc5bb5}, !- Activity Level Schedule Name
->>>>>>> 3c1d7324
+  {ab627882-9571-45cc-aa39-afe9667af650}, !- People Definition Name
+  {cb5ebb51-1f6d-4b14-a214-9cbe8b2992f6}, !- Space or SpaceType Name
+  {0f8b0fb6-316b-4755-87f7-250c625c2457}, !- Number of People Schedule Name
+  {27015739-a0b5-4da1-92a2-bcd04ee53776}, !- Activity Level Schedule Name
   ,                                       !- Surface Name/Angle Factor List Name
   ,                                       !- Work Efficiency Schedule Name
   ,                                       !- Clothing Insulation Schedule Name
@@ -1284,11 +872,7 @@
   1;                                      !- Multiplier
 
 OS:ScheduleTypeLimits,
-<<<<<<< HEAD
-  {6282c896-7b6c-4686-b885-3d7220ffe0e3}, !- Handle
-=======
-  {b7839e47-ca97-4257-b469-bed6552b82aa}, !- Handle
->>>>>>> 3c1d7324
+  {405afcc3-88ef-4f6e-bd8f-f3f14205346d}, !- Handle
   ActivityLevel,                          !- Name
   0,                                      !- Lower Limit Value
   ,                                       !- Upper Limit Value
@@ -1296,22 +880,14 @@
   ActivityLevel;                          !- Unit Type
 
 OS:ScheduleTypeLimits,
-<<<<<<< HEAD
-  {9bd93a1a-a14d-4100-85e8-e49fb9485ec5}, !- Handle
-=======
-  {996a2785-8456-4775-80d1-5ef3d6de5b5b}, !- Handle
->>>>>>> 3c1d7324
+  {5f0347ed-fbe8-400f-98c2-a3feb5b6458e}, !- Handle
   Fractional,                             !- Name
   0,                                      !- Lower Limit Value
   1,                                      !- Upper Limit Value
   Continuous;                             !- Numeric Type
 
 OS:People:Definition,
-<<<<<<< HEAD
-  {882c162a-4fed-4ba3-b96c-d7b4a5a501fb}, !- Handle
-=======
-  {e9903ebc-e910-4441-ad3e-c86fcf8c6ac5}, !- Handle
->>>>>>> 3c1d7324
+  {d316d578-7ca1-473f-bea6-c3fc449987e9}, !- Handle
   res occupants|living space|story 2,     !- Name
   People,                                 !- Number of People Calculation Method
   1.32,                                   !- Number of People {people}
@@ -1324,21 +900,12 @@
   ZoneAveraged;                           !- Mean Radiant Temperature Calculation Type
 
 OS:People,
-<<<<<<< HEAD
-  {66e0e37b-da99-4840-b4fc-e7b0d527c1a3}, !- Handle
+  {adf514a6-aed5-4c2b-a81b-f3b5b6bd3fd6}, !- Handle
   res occupants|living space|story 2,     !- Name
-  {882c162a-4fed-4ba3-b96c-d7b4a5a501fb}, !- People Definition Name
-  {7c426d04-442f-4a55-a37e-bc3f542a7627}, !- Space or SpaceType Name
-  {a7d3924d-a96b-4a5a-9941-66b43d63d5aa}, !- Number of People Schedule Name
-  {25584312-2ac4-45b8-88a9-965afb0d895c}, !- Activity Level Schedule Name
-=======
-  {2b70a7ff-6127-4bd1-8ee6-36b76d357bb4}, !- Handle
-  res occupants|living space|story 2,     !- Name
-  {e9903ebc-e910-4441-ad3e-c86fcf8c6ac5}, !- People Definition Name
-  {2b74fa6a-d4e2-491b-a522-48a1ce2ae496}, !- Space or SpaceType Name
-  {f5f9514c-58ba-4ce4-8881-b67ce655b28a}, !- Number of People Schedule Name
-  {18e834bb-f004-4ebe-8644-55c3ebbc5bb5}, !- Activity Level Schedule Name
->>>>>>> 3c1d7324
+  {d316d578-7ca1-473f-bea6-c3fc449987e9}, !- People Definition Name
+  {6e690f4b-a424-4701-9e63-529e93ce3bc5}, !- Space or SpaceType Name
+  {0f8b0fb6-316b-4755-87f7-250c625c2457}, !- Number of People Schedule Name
+  {27015739-a0b5-4da1-92a2-bcd04ee53776}, !- Activity Level Schedule Name
   ,                                       !- Surface Name/Angle Factor List Name
   ,                                       !- Work Efficiency Schedule Name
   ,                                       !- Clothing Insulation Schedule Name
