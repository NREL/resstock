!- NOTE: Auto-generated from /test/osw_files/SFD_2000sqft_2story_SL_FA_LeftRight.osw

OS:Version,
<<<<<<< HEAD
  {91d1fd2c-cd5c-401c-bcfa-d28a74effb4b}, !- Handle
  2.9.0;                                  !- Version Identifier

OS:SimulationControl,
  {1228326a-f459-4009-a22b-0cdc6d8cb03f}, !- Handle
=======
  {7bdba979-965e-4249-a920-9d4238ac7f25}, !- Handle
  3.2.1;                                  !- Version Identifier

OS:SimulationControl,
  {a728ec69-727b-4479-aeb1-240dbbba05ab}, !- Handle
>>>>>>> ecc00d0a
  ,                                       !- Do Zone Sizing Calculation
  ,                                       !- Do System Sizing Calculation
  ,                                       !- Do Plant Sizing Calculation
  No;                                     !- Run Simulation for Sizing Periods

OS:Timestep,
<<<<<<< HEAD
  {2ab6038c-8e35-4211-a84d-9f9741f776d8}, !- Handle
  6;                                      !- Number of Timesteps per Hour

OS:ShadowCalculation,
  {e46e097a-c619-4118-9579-56068133fbda}, !- Handle
  20,                                     !- Calculation Frequency
  200;                                    !- Maximum Figures in Shadow Overlap Calculations

OS:SurfaceConvectionAlgorithm:Outside,
  {f3576e61-5218-459c-b980-dd60e7c136a6}, !- Handle
  DOE-2;                                  !- Algorithm

OS:SurfaceConvectionAlgorithm:Inside,
  {0694ac65-049b-4f92-a9e5-b61c3017f3cf}, !- Handle
  TARP;                                   !- Algorithm

OS:ZoneCapacitanceMultiplier:ResearchSpecial,
  {3efd353a-ae51-4e32-9619-eb2b5858b3ff}, !- Handle
=======
  {1f345bda-7f09-4657-a80b-a886408437f9}, !- Handle
  6;                                      !- Number of Timesteps per Hour

OS:ShadowCalculation,
  {6c9816fc-65a7-42cf-af35-457c57e702fd}, !- Handle
  PolygonClipping,                        !- Shading Calculation Method
  ,                                       !- Shading Calculation Update Frequency Method
  20,                                     !- Shading Calculation Update Frequency
  200,                                    !- Maximum Figures in Shadow Overlap Calculations
  ,                                       !- Polygon Clipping Algorithm
  512,                                    !- Pixel Counting Resolution
  DetailedSkyDiffuseModeling,             !- Sky Diffuse Modeling Algorithm
  No,                                     !- Output External Shading Calculation Results
  No,                                     !- Disable Self-Shading Within Shading Zone Groups
  No;                                     !- Disable Self-Shading From Shading Zone Groups to Other Zones

OS:SurfaceConvectionAlgorithm:Outside,
  {20469a55-78ff-4d0b-9fc7-32641f51d353}, !- Handle
  DOE-2;                                  !- Algorithm

OS:SurfaceConvectionAlgorithm:Inside,
  {abc7740b-691a-40fa-b885-f96e119e8e3a}, !- Handle
  TARP;                                   !- Algorithm

OS:ZoneCapacitanceMultiplier:ResearchSpecial,
  {9c780d99-4e71-468a-ba7c-5c5b23c317e8}, !- Handle
>>>>>>> ecc00d0a
  ,                                       !- Temperature Capacity Multiplier
  15,                                     !- Humidity Capacity Multiplier
  ;                                       !- Carbon Dioxide Capacity Multiplier

OS:RunPeriod,
<<<<<<< HEAD
  {b84ccc20-1e70-49ef-bc8d-40ef8d955954}, !- Handle
=======
  {c1f24ef3-31c0-47f5-94b0-de00072b150f}, !- Handle
>>>>>>> ecc00d0a
  Run Period 1,                           !- Name
  1,                                      !- Begin Month
  1,                                      !- Begin Day of Month
  12,                                     !- End Month
  31,                                     !- End Day of Month
  ,                                       !- Use Weather File Holidays and Special Days
  ,                                       !- Use Weather File Daylight Saving Period
  ,                                       !- Apply Weekend Holiday Rule
  ,                                       !- Use Weather File Rain Indicators
  ,                                       !- Use Weather File Snow Indicators
  ;                                       !- Number of Times Runperiod to be Repeated

OS:YearDescription,
<<<<<<< HEAD
  {7b13e21f-5fbb-4766-af7f-72f20214588c}, !- Handle
=======
  {de3186f5-990b-48eb-9345-428a770cb7be}, !- Handle
>>>>>>> ecc00d0a
  2007,                                   !- Calendar Year
  ,                                       !- Day of Week for Start Day
  ;                                       !- Is Leap Year

OS:WeatherFile,
<<<<<<< HEAD
  {60281691-4cf9-4525-8f92-deb6ffc95a02}, !- Handle
=======
  {4b116d35-a61c-4f58-b241-64b44ab98418}, !- Handle
>>>>>>> ecc00d0a
  Denver Intl Ap,                         !- City
  CO,                                     !- State Province Region
  USA,                                    !- Country
  TMY3,                                   !- Data Source
  725650,                                 !- WMO Number
  39.83,                                  !- Latitude {deg}
  -104.65,                                !- Longitude {deg}
  -7,                                     !- Time Zone {hr}
  1650,                                   !- Elevation {m}
  /mnt/c/git/resstock/resources/measures/HPXMLtoOpenStudio/weather/USA_CO_Denver.Intl.AP.725650_TMY3.epw, !- Url
  E23378AA;                               !- Checksum

OS:AdditionalProperties,
<<<<<<< HEAD
  {ffa3b6d2-c1ec-4976-9689-6d0073f57af7}, !- Handle
  {60281691-4cf9-4525-8f92-deb6ffc95a02}, !- Object Name
=======
  {21021ce4-5ca5-4db2-9ad6-efe006ea692b}, !- Handle
  {4b116d35-a61c-4f58-b241-64b44ab98418}, !- Object Name
>>>>>>> ecc00d0a
  EPWHeaderCity,                          !- Feature Name 1
  String,                                 !- Feature Data Type 1
  Denver Intl Ap,                         !- Feature Value 1
  EPWHeaderState,                         !- Feature Name 2
  String,                                 !- Feature Data Type 2
  CO,                                     !- Feature Value 2
  EPWHeaderCountry,                       !- Feature Name 3
  String,                                 !- Feature Data Type 3
  USA,                                    !- Feature Value 3
  EPWHeaderDataSource,                    !- Feature Name 4
  String,                                 !- Feature Data Type 4
  TMY3,                                   !- Feature Value 4
  EPWHeaderStation,                       !- Feature Name 5
  String,                                 !- Feature Data Type 5
  725650,                                 !- Feature Value 5
  EPWHeaderLatitude,                      !- Feature Name 6
  Double,                                 !- Feature Data Type 6
  39.829999999999998,                     !- Feature Value 6
  EPWHeaderLongitude,                     !- Feature Name 7
  Double,                                 !- Feature Data Type 7
  -104.65000000000001,                    !- Feature Value 7
  EPWHeaderTimezone,                      !- Feature Name 8
  Double,                                 !- Feature Data Type 8
  -7,                                     !- Feature Value 8
  EPWHeaderAltitude,                      !- Feature Name 9
  Double,                                 !- Feature Data Type 9
  5413.3858267716532,                     !- Feature Value 9
  EPWHeaderLocalPressure,                 !- Feature Name 10
  Double,                                 !- Feature Data Type 10
  0.81937567683596546,                    !- Feature Value 10
  EPWHeaderRecordsPerHour,                !- Feature Name 11
  Double,                                 !- Feature Data Type 11
  0,                                      !- Feature Value 11
  EPWDataAnnualAvgDrybulb,                !- Feature Name 12
  Double,                                 !- Feature Data Type 12
  51.575616438356228,                     !- Feature Value 12
  EPWDataAnnualMinDrybulb,                !- Feature Name 13
  Double,                                 !- Feature Data Type 13
  -2.9200000000000017,                    !- Feature Value 13
  EPWDataAnnualMaxDrybulb,                !- Feature Name 14
  Double,                                 !- Feature Data Type 14
  104,                                    !- Feature Value 14
  EPWDataCDD50F,                          !- Feature Name 15
  Double,                                 !- Feature Data Type 15
  3072.2925000000005,                     !- Feature Value 15
  EPWDataCDD65F,                          !- Feature Name 16
  Double,                                 !- Feature Data Type 16
  883.62000000000035,                     !- Feature Value 16
  EPWDataHDD50F,                          !- Feature Name 17
  Double,                                 !- Feature Data Type 17
  2497.1925000000001,                     !- Feature Value 17
  EPWDataHDD65F,                          !- Feature Name 18
  Double,                                 !- Feature Data Type 18
  5783.5200000000013,                     !- Feature Value 18
  EPWDataAnnualAvgWindspeed,              !- Feature Name 19
  Double,                                 !- Feature Data Type 19
  3.9165296803649667,                     !- Feature Value 19
  EPWDataMonthlyAvgDrybulbs,              !- Feature Name 20
  String,                                 !- Feature Data Type 20
  33.4191935483871&#4431.90142857142857&#4443.02620967741937&#4442.48624999999999&#4459.877741935483854&#4473.57574999999997&#4472.07975806451608&#4472.70008064516134&#4466.49200000000006&#4450.079112903225806&#4437.218250000000005&#4434.582177419354835, !- Feature Value 20
  EPWDataGroundMonthlyTemps,              !- Feature Name 21
  String,                                 !- Feature Data Type 21
  44.08306285945173&#4440.89570904991865&#4440.64045432632048&#4442.153016571250646&#4448.225111118704206&#4454.268919273837525&#4459.508577937551024&#4462.82777283423508&#4463.10975667174995&#4460.41014950381947&#4455.304105212311526&#4449.445696474514364, !- Feature Value 21
  EPWDataWSF,                             !- Feature Name 22
  Double,                                 !- Feature Data Type 22
  0.58999999999999997,                    !- Feature Value 22
  EPWDataMonthlyAvgDailyHighDrybulbs,     !- Feature Name 23
  String,                                 !- Feature Data Type 23
  47.41032258064516&#4446.58642857142857&#4455.15032258064517&#4453.708&#4472.80193548387098&#4488.67600000000002&#4486.1858064516129&#4485.87225806451613&#4482.082&#4463.18064516129033&#4448.73400000000001&#4448.87935483870968, !- Feature Value 23
  EPWDataMonthlyAvgDailyLowDrybulbs,      !- Feature Name 24
  String,                                 !- Feature Data Type 24
  19.347741935483874&#4419.856428571428573&#4430.316129032258065&#4431.112&#4447.41612903225806&#4457.901999999999994&#4459.063870967741934&#4460.956774193548384&#4452.352000000000004&#4438.41612903225806&#4427.002000000000002&#4423.02903225806451, !- Feature Value 24
  EPWDesignHeatingDrybulb,                !- Feature Name 25
  Double,                                 !- Feature Data Type 25
  12.02,                                  !- Feature Value 25
  EPWDesignHeatingWindspeed,              !- Feature Name 26
  Double,                                 !- Feature Data Type 26
  2.8062500000000004,                     !- Feature Value 26
  EPWDesignCoolingDrybulb,                !- Feature Name 27
  Double,                                 !- Feature Data Type 27
  91.939999999999998,                     !- Feature Value 27
  EPWDesignCoolingWetbulb,                !- Feature Name 28
  Double,                                 !- Feature Data Type 28
  59.95131430195849,                      !- Feature Value 28
  EPWDesignCoolingHumidityRatio,          !- Feature Name 29
  Double,                                 !- Feature Data Type 29
  0.0059161086834698092,                  !- Feature Value 29
  EPWDesignCoolingWindspeed,              !- Feature Name 30
  Double,                                 !- Feature Data Type 30
  3.7999999999999989,                     !- Feature Value 30
  EPWDesignDailyTemperatureRange,         !- Feature Name 31
  Double,                                 !- Feature Data Type 31
  24.915483870967748,                     !- Feature Value 31
  EPWDesignDehumidDrybulb,                !- Feature Name 32
  Double,                                 !- Feature Data Type 32
  67.996785714285721,                     !- Feature Value 32
  EPWDesignDehumidHumidityRatio,          !- Feature Name 33
  Double,                                 !- Feature Data Type 33
  0.012133744170488724,                   !- Feature Value 33
  EPWDesignCoolingDirectNormal,           !- Feature Name 34
  Double,                                 !- Feature Data Type 34
  985,                                    !- Feature Value 34
  EPWDesignCoolingDiffuseHorizontal,      !- Feature Name 35
  Double,                                 !- Feature Data Type 35
  84;                                     !- Feature Value 35

OS:Site,
<<<<<<< HEAD
  {682af5c0-a46f-4afa-9412-3d2c06219b07}, !- Handle
=======
  {be76dee8-71c4-4d43-ac6f-d24781ecdf34}, !- Handle
>>>>>>> ecc00d0a
  Denver Intl Ap_CO_USA,                  !- Name
  39.83,                                  !- Latitude {deg}
  -104.65,                                !- Longitude {deg}
  -7,                                     !- Time Zone {hr}
  1650,                                   !- Elevation {m}
  ;                                       !- Terrain

OS:ClimateZones,
<<<<<<< HEAD
  {34e2e7a2-bb7f-4c4b-8a53-29d9c56df247}, !- Handle
  ,                                       !- Active Institution
  ,                                       !- Active Year
  ,                                       !- Climate Zone Institution Name 1
=======
  {c9fb6912-f601-41d8-a5d8-d5d4c1b9c820}, !- Handle
  Building America,                       !- Climate Zone Institution Name 1
>>>>>>> ecc00d0a
  ,                                       !- Climate Zone Document Name 1
  0,                                      !- Climate Zone Document Year 1
  Cold;                                   !- Climate Zone Value 1

OS:Site:WaterMainsTemperature,
<<<<<<< HEAD
  {7e42f82e-77db-4e30-b772-83c61281bfbb}, !- Handle
=======
  {d97454e2-4cd0-440c-b7e7-0fac1d864b2e}, !- Handle
>>>>>>> ecc00d0a
  Correlation,                            !- Calculation Method
  ,                                       !- Temperature Schedule Name
  10.8753424657535,                       !- Annual Average Outdoor Air Temperature {C}
  23.1524007936508;                       !- Maximum Difference In Monthly Average Outdoor Air Temperatures {deltaC}

OS:RunPeriodControl:DaylightSavingTime,
<<<<<<< HEAD
  {47c27567-99df-48f3-8422-04faf776daa8}, !- Handle
=======
  {2017158b-ce69-4f81-bdf2-f1acd0ded8ee}, !- Handle
>>>>>>> ecc00d0a
  3/12,                                   !- Start Date
  11/5;                                   !- End Date

OS:Site:GroundTemperature:Deep,
<<<<<<< HEAD
  {871e74df-a8ee-4e0b-9b57-6bc52c53f85a}, !- Handle
=======
  {ccb00fa0-e708-4c9d-95e2-d031038d7df5}, !- Handle
>>>>>>> ecc00d0a
  10.8753424657535,                       !- January Deep Ground Temperature {C}
  10.8753424657535,                       !- February Deep Ground Temperature {C}
  10.8753424657535,                       !- March Deep Ground Temperature {C}
  10.8753424657535,                       !- April Deep Ground Temperature {C}
  10.8753424657535,                       !- May Deep Ground Temperature {C}
  10.8753424657535,                       !- June Deep Ground Temperature {C}
  10.8753424657535,                       !- July Deep Ground Temperature {C}
  10.8753424657535,                       !- August Deep Ground Temperature {C}
  10.8753424657535,                       !- September Deep Ground Temperature {C}
  10.8753424657535,                       !- October Deep Ground Temperature {C}
  10.8753424657535,                       !- November Deep Ground Temperature {C}
  10.8753424657535;                       !- December Deep Ground Temperature {C}

OS:Building,
<<<<<<< HEAD
  {af931321-f82d-4150-b242-ecb8ebd892e5}, !- Handle
=======
  {a92c3107-015d-4bc1-b816-26e7509ea26c}, !- Handle
>>>>>>> ecc00d0a
  Building 1,                             !- Name
  ,                                       !- Building Sector Type
  0,                                      !- North Axis {deg}
  ,                                       !- Nominal Floor to Floor Height {m}
  ,                                       !- Space Type Name
  ,                                       !- Default Construction Set Name
  ,                                       !- Default Schedule Set Name
  3,                                      !- Standards Number of Stories
  3,                                      !- Standards Number of Above Ground Stories
  ,                                       !- Standards Template
  singlefamilydetached,                   !- Standards Building Type
  1;                                      !- Standards Number of Living Units

OS:AdditionalProperties,
<<<<<<< HEAD
  {04b38c9f-698d-4628-be77-422c9fd102ce}, !- Handle
  {af931321-f82d-4150-b242-ecb8ebd892e5}, !- Object Name
=======
  {c348349d-d0d1-4b25-9524-a1019f7014c6}, !- Handle
  {a92c3107-015d-4bc1-b816-26e7509ea26c}, !- Object Name
>>>>>>> ecc00d0a
  Total Units Modeled,                    !- Feature Name 1
  Integer,                                !- Feature Data Type 1
  1;                                      !- Feature Value 1

OS:ThermalZone,
<<<<<<< HEAD
  {e65a3e71-1aab-40b7-a9de-6cfb922732af}, !- Handle
=======
  {48dc9d31-8174-4d8b-8363-158657443d28}, !- Handle
>>>>>>> ecc00d0a
  living zone,                            !- Name
  ,                                       !- Multiplier
  ,                                       !- Ceiling Height {m}
  ,                                       !- Volume {m3}
  ,                                       !- Floor Area {m2}
  ,                                       !- Zone Inside Convection Algorithm
  ,                                       !- Zone Outside Convection Algorithm
  ,                                       !- Zone Conditioning Equipment List Name
<<<<<<< HEAD
  {7fd07ded-a5ed-4a41-8ed0-5375d0457435}, !- Zone Air Inlet Port List
  {7c7ecb1d-1abb-48c8-beef-185b96844c13}, !- Zone Air Exhaust Port List
  {ad058d1c-06c4-4aad-9901-5661fd4584fc}, !- Zone Air Node Name
  {1cd58b49-8ede-4cdb-8700-22ba1b2371eb}, !- Zone Return Air Port List
=======
  {b06c44ee-119c-4710-a274-5ae15c4b0a8f}, !- Zone Air Inlet Port List
  {a174e597-ef65-4b44-bfab-c1067b141b85}, !- Zone Air Exhaust Port List
  {4daa60c5-9f8d-4ae3-be5a-ddb4bdf737da}, !- Zone Air Node Name
  {fcc75eea-fb54-4f3c-a099-f0bb24a3ee3c}, !- Zone Return Air Port List
>>>>>>> ecc00d0a
  ,                                       !- Primary Daylighting Control Name
  ,                                       !- Fraction of Zone Controlled by Primary Daylighting Control
  ,                                       !- Secondary Daylighting Control Name
  ,                                       !- Fraction of Zone Controlled by Secondary Daylighting Control
  ,                                       !- Illuminance Map Name
  ,                                       !- Group Rendering Name
  ,                                       !- Thermostat Name
  No;                                     !- Use Ideal Air Loads

OS:Node,
<<<<<<< HEAD
  {4a4e0523-d0ef-4c91-b531-d71c2a827594}, !- Handle
  Node 1,                                 !- Name
  {ad058d1c-06c4-4aad-9901-5661fd4584fc}, !- Inlet Port
  ;                                       !- Outlet Port

OS:Connection,
  {ad058d1c-06c4-4aad-9901-5661fd4584fc}, !- Handle
  {6e0b51a9-92ba-44b0-a786-0e528c5a87be}, !- Name
  {e65a3e71-1aab-40b7-a9de-6cfb922732af}, !- Source Object
  11,                                     !- Outlet Port
  {4a4e0523-d0ef-4c91-b531-d71c2a827594}, !- Target Object
  2;                                      !- Inlet Port

OS:PortList,
  {7fd07ded-a5ed-4a41-8ed0-5375d0457435}, !- Handle
  {5d1a23c4-8697-465c-929b-0293944089cf}, !- Name
  {e65a3e71-1aab-40b7-a9de-6cfb922732af}; !- HVAC Component

OS:PortList,
  {7c7ecb1d-1abb-48c8-beef-185b96844c13}, !- Handle
  {09e85399-fc59-4cab-a6c3-c0e0cbf27576}, !- Name
  {e65a3e71-1aab-40b7-a9de-6cfb922732af}; !- HVAC Component

OS:PortList,
  {1cd58b49-8ede-4cdb-8700-22ba1b2371eb}, !- Handle
  {46ec4af6-d0ae-4f67-bede-b4ee706c8ce5}, !- Name
  {e65a3e71-1aab-40b7-a9de-6cfb922732af}; !- HVAC Component

OS:Sizing:Zone,
  {0646cae2-415f-4cd2-acdc-a701b1a0b2a6}, !- Handle
  {e65a3e71-1aab-40b7-a9de-6cfb922732af}, !- Zone or ZoneList Name
=======
  {55da5b2f-e1f5-43f8-8437-270411b6388f}, !- Handle
  Node 1,                                 !- Name
  {4daa60c5-9f8d-4ae3-be5a-ddb4bdf737da}, !- Inlet Port
  ;                                       !- Outlet Port

OS:Connection,
  {4daa60c5-9f8d-4ae3-be5a-ddb4bdf737da}, !- Handle
  {48dc9d31-8174-4d8b-8363-158657443d28}, !- Source Object
  11,                                     !- Outlet Port
  {55da5b2f-e1f5-43f8-8437-270411b6388f}, !- Target Object
  2;                                      !- Inlet Port

OS:PortList,
  {b06c44ee-119c-4710-a274-5ae15c4b0a8f}, !- Handle
  {48dc9d31-8174-4d8b-8363-158657443d28}; !- HVAC Component

OS:PortList,
  {a174e597-ef65-4b44-bfab-c1067b141b85}, !- Handle
  {48dc9d31-8174-4d8b-8363-158657443d28}; !- HVAC Component

OS:PortList,
  {fcc75eea-fb54-4f3c-a099-f0bb24a3ee3c}, !- Handle
  {48dc9d31-8174-4d8b-8363-158657443d28}; !- HVAC Component

OS:Sizing:Zone,
  {f479e229-1d6e-4165-9406-5d5290c4ecf4}, !- Handle
  {48dc9d31-8174-4d8b-8363-158657443d28}, !- Zone or ZoneList Name
>>>>>>> ecc00d0a
  SupplyAirTemperature,                   !- Zone Cooling Design Supply Air Temperature Input Method
  14,                                     !- Zone Cooling Design Supply Air Temperature {C}
  11.11,                                  !- Zone Cooling Design Supply Air Temperature Difference {deltaC}
  SupplyAirTemperature,                   !- Zone Heating Design Supply Air Temperature Input Method
  40,                                     !- Zone Heating Design Supply Air Temperature {C}
  11.11,                                  !- Zone Heating Design Supply Air Temperature Difference {deltaC}
  0.0085,                                 !- Zone Cooling Design Supply Air Humidity Ratio {kg-H2O/kg-air}
  0.008,                                  !- Zone Heating Design Supply Air Humidity Ratio {kg-H2O/kg-air}
  ,                                       !- Zone Heating Sizing Factor
  ,                                       !- Zone Cooling Sizing Factor
  DesignDay,                              !- Cooling Design Air Flow Method
  ,                                       !- Cooling Design Air Flow Rate {m3/s}
  ,                                       !- Cooling Minimum Air Flow per Zone Floor Area {m3/s-m2}
  ,                                       !- Cooling Minimum Air Flow {m3/s}
  ,                                       !- Cooling Minimum Air Flow Fraction
  DesignDay,                              !- Heating Design Air Flow Method
  ,                                       !- Heating Design Air Flow Rate {m3/s}
  ,                                       !- Heating Maximum Air Flow per Zone Floor Area {m3/s-m2}
  ,                                       !- Heating Maximum Air Flow {m3/s}
  ,                                       !- Heating Maximum Air Flow Fraction
  No,                                     !- Account for Dedicated Outdoor Air System
  NeutralSupplyAir,                       !- Dedicated Outdoor Air System Control Strategy
  autosize,                               !- Dedicated Outdoor Air Low Setpoint Temperature for Design {C}
  autosize;                               !- Dedicated Outdoor Air High Setpoint Temperature for Design {C}

OS:ZoneHVAC:EquipmentList,
<<<<<<< HEAD
  {0f163faf-ec7c-4d27-bf62-8d41e1ea3607}, !- Handle
  Zone HVAC Equipment List 1,             !- Name
  {e65a3e71-1aab-40b7-a9de-6cfb922732af}; !- Thermal Zone

OS:Space,
  {4b51d0ef-541d-4f22-82f4-a1c4f2beada1}, !- Handle
  living space,                           !- Name
  {c3dc31f4-7572-44a5-ad41-a6c82a1a3ac1}, !- Space Type Name
=======
  {bfd92878-8644-41b5-b815-6869510adcae}, !- Handle
  Zone HVAC Equipment List 1,             !- Name
  {48dc9d31-8174-4d8b-8363-158657443d28}; !- Thermal Zone

OS:Space,
  {85fa49a7-45a6-4c7e-828d-9597559e3eaa}, !- Handle
  living space,                           !- Name
  {47c3b0db-effd-4bc9-9de9-6d28c972adfd}, !- Space Type Name
>>>>>>> ecc00d0a
  ,                                       !- Default Construction Set Name
  ,                                       !- Default Schedule Set Name
  -0,                                     !- Direction of Relative North {deg}
  0,                                      !- X Origin {m}
  0,                                      !- Y Origin {m}
  0,                                      !- Z Origin {m}
  ,                                       !- Building Story Name
<<<<<<< HEAD
  {e65a3e71-1aab-40b7-a9de-6cfb922732af}, !- Thermal Zone Name
  ,                                       !- Part of Total Floor Area
  ,                                       !- Design Specification Outdoor Air Object Name
  {a7f3fa0c-e82e-4a95-a832-02801ce04b03}; !- Building Unit Name

OS:Surface,
  {d0167211-c927-4e28-94f1-a4d30b85554f}, !- Handle
  Surface 1,                              !- Name
  Floor,                                  !- Surface Type
  ,                                       !- Construction Name
  {4b51d0ef-541d-4f22-82f4-a1c4f2beada1}, !- Space Name
=======
  {48dc9d31-8174-4d8b-8363-158657443d28}, !- Thermal Zone Name
  ,                                       !- Part of Total Floor Area
  ,                                       !- Design Specification Outdoor Air Object Name
  {729d1a0a-6c3e-4b42-a883-4308ecd1ba92}; !- Building Unit Name

OS:Surface,
  {f0a19163-d98d-4441-aabc-6c17daf7f3e9}, !- Handle
  Surface 1,                              !- Name
  Floor,                                  !- Surface Type
  ,                                       !- Construction Name
  {85fa49a7-45a6-4c7e-828d-9597559e3eaa}, !- Space Name
>>>>>>> ecc00d0a
  Foundation,                             !- Outside Boundary Condition
  ,                                       !- Outside Boundary Condition Object
  NoSun,                                  !- Sun Exposure
  NoWind,                                 !- Wind Exposure
  ,                                       !- View Factor to Ground
  ,                                       !- Number of Vertices
  0, 0, 0,                                !- X,Y,Z Vertex 1 {m}
  0, 11.129722368505, 0,                  !- X,Y,Z Vertex 2 {m}
  5.56486118425249, 11.129722368505, 0,   !- X,Y,Z Vertex 3 {m}
  5.56486118425249, 0, 0;                 !- X,Y,Z Vertex 4 {m}

OS:Surface,
<<<<<<< HEAD
  {b99d653f-56c9-4df3-9694-30c34ea2d195}, !- Handle
  Surface 2,                              !- Name
  Wall,                                   !- Surface Type
  ,                                       !- Construction Name
  {4b51d0ef-541d-4f22-82f4-a1c4f2beada1}, !- Space Name
=======
  {dbba8f05-a911-4a90-8f62-92ea35c2060b}, !- Handle
  Surface 2,                              !- Name
  Wall,                                   !- Surface Type
  ,                                       !- Construction Name
  {85fa49a7-45a6-4c7e-828d-9597559e3eaa}, !- Space Name
>>>>>>> ecc00d0a
  Outdoors,                               !- Outside Boundary Condition
  ,                                       !- Outside Boundary Condition Object
  SunExposed,                             !- Sun Exposure
  WindExposed,                            !- Wind Exposure
  ,                                       !- View Factor to Ground
  ,                                       !- Number of Vertices
  0, 11.129722368505, 2.4384,             !- X,Y,Z Vertex 1 {m}
  0, 11.129722368505, 0,                  !- X,Y,Z Vertex 2 {m}
  0, 0, 0,                                !- X,Y,Z Vertex 3 {m}
  0, 0, 2.4384;                           !- X,Y,Z Vertex 4 {m}

OS:Surface,
<<<<<<< HEAD
  {2122c5b3-06aa-486d-b38d-91f27f20249e}, !- Handle
  Surface 3,                              !- Name
  Wall,                                   !- Surface Type
  ,                                       !- Construction Name
  {4b51d0ef-541d-4f22-82f4-a1c4f2beada1}, !- Space Name
=======
  {3879cdf5-26b3-4b4d-b28d-0f7a0fd876f5}, !- Handle
  Surface 3,                              !- Name
  Wall,                                   !- Surface Type
  ,                                       !- Construction Name
  {85fa49a7-45a6-4c7e-828d-9597559e3eaa}, !- Space Name
>>>>>>> ecc00d0a
  Outdoors,                               !- Outside Boundary Condition
  ,                                       !- Outside Boundary Condition Object
  SunExposed,                             !- Sun Exposure
  WindExposed,                            !- Wind Exposure
  ,                                       !- View Factor to Ground
  ,                                       !- Number of Vertices
  5.56486118425249, 11.129722368505, 2.4384, !- X,Y,Z Vertex 1 {m}
  5.56486118425249, 11.129722368505, 0,   !- X,Y,Z Vertex 2 {m}
  0, 11.129722368505, 0,                  !- X,Y,Z Vertex 3 {m}
  0, 11.129722368505, 2.4384;             !- X,Y,Z Vertex 4 {m}

OS:Surface,
<<<<<<< HEAD
  {b83f1f0d-03ac-4a43-ac7e-b1113e6fe5f7}, !- Handle
  Surface 4,                              !- Name
  Wall,                                   !- Surface Type
  ,                                       !- Construction Name
  {4b51d0ef-541d-4f22-82f4-a1c4f2beada1}, !- Space Name
=======
  {40b99c66-fc44-4460-a303-7d104d6e8285}, !- Handle
  Surface 4,                              !- Name
  Wall,                                   !- Surface Type
  ,                                       !- Construction Name
  {85fa49a7-45a6-4c7e-828d-9597559e3eaa}, !- Space Name
>>>>>>> ecc00d0a
  Outdoors,                               !- Outside Boundary Condition
  ,                                       !- Outside Boundary Condition Object
  SunExposed,                             !- Sun Exposure
  WindExposed,                            !- Wind Exposure
  ,                                       !- View Factor to Ground
  ,                                       !- Number of Vertices
  5.56486118425249, 0, 2.4384,            !- X,Y,Z Vertex 1 {m}
  5.56486118425249, 0, 0,                 !- X,Y,Z Vertex 2 {m}
  5.56486118425249, 11.129722368505, 0,   !- X,Y,Z Vertex 3 {m}
  5.56486118425249, 11.129722368505, 2.4384; !- X,Y,Z Vertex 4 {m}

OS:Surface,
<<<<<<< HEAD
  {5895e192-8e79-4ff6-90c0-3fa180772aa4}, !- Handle
  Surface 5,                              !- Name
  Wall,                                   !- Surface Type
  ,                                       !- Construction Name
  {4b51d0ef-541d-4f22-82f4-a1c4f2beada1}, !- Space Name
=======
  {8bae471a-07a7-44c5-af78-00cb81a8d8a6}, !- Handle
  Surface 5,                              !- Name
  Wall,                                   !- Surface Type
  ,                                       !- Construction Name
  {85fa49a7-45a6-4c7e-828d-9597559e3eaa}, !- Space Name
>>>>>>> ecc00d0a
  Outdoors,                               !- Outside Boundary Condition
  ,                                       !- Outside Boundary Condition Object
  SunExposed,                             !- Sun Exposure
  WindExposed,                            !- Wind Exposure
  ,                                       !- View Factor to Ground
  ,                                       !- Number of Vertices
  0, 0, 2.4384,                           !- X,Y,Z Vertex 1 {m}
  0, 0, 0,                                !- X,Y,Z Vertex 2 {m}
  5.56486118425249, 0, 0,                 !- X,Y,Z Vertex 3 {m}
  5.56486118425249, 0, 2.4384;            !- X,Y,Z Vertex 4 {m}

OS:Surface,
<<<<<<< HEAD
  {164fb962-8c13-4d9a-a638-41d2fe85f012}, !- Handle
  Surface 6,                              !- Name
  RoofCeiling,                            !- Surface Type
  ,                                       !- Construction Name
  {4b51d0ef-541d-4f22-82f4-a1c4f2beada1}, !- Space Name
  Surface,                                !- Outside Boundary Condition
  {41fb21ae-0739-479d-97dd-91bae7b1fcb6}, !- Outside Boundary Condition Object
=======
  {bf14cd08-371f-4b50-93a5-d5d32c562efe}, !- Handle
  Surface 6,                              !- Name
  RoofCeiling,                            !- Surface Type
  ,                                       !- Construction Name
  {85fa49a7-45a6-4c7e-828d-9597559e3eaa}, !- Space Name
  Surface,                                !- Outside Boundary Condition
  {a89c8705-2561-41cf-a782-bfaca5f2bb44}, !- Outside Boundary Condition Object
>>>>>>> ecc00d0a
  NoSun,                                  !- Sun Exposure
  NoWind,                                 !- Wind Exposure
  ,                                       !- View Factor to Ground
  ,                                       !- Number of Vertices
  5.56486118425249, 0, 2.4384,            !- X,Y,Z Vertex 1 {m}
  5.56486118425249, 11.129722368505, 2.4384, !- X,Y,Z Vertex 2 {m}
  0, 11.129722368505, 2.4384,             !- X,Y,Z Vertex 3 {m}
  0, 0, 2.4384;                           !- X,Y,Z Vertex 4 {m}

OS:SpaceType,
<<<<<<< HEAD
  {c3dc31f4-7572-44a5-ad41-a6c82a1a3ac1}, !- Handle
=======
  {47c3b0db-effd-4bc9-9de9-6d28c972adfd}, !- Handle
>>>>>>> ecc00d0a
  Space Type 1,                           !- Name
  ,                                       !- Default Construction Set Name
  ,                                       !- Default Schedule Set Name
  ,                                       !- Group Rendering Name
  ,                                       !- Design Specification Outdoor Air Object Name
  ,                                       !- Standards Template
  ,                                       !- Standards Building Type
  living;                                 !- Standards Space Type

OS:Space,
<<<<<<< HEAD
  {d830f1c1-df84-437b-ab49-5f4b0600dde3}, !- Handle
  living space|story 2,                   !- Name
  {c3dc31f4-7572-44a5-ad41-a6c82a1a3ac1}, !- Space Type Name
=======
  {5c9fb278-b281-4f84-8a2a-e571a9323634}, !- Handle
  living space|story 2,                   !- Name
  {47c3b0db-effd-4bc9-9de9-6d28c972adfd}, !- Space Type Name
>>>>>>> ecc00d0a
  ,                                       !- Default Construction Set Name
  ,                                       !- Default Schedule Set Name
  -0,                                     !- Direction of Relative North {deg}
  0,                                      !- X Origin {m}
  0,                                      !- Y Origin {m}
  2.4384,                                 !- Z Origin {m}
  ,                                       !- Building Story Name
<<<<<<< HEAD
  {e65a3e71-1aab-40b7-a9de-6cfb922732af}, !- Thermal Zone Name
  ,                                       !- Part of Total Floor Area
  ,                                       !- Design Specification Outdoor Air Object Name
  {a7f3fa0c-e82e-4a95-a832-02801ce04b03}; !- Building Unit Name

OS:Surface,
  {41fb21ae-0739-479d-97dd-91bae7b1fcb6}, !- Handle
  Surface 7,                              !- Name
  Floor,                                  !- Surface Type
  ,                                       !- Construction Name
  {d830f1c1-df84-437b-ab49-5f4b0600dde3}, !- Space Name
  Surface,                                !- Outside Boundary Condition
  {164fb962-8c13-4d9a-a638-41d2fe85f012}, !- Outside Boundary Condition Object
=======
  {48dc9d31-8174-4d8b-8363-158657443d28}, !- Thermal Zone Name
  ,                                       !- Part of Total Floor Area
  ,                                       !- Design Specification Outdoor Air Object Name
  {729d1a0a-6c3e-4b42-a883-4308ecd1ba92}; !- Building Unit Name

OS:Surface,
  {a89c8705-2561-41cf-a782-bfaca5f2bb44}, !- Handle
  Surface 7,                              !- Name
  Floor,                                  !- Surface Type
  ,                                       !- Construction Name
  {5c9fb278-b281-4f84-8a2a-e571a9323634}, !- Space Name
  Surface,                                !- Outside Boundary Condition
  {bf14cd08-371f-4b50-93a5-d5d32c562efe}, !- Outside Boundary Condition Object
>>>>>>> ecc00d0a
  NoSun,                                  !- Sun Exposure
  NoWind,                                 !- Wind Exposure
  ,                                       !- View Factor to Ground
  ,                                       !- Number of Vertices
  0, 0, 0,                                !- X,Y,Z Vertex 1 {m}
  0, 11.129722368505, 0,                  !- X,Y,Z Vertex 2 {m}
  5.56486118425249, 11.129722368505, 0,   !- X,Y,Z Vertex 3 {m}
  5.56486118425249, 0, 0;                 !- X,Y,Z Vertex 4 {m}

OS:Surface,
<<<<<<< HEAD
  {0e766834-ce80-4755-a619-d1e4294f9649}, !- Handle
  Surface 8,                              !- Name
  Wall,                                   !- Surface Type
  ,                                       !- Construction Name
  {d830f1c1-df84-437b-ab49-5f4b0600dde3}, !- Space Name
=======
  {efbb12ea-6296-4483-bf9b-20f8624c3f41}, !- Handle
  Surface 8,                              !- Name
  Wall,                                   !- Surface Type
  ,                                       !- Construction Name
  {5c9fb278-b281-4f84-8a2a-e571a9323634}, !- Space Name
>>>>>>> ecc00d0a
  Outdoors,                               !- Outside Boundary Condition
  ,                                       !- Outside Boundary Condition Object
  SunExposed,                             !- Sun Exposure
  WindExposed,                            !- Wind Exposure
  ,                                       !- View Factor to Ground
  ,                                       !- Number of Vertices
  0, 11.129722368505, 2.4384,             !- X,Y,Z Vertex 1 {m}
  0, 11.129722368505, 0,                  !- X,Y,Z Vertex 2 {m}
  0, 0, 0,                                !- X,Y,Z Vertex 3 {m}
  0, 0, 2.4384;                           !- X,Y,Z Vertex 4 {m}

OS:Surface,
<<<<<<< HEAD
  {db55d1e8-5123-4e07-a4e9-579c66de663b}, !- Handle
  Surface 9,                              !- Name
  Wall,                                   !- Surface Type
  ,                                       !- Construction Name
  {d830f1c1-df84-437b-ab49-5f4b0600dde3}, !- Space Name
=======
  {f532c81a-80f3-46b8-863e-0a891ac674a4}, !- Handle
  Surface 9,                              !- Name
  Wall,                                   !- Surface Type
  ,                                       !- Construction Name
  {5c9fb278-b281-4f84-8a2a-e571a9323634}, !- Space Name
>>>>>>> ecc00d0a
  Outdoors,                               !- Outside Boundary Condition
  ,                                       !- Outside Boundary Condition Object
  SunExposed,                             !- Sun Exposure
  WindExposed,                            !- Wind Exposure
  ,                                       !- View Factor to Ground
  ,                                       !- Number of Vertices
  5.56486118425249, 11.129722368505, 2.4384, !- X,Y,Z Vertex 1 {m}
  5.56486118425249, 11.129722368505, 0,   !- X,Y,Z Vertex 2 {m}
  0, 11.129722368505, 0,                  !- X,Y,Z Vertex 3 {m}
  0, 11.129722368505, 2.4384;             !- X,Y,Z Vertex 4 {m}

OS:Surface,
<<<<<<< HEAD
  {8f7fd7b1-4052-4c99-95e8-32b8771ae810}, !- Handle
  Surface 10,                             !- Name
  Wall,                                   !- Surface Type
  ,                                       !- Construction Name
  {d830f1c1-df84-437b-ab49-5f4b0600dde3}, !- Space Name
=======
  {5b152618-aeaf-4e86-83ab-aed3bdea83ee}, !- Handle
  Surface 10,                             !- Name
  Wall,                                   !- Surface Type
  ,                                       !- Construction Name
  {5c9fb278-b281-4f84-8a2a-e571a9323634}, !- Space Name
>>>>>>> ecc00d0a
  Outdoors,                               !- Outside Boundary Condition
  ,                                       !- Outside Boundary Condition Object
  SunExposed,                             !- Sun Exposure
  WindExposed,                            !- Wind Exposure
  ,                                       !- View Factor to Ground
  ,                                       !- Number of Vertices
  5.56486118425249, 0, 2.4384,            !- X,Y,Z Vertex 1 {m}
  5.56486118425249, 0, 0,                 !- X,Y,Z Vertex 2 {m}
  5.56486118425249, 11.129722368505, 0,   !- X,Y,Z Vertex 3 {m}
  5.56486118425249, 11.129722368505, 2.4384; !- X,Y,Z Vertex 4 {m}

OS:Surface,
<<<<<<< HEAD
  {e2e2a10f-53a5-4626-b563-a1672b051037}, !- Handle
  Surface 11,                             !- Name
  Wall,                                   !- Surface Type
  ,                                       !- Construction Name
  {d830f1c1-df84-437b-ab49-5f4b0600dde3}, !- Space Name
=======
  {83da0178-3445-47cf-9bde-ea96cdf6c2bd}, !- Handle
  Surface 11,                             !- Name
  Wall,                                   !- Surface Type
  ,                                       !- Construction Name
  {5c9fb278-b281-4f84-8a2a-e571a9323634}, !- Space Name
>>>>>>> ecc00d0a
  Outdoors,                               !- Outside Boundary Condition
  ,                                       !- Outside Boundary Condition Object
  SunExposed,                             !- Sun Exposure
  WindExposed,                            !- Wind Exposure
  ,                                       !- View Factor to Ground
  ,                                       !- Number of Vertices
  0, 0, 2.4384,                           !- X,Y,Z Vertex 1 {m}
  0, 0, 0,                                !- X,Y,Z Vertex 2 {m}
  5.56486118425249, 0, 0,                 !- X,Y,Z Vertex 3 {m}
  5.56486118425249, 0, 2.4384;            !- X,Y,Z Vertex 4 {m}

OS:Surface,
<<<<<<< HEAD
  {7d0a28ba-c285-441e-bbca-480bf84b48d8}, !- Handle
  Surface 12,                             !- Name
  RoofCeiling,                            !- Surface Type
  ,                                       !- Construction Name
  {d830f1c1-df84-437b-ab49-5f4b0600dde3}, !- Space Name
  Surface,                                !- Outside Boundary Condition
  {8ceaa44e-8f75-4b1c-9817-e2d8883f7d26}, !- Outside Boundary Condition Object
=======
  {84c4d739-a111-411b-8d91-491bd1c0d436}, !- Handle
  Surface 12,                             !- Name
  RoofCeiling,                            !- Surface Type
  ,                                       !- Construction Name
  {5c9fb278-b281-4f84-8a2a-e571a9323634}, !- Space Name
  Surface,                                !- Outside Boundary Condition
  {25890a3f-c40f-40db-9597-9c1863a00f90}, !- Outside Boundary Condition Object
>>>>>>> ecc00d0a
  NoSun,                                  !- Sun Exposure
  NoWind,                                 !- Wind Exposure
  ,                                       !- View Factor to Ground
  ,                                       !- Number of Vertices
  5.56486118425249, 0, 2.4384,            !- X,Y,Z Vertex 1 {m}
  5.56486118425249, 11.129722368505, 2.4384, !- X,Y,Z Vertex 2 {m}
  0, 11.129722368505, 2.4384,             !- X,Y,Z Vertex 3 {m}
  0, 0, 2.4384;                           !- X,Y,Z Vertex 4 {m}

OS:Surface,
<<<<<<< HEAD
  {8ceaa44e-8f75-4b1c-9817-e2d8883f7d26}, !- Handle
  Surface 13,                             !- Name
  Floor,                                  !- Surface Type
  ,                                       !- Construction Name
  {d8744e3b-fc8f-4d51-ae05-009d41c6703f}, !- Space Name
  Surface,                                !- Outside Boundary Condition
  {7d0a28ba-c285-441e-bbca-480bf84b48d8}, !- Outside Boundary Condition Object
=======
  {25890a3f-c40f-40db-9597-9c1863a00f90}, !- Handle
  Surface 13,                             !- Name
  Floor,                                  !- Surface Type
  ,                                       !- Construction Name
  {0d761f4a-2629-4125-b84d-46c1ca0c30a0}, !- Space Name
  Surface,                                !- Outside Boundary Condition
  {84c4d739-a111-411b-8d91-491bd1c0d436}, !- Outside Boundary Condition Object
>>>>>>> ecc00d0a
  NoSun,                                  !- Sun Exposure
  NoWind,                                 !- Wind Exposure
  ,                                       !- View Factor to Ground
  ,                                       !- Number of Vertices
  0, 11.129722368505, 0,                  !- X,Y,Z Vertex 1 {m}
  5.56486118425249, 11.129722368505, 0,   !- X,Y,Z Vertex 2 {m}
  5.56486118425249, 0, 0,                 !- X,Y,Z Vertex 3 {m}
  0, 0, 0;                                !- X,Y,Z Vertex 4 {m}

OS:Surface,
<<<<<<< HEAD
  {d9f58a5b-18e7-40ae-a8d2-e0710b7a28da}, !- Handle
  Surface 14,                             !- Name
  RoofCeiling,                            !- Surface Type
  ,                                       !- Construction Name
  {d8744e3b-fc8f-4d51-ae05-009d41c6703f}, !- Space Name
=======
  {288f4ff6-2cae-4e55-9c9a-61e66d0d0e64}, !- Handle
  Surface 14,                             !- Name
  RoofCeiling,                            !- Surface Type
  ,                                       !- Construction Name
  {0d761f4a-2629-4125-b84d-46c1ca0c30a0}, !- Space Name
>>>>>>> ecc00d0a
  Outdoors,                               !- Outside Boundary Condition
  ,                                       !- Outside Boundary Condition Object
  SunExposed,                             !- Sun Exposure
  WindExposed,                            !- Wind Exposure
  ,                                       !- View Factor to Ground
  ,                                       !- Number of Vertices
  2.78243059212624, 11.129722368505, 1.69601529606312, !- X,Y,Z Vertex 1 {m}
  2.78243059212624, 0, 1.69601529606312,  !- X,Y,Z Vertex 2 {m}
  5.56486118425249, 0, 0.304799999999999, !- X,Y,Z Vertex 3 {m}
  5.56486118425249, 11.129722368505, 0.304799999999999; !- X,Y,Z Vertex 4 {m}

OS:Surface,
<<<<<<< HEAD
  {b604af3b-16db-41c3-af14-7cbabd337df0}, !- Handle
  Surface 15,                             !- Name
  RoofCeiling,                            !- Surface Type
  ,                                       !- Construction Name
  {d8744e3b-fc8f-4d51-ae05-009d41c6703f}, !- Space Name
=======
  {f92be9eb-5417-4392-a9bd-d59a03c45cb5}, !- Handle
  Surface 15,                             !- Name
  RoofCeiling,                            !- Surface Type
  ,                                       !- Construction Name
  {0d761f4a-2629-4125-b84d-46c1ca0c30a0}, !- Space Name
>>>>>>> ecc00d0a
  Outdoors,                               !- Outside Boundary Condition
  ,                                       !- Outside Boundary Condition Object
  SunExposed,                             !- Sun Exposure
  WindExposed,                            !- Wind Exposure
  ,                                       !- View Factor to Ground
  ,                                       !- Number of Vertices
  2.78243059212624, 0, 1.69601529606312,  !- X,Y,Z Vertex 1 {m}
  2.78243059212624, 11.129722368505, 1.69601529606312, !- X,Y,Z Vertex 2 {m}
  0, 11.129722368505, 0.3048,             !- X,Y,Z Vertex 3 {m}
  0, 0, 0.3048;                           !- X,Y,Z Vertex 4 {m}

OS:Surface,
<<<<<<< HEAD
  {03edb14b-9a43-4655-aa0c-a4036e19de5b}, !- Handle
  Surface 16,                             !- Name
  Wall,                                   !- Surface Type
  ,                                       !- Construction Name
  {d8744e3b-fc8f-4d51-ae05-009d41c6703f}, !- Space Name
=======
  {d502459e-4e16-4566-a991-7702d8e17dd8}, !- Handle
  Surface 16,                             !- Name
  Wall,                                   !- Surface Type
  ,                                       !- Construction Name
  {0d761f4a-2629-4125-b84d-46c1ca0c30a0}, !- Space Name
>>>>>>> ecc00d0a
  Outdoors,                               !- Outside Boundary Condition
  ,                                       !- Outside Boundary Condition Object
  SunExposed,                             !- Sun Exposure
  WindExposed,                            !- Wind Exposure
  ,                                       !- View Factor to Ground
  ,                                       !- Number of Vertices
  2.78243059212624, 0, 1.39121529606312,  !- X,Y,Z Vertex 1 {m}
  0, 0, 0,                                !- X,Y,Z Vertex 2 {m}
  5.56486118425249, 0, 0;                 !- X,Y,Z Vertex 3 {m}

OS:Surface,
<<<<<<< HEAD
  {45ab95af-8fa8-4aa6-96cc-e00e957cb47c}, !- Handle
  Surface 17,                             !- Name
  Wall,                                   !- Surface Type
  ,                                       !- Construction Name
  {d8744e3b-fc8f-4d51-ae05-009d41c6703f}, !- Space Name
=======
  {b1dfe1dd-ed2e-4851-bbb0-05904f8a2b86}, !- Handle
  Surface 17,                             !- Name
  Wall,                                   !- Surface Type
  ,                                       !- Construction Name
  {0d761f4a-2629-4125-b84d-46c1ca0c30a0}, !- Space Name
>>>>>>> ecc00d0a
  Outdoors,                               !- Outside Boundary Condition
  ,                                       !- Outside Boundary Condition Object
  SunExposed,                             !- Sun Exposure
  WindExposed,                            !- Wind Exposure
  ,                                       !- View Factor to Ground
  ,                                       !- Number of Vertices
  2.78243059212624, 11.129722368505, 1.39121529606312, !- X,Y,Z Vertex 1 {m}
  5.56486118425249, 11.129722368505, 0,   !- X,Y,Z Vertex 2 {m}
  0, 11.129722368505, 0;                  !- X,Y,Z Vertex 3 {m}

OS:Space,
<<<<<<< HEAD
  {d8744e3b-fc8f-4d51-ae05-009d41c6703f}, !- Handle
  finished attic space,                   !- Name
  {c3dc31f4-7572-44a5-ad41-a6c82a1a3ac1}, !- Space Type Name
=======
  {0d761f4a-2629-4125-b84d-46c1ca0c30a0}, !- Handle
  finished attic space,                   !- Name
  {47c3b0db-effd-4bc9-9de9-6d28c972adfd}, !- Space Type Name
>>>>>>> ecc00d0a
  ,                                       !- Default Construction Set Name
  ,                                       !- Default Schedule Set Name
  -0,                                     !- Direction of Relative North {deg}
  0,                                      !- X Origin {m}
  0,                                      !- Y Origin {m}
  4.8768,                                 !- Z Origin {m}
  ,                                       !- Building Story Name
<<<<<<< HEAD
  {e65a3e71-1aab-40b7-a9de-6cfb922732af}, !- Thermal Zone Name
  ,                                       !- Part of Total Floor Area
  ,                                       !- Design Specification Outdoor Air Object Name
  {a7f3fa0c-e82e-4a95-a832-02801ce04b03}; !- Building Unit Name

OS:BuildingUnit,
  {a7f3fa0c-e82e-4a95-a832-02801ce04b03}, !- Handle
=======
  {48dc9d31-8174-4d8b-8363-158657443d28}, !- Thermal Zone Name
  ,                                       !- Part of Total Floor Area
  ,                                       !- Design Specification Outdoor Air Object Name
  {729d1a0a-6c3e-4b42-a883-4308ecd1ba92}; !- Building Unit Name

OS:BuildingUnit,
  {729d1a0a-6c3e-4b42-a883-4308ecd1ba92}, !- Handle
>>>>>>> ecc00d0a
  unit 1,                                 !- Name
  ,                                       !- Rendering Color
  Residential;                            !- Building Unit Type

OS:AdditionalProperties,
<<<<<<< HEAD
  {90ea4f9b-971e-4d76-94f6-9e80ef3285f4}, !- Handle
  {a7f3fa0c-e82e-4a95-a832-02801ce04b03}, !- Object Name
=======
  {f97bbd09-9591-4f6b-b824-9504524423ae}, !- Handle
  {729d1a0a-6c3e-4b42-a883-4308ecd1ba92}, !- Object Name
>>>>>>> ecc00d0a
  NumberOfBedrooms,                       !- Feature Name 1
  Integer,                                !- Feature Data Type 1
  3,                                      !- Feature Value 1
  NumberOfBathrooms,                      !- Feature Name 2
  Double,                                 !- Feature Data Type 2
  2,                                      !- Feature Value 2
  NumberOfOccupants,                      !- Feature Name 3
  Double,                                 !- Feature Data Type 3
  2.6400000000000001;                     !- Feature Value 3

OS:External:File,
<<<<<<< HEAD
  {27ce1038-6999-4262-84d9-7aa17ffc5e9b}, !- Handle
=======
  {64472d2f-8151-487d-bdf5-f0a0ed71528e}, !- Handle
>>>>>>> ecc00d0a
  8760.csv,                               !- Name
  8760.csv;                               !- File Name

OS:Schedule:Day,
<<<<<<< HEAD
  {e1d39873-e243-4529-b88a-01bb0c6ae8e3}, !- Handle
=======
  {a290cf9f-77df-456c-b818-9a3a71341a88}, !- Handle
>>>>>>> ecc00d0a
  Schedule Day 1,                         !- Name
  ,                                       !- Schedule Type Limits Name
  ,                                       !- Interpolate to Timestep
  24,                                     !- Hour 1
  0,                                      !- Minute 1
  0;                                      !- Value Until Time 1

OS:Schedule:Day,
<<<<<<< HEAD
  {de5be5aa-1f93-4eb4-b1fe-8b65e44091cf}, !- Handle
=======
  {c23765a5-9abe-4f3a-b7ef-c71328e6d766}, !- Handle
>>>>>>> ecc00d0a
  Schedule Day 2,                         !- Name
  ,                                       !- Schedule Type Limits Name
  ,                                       !- Interpolate to Timestep
  24,                                     !- Hour 1
  0,                                      !- Minute 1
  1;                                      !- Value Until Time 1

OS:Schedule:File,
<<<<<<< HEAD
  {e35cbc11-060c-4e07-800d-cffb298c5f76}, !- Handle
  occupants,                              !- Name
  {4df20f45-6c38-44be-a15a-e09ef0cd3df4}, !- Schedule Type Limits Name
  {27ce1038-6999-4262-84d9-7aa17ffc5e9b}, !- External File Name
=======
  {4d7d5118-dac8-40fd-89b2-bb0d8a854559}, !- Handle
  occupants,                              !- Name
  {98a63b67-cdd0-4106-b356-accd37fdb253}, !- Schedule Type Limits Name
  {64472d2f-8151-487d-bdf5-f0a0ed71528e}, !- External File Name
>>>>>>> ecc00d0a
  1,                                      !- Column Number
  1,                                      !- Rows to Skip at Top
  8760,                                   !- Number of Hours of Data
  ,                                       !- Column Separator
  ,                                       !- Interpolate to Timestep
  60;                                     !- Minutes per Item

<<<<<<< HEAD
OS:Schedule:Ruleset,
  {c171a7da-53b5-41a9-bc7f-4d4fcbc15a72}, !- Handle
  Schedule Ruleset 1,                     !- Name
  {99935e33-16d1-4221-892d-9bbffbb041e8}, !- Schedule Type Limits Name
  {dcb5c73b-b650-40bf-85e8-7b6f28cfb2f0}; !- Default Day Schedule Name

OS:Schedule:Day,
  {dcb5c73b-b650-40bf-85e8-7b6f28cfb2f0}, !- Handle
  Schedule Day 3,                         !- Name
  {99935e33-16d1-4221-892d-9bbffbb041e8}, !- Schedule Type Limits Name
  ,                                       !- Interpolate to Timestep
  24,                                     !- Hour 1
  0,                                      !- Minute 1
  112.539290946133;                       !- Value Until Time 1

OS:People:Definition,
  {36d5093e-04a8-4c7e-bd9f-b1827bf5ce00}, !- Handle
  res occupants|living space|story 2,     !- Name
=======
OS:Schedule:Constant,
  {42831dbb-8517-4617-bbba-3828777c932b}, !- Handle
  res occupants activity schedule,        !- Name
  {3e36ed06-0fb8-433f-ae1f-8e0d1ae3c079}, !- Schedule Type Limits Name
  112.539290946133;                       !- Value

OS:People:Definition,
  {33009909-0c60-4687-ba28-5fdb0da2e77f}, !- Handle
  res occupants|living space,             !- Name
>>>>>>> ecc00d0a
  People,                                 !- Number of People Calculation Method
  0.88,                                   !- Number of People {people}
  ,                                       !- People per Space Floor Area {person/m2}
  ,                                       !- Space Floor Area per Person {m2/person}
  0.319734,                               !- Fraction Radiant
  0.573,                                  !- Sensible Heat Fraction
  0,                                      !- Carbon Dioxide Generation Rate {m3/s-W}
  No,                                     !- Enable ASHRAE 55 Comfort Warnings
  ZoneAveraged;                           !- Mean Radiant Temperature Calculation Type

OS:People,
<<<<<<< HEAD
  {ae6ff64c-f2da-423b-93e3-07fcaf4c0366}, !- Handle
  res occupants|living space|story 2,     !- Name
  {36d5093e-04a8-4c7e-bd9f-b1827bf5ce00}, !- People Definition Name
  {d830f1c1-df84-437b-ab49-5f4b0600dde3}, !- Space or SpaceType Name
  {e35cbc11-060c-4e07-800d-cffb298c5f76}, !- Number of People Schedule Name
  {c171a7da-53b5-41a9-bc7f-4d4fcbc15a72}, !- Activity Level Schedule Name
=======
  {e8b71a27-37a1-469b-8248-594d5d52b7bc}, !- Handle
  res occupants|living space,             !- Name
  {33009909-0c60-4687-ba28-5fdb0da2e77f}, !- People Definition Name
  {85fa49a7-45a6-4c7e-828d-9597559e3eaa}, !- Space or SpaceType Name
  {4d7d5118-dac8-40fd-89b2-bb0d8a854559}, !- Number of People Schedule Name
  {42831dbb-8517-4617-bbba-3828777c932b}, !- Activity Level Schedule Name
>>>>>>> ecc00d0a
  ,                                       !- Surface Name/Angle Factor List Name
  ,                                       !- Work Efficiency Schedule Name
  ,                                       !- Clothing Insulation Schedule Name
  ,                                       !- Air Velocity Schedule Name
  1;                                      !- Multiplier

OS:ScheduleTypeLimits,
<<<<<<< HEAD
  {99935e33-16d1-4221-892d-9bbffbb041e8}, !- Handle
=======
  {3e36ed06-0fb8-433f-ae1f-8e0d1ae3c079}, !- Handle
>>>>>>> ecc00d0a
  ActivityLevel,                          !- Name
  0,                                      !- Lower Limit Value
  ,                                       !- Upper Limit Value
  Continuous,                             !- Numeric Type
  ActivityLevel;                          !- Unit Type

OS:ScheduleTypeLimits,
<<<<<<< HEAD
  {4df20f45-6c38-44be-a15a-e09ef0cd3df4}, !- Handle
=======
  {98a63b67-cdd0-4106-b356-accd37fdb253}, !- Handle
>>>>>>> ecc00d0a
  Fractional,                             !- Name
  0,                                      !- Lower Limit Value
  1,                                      !- Upper Limit Value
  Continuous;                             !- Numeric Type

OS:People:Definition,
<<<<<<< HEAD
  {b0f4f93f-3963-43a3-8446-4f6392b48152}, !- Handle
=======
  {d97cb3fe-e0d3-4328-890c-8ee1cfd49b45}, !- Handle
>>>>>>> ecc00d0a
  res occupants|finished attic space,     !- Name
  People,                                 !- Number of People Calculation Method
  0.88,                                   !- Number of People {people}
  ,                                       !- People per Space Floor Area {person/m2}
  ,                                       !- Space Floor Area per Person {m2/person}
  0.319734,                               !- Fraction Radiant
  0.573,                                  !- Sensible Heat Fraction
  0,                                      !- Carbon Dioxide Generation Rate {m3/s-W}
  No,                                     !- Enable ASHRAE 55 Comfort Warnings
  ZoneAveraged;                           !- Mean Radiant Temperature Calculation Type

OS:People,
<<<<<<< HEAD
  {f397c4a9-c68a-4335-88e0-8807bd769be9}, !- Handle
  res occupants|finished attic space,     !- Name
  {b0f4f93f-3963-43a3-8446-4f6392b48152}, !- People Definition Name
  {d8744e3b-fc8f-4d51-ae05-009d41c6703f}, !- Space or SpaceType Name
  {e35cbc11-060c-4e07-800d-cffb298c5f76}, !- Number of People Schedule Name
  {c171a7da-53b5-41a9-bc7f-4d4fcbc15a72}, !- Activity Level Schedule Name
=======
  {ce94fa13-5feb-4b55-a660-1d3843fa6b11}, !- Handle
  res occupants|finished attic space,     !- Name
  {d97cb3fe-e0d3-4328-890c-8ee1cfd49b45}, !- People Definition Name
  {0d761f4a-2629-4125-b84d-46c1ca0c30a0}, !- Space or SpaceType Name
  {4d7d5118-dac8-40fd-89b2-bb0d8a854559}, !- Number of People Schedule Name
  {42831dbb-8517-4617-bbba-3828777c932b}, !- Activity Level Schedule Name
>>>>>>> ecc00d0a
  ,                                       !- Surface Name/Angle Factor List Name
  ,                                       !- Work Efficiency Schedule Name
  ,                                       !- Clothing Insulation Schedule Name
  ,                                       !- Air Velocity Schedule Name
  1;                                      !- Multiplier

OS:People:Definition,
<<<<<<< HEAD
  {3f677ec6-5f7e-4254-a218-2619f37d283c}, !- Handle
  res occupants|living space,             !- Name
=======
  {eceb00c1-d5ed-4322-834e-ee59f12bf957}, !- Handle
  res occupants|living space|story 2,     !- Name
>>>>>>> ecc00d0a
  People,                                 !- Number of People Calculation Method
  0.88,                                   !- Number of People {people}
  ,                                       !- People per Space Floor Area {person/m2}
  ,                                       !- Space Floor Area per Person {m2/person}
  0.319734,                               !- Fraction Radiant
  0.573,                                  !- Sensible Heat Fraction
  0,                                      !- Carbon Dioxide Generation Rate {m3/s-W}
  No,                                     !- Enable ASHRAE 55 Comfort Warnings
  ZoneAveraged;                           !- Mean Radiant Temperature Calculation Type

OS:People,
<<<<<<< HEAD
  {6b8ca326-ca22-4198-aefa-8406855c063d}, !- Handle
  res occupants|living space,             !- Name
  {3f677ec6-5f7e-4254-a218-2619f37d283c}, !- People Definition Name
  {4b51d0ef-541d-4f22-82f4-a1c4f2beada1}, !- Space or SpaceType Name
  {e35cbc11-060c-4e07-800d-cffb298c5f76}, !- Number of People Schedule Name
  {c171a7da-53b5-41a9-bc7f-4d4fcbc15a72}, !- Activity Level Schedule Name
=======
  {cc6346c2-b244-4d75-a2bd-01d8eb72899e}, !- Handle
  res occupants|living space|story 2,     !- Name
  {eceb00c1-d5ed-4322-834e-ee59f12bf957}, !- People Definition Name
  {5c9fb278-b281-4f84-8a2a-e571a9323634}, !- Space or SpaceType Name
  {4d7d5118-dac8-40fd-89b2-bb0d8a854559}, !- Number of People Schedule Name
  {42831dbb-8517-4617-bbba-3828777c932b}, !- Activity Level Schedule Name
>>>>>>> ecc00d0a
  ,                                       !- Surface Name/Angle Factor List Name
  ,                                       !- Work Efficiency Schedule Name
  ,                                       !- Clothing Insulation Schedule Name
  ,                                       !- Air Velocity Schedule Name
  1;                                      !- Multiplier

OS:ShadingSurfaceGroup,
<<<<<<< HEAD
  {405a50a3-2269-42b1-9dfc-25945b5709dc}, !- Handle
=======
  {7a935ab7-75fc-45ee-ac5e-f12f0e0f65c6}, !- Handle
>>>>>>> ecc00d0a
  res eaves,                              !- Name
  Building;                               !- Shading Surface Type

OS:ShadingSurface,
<<<<<<< HEAD
  {337a376d-f1d1-49c3-aaeb-999d6fe58099}, !- Handle
  Surface 15 - res eaves,                 !- Name
  ,                                       !- Construction Name
  {405a50a3-2269-42b1-9dfc-25945b5709dc}, !- Shading Surface Group Name
=======
  {031bf6b5-4688-4d39-8f94-00fbfff41276}, !- Handle
  Surface 15 - res eaves,                 !- Name
  ,                                       !- Construction Name
  {7a935ab7-75fc-45ee-ac5e-f12f0e0f65c6}, !- Shading Surface Group Name
>>>>>>> ecc00d0a
  ,                                       !- Transmittance Schedule Name
  ,                                       !- Number of Vertices
  0, -0.6096, 5.1816,                     !- X,Y,Z Vertex 1 {m}
  2.78243059212624, -0.6096, 6.57281529606312, !- X,Y,Z Vertex 2 {m}
  2.78243059212624, 0, 6.57281529606312,  !- X,Y,Z Vertex 3 {m}
  0, 0, 5.1816;                           !- X,Y,Z Vertex 4 {m}

OS:ShadingSurface,
<<<<<<< HEAD
  {9bcf266e-51da-4749-81e9-659a40dc8233}, !- Handle
  Surface 15 - res eaves 1,               !- Name
  ,                                       !- Construction Name
  {405a50a3-2269-42b1-9dfc-25945b5709dc}, !- Shading Surface Group Name
=======
  {c1e4fd2f-8d53-4609-89ed-1a5aeb8afb60}, !- Handle
  Surface 15 - res eaves 1,               !- Name
  ,                                       !- Construction Name
  {7a935ab7-75fc-45ee-ac5e-f12f0e0f65c6}, !- Shading Surface Group Name
>>>>>>> ecc00d0a
  ,                                       !- Transmittance Schedule Name
  ,                                       !- Number of Vertices
  2.78243059212624, 11.739322368505, 6.57281529606312, !- X,Y,Z Vertex 1 {m}
  0, 11.739322368505, 5.1816,             !- X,Y,Z Vertex 2 {m}
  0, 11.129722368505, 5.1816,             !- X,Y,Z Vertex 3 {m}
  2.78243059212624, 11.129722368505, 6.57281529606312; !- X,Y,Z Vertex 4 {m}

OS:ShadingSurface,
<<<<<<< HEAD
  {0ee0a576-d879-47b2-8975-73dd91ec4bd3}, !- Handle
  Surface 15 - res eaves 2,               !- Name
  ,                                       !- Construction Name
  {405a50a3-2269-42b1-9dfc-25945b5709dc}, !- Shading Surface Group Name
=======
  {54f4815e-39f7-4f8e-9513-d5f9eaef8831}, !- Handle
  Surface 15 - res eaves 2,               !- Name
  ,                                       !- Construction Name
  {7a935ab7-75fc-45ee-ac5e-f12f0e0f65c6}, !- Shading Surface Group Name
>>>>>>> ecc00d0a
  ,                                       !- Transmittance Schedule Name
  ,                                       !- Number of Vertices
  -0.6096, 11.129722368505, 4.8768,       !- X,Y,Z Vertex 1 {m}
  -0.6096, 0, 4.8768,                     !- X,Y,Z Vertex 2 {m}
  0, 0, 5.1816,                           !- X,Y,Z Vertex 3 {m}
  0, 11.129722368505, 5.1816;             !- X,Y,Z Vertex 4 {m}

OS:ShadingSurface,
<<<<<<< HEAD
  {60d8a289-9cec-49fe-b37b-35b4f0f959a5}, !- Handle
  Surface 14 - res eaves,                 !- Name
  ,                                       !- Construction Name
  {405a50a3-2269-42b1-9dfc-25945b5709dc}, !- Shading Surface Group Name
=======
  {689f40cd-f72f-4524-bd0f-390ab4bbb8bb}, !- Handle
  Surface 14 - res eaves,                 !- Name
  ,                                       !- Construction Name
  {7a935ab7-75fc-45ee-ac5e-f12f0e0f65c6}, !- Shading Surface Group Name
>>>>>>> ecc00d0a
  ,                                       !- Transmittance Schedule Name
  ,                                       !- Number of Vertices
  5.56486118425249, 11.739322368505, 5.1816, !- X,Y,Z Vertex 1 {m}
  2.78243059212624, 11.739322368505, 6.57281529606312, !- X,Y,Z Vertex 2 {m}
  2.78243059212624, 11.129722368505, 6.57281529606312, !- X,Y,Z Vertex 3 {m}
  5.56486118425249, 11.129722368505, 5.1816; !- X,Y,Z Vertex 4 {m}

OS:ShadingSurface,
<<<<<<< HEAD
  {bdd582f0-3edf-4dce-b3ae-c4bbdd291803}, !- Handle
  Surface 14 - res eaves 1,               !- Name
  ,                                       !- Construction Name
  {405a50a3-2269-42b1-9dfc-25945b5709dc}, !- Shading Surface Group Name
=======
  {8b1e72cf-1a9e-47bf-b98d-480d34af69d8}, !- Handle
  Surface 14 - res eaves 1,               !- Name
  ,                                       !- Construction Name
  {7a935ab7-75fc-45ee-ac5e-f12f0e0f65c6}, !- Shading Surface Group Name
>>>>>>> ecc00d0a
  ,                                       !- Transmittance Schedule Name
  ,                                       !- Number of Vertices
  2.78243059212624, -0.6096, 6.57281529606312, !- X,Y,Z Vertex 1 {m}
  5.56486118425249, -0.6096, 5.1816,      !- X,Y,Z Vertex 2 {m}
  5.56486118425249, 0, 5.1816,            !- X,Y,Z Vertex 3 {m}
  2.78243059212624, 0, 6.57281529606312;  !- X,Y,Z Vertex 4 {m}

OS:ShadingSurface,
<<<<<<< HEAD
  {fff459c9-f230-40c1-a5d2-0759612b9a04}, !- Handle
  Surface 14 - res eaves 2,               !- Name
  ,                                       !- Construction Name
  {405a50a3-2269-42b1-9dfc-25945b5709dc}, !- Shading Surface Group Name
=======
  {c716eac5-15a6-4202-a3e9-9886fd1b3d00}, !- Handle
  Surface 14 - res eaves 2,               !- Name
  ,                                       !- Construction Name
  {7a935ab7-75fc-45ee-ac5e-f12f0e0f65c6}, !- Shading Surface Group Name
>>>>>>> ecc00d0a
  ,                                       !- Transmittance Schedule Name
  ,                                       !- Number of Vertices
  6.17446118425249, 0, 4.8768,            !- X,Y,Z Vertex 1 {m}
  6.17446118425249, 11.129722368505, 4.8768, !- X,Y,Z Vertex 2 {m}
  5.56486118425249, 11.129722368505, 5.1816, !- X,Y,Z Vertex 3 {m}
  5.56486118425249, 0, 5.1816;            !- X,Y,Z Vertex 4 {m}
<|MERGE_RESOLUTION|>--- conflicted
+++ resolved
@@ -1,50 +1,22 @@
 !- NOTE: Auto-generated from /test/osw_files/SFD_2000sqft_2story_SL_FA_LeftRight.osw
 
 OS:Version,
-<<<<<<< HEAD
-  {91d1fd2c-cd5c-401c-bcfa-d28a74effb4b}, !- Handle
-  2.9.0;                                  !- Version Identifier
+  {c4ed3d25-8411-412c-8cde-8749b990d734}, !- Handle
+  3.2.1;                                  !- Version Identifier
 
 OS:SimulationControl,
-  {1228326a-f459-4009-a22b-0cdc6d8cb03f}, !- Handle
-=======
-  {7bdba979-965e-4249-a920-9d4238ac7f25}, !- Handle
-  3.2.1;                                  !- Version Identifier
-
-OS:SimulationControl,
-  {a728ec69-727b-4479-aeb1-240dbbba05ab}, !- Handle
->>>>>>> ecc00d0a
+  {fcb11741-6c45-4bfa-99bb-92e83ba483c7}, !- Handle
   ,                                       !- Do Zone Sizing Calculation
   ,                                       !- Do System Sizing Calculation
   ,                                       !- Do Plant Sizing Calculation
   No;                                     !- Run Simulation for Sizing Periods
 
 OS:Timestep,
-<<<<<<< HEAD
-  {2ab6038c-8e35-4211-a84d-9f9741f776d8}, !- Handle
+  {3d1496e9-df65-4321-874e-c327e39bcbf4}, !- Handle
   6;                                      !- Number of Timesteps per Hour
 
 OS:ShadowCalculation,
-  {e46e097a-c619-4118-9579-56068133fbda}, !- Handle
-  20,                                     !- Calculation Frequency
-  200;                                    !- Maximum Figures in Shadow Overlap Calculations
-
-OS:SurfaceConvectionAlgorithm:Outside,
-  {f3576e61-5218-459c-b980-dd60e7c136a6}, !- Handle
-  DOE-2;                                  !- Algorithm
-
-OS:SurfaceConvectionAlgorithm:Inside,
-  {0694ac65-049b-4f92-a9e5-b61c3017f3cf}, !- Handle
-  TARP;                                   !- Algorithm
-
-OS:ZoneCapacitanceMultiplier:ResearchSpecial,
-  {3efd353a-ae51-4e32-9619-eb2b5858b3ff}, !- Handle
-=======
-  {1f345bda-7f09-4657-a80b-a886408437f9}, !- Handle
-  6;                                      !- Number of Timesteps per Hour
-
-OS:ShadowCalculation,
-  {6c9816fc-65a7-42cf-af35-457c57e702fd}, !- Handle
+  {4abd13cc-d3da-4c33-b377-573014070b5e}, !- Handle
   PolygonClipping,                        !- Shading Calculation Method
   ,                                       !- Shading Calculation Update Frequency Method
   20,                                     !- Shading Calculation Update Frequency
@@ -57,26 +29,21 @@
   No;                                     !- Disable Self-Shading From Shading Zone Groups to Other Zones
 
 OS:SurfaceConvectionAlgorithm:Outside,
-  {20469a55-78ff-4d0b-9fc7-32641f51d353}, !- Handle
+  {b7d38f59-9237-480c-952a-a14ec4c6bd07}, !- Handle
   DOE-2;                                  !- Algorithm
 
 OS:SurfaceConvectionAlgorithm:Inside,
-  {abc7740b-691a-40fa-b885-f96e119e8e3a}, !- Handle
+  {d447a6cd-91cf-4599-a2e0-5d0999ccdd8b}, !- Handle
   TARP;                                   !- Algorithm
 
 OS:ZoneCapacitanceMultiplier:ResearchSpecial,
-  {9c780d99-4e71-468a-ba7c-5c5b23c317e8}, !- Handle
->>>>>>> ecc00d0a
+  {d0ec28dc-6a08-4b4d-8987-a7a0afcae799}, !- Handle
   ,                                       !- Temperature Capacity Multiplier
   15,                                     !- Humidity Capacity Multiplier
   ;                                       !- Carbon Dioxide Capacity Multiplier
 
 OS:RunPeriod,
-<<<<<<< HEAD
-  {b84ccc20-1e70-49ef-bc8d-40ef8d955954}, !- Handle
-=======
-  {c1f24ef3-31c0-47f5-94b0-de00072b150f}, !- Handle
->>>>>>> ecc00d0a
+  {07382947-5562-46a3-9175-f75c7969bb53}, !- Handle
   Run Period 1,                           !- Name
   1,                                      !- Begin Month
   1,                                      !- Begin Day of Month
@@ -90,21 +57,13 @@
   ;                                       !- Number of Times Runperiod to be Repeated
 
 OS:YearDescription,
-<<<<<<< HEAD
-  {7b13e21f-5fbb-4766-af7f-72f20214588c}, !- Handle
-=======
-  {de3186f5-990b-48eb-9345-428a770cb7be}, !- Handle
->>>>>>> ecc00d0a
+  {fa0e2500-3c83-4e69-9861-fbe9180b2a06}, !- Handle
   2007,                                   !- Calendar Year
   ,                                       !- Day of Week for Start Day
   ;                                       !- Is Leap Year
 
 OS:WeatherFile,
-<<<<<<< HEAD
-  {60281691-4cf9-4525-8f92-deb6ffc95a02}, !- Handle
-=======
-  {4b116d35-a61c-4f58-b241-64b44ab98418}, !- Handle
->>>>>>> ecc00d0a
+  {14a88ab2-3560-4482-bcfe-c2914ed483f0}, !- Handle
   Denver Intl Ap,                         !- City
   CO,                                     !- State Province Region
   USA,                                    !- Country
@@ -114,17 +73,12 @@
   -104.65,                                !- Longitude {deg}
   -7,                                     !- Time Zone {hr}
   1650,                                   !- Elevation {m}
-  /mnt/c/git/resstock/resources/measures/HPXMLtoOpenStudio/weather/USA_CO_Denver.Intl.AP.725650_TMY3.epw, !- Url
+  C:/OpenStudio/resstock/resources/measures/HPXMLtoOpenStudio/weather/USA_CO_Denver.Intl.AP.725650_TMY3.epw, !- Url
   E23378AA;                               !- Checksum
 
 OS:AdditionalProperties,
-<<<<<<< HEAD
-  {ffa3b6d2-c1ec-4976-9689-6d0073f57af7}, !- Handle
-  {60281691-4cf9-4525-8f92-deb6ffc95a02}, !- Object Name
-=======
-  {21021ce4-5ca5-4db2-9ad6-efe006ea692b}, !- Handle
-  {4b116d35-a61c-4f58-b241-64b44ab98418}, !- Object Name
->>>>>>> ecc00d0a
+  {c5e8f143-9d4a-4232-9f05-ded5960a2d41}, !- Handle
+  {14a88ab2-3560-4482-bcfe-c2914ed483f0}, !- Object Name
   EPWHeaderCity,                          !- Feature Name 1
   String,                                 !- Feature Data Type 1
   Denver Intl Ap,                         !- Feature Value 1
@@ -232,11 +186,7 @@
   84;                                     !- Feature Value 35
 
 OS:Site,
-<<<<<<< HEAD
-  {682af5c0-a46f-4afa-9412-3d2c06219b07}, !- Handle
-=======
-  {be76dee8-71c4-4d43-ac6f-d24781ecdf34}, !- Handle
->>>>>>> ecc00d0a
+  {001d9b64-4dc5-4cdf-bf22-07905341b606}, !- Handle
   Denver Intl Ap_CO_USA,                  !- Name
   39.83,                                  !- Latitude {deg}
   -104.65,                                !- Longitude {deg}
@@ -245,45 +195,26 @@
   ;                                       !- Terrain
 
 OS:ClimateZones,
-<<<<<<< HEAD
-  {34e2e7a2-bb7f-4c4b-8a53-29d9c56df247}, !- Handle
-  ,                                       !- Active Institution
-  ,                                       !- Active Year
-  ,                                       !- Climate Zone Institution Name 1
-=======
-  {c9fb6912-f601-41d8-a5d8-d5d4c1b9c820}, !- Handle
+  {24aa11ae-bd47-4721-a11c-9ab6349f5595}, !- Handle
   Building America,                       !- Climate Zone Institution Name 1
->>>>>>> ecc00d0a
   ,                                       !- Climate Zone Document Name 1
   0,                                      !- Climate Zone Document Year 1
   Cold;                                   !- Climate Zone Value 1
 
 OS:Site:WaterMainsTemperature,
-<<<<<<< HEAD
-  {7e42f82e-77db-4e30-b772-83c61281bfbb}, !- Handle
-=======
-  {d97454e2-4cd0-440c-b7e7-0fac1d864b2e}, !- Handle
->>>>>>> ecc00d0a
+  {affd23f5-117a-427a-a0c3-7749a2fb86bd}, !- Handle
   Correlation,                            !- Calculation Method
   ,                                       !- Temperature Schedule Name
   10.8753424657535,                       !- Annual Average Outdoor Air Temperature {C}
   23.1524007936508;                       !- Maximum Difference In Monthly Average Outdoor Air Temperatures {deltaC}
 
 OS:RunPeriodControl:DaylightSavingTime,
-<<<<<<< HEAD
-  {47c27567-99df-48f3-8422-04faf776daa8}, !- Handle
-=======
-  {2017158b-ce69-4f81-bdf2-f1acd0ded8ee}, !- Handle
->>>>>>> ecc00d0a
+  {f3cb151f-a17b-41e4-939e-37f73f52c6f2}, !- Handle
   3/12,                                   !- Start Date
   11/5;                                   !- End Date
 
 OS:Site:GroundTemperature:Deep,
-<<<<<<< HEAD
-  {871e74df-a8ee-4e0b-9b57-6bc52c53f85a}, !- Handle
-=======
-  {ccb00fa0-e708-4c9d-95e2-d031038d7df5}, !- Handle
->>>>>>> ecc00d0a
+  {b1a702a3-25fa-4252-8889-e07d577e8426}, !- Handle
   10.8753424657535,                       !- January Deep Ground Temperature {C}
   10.8753424657535,                       !- February Deep Ground Temperature {C}
   10.8753424657535,                       !- March Deep Ground Temperature {C}
@@ -298,11 +229,7 @@
   10.8753424657535;                       !- December Deep Ground Temperature {C}
 
 OS:Building,
-<<<<<<< HEAD
-  {af931321-f82d-4150-b242-ecb8ebd892e5}, !- Handle
-=======
-  {a92c3107-015d-4bc1-b816-26e7509ea26c}, !- Handle
->>>>>>> ecc00d0a
+  {4be72426-1e9d-4443-b980-235a56e69c8f}, !- Handle
   Building 1,                             !- Name
   ,                                       !- Building Sector Type
   0,                                      !- North Axis {deg}
@@ -317,23 +244,14 @@
   1;                                      !- Standards Number of Living Units
 
 OS:AdditionalProperties,
-<<<<<<< HEAD
-  {04b38c9f-698d-4628-be77-422c9fd102ce}, !- Handle
-  {af931321-f82d-4150-b242-ecb8ebd892e5}, !- Object Name
-=======
-  {c348349d-d0d1-4b25-9524-a1019f7014c6}, !- Handle
-  {a92c3107-015d-4bc1-b816-26e7509ea26c}, !- Object Name
->>>>>>> ecc00d0a
+  {b2f15e33-f49b-4c22-98bc-6a887d920b2d}, !- Handle
+  {4be72426-1e9d-4443-b980-235a56e69c8f}, !- Object Name
   Total Units Modeled,                    !- Feature Name 1
   Integer,                                !- Feature Data Type 1
   1;                                      !- Feature Value 1
 
 OS:ThermalZone,
-<<<<<<< HEAD
-  {e65a3e71-1aab-40b7-a9de-6cfb922732af}, !- Handle
-=======
-  {48dc9d31-8174-4d8b-8363-158657443d28}, !- Handle
->>>>>>> ecc00d0a
+  {66efca90-c2c6-43f3-b185-c5ff069807f2}, !- Handle
   living zone,                            !- Name
   ,                                       !- Multiplier
   ,                                       !- Ceiling Height {m}
@@ -342,17 +260,10 @@
   ,                                       !- Zone Inside Convection Algorithm
   ,                                       !- Zone Outside Convection Algorithm
   ,                                       !- Zone Conditioning Equipment List Name
-<<<<<<< HEAD
-  {7fd07ded-a5ed-4a41-8ed0-5375d0457435}, !- Zone Air Inlet Port List
-  {7c7ecb1d-1abb-48c8-beef-185b96844c13}, !- Zone Air Exhaust Port List
-  {ad058d1c-06c4-4aad-9901-5661fd4584fc}, !- Zone Air Node Name
-  {1cd58b49-8ede-4cdb-8700-22ba1b2371eb}, !- Zone Return Air Port List
-=======
-  {b06c44ee-119c-4710-a274-5ae15c4b0a8f}, !- Zone Air Inlet Port List
-  {a174e597-ef65-4b44-bfab-c1067b141b85}, !- Zone Air Exhaust Port List
-  {4daa60c5-9f8d-4ae3-be5a-ddb4bdf737da}, !- Zone Air Node Name
-  {fcc75eea-fb54-4f3c-a099-f0bb24a3ee3c}, !- Zone Return Air Port List
->>>>>>> ecc00d0a
+  {c91a94b4-ff7d-445a-a88a-18e89537fc0a}, !- Zone Air Inlet Port List
+  {eb703351-eaa9-474c-9eeb-edd85d2efff1}, !- Zone Air Exhaust Port List
+  {4dcd7e3f-106f-4146-b554-b4e1dc3b6008}, !- Zone Air Node Name
+  {db976603-4ae2-41c6-939a-fa5823880f57}, !- Zone Return Air Port List
   ,                                       !- Primary Daylighting Control Name
   ,                                       !- Fraction of Zone Controlled by Primary Daylighting Control
   ,                                       !- Secondary Daylighting Control Name
@@ -363,67 +274,33 @@
   No;                                     !- Use Ideal Air Loads
 
 OS:Node,
-<<<<<<< HEAD
-  {4a4e0523-d0ef-4c91-b531-d71c2a827594}, !- Handle
+  {872e135c-4dde-4e59-a280-7f50a6c80dd9}, !- Handle
   Node 1,                                 !- Name
-  {ad058d1c-06c4-4aad-9901-5661fd4584fc}, !- Inlet Port
+  {4dcd7e3f-106f-4146-b554-b4e1dc3b6008}, !- Inlet Port
   ;                                       !- Outlet Port
 
 OS:Connection,
-  {ad058d1c-06c4-4aad-9901-5661fd4584fc}, !- Handle
-  {6e0b51a9-92ba-44b0-a786-0e528c5a87be}, !- Name
-  {e65a3e71-1aab-40b7-a9de-6cfb922732af}, !- Source Object
+  {4dcd7e3f-106f-4146-b554-b4e1dc3b6008}, !- Handle
+  {66efca90-c2c6-43f3-b185-c5ff069807f2}, !- Source Object
   11,                                     !- Outlet Port
-  {4a4e0523-d0ef-4c91-b531-d71c2a827594}, !- Target Object
+  {872e135c-4dde-4e59-a280-7f50a6c80dd9}, !- Target Object
   2;                                      !- Inlet Port
 
 OS:PortList,
-  {7fd07ded-a5ed-4a41-8ed0-5375d0457435}, !- Handle
-  {5d1a23c4-8697-465c-929b-0293944089cf}, !- Name
-  {e65a3e71-1aab-40b7-a9de-6cfb922732af}; !- HVAC Component
+  {c91a94b4-ff7d-445a-a88a-18e89537fc0a}, !- Handle
+  {66efca90-c2c6-43f3-b185-c5ff069807f2}; !- HVAC Component
 
 OS:PortList,
-  {7c7ecb1d-1abb-48c8-beef-185b96844c13}, !- Handle
-  {09e85399-fc59-4cab-a6c3-c0e0cbf27576}, !- Name
-  {e65a3e71-1aab-40b7-a9de-6cfb922732af}; !- HVAC Component
+  {eb703351-eaa9-474c-9eeb-edd85d2efff1}, !- Handle
+  {66efca90-c2c6-43f3-b185-c5ff069807f2}; !- HVAC Component
 
 OS:PortList,
-  {1cd58b49-8ede-4cdb-8700-22ba1b2371eb}, !- Handle
-  {46ec4af6-d0ae-4f67-bede-b4ee706c8ce5}, !- Name
-  {e65a3e71-1aab-40b7-a9de-6cfb922732af}; !- HVAC Component
+  {db976603-4ae2-41c6-939a-fa5823880f57}, !- Handle
+  {66efca90-c2c6-43f3-b185-c5ff069807f2}; !- HVAC Component
 
 OS:Sizing:Zone,
-  {0646cae2-415f-4cd2-acdc-a701b1a0b2a6}, !- Handle
-  {e65a3e71-1aab-40b7-a9de-6cfb922732af}, !- Zone or ZoneList Name
-=======
-  {55da5b2f-e1f5-43f8-8437-270411b6388f}, !- Handle
-  Node 1,                                 !- Name
-  {4daa60c5-9f8d-4ae3-be5a-ddb4bdf737da}, !- Inlet Port
-  ;                                       !- Outlet Port
-
-OS:Connection,
-  {4daa60c5-9f8d-4ae3-be5a-ddb4bdf737da}, !- Handle
-  {48dc9d31-8174-4d8b-8363-158657443d28}, !- Source Object
-  11,                                     !- Outlet Port
-  {55da5b2f-e1f5-43f8-8437-270411b6388f}, !- Target Object
-  2;                                      !- Inlet Port
-
-OS:PortList,
-  {b06c44ee-119c-4710-a274-5ae15c4b0a8f}, !- Handle
-  {48dc9d31-8174-4d8b-8363-158657443d28}; !- HVAC Component
-
-OS:PortList,
-  {a174e597-ef65-4b44-bfab-c1067b141b85}, !- Handle
-  {48dc9d31-8174-4d8b-8363-158657443d28}; !- HVAC Component
-
-OS:PortList,
-  {fcc75eea-fb54-4f3c-a099-f0bb24a3ee3c}, !- Handle
-  {48dc9d31-8174-4d8b-8363-158657443d28}; !- HVAC Component
-
-OS:Sizing:Zone,
-  {f479e229-1d6e-4165-9406-5d5290c4ecf4}, !- Handle
-  {48dc9d31-8174-4d8b-8363-158657443d28}, !- Zone or ZoneList Name
->>>>>>> ecc00d0a
+  {5e1dee29-0dbc-4273-802f-8a01a89ff130}, !- Handle
+  {66efca90-c2c6-43f3-b185-c5ff069807f2}, !- Zone or ZoneList Name
   SupplyAirTemperature,                   !- Zone Cooling Design Supply Air Temperature Input Method
   14,                                     !- Zone Cooling Design Supply Air Temperature {C}
   11.11,                                  !- Zone Cooling Design Supply Air Temperature Difference {deltaC}
@@ -450,25 +327,14 @@
   autosize;                               !- Dedicated Outdoor Air High Setpoint Temperature for Design {C}
 
 OS:ZoneHVAC:EquipmentList,
-<<<<<<< HEAD
-  {0f163faf-ec7c-4d27-bf62-8d41e1ea3607}, !- Handle
+  {7bffd428-9709-4aa0-a753-99f3cb329632}, !- Handle
   Zone HVAC Equipment List 1,             !- Name
-  {e65a3e71-1aab-40b7-a9de-6cfb922732af}; !- Thermal Zone
+  {66efca90-c2c6-43f3-b185-c5ff069807f2}; !- Thermal Zone
 
 OS:Space,
-  {4b51d0ef-541d-4f22-82f4-a1c4f2beada1}, !- Handle
+  {6119eb31-a8ec-4614-bf3e-3dbdb4134e7e}, !- Handle
   living space,                           !- Name
-  {c3dc31f4-7572-44a5-ad41-a6c82a1a3ac1}, !- Space Type Name
-=======
-  {bfd92878-8644-41b5-b815-6869510adcae}, !- Handle
-  Zone HVAC Equipment List 1,             !- Name
-  {48dc9d31-8174-4d8b-8363-158657443d28}; !- Thermal Zone
-
-OS:Space,
-  {85fa49a7-45a6-4c7e-828d-9597559e3eaa}, !- Handle
-  living space,                           !- Name
-  {47c3b0db-effd-4bc9-9de9-6d28c972adfd}, !- Space Type Name
->>>>>>> ecc00d0a
+  {e753cf37-ea79-4195-b89d-e7a7997d4a21}, !- Space Type Name
   ,                                       !- Default Construction Set Name
   ,                                       !- Default Schedule Set Name
   -0,                                     !- Direction of Relative North {deg}
@@ -476,31 +342,17 @@
   0,                                      !- Y Origin {m}
   0,                                      !- Z Origin {m}
   ,                                       !- Building Story Name
-<<<<<<< HEAD
-  {e65a3e71-1aab-40b7-a9de-6cfb922732af}, !- Thermal Zone Name
+  {66efca90-c2c6-43f3-b185-c5ff069807f2}, !- Thermal Zone Name
   ,                                       !- Part of Total Floor Area
   ,                                       !- Design Specification Outdoor Air Object Name
-  {a7f3fa0c-e82e-4a95-a832-02801ce04b03}; !- Building Unit Name
-
-OS:Surface,
-  {d0167211-c927-4e28-94f1-a4d30b85554f}, !- Handle
+  {f92df53a-855f-4c80-93b1-0477ba7376d7}; !- Building Unit Name
+
+OS:Surface,
+  {e7fac217-a93e-49c5-80ce-443d6d8995c3}, !- Handle
   Surface 1,                              !- Name
   Floor,                                  !- Surface Type
   ,                                       !- Construction Name
-  {4b51d0ef-541d-4f22-82f4-a1c4f2beada1}, !- Space Name
-=======
-  {48dc9d31-8174-4d8b-8363-158657443d28}, !- Thermal Zone Name
-  ,                                       !- Part of Total Floor Area
-  ,                                       !- Design Specification Outdoor Air Object Name
-  {729d1a0a-6c3e-4b42-a883-4308ecd1ba92}; !- Building Unit Name
-
-OS:Surface,
-  {f0a19163-d98d-4441-aabc-6c17daf7f3e9}, !- Handle
-  Surface 1,                              !- Name
-  Floor,                                  !- Surface Type
-  ,                                       !- Construction Name
-  {85fa49a7-45a6-4c7e-828d-9597559e3eaa}, !- Space Name
->>>>>>> ecc00d0a
+  {6119eb31-a8ec-4614-bf3e-3dbdb4134e7e}, !- Space Name
   Foundation,                             !- Outside Boundary Condition
   ,                                       !- Outside Boundary Condition Object
   NoSun,                                  !- Sun Exposure
@@ -513,19 +365,11 @@
   5.56486118425249, 0, 0;                 !- X,Y,Z Vertex 4 {m}
 
 OS:Surface,
-<<<<<<< HEAD
-  {b99d653f-56c9-4df3-9694-30c34ea2d195}, !- Handle
+  {fbdc977a-3b5d-44ef-a529-0ba45ad791fb}, !- Handle
   Surface 2,                              !- Name
   Wall,                                   !- Surface Type
   ,                                       !- Construction Name
-  {4b51d0ef-541d-4f22-82f4-a1c4f2beada1}, !- Space Name
-=======
-  {dbba8f05-a911-4a90-8f62-92ea35c2060b}, !- Handle
-  Surface 2,                              !- Name
-  Wall,                                   !- Surface Type
-  ,                                       !- Construction Name
-  {85fa49a7-45a6-4c7e-828d-9597559e3eaa}, !- Space Name
->>>>>>> ecc00d0a
+  {6119eb31-a8ec-4614-bf3e-3dbdb4134e7e}, !- Space Name
   Outdoors,                               !- Outside Boundary Condition
   ,                                       !- Outside Boundary Condition Object
   SunExposed,                             !- Sun Exposure
@@ -538,19 +382,11 @@
   0, 0, 2.4384;                           !- X,Y,Z Vertex 4 {m}
 
 OS:Surface,
-<<<<<<< HEAD
-  {2122c5b3-06aa-486d-b38d-91f27f20249e}, !- Handle
+  {6145d02a-1b52-472a-ab29-0aa6d2811e53}, !- Handle
   Surface 3,                              !- Name
   Wall,                                   !- Surface Type
   ,                                       !- Construction Name
-  {4b51d0ef-541d-4f22-82f4-a1c4f2beada1}, !- Space Name
-=======
-  {3879cdf5-26b3-4b4d-b28d-0f7a0fd876f5}, !- Handle
-  Surface 3,                              !- Name
-  Wall,                                   !- Surface Type
-  ,                                       !- Construction Name
-  {85fa49a7-45a6-4c7e-828d-9597559e3eaa}, !- Space Name
->>>>>>> ecc00d0a
+  {6119eb31-a8ec-4614-bf3e-3dbdb4134e7e}, !- Space Name
   Outdoors,                               !- Outside Boundary Condition
   ,                                       !- Outside Boundary Condition Object
   SunExposed,                             !- Sun Exposure
@@ -563,19 +399,11 @@
   0, 11.129722368505, 2.4384;             !- X,Y,Z Vertex 4 {m}
 
 OS:Surface,
-<<<<<<< HEAD
-  {b83f1f0d-03ac-4a43-ac7e-b1113e6fe5f7}, !- Handle
+  {298a7278-fc47-4697-b729-161f251ff3c1}, !- Handle
   Surface 4,                              !- Name
   Wall,                                   !- Surface Type
   ,                                       !- Construction Name
-  {4b51d0ef-541d-4f22-82f4-a1c4f2beada1}, !- Space Name
-=======
-  {40b99c66-fc44-4460-a303-7d104d6e8285}, !- Handle
-  Surface 4,                              !- Name
-  Wall,                                   !- Surface Type
-  ,                                       !- Construction Name
-  {85fa49a7-45a6-4c7e-828d-9597559e3eaa}, !- Space Name
->>>>>>> ecc00d0a
+  {6119eb31-a8ec-4614-bf3e-3dbdb4134e7e}, !- Space Name
   Outdoors,                               !- Outside Boundary Condition
   ,                                       !- Outside Boundary Condition Object
   SunExposed,                             !- Sun Exposure
@@ -588,19 +416,11 @@
   5.56486118425249, 11.129722368505, 2.4384; !- X,Y,Z Vertex 4 {m}
 
 OS:Surface,
-<<<<<<< HEAD
-  {5895e192-8e79-4ff6-90c0-3fa180772aa4}, !- Handle
+  {f8bd6f6d-85f7-479f-a330-96e2bd99919d}, !- Handle
   Surface 5,                              !- Name
   Wall,                                   !- Surface Type
   ,                                       !- Construction Name
-  {4b51d0ef-541d-4f22-82f4-a1c4f2beada1}, !- Space Name
-=======
-  {8bae471a-07a7-44c5-af78-00cb81a8d8a6}, !- Handle
-  Surface 5,                              !- Name
-  Wall,                                   !- Surface Type
-  ,                                       !- Construction Name
-  {85fa49a7-45a6-4c7e-828d-9597559e3eaa}, !- Space Name
->>>>>>> ecc00d0a
+  {6119eb31-a8ec-4614-bf3e-3dbdb4134e7e}, !- Space Name
   Outdoors,                               !- Outside Boundary Condition
   ,                                       !- Outside Boundary Condition Object
   SunExposed,                             !- Sun Exposure
@@ -613,23 +433,13 @@
   5.56486118425249, 0, 2.4384;            !- X,Y,Z Vertex 4 {m}
 
 OS:Surface,
-<<<<<<< HEAD
-  {164fb962-8c13-4d9a-a638-41d2fe85f012}, !- Handle
+  {536d23cd-2ed0-4238-8e2b-52ba541db4c7}, !- Handle
   Surface 6,                              !- Name
   RoofCeiling,                            !- Surface Type
   ,                                       !- Construction Name
-  {4b51d0ef-541d-4f22-82f4-a1c4f2beada1}, !- Space Name
+  {6119eb31-a8ec-4614-bf3e-3dbdb4134e7e}, !- Space Name
   Surface,                                !- Outside Boundary Condition
-  {41fb21ae-0739-479d-97dd-91bae7b1fcb6}, !- Outside Boundary Condition Object
-=======
-  {bf14cd08-371f-4b50-93a5-d5d32c562efe}, !- Handle
-  Surface 6,                              !- Name
-  RoofCeiling,                            !- Surface Type
-  ,                                       !- Construction Name
-  {85fa49a7-45a6-4c7e-828d-9597559e3eaa}, !- Space Name
-  Surface,                                !- Outside Boundary Condition
-  {a89c8705-2561-41cf-a782-bfaca5f2bb44}, !- Outside Boundary Condition Object
->>>>>>> ecc00d0a
+  {6c8e5083-fbc1-4d2c-971a-7ab0c829bca1}, !- Outside Boundary Condition Object
   NoSun,                                  !- Sun Exposure
   NoWind,                                 !- Wind Exposure
   ,                                       !- View Factor to Ground
@@ -640,11 +450,7 @@
   0, 0, 2.4384;                           !- X,Y,Z Vertex 4 {m}
 
 OS:SpaceType,
-<<<<<<< HEAD
-  {c3dc31f4-7572-44a5-ad41-a6c82a1a3ac1}, !- Handle
-=======
-  {47c3b0db-effd-4bc9-9de9-6d28c972adfd}, !- Handle
->>>>>>> ecc00d0a
+  {e753cf37-ea79-4195-b89d-e7a7997d4a21}, !- Handle
   Space Type 1,                           !- Name
   ,                                       !- Default Construction Set Name
   ,                                       !- Default Schedule Set Name
@@ -655,15 +461,9 @@
   living;                                 !- Standards Space Type
 
 OS:Space,
-<<<<<<< HEAD
-  {d830f1c1-df84-437b-ab49-5f4b0600dde3}, !- Handle
+  {6320ea77-0842-4dd2-b5d0-d0bd2f34ff1c}, !- Handle
   living space|story 2,                   !- Name
-  {c3dc31f4-7572-44a5-ad41-a6c82a1a3ac1}, !- Space Type Name
-=======
-  {5c9fb278-b281-4f84-8a2a-e571a9323634}, !- Handle
-  living space|story 2,                   !- Name
-  {47c3b0db-effd-4bc9-9de9-6d28c972adfd}, !- Space Type Name
->>>>>>> ecc00d0a
+  {e753cf37-ea79-4195-b89d-e7a7997d4a21}, !- Space Type Name
   ,                                       !- Default Construction Set Name
   ,                                       !- Default Schedule Set Name
   -0,                                     !- Direction of Relative North {deg}
@@ -671,35 +471,19 @@
   0,                                      !- Y Origin {m}
   2.4384,                                 !- Z Origin {m}
   ,                                       !- Building Story Name
-<<<<<<< HEAD
-  {e65a3e71-1aab-40b7-a9de-6cfb922732af}, !- Thermal Zone Name
+  {66efca90-c2c6-43f3-b185-c5ff069807f2}, !- Thermal Zone Name
   ,                                       !- Part of Total Floor Area
   ,                                       !- Design Specification Outdoor Air Object Name
-  {a7f3fa0c-e82e-4a95-a832-02801ce04b03}; !- Building Unit Name
-
-OS:Surface,
-  {41fb21ae-0739-479d-97dd-91bae7b1fcb6}, !- Handle
+  {f92df53a-855f-4c80-93b1-0477ba7376d7}; !- Building Unit Name
+
+OS:Surface,
+  {6c8e5083-fbc1-4d2c-971a-7ab0c829bca1}, !- Handle
   Surface 7,                              !- Name
   Floor,                                  !- Surface Type
   ,                                       !- Construction Name
-  {d830f1c1-df84-437b-ab49-5f4b0600dde3}, !- Space Name
+  {6320ea77-0842-4dd2-b5d0-d0bd2f34ff1c}, !- Space Name
   Surface,                                !- Outside Boundary Condition
-  {164fb962-8c13-4d9a-a638-41d2fe85f012}, !- Outside Boundary Condition Object
-=======
-  {48dc9d31-8174-4d8b-8363-158657443d28}, !- Thermal Zone Name
-  ,                                       !- Part of Total Floor Area
-  ,                                       !- Design Specification Outdoor Air Object Name
-  {729d1a0a-6c3e-4b42-a883-4308ecd1ba92}; !- Building Unit Name
-
-OS:Surface,
-  {a89c8705-2561-41cf-a782-bfaca5f2bb44}, !- Handle
-  Surface 7,                              !- Name
-  Floor,                                  !- Surface Type
-  ,                                       !- Construction Name
-  {5c9fb278-b281-4f84-8a2a-e571a9323634}, !- Space Name
-  Surface,                                !- Outside Boundary Condition
-  {bf14cd08-371f-4b50-93a5-d5d32c562efe}, !- Outside Boundary Condition Object
->>>>>>> ecc00d0a
+  {536d23cd-2ed0-4238-8e2b-52ba541db4c7}, !- Outside Boundary Condition Object
   NoSun,                                  !- Sun Exposure
   NoWind,                                 !- Wind Exposure
   ,                                       !- View Factor to Ground
@@ -710,19 +494,11 @@
   5.56486118425249, 0, 0;                 !- X,Y,Z Vertex 4 {m}
 
 OS:Surface,
-<<<<<<< HEAD
-  {0e766834-ce80-4755-a619-d1e4294f9649}, !- Handle
+  {401ed9de-efa6-46cc-aebc-d294b211056e}, !- Handle
   Surface 8,                              !- Name
   Wall,                                   !- Surface Type
   ,                                       !- Construction Name
-  {d830f1c1-df84-437b-ab49-5f4b0600dde3}, !- Space Name
-=======
-  {efbb12ea-6296-4483-bf9b-20f8624c3f41}, !- Handle
-  Surface 8,                              !- Name
-  Wall,                                   !- Surface Type
-  ,                                       !- Construction Name
-  {5c9fb278-b281-4f84-8a2a-e571a9323634}, !- Space Name
->>>>>>> ecc00d0a
+  {6320ea77-0842-4dd2-b5d0-d0bd2f34ff1c}, !- Space Name
   Outdoors,                               !- Outside Boundary Condition
   ,                                       !- Outside Boundary Condition Object
   SunExposed,                             !- Sun Exposure
@@ -735,19 +511,11 @@
   0, 0, 2.4384;                           !- X,Y,Z Vertex 4 {m}
 
 OS:Surface,
-<<<<<<< HEAD
-  {db55d1e8-5123-4e07-a4e9-579c66de663b}, !- Handle
+  {02b50f9e-fdc0-480a-87b3-e02736a89c91}, !- Handle
   Surface 9,                              !- Name
   Wall,                                   !- Surface Type
   ,                                       !- Construction Name
-  {d830f1c1-df84-437b-ab49-5f4b0600dde3}, !- Space Name
-=======
-  {f532c81a-80f3-46b8-863e-0a891ac674a4}, !- Handle
-  Surface 9,                              !- Name
-  Wall,                                   !- Surface Type
-  ,                                       !- Construction Name
-  {5c9fb278-b281-4f84-8a2a-e571a9323634}, !- Space Name
->>>>>>> ecc00d0a
+  {6320ea77-0842-4dd2-b5d0-d0bd2f34ff1c}, !- Space Name
   Outdoors,                               !- Outside Boundary Condition
   ,                                       !- Outside Boundary Condition Object
   SunExposed,                             !- Sun Exposure
@@ -760,19 +528,11 @@
   0, 11.129722368505, 2.4384;             !- X,Y,Z Vertex 4 {m}
 
 OS:Surface,
-<<<<<<< HEAD
-  {8f7fd7b1-4052-4c99-95e8-32b8771ae810}, !- Handle
+  {c456da0d-0645-4680-a970-122017a04db7}, !- Handle
   Surface 10,                             !- Name
   Wall,                                   !- Surface Type
   ,                                       !- Construction Name
-  {d830f1c1-df84-437b-ab49-5f4b0600dde3}, !- Space Name
-=======
-  {5b152618-aeaf-4e86-83ab-aed3bdea83ee}, !- Handle
-  Surface 10,                             !- Name
-  Wall,                                   !- Surface Type
-  ,                                       !- Construction Name
-  {5c9fb278-b281-4f84-8a2a-e571a9323634}, !- Space Name
->>>>>>> ecc00d0a
+  {6320ea77-0842-4dd2-b5d0-d0bd2f34ff1c}, !- Space Name
   Outdoors,                               !- Outside Boundary Condition
   ,                                       !- Outside Boundary Condition Object
   SunExposed,                             !- Sun Exposure
@@ -785,19 +545,11 @@
   5.56486118425249, 11.129722368505, 2.4384; !- X,Y,Z Vertex 4 {m}
 
 OS:Surface,
-<<<<<<< HEAD
-  {e2e2a10f-53a5-4626-b563-a1672b051037}, !- Handle
+  {51924879-50e5-47dc-88a3-856a7e70d039}, !- Handle
   Surface 11,                             !- Name
   Wall,                                   !- Surface Type
   ,                                       !- Construction Name
-  {d830f1c1-df84-437b-ab49-5f4b0600dde3}, !- Space Name
-=======
-  {83da0178-3445-47cf-9bde-ea96cdf6c2bd}, !- Handle
-  Surface 11,                             !- Name
-  Wall,                                   !- Surface Type
-  ,                                       !- Construction Name
-  {5c9fb278-b281-4f84-8a2a-e571a9323634}, !- Space Name
->>>>>>> ecc00d0a
+  {6320ea77-0842-4dd2-b5d0-d0bd2f34ff1c}, !- Space Name
   Outdoors,                               !- Outside Boundary Condition
   ,                                       !- Outside Boundary Condition Object
   SunExposed,                             !- Sun Exposure
@@ -810,23 +562,13 @@
   5.56486118425249, 0, 2.4384;            !- X,Y,Z Vertex 4 {m}
 
 OS:Surface,
-<<<<<<< HEAD
-  {7d0a28ba-c285-441e-bbca-480bf84b48d8}, !- Handle
+  {61dd2f09-6779-4037-9ecb-bea4b4f7c04b}, !- Handle
   Surface 12,                             !- Name
   RoofCeiling,                            !- Surface Type
   ,                                       !- Construction Name
-  {d830f1c1-df84-437b-ab49-5f4b0600dde3}, !- Space Name
+  {6320ea77-0842-4dd2-b5d0-d0bd2f34ff1c}, !- Space Name
   Surface,                                !- Outside Boundary Condition
-  {8ceaa44e-8f75-4b1c-9817-e2d8883f7d26}, !- Outside Boundary Condition Object
-=======
-  {84c4d739-a111-411b-8d91-491bd1c0d436}, !- Handle
-  Surface 12,                             !- Name
-  RoofCeiling,                            !- Surface Type
-  ,                                       !- Construction Name
-  {5c9fb278-b281-4f84-8a2a-e571a9323634}, !- Space Name
-  Surface,                                !- Outside Boundary Condition
-  {25890a3f-c40f-40db-9597-9c1863a00f90}, !- Outside Boundary Condition Object
->>>>>>> ecc00d0a
+  {b3d79a90-2dcc-47e3-a143-71821ba326a0}, !- Outside Boundary Condition Object
   NoSun,                                  !- Sun Exposure
   NoWind,                                 !- Wind Exposure
   ,                                       !- View Factor to Ground
@@ -837,23 +579,13 @@
   0, 0, 2.4384;                           !- X,Y,Z Vertex 4 {m}
 
 OS:Surface,
-<<<<<<< HEAD
-  {8ceaa44e-8f75-4b1c-9817-e2d8883f7d26}, !- Handle
+  {b3d79a90-2dcc-47e3-a143-71821ba326a0}, !- Handle
   Surface 13,                             !- Name
   Floor,                                  !- Surface Type
   ,                                       !- Construction Name
-  {d8744e3b-fc8f-4d51-ae05-009d41c6703f}, !- Space Name
+  {8ee39be4-ded8-4206-9ba0-29561bf36c9c}, !- Space Name
   Surface,                                !- Outside Boundary Condition
-  {7d0a28ba-c285-441e-bbca-480bf84b48d8}, !- Outside Boundary Condition Object
-=======
-  {25890a3f-c40f-40db-9597-9c1863a00f90}, !- Handle
-  Surface 13,                             !- Name
-  Floor,                                  !- Surface Type
-  ,                                       !- Construction Name
-  {0d761f4a-2629-4125-b84d-46c1ca0c30a0}, !- Space Name
-  Surface,                                !- Outside Boundary Condition
-  {84c4d739-a111-411b-8d91-491bd1c0d436}, !- Outside Boundary Condition Object
->>>>>>> ecc00d0a
+  {61dd2f09-6779-4037-9ecb-bea4b4f7c04b}, !- Outside Boundary Condition Object
   NoSun,                                  !- Sun Exposure
   NoWind,                                 !- Wind Exposure
   ,                                       !- View Factor to Ground
@@ -864,19 +596,11 @@
   0, 0, 0;                                !- X,Y,Z Vertex 4 {m}
 
 OS:Surface,
-<<<<<<< HEAD
-  {d9f58a5b-18e7-40ae-a8d2-e0710b7a28da}, !- Handle
+  {94f438af-27da-4c7b-bdab-f0561d68fa8b}, !- Handle
   Surface 14,                             !- Name
   RoofCeiling,                            !- Surface Type
   ,                                       !- Construction Name
-  {d8744e3b-fc8f-4d51-ae05-009d41c6703f}, !- Space Name
-=======
-  {288f4ff6-2cae-4e55-9c9a-61e66d0d0e64}, !- Handle
-  Surface 14,                             !- Name
-  RoofCeiling,                            !- Surface Type
-  ,                                       !- Construction Name
-  {0d761f4a-2629-4125-b84d-46c1ca0c30a0}, !- Space Name
->>>>>>> ecc00d0a
+  {8ee39be4-ded8-4206-9ba0-29561bf36c9c}, !- Space Name
   Outdoors,                               !- Outside Boundary Condition
   ,                                       !- Outside Boundary Condition Object
   SunExposed,                             !- Sun Exposure
@@ -889,19 +613,11 @@
   5.56486118425249, 11.129722368505, 0.304799999999999; !- X,Y,Z Vertex 4 {m}
 
 OS:Surface,
-<<<<<<< HEAD
-  {b604af3b-16db-41c3-af14-7cbabd337df0}, !- Handle
+  {485b601a-a967-42b7-9b32-d924b4af4c9a}, !- Handle
   Surface 15,                             !- Name
   RoofCeiling,                            !- Surface Type
   ,                                       !- Construction Name
-  {d8744e3b-fc8f-4d51-ae05-009d41c6703f}, !- Space Name
-=======
-  {f92be9eb-5417-4392-a9bd-d59a03c45cb5}, !- Handle
-  Surface 15,                             !- Name
-  RoofCeiling,                            !- Surface Type
-  ,                                       !- Construction Name
-  {0d761f4a-2629-4125-b84d-46c1ca0c30a0}, !- Space Name
->>>>>>> ecc00d0a
+  {8ee39be4-ded8-4206-9ba0-29561bf36c9c}, !- Space Name
   Outdoors,                               !- Outside Boundary Condition
   ,                                       !- Outside Boundary Condition Object
   SunExposed,                             !- Sun Exposure
@@ -914,19 +630,11 @@
   0, 0, 0.3048;                           !- X,Y,Z Vertex 4 {m}
 
 OS:Surface,
-<<<<<<< HEAD
-  {03edb14b-9a43-4655-aa0c-a4036e19de5b}, !- Handle
+  {58c9e28e-1bd8-4fb4-ad49-6b4efbd2a27a}, !- Handle
   Surface 16,                             !- Name
   Wall,                                   !- Surface Type
   ,                                       !- Construction Name
-  {d8744e3b-fc8f-4d51-ae05-009d41c6703f}, !- Space Name
-=======
-  {d502459e-4e16-4566-a991-7702d8e17dd8}, !- Handle
-  Surface 16,                             !- Name
-  Wall,                                   !- Surface Type
-  ,                                       !- Construction Name
-  {0d761f4a-2629-4125-b84d-46c1ca0c30a0}, !- Space Name
->>>>>>> ecc00d0a
+  {8ee39be4-ded8-4206-9ba0-29561bf36c9c}, !- Space Name
   Outdoors,                               !- Outside Boundary Condition
   ,                                       !- Outside Boundary Condition Object
   SunExposed,                             !- Sun Exposure
@@ -938,19 +646,11 @@
   5.56486118425249, 0, 0;                 !- X,Y,Z Vertex 3 {m}
 
 OS:Surface,
-<<<<<<< HEAD
-  {45ab95af-8fa8-4aa6-96cc-e00e957cb47c}, !- Handle
+  {d7f3ec63-6156-4dd6-b3c3-9f7aaf35dc95}, !- Handle
   Surface 17,                             !- Name
   Wall,                                   !- Surface Type
   ,                                       !- Construction Name
-  {d8744e3b-fc8f-4d51-ae05-009d41c6703f}, !- Space Name
-=======
-  {b1dfe1dd-ed2e-4851-bbb0-05904f8a2b86}, !- Handle
-  Surface 17,                             !- Name
-  Wall,                                   !- Surface Type
-  ,                                       !- Construction Name
-  {0d761f4a-2629-4125-b84d-46c1ca0c30a0}, !- Space Name
->>>>>>> ecc00d0a
+  {8ee39be4-ded8-4206-9ba0-29561bf36c9c}, !- Space Name
   Outdoors,                               !- Outside Boundary Condition
   ,                                       !- Outside Boundary Condition Object
   SunExposed,                             !- Sun Exposure
@@ -962,15 +662,9 @@
   0, 11.129722368505, 0;                  !- X,Y,Z Vertex 3 {m}
 
 OS:Space,
-<<<<<<< HEAD
-  {d8744e3b-fc8f-4d51-ae05-009d41c6703f}, !- Handle
+  {8ee39be4-ded8-4206-9ba0-29561bf36c9c}, !- Handle
   finished attic space,                   !- Name
-  {c3dc31f4-7572-44a5-ad41-a6c82a1a3ac1}, !- Space Type Name
-=======
-  {0d761f4a-2629-4125-b84d-46c1ca0c30a0}, !- Handle
-  finished attic space,                   !- Name
-  {47c3b0db-effd-4bc9-9de9-6d28c972adfd}, !- Space Type Name
->>>>>>> ecc00d0a
+  {e753cf37-ea79-4195-b89d-e7a7997d4a21}, !- Space Type Name
   ,                                       !- Default Construction Set Name
   ,                                       !- Default Schedule Set Name
   -0,                                     !- Direction of Relative North {deg}
@@ -978,35 +672,20 @@
   0,                                      !- Y Origin {m}
   4.8768,                                 !- Z Origin {m}
   ,                                       !- Building Story Name
-<<<<<<< HEAD
-  {e65a3e71-1aab-40b7-a9de-6cfb922732af}, !- Thermal Zone Name
+  {66efca90-c2c6-43f3-b185-c5ff069807f2}, !- Thermal Zone Name
   ,                                       !- Part of Total Floor Area
   ,                                       !- Design Specification Outdoor Air Object Name
-  {a7f3fa0c-e82e-4a95-a832-02801ce04b03}; !- Building Unit Name
+  {f92df53a-855f-4c80-93b1-0477ba7376d7}; !- Building Unit Name
 
 OS:BuildingUnit,
-  {a7f3fa0c-e82e-4a95-a832-02801ce04b03}, !- Handle
-=======
-  {48dc9d31-8174-4d8b-8363-158657443d28}, !- Thermal Zone Name
-  ,                                       !- Part of Total Floor Area
-  ,                                       !- Design Specification Outdoor Air Object Name
-  {729d1a0a-6c3e-4b42-a883-4308ecd1ba92}; !- Building Unit Name
-
-OS:BuildingUnit,
-  {729d1a0a-6c3e-4b42-a883-4308ecd1ba92}, !- Handle
->>>>>>> ecc00d0a
+  {f92df53a-855f-4c80-93b1-0477ba7376d7}, !- Handle
   unit 1,                                 !- Name
   ,                                       !- Rendering Color
   Residential;                            !- Building Unit Type
 
 OS:AdditionalProperties,
-<<<<<<< HEAD
-  {90ea4f9b-971e-4d76-94f6-9e80ef3285f4}, !- Handle
-  {a7f3fa0c-e82e-4a95-a832-02801ce04b03}, !- Object Name
-=======
-  {f97bbd09-9591-4f6b-b824-9504524423ae}, !- Handle
-  {729d1a0a-6c3e-4b42-a883-4308ecd1ba92}, !- Object Name
->>>>>>> ecc00d0a
+  {c1f13f14-d44c-45ee-8abe-361f8eb7e4d8}, !- Handle
+  {f92df53a-855f-4c80-93b1-0477ba7376d7}, !- Object Name
   NumberOfBedrooms,                       !- Feature Name 1
   Integer,                                !- Feature Data Type 1
   3,                                      !- Feature Value 1
@@ -1018,20 +697,12 @@
   2.6400000000000001;                     !- Feature Value 3
 
 OS:External:File,
-<<<<<<< HEAD
-  {27ce1038-6999-4262-84d9-7aa17ffc5e9b}, !- Handle
-=======
-  {64472d2f-8151-487d-bdf5-f0a0ed71528e}, !- Handle
->>>>>>> ecc00d0a
+  {a30b1cae-ecc6-47a2-987b-00e008ebc3eb}, !- Handle
   8760.csv,                               !- Name
   8760.csv;                               !- File Name
 
 OS:Schedule:Day,
-<<<<<<< HEAD
-  {e1d39873-e243-4529-b88a-01bb0c6ae8e3}, !- Handle
-=======
-  {a290cf9f-77df-456c-b818-9a3a71341a88}, !- Handle
->>>>>>> ecc00d0a
+  {8462523d-bb7b-4dab-b701-bd647723e44a}, !- Handle
   Schedule Day 1,                         !- Name
   ,                                       !- Schedule Type Limits Name
   ,                                       !- Interpolate to Timestep
@@ -1040,11 +711,7 @@
   0;                                      !- Value Until Time 1
 
 OS:Schedule:Day,
-<<<<<<< HEAD
-  {de5be5aa-1f93-4eb4-b1fe-8b65e44091cf}, !- Handle
-=======
-  {c23765a5-9abe-4f3a-b7ef-c71328e6d766}, !- Handle
->>>>>>> ecc00d0a
+  {b91cf560-00da-4a28-b145-254dc7adfb30}, !- Handle
   Schedule Day 2,                         !- Name
   ,                                       !- Schedule Type Limits Name
   ,                                       !- Interpolate to Timestep
@@ -1053,17 +720,10 @@
   1;                                      !- Value Until Time 1
 
 OS:Schedule:File,
-<<<<<<< HEAD
-  {e35cbc11-060c-4e07-800d-cffb298c5f76}, !- Handle
+  {b0d7646c-81de-4c17-ba18-84568c5f7286}, !- Handle
   occupants,                              !- Name
-  {4df20f45-6c38-44be-a15a-e09ef0cd3df4}, !- Schedule Type Limits Name
-  {27ce1038-6999-4262-84d9-7aa17ffc5e9b}, !- External File Name
-=======
-  {4d7d5118-dac8-40fd-89b2-bb0d8a854559}, !- Handle
-  occupants,                              !- Name
-  {98a63b67-cdd0-4106-b356-accd37fdb253}, !- Schedule Type Limits Name
-  {64472d2f-8151-487d-bdf5-f0a0ed71528e}, !- External File Name
->>>>>>> ecc00d0a
+  {b7ff913e-52e2-4449-8485-f12cfe44a595}, !- Schedule Type Limits Name
+  {a30b1cae-ecc6-47a2-987b-00e008ebc3eb}, !- External File Name
   1,                                      !- Column Number
   1,                                      !- Rows to Skip at Top
   8760,                                   !- Number of Hours of Data
@@ -1071,36 +731,15 @@
   ,                                       !- Interpolate to Timestep
   60;                                     !- Minutes per Item
 
-<<<<<<< HEAD
-OS:Schedule:Ruleset,
-  {c171a7da-53b5-41a9-bc7f-4d4fcbc15a72}, !- Handle
-  Schedule Ruleset 1,                     !- Name
-  {99935e33-16d1-4221-892d-9bbffbb041e8}, !- Schedule Type Limits Name
-  {dcb5c73b-b650-40bf-85e8-7b6f28cfb2f0}; !- Default Day Schedule Name
-
-OS:Schedule:Day,
-  {dcb5c73b-b650-40bf-85e8-7b6f28cfb2f0}, !- Handle
-  Schedule Day 3,                         !- Name
-  {99935e33-16d1-4221-892d-9bbffbb041e8}, !- Schedule Type Limits Name
-  ,                                       !- Interpolate to Timestep
-  24,                                     !- Hour 1
-  0,                                      !- Minute 1
-  112.539290946133;                       !- Value Until Time 1
+OS:Schedule:Constant,
+  {57387ce9-a18e-4b4a-ae2f-29911c053ef9}, !- Handle
+  res occupants activity schedule,        !- Name
+  {c44223d3-74c4-4278-b25b-74c7528b55b6}, !- Schedule Type Limits Name
+  112.539290946133;                       !- Value
 
 OS:People:Definition,
-  {36d5093e-04a8-4c7e-bd9f-b1827bf5ce00}, !- Handle
-  res occupants|living space|story 2,     !- Name
-=======
-OS:Schedule:Constant,
-  {42831dbb-8517-4617-bbba-3828777c932b}, !- Handle
-  res occupants activity schedule,        !- Name
-  {3e36ed06-0fb8-433f-ae1f-8e0d1ae3c079}, !- Schedule Type Limits Name
-  112.539290946133;                       !- Value
-
-OS:People:Definition,
-  {33009909-0c60-4687-ba28-5fdb0da2e77f}, !- Handle
+  {b2516372-fea0-414b-ae65-0806f2cd9e23}, !- Handle
   res occupants|living space,             !- Name
->>>>>>> ecc00d0a
   People,                                 !- Number of People Calculation Method
   0.88,                                   !- Number of People {people}
   ,                                       !- People per Space Floor Area {person/m2}
@@ -1112,21 +751,12 @@
   ZoneAveraged;                           !- Mean Radiant Temperature Calculation Type
 
 OS:People,
-<<<<<<< HEAD
-  {ae6ff64c-f2da-423b-93e3-07fcaf4c0366}, !- Handle
-  res occupants|living space|story 2,     !- Name
-  {36d5093e-04a8-4c7e-bd9f-b1827bf5ce00}, !- People Definition Name
-  {d830f1c1-df84-437b-ab49-5f4b0600dde3}, !- Space or SpaceType Name
-  {e35cbc11-060c-4e07-800d-cffb298c5f76}, !- Number of People Schedule Name
-  {c171a7da-53b5-41a9-bc7f-4d4fcbc15a72}, !- Activity Level Schedule Name
-=======
-  {e8b71a27-37a1-469b-8248-594d5d52b7bc}, !- Handle
+  {8b7d6809-1161-491d-b7b9-e681bb6bf919}, !- Handle
   res occupants|living space,             !- Name
-  {33009909-0c60-4687-ba28-5fdb0da2e77f}, !- People Definition Name
-  {85fa49a7-45a6-4c7e-828d-9597559e3eaa}, !- Space or SpaceType Name
-  {4d7d5118-dac8-40fd-89b2-bb0d8a854559}, !- Number of People Schedule Name
-  {42831dbb-8517-4617-bbba-3828777c932b}, !- Activity Level Schedule Name
->>>>>>> ecc00d0a
+  {b2516372-fea0-414b-ae65-0806f2cd9e23}, !- People Definition Name
+  {6119eb31-a8ec-4614-bf3e-3dbdb4134e7e}, !- Space or SpaceType Name
+  {b0d7646c-81de-4c17-ba18-84568c5f7286}, !- Number of People Schedule Name
+  {57387ce9-a18e-4b4a-ae2f-29911c053ef9}, !- Activity Level Schedule Name
   ,                                       !- Surface Name/Angle Factor List Name
   ,                                       !- Work Efficiency Schedule Name
   ,                                       !- Clothing Insulation Schedule Name
@@ -1134,11 +764,7 @@
   1;                                      !- Multiplier
 
 OS:ScheduleTypeLimits,
-<<<<<<< HEAD
-  {99935e33-16d1-4221-892d-9bbffbb041e8}, !- Handle
-=======
-  {3e36ed06-0fb8-433f-ae1f-8e0d1ae3c079}, !- Handle
->>>>>>> ecc00d0a
+  {c44223d3-74c4-4278-b25b-74c7528b55b6}, !- Handle
   ActivityLevel,                          !- Name
   0,                                      !- Lower Limit Value
   ,                                       !- Upper Limit Value
@@ -1146,22 +772,40 @@
   ActivityLevel;                          !- Unit Type
 
 OS:ScheduleTypeLimits,
-<<<<<<< HEAD
-  {4df20f45-6c38-44be-a15a-e09ef0cd3df4}, !- Handle
-=======
-  {98a63b67-cdd0-4106-b356-accd37fdb253}, !- Handle
->>>>>>> ecc00d0a
+  {b7ff913e-52e2-4449-8485-f12cfe44a595}, !- Handle
   Fractional,                             !- Name
   0,                                      !- Lower Limit Value
   1,                                      !- Upper Limit Value
   Continuous;                             !- Numeric Type
 
 OS:People:Definition,
-<<<<<<< HEAD
-  {b0f4f93f-3963-43a3-8446-4f6392b48152}, !- Handle
-=======
-  {d97cb3fe-e0d3-4328-890c-8ee1cfd49b45}, !- Handle
->>>>>>> ecc00d0a
+  {9fe88732-3649-40ce-ba01-6541a2031ab3}, !- Handle
+  res occupants|living space|story 2,     !- Name
+  People,                                 !- Number of People Calculation Method
+  0.88,                                   !- Number of People {people}
+  ,                                       !- People per Space Floor Area {person/m2}
+  ,                                       !- Space Floor Area per Person {m2/person}
+  0.319734,                               !- Fraction Radiant
+  0.573,                                  !- Sensible Heat Fraction
+  0,                                      !- Carbon Dioxide Generation Rate {m3/s-W}
+  No,                                     !- Enable ASHRAE 55 Comfort Warnings
+  ZoneAveraged;                           !- Mean Radiant Temperature Calculation Type
+
+OS:People,
+  {b0889a31-12d8-4d90-8dd9-c3455d36feef}, !- Handle
+  res occupants|living space|story 2,     !- Name
+  {9fe88732-3649-40ce-ba01-6541a2031ab3}, !- People Definition Name
+  {6320ea77-0842-4dd2-b5d0-d0bd2f34ff1c}, !- Space or SpaceType Name
+  {b0d7646c-81de-4c17-ba18-84568c5f7286}, !- Number of People Schedule Name
+  {57387ce9-a18e-4b4a-ae2f-29911c053ef9}, !- Activity Level Schedule Name
+  ,                                       !- Surface Name/Angle Factor List Name
+  ,                                       !- Work Efficiency Schedule Name
+  ,                                       !- Clothing Insulation Schedule Name
+  ,                                       !- Air Velocity Schedule Name
+  1;                                      !- Multiplier
+
+OS:People:Definition,
+  {cb808acb-f737-4374-892a-d5703d659cc0}, !- Handle
   res occupants|finished attic space,     !- Name
   People,                                 !- Number of People Calculation Method
   0.88,                                   !- Number of People {people}
@@ -1174,88 +818,28 @@
   ZoneAveraged;                           !- Mean Radiant Temperature Calculation Type
 
 OS:People,
-<<<<<<< HEAD
-  {f397c4a9-c68a-4335-88e0-8807bd769be9}, !- Handle
+  {123d273a-f1b3-419e-ab11-656c32c36648}, !- Handle
   res occupants|finished attic space,     !- Name
-  {b0f4f93f-3963-43a3-8446-4f6392b48152}, !- People Definition Name
-  {d8744e3b-fc8f-4d51-ae05-009d41c6703f}, !- Space or SpaceType Name
-  {e35cbc11-060c-4e07-800d-cffb298c5f76}, !- Number of People Schedule Name
-  {c171a7da-53b5-41a9-bc7f-4d4fcbc15a72}, !- Activity Level Schedule Name
-=======
-  {ce94fa13-5feb-4b55-a660-1d3843fa6b11}, !- Handle
-  res occupants|finished attic space,     !- Name
-  {d97cb3fe-e0d3-4328-890c-8ee1cfd49b45}, !- People Definition Name
-  {0d761f4a-2629-4125-b84d-46c1ca0c30a0}, !- Space or SpaceType Name
-  {4d7d5118-dac8-40fd-89b2-bb0d8a854559}, !- Number of People Schedule Name
-  {42831dbb-8517-4617-bbba-3828777c932b}, !- Activity Level Schedule Name
->>>>>>> ecc00d0a
+  {cb808acb-f737-4374-892a-d5703d659cc0}, !- People Definition Name
+  {8ee39be4-ded8-4206-9ba0-29561bf36c9c}, !- Space or SpaceType Name
+  {b0d7646c-81de-4c17-ba18-84568c5f7286}, !- Number of People Schedule Name
+  {57387ce9-a18e-4b4a-ae2f-29911c053ef9}, !- Activity Level Schedule Name
   ,                                       !- Surface Name/Angle Factor List Name
   ,                                       !- Work Efficiency Schedule Name
   ,                                       !- Clothing Insulation Schedule Name
   ,                                       !- Air Velocity Schedule Name
   1;                                      !- Multiplier
 
-OS:People:Definition,
-<<<<<<< HEAD
-  {3f677ec6-5f7e-4254-a218-2619f37d283c}, !- Handle
-  res occupants|living space,             !- Name
-=======
-  {eceb00c1-d5ed-4322-834e-ee59f12bf957}, !- Handle
-  res occupants|living space|story 2,     !- Name
->>>>>>> ecc00d0a
-  People,                                 !- Number of People Calculation Method
-  0.88,                                   !- Number of People {people}
-  ,                                       !- People per Space Floor Area {person/m2}
-  ,                                       !- Space Floor Area per Person {m2/person}
-  0.319734,                               !- Fraction Radiant
-  0.573,                                  !- Sensible Heat Fraction
-  0,                                      !- Carbon Dioxide Generation Rate {m3/s-W}
-  No,                                     !- Enable ASHRAE 55 Comfort Warnings
-  ZoneAveraged;                           !- Mean Radiant Temperature Calculation Type
-
-OS:People,
-<<<<<<< HEAD
-  {6b8ca326-ca22-4198-aefa-8406855c063d}, !- Handle
-  res occupants|living space,             !- Name
-  {3f677ec6-5f7e-4254-a218-2619f37d283c}, !- People Definition Name
-  {4b51d0ef-541d-4f22-82f4-a1c4f2beada1}, !- Space or SpaceType Name
-  {e35cbc11-060c-4e07-800d-cffb298c5f76}, !- Number of People Schedule Name
-  {c171a7da-53b5-41a9-bc7f-4d4fcbc15a72}, !- Activity Level Schedule Name
-=======
-  {cc6346c2-b244-4d75-a2bd-01d8eb72899e}, !- Handle
-  res occupants|living space|story 2,     !- Name
-  {eceb00c1-d5ed-4322-834e-ee59f12bf957}, !- People Definition Name
-  {5c9fb278-b281-4f84-8a2a-e571a9323634}, !- Space or SpaceType Name
-  {4d7d5118-dac8-40fd-89b2-bb0d8a854559}, !- Number of People Schedule Name
-  {42831dbb-8517-4617-bbba-3828777c932b}, !- Activity Level Schedule Name
->>>>>>> ecc00d0a
-  ,                                       !- Surface Name/Angle Factor List Name
-  ,                                       !- Work Efficiency Schedule Name
-  ,                                       !- Clothing Insulation Schedule Name
-  ,                                       !- Air Velocity Schedule Name
-  1;                                      !- Multiplier
-
 OS:ShadingSurfaceGroup,
-<<<<<<< HEAD
-  {405a50a3-2269-42b1-9dfc-25945b5709dc}, !- Handle
-=======
-  {7a935ab7-75fc-45ee-ac5e-f12f0e0f65c6}, !- Handle
->>>>>>> ecc00d0a
+  {f260908e-39d9-4a6f-bb34-c9c9bf9a6dd0}, !- Handle
   res eaves,                              !- Name
   Building;                               !- Shading Surface Type
 
 OS:ShadingSurface,
-<<<<<<< HEAD
-  {337a376d-f1d1-49c3-aaeb-999d6fe58099}, !- Handle
+  {2b10638c-2e45-4830-8262-47c3e670deb9}, !- Handle
   Surface 15 - res eaves,                 !- Name
   ,                                       !- Construction Name
-  {405a50a3-2269-42b1-9dfc-25945b5709dc}, !- Shading Surface Group Name
-=======
-  {031bf6b5-4688-4d39-8f94-00fbfff41276}, !- Handle
-  Surface 15 - res eaves,                 !- Name
-  ,                                       !- Construction Name
-  {7a935ab7-75fc-45ee-ac5e-f12f0e0f65c6}, !- Shading Surface Group Name
->>>>>>> ecc00d0a
+  {f260908e-39d9-4a6f-bb34-c9c9bf9a6dd0}, !- Shading Surface Group Name
   ,                                       !- Transmittance Schedule Name
   ,                                       !- Number of Vertices
   0, -0.6096, 5.1816,                     !- X,Y,Z Vertex 1 {m}
@@ -1264,17 +848,10 @@
   0, 0, 5.1816;                           !- X,Y,Z Vertex 4 {m}
 
 OS:ShadingSurface,
-<<<<<<< HEAD
-  {9bcf266e-51da-4749-81e9-659a40dc8233}, !- Handle
+  {b35d3bbe-0e11-4f58-8e19-31eb0222248d}, !- Handle
   Surface 15 - res eaves 1,               !- Name
   ,                                       !- Construction Name
-  {405a50a3-2269-42b1-9dfc-25945b5709dc}, !- Shading Surface Group Name
-=======
-  {c1e4fd2f-8d53-4609-89ed-1a5aeb8afb60}, !- Handle
-  Surface 15 - res eaves 1,               !- Name
-  ,                                       !- Construction Name
-  {7a935ab7-75fc-45ee-ac5e-f12f0e0f65c6}, !- Shading Surface Group Name
->>>>>>> ecc00d0a
+  {f260908e-39d9-4a6f-bb34-c9c9bf9a6dd0}, !- Shading Surface Group Name
   ,                                       !- Transmittance Schedule Name
   ,                                       !- Number of Vertices
   2.78243059212624, 11.739322368505, 6.57281529606312, !- X,Y,Z Vertex 1 {m}
@@ -1283,17 +860,10 @@
   2.78243059212624, 11.129722368505, 6.57281529606312; !- X,Y,Z Vertex 4 {m}
 
 OS:ShadingSurface,
-<<<<<<< HEAD
-  {0ee0a576-d879-47b2-8975-73dd91ec4bd3}, !- Handle
+  {aa411ae5-2619-49b3-a5fd-f3ed093a2384}, !- Handle
   Surface 15 - res eaves 2,               !- Name
   ,                                       !- Construction Name
-  {405a50a3-2269-42b1-9dfc-25945b5709dc}, !- Shading Surface Group Name
-=======
-  {54f4815e-39f7-4f8e-9513-d5f9eaef8831}, !- Handle
-  Surface 15 - res eaves 2,               !- Name
-  ,                                       !- Construction Name
-  {7a935ab7-75fc-45ee-ac5e-f12f0e0f65c6}, !- Shading Surface Group Name
->>>>>>> ecc00d0a
+  {f260908e-39d9-4a6f-bb34-c9c9bf9a6dd0}, !- Shading Surface Group Name
   ,                                       !- Transmittance Schedule Name
   ,                                       !- Number of Vertices
   -0.6096, 11.129722368505, 4.8768,       !- X,Y,Z Vertex 1 {m}
@@ -1302,17 +872,10 @@
   0, 11.129722368505, 5.1816;             !- X,Y,Z Vertex 4 {m}
 
 OS:ShadingSurface,
-<<<<<<< HEAD
-  {60d8a289-9cec-49fe-b37b-35b4f0f959a5}, !- Handle
+  {c9fe00eb-88d6-49fb-b23f-19b3dcea1193}, !- Handle
   Surface 14 - res eaves,                 !- Name
   ,                                       !- Construction Name
-  {405a50a3-2269-42b1-9dfc-25945b5709dc}, !- Shading Surface Group Name
-=======
-  {689f40cd-f72f-4524-bd0f-390ab4bbb8bb}, !- Handle
-  Surface 14 - res eaves,                 !- Name
-  ,                                       !- Construction Name
-  {7a935ab7-75fc-45ee-ac5e-f12f0e0f65c6}, !- Shading Surface Group Name
->>>>>>> ecc00d0a
+  {f260908e-39d9-4a6f-bb34-c9c9bf9a6dd0}, !- Shading Surface Group Name
   ,                                       !- Transmittance Schedule Name
   ,                                       !- Number of Vertices
   5.56486118425249, 11.739322368505, 5.1816, !- X,Y,Z Vertex 1 {m}
@@ -1321,17 +884,10 @@
   5.56486118425249, 11.129722368505, 5.1816; !- X,Y,Z Vertex 4 {m}
 
 OS:ShadingSurface,
-<<<<<<< HEAD
-  {bdd582f0-3edf-4dce-b3ae-c4bbdd291803}, !- Handle
+  {506bcd23-0626-483a-9351-4d2b5d48b829}, !- Handle
   Surface 14 - res eaves 1,               !- Name
   ,                                       !- Construction Name
-  {405a50a3-2269-42b1-9dfc-25945b5709dc}, !- Shading Surface Group Name
-=======
-  {8b1e72cf-1a9e-47bf-b98d-480d34af69d8}, !- Handle
-  Surface 14 - res eaves 1,               !- Name
-  ,                                       !- Construction Name
-  {7a935ab7-75fc-45ee-ac5e-f12f0e0f65c6}, !- Shading Surface Group Name
->>>>>>> ecc00d0a
+  {f260908e-39d9-4a6f-bb34-c9c9bf9a6dd0}, !- Shading Surface Group Name
   ,                                       !- Transmittance Schedule Name
   ,                                       !- Number of Vertices
   2.78243059212624, -0.6096, 6.57281529606312, !- X,Y,Z Vertex 1 {m}
@@ -1340,17 +896,10 @@
   2.78243059212624, 0, 6.57281529606312;  !- X,Y,Z Vertex 4 {m}
 
 OS:ShadingSurface,
-<<<<<<< HEAD
-  {fff459c9-f230-40c1-a5d2-0759612b9a04}, !- Handle
+  {b6f3b5e8-8c65-4a4e-8dac-de1be51077fb}, !- Handle
   Surface 14 - res eaves 2,               !- Name
   ,                                       !- Construction Name
-  {405a50a3-2269-42b1-9dfc-25945b5709dc}, !- Shading Surface Group Name
-=======
-  {c716eac5-15a6-4202-a3e9-9886fd1b3d00}, !- Handle
-  Surface 14 - res eaves 2,               !- Name
-  ,                                       !- Construction Name
-  {7a935ab7-75fc-45ee-ac5e-f12f0e0f65c6}, !- Shading Surface Group Name
->>>>>>> ecc00d0a
+  {f260908e-39d9-4a6f-bb34-c9c9bf9a6dd0}, !- Shading Surface Group Name
   ,                                       !- Transmittance Schedule Name
   ,                                       !- Number of Vertices
   6.17446118425249, 0, 4.8768,            !- X,Y,Z Vertex 1 {m}
