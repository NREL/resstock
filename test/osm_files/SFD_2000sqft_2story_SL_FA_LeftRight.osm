--- conflicted
+++ resolved
@@ -1,53 +1,26 @@
 !- NOTE: Auto-generated from /test/osw_files/SFD_2000sqft_2story_SL_FA_LeftRight.osw
 
 OS:Version,
-<<<<<<< HEAD
-  {e9615693-950f-4cb9-bc84-383a067d0900}, !- Handle
-  2.8.1;                                  !- Version Identifier
-
-OS:SimulationControl,
-  {548acafc-3d4f-47ff-8f12-3e2828d925cd}, !- Handle
-=======
   {1ad8ded6-ece6-4a73-b31f-4c307b2fa1d2}, !- Handle
   2.8.0;                                  !- Version Identifier
 
 OS:SimulationControl,
   {46979013-25af-4dd0-bbc3-36271292b26d}, !- Handle
->>>>>>> a5f3a604
   ,                                       !- Do Zone Sizing Calculation
   ,                                       !- Do System Sizing Calculation
   ,                                       !- Do Plant Sizing Calculation
   No;                                     !- Run Simulation for Sizing Periods
 
 OS:Timestep,
-<<<<<<< HEAD
-  {b4b5383d-c4b2-4ac4-957b-8ab8c0904f58}, !- Handle
-  6;                                      !- Number of Timesteps per Hour
-
-OS:ShadowCalculation,
-  {376d8604-aff7-4ea8-acdb-c40271d45901}, !- Handle
-=======
   {c49a5020-9a60-4465-909e-976c596f7163}, !- Handle
   6;                                      !- Number of Timesteps per Hour
 
 OS:ShadowCalculation,
   {fb969519-a8d6-498e-8b31-3c264cea50ff}, !- Handle
->>>>>>> a5f3a604
   20,                                     !- Calculation Frequency
   200;                                    !- Maximum Figures in Shadow Overlap Calculations
 
 OS:SurfaceConvectionAlgorithm:Outside,
-<<<<<<< HEAD
-  {3c24c282-4542-4a90-a899-3f33938d7898}, !- Handle
-  DOE-2;                                  !- Algorithm
-
-OS:SurfaceConvectionAlgorithm:Inside,
-  {df1a564e-33e4-4764-9ea4-e72ddeb4c13c}, !- Handle
-  TARP;                                   !- Algorithm
-
-OS:ZoneCapacitanceMultiplier:ResearchSpecial,
-  {9ce6c60c-52ac-4218-922a-94d52a5c12ae}, !- Handle
-=======
   {d8e71bb3-cd3a-409a-8242-3b3a4a00e376}, !- Handle
   DOE-2;                                  !- Algorithm
 
@@ -57,17 +30,12 @@
 
 OS:ZoneCapacitanceMultiplier:ResearchSpecial,
   {b1b30786-0aef-4ea0-b6ba-5f5485263f99}, !- Handle
->>>>>>> a5f3a604
   ,                                       !- Temperature Capacity Multiplier
   15,                                     !- Humidity Capacity Multiplier
   ;                                       !- Carbon Dioxide Capacity Multiplier
 
 OS:RunPeriod,
-<<<<<<< HEAD
-  {dfc63d57-4d32-4e4c-8f2d-33c53b5cc566}, !- Handle
-=======
   {24223933-2192-4e4c-88ef-2ef973b21a10}, !- Handle
->>>>>>> a5f3a604
   Run Period 1,                           !- Name
   1,                                      !- Begin Month
   1,                                      !- Begin Day of Month
@@ -87,11 +55,7 @@
   ;                                       !- Is Leap Year
 
 OS:ThermalZone,
-<<<<<<< HEAD
-  {a9338cd5-9551-4c44-856a-b2c800debbad}, !- Handle
-=======
   {8c0110ab-c3c8-42a7-89a2-98527dfd221f}, !- Handle
->>>>>>> a5f3a604
   living zone,                            !- Name
   ,                                       !- Multiplier
   ,                                       !- Ceiling Height {m}
@@ -100,17 +64,10 @@
   ,                                       !- Zone Inside Convection Algorithm
   ,                                       !- Zone Outside Convection Algorithm
   ,                                       !- Zone Conditioning Equipment List Name
-<<<<<<< HEAD
-  {33a44295-c385-447e-a84f-1b5bd4d69502}, !- Zone Air Inlet Port List
-  {a138a6ed-b8c7-4504-ad50-24a3c8c3e308}, !- Zone Air Exhaust Port List
-  {96100720-46dc-4caa-98e0-769e050461d4}, !- Zone Air Node Name
-  {8a6c05ca-74c5-46b5-86c2-71fbe0052951}, !- Zone Return Air Port List
-=======
   {bf6ddb7f-0946-4ecf-9ca3-46a8cf31d528}, !- Zone Air Inlet Port List
   {8b3ad92d-2f28-424c-a4da-9cfb14e9fa7c}, !- Zone Air Exhaust Port List
   {2dad8dcb-8a9a-43a0-bb26-3e7374ba4e06}, !- Zone Air Node Name
   {4c21f7fd-04e0-4c19-89d0-9353717c3ee0}, !- Zone Return Air Port List
->>>>>>> a5f3a604
   ,                                       !- Primary Daylighting Control Name
   ,                                       !- Fraction of Zone Controlled by Primary Daylighting Control
   ,                                       !- Secondary Daylighting Control Name
@@ -121,39 +78,6 @@
   No;                                     !- Use Ideal Air Loads
 
 OS:Node,
-<<<<<<< HEAD
-  {c123c5bb-2146-478e-afc2-4d75c754cf05}, !- Handle
-  Node 1,                                 !- Name
-  {96100720-46dc-4caa-98e0-769e050461d4}, !- Inlet Port
-  ;                                       !- Outlet Port
-
-OS:Connection,
-  {96100720-46dc-4caa-98e0-769e050461d4}, !- Handle
-  {5da906d4-5813-4ad3-bb04-9836a5308dd6}, !- Name
-  {a9338cd5-9551-4c44-856a-b2c800debbad}, !- Source Object
-  11,                                     !- Outlet Port
-  {c123c5bb-2146-478e-afc2-4d75c754cf05}, !- Target Object
-  2;                                      !- Inlet Port
-
-OS:PortList,
-  {33a44295-c385-447e-a84f-1b5bd4d69502}, !- Handle
-  {c426165f-f9f5-4585-98ac-c16436234415}, !- Name
-  {a9338cd5-9551-4c44-856a-b2c800debbad}; !- HVAC Component
-
-OS:PortList,
-  {a138a6ed-b8c7-4504-ad50-24a3c8c3e308}, !- Handle
-  {602692d0-f284-4be3-be14-a27c16f08720}, !- Name
-  {a9338cd5-9551-4c44-856a-b2c800debbad}; !- HVAC Component
-
-OS:PortList,
-  {8a6c05ca-74c5-46b5-86c2-71fbe0052951}, !- Handle
-  {221c6411-09e8-4678-985f-e22c38bd09a7}, !- Name
-  {a9338cd5-9551-4c44-856a-b2c800debbad}; !- HVAC Component
-
-OS:Sizing:Zone,
-  {a01e41eb-2d1f-403f-9556-651ea44c4b06}, !- Handle
-  {a9338cd5-9551-4c44-856a-b2c800debbad}, !- Zone or ZoneList Name
-=======
   {fb7e87a2-c3d7-4aee-aa16-26670d3186d3}, !- Handle
   Node 1,                                 !- Name
   {2dad8dcb-8a9a-43a0-bb26-3e7374ba4e06}, !- Inlet Port
@@ -185,7 +109,6 @@
 OS:Sizing:Zone,
   {531cafc9-e968-44df-9164-54af31a692ee}, !- Handle
   {8c0110ab-c3c8-42a7-89a2-98527dfd221f}, !- Zone or ZoneList Name
->>>>>>> a5f3a604
   SupplyAirTemperature,                   !- Zone Cooling Design Supply Air Temperature Input Method
   14,                                     !- Zone Cooling Design Supply Air Temperature {C}
   11.11,                                  !- Zone Cooling Design Supply Air Temperature Difference {deltaC}
@@ -214,16 +137,6 @@
   autosize;                               !- Dedicated Outdoor Air High Setpoint Temperature for Design {C}
 
 OS:ZoneHVAC:EquipmentList,
-<<<<<<< HEAD
-  {c57d0196-4b07-44a8-8c4f-52157569334a}, !- Handle
-  Zone HVAC Equipment List 1,             !- Name
-  {a9338cd5-9551-4c44-856a-b2c800debbad}; !- Thermal Zone
-
-OS:Space,
-  {7ade5397-60d8-4754-a69d-791e6aee6e54}, !- Handle
-  living space,                           !- Name
-  {cfe448e8-1512-411b-a213-67234fc6cd09}, !- Space Type Name
-=======
   {c6d76c99-ae9e-4aaa-91dc-7641fa248609}, !- Handle
   Zone HVAC Equipment List 1,             !- Name
   {8c0110ab-c3c8-42a7-89a2-98527dfd221f}; !- Thermal Zone
@@ -232,7 +145,6 @@
   {c4417387-c81e-43cb-b659-1b0179a3d907}, !- Handle
   living space,                           !- Name
   {d98f4c45-1404-4ae4-8462-07ce6a519897}, !- Space Type Name
->>>>>>> a5f3a604
   ,                                       !- Default Construction Set Name
   ,                                       !- Default Schedule Set Name
   -0,                                     !- Direction of Relative North {deg}
@@ -240,19 +152,6 @@
   0,                                      !- Y Origin {m}
   0,                                      !- Z Origin {m}
   ,                                       !- Building Story Name
-<<<<<<< HEAD
-  {a9338cd5-9551-4c44-856a-b2c800debbad}, !- Thermal Zone Name
-  ,                                       !- Part of Total Floor Area
-  ,                                       !- Design Specification Outdoor Air Object Name
-  {c282fa75-6439-4184-bfc4-0ff964061403}; !- Building Unit Name
-
-OS:Surface,
-  {f823bacc-1a78-459a-afdc-ece0fcf77eea}, !- Handle
-  Surface 1,                              !- Name
-  Floor,                                  !- Surface Type
-  ,                                       !- Construction Name
-  {7ade5397-60d8-4754-a69d-791e6aee6e54}, !- Space Name
-=======
   {8c0110ab-c3c8-42a7-89a2-98527dfd221f}, !- Thermal Zone Name
   ,                                       !- Part of Total Floor Area
   ,                                       !- Design Specification Outdoor Air Object Name
@@ -264,7 +163,6 @@
   Floor,                                  !- Surface Type
   ,                                       !- Construction Name
   {c4417387-c81e-43cb-b659-1b0179a3d907}, !- Space Name
->>>>>>> a5f3a604
   Foundation,                             !- Outside Boundary Condition
   ,                                       !- Outside Boundary Condition Object
   NoSun,                                  !- Sun Exposure
@@ -277,19 +175,11 @@
   5.56486118425249, 0, 0;                 !- X,Y,Z Vertex 4 {m}
 
 OS:Surface,
-<<<<<<< HEAD
-  {0f3faf5d-0cac-4419-a50d-69aebc393eb9}, !- Handle
-  Surface 2,                              !- Name
-  Wall,                                   !- Surface Type
-  ,                                       !- Construction Name
-  {7ade5397-60d8-4754-a69d-791e6aee6e54}, !- Space Name
-=======
   {1e55d1b2-18ee-4faf-b884-457a53b3c12c}, !- Handle
   Surface 2,                              !- Name
   Wall,                                   !- Surface Type
   ,                                       !- Construction Name
   {c4417387-c81e-43cb-b659-1b0179a3d907}, !- Space Name
->>>>>>> a5f3a604
   Outdoors,                               !- Outside Boundary Condition
   ,                                       !- Outside Boundary Condition Object
   SunExposed,                             !- Sun Exposure
@@ -302,19 +192,11 @@
   0, 0, 2.4384;                           !- X,Y,Z Vertex 4 {m}
 
 OS:Surface,
-<<<<<<< HEAD
-  {d7b09a02-6c33-4ef9-a327-4e40f07d7639}, !- Handle
-  Surface 3,                              !- Name
-  Wall,                                   !- Surface Type
-  ,                                       !- Construction Name
-  {7ade5397-60d8-4754-a69d-791e6aee6e54}, !- Space Name
-=======
   {49e2c0bd-aa23-4c1b-8032-9a3310674c62}, !- Handle
   Surface 3,                              !- Name
   Wall,                                   !- Surface Type
   ,                                       !- Construction Name
   {c4417387-c81e-43cb-b659-1b0179a3d907}, !- Space Name
->>>>>>> a5f3a604
   Outdoors,                               !- Outside Boundary Condition
   ,                                       !- Outside Boundary Condition Object
   SunExposed,                             !- Sun Exposure
@@ -327,19 +209,11 @@
   0, 11.129722368505, 2.4384;             !- X,Y,Z Vertex 4 {m}
 
 OS:Surface,
-<<<<<<< HEAD
-  {901f93eb-6721-4eee-a6a3-1169d76c8599}, !- Handle
-  Surface 4,                              !- Name
-  Wall,                                   !- Surface Type
-  ,                                       !- Construction Name
-  {7ade5397-60d8-4754-a69d-791e6aee6e54}, !- Space Name
-=======
   {8c4cad17-f3dd-4881-99ef-c7704e9eb5f6}, !- Handle
   Surface 4,                              !- Name
   Wall,                                   !- Surface Type
   ,                                       !- Construction Name
   {c4417387-c81e-43cb-b659-1b0179a3d907}, !- Space Name
->>>>>>> a5f3a604
   Outdoors,                               !- Outside Boundary Condition
   ,                                       !- Outside Boundary Condition Object
   SunExposed,                             !- Sun Exposure
@@ -352,19 +226,11 @@
   5.56486118425249, 11.129722368505, 2.4384; !- X,Y,Z Vertex 4 {m}
 
 OS:Surface,
-<<<<<<< HEAD
-  {49ed9ffc-7065-4259-867c-bdec54912a53}, !- Handle
-  Surface 5,                              !- Name
-  Wall,                                   !- Surface Type
-  ,                                       !- Construction Name
-  {7ade5397-60d8-4754-a69d-791e6aee6e54}, !- Space Name
-=======
   {3fc22f84-ad8f-42d9-bad4-f07c2c028ec7}, !- Handle
   Surface 5,                              !- Name
   Wall,                                   !- Surface Type
   ,                                       !- Construction Name
   {c4417387-c81e-43cb-b659-1b0179a3d907}, !- Space Name
->>>>>>> a5f3a604
   Outdoors,                               !- Outside Boundary Condition
   ,                                       !- Outside Boundary Condition Object
   SunExposed,                             !- Sun Exposure
@@ -377,15 +243,6 @@
   5.56486118425249, 0, 2.4384;            !- X,Y,Z Vertex 4 {m}
 
 OS:Surface,
-<<<<<<< HEAD
-  {ec8b9144-0b27-491b-a087-991c70522597}, !- Handle
-  Surface 6,                              !- Name
-  RoofCeiling,                            !- Surface Type
-  ,                                       !- Construction Name
-  {7ade5397-60d8-4754-a69d-791e6aee6e54}, !- Space Name
-  Surface,                                !- Outside Boundary Condition
-  {5ab47250-e579-4b0d-a1af-ebb58d4ef6e0}, !- Outside Boundary Condition Object
-=======
   {6ab334da-1199-46bd-80aa-a859c32e3041}, !- Handle
   Surface 6,                              !- Name
   RoofCeiling,                            !- Surface Type
@@ -393,7 +250,6 @@
   {c4417387-c81e-43cb-b659-1b0179a3d907}, !- Space Name
   Surface,                                !- Outside Boundary Condition
   {bda6bf77-3b88-4cfa-9956-431e2b4b095b}, !- Outside Boundary Condition Object
->>>>>>> a5f3a604
   NoSun,                                  !- Sun Exposure
   NoWind,                                 !- Wind Exposure
   ,                                       !- View Factor to Ground
@@ -404,11 +260,7 @@
   0, 0, 2.4384;                           !- X,Y,Z Vertex 4 {m}
 
 OS:SpaceType,
-<<<<<<< HEAD
-  {cfe448e8-1512-411b-a213-67234fc6cd09}, !- Handle
-=======
   {d98f4c45-1404-4ae4-8462-07ce6a519897}, !- Handle
->>>>>>> a5f3a604
   Space Type 1,                           !- Name
   ,                                       !- Default Construction Set Name
   ,                                       !- Default Schedule Set Name
@@ -419,15 +271,9 @@
   living;                                 !- Standards Space Type
 
 OS:Space,
-<<<<<<< HEAD
-  {937ea9ea-85a3-405a-b0dd-52d93d297e30}, !- Handle
-  living space|story 2,                   !- Name
-  {cfe448e8-1512-411b-a213-67234fc6cd09}, !- Space Type Name
-=======
   {6bdd3a75-574d-4a16-a15c-921a88dc6c85}, !- Handle
   living space|story 2,                   !- Name
   {d98f4c45-1404-4ae4-8462-07ce6a519897}, !- Space Type Name
->>>>>>> a5f3a604
   ,                                       !- Default Construction Set Name
   ,                                       !- Default Schedule Set Name
   -0,                                     !- Direction of Relative North {deg}
@@ -435,21 +281,6 @@
   0,                                      !- Y Origin {m}
   2.4384,                                 !- Z Origin {m}
   ,                                       !- Building Story Name
-<<<<<<< HEAD
-  {a9338cd5-9551-4c44-856a-b2c800debbad}, !- Thermal Zone Name
-  ,                                       !- Part of Total Floor Area
-  ,                                       !- Design Specification Outdoor Air Object Name
-  {c282fa75-6439-4184-bfc4-0ff964061403}; !- Building Unit Name
-
-OS:Surface,
-  {5ab47250-e579-4b0d-a1af-ebb58d4ef6e0}, !- Handle
-  Surface 7,                              !- Name
-  Floor,                                  !- Surface Type
-  ,                                       !- Construction Name
-  {937ea9ea-85a3-405a-b0dd-52d93d297e30}, !- Space Name
-  Surface,                                !- Outside Boundary Condition
-  {ec8b9144-0b27-491b-a087-991c70522597}, !- Outside Boundary Condition Object
-=======
   {8c0110ab-c3c8-42a7-89a2-98527dfd221f}, !- Thermal Zone Name
   ,                                       !- Part of Total Floor Area
   ,                                       !- Design Specification Outdoor Air Object Name
@@ -463,7 +294,6 @@
   {6bdd3a75-574d-4a16-a15c-921a88dc6c85}, !- Space Name
   Surface,                                !- Outside Boundary Condition
   {6ab334da-1199-46bd-80aa-a859c32e3041}, !- Outside Boundary Condition Object
->>>>>>> a5f3a604
   NoSun,                                  !- Sun Exposure
   NoWind,                                 !- Wind Exposure
   ,                                       !- View Factor to Ground
@@ -474,19 +304,11 @@
   5.56486118425249, 0, 0;                 !- X,Y,Z Vertex 4 {m}
 
 OS:Surface,
-<<<<<<< HEAD
-  {59c958bb-6633-4671-8ff0-ef0f66a813c7}, !- Handle
-  Surface 8,                              !- Name
-  Wall,                                   !- Surface Type
-  ,                                       !- Construction Name
-  {937ea9ea-85a3-405a-b0dd-52d93d297e30}, !- Space Name
-=======
   {c0359260-b32f-49b1-9ff6-82d65155be5d}, !- Handle
   Surface 8,                              !- Name
   Wall,                                   !- Surface Type
   ,                                       !- Construction Name
   {6bdd3a75-574d-4a16-a15c-921a88dc6c85}, !- Space Name
->>>>>>> a5f3a604
   Outdoors,                               !- Outside Boundary Condition
   ,                                       !- Outside Boundary Condition Object
   SunExposed,                             !- Sun Exposure
@@ -499,19 +321,11 @@
   0, 0, 2.4384;                           !- X,Y,Z Vertex 4 {m}
 
 OS:Surface,
-<<<<<<< HEAD
-  {1b82dda8-54b9-46c1-b5eb-99f9c7ab8a32}, !- Handle
-  Surface 9,                              !- Name
-  Wall,                                   !- Surface Type
-  ,                                       !- Construction Name
-  {937ea9ea-85a3-405a-b0dd-52d93d297e30}, !- Space Name
-=======
   {86b25a6c-6e36-4700-9850-d70bc25a5c60}, !- Handle
   Surface 9,                              !- Name
   Wall,                                   !- Surface Type
   ,                                       !- Construction Name
   {6bdd3a75-574d-4a16-a15c-921a88dc6c85}, !- Space Name
->>>>>>> a5f3a604
   Outdoors,                               !- Outside Boundary Condition
   ,                                       !- Outside Boundary Condition Object
   SunExposed,                             !- Sun Exposure
@@ -524,19 +338,11 @@
   0, 11.129722368505, 2.4384;             !- X,Y,Z Vertex 4 {m}
 
 OS:Surface,
-<<<<<<< HEAD
-  {44cadf31-8e8e-4cac-a2ba-ab7fd96c47bb}, !- Handle
-  Surface 10,                             !- Name
-  Wall,                                   !- Surface Type
-  ,                                       !- Construction Name
-  {937ea9ea-85a3-405a-b0dd-52d93d297e30}, !- Space Name
-=======
   {cefe57ad-39c8-414b-bbe4-67b57f45f098}, !- Handle
   Surface 10,                             !- Name
   Wall,                                   !- Surface Type
   ,                                       !- Construction Name
   {6bdd3a75-574d-4a16-a15c-921a88dc6c85}, !- Space Name
->>>>>>> a5f3a604
   Outdoors,                               !- Outside Boundary Condition
   ,                                       !- Outside Boundary Condition Object
   SunExposed,                             !- Sun Exposure
@@ -549,19 +355,11 @@
   5.56486118425249, 11.129722368505, 2.4384; !- X,Y,Z Vertex 4 {m}
 
 OS:Surface,
-<<<<<<< HEAD
-  {79c1f00e-7717-4042-9d74-d7c9dd3b1429}, !- Handle
-  Surface 11,                             !- Name
-  Wall,                                   !- Surface Type
-  ,                                       !- Construction Name
-  {937ea9ea-85a3-405a-b0dd-52d93d297e30}, !- Space Name
-=======
   {7f8ea9f8-85f4-4cbe-ae3c-90d3ca5ef211}, !- Handle
   Surface 11,                             !- Name
   Wall,                                   !- Surface Type
   ,                                       !- Construction Name
   {6bdd3a75-574d-4a16-a15c-921a88dc6c85}, !- Space Name
->>>>>>> a5f3a604
   Outdoors,                               !- Outside Boundary Condition
   ,                                       !- Outside Boundary Condition Object
   SunExposed,                             !- Sun Exposure
@@ -574,15 +372,6 @@
   5.56486118425249, 0, 2.4384;            !- X,Y,Z Vertex 4 {m}
 
 OS:Surface,
-<<<<<<< HEAD
-  {a99169e8-3fcd-4543-b60c-865636af9761}, !- Handle
-  Surface 12,                             !- Name
-  RoofCeiling,                            !- Surface Type
-  ,                                       !- Construction Name
-  {937ea9ea-85a3-405a-b0dd-52d93d297e30}, !- Space Name
-  Surface,                                !- Outside Boundary Condition
-  {3d4b66bb-d558-4a31-ad32-a370f0beb067}, !- Outside Boundary Condition Object
-=======
   {272482f8-f7c5-4177-b544-7ce3a1428d7e}, !- Handle
   Surface 12,                             !- Name
   RoofCeiling,                            !- Surface Type
@@ -590,7 +379,6 @@
   {6bdd3a75-574d-4a16-a15c-921a88dc6c85}, !- Space Name
   Surface,                                !- Outside Boundary Condition
   {6eef6ba8-d3e9-49fa-a0af-8719c0cdedb1}, !- Outside Boundary Condition Object
->>>>>>> a5f3a604
   NoSun,                                  !- Sun Exposure
   NoWind,                                 !- Wind Exposure
   ,                                       !- View Factor to Ground
@@ -601,15 +389,6 @@
   0, 0, 2.4384;                           !- X,Y,Z Vertex 4 {m}
 
 OS:Surface,
-<<<<<<< HEAD
-  {3d4b66bb-d558-4a31-ad32-a370f0beb067}, !- Handle
-  Surface 13,                             !- Name
-  Floor,                                  !- Surface Type
-  ,                                       !- Construction Name
-  {65633daf-7f77-4373-9d8f-3c05ea07d1f4}, !- Space Name
-  Surface,                                !- Outside Boundary Condition
-  {a99169e8-3fcd-4543-b60c-865636af9761}, !- Outside Boundary Condition Object
-=======
   {6eef6ba8-d3e9-49fa-a0af-8719c0cdedb1}, !- Handle
   Surface 13,                             !- Name
   Floor,                                  !- Surface Type
@@ -617,7 +396,6 @@
   {b01bb6b4-858b-4d64-be4c-116dae03efd8}, !- Space Name
   Surface,                                !- Outside Boundary Condition
   {272482f8-f7c5-4177-b544-7ce3a1428d7e}, !- Outside Boundary Condition Object
->>>>>>> a5f3a604
   NoSun,                                  !- Sun Exposure
   NoWind,                                 !- Wind Exposure
   ,                                       !- View Factor to Ground
@@ -628,19 +406,11 @@
   0, 0, 0;                                !- X,Y,Z Vertex 4 {m}
 
 OS:Surface,
-<<<<<<< HEAD
-  {313a74e3-2e66-4f0d-a0c5-eac365ad193c}, !- Handle
-  Surface 14,                             !- Name
-  RoofCeiling,                            !- Surface Type
-  ,                                       !- Construction Name
-  {65633daf-7f77-4373-9d8f-3c05ea07d1f4}, !- Space Name
-=======
   {16a2f9b1-1f0a-4730-893e-90f447228a25}, !- Handle
   Surface 14,                             !- Name
   RoofCeiling,                            !- Surface Type
   ,                                       !- Construction Name
   {b01bb6b4-858b-4d64-be4c-116dae03efd8}, !- Space Name
->>>>>>> a5f3a604
   Outdoors,                               !- Outside Boundary Condition
   ,                                       !- Outside Boundary Condition Object
   SunExposed,                             !- Sun Exposure
@@ -653,19 +423,11 @@
   5.56486118425249, 11.129722368505, 0.304799999999999; !- X,Y,Z Vertex 4 {m}
 
 OS:Surface,
-<<<<<<< HEAD
-  {c7b94d10-b36c-4b77-a41b-b3148a46b3e0}, !- Handle
-  Surface 15,                             !- Name
-  RoofCeiling,                            !- Surface Type
-  ,                                       !- Construction Name
-  {65633daf-7f77-4373-9d8f-3c05ea07d1f4}, !- Space Name
-=======
   {19a434cf-e189-4640-b6c6-1efe8c4252b2}, !- Handle
   Surface 15,                             !- Name
   RoofCeiling,                            !- Surface Type
   ,                                       !- Construction Name
   {b01bb6b4-858b-4d64-be4c-116dae03efd8}, !- Space Name
->>>>>>> a5f3a604
   Outdoors,                               !- Outside Boundary Condition
   ,                                       !- Outside Boundary Condition Object
   SunExposed,                             !- Sun Exposure
@@ -678,19 +440,11 @@
   0, 0, 0.3048;                           !- X,Y,Z Vertex 4 {m}
 
 OS:Surface,
-<<<<<<< HEAD
-  {64a887ec-0724-4a73-a50f-82691dc6bbc8}, !- Handle
-  Surface 16,                             !- Name
-  Wall,                                   !- Surface Type
-  ,                                       !- Construction Name
-  {65633daf-7f77-4373-9d8f-3c05ea07d1f4}, !- Space Name
-=======
   {04310384-414e-43b9-b292-96a581ae9655}, !- Handle
   Surface 16,                             !- Name
   Wall,                                   !- Surface Type
   ,                                       !- Construction Name
   {b01bb6b4-858b-4d64-be4c-116dae03efd8}, !- Space Name
->>>>>>> a5f3a604
   Outdoors,                               !- Outside Boundary Condition
   ,                                       !- Outside Boundary Condition Object
   SunExposed,                             !- Sun Exposure
@@ -702,19 +456,11 @@
   5.56486118425249, 0, 0;                 !- X,Y,Z Vertex 3 {m}
 
 OS:Surface,
-<<<<<<< HEAD
-  {4106a67f-d44b-4ad4-80a8-05bc776a241e}, !- Handle
-  Surface 17,                             !- Name
-  Wall,                                   !- Surface Type
-  ,                                       !- Construction Name
-  {65633daf-7f77-4373-9d8f-3c05ea07d1f4}, !- Space Name
-=======
   {38827ec7-11fb-4e00-8f9e-f72b0d8332e4}, !- Handle
   Surface 17,                             !- Name
   Wall,                                   !- Surface Type
   ,                                       !- Construction Name
   {b01bb6b4-858b-4d64-be4c-116dae03efd8}, !- Space Name
->>>>>>> a5f3a604
   Outdoors,                               !- Outside Boundary Condition
   ,                                       !- Outside Boundary Condition Object
   SunExposed,                             !- Sun Exposure
@@ -726,15 +472,9 @@
   0, 11.129722368505, 0;                  !- X,Y,Z Vertex 3 {m}
 
 OS:Space,
-<<<<<<< HEAD
-  {65633daf-7f77-4373-9d8f-3c05ea07d1f4}, !- Handle
-  finished attic space,                   !- Name
-  {cfe448e8-1512-411b-a213-67234fc6cd09}, !- Space Type Name
-=======
   {b01bb6b4-858b-4d64-be4c-116dae03efd8}, !- Handle
   finished attic space,                   !- Name
   {d98f4c45-1404-4ae4-8462-07ce6a519897}, !- Space Type Name
->>>>>>> a5f3a604
   ,                                       !- Default Construction Set Name
   ,                                       !- Default Schedule Set Name
   -0,                                     !- Direction of Relative North {deg}
@@ -742,15 +482,6 @@
   0,                                      !- Y Origin {m}
   4.8768,                                 !- Z Origin {m}
   ,                                       !- Building Story Name
-<<<<<<< HEAD
-  {a9338cd5-9551-4c44-856a-b2c800debbad}, !- Thermal Zone Name
-  ,                                       !- Part of Total Floor Area
-  ,                                       !- Design Specification Outdoor Air Object Name
-  {c282fa75-6439-4184-bfc4-0ff964061403}; !- Building Unit Name
-
-OS:BuildingUnit,
-  {c282fa75-6439-4184-bfc4-0ff964061403}, !- Handle
-=======
   {8c0110ab-c3c8-42a7-89a2-98527dfd221f}, !- Thermal Zone Name
   ,                                       !- Part of Total Floor Area
   ,                                       !- Design Specification Outdoor Air Object Name
@@ -758,17 +489,12 @@
 
 OS:BuildingUnit,
   {b14dcc95-c142-49e3-abda-04b15b2107e2}, !- Handle
->>>>>>> a5f3a604
   unit 1,                                 !- Name
   ,                                       !- Rendering Color
   Residential;                            !- Building Unit Type
 
 OS:Building,
-<<<<<<< HEAD
-  {6da74853-706d-4167-a27b-ee3b91fa365a}, !- Handle
-=======
   {d092235d-88a4-4627-82bf-42f13f3880db}, !- Handle
->>>>>>> a5f3a604
   Building 1,                             !- Name
   ,                                       !- Building Sector Type
   0,                                      !- North Axis {deg}
@@ -783,13 +509,8 @@
   1;                                      !- Standards Number of Living Units
 
 OS:AdditionalProperties,
-<<<<<<< HEAD
-  {4775e8ce-30db-458f-8491-095a5985831f}, !- Handle
-  {6da74853-706d-4167-a27b-ee3b91fa365a}, !- Object Name
-=======
   {a86e1e80-b871-4e05-9375-3ea0dd3a6e8c}, !- Handle
   {d092235d-88a4-4627-82bf-42f13f3880db}, !- Object Name
->>>>>>> a5f3a604
   Total Units Represented,                !- Feature Name 1
   Integer,                                !- Feature Data Type 1
   1,                                      !- Feature Value 1
@@ -798,13 +519,8 @@
   1;                                      !- Feature Value 2
 
 OS:AdditionalProperties,
-<<<<<<< HEAD
-  {5aaa453a-ab15-4542-8ddb-9093db3d9974}, !- Handle
-  {c282fa75-6439-4184-bfc4-0ff964061403}, !- Object Name
-=======
   {894298e7-1490-41a8-b08d-94f51ab59957}, !- Handle
   {b14dcc95-c142-49e3-abda-04b15b2107e2}, !- Object Name
->>>>>>> a5f3a604
   NumberOfBedrooms,                       !- Feature Name 1
   Integer,                                !- Feature Data Type 1
   3,                                      !- Feature Value 1
@@ -813,11 +529,7 @@
   2;                                      !- Feature Value 2
 
 OS:Schedule:Day,
-<<<<<<< HEAD
-  {da54b5f5-6c90-4c23-b1c2-b0f15bace501}, !- Handle
-=======
   {1291a066-567e-4dd3-b16d-3b95a3377a01}, !- Handle
->>>>>>> a5f3a604
   Schedule Day 1,                         !- Name
   ,                                       !- Schedule Type Limits Name
   ,                                       !- Interpolate to Timestep
@@ -826,11 +538,7 @@
   0;                                      !- Value Until Time 1
 
 OS:Schedule:Day,
-<<<<<<< HEAD
-  {56c766ca-145a-4005-ad47-49ab6faf7c06}, !- Handle
-=======
   {9908487b-bf6a-4b96-9d27-18df7443346f}, !- Handle
->>>>>>> a5f3a604
   Schedule Day 2,                         !- Name
   ,                                       !- Schedule Type Limits Name
   ,                                       !- Interpolate to Timestep
@@ -839,26 +547,15 @@
   1;                                      !- Value Until Time 1
 
 OS:ShadingSurfaceGroup,
-<<<<<<< HEAD
-  {8ee94db8-ed28-4b1f-8959-f80153ded0a1}, !- Handle
-=======
   {30295955-7143-48e9-9978-3eb96ca2728d}, !- Handle
->>>>>>> a5f3a604
   res eaves,                              !- Name
   Building;                               !- Shading Surface Type
 
 OS:ShadingSurface,
-<<<<<<< HEAD
-  {7bb37a5b-911f-4e98-aadb-5788ea6f09f6}, !- Handle
-  Surface 14 - res eaves,                 !- Name
-  ,                                       !- Construction Name
-  {8ee94db8-ed28-4b1f-8959-f80153ded0a1}, !- Shading Surface Group Name
-=======
   {67e59bd1-14fd-43f3-862e-b1f47752e299}, !- Handle
   Surface 14 - res eaves,                 !- Name
   ,                                       !- Construction Name
   {30295955-7143-48e9-9978-3eb96ca2728d}, !- Shading Surface Group Name
->>>>>>> a5f3a604
   ,                                       !- Transmittance Schedule Name
   ,                                       !- Number of Vertices
   5.56486118425249, 11.739322368505, 5.1816, !- X,Y,Z Vertex 1 {m}
@@ -867,17 +564,10 @@
   5.56486118425249, 11.129722368505, 5.1816; !- X,Y,Z Vertex 4 {m}
 
 OS:ShadingSurface,
-<<<<<<< HEAD
-  {e1beec27-95cf-4340-92f6-85780370d0f1}, !- Handle
-  Surface 14 - res eaves 1,               !- Name
-  ,                                       !- Construction Name
-  {8ee94db8-ed28-4b1f-8959-f80153ded0a1}, !- Shading Surface Group Name
-=======
   {95a4772b-3af2-451f-ac61-f60b5fef944a}, !- Handle
   Surface 14 - res eaves 1,               !- Name
   ,                                       !- Construction Name
   {30295955-7143-48e9-9978-3eb96ca2728d}, !- Shading Surface Group Name
->>>>>>> a5f3a604
   ,                                       !- Transmittance Schedule Name
   ,                                       !- Number of Vertices
   2.78243059212624, -0.6096, 6.57281529606312, !- X,Y,Z Vertex 1 {m}
@@ -886,17 +576,10 @@
   2.78243059212624, 0, 6.57281529606312;  !- X,Y,Z Vertex 4 {m}
 
 OS:ShadingSurface,
-<<<<<<< HEAD
-  {f9d5034c-83c5-42ea-b247-1b288379131c}, !- Handle
-  Surface 14 - res eaves 2,               !- Name
-  ,                                       !- Construction Name
-  {8ee94db8-ed28-4b1f-8959-f80153ded0a1}, !- Shading Surface Group Name
-=======
   {f6461921-7ba5-4607-8e75-e89b1406b1a8}, !- Handle
   Surface 14 - res eaves 2,               !- Name
   ,                                       !- Construction Name
   {30295955-7143-48e9-9978-3eb96ca2728d}, !- Shading Surface Group Name
->>>>>>> a5f3a604
   ,                                       !- Transmittance Schedule Name
   ,                                       !- Number of Vertices
   6.17446118425249, 0, 4.8768,            !- X,Y,Z Vertex 1 {m}
@@ -905,17 +588,10 @@
   5.56486118425249, 0, 5.1816;            !- X,Y,Z Vertex 4 {m}
 
 OS:ShadingSurface,
-<<<<<<< HEAD
-  {2f03ff33-6c08-4171-9cef-0c66456d2a6a}, !- Handle
-  Surface 15 - res eaves,                 !- Name
-  ,                                       !- Construction Name
-  {8ee94db8-ed28-4b1f-8959-f80153ded0a1}, !- Shading Surface Group Name
-=======
   {8fa8e597-d8bc-4675-a163-057979d067c3}, !- Handle
   Surface 15 - res eaves,                 !- Name
   ,                                       !- Construction Name
   {30295955-7143-48e9-9978-3eb96ca2728d}, !- Shading Surface Group Name
->>>>>>> a5f3a604
   ,                                       !- Transmittance Schedule Name
   ,                                       !- Number of Vertices
   0, -0.6096, 5.1816,                     !- X,Y,Z Vertex 1 {m}
@@ -924,17 +600,10 @@
   0, 0, 5.1816;                           !- X,Y,Z Vertex 4 {m}
 
 OS:ShadingSurface,
-<<<<<<< HEAD
-  {9b4b3edd-5bf6-40aa-86f8-816bfc15db52}, !- Handle
-  Surface 15 - res eaves 1,               !- Name
-  ,                                       !- Construction Name
-  {8ee94db8-ed28-4b1f-8959-f80153ded0a1}, !- Shading Surface Group Name
-=======
   {1977100b-cc03-4307-9dbd-e0bbd82a31b2}, !- Handle
   Surface 15 - res eaves 1,               !- Name
   ,                                       !- Construction Name
   {30295955-7143-48e9-9978-3eb96ca2728d}, !- Shading Surface Group Name
->>>>>>> a5f3a604
   ,                                       !- Transmittance Schedule Name
   ,                                       !- Number of Vertices
   2.78243059212624, 11.739322368505, 6.57281529606312, !- X,Y,Z Vertex 1 {m}
@@ -943,17 +612,10 @@
   2.78243059212624, 11.129722368505, 6.57281529606312; !- X,Y,Z Vertex 4 {m}
 
 OS:ShadingSurface,
-<<<<<<< HEAD
-  {322d2408-ba9e-455d-99df-7bffa79b87c5}, !- Handle
-  Surface 15 - res eaves 2,               !- Name
-  ,                                       !- Construction Name
-  {8ee94db8-ed28-4b1f-8959-f80153ded0a1}, !- Shading Surface Group Name
-=======
   {611ca8d0-75b5-4647-9567-ec5a4dd02a4b}, !- Handle
   Surface 15 - res eaves 2,               !- Name
   ,                                       !- Construction Name
   {30295955-7143-48e9-9978-3eb96ca2728d}, !- Shading Surface Group Name
->>>>>>> a5f3a604
   ,                                       !- Transmittance Schedule Name
   ,                                       !- Number of Vertices
   -0.6096, 11.129722368505, 4.8768,       !- X,Y,Z Vertex 1 {m}
