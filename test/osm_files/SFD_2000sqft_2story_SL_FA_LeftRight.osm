!- NOTE: Auto-generated from /test/osw_files/SFD_2000sqft_2story_SL_FA_LeftRight.osw

OS:Version,
<<<<<<< HEAD
  {684bdb58-5d8a-4a5f-a0b3-8ab41ef3f66b}, !- Handle
  3.0.1;                                  !- Version Identifier

OS:SimulationControl,
  {e4c91e65-ab95-468b-a880-ae122cf574e8}, !- Handle
=======
  {608d6d39-243a-4c9b-a678-11e8b9514885}, !- Handle
  2.9.0;                                  !- Version Identifier

OS:SimulationControl,
  {be0c274e-588b-47b2-999c-fc5b6327d91b}, !- Handle
>>>>>>> 1e74590c
  ,                                       !- Do Zone Sizing Calculation
  ,                                       !- Do System Sizing Calculation
  ,                                       !- Do Plant Sizing Calculation
  No;                                     !- Run Simulation for Sizing Periods

OS:Timestep,
<<<<<<< HEAD
  {905e811e-4f95-48f6-a7d6-b534fd4c93e7}, !- Handle
  6;                                      !- Number of Timesteps per Hour

OS:ShadowCalculation,
  {c2808a57-91f8-4154-a111-15464734fae5}, !- Handle
  PolygonClipping,                        !- Shading Calculation Method
  ,                                       !- Shading Calculation Update Frequency Method
  20,                                     !- Shading Calculation Update Frequency
  15000,                                  !- Maximum Figures in Shadow Overlap Calculations
  ,                                       !- Polygon Clipping Algorithm
  512,                                    !- Pixel Counting Resolution
  ,                                       !- Sky Diffuse Modeling Algorithm
  No,                                     !- Output External Shading Calculation Results
  No,                                     !- Disable Self-Shading Within Shading Zone Groups
  No;                                     !- Disable Self-Shading From Shading Zone Groups to Other Zones

OS:WeatherFile,
  {4a5817f6-bee2-41ae-8ba6-e83473de548b}, !- Handle
=======
  {50cde26c-ee08-44b5-acd1-abf479f4641f}, !- Handle
  6;                                      !- Number of Timesteps per Hour

OS:ShadowCalculation,
  {e39d0863-b24d-4ddd-8be9-68a34138b481}, !- Handle
  20,                                     !- Calculation Frequency
  200;                                    !- Maximum Figures in Shadow Overlap Calculations

OS:SurfaceConvectionAlgorithm:Outside,
  {38db2ed4-caa0-4b61-b5bb-f1c184f785c1}, !- Handle
  DOE-2;                                  !- Algorithm

OS:SurfaceConvectionAlgorithm:Inside,
  {bed730e0-bbdc-4916-8853-f2752bfcb936}, !- Handle
  TARP;                                   !- Algorithm

OS:ZoneCapacitanceMultiplier:ResearchSpecial,
  {fc14a431-2585-4f65-a5b6-992bf790d36d}, !- Handle
  3.6,                                    !- Temperature Capacity Multiplier
  15,                                     !- Humidity Capacity Multiplier
  ;                                       !- Carbon Dioxide Capacity Multiplier

OS:RunPeriod,
  {d0beac86-1830-4cf1-a326-11484fe0b317}, !- Handle
  Run Period 1,                           !- Name
  1,                                      !- Begin Month
  1,                                      !- Begin Day of Month
  12,                                     !- End Month
  31,                                     !- End Day of Month
  ,                                       !- Use Weather File Holidays and Special Days
  ,                                       !- Use Weather File Daylight Saving Period
  ,                                       !- Apply Weekend Holiday Rule
  ,                                       !- Use Weather File Rain Indicators
  ,                                       !- Use Weather File Snow Indicators
  ;                                       !- Number of Times Runperiod to be Repeated

OS:YearDescription,
  {fafabe75-fd5e-47b0-9362-60b7e09d8325}, !- Handle
  2007,                                   !- Calendar Year
  ,                                       !- Day of Week for Start Day
  ;                                       !- Is Leap Year

OS:WeatherFile,
  {a1c32514-9e23-430e-925f-9e4c7a559396}, !- Handle
>>>>>>> 1e74590c
  Denver Intl Ap,                         !- City
  CO,                                     !- State Province Region
  USA,                                    !- Country
  TMY3,                                   !- Data Source
  725650,                                 !- WMO Number
  39.83,                                  !- Latitude {deg}
  -104.65,                                !- Longitude {deg}
  -7,                                     !- Time Zone {hr}
  1650,                                   !- Elevation {m}
  C:/OpenStudio/OpenStudio-BuildStock/resources/measures/HPXMLtoOpenStudio/weather/USA_CO_Denver.Intl.AP.725650_TMY3.epw, !- Url
  E23378AA;                               !- Checksum

OS:AdditionalProperties,
<<<<<<< HEAD
  {7da020e8-1063-4ecd-8acc-4f48d75635ef}, !- Handle
  {4a5817f6-bee2-41ae-8ba6-e83473de548b}, !- Object Name
=======
  {a82c11f3-54f8-4eb3-9bba-f9a60594465b}, !- Handle
  {a1c32514-9e23-430e-925f-9e4c7a559396}, !- Object Name
>>>>>>> 1e74590c
  EPWHeaderCity,                          !- Feature Name 1
  String,                                 !- Feature Data Type 1
  Denver Intl Ap,                         !- Feature Value 1
  EPWHeaderState,                         !- Feature Name 2
  String,                                 !- Feature Data Type 2
  CO,                                     !- Feature Value 2
  EPWHeaderCountry,                       !- Feature Name 3
  String,                                 !- Feature Data Type 3
  USA,                                    !- Feature Value 3
  EPWHeaderDataSource,                    !- Feature Name 4
  String,                                 !- Feature Data Type 4
  TMY3,                                   !- Feature Value 4
  EPWHeaderStation,                       !- Feature Name 5
  String,                                 !- Feature Data Type 5
  725650,                                 !- Feature Value 5
  EPWHeaderLatitude,                      !- Feature Name 6
  Double,                                 !- Feature Data Type 6
  39.829999999999998,                     !- Feature Value 6
  EPWHeaderLongitude,                     !- Feature Name 7
  Double,                                 !- Feature Data Type 7
  -104.65000000000001,                    !- Feature Value 7
  EPWHeaderTimezone,                      !- Feature Name 8
  Double,                                 !- Feature Data Type 8
  -7,                                     !- Feature Value 8
  EPWHeaderAltitude,                      !- Feature Name 9
  Double,                                 !- Feature Data Type 9
  5413.3858267716532,                     !- Feature Value 9
  EPWHeaderLocalPressure,                 !- Feature Name 10
  Double,                                 !- Feature Data Type 10
  0.81937567683596546,                    !- Feature Value 10
  EPWHeaderRecordsPerHour,                !- Feature Name 11
  Double,                                 !- Feature Data Type 11
  0,                                      !- Feature Value 11
  EPWDataAnnualAvgDrybulb,                !- Feature Name 12
  Double,                                 !- Feature Data Type 12
  51.575616438356228,                     !- Feature Value 12
  EPWDataAnnualMinDrybulb,                !- Feature Name 13
  Double,                                 !- Feature Data Type 13
  -2.9200000000000017,                    !- Feature Value 13
  EPWDataAnnualMaxDrybulb,                !- Feature Name 14
  Double,                                 !- Feature Data Type 14
  104,                                    !- Feature Value 14
  EPWDataCDD50F,                          !- Feature Name 15
  Double,                                 !- Feature Data Type 15
  3072.2925000000005,                     !- Feature Value 15
  EPWDataCDD65F,                          !- Feature Name 16
  Double,                                 !- Feature Data Type 16
  883.62000000000035,                     !- Feature Value 16
  EPWDataHDD50F,                          !- Feature Name 17
  Double,                                 !- Feature Data Type 17
  2497.1925000000001,                     !- Feature Value 17
  EPWDataHDD65F,                          !- Feature Name 18
  Double,                                 !- Feature Data Type 18
  5783.5200000000013,                     !- Feature Value 18
  EPWDataAnnualAvgWindspeed,              !- Feature Name 19
  Double,                                 !- Feature Data Type 19
  3.9165296803649667,                     !- Feature Value 19
  EPWDataMonthlyAvgDrybulbs,              !- Feature Name 20
  String,                                 !- Feature Data Type 20
  33.4191935483871&#4431.90142857142857&#4443.02620967741937&#4442.48624999999999&#4459.877741935483854&#4473.57574999999997&#4472.07975806451608&#4472.70008064516134&#4466.49200000000006&#4450.079112903225806&#4437.218250000000005&#4434.582177419354835, !- Feature Value 20
  EPWDataGroundMonthlyTemps,              !- Feature Name 21
  String,                                 !- Feature Data Type 21
  44.08306285945173&#4440.89570904991865&#4440.64045432632048&#4442.153016571250646&#4448.225111118704206&#4454.268919273837525&#4459.508577937551024&#4462.82777283423508&#4463.10975667174995&#4460.41014950381947&#4455.304105212311526&#4449.445696474514364, !- Feature Value 21
  EPWDataWSF,                             !- Feature Name 22
  Double,                                 !- Feature Data Type 22
  0.58999999999999997,                    !- Feature Value 22
  EPWDataMonthlyAvgDailyHighDrybulbs,     !- Feature Name 23
  String,                                 !- Feature Data Type 23
  47.41032258064516&#4446.58642857142857&#4455.15032258064517&#4453.708&#4472.80193548387098&#4488.67600000000002&#4486.1858064516129&#4485.87225806451613&#4482.082&#4463.18064516129033&#4448.73400000000001&#4448.87935483870968, !- Feature Value 23
  EPWDataMonthlyAvgDailyLowDrybulbs,      !- Feature Name 24
  String,                                 !- Feature Data Type 24
  19.347741935483874&#4419.856428571428573&#4430.316129032258065&#4431.112&#4447.41612903225806&#4457.901999999999994&#4459.063870967741934&#4460.956774193548384&#4452.352000000000004&#4438.41612903225806&#4427.002000000000002&#4423.02903225806451, !- Feature Value 24
  EPWDesignHeatingDrybulb,                !- Feature Name 25
  Double,                                 !- Feature Data Type 25
  12.02,                                  !- Feature Value 25
  EPWDesignHeatingWindspeed,              !- Feature Name 26
  Double,                                 !- Feature Data Type 26
  2.8062500000000004,                     !- Feature Value 26
  EPWDesignCoolingDrybulb,                !- Feature Name 27
  Double,                                 !- Feature Data Type 27
  91.939999999999998,                     !- Feature Value 27
  EPWDesignCoolingWetbulb,                !- Feature Name 28
  Double,                                 !- Feature Data Type 28
  59.95131430195849,                      !- Feature Value 28
  EPWDesignCoolingHumidityRatio,          !- Feature Name 29
  Double,                                 !- Feature Data Type 29
  0.0059161086834698092,                  !- Feature Value 29
  EPWDesignCoolingWindspeed,              !- Feature Name 30
  Double,                                 !- Feature Data Type 30
  3.7999999999999989,                     !- Feature Value 30
  EPWDesignDailyTemperatureRange,         !- Feature Name 31
  Double,                                 !- Feature Data Type 31
  24.915483870967748,                     !- Feature Value 31
  EPWDesignDehumidDrybulb,                !- Feature Name 32
  Double,                                 !- Feature Data Type 32
  67.996785714285721,                     !- Feature Value 32
  EPWDesignDehumidHumidityRatio,          !- Feature Name 33
  Double,                                 !- Feature Data Type 33
  0.012133744170488724,                   !- Feature Value 33
  EPWDesignCoolingDirectNormal,           !- Feature Name 34
  Double,                                 !- Feature Data Type 34
  985,                                    !- Feature Value 34
  EPWDesignCoolingDiffuseHorizontal,      !- Feature Name 35
  Double,                                 !- Feature Data Type 35
  84;                                     !- Feature Value 35

OS:YearDescription,
  {65a870f4-9907-4fad-bc1f-561909356f4b}; !- Handle

OS:Site,
<<<<<<< HEAD
  {355d8465-bc4e-46b6-8c25-5df817c40770}, !- Handle
=======
  {db241fd2-2655-49d5-a184-255445ed739b}, !- Handle
>>>>>>> 1e74590c
  Denver Intl Ap_CO_USA,                  !- Name
  39.83,                                  !- Latitude {deg}
  -104.65,                                !- Longitude {deg}
  -7,                                     !- Time Zone {hr}
  1650,                                   !- Elevation {m}
  ;                                       !- Terrain

OS:ClimateZones,
<<<<<<< HEAD
  {df8af3fb-e45a-47da-822f-b343e10f796f}, !- Handle
  Building America,                       !- Climate Zone Institution Name 1
=======
  {85d006b3-896b-488e-9e07-6b0640ee028a}, !- Handle
  ,                                       !- Active Institution
  ,                                       !- Active Year
  ,                                       !- Climate Zone Institution Name 1
>>>>>>> 1e74590c
  ,                                       !- Climate Zone Document Name 1
  0,                                      !- Climate Zone Document Year 1
  Cold;                                   !- Climate Zone Value 1

OS:Site:WaterMainsTemperature,
<<<<<<< HEAD
  {816e46be-ac27-4d31-a42c-2716dfc4b0ab}, !- Handle
=======
  {a7638347-f79c-4a76-a349-f1ea90a191d3}, !- Handle
>>>>>>> 1e74590c
  Correlation,                            !- Calculation Method
  ,                                       !- Temperature Schedule Name
  10.8753424657535,                       !- Annual Average Outdoor Air Temperature {C}
  23.1524007936508;                       !- Maximum Difference In Monthly Average Outdoor Air Temperatures {deltaC}

OS:RunPeriodControl:DaylightSavingTime,
<<<<<<< HEAD
  {c164fe85-fbc1-4813-af36-6539e118f1db}, !- Handle
=======
  {5f503f3d-2f36-4ed5-bc67-ce460a7ba3b1}, !- Handle
>>>>>>> 1e74590c
  4/7,                                    !- Start Date
  10/26;                                  !- End Date

OS:Site:GroundTemperature:Deep,
<<<<<<< HEAD
  {bd411b5a-2db4-451d-a474-4021b41e28b7}, !- Handle
=======
  {def8fb85-7697-43a0-9329-4b7b153d1741}, !- Handle
>>>>>>> 1e74590c
  10.8753424657535,                       !- January Deep Ground Temperature {C}
  10.8753424657535,                       !- February Deep Ground Temperature {C}
  10.8753424657535,                       !- March Deep Ground Temperature {C}
  10.8753424657535,                       !- April Deep Ground Temperature {C}
  10.8753424657535,                       !- May Deep Ground Temperature {C}
  10.8753424657535,                       !- June Deep Ground Temperature {C}
  10.8753424657535,                       !- July Deep Ground Temperature {C}
  10.8753424657535,                       !- August Deep Ground Temperature {C}
  10.8753424657535,                       !- September Deep Ground Temperature {C}
  10.8753424657535,                       !- October Deep Ground Temperature {C}
  10.8753424657535,                       !- November Deep Ground Temperature {C}
  10.8753424657535;                       !- December Deep Ground Temperature {C}

OS:Building,
<<<<<<< HEAD
  {5bb5e2a2-5d41-40b7-a4ca-e059d5cfcf2c}, !- Handle
=======
  {f27abb6c-e1fa-4668-b3e8-594c5422e43b}, !- Handle
>>>>>>> 1e74590c
  Building 1,                             !- Name
  ,                                       !- Building Sector Type
  ,                                       !- North Axis {deg}
  ,                                       !- Nominal Floor to Floor Height {m}
  ,                                       !- Space Type Name
  ,                                       !- Default Construction Set Name
  ,                                       !- Default Schedule Set Name
  3,                                      !- Standards Number of Stories
  3,                                      !- Standards Number of Above Ground Stories
  ,                                       !- Standards Template
  singlefamilydetached,                   !- Standards Building Type
  1;                                      !- Standards Number of Living Units

OS:AdditionalProperties,
<<<<<<< HEAD
  {0006f7f9-8fed-4a1e-8c08-a49dbea156e2}, !- Handle
  {5bb5e2a2-5d41-40b7-a4ca-e059d5cfcf2c}, !- Object Name
=======
  {65ed4cb7-f261-469f-9330-10e335949842}, !- Handle
  {f27abb6c-e1fa-4668-b3e8-594c5422e43b}, !- Object Name
>>>>>>> 1e74590c
  Total Units Represented,                !- Feature Name 1
  Integer,                                !- Feature Data Type 1
  1,                                      !- Feature Value 1
  Total Units Modeled,                    !- Feature Name 2
  Integer,                                !- Feature Data Type 2
  1;                                      !- Feature Value 2

OS:ThermalZone,
<<<<<<< HEAD
  {3d0fa08f-3d6e-475b-a589-b056cd38076c}, !- Handle
=======
  {e8ecb9f1-6574-494a-941b-b7fadca81d51}, !- Handle
>>>>>>> 1e74590c
  living zone,                            !- Name
  ,                                       !- Multiplier
  ,                                       !- Ceiling Height {m}
  ,                                       !- Volume {m3}
  ,                                       !- Floor Area {m2}
  ,                                       !- Zone Inside Convection Algorithm
  ,                                       !- Zone Outside Convection Algorithm
  ,                                       !- Zone Conditioning Equipment List Name
<<<<<<< HEAD
  {de41d4bb-2460-41b7-bb3a-1d7585424d0c}, !- Zone Air Inlet Port List
  {6f08c6ff-217a-44fe-9fd3-e5b284d0b241}, !- Zone Air Exhaust Port List
  {b71fcc81-6af0-480e-b527-bb06b93a7e75}, !- Zone Air Node Name
  {4cf54d5f-5b86-41ac-bfb7-fea11b82c093}, !- Zone Return Air Port List
=======
  {c207655e-0461-4a37-9f7a-c3f300b482b1}, !- Zone Air Inlet Port List
  {44e8da52-8346-436c-bf7b-d79e68419bd1}, !- Zone Air Exhaust Port List
  {11a51d9e-65ca-4a13-85cf-b414355bd089}, !- Zone Air Node Name
  {e5b8e252-02ba-461c-8007-7da9f0586d0a}, !- Zone Return Air Port List
>>>>>>> 1e74590c
  ,                                       !- Primary Daylighting Control Name
  ,                                       !- Fraction of Zone Controlled by Primary Daylighting Control
  ,                                       !- Secondary Daylighting Control Name
  ,                                       !- Fraction of Zone Controlled by Secondary Daylighting Control
  ,                                       !- Illuminance Map Name
  ,                                       !- Group Rendering Name
  ,                                       !- Thermostat Name
  No;                                     !- Use Ideal Air Loads

OS:Node,
<<<<<<< HEAD
  {97e1dc0c-9304-4aca-b3e1-c04e29c23d14}, !- Handle
  Node 1,                                 !- Name
  {b71fcc81-6af0-480e-b527-bb06b93a7e75}, !- Inlet Port
  ;                                       !- Outlet Port

OS:Connection,
  {b71fcc81-6af0-480e-b527-bb06b93a7e75}, !- Handle
  {31bcfe4b-8602-458c-96b5-b54d465966db}, !- Name
  {3d0fa08f-3d6e-475b-a589-b056cd38076c}, !- Source Object
  11,                                     !- Outlet Port
  {97e1dc0c-9304-4aca-b3e1-c04e29c23d14}, !- Target Object
  2;                                      !- Inlet Port

OS:PortList,
  {de41d4bb-2460-41b7-bb3a-1d7585424d0c}, !- Handle
  {b1e48949-0d2e-4b95-b5d1-9d52d5fe9ecf}, !- Name
  {3d0fa08f-3d6e-475b-a589-b056cd38076c}; !- HVAC Component

OS:PortList,
  {6f08c6ff-217a-44fe-9fd3-e5b284d0b241}, !- Handle
  {04224a13-0722-41e3-aa4c-1db907c4ed18}, !- Name
  {3d0fa08f-3d6e-475b-a589-b056cd38076c}; !- HVAC Component

OS:PortList,
  {4cf54d5f-5b86-41ac-bfb7-fea11b82c093}, !- Handle
  {119a867f-ead5-428b-b395-6d6d99f2fe42}, !- Name
  {3d0fa08f-3d6e-475b-a589-b056cd38076c}; !- HVAC Component

OS:Sizing:Zone,
  {969ba611-30bb-41a7-95fc-e8943c8f7ebf}, !- Handle
  {3d0fa08f-3d6e-475b-a589-b056cd38076c}, !- Zone or ZoneList Name
=======
  {da4a39bd-073d-4b78-9769-a1a535610062}, !- Handle
  Node 1,                                 !- Name
  {11a51d9e-65ca-4a13-85cf-b414355bd089}, !- Inlet Port
  ;                                       !- Outlet Port

OS:Connection,
  {11a51d9e-65ca-4a13-85cf-b414355bd089}, !- Handle
  {5bf60d9e-d2cc-43ef-905d-82b4050c7cee}, !- Name
  {e8ecb9f1-6574-494a-941b-b7fadca81d51}, !- Source Object
  11,                                     !- Outlet Port
  {da4a39bd-073d-4b78-9769-a1a535610062}, !- Target Object
  2;                                      !- Inlet Port

OS:PortList,
  {c207655e-0461-4a37-9f7a-c3f300b482b1}, !- Handle
  {bbb960d9-3831-470d-bffa-070e471c326a}, !- Name
  {e8ecb9f1-6574-494a-941b-b7fadca81d51}; !- HVAC Component

OS:PortList,
  {44e8da52-8346-436c-bf7b-d79e68419bd1}, !- Handle
  {e02fa278-903e-4dff-9783-2bf63614a141}, !- Name
  {e8ecb9f1-6574-494a-941b-b7fadca81d51}; !- HVAC Component

OS:PortList,
  {e5b8e252-02ba-461c-8007-7da9f0586d0a}, !- Handle
  {f0537758-0833-42ab-988c-8826bb03023c}, !- Name
  {e8ecb9f1-6574-494a-941b-b7fadca81d51}; !- HVAC Component

OS:Sizing:Zone,
  {2a07c865-0114-48f4-8020-2b49c452d595}, !- Handle
  {e8ecb9f1-6574-494a-941b-b7fadca81d51}, !- Zone or ZoneList Name
>>>>>>> 1e74590c
  SupplyAirTemperature,                   !- Zone Cooling Design Supply Air Temperature Input Method
  14,                                     !- Zone Cooling Design Supply Air Temperature {C}
  11.11,                                  !- Zone Cooling Design Supply Air Temperature Difference {deltaC}
  SupplyAirTemperature,                   !- Zone Heating Design Supply Air Temperature Input Method
  40,                                     !- Zone Heating Design Supply Air Temperature {C}
  11.11,                                  !- Zone Heating Design Supply Air Temperature Difference {deltaC}
  0.0085,                                 !- Zone Cooling Design Supply Air Humidity Ratio {kg-H2O/kg-air}
  0.008,                                  !- Zone Heating Design Supply Air Humidity Ratio {kg-H2O/kg-air}
  ,                                       !- Zone Heating Sizing Factor
  ,                                       !- Zone Cooling Sizing Factor
  DesignDay,                              !- Cooling Design Air Flow Method
  ,                                       !- Cooling Design Air Flow Rate {m3/s}
  ,                                       !- Cooling Minimum Air Flow per Zone Floor Area {m3/s-m2}
  ,                                       !- Cooling Minimum Air Flow {m3/s}
  ,                                       !- Cooling Minimum Air Flow Fraction
  DesignDay,                              !- Heating Design Air Flow Method
  ,                                       !- Heating Design Air Flow Rate {m3/s}
  ,                                       !- Heating Maximum Air Flow per Zone Floor Area {m3/s-m2}
  ,                                       !- Heating Maximum Air Flow {m3/s}
  ,                                       !- Heating Maximum Air Flow Fraction
  No,                                     !- Account for Dedicated Outdoor Air System
  NeutralSupplyAir,                       !- Dedicated Outdoor Air System Control Strategy
  autosize,                               !- Dedicated Outdoor Air Low Setpoint Temperature for Design {C}
  autosize;                               !- Dedicated Outdoor Air High Setpoint Temperature for Design {C}

OS:ZoneHVAC:EquipmentList,
<<<<<<< HEAD
  {7d7e5369-bc95-42c7-9d2b-3a6c5ea42691}, !- Handle
  Zone HVAC Equipment List 1,             !- Name
  {3d0fa08f-3d6e-475b-a589-b056cd38076c}; !- Thermal Zone

OS:Space,
  {8e05fb0b-27dc-4e6d-889c-0eade43daa67}, !- Handle
  living space,                           !- Name
  {ad1a4118-c90f-4a5f-81cf-c19016b52484}, !- Space Type Name
=======
  {2efe76a1-2933-42b8-8bf2-f6b075c724ea}, !- Handle
  Zone HVAC Equipment List 1,             !- Name
  {e8ecb9f1-6574-494a-941b-b7fadca81d51}; !- Thermal Zone

OS:Space,
  {7bb1e41a-7305-40e0-8b8a-bc63e0ab282e}, !- Handle
  living space,                           !- Name
  {c3039722-f3c1-4251-b7b1-e6b9f105da0a}, !- Space Type Name
>>>>>>> 1e74590c
  ,                                       !- Default Construction Set Name
  ,                                       !- Default Schedule Set Name
  -0,                                     !- Direction of Relative North {deg}
  0,                                      !- X Origin {m}
  0,                                      !- Y Origin {m}
  0,                                      !- Z Origin {m}
  ,                                       !- Building Story Name
<<<<<<< HEAD
  {3d0fa08f-3d6e-475b-a589-b056cd38076c}, !- Thermal Zone Name
  ,                                       !- Part of Total Floor Area
  ,                                       !- Design Specification Outdoor Air Object Name
  {1b827431-7a05-4d1e-a591-8054240ace2c}; !- Building Unit Name

OS:Surface,
  {3e873c37-7e61-4a2a-8c70-bc703206a3cc}, !- Handle
  Surface 1,                              !- Name
  Floor,                                  !- Surface Type
  ,                                       !- Construction Name
  {8e05fb0b-27dc-4e6d-889c-0eade43daa67}, !- Space Name
=======
  {e8ecb9f1-6574-494a-941b-b7fadca81d51}, !- Thermal Zone Name
  ,                                       !- Part of Total Floor Area
  ,                                       !- Design Specification Outdoor Air Object Name
  {28f86130-5562-49fb-9551-53d01df04cb8}; !- Building Unit Name

OS:Surface,
  {12319d82-7d9a-41c1-a2ab-7bc479c2ec44}, !- Handle
  Surface 1,                              !- Name
  Floor,                                  !- Surface Type
  ,                                       !- Construction Name
  {7bb1e41a-7305-40e0-8b8a-bc63e0ab282e}, !- Space Name
>>>>>>> 1e74590c
  Foundation,                             !- Outside Boundary Condition
  ,                                       !- Outside Boundary Condition Object
  NoSun,                                  !- Sun Exposure
  NoWind,                                 !- Wind Exposure
  ,                                       !- View Factor to Ground
  ,                                       !- Number of Vertices
  0, 0, 0,                                !- X,Y,Z Vertex 1 {m}
  0, 11.129722368505, 0,                  !- X,Y,Z Vertex 2 {m}
  5.56486118425249, 11.129722368505, 0,   !- X,Y,Z Vertex 3 {m}
  5.56486118425249, 0, 0;                 !- X,Y,Z Vertex 4 {m}

OS:Surface,
<<<<<<< HEAD
  {9142cfd7-fdbb-4185-ae6b-bfbb499bdd14}, !- Handle
  Surface 2,                              !- Name
  Wall,                                   !- Surface Type
  ,                                       !- Construction Name
  {8e05fb0b-27dc-4e6d-889c-0eade43daa67}, !- Space Name
=======
  {ace1a0db-c22b-4d9c-ba1d-ba1f16df1574}, !- Handle
  Surface 2,                              !- Name
  Wall,                                   !- Surface Type
  ,                                       !- Construction Name
  {7bb1e41a-7305-40e0-8b8a-bc63e0ab282e}, !- Space Name
>>>>>>> 1e74590c
  Outdoors,                               !- Outside Boundary Condition
  ,                                       !- Outside Boundary Condition Object
  SunExposed,                             !- Sun Exposure
  WindExposed,                            !- Wind Exposure
  ,                                       !- View Factor to Ground
  ,                                       !- Number of Vertices
  0, 11.129722368505, 2.4384,             !- X,Y,Z Vertex 1 {m}
  0, 11.129722368505, 0,                  !- X,Y,Z Vertex 2 {m}
  0, 0, 0,                                !- X,Y,Z Vertex 3 {m}
  0, 0, 2.4384;                           !- X,Y,Z Vertex 4 {m}

OS:Surface,
<<<<<<< HEAD
  {24467a05-78dd-4445-955c-b019fcc82008}, !- Handle
  Surface 3,                              !- Name
  Wall,                                   !- Surface Type
  ,                                       !- Construction Name
  {8e05fb0b-27dc-4e6d-889c-0eade43daa67}, !- Space Name
=======
  {b4d9eaa1-8e66-47bc-807e-bd38760c1867}, !- Handle
  Surface 3,                              !- Name
  Wall,                                   !- Surface Type
  ,                                       !- Construction Name
  {7bb1e41a-7305-40e0-8b8a-bc63e0ab282e}, !- Space Name
>>>>>>> 1e74590c
  Outdoors,                               !- Outside Boundary Condition
  ,                                       !- Outside Boundary Condition Object
  SunExposed,                             !- Sun Exposure
  WindExposed,                            !- Wind Exposure
  ,                                       !- View Factor to Ground
  ,                                       !- Number of Vertices
  5.56486118425249, 11.129722368505, 2.4384, !- X,Y,Z Vertex 1 {m}
  5.56486118425249, 11.129722368505, 0,   !- X,Y,Z Vertex 2 {m}
  0, 11.129722368505, 0,                  !- X,Y,Z Vertex 3 {m}
  0, 11.129722368505, 2.4384;             !- X,Y,Z Vertex 4 {m}

OS:Surface,
<<<<<<< HEAD
  {5303c860-2f8c-4ed7-a904-229f02985d8e}, !- Handle
  Surface 4,                              !- Name
  Wall,                                   !- Surface Type
  ,                                       !- Construction Name
  {8e05fb0b-27dc-4e6d-889c-0eade43daa67}, !- Space Name
=======
  {5cd61fa4-57f9-4b12-a376-a0f79774d796}, !- Handle
  Surface 4,                              !- Name
  Wall,                                   !- Surface Type
  ,                                       !- Construction Name
  {7bb1e41a-7305-40e0-8b8a-bc63e0ab282e}, !- Space Name
>>>>>>> 1e74590c
  Outdoors,                               !- Outside Boundary Condition
  ,                                       !- Outside Boundary Condition Object
  SunExposed,                             !- Sun Exposure
  WindExposed,                            !- Wind Exposure
  ,                                       !- View Factor to Ground
  ,                                       !- Number of Vertices
  5.56486118425249, 0, 2.4384,            !- X,Y,Z Vertex 1 {m}
  5.56486118425249, 0, 0,                 !- X,Y,Z Vertex 2 {m}
  5.56486118425249, 11.129722368505, 0,   !- X,Y,Z Vertex 3 {m}
  5.56486118425249, 11.129722368505, 2.4384; !- X,Y,Z Vertex 4 {m}

OS:Surface,
<<<<<<< HEAD
  {e5211945-2876-409a-a2b7-0830010e1d10}, !- Handle
  Surface 5,                              !- Name
  Wall,                                   !- Surface Type
  ,                                       !- Construction Name
  {8e05fb0b-27dc-4e6d-889c-0eade43daa67}, !- Space Name
=======
  {2b626a69-1c89-47c4-be9d-9671fdfb0839}, !- Handle
  Surface 5,                              !- Name
  Wall,                                   !- Surface Type
  ,                                       !- Construction Name
  {7bb1e41a-7305-40e0-8b8a-bc63e0ab282e}, !- Space Name
>>>>>>> 1e74590c
  Outdoors,                               !- Outside Boundary Condition
  ,                                       !- Outside Boundary Condition Object
  SunExposed,                             !- Sun Exposure
  WindExposed,                            !- Wind Exposure
  ,                                       !- View Factor to Ground
  ,                                       !- Number of Vertices
  0, 0, 2.4384,                           !- X,Y,Z Vertex 1 {m}
  0, 0, 0,                                !- X,Y,Z Vertex 2 {m}
  5.56486118425249, 0, 0,                 !- X,Y,Z Vertex 3 {m}
  5.56486118425249, 0, 2.4384;            !- X,Y,Z Vertex 4 {m}

OS:Surface,
<<<<<<< HEAD
  {0c1daaff-fc6e-4adb-9f9d-20b44bcdfbfa}, !- Handle
  Surface 6,                              !- Name
  RoofCeiling,                            !- Surface Type
  ,                                       !- Construction Name
  {8e05fb0b-27dc-4e6d-889c-0eade43daa67}, !- Space Name
  Surface,                                !- Outside Boundary Condition
  {e0c802ed-aaf6-4461-99f3-b8591b0cebff}, !- Outside Boundary Condition Object
=======
  {59200e25-815d-4413-b672-c6ae8a4cdd1d}, !- Handle
  Surface 6,                              !- Name
  RoofCeiling,                            !- Surface Type
  ,                                       !- Construction Name
  {7bb1e41a-7305-40e0-8b8a-bc63e0ab282e}, !- Space Name
  Surface,                                !- Outside Boundary Condition
  {5b2b0352-e8c9-4a66-8d2b-a12c4da9d1af}, !- Outside Boundary Condition Object
>>>>>>> 1e74590c
  NoSun,                                  !- Sun Exposure
  NoWind,                                 !- Wind Exposure
  ,                                       !- View Factor to Ground
  ,                                       !- Number of Vertices
  5.56486118425249, 0, 2.4384,            !- X,Y,Z Vertex 1 {m}
  5.56486118425249, 11.129722368505, 2.4384, !- X,Y,Z Vertex 2 {m}
  0, 11.129722368505, 2.4384,             !- X,Y,Z Vertex 3 {m}
  0, 0, 2.4384;                           !- X,Y,Z Vertex 4 {m}

OS:SpaceType,
<<<<<<< HEAD
  {ad1a4118-c90f-4a5f-81cf-c19016b52484}, !- Handle
=======
  {c3039722-f3c1-4251-b7b1-e6b9f105da0a}, !- Handle
>>>>>>> 1e74590c
  Space Type 1,                           !- Name
  ,                                       !- Default Construction Set Name
  ,                                       !- Default Schedule Set Name
  ,                                       !- Group Rendering Name
  ,                                       !- Design Specification Outdoor Air Object Name
  ,                                       !- Standards Template
  ,                                       !- Standards Building Type
  living;                                 !- Standards Space Type

OS:Space,
<<<<<<< HEAD
  {0d77fb3f-f04a-47bd-b164-468ae462e60e}, !- Handle
  living space|story 2,                   !- Name
  {ad1a4118-c90f-4a5f-81cf-c19016b52484}, !- Space Type Name
=======
  {9af36103-2d38-43f9-a411-4a21e8e240d1}, !- Handle
  living space|story 2,                   !- Name
  {c3039722-f3c1-4251-b7b1-e6b9f105da0a}, !- Space Type Name
>>>>>>> 1e74590c
  ,                                       !- Default Construction Set Name
  ,                                       !- Default Schedule Set Name
  -0,                                     !- Direction of Relative North {deg}
  0,                                      !- X Origin {m}
  0,                                      !- Y Origin {m}
  2.4384,                                 !- Z Origin {m}
  ,                                       !- Building Story Name
<<<<<<< HEAD
  {3d0fa08f-3d6e-475b-a589-b056cd38076c}, !- Thermal Zone Name
  ,                                       !- Part of Total Floor Area
  ,                                       !- Design Specification Outdoor Air Object Name
  {1b827431-7a05-4d1e-a591-8054240ace2c}; !- Building Unit Name

OS:Surface,
  {e0c802ed-aaf6-4461-99f3-b8591b0cebff}, !- Handle
  Surface 7,                              !- Name
  Floor,                                  !- Surface Type
  ,                                       !- Construction Name
  {0d77fb3f-f04a-47bd-b164-468ae462e60e}, !- Space Name
  Surface,                                !- Outside Boundary Condition
  {0c1daaff-fc6e-4adb-9f9d-20b44bcdfbfa}, !- Outside Boundary Condition Object
=======
  {e8ecb9f1-6574-494a-941b-b7fadca81d51}, !- Thermal Zone Name
  ,                                       !- Part of Total Floor Area
  ,                                       !- Design Specification Outdoor Air Object Name
  {28f86130-5562-49fb-9551-53d01df04cb8}; !- Building Unit Name

OS:Surface,
  {5b2b0352-e8c9-4a66-8d2b-a12c4da9d1af}, !- Handle
  Surface 7,                              !- Name
  Floor,                                  !- Surface Type
  ,                                       !- Construction Name
  {9af36103-2d38-43f9-a411-4a21e8e240d1}, !- Space Name
  Surface,                                !- Outside Boundary Condition
  {59200e25-815d-4413-b672-c6ae8a4cdd1d}, !- Outside Boundary Condition Object
>>>>>>> 1e74590c
  NoSun,                                  !- Sun Exposure
  NoWind,                                 !- Wind Exposure
  ,                                       !- View Factor to Ground
  ,                                       !- Number of Vertices
  0, 0, 0,                                !- X,Y,Z Vertex 1 {m}
  0, 11.129722368505, 0,                  !- X,Y,Z Vertex 2 {m}
  5.56486118425249, 11.129722368505, 0,   !- X,Y,Z Vertex 3 {m}
  5.56486118425249, 0, 0;                 !- X,Y,Z Vertex 4 {m}

OS:Surface,
<<<<<<< HEAD
  {896fa336-00e0-4915-84f3-844b6dff1e62}, !- Handle
  Surface 8,                              !- Name
  Wall,                                   !- Surface Type
  ,                                       !- Construction Name
  {0d77fb3f-f04a-47bd-b164-468ae462e60e}, !- Space Name
=======
  {9e3e3605-e3e4-4cf9-8e65-0d28e39af819}, !- Handle
  Surface 8,                              !- Name
  Wall,                                   !- Surface Type
  ,                                       !- Construction Name
  {9af36103-2d38-43f9-a411-4a21e8e240d1}, !- Space Name
>>>>>>> 1e74590c
  Outdoors,                               !- Outside Boundary Condition
  ,                                       !- Outside Boundary Condition Object
  SunExposed,                             !- Sun Exposure
  WindExposed,                            !- Wind Exposure
  ,                                       !- View Factor to Ground
  ,                                       !- Number of Vertices
  0, 11.129722368505, 2.4384,             !- X,Y,Z Vertex 1 {m}
  0, 11.129722368505, 0,                  !- X,Y,Z Vertex 2 {m}
  0, 0, 0,                                !- X,Y,Z Vertex 3 {m}
  0, 0, 2.4384;                           !- X,Y,Z Vertex 4 {m}

OS:Surface,
<<<<<<< HEAD
  {39a8a1d8-bcb4-49e6-bf7c-12216f2d964b}, !- Handle
  Surface 9,                              !- Name
  Wall,                                   !- Surface Type
  ,                                       !- Construction Name
  {0d77fb3f-f04a-47bd-b164-468ae462e60e}, !- Space Name
=======
  {cf510f38-61b4-46e0-91b6-0b604a815291}, !- Handle
  Surface 9,                              !- Name
  Wall,                                   !- Surface Type
  ,                                       !- Construction Name
  {9af36103-2d38-43f9-a411-4a21e8e240d1}, !- Space Name
>>>>>>> 1e74590c
  Outdoors,                               !- Outside Boundary Condition
  ,                                       !- Outside Boundary Condition Object
  SunExposed,                             !- Sun Exposure
  WindExposed,                            !- Wind Exposure
  ,                                       !- View Factor to Ground
  ,                                       !- Number of Vertices
  5.56486118425249, 11.129722368505, 2.4384, !- X,Y,Z Vertex 1 {m}
  5.56486118425249, 11.129722368505, 0,   !- X,Y,Z Vertex 2 {m}
  0, 11.129722368505, 0,                  !- X,Y,Z Vertex 3 {m}
  0, 11.129722368505, 2.4384;             !- X,Y,Z Vertex 4 {m}

OS:Surface,
<<<<<<< HEAD
  {91c8aa06-8a78-4751-8dc4-41657e2a0476}, !- Handle
  Surface 10,                             !- Name
  Wall,                                   !- Surface Type
  ,                                       !- Construction Name
  {0d77fb3f-f04a-47bd-b164-468ae462e60e}, !- Space Name
=======
  {29dda632-2a62-4e21-9f2c-e773217630ce}, !- Handle
  Surface 10,                             !- Name
  Wall,                                   !- Surface Type
  ,                                       !- Construction Name
  {9af36103-2d38-43f9-a411-4a21e8e240d1}, !- Space Name
>>>>>>> 1e74590c
  Outdoors,                               !- Outside Boundary Condition
  ,                                       !- Outside Boundary Condition Object
  SunExposed,                             !- Sun Exposure
  WindExposed,                            !- Wind Exposure
  ,                                       !- View Factor to Ground
  ,                                       !- Number of Vertices
  5.56486118425249, 0, 2.4384,            !- X,Y,Z Vertex 1 {m}
  5.56486118425249, 0, 0,                 !- X,Y,Z Vertex 2 {m}
  5.56486118425249, 11.129722368505, 0,   !- X,Y,Z Vertex 3 {m}
  5.56486118425249, 11.129722368505, 2.4384; !- X,Y,Z Vertex 4 {m}

OS:Surface,
<<<<<<< HEAD
  {1013459f-fd3a-4b87-8e26-19d0048f3542}, !- Handle
  Surface 11,                             !- Name
  Wall,                                   !- Surface Type
  ,                                       !- Construction Name
  {0d77fb3f-f04a-47bd-b164-468ae462e60e}, !- Space Name
=======
  {1a66f702-cb37-43c2-92f5-6c21439dabe5}, !- Handle
  Surface 11,                             !- Name
  Wall,                                   !- Surface Type
  ,                                       !- Construction Name
  {9af36103-2d38-43f9-a411-4a21e8e240d1}, !- Space Name
>>>>>>> 1e74590c
  Outdoors,                               !- Outside Boundary Condition
  ,                                       !- Outside Boundary Condition Object
  SunExposed,                             !- Sun Exposure
  WindExposed,                            !- Wind Exposure
  ,                                       !- View Factor to Ground
  ,                                       !- Number of Vertices
  0, 0, 2.4384,                           !- X,Y,Z Vertex 1 {m}
  0, 0, 0,                                !- X,Y,Z Vertex 2 {m}
  5.56486118425249, 0, 0,                 !- X,Y,Z Vertex 3 {m}
  5.56486118425249, 0, 2.4384;            !- X,Y,Z Vertex 4 {m}

OS:Surface,
<<<<<<< HEAD
  {1f19c4ea-a0fb-4488-b469-78779335ba52}, !- Handle
  Surface 12,                             !- Name
  RoofCeiling,                            !- Surface Type
  ,                                       !- Construction Name
  {0d77fb3f-f04a-47bd-b164-468ae462e60e}, !- Space Name
  Surface,                                !- Outside Boundary Condition
  {409daaa6-89e2-47c2-84d7-abbc7aed83bf}, !- Outside Boundary Condition Object
=======
  {75be878b-ceee-48b5-95d0-ec76459a39ed}, !- Handle
  Surface 12,                             !- Name
  RoofCeiling,                            !- Surface Type
  ,                                       !- Construction Name
  {9af36103-2d38-43f9-a411-4a21e8e240d1}, !- Space Name
  Surface,                                !- Outside Boundary Condition
  {bdc1d5cd-a8b4-44d7-8d3d-784fe4078cbb}, !- Outside Boundary Condition Object
>>>>>>> 1e74590c
  NoSun,                                  !- Sun Exposure
  NoWind,                                 !- Wind Exposure
  ,                                       !- View Factor to Ground
  ,                                       !- Number of Vertices
  5.56486118425249, 0, 2.4384,            !- X,Y,Z Vertex 1 {m}
  5.56486118425249, 11.129722368505, 2.4384, !- X,Y,Z Vertex 2 {m}
  0, 11.129722368505, 2.4384,             !- X,Y,Z Vertex 3 {m}
  0, 0, 2.4384;                           !- X,Y,Z Vertex 4 {m}

OS:Surface,
<<<<<<< HEAD
  {409daaa6-89e2-47c2-84d7-abbc7aed83bf}, !- Handle
  Surface 13,                             !- Name
  Floor,                                  !- Surface Type
  ,                                       !- Construction Name
  {1d00870b-994e-47bc-a3bc-0a53fd580d74}, !- Space Name
  Surface,                                !- Outside Boundary Condition
  {1f19c4ea-a0fb-4488-b469-78779335ba52}, !- Outside Boundary Condition Object
=======
  {bdc1d5cd-a8b4-44d7-8d3d-784fe4078cbb}, !- Handle
  Surface 13,                             !- Name
  Floor,                                  !- Surface Type
  ,                                       !- Construction Name
  {bada5c18-8de1-438c-b2af-18deb6ce8a1f}, !- Space Name
  Surface,                                !- Outside Boundary Condition
  {75be878b-ceee-48b5-95d0-ec76459a39ed}, !- Outside Boundary Condition Object
>>>>>>> 1e74590c
  NoSun,                                  !- Sun Exposure
  NoWind,                                 !- Wind Exposure
  ,                                       !- View Factor to Ground
  ,                                       !- Number of Vertices
  0, 11.129722368505, 0,                  !- X,Y,Z Vertex 1 {m}
  5.56486118425249, 11.129722368505, 0,   !- X,Y,Z Vertex 2 {m}
  5.56486118425249, 0, 0,                 !- X,Y,Z Vertex 3 {m}
  0, 0, 0;                                !- X,Y,Z Vertex 4 {m}

OS:Surface,
<<<<<<< HEAD
  {9549fd74-316f-43bc-9ac2-5d0c17a34a63}, !- Handle
  Surface 14,                             !- Name
  RoofCeiling,                            !- Surface Type
  ,                                       !- Construction Name
  {1d00870b-994e-47bc-a3bc-0a53fd580d74}, !- Space Name
=======
  {f105fe91-cb38-4e06-9faa-c66d61d325aa}, !- Handle
  Surface 14,                             !- Name
  RoofCeiling,                            !- Surface Type
  ,                                       !- Construction Name
  {bada5c18-8de1-438c-b2af-18deb6ce8a1f}, !- Space Name
>>>>>>> 1e74590c
  Outdoors,                               !- Outside Boundary Condition
  ,                                       !- Outside Boundary Condition Object
  SunExposed,                             !- Sun Exposure
  WindExposed,                            !- Wind Exposure
  ,                                       !- View Factor to Ground
  ,                                       !- Number of Vertices
  2.78243059212624, 11.129722368505, 1.39121529606312, !- X,Y,Z Vertex 1 {m}
  2.78243059212624, 0, 1.39121529606312,  !- X,Y,Z Vertex 2 {m}
  5.56486118425249, 0, 0,                 !- X,Y,Z Vertex 3 {m}
  5.56486118425249, 11.129722368505, 0;   !- X,Y,Z Vertex 4 {m}

OS:Surface,
<<<<<<< HEAD
  {da0367b0-6aa6-4535-a76c-dca4ecd153be}, !- Handle
  Surface 15,                             !- Name
  RoofCeiling,                            !- Surface Type
  ,                                       !- Construction Name
  {1d00870b-994e-47bc-a3bc-0a53fd580d74}, !- Space Name
=======
  {6ec4808c-21cb-4310-89b4-29546a06aec2}, !- Handle
  Surface 15,                             !- Name
  RoofCeiling,                            !- Surface Type
  ,                                       !- Construction Name
  {bada5c18-8de1-438c-b2af-18deb6ce8a1f}, !- Space Name
>>>>>>> 1e74590c
  Outdoors,                               !- Outside Boundary Condition
  ,                                       !- Outside Boundary Condition Object
  SunExposed,                             !- Sun Exposure
  WindExposed,                            !- Wind Exposure
  ,                                       !- View Factor to Ground
  ,                                       !- Number of Vertices
  2.78243059212624, 0, 1.39121529606312,  !- X,Y,Z Vertex 1 {m}
  2.78243059212624, 11.129722368505, 1.39121529606312, !- X,Y,Z Vertex 2 {m}
  0, 11.129722368505, 0,                  !- X,Y,Z Vertex 3 {m}
  0, 0, 0;                                !- X,Y,Z Vertex 4 {m}

OS:Surface,
<<<<<<< HEAD
  {e51c6fc9-0938-4d9a-8282-704798739a7c}, !- Handle
  Surface 16,                             !- Name
  Wall,                                   !- Surface Type
  ,                                       !- Construction Name
  {1d00870b-994e-47bc-a3bc-0a53fd580d74}, !- Space Name
=======
  {aa754375-13b8-48b5-a916-5b3c66183136}, !- Handle
  Surface 16,                             !- Name
  Wall,                                   !- Surface Type
  ,                                       !- Construction Name
  {bada5c18-8de1-438c-b2af-18deb6ce8a1f}, !- Space Name
>>>>>>> 1e74590c
  Outdoors,                               !- Outside Boundary Condition
  ,                                       !- Outside Boundary Condition Object
  SunExposed,                             !- Sun Exposure
  WindExposed,                            !- Wind Exposure
  ,                                       !- View Factor to Ground
  ,                                       !- Number of Vertices
  2.78243059212624, 0, 1.39121529606312,  !- X,Y,Z Vertex 1 {m}
  0, 0, 0,                                !- X,Y,Z Vertex 2 {m}
  5.56486118425249, 0, 0;                 !- X,Y,Z Vertex 3 {m}

OS:Surface,
<<<<<<< HEAD
  {392d5829-db1b-4b5e-a588-1b542d7bf246}, !- Handle
  Surface 17,                             !- Name
  Wall,                                   !- Surface Type
  ,                                       !- Construction Name
  {1d00870b-994e-47bc-a3bc-0a53fd580d74}, !- Space Name
=======
  {0c7ba678-be22-472d-a4b2-88c661e430c6}, !- Handle
  Surface 17,                             !- Name
  Wall,                                   !- Surface Type
  ,                                       !- Construction Name
  {bada5c18-8de1-438c-b2af-18deb6ce8a1f}, !- Space Name
>>>>>>> 1e74590c
  Outdoors,                               !- Outside Boundary Condition
  ,                                       !- Outside Boundary Condition Object
  SunExposed,                             !- Sun Exposure
  WindExposed,                            !- Wind Exposure
  ,                                       !- View Factor to Ground
  ,                                       !- Number of Vertices
  2.78243059212624, 11.129722368505, 1.39121529606312, !- X,Y,Z Vertex 1 {m}
  5.56486118425249, 11.129722368505, 0,   !- X,Y,Z Vertex 2 {m}
  0, 11.129722368505, 0;                  !- X,Y,Z Vertex 3 {m}

OS:Space,
<<<<<<< HEAD
  {1d00870b-994e-47bc-a3bc-0a53fd580d74}, !- Handle
  finished attic space,                   !- Name
  {ad1a4118-c90f-4a5f-81cf-c19016b52484}, !- Space Type Name
=======
  {bada5c18-8de1-438c-b2af-18deb6ce8a1f}, !- Handle
  finished attic space,                   !- Name
  {c3039722-f3c1-4251-b7b1-e6b9f105da0a}, !- Space Type Name
>>>>>>> 1e74590c
  ,                                       !- Default Construction Set Name
  ,                                       !- Default Schedule Set Name
  -0,                                     !- Direction of Relative North {deg}
  0,                                      !- X Origin {m}
  0,                                      !- Y Origin {m}
  4.8768,                                 !- Z Origin {m}
  ,                                       !- Building Story Name
<<<<<<< HEAD
  {3d0fa08f-3d6e-475b-a589-b056cd38076c}, !- Thermal Zone Name
  ,                                       !- Part of Total Floor Area
  ,                                       !- Design Specification Outdoor Air Object Name
  {1b827431-7a05-4d1e-a591-8054240ace2c}; !- Building Unit Name

OS:BuildingUnit,
  {1b827431-7a05-4d1e-a591-8054240ace2c}, !- Handle
=======
  {e8ecb9f1-6574-494a-941b-b7fadca81d51}, !- Thermal Zone Name
  ,                                       !- Part of Total Floor Area
  ,                                       !- Design Specification Outdoor Air Object Name
  {28f86130-5562-49fb-9551-53d01df04cb8}; !- Building Unit Name

OS:BuildingUnit,
  {28f86130-5562-49fb-9551-53d01df04cb8}, !- Handle
>>>>>>> 1e74590c
  unit 1,                                 !- Name
  ,                                       !- Rendering Color
  Residential;                            !- Building Unit Type

OS:AdditionalProperties,
<<<<<<< HEAD
  {9fb71294-0596-48ef-b732-283fec3fd1f2}, !- Handle
  {1b827431-7a05-4d1e-a591-8054240ace2c}, !- Object Name
=======
  {f63db574-ddab-40df-96dd-63f2ee0c262c}, !- Handle
  {28f86130-5562-49fb-9551-53d01df04cb8}, !- Object Name
>>>>>>> 1e74590c
  NumberOfBedrooms,                       !- Feature Name 1
  Integer,                                !- Feature Data Type 1
  3,                                      !- Feature Value 1
  NumberOfBathrooms,                      !- Feature Name 2
  Double,                                 !- Feature Data Type 2
  2,                                      !- Feature Value 2
  NumberOfOccupants,                      !- Feature Name 3
  Double,                                 !- Feature Data Type 3
  2.6400000000000001;                     !- Feature Value 3

<<<<<<< HEAD
OS:External:File,
  {99ec3027-9ee6-4147-8080-f5631741da91}, !- Handle
  8760.csv,                               !- Name
  8760.csv;                               !- File Name

OS:Schedule:Day,
  {6ec07da2-6aeb-4617-ae3a-00843586e7ce}, !- Handle
=======
OS:Schedule:Day,
  {b6a633e2-02aa-4d1c-8f1f-8b704e23e0fe}, !- Handle
>>>>>>> 1e74590c
  Schedule Day 1,                         !- Name
  ,                                       !- Schedule Type Limits Name
  ,                                       !- Interpolate to Timestep
  24,                                     !- Hour 1
  0,                                      !- Minute 1
  0;                                      !- Value Until Time 1

OS:Schedule:Day,
<<<<<<< HEAD
  {6ef4de7c-eab3-49c7-b48a-7b9c2ee84d53}, !- Handle
=======
  {412de580-ac5e-40ce-a16a-ac4e06d8c81d}, !- Handle
>>>>>>> 1e74590c
  Schedule Day 2,                         !- Name
  ,                                       !- Schedule Type Limits Name
  ,                                       !- Interpolate to Timestep
  24,                                     !- Hour 1
  0,                                      !- Minute 1
  1;                                      !- Value Until Time 1
<<<<<<< HEAD

OS:Schedule:File,
  {07f65708-f54c-442f-aff7-c9a38f83ed11}, !- Handle
  occupants,                              !- Name
  {4f4f8693-efb5-4ae4-9742-b8692b87031d}, !- Schedule Type Limits Name
  {99ec3027-9ee6-4147-8080-f5631741da91}, !- External File Name
  1,                                      !- Column Number
  1,                                      !- Rows to Skip at Top
  8760,                                   !- Number of Hours of Data
  ,                                       !- Column Separator
  ,                                       !- Interpolate to Timestep
  60;                                     !- Minutes per Item

OS:Schedule:Ruleset,
  {df9aac37-8c5d-4036-82a4-9678b384743a}, !- Handle
  Schedule Ruleset 1,                     !- Name
  {c5da715d-87a5-4049-9a75-22d8d021e3f1}, !- Schedule Type Limits Name
  {70b7cec4-77a5-43b4-aee5-8a72e5cb819f}; !- Default Day Schedule Name

OS:Schedule:Day,
  {70b7cec4-77a5-43b4-aee5-8a72e5cb819f}, !- Handle
  Schedule Day 3,                         !- Name
  {c5da715d-87a5-4049-9a75-22d8d021e3f1}, !- Schedule Type Limits Name
  ,                                       !- Interpolate to Timestep
  24,                                     !- Hour 1
  0,                                      !- Minute 1
  112.539290946133;                       !- Value Until Time 1

OS:People:Definition,
  {9b9b5444-bea5-4307-bde8-558e61013071}, !- Handle
  res occupants|living space,             !- Name
  People,                                 !- Number of People Calculation Method
  0.88,                                   !- Number of People {people}
  ,                                       !- People per Space Floor Area {person/m2}
  ,                                       !- Space Floor Area per Person {m2/person}
  0.319734,                               !- Fraction Radiant
  0.573,                                  !- Sensible Heat Fraction
  0,                                      !- Carbon Dioxide Generation Rate {m3/s-W}
  No,                                     !- Enable ASHRAE 55 Comfort Warnings
  ZoneAveraged;                           !- Mean Radiant Temperature Calculation Type

OS:People,
  {b404e78a-5be0-43e4-bcfb-5afee00a0900}, !- Handle
  res occupants|living space,             !- Name
  {9b9b5444-bea5-4307-bde8-558e61013071}, !- People Definition Name
  {8e05fb0b-27dc-4e6d-889c-0eade43daa67}, !- Space or SpaceType Name
  {07f65708-f54c-442f-aff7-c9a38f83ed11}, !- Number of People Schedule Name
  {df9aac37-8c5d-4036-82a4-9678b384743a}, !- Activity Level Schedule Name
  ,                                       !- Surface Name/Angle Factor List Name
  ,                                       !- Work Efficiency Schedule Name
  ,                                       !- Clothing Insulation Schedule Name
  ,                                       !- Air Velocity Schedule Name
  1;                                      !- Multiplier

OS:ScheduleTypeLimits,
  {c5da715d-87a5-4049-9a75-22d8d021e3f1}, !- Handle
  ActivityLevel,                          !- Name
  0,                                      !- Lower Limit Value
  ,                                       !- Upper Limit Value
  Continuous,                             !- Numeric Type
  ActivityLevel;                          !- Unit Type

OS:ScheduleTypeLimits,
  {4f4f8693-efb5-4ae4-9742-b8692b87031d}, !- Handle
  Fractional,                             !- Name
  0,                                      !- Lower Limit Value
  1,                                      !- Upper Limit Value
  Continuous;                             !- Numeric Type

OS:People:Definition,
  {ae3d7d95-f71f-48c9-ade4-b41aae5f8f06}, !- Handle
  res occupants|living space|story 2,     !- Name
  People,                                 !- Number of People Calculation Method
  0.88,                                   !- Number of People {people}
  ,                                       !- People per Space Floor Area {person/m2}
  ,                                       !- Space Floor Area per Person {m2/person}
  0.319734,                               !- Fraction Radiant
  0.573,                                  !- Sensible Heat Fraction
  0,                                      !- Carbon Dioxide Generation Rate {m3/s-W}
  No,                                     !- Enable ASHRAE 55 Comfort Warnings
  ZoneAveraged;                           !- Mean Radiant Temperature Calculation Type

OS:People,
  {5e494f73-fd8d-4f88-99de-169ef95a4b01}, !- Handle
  res occupants|living space|story 2,     !- Name
  {ae3d7d95-f71f-48c9-ade4-b41aae5f8f06}, !- People Definition Name
  {0d77fb3f-f04a-47bd-b164-468ae462e60e}, !- Space or SpaceType Name
  {07f65708-f54c-442f-aff7-c9a38f83ed11}, !- Number of People Schedule Name
  {df9aac37-8c5d-4036-82a4-9678b384743a}, !- Activity Level Schedule Name
  ,                                       !- Surface Name/Angle Factor List Name
  ,                                       !- Work Efficiency Schedule Name
  ,                                       !- Clothing Insulation Schedule Name
  ,                                       !- Air Velocity Schedule Name
  1;                                      !- Multiplier

OS:People:Definition,
  {d43c42be-65df-44f1-af6a-6bae760694e6}, !- Handle
  res occupants|finished attic space,     !- Name
  People,                                 !- Number of People Calculation Method
  0.88,                                   !- Number of People {people}
  ,                                       !- People per Space Floor Area {person/m2}
  ,                                       !- Space Floor Area per Person {m2/person}
  0.319734,                               !- Fraction Radiant
  0.573,                                  !- Sensible Heat Fraction
  0,                                      !- Carbon Dioxide Generation Rate {m3/s-W}
  No,                                     !- Enable ASHRAE 55 Comfort Warnings
  ZoneAveraged;                           !- Mean Radiant Temperature Calculation Type

OS:People,
  {3064de8a-4853-49c0-ba70-e7c496b93d56}, !- Handle
  res occupants|finished attic space,     !- Name
  {d43c42be-65df-44f1-af6a-6bae760694e6}, !- People Definition Name
  {1d00870b-994e-47bc-a3bc-0a53fd580d74}, !- Space or SpaceType Name
  {07f65708-f54c-442f-aff7-c9a38f83ed11}, !- Number of People Schedule Name
  {df9aac37-8c5d-4036-82a4-9678b384743a}, !- Activity Level Schedule Name
  ,                                       !- Surface Name/Angle Factor List Name
  ,                                       !- Work Efficiency Schedule Name
  ,                                       !- Clothing Insulation Schedule Name
  ,                                       !- Air Velocity Schedule Name
  1;                                      !- Multiplier

OS:ShadingSurfaceGroup,
  {fd549c2f-a0d8-4904-84f7-9c66dac01f6f}, !- Handle
  res eaves,                              !- Name
  Building;                               !- Shading Surface Type

OS:ShadingSurface,
  {28d7e906-9af3-4797-bc0b-94f0282170eb}, !- Handle
  Surface 14 - res eaves,                 !- Name
  ,                                       !- Construction Name
  {fd549c2f-a0d8-4904-84f7-9c66dac01f6f}, !- Shading Surface Group Name
  ,                                       !- Transmittance Schedule Name
  ,                                       !- Number of Vertices
  5.56486118425249, 11.739322368505, 5.1816, !- X,Y,Z Vertex 1 {m}
  2.78243059212624, 11.739322368505, 6.57281529606312, !- X,Y,Z Vertex 2 {m}
  2.78243059212624, 11.129722368505, 6.57281529606312, !- X,Y,Z Vertex 3 {m}
  5.56486118425249, 11.129722368505, 5.1816; !- X,Y,Z Vertex 4 {m}

OS:ShadingSurface,
  {5cd739b4-93aa-418a-b0fe-9832f904030d}, !- Handle
  Surface 14 - res eaves 1,               !- Name
  ,                                       !- Construction Name
  {fd549c2f-a0d8-4904-84f7-9c66dac01f6f}, !- Shading Surface Group Name
  ,                                       !- Transmittance Schedule Name
  ,                                       !- Number of Vertices
  2.78243059212624, -0.6096, 6.57281529606312, !- X,Y,Z Vertex 1 {m}
  5.56486118425249, -0.6096, 5.1816,      !- X,Y,Z Vertex 2 {m}
  5.56486118425249, 0, 5.1816,            !- X,Y,Z Vertex 3 {m}
  2.78243059212624, 0, 6.57281529606312;  !- X,Y,Z Vertex 4 {m}

OS:ShadingSurface,
  {1964a784-01cd-469c-bdbc-7a3d735715a2}, !- Handle
  Surface 14 - res eaves 2,               !- Name
  ,                                       !- Construction Name
  {fd549c2f-a0d8-4904-84f7-9c66dac01f6f}, !- Shading Surface Group Name
  ,                                       !- Transmittance Schedule Name
  ,                                       !- Number of Vertices
  6.17446118425249, 0, 4.8768,            !- X,Y,Z Vertex 1 {m}
  6.17446118425249, 11.129722368505, 4.8768, !- X,Y,Z Vertex 2 {m}
  5.56486118425249, 11.129722368505, 5.1816, !- X,Y,Z Vertex 3 {m}
  5.56486118425249, 0, 5.1816;            !- X,Y,Z Vertex 4 {m}

OS:ShadingSurface,
  {3d20b2e2-8c75-4b6b-a292-053f773fbb99}, !- Handle
  Surface 15 - res eaves,                 !- Name
  ,                                       !- Construction Name
  {fd549c2f-a0d8-4904-84f7-9c66dac01f6f}, !- Shading Surface Group Name
  ,                                       !- Transmittance Schedule Name
  ,                                       !- Number of Vertices
  0, -0.6096, 5.1816,                     !- X,Y,Z Vertex 1 {m}
  2.78243059212624, -0.6096, 6.57281529606312, !- X,Y,Z Vertex 2 {m}
  2.78243059212624, 0, 6.57281529606312,  !- X,Y,Z Vertex 3 {m}
  0, 0, 5.1816;                           !- X,Y,Z Vertex 4 {m}

OS:ShadingSurface,
  {13b0d4d4-ee5f-4b62-9df1-c5e5792ffe58}, !- Handle
  Surface 15 - res eaves 1,               !- Name
  ,                                       !- Construction Name
  {fd549c2f-a0d8-4904-84f7-9c66dac01f6f}, !- Shading Surface Group Name
  ,                                       !- Transmittance Schedule Name
  ,                                       !- Number of Vertices
  2.78243059212624, 11.739322368505, 6.57281529606312, !- X,Y,Z Vertex 1 {m}
  0, 11.739322368505, 5.1816,             !- X,Y,Z Vertex 2 {m}
  0, 11.129722368505, 5.1816,             !- X,Y,Z Vertex 3 {m}
  2.78243059212624, 11.129722368505, 6.57281529606312; !- X,Y,Z Vertex 4 {m}

OS:ShadingSurface,
  {8255561b-7356-4c36-88c9-8f6b486772e2}, !- Handle
  Surface 15 - res eaves 2,               !- Name
  ,                                       !- Construction Name
  {fd549c2f-a0d8-4904-84f7-9c66dac01f6f}, !- Shading Surface Group Name
  ,                                       !- Transmittance Schedule Name
  ,                                       !- Number of Vertices
  -0.6096, 11.129722368505, 4.8768,       !- X,Y,Z Vertex 1 {m}
  -0.6096, 0, 4.8768,                     !- X,Y,Z Vertex 2 {m}
  0, 0, 5.1816,                           !- X,Y,Z Vertex 3 {m}
  0, 11.129722368505, 5.1816;             !- X,Y,Z Vertex 4 {m}
=======
>>>>>>> 1e74590c
<|MERGE_RESOLUTION|>--- conflicted
+++ resolved
@@ -1,69 +1,41 @@
 !- NOTE: Auto-generated from /test/osw_files/SFD_2000sqft_2story_SL_FA_LeftRight.osw
 
 OS:Version,
-<<<<<<< HEAD
-  {684bdb58-5d8a-4a5f-a0b3-8ab41ef3f66b}, !- Handle
-  3.0.1;                                  !- Version Identifier
+  {c0c86667-5b55-4559-97f3-861c1ad203a2}, !- Handle
+  2.9.0;                                  !- Version Identifier
 
 OS:SimulationControl,
-  {e4c91e65-ab95-468b-a880-ae122cf574e8}, !- Handle
-=======
-  {608d6d39-243a-4c9b-a678-11e8b9514885}, !- Handle
-  2.9.0;                                  !- Version Identifier
-
-OS:SimulationControl,
-  {be0c274e-588b-47b2-999c-fc5b6327d91b}, !- Handle
->>>>>>> 1e74590c
+  {b03709ec-0067-4b0c-a133-1f37a8c77818}, !- Handle
   ,                                       !- Do Zone Sizing Calculation
   ,                                       !- Do System Sizing Calculation
   ,                                       !- Do Plant Sizing Calculation
   No;                                     !- Run Simulation for Sizing Periods
 
 OS:Timestep,
-<<<<<<< HEAD
-  {905e811e-4f95-48f6-a7d6-b534fd4c93e7}, !- Handle
+  {0fa7f30f-d3b4-4f28-8829-f0667e92222d}, !- Handle
   6;                                      !- Number of Timesteps per Hour
 
 OS:ShadowCalculation,
-  {c2808a57-91f8-4154-a111-15464734fae5}, !- Handle
-  PolygonClipping,                        !- Shading Calculation Method
-  ,                                       !- Shading Calculation Update Frequency Method
-  20,                                     !- Shading Calculation Update Frequency
-  15000,                                  !- Maximum Figures in Shadow Overlap Calculations
-  ,                                       !- Polygon Clipping Algorithm
-  512,                                    !- Pixel Counting Resolution
-  ,                                       !- Sky Diffuse Modeling Algorithm
-  No,                                     !- Output External Shading Calculation Results
-  No,                                     !- Disable Self-Shading Within Shading Zone Groups
-  No;                                     !- Disable Self-Shading From Shading Zone Groups to Other Zones
-
-OS:WeatherFile,
-  {4a5817f6-bee2-41ae-8ba6-e83473de548b}, !- Handle
-=======
-  {50cde26c-ee08-44b5-acd1-abf479f4641f}, !- Handle
-  6;                                      !- Number of Timesteps per Hour
-
-OS:ShadowCalculation,
-  {e39d0863-b24d-4ddd-8be9-68a34138b481}, !- Handle
+  {3def1f11-9277-4bb0-99b8-31c1d6046d6c}, !- Handle
   20,                                     !- Calculation Frequency
   200;                                    !- Maximum Figures in Shadow Overlap Calculations
 
 OS:SurfaceConvectionAlgorithm:Outside,
-  {38db2ed4-caa0-4b61-b5bb-f1c184f785c1}, !- Handle
+  {1f5db639-169f-424e-8b6b-f1589fef40e8}, !- Handle
   DOE-2;                                  !- Algorithm
 
 OS:SurfaceConvectionAlgorithm:Inside,
-  {bed730e0-bbdc-4916-8853-f2752bfcb936}, !- Handle
+  {0505a8c7-d833-4ce6-a47e-cb3f83b0098a}, !- Handle
   TARP;                                   !- Algorithm
 
 OS:ZoneCapacitanceMultiplier:ResearchSpecial,
-  {fc14a431-2585-4f65-a5b6-992bf790d36d}, !- Handle
+  {89215b71-1194-4b0f-b7fb-54370bb5eb05}, !- Handle
   3.6,                                    !- Temperature Capacity Multiplier
   15,                                     !- Humidity Capacity Multiplier
   ;                                       !- Carbon Dioxide Capacity Multiplier
 
 OS:RunPeriod,
-  {d0beac86-1830-4cf1-a326-11484fe0b317}, !- Handle
+  {d65f20b0-89d0-4f74-99a3-9a422fef0985}, !- Handle
   Run Period 1,                           !- Name
   1,                                      !- Begin Month
   1,                                      !- Begin Day of Month
@@ -77,14 +49,13 @@
   ;                                       !- Number of Times Runperiod to be Repeated
 
 OS:YearDescription,
-  {fafabe75-fd5e-47b0-9362-60b7e09d8325}, !- Handle
+  {81c54099-b24f-4a9f-9257-76ffa7f632ac}, !- Handle
   2007,                                   !- Calendar Year
   ,                                       !- Day of Week for Start Day
   ;                                       !- Is Leap Year
 
 OS:WeatherFile,
-  {a1c32514-9e23-430e-925f-9e4c7a559396}, !- Handle
->>>>>>> 1e74590c
+  {46cce9dd-d9c1-4f2f-80bc-41be58d55996}, !- Handle
   Denver Intl Ap,                         !- City
   CO,                                     !- State Province Region
   USA,                                    !- Country
@@ -94,17 +65,12 @@
   -104.65,                                !- Longitude {deg}
   -7,                                     !- Time Zone {hr}
   1650,                                   !- Elevation {m}
-  C:/OpenStudio/OpenStudio-BuildStock/resources/measures/HPXMLtoOpenStudio/weather/USA_CO_Denver.Intl.AP.725650_TMY3.epw, !- Url
+  file:../weather/USA_CO_Denver.Intl.AP.725650_TMY3.epw, !- Url
   E23378AA;                               !- Checksum
 
 OS:AdditionalProperties,
-<<<<<<< HEAD
-  {7da020e8-1063-4ecd-8acc-4f48d75635ef}, !- Handle
-  {4a5817f6-bee2-41ae-8ba6-e83473de548b}, !- Object Name
-=======
-  {a82c11f3-54f8-4eb3-9bba-f9a60594465b}, !- Handle
-  {a1c32514-9e23-430e-925f-9e4c7a559396}, !- Object Name
->>>>>>> 1e74590c
+  {d2647ab3-882b-47df-a842-490aa083c722}, !- Handle
+  {46cce9dd-d9c1-4f2f-80bc-41be58d55996}, !- Object Name
   EPWHeaderCity,                          !- Feature Name 1
   String,                                 !- Feature Data Type 1
   Denver Intl Ap,                         !- Feature Value 1
@@ -211,15 +177,8 @@
   Double,                                 !- Feature Data Type 35
   84;                                     !- Feature Value 35
 
-OS:YearDescription,
-  {65a870f4-9907-4fad-bc1f-561909356f4b}; !- Handle
-
 OS:Site,
-<<<<<<< HEAD
-  {355d8465-bc4e-46b6-8c25-5df817c40770}, !- Handle
-=======
-  {db241fd2-2655-49d5-a184-255445ed739b}, !- Handle
->>>>>>> 1e74590c
+  {8fad8c08-3e26-42f1-9bb1-b7567996b039}, !- Handle
   Denver Intl Ap_CO_USA,                  !- Name
   39.83,                                  !- Latitude {deg}
   -104.65,                                !- Longitude {deg}
@@ -228,45 +187,32 @@
   ;                                       !- Terrain
 
 OS:ClimateZones,
-<<<<<<< HEAD
-  {df8af3fb-e45a-47da-822f-b343e10f796f}, !- Handle
-  Building America,                       !- Climate Zone Institution Name 1
-=======
-  {85d006b3-896b-488e-9e07-6b0640ee028a}, !- Handle
+  {955c3d01-fcef-4ec5-a46d-c129df696595}, !- Handle
   ,                                       !- Active Institution
   ,                                       !- Active Year
   ,                                       !- Climate Zone Institution Name 1
->>>>>>> 1e74590c
   ,                                       !- Climate Zone Document Name 1
-  0,                                      !- Climate Zone Document Year 1
-  Cold;                                   !- Climate Zone Value 1
+  ,                                       !- Climate Zone Document Year 1
+  ,                                       !- Climate Zone Value 1
+  Building America,                       !- Climate Zone Institution Name 2
+  ,                                       !- Climate Zone Document Name 2
+  0,                                      !- Climate Zone Document Year 2
+  Cold;                                   !- Climate Zone Value 2
 
 OS:Site:WaterMainsTemperature,
-<<<<<<< HEAD
-  {816e46be-ac27-4d31-a42c-2716dfc4b0ab}, !- Handle
-=======
-  {a7638347-f79c-4a76-a349-f1ea90a191d3}, !- Handle
->>>>>>> 1e74590c
+  {504346fe-76b8-4f99-b336-0b98edbd6590}, !- Handle
   Correlation,                            !- Calculation Method
   ,                                       !- Temperature Schedule Name
   10.8753424657535,                       !- Annual Average Outdoor Air Temperature {C}
   23.1524007936508;                       !- Maximum Difference In Monthly Average Outdoor Air Temperatures {deltaC}
 
 OS:RunPeriodControl:DaylightSavingTime,
-<<<<<<< HEAD
-  {c164fe85-fbc1-4813-af36-6539e118f1db}, !- Handle
-=======
-  {5f503f3d-2f36-4ed5-bc67-ce460a7ba3b1}, !- Handle
->>>>>>> 1e74590c
+  {019d9dee-3dae-4389-8997-ba103c5b0702}, !- Handle
   4/7,                                    !- Start Date
   10/26;                                  !- End Date
 
 OS:Site:GroundTemperature:Deep,
-<<<<<<< HEAD
-  {bd411b5a-2db4-451d-a474-4021b41e28b7}, !- Handle
-=======
-  {def8fb85-7697-43a0-9329-4b7b153d1741}, !- Handle
->>>>>>> 1e74590c
+  {b6bb7ef8-bc17-46d4-8f06-8459b0e74efd}, !- Handle
   10.8753424657535,                       !- January Deep Ground Temperature {C}
   10.8753424657535,                       !- February Deep Ground Temperature {C}
   10.8753424657535,                       !- March Deep Ground Temperature {C}
@@ -281,11 +227,7 @@
   10.8753424657535;                       !- December Deep Ground Temperature {C}
 
 OS:Building,
-<<<<<<< HEAD
-  {5bb5e2a2-5d41-40b7-a4ca-e059d5cfcf2c}, !- Handle
-=======
-  {f27abb6c-e1fa-4668-b3e8-594c5422e43b}, !- Handle
->>>>>>> 1e74590c
+  {5dfbb81f-3fe7-4c0f-a9e2-a558474c454c}, !- Handle
   Building 1,                             !- Name
   ,                                       !- Building Sector Type
   ,                                       !- North Axis {deg}
@@ -300,13 +242,8 @@
   1;                                      !- Standards Number of Living Units
 
 OS:AdditionalProperties,
-<<<<<<< HEAD
-  {0006f7f9-8fed-4a1e-8c08-a49dbea156e2}, !- Handle
-  {5bb5e2a2-5d41-40b7-a4ca-e059d5cfcf2c}, !- Object Name
-=======
-  {65ed4cb7-f261-469f-9330-10e335949842}, !- Handle
-  {f27abb6c-e1fa-4668-b3e8-594c5422e43b}, !- Object Name
->>>>>>> 1e74590c
+  {3d9391cf-2e66-4d19-b2e2-992f8a9bcaff}, !- Handle
+  {5dfbb81f-3fe7-4c0f-a9e2-a558474c454c}, !- Object Name
   Total Units Represented,                !- Feature Name 1
   Integer,                                !- Feature Data Type 1
   1,                                      !- Feature Value 1
@@ -315,11 +252,7 @@
   1;                                      !- Feature Value 2
 
 OS:ThermalZone,
-<<<<<<< HEAD
-  {3d0fa08f-3d6e-475b-a589-b056cd38076c}, !- Handle
-=======
-  {e8ecb9f1-6574-494a-941b-b7fadca81d51}, !- Handle
->>>>>>> 1e74590c
+  {87dcfd8e-75a0-4341-8883-31d0788b69e3}, !- Handle
   living zone,                            !- Name
   ,                                       !- Multiplier
   ,                                       !- Ceiling Height {m}
@@ -328,17 +261,10 @@
   ,                                       !- Zone Inside Convection Algorithm
   ,                                       !- Zone Outside Convection Algorithm
   ,                                       !- Zone Conditioning Equipment List Name
-<<<<<<< HEAD
-  {de41d4bb-2460-41b7-bb3a-1d7585424d0c}, !- Zone Air Inlet Port List
-  {6f08c6ff-217a-44fe-9fd3-e5b284d0b241}, !- Zone Air Exhaust Port List
-  {b71fcc81-6af0-480e-b527-bb06b93a7e75}, !- Zone Air Node Name
-  {4cf54d5f-5b86-41ac-bfb7-fea11b82c093}, !- Zone Return Air Port List
-=======
-  {c207655e-0461-4a37-9f7a-c3f300b482b1}, !- Zone Air Inlet Port List
-  {44e8da52-8346-436c-bf7b-d79e68419bd1}, !- Zone Air Exhaust Port List
-  {11a51d9e-65ca-4a13-85cf-b414355bd089}, !- Zone Air Node Name
-  {e5b8e252-02ba-461c-8007-7da9f0586d0a}, !- Zone Return Air Port List
->>>>>>> 1e74590c
+  {1eca2def-5cd9-4cfe-9fc4-fed92f0bf9df}, !- Zone Air Inlet Port List
+  {1827dbdc-0f24-4756-8470-16f08def18a5}, !- Zone Air Exhaust Port List
+  {0e8d59bb-573e-4fb7-98ae-5bda1f960fb7}, !- Zone Air Node Name
+  {597ffa85-93ca-4792-8fa6-1ff60354824a}, !- Zone Return Air Port List
   ,                                       !- Primary Daylighting Control Name
   ,                                       !- Fraction of Zone Controlled by Primary Daylighting Control
   ,                                       !- Secondary Daylighting Control Name
@@ -349,71 +275,37 @@
   No;                                     !- Use Ideal Air Loads
 
 OS:Node,
-<<<<<<< HEAD
-  {97e1dc0c-9304-4aca-b3e1-c04e29c23d14}, !- Handle
+  {2799c506-473b-417d-8232-7cd2a38d77b7}, !- Handle
   Node 1,                                 !- Name
-  {b71fcc81-6af0-480e-b527-bb06b93a7e75}, !- Inlet Port
+  {0e8d59bb-573e-4fb7-98ae-5bda1f960fb7}, !- Inlet Port
   ;                                       !- Outlet Port
 
 OS:Connection,
-  {b71fcc81-6af0-480e-b527-bb06b93a7e75}, !- Handle
-  {31bcfe4b-8602-458c-96b5-b54d465966db}, !- Name
-  {3d0fa08f-3d6e-475b-a589-b056cd38076c}, !- Source Object
+  {0e8d59bb-573e-4fb7-98ae-5bda1f960fb7}, !- Handle
+  {6c98aa0c-4035-4915-bb15-ac82adcc48a8}, !- Name
+  {87dcfd8e-75a0-4341-8883-31d0788b69e3}, !- Source Object
   11,                                     !- Outlet Port
-  {97e1dc0c-9304-4aca-b3e1-c04e29c23d14}, !- Target Object
+  {2799c506-473b-417d-8232-7cd2a38d77b7}, !- Target Object
   2;                                      !- Inlet Port
 
 OS:PortList,
-  {de41d4bb-2460-41b7-bb3a-1d7585424d0c}, !- Handle
-  {b1e48949-0d2e-4b95-b5d1-9d52d5fe9ecf}, !- Name
-  {3d0fa08f-3d6e-475b-a589-b056cd38076c}; !- HVAC Component
+  {1eca2def-5cd9-4cfe-9fc4-fed92f0bf9df}, !- Handle
+  {7bf0e03f-564d-4a89-b8f2-5109dd6c55db}, !- Name
+  {87dcfd8e-75a0-4341-8883-31d0788b69e3}; !- HVAC Component
 
 OS:PortList,
-  {6f08c6ff-217a-44fe-9fd3-e5b284d0b241}, !- Handle
-  {04224a13-0722-41e3-aa4c-1db907c4ed18}, !- Name
-  {3d0fa08f-3d6e-475b-a589-b056cd38076c}; !- HVAC Component
+  {1827dbdc-0f24-4756-8470-16f08def18a5}, !- Handle
+  {7642c082-45da-473d-9639-8eb219015326}, !- Name
+  {87dcfd8e-75a0-4341-8883-31d0788b69e3}; !- HVAC Component
 
 OS:PortList,
-  {4cf54d5f-5b86-41ac-bfb7-fea11b82c093}, !- Handle
-  {119a867f-ead5-428b-b395-6d6d99f2fe42}, !- Name
-  {3d0fa08f-3d6e-475b-a589-b056cd38076c}; !- HVAC Component
+  {597ffa85-93ca-4792-8fa6-1ff60354824a}, !- Handle
+  {d3197af4-9e7d-4439-aee1-07c35d0fe309}, !- Name
+  {87dcfd8e-75a0-4341-8883-31d0788b69e3}; !- HVAC Component
 
 OS:Sizing:Zone,
-  {969ba611-30bb-41a7-95fc-e8943c8f7ebf}, !- Handle
-  {3d0fa08f-3d6e-475b-a589-b056cd38076c}, !- Zone or ZoneList Name
-=======
-  {da4a39bd-073d-4b78-9769-a1a535610062}, !- Handle
-  Node 1,                                 !- Name
-  {11a51d9e-65ca-4a13-85cf-b414355bd089}, !- Inlet Port
-  ;                                       !- Outlet Port
-
-OS:Connection,
-  {11a51d9e-65ca-4a13-85cf-b414355bd089}, !- Handle
-  {5bf60d9e-d2cc-43ef-905d-82b4050c7cee}, !- Name
-  {e8ecb9f1-6574-494a-941b-b7fadca81d51}, !- Source Object
-  11,                                     !- Outlet Port
-  {da4a39bd-073d-4b78-9769-a1a535610062}, !- Target Object
-  2;                                      !- Inlet Port
-
-OS:PortList,
-  {c207655e-0461-4a37-9f7a-c3f300b482b1}, !- Handle
-  {bbb960d9-3831-470d-bffa-070e471c326a}, !- Name
-  {e8ecb9f1-6574-494a-941b-b7fadca81d51}; !- HVAC Component
-
-OS:PortList,
-  {44e8da52-8346-436c-bf7b-d79e68419bd1}, !- Handle
-  {e02fa278-903e-4dff-9783-2bf63614a141}, !- Name
-  {e8ecb9f1-6574-494a-941b-b7fadca81d51}; !- HVAC Component
-
-OS:PortList,
-  {e5b8e252-02ba-461c-8007-7da9f0586d0a}, !- Handle
-  {f0537758-0833-42ab-988c-8826bb03023c}, !- Name
-  {e8ecb9f1-6574-494a-941b-b7fadca81d51}; !- HVAC Component
-
-OS:Sizing:Zone,
-  {2a07c865-0114-48f4-8020-2b49c452d595}, !- Handle
-  {e8ecb9f1-6574-494a-941b-b7fadca81d51}, !- Zone or ZoneList Name
->>>>>>> 1e74590c
+  {3548b16a-2b3e-4a7e-ac4c-40c5a74cece9}, !- Handle
+  {87dcfd8e-75a0-4341-8883-31d0788b69e3}, !- Zone or ZoneList Name
   SupplyAirTemperature,                   !- Zone Cooling Design Supply Air Temperature Input Method
   14,                                     !- Zone Cooling Design Supply Air Temperature {C}
   11.11,                                  !- Zone Cooling Design Supply Air Temperature Difference {deltaC}
@@ -434,31 +326,22 @@
   ,                                       !- Heating Maximum Air Flow per Zone Floor Area {m3/s-m2}
   ,                                       !- Heating Maximum Air Flow {m3/s}
   ,                                       !- Heating Maximum Air Flow Fraction
+  ,                                       !- Design Zone Air Distribution Effectiveness in Cooling Mode
+  ,                                       !- Design Zone Air Distribution Effectiveness in Heating Mode
   No,                                     !- Account for Dedicated Outdoor Air System
   NeutralSupplyAir,                       !- Dedicated Outdoor Air System Control Strategy
   autosize,                               !- Dedicated Outdoor Air Low Setpoint Temperature for Design {C}
   autosize;                               !- Dedicated Outdoor Air High Setpoint Temperature for Design {C}
 
 OS:ZoneHVAC:EquipmentList,
-<<<<<<< HEAD
-  {7d7e5369-bc95-42c7-9d2b-3a6c5ea42691}, !- Handle
+  {14bea0fe-a5d4-4e94-b530-762a1ea5efa5}, !- Handle
   Zone HVAC Equipment List 1,             !- Name
-  {3d0fa08f-3d6e-475b-a589-b056cd38076c}; !- Thermal Zone
+  {87dcfd8e-75a0-4341-8883-31d0788b69e3}; !- Thermal Zone
 
 OS:Space,
-  {8e05fb0b-27dc-4e6d-889c-0eade43daa67}, !- Handle
+  {f4b02736-6c8c-438f-b130-fcbe815c2491}, !- Handle
   living space,                           !- Name
-  {ad1a4118-c90f-4a5f-81cf-c19016b52484}, !- Space Type Name
-=======
-  {2efe76a1-2933-42b8-8bf2-f6b075c724ea}, !- Handle
-  Zone HVAC Equipment List 1,             !- Name
-  {e8ecb9f1-6574-494a-941b-b7fadca81d51}; !- Thermal Zone
-
-OS:Space,
-  {7bb1e41a-7305-40e0-8b8a-bc63e0ab282e}, !- Handle
-  living space,                           !- Name
-  {c3039722-f3c1-4251-b7b1-e6b9f105da0a}, !- Space Type Name
->>>>>>> 1e74590c
+  {c571f39f-c6bb-496c-9a12-990c05ac67e5}, !- Space Type Name
   ,                                       !- Default Construction Set Name
   ,                                       !- Default Schedule Set Name
   -0,                                     !- Direction of Relative North {deg}
@@ -466,31 +349,17 @@
   0,                                      !- Y Origin {m}
   0,                                      !- Z Origin {m}
   ,                                       !- Building Story Name
-<<<<<<< HEAD
-  {3d0fa08f-3d6e-475b-a589-b056cd38076c}, !- Thermal Zone Name
+  {87dcfd8e-75a0-4341-8883-31d0788b69e3}, !- Thermal Zone Name
   ,                                       !- Part of Total Floor Area
   ,                                       !- Design Specification Outdoor Air Object Name
-  {1b827431-7a05-4d1e-a591-8054240ace2c}; !- Building Unit Name
-
-OS:Surface,
-  {3e873c37-7e61-4a2a-8c70-bc703206a3cc}, !- Handle
+  {5bf6b48b-8123-4b06-b30d-77a1ade74b3d}; !- Building Unit Name
+
+OS:Surface,
+  {28454238-258f-445a-af48-d0de41b40c85}, !- Handle
   Surface 1,                              !- Name
   Floor,                                  !- Surface Type
   ,                                       !- Construction Name
-  {8e05fb0b-27dc-4e6d-889c-0eade43daa67}, !- Space Name
-=======
-  {e8ecb9f1-6574-494a-941b-b7fadca81d51}, !- Thermal Zone Name
-  ,                                       !- Part of Total Floor Area
-  ,                                       !- Design Specification Outdoor Air Object Name
-  {28f86130-5562-49fb-9551-53d01df04cb8}; !- Building Unit Name
-
-OS:Surface,
-  {12319d82-7d9a-41c1-a2ab-7bc479c2ec44}, !- Handle
-  Surface 1,                              !- Name
-  Floor,                                  !- Surface Type
-  ,                                       !- Construction Name
-  {7bb1e41a-7305-40e0-8b8a-bc63e0ab282e}, !- Space Name
->>>>>>> 1e74590c
+  {f4b02736-6c8c-438f-b130-fcbe815c2491}, !- Space Name
   Foundation,                             !- Outside Boundary Condition
   ,                                       !- Outside Boundary Condition Object
   NoSun,                                  !- Sun Exposure
@@ -503,19 +372,11 @@
   5.56486118425249, 0, 0;                 !- X,Y,Z Vertex 4 {m}
 
 OS:Surface,
-<<<<<<< HEAD
-  {9142cfd7-fdbb-4185-ae6b-bfbb499bdd14}, !- Handle
+  {59d53b47-0b12-4444-a72a-78db092b3f7d}, !- Handle
   Surface 2,                              !- Name
   Wall,                                   !- Surface Type
   ,                                       !- Construction Name
-  {8e05fb0b-27dc-4e6d-889c-0eade43daa67}, !- Space Name
-=======
-  {ace1a0db-c22b-4d9c-ba1d-ba1f16df1574}, !- Handle
-  Surface 2,                              !- Name
-  Wall,                                   !- Surface Type
-  ,                                       !- Construction Name
-  {7bb1e41a-7305-40e0-8b8a-bc63e0ab282e}, !- Space Name
->>>>>>> 1e74590c
+  {f4b02736-6c8c-438f-b130-fcbe815c2491}, !- Space Name
   Outdoors,                               !- Outside Boundary Condition
   ,                                       !- Outside Boundary Condition Object
   SunExposed,                             !- Sun Exposure
@@ -528,19 +389,11 @@
   0, 0, 2.4384;                           !- X,Y,Z Vertex 4 {m}
 
 OS:Surface,
-<<<<<<< HEAD
-  {24467a05-78dd-4445-955c-b019fcc82008}, !- Handle
+  {85e0e89b-e481-4f25-bc50-2254a84babee}, !- Handle
   Surface 3,                              !- Name
   Wall,                                   !- Surface Type
   ,                                       !- Construction Name
-  {8e05fb0b-27dc-4e6d-889c-0eade43daa67}, !- Space Name
-=======
-  {b4d9eaa1-8e66-47bc-807e-bd38760c1867}, !- Handle
-  Surface 3,                              !- Name
-  Wall,                                   !- Surface Type
-  ,                                       !- Construction Name
-  {7bb1e41a-7305-40e0-8b8a-bc63e0ab282e}, !- Space Name
->>>>>>> 1e74590c
+  {f4b02736-6c8c-438f-b130-fcbe815c2491}, !- Space Name
   Outdoors,                               !- Outside Boundary Condition
   ,                                       !- Outside Boundary Condition Object
   SunExposed,                             !- Sun Exposure
@@ -553,19 +406,11 @@
   0, 11.129722368505, 2.4384;             !- X,Y,Z Vertex 4 {m}
 
 OS:Surface,
-<<<<<<< HEAD
-  {5303c860-2f8c-4ed7-a904-229f02985d8e}, !- Handle
+  {ae0761d3-afad-42f0-9346-909806117d9d}, !- Handle
   Surface 4,                              !- Name
   Wall,                                   !- Surface Type
   ,                                       !- Construction Name
-  {8e05fb0b-27dc-4e6d-889c-0eade43daa67}, !- Space Name
-=======
-  {5cd61fa4-57f9-4b12-a376-a0f79774d796}, !- Handle
-  Surface 4,                              !- Name
-  Wall,                                   !- Surface Type
-  ,                                       !- Construction Name
-  {7bb1e41a-7305-40e0-8b8a-bc63e0ab282e}, !- Space Name
->>>>>>> 1e74590c
+  {f4b02736-6c8c-438f-b130-fcbe815c2491}, !- Space Name
   Outdoors,                               !- Outside Boundary Condition
   ,                                       !- Outside Boundary Condition Object
   SunExposed,                             !- Sun Exposure
@@ -578,19 +423,11 @@
   5.56486118425249, 11.129722368505, 2.4384; !- X,Y,Z Vertex 4 {m}
 
 OS:Surface,
-<<<<<<< HEAD
-  {e5211945-2876-409a-a2b7-0830010e1d10}, !- Handle
+  {6f76f47c-bdc9-4c91-8b3c-9378b6c95c9c}, !- Handle
   Surface 5,                              !- Name
   Wall,                                   !- Surface Type
   ,                                       !- Construction Name
-  {8e05fb0b-27dc-4e6d-889c-0eade43daa67}, !- Space Name
-=======
-  {2b626a69-1c89-47c4-be9d-9671fdfb0839}, !- Handle
-  Surface 5,                              !- Name
-  Wall,                                   !- Surface Type
-  ,                                       !- Construction Name
-  {7bb1e41a-7305-40e0-8b8a-bc63e0ab282e}, !- Space Name
->>>>>>> 1e74590c
+  {f4b02736-6c8c-438f-b130-fcbe815c2491}, !- Space Name
   Outdoors,                               !- Outside Boundary Condition
   ,                                       !- Outside Boundary Condition Object
   SunExposed,                             !- Sun Exposure
@@ -603,23 +440,13 @@
   5.56486118425249, 0, 2.4384;            !- X,Y,Z Vertex 4 {m}
 
 OS:Surface,
-<<<<<<< HEAD
-  {0c1daaff-fc6e-4adb-9f9d-20b44bcdfbfa}, !- Handle
+  {df77973e-db91-4614-8e27-798fdd4ba14e}, !- Handle
   Surface 6,                              !- Name
   RoofCeiling,                            !- Surface Type
   ,                                       !- Construction Name
-  {8e05fb0b-27dc-4e6d-889c-0eade43daa67}, !- Space Name
+  {f4b02736-6c8c-438f-b130-fcbe815c2491}, !- Space Name
   Surface,                                !- Outside Boundary Condition
-  {e0c802ed-aaf6-4461-99f3-b8591b0cebff}, !- Outside Boundary Condition Object
-=======
-  {59200e25-815d-4413-b672-c6ae8a4cdd1d}, !- Handle
-  Surface 6,                              !- Name
-  RoofCeiling,                            !- Surface Type
-  ,                                       !- Construction Name
-  {7bb1e41a-7305-40e0-8b8a-bc63e0ab282e}, !- Space Name
-  Surface,                                !- Outside Boundary Condition
-  {5b2b0352-e8c9-4a66-8d2b-a12c4da9d1af}, !- Outside Boundary Condition Object
->>>>>>> 1e74590c
+  {8754054d-146a-44f2-b9ea-be786546c204}, !- Outside Boundary Condition Object
   NoSun,                                  !- Sun Exposure
   NoWind,                                 !- Wind Exposure
   ,                                       !- View Factor to Ground
@@ -630,11 +457,7 @@
   0, 0, 2.4384;                           !- X,Y,Z Vertex 4 {m}
 
 OS:SpaceType,
-<<<<<<< HEAD
-  {ad1a4118-c90f-4a5f-81cf-c19016b52484}, !- Handle
-=======
-  {c3039722-f3c1-4251-b7b1-e6b9f105da0a}, !- Handle
->>>>>>> 1e74590c
+  {c571f39f-c6bb-496c-9a12-990c05ac67e5}, !- Handle
   Space Type 1,                           !- Name
   ,                                       !- Default Construction Set Name
   ,                                       !- Default Schedule Set Name
@@ -645,15 +468,9 @@
   living;                                 !- Standards Space Type
 
 OS:Space,
-<<<<<<< HEAD
-  {0d77fb3f-f04a-47bd-b164-468ae462e60e}, !- Handle
+  {3ab9083f-58f8-493c-adde-cf7ff363eb76}, !- Handle
   living space|story 2,                   !- Name
-  {ad1a4118-c90f-4a5f-81cf-c19016b52484}, !- Space Type Name
-=======
-  {9af36103-2d38-43f9-a411-4a21e8e240d1}, !- Handle
-  living space|story 2,                   !- Name
-  {c3039722-f3c1-4251-b7b1-e6b9f105da0a}, !- Space Type Name
->>>>>>> 1e74590c
+  {c571f39f-c6bb-496c-9a12-990c05ac67e5}, !- Space Type Name
   ,                                       !- Default Construction Set Name
   ,                                       !- Default Schedule Set Name
   -0,                                     !- Direction of Relative North {deg}
@@ -661,35 +478,19 @@
   0,                                      !- Y Origin {m}
   2.4384,                                 !- Z Origin {m}
   ,                                       !- Building Story Name
-<<<<<<< HEAD
-  {3d0fa08f-3d6e-475b-a589-b056cd38076c}, !- Thermal Zone Name
+  {87dcfd8e-75a0-4341-8883-31d0788b69e3}, !- Thermal Zone Name
   ,                                       !- Part of Total Floor Area
   ,                                       !- Design Specification Outdoor Air Object Name
-  {1b827431-7a05-4d1e-a591-8054240ace2c}; !- Building Unit Name
-
-OS:Surface,
-  {e0c802ed-aaf6-4461-99f3-b8591b0cebff}, !- Handle
+  {5bf6b48b-8123-4b06-b30d-77a1ade74b3d}; !- Building Unit Name
+
+OS:Surface,
+  {8754054d-146a-44f2-b9ea-be786546c204}, !- Handle
   Surface 7,                              !- Name
   Floor,                                  !- Surface Type
   ,                                       !- Construction Name
-  {0d77fb3f-f04a-47bd-b164-468ae462e60e}, !- Space Name
+  {3ab9083f-58f8-493c-adde-cf7ff363eb76}, !- Space Name
   Surface,                                !- Outside Boundary Condition
-  {0c1daaff-fc6e-4adb-9f9d-20b44bcdfbfa}, !- Outside Boundary Condition Object
-=======
-  {e8ecb9f1-6574-494a-941b-b7fadca81d51}, !- Thermal Zone Name
-  ,                                       !- Part of Total Floor Area
-  ,                                       !- Design Specification Outdoor Air Object Name
-  {28f86130-5562-49fb-9551-53d01df04cb8}; !- Building Unit Name
-
-OS:Surface,
-  {5b2b0352-e8c9-4a66-8d2b-a12c4da9d1af}, !- Handle
-  Surface 7,                              !- Name
-  Floor,                                  !- Surface Type
-  ,                                       !- Construction Name
-  {9af36103-2d38-43f9-a411-4a21e8e240d1}, !- Space Name
-  Surface,                                !- Outside Boundary Condition
-  {59200e25-815d-4413-b672-c6ae8a4cdd1d}, !- Outside Boundary Condition Object
->>>>>>> 1e74590c
+  {df77973e-db91-4614-8e27-798fdd4ba14e}, !- Outside Boundary Condition Object
   NoSun,                                  !- Sun Exposure
   NoWind,                                 !- Wind Exposure
   ,                                       !- View Factor to Ground
@@ -700,19 +501,11 @@
   5.56486118425249, 0, 0;                 !- X,Y,Z Vertex 4 {m}
 
 OS:Surface,
-<<<<<<< HEAD
-  {896fa336-00e0-4915-84f3-844b6dff1e62}, !- Handle
+  {24986ec7-72b1-443f-9cd3-35a935329188}, !- Handle
   Surface 8,                              !- Name
   Wall,                                   !- Surface Type
   ,                                       !- Construction Name
-  {0d77fb3f-f04a-47bd-b164-468ae462e60e}, !- Space Name
-=======
-  {9e3e3605-e3e4-4cf9-8e65-0d28e39af819}, !- Handle
-  Surface 8,                              !- Name
-  Wall,                                   !- Surface Type
-  ,                                       !- Construction Name
-  {9af36103-2d38-43f9-a411-4a21e8e240d1}, !- Space Name
->>>>>>> 1e74590c
+  {3ab9083f-58f8-493c-adde-cf7ff363eb76}, !- Space Name
   Outdoors,                               !- Outside Boundary Condition
   ,                                       !- Outside Boundary Condition Object
   SunExposed,                             !- Sun Exposure
@@ -725,19 +518,11 @@
   0, 0, 2.4384;                           !- X,Y,Z Vertex 4 {m}
 
 OS:Surface,
-<<<<<<< HEAD
-  {39a8a1d8-bcb4-49e6-bf7c-12216f2d964b}, !- Handle
+  {24e8f371-3fe3-4418-9d63-b4b984d8e7d0}, !- Handle
   Surface 9,                              !- Name
   Wall,                                   !- Surface Type
   ,                                       !- Construction Name
-  {0d77fb3f-f04a-47bd-b164-468ae462e60e}, !- Space Name
-=======
-  {cf510f38-61b4-46e0-91b6-0b604a815291}, !- Handle
-  Surface 9,                              !- Name
-  Wall,                                   !- Surface Type
-  ,                                       !- Construction Name
-  {9af36103-2d38-43f9-a411-4a21e8e240d1}, !- Space Name
->>>>>>> 1e74590c
+  {3ab9083f-58f8-493c-adde-cf7ff363eb76}, !- Space Name
   Outdoors,                               !- Outside Boundary Condition
   ,                                       !- Outside Boundary Condition Object
   SunExposed,                             !- Sun Exposure
@@ -750,19 +535,11 @@
   0, 11.129722368505, 2.4384;             !- X,Y,Z Vertex 4 {m}
 
 OS:Surface,
-<<<<<<< HEAD
-  {91c8aa06-8a78-4751-8dc4-41657e2a0476}, !- Handle
+  {87efc8ac-a4fe-4a53-b7b4-d2e2d5ed476e}, !- Handle
   Surface 10,                             !- Name
   Wall,                                   !- Surface Type
   ,                                       !- Construction Name
-  {0d77fb3f-f04a-47bd-b164-468ae462e60e}, !- Space Name
-=======
-  {29dda632-2a62-4e21-9f2c-e773217630ce}, !- Handle
-  Surface 10,                             !- Name
-  Wall,                                   !- Surface Type
-  ,                                       !- Construction Name
-  {9af36103-2d38-43f9-a411-4a21e8e240d1}, !- Space Name
->>>>>>> 1e74590c
+  {3ab9083f-58f8-493c-adde-cf7ff363eb76}, !- Space Name
   Outdoors,                               !- Outside Boundary Condition
   ,                                       !- Outside Boundary Condition Object
   SunExposed,                             !- Sun Exposure
@@ -775,19 +552,11 @@
   5.56486118425249, 11.129722368505, 2.4384; !- X,Y,Z Vertex 4 {m}
 
 OS:Surface,
-<<<<<<< HEAD
-  {1013459f-fd3a-4b87-8e26-19d0048f3542}, !- Handle
+  {59505939-acfa-4983-b6d2-67654fdf1554}, !- Handle
   Surface 11,                             !- Name
   Wall,                                   !- Surface Type
   ,                                       !- Construction Name
-  {0d77fb3f-f04a-47bd-b164-468ae462e60e}, !- Space Name
-=======
-  {1a66f702-cb37-43c2-92f5-6c21439dabe5}, !- Handle
-  Surface 11,                             !- Name
-  Wall,                                   !- Surface Type
-  ,                                       !- Construction Name
-  {9af36103-2d38-43f9-a411-4a21e8e240d1}, !- Space Name
->>>>>>> 1e74590c
+  {3ab9083f-58f8-493c-adde-cf7ff363eb76}, !- Space Name
   Outdoors,                               !- Outside Boundary Condition
   ,                                       !- Outside Boundary Condition Object
   SunExposed,                             !- Sun Exposure
@@ -800,23 +569,13 @@
   5.56486118425249, 0, 2.4384;            !- X,Y,Z Vertex 4 {m}
 
 OS:Surface,
-<<<<<<< HEAD
-  {1f19c4ea-a0fb-4488-b469-78779335ba52}, !- Handle
+  {afbf2662-d809-4515-b148-29ddd23277c8}, !- Handle
   Surface 12,                             !- Name
   RoofCeiling,                            !- Surface Type
   ,                                       !- Construction Name
-  {0d77fb3f-f04a-47bd-b164-468ae462e60e}, !- Space Name
+  {3ab9083f-58f8-493c-adde-cf7ff363eb76}, !- Space Name
   Surface,                                !- Outside Boundary Condition
-  {409daaa6-89e2-47c2-84d7-abbc7aed83bf}, !- Outside Boundary Condition Object
-=======
-  {75be878b-ceee-48b5-95d0-ec76459a39ed}, !- Handle
-  Surface 12,                             !- Name
-  RoofCeiling,                            !- Surface Type
-  ,                                       !- Construction Name
-  {9af36103-2d38-43f9-a411-4a21e8e240d1}, !- Space Name
-  Surface,                                !- Outside Boundary Condition
-  {bdc1d5cd-a8b4-44d7-8d3d-784fe4078cbb}, !- Outside Boundary Condition Object
->>>>>>> 1e74590c
+  {caff1f5c-2788-41e9-ab51-c710f7d96ae9}, !- Outside Boundary Condition Object
   NoSun,                                  !- Sun Exposure
   NoWind,                                 !- Wind Exposure
   ,                                       !- View Factor to Ground
@@ -827,23 +586,13 @@
   0, 0, 2.4384;                           !- X,Y,Z Vertex 4 {m}
 
 OS:Surface,
-<<<<<<< HEAD
-  {409daaa6-89e2-47c2-84d7-abbc7aed83bf}, !- Handle
+  {caff1f5c-2788-41e9-ab51-c710f7d96ae9}, !- Handle
   Surface 13,                             !- Name
   Floor,                                  !- Surface Type
   ,                                       !- Construction Name
-  {1d00870b-994e-47bc-a3bc-0a53fd580d74}, !- Space Name
+  {71ea6bc7-8422-480f-a5e6-0fbe1cdad558}, !- Space Name
   Surface,                                !- Outside Boundary Condition
-  {1f19c4ea-a0fb-4488-b469-78779335ba52}, !- Outside Boundary Condition Object
-=======
-  {bdc1d5cd-a8b4-44d7-8d3d-784fe4078cbb}, !- Handle
-  Surface 13,                             !- Name
-  Floor,                                  !- Surface Type
-  ,                                       !- Construction Name
-  {bada5c18-8de1-438c-b2af-18deb6ce8a1f}, !- Space Name
-  Surface,                                !- Outside Boundary Condition
-  {75be878b-ceee-48b5-95d0-ec76459a39ed}, !- Outside Boundary Condition Object
->>>>>>> 1e74590c
+  {afbf2662-d809-4515-b148-29ddd23277c8}, !- Outside Boundary Condition Object
   NoSun,                                  !- Sun Exposure
   NoWind,                                 !- Wind Exposure
   ,                                       !- View Factor to Ground
@@ -854,19 +603,11 @@
   0, 0, 0;                                !- X,Y,Z Vertex 4 {m}
 
 OS:Surface,
-<<<<<<< HEAD
-  {9549fd74-316f-43bc-9ac2-5d0c17a34a63}, !- Handle
+  {0d64c367-6c1a-41d1-85cf-4fe0f3240ef0}, !- Handle
   Surface 14,                             !- Name
   RoofCeiling,                            !- Surface Type
   ,                                       !- Construction Name
-  {1d00870b-994e-47bc-a3bc-0a53fd580d74}, !- Space Name
-=======
-  {f105fe91-cb38-4e06-9faa-c66d61d325aa}, !- Handle
-  Surface 14,                             !- Name
-  RoofCeiling,                            !- Surface Type
-  ,                                       !- Construction Name
-  {bada5c18-8de1-438c-b2af-18deb6ce8a1f}, !- Space Name
->>>>>>> 1e74590c
+  {71ea6bc7-8422-480f-a5e6-0fbe1cdad558}, !- Space Name
   Outdoors,                               !- Outside Boundary Condition
   ,                                       !- Outside Boundary Condition Object
   SunExposed,                             !- Sun Exposure
@@ -879,19 +620,11 @@
   5.56486118425249, 11.129722368505, 0;   !- X,Y,Z Vertex 4 {m}
 
 OS:Surface,
-<<<<<<< HEAD
-  {da0367b0-6aa6-4535-a76c-dca4ecd153be}, !- Handle
+  {f2b4c2b9-470b-4a34-9708-eb1d30bc3b63}, !- Handle
   Surface 15,                             !- Name
   RoofCeiling,                            !- Surface Type
   ,                                       !- Construction Name
-  {1d00870b-994e-47bc-a3bc-0a53fd580d74}, !- Space Name
-=======
-  {6ec4808c-21cb-4310-89b4-29546a06aec2}, !- Handle
-  Surface 15,                             !- Name
-  RoofCeiling,                            !- Surface Type
-  ,                                       !- Construction Name
-  {bada5c18-8de1-438c-b2af-18deb6ce8a1f}, !- Space Name
->>>>>>> 1e74590c
+  {71ea6bc7-8422-480f-a5e6-0fbe1cdad558}, !- Space Name
   Outdoors,                               !- Outside Boundary Condition
   ,                                       !- Outside Boundary Condition Object
   SunExposed,                             !- Sun Exposure
@@ -904,19 +637,11 @@
   0, 0, 0;                                !- X,Y,Z Vertex 4 {m}
 
 OS:Surface,
-<<<<<<< HEAD
-  {e51c6fc9-0938-4d9a-8282-704798739a7c}, !- Handle
+  {daf3ac9e-7b27-4836-a2b0-fb621e6f9c06}, !- Handle
   Surface 16,                             !- Name
   Wall,                                   !- Surface Type
   ,                                       !- Construction Name
-  {1d00870b-994e-47bc-a3bc-0a53fd580d74}, !- Space Name
-=======
-  {aa754375-13b8-48b5-a916-5b3c66183136}, !- Handle
-  Surface 16,                             !- Name
-  Wall,                                   !- Surface Type
-  ,                                       !- Construction Name
-  {bada5c18-8de1-438c-b2af-18deb6ce8a1f}, !- Space Name
->>>>>>> 1e74590c
+  {71ea6bc7-8422-480f-a5e6-0fbe1cdad558}, !- Space Name
   Outdoors,                               !- Outside Boundary Condition
   ,                                       !- Outside Boundary Condition Object
   SunExposed,                             !- Sun Exposure
@@ -928,19 +653,11 @@
   5.56486118425249, 0, 0;                 !- X,Y,Z Vertex 3 {m}
 
 OS:Surface,
-<<<<<<< HEAD
-  {392d5829-db1b-4b5e-a588-1b542d7bf246}, !- Handle
+  {3aa0c72c-266a-4898-b2c8-1a70a1cad777}, !- Handle
   Surface 17,                             !- Name
   Wall,                                   !- Surface Type
   ,                                       !- Construction Name
-  {1d00870b-994e-47bc-a3bc-0a53fd580d74}, !- Space Name
-=======
-  {0c7ba678-be22-472d-a4b2-88c661e430c6}, !- Handle
-  Surface 17,                             !- Name
-  Wall,                                   !- Surface Type
-  ,                                       !- Construction Name
-  {bada5c18-8de1-438c-b2af-18deb6ce8a1f}, !- Space Name
->>>>>>> 1e74590c
+  {71ea6bc7-8422-480f-a5e6-0fbe1cdad558}, !- Space Name
   Outdoors,                               !- Outside Boundary Condition
   ,                                       !- Outside Boundary Condition Object
   SunExposed,                             !- Sun Exposure
@@ -952,15 +669,9 @@
   0, 11.129722368505, 0;                  !- X,Y,Z Vertex 3 {m}
 
 OS:Space,
-<<<<<<< HEAD
-  {1d00870b-994e-47bc-a3bc-0a53fd580d74}, !- Handle
+  {71ea6bc7-8422-480f-a5e6-0fbe1cdad558}, !- Handle
   finished attic space,                   !- Name
-  {ad1a4118-c90f-4a5f-81cf-c19016b52484}, !- Space Type Name
-=======
-  {bada5c18-8de1-438c-b2af-18deb6ce8a1f}, !- Handle
-  finished attic space,                   !- Name
-  {c3039722-f3c1-4251-b7b1-e6b9f105da0a}, !- Space Type Name
->>>>>>> 1e74590c
+  {c571f39f-c6bb-496c-9a12-990c05ac67e5}, !- Space Type Name
   ,                                       !- Default Construction Set Name
   ,                                       !- Default Schedule Set Name
   -0,                                     !- Direction of Relative North {deg}
@@ -968,35 +679,20 @@
   0,                                      !- Y Origin {m}
   4.8768,                                 !- Z Origin {m}
   ,                                       !- Building Story Name
-<<<<<<< HEAD
-  {3d0fa08f-3d6e-475b-a589-b056cd38076c}, !- Thermal Zone Name
+  {87dcfd8e-75a0-4341-8883-31d0788b69e3}, !- Thermal Zone Name
   ,                                       !- Part of Total Floor Area
   ,                                       !- Design Specification Outdoor Air Object Name
-  {1b827431-7a05-4d1e-a591-8054240ace2c}; !- Building Unit Name
+  {5bf6b48b-8123-4b06-b30d-77a1ade74b3d}; !- Building Unit Name
 
 OS:BuildingUnit,
-  {1b827431-7a05-4d1e-a591-8054240ace2c}, !- Handle
-=======
-  {e8ecb9f1-6574-494a-941b-b7fadca81d51}, !- Thermal Zone Name
-  ,                                       !- Part of Total Floor Area
-  ,                                       !- Design Specification Outdoor Air Object Name
-  {28f86130-5562-49fb-9551-53d01df04cb8}; !- Building Unit Name
-
-OS:BuildingUnit,
-  {28f86130-5562-49fb-9551-53d01df04cb8}, !- Handle
->>>>>>> 1e74590c
+  {5bf6b48b-8123-4b06-b30d-77a1ade74b3d}, !- Handle
   unit 1,                                 !- Name
   ,                                       !- Rendering Color
   Residential;                            !- Building Unit Type
 
 OS:AdditionalProperties,
-<<<<<<< HEAD
-  {9fb71294-0596-48ef-b732-283fec3fd1f2}, !- Handle
-  {1b827431-7a05-4d1e-a591-8054240ace2c}, !- Object Name
-=======
-  {f63db574-ddab-40df-96dd-63f2ee0c262c}, !- Handle
-  {28f86130-5562-49fb-9551-53d01df04cb8}, !- Object Name
->>>>>>> 1e74590c
+  {03244b64-4ffd-4cab-a9b9-19d0c97523e5}, !- Handle
+  {5bf6b48b-8123-4b06-b30d-77a1ade74b3d}, !- Object Name
   NumberOfBedrooms,                       !- Feature Name 1
   Integer,                                !- Feature Data Type 1
   3,                                      !- Feature Value 1
@@ -1007,18 +703,8 @@
   Double,                                 !- Feature Data Type 3
   2.6400000000000001;                     !- Feature Value 3
 
-<<<<<<< HEAD
-OS:External:File,
-  {99ec3027-9ee6-4147-8080-f5631741da91}, !- Handle
-  8760.csv,                               !- Name
-  8760.csv;                               !- File Name
-
 OS:Schedule:Day,
-  {6ec07da2-6aeb-4617-ae3a-00843586e7ce}, !- Handle
-=======
-OS:Schedule:Day,
-  {b6a633e2-02aa-4d1c-8f1f-8b704e23e0fe}, !- Handle
->>>>>>> 1e74590c
+  {fdc95648-b031-4f09-ab10-4d6003a0b08a}, !- Handle
   Schedule Day 1,                         !- Name
   ,                                       !- Schedule Type Limits Name
   ,                                       !- Interpolate to Timestep
@@ -1027,214 +713,10 @@
   0;                                      !- Value Until Time 1
 
 OS:Schedule:Day,
-<<<<<<< HEAD
-  {6ef4de7c-eab3-49c7-b48a-7b9c2ee84d53}, !- Handle
-=======
-  {412de580-ac5e-40ce-a16a-ac4e06d8c81d}, !- Handle
->>>>>>> 1e74590c
+  {d6d3e5c5-6229-4bd1-ac13-f810d8d217a7}, !- Handle
   Schedule Day 2,                         !- Name
   ,                                       !- Schedule Type Limits Name
   ,                                       !- Interpolate to Timestep
   24,                                     !- Hour 1
   0,                                      !- Minute 1
   1;                                      !- Value Until Time 1
-<<<<<<< HEAD
-
-OS:Schedule:File,
-  {07f65708-f54c-442f-aff7-c9a38f83ed11}, !- Handle
-  occupants,                              !- Name
-  {4f4f8693-efb5-4ae4-9742-b8692b87031d}, !- Schedule Type Limits Name
-  {99ec3027-9ee6-4147-8080-f5631741da91}, !- External File Name
-  1,                                      !- Column Number
-  1,                                      !- Rows to Skip at Top
-  8760,                                   !- Number of Hours of Data
-  ,                                       !- Column Separator
-  ,                                       !- Interpolate to Timestep
-  60;                                     !- Minutes per Item
-
-OS:Schedule:Ruleset,
-  {df9aac37-8c5d-4036-82a4-9678b384743a}, !- Handle
-  Schedule Ruleset 1,                     !- Name
-  {c5da715d-87a5-4049-9a75-22d8d021e3f1}, !- Schedule Type Limits Name
-  {70b7cec4-77a5-43b4-aee5-8a72e5cb819f}; !- Default Day Schedule Name
-
-OS:Schedule:Day,
-  {70b7cec4-77a5-43b4-aee5-8a72e5cb819f}, !- Handle
-  Schedule Day 3,                         !- Name
-  {c5da715d-87a5-4049-9a75-22d8d021e3f1}, !- Schedule Type Limits Name
-  ,                                       !- Interpolate to Timestep
-  24,                                     !- Hour 1
-  0,                                      !- Minute 1
-  112.539290946133;                       !- Value Until Time 1
-
-OS:People:Definition,
-  {9b9b5444-bea5-4307-bde8-558e61013071}, !- Handle
-  res occupants|living space,             !- Name
-  People,                                 !- Number of People Calculation Method
-  0.88,                                   !- Number of People {people}
-  ,                                       !- People per Space Floor Area {person/m2}
-  ,                                       !- Space Floor Area per Person {m2/person}
-  0.319734,                               !- Fraction Radiant
-  0.573,                                  !- Sensible Heat Fraction
-  0,                                      !- Carbon Dioxide Generation Rate {m3/s-W}
-  No,                                     !- Enable ASHRAE 55 Comfort Warnings
-  ZoneAveraged;                           !- Mean Radiant Temperature Calculation Type
-
-OS:People,
-  {b404e78a-5be0-43e4-bcfb-5afee00a0900}, !- Handle
-  res occupants|living space,             !- Name
-  {9b9b5444-bea5-4307-bde8-558e61013071}, !- People Definition Name
-  {8e05fb0b-27dc-4e6d-889c-0eade43daa67}, !- Space or SpaceType Name
-  {07f65708-f54c-442f-aff7-c9a38f83ed11}, !- Number of People Schedule Name
-  {df9aac37-8c5d-4036-82a4-9678b384743a}, !- Activity Level Schedule Name
-  ,                                       !- Surface Name/Angle Factor List Name
-  ,                                       !- Work Efficiency Schedule Name
-  ,                                       !- Clothing Insulation Schedule Name
-  ,                                       !- Air Velocity Schedule Name
-  1;                                      !- Multiplier
-
-OS:ScheduleTypeLimits,
-  {c5da715d-87a5-4049-9a75-22d8d021e3f1}, !- Handle
-  ActivityLevel,                          !- Name
-  0,                                      !- Lower Limit Value
-  ,                                       !- Upper Limit Value
-  Continuous,                             !- Numeric Type
-  ActivityLevel;                          !- Unit Type
-
-OS:ScheduleTypeLimits,
-  {4f4f8693-efb5-4ae4-9742-b8692b87031d}, !- Handle
-  Fractional,                             !- Name
-  0,                                      !- Lower Limit Value
-  1,                                      !- Upper Limit Value
-  Continuous;                             !- Numeric Type
-
-OS:People:Definition,
-  {ae3d7d95-f71f-48c9-ade4-b41aae5f8f06}, !- Handle
-  res occupants|living space|story 2,     !- Name
-  People,                                 !- Number of People Calculation Method
-  0.88,                                   !- Number of People {people}
-  ,                                       !- People per Space Floor Area {person/m2}
-  ,                                       !- Space Floor Area per Person {m2/person}
-  0.319734,                               !- Fraction Radiant
-  0.573,                                  !- Sensible Heat Fraction
-  0,                                      !- Carbon Dioxide Generation Rate {m3/s-W}
-  No,                                     !- Enable ASHRAE 55 Comfort Warnings
-  ZoneAveraged;                           !- Mean Radiant Temperature Calculation Type
-
-OS:People,
-  {5e494f73-fd8d-4f88-99de-169ef95a4b01}, !- Handle
-  res occupants|living space|story 2,     !- Name
-  {ae3d7d95-f71f-48c9-ade4-b41aae5f8f06}, !- People Definition Name
-  {0d77fb3f-f04a-47bd-b164-468ae462e60e}, !- Space or SpaceType Name
-  {07f65708-f54c-442f-aff7-c9a38f83ed11}, !- Number of People Schedule Name
-  {df9aac37-8c5d-4036-82a4-9678b384743a}, !- Activity Level Schedule Name
-  ,                                       !- Surface Name/Angle Factor List Name
-  ,                                       !- Work Efficiency Schedule Name
-  ,                                       !- Clothing Insulation Schedule Name
-  ,                                       !- Air Velocity Schedule Name
-  1;                                      !- Multiplier
-
-OS:People:Definition,
-  {d43c42be-65df-44f1-af6a-6bae760694e6}, !- Handle
-  res occupants|finished attic space,     !- Name
-  People,                                 !- Number of People Calculation Method
-  0.88,                                   !- Number of People {people}
-  ,                                       !- People per Space Floor Area {person/m2}
-  ,                                       !- Space Floor Area per Person {m2/person}
-  0.319734,                               !- Fraction Radiant
-  0.573,                                  !- Sensible Heat Fraction
-  0,                                      !- Carbon Dioxide Generation Rate {m3/s-W}
-  No,                                     !- Enable ASHRAE 55 Comfort Warnings
-  ZoneAveraged;                           !- Mean Radiant Temperature Calculation Type
-
-OS:People,
-  {3064de8a-4853-49c0-ba70-e7c496b93d56}, !- Handle
-  res occupants|finished attic space,     !- Name
-  {d43c42be-65df-44f1-af6a-6bae760694e6}, !- People Definition Name
-  {1d00870b-994e-47bc-a3bc-0a53fd580d74}, !- Space or SpaceType Name
-  {07f65708-f54c-442f-aff7-c9a38f83ed11}, !- Number of People Schedule Name
-  {df9aac37-8c5d-4036-82a4-9678b384743a}, !- Activity Level Schedule Name
-  ,                                       !- Surface Name/Angle Factor List Name
-  ,                                       !- Work Efficiency Schedule Name
-  ,                                       !- Clothing Insulation Schedule Name
-  ,                                       !- Air Velocity Schedule Name
-  1;                                      !- Multiplier
-
-OS:ShadingSurfaceGroup,
-  {fd549c2f-a0d8-4904-84f7-9c66dac01f6f}, !- Handle
-  res eaves,                              !- Name
-  Building;                               !- Shading Surface Type
-
-OS:ShadingSurface,
-  {28d7e906-9af3-4797-bc0b-94f0282170eb}, !- Handle
-  Surface 14 - res eaves,                 !- Name
-  ,                                       !- Construction Name
-  {fd549c2f-a0d8-4904-84f7-9c66dac01f6f}, !- Shading Surface Group Name
-  ,                                       !- Transmittance Schedule Name
-  ,                                       !- Number of Vertices
-  5.56486118425249, 11.739322368505, 5.1816, !- X,Y,Z Vertex 1 {m}
-  2.78243059212624, 11.739322368505, 6.57281529606312, !- X,Y,Z Vertex 2 {m}
-  2.78243059212624, 11.129722368505, 6.57281529606312, !- X,Y,Z Vertex 3 {m}
-  5.56486118425249, 11.129722368505, 5.1816; !- X,Y,Z Vertex 4 {m}
-
-OS:ShadingSurface,
-  {5cd739b4-93aa-418a-b0fe-9832f904030d}, !- Handle
-  Surface 14 - res eaves 1,               !- Name
-  ,                                       !- Construction Name
-  {fd549c2f-a0d8-4904-84f7-9c66dac01f6f}, !- Shading Surface Group Name
-  ,                                       !- Transmittance Schedule Name
-  ,                                       !- Number of Vertices
-  2.78243059212624, -0.6096, 6.57281529606312, !- X,Y,Z Vertex 1 {m}
-  5.56486118425249, -0.6096, 5.1816,      !- X,Y,Z Vertex 2 {m}
-  5.56486118425249, 0, 5.1816,            !- X,Y,Z Vertex 3 {m}
-  2.78243059212624, 0, 6.57281529606312;  !- X,Y,Z Vertex 4 {m}
-
-OS:ShadingSurface,
-  {1964a784-01cd-469c-bdbc-7a3d735715a2}, !- Handle
-  Surface 14 - res eaves 2,               !- Name
-  ,                                       !- Construction Name
-  {fd549c2f-a0d8-4904-84f7-9c66dac01f6f}, !- Shading Surface Group Name
-  ,                                       !- Transmittance Schedule Name
-  ,                                       !- Number of Vertices
-  6.17446118425249, 0, 4.8768,            !- X,Y,Z Vertex 1 {m}
-  6.17446118425249, 11.129722368505, 4.8768, !- X,Y,Z Vertex 2 {m}
-  5.56486118425249, 11.129722368505, 5.1816, !- X,Y,Z Vertex 3 {m}
-  5.56486118425249, 0, 5.1816;            !- X,Y,Z Vertex 4 {m}
-
-OS:ShadingSurface,
-  {3d20b2e2-8c75-4b6b-a292-053f773fbb99}, !- Handle
-  Surface 15 - res eaves,                 !- Name
-  ,                                       !- Construction Name
-  {fd549c2f-a0d8-4904-84f7-9c66dac01f6f}, !- Shading Surface Group Name
-  ,                                       !- Transmittance Schedule Name
-  ,                                       !- Number of Vertices
-  0, -0.6096, 5.1816,                     !- X,Y,Z Vertex 1 {m}
-  2.78243059212624, -0.6096, 6.57281529606312, !- X,Y,Z Vertex 2 {m}
-  2.78243059212624, 0, 6.57281529606312,  !- X,Y,Z Vertex 3 {m}
-  0, 0, 5.1816;                           !- X,Y,Z Vertex 4 {m}
-
-OS:ShadingSurface,
-  {13b0d4d4-ee5f-4b62-9df1-c5e5792ffe58}, !- Handle
-  Surface 15 - res eaves 1,               !- Name
-  ,                                       !- Construction Name
-  {fd549c2f-a0d8-4904-84f7-9c66dac01f6f}, !- Shading Surface Group Name
-  ,                                       !- Transmittance Schedule Name
-  ,                                       !- Number of Vertices
-  2.78243059212624, 11.739322368505, 6.57281529606312, !- X,Y,Z Vertex 1 {m}
-  0, 11.739322368505, 5.1816,             !- X,Y,Z Vertex 2 {m}
-  0, 11.129722368505, 5.1816,             !- X,Y,Z Vertex 3 {m}
-  2.78243059212624, 11.129722368505, 6.57281529606312; !- X,Y,Z Vertex 4 {m}
-
-OS:ShadingSurface,
-  {8255561b-7356-4c36-88c9-8f6b486772e2}, !- Handle
-  Surface 15 - res eaves 2,               !- Name
-  ,                                       !- Construction Name
-  {fd549c2f-a0d8-4904-84f7-9c66dac01f6f}, !- Shading Surface Group Name
-  ,                                       !- Transmittance Schedule Name
-  ,                                       !- Number of Vertices
-  -0.6096, 11.129722368505, 4.8768,       !- X,Y,Z Vertex 1 {m}
-  -0.6096, 0, 4.8768,                     !- X,Y,Z Vertex 2 {m}
-  0, 0, 5.1816,                           !- X,Y,Z Vertex 3 {m}
-  0, 11.129722368505, 5.1816;             !- X,Y,Z Vertex 4 {m}
-=======
->>>>>>> 1e74590c
