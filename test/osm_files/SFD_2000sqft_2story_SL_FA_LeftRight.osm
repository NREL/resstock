!- NOTE: Auto-generated from /test/osw_files/SFD_2000sqft_2story_SL_FA_LeftRight.osw

OS:Version,
<<<<<<< HEAD
  {10228267-5ac3-4329-bbe7-72a324322ad2}, !- Handle
  2.9.0;                                  !- Version Identifier

OS:SimulationControl,
  {65c9031b-4afb-4e88-8b9d-d2f2aaa3d663}, !- Handle
=======
  {608d6d39-243a-4c9b-a678-11e8b9514885}, !- Handle
  2.9.0;                                  !- Version Identifier

OS:SimulationControl,
  {be0c274e-588b-47b2-999c-fc5b6327d91b}, !- Handle
>>>>>>> 30cb9182
  ,                                       !- Do Zone Sizing Calculation
  ,                                       !- Do System Sizing Calculation
  ,                                       !- Do Plant Sizing Calculation
  No;                                     !- Run Simulation for Sizing Periods

OS:Timestep,
<<<<<<< HEAD
  {584428fb-6c43-4d06-9b54-61becda69115}, !- Handle
  6;                                      !- Number of Timesteps per Hour

OS:ShadowCalculation,
  {89d97e1f-cc80-4d50-bdbd-faf79095057b}, !- Handle
=======
  {50cde26c-ee08-44b5-acd1-abf479f4641f}, !- Handle
  6;                                      !- Number of Timesteps per Hour

OS:ShadowCalculation,
  {e39d0863-b24d-4ddd-8be9-68a34138b481}, !- Handle
>>>>>>> 30cb9182
  20,                                     !- Calculation Frequency
  200;                                    !- Maximum Figures in Shadow Overlap Calculations

OS:SurfaceConvectionAlgorithm:Outside,
<<<<<<< HEAD
  {d522afce-d207-4694-8cd1-9377bf58249e}, !- Handle
  DOE-2;                                  !- Algorithm

OS:SurfaceConvectionAlgorithm:Inside,
  {bc6335cd-848c-4353-bb51-b1bb689086cd}, !- Handle
  TARP;                                   !- Algorithm

OS:ZoneCapacitanceMultiplier:ResearchSpecial,
  {c63349f9-803e-4aac-9da0-aa7c52a8b5b6}, !- Handle
  ,                                       !- Temperature Capacity Multiplier
=======
  {38db2ed4-caa0-4b61-b5bb-f1c184f785c1}, !- Handle
  DOE-2;                                  !- Algorithm

OS:SurfaceConvectionAlgorithm:Inside,
  {bed730e0-bbdc-4916-8853-f2752bfcb936}, !- Handle
  TARP;                                   !- Algorithm

OS:ZoneCapacitanceMultiplier:ResearchSpecial,
  {fc14a431-2585-4f65-a5b6-992bf790d36d}, !- Handle
  3.6,                                    !- Temperature Capacity Multiplier
>>>>>>> 30cb9182
  15,                                     !- Humidity Capacity Multiplier
  ;                                       !- Carbon Dioxide Capacity Multiplier

OS:RunPeriod,
<<<<<<< HEAD
  {46ef55ad-c5bc-4076-81f3-597c4a2cce8d}, !- Handle
=======
  {d0beac86-1830-4cf1-a326-11484fe0b317}, !- Handle
>>>>>>> 30cb9182
  Run Period 1,                           !- Name
  1,                                      !- Begin Month
  1,                                      !- Begin Day of Month
  12,                                     !- End Month
  31,                                     !- End Day of Month
  ,                                       !- Use Weather File Holidays and Special Days
  ,                                       !- Use Weather File Daylight Saving Period
  ,                                       !- Apply Weekend Holiday Rule
  ,                                       !- Use Weather File Rain Indicators
  ,                                       !- Use Weather File Snow Indicators
  ;                                       !- Number of Times Runperiod to be Repeated

OS:YearDescription,
<<<<<<< HEAD
  {81e6791b-c92d-42ff-8735-73366c9f885e}, !- Handle
=======
  {fafabe75-fd5e-47b0-9362-60b7e09d8325}, !- Handle
>>>>>>> 30cb9182
  2007,                                   !- Calendar Year
  ,                                       !- Day of Week for Start Day
  ;                                       !- Is Leap Year

OS:WeatherFile,
<<<<<<< HEAD
  {27f0f98d-761a-4a7b-abdb-dd8d5834fc84}, !- Handle
=======
  {a1c32514-9e23-430e-925f-9e4c7a559396}, !- Handle
>>>>>>> 30cb9182
  Denver Intl Ap,                         !- City
  CO,                                     !- State Province Region
  USA,                                    !- Country
  TMY3,                                   !- Data Source
  725650,                                 !- WMO Number
  39.83,                                  !- Latitude {deg}
  -104.65,                                !- Longitude {deg}
  -7,                                     !- Time Zone {hr}
  1650,                                   !- Elevation {m}
  file:../weather/USA_CO_Denver.Intl.AP.725650_TMY3.epw, !- Url
  E23378AA;                               !- Checksum

OS:AdditionalProperties,
<<<<<<< HEAD
  {80f0343f-7ad2-49e3-aa2c-79d2f31aa6b9}, !- Handle
  {27f0f98d-761a-4a7b-abdb-dd8d5834fc84}, !- Object Name
=======
  {a82c11f3-54f8-4eb3-9bba-f9a60594465b}, !- Handle
  {a1c32514-9e23-430e-925f-9e4c7a559396}, !- Object Name
>>>>>>> 30cb9182
  EPWHeaderCity,                          !- Feature Name 1
  String,                                 !- Feature Data Type 1
  Denver Intl Ap,                         !- Feature Value 1
  EPWHeaderState,                         !- Feature Name 2
  String,                                 !- Feature Data Type 2
  CO,                                     !- Feature Value 2
  EPWHeaderCountry,                       !- Feature Name 3
  String,                                 !- Feature Data Type 3
  USA,                                    !- Feature Value 3
  EPWHeaderDataSource,                    !- Feature Name 4
  String,                                 !- Feature Data Type 4
  TMY3,                                   !- Feature Value 4
  EPWHeaderStation,                       !- Feature Name 5
  String,                                 !- Feature Data Type 5
  725650,                                 !- Feature Value 5
  EPWHeaderLatitude,                      !- Feature Name 6
  Double,                                 !- Feature Data Type 6
  39.829999999999998,                     !- Feature Value 6
  EPWHeaderLongitude,                     !- Feature Name 7
  Double,                                 !- Feature Data Type 7
  -104.65000000000001,                    !- Feature Value 7
  EPWHeaderTimezone,                      !- Feature Name 8
  Double,                                 !- Feature Data Type 8
  -7,                                     !- Feature Value 8
  EPWHeaderAltitude,                      !- Feature Name 9
  Double,                                 !- Feature Data Type 9
  5413.3858267716532,                     !- Feature Value 9
  EPWHeaderLocalPressure,                 !- Feature Name 10
  Double,                                 !- Feature Data Type 10
  0.81937567683596546,                    !- Feature Value 10
  EPWHeaderRecordsPerHour,                !- Feature Name 11
  Double,                                 !- Feature Data Type 11
  0,                                      !- Feature Value 11
  EPWDataAnnualAvgDrybulb,                !- Feature Name 12
  Double,                                 !- Feature Data Type 12
  51.575616438356228,                     !- Feature Value 12
  EPWDataAnnualMinDrybulb,                !- Feature Name 13
  Double,                                 !- Feature Data Type 13
  -2.9200000000000017,                    !- Feature Value 13
  EPWDataAnnualMaxDrybulb,                !- Feature Name 14
  Double,                                 !- Feature Data Type 14
  104,                                    !- Feature Value 14
  EPWDataCDD50F,                          !- Feature Name 15
  Double,                                 !- Feature Data Type 15
  3072.2925000000005,                     !- Feature Value 15
  EPWDataCDD65F,                          !- Feature Name 16
  Double,                                 !- Feature Data Type 16
  883.62000000000035,                     !- Feature Value 16
  EPWDataHDD50F,                          !- Feature Name 17
  Double,                                 !- Feature Data Type 17
  2497.1925000000001,                     !- Feature Value 17
  EPWDataHDD65F,                          !- Feature Name 18
  Double,                                 !- Feature Data Type 18
  5783.5200000000013,                     !- Feature Value 18
  EPWDataAnnualAvgWindspeed,              !- Feature Name 19
  Double,                                 !- Feature Data Type 19
  3.9165296803649667,                     !- Feature Value 19
  EPWDataMonthlyAvgDrybulbs,              !- Feature Name 20
  String,                                 !- Feature Data Type 20
  33.4191935483871&#4431.90142857142857&#4443.02620967741937&#4442.48624999999999&#4459.877741935483854&#4473.57574999999997&#4472.07975806451608&#4472.70008064516134&#4466.49200000000006&#4450.079112903225806&#4437.218250000000005&#4434.582177419354835, !- Feature Value 20
  EPWDataGroundMonthlyTemps,              !- Feature Name 21
  String,                                 !- Feature Data Type 21
  44.08306285945173&#4440.89570904991865&#4440.64045432632048&#4442.153016571250646&#4448.225111118704206&#4454.268919273837525&#4459.508577937551024&#4462.82777283423508&#4463.10975667174995&#4460.41014950381947&#4455.304105212311526&#4449.445696474514364, !- Feature Value 21
  EPWDataWSF,                             !- Feature Name 22
  Double,                                 !- Feature Data Type 22
  0.58999999999999997,                    !- Feature Value 22
  EPWDataMonthlyAvgDailyHighDrybulbs,     !- Feature Name 23
  String,                                 !- Feature Data Type 23
  47.41032258064516&#4446.58642857142857&#4455.15032258064517&#4453.708&#4472.80193548387098&#4488.67600000000002&#4486.1858064516129&#4485.87225806451613&#4482.082&#4463.18064516129033&#4448.73400000000001&#4448.87935483870968, !- Feature Value 23
  EPWDataMonthlyAvgDailyLowDrybulbs,      !- Feature Name 24
  String,                                 !- Feature Data Type 24
  19.347741935483874&#4419.856428571428573&#4430.316129032258065&#4431.112&#4447.41612903225806&#4457.901999999999994&#4459.063870967741934&#4460.956774193548384&#4452.352000000000004&#4438.41612903225806&#4427.002000000000002&#4423.02903225806451, !- Feature Value 24
  EPWDesignHeatingDrybulb,                !- Feature Name 25
  Double,                                 !- Feature Data Type 25
  12.02,                                  !- Feature Value 25
  EPWDesignHeatingWindspeed,              !- Feature Name 26
  Double,                                 !- Feature Data Type 26
  2.8062500000000004,                     !- Feature Value 26
  EPWDesignCoolingDrybulb,                !- Feature Name 27
  Double,                                 !- Feature Data Type 27
  91.939999999999998,                     !- Feature Value 27
  EPWDesignCoolingWetbulb,                !- Feature Name 28
  Double,                                 !- Feature Data Type 28
  59.95131430195849,                      !- Feature Value 28
  EPWDesignCoolingHumidityRatio,          !- Feature Name 29
  Double,                                 !- Feature Data Type 29
  0.0059161086834698092,                  !- Feature Value 29
  EPWDesignCoolingWindspeed,              !- Feature Name 30
  Double,                                 !- Feature Data Type 30
  3.7999999999999989,                     !- Feature Value 30
  EPWDesignDailyTemperatureRange,         !- Feature Name 31
  Double,                                 !- Feature Data Type 31
  24.915483870967748,                     !- Feature Value 31
  EPWDesignDehumidDrybulb,                !- Feature Name 32
  Double,                                 !- Feature Data Type 32
  67.996785714285721,                     !- Feature Value 32
  EPWDesignDehumidHumidityRatio,          !- Feature Name 33
  Double,                                 !- Feature Data Type 33
  0.012133744170488724,                   !- Feature Value 33
  EPWDesignCoolingDirectNormal,           !- Feature Name 34
  Double,                                 !- Feature Data Type 34
  985,                                    !- Feature Value 34
  EPWDesignCoolingDiffuseHorizontal,      !- Feature Name 35
  Double,                                 !- Feature Data Type 35
  84;                                     !- Feature Value 35

OS:Site,
<<<<<<< HEAD
  {1d968fe3-7c4f-4d70-8efd-ff2ca19c863b}, !- Handle
=======
  {db241fd2-2655-49d5-a184-255445ed739b}, !- Handle
>>>>>>> 30cb9182
  Denver Intl Ap_CO_USA,                  !- Name
  39.83,                                  !- Latitude {deg}
  -104.65,                                !- Longitude {deg}
  -7,                                     !- Time Zone {hr}
  1650,                                   !- Elevation {m}
  ;                                       !- Terrain

OS:ClimateZones,
<<<<<<< HEAD
  {07b8e326-29bf-4091-82c3-2661e5b9d231}, !- Handle
=======
  {85d006b3-896b-488e-9e07-6b0640ee028a}, !- Handle
>>>>>>> 30cb9182
  ,                                       !- Active Institution
  ,                                       !- Active Year
  ,                                       !- Climate Zone Institution Name 1
  ,                                       !- Climate Zone Document Name 1
  ,                                       !- Climate Zone Document Year 1
  ,                                       !- Climate Zone Value 1
  Building America,                       !- Climate Zone Institution Name 2
  ,                                       !- Climate Zone Document Name 2
  0,                                      !- Climate Zone Document Year 2
  Cold;                                   !- Climate Zone Value 2

OS:Site:WaterMainsTemperature,
<<<<<<< HEAD
  {520a7605-9e1d-451e-9dab-bea5166cccbc}, !- Handle
=======
  {a7638347-f79c-4a76-a349-f1ea90a191d3}, !- Handle
>>>>>>> 30cb9182
  Correlation,                            !- Calculation Method
  ,                                       !- Temperature Schedule Name
  10.8753424657535,                       !- Annual Average Outdoor Air Temperature {C}
  23.1524007936508;                       !- Maximum Difference In Monthly Average Outdoor Air Temperatures {deltaC}

OS:RunPeriodControl:DaylightSavingTime,
<<<<<<< HEAD
  {344f69fd-d890-48c0-bab6-e9f0e6c68624}, !- Handle
=======
  {5f503f3d-2f36-4ed5-bc67-ce460a7ba3b1}, !- Handle
>>>>>>> 30cb9182
  4/7,                                    !- Start Date
  10/26;                                  !- End Date

OS:Site:GroundTemperature:Deep,
<<<<<<< HEAD
  {33e5f8f5-44c3-417c-adfb-0e744b1011e8}, !- Handle
=======
  {def8fb85-7697-43a0-9329-4b7b153d1741}, !- Handle
>>>>>>> 30cb9182
  10.8753424657535,                       !- January Deep Ground Temperature {C}
  10.8753424657535,                       !- February Deep Ground Temperature {C}
  10.8753424657535,                       !- March Deep Ground Temperature {C}
  10.8753424657535,                       !- April Deep Ground Temperature {C}
  10.8753424657535,                       !- May Deep Ground Temperature {C}
  10.8753424657535,                       !- June Deep Ground Temperature {C}
  10.8753424657535,                       !- July Deep Ground Temperature {C}
  10.8753424657535,                       !- August Deep Ground Temperature {C}
  10.8753424657535,                       !- September Deep Ground Temperature {C}
  10.8753424657535,                       !- October Deep Ground Temperature {C}
  10.8753424657535,                       !- November Deep Ground Temperature {C}
  10.8753424657535;                       !- December Deep Ground Temperature {C}

OS:Building,
<<<<<<< HEAD
  {ee84c605-5b23-4181-9d5b-6f91dc9af298}, !- Handle
=======
  {f27abb6c-e1fa-4668-b3e8-594c5422e43b}, !- Handle
>>>>>>> 30cb9182
  Building 1,                             !- Name
  ,                                       !- Building Sector Type
  ,                                       !- North Axis {deg}
  ,                                       !- Nominal Floor to Floor Height {m}
  ,                                       !- Space Type Name
  ,                                       !- Default Construction Set Name
  ,                                       !- Default Schedule Set Name
  3,                                      !- Standards Number of Stories
  3,                                      !- Standards Number of Above Ground Stories
  ,                                       !- Standards Template
  singlefamilydetached,                   !- Standards Building Type
  1;                                      !- Standards Number of Living Units

OS:AdditionalProperties,
<<<<<<< HEAD
  {756226e6-67ce-4eb7-a711-4e6c29c4e4da}, !- Handle
  {ee84c605-5b23-4181-9d5b-6f91dc9af298}, !- Object Name
=======
  {65ed4cb7-f261-469f-9330-10e335949842}, !- Handle
  {f27abb6c-e1fa-4668-b3e8-594c5422e43b}, !- Object Name
>>>>>>> 30cb9182
  Total Units Represented,                !- Feature Name 1
  Integer,                                !- Feature Data Type 1
  1,                                      !- Feature Value 1
  Total Units Modeled,                    !- Feature Name 2
  Integer,                                !- Feature Data Type 2
  1;                                      !- Feature Value 2

OS:ThermalZone,
<<<<<<< HEAD
  {0038c731-2c6c-4c82-a08a-cfac02c828fb}, !- Handle
=======
  {e8ecb9f1-6574-494a-941b-b7fadca81d51}, !- Handle
>>>>>>> 30cb9182
  living zone,                            !- Name
  ,                                       !- Multiplier
  ,                                       !- Ceiling Height {m}
  ,                                       !- Volume {m3}
  ,                                       !- Floor Area {m2}
  ,                                       !- Zone Inside Convection Algorithm
  ,                                       !- Zone Outside Convection Algorithm
  ,                                       !- Zone Conditioning Equipment List Name
<<<<<<< HEAD
  {6504910f-4344-4646-a371-8844b7832896}, !- Zone Air Inlet Port List
  {e6d1616f-e453-4e2e-bfdd-254714cc7756}, !- Zone Air Exhaust Port List
  {371273a4-d486-4a94-b18c-59c7eff676b5}, !- Zone Air Node Name
  {924a8e7c-e921-49ce-811b-645d7df11231}, !- Zone Return Air Port List
=======
  {c207655e-0461-4a37-9f7a-c3f300b482b1}, !- Zone Air Inlet Port List
  {44e8da52-8346-436c-bf7b-d79e68419bd1}, !- Zone Air Exhaust Port List
  {11a51d9e-65ca-4a13-85cf-b414355bd089}, !- Zone Air Node Name
  {e5b8e252-02ba-461c-8007-7da9f0586d0a}, !- Zone Return Air Port List
>>>>>>> 30cb9182
  ,                                       !- Primary Daylighting Control Name
  ,                                       !- Fraction of Zone Controlled by Primary Daylighting Control
  ,                                       !- Secondary Daylighting Control Name
  ,                                       !- Fraction of Zone Controlled by Secondary Daylighting Control
  ,                                       !- Illuminance Map Name
  ,                                       !- Group Rendering Name
  ,                                       !- Thermostat Name
  No;                                     !- Use Ideal Air Loads

OS:Node,
<<<<<<< HEAD
  {ce0232c0-c8d3-4124-bfd8-aabcc2c6c2b6}, !- Handle
  Node 1,                                 !- Name
  {371273a4-d486-4a94-b18c-59c7eff676b5}, !- Inlet Port
  ;                                       !- Outlet Port

OS:Connection,
  {371273a4-d486-4a94-b18c-59c7eff676b5}, !- Handle
  {a9abf90b-64df-4701-ac1e-e0fab11fd92c}, !- Name
  {0038c731-2c6c-4c82-a08a-cfac02c828fb}, !- Source Object
  11,                                     !- Outlet Port
  {ce0232c0-c8d3-4124-bfd8-aabcc2c6c2b6}, !- Target Object
  2;                                      !- Inlet Port

OS:PortList,
  {6504910f-4344-4646-a371-8844b7832896}, !- Handle
  {5f3c3f74-50b7-48e0-b94b-45e48a15af2e}, !- Name
  {0038c731-2c6c-4c82-a08a-cfac02c828fb}; !- HVAC Component

OS:PortList,
  {e6d1616f-e453-4e2e-bfdd-254714cc7756}, !- Handle
  {50f0ab50-aece-4a71-b017-b440b26a7d34}, !- Name
  {0038c731-2c6c-4c82-a08a-cfac02c828fb}; !- HVAC Component

OS:PortList,
  {924a8e7c-e921-49ce-811b-645d7df11231}, !- Handle
  {f8486d61-dbb8-41a1-ab2c-9ed0c20ce592}, !- Name
  {0038c731-2c6c-4c82-a08a-cfac02c828fb}; !- HVAC Component

OS:Sizing:Zone,
  {8247ce91-d50d-448f-a2ae-32fbe939eb04}, !- Handle
  {0038c731-2c6c-4c82-a08a-cfac02c828fb}, !- Zone or ZoneList Name
=======
  {da4a39bd-073d-4b78-9769-a1a535610062}, !- Handle
  Node 1,                                 !- Name
  {11a51d9e-65ca-4a13-85cf-b414355bd089}, !- Inlet Port
  ;                                       !- Outlet Port

OS:Connection,
  {11a51d9e-65ca-4a13-85cf-b414355bd089}, !- Handle
  {5bf60d9e-d2cc-43ef-905d-82b4050c7cee}, !- Name
  {e8ecb9f1-6574-494a-941b-b7fadca81d51}, !- Source Object
  11,                                     !- Outlet Port
  {da4a39bd-073d-4b78-9769-a1a535610062}, !- Target Object
  2;                                      !- Inlet Port

OS:PortList,
  {c207655e-0461-4a37-9f7a-c3f300b482b1}, !- Handle
  {bbb960d9-3831-470d-bffa-070e471c326a}, !- Name
  {e8ecb9f1-6574-494a-941b-b7fadca81d51}; !- HVAC Component

OS:PortList,
  {44e8da52-8346-436c-bf7b-d79e68419bd1}, !- Handle
  {e02fa278-903e-4dff-9783-2bf63614a141}, !- Name
  {e8ecb9f1-6574-494a-941b-b7fadca81d51}; !- HVAC Component

OS:PortList,
  {e5b8e252-02ba-461c-8007-7da9f0586d0a}, !- Handle
  {f0537758-0833-42ab-988c-8826bb03023c}, !- Name
  {e8ecb9f1-6574-494a-941b-b7fadca81d51}; !- HVAC Component

OS:Sizing:Zone,
  {2a07c865-0114-48f4-8020-2b49c452d595}, !- Handle
  {e8ecb9f1-6574-494a-941b-b7fadca81d51}, !- Zone or ZoneList Name
>>>>>>> 30cb9182
  SupplyAirTemperature,                   !- Zone Cooling Design Supply Air Temperature Input Method
  14,                                     !- Zone Cooling Design Supply Air Temperature {C}
  11.11,                                  !- Zone Cooling Design Supply Air Temperature Difference {deltaC}
  SupplyAirTemperature,                   !- Zone Heating Design Supply Air Temperature Input Method
  40,                                     !- Zone Heating Design Supply Air Temperature {C}
  11.11,                                  !- Zone Heating Design Supply Air Temperature Difference {deltaC}
  0.0085,                                 !- Zone Cooling Design Supply Air Humidity Ratio {kg-H2O/kg-air}
  0.008,                                  !- Zone Heating Design Supply Air Humidity Ratio {kg-H2O/kg-air}
  ,                                       !- Zone Heating Sizing Factor
  ,                                       !- Zone Cooling Sizing Factor
  DesignDay,                              !- Cooling Design Air Flow Method
  ,                                       !- Cooling Design Air Flow Rate {m3/s}
  ,                                       !- Cooling Minimum Air Flow per Zone Floor Area {m3/s-m2}
  ,                                       !- Cooling Minimum Air Flow {m3/s}
  ,                                       !- Cooling Minimum Air Flow Fraction
  DesignDay,                              !- Heating Design Air Flow Method
  ,                                       !- Heating Design Air Flow Rate {m3/s}
  ,                                       !- Heating Maximum Air Flow per Zone Floor Area {m3/s-m2}
  ,                                       !- Heating Maximum Air Flow {m3/s}
  ,                                       !- Heating Maximum Air Flow Fraction
  ,                                       !- Design Zone Air Distribution Effectiveness in Cooling Mode
  ,                                       !- Design Zone Air Distribution Effectiveness in Heating Mode
  No,                                     !- Account for Dedicated Outdoor Air System
  NeutralSupplyAir,                       !- Dedicated Outdoor Air System Control Strategy
  autosize,                               !- Dedicated Outdoor Air Low Setpoint Temperature for Design {C}
  autosize;                               !- Dedicated Outdoor Air High Setpoint Temperature for Design {C}

OS:ZoneHVAC:EquipmentList,
<<<<<<< HEAD
  {dd2dd860-4c65-4dae-8549-464cfd243408}, !- Handle
  Zone HVAC Equipment List 1,             !- Name
  {0038c731-2c6c-4c82-a08a-cfac02c828fb}; !- Thermal Zone

OS:Space,
  {31682138-c7b3-4cf3-9dfd-cfb983149759}, !- Handle
  living space,                           !- Name
  {b17afb31-2db0-4afd-a71b-3f13b8bdc3d3}, !- Space Type Name
=======
  {2efe76a1-2933-42b8-8bf2-f6b075c724ea}, !- Handle
  Zone HVAC Equipment List 1,             !- Name
  {e8ecb9f1-6574-494a-941b-b7fadca81d51}; !- Thermal Zone

OS:Space,
  {7bb1e41a-7305-40e0-8b8a-bc63e0ab282e}, !- Handle
  living space,                           !- Name
  {c3039722-f3c1-4251-b7b1-e6b9f105da0a}, !- Space Type Name
>>>>>>> 30cb9182
  ,                                       !- Default Construction Set Name
  ,                                       !- Default Schedule Set Name
  -0,                                     !- Direction of Relative North {deg}
  0,                                      !- X Origin {m}
  0,                                      !- Y Origin {m}
  0,                                      !- Z Origin {m}
  ,                                       !- Building Story Name
<<<<<<< HEAD
  {0038c731-2c6c-4c82-a08a-cfac02c828fb}, !- Thermal Zone Name
  ,                                       !- Part of Total Floor Area
  ,                                       !- Design Specification Outdoor Air Object Name
  {2842365a-bfa5-448b-b998-fbc25095a281}; !- Building Unit Name

OS:Surface,
  {a992f90d-d39e-412b-a3da-04d58514a893}, !- Handle
  Surface 1,                              !- Name
  Floor,                                  !- Surface Type
  ,                                       !- Construction Name
  {31682138-c7b3-4cf3-9dfd-cfb983149759}, !- Space Name
=======
  {e8ecb9f1-6574-494a-941b-b7fadca81d51}, !- Thermal Zone Name
  ,                                       !- Part of Total Floor Area
  ,                                       !- Design Specification Outdoor Air Object Name
  {28f86130-5562-49fb-9551-53d01df04cb8}; !- Building Unit Name

OS:Surface,
  {12319d82-7d9a-41c1-a2ab-7bc479c2ec44}, !- Handle
  Surface 1,                              !- Name
  Floor,                                  !- Surface Type
  ,                                       !- Construction Name
  {7bb1e41a-7305-40e0-8b8a-bc63e0ab282e}, !- Space Name
>>>>>>> 30cb9182
  Foundation,                             !- Outside Boundary Condition
  ,                                       !- Outside Boundary Condition Object
  NoSun,                                  !- Sun Exposure
  NoWind,                                 !- Wind Exposure
  ,                                       !- View Factor to Ground
  ,                                       !- Number of Vertices
  0, 0, 0,                                !- X,Y,Z Vertex 1 {m}
  0, 11.129722368505, 0,                  !- X,Y,Z Vertex 2 {m}
  5.56486118425249, 11.129722368505, 0,   !- X,Y,Z Vertex 3 {m}
  5.56486118425249, 0, 0;                 !- X,Y,Z Vertex 4 {m}

OS:Surface,
<<<<<<< HEAD
  {49bf2ec0-c47a-4a19-83a3-2c35fe500b71}, !- Handle
  Surface 2,                              !- Name
  Wall,                                   !- Surface Type
  ,                                       !- Construction Name
  {31682138-c7b3-4cf3-9dfd-cfb983149759}, !- Space Name
=======
  {ace1a0db-c22b-4d9c-ba1d-ba1f16df1574}, !- Handle
  Surface 2,                              !- Name
  Wall,                                   !- Surface Type
  ,                                       !- Construction Name
  {7bb1e41a-7305-40e0-8b8a-bc63e0ab282e}, !- Space Name
>>>>>>> 30cb9182
  Outdoors,                               !- Outside Boundary Condition
  ,                                       !- Outside Boundary Condition Object
  SunExposed,                             !- Sun Exposure
  WindExposed,                            !- Wind Exposure
  ,                                       !- View Factor to Ground
  ,                                       !- Number of Vertices
  0, 11.129722368505, 2.4384,             !- X,Y,Z Vertex 1 {m}
  0, 11.129722368505, 0,                  !- X,Y,Z Vertex 2 {m}
  0, 0, 0,                                !- X,Y,Z Vertex 3 {m}
  0, 0, 2.4384;                           !- X,Y,Z Vertex 4 {m}

OS:Surface,
<<<<<<< HEAD
  {d12fc5c0-f42d-4699-9975-fc47b54780f7}, !- Handle
  Surface 3,                              !- Name
  Wall,                                   !- Surface Type
  ,                                       !- Construction Name
  {31682138-c7b3-4cf3-9dfd-cfb983149759}, !- Space Name
=======
  {b4d9eaa1-8e66-47bc-807e-bd38760c1867}, !- Handle
  Surface 3,                              !- Name
  Wall,                                   !- Surface Type
  ,                                       !- Construction Name
  {7bb1e41a-7305-40e0-8b8a-bc63e0ab282e}, !- Space Name
>>>>>>> 30cb9182
  Outdoors,                               !- Outside Boundary Condition
  ,                                       !- Outside Boundary Condition Object
  SunExposed,                             !- Sun Exposure
  WindExposed,                            !- Wind Exposure
  ,                                       !- View Factor to Ground
  ,                                       !- Number of Vertices
  5.56486118425249, 11.129722368505, 2.4384, !- X,Y,Z Vertex 1 {m}
  5.56486118425249, 11.129722368505, 0,   !- X,Y,Z Vertex 2 {m}
  0, 11.129722368505, 0,                  !- X,Y,Z Vertex 3 {m}
  0, 11.129722368505, 2.4384;             !- X,Y,Z Vertex 4 {m}

OS:Surface,
<<<<<<< HEAD
  {fa0b41d3-1b25-4a9d-839f-f00a162726fd}, !- Handle
  Surface 4,                              !- Name
  Wall,                                   !- Surface Type
  ,                                       !- Construction Name
  {31682138-c7b3-4cf3-9dfd-cfb983149759}, !- Space Name
=======
  {5cd61fa4-57f9-4b12-a376-a0f79774d796}, !- Handle
  Surface 4,                              !- Name
  Wall,                                   !- Surface Type
  ,                                       !- Construction Name
  {7bb1e41a-7305-40e0-8b8a-bc63e0ab282e}, !- Space Name
>>>>>>> 30cb9182
  Outdoors,                               !- Outside Boundary Condition
  ,                                       !- Outside Boundary Condition Object
  SunExposed,                             !- Sun Exposure
  WindExposed,                            !- Wind Exposure
  ,                                       !- View Factor to Ground
  ,                                       !- Number of Vertices
  5.56486118425249, 0, 2.4384,            !- X,Y,Z Vertex 1 {m}
  5.56486118425249, 0, 0,                 !- X,Y,Z Vertex 2 {m}
  5.56486118425249, 11.129722368505, 0,   !- X,Y,Z Vertex 3 {m}
  5.56486118425249, 11.129722368505, 2.4384; !- X,Y,Z Vertex 4 {m}

OS:Surface,
<<<<<<< HEAD
  {dca36488-5e27-47fa-815c-c3c6977ee579}, !- Handle
  Surface 5,                              !- Name
  Wall,                                   !- Surface Type
  ,                                       !- Construction Name
  {31682138-c7b3-4cf3-9dfd-cfb983149759}, !- Space Name
=======
  {2b626a69-1c89-47c4-be9d-9671fdfb0839}, !- Handle
  Surface 5,                              !- Name
  Wall,                                   !- Surface Type
  ,                                       !- Construction Name
  {7bb1e41a-7305-40e0-8b8a-bc63e0ab282e}, !- Space Name
>>>>>>> 30cb9182
  Outdoors,                               !- Outside Boundary Condition
  ,                                       !- Outside Boundary Condition Object
  SunExposed,                             !- Sun Exposure
  WindExposed,                            !- Wind Exposure
  ,                                       !- View Factor to Ground
  ,                                       !- Number of Vertices
  0, 0, 2.4384,                           !- X,Y,Z Vertex 1 {m}
  0, 0, 0,                                !- X,Y,Z Vertex 2 {m}
  5.56486118425249, 0, 0,                 !- X,Y,Z Vertex 3 {m}
  5.56486118425249, 0, 2.4384;            !- X,Y,Z Vertex 4 {m}

OS:Surface,
<<<<<<< HEAD
  {a7766b75-34c1-4658-bca3-12a223b1fd9e}, !- Handle
  Surface 6,                              !- Name
  RoofCeiling,                            !- Surface Type
  ,                                       !- Construction Name
  {31682138-c7b3-4cf3-9dfd-cfb983149759}, !- Space Name
  Surface,                                !- Outside Boundary Condition
  {c4821c88-4374-45b7-9adf-baa3292f366d}, !- Outside Boundary Condition Object
=======
  {59200e25-815d-4413-b672-c6ae8a4cdd1d}, !- Handle
  Surface 6,                              !- Name
  RoofCeiling,                            !- Surface Type
  ,                                       !- Construction Name
  {7bb1e41a-7305-40e0-8b8a-bc63e0ab282e}, !- Space Name
  Surface,                                !- Outside Boundary Condition
  {5b2b0352-e8c9-4a66-8d2b-a12c4da9d1af}, !- Outside Boundary Condition Object
>>>>>>> 30cb9182
  NoSun,                                  !- Sun Exposure
  NoWind,                                 !- Wind Exposure
  ,                                       !- View Factor to Ground
  ,                                       !- Number of Vertices
  5.56486118425249, 0, 2.4384,            !- X,Y,Z Vertex 1 {m}
  5.56486118425249, 11.129722368505, 2.4384, !- X,Y,Z Vertex 2 {m}
  0, 11.129722368505, 2.4384,             !- X,Y,Z Vertex 3 {m}
  0, 0, 2.4384;                           !- X,Y,Z Vertex 4 {m}

OS:SpaceType,
<<<<<<< HEAD
  {b17afb31-2db0-4afd-a71b-3f13b8bdc3d3}, !- Handle
=======
  {c3039722-f3c1-4251-b7b1-e6b9f105da0a}, !- Handle
>>>>>>> 30cb9182
  Space Type 1,                           !- Name
  ,                                       !- Default Construction Set Name
  ,                                       !- Default Schedule Set Name
  ,                                       !- Group Rendering Name
  ,                                       !- Design Specification Outdoor Air Object Name
  ,                                       !- Standards Template
  ,                                       !- Standards Building Type
  living;                                 !- Standards Space Type

OS:Space,
<<<<<<< HEAD
  {63a5754a-c78e-4e27-ae8f-2301df01d0c3}, !- Handle
  living space|story 2,                   !- Name
  {b17afb31-2db0-4afd-a71b-3f13b8bdc3d3}, !- Space Type Name
=======
  {9af36103-2d38-43f9-a411-4a21e8e240d1}, !- Handle
  living space|story 2,                   !- Name
  {c3039722-f3c1-4251-b7b1-e6b9f105da0a}, !- Space Type Name
>>>>>>> 30cb9182
  ,                                       !- Default Construction Set Name
  ,                                       !- Default Schedule Set Name
  -0,                                     !- Direction of Relative North {deg}
  0,                                      !- X Origin {m}
  0,                                      !- Y Origin {m}
  2.4384,                                 !- Z Origin {m}
  ,                                       !- Building Story Name
<<<<<<< HEAD
  {0038c731-2c6c-4c82-a08a-cfac02c828fb}, !- Thermal Zone Name
  ,                                       !- Part of Total Floor Area
  ,                                       !- Design Specification Outdoor Air Object Name
  {2842365a-bfa5-448b-b998-fbc25095a281}; !- Building Unit Name

OS:Surface,
  {c4821c88-4374-45b7-9adf-baa3292f366d}, !- Handle
  Surface 7,                              !- Name
  Floor,                                  !- Surface Type
  ,                                       !- Construction Name
  {63a5754a-c78e-4e27-ae8f-2301df01d0c3}, !- Space Name
  Surface,                                !- Outside Boundary Condition
  {a7766b75-34c1-4658-bca3-12a223b1fd9e}, !- Outside Boundary Condition Object
=======
  {e8ecb9f1-6574-494a-941b-b7fadca81d51}, !- Thermal Zone Name
  ,                                       !- Part of Total Floor Area
  ,                                       !- Design Specification Outdoor Air Object Name
  {28f86130-5562-49fb-9551-53d01df04cb8}; !- Building Unit Name

OS:Surface,
  {5b2b0352-e8c9-4a66-8d2b-a12c4da9d1af}, !- Handle
  Surface 7,                              !- Name
  Floor,                                  !- Surface Type
  ,                                       !- Construction Name
  {9af36103-2d38-43f9-a411-4a21e8e240d1}, !- Space Name
  Surface,                                !- Outside Boundary Condition
  {59200e25-815d-4413-b672-c6ae8a4cdd1d}, !- Outside Boundary Condition Object
>>>>>>> 30cb9182
  NoSun,                                  !- Sun Exposure
  NoWind,                                 !- Wind Exposure
  ,                                       !- View Factor to Ground
  ,                                       !- Number of Vertices
  0, 0, 0,                                !- X,Y,Z Vertex 1 {m}
  0, 11.129722368505, 0,                  !- X,Y,Z Vertex 2 {m}
  5.56486118425249, 11.129722368505, 0,   !- X,Y,Z Vertex 3 {m}
  5.56486118425249, 0, 0;                 !- X,Y,Z Vertex 4 {m}

OS:Surface,
<<<<<<< HEAD
  {e5d3479c-e33f-429c-be76-4233312a9087}, !- Handle
  Surface 8,                              !- Name
  Wall,                                   !- Surface Type
  ,                                       !- Construction Name
  {63a5754a-c78e-4e27-ae8f-2301df01d0c3}, !- Space Name
=======
  {9e3e3605-e3e4-4cf9-8e65-0d28e39af819}, !- Handle
  Surface 8,                              !- Name
  Wall,                                   !- Surface Type
  ,                                       !- Construction Name
  {9af36103-2d38-43f9-a411-4a21e8e240d1}, !- Space Name
>>>>>>> 30cb9182
  Outdoors,                               !- Outside Boundary Condition
  ,                                       !- Outside Boundary Condition Object
  SunExposed,                             !- Sun Exposure
  WindExposed,                            !- Wind Exposure
  ,                                       !- View Factor to Ground
  ,                                       !- Number of Vertices
  0, 11.129722368505, 2.4384,             !- X,Y,Z Vertex 1 {m}
  0, 11.129722368505, 0,                  !- X,Y,Z Vertex 2 {m}
  0, 0, 0,                                !- X,Y,Z Vertex 3 {m}
  0, 0, 2.4384;                           !- X,Y,Z Vertex 4 {m}

OS:Surface,
<<<<<<< HEAD
  {29d1627a-f337-4d0b-8d85-4a84825f5b67}, !- Handle
  Surface 9,                              !- Name
  Wall,                                   !- Surface Type
  ,                                       !- Construction Name
  {63a5754a-c78e-4e27-ae8f-2301df01d0c3}, !- Space Name
=======
  {cf510f38-61b4-46e0-91b6-0b604a815291}, !- Handle
  Surface 9,                              !- Name
  Wall,                                   !- Surface Type
  ,                                       !- Construction Name
  {9af36103-2d38-43f9-a411-4a21e8e240d1}, !- Space Name
>>>>>>> 30cb9182
  Outdoors,                               !- Outside Boundary Condition
  ,                                       !- Outside Boundary Condition Object
  SunExposed,                             !- Sun Exposure
  WindExposed,                            !- Wind Exposure
  ,                                       !- View Factor to Ground
  ,                                       !- Number of Vertices
  5.56486118425249, 11.129722368505, 2.4384, !- X,Y,Z Vertex 1 {m}
  5.56486118425249, 11.129722368505, 0,   !- X,Y,Z Vertex 2 {m}
  0, 11.129722368505, 0,                  !- X,Y,Z Vertex 3 {m}
  0, 11.129722368505, 2.4384;             !- X,Y,Z Vertex 4 {m}

OS:Surface,
<<<<<<< HEAD
  {71e30078-a5d7-4c72-b3f1-e4470662bbef}, !- Handle
  Surface 10,                             !- Name
  Wall,                                   !- Surface Type
  ,                                       !- Construction Name
  {63a5754a-c78e-4e27-ae8f-2301df01d0c3}, !- Space Name
=======
  {29dda632-2a62-4e21-9f2c-e773217630ce}, !- Handle
  Surface 10,                             !- Name
  Wall,                                   !- Surface Type
  ,                                       !- Construction Name
  {9af36103-2d38-43f9-a411-4a21e8e240d1}, !- Space Name
>>>>>>> 30cb9182
  Outdoors,                               !- Outside Boundary Condition
  ,                                       !- Outside Boundary Condition Object
  SunExposed,                             !- Sun Exposure
  WindExposed,                            !- Wind Exposure
  ,                                       !- View Factor to Ground
  ,                                       !- Number of Vertices
  5.56486118425249, 0, 2.4384,            !- X,Y,Z Vertex 1 {m}
  5.56486118425249, 0, 0,                 !- X,Y,Z Vertex 2 {m}
  5.56486118425249, 11.129722368505, 0,   !- X,Y,Z Vertex 3 {m}
  5.56486118425249, 11.129722368505, 2.4384; !- X,Y,Z Vertex 4 {m}

OS:Surface,
<<<<<<< HEAD
  {6ae7fe56-3fa1-4c4c-af1d-bf3b160be3d6}, !- Handle
  Surface 11,                             !- Name
  Wall,                                   !- Surface Type
  ,                                       !- Construction Name
  {63a5754a-c78e-4e27-ae8f-2301df01d0c3}, !- Space Name
=======
  {1a66f702-cb37-43c2-92f5-6c21439dabe5}, !- Handle
  Surface 11,                             !- Name
  Wall,                                   !- Surface Type
  ,                                       !- Construction Name
  {9af36103-2d38-43f9-a411-4a21e8e240d1}, !- Space Name
>>>>>>> 30cb9182
  Outdoors,                               !- Outside Boundary Condition
  ,                                       !- Outside Boundary Condition Object
  SunExposed,                             !- Sun Exposure
  WindExposed,                            !- Wind Exposure
  ,                                       !- View Factor to Ground
  ,                                       !- Number of Vertices
  0, 0, 2.4384,                           !- X,Y,Z Vertex 1 {m}
  0, 0, 0,                                !- X,Y,Z Vertex 2 {m}
  5.56486118425249, 0, 0,                 !- X,Y,Z Vertex 3 {m}
  5.56486118425249, 0, 2.4384;            !- X,Y,Z Vertex 4 {m}

OS:Surface,
<<<<<<< HEAD
  {aa928e73-ffd2-4e97-a9bc-e30b6521e59b}, !- Handle
  Surface 12,                             !- Name
  RoofCeiling,                            !- Surface Type
  ,                                       !- Construction Name
  {63a5754a-c78e-4e27-ae8f-2301df01d0c3}, !- Space Name
  Surface,                                !- Outside Boundary Condition
  {8da6f5d7-6c4f-4b25-890c-6a278013b664}, !- Outside Boundary Condition Object
=======
  {75be878b-ceee-48b5-95d0-ec76459a39ed}, !- Handle
  Surface 12,                             !- Name
  RoofCeiling,                            !- Surface Type
  ,                                       !- Construction Name
  {9af36103-2d38-43f9-a411-4a21e8e240d1}, !- Space Name
  Surface,                                !- Outside Boundary Condition
  {bdc1d5cd-a8b4-44d7-8d3d-784fe4078cbb}, !- Outside Boundary Condition Object
>>>>>>> 30cb9182
  NoSun,                                  !- Sun Exposure
  NoWind,                                 !- Wind Exposure
  ,                                       !- View Factor to Ground
  ,                                       !- Number of Vertices
  5.56486118425249, 0, 2.4384,            !- X,Y,Z Vertex 1 {m}
  5.56486118425249, 11.129722368505, 2.4384, !- X,Y,Z Vertex 2 {m}
  0, 11.129722368505, 2.4384,             !- X,Y,Z Vertex 3 {m}
  0, 0, 2.4384;                           !- X,Y,Z Vertex 4 {m}

OS:Surface,
<<<<<<< HEAD
  {8da6f5d7-6c4f-4b25-890c-6a278013b664}, !- Handle
  Surface 13,                             !- Name
  Floor,                                  !- Surface Type
  ,                                       !- Construction Name
  {de5ee57b-9dfb-4a2f-92c8-3af9e11030f0}, !- Space Name
  Surface,                                !- Outside Boundary Condition
  {aa928e73-ffd2-4e97-a9bc-e30b6521e59b}, !- Outside Boundary Condition Object
=======
  {bdc1d5cd-a8b4-44d7-8d3d-784fe4078cbb}, !- Handle
  Surface 13,                             !- Name
  Floor,                                  !- Surface Type
  ,                                       !- Construction Name
  {bada5c18-8de1-438c-b2af-18deb6ce8a1f}, !- Space Name
  Surface,                                !- Outside Boundary Condition
  {75be878b-ceee-48b5-95d0-ec76459a39ed}, !- Outside Boundary Condition Object
>>>>>>> 30cb9182
  NoSun,                                  !- Sun Exposure
  NoWind,                                 !- Wind Exposure
  ,                                       !- View Factor to Ground
  ,                                       !- Number of Vertices
  0, 11.129722368505, 0,                  !- X,Y,Z Vertex 1 {m}
  5.56486118425249, 11.129722368505, 0,   !- X,Y,Z Vertex 2 {m}
  5.56486118425249, 0, 0,                 !- X,Y,Z Vertex 3 {m}
  0, 0, 0;                                !- X,Y,Z Vertex 4 {m}

OS:Surface,
<<<<<<< HEAD
  {0793966f-c0dc-4345-bff4-768478fa7d68}, !- Handle
  Surface 14,                             !- Name
  RoofCeiling,                            !- Surface Type
  ,                                       !- Construction Name
  {de5ee57b-9dfb-4a2f-92c8-3af9e11030f0}, !- Space Name
=======
  {f105fe91-cb38-4e06-9faa-c66d61d325aa}, !- Handle
  Surface 14,                             !- Name
  RoofCeiling,                            !- Surface Type
  ,                                       !- Construction Name
  {bada5c18-8de1-438c-b2af-18deb6ce8a1f}, !- Space Name
>>>>>>> 30cb9182
  Outdoors,                               !- Outside Boundary Condition
  ,                                       !- Outside Boundary Condition Object
  SunExposed,                             !- Sun Exposure
  WindExposed,                            !- Wind Exposure
  ,                                       !- View Factor to Ground
  ,                                       !- Number of Vertices
  2.78243059212624, 11.129722368505, 1.39121529606312, !- X,Y,Z Vertex 1 {m}
  2.78243059212624, 0, 1.39121529606312,  !- X,Y,Z Vertex 2 {m}
  5.56486118425249, 0, 0,                 !- X,Y,Z Vertex 3 {m}
  5.56486118425249, 11.129722368505, 0;   !- X,Y,Z Vertex 4 {m}

OS:Surface,
<<<<<<< HEAD
  {f6052f15-984d-4c2e-a8ed-c0f7831ecac7}, !- Handle
  Surface 15,                             !- Name
  RoofCeiling,                            !- Surface Type
  ,                                       !- Construction Name
  {de5ee57b-9dfb-4a2f-92c8-3af9e11030f0}, !- Space Name
=======
  {6ec4808c-21cb-4310-89b4-29546a06aec2}, !- Handle
  Surface 15,                             !- Name
  RoofCeiling,                            !- Surface Type
  ,                                       !- Construction Name
  {bada5c18-8de1-438c-b2af-18deb6ce8a1f}, !- Space Name
>>>>>>> 30cb9182
  Outdoors,                               !- Outside Boundary Condition
  ,                                       !- Outside Boundary Condition Object
  SunExposed,                             !- Sun Exposure
  WindExposed,                            !- Wind Exposure
  ,                                       !- View Factor to Ground
  ,                                       !- Number of Vertices
  2.78243059212624, 0, 1.39121529606312,  !- X,Y,Z Vertex 1 {m}
  2.78243059212624, 11.129722368505, 1.39121529606312, !- X,Y,Z Vertex 2 {m}
  0, 11.129722368505, 0,                  !- X,Y,Z Vertex 3 {m}
  0, 0, 0;                                !- X,Y,Z Vertex 4 {m}

OS:Surface,
<<<<<<< HEAD
  {3e4fefce-3ff9-4a5b-b88a-d53719fe1d73}, !- Handle
  Surface 16,                             !- Name
  Wall,                                   !- Surface Type
  ,                                       !- Construction Name
  {de5ee57b-9dfb-4a2f-92c8-3af9e11030f0}, !- Space Name
=======
  {aa754375-13b8-48b5-a916-5b3c66183136}, !- Handle
  Surface 16,                             !- Name
  Wall,                                   !- Surface Type
  ,                                       !- Construction Name
  {bada5c18-8de1-438c-b2af-18deb6ce8a1f}, !- Space Name
>>>>>>> 30cb9182
  Outdoors,                               !- Outside Boundary Condition
  ,                                       !- Outside Boundary Condition Object
  SunExposed,                             !- Sun Exposure
  WindExposed,                            !- Wind Exposure
  ,                                       !- View Factor to Ground
  ,                                       !- Number of Vertices
  2.78243059212624, 0, 1.39121529606312,  !- X,Y,Z Vertex 1 {m}
  0, 0, 0,                                !- X,Y,Z Vertex 2 {m}
  5.56486118425249, 0, 0;                 !- X,Y,Z Vertex 3 {m}

OS:Surface,
<<<<<<< HEAD
  {15502295-66e5-43b4-92fc-a52e46c0ab31}, !- Handle
  Surface 17,                             !- Name
  Wall,                                   !- Surface Type
  ,                                       !- Construction Name
  {de5ee57b-9dfb-4a2f-92c8-3af9e11030f0}, !- Space Name
=======
  {0c7ba678-be22-472d-a4b2-88c661e430c6}, !- Handle
  Surface 17,                             !- Name
  Wall,                                   !- Surface Type
  ,                                       !- Construction Name
  {bada5c18-8de1-438c-b2af-18deb6ce8a1f}, !- Space Name
>>>>>>> 30cb9182
  Outdoors,                               !- Outside Boundary Condition
  ,                                       !- Outside Boundary Condition Object
  SunExposed,                             !- Sun Exposure
  WindExposed,                            !- Wind Exposure
  ,                                       !- View Factor to Ground
  ,                                       !- Number of Vertices
  2.78243059212624, 11.129722368505, 1.39121529606312, !- X,Y,Z Vertex 1 {m}
  5.56486118425249, 11.129722368505, 0,   !- X,Y,Z Vertex 2 {m}
  0, 11.129722368505, 0;                  !- X,Y,Z Vertex 3 {m}

OS:Space,
<<<<<<< HEAD
  {de5ee57b-9dfb-4a2f-92c8-3af9e11030f0}, !- Handle
  finished attic space,                   !- Name
  {b17afb31-2db0-4afd-a71b-3f13b8bdc3d3}, !- Space Type Name
=======
  {bada5c18-8de1-438c-b2af-18deb6ce8a1f}, !- Handle
  finished attic space,                   !- Name
  {c3039722-f3c1-4251-b7b1-e6b9f105da0a}, !- Space Type Name
>>>>>>> 30cb9182
  ,                                       !- Default Construction Set Name
  ,                                       !- Default Schedule Set Name
  -0,                                     !- Direction of Relative North {deg}
  0,                                      !- X Origin {m}
  0,                                      !- Y Origin {m}
  4.8768,                                 !- Z Origin {m}
  ,                                       !- Building Story Name
<<<<<<< HEAD
  {0038c731-2c6c-4c82-a08a-cfac02c828fb}, !- Thermal Zone Name
  ,                                       !- Part of Total Floor Area
  ,                                       !- Design Specification Outdoor Air Object Name
  {2842365a-bfa5-448b-b998-fbc25095a281}; !- Building Unit Name

OS:BuildingUnit,
  {2842365a-bfa5-448b-b998-fbc25095a281}, !- Handle
=======
  {e8ecb9f1-6574-494a-941b-b7fadca81d51}, !- Thermal Zone Name
  ,                                       !- Part of Total Floor Area
  ,                                       !- Design Specification Outdoor Air Object Name
  {28f86130-5562-49fb-9551-53d01df04cb8}; !- Building Unit Name

OS:BuildingUnit,
  {28f86130-5562-49fb-9551-53d01df04cb8}, !- Handle
>>>>>>> 30cb9182
  unit 1,                                 !- Name
  ,                                       !- Rendering Color
  Residential;                            !- Building Unit Type

OS:AdditionalProperties,
<<<<<<< HEAD
  {150864ed-b0c5-4b24-9f8e-dea3625afadc}, !- Handle
  {2842365a-bfa5-448b-b998-fbc25095a281}, !- Object Name
=======
  {f63db574-ddab-40df-96dd-63f2ee0c262c}, !- Handle
  {28f86130-5562-49fb-9551-53d01df04cb8}, !- Object Name
>>>>>>> 30cb9182
  NumberOfBedrooms,                       !- Feature Name 1
  Integer,                                !- Feature Data Type 1
  3,                                      !- Feature Value 1
  NumberOfBathrooms,                      !- Feature Name 2
  Double,                                 !- Feature Data Type 2
  2,                                      !- Feature Value 2
  NumberOfOccupants,                      !- Feature Name 3
  Double,                                 !- Feature Data Type 3
  2.6400000000000001;                     !- Feature Value 3

<<<<<<< HEAD
OS:External:File,
  {11003055-acd0-4094-ad8d-4cc21971e453}, !- Handle
  8760.csv,                               !- Name
  8760.csv;                               !- File Name

OS:Schedule:Day,
  {575f249e-32ac-4d43-81d2-ff841e49f91c}, !- Handle
=======
OS:Schedule:Day,
  {b6a633e2-02aa-4d1c-8f1f-8b704e23e0fe}, !- Handle
>>>>>>> 30cb9182
  Schedule Day 1,                         !- Name
  ,                                       !- Schedule Type Limits Name
  ,                                       !- Interpolate to Timestep
  24,                                     !- Hour 1
  0,                                      !- Minute 1
  0;                                      !- Value Until Time 1

OS:Schedule:Day,
<<<<<<< HEAD
  {ab638ee4-89b7-49df-9c4d-489577406a0c}, !- Handle
=======
  {412de580-ac5e-40ce-a16a-ac4e06d8c81d}, !- Handle
>>>>>>> 30cb9182
  Schedule Day 2,                         !- Name
  ,                                       !- Schedule Type Limits Name
  ,                                       !- Interpolate to Timestep
  24,                                     !- Hour 1
  0,                                      !- Minute 1
  1;                                      !- Value Until Time 1
<<<<<<< HEAD

OS:Schedule:File,
  {0ed55c32-c079-4e73-b915-8546f2582bf2}, !- Handle
  occupants,                              !- Name
  {4f9a54cc-56b6-4b8f-894f-46f0458cf76b}, !- Schedule Type Limits Name
  {11003055-acd0-4094-ad8d-4cc21971e453}, !- External File Name
  1,                                      !- Column Number
  1,                                      !- Rows to Skip at Top
  8760,                                   !- Number of Hours of Data
  ,                                       !- Column Separator
  ,                                       !- Interpolate to Timestep
  60;                                     !- Minutes per Item

OS:Schedule:Ruleset,
  {89dad59d-7dd1-4e61-a0f8-076378d19614}, !- Handle
  Schedule Ruleset 1,                     !- Name
  {e10c178f-75c4-4fa6-b32c-456d0c98dcba}, !- Schedule Type Limits Name
  {0f0182ef-b221-447b-91a2-22d2c38127b3}; !- Default Day Schedule Name

OS:Schedule:Day,
  {0f0182ef-b221-447b-91a2-22d2c38127b3}, !- Handle
  Schedule Day 3,                         !- Name
  {e10c178f-75c4-4fa6-b32c-456d0c98dcba}, !- Schedule Type Limits Name
  ,                                       !- Interpolate to Timestep
  24,                                     !- Hour 1
  0,                                      !- Minute 1
  112.539290946133;                       !- Value Until Time 1

OS:People:Definition,
  {ad5d898d-cace-46d3-a923-aa49288859c0}, !- Handle
  res occupants|living space,             !- Name
  People,                                 !- Number of People Calculation Method
  0.88,                                   !- Number of People {people}
  ,                                       !- People per Space Floor Area {person/m2}
  ,                                       !- Space Floor Area per Person {m2/person}
  0.319734,                               !- Fraction Radiant
  0.573,                                  !- Sensible Heat Fraction
  0,                                      !- Carbon Dioxide Generation Rate {m3/s-W}
  No,                                     !- Enable ASHRAE 55 Comfort Warnings
  ZoneAveraged;                           !- Mean Radiant Temperature Calculation Type

OS:People,
  {caa5a8c0-05d0-4bd3-8beb-425aa2e592ba}, !- Handle
  res occupants|living space,             !- Name
  {ad5d898d-cace-46d3-a923-aa49288859c0}, !- People Definition Name
  {31682138-c7b3-4cf3-9dfd-cfb983149759}, !- Space or SpaceType Name
  {0ed55c32-c079-4e73-b915-8546f2582bf2}, !- Number of People Schedule Name
  {89dad59d-7dd1-4e61-a0f8-076378d19614}, !- Activity Level Schedule Name
  ,                                       !- Surface Name/Angle Factor List Name
  ,                                       !- Work Efficiency Schedule Name
  ,                                       !- Clothing Insulation Schedule Name
  ,                                       !- Air Velocity Schedule Name
  1;                                      !- Multiplier

OS:ScheduleTypeLimits,
  {e10c178f-75c4-4fa6-b32c-456d0c98dcba}, !- Handle
  ActivityLevel,                          !- Name
  0,                                      !- Lower Limit Value
  ,                                       !- Upper Limit Value
  Continuous,                             !- Numeric Type
  ActivityLevel;                          !- Unit Type

OS:ScheduleTypeLimits,
  {4f9a54cc-56b6-4b8f-894f-46f0458cf76b}, !- Handle
  Fractional,                             !- Name
  0,                                      !- Lower Limit Value
  1,                                      !- Upper Limit Value
  Continuous;                             !- Numeric Type

OS:People:Definition,
  {722c1806-11af-457a-abea-6104ed202145}, !- Handle
  res occupants|living space|story 2,     !- Name
  People,                                 !- Number of People Calculation Method
  0.88,                                   !- Number of People {people}
  ,                                       !- People per Space Floor Area {person/m2}
  ,                                       !- Space Floor Area per Person {m2/person}
  0.319734,                               !- Fraction Radiant
  0.573,                                  !- Sensible Heat Fraction
  0,                                      !- Carbon Dioxide Generation Rate {m3/s-W}
  No,                                     !- Enable ASHRAE 55 Comfort Warnings
  ZoneAveraged;                           !- Mean Radiant Temperature Calculation Type

OS:People,
  {def19625-9207-47d8-8d77-9f3fb46db2c8}, !- Handle
  res occupants|living space|story 2,     !- Name
  {722c1806-11af-457a-abea-6104ed202145}, !- People Definition Name
  {63a5754a-c78e-4e27-ae8f-2301df01d0c3}, !- Space or SpaceType Name
  {0ed55c32-c079-4e73-b915-8546f2582bf2}, !- Number of People Schedule Name
  {89dad59d-7dd1-4e61-a0f8-076378d19614}, !- Activity Level Schedule Name
  ,                                       !- Surface Name/Angle Factor List Name
  ,                                       !- Work Efficiency Schedule Name
  ,                                       !- Clothing Insulation Schedule Name
  ,                                       !- Air Velocity Schedule Name
  1;                                      !- Multiplier

OS:People:Definition,
  {a8eaf4ce-190d-43e4-864e-6b4daaaba506}, !- Handle
  res occupants|finished attic space,     !- Name
  People,                                 !- Number of People Calculation Method
  0.88,                                   !- Number of People {people}
  ,                                       !- People per Space Floor Area {person/m2}
  ,                                       !- Space Floor Area per Person {m2/person}
  0.319734,                               !- Fraction Radiant
  0.573,                                  !- Sensible Heat Fraction
  0,                                      !- Carbon Dioxide Generation Rate {m3/s-W}
  No,                                     !- Enable ASHRAE 55 Comfort Warnings
  ZoneAveraged;                           !- Mean Radiant Temperature Calculation Type

OS:People,
  {c95770a6-6e23-4559-8160-de3a8c6d1b87}, !- Handle
  res occupants|finished attic space,     !- Name
  {a8eaf4ce-190d-43e4-864e-6b4daaaba506}, !- People Definition Name
  {de5ee57b-9dfb-4a2f-92c8-3af9e11030f0}, !- Space or SpaceType Name
  {0ed55c32-c079-4e73-b915-8546f2582bf2}, !- Number of People Schedule Name
  {89dad59d-7dd1-4e61-a0f8-076378d19614}, !- Activity Level Schedule Name
  ,                                       !- Surface Name/Angle Factor List Name
  ,                                       !- Work Efficiency Schedule Name
  ,                                       !- Clothing Insulation Schedule Name
  ,                                       !- Air Velocity Schedule Name
  1;                                      !- Multiplier

OS:ShadingSurfaceGroup,
  {c9e72f58-31fb-44b0-80bd-bf7d88f1b29f}, !- Handle
  res eaves,                              !- Name
  Building;                               !- Shading Surface Type

OS:ShadingSurface,
  {05856ff9-b181-4844-b50a-7cc4daeb66f0}, !- Handle
  Surface 14 - res eaves,                 !- Name
  ,                                       !- Construction Name
  {c9e72f58-31fb-44b0-80bd-bf7d88f1b29f}, !- Shading Surface Group Name
  ,                                       !- Transmittance Schedule Name
  ,                                       !- Number of Vertices
  5.56486118425249, 11.739322368505, 5.1816, !- X,Y,Z Vertex 1 {m}
  2.78243059212624, 11.739322368505, 6.57281529606312, !- X,Y,Z Vertex 2 {m}
  2.78243059212624, 11.129722368505, 6.57281529606312, !- X,Y,Z Vertex 3 {m}
  5.56486118425249, 11.129722368505, 5.1816; !- X,Y,Z Vertex 4 {m}

OS:ShadingSurface,
  {14466b34-76b7-4713-aa5a-ea3443aeae9d}, !- Handle
  Surface 14 - res eaves 1,               !- Name
  ,                                       !- Construction Name
  {c9e72f58-31fb-44b0-80bd-bf7d88f1b29f}, !- Shading Surface Group Name
  ,                                       !- Transmittance Schedule Name
  ,                                       !- Number of Vertices
  2.78243059212624, -0.6096, 6.57281529606312, !- X,Y,Z Vertex 1 {m}
  5.56486118425249, -0.6096, 5.1816,      !- X,Y,Z Vertex 2 {m}
  5.56486118425249, 0, 5.1816,            !- X,Y,Z Vertex 3 {m}
  2.78243059212624, 0, 6.57281529606312;  !- X,Y,Z Vertex 4 {m}

OS:ShadingSurface,
  {78337488-fa67-422f-b91a-c09d4c207197}, !- Handle
  Surface 14 - res eaves 2,               !- Name
  ,                                       !- Construction Name
  {c9e72f58-31fb-44b0-80bd-bf7d88f1b29f}, !- Shading Surface Group Name
  ,                                       !- Transmittance Schedule Name
  ,                                       !- Number of Vertices
  6.17446118425249, 0, 4.8768,            !- X,Y,Z Vertex 1 {m}
  6.17446118425249, 11.129722368505, 4.8768, !- X,Y,Z Vertex 2 {m}
  5.56486118425249, 11.129722368505, 5.1816, !- X,Y,Z Vertex 3 {m}
  5.56486118425249, 0, 5.1816;            !- X,Y,Z Vertex 4 {m}

OS:ShadingSurface,
  {692d8392-e5b4-4774-96a5-a0db7b911695}, !- Handle
  Surface 15 - res eaves,                 !- Name
  ,                                       !- Construction Name
  {c9e72f58-31fb-44b0-80bd-bf7d88f1b29f}, !- Shading Surface Group Name
  ,                                       !- Transmittance Schedule Name
  ,                                       !- Number of Vertices
  0, -0.6096, 5.1816,                     !- X,Y,Z Vertex 1 {m}
  2.78243059212624, -0.6096, 6.57281529606312, !- X,Y,Z Vertex 2 {m}
  2.78243059212624, 0, 6.57281529606312,  !- X,Y,Z Vertex 3 {m}
  0, 0, 5.1816;                           !- X,Y,Z Vertex 4 {m}

OS:ShadingSurface,
  {86657afc-1d77-46de-8d40-94ac1c79563b}, !- Handle
  Surface 15 - res eaves 1,               !- Name
  ,                                       !- Construction Name
  {c9e72f58-31fb-44b0-80bd-bf7d88f1b29f}, !- Shading Surface Group Name
  ,                                       !- Transmittance Schedule Name
  ,                                       !- Number of Vertices
  2.78243059212624, 11.739322368505, 6.57281529606312, !- X,Y,Z Vertex 1 {m}
  0, 11.739322368505, 5.1816,             !- X,Y,Z Vertex 2 {m}
  0, 11.129722368505, 5.1816,             !- X,Y,Z Vertex 3 {m}
  2.78243059212624, 11.129722368505, 6.57281529606312; !- X,Y,Z Vertex 4 {m}

OS:ShadingSurface,
  {72625ab4-019d-43ec-b3d6-515a56517e7e}, !- Handle
  Surface 15 - res eaves 2,               !- Name
  ,                                       !- Construction Name
  {c9e72f58-31fb-44b0-80bd-bf7d88f1b29f}, !- Shading Surface Group Name
  ,                                       !- Transmittance Schedule Name
  ,                                       !- Number of Vertices
  -0.6096, 11.129722368505, 4.8768,       !- X,Y,Z Vertex 1 {m}
  -0.6096, 0, 4.8768,                     !- X,Y,Z Vertex 2 {m}
  0, 0, 5.1816,                           !- X,Y,Z Vertex 3 {m}
  0, 11.129722368505, 5.1816;             !- X,Y,Z Vertex 4 {m}
=======
>>>>>>> 30cb9182
<|MERGE_RESOLUTION|>--- conflicted
+++ resolved
@@ -1,54 +1,26 @@
 !- NOTE: Auto-generated from /test/osw_files/SFD_2000sqft_2story_SL_FA_LeftRight.osw
 
 OS:Version,
-<<<<<<< HEAD
-  {10228267-5ac3-4329-bbe7-72a324322ad2}, !- Handle
-  2.9.0;                                  !- Version Identifier
-
-OS:SimulationControl,
-  {65c9031b-4afb-4e88-8b9d-d2f2aaa3d663}, !- Handle
-=======
   {608d6d39-243a-4c9b-a678-11e8b9514885}, !- Handle
   2.9.0;                                  !- Version Identifier
 
 OS:SimulationControl,
   {be0c274e-588b-47b2-999c-fc5b6327d91b}, !- Handle
->>>>>>> 30cb9182
   ,                                       !- Do Zone Sizing Calculation
   ,                                       !- Do System Sizing Calculation
   ,                                       !- Do Plant Sizing Calculation
   No;                                     !- Run Simulation for Sizing Periods
 
 OS:Timestep,
-<<<<<<< HEAD
-  {584428fb-6c43-4d06-9b54-61becda69115}, !- Handle
-  6;                                      !- Number of Timesteps per Hour
-
-OS:ShadowCalculation,
-  {89d97e1f-cc80-4d50-bdbd-faf79095057b}, !- Handle
-=======
   {50cde26c-ee08-44b5-acd1-abf479f4641f}, !- Handle
   6;                                      !- Number of Timesteps per Hour
 
 OS:ShadowCalculation,
   {e39d0863-b24d-4ddd-8be9-68a34138b481}, !- Handle
->>>>>>> 30cb9182
   20,                                     !- Calculation Frequency
   200;                                    !- Maximum Figures in Shadow Overlap Calculations
 
 OS:SurfaceConvectionAlgorithm:Outside,
-<<<<<<< HEAD
-  {d522afce-d207-4694-8cd1-9377bf58249e}, !- Handle
-  DOE-2;                                  !- Algorithm
-
-OS:SurfaceConvectionAlgorithm:Inside,
-  {bc6335cd-848c-4353-bb51-b1bb689086cd}, !- Handle
-  TARP;                                   !- Algorithm
-
-OS:ZoneCapacitanceMultiplier:ResearchSpecial,
-  {c63349f9-803e-4aac-9da0-aa7c52a8b5b6}, !- Handle
-  ,                                       !- Temperature Capacity Multiplier
-=======
   {38db2ed4-caa0-4b61-b5bb-f1c184f785c1}, !- Handle
   DOE-2;                                  !- Algorithm
 
@@ -59,16 +31,11 @@
 OS:ZoneCapacitanceMultiplier:ResearchSpecial,
   {fc14a431-2585-4f65-a5b6-992bf790d36d}, !- Handle
   3.6,                                    !- Temperature Capacity Multiplier
->>>>>>> 30cb9182
   15,                                     !- Humidity Capacity Multiplier
   ;                                       !- Carbon Dioxide Capacity Multiplier
 
 OS:RunPeriod,
-<<<<<<< HEAD
-  {46ef55ad-c5bc-4076-81f3-597c4a2cce8d}, !- Handle
-=======
   {d0beac86-1830-4cf1-a326-11484fe0b317}, !- Handle
->>>>>>> 30cb9182
   Run Period 1,                           !- Name
   1,                                      !- Begin Month
   1,                                      !- Begin Day of Month
@@ -82,21 +49,13 @@
   ;                                       !- Number of Times Runperiod to be Repeated
 
 OS:YearDescription,
-<<<<<<< HEAD
-  {81e6791b-c92d-42ff-8735-73366c9f885e}, !- Handle
-=======
   {fafabe75-fd5e-47b0-9362-60b7e09d8325}, !- Handle
->>>>>>> 30cb9182
   2007,                                   !- Calendar Year
   ,                                       !- Day of Week for Start Day
   ;                                       !- Is Leap Year
 
 OS:WeatherFile,
-<<<<<<< HEAD
-  {27f0f98d-761a-4a7b-abdb-dd8d5834fc84}, !- Handle
-=======
   {a1c32514-9e23-430e-925f-9e4c7a559396}, !- Handle
->>>>>>> 30cb9182
   Denver Intl Ap,                         !- City
   CO,                                     !- State Province Region
   USA,                                    !- Country
@@ -110,13 +69,8 @@
   E23378AA;                               !- Checksum
 
 OS:AdditionalProperties,
-<<<<<<< HEAD
-  {80f0343f-7ad2-49e3-aa2c-79d2f31aa6b9}, !- Handle
-  {27f0f98d-761a-4a7b-abdb-dd8d5834fc84}, !- Object Name
-=======
   {a82c11f3-54f8-4eb3-9bba-f9a60594465b}, !- Handle
   {a1c32514-9e23-430e-925f-9e4c7a559396}, !- Object Name
->>>>>>> 30cb9182
   EPWHeaderCity,                          !- Feature Name 1
   String,                                 !- Feature Data Type 1
   Denver Intl Ap,                         !- Feature Value 1
@@ -224,11 +178,7 @@
   84;                                     !- Feature Value 35
 
 OS:Site,
-<<<<<<< HEAD
-  {1d968fe3-7c4f-4d70-8efd-ff2ca19c863b}, !- Handle
-=======
   {db241fd2-2655-49d5-a184-255445ed739b}, !- Handle
->>>>>>> 30cb9182
   Denver Intl Ap_CO_USA,                  !- Name
   39.83,                                  !- Latitude {deg}
   -104.65,                                !- Longitude {deg}
@@ -237,11 +187,7 @@
   ;                                       !- Terrain
 
 OS:ClimateZones,
-<<<<<<< HEAD
-  {07b8e326-29bf-4091-82c3-2661e5b9d231}, !- Handle
-=======
   {85d006b3-896b-488e-9e07-6b0640ee028a}, !- Handle
->>>>>>> 30cb9182
   ,                                       !- Active Institution
   ,                                       !- Active Year
   ,                                       !- Climate Zone Institution Name 1
@@ -254,31 +200,19 @@
   Cold;                                   !- Climate Zone Value 2
 
 OS:Site:WaterMainsTemperature,
-<<<<<<< HEAD
-  {520a7605-9e1d-451e-9dab-bea5166cccbc}, !- Handle
-=======
   {a7638347-f79c-4a76-a349-f1ea90a191d3}, !- Handle
->>>>>>> 30cb9182
   Correlation,                            !- Calculation Method
   ,                                       !- Temperature Schedule Name
   10.8753424657535,                       !- Annual Average Outdoor Air Temperature {C}
   23.1524007936508;                       !- Maximum Difference In Monthly Average Outdoor Air Temperatures {deltaC}
 
 OS:RunPeriodControl:DaylightSavingTime,
-<<<<<<< HEAD
-  {344f69fd-d890-48c0-bab6-e9f0e6c68624}, !- Handle
-=======
   {5f503f3d-2f36-4ed5-bc67-ce460a7ba3b1}, !- Handle
->>>>>>> 30cb9182
   4/7,                                    !- Start Date
   10/26;                                  !- End Date
 
 OS:Site:GroundTemperature:Deep,
-<<<<<<< HEAD
-  {33e5f8f5-44c3-417c-adfb-0e744b1011e8}, !- Handle
-=======
   {def8fb85-7697-43a0-9329-4b7b153d1741}, !- Handle
->>>>>>> 30cb9182
   10.8753424657535,                       !- January Deep Ground Temperature {C}
   10.8753424657535,                       !- February Deep Ground Temperature {C}
   10.8753424657535,                       !- March Deep Ground Temperature {C}
@@ -293,11 +227,7 @@
   10.8753424657535;                       !- December Deep Ground Temperature {C}
 
 OS:Building,
-<<<<<<< HEAD
-  {ee84c605-5b23-4181-9d5b-6f91dc9af298}, !- Handle
-=======
   {f27abb6c-e1fa-4668-b3e8-594c5422e43b}, !- Handle
->>>>>>> 30cb9182
   Building 1,                             !- Name
   ,                                       !- Building Sector Type
   ,                                       !- North Axis {deg}
@@ -312,13 +242,8 @@
   1;                                      !- Standards Number of Living Units
 
 OS:AdditionalProperties,
-<<<<<<< HEAD
-  {756226e6-67ce-4eb7-a711-4e6c29c4e4da}, !- Handle
-  {ee84c605-5b23-4181-9d5b-6f91dc9af298}, !- Object Name
-=======
   {65ed4cb7-f261-469f-9330-10e335949842}, !- Handle
   {f27abb6c-e1fa-4668-b3e8-594c5422e43b}, !- Object Name
->>>>>>> 30cb9182
   Total Units Represented,                !- Feature Name 1
   Integer,                                !- Feature Data Type 1
   1,                                      !- Feature Value 1
@@ -327,11 +252,7 @@
   1;                                      !- Feature Value 2
 
 OS:ThermalZone,
-<<<<<<< HEAD
-  {0038c731-2c6c-4c82-a08a-cfac02c828fb}, !- Handle
-=======
   {e8ecb9f1-6574-494a-941b-b7fadca81d51}, !- Handle
->>>>>>> 30cb9182
   living zone,                            !- Name
   ,                                       !- Multiplier
   ,                                       !- Ceiling Height {m}
@@ -340,17 +261,10 @@
   ,                                       !- Zone Inside Convection Algorithm
   ,                                       !- Zone Outside Convection Algorithm
   ,                                       !- Zone Conditioning Equipment List Name
-<<<<<<< HEAD
-  {6504910f-4344-4646-a371-8844b7832896}, !- Zone Air Inlet Port List
-  {e6d1616f-e453-4e2e-bfdd-254714cc7756}, !- Zone Air Exhaust Port List
-  {371273a4-d486-4a94-b18c-59c7eff676b5}, !- Zone Air Node Name
-  {924a8e7c-e921-49ce-811b-645d7df11231}, !- Zone Return Air Port List
-=======
   {c207655e-0461-4a37-9f7a-c3f300b482b1}, !- Zone Air Inlet Port List
   {44e8da52-8346-436c-bf7b-d79e68419bd1}, !- Zone Air Exhaust Port List
   {11a51d9e-65ca-4a13-85cf-b414355bd089}, !- Zone Air Node Name
   {e5b8e252-02ba-461c-8007-7da9f0586d0a}, !- Zone Return Air Port List
->>>>>>> 30cb9182
   ,                                       !- Primary Daylighting Control Name
   ,                                       !- Fraction of Zone Controlled by Primary Daylighting Control
   ,                                       !- Secondary Daylighting Control Name
@@ -361,39 +275,6 @@
   No;                                     !- Use Ideal Air Loads
 
 OS:Node,
-<<<<<<< HEAD
-  {ce0232c0-c8d3-4124-bfd8-aabcc2c6c2b6}, !- Handle
-  Node 1,                                 !- Name
-  {371273a4-d486-4a94-b18c-59c7eff676b5}, !- Inlet Port
-  ;                                       !- Outlet Port
-
-OS:Connection,
-  {371273a4-d486-4a94-b18c-59c7eff676b5}, !- Handle
-  {a9abf90b-64df-4701-ac1e-e0fab11fd92c}, !- Name
-  {0038c731-2c6c-4c82-a08a-cfac02c828fb}, !- Source Object
-  11,                                     !- Outlet Port
-  {ce0232c0-c8d3-4124-bfd8-aabcc2c6c2b6}, !- Target Object
-  2;                                      !- Inlet Port
-
-OS:PortList,
-  {6504910f-4344-4646-a371-8844b7832896}, !- Handle
-  {5f3c3f74-50b7-48e0-b94b-45e48a15af2e}, !- Name
-  {0038c731-2c6c-4c82-a08a-cfac02c828fb}; !- HVAC Component
-
-OS:PortList,
-  {e6d1616f-e453-4e2e-bfdd-254714cc7756}, !- Handle
-  {50f0ab50-aece-4a71-b017-b440b26a7d34}, !- Name
-  {0038c731-2c6c-4c82-a08a-cfac02c828fb}; !- HVAC Component
-
-OS:PortList,
-  {924a8e7c-e921-49ce-811b-645d7df11231}, !- Handle
-  {f8486d61-dbb8-41a1-ab2c-9ed0c20ce592}, !- Name
-  {0038c731-2c6c-4c82-a08a-cfac02c828fb}; !- HVAC Component
-
-OS:Sizing:Zone,
-  {8247ce91-d50d-448f-a2ae-32fbe939eb04}, !- Handle
-  {0038c731-2c6c-4c82-a08a-cfac02c828fb}, !- Zone or ZoneList Name
-=======
   {da4a39bd-073d-4b78-9769-a1a535610062}, !- Handle
   Node 1,                                 !- Name
   {11a51d9e-65ca-4a13-85cf-b414355bd089}, !- Inlet Port
@@ -425,7 +306,6 @@
 OS:Sizing:Zone,
   {2a07c865-0114-48f4-8020-2b49c452d595}, !- Handle
   {e8ecb9f1-6574-494a-941b-b7fadca81d51}, !- Zone or ZoneList Name
->>>>>>> 30cb9182
   SupplyAirTemperature,                   !- Zone Cooling Design Supply Air Temperature Input Method
   14,                                     !- Zone Cooling Design Supply Air Temperature {C}
   11.11,                                  !- Zone Cooling Design Supply Air Temperature Difference {deltaC}
@@ -454,16 +334,6 @@
   autosize;                               !- Dedicated Outdoor Air High Setpoint Temperature for Design {C}
 
 OS:ZoneHVAC:EquipmentList,
-<<<<<<< HEAD
-  {dd2dd860-4c65-4dae-8549-464cfd243408}, !- Handle
-  Zone HVAC Equipment List 1,             !- Name
-  {0038c731-2c6c-4c82-a08a-cfac02c828fb}; !- Thermal Zone
-
-OS:Space,
-  {31682138-c7b3-4cf3-9dfd-cfb983149759}, !- Handle
-  living space,                           !- Name
-  {b17afb31-2db0-4afd-a71b-3f13b8bdc3d3}, !- Space Type Name
-=======
   {2efe76a1-2933-42b8-8bf2-f6b075c724ea}, !- Handle
   Zone HVAC Equipment List 1,             !- Name
   {e8ecb9f1-6574-494a-941b-b7fadca81d51}; !- Thermal Zone
@@ -472,7 +342,6 @@
   {7bb1e41a-7305-40e0-8b8a-bc63e0ab282e}, !- Handle
   living space,                           !- Name
   {c3039722-f3c1-4251-b7b1-e6b9f105da0a}, !- Space Type Name
->>>>>>> 30cb9182
   ,                                       !- Default Construction Set Name
   ,                                       !- Default Schedule Set Name
   -0,                                     !- Direction of Relative North {deg}
@@ -480,19 +349,6 @@
   0,                                      !- Y Origin {m}
   0,                                      !- Z Origin {m}
   ,                                       !- Building Story Name
-<<<<<<< HEAD
-  {0038c731-2c6c-4c82-a08a-cfac02c828fb}, !- Thermal Zone Name
-  ,                                       !- Part of Total Floor Area
-  ,                                       !- Design Specification Outdoor Air Object Name
-  {2842365a-bfa5-448b-b998-fbc25095a281}; !- Building Unit Name
-
-OS:Surface,
-  {a992f90d-d39e-412b-a3da-04d58514a893}, !- Handle
-  Surface 1,                              !- Name
-  Floor,                                  !- Surface Type
-  ,                                       !- Construction Name
-  {31682138-c7b3-4cf3-9dfd-cfb983149759}, !- Space Name
-=======
   {e8ecb9f1-6574-494a-941b-b7fadca81d51}, !- Thermal Zone Name
   ,                                       !- Part of Total Floor Area
   ,                                       !- Design Specification Outdoor Air Object Name
@@ -504,7 +360,6 @@
   Floor,                                  !- Surface Type
   ,                                       !- Construction Name
   {7bb1e41a-7305-40e0-8b8a-bc63e0ab282e}, !- Space Name
->>>>>>> 30cb9182
   Foundation,                             !- Outside Boundary Condition
   ,                                       !- Outside Boundary Condition Object
   NoSun,                                  !- Sun Exposure
@@ -517,19 +372,11 @@
   5.56486118425249, 0, 0;                 !- X,Y,Z Vertex 4 {m}
 
 OS:Surface,
-<<<<<<< HEAD
-  {49bf2ec0-c47a-4a19-83a3-2c35fe500b71}, !- Handle
-  Surface 2,                              !- Name
-  Wall,                                   !- Surface Type
-  ,                                       !- Construction Name
-  {31682138-c7b3-4cf3-9dfd-cfb983149759}, !- Space Name
-=======
   {ace1a0db-c22b-4d9c-ba1d-ba1f16df1574}, !- Handle
   Surface 2,                              !- Name
   Wall,                                   !- Surface Type
   ,                                       !- Construction Name
   {7bb1e41a-7305-40e0-8b8a-bc63e0ab282e}, !- Space Name
->>>>>>> 30cb9182
   Outdoors,                               !- Outside Boundary Condition
   ,                                       !- Outside Boundary Condition Object
   SunExposed,                             !- Sun Exposure
@@ -542,19 +389,11 @@
   0, 0, 2.4384;                           !- X,Y,Z Vertex 4 {m}
 
 OS:Surface,
-<<<<<<< HEAD
-  {d12fc5c0-f42d-4699-9975-fc47b54780f7}, !- Handle
-  Surface 3,                              !- Name
-  Wall,                                   !- Surface Type
-  ,                                       !- Construction Name
-  {31682138-c7b3-4cf3-9dfd-cfb983149759}, !- Space Name
-=======
   {b4d9eaa1-8e66-47bc-807e-bd38760c1867}, !- Handle
   Surface 3,                              !- Name
   Wall,                                   !- Surface Type
   ,                                       !- Construction Name
   {7bb1e41a-7305-40e0-8b8a-bc63e0ab282e}, !- Space Name
->>>>>>> 30cb9182
   Outdoors,                               !- Outside Boundary Condition
   ,                                       !- Outside Boundary Condition Object
   SunExposed,                             !- Sun Exposure
@@ -567,19 +406,11 @@
   0, 11.129722368505, 2.4384;             !- X,Y,Z Vertex 4 {m}
 
 OS:Surface,
-<<<<<<< HEAD
-  {fa0b41d3-1b25-4a9d-839f-f00a162726fd}, !- Handle
-  Surface 4,                              !- Name
-  Wall,                                   !- Surface Type
-  ,                                       !- Construction Name
-  {31682138-c7b3-4cf3-9dfd-cfb983149759}, !- Space Name
-=======
   {5cd61fa4-57f9-4b12-a376-a0f79774d796}, !- Handle
   Surface 4,                              !- Name
   Wall,                                   !- Surface Type
   ,                                       !- Construction Name
   {7bb1e41a-7305-40e0-8b8a-bc63e0ab282e}, !- Space Name
->>>>>>> 30cb9182
   Outdoors,                               !- Outside Boundary Condition
   ,                                       !- Outside Boundary Condition Object
   SunExposed,                             !- Sun Exposure
@@ -592,19 +423,11 @@
   5.56486118425249, 11.129722368505, 2.4384; !- X,Y,Z Vertex 4 {m}
 
 OS:Surface,
-<<<<<<< HEAD
-  {dca36488-5e27-47fa-815c-c3c6977ee579}, !- Handle
-  Surface 5,                              !- Name
-  Wall,                                   !- Surface Type
-  ,                                       !- Construction Name
-  {31682138-c7b3-4cf3-9dfd-cfb983149759}, !- Space Name
-=======
   {2b626a69-1c89-47c4-be9d-9671fdfb0839}, !- Handle
   Surface 5,                              !- Name
   Wall,                                   !- Surface Type
   ,                                       !- Construction Name
   {7bb1e41a-7305-40e0-8b8a-bc63e0ab282e}, !- Space Name
->>>>>>> 30cb9182
   Outdoors,                               !- Outside Boundary Condition
   ,                                       !- Outside Boundary Condition Object
   SunExposed,                             !- Sun Exposure
@@ -617,15 +440,6 @@
   5.56486118425249, 0, 2.4384;            !- X,Y,Z Vertex 4 {m}
 
 OS:Surface,
-<<<<<<< HEAD
-  {a7766b75-34c1-4658-bca3-12a223b1fd9e}, !- Handle
-  Surface 6,                              !- Name
-  RoofCeiling,                            !- Surface Type
-  ,                                       !- Construction Name
-  {31682138-c7b3-4cf3-9dfd-cfb983149759}, !- Space Name
-  Surface,                                !- Outside Boundary Condition
-  {c4821c88-4374-45b7-9adf-baa3292f366d}, !- Outside Boundary Condition Object
-=======
   {59200e25-815d-4413-b672-c6ae8a4cdd1d}, !- Handle
   Surface 6,                              !- Name
   RoofCeiling,                            !- Surface Type
@@ -633,7 +447,6 @@
   {7bb1e41a-7305-40e0-8b8a-bc63e0ab282e}, !- Space Name
   Surface,                                !- Outside Boundary Condition
   {5b2b0352-e8c9-4a66-8d2b-a12c4da9d1af}, !- Outside Boundary Condition Object
->>>>>>> 30cb9182
   NoSun,                                  !- Sun Exposure
   NoWind,                                 !- Wind Exposure
   ,                                       !- View Factor to Ground
@@ -644,11 +457,7 @@
   0, 0, 2.4384;                           !- X,Y,Z Vertex 4 {m}
 
 OS:SpaceType,
-<<<<<<< HEAD
-  {b17afb31-2db0-4afd-a71b-3f13b8bdc3d3}, !- Handle
-=======
   {c3039722-f3c1-4251-b7b1-e6b9f105da0a}, !- Handle
->>>>>>> 30cb9182
   Space Type 1,                           !- Name
   ,                                       !- Default Construction Set Name
   ,                                       !- Default Schedule Set Name
@@ -659,15 +468,9 @@
   living;                                 !- Standards Space Type
 
 OS:Space,
-<<<<<<< HEAD
-  {63a5754a-c78e-4e27-ae8f-2301df01d0c3}, !- Handle
-  living space|story 2,                   !- Name
-  {b17afb31-2db0-4afd-a71b-3f13b8bdc3d3}, !- Space Type Name
-=======
   {9af36103-2d38-43f9-a411-4a21e8e240d1}, !- Handle
   living space|story 2,                   !- Name
   {c3039722-f3c1-4251-b7b1-e6b9f105da0a}, !- Space Type Name
->>>>>>> 30cb9182
   ,                                       !- Default Construction Set Name
   ,                                       !- Default Schedule Set Name
   -0,                                     !- Direction of Relative North {deg}
@@ -675,21 +478,6 @@
   0,                                      !- Y Origin {m}
   2.4384,                                 !- Z Origin {m}
   ,                                       !- Building Story Name
-<<<<<<< HEAD
-  {0038c731-2c6c-4c82-a08a-cfac02c828fb}, !- Thermal Zone Name
-  ,                                       !- Part of Total Floor Area
-  ,                                       !- Design Specification Outdoor Air Object Name
-  {2842365a-bfa5-448b-b998-fbc25095a281}; !- Building Unit Name
-
-OS:Surface,
-  {c4821c88-4374-45b7-9adf-baa3292f366d}, !- Handle
-  Surface 7,                              !- Name
-  Floor,                                  !- Surface Type
-  ,                                       !- Construction Name
-  {63a5754a-c78e-4e27-ae8f-2301df01d0c3}, !- Space Name
-  Surface,                                !- Outside Boundary Condition
-  {a7766b75-34c1-4658-bca3-12a223b1fd9e}, !- Outside Boundary Condition Object
-=======
   {e8ecb9f1-6574-494a-941b-b7fadca81d51}, !- Thermal Zone Name
   ,                                       !- Part of Total Floor Area
   ,                                       !- Design Specification Outdoor Air Object Name
@@ -703,7 +491,6 @@
   {9af36103-2d38-43f9-a411-4a21e8e240d1}, !- Space Name
   Surface,                                !- Outside Boundary Condition
   {59200e25-815d-4413-b672-c6ae8a4cdd1d}, !- Outside Boundary Condition Object
->>>>>>> 30cb9182
   NoSun,                                  !- Sun Exposure
   NoWind,                                 !- Wind Exposure
   ,                                       !- View Factor to Ground
@@ -714,19 +501,11 @@
   5.56486118425249, 0, 0;                 !- X,Y,Z Vertex 4 {m}
 
 OS:Surface,
-<<<<<<< HEAD
-  {e5d3479c-e33f-429c-be76-4233312a9087}, !- Handle
-  Surface 8,                              !- Name
-  Wall,                                   !- Surface Type
-  ,                                       !- Construction Name
-  {63a5754a-c78e-4e27-ae8f-2301df01d0c3}, !- Space Name
-=======
   {9e3e3605-e3e4-4cf9-8e65-0d28e39af819}, !- Handle
   Surface 8,                              !- Name
   Wall,                                   !- Surface Type
   ,                                       !- Construction Name
   {9af36103-2d38-43f9-a411-4a21e8e240d1}, !- Space Name
->>>>>>> 30cb9182
   Outdoors,                               !- Outside Boundary Condition
   ,                                       !- Outside Boundary Condition Object
   SunExposed,                             !- Sun Exposure
@@ -739,19 +518,11 @@
   0, 0, 2.4384;                           !- X,Y,Z Vertex 4 {m}
 
 OS:Surface,
-<<<<<<< HEAD
-  {29d1627a-f337-4d0b-8d85-4a84825f5b67}, !- Handle
-  Surface 9,                              !- Name
-  Wall,                                   !- Surface Type
-  ,                                       !- Construction Name
-  {63a5754a-c78e-4e27-ae8f-2301df01d0c3}, !- Space Name
-=======
   {cf510f38-61b4-46e0-91b6-0b604a815291}, !- Handle
   Surface 9,                              !- Name
   Wall,                                   !- Surface Type
   ,                                       !- Construction Name
   {9af36103-2d38-43f9-a411-4a21e8e240d1}, !- Space Name
->>>>>>> 30cb9182
   Outdoors,                               !- Outside Boundary Condition
   ,                                       !- Outside Boundary Condition Object
   SunExposed,                             !- Sun Exposure
@@ -764,19 +535,11 @@
   0, 11.129722368505, 2.4384;             !- X,Y,Z Vertex 4 {m}
 
 OS:Surface,
-<<<<<<< HEAD
-  {71e30078-a5d7-4c72-b3f1-e4470662bbef}, !- Handle
-  Surface 10,                             !- Name
-  Wall,                                   !- Surface Type
-  ,                                       !- Construction Name
-  {63a5754a-c78e-4e27-ae8f-2301df01d0c3}, !- Space Name
-=======
   {29dda632-2a62-4e21-9f2c-e773217630ce}, !- Handle
   Surface 10,                             !- Name
   Wall,                                   !- Surface Type
   ,                                       !- Construction Name
   {9af36103-2d38-43f9-a411-4a21e8e240d1}, !- Space Name
->>>>>>> 30cb9182
   Outdoors,                               !- Outside Boundary Condition
   ,                                       !- Outside Boundary Condition Object
   SunExposed,                             !- Sun Exposure
@@ -789,19 +552,11 @@
   5.56486118425249, 11.129722368505, 2.4384; !- X,Y,Z Vertex 4 {m}
 
 OS:Surface,
-<<<<<<< HEAD
-  {6ae7fe56-3fa1-4c4c-af1d-bf3b160be3d6}, !- Handle
-  Surface 11,                             !- Name
-  Wall,                                   !- Surface Type
-  ,                                       !- Construction Name
-  {63a5754a-c78e-4e27-ae8f-2301df01d0c3}, !- Space Name
-=======
   {1a66f702-cb37-43c2-92f5-6c21439dabe5}, !- Handle
   Surface 11,                             !- Name
   Wall,                                   !- Surface Type
   ,                                       !- Construction Name
   {9af36103-2d38-43f9-a411-4a21e8e240d1}, !- Space Name
->>>>>>> 30cb9182
   Outdoors,                               !- Outside Boundary Condition
   ,                                       !- Outside Boundary Condition Object
   SunExposed,                             !- Sun Exposure
@@ -814,15 +569,6 @@
   5.56486118425249, 0, 2.4384;            !- X,Y,Z Vertex 4 {m}
 
 OS:Surface,
-<<<<<<< HEAD
-  {aa928e73-ffd2-4e97-a9bc-e30b6521e59b}, !- Handle
-  Surface 12,                             !- Name
-  RoofCeiling,                            !- Surface Type
-  ,                                       !- Construction Name
-  {63a5754a-c78e-4e27-ae8f-2301df01d0c3}, !- Space Name
-  Surface,                                !- Outside Boundary Condition
-  {8da6f5d7-6c4f-4b25-890c-6a278013b664}, !- Outside Boundary Condition Object
-=======
   {75be878b-ceee-48b5-95d0-ec76459a39ed}, !- Handle
   Surface 12,                             !- Name
   RoofCeiling,                            !- Surface Type
@@ -830,7 +576,6 @@
   {9af36103-2d38-43f9-a411-4a21e8e240d1}, !- Space Name
   Surface,                                !- Outside Boundary Condition
   {bdc1d5cd-a8b4-44d7-8d3d-784fe4078cbb}, !- Outside Boundary Condition Object
->>>>>>> 30cb9182
   NoSun,                                  !- Sun Exposure
   NoWind,                                 !- Wind Exposure
   ,                                       !- View Factor to Ground
@@ -841,15 +586,6 @@
   0, 0, 2.4384;                           !- X,Y,Z Vertex 4 {m}
 
 OS:Surface,
-<<<<<<< HEAD
-  {8da6f5d7-6c4f-4b25-890c-6a278013b664}, !- Handle
-  Surface 13,                             !- Name
-  Floor,                                  !- Surface Type
-  ,                                       !- Construction Name
-  {de5ee57b-9dfb-4a2f-92c8-3af9e11030f0}, !- Space Name
-  Surface,                                !- Outside Boundary Condition
-  {aa928e73-ffd2-4e97-a9bc-e30b6521e59b}, !- Outside Boundary Condition Object
-=======
   {bdc1d5cd-a8b4-44d7-8d3d-784fe4078cbb}, !- Handle
   Surface 13,                             !- Name
   Floor,                                  !- Surface Type
@@ -857,7 +593,6 @@
   {bada5c18-8de1-438c-b2af-18deb6ce8a1f}, !- Space Name
   Surface,                                !- Outside Boundary Condition
   {75be878b-ceee-48b5-95d0-ec76459a39ed}, !- Outside Boundary Condition Object
->>>>>>> 30cb9182
   NoSun,                                  !- Sun Exposure
   NoWind,                                 !- Wind Exposure
   ,                                       !- View Factor to Ground
@@ -868,19 +603,11 @@
   0, 0, 0;                                !- X,Y,Z Vertex 4 {m}
 
 OS:Surface,
-<<<<<<< HEAD
-  {0793966f-c0dc-4345-bff4-768478fa7d68}, !- Handle
-  Surface 14,                             !- Name
-  RoofCeiling,                            !- Surface Type
-  ,                                       !- Construction Name
-  {de5ee57b-9dfb-4a2f-92c8-3af9e11030f0}, !- Space Name
-=======
   {f105fe91-cb38-4e06-9faa-c66d61d325aa}, !- Handle
   Surface 14,                             !- Name
   RoofCeiling,                            !- Surface Type
   ,                                       !- Construction Name
   {bada5c18-8de1-438c-b2af-18deb6ce8a1f}, !- Space Name
->>>>>>> 30cb9182
   Outdoors,                               !- Outside Boundary Condition
   ,                                       !- Outside Boundary Condition Object
   SunExposed,                             !- Sun Exposure
@@ -893,19 +620,11 @@
   5.56486118425249, 11.129722368505, 0;   !- X,Y,Z Vertex 4 {m}
 
 OS:Surface,
-<<<<<<< HEAD
-  {f6052f15-984d-4c2e-a8ed-c0f7831ecac7}, !- Handle
-  Surface 15,                             !- Name
-  RoofCeiling,                            !- Surface Type
-  ,                                       !- Construction Name
-  {de5ee57b-9dfb-4a2f-92c8-3af9e11030f0}, !- Space Name
-=======
   {6ec4808c-21cb-4310-89b4-29546a06aec2}, !- Handle
   Surface 15,                             !- Name
   RoofCeiling,                            !- Surface Type
   ,                                       !- Construction Name
   {bada5c18-8de1-438c-b2af-18deb6ce8a1f}, !- Space Name
->>>>>>> 30cb9182
   Outdoors,                               !- Outside Boundary Condition
   ,                                       !- Outside Boundary Condition Object
   SunExposed,                             !- Sun Exposure
@@ -918,19 +637,11 @@
   0, 0, 0;                                !- X,Y,Z Vertex 4 {m}
 
 OS:Surface,
-<<<<<<< HEAD
-  {3e4fefce-3ff9-4a5b-b88a-d53719fe1d73}, !- Handle
-  Surface 16,                             !- Name
-  Wall,                                   !- Surface Type
-  ,                                       !- Construction Name
-  {de5ee57b-9dfb-4a2f-92c8-3af9e11030f0}, !- Space Name
-=======
   {aa754375-13b8-48b5-a916-5b3c66183136}, !- Handle
   Surface 16,                             !- Name
   Wall,                                   !- Surface Type
   ,                                       !- Construction Name
   {bada5c18-8de1-438c-b2af-18deb6ce8a1f}, !- Space Name
->>>>>>> 30cb9182
   Outdoors,                               !- Outside Boundary Condition
   ,                                       !- Outside Boundary Condition Object
   SunExposed,                             !- Sun Exposure
@@ -942,19 +653,11 @@
   5.56486118425249, 0, 0;                 !- X,Y,Z Vertex 3 {m}
 
 OS:Surface,
-<<<<<<< HEAD
-  {15502295-66e5-43b4-92fc-a52e46c0ab31}, !- Handle
-  Surface 17,                             !- Name
-  Wall,                                   !- Surface Type
-  ,                                       !- Construction Name
-  {de5ee57b-9dfb-4a2f-92c8-3af9e11030f0}, !- Space Name
-=======
   {0c7ba678-be22-472d-a4b2-88c661e430c6}, !- Handle
   Surface 17,                             !- Name
   Wall,                                   !- Surface Type
   ,                                       !- Construction Name
   {bada5c18-8de1-438c-b2af-18deb6ce8a1f}, !- Space Name
->>>>>>> 30cb9182
   Outdoors,                               !- Outside Boundary Condition
   ,                                       !- Outside Boundary Condition Object
   SunExposed,                             !- Sun Exposure
@@ -966,15 +669,9 @@
   0, 11.129722368505, 0;                  !- X,Y,Z Vertex 3 {m}
 
 OS:Space,
-<<<<<<< HEAD
-  {de5ee57b-9dfb-4a2f-92c8-3af9e11030f0}, !- Handle
-  finished attic space,                   !- Name
-  {b17afb31-2db0-4afd-a71b-3f13b8bdc3d3}, !- Space Type Name
-=======
   {bada5c18-8de1-438c-b2af-18deb6ce8a1f}, !- Handle
   finished attic space,                   !- Name
   {c3039722-f3c1-4251-b7b1-e6b9f105da0a}, !- Space Type Name
->>>>>>> 30cb9182
   ,                                       !- Default Construction Set Name
   ,                                       !- Default Schedule Set Name
   -0,                                     !- Direction of Relative North {deg}
@@ -982,15 +679,6 @@
   0,                                      !- Y Origin {m}
   4.8768,                                 !- Z Origin {m}
   ,                                       !- Building Story Name
-<<<<<<< HEAD
-  {0038c731-2c6c-4c82-a08a-cfac02c828fb}, !- Thermal Zone Name
-  ,                                       !- Part of Total Floor Area
-  ,                                       !- Design Specification Outdoor Air Object Name
-  {2842365a-bfa5-448b-b998-fbc25095a281}; !- Building Unit Name
-
-OS:BuildingUnit,
-  {2842365a-bfa5-448b-b998-fbc25095a281}, !- Handle
-=======
   {e8ecb9f1-6574-494a-941b-b7fadca81d51}, !- Thermal Zone Name
   ,                                       !- Part of Total Floor Area
   ,                                       !- Design Specification Outdoor Air Object Name
@@ -998,19 +686,13 @@
 
 OS:BuildingUnit,
   {28f86130-5562-49fb-9551-53d01df04cb8}, !- Handle
->>>>>>> 30cb9182
   unit 1,                                 !- Name
   ,                                       !- Rendering Color
   Residential;                            !- Building Unit Type
 
 OS:AdditionalProperties,
-<<<<<<< HEAD
-  {150864ed-b0c5-4b24-9f8e-dea3625afadc}, !- Handle
-  {2842365a-bfa5-448b-b998-fbc25095a281}, !- Object Name
-=======
   {f63db574-ddab-40df-96dd-63f2ee0c262c}, !- Handle
   {28f86130-5562-49fb-9551-53d01df04cb8}, !- Object Name
->>>>>>> 30cb9182
   NumberOfBedrooms,                       !- Feature Name 1
   Integer,                                !- Feature Data Type 1
   3,                                      !- Feature Value 1
@@ -1021,18 +703,8 @@
   Double,                                 !- Feature Data Type 3
   2.6400000000000001;                     !- Feature Value 3
 
-<<<<<<< HEAD
-OS:External:File,
-  {11003055-acd0-4094-ad8d-4cc21971e453}, !- Handle
-  8760.csv,                               !- Name
-  8760.csv;                               !- File Name
-
-OS:Schedule:Day,
-  {575f249e-32ac-4d43-81d2-ff841e49f91c}, !- Handle
-=======
 OS:Schedule:Day,
   {b6a633e2-02aa-4d1c-8f1f-8b704e23e0fe}, !- Handle
->>>>>>> 30cb9182
   Schedule Day 1,                         !- Name
   ,                                       !- Schedule Type Limits Name
   ,                                       !- Interpolate to Timestep
@@ -1041,214 +713,10 @@
   0;                                      !- Value Until Time 1
 
 OS:Schedule:Day,
-<<<<<<< HEAD
-  {ab638ee4-89b7-49df-9c4d-489577406a0c}, !- Handle
-=======
   {412de580-ac5e-40ce-a16a-ac4e06d8c81d}, !- Handle
->>>>>>> 30cb9182
   Schedule Day 2,                         !- Name
   ,                                       !- Schedule Type Limits Name
   ,                                       !- Interpolate to Timestep
   24,                                     !- Hour 1
   0,                                      !- Minute 1
   1;                                      !- Value Until Time 1
-<<<<<<< HEAD
-
-OS:Schedule:File,
-  {0ed55c32-c079-4e73-b915-8546f2582bf2}, !- Handle
-  occupants,                              !- Name
-  {4f9a54cc-56b6-4b8f-894f-46f0458cf76b}, !- Schedule Type Limits Name
-  {11003055-acd0-4094-ad8d-4cc21971e453}, !- External File Name
-  1,                                      !- Column Number
-  1,                                      !- Rows to Skip at Top
-  8760,                                   !- Number of Hours of Data
-  ,                                       !- Column Separator
-  ,                                       !- Interpolate to Timestep
-  60;                                     !- Minutes per Item
-
-OS:Schedule:Ruleset,
-  {89dad59d-7dd1-4e61-a0f8-076378d19614}, !- Handle
-  Schedule Ruleset 1,                     !- Name
-  {e10c178f-75c4-4fa6-b32c-456d0c98dcba}, !- Schedule Type Limits Name
-  {0f0182ef-b221-447b-91a2-22d2c38127b3}; !- Default Day Schedule Name
-
-OS:Schedule:Day,
-  {0f0182ef-b221-447b-91a2-22d2c38127b3}, !- Handle
-  Schedule Day 3,                         !- Name
-  {e10c178f-75c4-4fa6-b32c-456d0c98dcba}, !- Schedule Type Limits Name
-  ,                                       !- Interpolate to Timestep
-  24,                                     !- Hour 1
-  0,                                      !- Minute 1
-  112.539290946133;                       !- Value Until Time 1
-
-OS:People:Definition,
-  {ad5d898d-cace-46d3-a923-aa49288859c0}, !- Handle
-  res occupants|living space,             !- Name
-  People,                                 !- Number of People Calculation Method
-  0.88,                                   !- Number of People {people}
-  ,                                       !- People per Space Floor Area {person/m2}
-  ,                                       !- Space Floor Area per Person {m2/person}
-  0.319734,                               !- Fraction Radiant
-  0.573,                                  !- Sensible Heat Fraction
-  0,                                      !- Carbon Dioxide Generation Rate {m3/s-W}
-  No,                                     !- Enable ASHRAE 55 Comfort Warnings
-  ZoneAveraged;                           !- Mean Radiant Temperature Calculation Type
-
-OS:People,
-  {caa5a8c0-05d0-4bd3-8beb-425aa2e592ba}, !- Handle
-  res occupants|living space,             !- Name
-  {ad5d898d-cace-46d3-a923-aa49288859c0}, !- People Definition Name
-  {31682138-c7b3-4cf3-9dfd-cfb983149759}, !- Space or SpaceType Name
-  {0ed55c32-c079-4e73-b915-8546f2582bf2}, !- Number of People Schedule Name
-  {89dad59d-7dd1-4e61-a0f8-076378d19614}, !- Activity Level Schedule Name
-  ,                                       !- Surface Name/Angle Factor List Name
-  ,                                       !- Work Efficiency Schedule Name
-  ,                                       !- Clothing Insulation Schedule Name
-  ,                                       !- Air Velocity Schedule Name
-  1;                                      !- Multiplier
-
-OS:ScheduleTypeLimits,
-  {e10c178f-75c4-4fa6-b32c-456d0c98dcba}, !- Handle
-  ActivityLevel,                          !- Name
-  0,                                      !- Lower Limit Value
-  ,                                       !- Upper Limit Value
-  Continuous,                             !- Numeric Type
-  ActivityLevel;                          !- Unit Type
-
-OS:ScheduleTypeLimits,
-  {4f9a54cc-56b6-4b8f-894f-46f0458cf76b}, !- Handle
-  Fractional,                             !- Name
-  0,                                      !- Lower Limit Value
-  1,                                      !- Upper Limit Value
-  Continuous;                             !- Numeric Type
-
-OS:People:Definition,
-  {722c1806-11af-457a-abea-6104ed202145}, !- Handle
-  res occupants|living space|story 2,     !- Name
-  People,                                 !- Number of People Calculation Method
-  0.88,                                   !- Number of People {people}
-  ,                                       !- People per Space Floor Area {person/m2}
-  ,                                       !- Space Floor Area per Person {m2/person}
-  0.319734,                               !- Fraction Radiant
-  0.573,                                  !- Sensible Heat Fraction
-  0,                                      !- Carbon Dioxide Generation Rate {m3/s-W}
-  No,                                     !- Enable ASHRAE 55 Comfort Warnings
-  ZoneAveraged;                           !- Mean Radiant Temperature Calculation Type
-
-OS:People,
-  {def19625-9207-47d8-8d77-9f3fb46db2c8}, !- Handle
-  res occupants|living space|story 2,     !- Name
-  {722c1806-11af-457a-abea-6104ed202145}, !- People Definition Name
-  {63a5754a-c78e-4e27-ae8f-2301df01d0c3}, !- Space or SpaceType Name
-  {0ed55c32-c079-4e73-b915-8546f2582bf2}, !- Number of People Schedule Name
-  {89dad59d-7dd1-4e61-a0f8-076378d19614}, !- Activity Level Schedule Name
-  ,                                       !- Surface Name/Angle Factor List Name
-  ,                                       !- Work Efficiency Schedule Name
-  ,                                       !- Clothing Insulation Schedule Name
-  ,                                       !- Air Velocity Schedule Name
-  1;                                      !- Multiplier
-
-OS:People:Definition,
-  {a8eaf4ce-190d-43e4-864e-6b4daaaba506}, !- Handle
-  res occupants|finished attic space,     !- Name
-  People,                                 !- Number of People Calculation Method
-  0.88,                                   !- Number of People {people}
-  ,                                       !- People per Space Floor Area {person/m2}
-  ,                                       !- Space Floor Area per Person {m2/person}
-  0.319734,                               !- Fraction Radiant
-  0.573,                                  !- Sensible Heat Fraction
-  0,                                      !- Carbon Dioxide Generation Rate {m3/s-W}
-  No,                                     !- Enable ASHRAE 55 Comfort Warnings
-  ZoneAveraged;                           !- Mean Radiant Temperature Calculation Type
-
-OS:People,
-  {c95770a6-6e23-4559-8160-de3a8c6d1b87}, !- Handle
-  res occupants|finished attic space,     !- Name
-  {a8eaf4ce-190d-43e4-864e-6b4daaaba506}, !- People Definition Name
-  {de5ee57b-9dfb-4a2f-92c8-3af9e11030f0}, !- Space or SpaceType Name
-  {0ed55c32-c079-4e73-b915-8546f2582bf2}, !- Number of People Schedule Name
-  {89dad59d-7dd1-4e61-a0f8-076378d19614}, !- Activity Level Schedule Name
-  ,                                       !- Surface Name/Angle Factor List Name
-  ,                                       !- Work Efficiency Schedule Name
-  ,                                       !- Clothing Insulation Schedule Name
-  ,                                       !- Air Velocity Schedule Name
-  1;                                      !- Multiplier
-
-OS:ShadingSurfaceGroup,
-  {c9e72f58-31fb-44b0-80bd-bf7d88f1b29f}, !- Handle
-  res eaves,                              !- Name
-  Building;                               !- Shading Surface Type
-
-OS:ShadingSurface,
-  {05856ff9-b181-4844-b50a-7cc4daeb66f0}, !- Handle
-  Surface 14 - res eaves,                 !- Name
-  ,                                       !- Construction Name
-  {c9e72f58-31fb-44b0-80bd-bf7d88f1b29f}, !- Shading Surface Group Name
-  ,                                       !- Transmittance Schedule Name
-  ,                                       !- Number of Vertices
-  5.56486118425249, 11.739322368505, 5.1816, !- X,Y,Z Vertex 1 {m}
-  2.78243059212624, 11.739322368505, 6.57281529606312, !- X,Y,Z Vertex 2 {m}
-  2.78243059212624, 11.129722368505, 6.57281529606312, !- X,Y,Z Vertex 3 {m}
-  5.56486118425249, 11.129722368505, 5.1816; !- X,Y,Z Vertex 4 {m}
-
-OS:ShadingSurface,
-  {14466b34-76b7-4713-aa5a-ea3443aeae9d}, !- Handle
-  Surface 14 - res eaves 1,               !- Name
-  ,                                       !- Construction Name
-  {c9e72f58-31fb-44b0-80bd-bf7d88f1b29f}, !- Shading Surface Group Name
-  ,                                       !- Transmittance Schedule Name
-  ,                                       !- Number of Vertices
-  2.78243059212624, -0.6096, 6.57281529606312, !- X,Y,Z Vertex 1 {m}
-  5.56486118425249, -0.6096, 5.1816,      !- X,Y,Z Vertex 2 {m}
-  5.56486118425249, 0, 5.1816,            !- X,Y,Z Vertex 3 {m}
-  2.78243059212624, 0, 6.57281529606312;  !- X,Y,Z Vertex 4 {m}
-
-OS:ShadingSurface,
-  {78337488-fa67-422f-b91a-c09d4c207197}, !- Handle
-  Surface 14 - res eaves 2,               !- Name
-  ,                                       !- Construction Name
-  {c9e72f58-31fb-44b0-80bd-bf7d88f1b29f}, !- Shading Surface Group Name
-  ,                                       !- Transmittance Schedule Name
-  ,                                       !- Number of Vertices
-  6.17446118425249, 0, 4.8768,            !- X,Y,Z Vertex 1 {m}
-  6.17446118425249, 11.129722368505, 4.8768, !- X,Y,Z Vertex 2 {m}
-  5.56486118425249, 11.129722368505, 5.1816, !- X,Y,Z Vertex 3 {m}
-  5.56486118425249, 0, 5.1816;            !- X,Y,Z Vertex 4 {m}
-
-OS:ShadingSurface,
-  {692d8392-e5b4-4774-96a5-a0db7b911695}, !- Handle
-  Surface 15 - res eaves,                 !- Name
-  ,                                       !- Construction Name
-  {c9e72f58-31fb-44b0-80bd-bf7d88f1b29f}, !- Shading Surface Group Name
-  ,                                       !- Transmittance Schedule Name
-  ,                                       !- Number of Vertices
-  0, -0.6096, 5.1816,                     !- X,Y,Z Vertex 1 {m}
-  2.78243059212624, -0.6096, 6.57281529606312, !- X,Y,Z Vertex 2 {m}
-  2.78243059212624, 0, 6.57281529606312,  !- X,Y,Z Vertex 3 {m}
-  0, 0, 5.1816;                           !- X,Y,Z Vertex 4 {m}
-
-OS:ShadingSurface,
-  {86657afc-1d77-46de-8d40-94ac1c79563b}, !- Handle
-  Surface 15 - res eaves 1,               !- Name
-  ,                                       !- Construction Name
-  {c9e72f58-31fb-44b0-80bd-bf7d88f1b29f}, !- Shading Surface Group Name
-  ,                                       !- Transmittance Schedule Name
-  ,                                       !- Number of Vertices
-  2.78243059212624, 11.739322368505, 6.57281529606312, !- X,Y,Z Vertex 1 {m}
-  0, 11.739322368505, 5.1816,             !- X,Y,Z Vertex 2 {m}
-  0, 11.129722368505, 5.1816,             !- X,Y,Z Vertex 3 {m}
-  2.78243059212624, 11.129722368505, 6.57281529606312; !- X,Y,Z Vertex 4 {m}
-
-OS:ShadingSurface,
-  {72625ab4-019d-43ec-b3d6-515a56517e7e}, !- Handle
-  Surface 15 - res eaves 2,               !- Name
-  ,                                       !- Construction Name
-  {c9e72f58-31fb-44b0-80bd-bf7d88f1b29f}, !- Shading Surface Group Name
-  ,                                       !- Transmittance Schedule Name
-  ,                                       !- Number of Vertices
-  -0.6096, 11.129722368505, 4.8768,       !- X,Y,Z Vertex 1 {m}
-  -0.6096, 0, 4.8768,                     !- X,Y,Z Vertex 2 {m}
-  0, 0, 5.1816,                           !- X,Y,Z Vertex 3 {m}
-  0, 11.129722368505, 5.1816;             !- X,Y,Z Vertex 4 {m}
-=======
->>>>>>> 30cb9182
