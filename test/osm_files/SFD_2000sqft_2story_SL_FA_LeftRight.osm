--- conflicted
+++ resolved
@@ -1,53 +1,26 @@
 !- NOTE: Auto-generated from /test/osw_files/SFD_2000sqft_2story_SL_FA_LeftRight.osw
 
 OS:Version,
-<<<<<<< HEAD
-  {253fd807-50b9-4c69-97d0-e40f8ac1d99f}, !- Handle
-  2.8.0;                                  !- Version Identifier
-
-OS:SimulationControl,
-  {e8c5531c-fa52-4afd-9b74-16f64b5952c7}, !- Handle
-=======
   {4999eb35-c5b9-4e40-8141-492d0ae0313c}, !- Handle
   2.8.1;                                  !- Version Identifier
 
 OS:SimulationControl,
   {d37166f9-5acc-497e-ac12-59d21e87f649}, !- Handle
->>>>>>> 17b3a688
   ,                                       !- Do Zone Sizing Calculation
   ,                                       !- Do System Sizing Calculation
   ,                                       !- Do Plant Sizing Calculation
   No;                                     !- Run Simulation for Sizing Periods
 
 OS:Timestep,
-<<<<<<< HEAD
-  {f0f0dcd3-492c-4638-98f0-a28b694a2cd9}, !- Handle
-  6;                                      !- Number of Timesteps per Hour
-
-OS:ShadowCalculation,
-  {5eadb361-d791-47ae-81df-e8fb66d0de02}, !- Handle
-=======
   {757a431d-4af8-4244-ad8f-ee3b6fd1d146}, !- Handle
   6;                                      !- Number of Timesteps per Hour
 
 OS:ShadowCalculation,
   {67609bb8-9372-4407-bbf3-492f5ac20e77}, !- Handle
->>>>>>> 17b3a688
   20,                                     !- Calculation Frequency
   200;                                    !- Maximum Figures in Shadow Overlap Calculations
 
 OS:SurfaceConvectionAlgorithm:Outside,
-<<<<<<< HEAD
-  {c4b9fc0c-f782-42d0-a715-f734402d2ca0}, !- Handle
-  DOE-2;                                  !- Algorithm
-
-OS:SurfaceConvectionAlgorithm:Inside,
-  {1bf6352a-7b86-4117-a9d4-27ec6f84b2b6}, !- Handle
-  TARP;                                   !- Algorithm
-
-OS:ZoneCapacitanceMultiplier:ResearchSpecial,
-  {99b42dff-5dba-4955-bda4-41fa6e1a3a98}, !- Handle
-=======
   {a6d84c35-60d1-400c-83bc-2c837a02cebe}, !- Handle
   DOE-2;                                  !- Algorithm
 
@@ -57,17 +30,12 @@
 
 OS:ZoneCapacitanceMultiplier:ResearchSpecial,
   {dade4f3b-aae8-4dad-8618-b1b6c659314c}, !- Handle
->>>>>>> 17b3a688
   ,                                       !- Temperature Capacity Multiplier
   15,                                     !- Humidity Capacity Multiplier
   ;                                       !- Carbon Dioxide Capacity Multiplier
 
 OS:RunPeriod,
-<<<<<<< HEAD
-  {1be36e89-c37c-498d-bc47-9f51131aafd5}, !- Handle
-=======
   {80848dfd-8cce-4f84-9dbb-cff467b45096}, !- Handle
->>>>>>> 17b3a688
   Run Period 1,                           !- Name
   1,                                      !- Begin Month
   1,                                      !- Begin Day of Month
@@ -81,11 +49,7 @@
   ;                                       !- Number of Times Runperiod to be Repeated
 
 OS:ThermalZone,
-<<<<<<< HEAD
-  {74f46d4d-f536-4b24-9ab7-f6f349a96e3d}, !- Handle
-=======
   {507cf2da-bafe-4e8c-92fa-30bd4aa1c09a}, !- Handle
->>>>>>> 17b3a688
   living zone,                            !- Name
   ,                                       !- Multiplier
   ,                                       !- Ceiling Height {m}
@@ -94,17 +58,10 @@
   ,                                       !- Zone Inside Convection Algorithm
   ,                                       !- Zone Outside Convection Algorithm
   ,                                       !- Zone Conditioning Equipment List Name
-<<<<<<< HEAD
-  {df49e419-9bcd-4fda-897e-10221d8b75aa}, !- Zone Air Inlet Port List
-  {2ce2f672-02e5-493b-b6d0-1b882bd6bd12}, !- Zone Air Exhaust Port List
-  {b33430d7-6747-4408-81c1-732dcc4b2af0}, !- Zone Air Node Name
-  {8d0e7b65-0073-47cc-859c-9ece50ea942c}, !- Zone Return Air Port List
-=======
   {72eb86ce-bb2a-497b-8d5c-5ef17c3c11da}, !- Zone Air Inlet Port List
   {4b60e321-0a8f-4017-a29b-f1190f741dc0}, !- Zone Air Exhaust Port List
   {45ca71d9-4e15-4da8-8281-37b9c2968f41}, !- Zone Air Node Name
   {1113bde8-d8c7-44de-84e8-a5cffdac7d8a}, !- Zone Return Air Port List
->>>>>>> 17b3a688
   ,                                       !- Primary Daylighting Control Name
   ,                                       !- Fraction of Zone Controlled by Primary Daylighting Control
   ,                                       !- Secondary Daylighting Control Name
@@ -115,39 +72,6 @@
   No;                                     !- Use Ideal Air Loads
 
 OS:Node,
-<<<<<<< HEAD
-  {19fea349-f168-4183-99f9-8c07f5aa6480}, !- Handle
-  Node 1,                                 !- Name
-  {b33430d7-6747-4408-81c1-732dcc4b2af0}, !- Inlet Port
-  ;                                       !- Outlet Port
-
-OS:Connection,
-  {b33430d7-6747-4408-81c1-732dcc4b2af0}, !- Handle
-  {4db56dc9-27a8-4441-84e0-0993b54f5056}, !- Name
-  {74f46d4d-f536-4b24-9ab7-f6f349a96e3d}, !- Source Object
-  11,                                     !- Outlet Port
-  {19fea349-f168-4183-99f9-8c07f5aa6480}, !- Target Object
-  2;                                      !- Inlet Port
-
-OS:PortList,
-  {df49e419-9bcd-4fda-897e-10221d8b75aa}, !- Handle
-  {1651d6ea-7722-4e2e-b500-5a1c0aaaff01}, !- Name
-  {74f46d4d-f536-4b24-9ab7-f6f349a96e3d}; !- HVAC Component
-
-OS:PortList,
-  {2ce2f672-02e5-493b-b6d0-1b882bd6bd12}, !- Handle
-  {a9013890-6793-433d-b043-c6cff3f750ef}, !- Name
-  {74f46d4d-f536-4b24-9ab7-f6f349a96e3d}; !- HVAC Component
-
-OS:PortList,
-  {8d0e7b65-0073-47cc-859c-9ece50ea942c}, !- Handle
-  {73138cee-3c1f-4ccb-8250-27b3463b840c}, !- Name
-  {74f46d4d-f536-4b24-9ab7-f6f349a96e3d}; !- HVAC Component
-
-OS:Sizing:Zone,
-  {9c0724ae-b761-46c5-a4e6-ca1d674f78ba}, !- Handle
-  {74f46d4d-f536-4b24-9ab7-f6f349a96e3d}, !- Zone or ZoneList Name
-=======
   {8f1cb9d3-6c38-4d7b-85e7-01212374a01b}, !- Handle
   Node 1,                                 !- Name
   {45ca71d9-4e15-4da8-8281-37b9c2968f41}, !- Inlet Port
@@ -179,7 +103,6 @@
 OS:Sizing:Zone,
   {e1399cc4-47eb-4d71-b634-ff128f993d82}, !- Handle
   {507cf2da-bafe-4e8c-92fa-30bd4aa1c09a}, !- Zone or ZoneList Name
->>>>>>> 17b3a688
   SupplyAirTemperature,                   !- Zone Cooling Design Supply Air Temperature Input Method
   14,                                     !- Zone Cooling Design Supply Air Temperature {C}
   11.11,                                  !- Zone Cooling Design Supply Air Temperature Difference {deltaC}
@@ -208,16 +131,6 @@
   autosize;                               !- Dedicated Outdoor Air High Setpoint Temperature for Design {C}
 
 OS:ZoneHVAC:EquipmentList,
-<<<<<<< HEAD
-  {3676e40f-6832-461d-a668-7414dfd25025}, !- Handle
-  Zone HVAC Equipment List 1,             !- Name
-  {74f46d4d-f536-4b24-9ab7-f6f349a96e3d}; !- Thermal Zone
-
-OS:Space,
-  {7c2aed94-be50-4e6b-8da1-358010a68f4c}, !- Handle
-  living space,                           !- Name
-  {c4dcccff-27a6-469e-9f40-b36227be7abf}, !- Space Type Name
-=======
   {44493ca0-90b0-4c21-aee2-40a2946656c8}, !- Handle
   Zone HVAC Equipment List 1,             !- Name
   {507cf2da-bafe-4e8c-92fa-30bd4aa1c09a}; !- Thermal Zone
@@ -226,7 +139,6 @@
   {ac548818-92fc-4efd-81ac-f2453f862926}, !- Handle
   living space,                           !- Name
   {476f3155-99fa-4886-abcb-3b464299208e}, !- Space Type Name
->>>>>>> 17b3a688
   ,                                       !- Default Construction Set Name
   ,                                       !- Default Schedule Set Name
   -0,                                     !- Direction of Relative North {deg}
@@ -234,19 +146,6 @@
   0,                                      !- Y Origin {m}
   0,                                      !- Z Origin {m}
   ,                                       !- Building Story Name
-<<<<<<< HEAD
-  {74f46d4d-f536-4b24-9ab7-f6f349a96e3d}, !- Thermal Zone Name
-  ,                                       !- Part of Total Floor Area
-  ,                                       !- Design Specification Outdoor Air Object Name
-  {1018725e-d606-4336-868c-03ee796fabfb}; !- Building Unit Name
-
-OS:Surface,
-  {14db3c90-9878-4c26-bc88-efb20c9241f9}, !- Handle
-  Surface 1,                              !- Name
-  Floor,                                  !- Surface Type
-  ,                                       !- Construction Name
-  {7c2aed94-be50-4e6b-8da1-358010a68f4c}, !- Space Name
-=======
   {507cf2da-bafe-4e8c-92fa-30bd4aa1c09a}, !- Thermal Zone Name
   ,                                       !- Part of Total Floor Area
   ,                                       !- Design Specification Outdoor Air Object Name
@@ -258,7 +157,6 @@
   Floor,                                  !- Surface Type
   ,                                       !- Construction Name
   {ac548818-92fc-4efd-81ac-f2453f862926}, !- Space Name
->>>>>>> 17b3a688
   Foundation,                             !- Outside Boundary Condition
   ,                                       !- Outside Boundary Condition Object
   NoSun,                                  !- Sun Exposure
@@ -271,19 +169,11 @@
   5.56486118425249, 0, 0;                 !- X,Y,Z Vertex 4 {m}
 
 OS:Surface,
-<<<<<<< HEAD
-  {2cb71fe4-6a15-4650-ad06-92be401872dd}, !- Handle
-  Surface 2,                              !- Name
-  Wall,                                   !- Surface Type
-  ,                                       !- Construction Name
-  {7c2aed94-be50-4e6b-8da1-358010a68f4c}, !- Space Name
-=======
   {95ddbdde-9cf3-4318-a6db-7e96523665b4}, !- Handle
   Surface 2,                              !- Name
   Wall,                                   !- Surface Type
   ,                                       !- Construction Name
   {ac548818-92fc-4efd-81ac-f2453f862926}, !- Space Name
->>>>>>> 17b3a688
   Outdoors,                               !- Outside Boundary Condition
   ,                                       !- Outside Boundary Condition Object
   SunExposed,                             !- Sun Exposure
@@ -296,19 +186,11 @@
   0, 0, 2.4384;                           !- X,Y,Z Vertex 4 {m}
 
 OS:Surface,
-<<<<<<< HEAD
-  {bb340638-7e23-414c-8f0e-01dc8bed0567}, !- Handle
-  Surface 3,                              !- Name
-  Wall,                                   !- Surface Type
-  ,                                       !- Construction Name
-  {7c2aed94-be50-4e6b-8da1-358010a68f4c}, !- Space Name
-=======
   {e3154437-c1bb-4e2a-ba1d-05ac2308b8e5}, !- Handle
   Surface 3,                              !- Name
   Wall,                                   !- Surface Type
   ,                                       !- Construction Name
   {ac548818-92fc-4efd-81ac-f2453f862926}, !- Space Name
->>>>>>> 17b3a688
   Outdoors,                               !- Outside Boundary Condition
   ,                                       !- Outside Boundary Condition Object
   SunExposed,                             !- Sun Exposure
@@ -321,19 +203,11 @@
   0, 11.129722368505, 2.4384;             !- X,Y,Z Vertex 4 {m}
 
 OS:Surface,
-<<<<<<< HEAD
-  {956b4e04-1443-4bb2-bcb4-48c3d211e60f}, !- Handle
-  Surface 4,                              !- Name
-  Wall,                                   !- Surface Type
-  ,                                       !- Construction Name
-  {7c2aed94-be50-4e6b-8da1-358010a68f4c}, !- Space Name
-=======
   {fd58e7de-ec4f-42c5-9e12-c68f18554091}, !- Handle
   Surface 4,                              !- Name
   Wall,                                   !- Surface Type
   ,                                       !- Construction Name
   {ac548818-92fc-4efd-81ac-f2453f862926}, !- Space Name
->>>>>>> 17b3a688
   Outdoors,                               !- Outside Boundary Condition
   ,                                       !- Outside Boundary Condition Object
   SunExposed,                             !- Sun Exposure
@@ -346,19 +220,11 @@
   5.56486118425249, 11.129722368505, 2.4384; !- X,Y,Z Vertex 4 {m}
 
 OS:Surface,
-<<<<<<< HEAD
-  {5d640d45-7d45-4cc9-a2fe-092a3adfee94}, !- Handle
-  Surface 5,                              !- Name
-  Wall,                                   !- Surface Type
-  ,                                       !- Construction Name
-  {7c2aed94-be50-4e6b-8da1-358010a68f4c}, !- Space Name
-=======
   {d745977f-61f9-4968-9768-53336a35451c}, !- Handle
   Surface 5,                              !- Name
   Wall,                                   !- Surface Type
   ,                                       !- Construction Name
   {ac548818-92fc-4efd-81ac-f2453f862926}, !- Space Name
->>>>>>> 17b3a688
   Outdoors,                               !- Outside Boundary Condition
   ,                                       !- Outside Boundary Condition Object
   SunExposed,                             !- Sun Exposure
@@ -371,15 +237,6 @@
   5.56486118425249, 0, 2.4384;            !- X,Y,Z Vertex 4 {m}
 
 OS:Surface,
-<<<<<<< HEAD
-  {a1629cde-f652-437d-af90-9bd434882ea4}, !- Handle
-  Surface 6,                              !- Name
-  RoofCeiling,                            !- Surface Type
-  ,                                       !- Construction Name
-  {7c2aed94-be50-4e6b-8da1-358010a68f4c}, !- Space Name
-  Surface,                                !- Outside Boundary Condition
-  {8e319c77-0bfd-4ca1-81b5-7bc822624934}, !- Outside Boundary Condition Object
-=======
   {004f754e-2f64-41bb-8a03-7d8fc1cbf6d6}, !- Handle
   Surface 6,                              !- Name
   RoofCeiling,                            !- Surface Type
@@ -387,7 +244,6 @@
   {ac548818-92fc-4efd-81ac-f2453f862926}, !- Space Name
   Surface,                                !- Outside Boundary Condition
   {964994a4-cac9-4fd0-9740-76ac31299974}, !- Outside Boundary Condition Object
->>>>>>> 17b3a688
   NoSun,                                  !- Sun Exposure
   NoWind,                                 !- Wind Exposure
   ,                                       !- View Factor to Ground
@@ -398,11 +254,7 @@
   0, 0, 2.4384;                           !- X,Y,Z Vertex 4 {m}
 
 OS:SpaceType,
-<<<<<<< HEAD
-  {c4dcccff-27a6-469e-9f40-b36227be7abf}, !- Handle
-=======
   {476f3155-99fa-4886-abcb-3b464299208e}, !- Handle
->>>>>>> 17b3a688
   Space Type 1,                           !- Name
   ,                                       !- Default Construction Set Name
   ,                                       !- Default Schedule Set Name
@@ -413,15 +265,9 @@
   living;                                 !- Standards Space Type
 
 OS:Space,
-<<<<<<< HEAD
-  {232e3438-c056-4e9e-a97c-2e442e2e279b}, !- Handle
-  living space|story 2,                   !- Name
-  {c4dcccff-27a6-469e-9f40-b36227be7abf}, !- Space Type Name
-=======
   {c18fe29d-3608-41e6-81bf-24eb64bd7b32}, !- Handle
   living space|story 2,                   !- Name
   {476f3155-99fa-4886-abcb-3b464299208e}, !- Space Type Name
->>>>>>> 17b3a688
   ,                                       !- Default Construction Set Name
   ,                                       !- Default Schedule Set Name
   -0,                                     !- Direction of Relative North {deg}
@@ -429,21 +275,6 @@
   0,                                      !- Y Origin {m}
   2.4384,                                 !- Z Origin {m}
   ,                                       !- Building Story Name
-<<<<<<< HEAD
-  {74f46d4d-f536-4b24-9ab7-f6f349a96e3d}, !- Thermal Zone Name
-  ,                                       !- Part of Total Floor Area
-  ,                                       !- Design Specification Outdoor Air Object Name
-  {1018725e-d606-4336-868c-03ee796fabfb}; !- Building Unit Name
-
-OS:Surface,
-  {8e319c77-0bfd-4ca1-81b5-7bc822624934}, !- Handle
-  Surface 7,                              !- Name
-  Floor,                                  !- Surface Type
-  ,                                       !- Construction Name
-  {232e3438-c056-4e9e-a97c-2e442e2e279b}, !- Space Name
-  Surface,                                !- Outside Boundary Condition
-  {a1629cde-f652-437d-af90-9bd434882ea4}, !- Outside Boundary Condition Object
-=======
   {507cf2da-bafe-4e8c-92fa-30bd4aa1c09a}, !- Thermal Zone Name
   ,                                       !- Part of Total Floor Area
   ,                                       !- Design Specification Outdoor Air Object Name
@@ -457,7 +288,6 @@
   {c18fe29d-3608-41e6-81bf-24eb64bd7b32}, !- Space Name
   Surface,                                !- Outside Boundary Condition
   {004f754e-2f64-41bb-8a03-7d8fc1cbf6d6}, !- Outside Boundary Condition Object
->>>>>>> 17b3a688
   NoSun,                                  !- Sun Exposure
   NoWind,                                 !- Wind Exposure
   ,                                       !- View Factor to Ground
@@ -468,19 +298,11 @@
   5.56486118425249, 0, 0;                 !- X,Y,Z Vertex 4 {m}
 
 OS:Surface,
-<<<<<<< HEAD
-  {ecb2ab42-ae41-45c3-9e1a-8d05d51b7ac2}, !- Handle
-  Surface 8,                              !- Name
-  Wall,                                   !- Surface Type
-  ,                                       !- Construction Name
-  {232e3438-c056-4e9e-a97c-2e442e2e279b}, !- Space Name
-=======
   {48645bb1-68f7-4e1e-88ff-dde279f4815c}, !- Handle
   Surface 8,                              !- Name
   Wall,                                   !- Surface Type
   ,                                       !- Construction Name
   {c18fe29d-3608-41e6-81bf-24eb64bd7b32}, !- Space Name
->>>>>>> 17b3a688
   Outdoors,                               !- Outside Boundary Condition
   ,                                       !- Outside Boundary Condition Object
   SunExposed,                             !- Sun Exposure
@@ -493,19 +315,11 @@
   0, 0, 2.4384;                           !- X,Y,Z Vertex 4 {m}
 
 OS:Surface,
-<<<<<<< HEAD
-  {712af7f6-585b-4366-aa24-7c9e061ff8ea}, !- Handle
-  Surface 9,                              !- Name
-  Wall,                                   !- Surface Type
-  ,                                       !- Construction Name
-  {232e3438-c056-4e9e-a97c-2e442e2e279b}, !- Space Name
-=======
   {97d05695-7126-4fb7-b16a-912b7a79373b}, !- Handle
   Surface 9,                              !- Name
   Wall,                                   !- Surface Type
   ,                                       !- Construction Name
   {c18fe29d-3608-41e6-81bf-24eb64bd7b32}, !- Space Name
->>>>>>> 17b3a688
   Outdoors,                               !- Outside Boundary Condition
   ,                                       !- Outside Boundary Condition Object
   SunExposed,                             !- Sun Exposure
@@ -518,19 +332,11 @@
   0, 11.129722368505, 2.4384;             !- X,Y,Z Vertex 4 {m}
 
 OS:Surface,
-<<<<<<< HEAD
-  {3e25fc8d-d214-48cb-b8fd-f167fc4599c4}, !- Handle
-  Surface 10,                             !- Name
-  Wall,                                   !- Surface Type
-  ,                                       !- Construction Name
-  {232e3438-c056-4e9e-a97c-2e442e2e279b}, !- Space Name
-=======
   {729af692-17e1-4e43-9d98-aebd46f9da56}, !- Handle
   Surface 10,                             !- Name
   Wall,                                   !- Surface Type
   ,                                       !- Construction Name
   {c18fe29d-3608-41e6-81bf-24eb64bd7b32}, !- Space Name
->>>>>>> 17b3a688
   Outdoors,                               !- Outside Boundary Condition
   ,                                       !- Outside Boundary Condition Object
   SunExposed,                             !- Sun Exposure
@@ -543,19 +349,11 @@
   5.56486118425249, 11.129722368505, 2.4384; !- X,Y,Z Vertex 4 {m}
 
 OS:Surface,
-<<<<<<< HEAD
-  {393c748a-cbe2-4252-939f-41bf201e349e}, !- Handle
-  Surface 11,                             !- Name
-  Wall,                                   !- Surface Type
-  ,                                       !- Construction Name
-  {232e3438-c056-4e9e-a97c-2e442e2e279b}, !- Space Name
-=======
   {8a4bda11-0c30-4c61-95c7-86bc320bd540}, !- Handle
   Surface 11,                             !- Name
   Wall,                                   !- Surface Type
   ,                                       !- Construction Name
   {c18fe29d-3608-41e6-81bf-24eb64bd7b32}, !- Space Name
->>>>>>> 17b3a688
   Outdoors,                               !- Outside Boundary Condition
   ,                                       !- Outside Boundary Condition Object
   SunExposed,                             !- Sun Exposure
@@ -568,15 +366,6 @@
   5.56486118425249, 0, 2.4384;            !- X,Y,Z Vertex 4 {m}
 
 OS:Surface,
-<<<<<<< HEAD
-  {109be484-f39e-44ad-bb15-10235c8a2390}, !- Handle
-  Surface 12,                             !- Name
-  RoofCeiling,                            !- Surface Type
-  ,                                       !- Construction Name
-  {232e3438-c056-4e9e-a97c-2e442e2e279b}, !- Space Name
-  Surface,                                !- Outside Boundary Condition
-  {cb10ef4d-8b27-448e-bab3-5ff32ad78483}, !- Outside Boundary Condition Object
-=======
   {c7691d24-08de-41d8-b111-738f688463f0}, !- Handle
   Surface 12,                             !- Name
   RoofCeiling,                            !- Surface Type
@@ -584,7 +373,6 @@
   {c18fe29d-3608-41e6-81bf-24eb64bd7b32}, !- Space Name
   Surface,                                !- Outside Boundary Condition
   {a37dae9d-58a6-4e85-a88c-c396d057ca22}, !- Outside Boundary Condition Object
->>>>>>> 17b3a688
   NoSun,                                  !- Sun Exposure
   NoWind,                                 !- Wind Exposure
   ,                                       !- View Factor to Ground
@@ -595,15 +383,6 @@
   0, 0, 2.4384;                           !- X,Y,Z Vertex 4 {m}
 
 OS:Surface,
-<<<<<<< HEAD
-  {cb10ef4d-8b27-448e-bab3-5ff32ad78483}, !- Handle
-  Surface 13,                             !- Name
-  Floor,                                  !- Surface Type
-  ,                                       !- Construction Name
-  {d0e5175c-7be0-4599-89ef-9d487ec26147}, !- Space Name
-  Surface,                                !- Outside Boundary Condition
-  {109be484-f39e-44ad-bb15-10235c8a2390}, !- Outside Boundary Condition Object
-=======
   {a37dae9d-58a6-4e85-a88c-c396d057ca22}, !- Handle
   Surface 13,                             !- Name
   Floor,                                  !- Surface Type
@@ -611,7 +390,6 @@
   {478faf3b-b3ac-4dfa-90fc-8211b23e98f3}, !- Space Name
   Surface,                                !- Outside Boundary Condition
   {c7691d24-08de-41d8-b111-738f688463f0}, !- Outside Boundary Condition Object
->>>>>>> 17b3a688
   NoSun,                                  !- Sun Exposure
   NoWind,                                 !- Wind Exposure
   ,                                       !- View Factor to Ground
@@ -622,19 +400,11 @@
   0, 0, 0;                                !- X,Y,Z Vertex 4 {m}
 
 OS:Surface,
-<<<<<<< HEAD
-  {f95c517e-40c3-4ce7-8c91-b235a2b561dd}, !- Handle
-  Surface 14,                             !- Name
-  RoofCeiling,                            !- Surface Type
-  ,                                       !- Construction Name
-  {d0e5175c-7be0-4599-89ef-9d487ec26147}, !- Space Name
-=======
   {73714dab-8a4a-4a3c-a3a6-c0b57d291180}, !- Handle
   Surface 14,                             !- Name
   RoofCeiling,                            !- Surface Type
   ,                                       !- Construction Name
   {478faf3b-b3ac-4dfa-90fc-8211b23e98f3}, !- Space Name
->>>>>>> 17b3a688
   Outdoors,                               !- Outside Boundary Condition
   ,                                       !- Outside Boundary Condition Object
   SunExposed,                             !- Sun Exposure
@@ -647,19 +417,11 @@
   5.56486118425249, 11.129722368505, 0.304799999999999; !- X,Y,Z Vertex 4 {m}
 
 OS:Surface,
-<<<<<<< HEAD
-  {9c9d8236-6a14-4457-898b-3b4a0cdfe00f}, !- Handle
-  Surface 15,                             !- Name
-  RoofCeiling,                            !- Surface Type
-  ,                                       !- Construction Name
-  {d0e5175c-7be0-4599-89ef-9d487ec26147}, !- Space Name
-=======
   {25bfcbdf-bd23-4cd2-9945-1110e8288279}, !- Handle
   Surface 15,                             !- Name
   RoofCeiling,                            !- Surface Type
   ,                                       !- Construction Name
   {478faf3b-b3ac-4dfa-90fc-8211b23e98f3}, !- Space Name
->>>>>>> 17b3a688
   Outdoors,                               !- Outside Boundary Condition
   ,                                       !- Outside Boundary Condition Object
   SunExposed,                             !- Sun Exposure
@@ -672,19 +434,11 @@
   0, 0, 0.3048;                           !- X,Y,Z Vertex 4 {m}
 
 OS:Surface,
-<<<<<<< HEAD
-  {adf3ea9b-9218-48f3-ae27-1554f41315c9}, !- Handle
-  Surface 16,                             !- Name
-  Wall,                                   !- Surface Type
-  ,                                       !- Construction Name
-  {d0e5175c-7be0-4599-89ef-9d487ec26147}, !- Space Name
-=======
   {74fe64c8-da1a-4694-8dfd-2b68e7e08b0e}, !- Handle
   Surface 16,                             !- Name
   Wall,                                   !- Surface Type
   ,                                       !- Construction Name
   {478faf3b-b3ac-4dfa-90fc-8211b23e98f3}, !- Space Name
->>>>>>> 17b3a688
   Outdoors,                               !- Outside Boundary Condition
   ,                                       !- Outside Boundary Condition Object
   SunExposed,                             !- Sun Exposure
@@ -696,19 +450,11 @@
   5.56486118425249, 0, 0;                 !- X,Y,Z Vertex 3 {m}
 
 OS:Surface,
-<<<<<<< HEAD
-  {52aa60e5-b732-4dcd-b35e-b738dfbda6d5}, !- Handle
-  Surface 17,                             !- Name
-  Wall,                                   !- Surface Type
-  ,                                       !- Construction Name
-  {d0e5175c-7be0-4599-89ef-9d487ec26147}, !- Space Name
-=======
   {7d72262a-174c-4a97-b1d0-6665b198e81e}, !- Handle
   Surface 17,                             !- Name
   Wall,                                   !- Surface Type
   ,                                       !- Construction Name
   {478faf3b-b3ac-4dfa-90fc-8211b23e98f3}, !- Space Name
->>>>>>> 17b3a688
   Outdoors,                               !- Outside Boundary Condition
   ,                                       !- Outside Boundary Condition Object
   SunExposed,                             !- Sun Exposure
@@ -720,15 +466,9 @@
   0, 11.129722368505, 0;                  !- X,Y,Z Vertex 3 {m}
 
 OS:Space,
-<<<<<<< HEAD
-  {d0e5175c-7be0-4599-89ef-9d487ec26147}, !- Handle
-  finished attic space,                   !- Name
-  {c4dcccff-27a6-469e-9f40-b36227be7abf}, !- Space Type Name
-=======
   {478faf3b-b3ac-4dfa-90fc-8211b23e98f3}, !- Handle
   finished attic space,                   !- Name
   {476f3155-99fa-4886-abcb-3b464299208e}, !- Space Type Name
->>>>>>> 17b3a688
   ,                                       !- Default Construction Set Name
   ,                                       !- Default Schedule Set Name
   -0,                                     !- Direction of Relative North {deg}
@@ -736,15 +476,6 @@
   0,                                      !- Y Origin {m}
   4.8768,                                 !- Z Origin {m}
   ,                                       !- Building Story Name
-<<<<<<< HEAD
-  {74f46d4d-f536-4b24-9ab7-f6f349a96e3d}, !- Thermal Zone Name
-  ,                                       !- Part of Total Floor Area
-  ,                                       !- Design Specification Outdoor Air Object Name
-  {1018725e-d606-4336-868c-03ee796fabfb}; !- Building Unit Name
-
-OS:BuildingUnit,
-  {1018725e-d606-4336-868c-03ee796fabfb}, !- Handle
-=======
   {507cf2da-bafe-4e8c-92fa-30bd4aa1c09a}, !- Thermal Zone Name
   ,                                       !- Part of Total Floor Area
   ,                                       !- Design Specification Outdoor Air Object Name
@@ -752,17 +483,12 @@
 
 OS:BuildingUnit,
   {c51ae170-57f6-46f8-be84-dd158084652b}, !- Handle
->>>>>>> 17b3a688
   unit 1,                                 !- Name
   ,                                       !- Rendering Color
   Residential;                            !- Building Unit Type
 
 OS:Building,
-<<<<<<< HEAD
-  {21af7e22-202d-4bda-babc-92f9ac528b16}, !- Handle
-=======
   {e661aaca-4058-40dd-908d-43017a2e51b2}, !- Handle
->>>>>>> 17b3a688
   Building 1,                             !- Name
   ,                                       !- Building Sector Type
   0,                                      !- North Axis {deg}
@@ -777,13 +503,8 @@
   1;                                      !- Standards Number of Living Units
 
 OS:AdditionalProperties,
-<<<<<<< HEAD
-  {65612428-9735-43f0-8d3a-c7023b562803}, !- Handle
-  {21af7e22-202d-4bda-babc-92f9ac528b16}, !- Object Name
-=======
   {eb2b91c6-46eb-4cb6-a50f-a2ac0f63f1be}, !- Handle
   {e661aaca-4058-40dd-908d-43017a2e51b2}, !- Object Name
->>>>>>> 17b3a688
   Total Units Represented,                !- Feature Name 1
   Integer,                                !- Feature Data Type 1
   1,                                      !- Feature Value 1
@@ -792,13 +513,8 @@
   1;                                      !- Feature Value 2
 
 OS:AdditionalProperties,
-<<<<<<< HEAD
-  {e88f2abe-75f3-4e6d-9e1b-f199a6f33bbe}, !- Handle
-  {1018725e-d606-4336-868c-03ee796fabfb}, !- Object Name
-=======
   {701f67f6-ddc6-4b12-9ef6-11a5f827ac6e}, !- Handle
   {c51ae170-57f6-46f8-be84-dd158084652b}, !- Object Name
->>>>>>> 17b3a688
   NumberOfBedrooms,                       !- Feature Name 1
   Integer,                                !- Feature Data Type 1
   3,                                      !- Feature Value 1
@@ -807,11 +523,7 @@
   2;                                      !- Feature Value 2
 
 OS:Schedule:Day,
-<<<<<<< HEAD
-  {8ce4f859-0e0f-41d3-9a88-632b2caed1b5}, !- Handle
-=======
   {1b4bd5a2-37ce-4b10-be7e-0fdd1c3540f6}, !- Handle
->>>>>>> 17b3a688
   Schedule Day 1,                         !- Name
   ,                                       !- Schedule Type Limits Name
   ,                                       !- Interpolate to Timestep
@@ -820,11 +532,7 @@
   0;                                      !- Value Until Time 1
 
 OS:Schedule:Day,
-<<<<<<< HEAD
-  {426e1bff-4246-4099-880f-95bc7ac8927a}, !- Handle
-=======
   {79a17745-9c59-4aae-8ab1-87435b6ddff4}, !- Handle
->>>>>>> 17b3a688
   Schedule Day 2,                         !- Name
   ,                                       !- Schedule Type Limits Name
   ,                                       !- Interpolate to Timestep
@@ -833,26 +541,15 @@
   1;                                      !- Value Until Time 1
 
 OS:ShadingSurfaceGroup,
-<<<<<<< HEAD
-  {92cf18f5-8b10-49f7-8977-d1c02a741516}, !- Handle
-=======
   {8cb42530-cc7f-4c80-8e8e-5f3964e6cf43}, !- Handle
->>>>>>> 17b3a688
   res eaves,                              !- Name
   Building;                               !- Shading Surface Type
 
 OS:ShadingSurface,
-<<<<<<< HEAD
-  {112ba1e1-6f5c-4801-91bb-ae8cbeb7a95a}, !- Handle
-  Surface 14 - res eaves,                 !- Name
-  ,                                       !- Construction Name
-  {92cf18f5-8b10-49f7-8977-d1c02a741516}, !- Shading Surface Group Name
-=======
   {9125bce9-49ae-4d94-a71b-ad4f44c9e757}, !- Handle
   Surface 14 - res eaves,                 !- Name
   ,                                       !- Construction Name
   {8cb42530-cc7f-4c80-8e8e-5f3964e6cf43}, !- Shading Surface Group Name
->>>>>>> 17b3a688
   ,                                       !- Transmittance Schedule Name
   ,                                       !- Number of Vertices
   5.56486118425249, 11.739322368505, 5.1816, !- X,Y,Z Vertex 1 {m}
@@ -861,17 +558,10 @@
   5.56486118425249, 11.129722368505, 5.1816; !- X,Y,Z Vertex 4 {m}
 
 OS:ShadingSurface,
-<<<<<<< HEAD
-  {af04efb4-1db0-45cd-95ad-4f64716f2a59}, !- Handle
-  Surface 14 - res eaves 1,               !- Name
-  ,                                       !- Construction Name
-  {92cf18f5-8b10-49f7-8977-d1c02a741516}, !- Shading Surface Group Name
-=======
   {7454a193-1255-42b0-8c98-b0dc9e1eb5e1}, !- Handle
   Surface 14 - res eaves 1,               !- Name
   ,                                       !- Construction Name
   {8cb42530-cc7f-4c80-8e8e-5f3964e6cf43}, !- Shading Surface Group Name
->>>>>>> 17b3a688
   ,                                       !- Transmittance Schedule Name
   ,                                       !- Number of Vertices
   2.78243059212624, -0.6096, 6.57281529606312, !- X,Y,Z Vertex 1 {m}
@@ -880,17 +570,10 @@
   2.78243059212624, 0, 6.57281529606312;  !- X,Y,Z Vertex 4 {m}
 
 OS:ShadingSurface,
-<<<<<<< HEAD
-  {73b926ab-d3ee-4911-adc4-581d9bc99e61}, !- Handle
-  Surface 14 - res eaves 2,               !- Name
-  ,                                       !- Construction Name
-  {92cf18f5-8b10-49f7-8977-d1c02a741516}, !- Shading Surface Group Name
-=======
   {d5917a49-91e5-4d13-973d-591333134e26}, !- Handle
   Surface 14 - res eaves 2,               !- Name
   ,                                       !- Construction Name
   {8cb42530-cc7f-4c80-8e8e-5f3964e6cf43}, !- Shading Surface Group Name
->>>>>>> 17b3a688
   ,                                       !- Transmittance Schedule Name
   ,                                       !- Number of Vertices
   6.17446118425249, 0, 4.8768,            !- X,Y,Z Vertex 1 {m}
@@ -899,17 +582,10 @@
   5.56486118425249, 0, 5.1816;            !- X,Y,Z Vertex 4 {m}
 
 OS:ShadingSurface,
-<<<<<<< HEAD
-  {74bdea0f-5163-4f1a-aac2-d971682a4a33}, !- Handle
-  Surface 15 - res eaves,                 !- Name
-  ,                                       !- Construction Name
-  {92cf18f5-8b10-49f7-8977-d1c02a741516}, !- Shading Surface Group Name
-=======
   {55da2ccb-326e-4a61-9e21-1d7de20c28bd}, !- Handle
   Surface 15 - res eaves,                 !- Name
   ,                                       !- Construction Name
   {8cb42530-cc7f-4c80-8e8e-5f3964e6cf43}, !- Shading Surface Group Name
->>>>>>> 17b3a688
   ,                                       !- Transmittance Schedule Name
   ,                                       !- Number of Vertices
   0, -0.6096, 5.1816,                     !- X,Y,Z Vertex 1 {m}
@@ -918,17 +594,10 @@
   0, 0, 5.1816;                           !- X,Y,Z Vertex 4 {m}
 
 OS:ShadingSurface,
-<<<<<<< HEAD
-  {fc37d78a-0e1b-4eab-91bd-0cfd357cc2de}, !- Handle
-  Surface 15 - res eaves 1,               !- Name
-  ,                                       !- Construction Name
-  {92cf18f5-8b10-49f7-8977-d1c02a741516}, !- Shading Surface Group Name
-=======
   {a57de376-27b1-4c4c-a8bd-047bba345867}, !- Handle
   Surface 15 - res eaves 1,               !- Name
   ,                                       !- Construction Name
   {8cb42530-cc7f-4c80-8e8e-5f3964e6cf43}, !- Shading Surface Group Name
->>>>>>> 17b3a688
   ,                                       !- Transmittance Schedule Name
   ,                                       !- Number of Vertices
   2.78243059212624, 11.739322368505, 6.57281529606312, !- X,Y,Z Vertex 1 {m}
@@ -937,17 +606,10 @@
   2.78243059212624, 11.129722368505, 6.57281529606312; !- X,Y,Z Vertex 4 {m}
 
 OS:ShadingSurface,
-<<<<<<< HEAD
-  {5b902e44-8c65-43ca-94b3-1a88d6584848}, !- Handle
-  Surface 15 - res eaves 2,               !- Name
-  ,                                       !- Construction Name
-  {92cf18f5-8b10-49f7-8977-d1c02a741516}, !- Shading Surface Group Name
-=======
   {78fa2938-ae14-4a1c-a42e-86466f9e2c8c}, !- Handle
   Surface 15 - res eaves 2,               !- Name
   ,                                       !- Construction Name
   {8cb42530-cc7f-4c80-8e8e-5f3964e6cf43}, !- Shading Surface Group Name
->>>>>>> 17b3a688
   ,                                       !- Transmittance Schedule Name
   ,                                       !- Number of Vertices
   -0.6096, 11.129722368505, 4.8768,       !- X,Y,Z Vertex 1 {m}
