--- conflicted
+++ resolved
@@ -1,73 +1,41 @@
 !- NOTE: Auto-generated from /test/osw_files/SFD_2000sqft_2story_SL_FA_LeftRight.osw
 
 OS:Version,
-<<<<<<< HEAD
-  {dbfb869c-a28b-418b-9489-6fa3b8dc9e4b}, !- Handle
+  {bf3eb764-2a97-4efc-befd-5e7e52378ceb}, !- Handle
   2.9.0;                                  !- Version Identifier
 
 OS:SimulationControl,
-  {dfd3a1ef-dbe6-4e75-a675-a1d098432f90}, !- Handle
-=======
-  {201c0c75-6ef6-4ae5-a9d4-06fa4596cd39}, !- Handle
-  2.9.0;                                  !- Version Identifier
-
-OS:SimulationControl,
-  {8d34de2b-5095-4959-9058-60c0f74cc2e8}, !- Handle
->>>>>>> 3c1d7324
+  {609ef283-0feb-4c81-b3ef-8d9d7c42d926}, !- Handle
   ,                                       !- Do Zone Sizing Calculation
   ,                                       !- Do System Sizing Calculation
   ,                                       !- Do Plant Sizing Calculation
   No;                                     !- Run Simulation for Sizing Periods
 
 OS:Timestep,
-<<<<<<< HEAD
-  {0b578334-cb22-4af2-94d5-4c505c72a48d}, !- Handle
+  {2e578ff0-ac20-415d-b882-7323499200f7}, !- Handle
   6;                                      !- Number of Timesteps per Hour
 
 OS:ShadowCalculation,
-  {727b7bb7-f0f7-425d-822b-6f78225f17f4}, !- Handle
-=======
-  {ecfe23be-dd5f-4f5f-a91d-6f5b0e627d2e}, !- Handle
-  6;                                      !- Number of Timesteps per Hour
-
-OS:ShadowCalculation,
-  {59e300aa-f3f4-417e-9e31-859cb1546cbd}, !- Handle
->>>>>>> 3c1d7324
+  {14358493-4475-4f52-bbc1-628c1321af83}, !- Handle
   20,                                     !- Calculation Frequency
   200;                                    !- Maximum Figures in Shadow Overlap Calculations
 
 OS:SurfaceConvectionAlgorithm:Outside,
-<<<<<<< HEAD
-  {a9201b25-64bd-456d-a493-1977a9a5c817}, !- Handle
+  {3a63338a-aea3-4691-9155-7b0b1ad990f5}, !- Handle
   DOE-2;                                  !- Algorithm
 
 OS:SurfaceConvectionAlgorithm:Inside,
-  {13a7cff7-da2b-42b5-ad18-949cd1c49705}, !- Handle
+  {3b57c881-e946-49b9-8fbd-004d87a15bbc}, !- Handle
   TARP;                                   !- Algorithm
 
 OS:ZoneCapacitanceMultiplier:ResearchSpecial,
-  {7d074234-4620-4452-aab0-c94df35db211}, !- Handle
-=======
-  {69c904e4-584f-4522-95e7-f5de69a76a02}, !- Handle
-  DOE-2;                                  !- Algorithm
-
-OS:SurfaceConvectionAlgorithm:Inside,
-  {658cc261-b3ed-4356-a22e-f00be01e25e0}, !- Handle
-  TARP;                                   !- Algorithm
-
-OS:ZoneCapacitanceMultiplier:ResearchSpecial,
-  {b9b4ac24-0034-44c0-9bd7-c70c2a05af0d}, !- Handle
->>>>>>> 3c1d7324
+  {802304de-d8a6-4067-b11e-88ab5e7570dd}, !- Handle
   ,                                       !- Temperature Capacity Multiplier
   15,                                     !- Humidity Capacity Multiplier
   ;                                       !- Carbon Dioxide Capacity Multiplier
 
 OS:RunPeriod,
-<<<<<<< HEAD
-  {a74839b3-e39b-40f9-9a1e-4f6360b6a50c}, !- Handle
-=======
-  {13c613a4-a02a-4a59-8959-9b4a2783e736}, !- Handle
->>>>>>> 3c1d7324
+  {81b4dc76-204f-4f85-acd0-0832cb5ed756}, !- Handle
   Run Period 1,                           !- Name
   1,                                      !- Begin Month
   1,                                      !- Begin Day of Month
@@ -81,21 +49,13 @@
   ;                                       !- Number of Times Runperiod to be Repeated
 
 OS:YearDescription,
-<<<<<<< HEAD
-  {915c59ef-f3ce-402d-bc55-61e7fe592165}, !- Handle
-=======
-  {d0fa78c4-ef58-4dbb-8bef-12f6c06079fc}, !- Handle
->>>>>>> 3c1d7324
+  {32e26e78-2ecb-4c75-833c-de4eb7e75260}, !- Handle
   2007,                                   !- Calendar Year
   ,                                       !- Day of Week for Start Day
   ;                                       !- Is Leap Year
 
 OS:WeatherFile,
-<<<<<<< HEAD
-  {4914980c-6f70-4aaf-9bcb-dfaf85c62959}, !- Handle
-=======
-  {6f5f54b7-b00d-4124-a9df-f79fa6b86993}, !- Handle
->>>>>>> 3c1d7324
+  {94d4cb5b-2c95-4d7c-b6e0-60c9cf97a793}, !- Handle
   Denver Intl Ap,                         !- City
   CO,                                     !- State Province Region
   USA,                                    !- Country
@@ -109,13 +69,8 @@
   E23378AA;                               !- Checksum
 
 OS:AdditionalProperties,
-<<<<<<< HEAD
-  {bf46168b-3c18-4575-bbd8-45827d20d4c8}, !- Handle
-  {4914980c-6f70-4aaf-9bcb-dfaf85c62959}, !- Object Name
-=======
-  {71f6e566-4626-4cd2-a9e0-94ce2bf8bc97}, !- Handle
-  {6f5f54b7-b00d-4124-a9df-f79fa6b86993}, !- Object Name
->>>>>>> 3c1d7324
+  {87daccb2-d8f4-4fff-a87b-577a183b8575}, !- Handle
+  {94d4cb5b-2c95-4d7c-b6e0-60c9cf97a793}, !- Object Name
   EPWHeaderCity,                          !- Feature Name 1
   String,                                 !- Feature Data Type 1
   Denver Intl Ap,                         !- Feature Value 1
@@ -223,11 +178,7 @@
   84;                                     !- Feature Value 35
 
 OS:Site,
-<<<<<<< HEAD
-  {73530033-4c91-42a8-ae28-2473caf96277}, !- Handle
-=======
-  {fd7a14e1-52c7-45f0-8d74-3d3f70f6f24b}, !- Handle
->>>>>>> 3c1d7324
+  {6eac2a76-754f-4c62-b8d3-1d3a2242d1d7}, !- Handle
   Denver Intl Ap_CO_USA,                  !- Name
   39.83,                                  !- Latitude {deg}
   -104.65,                                !- Longitude {deg}
@@ -236,11 +187,7 @@
   ;                                       !- Terrain
 
 OS:ClimateZones,
-<<<<<<< HEAD
-  {d4abec3e-2727-40b5-bbaa-1c19942a114f}, !- Handle
-=======
-  {80a57d0f-7585-44f6-9c6d-5d5ef12a6811}, !- Handle
->>>>>>> 3c1d7324
+  {18908049-e80e-4a83-9cc0-4c45a576b87e}, !- Handle
   ,                                       !- Active Institution
   ,                                       !- Active Year
   ,                                       !- Climate Zone Institution Name 1
@@ -253,31 +200,19 @@
   Cold;                                   !- Climate Zone Value 2
 
 OS:Site:WaterMainsTemperature,
-<<<<<<< HEAD
-  {6059f2bc-81b8-4a0a-8c9e-85d1b7384464}, !- Handle
-=======
-  {d8def631-1302-49c9-9f65-35d5027e4451}, !- Handle
->>>>>>> 3c1d7324
+  {c8cedc47-a4d3-4dc5-88dc-eb085514848b}, !- Handle
   Correlation,                            !- Calculation Method
   ,                                       !- Temperature Schedule Name
   10.8753424657535,                       !- Annual Average Outdoor Air Temperature {C}
   23.1524007936508;                       !- Maximum Difference In Monthly Average Outdoor Air Temperatures {deltaC}
 
 OS:RunPeriodControl:DaylightSavingTime,
-<<<<<<< HEAD
-  {bca232d7-da97-465f-9eab-b27d076389d6}, !- Handle
-=======
-  {4d83374e-9fdf-4bc0-be3b-abc4eaabf4e1}, !- Handle
->>>>>>> 3c1d7324
+  {6490f05f-73b0-44ca-8f08-d3d5dda74447}, !- Handle
   3/12,                                   !- Start Date
   11/5;                                   !- End Date
 
 OS:Site:GroundTemperature:Deep,
-<<<<<<< HEAD
-  {dbeeaec6-ce82-41e3-aa7d-ad9d353223f6}, !- Handle
-=======
-  {864aea5a-ea13-4f4c-898c-44e11d5d085c}, !- Handle
->>>>>>> 3c1d7324
+  {2c0e423f-05a2-4706-aec4-29fc2881a5cc}, !- Handle
   10.8753424657535,                       !- January Deep Ground Temperature {C}
   10.8753424657535,                       !- February Deep Ground Temperature {C}
   10.8753424657535,                       !- March Deep Ground Temperature {C}
@@ -292,11 +227,7 @@
   10.8753424657535;                       !- December Deep Ground Temperature {C}
 
 OS:Building,
-<<<<<<< HEAD
-  {00dbb8d3-b9a6-4a02-b0a5-f8e82bd8e82b}, !- Handle
-=======
-  {08e2affd-c8c7-4967-a1b2-0c14d5977815}, !- Handle
->>>>>>> 3c1d7324
+  {20135787-ced1-4f47-8695-90c12ee2c613}, !- Handle
   Building 1,                             !- Name
   ,                                       !- Building Sector Type
   0,                                      !- North Axis {deg}
@@ -311,23 +242,14 @@
   1;                                      !- Standards Number of Living Units
 
 OS:AdditionalProperties,
-<<<<<<< HEAD
-  {d6ddae50-53bd-473e-a248-8ababe672ad1}, !- Handle
-  {00dbb8d3-b9a6-4a02-b0a5-f8e82bd8e82b}, !- Object Name
-=======
-  {67f6a1fc-55c0-4802-85aa-3fab95f7727c}, !- Handle
-  {08e2affd-c8c7-4967-a1b2-0c14d5977815}, !- Object Name
->>>>>>> 3c1d7324
+  {61d1cc68-1d20-4ef1-a5e8-71e7978c2e11}, !- Handle
+  {20135787-ced1-4f47-8695-90c12ee2c613}, !- Object Name
   Total Units Modeled,                    !- Feature Name 1
   Integer,                                !- Feature Data Type 1
   1;                                      !- Feature Value 1
 
 OS:ThermalZone,
-<<<<<<< HEAD
-  {65d9afe0-701c-4e6e-b98a-4744220919e1}, !- Handle
-=======
-  {54496872-e951-464d-9c10-095c672f5602}, !- Handle
->>>>>>> 3c1d7324
+  {56b24b9e-fac9-4114-919b-512b5484b7aa}, !- Handle
   living zone,                            !- Name
   ,                                       !- Multiplier
   ,                                       !- Ceiling Height {m}
@@ -336,17 +258,10 @@
   ,                                       !- Zone Inside Convection Algorithm
   ,                                       !- Zone Outside Convection Algorithm
   ,                                       !- Zone Conditioning Equipment List Name
-<<<<<<< HEAD
-  {451ea712-72a2-4613-8e89-76533f3b2e45}, !- Zone Air Inlet Port List
-  {798634af-4bf8-4a58-b207-884ac68cbf0a}, !- Zone Air Exhaust Port List
-  {0c255804-864c-486f-81c8-9243a8d6c7a7}, !- Zone Air Node Name
-  {1622bb27-9f85-44ff-a641-1dd8f466d565}, !- Zone Return Air Port List
-=======
-  {3168449b-d2a9-48b1-9fb4-fdd4f7943dc1}, !- Zone Air Inlet Port List
-  {3dd566c4-ab1a-4d43-a42a-5f6c14b2d557}, !- Zone Air Exhaust Port List
-  {7c84c0bf-8ec5-4ce3-94bc-3a7e8d423175}, !- Zone Air Node Name
-  {be7a6ec3-4964-4223-a2ae-b2408fc8d408}, !- Zone Return Air Port List
->>>>>>> 3c1d7324
+  {11fd3fdb-8968-41db-8f45-2c9f810f0a0a}, !- Zone Air Inlet Port List
+  {c9052518-7e6f-48b3-a70c-8b8775fea97c}, !- Zone Air Exhaust Port List
+  {cf70ba27-b3e1-4242-9900-689422414ad6}, !- Zone Air Node Name
+  {f772c35b-586c-4bcc-9fda-73dd7e048004}, !- Zone Return Air Port List
   ,                                       !- Primary Daylighting Control Name
   ,                                       !- Fraction of Zone Controlled by Primary Daylighting Control
   ,                                       !- Secondary Daylighting Control Name
@@ -357,71 +272,37 @@
   No;                                     !- Use Ideal Air Loads
 
 OS:Node,
-<<<<<<< HEAD
-  {fa2d4f9f-d568-4961-ab60-779b6e1a5394}, !- Handle
+  {f5d143c4-dcbf-4775-b488-490217bf86db}, !- Handle
   Node 1,                                 !- Name
-  {0c255804-864c-486f-81c8-9243a8d6c7a7}, !- Inlet Port
+  {cf70ba27-b3e1-4242-9900-689422414ad6}, !- Inlet Port
   ;                                       !- Outlet Port
 
 OS:Connection,
-  {0c255804-864c-486f-81c8-9243a8d6c7a7}, !- Handle
-  {a344e4ca-368e-4b8f-8957-80a08445baf1}, !- Name
-  {65d9afe0-701c-4e6e-b98a-4744220919e1}, !- Source Object
+  {cf70ba27-b3e1-4242-9900-689422414ad6}, !- Handle
+  {c2b87300-43c7-4c2c-80e9-8025ec037063}, !- Name
+  {56b24b9e-fac9-4114-919b-512b5484b7aa}, !- Source Object
   11,                                     !- Outlet Port
-  {fa2d4f9f-d568-4961-ab60-779b6e1a5394}, !- Target Object
+  {f5d143c4-dcbf-4775-b488-490217bf86db}, !- Target Object
   2;                                      !- Inlet Port
 
 OS:PortList,
-  {451ea712-72a2-4613-8e89-76533f3b2e45}, !- Handle
-  {08d25685-835f-426c-97bc-329364b544ac}, !- Name
-  {65d9afe0-701c-4e6e-b98a-4744220919e1}; !- HVAC Component
+  {11fd3fdb-8968-41db-8f45-2c9f810f0a0a}, !- Handle
+  {1400d509-0ca7-4e82-bd37-d19b03d3b9b0}, !- Name
+  {56b24b9e-fac9-4114-919b-512b5484b7aa}; !- HVAC Component
 
 OS:PortList,
-  {798634af-4bf8-4a58-b207-884ac68cbf0a}, !- Handle
-  {ae03761e-7be7-453c-8d2a-fd16fd0313d9}, !- Name
-  {65d9afe0-701c-4e6e-b98a-4744220919e1}; !- HVAC Component
+  {c9052518-7e6f-48b3-a70c-8b8775fea97c}, !- Handle
+  {6b9f24f1-c340-499b-8160-3141e5c7e323}, !- Name
+  {56b24b9e-fac9-4114-919b-512b5484b7aa}; !- HVAC Component
 
 OS:PortList,
-  {1622bb27-9f85-44ff-a641-1dd8f466d565}, !- Handle
-  {a82f72ee-a9cd-4067-a081-106c9234b7a9}, !- Name
-  {65d9afe0-701c-4e6e-b98a-4744220919e1}; !- HVAC Component
+  {f772c35b-586c-4bcc-9fda-73dd7e048004}, !- Handle
+  {55a7f64a-5689-42b0-b713-54730ba7903b}, !- Name
+  {56b24b9e-fac9-4114-919b-512b5484b7aa}; !- HVAC Component
 
 OS:Sizing:Zone,
-  {b30f0ed8-af0b-4fee-8689-c95d95d66110}, !- Handle
-  {65d9afe0-701c-4e6e-b98a-4744220919e1}, !- Zone or ZoneList Name
-=======
-  {9c0b7839-a0cb-4148-8571-0f6c3268df74}, !- Handle
-  Node 1,                                 !- Name
-  {7c84c0bf-8ec5-4ce3-94bc-3a7e8d423175}, !- Inlet Port
-  ;                                       !- Outlet Port
-
-OS:Connection,
-  {7c84c0bf-8ec5-4ce3-94bc-3a7e8d423175}, !- Handle
-  {bc1a6a0e-e09e-4042-a452-9deb19a105dd}, !- Name
-  {54496872-e951-464d-9c10-095c672f5602}, !- Source Object
-  11,                                     !- Outlet Port
-  {9c0b7839-a0cb-4148-8571-0f6c3268df74}, !- Target Object
-  2;                                      !- Inlet Port
-
-OS:PortList,
-  {3168449b-d2a9-48b1-9fb4-fdd4f7943dc1}, !- Handle
-  {f7c79657-518f-42fe-ad73-a3997961f9cb}, !- Name
-  {54496872-e951-464d-9c10-095c672f5602}; !- HVAC Component
-
-OS:PortList,
-  {3dd566c4-ab1a-4d43-a42a-5f6c14b2d557}, !- Handle
-  {79dbcbce-5044-47e4-b5f6-2e6a65bb5974}, !- Name
-  {54496872-e951-464d-9c10-095c672f5602}; !- HVAC Component
-
-OS:PortList,
-  {be7a6ec3-4964-4223-a2ae-b2408fc8d408}, !- Handle
-  {185a783d-e1f7-45f3-a026-784497b96b26}, !- Name
-  {54496872-e951-464d-9c10-095c672f5602}; !- HVAC Component
-
-OS:Sizing:Zone,
-  {0bcbbd38-ae71-43d2-86c4-eb3292bf3cdf}, !- Handle
-  {54496872-e951-464d-9c10-095c672f5602}, !- Zone or ZoneList Name
->>>>>>> 3c1d7324
+  {4523cd45-37c0-433e-a5e7-d6487ce44deb}, !- Handle
+  {56b24b9e-fac9-4114-919b-512b5484b7aa}, !- Zone or ZoneList Name
   SupplyAirTemperature,                   !- Zone Cooling Design Supply Air Temperature Input Method
   14,                                     !- Zone Cooling Design Supply Air Temperature {C}
   11.11,                                  !- Zone Cooling Design Supply Air Temperature Difference {deltaC}
@@ -450,25 +331,14 @@
   autosize;                               !- Dedicated Outdoor Air High Setpoint Temperature for Design {C}
 
 OS:ZoneHVAC:EquipmentList,
-<<<<<<< HEAD
-  {6bd63ebd-8fe0-4957-88fd-045832702e18}, !- Handle
+  {392993e7-32a3-40ff-b80f-6fe73085c659}, !- Handle
   Zone HVAC Equipment List 1,             !- Name
-  {65d9afe0-701c-4e6e-b98a-4744220919e1}; !- Thermal Zone
+  {56b24b9e-fac9-4114-919b-512b5484b7aa}; !- Thermal Zone
 
 OS:Space,
-  {bbcd2034-df71-420a-adde-c6f1b2c5ee5c}, !- Handle
+  {f719c39c-f024-43e3-af66-c605df28c7eb}, !- Handle
   living space,                           !- Name
-  {17443cc4-900f-4793-9e03-07afd41bed53}, !- Space Type Name
-=======
-  {10ff6c7d-4b49-4ef6-80d8-553e4bcaea41}, !- Handle
-  Zone HVAC Equipment List 1,             !- Name
-  {54496872-e951-464d-9c10-095c672f5602}; !- Thermal Zone
-
-OS:Space,
-  {d5edf1fc-75e3-4b7f-8b5d-44933aa9bfa1}, !- Handle
-  living space,                           !- Name
-  {1472b5e7-da44-4339-9c3a-3c470efac67b}, !- Space Type Name
->>>>>>> 3c1d7324
+  {8a80d6ed-fc44-4388-93f0-e0ec96f88c20}, !- Space Type Name
   ,                                       !- Default Construction Set Name
   ,                                       !- Default Schedule Set Name
   -0,                                     !- Direction of Relative North {deg}
@@ -476,31 +346,17 @@
   0,                                      !- Y Origin {m}
   0,                                      !- Z Origin {m}
   ,                                       !- Building Story Name
-<<<<<<< HEAD
-  {65d9afe0-701c-4e6e-b98a-4744220919e1}, !- Thermal Zone Name
+  {56b24b9e-fac9-4114-919b-512b5484b7aa}, !- Thermal Zone Name
   ,                                       !- Part of Total Floor Area
   ,                                       !- Design Specification Outdoor Air Object Name
-  {9d159c01-f8a8-46b0-a009-25d717eacfff}; !- Building Unit Name
-
-OS:Surface,
-  {77805b22-7016-473c-a518-9b786984fdf3}, !- Handle
+  {eba3ff65-0842-4c5a-92b8-d1f3b432c81a}; !- Building Unit Name
+
+OS:Surface,
+  {31b40cfc-d515-4454-8135-5f2ce589fa56}, !- Handle
   Surface 1,                              !- Name
   Floor,                                  !- Surface Type
   ,                                       !- Construction Name
-  {bbcd2034-df71-420a-adde-c6f1b2c5ee5c}, !- Space Name
-=======
-  {54496872-e951-464d-9c10-095c672f5602}, !- Thermal Zone Name
-  ,                                       !- Part of Total Floor Area
-  ,                                       !- Design Specification Outdoor Air Object Name
-  {6b2aa91f-b8e6-4ca3-b290-7626086790a9}; !- Building Unit Name
-
-OS:Surface,
-  {0f1c0c5c-e4f0-45fe-975a-21a5cf66cb7f}, !- Handle
-  Surface 1,                              !- Name
-  Floor,                                  !- Surface Type
-  ,                                       !- Construction Name
-  {d5edf1fc-75e3-4b7f-8b5d-44933aa9bfa1}, !- Space Name
->>>>>>> 3c1d7324
+  {f719c39c-f024-43e3-af66-c605df28c7eb}, !- Space Name
   Foundation,                             !- Outside Boundary Condition
   ,                                       !- Outside Boundary Condition Object
   NoSun,                                  !- Sun Exposure
@@ -513,19 +369,11 @@
   5.56486118425249, 0, 0;                 !- X,Y,Z Vertex 4 {m}
 
 OS:Surface,
-<<<<<<< HEAD
-  {6bb26929-7f5a-44be-940e-18e2bb543c9d}, !- Handle
+  {fc0de571-3c60-4ed1-ac68-5594ffd669cd}, !- Handle
   Surface 2,                              !- Name
   Wall,                                   !- Surface Type
   ,                                       !- Construction Name
-  {bbcd2034-df71-420a-adde-c6f1b2c5ee5c}, !- Space Name
-=======
-  {7686c934-77dc-401d-985a-beb2a9f99f1e}, !- Handle
-  Surface 2,                              !- Name
-  Wall,                                   !- Surface Type
-  ,                                       !- Construction Name
-  {d5edf1fc-75e3-4b7f-8b5d-44933aa9bfa1}, !- Space Name
->>>>>>> 3c1d7324
+  {f719c39c-f024-43e3-af66-c605df28c7eb}, !- Space Name
   Outdoors,                               !- Outside Boundary Condition
   ,                                       !- Outside Boundary Condition Object
   SunExposed,                             !- Sun Exposure
@@ -538,19 +386,11 @@
   0, 0, 2.4384;                           !- X,Y,Z Vertex 4 {m}
 
 OS:Surface,
-<<<<<<< HEAD
-  {868a347a-5885-4a0e-9834-7ac04c0aefcd}, !- Handle
+  {393e3644-1366-45e0-b674-0207a0ec3e90}, !- Handle
   Surface 3,                              !- Name
   Wall,                                   !- Surface Type
   ,                                       !- Construction Name
-  {bbcd2034-df71-420a-adde-c6f1b2c5ee5c}, !- Space Name
-=======
-  {2c746875-02fc-4af5-b1e6-cf0bc88f18b4}, !- Handle
-  Surface 3,                              !- Name
-  Wall,                                   !- Surface Type
-  ,                                       !- Construction Name
-  {d5edf1fc-75e3-4b7f-8b5d-44933aa9bfa1}, !- Space Name
->>>>>>> 3c1d7324
+  {f719c39c-f024-43e3-af66-c605df28c7eb}, !- Space Name
   Outdoors,                               !- Outside Boundary Condition
   ,                                       !- Outside Boundary Condition Object
   SunExposed,                             !- Sun Exposure
@@ -563,19 +403,11 @@
   0, 11.129722368505, 2.4384;             !- X,Y,Z Vertex 4 {m}
 
 OS:Surface,
-<<<<<<< HEAD
-  {332cc835-22d1-488e-b151-21dcc7ba6a05}, !- Handle
+  {60c8fbb6-838b-4dd6-b1b6-879911747581}, !- Handle
   Surface 4,                              !- Name
   Wall,                                   !- Surface Type
   ,                                       !- Construction Name
-  {bbcd2034-df71-420a-adde-c6f1b2c5ee5c}, !- Space Name
-=======
-  {ab15e3c6-99a8-4789-9f73-52faa2bb68c2}, !- Handle
-  Surface 4,                              !- Name
-  Wall,                                   !- Surface Type
-  ,                                       !- Construction Name
-  {d5edf1fc-75e3-4b7f-8b5d-44933aa9bfa1}, !- Space Name
->>>>>>> 3c1d7324
+  {f719c39c-f024-43e3-af66-c605df28c7eb}, !- Space Name
   Outdoors,                               !- Outside Boundary Condition
   ,                                       !- Outside Boundary Condition Object
   SunExposed,                             !- Sun Exposure
@@ -588,19 +420,11 @@
   5.56486118425249, 11.129722368505, 2.4384; !- X,Y,Z Vertex 4 {m}
 
 OS:Surface,
-<<<<<<< HEAD
-  {3e88c7b3-7c76-4aee-ae3a-a31a2dd6f0fb}, !- Handle
+  {7a9f4d02-cd19-44dd-a0b8-0e267d819c07}, !- Handle
   Surface 5,                              !- Name
   Wall,                                   !- Surface Type
   ,                                       !- Construction Name
-  {bbcd2034-df71-420a-adde-c6f1b2c5ee5c}, !- Space Name
-=======
-  {c2f8f22e-495b-4b59-9d64-f388f18e29bf}, !- Handle
-  Surface 5,                              !- Name
-  Wall,                                   !- Surface Type
-  ,                                       !- Construction Name
-  {d5edf1fc-75e3-4b7f-8b5d-44933aa9bfa1}, !- Space Name
->>>>>>> 3c1d7324
+  {f719c39c-f024-43e3-af66-c605df28c7eb}, !- Space Name
   Outdoors,                               !- Outside Boundary Condition
   ,                                       !- Outside Boundary Condition Object
   SunExposed,                             !- Sun Exposure
@@ -613,23 +437,13 @@
   5.56486118425249, 0, 2.4384;            !- X,Y,Z Vertex 4 {m}
 
 OS:Surface,
-<<<<<<< HEAD
-  {16af3422-9550-4236-a8f5-43ef925dc437}, !- Handle
+  {da0a1888-b514-4ef2-88bb-67e6c41bd390}, !- Handle
   Surface 6,                              !- Name
   RoofCeiling,                            !- Surface Type
   ,                                       !- Construction Name
-  {bbcd2034-df71-420a-adde-c6f1b2c5ee5c}, !- Space Name
+  {f719c39c-f024-43e3-af66-c605df28c7eb}, !- Space Name
   Surface,                                !- Outside Boundary Condition
-  {77a344dd-5ed1-46ce-81c6-55d8aac6af18}, !- Outside Boundary Condition Object
-=======
-  {2e030b03-2725-42bf-b552-b54890de57fd}, !- Handle
-  Surface 6,                              !- Name
-  RoofCeiling,                            !- Surface Type
-  ,                                       !- Construction Name
-  {d5edf1fc-75e3-4b7f-8b5d-44933aa9bfa1}, !- Space Name
-  Surface,                                !- Outside Boundary Condition
-  {79f20987-5446-4107-9e76-8a8a63b3d05a}, !- Outside Boundary Condition Object
->>>>>>> 3c1d7324
+  {8d2b5442-f87f-4a87-81ce-a8a581535d15}, !- Outside Boundary Condition Object
   NoSun,                                  !- Sun Exposure
   NoWind,                                 !- Wind Exposure
   ,                                       !- View Factor to Ground
@@ -640,11 +454,7 @@
   0, 0, 2.4384;                           !- X,Y,Z Vertex 4 {m}
 
 OS:SpaceType,
-<<<<<<< HEAD
-  {17443cc4-900f-4793-9e03-07afd41bed53}, !- Handle
-=======
-  {1472b5e7-da44-4339-9c3a-3c470efac67b}, !- Handle
->>>>>>> 3c1d7324
+  {8a80d6ed-fc44-4388-93f0-e0ec96f88c20}, !- Handle
   Space Type 1,                           !- Name
   ,                                       !- Default Construction Set Name
   ,                                       !- Default Schedule Set Name
@@ -655,15 +465,9 @@
   living;                                 !- Standards Space Type
 
 OS:Space,
-<<<<<<< HEAD
-  {bc9416cb-be1b-4cb8-a26c-4fb87b60289e}, !- Handle
+  {d05dfba9-8d55-47dd-ac44-acf40bc4ec00}, !- Handle
   living space|story 2,                   !- Name
-  {17443cc4-900f-4793-9e03-07afd41bed53}, !- Space Type Name
-=======
-  {17b4d131-4dc1-4f91-8d01-21078f1668d5}, !- Handle
-  living space|story 2,                   !- Name
-  {1472b5e7-da44-4339-9c3a-3c470efac67b}, !- Space Type Name
->>>>>>> 3c1d7324
+  {8a80d6ed-fc44-4388-93f0-e0ec96f88c20}, !- Space Type Name
   ,                                       !- Default Construction Set Name
   ,                                       !- Default Schedule Set Name
   -0,                                     !- Direction of Relative North {deg}
@@ -671,35 +475,19 @@
   0,                                      !- Y Origin {m}
   2.4384,                                 !- Z Origin {m}
   ,                                       !- Building Story Name
-<<<<<<< HEAD
-  {65d9afe0-701c-4e6e-b98a-4744220919e1}, !- Thermal Zone Name
+  {56b24b9e-fac9-4114-919b-512b5484b7aa}, !- Thermal Zone Name
   ,                                       !- Part of Total Floor Area
   ,                                       !- Design Specification Outdoor Air Object Name
-  {9d159c01-f8a8-46b0-a009-25d717eacfff}; !- Building Unit Name
-
-OS:Surface,
-  {77a344dd-5ed1-46ce-81c6-55d8aac6af18}, !- Handle
+  {eba3ff65-0842-4c5a-92b8-d1f3b432c81a}; !- Building Unit Name
+
+OS:Surface,
+  {8d2b5442-f87f-4a87-81ce-a8a581535d15}, !- Handle
   Surface 7,                              !- Name
   Floor,                                  !- Surface Type
   ,                                       !- Construction Name
-  {bc9416cb-be1b-4cb8-a26c-4fb87b60289e}, !- Space Name
+  {d05dfba9-8d55-47dd-ac44-acf40bc4ec00}, !- Space Name
   Surface,                                !- Outside Boundary Condition
-  {16af3422-9550-4236-a8f5-43ef925dc437}, !- Outside Boundary Condition Object
-=======
-  {54496872-e951-464d-9c10-095c672f5602}, !- Thermal Zone Name
-  ,                                       !- Part of Total Floor Area
-  ,                                       !- Design Specification Outdoor Air Object Name
-  {6b2aa91f-b8e6-4ca3-b290-7626086790a9}; !- Building Unit Name
-
-OS:Surface,
-  {79f20987-5446-4107-9e76-8a8a63b3d05a}, !- Handle
-  Surface 7,                              !- Name
-  Floor,                                  !- Surface Type
-  ,                                       !- Construction Name
-  {17b4d131-4dc1-4f91-8d01-21078f1668d5}, !- Space Name
-  Surface,                                !- Outside Boundary Condition
-  {2e030b03-2725-42bf-b552-b54890de57fd}, !- Outside Boundary Condition Object
->>>>>>> 3c1d7324
+  {da0a1888-b514-4ef2-88bb-67e6c41bd390}, !- Outside Boundary Condition Object
   NoSun,                                  !- Sun Exposure
   NoWind,                                 !- Wind Exposure
   ,                                       !- View Factor to Ground
@@ -710,19 +498,11 @@
   5.56486118425249, 0, 0;                 !- X,Y,Z Vertex 4 {m}
 
 OS:Surface,
-<<<<<<< HEAD
-  {80abb1b1-9c26-4c92-b2de-f9c16bf6c611}, !- Handle
+  {8bd575a5-f55f-41ea-a876-a7f3f89a4f15}, !- Handle
   Surface 8,                              !- Name
   Wall,                                   !- Surface Type
   ,                                       !- Construction Name
-  {bc9416cb-be1b-4cb8-a26c-4fb87b60289e}, !- Space Name
-=======
-  {5f3987b1-ac83-4eae-a289-1d82fa166a55}, !- Handle
-  Surface 8,                              !- Name
-  Wall,                                   !- Surface Type
-  ,                                       !- Construction Name
-  {17b4d131-4dc1-4f91-8d01-21078f1668d5}, !- Space Name
->>>>>>> 3c1d7324
+  {d05dfba9-8d55-47dd-ac44-acf40bc4ec00}, !- Space Name
   Outdoors,                               !- Outside Boundary Condition
   ,                                       !- Outside Boundary Condition Object
   SunExposed,                             !- Sun Exposure
@@ -735,19 +515,11 @@
   0, 0, 2.4384;                           !- X,Y,Z Vertex 4 {m}
 
 OS:Surface,
-<<<<<<< HEAD
-  {68d4e81e-4746-4f9e-af28-b856b99bac13}, !- Handle
+  {d4c89079-8fec-4239-9f15-cd1ee0499382}, !- Handle
   Surface 9,                              !- Name
   Wall,                                   !- Surface Type
   ,                                       !- Construction Name
-  {bc9416cb-be1b-4cb8-a26c-4fb87b60289e}, !- Space Name
-=======
-  {c7e5397b-db36-4775-ac57-3e8982b6e5e4}, !- Handle
-  Surface 9,                              !- Name
-  Wall,                                   !- Surface Type
-  ,                                       !- Construction Name
-  {17b4d131-4dc1-4f91-8d01-21078f1668d5}, !- Space Name
->>>>>>> 3c1d7324
+  {d05dfba9-8d55-47dd-ac44-acf40bc4ec00}, !- Space Name
   Outdoors,                               !- Outside Boundary Condition
   ,                                       !- Outside Boundary Condition Object
   SunExposed,                             !- Sun Exposure
@@ -760,19 +532,11 @@
   0, 11.129722368505, 2.4384;             !- X,Y,Z Vertex 4 {m}
 
 OS:Surface,
-<<<<<<< HEAD
-  {7eec9ec4-7801-4ad5-9805-9b41c329be02}, !- Handle
+  {c5d1b88e-e350-4acd-aae6-4352f1c57c75}, !- Handle
   Surface 10,                             !- Name
   Wall,                                   !- Surface Type
   ,                                       !- Construction Name
-  {bc9416cb-be1b-4cb8-a26c-4fb87b60289e}, !- Space Name
-=======
-  {67e09b92-3216-4385-a29e-c86d3f009fc9}, !- Handle
-  Surface 10,                             !- Name
-  Wall,                                   !- Surface Type
-  ,                                       !- Construction Name
-  {17b4d131-4dc1-4f91-8d01-21078f1668d5}, !- Space Name
->>>>>>> 3c1d7324
+  {d05dfba9-8d55-47dd-ac44-acf40bc4ec00}, !- Space Name
   Outdoors,                               !- Outside Boundary Condition
   ,                                       !- Outside Boundary Condition Object
   SunExposed,                             !- Sun Exposure
@@ -785,19 +549,11 @@
   5.56486118425249, 11.129722368505, 2.4384; !- X,Y,Z Vertex 4 {m}
 
 OS:Surface,
-<<<<<<< HEAD
-  {c2f2c1a2-7351-44d3-a029-c03eee1780d4}, !- Handle
+  {d46fdd0d-dab3-485c-b7d5-904068314222}, !- Handle
   Surface 11,                             !- Name
   Wall,                                   !- Surface Type
   ,                                       !- Construction Name
-  {bc9416cb-be1b-4cb8-a26c-4fb87b60289e}, !- Space Name
-=======
-  {afdee8dc-f752-4966-bb79-c38402bc5e6d}, !- Handle
-  Surface 11,                             !- Name
-  Wall,                                   !- Surface Type
-  ,                                       !- Construction Name
-  {17b4d131-4dc1-4f91-8d01-21078f1668d5}, !- Space Name
->>>>>>> 3c1d7324
+  {d05dfba9-8d55-47dd-ac44-acf40bc4ec00}, !- Space Name
   Outdoors,                               !- Outside Boundary Condition
   ,                                       !- Outside Boundary Condition Object
   SunExposed,                             !- Sun Exposure
@@ -810,23 +566,13 @@
   5.56486118425249, 0, 2.4384;            !- X,Y,Z Vertex 4 {m}
 
 OS:Surface,
-<<<<<<< HEAD
-  {24e06fc0-0d6d-4f42-a7cd-626055ae2d8c}, !- Handle
+  {6057741f-c62c-4ae1-a8a9-9af9a946ed11}, !- Handle
   Surface 12,                             !- Name
   RoofCeiling,                            !- Surface Type
   ,                                       !- Construction Name
-  {bc9416cb-be1b-4cb8-a26c-4fb87b60289e}, !- Space Name
+  {d05dfba9-8d55-47dd-ac44-acf40bc4ec00}, !- Space Name
   Surface,                                !- Outside Boundary Condition
-  {b1d87b1c-f300-4b91-996a-92f3e4f02c1b}, !- Outside Boundary Condition Object
-=======
-  {982431aa-5df7-4e45-8c69-c3d32d74b96b}, !- Handle
-  Surface 12,                             !- Name
-  RoofCeiling,                            !- Surface Type
-  ,                                       !- Construction Name
-  {17b4d131-4dc1-4f91-8d01-21078f1668d5}, !- Space Name
-  Surface,                                !- Outside Boundary Condition
-  {5d54429e-58bf-4fa2-9634-6720ccd279c4}, !- Outside Boundary Condition Object
->>>>>>> 3c1d7324
+  {6d171d6d-d70b-4483-8966-fe7754412f36}, !- Outside Boundary Condition Object
   NoSun,                                  !- Sun Exposure
   NoWind,                                 !- Wind Exposure
   ,                                       !- View Factor to Ground
@@ -837,23 +583,13 @@
   0, 0, 2.4384;                           !- X,Y,Z Vertex 4 {m}
 
 OS:Surface,
-<<<<<<< HEAD
-  {b1d87b1c-f300-4b91-996a-92f3e4f02c1b}, !- Handle
+  {6d171d6d-d70b-4483-8966-fe7754412f36}, !- Handle
   Surface 13,                             !- Name
   Floor,                                  !- Surface Type
   ,                                       !- Construction Name
-  {7b000859-3fcd-40cb-9bb8-f871cfeb78d7}, !- Space Name
+  {b054c146-2f7a-4c5e-ba7f-b1e6b840d0a3}, !- Space Name
   Surface,                                !- Outside Boundary Condition
-  {24e06fc0-0d6d-4f42-a7cd-626055ae2d8c}, !- Outside Boundary Condition Object
-=======
-  {5d54429e-58bf-4fa2-9634-6720ccd279c4}, !- Handle
-  Surface 13,                             !- Name
-  Floor,                                  !- Surface Type
-  ,                                       !- Construction Name
-  {4a993af8-9695-4e45-9871-590e435e5f0e}, !- Space Name
-  Surface,                                !- Outside Boundary Condition
-  {982431aa-5df7-4e45-8c69-c3d32d74b96b}, !- Outside Boundary Condition Object
->>>>>>> 3c1d7324
+  {6057741f-c62c-4ae1-a8a9-9af9a946ed11}, !- Outside Boundary Condition Object
   NoSun,                                  !- Sun Exposure
   NoWind,                                 !- Wind Exposure
   ,                                       !- View Factor to Ground
@@ -864,19 +600,11 @@
   0, 0, 0;                                !- X,Y,Z Vertex 4 {m}
 
 OS:Surface,
-<<<<<<< HEAD
-  {fbdf7671-947a-4346-ac47-790df4d8be05}, !- Handle
+  {f51ac6a6-1d0d-466f-b99d-e838f47a07a3}, !- Handle
   Surface 14,                             !- Name
   RoofCeiling,                            !- Surface Type
   ,                                       !- Construction Name
-  {7b000859-3fcd-40cb-9bb8-f871cfeb78d7}, !- Space Name
-=======
-  {aa9ed829-dce8-4aac-b316-7586afc564d0}, !- Handle
-  Surface 14,                             !- Name
-  RoofCeiling,                            !- Surface Type
-  ,                                       !- Construction Name
-  {4a993af8-9695-4e45-9871-590e435e5f0e}, !- Space Name
->>>>>>> 3c1d7324
+  {b054c146-2f7a-4c5e-ba7f-b1e6b840d0a3}, !- Space Name
   Outdoors,                               !- Outside Boundary Condition
   ,                                       !- Outside Boundary Condition Object
   SunExposed,                             !- Sun Exposure
@@ -889,19 +617,11 @@
   5.56486118425249, 11.129722368505, 0.304799999999999; !- X,Y,Z Vertex 4 {m}
 
 OS:Surface,
-<<<<<<< HEAD
-  {d7fb15c7-b000-434e-a195-96d267652896}, !- Handle
+  {9483b0f0-c396-4676-82c2-4e28dbddb983}, !- Handle
   Surface 15,                             !- Name
   RoofCeiling,                            !- Surface Type
   ,                                       !- Construction Name
-  {7b000859-3fcd-40cb-9bb8-f871cfeb78d7}, !- Space Name
-=======
-  {8641f616-735e-44b2-b610-92b03560cb93}, !- Handle
-  Surface 15,                             !- Name
-  RoofCeiling,                            !- Surface Type
-  ,                                       !- Construction Name
-  {4a993af8-9695-4e45-9871-590e435e5f0e}, !- Space Name
->>>>>>> 3c1d7324
+  {b054c146-2f7a-4c5e-ba7f-b1e6b840d0a3}, !- Space Name
   Outdoors,                               !- Outside Boundary Condition
   ,                                       !- Outside Boundary Condition Object
   SunExposed,                             !- Sun Exposure
@@ -914,19 +634,11 @@
   0, 0, 0.3048;                           !- X,Y,Z Vertex 4 {m}
 
 OS:Surface,
-<<<<<<< HEAD
-  {c9d16e5e-7a57-44be-931f-0faaf35a42e5}, !- Handle
+  {5aa1c98b-d35b-43fc-83cc-967f9563d504}, !- Handle
   Surface 16,                             !- Name
   Wall,                                   !- Surface Type
   ,                                       !- Construction Name
-  {7b000859-3fcd-40cb-9bb8-f871cfeb78d7}, !- Space Name
-=======
-  {9367e4c8-db0a-4441-a5ec-68d02bf5acb8}, !- Handle
-  Surface 16,                             !- Name
-  Wall,                                   !- Surface Type
-  ,                                       !- Construction Name
-  {4a993af8-9695-4e45-9871-590e435e5f0e}, !- Space Name
->>>>>>> 3c1d7324
+  {b054c146-2f7a-4c5e-ba7f-b1e6b840d0a3}, !- Space Name
   Outdoors,                               !- Outside Boundary Condition
   ,                                       !- Outside Boundary Condition Object
   SunExposed,                             !- Sun Exposure
@@ -938,19 +650,11 @@
   5.56486118425249, 0, 0;                 !- X,Y,Z Vertex 3 {m}
 
 OS:Surface,
-<<<<<<< HEAD
-  {1026116a-5724-40e0-8b33-5dc0dfebb734}, !- Handle
+  {28cde258-1a87-4726-868d-32a46180681b}, !- Handle
   Surface 17,                             !- Name
   Wall,                                   !- Surface Type
   ,                                       !- Construction Name
-  {7b000859-3fcd-40cb-9bb8-f871cfeb78d7}, !- Space Name
-=======
-  {2fd78f1d-8180-44cc-bb8a-e7f228619921}, !- Handle
-  Surface 17,                             !- Name
-  Wall,                                   !- Surface Type
-  ,                                       !- Construction Name
-  {4a993af8-9695-4e45-9871-590e435e5f0e}, !- Space Name
->>>>>>> 3c1d7324
+  {b054c146-2f7a-4c5e-ba7f-b1e6b840d0a3}, !- Space Name
   Outdoors,                               !- Outside Boundary Condition
   ,                                       !- Outside Boundary Condition Object
   SunExposed,                             !- Sun Exposure
@@ -962,15 +666,9 @@
   0, 11.129722368505, 0;                  !- X,Y,Z Vertex 3 {m}
 
 OS:Space,
-<<<<<<< HEAD
-  {7b000859-3fcd-40cb-9bb8-f871cfeb78d7}, !- Handle
+  {b054c146-2f7a-4c5e-ba7f-b1e6b840d0a3}, !- Handle
   finished attic space,                   !- Name
-  {17443cc4-900f-4793-9e03-07afd41bed53}, !- Space Type Name
-=======
-  {4a993af8-9695-4e45-9871-590e435e5f0e}, !- Handle
-  finished attic space,                   !- Name
-  {1472b5e7-da44-4339-9c3a-3c470efac67b}, !- Space Type Name
->>>>>>> 3c1d7324
+  {8a80d6ed-fc44-4388-93f0-e0ec96f88c20}, !- Space Type Name
   ,                                       !- Default Construction Set Name
   ,                                       !- Default Schedule Set Name
   -0,                                     !- Direction of Relative North {deg}
@@ -978,35 +676,20 @@
   0,                                      !- Y Origin {m}
   4.8768,                                 !- Z Origin {m}
   ,                                       !- Building Story Name
-<<<<<<< HEAD
-  {65d9afe0-701c-4e6e-b98a-4744220919e1}, !- Thermal Zone Name
+  {56b24b9e-fac9-4114-919b-512b5484b7aa}, !- Thermal Zone Name
   ,                                       !- Part of Total Floor Area
   ,                                       !- Design Specification Outdoor Air Object Name
-  {9d159c01-f8a8-46b0-a009-25d717eacfff}; !- Building Unit Name
+  {eba3ff65-0842-4c5a-92b8-d1f3b432c81a}; !- Building Unit Name
 
 OS:BuildingUnit,
-  {9d159c01-f8a8-46b0-a009-25d717eacfff}, !- Handle
-=======
-  {54496872-e951-464d-9c10-095c672f5602}, !- Thermal Zone Name
-  ,                                       !- Part of Total Floor Area
-  ,                                       !- Design Specification Outdoor Air Object Name
-  {6b2aa91f-b8e6-4ca3-b290-7626086790a9}; !- Building Unit Name
-
-OS:BuildingUnit,
-  {6b2aa91f-b8e6-4ca3-b290-7626086790a9}, !- Handle
->>>>>>> 3c1d7324
+  {eba3ff65-0842-4c5a-92b8-d1f3b432c81a}, !- Handle
   unit 1,                                 !- Name
   ,                                       !- Rendering Color
   Residential;                            !- Building Unit Type
 
 OS:AdditionalProperties,
-<<<<<<< HEAD
-  {7e434220-9a0b-4fc9-8cef-9256c9c17a0c}, !- Handle
-  {9d159c01-f8a8-46b0-a009-25d717eacfff}, !- Object Name
-=======
-  {85e92c52-af79-4c2a-b52d-b757a6871569}, !- Handle
-  {6b2aa91f-b8e6-4ca3-b290-7626086790a9}, !- Object Name
->>>>>>> 3c1d7324
+  {dfe1c5e6-f8ac-4b44-aa7c-d7a81d8cbaad}, !- Handle
+  {eba3ff65-0842-4c5a-92b8-d1f3b432c81a}, !- Object Name
   NumberOfBedrooms,                       !- Feature Name 1
   Integer,                                !- Feature Data Type 1
   3,                                      !- Feature Value 1
@@ -1018,20 +701,12 @@
   2.6400000000000001;                     !- Feature Value 3
 
 OS:External:File,
-<<<<<<< HEAD
-  {b9742dae-f60b-4746-bdd7-e0ebdfddd167}, !- Handle
-=======
-  {e948bc5e-da6c-4f84-bee5-51c1d974bec5}, !- Handle
->>>>>>> 3c1d7324
+  {b12bfbc9-03b2-4b8c-96d1-cdf76e5af1be}, !- Handle
   8760.csv,                               !- Name
   8760.csv;                               !- File Name
 
 OS:Schedule:Day,
-<<<<<<< HEAD
-  {46236edf-9014-4066-86fd-795fe973f4b3}, !- Handle
-=======
-  {e3dbbf1f-8153-4d6f-b4f0-97919875ec31}, !- Handle
->>>>>>> 3c1d7324
+  {07db4dd3-9659-4630-a9b7-d237a7422bc5}, !- Handle
   Schedule Day 1,                         !- Name
   ,                                       !- Schedule Type Limits Name
   ,                                       !- Interpolate to Timestep
@@ -1040,11 +715,7 @@
   0;                                      !- Value Until Time 1
 
 OS:Schedule:Day,
-<<<<<<< HEAD
-  {5edec48f-bdbf-4608-8b64-f6c26bcf8214}, !- Handle
-=======
-  {87da3936-0a25-4e87-bf59-4ef98ebd4e9c}, !- Handle
->>>>>>> 3c1d7324
+  {72583702-1c71-426a-a93e-0b7eda5708d9}, !- Handle
   Schedule Day 2,                         !- Name
   ,                                       !- Schedule Type Limits Name
   ,                                       !- Interpolate to Timestep
@@ -1053,17 +724,10 @@
   1;                                      !- Value Until Time 1
 
 OS:Schedule:File,
-<<<<<<< HEAD
-  {5874d464-bed5-4f7b-bc2e-630a4da63503}, !- Handle
+  {8afa2c70-b7eb-44d1-8679-496a74198fd3}, !- Handle
   occupants,                              !- Name
-  {e615173c-b770-43af-85bc-aa35d47b4616}, !- Schedule Type Limits Name
-  {b9742dae-f60b-4746-bdd7-e0ebdfddd167}, !- External File Name
-=======
-  {e3483d4c-b668-48b1-995d-90796265ddaf}, !- Handle
-  occupants,                              !- Name
-  {fb2ad332-d267-4cb1-a86c-1efc0a622b7a}, !- Schedule Type Limits Name
-  {e948bc5e-da6c-4f84-bee5-51c1d974bec5}, !- External File Name
->>>>>>> 3c1d7324
+  {02b22777-cbe1-4048-98bd-baaa795ad8bd}, !- Schedule Type Limits Name
+  {b12bfbc9-03b2-4b8c-96d1-cdf76e5af1be}, !- External File Name
   1,                                      !- Column Number
   1,                                      !- Rows to Skip at Top
   8760,                                   !- Number of Hours of Data
@@ -1072,38 +736,22 @@
   60;                                     !- Minutes per Item
 
 OS:Schedule:Ruleset,
-<<<<<<< HEAD
-  {0c271883-4d8a-48c4-8e2a-9068944f3e9e}, !- Handle
+  {6b9bfcd0-d8d3-425d-a4a6-18fbcd2084d4}, !- Handle
   Schedule Ruleset 1,                     !- Name
-  {69f0467a-363d-467e-bcb8-2d73aed7fc23}, !- Schedule Type Limits Name
-  {93ac9b94-d85a-4c57-9010-44f4fdc4544d}; !- Default Day Schedule Name
+  {5b37f31a-4a46-438f-9ade-74fcfd8acfb2}, !- Schedule Type Limits Name
+  {477114db-9a8f-48dd-8c9d-d147e55f936b}; !- Default Day Schedule Name
 
 OS:Schedule:Day,
-  {93ac9b94-d85a-4c57-9010-44f4fdc4544d}, !- Handle
+  {477114db-9a8f-48dd-8c9d-d147e55f936b}, !- Handle
   Schedule Day 3,                         !- Name
-  {69f0467a-363d-467e-bcb8-2d73aed7fc23}, !- Schedule Type Limits Name
-=======
-  {ef9b1278-249b-42de-ad29-8cd5bbde3049}, !- Handle
-  Schedule Ruleset 1,                     !- Name
-  {7a2e952f-75f4-4614-968a-6a8dd427f49c}, !- Schedule Type Limits Name
-  {3ed34d8d-cb40-4064-98f1-a4903738a7b5}; !- Default Day Schedule Name
-
-OS:Schedule:Day,
-  {3ed34d8d-cb40-4064-98f1-a4903738a7b5}, !- Handle
-  Schedule Day 3,                         !- Name
-  {7a2e952f-75f4-4614-968a-6a8dd427f49c}, !- Schedule Type Limits Name
->>>>>>> 3c1d7324
+  {5b37f31a-4a46-438f-9ade-74fcfd8acfb2}, !- Schedule Type Limits Name
   ,                                       !- Interpolate to Timestep
   24,                                     !- Hour 1
   0,                                      !- Minute 1
   112.539290946133;                       !- Value Until Time 1
 
 OS:People:Definition,
-<<<<<<< HEAD
-  {7756a94f-69bc-40a3-add5-e2e711ceaccb}, !- Handle
-=======
-  {7e9cdc24-5d55-496f-808c-ca2084912fd1}, !- Handle
->>>>>>> 3c1d7324
+  {cc810759-f06d-4712-aade-b00746ba06fd}, !- Handle
   res occupants|finished attic space,     !- Name
   People,                                 !- Number of People Calculation Method
   0.88,                                   !- Number of People {people}
@@ -1116,21 +764,12 @@
   ZoneAveraged;                           !- Mean Radiant Temperature Calculation Type
 
 OS:People,
-<<<<<<< HEAD
-  {de22460b-3296-4101-8cd6-3e7dad01c667}, !- Handle
+  {7cc4c0f7-bc90-4a81-b218-45688fea72d9}, !- Handle
   res occupants|finished attic space,     !- Name
-  {7756a94f-69bc-40a3-add5-e2e711ceaccb}, !- People Definition Name
-  {7b000859-3fcd-40cb-9bb8-f871cfeb78d7}, !- Space or SpaceType Name
-  {5874d464-bed5-4f7b-bc2e-630a4da63503}, !- Number of People Schedule Name
-  {0c271883-4d8a-48c4-8e2a-9068944f3e9e}, !- Activity Level Schedule Name
-=======
-  {3af85231-807f-45f3-9338-c8d4583707cd}, !- Handle
-  res occupants|finished attic space,     !- Name
-  {7e9cdc24-5d55-496f-808c-ca2084912fd1}, !- People Definition Name
-  {4a993af8-9695-4e45-9871-590e435e5f0e}, !- Space or SpaceType Name
-  {e3483d4c-b668-48b1-995d-90796265ddaf}, !- Number of People Schedule Name
-  {ef9b1278-249b-42de-ad29-8cd5bbde3049}, !- Activity Level Schedule Name
->>>>>>> 3c1d7324
+  {cc810759-f06d-4712-aade-b00746ba06fd}, !- People Definition Name
+  {b054c146-2f7a-4c5e-ba7f-b1e6b840d0a3}, !- Space or SpaceType Name
+  {8afa2c70-b7eb-44d1-8679-496a74198fd3}, !- Number of People Schedule Name
+  {6b9bfcd0-d8d3-425d-a4a6-18fbcd2084d4}, !- Activity Level Schedule Name
   ,                                       !- Surface Name/Angle Factor List Name
   ,                                       !- Work Efficiency Schedule Name
   ,                                       !- Clothing Insulation Schedule Name
@@ -1138,11 +777,7 @@
   1;                                      !- Multiplier
 
 OS:ScheduleTypeLimits,
-<<<<<<< HEAD
-  {69f0467a-363d-467e-bcb8-2d73aed7fc23}, !- Handle
-=======
-  {7a2e952f-75f4-4614-968a-6a8dd427f49c}, !- Handle
->>>>>>> 3c1d7324
+  {5b37f31a-4a46-438f-9ade-74fcfd8acfb2}, !- Handle
   ActivityLevel,                          !- Name
   0,                                      !- Lower Limit Value
   ,                                       !- Upper Limit Value
@@ -1150,22 +785,14 @@
   ActivityLevel;                          !- Unit Type
 
 OS:ScheduleTypeLimits,
-<<<<<<< HEAD
-  {e615173c-b770-43af-85bc-aa35d47b4616}, !- Handle
-=======
-  {fb2ad332-d267-4cb1-a86c-1efc0a622b7a}, !- Handle
->>>>>>> 3c1d7324
+  {02b22777-cbe1-4048-98bd-baaa795ad8bd}, !- Handle
   Fractional,                             !- Name
   0,                                      !- Lower Limit Value
   1,                                      !- Upper Limit Value
   Continuous;                             !- Numeric Type
 
 OS:People:Definition,
-<<<<<<< HEAD
-  {beb11725-ef20-46a3-8c58-7060b0dcbce2}, !- Handle
-=======
-  {1205df41-6d8c-4488-a6b7-0ced34832547}, !- Handle
->>>>>>> 3c1d7324
+  {04f8d45d-495a-44e0-b894-7f16d84ad61d}, !- Handle
   res occupants|living space,             !- Name
   People,                                 !- Number of People Calculation Method
   0.88,                                   !- Number of People {people}
@@ -1178,21 +805,12 @@
   ZoneAveraged;                           !- Mean Radiant Temperature Calculation Type
 
 OS:People,
-<<<<<<< HEAD
-  {8e512d63-a7df-44d3-8a05-dd69ec247ec6}, !- Handle
+  {c72eec7a-4163-42ca-883e-a64b6f89114b}, !- Handle
   res occupants|living space,             !- Name
-  {beb11725-ef20-46a3-8c58-7060b0dcbce2}, !- People Definition Name
-  {bbcd2034-df71-420a-adde-c6f1b2c5ee5c}, !- Space or SpaceType Name
-  {5874d464-bed5-4f7b-bc2e-630a4da63503}, !- Number of People Schedule Name
-  {0c271883-4d8a-48c4-8e2a-9068944f3e9e}, !- Activity Level Schedule Name
-=======
-  {92f13c63-c037-48f1-a1cb-c3118ced440a}, !- Handle
-  res occupants|living space,             !- Name
-  {1205df41-6d8c-4488-a6b7-0ced34832547}, !- People Definition Name
-  {d5edf1fc-75e3-4b7f-8b5d-44933aa9bfa1}, !- Space or SpaceType Name
-  {e3483d4c-b668-48b1-995d-90796265ddaf}, !- Number of People Schedule Name
-  {ef9b1278-249b-42de-ad29-8cd5bbde3049}, !- Activity Level Schedule Name
->>>>>>> 3c1d7324
+  {04f8d45d-495a-44e0-b894-7f16d84ad61d}, !- People Definition Name
+  {f719c39c-f024-43e3-af66-c605df28c7eb}, !- Space or SpaceType Name
+  {8afa2c70-b7eb-44d1-8679-496a74198fd3}, !- Number of People Schedule Name
+  {6b9bfcd0-d8d3-425d-a4a6-18fbcd2084d4}, !- Activity Level Schedule Name
   ,                                       !- Surface Name/Angle Factor List Name
   ,                                       !- Work Efficiency Schedule Name
   ,                                       !- Clothing Insulation Schedule Name
@@ -1200,11 +818,7 @@
   1;                                      !- Multiplier
 
 OS:People:Definition,
-<<<<<<< HEAD
-  {3c76f7bb-6d16-42a5-bf82-5eabd0bbe35e}, !- Handle
-=======
-  {cd431547-7a22-4a71-acf2-e8bc933c43d8}, !- Handle
->>>>>>> 3c1d7324
+  {cd5e77ef-c935-42af-ad39-698ea7ed7e3c}, !- Handle
   res occupants|living space|story 2,     !- Name
   People,                                 !- Number of People Calculation Method
   0.88,                                   !- Number of People {people}
@@ -1217,21 +831,12 @@
   ZoneAveraged;                           !- Mean Radiant Temperature Calculation Type
 
 OS:People,
-<<<<<<< HEAD
-  {911df7ea-0c60-426d-8e8b-6249b59fc06a}, !- Handle
+  {4fcc1b94-7e1c-42e9-a535-6fc33c434548}, !- Handle
   res occupants|living space|story 2,     !- Name
-  {3c76f7bb-6d16-42a5-bf82-5eabd0bbe35e}, !- People Definition Name
-  {bc9416cb-be1b-4cb8-a26c-4fb87b60289e}, !- Space or SpaceType Name
-  {5874d464-bed5-4f7b-bc2e-630a4da63503}, !- Number of People Schedule Name
-  {0c271883-4d8a-48c4-8e2a-9068944f3e9e}, !- Activity Level Schedule Name
-=======
-  {a6dfda2c-4cee-4b2f-96dd-6abd036f1520}, !- Handle
-  res occupants|living space|story 2,     !- Name
-  {cd431547-7a22-4a71-acf2-e8bc933c43d8}, !- People Definition Name
-  {17b4d131-4dc1-4f91-8d01-21078f1668d5}, !- Space or SpaceType Name
-  {e3483d4c-b668-48b1-995d-90796265ddaf}, !- Number of People Schedule Name
-  {ef9b1278-249b-42de-ad29-8cd5bbde3049}, !- Activity Level Schedule Name
->>>>>>> 3c1d7324
+  {cd5e77ef-c935-42af-ad39-698ea7ed7e3c}, !- People Definition Name
+  {d05dfba9-8d55-47dd-ac44-acf40bc4ec00}, !- Space or SpaceType Name
+  {8afa2c70-b7eb-44d1-8679-496a74198fd3}, !- Number of People Schedule Name
+  {6b9bfcd0-d8d3-425d-a4a6-18fbcd2084d4}, !- Activity Level Schedule Name
   ,                                       !- Surface Name/Angle Factor List Name
   ,                                       !- Work Efficiency Schedule Name
   ,                                       !- Clothing Insulation Schedule Name
@@ -1239,20 +844,15 @@
   1;                                      !- Multiplier
 
 OS:ShadingSurfaceGroup,
-<<<<<<< HEAD
-  {aa215688-23e0-4319-b3e5-dbf64252dce5}, !- Handle
-=======
-  {9e04daf9-c2c3-46e5-ab6b-12af4159171d}, !- Handle
->>>>>>> 3c1d7324
+  {26b32f1f-5467-433d-9ce3-ef30e45f4413}, !- Handle
   res eaves,                              !- Name
   Building;                               !- Shading Surface Type
 
 OS:ShadingSurface,
-<<<<<<< HEAD
-  {cd7e5e19-c2d7-4df8-b28a-49307d852ae2}, !- Handle
+  {01ea40d5-1e2b-4780-af79-35a859b07c4d}, !- Handle
   Surface 14 - res eaves,                 !- Name
   ,                                       !- Construction Name
-  {aa215688-23e0-4319-b3e5-dbf64252dce5}, !- Shading Surface Group Name
+  {26b32f1f-5467-433d-9ce3-ef30e45f4413}, !- Shading Surface Group Name
   ,                                       !- Transmittance Schedule Name
   ,                                       !- Number of Vertices
   5.56486118425249, 11.739322368505, 5.1816, !- X,Y,Z Vertex 1 {m}
@@ -1261,10 +861,10 @@
   5.56486118425249, 11.129722368505, 5.1816; !- X,Y,Z Vertex 4 {m}
 
 OS:ShadingSurface,
-  {a0ba5e56-8525-43ec-a280-237510a4a829}, !- Handle
+  {04333d75-01eb-4b86-9ac4-8deb29e52519}, !- Handle
   Surface 14 - res eaves 1,               !- Name
   ,                                       !- Construction Name
-  {aa215688-23e0-4319-b3e5-dbf64252dce5}, !- Shading Surface Group Name
+  {26b32f1f-5467-433d-9ce3-ef30e45f4413}, !- Shading Surface Group Name
   ,                                       !- Transmittance Schedule Name
   ,                                       !- Number of Vertices
   2.78243059212624, -0.6096, 6.57281529606312, !- X,Y,Z Vertex 1 {m}
@@ -1273,10 +873,10 @@
   2.78243059212624, 0, 6.57281529606312;  !- X,Y,Z Vertex 4 {m}
 
 OS:ShadingSurface,
-  {f7e400e9-80b6-4f4b-8a2e-2cf702eb8a11}, !- Handle
+  {ccb1a2bc-2b02-4b94-b7cb-10a47543a252}, !- Handle
   Surface 14 - res eaves 2,               !- Name
   ,                                       !- Construction Name
-  {aa215688-23e0-4319-b3e5-dbf64252dce5}, !- Shading Surface Group Name
+  {26b32f1f-5467-433d-9ce3-ef30e45f4413}, !- Shading Surface Group Name
   ,                                       !- Transmittance Schedule Name
   ,                                       !- Number of Vertices
   6.17446118425249, 0, 4.8768,            !- X,Y,Z Vertex 1 {m}
@@ -1285,16 +885,10 @@
   5.56486118425249, 0, 5.1816;            !- X,Y,Z Vertex 4 {m}
 
 OS:ShadingSurface,
-  {0ef60d1e-2e04-4a76-8b3a-48f6ee4fe846}, !- Handle
+  {b2e62e0e-d929-4680-be0d-54e7e1a1b185}, !- Handle
   Surface 15 - res eaves,                 !- Name
   ,                                       !- Construction Name
-  {aa215688-23e0-4319-b3e5-dbf64252dce5}, !- Shading Surface Group Name
-=======
-  {adc55ca2-e423-4e4d-a9e8-9bba876e7684}, !- Handle
-  Surface 15 - res eaves,                 !- Name
-  ,                                       !- Construction Name
-  {9e04daf9-c2c3-46e5-ab6b-12af4159171d}, !- Shading Surface Group Name
->>>>>>> 3c1d7324
+  {26b32f1f-5467-433d-9ce3-ef30e45f4413}, !- Shading Surface Group Name
   ,                                       !- Transmittance Schedule Name
   ,                                       !- Number of Vertices
   0, -0.6096, 5.1816,                     !- X,Y,Z Vertex 1 {m}
@@ -1303,17 +897,10 @@
   0, 0, 5.1816;                           !- X,Y,Z Vertex 4 {m}
 
 OS:ShadingSurface,
-<<<<<<< HEAD
-  {9a9a2575-0773-42bb-8a1e-d60f5f783548}, !- Handle
+  {47250c60-768f-41a5-8922-d7dc773ddf28}, !- Handle
   Surface 15 - res eaves 1,               !- Name
   ,                                       !- Construction Name
-  {aa215688-23e0-4319-b3e5-dbf64252dce5}, !- Shading Surface Group Name
-=======
-  {0933b567-652c-4245-8a3d-8fbf09a76278}, !- Handle
-  Surface 15 - res eaves 1,               !- Name
-  ,                                       !- Construction Name
-  {9e04daf9-c2c3-46e5-ab6b-12af4159171d}, !- Shading Surface Group Name
->>>>>>> 3c1d7324
+  {26b32f1f-5467-433d-9ce3-ef30e45f4413}, !- Shading Surface Group Name
   ,                                       !- Transmittance Schedule Name
   ,                                       !- Number of Vertices
   2.78243059212624, 11.739322368505, 6.57281529606312, !- X,Y,Z Vertex 1 {m}
@@ -1322,56 +909,13 @@
   2.78243059212624, 11.129722368505, 6.57281529606312; !- X,Y,Z Vertex 4 {m}
 
 OS:ShadingSurface,
-<<<<<<< HEAD
-  {e072edb6-a0d5-43b1-82b4-5c33b6daf5ad}, !- Handle
+  {2cd397d5-ba02-428e-9097-fd0ab6fb1a82}, !- Handle
   Surface 15 - res eaves 2,               !- Name
   ,                                       !- Construction Name
-  {aa215688-23e0-4319-b3e5-dbf64252dce5}, !- Shading Surface Group Name
-=======
-  {838adfa0-7f68-469d-bc76-43fde600b5ce}, !- Handle
-  Surface 15 - res eaves 2,               !- Name
-  ,                                       !- Construction Name
-  {9e04daf9-c2c3-46e5-ab6b-12af4159171d}, !- Shading Surface Group Name
->>>>>>> 3c1d7324
+  {26b32f1f-5467-433d-9ce3-ef30e45f4413}, !- Shading Surface Group Name
   ,                                       !- Transmittance Schedule Name
   ,                                       !- Number of Vertices
   -0.6096, 11.129722368505, 4.8768,       !- X,Y,Z Vertex 1 {m}
   -0.6096, 0, 4.8768,                     !- X,Y,Z Vertex 2 {m}
   0, 0, 5.1816,                           !- X,Y,Z Vertex 3 {m}
   0, 11.129722368505, 5.1816;             !- X,Y,Z Vertex 4 {m}
-
-OS:ShadingSurface,
-  {4c8e69d5-a2e0-49d0-a18c-20dd65c16d66}, !- Handle
-  Surface 14 - res eaves,                 !- Name
-  ,                                       !- Construction Name
-  {9e04daf9-c2c3-46e5-ab6b-12af4159171d}, !- Shading Surface Group Name
-  ,                                       !- Transmittance Schedule Name
-  ,                                       !- Number of Vertices
-  5.56486118425249, 11.739322368505, 5.1816, !- X,Y,Z Vertex 1 {m}
-  2.78243059212624, 11.739322368505, 6.57281529606312, !- X,Y,Z Vertex 2 {m}
-  2.78243059212624, 11.129722368505, 6.57281529606312, !- X,Y,Z Vertex 3 {m}
-  5.56486118425249, 11.129722368505, 5.1816; !- X,Y,Z Vertex 4 {m}
-
-OS:ShadingSurface,
-  {34f0e546-39cc-420d-90ef-330689be6236}, !- Handle
-  Surface 14 - res eaves 1,               !- Name
-  ,                                       !- Construction Name
-  {9e04daf9-c2c3-46e5-ab6b-12af4159171d}, !- Shading Surface Group Name
-  ,                                       !- Transmittance Schedule Name
-  ,                                       !- Number of Vertices
-  2.78243059212624, -0.6096, 6.57281529606312, !- X,Y,Z Vertex 1 {m}
-  5.56486118425249, -0.6096, 5.1816,      !- X,Y,Z Vertex 2 {m}
-  5.56486118425249, 0, 5.1816,            !- X,Y,Z Vertex 3 {m}
-  2.78243059212624, 0, 6.57281529606312;  !- X,Y,Z Vertex 4 {m}
-
-OS:ShadingSurface,
-  {a5e0429a-aded-4a12-bbeb-21e332d15b2b}, !- Handle
-  Surface 14 - res eaves 2,               !- Name
-  ,                                       !- Construction Name
-  {9e04daf9-c2c3-46e5-ab6b-12af4159171d}, !- Shading Surface Group Name
-  ,                                       !- Transmittance Schedule Name
-  ,                                       !- Number of Vertices
-  6.17446118425249, 0, 4.8768,            !- X,Y,Z Vertex 1 {m}
-  6.17446118425249, 11.129722368505, 4.8768, !- X,Y,Z Vertex 2 {m}
-  5.56486118425249, 11.129722368505, 5.1816, !- X,Y,Z Vertex 3 {m}
-  5.56486118425249, 0, 5.1816;            !- X,Y,Z Vertex 4 {m}
