!- NOTE: Auto-generated from /test/osw_files/SFD_2000sqft_2story_SL_FA_LeftRight.osw

OS:Version,
<<<<<<< HEAD
  {789fae5a-5754-4caa-8985-c823495511fd}, !- Handle
  2.9.0;                                  !- Version Identifier

OS:SimulationControl,
  {3ed4764d-b7e9-473a-a568-e5bbb9d75b28}, !- Handle
=======
  {8eeef353-d511-4215-a6d1-4a04e1f6bfb2}, !- Handle
  2.9.0;                                  !- Version Identifier

OS:SimulationControl,
  {aa5488fd-1ed2-4bc4-95a4-7d18f0fe995c}, !- Handle
>>>>>>> 2c92e5b7
  ,                                       !- Do Zone Sizing Calculation
  ,                                       !- Do System Sizing Calculation
  ,                                       !- Do Plant Sizing Calculation
  No;                                     !- Run Simulation for Sizing Periods

OS:Timestep,
<<<<<<< HEAD
  {39206db6-05e5-4be2-9731-a5c49815a65c}, !- Handle
  6;                                      !- Number of Timesteps per Hour

OS:ShadowCalculation,
  {23223deb-7fa5-4949-80fd-058b5badfa93}, !- Handle
=======
  {4e781c9c-13e0-43da-bdfe-672fedf2a524}, !- Handle
  6;                                      !- Number of Timesteps per Hour

OS:ShadowCalculation,
  {39dc5091-087c-427c-ae0e-4a5c37f2a11f}, !- Handle
>>>>>>> 2c92e5b7
  20,                                     !- Calculation Frequency
  200;                                    !- Maximum Figures in Shadow Overlap Calculations

OS:SurfaceConvectionAlgorithm:Outside,
<<<<<<< HEAD
  {ba23b06f-5d34-4fda-b48e-4fa99a7aa2ac}, !- Handle
  DOE-2;                                  !- Algorithm

OS:SurfaceConvectionAlgorithm:Inside,
  {92304d14-1e33-4567-82b8-1df956d3ce15}, !- Handle
  TARP;                                   !- Algorithm

OS:ZoneCapacitanceMultiplier:ResearchSpecial,
  {533b5845-8a8c-412f-9913-0690d38ede4f}, !- Handle
=======
  {66396e79-f1bc-4d50-8ea4-847b6905f978}, !- Handle
  DOE-2;                                  !- Algorithm

OS:SurfaceConvectionAlgorithm:Inside,
  {caa846be-e014-4753-8451-85da2be9e31b}, !- Handle
  TARP;                                   !- Algorithm

OS:ZoneCapacitanceMultiplier:ResearchSpecial,
  {2dc5bbd4-d5f4-4b10-ab26-c437a3d1afab}, !- Handle
>>>>>>> 2c92e5b7
  ,                                       !- Temperature Capacity Multiplier
  15,                                     !- Humidity Capacity Multiplier
  ;                                       !- Carbon Dioxide Capacity Multiplier

OS:RunPeriod,
<<<<<<< HEAD
  {0a49f1af-1b54-4a38-86a1-73f0e248ae55}, !- Handle
=======
  {df02d1f2-1bcb-4fab-9993-35b742b361d5}, !- Handle
>>>>>>> 2c92e5b7
  Run Period 1,                           !- Name
  1,                                      !- Begin Month
  1,                                      !- Begin Day of Month
  12,                                     !- End Month
  31,                                     !- End Day of Month
  ,                                       !- Use Weather File Holidays and Special Days
  ,                                       !- Use Weather File Daylight Saving Period
  ,                                       !- Apply Weekend Holiday Rule
  ,                                       !- Use Weather File Rain Indicators
  ,                                       !- Use Weather File Snow Indicators
  ;                                       !- Number of Times Runperiod to be Repeated

OS:YearDescription,
<<<<<<< HEAD
  {820386d6-1300-4657-a753-8852bf05aebd}, !- Handle
=======
  {f4eed68b-a9f9-41c2-b44f-b78e6e667b65}, !- Handle
>>>>>>> 2c92e5b7
  2007,                                   !- Calendar Year
  ,                                       !- Day of Week for Start Day
  ;                                       !- Is Leap Year

OS:WeatherFile,
<<<<<<< HEAD
  {7e549a76-1a6a-41d6-8b67-e35d39e669b6}, !- Handle
=======
  {887d0a52-7681-4993-abe4-a5fd4dbcc5c8}, !- Handle
>>>>>>> 2c92e5b7
  Denver Intl Ap,                         !- City
  CO,                                     !- State Province Region
  USA,                                    !- Country
  TMY3,                                   !- Data Source
  725650,                                 !- WMO Number
  39.83,                                  !- Latitude {deg}
  -104.65,                                !- Longitude {deg}
  -7,                                     !- Time Zone {hr}
  1650,                                   !- Elevation {m}
  file:../weather/USA_CO_Denver.Intl.AP.725650_TMY3.epw, !- Url
  E23378AA;                               !- Checksum

OS:AdditionalProperties,
<<<<<<< HEAD
  {59db7520-f56d-4a98-8936-108b6a7f841a}, !- Handle
  {7e549a76-1a6a-41d6-8b67-e35d39e669b6}, !- Object Name
=======
  {4198f321-154a-468c-86fc-b48e04375670}, !- Handle
  {887d0a52-7681-4993-abe4-a5fd4dbcc5c8}, !- Object Name
>>>>>>> 2c92e5b7
  EPWHeaderCity,                          !- Feature Name 1
  String,                                 !- Feature Data Type 1
  Denver Intl Ap,                         !- Feature Value 1
  EPWHeaderState,                         !- Feature Name 2
  String,                                 !- Feature Data Type 2
  CO,                                     !- Feature Value 2
  EPWHeaderCountry,                       !- Feature Name 3
  String,                                 !- Feature Data Type 3
  USA,                                    !- Feature Value 3
  EPWHeaderDataSource,                    !- Feature Name 4
  String,                                 !- Feature Data Type 4
  TMY3,                                   !- Feature Value 4
  EPWHeaderStation,                       !- Feature Name 5
  String,                                 !- Feature Data Type 5
  725650,                                 !- Feature Value 5
  EPWHeaderLatitude,                      !- Feature Name 6
  Double,                                 !- Feature Data Type 6
  39.829999999999998,                     !- Feature Value 6
  EPWHeaderLongitude,                     !- Feature Name 7
  Double,                                 !- Feature Data Type 7
  -104.65000000000001,                    !- Feature Value 7
  EPWHeaderTimezone,                      !- Feature Name 8
  Double,                                 !- Feature Data Type 8
  -7,                                     !- Feature Value 8
  EPWHeaderAltitude,                      !- Feature Name 9
  Double,                                 !- Feature Data Type 9
  5413.3858267716532,                     !- Feature Value 9
  EPWHeaderLocalPressure,                 !- Feature Name 10
  Double,                                 !- Feature Data Type 10
  0.81937567683596546,                    !- Feature Value 10
  EPWHeaderRecordsPerHour,                !- Feature Name 11
  Double,                                 !- Feature Data Type 11
  0,                                      !- Feature Value 11
  EPWDataAnnualAvgDrybulb,                !- Feature Name 12
  Double,                                 !- Feature Data Type 12
  51.575616438356228,                     !- Feature Value 12
  EPWDataAnnualMinDrybulb,                !- Feature Name 13
  Double,                                 !- Feature Data Type 13
  -2.9200000000000017,                    !- Feature Value 13
  EPWDataAnnualMaxDrybulb,                !- Feature Name 14
  Double,                                 !- Feature Data Type 14
  104,                                    !- Feature Value 14
  EPWDataCDD50F,                          !- Feature Name 15
  Double,                                 !- Feature Data Type 15
  3072.2925000000005,                     !- Feature Value 15
  EPWDataCDD65F,                          !- Feature Name 16
  Double,                                 !- Feature Data Type 16
  883.62000000000035,                     !- Feature Value 16
  EPWDataHDD50F,                          !- Feature Name 17
  Double,                                 !- Feature Data Type 17
  2497.1925000000001,                     !- Feature Value 17
  EPWDataHDD65F,                          !- Feature Name 18
  Double,                                 !- Feature Data Type 18
  5783.5200000000013,                     !- Feature Value 18
  EPWDataAnnualAvgWindspeed,              !- Feature Name 19
  Double,                                 !- Feature Data Type 19
  3.9165296803649667,                     !- Feature Value 19
  EPWDataMonthlyAvgDrybulbs,              !- Feature Name 20
  String,                                 !- Feature Data Type 20
  33.4191935483871&#4431.90142857142857&#4443.02620967741937&#4442.48624999999999&#4459.877741935483854&#4473.57574999999997&#4472.07975806451608&#4472.70008064516134&#4466.49200000000006&#4450.079112903225806&#4437.218250000000005&#4434.582177419354835, !- Feature Value 20
  EPWDataGroundMonthlyTemps,              !- Feature Name 21
  String,                                 !- Feature Data Type 21
  44.08306285945173&#4440.89570904991865&#4440.64045432632048&#4442.153016571250646&#4448.225111118704206&#4454.268919273837525&#4459.508577937551024&#4462.82777283423508&#4463.10975667174995&#4460.41014950381947&#4455.304105212311526&#4449.445696474514364, !- Feature Value 21
  EPWDataWSF,                             !- Feature Name 22
  Double,                                 !- Feature Data Type 22
  0.58999999999999997,                    !- Feature Value 22
  EPWDataMonthlyAvgDailyHighDrybulbs,     !- Feature Name 23
  String,                                 !- Feature Data Type 23
  47.41032258064516&#4446.58642857142857&#4455.15032258064517&#4453.708&#4472.80193548387098&#4488.67600000000002&#4486.1858064516129&#4485.87225806451613&#4482.082&#4463.18064516129033&#4448.73400000000001&#4448.87935483870968, !- Feature Value 23
  EPWDataMonthlyAvgDailyLowDrybulbs,      !- Feature Name 24
  String,                                 !- Feature Data Type 24
  19.347741935483874&#4419.856428571428573&#4430.316129032258065&#4431.112&#4447.41612903225806&#4457.901999999999994&#4459.063870967741934&#4460.956774193548384&#4452.352000000000004&#4438.41612903225806&#4427.002000000000002&#4423.02903225806451, !- Feature Value 24
  EPWDesignHeatingDrybulb,                !- Feature Name 25
  Double,                                 !- Feature Data Type 25
  12.02,                                  !- Feature Value 25
  EPWDesignHeatingWindspeed,              !- Feature Name 26
  Double,                                 !- Feature Data Type 26
  2.8062500000000004,                     !- Feature Value 26
  EPWDesignCoolingDrybulb,                !- Feature Name 27
  Double,                                 !- Feature Data Type 27
  91.939999999999998,                     !- Feature Value 27
  EPWDesignCoolingWetbulb,                !- Feature Name 28
  Double,                                 !- Feature Data Type 28
  59.95131430195849,                      !- Feature Value 28
  EPWDesignCoolingHumidityRatio,          !- Feature Name 29
  Double,                                 !- Feature Data Type 29
  0.0059161086834698092,                  !- Feature Value 29
  EPWDesignCoolingWindspeed,              !- Feature Name 30
  Double,                                 !- Feature Data Type 30
  3.7999999999999989,                     !- Feature Value 30
  EPWDesignDailyTemperatureRange,         !- Feature Name 31
  Double,                                 !- Feature Data Type 31
  24.915483870967748,                     !- Feature Value 31
  EPWDesignDehumidDrybulb,                !- Feature Name 32
  Double,                                 !- Feature Data Type 32
  67.996785714285721,                     !- Feature Value 32
  EPWDesignDehumidHumidityRatio,          !- Feature Name 33
  Double,                                 !- Feature Data Type 33
  0.012133744170488724,                   !- Feature Value 33
  EPWDesignCoolingDirectNormal,           !- Feature Name 34
  Double,                                 !- Feature Data Type 34
  985,                                    !- Feature Value 34
  EPWDesignCoolingDiffuseHorizontal,      !- Feature Name 35
  Double,                                 !- Feature Data Type 35
  84;                                     !- Feature Value 35

OS:Site,
<<<<<<< HEAD
  {4edfdb07-fb77-4d40-ab0e-8a9217ce5f4d}, !- Handle
=======
  {ba49f5e2-d137-4066-94c7-b48fc8af0221}, !- Handle
>>>>>>> 2c92e5b7
  Denver Intl Ap_CO_USA,                  !- Name
  39.83,                                  !- Latitude {deg}
  -104.65,                                !- Longitude {deg}
  -7,                                     !- Time Zone {hr}
  1650,                                   !- Elevation {m}
  ;                                       !- Terrain

OS:ClimateZones,
<<<<<<< HEAD
  {b6329113-368b-4cf8-877d-c7e542874549}, !- Handle
=======
  {9bd98c0e-461c-49b4-8cac-e0e5833de92d}, !- Handle
>>>>>>> 2c92e5b7
  ,                                       !- Active Institution
  ,                                       !- Active Year
  ,                                       !- Climate Zone Institution Name 1
  ,                                       !- Climate Zone Document Name 1
  ,                                       !- Climate Zone Document Year 1
  ,                                       !- Climate Zone Value 1
  Building America,                       !- Climate Zone Institution Name 2
  ,                                       !- Climate Zone Document Name 2
  0,                                      !- Climate Zone Document Year 2
  Cold;                                   !- Climate Zone Value 2

OS:Site:WaterMainsTemperature,
<<<<<<< HEAD
  {3d2c4588-9c1f-4e99-8bc1-609bf5660455}, !- Handle
=======
  {3b9e2605-ea7f-4f5c-99c1-edcf5221d9d2}, !- Handle
>>>>>>> 2c92e5b7
  Correlation,                            !- Calculation Method
  ,                                       !- Temperature Schedule Name
  10.8753424657535,                       !- Annual Average Outdoor Air Temperature {C}
  23.1524007936508;                       !- Maximum Difference In Monthly Average Outdoor Air Temperatures {deltaC}

OS:RunPeriodControl:DaylightSavingTime,
<<<<<<< HEAD
  {e0ab4404-a65d-49b0-b71b-f3baef4c41cd}, !- Handle
=======
  {19f066be-87a2-4ebd-9e8b-e948102574d6}, !- Handle
>>>>>>> 2c92e5b7
  4/7,                                    !- Start Date
  10/26;                                  !- End Date

OS:Site:GroundTemperature:Deep,
<<<<<<< HEAD
  {6cd821a5-a99d-48a3-80e8-afcbaf552891}, !- Handle
=======
  {62888a56-0b71-4aa5-bad5-204a52061ce5}, !- Handle
>>>>>>> 2c92e5b7
  10.8753424657535,                       !- January Deep Ground Temperature {C}
  10.8753424657535,                       !- February Deep Ground Temperature {C}
  10.8753424657535,                       !- March Deep Ground Temperature {C}
  10.8753424657535,                       !- April Deep Ground Temperature {C}
  10.8753424657535,                       !- May Deep Ground Temperature {C}
  10.8753424657535,                       !- June Deep Ground Temperature {C}
  10.8753424657535,                       !- July Deep Ground Temperature {C}
  10.8753424657535,                       !- August Deep Ground Temperature {C}
  10.8753424657535,                       !- September Deep Ground Temperature {C}
  10.8753424657535,                       !- October Deep Ground Temperature {C}
  10.8753424657535,                       !- November Deep Ground Temperature {C}
  10.8753424657535;                       !- December Deep Ground Temperature {C}

OS:Building,
<<<<<<< HEAD
  {58ba0612-2dfc-4e77-8317-faf0637c0155}, !- Handle
=======
  {c7b65230-9668-4a96-b6b7-cd990509a4a1}, !- Handle
>>>>>>> 2c92e5b7
  Building 1,                             !- Name
  ,                                       !- Building Sector Type
  0,                                      !- North Axis {deg}
  ,                                       !- Nominal Floor to Floor Height {m}
  ,                                       !- Space Type Name
  ,                                       !- Default Construction Set Name
  ,                                       !- Default Schedule Set Name
  3,                                      !- Standards Number of Stories
  3,                                      !- Standards Number of Above Ground Stories
  ,                                       !- Standards Template
  singlefamilydetached,                   !- Standards Building Type
  1;                                      !- Standards Number of Living Units

OS:AdditionalProperties,
<<<<<<< HEAD
  {a6f98f46-8db4-43ea-8865-875dd623548d}, !- Handle
  {58ba0612-2dfc-4e77-8317-faf0637c0155}, !- Object Name
  Total Units Modeled,                    !- Feature Name 1
=======
  {0db034dc-db5c-43c5-812d-3e77b7727f45}, !- Handle
  {c7b65230-9668-4a96-b6b7-cd990509a4a1}, !- Object Name
  Total Units Represented,                !- Feature Name 1
>>>>>>> 2c92e5b7
  Integer,                                !- Feature Data Type 1
  1;                                      !- Feature Value 1

OS:ThermalZone,
<<<<<<< HEAD
  {22b121d8-0890-4014-90c8-593bd6efaf6e}, !- Handle
=======
  {291dc398-cf89-4ce0-afa7-8ed643577cf2}, !- Handle
>>>>>>> 2c92e5b7
  living zone,                            !- Name
  ,                                       !- Multiplier
  ,                                       !- Ceiling Height {m}
  ,                                       !- Volume {m3}
  ,                                       !- Floor Area {m2}
  ,                                       !- Zone Inside Convection Algorithm
  ,                                       !- Zone Outside Convection Algorithm
  ,                                       !- Zone Conditioning Equipment List Name
<<<<<<< HEAD
  {6f7fc714-8408-42e5-894c-745fe169396d}, !- Zone Air Inlet Port List
  {8a1a636f-3b36-402f-ba49-272d4e27b75a}, !- Zone Air Exhaust Port List
  {919b9af6-1c26-4aad-a7d3-6c39f209809b}, !- Zone Air Node Name
  {7cd8015f-77a7-4894-b443-30f583409d7d}, !- Zone Return Air Port List
=======
  {291e8ac3-057f-47b8-84da-1c0220deb965}, !- Zone Air Inlet Port List
  {932c5a37-1f78-42c5-bbc5-41674cbef443}, !- Zone Air Exhaust Port List
  {6480e936-f847-40ce-99e2-0b630f336c70}, !- Zone Air Node Name
  {8505c0ee-611c-401d-9be1-86fea6817653}, !- Zone Return Air Port List
>>>>>>> 2c92e5b7
  ,                                       !- Primary Daylighting Control Name
  ,                                       !- Fraction of Zone Controlled by Primary Daylighting Control
  ,                                       !- Secondary Daylighting Control Name
  ,                                       !- Fraction of Zone Controlled by Secondary Daylighting Control
  ,                                       !- Illuminance Map Name
  ,                                       !- Group Rendering Name
  ,                                       !- Thermostat Name
  No;                                     !- Use Ideal Air Loads

OS:Node,
<<<<<<< HEAD
  {a953f61c-1f99-4c69-9df6-675a84a4d2ed}, !- Handle
  Node 1,                                 !- Name
  {919b9af6-1c26-4aad-a7d3-6c39f209809b}, !- Inlet Port
  ;                                       !- Outlet Port

OS:Connection,
  {919b9af6-1c26-4aad-a7d3-6c39f209809b}, !- Handle
  {a9767748-6e69-41ba-a4f7-6a455ec61023}, !- Name
  {22b121d8-0890-4014-90c8-593bd6efaf6e}, !- Source Object
  11,                                     !- Outlet Port
  {a953f61c-1f99-4c69-9df6-675a84a4d2ed}, !- Target Object
  2;                                      !- Inlet Port

OS:PortList,
  {6f7fc714-8408-42e5-894c-745fe169396d}, !- Handle
  {5a3bfe58-709e-4d5c-80db-847829a49156}, !- Name
  {22b121d8-0890-4014-90c8-593bd6efaf6e}; !- HVAC Component

OS:PortList,
  {8a1a636f-3b36-402f-ba49-272d4e27b75a}, !- Handle
  {7d2a85a6-c20f-4875-bd41-ccce41e00b7c}, !- Name
  {22b121d8-0890-4014-90c8-593bd6efaf6e}; !- HVAC Component

OS:PortList,
  {7cd8015f-77a7-4894-b443-30f583409d7d}, !- Handle
  {3a886eb9-5b7c-4a81-b680-10a3438e089d}, !- Name
  {22b121d8-0890-4014-90c8-593bd6efaf6e}; !- HVAC Component

OS:Sizing:Zone,
  {0f642591-151c-479c-a57a-b78fbdeff402}, !- Handle
  {22b121d8-0890-4014-90c8-593bd6efaf6e}, !- Zone or ZoneList Name
=======
  {b2cc2799-1c3f-4c18-9c71-1256829b77a9}, !- Handle
  Node 1,                                 !- Name
  {6480e936-f847-40ce-99e2-0b630f336c70}, !- Inlet Port
  ;                                       !- Outlet Port

OS:Connection,
  {6480e936-f847-40ce-99e2-0b630f336c70}, !- Handle
  {9c0b56b4-41db-4ac6-ac84-74695d7990b9}, !- Name
  {291dc398-cf89-4ce0-afa7-8ed643577cf2}, !- Source Object
  11,                                     !- Outlet Port
  {b2cc2799-1c3f-4c18-9c71-1256829b77a9}, !- Target Object
  2;                                      !- Inlet Port

OS:PortList,
  {291e8ac3-057f-47b8-84da-1c0220deb965}, !- Handle
  {01881019-920f-4e00-9aac-c248decbf1db}, !- Name
  {291dc398-cf89-4ce0-afa7-8ed643577cf2}; !- HVAC Component

OS:PortList,
  {932c5a37-1f78-42c5-bbc5-41674cbef443}, !- Handle
  {c7be1dfa-04fb-4452-9df9-bdc0e4e396c5}, !- Name
  {291dc398-cf89-4ce0-afa7-8ed643577cf2}; !- HVAC Component

OS:PortList,
  {8505c0ee-611c-401d-9be1-86fea6817653}, !- Handle
  {e9a7420a-70a1-412d-817e-7d582d909979}, !- Name
  {291dc398-cf89-4ce0-afa7-8ed643577cf2}; !- HVAC Component

OS:Sizing:Zone,
  {65098e04-bb56-470e-b8cc-2aabfb208849}, !- Handle
  {291dc398-cf89-4ce0-afa7-8ed643577cf2}, !- Zone or ZoneList Name
>>>>>>> 2c92e5b7
  SupplyAirTemperature,                   !- Zone Cooling Design Supply Air Temperature Input Method
  14,                                     !- Zone Cooling Design Supply Air Temperature {C}
  11.11,                                  !- Zone Cooling Design Supply Air Temperature Difference {deltaC}
  SupplyAirTemperature,                   !- Zone Heating Design Supply Air Temperature Input Method
  40,                                     !- Zone Heating Design Supply Air Temperature {C}
  11.11,                                  !- Zone Heating Design Supply Air Temperature Difference {deltaC}
  0.0085,                                 !- Zone Cooling Design Supply Air Humidity Ratio {kg-H2O/kg-air}
  0.008,                                  !- Zone Heating Design Supply Air Humidity Ratio {kg-H2O/kg-air}
  ,                                       !- Zone Heating Sizing Factor
  ,                                       !- Zone Cooling Sizing Factor
  DesignDay,                              !- Cooling Design Air Flow Method
  ,                                       !- Cooling Design Air Flow Rate {m3/s}
  ,                                       !- Cooling Minimum Air Flow per Zone Floor Area {m3/s-m2}
  ,                                       !- Cooling Minimum Air Flow {m3/s}
  ,                                       !- Cooling Minimum Air Flow Fraction
  DesignDay,                              !- Heating Design Air Flow Method
  ,                                       !- Heating Design Air Flow Rate {m3/s}
  ,                                       !- Heating Maximum Air Flow per Zone Floor Area {m3/s-m2}
  ,                                       !- Heating Maximum Air Flow {m3/s}
  ,                                       !- Heating Maximum Air Flow Fraction
  ,                                       !- Design Zone Air Distribution Effectiveness in Cooling Mode
  ,                                       !- Design Zone Air Distribution Effectiveness in Heating Mode
  No,                                     !- Account for Dedicated Outdoor Air System
  NeutralSupplyAir,                       !- Dedicated Outdoor Air System Control Strategy
  autosize,                               !- Dedicated Outdoor Air Low Setpoint Temperature for Design {C}
  autosize;                               !- Dedicated Outdoor Air High Setpoint Temperature for Design {C}

OS:ZoneHVAC:EquipmentList,
<<<<<<< HEAD
  {b5549a14-ffb8-451a-b780-66258973af00}, !- Handle
  Zone HVAC Equipment List 1,             !- Name
  {22b121d8-0890-4014-90c8-593bd6efaf6e}; !- Thermal Zone

OS:Space,
  {02d1c11a-aa68-418a-bdfd-84d95a67b684}, !- Handle
  living space,                           !- Name
  {6a3e3658-947d-4177-87d0-793017eff6b5}, !- Space Type Name
=======
  {109587cb-f877-48dd-a719-e89edf527111}, !- Handle
  Zone HVAC Equipment List 1,             !- Name
  {291dc398-cf89-4ce0-afa7-8ed643577cf2}; !- Thermal Zone

OS:Space,
  {5691d129-c49e-4835-85bd-55c84149a7e0}, !- Handle
  living space,                           !- Name
  {f85ac737-7c2a-49a7-8a2e-359d67c5b715}, !- Space Type Name
>>>>>>> 2c92e5b7
  ,                                       !- Default Construction Set Name
  ,                                       !- Default Schedule Set Name
  -0,                                     !- Direction of Relative North {deg}
  0,                                      !- X Origin {m}
  0,                                      !- Y Origin {m}
  0,                                      !- Z Origin {m}
  ,                                       !- Building Story Name
<<<<<<< HEAD
  {22b121d8-0890-4014-90c8-593bd6efaf6e}, !- Thermal Zone Name
  ,                                       !- Part of Total Floor Area
  ,                                       !- Design Specification Outdoor Air Object Name
  {a4bb2bab-b7dd-4981-8410-96952e6b954f}; !- Building Unit Name

OS:Surface,
  {d16ebdb5-365c-4acb-aa3d-f43f2e02c323}, !- Handle
  Surface 1,                              !- Name
  Floor,                                  !- Surface Type
  ,                                       !- Construction Name
  {02d1c11a-aa68-418a-bdfd-84d95a67b684}, !- Space Name
=======
  {291dc398-cf89-4ce0-afa7-8ed643577cf2}, !- Thermal Zone Name
  ,                                       !- Part of Total Floor Area
  ,                                       !- Design Specification Outdoor Air Object Name
  {01a27a3f-404a-4734-b5e7-bc199fdc412c}; !- Building Unit Name

OS:Surface,
  {cb146361-3335-4bb6-925c-3839e86e7611}, !- Handle
  Surface 1,                              !- Name
  Floor,                                  !- Surface Type
  ,                                       !- Construction Name
  {5691d129-c49e-4835-85bd-55c84149a7e0}, !- Space Name
>>>>>>> 2c92e5b7
  Foundation,                             !- Outside Boundary Condition
  ,                                       !- Outside Boundary Condition Object
  NoSun,                                  !- Sun Exposure
  NoWind,                                 !- Wind Exposure
  ,                                       !- View Factor to Ground
  ,                                       !- Number of Vertices
  0, 0, 0,                                !- X,Y,Z Vertex 1 {m}
  0, 11.129722368505, 0,                  !- X,Y,Z Vertex 2 {m}
  5.56486118425249, 11.129722368505, 0,   !- X,Y,Z Vertex 3 {m}
  5.56486118425249, 0, 0;                 !- X,Y,Z Vertex 4 {m}

OS:Surface,
<<<<<<< HEAD
  {85388125-de33-40fb-bc55-09405305937a}, !- Handle
  Surface 2,                              !- Name
  Wall,                                   !- Surface Type
  ,                                       !- Construction Name
  {02d1c11a-aa68-418a-bdfd-84d95a67b684}, !- Space Name
=======
  {ec55d08e-db0e-4fe1-a559-d451e469b046}, !- Handle
  Surface 2,                              !- Name
  Wall,                                   !- Surface Type
  ,                                       !- Construction Name
  {5691d129-c49e-4835-85bd-55c84149a7e0}, !- Space Name
>>>>>>> 2c92e5b7
  Outdoors,                               !- Outside Boundary Condition
  ,                                       !- Outside Boundary Condition Object
  SunExposed,                             !- Sun Exposure
  WindExposed,                            !- Wind Exposure
  ,                                       !- View Factor to Ground
  ,                                       !- Number of Vertices
  0, 11.129722368505, 2.4384,             !- X,Y,Z Vertex 1 {m}
  0, 11.129722368505, 0,                  !- X,Y,Z Vertex 2 {m}
  0, 0, 0,                                !- X,Y,Z Vertex 3 {m}
  0, 0, 2.4384;                           !- X,Y,Z Vertex 4 {m}

OS:Surface,
<<<<<<< HEAD
  {37ff2c23-e321-48fa-b644-ccc387b0947f}, !- Handle
  Surface 3,                              !- Name
  Wall,                                   !- Surface Type
  ,                                       !- Construction Name
  {02d1c11a-aa68-418a-bdfd-84d95a67b684}, !- Space Name
=======
  {67304148-df9e-432b-a77e-d0be7dc4630f}, !- Handle
  Surface 3,                              !- Name
  Wall,                                   !- Surface Type
  ,                                       !- Construction Name
  {5691d129-c49e-4835-85bd-55c84149a7e0}, !- Space Name
>>>>>>> 2c92e5b7
  Outdoors,                               !- Outside Boundary Condition
  ,                                       !- Outside Boundary Condition Object
  SunExposed,                             !- Sun Exposure
  WindExposed,                            !- Wind Exposure
  ,                                       !- View Factor to Ground
  ,                                       !- Number of Vertices
  5.56486118425249, 11.129722368505, 2.4384, !- X,Y,Z Vertex 1 {m}
  5.56486118425249, 11.129722368505, 0,   !- X,Y,Z Vertex 2 {m}
  0, 11.129722368505, 0,                  !- X,Y,Z Vertex 3 {m}
  0, 11.129722368505, 2.4384;             !- X,Y,Z Vertex 4 {m}

OS:Surface,
<<<<<<< HEAD
  {492dbf48-019f-4b97-beff-60c442be7c8c}, !- Handle
  Surface 4,                              !- Name
  Wall,                                   !- Surface Type
  ,                                       !- Construction Name
  {02d1c11a-aa68-418a-bdfd-84d95a67b684}, !- Space Name
=======
  {5b42ee7b-5a36-481a-8ce9-2484c7d29430}, !- Handle
  Surface 4,                              !- Name
  Wall,                                   !- Surface Type
  ,                                       !- Construction Name
  {5691d129-c49e-4835-85bd-55c84149a7e0}, !- Space Name
>>>>>>> 2c92e5b7
  Outdoors,                               !- Outside Boundary Condition
  ,                                       !- Outside Boundary Condition Object
  SunExposed,                             !- Sun Exposure
  WindExposed,                            !- Wind Exposure
  ,                                       !- View Factor to Ground
  ,                                       !- Number of Vertices
  5.56486118425249, 0, 2.4384,            !- X,Y,Z Vertex 1 {m}
  5.56486118425249, 0, 0,                 !- X,Y,Z Vertex 2 {m}
  5.56486118425249, 11.129722368505, 0,   !- X,Y,Z Vertex 3 {m}
  5.56486118425249, 11.129722368505, 2.4384; !- X,Y,Z Vertex 4 {m}

OS:Surface,
<<<<<<< HEAD
  {9d9fcd56-ffb8-4224-9296-23a51525c180}, !- Handle
  Surface 5,                              !- Name
  Wall,                                   !- Surface Type
  ,                                       !- Construction Name
  {02d1c11a-aa68-418a-bdfd-84d95a67b684}, !- Space Name
=======
  {9d6a85c7-7878-43f9-b785-bc977ff15a49}, !- Handle
  Surface 5,                              !- Name
  Wall,                                   !- Surface Type
  ,                                       !- Construction Name
  {5691d129-c49e-4835-85bd-55c84149a7e0}, !- Space Name
>>>>>>> 2c92e5b7
  Outdoors,                               !- Outside Boundary Condition
  ,                                       !- Outside Boundary Condition Object
  SunExposed,                             !- Sun Exposure
  WindExposed,                            !- Wind Exposure
  ,                                       !- View Factor to Ground
  ,                                       !- Number of Vertices
  0, 0, 2.4384,                           !- X,Y,Z Vertex 1 {m}
  0, 0, 0,                                !- X,Y,Z Vertex 2 {m}
  5.56486118425249, 0, 0,                 !- X,Y,Z Vertex 3 {m}
  5.56486118425249, 0, 2.4384;            !- X,Y,Z Vertex 4 {m}

OS:Surface,
<<<<<<< HEAD
  {3a416d47-0d78-448d-b4a8-db87a7728494}, !- Handle
  Surface 6,                              !- Name
  RoofCeiling,                            !- Surface Type
  ,                                       !- Construction Name
  {02d1c11a-aa68-418a-bdfd-84d95a67b684}, !- Space Name
  Surface,                                !- Outside Boundary Condition
  {d6e85f2a-b65e-4d43-8cba-7c5d0002628b}, !- Outside Boundary Condition Object
=======
  {73a60395-4f75-40b5-97ec-28d79440282d}, !- Handle
  Surface 6,                              !- Name
  RoofCeiling,                            !- Surface Type
  ,                                       !- Construction Name
  {5691d129-c49e-4835-85bd-55c84149a7e0}, !- Space Name
  Surface,                                !- Outside Boundary Condition
  {8ee8a00b-7d10-4e89-adda-c54febe6d423}, !- Outside Boundary Condition Object
>>>>>>> 2c92e5b7
  NoSun,                                  !- Sun Exposure
  NoWind,                                 !- Wind Exposure
  ,                                       !- View Factor to Ground
  ,                                       !- Number of Vertices
  5.56486118425249, 0, 2.4384,            !- X,Y,Z Vertex 1 {m}
  5.56486118425249, 11.129722368505, 2.4384, !- X,Y,Z Vertex 2 {m}
  0, 11.129722368505, 2.4384,             !- X,Y,Z Vertex 3 {m}
  0, 0, 2.4384;                           !- X,Y,Z Vertex 4 {m}

OS:SpaceType,
<<<<<<< HEAD
  {6a3e3658-947d-4177-87d0-793017eff6b5}, !- Handle
=======
  {f85ac737-7c2a-49a7-8a2e-359d67c5b715}, !- Handle
>>>>>>> 2c92e5b7
  Space Type 1,                           !- Name
  ,                                       !- Default Construction Set Name
  ,                                       !- Default Schedule Set Name
  ,                                       !- Group Rendering Name
  ,                                       !- Design Specification Outdoor Air Object Name
  ,                                       !- Standards Template
  ,                                       !- Standards Building Type
  living;                                 !- Standards Space Type

OS:Space,
<<<<<<< HEAD
  {5acde24a-edb5-4733-adcb-3900ed97a491}, !- Handle
  living space|story 2,                   !- Name
  {6a3e3658-947d-4177-87d0-793017eff6b5}, !- Space Type Name
=======
  {a14019fb-39e1-45c5-9e6a-ddd5ed5b7152}, !- Handle
  living space|story 2,                   !- Name
  {f85ac737-7c2a-49a7-8a2e-359d67c5b715}, !- Space Type Name
>>>>>>> 2c92e5b7
  ,                                       !- Default Construction Set Name
  ,                                       !- Default Schedule Set Name
  -0,                                     !- Direction of Relative North {deg}
  0,                                      !- X Origin {m}
  0,                                      !- Y Origin {m}
  2.4384,                                 !- Z Origin {m}
  ,                                       !- Building Story Name
<<<<<<< HEAD
  {22b121d8-0890-4014-90c8-593bd6efaf6e}, !- Thermal Zone Name
  ,                                       !- Part of Total Floor Area
  ,                                       !- Design Specification Outdoor Air Object Name
  {a4bb2bab-b7dd-4981-8410-96952e6b954f}; !- Building Unit Name

OS:Surface,
  {d6e85f2a-b65e-4d43-8cba-7c5d0002628b}, !- Handle
  Surface 7,                              !- Name
  Floor,                                  !- Surface Type
  ,                                       !- Construction Name
  {5acde24a-edb5-4733-adcb-3900ed97a491}, !- Space Name
  Surface,                                !- Outside Boundary Condition
  {3a416d47-0d78-448d-b4a8-db87a7728494}, !- Outside Boundary Condition Object
=======
  {291dc398-cf89-4ce0-afa7-8ed643577cf2}, !- Thermal Zone Name
  ,                                       !- Part of Total Floor Area
  ,                                       !- Design Specification Outdoor Air Object Name
  {01a27a3f-404a-4734-b5e7-bc199fdc412c}; !- Building Unit Name

OS:Surface,
  {8ee8a00b-7d10-4e89-adda-c54febe6d423}, !- Handle
  Surface 7,                              !- Name
  Floor,                                  !- Surface Type
  ,                                       !- Construction Name
  {a14019fb-39e1-45c5-9e6a-ddd5ed5b7152}, !- Space Name
  Surface,                                !- Outside Boundary Condition
  {73a60395-4f75-40b5-97ec-28d79440282d}, !- Outside Boundary Condition Object
>>>>>>> 2c92e5b7
  NoSun,                                  !- Sun Exposure
  NoWind,                                 !- Wind Exposure
  ,                                       !- View Factor to Ground
  ,                                       !- Number of Vertices
  0, 0, 0,                                !- X,Y,Z Vertex 1 {m}
  0, 11.129722368505, 0,                  !- X,Y,Z Vertex 2 {m}
  5.56486118425249, 11.129722368505, 0,   !- X,Y,Z Vertex 3 {m}
  5.56486118425249, 0, 0;                 !- X,Y,Z Vertex 4 {m}

OS:Surface,
<<<<<<< HEAD
  {d8686a48-595a-4a9c-be57-2c39a83da053}, !- Handle
  Surface 8,                              !- Name
  Wall,                                   !- Surface Type
  ,                                       !- Construction Name
  {5acde24a-edb5-4733-adcb-3900ed97a491}, !- Space Name
=======
  {313b2df8-6f02-4d0e-bb9c-4b989823bbfe}, !- Handle
  Surface 8,                              !- Name
  Wall,                                   !- Surface Type
  ,                                       !- Construction Name
  {a14019fb-39e1-45c5-9e6a-ddd5ed5b7152}, !- Space Name
>>>>>>> 2c92e5b7
  Outdoors,                               !- Outside Boundary Condition
  ,                                       !- Outside Boundary Condition Object
  SunExposed,                             !- Sun Exposure
  WindExposed,                            !- Wind Exposure
  ,                                       !- View Factor to Ground
  ,                                       !- Number of Vertices
  0, 11.129722368505, 2.4384,             !- X,Y,Z Vertex 1 {m}
  0, 11.129722368505, 0,                  !- X,Y,Z Vertex 2 {m}
  0, 0, 0,                                !- X,Y,Z Vertex 3 {m}
  0, 0, 2.4384;                           !- X,Y,Z Vertex 4 {m}

OS:Surface,
<<<<<<< HEAD
  {4305c256-127b-48d8-a52f-d5ca19719f38}, !- Handle
  Surface 9,                              !- Name
  Wall,                                   !- Surface Type
  ,                                       !- Construction Name
  {5acde24a-edb5-4733-adcb-3900ed97a491}, !- Space Name
=======
  {87879d57-11bd-4aea-84ed-be751f919318}, !- Handle
  Surface 9,                              !- Name
  Wall,                                   !- Surface Type
  ,                                       !- Construction Name
  {a14019fb-39e1-45c5-9e6a-ddd5ed5b7152}, !- Space Name
>>>>>>> 2c92e5b7
  Outdoors,                               !- Outside Boundary Condition
  ,                                       !- Outside Boundary Condition Object
  SunExposed,                             !- Sun Exposure
  WindExposed,                            !- Wind Exposure
  ,                                       !- View Factor to Ground
  ,                                       !- Number of Vertices
  5.56486118425249, 11.129722368505, 2.4384, !- X,Y,Z Vertex 1 {m}
  5.56486118425249, 11.129722368505, 0,   !- X,Y,Z Vertex 2 {m}
  0, 11.129722368505, 0,                  !- X,Y,Z Vertex 3 {m}
  0, 11.129722368505, 2.4384;             !- X,Y,Z Vertex 4 {m}

OS:Surface,
<<<<<<< HEAD
  {06480dff-e80b-4915-a198-85d5c3dc0c67}, !- Handle
  Surface 10,                             !- Name
  Wall,                                   !- Surface Type
  ,                                       !- Construction Name
  {5acde24a-edb5-4733-adcb-3900ed97a491}, !- Space Name
=======
  {ad9a7530-0a7c-4f38-aba1-af2ee426e68a}, !- Handle
  Surface 10,                             !- Name
  Wall,                                   !- Surface Type
  ,                                       !- Construction Name
  {a14019fb-39e1-45c5-9e6a-ddd5ed5b7152}, !- Space Name
>>>>>>> 2c92e5b7
  Outdoors,                               !- Outside Boundary Condition
  ,                                       !- Outside Boundary Condition Object
  SunExposed,                             !- Sun Exposure
  WindExposed,                            !- Wind Exposure
  ,                                       !- View Factor to Ground
  ,                                       !- Number of Vertices
  5.56486118425249, 0, 2.4384,            !- X,Y,Z Vertex 1 {m}
  5.56486118425249, 0, 0,                 !- X,Y,Z Vertex 2 {m}
  5.56486118425249, 11.129722368505, 0,   !- X,Y,Z Vertex 3 {m}
  5.56486118425249, 11.129722368505, 2.4384; !- X,Y,Z Vertex 4 {m}

OS:Surface,
<<<<<<< HEAD
  {3ad5c910-5724-44ea-9e7a-1e678337fb35}, !- Handle
  Surface 11,                             !- Name
  Wall,                                   !- Surface Type
  ,                                       !- Construction Name
  {5acde24a-edb5-4733-adcb-3900ed97a491}, !- Space Name
=======
  {730d763e-0d16-43af-bd12-66b57b64b2ef}, !- Handle
  Surface 11,                             !- Name
  Wall,                                   !- Surface Type
  ,                                       !- Construction Name
  {a14019fb-39e1-45c5-9e6a-ddd5ed5b7152}, !- Space Name
>>>>>>> 2c92e5b7
  Outdoors,                               !- Outside Boundary Condition
  ,                                       !- Outside Boundary Condition Object
  SunExposed,                             !- Sun Exposure
  WindExposed,                            !- Wind Exposure
  ,                                       !- View Factor to Ground
  ,                                       !- Number of Vertices
  0, 0, 2.4384,                           !- X,Y,Z Vertex 1 {m}
  0, 0, 0,                                !- X,Y,Z Vertex 2 {m}
  5.56486118425249, 0, 0,                 !- X,Y,Z Vertex 3 {m}
  5.56486118425249, 0, 2.4384;            !- X,Y,Z Vertex 4 {m}

OS:Surface,
<<<<<<< HEAD
  {144e91a7-2660-4018-b42d-51145f02b7c0}, !- Handle
  Surface 12,                             !- Name
  RoofCeiling,                            !- Surface Type
  ,                                       !- Construction Name
  {5acde24a-edb5-4733-adcb-3900ed97a491}, !- Space Name
  Surface,                                !- Outside Boundary Condition
  {ed4fdf10-c036-4c61-8f66-90b56df8abf7}, !- Outside Boundary Condition Object
=======
  {6fd94df5-f587-4db5-ae2c-d244e8b004e7}, !- Handle
  Surface 12,                             !- Name
  RoofCeiling,                            !- Surface Type
  ,                                       !- Construction Name
  {a14019fb-39e1-45c5-9e6a-ddd5ed5b7152}, !- Space Name
  Surface,                                !- Outside Boundary Condition
  {63c5cb83-48c9-4d5d-a077-e6d1f35261a6}, !- Outside Boundary Condition Object
>>>>>>> 2c92e5b7
  NoSun,                                  !- Sun Exposure
  NoWind,                                 !- Wind Exposure
  ,                                       !- View Factor to Ground
  ,                                       !- Number of Vertices
  5.56486118425249, 0, 2.4384,            !- X,Y,Z Vertex 1 {m}
  5.56486118425249, 11.129722368505, 2.4384, !- X,Y,Z Vertex 2 {m}
  0, 11.129722368505, 2.4384,             !- X,Y,Z Vertex 3 {m}
  0, 0, 2.4384;                           !- X,Y,Z Vertex 4 {m}

OS:Surface,
<<<<<<< HEAD
  {ed4fdf10-c036-4c61-8f66-90b56df8abf7}, !- Handle
  Surface 13,                             !- Name
  Floor,                                  !- Surface Type
  ,                                       !- Construction Name
  {ef350ca0-f4f7-43a3-b501-9fc3aedecba7}, !- Space Name
  Surface,                                !- Outside Boundary Condition
  {144e91a7-2660-4018-b42d-51145f02b7c0}, !- Outside Boundary Condition Object
=======
  {63c5cb83-48c9-4d5d-a077-e6d1f35261a6}, !- Handle
  Surface 13,                             !- Name
  Floor,                                  !- Surface Type
  ,                                       !- Construction Name
  {629fcd37-2a98-4c19-ba65-2aa6d93e6163}, !- Space Name
  Surface,                                !- Outside Boundary Condition
  {6fd94df5-f587-4db5-ae2c-d244e8b004e7}, !- Outside Boundary Condition Object
>>>>>>> 2c92e5b7
  NoSun,                                  !- Sun Exposure
  NoWind,                                 !- Wind Exposure
  ,                                       !- View Factor to Ground
  ,                                       !- Number of Vertices
  0, 11.129722368505, 0,                  !- X,Y,Z Vertex 1 {m}
  5.56486118425249, 11.129722368505, 0,   !- X,Y,Z Vertex 2 {m}
  5.56486118425249, 0, 0,                 !- X,Y,Z Vertex 3 {m}
  0, 0, 0;                                !- X,Y,Z Vertex 4 {m}

OS:Surface,
<<<<<<< HEAD
  {a94819ef-d9bf-4cdd-b30c-63a492f8fc0f}, !- Handle
  Surface 14,                             !- Name
  RoofCeiling,                            !- Surface Type
  ,                                       !- Construction Name
  {ef350ca0-f4f7-43a3-b501-9fc3aedecba7}, !- Space Name
=======
  {7dec7755-5681-4975-a274-7abfedec2e61}, !- Handle
  Surface 14,                             !- Name
  RoofCeiling,                            !- Surface Type
  ,                                       !- Construction Name
  {629fcd37-2a98-4c19-ba65-2aa6d93e6163}, !- Space Name
>>>>>>> 2c92e5b7
  Outdoors,                               !- Outside Boundary Condition
  ,                                       !- Outside Boundary Condition Object
  SunExposed,                             !- Sun Exposure
  WindExposed,                            !- Wind Exposure
  ,                                       !- View Factor to Ground
  ,                                       !- Number of Vertices
  2.78243059212624, 11.129722368505, 1.69601529606312, !- X,Y,Z Vertex 1 {m}
  2.78243059212624, 0, 1.69601529606312,  !- X,Y,Z Vertex 2 {m}
  5.56486118425249, 0, 0.304799999999999, !- X,Y,Z Vertex 3 {m}
  5.56486118425249, 11.129722368505, 0.304799999999999; !- X,Y,Z Vertex 4 {m}

OS:Surface,
<<<<<<< HEAD
  {6c3e5be8-7a1b-4a39-8913-cb8ee49c0168}, !- Handle
  Surface 15,                             !- Name
  RoofCeiling,                            !- Surface Type
  ,                                       !- Construction Name
  {ef350ca0-f4f7-43a3-b501-9fc3aedecba7}, !- Space Name
=======
  {d30bf405-9381-48ab-ab62-ea54277fd4a7}, !- Handle
  Surface 15,                             !- Name
  RoofCeiling,                            !- Surface Type
  ,                                       !- Construction Name
  {629fcd37-2a98-4c19-ba65-2aa6d93e6163}, !- Space Name
>>>>>>> 2c92e5b7
  Outdoors,                               !- Outside Boundary Condition
  ,                                       !- Outside Boundary Condition Object
  SunExposed,                             !- Sun Exposure
  WindExposed,                            !- Wind Exposure
  ,                                       !- View Factor to Ground
  ,                                       !- Number of Vertices
  2.78243059212624, 0, 1.69601529606312,  !- X,Y,Z Vertex 1 {m}
  2.78243059212624, 11.129722368505, 1.69601529606312, !- X,Y,Z Vertex 2 {m}
  0, 11.129722368505, 0.3048,             !- X,Y,Z Vertex 3 {m}
  0, 0, 0.3048;                           !- X,Y,Z Vertex 4 {m}

OS:Surface,
<<<<<<< HEAD
  {96bea172-e02d-48ff-ae42-7b7b125c5f16}, !- Handle
  Surface 16,                             !- Name
  Wall,                                   !- Surface Type
  ,                                       !- Construction Name
  {ef350ca0-f4f7-43a3-b501-9fc3aedecba7}, !- Space Name
=======
  {d321a295-07c3-4523-b362-8168397496c5}, !- Handle
  Surface 16,                             !- Name
  Wall,                                   !- Surface Type
  ,                                       !- Construction Name
  {629fcd37-2a98-4c19-ba65-2aa6d93e6163}, !- Space Name
>>>>>>> 2c92e5b7
  Outdoors,                               !- Outside Boundary Condition
  ,                                       !- Outside Boundary Condition Object
  SunExposed,                             !- Sun Exposure
  WindExposed,                            !- Wind Exposure
  ,                                       !- View Factor to Ground
  ,                                       !- Number of Vertices
  2.78243059212624, 0, 1.39121529606312,  !- X,Y,Z Vertex 1 {m}
  0, 0, 0,                                !- X,Y,Z Vertex 2 {m}
  5.56486118425249, 0, 0;                 !- X,Y,Z Vertex 3 {m}

OS:Surface,
<<<<<<< HEAD
  {7adc4178-1922-4877-9736-f2f3edd096ce}, !- Handle
  Surface 17,                             !- Name
  Wall,                                   !- Surface Type
  ,                                       !- Construction Name
  {ef350ca0-f4f7-43a3-b501-9fc3aedecba7}, !- Space Name
=======
  {d866b4cb-8c45-4cc8-a655-99a8ff3a0567}, !- Handle
  Surface 17,                             !- Name
  Wall,                                   !- Surface Type
  ,                                       !- Construction Name
  {629fcd37-2a98-4c19-ba65-2aa6d93e6163}, !- Space Name
>>>>>>> 2c92e5b7
  Outdoors,                               !- Outside Boundary Condition
  ,                                       !- Outside Boundary Condition Object
  SunExposed,                             !- Sun Exposure
  WindExposed,                            !- Wind Exposure
  ,                                       !- View Factor to Ground
  ,                                       !- Number of Vertices
  2.78243059212624, 11.129722368505, 1.39121529606312, !- X,Y,Z Vertex 1 {m}
  5.56486118425249, 11.129722368505, 0,   !- X,Y,Z Vertex 2 {m}
  0, 11.129722368505, 0;                  !- X,Y,Z Vertex 3 {m}

OS:Space,
<<<<<<< HEAD
  {ef350ca0-f4f7-43a3-b501-9fc3aedecba7}, !- Handle
  finished attic space,                   !- Name
  {6a3e3658-947d-4177-87d0-793017eff6b5}, !- Space Type Name
=======
  {629fcd37-2a98-4c19-ba65-2aa6d93e6163}, !- Handle
  finished attic space,                   !- Name
  {f85ac737-7c2a-49a7-8a2e-359d67c5b715}, !- Space Type Name
>>>>>>> 2c92e5b7
  ,                                       !- Default Construction Set Name
  ,                                       !- Default Schedule Set Name
  -0,                                     !- Direction of Relative North {deg}
  0,                                      !- X Origin {m}
  0,                                      !- Y Origin {m}
  4.8768,                                 !- Z Origin {m}
  ,                                       !- Building Story Name
<<<<<<< HEAD
  {22b121d8-0890-4014-90c8-593bd6efaf6e}, !- Thermal Zone Name
  ,                                       !- Part of Total Floor Area
  ,                                       !- Design Specification Outdoor Air Object Name
  {a4bb2bab-b7dd-4981-8410-96952e6b954f}; !- Building Unit Name

OS:BuildingUnit,
  {a4bb2bab-b7dd-4981-8410-96952e6b954f}, !- Handle
=======
  {291dc398-cf89-4ce0-afa7-8ed643577cf2}, !- Thermal Zone Name
  ,                                       !- Part of Total Floor Area
  ,                                       !- Design Specification Outdoor Air Object Name
  {01a27a3f-404a-4734-b5e7-bc199fdc412c}; !- Building Unit Name

OS:BuildingUnit,
  {01a27a3f-404a-4734-b5e7-bc199fdc412c}, !- Handle
>>>>>>> 2c92e5b7
  unit 1,                                 !- Name
  ,                                       !- Rendering Color
  Residential;                            !- Building Unit Type

OS:AdditionalProperties,
<<<<<<< HEAD
  {90c0a77a-2be5-4951-8838-96e5ae47e47b}, !- Handle
  {a4bb2bab-b7dd-4981-8410-96952e6b954f}, !- Object Name
=======
  {cbe55320-455f-4d21-8199-9feee6d0ef95}, !- Handle
  {01a27a3f-404a-4734-b5e7-bc199fdc412c}, !- Object Name
>>>>>>> 2c92e5b7
  NumberOfBedrooms,                       !- Feature Name 1
  Integer,                                !- Feature Data Type 1
  3,                                      !- Feature Value 1
  NumberOfBathrooms,                      !- Feature Name 2
  Double,                                 !- Feature Data Type 2
  2,                                      !- Feature Value 2
  NumberOfOccupants,                      !- Feature Name 3
  Double,                                 !- Feature Data Type 3
  2.6400000000000001;                     !- Feature Value 3

OS:External:File,
<<<<<<< HEAD
  {7de5c75d-ee7f-4e13-9133-8d8f88250bdc}, !- Handle
=======
  {e42d3286-7680-4d1a-8692-321b1826a091}, !- Handle
>>>>>>> 2c92e5b7
  8760.csv,                               !- Name
  8760.csv;                               !- File Name

OS:Schedule:Day,
<<<<<<< HEAD
  {a70fda77-cbf3-45f3-ae88-0c4ba0313c44}, !- Handle
=======
  {6bfce9a4-2687-43c6-a2f3-ebca99c99a98}, !- Handle
>>>>>>> 2c92e5b7
  Schedule Day 1,                         !- Name
  ,                                       !- Schedule Type Limits Name
  ,                                       !- Interpolate to Timestep
  24,                                     !- Hour 1
  0,                                      !- Minute 1
  0;                                      !- Value Until Time 1

OS:Schedule:Day,
<<<<<<< HEAD
  {b4cd9552-fb1e-4500-8d17-0b49da65608d}, !- Handle
=======
  {acf91622-561d-4747-8a22-cea44e485224}, !- Handle
>>>>>>> 2c92e5b7
  Schedule Day 2,                         !- Name
  ,                                       !- Schedule Type Limits Name
  ,                                       !- Interpolate to Timestep
  24,                                     !- Hour 1
  0,                                      !- Minute 1
  1;                                      !- Value Until Time 1

OS:Schedule:File,
<<<<<<< HEAD
  {6dec8f3c-604e-40f2-bba0-79ffcaed1b0c}, !- Handle
  occupants,                              !- Name
  {792b3391-2ea5-4a58-b2a1-111d1eb3af0b}, !- Schedule Type Limits Name
  {7de5c75d-ee7f-4e13-9133-8d8f88250bdc}, !- External File Name
=======
  {5b3eb844-6591-4c6e-9256-52f725e1e12d}, !- Handle
  occupants,                              !- Name
  {03565867-524c-4109-b50e-f135187d0484}, !- Schedule Type Limits Name
  {e42d3286-7680-4d1a-8692-321b1826a091}, !- External File Name
>>>>>>> 2c92e5b7
  1,                                      !- Column Number
  1,                                      !- Rows to Skip at Top
  8760,                                   !- Number of Hours of Data
  ,                                       !- Column Separator
  ,                                       !- Interpolate to Timestep
  60;                                     !- Minutes per Item

OS:Schedule:Ruleset,
<<<<<<< HEAD
  {1abb88bf-c655-44b7-bcd6-98b448f18a17}, !- Handle
  Schedule Ruleset 1,                     !- Name
  {b679a67f-221e-47c6-9a37-aad561d9421f}, !- Schedule Type Limits Name
  {793950d5-8fec-452b-b484-f746d9307bd1}; !- Default Day Schedule Name

OS:Schedule:Day,
  {793950d5-8fec-452b-b484-f746d9307bd1}, !- Handle
  Schedule Day 3,                         !- Name
  {b679a67f-221e-47c6-9a37-aad561d9421f}, !- Schedule Type Limits Name
=======
  {bb0ff7a7-6de4-4c2f-ac34-784702c44d37}, !- Handle
  Schedule Ruleset 1,                     !- Name
  {3d586555-2b60-4e39-97ac-451c721cd923}, !- Schedule Type Limits Name
  {c930d4a1-6e48-48fe-82ab-603c72bef5d3}; !- Default Day Schedule Name

OS:Schedule:Day,
  {c930d4a1-6e48-48fe-82ab-603c72bef5d3}, !- Handle
  Schedule Day 3,                         !- Name
  {3d586555-2b60-4e39-97ac-451c721cd923}, !- Schedule Type Limits Name
>>>>>>> 2c92e5b7
  ,                                       !- Interpolate to Timestep
  24,                                     !- Hour 1
  0,                                      !- Minute 1
  112.539290946133;                       !- Value Until Time 1

OS:People:Definition,
<<<<<<< HEAD
  {d0f244b0-9939-4c8a-86c2-1650de860c27}, !- Handle
  res occupants|living space|story 2,     !- Name
=======
  {51b3f516-3c73-4b83-97f5-9a09c7308acb}, !- Handle
  res occupants|finished attic space,     !- Name
>>>>>>> 2c92e5b7
  People,                                 !- Number of People Calculation Method
  0.88,                                   !- Number of People {people}
  ,                                       !- People per Space Floor Area {person/m2}
  ,                                       !- Space Floor Area per Person {m2/person}
  0.319734,                               !- Fraction Radiant
  0.573,                                  !- Sensible Heat Fraction
  0,                                      !- Carbon Dioxide Generation Rate {m3/s-W}
  No,                                     !- Enable ASHRAE 55 Comfort Warnings
  ZoneAveraged;                           !- Mean Radiant Temperature Calculation Type

OS:People,
<<<<<<< HEAD
  {2cee6a83-1e8e-411a-9a6f-4a969a9845d5}, !- Handle
  res occupants|living space|story 2,     !- Name
  {d0f244b0-9939-4c8a-86c2-1650de860c27}, !- People Definition Name
  {5acde24a-edb5-4733-adcb-3900ed97a491}, !- Space or SpaceType Name
  {6dec8f3c-604e-40f2-bba0-79ffcaed1b0c}, !- Number of People Schedule Name
  {1abb88bf-c655-44b7-bcd6-98b448f18a17}, !- Activity Level Schedule Name
=======
  {2f94f35f-210d-4715-aee9-233ea46b2023}, !- Handle
  res occupants|finished attic space,     !- Name
  {51b3f516-3c73-4b83-97f5-9a09c7308acb}, !- People Definition Name
  {629fcd37-2a98-4c19-ba65-2aa6d93e6163}, !- Space or SpaceType Name
  {5b3eb844-6591-4c6e-9256-52f725e1e12d}, !- Number of People Schedule Name
  {bb0ff7a7-6de4-4c2f-ac34-784702c44d37}, !- Activity Level Schedule Name
>>>>>>> 2c92e5b7
  ,                                       !- Surface Name/Angle Factor List Name
  ,                                       !- Work Efficiency Schedule Name
  ,                                       !- Clothing Insulation Schedule Name
  ,                                       !- Air Velocity Schedule Name
  1;                                      !- Multiplier

OS:ScheduleTypeLimits,
<<<<<<< HEAD
  {b679a67f-221e-47c6-9a37-aad561d9421f}, !- Handle
=======
  {3d586555-2b60-4e39-97ac-451c721cd923}, !- Handle
>>>>>>> 2c92e5b7
  ActivityLevel,                          !- Name
  0,                                      !- Lower Limit Value
  ,                                       !- Upper Limit Value
  Continuous,                             !- Numeric Type
  ActivityLevel;                          !- Unit Type

OS:ScheduleTypeLimits,
<<<<<<< HEAD
  {792b3391-2ea5-4a58-b2a1-111d1eb3af0b}, !- Handle
=======
  {03565867-524c-4109-b50e-f135187d0484}, !- Handle
>>>>>>> 2c92e5b7
  Fractional,                             !- Name
  0,                                      !- Lower Limit Value
  1,                                      !- Upper Limit Value
  Continuous;                             !- Numeric Type

OS:People:Definition,
<<<<<<< HEAD
  {943e8f8d-b8e4-4b39-b6f1-fc4e47f258b4}, !- Handle
  res occupants|finished attic space,     !- Name
=======
  {26fb485e-bcab-4055-93c7-78a65395e6cf}, !- Handle
  res occupants|living space,             !- Name
>>>>>>> 2c92e5b7
  People,                                 !- Number of People Calculation Method
  0.88,                                   !- Number of People {people}
  ,                                       !- People per Space Floor Area {person/m2}
  ,                                       !- Space Floor Area per Person {m2/person}
  0.319734,                               !- Fraction Radiant
  0.573,                                  !- Sensible Heat Fraction
  0,                                      !- Carbon Dioxide Generation Rate {m3/s-W}
  No,                                     !- Enable ASHRAE 55 Comfort Warnings
  ZoneAveraged;                           !- Mean Radiant Temperature Calculation Type

OS:People,
<<<<<<< HEAD
  {a1b5ba39-d798-4746-8929-a50ff123e850}, !- Handle
  res occupants|finished attic space,     !- Name
  {943e8f8d-b8e4-4b39-b6f1-fc4e47f258b4}, !- People Definition Name
  {ef350ca0-f4f7-43a3-b501-9fc3aedecba7}, !- Space or SpaceType Name
  {6dec8f3c-604e-40f2-bba0-79ffcaed1b0c}, !- Number of People Schedule Name
  {1abb88bf-c655-44b7-bcd6-98b448f18a17}, !- Activity Level Schedule Name
=======
  {b7c57b6d-d700-488f-85d9-849136adc8f0}, !- Handle
  res occupants|living space,             !- Name
  {26fb485e-bcab-4055-93c7-78a65395e6cf}, !- People Definition Name
  {5691d129-c49e-4835-85bd-55c84149a7e0}, !- Space or SpaceType Name
  {5b3eb844-6591-4c6e-9256-52f725e1e12d}, !- Number of People Schedule Name
  {bb0ff7a7-6de4-4c2f-ac34-784702c44d37}, !- Activity Level Schedule Name
>>>>>>> 2c92e5b7
  ,                                       !- Surface Name/Angle Factor List Name
  ,                                       !- Work Efficiency Schedule Name
  ,                                       !- Clothing Insulation Schedule Name
  ,                                       !- Air Velocity Schedule Name
  1;                                      !- Multiplier

OS:People:Definition,
<<<<<<< HEAD
  {e99fa539-4ab2-4158-b0bc-59845a4b0d68}, !- Handle
  res occupants|living space,             !- Name
=======
  {27ed1711-126f-47a0-bc5b-f5f9a57d7b52}, !- Handle
  res occupants|living space|story 2,     !- Name
>>>>>>> 2c92e5b7
  People,                                 !- Number of People Calculation Method
  0.88,                                   !- Number of People {people}
  ,                                       !- People per Space Floor Area {person/m2}
  ,                                       !- Space Floor Area per Person {m2/person}
  0.319734,                               !- Fraction Radiant
  0.573,                                  !- Sensible Heat Fraction
  0,                                      !- Carbon Dioxide Generation Rate {m3/s-W}
  No,                                     !- Enable ASHRAE 55 Comfort Warnings
  ZoneAveraged;                           !- Mean Radiant Temperature Calculation Type

OS:People,
<<<<<<< HEAD
  {b17f3830-e527-49ca-ad6b-9d3065d69b00}, !- Handle
  res occupants|living space,             !- Name
  {e99fa539-4ab2-4158-b0bc-59845a4b0d68}, !- People Definition Name
  {02d1c11a-aa68-418a-bdfd-84d95a67b684}, !- Space or SpaceType Name
  {6dec8f3c-604e-40f2-bba0-79ffcaed1b0c}, !- Number of People Schedule Name
  {1abb88bf-c655-44b7-bcd6-98b448f18a17}, !- Activity Level Schedule Name
=======
  {d543eb09-5cd0-4ce8-b8d7-82355eba56af}, !- Handle
  res occupants|living space|story 2,     !- Name
  {27ed1711-126f-47a0-bc5b-f5f9a57d7b52}, !- People Definition Name
  {a14019fb-39e1-45c5-9e6a-ddd5ed5b7152}, !- Space or SpaceType Name
  {5b3eb844-6591-4c6e-9256-52f725e1e12d}, !- Number of People Schedule Name
  {bb0ff7a7-6de4-4c2f-ac34-784702c44d37}, !- Activity Level Schedule Name
>>>>>>> 2c92e5b7
  ,                                       !- Surface Name/Angle Factor List Name
  ,                                       !- Work Efficiency Schedule Name
  ,                                       !- Clothing Insulation Schedule Name
  ,                                       !- Air Velocity Schedule Name
  1;                                      !- Multiplier

OS:ShadingSurfaceGroup,
<<<<<<< HEAD
  {006d4ec8-fa8e-4b96-a7af-66d3e0dea942}, !- Handle
=======
  {29570fb1-364a-4e1e-9a12-a84a0277d189}, !- Handle
>>>>>>> 2c92e5b7
  res eaves,                              !- Name
  Building;                               !- Shading Surface Type

OS:ShadingSurface,
<<<<<<< HEAD
  {6bef98af-9cd9-4168-bc99-69738f8f19a9}, !- Handle
  Surface 15 - res eaves,                 !- Name
  ,                                       !- Construction Name
  {006d4ec8-fa8e-4b96-a7af-66d3e0dea942}, !- Shading Surface Group Name
=======
  {e084a3c7-1601-4857-8b67-2395f4dea22b}, !- Handle
  Surface 14 - res eaves,                 !- Name
  ,                                       !- Construction Name
  {29570fb1-364a-4e1e-9a12-a84a0277d189}, !- Shading Surface Group Name
  ,                                       !- Transmittance Schedule Name
  ,                                       !- Number of Vertices
  5.56486118425249, 11.739322368505, 5.1816, !- X,Y,Z Vertex 1 {m}
  2.78243059212624, 11.739322368505, 6.57281529606312, !- X,Y,Z Vertex 2 {m}
  2.78243059212624, 11.129722368505, 6.57281529606312, !- X,Y,Z Vertex 3 {m}
  5.56486118425249, 11.129722368505, 5.1816; !- X,Y,Z Vertex 4 {m}

OS:ShadingSurface,
  {0270b187-6443-4982-810a-35a2597722ad}, !- Handle
  Surface 14 - res eaves 1,               !- Name
  ,                                       !- Construction Name
  {29570fb1-364a-4e1e-9a12-a84a0277d189}, !- Shading Surface Group Name
  ,                                       !- Transmittance Schedule Name
  ,                                       !- Number of Vertices
  2.78243059212624, -0.6096, 6.57281529606312, !- X,Y,Z Vertex 1 {m}
  5.56486118425249, -0.6096, 5.1816,      !- X,Y,Z Vertex 2 {m}
  5.56486118425249, 0, 5.1816,            !- X,Y,Z Vertex 3 {m}
  2.78243059212624, 0, 6.57281529606312;  !- X,Y,Z Vertex 4 {m}

OS:ShadingSurface,
  {7e8ae02f-6880-4ada-90fa-970f2979dd90}, !- Handle
  Surface 14 - res eaves 2,               !- Name
  ,                                       !- Construction Name
  {29570fb1-364a-4e1e-9a12-a84a0277d189}, !- Shading Surface Group Name
  ,                                       !- Transmittance Schedule Name
  ,                                       !- Number of Vertices
  6.17446118425249, 0, 4.8768,            !- X,Y,Z Vertex 1 {m}
  6.17446118425249, 11.129722368505, 4.8768, !- X,Y,Z Vertex 2 {m}
  5.56486118425249, 11.129722368505, 5.1816, !- X,Y,Z Vertex 3 {m}
  5.56486118425249, 0, 5.1816;            !- X,Y,Z Vertex 4 {m}

OS:ShadingSurface,
  {bd496ed5-0b54-48f1-b6ef-497f71f7968c}, !- Handle
  Surface 15 - res eaves,                 !- Name
  ,                                       !- Construction Name
  {29570fb1-364a-4e1e-9a12-a84a0277d189}, !- Shading Surface Group Name
>>>>>>> 2c92e5b7
  ,                                       !- Transmittance Schedule Name
  ,                                       !- Number of Vertices
  0, -0.6096, 5.1816,                     !- X,Y,Z Vertex 1 {m}
  2.78243059212624, -0.6096, 6.57281529606312, !- X,Y,Z Vertex 2 {m}
  2.78243059212624, 0, 6.57281529606312,  !- X,Y,Z Vertex 3 {m}
  0, 0, 5.1816;                           !- X,Y,Z Vertex 4 {m}

OS:ShadingSurface,
<<<<<<< HEAD
  {ad59bf99-3f7b-4b5c-811f-094c90f5b6c0}, !- Handle
  Surface 15 - res eaves 1,               !- Name
  ,                                       !- Construction Name
  {006d4ec8-fa8e-4b96-a7af-66d3e0dea942}, !- Shading Surface Group Name
=======
  {4357367e-87de-4bfd-88d1-021363314208}, !- Handle
  Surface 15 - res eaves 1,               !- Name
  ,                                       !- Construction Name
  {29570fb1-364a-4e1e-9a12-a84a0277d189}, !- Shading Surface Group Name
>>>>>>> 2c92e5b7
  ,                                       !- Transmittance Schedule Name
  ,                                       !- Number of Vertices
  2.78243059212624, 11.739322368505, 6.57281529606312, !- X,Y,Z Vertex 1 {m}
  0, 11.739322368505, 5.1816,             !- X,Y,Z Vertex 2 {m}
  0, 11.129722368505, 5.1816,             !- X,Y,Z Vertex 3 {m}
  2.78243059212624, 11.129722368505, 6.57281529606312; !- X,Y,Z Vertex 4 {m}

OS:ShadingSurface,
<<<<<<< HEAD
  {0a09e4d4-1de5-45e1-b70d-95d4f4010754}, !- Handle
  Surface 15 - res eaves 2,               !- Name
  ,                                       !- Construction Name
  {006d4ec8-fa8e-4b96-a7af-66d3e0dea942}, !- Shading Surface Group Name
=======
  {3c28f5be-41ed-4922-8cb6-c8323970d3c0}, !- Handle
  Surface 15 - res eaves 2,               !- Name
  ,                                       !- Construction Name
  {29570fb1-364a-4e1e-9a12-a84a0277d189}, !- Shading Surface Group Name
>>>>>>> 2c92e5b7
  ,                                       !- Transmittance Schedule Name
  ,                                       !- Number of Vertices
  -0.6096, 11.129722368505, 4.8768,       !- X,Y,Z Vertex 1 {m}
  -0.6096, 0, 4.8768,                     !- X,Y,Z Vertex 2 {m}
  0, 0, 5.1816,                           !- X,Y,Z Vertex 3 {m}
  0, 11.129722368505, 5.1816;             !- X,Y,Z Vertex 4 {m}

OS:ShadingSurface,
  {cd03117a-8fa5-4e03-9531-edd5bc187247}, !- Handle
  Surface 14 - res eaves,                 !- Name
  ,                                       !- Construction Name
  {006d4ec8-fa8e-4b96-a7af-66d3e0dea942}, !- Shading Surface Group Name
  ,                                       !- Transmittance Schedule Name
  ,                                       !- Number of Vertices
  5.56486118425249, 11.739322368505, 5.1816, !- X,Y,Z Vertex 1 {m}
  2.78243059212624, 11.739322368505, 6.57281529606312, !- X,Y,Z Vertex 2 {m}
  2.78243059212624, 11.129722368505, 6.57281529606312, !- X,Y,Z Vertex 3 {m}
  5.56486118425249, 11.129722368505, 5.1816; !- X,Y,Z Vertex 4 {m}

OS:ShadingSurface,
  {2dedf1c7-fde0-4adf-b7c9-a269d90e4d97}, !- Handle
  Surface 14 - res eaves 1,               !- Name
  ,                                       !- Construction Name
  {006d4ec8-fa8e-4b96-a7af-66d3e0dea942}, !- Shading Surface Group Name
  ,                                       !- Transmittance Schedule Name
  ,                                       !- Number of Vertices
  2.78243059212624, -0.6096, 6.57281529606312, !- X,Y,Z Vertex 1 {m}
  5.56486118425249, -0.6096, 5.1816,      !- X,Y,Z Vertex 2 {m}
  5.56486118425249, 0, 5.1816,            !- X,Y,Z Vertex 3 {m}
  2.78243059212624, 0, 6.57281529606312;  !- X,Y,Z Vertex 4 {m}

OS:ShadingSurface,
  {8020c7e4-39af-4dcd-85e8-95c57d58a311}, !- Handle
  Surface 14 - res eaves 2,               !- Name
  ,                                       !- Construction Name
  {006d4ec8-fa8e-4b96-a7af-66d3e0dea942}, !- Shading Surface Group Name
  ,                                       !- Transmittance Schedule Name
  ,                                       !- Number of Vertices
  6.17446118425249, 0, 4.8768,            !- X,Y,Z Vertex 1 {m}
  6.17446118425249, 11.129722368505, 4.8768, !- X,Y,Z Vertex 2 {m}
  5.56486118425249, 11.129722368505, 5.1816, !- X,Y,Z Vertex 3 {m}
  5.56486118425249, 0, 5.1816;            !- X,Y,Z Vertex 4 {m}
<|MERGE_RESOLUTION|>--- conflicted
+++ resolved
@@ -1,73 +1,41 @@
 !- NOTE: Auto-generated from /test/osw_files/SFD_2000sqft_2story_SL_FA_LeftRight.osw
 
 OS:Version,
-<<<<<<< HEAD
-  {789fae5a-5754-4caa-8985-c823495511fd}, !- Handle
+  {5747ae2b-c7d0-454a-9768-64a552888967}, !- Handle
   2.9.0;                                  !- Version Identifier
 
 OS:SimulationControl,
-  {3ed4764d-b7e9-473a-a568-e5bbb9d75b28}, !- Handle
-=======
-  {8eeef353-d511-4215-a6d1-4a04e1f6bfb2}, !- Handle
-  2.9.0;                                  !- Version Identifier
-
-OS:SimulationControl,
-  {aa5488fd-1ed2-4bc4-95a4-7d18f0fe995c}, !- Handle
->>>>>>> 2c92e5b7
+  {4d904118-75e8-497e-bd80-a38e22cf0c5f}, !- Handle
   ,                                       !- Do Zone Sizing Calculation
   ,                                       !- Do System Sizing Calculation
   ,                                       !- Do Plant Sizing Calculation
   No;                                     !- Run Simulation for Sizing Periods
 
 OS:Timestep,
-<<<<<<< HEAD
-  {39206db6-05e5-4be2-9731-a5c49815a65c}, !- Handle
+  {14f2faa9-9a37-4776-b075-f1c3b9fc3abd}, !- Handle
   6;                                      !- Number of Timesteps per Hour
 
 OS:ShadowCalculation,
-  {23223deb-7fa5-4949-80fd-058b5badfa93}, !- Handle
-=======
-  {4e781c9c-13e0-43da-bdfe-672fedf2a524}, !- Handle
-  6;                                      !- Number of Timesteps per Hour
-
-OS:ShadowCalculation,
-  {39dc5091-087c-427c-ae0e-4a5c37f2a11f}, !- Handle
->>>>>>> 2c92e5b7
+  {35920875-cd29-48be-904d-715dcfeefead}, !- Handle
   20,                                     !- Calculation Frequency
   200;                                    !- Maximum Figures in Shadow Overlap Calculations
 
 OS:SurfaceConvectionAlgorithm:Outside,
-<<<<<<< HEAD
-  {ba23b06f-5d34-4fda-b48e-4fa99a7aa2ac}, !- Handle
+  {d063ceee-ad4b-41c3-b16c-f5fff0c9e1ce}, !- Handle
   DOE-2;                                  !- Algorithm
 
 OS:SurfaceConvectionAlgorithm:Inside,
-  {92304d14-1e33-4567-82b8-1df956d3ce15}, !- Handle
+  {adebf462-8cd4-4155-96c6-f15e81b0ce87}, !- Handle
   TARP;                                   !- Algorithm
 
 OS:ZoneCapacitanceMultiplier:ResearchSpecial,
-  {533b5845-8a8c-412f-9913-0690d38ede4f}, !- Handle
-=======
-  {66396e79-f1bc-4d50-8ea4-847b6905f978}, !- Handle
-  DOE-2;                                  !- Algorithm
-
-OS:SurfaceConvectionAlgorithm:Inside,
-  {caa846be-e014-4753-8451-85da2be9e31b}, !- Handle
-  TARP;                                   !- Algorithm
-
-OS:ZoneCapacitanceMultiplier:ResearchSpecial,
-  {2dc5bbd4-d5f4-4b10-ab26-c437a3d1afab}, !- Handle
->>>>>>> 2c92e5b7
+  {9c5ea52d-0622-457e-a534-2bc7a0031c1d}, !- Handle
   ,                                       !- Temperature Capacity Multiplier
   15,                                     !- Humidity Capacity Multiplier
   ;                                       !- Carbon Dioxide Capacity Multiplier
 
 OS:RunPeriod,
-<<<<<<< HEAD
-  {0a49f1af-1b54-4a38-86a1-73f0e248ae55}, !- Handle
-=======
-  {df02d1f2-1bcb-4fab-9993-35b742b361d5}, !- Handle
->>>>>>> 2c92e5b7
+  {8e1811a2-8131-4477-9cef-df5cca65301a}, !- Handle
   Run Period 1,                           !- Name
   1,                                      !- Begin Month
   1,                                      !- Begin Day of Month
@@ -81,21 +49,13 @@
   ;                                       !- Number of Times Runperiod to be Repeated
 
 OS:YearDescription,
-<<<<<<< HEAD
-  {820386d6-1300-4657-a753-8852bf05aebd}, !- Handle
-=======
-  {f4eed68b-a9f9-41c2-b44f-b78e6e667b65}, !- Handle
->>>>>>> 2c92e5b7
+  {5c798d75-0cbc-4465-bead-b3e777866a8e}, !- Handle
   2007,                                   !- Calendar Year
   ,                                       !- Day of Week for Start Day
   ;                                       !- Is Leap Year
 
 OS:WeatherFile,
-<<<<<<< HEAD
-  {7e549a76-1a6a-41d6-8b67-e35d39e669b6}, !- Handle
-=======
-  {887d0a52-7681-4993-abe4-a5fd4dbcc5c8}, !- Handle
->>>>>>> 2c92e5b7
+  {d24e54f6-59ed-4e4d-bdd7-5d42675d8c31}, !- Handle
   Denver Intl Ap,                         !- City
   CO,                                     !- State Province Region
   USA,                                    !- Country
@@ -109,13 +69,8 @@
   E23378AA;                               !- Checksum
 
 OS:AdditionalProperties,
-<<<<<<< HEAD
-  {59db7520-f56d-4a98-8936-108b6a7f841a}, !- Handle
-  {7e549a76-1a6a-41d6-8b67-e35d39e669b6}, !- Object Name
-=======
-  {4198f321-154a-468c-86fc-b48e04375670}, !- Handle
-  {887d0a52-7681-4993-abe4-a5fd4dbcc5c8}, !- Object Name
->>>>>>> 2c92e5b7
+  {7d7c8bc6-1346-4303-a790-65619a314398}, !- Handle
+  {d24e54f6-59ed-4e4d-bdd7-5d42675d8c31}, !- Object Name
   EPWHeaderCity,                          !- Feature Name 1
   String,                                 !- Feature Data Type 1
   Denver Intl Ap,                         !- Feature Value 1
@@ -223,11 +178,7 @@
   84;                                     !- Feature Value 35
 
 OS:Site,
-<<<<<<< HEAD
-  {4edfdb07-fb77-4d40-ab0e-8a9217ce5f4d}, !- Handle
-=======
-  {ba49f5e2-d137-4066-94c7-b48fc8af0221}, !- Handle
->>>>>>> 2c92e5b7
+  {184f4f62-a2e9-44a3-a94f-c1855fe1d18e}, !- Handle
   Denver Intl Ap_CO_USA,                  !- Name
   39.83,                                  !- Latitude {deg}
   -104.65,                                !- Longitude {deg}
@@ -236,11 +187,7 @@
   ;                                       !- Terrain
 
 OS:ClimateZones,
-<<<<<<< HEAD
-  {b6329113-368b-4cf8-877d-c7e542874549}, !- Handle
-=======
-  {9bd98c0e-461c-49b4-8cac-e0e5833de92d}, !- Handle
->>>>>>> 2c92e5b7
+  {668b8539-5ef8-4893-89e0-bcce0fe69f65}, !- Handle
   ,                                       !- Active Institution
   ,                                       !- Active Year
   ,                                       !- Climate Zone Institution Name 1
@@ -253,31 +200,19 @@
   Cold;                                   !- Climate Zone Value 2
 
 OS:Site:WaterMainsTemperature,
-<<<<<<< HEAD
-  {3d2c4588-9c1f-4e99-8bc1-609bf5660455}, !- Handle
-=======
-  {3b9e2605-ea7f-4f5c-99c1-edcf5221d9d2}, !- Handle
->>>>>>> 2c92e5b7
+  {03fc4ab0-ac28-4391-9e30-ffc3702f669b}, !- Handle
   Correlation,                            !- Calculation Method
   ,                                       !- Temperature Schedule Name
   10.8753424657535,                       !- Annual Average Outdoor Air Temperature {C}
   23.1524007936508;                       !- Maximum Difference In Monthly Average Outdoor Air Temperatures {deltaC}
 
 OS:RunPeriodControl:DaylightSavingTime,
-<<<<<<< HEAD
-  {e0ab4404-a65d-49b0-b71b-f3baef4c41cd}, !- Handle
-=======
-  {19f066be-87a2-4ebd-9e8b-e948102574d6}, !- Handle
->>>>>>> 2c92e5b7
+  {4bac68df-6240-466f-b6fe-d8a802114e0a}, !- Handle
   4/7,                                    !- Start Date
   10/26;                                  !- End Date
 
 OS:Site:GroundTemperature:Deep,
-<<<<<<< HEAD
-  {6cd821a5-a99d-48a3-80e8-afcbaf552891}, !- Handle
-=======
-  {62888a56-0b71-4aa5-bad5-204a52061ce5}, !- Handle
->>>>>>> 2c92e5b7
+  {fe0d5aac-a908-45a4-ac7d-5068c5c308dd}, !- Handle
   10.8753424657535,                       !- January Deep Ground Temperature {C}
   10.8753424657535,                       !- February Deep Ground Temperature {C}
   10.8753424657535,                       !- March Deep Ground Temperature {C}
@@ -292,11 +227,7 @@
   10.8753424657535;                       !- December Deep Ground Temperature {C}
 
 OS:Building,
-<<<<<<< HEAD
-  {58ba0612-2dfc-4e77-8317-faf0637c0155}, !- Handle
-=======
-  {c7b65230-9668-4a96-b6b7-cd990509a4a1}, !- Handle
->>>>>>> 2c92e5b7
+  {77a4276a-f12f-44af-a3b7-47ed9a1db6cf}, !- Handle
   Building 1,                             !- Name
   ,                                       !- Building Sector Type
   0,                                      !- North Axis {deg}
@@ -311,24 +242,14 @@
   1;                                      !- Standards Number of Living Units
 
 OS:AdditionalProperties,
-<<<<<<< HEAD
-  {a6f98f46-8db4-43ea-8865-875dd623548d}, !- Handle
-  {58ba0612-2dfc-4e77-8317-faf0637c0155}, !- Object Name
+  {9487d4a8-c207-40ec-8edf-e811efcd5fb3}, !- Handle
+  {77a4276a-f12f-44af-a3b7-47ed9a1db6cf}, !- Object Name
   Total Units Modeled,                    !- Feature Name 1
-=======
-  {0db034dc-db5c-43c5-812d-3e77b7727f45}, !- Handle
-  {c7b65230-9668-4a96-b6b7-cd990509a4a1}, !- Object Name
-  Total Units Represented,                !- Feature Name 1
->>>>>>> 2c92e5b7
   Integer,                                !- Feature Data Type 1
   1;                                      !- Feature Value 1
 
 OS:ThermalZone,
-<<<<<<< HEAD
-  {22b121d8-0890-4014-90c8-593bd6efaf6e}, !- Handle
-=======
-  {291dc398-cf89-4ce0-afa7-8ed643577cf2}, !- Handle
->>>>>>> 2c92e5b7
+  {5dc1760c-b349-4cd0-99e2-0324a57b6000}, !- Handle
   living zone,                            !- Name
   ,                                       !- Multiplier
   ,                                       !- Ceiling Height {m}
@@ -337,17 +258,10 @@
   ,                                       !- Zone Inside Convection Algorithm
   ,                                       !- Zone Outside Convection Algorithm
   ,                                       !- Zone Conditioning Equipment List Name
-<<<<<<< HEAD
-  {6f7fc714-8408-42e5-894c-745fe169396d}, !- Zone Air Inlet Port List
-  {8a1a636f-3b36-402f-ba49-272d4e27b75a}, !- Zone Air Exhaust Port List
-  {919b9af6-1c26-4aad-a7d3-6c39f209809b}, !- Zone Air Node Name
-  {7cd8015f-77a7-4894-b443-30f583409d7d}, !- Zone Return Air Port List
-=======
-  {291e8ac3-057f-47b8-84da-1c0220deb965}, !- Zone Air Inlet Port List
-  {932c5a37-1f78-42c5-bbc5-41674cbef443}, !- Zone Air Exhaust Port List
-  {6480e936-f847-40ce-99e2-0b630f336c70}, !- Zone Air Node Name
-  {8505c0ee-611c-401d-9be1-86fea6817653}, !- Zone Return Air Port List
->>>>>>> 2c92e5b7
+  {0ee10c21-6020-400b-af1b-6a0a9a8372b7}, !- Zone Air Inlet Port List
+  {104d8b70-a106-431a-922e-dc142695a1f0}, !- Zone Air Exhaust Port List
+  {d9be347c-15ba-4817-a268-42e75baf32fb}, !- Zone Air Node Name
+  {33725fb8-1472-4b35-a314-eacc13d0eb03}, !- Zone Return Air Port List
   ,                                       !- Primary Daylighting Control Name
   ,                                       !- Fraction of Zone Controlled by Primary Daylighting Control
   ,                                       !- Secondary Daylighting Control Name
@@ -358,71 +272,37 @@
   No;                                     !- Use Ideal Air Loads
 
 OS:Node,
-<<<<<<< HEAD
-  {a953f61c-1f99-4c69-9df6-675a84a4d2ed}, !- Handle
+  {948c2080-0f45-42e3-b131-426ba68e8d43}, !- Handle
   Node 1,                                 !- Name
-  {919b9af6-1c26-4aad-a7d3-6c39f209809b}, !- Inlet Port
+  {d9be347c-15ba-4817-a268-42e75baf32fb}, !- Inlet Port
   ;                                       !- Outlet Port
 
 OS:Connection,
-  {919b9af6-1c26-4aad-a7d3-6c39f209809b}, !- Handle
-  {a9767748-6e69-41ba-a4f7-6a455ec61023}, !- Name
-  {22b121d8-0890-4014-90c8-593bd6efaf6e}, !- Source Object
+  {d9be347c-15ba-4817-a268-42e75baf32fb}, !- Handle
+  {88f504b1-8f29-4b34-a8a6-e1f157fce929}, !- Name
+  {5dc1760c-b349-4cd0-99e2-0324a57b6000}, !- Source Object
   11,                                     !- Outlet Port
-  {a953f61c-1f99-4c69-9df6-675a84a4d2ed}, !- Target Object
+  {948c2080-0f45-42e3-b131-426ba68e8d43}, !- Target Object
   2;                                      !- Inlet Port
 
 OS:PortList,
-  {6f7fc714-8408-42e5-894c-745fe169396d}, !- Handle
-  {5a3bfe58-709e-4d5c-80db-847829a49156}, !- Name
-  {22b121d8-0890-4014-90c8-593bd6efaf6e}; !- HVAC Component
+  {0ee10c21-6020-400b-af1b-6a0a9a8372b7}, !- Handle
+  {82d5e484-9316-45af-9980-cc41e8cbfbca}, !- Name
+  {5dc1760c-b349-4cd0-99e2-0324a57b6000}; !- HVAC Component
 
 OS:PortList,
-  {8a1a636f-3b36-402f-ba49-272d4e27b75a}, !- Handle
-  {7d2a85a6-c20f-4875-bd41-ccce41e00b7c}, !- Name
-  {22b121d8-0890-4014-90c8-593bd6efaf6e}; !- HVAC Component
+  {104d8b70-a106-431a-922e-dc142695a1f0}, !- Handle
+  {95460e61-e330-4059-b6bd-dbc836004d8b}, !- Name
+  {5dc1760c-b349-4cd0-99e2-0324a57b6000}; !- HVAC Component
 
 OS:PortList,
-  {7cd8015f-77a7-4894-b443-30f583409d7d}, !- Handle
-  {3a886eb9-5b7c-4a81-b680-10a3438e089d}, !- Name
-  {22b121d8-0890-4014-90c8-593bd6efaf6e}; !- HVAC Component
+  {33725fb8-1472-4b35-a314-eacc13d0eb03}, !- Handle
+  {971f6d0b-433f-495f-a8d0-c0c193c9add0}, !- Name
+  {5dc1760c-b349-4cd0-99e2-0324a57b6000}; !- HVAC Component
 
 OS:Sizing:Zone,
-  {0f642591-151c-479c-a57a-b78fbdeff402}, !- Handle
-  {22b121d8-0890-4014-90c8-593bd6efaf6e}, !- Zone or ZoneList Name
-=======
-  {b2cc2799-1c3f-4c18-9c71-1256829b77a9}, !- Handle
-  Node 1,                                 !- Name
-  {6480e936-f847-40ce-99e2-0b630f336c70}, !- Inlet Port
-  ;                                       !- Outlet Port
-
-OS:Connection,
-  {6480e936-f847-40ce-99e2-0b630f336c70}, !- Handle
-  {9c0b56b4-41db-4ac6-ac84-74695d7990b9}, !- Name
-  {291dc398-cf89-4ce0-afa7-8ed643577cf2}, !- Source Object
-  11,                                     !- Outlet Port
-  {b2cc2799-1c3f-4c18-9c71-1256829b77a9}, !- Target Object
-  2;                                      !- Inlet Port
-
-OS:PortList,
-  {291e8ac3-057f-47b8-84da-1c0220deb965}, !- Handle
-  {01881019-920f-4e00-9aac-c248decbf1db}, !- Name
-  {291dc398-cf89-4ce0-afa7-8ed643577cf2}; !- HVAC Component
-
-OS:PortList,
-  {932c5a37-1f78-42c5-bbc5-41674cbef443}, !- Handle
-  {c7be1dfa-04fb-4452-9df9-bdc0e4e396c5}, !- Name
-  {291dc398-cf89-4ce0-afa7-8ed643577cf2}; !- HVAC Component
-
-OS:PortList,
-  {8505c0ee-611c-401d-9be1-86fea6817653}, !- Handle
-  {e9a7420a-70a1-412d-817e-7d582d909979}, !- Name
-  {291dc398-cf89-4ce0-afa7-8ed643577cf2}; !- HVAC Component
-
-OS:Sizing:Zone,
-  {65098e04-bb56-470e-b8cc-2aabfb208849}, !- Handle
-  {291dc398-cf89-4ce0-afa7-8ed643577cf2}, !- Zone or ZoneList Name
->>>>>>> 2c92e5b7
+  {9737c185-1ec3-4799-b2ae-61ae543d7b61}, !- Handle
+  {5dc1760c-b349-4cd0-99e2-0324a57b6000}, !- Zone or ZoneList Name
   SupplyAirTemperature,                   !- Zone Cooling Design Supply Air Temperature Input Method
   14,                                     !- Zone Cooling Design Supply Air Temperature {C}
   11.11,                                  !- Zone Cooling Design Supply Air Temperature Difference {deltaC}
@@ -451,25 +331,14 @@
   autosize;                               !- Dedicated Outdoor Air High Setpoint Temperature for Design {C}
 
 OS:ZoneHVAC:EquipmentList,
-<<<<<<< HEAD
-  {b5549a14-ffb8-451a-b780-66258973af00}, !- Handle
+  {ac58d0a3-5f88-4ac0-b8fc-bc4a7a1bc3dc}, !- Handle
   Zone HVAC Equipment List 1,             !- Name
-  {22b121d8-0890-4014-90c8-593bd6efaf6e}; !- Thermal Zone
+  {5dc1760c-b349-4cd0-99e2-0324a57b6000}; !- Thermal Zone
 
 OS:Space,
-  {02d1c11a-aa68-418a-bdfd-84d95a67b684}, !- Handle
+  {755aa27f-9128-4364-9120-be094ee474eb}, !- Handle
   living space,                           !- Name
-  {6a3e3658-947d-4177-87d0-793017eff6b5}, !- Space Type Name
-=======
-  {109587cb-f877-48dd-a719-e89edf527111}, !- Handle
-  Zone HVAC Equipment List 1,             !- Name
-  {291dc398-cf89-4ce0-afa7-8ed643577cf2}; !- Thermal Zone
-
-OS:Space,
-  {5691d129-c49e-4835-85bd-55c84149a7e0}, !- Handle
-  living space,                           !- Name
-  {f85ac737-7c2a-49a7-8a2e-359d67c5b715}, !- Space Type Name
->>>>>>> 2c92e5b7
+  {35f048ce-e8ad-4820-ad68-64664b29025d}, !- Space Type Name
   ,                                       !- Default Construction Set Name
   ,                                       !- Default Schedule Set Name
   -0,                                     !- Direction of Relative North {deg}
@@ -477,31 +346,17 @@
   0,                                      !- Y Origin {m}
   0,                                      !- Z Origin {m}
   ,                                       !- Building Story Name
-<<<<<<< HEAD
-  {22b121d8-0890-4014-90c8-593bd6efaf6e}, !- Thermal Zone Name
+  {5dc1760c-b349-4cd0-99e2-0324a57b6000}, !- Thermal Zone Name
   ,                                       !- Part of Total Floor Area
   ,                                       !- Design Specification Outdoor Air Object Name
-  {a4bb2bab-b7dd-4981-8410-96952e6b954f}; !- Building Unit Name
-
-OS:Surface,
-  {d16ebdb5-365c-4acb-aa3d-f43f2e02c323}, !- Handle
+  {0452ab49-80fc-402c-9df1-1ec9ac752ea5}; !- Building Unit Name
+
+OS:Surface,
+  {96f5ccc5-5ecd-49dc-a922-e3a7f577141c}, !- Handle
   Surface 1,                              !- Name
   Floor,                                  !- Surface Type
   ,                                       !- Construction Name
-  {02d1c11a-aa68-418a-bdfd-84d95a67b684}, !- Space Name
-=======
-  {291dc398-cf89-4ce0-afa7-8ed643577cf2}, !- Thermal Zone Name
-  ,                                       !- Part of Total Floor Area
-  ,                                       !- Design Specification Outdoor Air Object Name
-  {01a27a3f-404a-4734-b5e7-bc199fdc412c}; !- Building Unit Name
-
-OS:Surface,
-  {cb146361-3335-4bb6-925c-3839e86e7611}, !- Handle
-  Surface 1,                              !- Name
-  Floor,                                  !- Surface Type
-  ,                                       !- Construction Name
-  {5691d129-c49e-4835-85bd-55c84149a7e0}, !- Space Name
->>>>>>> 2c92e5b7
+  {755aa27f-9128-4364-9120-be094ee474eb}, !- Space Name
   Foundation,                             !- Outside Boundary Condition
   ,                                       !- Outside Boundary Condition Object
   NoSun,                                  !- Sun Exposure
@@ -514,19 +369,11 @@
   5.56486118425249, 0, 0;                 !- X,Y,Z Vertex 4 {m}
 
 OS:Surface,
-<<<<<<< HEAD
-  {85388125-de33-40fb-bc55-09405305937a}, !- Handle
+  {64a8ffef-2d94-4151-b541-33fe63c78b6e}, !- Handle
   Surface 2,                              !- Name
   Wall,                                   !- Surface Type
   ,                                       !- Construction Name
-  {02d1c11a-aa68-418a-bdfd-84d95a67b684}, !- Space Name
-=======
-  {ec55d08e-db0e-4fe1-a559-d451e469b046}, !- Handle
-  Surface 2,                              !- Name
-  Wall,                                   !- Surface Type
-  ,                                       !- Construction Name
-  {5691d129-c49e-4835-85bd-55c84149a7e0}, !- Space Name
->>>>>>> 2c92e5b7
+  {755aa27f-9128-4364-9120-be094ee474eb}, !- Space Name
   Outdoors,                               !- Outside Boundary Condition
   ,                                       !- Outside Boundary Condition Object
   SunExposed,                             !- Sun Exposure
@@ -539,19 +386,11 @@
   0, 0, 2.4384;                           !- X,Y,Z Vertex 4 {m}
 
 OS:Surface,
-<<<<<<< HEAD
-  {37ff2c23-e321-48fa-b644-ccc387b0947f}, !- Handle
+  {33636919-5c6d-4f2f-a5ac-97b9be36adff}, !- Handle
   Surface 3,                              !- Name
   Wall,                                   !- Surface Type
   ,                                       !- Construction Name
-  {02d1c11a-aa68-418a-bdfd-84d95a67b684}, !- Space Name
-=======
-  {67304148-df9e-432b-a77e-d0be7dc4630f}, !- Handle
-  Surface 3,                              !- Name
-  Wall,                                   !- Surface Type
-  ,                                       !- Construction Name
-  {5691d129-c49e-4835-85bd-55c84149a7e0}, !- Space Name
->>>>>>> 2c92e5b7
+  {755aa27f-9128-4364-9120-be094ee474eb}, !- Space Name
   Outdoors,                               !- Outside Boundary Condition
   ,                                       !- Outside Boundary Condition Object
   SunExposed,                             !- Sun Exposure
@@ -564,19 +403,11 @@
   0, 11.129722368505, 2.4384;             !- X,Y,Z Vertex 4 {m}
 
 OS:Surface,
-<<<<<<< HEAD
-  {492dbf48-019f-4b97-beff-60c442be7c8c}, !- Handle
+  {e6d23833-d5e0-4bf0-8253-3f78787ec6f0}, !- Handle
   Surface 4,                              !- Name
   Wall,                                   !- Surface Type
   ,                                       !- Construction Name
-  {02d1c11a-aa68-418a-bdfd-84d95a67b684}, !- Space Name
-=======
-  {5b42ee7b-5a36-481a-8ce9-2484c7d29430}, !- Handle
-  Surface 4,                              !- Name
-  Wall,                                   !- Surface Type
-  ,                                       !- Construction Name
-  {5691d129-c49e-4835-85bd-55c84149a7e0}, !- Space Name
->>>>>>> 2c92e5b7
+  {755aa27f-9128-4364-9120-be094ee474eb}, !- Space Name
   Outdoors,                               !- Outside Boundary Condition
   ,                                       !- Outside Boundary Condition Object
   SunExposed,                             !- Sun Exposure
@@ -589,19 +420,11 @@
   5.56486118425249, 11.129722368505, 2.4384; !- X,Y,Z Vertex 4 {m}
 
 OS:Surface,
-<<<<<<< HEAD
-  {9d9fcd56-ffb8-4224-9296-23a51525c180}, !- Handle
+  {15b9af68-53a9-4287-8604-f8d94ec0fe68}, !- Handle
   Surface 5,                              !- Name
   Wall,                                   !- Surface Type
   ,                                       !- Construction Name
-  {02d1c11a-aa68-418a-bdfd-84d95a67b684}, !- Space Name
-=======
-  {9d6a85c7-7878-43f9-b785-bc977ff15a49}, !- Handle
-  Surface 5,                              !- Name
-  Wall,                                   !- Surface Type
-  ,                                       !- Construction Name
-  {5691d129-c49e-4835-85bd-55c84149a7e0}, !- Space Name
->>>>>>> 2c92e5b7
+  {755aa27f-9128-4364-9120-be094ee474eb}, !- Space Name
   Outdoors,                               !- Outside Boundary Condition
   ,                                       !- Outside Boundary Condition Object
   SunExposed,                             !- Sun Exposure
@@ -614,23 +437,13 @@
   5.56486118425249, 0, 2.4384;            !- X,Y,Z Vertex 4 {m}
 
 OS:Surface,
-<<<<<<< HEAD
-  {3a416d47-0d78-448d-b4a8-db87a7728494}, !- Handle
+  {9c26c0f7-bbc1-42ac-bf44-80313e435952}, !- Handle
   Surface 6,                              !- Name
   RoofCeiling,                            !- Surface Type
   ,                                       !- Construction Name
-  {02d1c11a-aa68-418a-bdfd-84d95a67b684}, !- Space Name
+  {755aa27f-9128-4364-9120-be094ee474eb}, !- Space Name
   Surface,                                !- Outside Boundary Condition
-  {d6e85f2a-b65e-4d43-8cba-7c5d0002628b}, !- Outside Boundary Condition Object
-=======
-  {73a60395-4f75-40b5-97ec-28d79440282d}, !- Handle
-  Surface 6,                              !- Name
-  RoofCeiling,                            !- Surface Type
-  ,                                       !- Construction Name
-  {5691d129-c49e-4835-85bd-55c84149a7e0}, !- Space Name
-  Surface,                                !- Outside Boundary Condition
-  {8ee8a00b-7d10-4e89-adda-c54febe6d423}, !- Outside Boundary Condition Object
->>>>>>> 2c92e5b7
+  {aa8ffa37-2c43-40aa-9ec6-470cb27c7d5c}, !- Outside Boundary Condition Object
   NoSun,                                  !- Sun Exposure
   NoWind,                                 !- Wind Exposure
   ,                                       !- View Factor to Ground
@@ -641,11 +454,7 @@
   0, 0, 2.4384;                           !- X,Y,Z Vertex 4 {m}
 
 OS:SpaceType,
-<<<<<<< HEAD
-  {6a3e3658-947d-4177-87d0-793017eff6b5}, !- Handle
-=======
-  {f85ac737-7c2a-49a7-8a2e-359d67c5b715}, !- Handle
->>>>>>> 2c92e5b7
+  {35f048ce-e8ad-4820-ad68-64664b29025d}, !- Handle
   Space Type 1,                           !- Name
   ,                                       !- Default Construction Set Name
   ,                                       !- Default Schedule Set Name
@@ -656,15 +465,9 @@
   living;                                 !- Standards Space Type
 
 OS:Space,
-<<<<<<< HEAD
-  {5acde24a-edb5-4733-adcb-3900ed97a491}, !- Handle
+  {f55de2b2-9edc-4979-a7a5-f133932de93b}, !- Handle
   living space|story 2,                   !- Name
-  {6a3e3658-947d-4177-87d0-793017eff6b5}, !- Space Type Name
-=======
-  {a14019fb-39e1-45c5-9e6a-ddd5ed5b7152}, !- Handle
-  living space|story 2,                   !- Name
-  {f85ac737-7c2a-49a7-8a2e-359d67c5b715}, !- Space Type Name
->>>>>>> 2c92e5b7
+  {35f048ce-e8ad-4820-ad68-64664b29025d}, !- Space Type Name
   ,                                       !- Default Construction Set Name
   ,                                       !- Default Schedule Set Name
   -0,                                     !- Direction of Relative North {deg}
@@ -672,35 +475,19 @@
   0,                                      !- Y Origin {m}
   2.4384,                                 !- Z Origin {m}
   ,                                       !- Building Story Name
-<<<<<<< HEAD
-  {22b121d8-0890-4014-90c8-593bd6efaf6e}, !- Thermal Zone Name
+  {5dc1760c-b349-4cd0-99e2-0324a57b6000}, !- Thermal Zone Name
   ,                                       !- Part of Total Floor Area
   ,                                       !- Design Specification Outdoor Air Object Name
-  {a4bb2bab-b7dd-4981-8410-96952e6b954f}; !- Building Unit Name
-
-OS:Surface,
-  {d6e85f2a-b65e-4d43-8cba-7c5d0002628b}, !- Handle
+  {0452ab49-80fc-402c-9df1-1ec9ac752ea5}; !- Building Unit Name
+
+OS:Surface,
+  {aa8ffa37-2c43-40aa-9ec6-470cb27c7d5c}, !- Handle
   Surface 7,                              !- Name
   Floor,                                  !- Surface Type
   ,                                       !- Construction Name
-  {5acde24a-edb5-4733-adcb-3900ed97a491}, !- Space Name
+  {f55de2b2-9edc-4979-a7a5-f133932de93b}, !- Space Name
   Surface,                                !- Outside Boundary Condition
-  {3a416d47-0d78-448d-b4a8-db87a7728494}, !- Outside Boundary Condition Object
-=======
-  {291dc398-cf89-4ce0-afa7-8ed643577cf2}, !- Thermal Zone Name
-  ,                                       !- Part of Total Floor Area
-  ,                                       !- Design Specification Outdoor Air Object Name
-  {01a27a3f-404a-4734-b5e7-bc199fdc412c}; !- Building Unit Name
-
-OS:Surface,
-  {8ee8a00b-7d10-4e89-adda-c54febe6d423}, !- Handle
-  Surface 7,                              !- Name
-  Floor,                                  !- Surface Type
-  ,                                       !- Construction Name
-  {a14019fb-39e1-45c5-9e6a-ddd5ed5b7152}, !- Space Name
-  Surface,                                !- Outside Boundary Condition
-  {73a60395-4f75-40b5-97ec-28d79440282d}, !- Outside Boundary Condition Object
->>>>>>> 2c92e5b7
+  {9c26c0f7-bbc1-42ac-bf44-80313e435952}, !- Outside Boundary Condition Object
   NoSun,                                  !- Sun Exposure
   NoWind,                                 !- Wind Exposure
   ,                                       !- View Factor to Ground
@@ -711,19 +498,11 @@
   5.56486118425249, 0, 0;                 !- X,Y,Z Vertex 4 {m}
 
 OS:Surface,
-<<<<<<< HEAD
-  {d8686a48-595a-4a9c-be57-2c39a83da053}, !- Handle
+  {a10a0e95-81c8-423c-b62e-0295139b3ed7}, !- Handle
   Surface 8,                              !- Name
   Wall,                                   !- Surface Type
   ,                                       !- Construction Name
-  {5acde24a-edb5-4733-adcb-3900ed97a491}, !- Space Name
-=======
-  {313b2df8-6f02-4d0e-bb9c-4b989823bbfe}, !- Handle
-  Surface 8,                              !- Name
-  Wall,                                   !- Surface Type
-  ,                                       !- Construction Name
-  {a14019fb-39e1-45c5-9e6a-ddd5ed5b7152}, !- Space Name
->>>>>>> 2c92e5b7
+  {f55de2b2-9edc-4979-a7a5-f133932de93b}, !- Space Name
   Outdoors,                               !- Outside Boundary Condition
   ,                                       !- Outside Boundary Condition Object
   SunExposed,                             !- Sun Exposure
@@ -736,19 +515,11 @@
   0, 0, 2.4384;                           !- X,Y,Z Vertex 4 {m}
 
 OS:Surface,
-<<<<<<< HEAD
-  {4305c256-127b-48d8-a52f-d5ca19719f38}, !- Handle
+  {48ee25f9-1f22-4712-baea-42b515c47337}, !- Handle
   Surface 9,                              !- Name
   Wall,                                   !- Surface Type
   ,                                       !- Construction Name
-  {5acde24a-edb5-4733-adcb-3900ed97a491}, !- Space Name
-=======
-  {87879d57-11bd-4aea-84ed-be751f919318}, !- Handle
-  Surface 9,                              !- Name
-  Wall,                                   !- Surface Type
-  ,                                       !- Construction Name
-  {a14019fb-39e1-45c5-9e6a-ddd5ed5b7152}, !- Space Name
->>>>>>> 2c92e5b7
+  {f55de2b2-9edc-4979-a7a5-f133932de93b}, !- Space Name
   Outdoors,                               !- Outside Boundary Condition
   ,                                       !- Outside Boundary Condition Object
   SunExposed,                             !- Sun Exposure
@@ -761,19 +532,11 @@
   0, 11.129722368505, 2.4384;             !- X,Y,Z Vertex 4 {m}
 
 OS:Surface,
-<<<<<<< HEAD
-  {06480dff-e80b-4915-a198-85d5c3dc0c67}, !- Handle
+  {ee1f4dec-51fb-4941-9966-119ba5471ca1}, !- Handle
   Surface 10,                             !- Name
   Wall,                                   !- Surface Type
   ,                                       !- Construction Name
-  {5acde24a-edb5-4733-adcb-3900ed97a491}, !- Space Name
-=======
-  {ad9a7530-0a7c-4f38-aba1-af2ee426e68a}, !- Handle
-  Surface 10,                             !- Name
-  Wall,                                   !- Surface Type
-  ,                                       !- Construction Name
-  {a14019fb-39e1-45c5-9e6a-ddd5ed5b7152}, !- Space Name
->>>>>>> 2c92e5b7
+  {f55de2b2-9edc-4979-a7a5-f133932de93b}, !- Space Name
   Outdoors,                               !- Outside Boundary Condition
   ,                                       !- Outside Boundary Condition Object
   SunExposed,                             !- Sun Exposure
@@ -786,19 +549,11 @@
   5.56486118425249, 11.129722368505, 2.4384; !- X,Y,Z Vertex 4 {m}
 
 OS:Surface,
-<<<<<<< HEAD
-  {3ad5c910-5724-44ea-9e7a-1e678337fb35}, !- Handle
+  {19f92a90-7eac-4934-959f-c02dc7883369}, !- Handle
   Surface 11,                             !- Name
   Wall,                                   !- Surface Type
   ,                                       !- Construction Name
-  {5acde24a-edb5-4733-adcb-3900ed97a491}, !- Space Name
-=======
-  {730d763e-0d16-43af-bd12-66b57b64b2ef}, !- Handle
-  Surface 11,                             !- Name
-  Wall,                                   !- Surface Type
-  ,                                       !- Construction Name
-  {a14019fb-39e1-45c5-9e6a-ddd5ed5b7152}, !- Space Name
->>>>>>> 2c92e5b7
+  {f55de2b2-9edc-4979-a7a5-f133932de93b}, !- Space Name
   Outdoors,                               !- Outside Boundary Condition
   ,                                       !- Outside Boundary Condition Object
   SunExposed,                             !- Sun Exposure
@@ -811,23 +566,13 @@
   5.56486118425249, 0, 2.4384;            !- X,Y,Z Vertex 4 {m}
 
 OS:Surface,
-<<<<<<< HEAD
-  {144e91a7-2660-4018-b42d-51145f02b7c0}, !- Handle
+  {d5f828c5-5965-45ab-832e-f3b23796f2ef}, !- Handle
   Surface 12,                             !- Name
   RoofCeiling,                            !- Surface Type
   ,                                       !- Construction Name
-  {5acde24a-edb5-4733-adcb-3900ed97a491}, !- Space Name
+  {f55de2b2-9edc-4979-a7a5-f133932de93b}, !- Space Name
   Surface,                                !- Outside Boundary Condition
-  {ed4fdf10-c036-4c61-8f66-90b56df8abf7}, !- Outside Boundary Condition Object
-=======
-  {6fd94df5-f587-4db5-ae2c-d244e8b004e7}, !- Handle
-  Surface 12,                             !- Name
-  RoofCeiling,                            !- Surface Type
-  ,                                       !- Construction Name
-  {a14019fb-39e1-45c5-9e6a-ddd5ed5b7152}, !- Space Name
-  Surface,                                !- Outside Boundary Condition
-  {63c5cb83-48c9-4d5d-a077-e6d1f35261a6}, !- Outside Boundary Condition Object
->>>>>>> 2c92e5b7
+  {1cbd72a5-8cca-4b7b-83ba-4999370d0ef1}, !- Outside Boundary Condition Object
   NoSun,                                  !- Sun Exposure
   NoWind,                                 !- Wind Exposure
   ,                                       !- View Factor to Ground
@@ -838,23 +583,13 @@
   0, 0, 2.4384;                           !- X,Y,Z Vertex 4 {m}
 
 OS:Surface,
-<<<<<<< HEAD
-  {ed4fdf10-c036-4c61-8f66-90b56df8abf7}, !- Handle
+  {1cbd72a5-8cca-4b7b-83ba-4999370d0ef1}, !- Handle
   Surface 13,                             !- Name
   Floor,                                  !- Surface Type
   ,                                       !- Construction Name
-  {ef350ca0-f4f7-43a3-b501-9fc3aedecba7}, !- Space Name
+  {823a48b7-563b-4599-a163-4969c7b543c9}, !- Space Name
   Surface,                                !- Outside Boundary Condition
-  {144e91a7-2660-4018-b42d-51145f02b7c0}, !- Outside Boundary Condition Object
-=======
-  {63c5cb83-48c9-4d5d-a077-e6d1f35261a6}, !- Handle
-  Surface 13,                             !- Name
-  Floor,                                  !- Surface Type
-  ,                                       !- Construction Name
-  {629fcd37-2a98-4c19-ba65-2aa6d93e6163}, !- Space Name
-  Surface,                                !- Outside Boundary Condition
-  {6fd94df5-f587-4db5-ae2c-d244e8b004e7}, !- Outside Boundary Condition Object
->>>>>>> 2c92e5b7
+  {d5f828c5-5965-45ab-832e-f3b23796f2ef}, !- Outside Boundary Condition Object
   NoSun,                                  !- Sun Exposure
   NoWind,                                 !- Wind Exposure
   ,                                       !- View Factor to Ground
@@ -865,19 +600,11 @@
   0, 0, 0;                                !- X,Y,Z Vertex 4 {m}
 
 OS:Surface,
-<<<<<<< HEAD
-  {a94819ef-d9bf-4cdd-b30c-63a492f8fc0f}, !- Handle
+  {84e34a6d-d65e-4d34-9925-2a87f7da1dd9}, !- Handle
   Surface 14,                             !- Name
   RoofCeiling,                            !- Surface Type
   ,                                       !- Construction Name
-  {ef350ca0-f4f7-43a3-b501-9fc3aedecba7}, !- Space Name
-=======
-  {7dec7755-5681-4975-a274-7abfedec2e61}, !- Handle
-  Surface 14,                             !- Name
-  RoofCeiling,                            !- Surface Type
-  ,                                       !- Construction Name
-  {629fcd37-2a98-4c19-ba65-2aa6d93e6163}, !- Space Name
->>>>>>> 2c92e5b7
+  {823a48b7-563b-4599-a163-4969c7b543c9}, !- Space Name
   Outdoors,                               !- Outside Boundary Condition
   ,                                       !- Outside Boundary Condition Object
   SunExposed,                             !- Sun Exposure
@@ -890,19 +617,11 @@
   5.56486118425249, 11.129722368505, 0.304799999999999; !- X,Y,Z Vertex 4 {m}
 
 OS:Surface,
-<<<<<<< HEAD
-  {6c3e5be8-7a1b-4a39-8913-cb8ee49c0168}, !- Handle
+  {fc6081ae-4612-4f53-a2bf-9adb879bc60b}, !- Handle
   Surface 15,                             !- Name
   RoofCeiling,                            !- Surface Type
   ,                                       !- Construction Name
-  {ef350ca0-f4f7-43a3-b501-9fc3aedecba7}, !- Space Name
-=======
-  {d30bf405-9381-48ab-ab62-ea54277fd4a7}, !- Handle
-  Surface 15,                             !- Name
-  RoofCeiling,                            !- Surface Type
-  ,                                       !- Construction Name
-  {629fcd37-2a98-4c19-ba65-2aa6d93e6163}, !- Space Name
->>>>>>> 2c92e5b7
+  {823a48b7-563b-4599-a163-4969c7b543c9}, !- Space Name
   Outdoors,                               !- Outside Boundary Condition
   ,                                       !- Outside Boundary Condition Object
   SunExposed,                             !- Sun Exposure
@@ -915,19 +634,11 @@
   0, 0, 0.3048;                           !- X,Y,Z Vertex 4 {m}
 
 OS:Surface,
-<<<<<<< HEAD
-  {96bea172-e02d-48ff-ae42-7b7b125c5f16}, !- Handle
+  {1bd70c81-c01c-4e37-9129-f73a537cdc79}, !- Handle
   Surface 16,                             !- Name
   Wall,                                   !- Surface Type
   ,                                       !- Construction Name
-  {ef350ca0-f4f7-43a3-b501-9fc3aedecba7}, !- Space Name
-=======
-  {d321a295-07c3-4523-b362-8168397496c5}, !- Handle
-  Surface 16,                             !- Name
-  Wall,                                   !- Surface Type
-  ,                                       !- Construction Name
-  {629fcd37-2a98-4c19-ba65-2aa6d93e6163}, !- Space Name
->>>>>>> 2c92e5b7
+  {823a48b7-563b-4599-a163-4969c7b543c9}, !- Space Name
   Outdoors,                               !- Outside Boundary Condition
   ,                                       !- Outside Boundary Condition Object
   SunExposed,                             !- Sun Exposure
@@ -939,19 +650,11 @@
   5.56486118425249, 0, 0;                 !- X,Y,Z Vertex 3 {m}
 
 OS:Surface,
-<<<<<<< HEAD
-  {7adc4178-1922-4877-9736-f2f3edd096ce}, !- Handle
+  {231d9ea9-508e-41f7-9d6f-8e18fb2a0067}, !- Handle
   Surface 17,                             !- Name
   Wall,                                   !- Surface Type
   ,                                       !- Construction Name
-  {ef350ca0-f4f7-43a3-b501-9fc3aedecba7}, !- Space Name
-=======
-  {d866b4cb-8c45-4cc8-a655-99a8ff3a0567}, !- Handle
-  Surface 17,                             !- Name
-  Wall,                                   !- Surface Type
-  ,                                       !- Construction Name
-  {629fcd37-2a98-4c19-ba65-2aa6d93e6163}, !- Space Name
->>>>>>> 2c92e5b7
+  {823a48b7-563b-4599-a163-4969c7b543c9}, !- Space Name
   Outdoors,                               !- Outside Boundary Condition
   ,                                       !- Outside Boundary Condition Object
   SunExposed,                             !- Sun Exposure
@@ -963,15 +666,9 @@
   0, 11.129722368505, 0;                  !- X,Y,Z Vertex 3 {m}
 
 OS:Space,
-<<<<<<< HEAD
-  {ef350ca0-f4f7-43a3-b501-9fc3aedecba7}, !- Handle
+  {823a48b7-563b-4599-a163-4969c7b543c9}, !- Handle
   finished attic space,                   !- Name
-  {6a3e3658-947d-4177-87d0-793017eff6b5}, !- Space Type Name
-=======
-  {629fcd37-2a98-4c19-ba65-2aa6d93e6163}, !- Handle
-  finished attic space,                   !- Name
-  {f85ac737-7c2a-49a7-8a2e-359d67c5b715}, !- Space Type Name
->>>>>>> 2c92e5b7
+  {35f048ce-e8ad-4820-ad68-64664b29025d}, !- Space Type Name
   ,                                       !- Default Construction Set Name
   ,                                       !- Default Schedule Set Name
   -0,                                     !- Direction of Relative North {deg}
@@ -979,35 +676,20 @@
   0,                                      !- Y Origin {m}
   4.8768,                                 !- Z Origin {m}
   ,                                       !- Building Story Name
-<<<<<<< HEAD
-  {22b121d8-0890-4014-90c8-593bd6efaf6e}, !- Thermal Zone Name
+  {5dc1760c-b349-4cd0-99e2-0324a57b6000}, !- Thermal Zone Name
   ,                                       !- Part of Total Floor Area
   ,                                       !- Design Specification Outdoor Air Object Name
-  {a4bb2bab-b7dd-4981-8410-96952e6b954f}; !- Building Unit Name
+  {0452ab49-80fc-402c-9df1-1ec9ac752ea5}; !- Building Unit Name
 
 OS:BuildingUnit,
-  {a4bb2bab-b7dd-4981-8410-96952e6b954f}, !- Handle
-=======
-  {291dc398-cf89-4ce0-afa7-8ed643577cf2}, !- Thermal Zone Name
-  ,                                       !- Part of Total Floor Area
-  ,                                       !- Design Specification Outdoor Air Object Name
-  {01a27a3f-404a-4734-b5e7-bc199fdc412c}; !- Building Unit Name
-
-OS:BuildingUnit,
-  {01a27a3f-404a-4734-b5e7-bc199fdc412c}, !- Handle
->>>>>>> 2c92e5b7
+  {0452ab49-80fc-402c-9df1-1ec9ac752ea5}, !- Handle
   unit 1,                                 !- Name
   ,                                       !- Rendering Color
   Residential;                            !- Building Unit Type
 
 OS:AdditionalProperties,
-<<<<<<< HEAD
-  {90c0a77a-2be5-4951-8838-96e5ae47e47b}, !- Handle
-  {a4bb2bab-b7dd-4981-8410-96952e6b954f}, !- Object Name
-=======
-  {cbe55320-455f-4d21-8199-9feee6d0ef95}, !- Handle
-  {01a27a3f-404a-4734-b5e7-bc199fdc412c}, !- Object Name
->>>>>>> 2c92e5b7
+  {971ae27d-25f8-4e30-ac1a-0073c8585cc1}, !- Handle
+  {0452ab49-80fc-402c-9df1-1ec9ac752ea5}, !- Object Name
   NumberOfBedrooms,                       !- Feature Name 1
   Integer,                                !- Feature Data Type 1
   3,                                      !- Feature Value 1
@@ -1019,20 +701,12 @@
   2.6400000000000001;                     !- Feature Value 3
 
 OS:External:File,
-<<<<<<< HEAD
-  {7de5c75d-ee7f-4e13-9133-8d8f88250bdc}, !- Handle
-=======
-  {e42d3286-7680-4d1a-8692-321b1826a091}, !- Handle
->>>>>>> 2c92e5b7
+  {5f9617d9-c340-4481-a066-b7ff74963d47}, !- Handle
   8760.csv,                               !- Name
   8760.csv;                               !- File Name
 
 OS:Schedule:Day,
-<<<<<<< HEAD
-  {a70fda77-cbf3-45f3-ae88-0c4ba0313c44}, !- Handle
-=======
-  {6bfce9a4-2687-43c6-a2f3-ebca99c99a98}, !- Handle
->>>>>>> 2c92e5b7
+  {dbd7b615-48a9-4e19-8d05-a8e00360f32f}, !- Handle
   Schedule Day 1,                         !- Name
   ,                                       !- Schedule Type Limits Name
   ,                                       !- Interpolate to Timestep
@@ -1041,11 +715,7 @@
   0;                                      !- Value Until Time 1
 
 OS:Schedule:Day,
-<<<<<<< HEAD
-  {b4cd9552-fb1e-4500-8d17-0b49da65608d}, !- Handle
-=======
-  {acf91622-561d-4747-8a22-cea44e485224}, !- Handle
->>>>>>> 2c92e5b7
+  {f4b0635b-91e3-49d0-9acf-6e4a18fb5bc5}, !- Handle
   Schedule Day 2,                         !- Name
   ,                                       !- Schedule Type Limits Name
   ,                                       !- Interpolate to Timestep
@@ -1054,17 +724,10 @@
   1;                                      !- Value Until Time 1
 
 OS:Schedule:File,
-<<<<<<< HEAD
-  {6dec8f3c-604e-40f2-bba0-79ffcaed1b0c}, !- Handle
+  {80266de9-5eec-4d82-92e3-b2f1e36f35b3}, !- Handle
   occupants,                              !- Name
-  {792b3391-2ea5-4a58-b2a1-111d1eb3af0b}, !- Schedule Type Limits Name
-  {7de5c75d-ee7f-4e13-9133-8d8f88250bdc}, !- External File Name
-=======
-  {5b3eb844-6591-4c6e-9256-52f725e1e12d}, !- Handle
-  occupants,                              !- Name
-  {03565867-524c-4109-b50e-f135187d0484}, !- Schedule Type Limits Name
-  {e42d3286-7680-4d1a-8692-321b1826a091}, !- External File Name
->>>>>>> 2c92e5b7
+  {c3bf7892-73ec-49c4-b1de-d7f43d81c697}, !- Schedule Type Limits Name
+  {5f9617d9-c340-4481-a066-b7ff74963d47}, !- External File Name
   1,                                      !- Column Number
   1,                                      !- Rows to Skip at Top
   8760,                                   !- Number of Hours of Data
@@ -1073,40 +736,23 @@
   60;                                     !- Minutes per Item
 
 OS:Schedule:Ruleset,
-<<<<<<< HEAD
-  {1abb88bf-c655-44b7-bcd6-98b448f18a17}, !- Handle
+  {257ca907-1f6f-4101-893d-e83e1555766d}, !- Handle
   Schedule Ruleset 1,                     !- Name
-  {b679a67f-221e-47c6-9a37-aad561d9421f}, !- Schedule Type Limits Name
-  {793950d5-8fec-452b-b484-f746d9307bd1}; !- Default Day Schedule Name
+  {1f003765-9854-4f7f-a3fc-5f626123ed77}, !- Schedule Type Limits Name
+  {c03f13ed-e447-4e3a-b107-b3ae123bcd0c}; !- Default Day Schedule Name
 
 OS:Schedule:Day,
-  {793950d5-8fec-452b-b484-f746d9307bd1}, !- Handle
+  {c03f13ed-e447-4e3a-b107-b3ae123bcd0c}, !- Handle
   Schedule Day 3,                         !- Name
-  {b679a67f-221e-47c6-9a37-aad561d9421f}, !- Schedule Type Limits Name
-=======
-  {bb0ff7a7-6de4-4c2f-ac34-784702c44d37}, !- Handle
-  Schedule Ruleset 1,                     !- Name
-  {3d586555-2b60-4e39-97ac-451c721cd923}, !- Schedule Type Limits Name
-  {c930d4a1-6e48-48fe-82ab-603c72bef5d3}; !- Default Day Schedule Name
-
-OS:Schedule:Day,
-  {c930d4a1-6e48-48fe-82ab-603c72bef5d3}, !- Handle
-  Schedule Day 3,                         !- Name
-  {3d586555-2b60-4e39-97ac-451c721cd923}, !- Schedule Type Limits Name
->>>>>>> 2c92e5b7
+  {1f003765-9854-4f7f-a3fc-5f626123ed77}, !- Schedule Type Limits Name
   ,                                       !- Interpolate to Timestep
   24,                                     !- Hour 1
   0,                                      !- Minute 1
   112.539290946133;                       !- Value Until Time 1
 
 OS:People:Definition,
-<<<<<<< HEAD
-  {d0f244b0-9939-4c8a-86c2-1650de860c27}, !- Handle
-  res occupants|living space|story 2,     !- Name
-=======
-  {51b3f516-3c73-4b83-97f5-9a09c7308acb}, !- Handle
-  res occupants|finished attic space,     !- Name
->>>>>>> 2c92e5b7
+  {6c697e02-5a47-473e-89fd-a37f47a637e6}, !- Handle
+  res occupants|living space,             !- Name
   People,                                 !- Number of People Calculation Method
   0.88,                                   !- Number of People {people}
   ,                                       !- People per Space Floor Area {person/m2}
@@ -1118,21 +764,12 @@
   ZoneAveraged;                           !- Mean Radiant Temperature Calculation Type
 
 OS:People,
-<<<<<<< HEAD
-  {2cee6a83-1e8e-411a-9a6f-4a969a9845d5}, !- Handle
-  res occupants|living space|story 2,     !- Name
-  {d0f244b0-9939-4c8a-86c2-1650de860c27}, !- People Definition Name
-  {5acde24a-edb5-4733-adcb-3900ed97a491}, !- Space or SpaceType Name
-  {6dec8f3c-604e-40f2-bba0-79ffcaed1b0c}, !- Number of People Schedule Name
-  {1abb88bf-c655-44b7-bcd6-98b448f18a17}, !- Activity Level Schedule Name
-=======
-  {2f94f35f-210d-4715-aee9-233ea46b2023}, !- Handle
-  res occupants|finished attic space,     !- Name
-  {51b3f516-3c73-4b83-97f5-9a09c7308acb}, !- People Definition Name
-  {629fcd37-2a98-4c19-ba65-2aa6d93e6163}, !- Space or SpaceType Name
-  {5b3eb844-6591-4c6e-9256-52f725e1e12d}, !- Number of People Schedule Name
-  {bb0ff7a7-6de4-4c2f-ac34-784702c44d37}, !- Activity Level Schedule Name
->>>>>>> 2c92e5b7
+  {a415f6a0-8126-48b7-9a5f-e84199296e49}, !- Handle
+  res occupants|living space,             !- Name
+  {6c697e02-5a47-473e-89fd-a37f47a637e6}, !- People Definition Name
+  {755aa27f-9128-4364-9120-be094ee474eb}, !- Space or SpaceType Name
+  {80266de9-5eec-4d82-92e3-b2f1e36f35b3}, !- Number of People Schedule Name
+  {257ca907-1f6f-4101-893d-e83e1555766d}, !- Activity Level Schedule Name
   ,                                       !- Surface Name/Angle Factor List Name
   ,                                       !- Work Efficiency Schedule Name
   ,                                       !- Clothing Insulation Schedule Name
@@ -1140,11 +777,7 @@
   1;                                      !- Multiplier
 
 OS:ScheduleTypeLimits,
-<<<<<<< HEAD
-  {b679a67f-221e-47c6-9a37-aad561d9421f}, !- Handle
-=======
-  {3d586555-2b60-4e39-97ac-451c721cd923}, !- Handle
->>>>>>> 2c92e5b7
+  {1f003765-9854-4f7f-a3fc-5f626123ed77}, !- Handle
   ActivityLevel,                          !- Name
   0,                                      !- Lower Limit Value
   ,                                       !- Upper Limit Value
@@ -1152,24 +785,15 @@
   ActivityLevel;                          !- Unit Type
 
 OS:ScheduleTypeLimits,
-<<<<<<< HEAD
-  {792b3391-2ea5-4a58-b2a1-111d1eb3af0b}, !- Handle
-=======
-  {03565867-524c-4109-b50e-f135187d0484}, !- Handle
->>>>>>> 2c92e5b7
+  {c3bf7892-73ec-49c4-b1de-d7f43d81c697}, !- Handle
   Fractional,                             !- Name
   0,                                      !- Lower Limit Value
   1,                                      !- Upper Limit Value
   Continuous;                             !- Numeric Type
 
 OS:People:Definition,
-<<<<<<< HEAD
-  {943e8f8d-b8e4-4b39-b6f1-fc4e47f258b4}, !- Handle
+  {c973cc4a-193c-498d-9f0e-707a516c9c85}, !- Handle
   res occupants|finished attic space,     !- Name
-=======
-  {26fb485e-bcab-4055-93c7-78a65395e6cf}, !- Handle
-  res occupants|living space,             !- Name
->>>>>>> 2c92e5b7
   People,                                 !- Number of People Calculation Method
   0.88,                                   !- Number of People {people}
   ,                                       !- People per Space Floor Area {person/m2}
@@ -1181,21 +805,12 @@
   ZoneAveraged;                           !- Mean Radiant Temperature Calculation Type
 
 OS:People,
-<<<<<<< HEAD
-  {a1b5ba39-d798-4746-8929-a50ff123e850}, !- Handle
+  {e247c7fd-9ab9-4730-ab06-bc5d2ee619b2}, !- Handle
   res occupants|finished attic space,     !- Name
-  {943e8f8d-b8e4-4b39-b6f1-fc4e47f258b4}, !- People Definition Name
-  {ef350ca0-f4f7-43a3-b501-9fc3aedecba7}, !- Space or SpaceType Name
-  {6dec8f3c-604e-40f2-bba0-79ffcaed1b0c}, !- Number of People Schedule Name
-  {1abb88bf-c655-44b7-bcd6-98b448f18a17}, !- Activity Level Schedule Name
-=======
-  {b7c57b6d-d700-488f-85d9-849136adc8f0}, !- Handle
-  res occupants|living space,             !- Name
-  {26fb485e-bcab-4055-93c7-78a65395e6cf}, !- People Definition Name
-  {5691d129-c49e-4835-85bd-55c84149a7e0}, !- Space or SpaceType Name
-  {5b3eb844-6591-4c6e-9256-52f725e1e12d}, !- Number of People Schedule Name
-  {bb0ff7a7-6de4-4c2f-ac34-784702c44d37}, !- Activity Level Schedule Name
->>>>>>> 2c92e5b7
+  {c973cc4a-193c-498d-9f0e-707a516c9c85}, !- People Definition Name
+  {823a48b7-563b-4599-a163-4969c7b543c9}, !- Space or SpaceType Name
+  {80266de9-5eec-4d82-92e3-b2f1e36f35b3}, !- Number of People Schedule Name
+  {257ca907-1f6f-4101-893d-e83e1555766d}, !- Activity Level Schedule Name
   ,                                       !- Surface Name/Angle Factor List Name
   ,                                       !- Work Efficiency Schedule Name
   ,                                       !- Clothing Insulation Schedule Name
@@ -1203,13 +818,8 @@
   1;                                      !- Multiplier
 
 OS:People:Definition,
-<<<<<<< HEAD
-  {e99fa539-4ab2-4158-b0bc-59845a4b0d68}, !- Handle
-  res occupants|living space,             !- Name
-=======
-  {27ed1711-126f-47a0-bc5b-f5f9a57d7b52}, !- Handle
+  {63f5051b-5e52-4b52-8014-af1ff7988d8b}, !- Handle
   res occupants|living space|story 2,     !- Name
->>>>>>> 2c92e5b7
   People,                                 !- Number of People Calculation Method
   0.88,                                   !- Number of People {people}
   ,                                       !- People per Space Floor Area {person/m2}
@@ -1221,21 +831,12 @@
   ZoneAveraged;                           !- Mean Radiant Temperature Calculation Type
 
 OS:People,
-<<<<<<< HEAD
-  {b17f3830-e527-49ca-ad6b-9d3065d69b00}, !- Handle
-  res occupants|living space,             !- Name
-  {e99fa539-4ab2-4158-b0bc-59845a4b0d68}, !- People Definition Name
-  {02d1c11a-aa68-418a-bdfd-84d95a67b684}, !- Space or SpaceType Name
-  {6dec8f3c-604e-40f2-bba0-79ffcaed1b0c}, !- Number of People Schedule Name
-  {1abb88bf-c655-44b7-bcd6-98b448f18a17}, !- Activity Level Schedule Name
-=======
-  {d543eb09-5cd0-4ce8-b8d7-82355eba56af}, !- Handle
+  {cad3454b-153e-4821-bfd3-a11de94d0b04}, !- Handle
   res occupants|living space|story 2,     !- Name
-  {27ed1711-126f-47a0-bc5b-f5f9a57d7b52}, !- People Definition Name
-  {a14019fb-39e1-45c5-9e6a-ddd5ed5b7152}, !- Space or SpaceType Name
-  {5b3eb844-6591-4c6e-9256-52f725e1e12d}, !- Number of People Schedule Name
-  {bb0ff7a7-6de4-4c2f-ac34-784702c44d37}, !- Activity Level Schedule Name
->>>>>>> 2c92e5b7
+  {63f5051b-5e52-4b52-8014-af1ff7988d8b}, !- People Definition Name
+  {f55de2b2-9edc-4979-a7a5-f133932de93b}, !- Space or SpaceType Name
+  {80266de9-5eec-4d82-92e3-b2f1e36f35b3}, !- Number of People Schedule Name
+  {257ca907-1f6f-4101-893d-e83e1555766d}, !- Activity Level Schedule Name
   ,                                       !- Surface Name/Angle Factor List Name
   ,                                       !- Work Efficiency Schedule Name
   ,                                       !- Clothing Insulation Schedule Name
@@ -1243,25 +844,15 @@
   1;                                      !- Multiplier
 
 OS:ShadingSurfaceGroup,
-<<<<<<< HEAD
-  {006d4ec8-fa8e-4b96-a7af-66d3e0dea942}, !- Handle
-=======
-  {29570fb1-364a-4e1e-9a12-a84a0277d189}, !- Handle
->>>>>>> 2c92e5b7
+  {86c8dd58-9ac9-4747-bbbf-893aa2f9f558}, !- Handle
   res eaves,                              !- Name
   Building;                               !- Shading Surface Type
 
 OS:ShadingSurface,
-<<<<<<< HEAD
-  {6bef98af-9cd9-4168-bc99-69738f8f19a9}, !- Handle
-  Surface 15 - res eaves,                 !- Name
-  ,                                       !- Construction Name
-  {006d4ec8-fa8e-4b96-a7af-66d3e0dea942}, !- Shading Surface Group Name
-=======
-  {e084a3c7-1601-4857-8b67-2395f4dea22b}, !- Handle
+  {9181e3a8-e696-4d55-8c68-0ad627d3a480}, !- Handle
   Surface 14 - res eaves,                 !- Name
   ,                                       !- Construction Name
-  {29570fb1-364a-4e1e-9a12-a84a0277d189}, !- Shading Surface Group Name
+  {86c8dd58-9ac9-4747-bbbf-893aa2f9f558}, !- Shading Surface Group Name
   ,                                       !- Transmittance Schedule Name
   ,                                       !- Number of Vertices
   5.56486118425249, 11.739322368505, 5.1816, !- X,Y,Z Vertex 1 {m}
@@ -1270,10 +861,10 @@
   5.56486118425249, 11.129722368505, 5.1816; !- X,Y,Z Vertex 4 {m}
 
 OS:ShadingSurface,
-  {0270b187-6443-4982-810a-35a2597722ad}, !- Handle
+  {6206d34a-166f-460d-abfe-ca90b097f52a}, !- Handle
   Surface 14 - res eaves 1,               !- Name
   ,                                       !- Construction Name
-  {29570fb1-364a-4e1e-9a12-a84a0277d189}, !- Shading Surface Group Name
+  {86c8dd58-9ac9-4747-bbbf-893aa2f9f558}, !- Shading Surface Group Name
   ,                                       !- Transmittance Schedule Name
   ,                                       !- Number of Vertices
   2.78243059212624, -0.6096, 6.57281529606312, !- X,Y,Z Vertex 1 {m}
@@ -1282,10 +873,10 @@
   2.78243059212624, 0, 6.57281529606312;  !- X,Y,Z Vertex 4 {m}
 
 OS:ShadingSurface,
-  {7e8ae02f-6880-4ada-90fa-970f2979dd90}, !- Handle
+  {89ce6f3b-e295-425c-9e9e-1665817f82c4}, !- Handle
   Surface 14 - res eaves 2,               !- Name
   ,                                       !- Construction Name
-  {29570fb1-364a-4e1e-9a12-a84a0277d189}, !- Shading Surface Group Name
+  {86c8dd58-9ac9-4747-bbbf-893aa2f9f558}, !- Shading Surface Group Name
   ,                                       !- Transmittance Schedule Name
   ,                                       !- Number of Vertices
   6.17446118425249, 0, 4.8768,            !- X,Y,Z Vertex 1 {m}
@@ -1294,11 +885,10 @@
   5.56486118425249, 0, 5.1816;            !- X,Y,Z Vertex 4 {m}
 
 OS:ShadingSurface,
-  {bd496ed5-0b54-48f1-b6ef-497f71f7968c}, !- Handle
+  {698a085a-23b7-41a7-9b18-a04cfc12181a}, !- Handle
   Surface 15 - res eaves,                 !- Name
   ,                                       !- Construction Name
-  {29570fb1-364a-4e1e-9a12-a84a0277d189}, !- Shading Surface Group Name
->>>>>>> 2c92e5b7
+  {86c8dd58-9ac9-4747-bbbf-893aa2f9f558}, !- Shading Surface Group Name
   ,                                       !- Transmittance Schedule Name
   ,                                       !- Number of Vertices
   0, -0.6096, 5.1816,                     !- X,Y,Z Vertex 1 {m}
@@ -1307,17 +897,10 @@
   0, 0, 5.1816;                           !- X,Y,Z Vertex 4 {m}
 
 OS:ShadingSurface,
-<<<<<<< HEAD
-  {ad59bf99-3f7b-4b5c-811f-094c90f5b6c0}, !- Handle
+  {0a44c1a2-32bb-4d31-be41-3b810faaf268}, !- Handle
   Surface 15 - res eaves 1,               !- Name
   ,                                       !- Construction Name
-  {006d4ec8-fa8e-4b96-a7af-66d3e0dea942}, !- Shading Surface Group Name
-=======
-  {4357367e-87de-4bfd-88d1-021363314208}, !- Handle
-  Surface 15 - res eaves 1,               !- Name
-  ,                                       !- Construction Name
-  {29570fb1-364a-4e1e-9a12-a84a0277d189}, !- Shading Surface Group Name
->>>>>>> 2c92e5b7
+  {86c8dd58-9ac9-4747-bbbf-893aa2f9f558}, !- Shading Surface Group Name
   ,                                       !- Transmittance Schedule Name
   ,                                       !- Number of Vertices
   2.78243059212624, 11.739322368505, 6.57281529606312, !- X,Y,Z Vertex 1 {m}
@@ -1326,56 +909,13 @@
   2.78243059212624, 11.129722368505, 6.57281529606312; !- X,Y,Z Vertex 4 {m}
 
 OS:ShadingSurface,
-<<<<<<< HEAD
-  {0a09e4d4-1de5-45e1-b70d-95d4f4010754}, !- Handle
+  {af98c6d3-642b-4070-905a-c3d8915f9afa}, !- Handle
   Surface 15 - res eaves 2,               !- Name
   ,                                       !- Construction Name
-  {006d4ec8-fa8e-4b96-a7af-66d3e0dea942}, !- Shading Surface Group Name
-=======
-  {3c28f5be-41ed-4922-8cb6-c8323970d3c0}, !- Handle
-  Surface 15 - res eaves 2,               !- Name
-  ,                                       !- Construction Name
-  {29570fb1-364a-4e1e-9a12-a84a0277d189}, !- Shading Surface Group Name
->>>>>>> 2c92e5b7
+  {86c8dd58-9ac9-4747-bbbf-893aa2f9f558}, !- Shading Surface Group Name
   ,                                       !- Transmittance Schedule Name
   ,                                       !- Number of Vertices
   -0.6096, 11.129722368505, 4.8768,       !- X,Y,Z Vertex 1 {m}
   -0.6096, 0, 4.8768,                     !- X,Y,Z Vertex 2 {m}
   0, 0, 5.1816,                           !- X,Y,Z Vertex 3 {m}
   0, 11.129722368505, 5.1816;             !- X,Y,Z Vertex 4 {m}
-
-OS:ShadingSurface,
-  {cd03117a-8fa5-4e03-9531-edd5bc187247}, !- Handle
-  Surface 14 - res eaves,                 !- Name
-  ,                                       !- Construction Name
-  {006d4ec8-fa8e-4b96-a7af-66d3e0dea942}, !- Shading Surface Group Name
-  ,                                       !- Transmittance Schedule Name
-  ,                                       !- Number of Vertices
-  5.56486118425249, 11.739322368505, 5.1816, !- X,Y,Z Vertex 1 {m}
-  2.78243059212624, 11.739322368505, 6.57281529606312, !- X,Y,Z Vertex 2 {m}
-  2.78243059212624, 11.129722368505, 6.57281529606312, !- X,Y,Z Vertex 3 {m}
-  5.56486118425249, 11.129722368505, 5.1816; !- X,Y,Z Vertex 4 {m}
-
-OS:ShadingSurface,
-  {2dedf1c7-fde0-4adf-b7c9-a269d90e4d97}, !- Handle
-  Surface 14 - res eaves 1,               !- Name
-  ,                                       !- Construction Name
-  {006d4ec8-fa8e-4b96-a7af-66d3e0dea942}, !- Shading Surface Group Name
-  ,                                       !- Transmittance Schedule Name
-  ,                                       !- Number of Vertices
-  2.78243059212624, -0.6096, 6.57281529606312, !- X,Y,Z Vertex 1 {m}
-  5.56486118425249, -0.6096, 5.1816,      !- X,Y,Z Vertex 2 {m}
-  5.56486118425249, 0, 5.1816,            !- X,Y,Z Vertex 3 {m}
-  2.78243059212624, 0, 6.57281529606312;  !- X,Y,Z Vertex 4 {m}
-
-OS:ShadingSurface,
-  {8020c7e4-39af-4dcd-85e8-95c57d58a311}, !- Handle
-  Surface 14 - res eaves 2,               !- Name
-  ,                                       !- Construction Name
-  {006d4ec8-fa8e-4b96-a7af-66d3e0dea942}, !- Shading Surface Group Name
-  ,                                       !- Transmittance Schedule Name
-  ,                                       !- Number of Vertices
-  6.17446118425249, 0, 4.8768,            !- X,Y,Z Vertex 1 {m}
-  6.17446118425249, 11.129722368505, 4.8768, !- X,Y,Z Vertex 2 {m}
-  5.56486118425249, 11.129722368505, 5.1816, !- X,Y,Z Vertex 3 {m}
-  5.56486118425249, 0, 5.1816;            !- X,Y,Z Vertex 4 {m}
