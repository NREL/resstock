--- conflicted
+++ resolved
@@ -1,53 +1,26 @@
 !- NOTE: Auto-generated from /test/osw_files/SFD_2000sqft_2story_SL_FA_LeftRight.osw
 
 OS:Version,
-<<<<<<< HEAD
-  {66107421-36e2-4203-8ebf-5432ccf7e4a3}, !- Handle
-  2.8.1;                                  !- Version Identifier
-
-OS:SimulationControl,
-  {3437e098-ec5e-4e94-a1ed-a35f457d272d}, !- Handle
-=======
   {65d0bee8-fe78-42fa-9114-94a70fc9cd8f}, !- Handle
   2.8.1;                                  !- Version Identifier
 
 OS:SimulationControl,
   {597cc4cd-1870-4410-bdbb-5b2a7d2b95b9}, !- Handle
->>>>>>> 88922336
   ,                                       !- Do Zone Sizing Calculation
   ,                                       !- Do System Sizing Calculation
   ,                                       !- Do Plant Sizing Calculation
   No;                                     !- Run Simulation for Sizing Periods
 
 OS:Timestep,
-<<<<<<< HEAD
-  {c3b51b61-af2a-4886-8f43-a2b6a4db3959}, !- Handle
-  6;                                      !- Number of Timesteps per Hour
-
-OS:ShadowCalculation,
-  {f7f2b36b-214f-4b11-85e8-074d527ce414}, !- Handle
-=======
   {c2a4f07b-59f5-4b77-879f-90bb4584c429}, !- Handle
   6;                                      !- Number of Timesteps per Hour
 
 OS:ShadowCalculation,
   {4f0786f0-4582-4ecd-be23-53539996e5b2}, !- Handle
->>>>>>> 88922336
   20,                                     !- Calculation Frequency
   200;                                    !- Maximum Figures in Shadow Overlap Calculations
 
 OS:SurfaceConvectionAlgorithm:Outside,
-<<<<<<< HEAD
-  {c21b8e01-7c34-4023-81af-6bf777cd1070}, !- Handle
-  DOE-2;                                  !- Algorithm
-
-OS:SurfaceConvectionAlgorithm:Inside,
-  {629e6db7-9fb1-441d-bde5-ddb53fbeebd3}, !- Handle
-  TARP;                                   !- Algorithm
-
-OS:ZoneCapacitanceMultiplier:ResearchSpecial,
-  {951ca537-48ae-4e85-b092-cd49700f5622}, !- Handle
-=======
   {4126dd77-d312-4be0-95b5-af2b34544eef}, !- Handle
   DOE-2;                                  !- Algorithm
 
@@ -57,17 +30,12 @@
 
 OS:ZoneCapacitanceMultiplier:ResearchSpecial,
   {f3b6c9c8-8435-4f03-8411-0613f4d03188}, !- Handle
->>>>>>> 88922336
   ,                                       !- Temperature Capacity Multiplier
   15,                                     !- Humidity Capacity Multiplier
   ;                                       !- Carbon Dioxide Capacity Multiplier
 
 OS:RunPeriod,
-<<<<<<< HEAD
-  {dc2e4f8b-b9e4-4c8f-bee0-21d4fcdd1b91}, !- Handle
-=======
   {37b848e5-130c-4779-b18d-c65053ccb716}, !- Handle
->>>>>>> 88922336
   Run Period 1,                           !- Name
   1,                                      !- Begin Month
   1,                                      !- Begin Day of Month
@@ -81,21 +49,13 @@
   ;                                       !- Number of Times Runperiod to be Repeated
 
 OS:YearDescription,
-<<<<<<< HEAD
-  {ba475fa8-ada0-4b38-b63d-18ae70ae119f}, !- Handle
-=======
   {704210b0-8f51-4c5c-9e2d-69acfc42a972}, !- Handle
->>>>>>> 88922336
   2007,                                   !- Calendar Year
   ,                                       !- Day of Week for Start Day
   ;                                       !- Is Leap Year
 
 OS:ThermalZone,
-<<<<<<< HEAD
-  {e40f8a1c-9db3-411f-8266-ff30dd13c0b8}, !- Handle
-=======
   {1e14ea3b-374d-4236-ad0f-45a37860d31d}, !- Handle
->>>>>>> 88922336
   living zone,                            !- Name
   ,                                       !- Multiplier
   ,                                       !- Ceiling Height {m}
@@ -104,17 +64,10 @@
   ,                                       !- Zone Inside Convection Algorithm
   ,                                       !- Zone Outside Convection Algorithm
   ,                                       !- Zone Conditioning Equipment List Name
-<<<<<<< HEAD
-  {d4550517-547b-4b11-81e8-d29c8fa85260}, !- Zone Air Inlet Port List
-  {497f6b81-d391-4832-9e6c-d2eab2f7fa6a}, !- Zone Air Exhaust Port List
-  {e7285472-18ad-4623-bccf-fe7b401e6f23}, !- Zone Air Node Name
-  {74085d13-c85f-4e47-99f9-ad21781df598}, !- Zone Return Air Port List
-=======
   {15bd8888-1dae-4e1d-b91d-eda01b23e798}, !- Zone Air Inlet Port List
   {09f1f5fe-68a1-4f0a-9a50-57ca8393c82a}, !- Zone Air Exhaust Port List
   {209612e6-d776-4545-8bab-bd6bd640d079}, !- Zone Air Node Name
   {07a9fd80-075d-4604-a877-70ddfe8101ec}, !- Zone Return Air Port List
->>>>>>> 88922336
   ,                                       !- Primary Daylighting Control Name
   ,                                       !- Fraction of Zone Controlled by Primary Daylighting Control
   ,                                       !- Secondary Daylighting Control Name
@@ -125,39 +78,6 @@
   No;                                     !- Use Ideal Air Loads
 
 OS:Node,
-<<<<<<< HEAD
-  {dd5cb59a-47f1-42c2-93ca-a3a4db4e543c}, !- Handle
-  Node 1,                                 !- Name
-  {e7285472-18ad-4623-bccf-fe7b401e6f23}, !- Inlet Port
-  ;                                       !- Outlet Port
-
-OS:Connection,
-  {e7285472-18ad-4623-bccf-fe7b401e6f23}, !- Handle
-  {66be6fdd-b5ee-4e9c-bf9d-5d18d15967ad}, !- Name
-  {e40f8a1c-9db3-411f-8266-ff30dd13c0b8}, !- Source Object
-  11,                                     !- Outlet Port
-  {dd5cb59a-47f1-42c2-93ca-a3a4db4e543c}, !- Target Object
-  2;                                      !- Inlet Port
-
-OS:PortList,
-  {d4550517-547b-4b11-81e8-d29c8fa85260}, !- Handle
-  {196cdaa9-0dd1-4dfd-8ee5-3c22537eb196}, !- Name
-  {e40f8a1c-9db3-411f-8266-ff30dd13c0b8}; !- HVAC Component
-
-OS:PortList,
-  {497f6b81-d391-4832-9e6c-d2eab2f7fa6a}, !- Handle
-  {09c31acd-fde0-4ce9-95d2-efc7e7f76560}, !- Name
-  {e40f8a1c-9db3-411f-8266-ff30dd13c0b8}; !- HVAC Component
-
-OS:PortList,
-  {74085d13-c85f-4e47-99f9-ad21781df598}, !- Handle
-  {4df87e4a-4b93-4815-b16c-fe179467586f}, !- Name
-  {e40f8a1c-9db3-411f-8266-ff30dd13c0b8}; !- HVAC Component
-
-OS:Sizing:Zone,
-  {e755d312-647e-4c8d-9bba-b535960fc46a}, !- Handle
-  {e40f8a1c-9db3-411f-8266-ff30dd13c0b8}, !- Zone or ZoneList Name
-=======
   {8489c799-19af-48cb-8393-dd518680bb36}, !- Handle
   Node 1,                                 !- Name
   {209612e6-d776-4545-8bab-bd6bd640d079}, !- Inlet Port
@@ -189,7 +109,6 @@
 OS:Sizing:Zone,
   {2f0a512b-cbd6-4df0-a6b8-cf91c1e2fcf1}, !- Handle
   {1e14ea3b-374d-4236-ad0f-45a37860d31d}, !- Zone or ZoneList Name
->>>>>>> 88922336
   SupplyAirTemperature,                   !- Zone Cooling Design Supply Air Temperature Input Method
   14,                                     !- Zone Cooling Design Supply Air Temperature {C}
   11.11,                                  !- Zone Cooling Design Supply Air Temperature Difference {deltaC}
@@ -218,16 +137,6 @@
   autosize;                               !- Dedicated Outdoor Air High Setpoint Temperature for Design {C}
 
 OS:ZoneHVAC:EquipmentList,
-<<<<<<< HEAD
-  {2ab52682-bd31-44e4-acb6-ae8998a0c38e}, !- Handle
-  Zone HVAC Equipment List 1,             !- Name
-  {e40f8a1c-9db3-411f-8266-ff30dd13c0b8}; !- Thermal Zone
-
-OS:Space,
-  {7343a1b8-02a8-40e9-9342-ac4bd6d9000c}, !- Handle
-  living space,                           !- Name
-  {3b956c75-b8cb-43d2-874b-4fffacff206e}, !- Space Type Name
-=======
   {a26dde68-2c68-4bf3-b751-e1645786e1e6}, !- Handle
   Zone HVAC Equipment List 1,             !- Name
   {1e14ea3b-374d-4236-ad0f-45a37860d31d}; !- Thermal Zone
@@ -236,7 +145,6 @@
   {8d8a7452-2697-4188-b0c5-5c6c376fe5ab}, !- Handle
   living space,                           !- Name
   {2c5aa01a-c7cd-4aa4-bb48-96b48de94a67}, !- Space Type Name
->>>>>>> 88922336
   ,                                       !- Default Construction Set Name
   ,                                       !- Default Schedule Set Name
   -0,                                     !- Direction of Relative North {deg}
@@ -244,19 +152,6 @@
   0,                                      !- Y Origin {m}
   0,                                      !- Z Origin {m}
   ,                                       !- Building Story Name
-<<<<<<< HEAD
-  {e40f8a1c-9db3-411f-8266-ff30dd13c0b8}, !- Thermal Zone Name
-  ,                                       !- Part of Total Floor Area
-  ,                                       !- Design Specification Outdoor Air Object Name
-  {3454446c-20ca-4513-9a6e-69721f385aef}; !- Building Unit Name
-
-OS:Surface,
-  {7c56c260-f1cb-4f0c-b43c-0d85de7da102}, !- Handle
-  Surface 1,                              !- Name
-  Floor,                                  !- Surface Type
-  ,                                       !- Construction Name
-  {7343a1b8-02a8-40e9-9342-ac4bd6d9000c}, !- Space Name
-=======
   {1e14ea3b-374d-4236-ad0f-45a37860d31d}, !- Thermal Zone Name
   ,                                       !- Part of Total Floor Area
   ,                                       !- Design Specification Outdoor Air Object Name
@@ -268,7 +163,6 @@
   Floor,                                  !- Surface Type
   ,                                       !- Construction Name
   {8d8a7452-2697-4188-b0c5-5c6c376fe5ab}, !- Space Name
->>>>>>> 88922336
   Foundation,                             !- Outside Boundary Condition
   ,                                       !- Outside Boundary Condition Object
   NoSun,                                  !- Sun Exposure
@@ -281,19 +175,11 @@
   5.56486118425249, 0, 0;                 !- X,Y,Z Vertex 4 {m}
 
 OS:Surface,
-<<<<<<< HEAD
-  {f265bd4a-4fb8-4176-b515-bea9fd2fe05b}, !- Handle
-  Surface 2,                              !- Name
-  Wall,                                   !- Surface Type
-  ,                                       !- Construction Name
-  {7343a1b8-02a8-40e9-9342-ac4bd6d9000c}, !- Space Name
-=======
   {d4317196-8e7d-42aa-9014-455e34425de8}, !- Handle
   Surface 2,                              !- Name
   Wall,                                   !- Surface Type
   ,                                       !- Construction Name
   {8d8a7452-2697-4188-b0c5-5c6c376fe5ab}, !- Space Name
->>>>>>> 88922336
   Outdoors,                               !- Outside Boundary Condition
   ,                                       !- Outside Boundary Condition Object
   SunExposed,                             !- Sun Exposure
@@ -306,19 +192,11 @@
   0, 0, 2.4384;                           !- X,Y,Z Vertex 4 {m}
 
 OS:Surface,
-<<<<<<< HEAD
-  {6e06032b-22d8-43e7-9b38-47e2f7ffcbf7}, !- Handle
-  Surface 3,                              !- Name
-  Wall,                                   !- Surface Type
-  ,                                       !- Construction Name
-  {7343a1b8-02a8-40e9-9342-ac4bd6d9000c}, !- Space Name
-=======
   {1aa9dd83-fe09-43eb-b2f6-7afea70d5a37}, !- Handle
   Surface 3,                              !- Name
   Wall,                                   !- Surface Type
   ,                                       !- Construction Name
   {8d8a7452-2697-4188-b0c5-5c6c376fe5ab}, !- Space Name
->>>>>>> 88922336
   Outdoors,                               !- Outside Boundary Condition
   ,                                       !- Outside Boundary Condition Object
   SunExposed,                             !- Sun Exposure
@@ -331,19 +209,11 @@
   0, 11.129722368505, 2.4384;             !- X,Y,Z Vertex 4 {m}
 
 OS:Surface,
-<<<<<<< HEAD
-  {74022690-d9f5-41a1-b3d9-46a90dbfcba4}, !- Handle
-  Surface 4,                              !- Name
-  Wall,                                   !- Surface Type
-  ,                                       !- Construction Name
-  {7343a1b8-02a8-40e9-9342-ac4bd6d9000c}, !- Space Name
-=======
   {40e97b4b-8449-4d7b-b414-c3a86546b833}, !- Handle
   Surface 4,                              !- Name
   Wall,                                   !- Surface Type
   ,                                       !- Construction Name
   {8d8a7452-2697-4188-b0c5-5c6c376fe5ab}, !- Space Name
->>>>>>> 88922336
   Outdoors,                               !- Outside Boundary Condition
   ,                                       !- Outside Boundary Condition Object
   SunExposed,                             !- Sun Exposure
@@ -356,19 +226,11 @@
   5.56486118425249, 11.129722368505, 2.4384; !- X,Y,Z Vertex 4 {m}
 
 OS:Surface,
-<<<<<<< HEAD
-  {a8bd72dc-435c-418e-b024-a6f4d252c0db}, !- Handle
-  Surface 5,                              !- Name
-  Wall,                                   !- Surface Type
-  ,                                       !- Construction Name
-  {7343a1b8-02a8-40e9-9342-ac4bd6d9000c}, !- Space Name
-=======
   {60323fc2-a1c1-4e23-a963-d58f6eada5b0}, !- Handle
   Surface 5,                              !- Name
   Wall,                                   !- Surface Type
   ,                                       !- Construction Name
   {8d8a7452-2697-4188-b0c5-5c6c376fe5ab}, !- Space Name
->>>>>>> 88922336
   Outdoors,                               !- Outside Boundary Condition
   ,                                       !- Outside Boundary Condition Object
   SunExposed,                             !- Sun Exposure
@@ -381,15 +243,6 @@
   5.56486118425249, 0, 2.4384;            !- X,Y,Z Vertex 4 {m}
 
 OS:Surface,
-<<<<<<< HEAD
-  {7d5bccff-ec02-4119-8d83-a1033b0aeb05}, !- Handle
-  Surface 6,                              !- Name
-  RoofCeiling,                            !- Surface Type
-  ,                                       !- Construction Name
-  {7343a1b8-02a8-40e9-9342-ac4bd6d9000c}, !- Space Name
-  Surface,                                !- Outside Boundary Condition
-  {3fb4f9b7-01f3-4f20-894b-d7ea368de239}, !- Outside Boundary Condition Object
-=======
   {8da5d02c-64b4-47ed-9e04-ff0172540e94}, !- Handle
   Surface 6,                              !- Name
   RoofCeiling,                            !- Surface Type
@@ -397,7 +250,6 @@
   {8d8a7452-2697-4188-b0c5-5c6c376fe5ab}, !- Space Name
   Surface,                                !- Outside Boundary Condition
   {32363c3e-f57a-4bef-b20b-78c46c59b4dc}, !- Outside Boundary Condition Object
->>>>>>> 88922336
   NoSun,                                  !- Sun Exposure
   NoWind,                                 !- Wind Exposure
   ,                                       !- View Factor to Ground
@@ -408,11 +260,7 @@
   0, 0, 2.4384;                           !- X,Y,Z Vertex 4 {m}
 
 OS:SpaceType,
-<<<<<<< HEAD
-  {3b956c75-b8cb-43d2-874b-4fffacff206e}, !- Handle
-=======
   {2c5aa01a-c7cd-4aa4-bb48-96b48de94a67}, !- Handle
->>>>>>> 88922336
   Space Type 1,                           !- Name
   ,                                       !- Default Construction Set Name
   ,                                       !- Default Schedule Set Name
@@ -423,15 +271,9 @@
   living;                                 !- Standards Space Type
 
 OS:Space,
-<<<<<<< HEAD
-  {03e7f0a9-3ee5-4c4e-bce2-d412958b59ca}, !- Handle
-  living space|story 2,                   !- Name
-  {3b956c75-b8cb-43d2-874b-4fffacff206e}, !- Space Type Name
-=======
   {1d33ecd3-845b-4c4a-b4f5-c31645e2c45e}, !- Handle
   living space|story 2,                   !- Name
   {2c5aa01a-c7cd-4aa4-bb48-96b48de94a67}, !- Space Type Name
->>>>>>> 88922336
   ,                                       !- Default Construction Set Name
   ,                                       !- Default Schedule Set Name
   -0,                                     !- Direction of Relative North {deg}
@@ -439,21 +281,6 @@
   0,                                      !- Y Origin {m}
   2.4384,                                 !- Z Origin {m}
   ,                                       !- Building Story Name
-<<<<<<< HEAD
-  {e40f8a1c-9db3-411f-8266-ff30dd13c0b8}, !- Thermal Zone Name
-  ,                                       !- Part of Total Floor Area
-  ,                                       !- Design Specification Outdoor Air Object Name
-  {3454446c-20ca-4513-9a6e-69721f385aef}; !- Building Unit Name
-
-OS:Surface,
-  {3fb4f9b7-01f3-4f20-894b-d7ea368de239}, !- Handle
-  Surface 7,                              !- Name
-  Floor,                                  !- Surface Type
-  ,                                       !- Construction Name
-  {03e7f0a9-3ee5-4c4e-bce2-d412958b59ca}, !- Space Name
-  Surface,                                !- Outside Boundary Condition
-  {7d5bccff-ec02-4119-8d83-a1033b0aeb05}, !- Outside Boundary Condition Object
-=======
   {1e14ea3b-374d-4236-ad0f-45a37860d31d}, !- Thermal Zone Name
   ,                                       !- Part of Total Floor Area
   ,                                       !- Design Specification Outdoor Air Object Name
@@ -467,7 +294,6 @@
   {1d33ecd3-845b-4c4a-b4f5-c31645e2c45e}, !- Space Name
   Surface,                                !- Outside Boundary Condition
   {8da5d02c-64b4-47ed-9e04-ff0172540e94}, !- Outside Boundary Condition Object
->>>>>>> 88922336
   NoSun,                                  !- Sun Exposure
   NoWind,                                 !- Wind Exposure
   ,                                       !- View Factor to Ground
@@ -478,19 +304,11 @@
   5.56486118425249, 0, 0;                 !- X,Y,Z Vertex 4 {m}
 
 OS:Surface,
-<<<<<<< HEAD
-  {bc0ebbe5-a747-4038-8902-60dc2c52d3f3}, !- Handle
-  Surface 8,                              !- Name
-  Wall,                                   !- Surface Type
-  ,                                       !- Construction Name
-  {03e7f0a9-3ee5-4c4e-bce2-d412958b59ca}, !- Space Name
-=======
   {ba832fa6-ec9e-43c9-8c0d-a9f6699452f0}, !- Handle
   Surface 8,                              !- Name
   Wall,                                   !- Surface Type
   ,                                       !- Construction Name
   {1d33ecd3-845b-4c4a-b4f5-c31645e2c45e}, !- Space Name
->>>>>>> 88922336
   Outdoors,                               !- Outside Boundary Condition
   ,                                       !- Outside Boundary Condition Object
   SunExposed,                             !- Sun Exposure
@@ -503,19 +321,11 @@
   0, 0, 2.4384;                           !- X,Y,Z Vertex 4 {m}
 
 OS:Surface,
-<<<<<<< HEAD
-  {d05abfdb-0f44-4e62-8f57-805a68ef7ce5}, !- Handle
-  Surface 9,                              !- Name
-  Wall,                                   !- Surface Type
-  ,                                       !- Construction Name
-  {03e7f0a9-3ee5-4c4e-bce2-d412958b59ca}, !- Space Name
-=======
   {d50fe963-5098-4566-9096-d2277a0038d6}, !- Handle
   Surface 9,                              !- Name
   Wall,                                   !- Surface Type
   ,                                       !- Construction Name
   {1d33ecd3-845b-4c4a-b4f5-c31645e2c45e}, !- Space Name
->>>>>>> 88922336
   Outdoors,                               !- Outside Boundary Condition
   ,                                       !- Outside Boundary Condition Object
   SunExposed,                             !- Sun Exposure
@@ -528,19 +338,11 @@
   0, 11.129722368505, 2.4384;             !- X,Y,Z Vertex 4 {m}
 
 OS:Surface,
-<<<<<<< HEAD
-  {3e7d3d58-0b9f-4b36-b226-693c3232b6f8}, !- Handle
-  Surface 10,                             !- Name
-  Wall,                                   !- Surface Type
-  ,                                       !- Construction Name
-  {03e7f0a9-3ee5-4c4e-bce2-d412958b59ca}, !- Space Name
-=======
   {7ad7d208-0009-4637-a741-15e70e0ed90a}, !- Handle
   Surface 10,                             !- Name
   Wall,                                   !- Surface Type
   ,                                       !- Construction Name
   {1d33ecd3-845b-4c4a-b4f5-c31645e2c45e}, !- Space Name
->>>>>>> 88922336
   Outdoors,                               !- Outside Boundary Condition
   ,                                       !- Outside Boundary Condition Object
   SunExposed,                             !- Sun Exposure
@@ -553,19 +355,11 @@
   5.56486118425249, 11.129722368505, 2.4384; !- X,Y,Z Vertex 4 {m}
 
 OS:Surface,
-<<<<<<< HEAD
-  {4f716342-2e63-47cb-b6cf-9073111f843c}, !- Handle
-  Surface 11,                             !- Name
-  Wall,                                   !- Surface Type
-  ,                                       !- Construction Name
-  {03e7f0a9-3ee5-4c4e-bce2-d412958b59ca}, !- Space Name
-=======
   {0533ac30-0d9c-4b4f-a73f-12a6698b1b45}, !- Handle
   Surface 11,                             !- Name
   Wall,                                   !- Surface Type
   ,                                       !- Construction Name
   {1d33ecd3-845b-4c4a-b4f5-c31645e2c45e}, !- Space Name
->>>>>>> 88922336
   Outdoors,                               !- Outside Boundary Condition
   ,                                       !- Outside Boundary Condition Object
   SunExposed,                             !- Sun Exposure
@@ -578,15 +372,6 @@
   5.56486118425249, 0, 2.4384;            !- X,Y,Z Vertex 4 {m}
 
 OS:Surface,
-<<<<<<< HEAD
-  {bdc140e0-3e88-47b5-94c6-37e2c1e4d39a}, !- Handle
-  Surface 12,                             !- Name
-  RoofCeiling,                            !- Surface Type
-  ,                                       !- Construction Name
-  {03e7f0a9-3ee5-4c4e-bce2-d412958b59ca}, !- Space Name
-  Surface,                                !- Outside Boundary Condition
-  {b8669e77-032f-4be6-9c24-b263c290c60c}, !- Outside Boundary Condition Object
-=======
   {9b04c0a5-4d34-4bcb-88fd-65166ba5eb9e}, !- Handle
   Surface 12,                             !- Name
   RoofCeiling,                            !- Surface Type
@@ -594,7 +379,6 @@
   {1d33ecd3-845b-4c4a-b4f5-c31645e2c45e}, !- Space Name
   Surface,                                !- Outside Boundary Condition
   {453ac943-c4f1-41fe-9181-b07109191583}, !- Outside Boundary Condition Object
->>>>>>> 88922336
   NoSun,                                  !- Sun Exposure
   NoWind,                                 !- Wind Exposure
   ,                                       !- View Factor to Ground
@@ -605,15 +389,6 @@
   0, 0, 2.4384;                           !- X,Y,Z Vertex 4 {m}
 
 OS:Surface,
-<<<<<<< HEAD
-  {b8669e77-032f-4be6-9c24-b263c290c60c}, !- Handle
-  Surface 13,                             !- Name
-  Floor,                                  !- Surface Type
-  ,                                       !- Construction Name
-  {15c04dde-49d1-4a43-97ec-eccbe8dd8c23}, !- Space Name
-  Surface,                                !- Outside Boundary Condition
-  {bdc140e0-3e88-47b5-94c6-37e2c1e4d39a}, !- Outside Boundary Condition Object
-=======
   {453ac943-c4f1-41fe-9181-b07109191583}, !- Handle
   Surface 13,                             !- Name
   Floor,                                  !- Surface Type
@@ -621,7 +396,6 @@
   {1f19e6e8-bf3d-40f1-a306-60c0c4bf62a2}, !- Space Name
   Surface,                                !- Outside Boundary Condition
   {9b04c0a5-4d34-4bcb-88fd-65166ba5eb9e}, !- Outside Boundary Condition Object
->>>>>>> 88922336
   NoSun,                                  !- Sun Exposure
   NoWind,                                 !- Wind Exposure
   ,                                       !- View Factor to Ground
@@ -632,19 +406,11 @@
   0, 0, 0;                                !- X,Y,Z Vertex 4 {m}
 
 OS:Surface,
-<<<<<<< HEAD
-  {4ea6f7b7-4e34-4e78-ac2c-d325438938fe}, !- Handle
-  Surface 14,                             !- Name
-  RoofCeiling,                            !- Surface Type
-  ,                                       !- Construction Name
-  {15c04dde-49d1-4a43-97ec-eccbe8dd8c23}, !- Space Name
-=======
   {f8d241d7-5128-44d4-b133-372588b11004}, !- Handle
   Surface 14,                             !- Name
   RoofCeiling,                            !- Surface Type
   ,                                       !- Construction Name
   {1f19e6e8-bf3d-40f1-a306-60c0c4bf62a2}, !- Space Name
->>>>>>> 88922336
   Outdoors,                               !- Outside Boundary Condition
   ,                                       !- Outside Boundary Condition Object
   SunExposed,                             !- Sun Exposure
@@ -657,19 +423,11 @@
   5.56486118425249, 11.129722368505, 0.304799999999999; !- X,Y,Z Vertex 4 {m}
 
 OS:Surface,
-<<<<<<< HEAD
-  {9ff5cfaa-577f-44c2-8509-2e5fa5fce73c}, !- Handle
-  Surface 15,                             !- Name
-  RoofCeiling,                            !- Surface Type
-  ,                                       !- Construction Name
-  {15c04dde-49d1-4a43-97ec-eccbe8dd8c23}, !- Space Name
-=======
   {a9ba38a4-0587-4008-ba2c-31b2436ffe05}, !- Handle
   Surface 15,                             !- Name
   RoofCeiling,                            !- Surface Type
   ,                                       !- Construction Name
   {1f19e6e8-bf3d-40f1-a306-60c0c4bf62a2}, !- Space Name
->>>>>>> 88922336
   Outdoors,                               !- Outside Boundary Condition
   ,                                       !- Outside Boundary Condition Object
   SunExposed,                             !- Sun Exposure
@@ -682,19 +440,11 @@
   0, 0, 0.3048;                           !- X,Y,Z Vertex 4 {m}
 
 OS:Surface,
-<<<<<<< HEAD
-  {8ce71bb1-e9fc-4f00-841d-53d7e2751b9b}, !- Handle
-  Surface 16,                             !- Name
-  Wall,                                   !- Surface Type
-  ,                                       !- Construction Name
-  {15c04dde-49d1-4a43-97ec-eccbe8dd8c23}, !- Space Name
-=======
   {16eca283-035d-4566-9472-84a649313a06}, !- Handle
   Surface 16,                             !- Name
   Wall,                                   !- Surface Type
   ,                                       !- Construction Name
   {1f19e6e8-bf3d-40f1-a306-60c0c4bf62a2}, !- Space Name
->>>>>>> 88922336
   Outdoors,                               !- Outside Boundary Condition
   ,                                       !- Outside Boundary Condition Object
   SunExposed,                             !- Sun Exposure
@@ -706,19 +456,11 @@
   5.56486118425249, 0, 0;                 !- X,Y,Z Vertex 3 {m}
 
 OS:Surface,
-<<<<<<< HEAD
-  {658a9545-bf87-40ca-8f8e-eb374bbd60b3}, !- Handle
-  Surface 17,                             !- Name
-  Wall,                                   !- Surface Type
-  ,                                       !- Construction Name
-  {15c04dde-49d1-4a43-97ec-eccbe8dd8c23}, !- Space Name
-=======
   {c3d23989-9f0d-432e-820c-362b9ef8bf90}, !- Handle
   Surface 17,                             !- Name
   Wall,                                   !- Surface Type
   ,                                       !- Construction Name
   {1f19e6e8-bf3d-40f1-a306-60c0c4bf62a2}, !- Space Name
->>>>>>> 88922336
   Outdoors,                               !- Outside Boundary Condition
   ,                                       !- Outside Boundary Condition Object
   SunExposed,                             !- Sun Exposure
@@ -730,15 +472,9 @@
   0, 11.129722368505, 0;                  !- X,Y,Z Vertex 3 {m}
 
 OS:Space,
-<<<<<<< HEAD
-  {15c04dde-49d1-4a43-97ec-eccbe8dd8c23}, !- Handle
-  finished attic space,                   !- Name
-  {3b956c75-b8cb-43d2-874b-4fffacff206e}, !- Space Type Name
-=======
   {1f19e6e8-bf3d-40f1-a306-60c0c4bf62a2}, !- Handle
   finished attic space,                   !- Name
   {2c5aa01a-c7cd-4aa4-bb48-96b48de94a67}, !- Space Type Name
->>>>>>> 88922336
   ,                                       !- Default Construction Set Name
   ,                                       !- Default Schedule Set Name
   -0,                                     !- Direction of Relative North {deg}
@@ -746,15 +482,6 @@
   0,                                      !- Y Origin {m}
   4.8768,                                 !- Z Origin {m}
   ,                                       !- Building Story Name
-<<<<<<< HEAD
-  {e40f8a1c-9db3-411f-8266-ff30dd13c0b8}, !- Thermal Zone Name
-  ,                                       !- Part of Total Floor Area
-  ,                                       !- Design Specification Outdoor Air Object Name
-  {3454446c-20ca-4513-9a6e-69721f385aef}; !- Building Unit Name
-
-OS:BuildingUnit,
-  {3454446c-20ca-4513-9a6e-69721f385aef}, !- Handle
-=======
   {1e14ea3b-374d-4236-ad0f-45a37860d31d}, !- Thermal Zone Name
   ,                                       !- Part of Total Floor Area
   ,                                       !- Design Specification Outdoor Air Object Name
@@ -762,17 +489,12 @@
 
 OS:BuildingUnit,
   {3f42dbbd-845e-43c9-be25-f78a7eb5011b}, !- Handle
->>>>>>> 88922336
   unit 1,                                 !- Name
   ,                                       !- Rendering Color
   Residential;                            !- Building Unit Type
 
 OS:Building,
-<<<<<<< HEAD
-  {874a00d0-15e6-460c-acdf-745dde5ff0f4}, !- Handle
-=======
   {6a0f3c56-d4c8-4faf-9a55-0e9e90a62140}, !- Handle
->>>>>>> 88922336
   Building 1,                             !- Name
   ,                                       !- Building Sector Type
   0,                                      !- North Axis {deg}
@@ -787,13 +509,8 @@
   1;                                      !- Standards Number of Living Units
 
 OS:AdditionalProperties,
-<<<<<<< HEAD
-  {3abea8bc-a185-4cac-b042-4812e8e07c62}, !- Handle
-  {874a00d0-15e6-460c-acdf-745dde5ff0f4}, !- Object Name
-=======
   {5657c7aa-9bdd-427e-9f5f-879402a588bb}, !- Handle
   {6a0f3c56-d4c8-4faf-9a55-0e9e90a62140}, !- Object Name
->>>>>>> 88922336
   Total Units Represented,                !- Feature Name 1
   Integer,                                !- Feature Data Type 1
   1,                                      !- Feature Value 1
@@ -802,13 +519,8 @@
   1;                                      !- Feature Value 2
 
 OS:AdditionalProperties,
-<<<<<<< HEAD
-  {3ee3e657-73d1-4780-b953-579470b95d7f}, !- Handle
-  {3454446c-20ca-4513-9a6e-69721f385aef}, !- Object Name
-=======
   {7ad160c9-cdbf-416b-9269-1653c10604e2}, !- Handle
   {3f42dbbd-845e-43c9-be25-f78a7eb5011b}, !- Object Name
->>>>>>> 88922336
   NumberOfBedrooms,                       !- Feature Name 1
   Integer,                                !- Feature Data Type 1
   3,                                      !- Feature Value 1
@@ -817,11 +529,7 @@
   2;                                      !- Feature Value 2
 
 OS:Schedule:Day,
-<<<<<<< HEAD
-  {af6e9c03-c445-4511-b1d2-6c3fe5b2af8d}, !- Handle
-=======
   {dfa0fc7c-9d26-4df3-8212-19a8c8e4172b}, !- Handle
->>>>>>> 88922336
   Schedule Day 1,                         !- Name
   ,                                       !- Schedule Type Limits Name
   ,                                       !- Interpolate to Timestep
@@ -830,11 +538,7 @@
   0;                                      !- Value Until Time 1
 
 OS:Schedule:Day,
-<<<<<<< HEAD
-  {d820abd7-b0a8-420a-ae63-21b107b77c30}, !- Handle
-=======
   {d90bfe6a-fc54-4ff1-9c23-a919e43e0b1b}, !- Handle
->>>>>>> 88922336
   Schedule Day 2,                         !- Name
   ,                                       !- Schedule Type Limits Name
   ,                                       !- Interpolate to Timestep
@@ -843,26 +547,15 @@
   1;                                      !- Value Until Time 1
 
 OS:ShadingSurfaceGroup,
-<<<<<<< HEAD
-  {4b8e6e61-ed78-4771-bd25-764fa781da63}, !- Handle
-=======
   {dd3e7352-2f4b-4b25-b8c0-b09fd1b083bb}, !- Handle
->>>>>>> 88922336
   res eaves,                              !- Name
   Building;                               !- Shading Surface Type
 
 OS:ShadingSurface,
-<<<<<<< HEAD
-  {33d61eef-1c11-4b98-9cf4-b12183c473e4}, !- Handle
-  Surface 14 - res eaves,                 !- Name
-  ,                                       !- Construction Name
-  {4b8e6e61-ed78-4771-bd25-764fa781da63}, !- Shading Surface Group Name
-=======
   {9626067a-9dc8-4155-8ee5-5a33770e24b9}, !- Handle
   Surface 14 - res eaves,                 !- Name
   ,                                       !- Construction Name
   {dd3e7352-2f4b-4b25-b8c0-b09fd1b083bb}, !- Shading Surface Group Name
->>>>>>> 88922336
   ,                                       !- Transmittance Schedule Name
   ,                                       !- Number of Vertices
   5.56486118425249, 11.739322368505, 5.1816, !- X,Y,Z Vertex 1 {m}
@@ -871,17 +564,10 @@
   5.56486118425249, 11.129722368505, 5.1816; !- X,Y,Z Vertex 4 {m}
 
 OS:ShadingSurface,
-<<<<<<< HEAD
-  {fea372aa-ffc6-438e-8d71-29684415ea5c}, !- Handle
-  Surface 14 - res eaves 1,               !- Name
-  ,                                       !- Construction Name
-  {4b8e6e61-ed78-4771-bd25-764fa781da63}, !- Shading Surface Group Name
-=======
   {dbd27e4a-5dbc-4e7b-a32c-c926e1603865}, !- Handle
   Surface 14 - res eaves 1,               !- Name
   ,                                       !- Construction Name
   {dd3e7352-2f4b-4b25-b8c0-b09fd1b083bb}, !- Shading Surface Group Name
->>>>>>> 88922336
   ,                                       !- Transmittance Schedule Name
   ,                                       !- Number of Vertices
   2.78243059212624, -0.6096, 6.57281529606312, !- X,Y,Z Vertex 1 {m}
@@ -890,17 +576,10 @@
   2.78243059212624, 0, 6.57281529606312;  !- X,Y,Z Vertex 4 {m}
 
 OS:ShadingSurface,
-<<<<<<< HEAD
-  {65b3cc9b-c23d-4064-bb5f-c3ad6b101388}, !- Handle
-  Surface 14 - res eaves 2,               !- Name
-  ,                                       !- Construction Name
-  {4b8e6e61-ed78-4771-bd25-764fa781da63}, !- Shading Surface Group Name
-=======
   {496e5584-6c21-4e98-a123-df8903ff0347}, !- Handle
   Surface 14 - res eaves 2,               !- Name
   ,                                       !- Construction Name
   {dd3e7352-2f4b-4b25-b8c0-b09fd1b083bb}, !- Shading Surface Group Name
->>>>>>> 88922336
   ,                                       !- Transmittance Schedule Name
   ,                                       !- Number of Vertices
   6.17446118425249, 0, 4.8768,            !- X,Y,Z Vertex 1 {m}
@@ -909,17 +588,10 @@
   5.56486118425249, 0, 5.1816;            !- X,Y,Z Vertex 4 {m}
 
 OS:ShadingSurface,
-<<<<<<< HEAD
-  {41a551cd-6007-40aa-95b8-3cde472723cd}, !- Handle
-  Surface 15 - res eaves,                 !- Name
-  ,                                       !- Construction Name
-  {4b8e6e61-ed78-4771-bd25-764fa781da63}, !- Shading Surface Group Name
-=======
   {4d0dec4e-68a8-4e56-afda-18879b1020d6}, !- Handle
   Surface 15 - res eaves,                 !- Name
   ,                                       !- Construction Name
   {dd3e7352-2f4b-4b25-b8c0-b09fd1b083bb}, !- Shading Surface Group Name
->>>>>>> 88922336
   ,                                       !- Transmittance Schedule Name
   ,                                       !- Number of Vertices
   0, -0.6096, 5.1816,                     !- X,Y,Z Vertex 1 {m}
@@ -928,17 +600,10 @@
   0, 0, 5.1816;                           !- X,Y,Z Vertex 4 {m}
 
 OS:ShadingSurface,
-<<<<<<< HEAD
-  {51618c0a-c23f-4cf1-b5dd-55067f220de8}, !- Handle
-  Surface 15 - res eaves 1,               !- Name
-  ,                                       !- Construction Name
-  {4b8e6e61-ed78-4771-bd25-764fa781da63}, !- Shading Surface Group Name
-=======
   {f596de84-8716-4d0a-9614-3897551cd12d}, !- Handle
   Surface 15 - res eaves 1,               !- Name
   ,                                       !- Construction Name
   {dd3e7352-2f4b-4b25-b8c0-b09fd1b083bb}, !- Shading Surface Group Name
->>>>>>> 88922336
   ,                                       !- Transmittance Schedule Name
   ,                                       !- Number of Vertices
   2.78243059212624, 11.739322368505, 6.57281529606312, !- X,Y,Z Vertex 1 {m}
@@ -947,17 +612,10 @@
   2.78243059212624, 11.129722368505, 6.57281529606312; !- X,Y,Z Vertex 4 {m}
 
 OS:ShadingSurface,
-<<<<<<< HEAD
-  {7b7c6ffa-a9ab-402c-acdb-b02b874a1016}, !- Handle
-  Surface 15 - res eaves 2,               !- Name
-  ,                                       !- Construction Name
-  {4b8e6e61-ed78-4771-bd25-764fa781da63}, !- Shading Surface Group Name
-=======
   {52ab2721-2554-405a-89a1-39bc1bd6ecfe}, !- Handle
   Surface 15 - res eaves 2,               !- Name
   ,                                       !- Construction Name
   {dd3e7352-2f4b-4b25-b8c0-b09fd1b083bb}, !- Shading Surface Group Name
->>>>>>> 88922336
   ,                                       !- Transmittance Schedule Name
   ,                                       !- Number of Vertices
   -0.6096, 11.129722368505, 4.8768,       !- X,Y,Z Vertex 1 {m}
