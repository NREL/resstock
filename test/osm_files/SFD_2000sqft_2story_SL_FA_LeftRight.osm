--- conflicted
+++ resolved
@@ -1,53 +1,26 @@
 !- NOTE: Auto-generated from /test/osw_files/SFD_2000sqft_2story_SL_FA_LeftRight.osw
 
 OS:Version,
-<<<<<<< HEAD
-  {9ef92ad5-6a6f-4513-9bf4-131f94e45ab2}, !- Handle
-  2.8.1;                                  !- Version Identifier
-
-OS:SimulationControl,
-  {e41ffb89-c098-4738-be19-de5c727f81d9}, !- Handle
-=======
   {1ad8ded6-ece6-4a73-b31f-4c307b2fa1d2}, !- Handle
   2.8.0;                                  !- Version Identifier
 
 OS:SimulationControl,
   {46979013-25af-4dd0-bbc3-36271292b26d}, !- Handle
->>>>>>> ed34baf7
   ,                                       !- Do Zone Sizing Calculation
   ,                                       !- Do System Sizing Calculation
   ,                                       !- Do Plant Sizing Calculation
   No;                                     !- Run Simulation for Sizing Periods
 
 OS:Timestep,
-<<<<<<< HEAD
-  {86ada367-b8b2-4f17-8a8c-06b3f0f468dd}, !- Handle
-  6;                                      !- Number of Timesteps per Hour
-
-OS:ShadowCalculation,
-  {09321ca1-8f27-4541-9ad8-6a8de932b49a}, !- Handle
-=======
   {c49a5020-9a60-4465-909e-976c596f7163}, !- Handle
   6;                                      !- Number of Timesteps per Hour
 
 OS:ShadowCalculation,
   {fb969519-a8d6-498e-8b31-3c264cea50ff}, !- Handle
->>>>>>> ed34baf7
   20,                                     !- Calculation Frequency
   200;                                    !- Maximum Figures in Shadow Overlap Calculations
 
 OS:SurfaceConvectionAlgorithm:Outside,
-<<<<<<< HEAD
-  {bc435631-9408-4291-9cd6-3cbacaaa2e5a}, !- Handle
-  DOE-2;                                  !- Algorithm
-
-OS:SurfaceConvectionAlgorithm:Inside,
-  {9f7f03dd-5703-478f-b8ef-c4254262ef18}, !- Handle
-  TARP;                                   !- Algorithm
-
-OS:ZoneCapacitanceMultiplier:ResearchSpecial,
-  {6c0d8c59-4213-4761-88a4-267f09bd6b68}, !- Handle
-=======
   {d8e71bb3-cd3a-409a-8242-3b3a4a00e376}, !- Handle
   DOE-2;                                  !- Algorithm
 
@@ -57,17 +30,12 @@
 
 OS:ZoneCapacitanceMultiplier:ResearchSpecial,
   {b1b30786-0aef-4ea0-b6ba-5f5485263f99}, !- Handle
->>>>>>> ed34baf7
   ,                                       !- Temperature Capacity Multiplier
   15,                                     !- Humidity Capacity Multiplier
   ;                                       !- Carbon Dioxide Capacity Multiplier
 
 OS:RunPeriod,
-<<<<<<< HEAD
-  {498bcc82-94e6-4fe9-8592-9b05e7837d0b}, !- Handle
-=======
   {24223933-2192-4e4c-88ef-2ef973b21a10}, !- Handle
->>>>>>> ed34baf7
   Run Period 1,                           !- Name
   1,                                      !- Begin Month
   1,                                      !- Begin Day of Month
@@ -87,11 +55,7 @@
   ;                                       !- Is Leap Year
 
 OS:ThermalZone,
-<<<<<<< HEAD
-  {21100729-9b68-4dbc-844b-5f4c5e4d3695}, !- Handle
-=======
   {8c0110ab-c3c8-42a7-89a2-98527dfd221f}, !- Handle
->>>>>>> ed34baf7
   living zone,                            !- Name
   ,                                       !- Multiplier
   ,                                       !- Ceiling Height {m}
@@ -100,17 +64,10 @@
   ,                                       !- Zone Inside Convection Algorithm
   ,                                       !- Zone Outside Convection Algorithm
   ,                                       !- Zone Conditioning Equipment List Name
-<<<<<<< HEAD
-  {4ee813ff-01a9-4eee-b19e-4ac4632b24d3}, !- Zone Air Inlet Port List
-  {967e3a3d-44e7-43b6-bae1-66b02a941cf0}, !- Zone Air Exhaust Port List
-  {a88c0484-20a5-41fc-b841-1774e38b77fe}, !- Zone Air Node Name
-  {a781e11a-64c3-4507-8c40-a9561db274f4}, !- Zone Return Air Port List
-=======
   {bf6ddb7f-0946-4ecf-9ca3-46a8cf31d528}, !- Zone Air Inlet Port List
   {8b3ad92d-2f28-424c-a4da-9cfb14e9fa7c}, !- Zone Air Exhaust Port List
   {2dad8dcb-8a9a-43a0-bb26-3e7374ba4e06}, !- Zone Air Node Name
   {4c21f7fd-04e0-4c19-89d0-9353717c3ee0}, !- Zone Return Air Port List
->>>>>>> ed34baf7
   ,                                       !- Primary Daylighting Control Name
   ,                                       !- Fraction of Zone Controlled by Primary Daylighting Control
   ,                                       !- Secondary Daylighting Control Name
@@ -121,39 +78,6 @@
   No;                                     !- Use Ideal Air Loads
 
 OS:Node,
-<<<<<<< HEAD
-  {cd902a32-7bf3-4674-8379-165a42c9b708}, !- Handle
-  Node 1,                                 !- Name
-  {a88c0484-20a5-41fc-b841-1774e38b77fe}, !- Inlet Port
-  ;                                       !- Outlet Port
-
-OS:Connection,
-  {a88c0484-20a5-41fc-b841-1774e38b77fe}, !- Handle
-  {f32fc33c-50e5-4c03-8853-47ee753e5d0a}, !- Name
-  {21100729-9b68-4dbc-844b-5f4c5e4d3695}, !- Source Object
-  11,                                     !- Outlet Port
-  {cd902a32-7bf3-4674-8379-165a42c9b708}, !- Target Object
-  2;                                      !- Inlet Port
-
-OS:PortList,
-  {4ee813ff-01a9-4eee-b19e-4ac4632b24d3}, !- Handle
-  {5baacc14-7f31-445e-84aa-aa6138f64b5c}, !- Name
-  {21100729-9b68-4dbc-844b-5f4c5e4d3695}; !- HVAC Component
-
-OS:PortList,
-  {967e3a3d-44e7-43b6-bae1-66b02a941cf0}, !- Handle
-  {5345e66b-eff2-4dcc-85cc-30660677efba}, !- Name
-  {21100729-9b68-4dbc-844b-5f4c5e4d3695}; !- HVAC Component
-
-OS:PortList,
-  {a781e11a-64c3-4507-8c40-a9561db274f4}, !- Handle
-  {9d68d9ef-aed6-46a9-ae11-1a95bd6aa52d}, !- Name
-  {21100729-9b68-4dbc-844b-5f4c5e4d3695}; !- HVAC Component
-
-OS:Sizing:Zone,
-  {709195ee-6d27-4d42-b9c9-7d60667dc57b}, !- Handle
-  {21100729-9b68-4dbc-844b-5f4c5e4d3695}, !- Zone or ZoneList Name
-=======
   {fb7e87a2-c3d7-4aee-aa16-26670d3186d3}, !- Handle
   Node 1,                                 !- Name
   {2dad8dcb-8a9a-43a0-bb26-3e7374ba4e06}, !- Inlet Port
@@ -185,7 +109,6 @@
 OS:Sizing:Zone,
   {531cafc9-e968-44df-9164-54af31a692ee}, !- Handle
   {8c0110ab-c3c8-42a7-89a2-98527dfd221f}, !- Zone or ZoneList Name
->>>>>>> ed34baf7
   SupplyAirTemperature,                   !- Zone Cooling Design Supply Air Temperature Input Method
   14,                                     !- Zone Cooling Design Supply Air Temperature {C}
   11.11,                                  !- Zone Cooling Design Supply Air Temperature Difference {deltaC}
@@ -214,16 +137,6 @@
   autosize;                               !- Dedicated Outdoor Air High Setpoint Temperature for Design {C}
 
 OS:ZoneHVAC:EquipmentList,
-<<<<<<< HEAD
-  {fdb904ca-4378-4727-ba11-4a3d2e6c9ed9}, !- Handle
-  Zone HVAC Equipment List 1,             !- Name
-  {21100729-9b68-4dbc-844b-5f4c5e4d3695}; !- Thermal Zone
-
-OS:Space,
-  {bd099d52-7b50-473c-9326-cddb37969a7f}, !- Handle
-  living space,                           !- Name
-  {d1782fb2-df38-4ae7-a844-9399b10453e1}, !- Space Type Name
-=======
   {c6d76c99-ae9e-4aaa-91dc-7641fa248609}, !- Handle
   Zone HVAC Equipment List 1,             !- Name
   {8c0110ab-c3c8-42a7-89a2-98527dfd221f}; !- Thermal Zone
@@ -232,7 +145,6 @@
   {c4417387-c81e-43cb-b659-1b0179a3d907}, !- Handle
   living space,                           !- Name
   {d98f4c45-1404-4ae4-8462-07ce6a519897}, !- Space Type Name
->>>>>>> ed34baf7
   ,                                       !- Default Construction Set Name
   ,                                       !- Default Schedule Set Name
   -0,                                     !- Direction of Relative North {deg}
@@ -240,19 +152,6 @@
   0,                                      !- Y Origin {m}
   0,                                      !- Z Origin {m}
   ,                                       !- Building Story Name
-<<<<<<< HEAD
-  {21100729-9b68-4dbc-844b-5f4c5e4d3695}, !- Thermal Zone Name
-  ,                                       !- Part of Total Floor Area
-  ,                                       !- Design Specification Outdoor Air Object Name
-  {dbb89aa9-e34d-4362-9089-a7ba13cfdc0d}; !- Building Unit Name
-
-OS:Surface,
-  {375023f4-6ce2-4638-8a9e-1391e65a85a2}, !- Handle
-  Surface 1,                              !- Name
-  Floor,                                  !- Surface Type
-  ,                                       !- Construction Name
-  {bd099d52-7b50-473c-9326-cddb37969a7f}, !- Space Name
-=======
   {8c0110ab-c3c8-42a7-89a2-98527dfd221f}, !- Thermal Zone Name
   ,                                       !- Part of Total Floor Area
   ,                                       !- Design Specification Outdoor Air Object Name
@@ -264,7 +163,6 @@
   Floor,                                  !- Surface Type
   ,                                       !- Construction Name
   {c4417387-c81e-43cb-b659-1b0179a3d907}, !- Space Name
->>>>>>> ed34baf7
   Foundation,                             !- Outside Boundary Condition
   ,                                       !- Outside Boundary Condition Object
   NoSun,                                  !- Sun Exposure
@@ -277,19 +175,11 @@
   5.56486118425249, 0, 0;                 !- X,Y,Z Vertex 4 {m}
 
 OS:Surface,
-<<<<<<< HEAD
-  {039aa43c-c7c5-4825-9fc2-64c53b7fac0e}, !- Handle
-  Surface 2,                              !- Name
-  Wall,                                   !- Surface Type
-  ,                                       !- Construction Name
-  {bd099d52-7b50-473c-9326-cddb37969a7f}, !- Space Name
-=======
   {1e55d1b2-18ee-4faf-b884-457a53b3c12c}, !- Handle
   Surface 2,                              !- Name
   Wall,                                   !- Surface Type
   ,                                       !- Construction Name
   {c4417387-c81e-43cb-b659-1b0179a3d907}, !- Space Name
->>>>>>> ed34baf7
   Outdoors,                               !- Outside Boundary Condition
   ,                                       !- Outside Boundary Condition Object
   SunExposed,                             !- Sun Exposure
@@ -302,19 +192,11 @@
   0, 0, 2.4384;                           !- X,Y,Z Vertex 4 {m}
 
 OS:Surface,
-<<<<<<< HEAD
-  {678730ae-a2c4-4534-b6bc-c7111c4cd335}, !- Handle
-  Surface 3,                              !- Name
-  Wall,                                   !- Surface Type
-  ,                                       !- Construction Name
-  {bd099d52-7b50-473c-9326-cddb37969a7f}, !- Space Name
-=======
   {49e2c0bd-aa23-4c1b-8032-9a3310674c62}, !- Handle
   Surface 3,                              !- Name
   Wall,                                   !- Surface Type
   ,                                       !- Construction Name
   {c4417387-c81e-43cb-b659-1b0179a3d907}, !- Space Name
->>>>>>> ed34baf7
   Outdoors,                               !- Outside Boundary Condition
   ,                                       !- Outside Boundary Condition Object
   SunExposed,                             !- Sun Exposure
@@ -327,19 +209,11 @@
   0, 11.129722368505, 2.4384;             !- X,Y,Z Vertex 4 {m}
 
 OS:Surface,
-<<<<<<< HEAD
-  {a4e972df-cffc-430d-9e87-e6f78ab4cbe2}, !- Handle
-  Surface 4,                              !- Name
-  Wall,                                   !- Surface Type
-  ,                                       !- Construction Name
-  {bd099d52-7b50-473c-9326-cddb37969a7f}, !- Space Name
-=======
   {8c4cad17-f3dd-4881-99ef-c7704e9eb5f6}, !- Handle
   Surface 4,                              !- Name
   Wall,                                   !- Surface Type
   ,                                       !- Construction Name
   {c4417387-c81e-43cb-b659-1b0179a3d907}, !- Space Name
->>>>>>> ed34baf7
   Outdoors,                               !- Outside Boundary Condition
   ,                                       !- Outside Boundary Condition Object
   SunExposed,                             !- Sun Exposure
@@ -352,19 +226,11 @@
   5.56486118425249, 11.129722368505, 2.4384; !- X,Y,Z Vertex 4 {m}
 
 OS:Surface,
-<<<<<<< HEAD
-  {550f044d-5055-4a39-89cd-3c02facf743f}, !- Handle
-  Surface 5,                              !- Name
-  Wall,                                   !- Surface Type
-  ,                                       !- Construction Name
-  {bd099d52-7b50-473c-9326-cddb37969a7f}, !- Space Name
-=======
   {3fc22f84-ad8f-42d9-bad4-f07c2c028ec7}, !- Handle
   Surface 5,                              !- Name
   Wall,                                   !- Surface Type
   ,                                       !- Construction Name
   {c4417387-c81e-43cb-b659-1b0179a3d907}, !- Space Name
->>>>>>> ed34baf7
   Outdoors,                               !- Outside Boundary Condition
   ,                                       !- Outside Boundary Condition Object
   SunExposed,                             !- Sun Exposure
@@ -377,15 +243,6 @@
   5.56486118425249, 0, 2.4384;            !- X,Y,Z Vertex 4 {m}
 
 OS:Surface,
-<<<<<<< HEAD
-  {8eb60ede-7533-45bf-a75c-c045d00d6859}, !- Handle
-  Surface 6,                              !- Name
-  RoofCeiling,                            !- Surface Type
-  ,                                       !- Construction Name
-  {bd099d52-7b50-473c-9326-cddb37969a7f}, !- Space Name
-  Surface,                                !- Outside Boundary Condition
-  {b12729dc-6dd9-4e95-a312-6e0b27885298}, !- Outside Boundary Condition Object
-=======
   {6ab334da-1199-46bd-80aa-a859c32e3041}, !- Handle
   Surface 6,                              !- Name
   RoofCeiling,                            !- Surface Type
@@ -393,7 +250,6 @@
   {c4417387-c81e-43cb-b659-1b0179a3d907}, !- Space Name
   Surface,                                !- Outside Boundary Condition
   {bda6bf77-3b88-4cfa-9956-431e2b4b095b}, !- Outside Boundary Condition Object
->>>>>>> ed34baf7
   NoSun,                                  !- Sun Exposure
   NoWind,                                 !- Wind Exposure
   ,                                       !- View Factor to Ground
@@ -404,11 +260,7 @@
   0, 0, 2.4384;                           !- X,Y,Z Vertex 4 {m}
 
 OS:SpaceType,
-<<<<<<< HEAD
-  {d1782fb2-df38-4ae7-a844-9399b10453e1}, !- Handle
-=======
   {d98f4c45-1404-4ae4-8462-07ce6a519897}, !- Handle
->>>>>>> ed34baf7
   Space Type 1,                           !- Name
   ,                                       !- Default Construction Set Name
   ,                                       !- Default Schedule Set Name
@@ -419,15 +271,9 @@
   living;                                 !- Standards Space Type
 
 OS:Space,
-<<<<<<< HEAD
-  {3f387c89-f592-49c0-973c-29d7c5a57594}, !- Handle
-  living space|story 2,                   !- Name
-  {d1782fb2-df38-4ae7-a844-9399b10453e1}, !- Space Type Name
-=======
   {6bdd3a75-574d-4a16-a15c-921a88dc6c85}, !- Handle
   living space|story 2,                   !- Name
   {d98f4c45-1404-4ae4-8462-07ce6a519897}, !- Space Type Name
->>>>>>> ed34baf7
   ,                                       !- Default Construction Set Name
   ,                                       !- Default Schedule Set Name
   -0,                                     !- Direction of Relative North {deg}
@@ -435,21 +281,6 @@
   0,                                      !- Y Origin {m}
   2.4384,                                 !- Z Origin {m}
   ,                                       !- Building Story Name
-<<<<<<< HEAD
-  {21100729-9b68-4dbc-844b-5f4c5e4d3695}, !- Thermal Zone Name
-  ,                                       !- Part of Total Floor Area
-  ,                                       !- Design Specification Outdoor Air Object Name
-  {dbb89aa9-e34d-4362-9089-a7ba13cfdc0d}; !- Building Unit Name
-
-OS:Surface,
-  {b12729dc-6dd9-4e95-a312-6e0b27885298}, !- Handle
-  Surface 7,                              !- Name
-  Floor,                                  !- Surface Type
-  ,                                       !- Construction Name
-  {3f387c89-f592-49c0-973c-29d7c5a57594}, !- Space Name
-  Surface,                                !- Outside Boundary Condition
-  {8eb60ede-7533-45bf-a75c-c045d00d6859}, !- Outside Boundary Condition Object
-=======
   {8c0110ab-c3c8-42a7-89a2-98527dfd221f}, !- Thermal Zone Name
   ,                                       !- Part of Total Floor Area
   ,                                       !- Design Specification Outdoor Air Object Name
@@ -463,7 +294,6 @@
   {6bdd3a75-574d-4a16-a15c-921a88dc6c85}, !- Space Name
   Surface,                                !- Outside Boundary Condition
   {6ab334da-1199-46bd-80aa-a859c32e3041}, !- Outside Boundary Condition Object
->>>>>>> ed34baf7
   NoSun,                                  !- Sun Exposure
   NoWind,                                 !- Wind Exposure
   ,                                       !- View Factor to Ground
@@ -474,19 +304,11 @@
   5.56486118425249, 0, 0;                 !- X,Y,Z Vertex 4 {m}
 
 OS:Surface,
-<<<<<<< HEAD
-  {1ba2934d-2ae6-43d7-aa94-7b55c708a9db}, !- Handle
-  Surface 8,                              !- Name
-  Wall,                                   !- Surface Type
-  ,                                       !- Construction Name
-  {3f387c89-f592-49c0-973c-29d7c5a57594}, !- Space Name
-=======
   {c0359260-b32f-49b1-9ff6-82d65155be5d}, !- Handle
   Surface 8,                              !- Name
   Wall,                                   !- Surface Type
   ,                                       !- Construction Name
   {6bdd3a75-574d-4a16-a15c-921a88dc6c85}, !- Space Name
->>>>>>> ed34baf7
   Outdoors,                               !- Outside Boundary Condition
   ,                                       !- Outside Boundary Condition Object
   SunExposed,                             !- Sun Exposure
@@ -499,19 +321,11 @@
   0, 0, 2.4384;                           !- X,Y,Z Vertex 4 {m}
 
 OS:Surface,
-<<<<<<< HEAD
-  {81900e9a-f6a6-43e5-9045-7362e4930fe7}, !- Handle
-  Surface 9,                              !- Name
-  Wall,                                   !- Surface Type
-  ,                                       !- Construction Name
-  {3f387c89-f592-49c0-973c-29d7c5a57594}, !- Space Name
-=======
   {86b25a6c-6e36-4700-9850-d70bc25a5c60}, !- Handle
   Surface 9,                              !- Name
   Wall,                                   !- Surface Type
   ,                                       !- Construction Name
   {6bdd3a75-574d-4a16-a15c-921a88dc6c85}, !- Space Name
->>>>>>> ed34baf7
   Outdoors,                               !- Outside Boundary Condition
   ,                                       !- Outside Boundary Condition Object
   SunExposed,                             !- Sun Exposure
@@ -524,19 +338,11 @@
   0, 11.129722368505, 2.4384;             !- X,Y,Z Vertex 4 {m}
 
 OS:Surface,
-<<<<<<< HEAD
-  {7d531e3a-d684-422b-8bbd-98d230c0a834}, !- Handle
-  Surface 10,                             !- Name
-  Wall,                                   !- Surface Type
-  ,                                       !- Construction Name
-  {3f387c89-f592-49c0-973c-29d7c5a57594}, !- Space Name
-=======
   {cefe57ad-39c8-414b-bbe4-67b57f45f098}, !- Handle
   Surface 10,                             !- Name
   Wall,                                   !- Surface Type
   ,                                       !- Construction Name
   {6bdd3a75-574d-4a16-a15c-921a88dc6c85}, !- Space Name
->>>>>>> ed34baf7
   Outdoors,                               !- Outside Boundary Condition
   ,                                       !- Outside Boundary Condition Object
   SunExposed,                             !- Sun Exposure
@@ -549,19 +355,11 @@
   5.56486118425249, 11.129722368505, 2.4384; !- X,Y,Z Vertex 4 {m}
 
 OS:Surface,
-<<<<<<< HEAD
-  {aec21ae1-2f08-49fe-8d34-20ee908656b8}, !- Handle
-  Surface 11,                             !- Name
-  Wall,                                   !- Surface Type
-  ,                                       !- Construction Name
-  {3f387c89-f592-49c0-973c-29d7c5a57594}, !- Space Name
-=======
   {7f8ea9f8-85f4-4cbe-ae3c-90d3ca5ef211}, !- Handle
   Surface 11,                             !- Name
   Wall,                                   !- Surface Type
   ,                                       !- Construction Name
   {6bdd3a75-574d-4a16-a15c-921a88dc6c85}, !- Space Name
->>>>>>> ed34baf7
   Outdoors,                               !- Outside Boundary Condition
   ,                                       !- Outside Boundary Condition Object
   SunExposed,                             !- Sun Exposure
@@ -574,15 +372,6 @@
   5.56486118425249, 0, 2.4384;            !- X,Y,Z Vertex 4 {m}
 
 OS:Surface,
-<<<<<<< HEAD
-  {9ce611f2-c86d-48d7-91ab-97ddbe1aae99}, !- Handle
-  Surface 12,                             !- Name
-  RoofCeiling,                            !- Surface Type
-  ,                                       !- Construction Name
-  {3f387c89-f592-49c0-973c-29d7c5a57594}, !- Space Name
-  Surface,                                !- Outside Boundary Condition
-  {22069890-a163-4a36-b7d8-53f915558d95}, !- Outside Boundary Condition Object
-=======
   {272482f8-f7c5-4177-b544-7ce3a1428d7e}, !- Handle
   Surface 12,                             !- Name
   RoofCeiling,                            !- Surface Type
@@ -590,7 +379,6 @@
   {6bdd3a75-574d-4a16-a15c-921a88dc6c85}, !- Space Name
   Surface,                                !- Outside Boundary Condition
   {6eef6ba8-d3e9-49fa-a0af-8719c0cdedb1}, !- Outside Boundary Condition Object
->>>>>>> ed34baf7
   NoSun,                                  !- Sun Exposure
   NoWind,                                 !- Wind Exposure
   ,                                       !- View Factor to Ground
@@ -601,15 +389,6 @@
   0, 0, 2.4384;                           !- X,Y,Z Vertex 4 {m}
 
 OS:Surface,
-<<<<<<< HEAD
-  {22069890-a163-4a36-b7d8-53f915558d95}, !- Handle
-  Surface 13,                             !- Name
-  Floor,                                  !- Surface Type
-  ,                                       !- Construction Name
-  {8728f444-eede-4dd9-bbba-245fdd12fa24}, !- Space Name
-  Surface,                                !- Outside Boundary Condition
-  {9ce611f2-c86d-48d7-91ab-97ddbe1aae99}, !- Outside Boundary Condition Object
-=======
   {6eef6ba8-d3e9-49fa-a0af-8719c0cdedb1}, !- Handle
   Surface 13,                             !- Name
   Floor,                                  !- Surface Type
@@ -617,7 +396,6 @@
   {b01bb6b4-858b-4d64-be4c-116dae03efd8}, !- Space Name
   Surface,                                !- Outside Boundary Condition
   {272482f8-f7c5-4177-b544-7ce3a1428d7e}, !- Outside Boundary Condition Object
->>>>>>> ed34baf7
   NoSun,                                  !- Sun Exposure
   NoWind,                                 !- Wind Exposure
   ,                                       !- View Factor to Ground
@@ -628,19 +406,11 @@
   0, 0, 0;                                !- X,Y,Z Vertex 4 {m}
 
 OS:Surface,
-<<<<<<< HEAD
-  {60a99785-f521-491b-aece-7e1f554bf8f9}, !- Handle
-  Surface 14,                             !- Name
-  RoofCeiling,                            !- Surface Type
-  ,                                       !- Construction Name
-  {8728f444-eede-4dd9-bbba-245fdd12fa24}, !- Space Name
-=======
   {16a2f9b1-1f0a-4730-893e-90f447228a25}, !- Handle
   Surface 14,                             !- Name
   RoofCeiling,                            !- Surface Type
   ,                                       !- Construction Name
   {b01bb6b4-858b-4d64-be4c-116dae03efd8}, !- Space Name
->>>>>>> ed34baf7
   Outdoors,                               !- Outside Boundary Condition
   ,                                       !- Outside Boundary Condition Object
   SunExposed,                             !- Sun Exposure
@@ -653,19 +423,11 @@
   5.56486118425249, 11.129722368505, 0.304799999999999; !- X,Y,Z Vertex 4 {m}
 
 OS:Surface,
-<<<<<<< HEAD
-  {2ca23f45-0973-4d85-9a0b-ce1f8af14bb8}, !- Handle
-  Surface 15,                             !- Name
-  RoofCeiling,                            !- Surface Type
-  ,                                       !- Construction Name
-  {8728f444-eede-4dd9-bbba-245fdd12fa24}, !- Space Name
-=======
   {19a434cf-e189-4640-b6c6-1efe8c4252b2}, !- Handle
   Surface 15,                             !- Name
   RoofCeiling,                            !- Surface Type
   ,                                       !- Construction Name
   {b01bb6b4-858b-4d64-be4c-116dae03efd8}, !- Space Name
->>>>>>> ed34baf7
   Outdoors,                               !- Outside Boundary Condition
   ,                                       !- Outside Boundary Condition Object
   SunExposed,                             !- Sun Exposure
@@ -678,19 +440,11 @@
   0, 0, 0.3048;                           !- X,Y,Z Vertex 4 {m}
 
 OS:Surface,
-<<<<<<< HEAD
-  {7754be25-7550-4ac2-b8be-0c864184f5d8}, !- Handle
-  Surface 16,                             !- Name
-  Wall,                                   !- Surface Type
-  ,                                       !- Construction Name
-  {8728f444-eede-4dd9-bbba-245fdd12fa24}, !- Space Name
-=======
   {04310384-414e-43b9-b292-96a581ae9655}, !- Handle
   Surface 16,                             !- Name
   Wall,                                   !- Surface Type
   ,                                       !- Construction Name
   {b01bb6b4-858b-4d64-be4c-116dae03efd8}, !- Space Name
->>>>>>> ed34baf7
   Outdoors,                               !- Outside Boundary Condition
   ,                                       !- Outside Boundary Condition Object
   SunExposed,                             !- Sun Exposure
@@ -702,19 +456,11 @@
   5.56486118425249, 0, 0;                 !- X,Y,Z Vertex 3 {m}
 
 OS:Surface,
-<<<<<<< HEAD
-  {af95c5ff-892f-4da2-a66c-0cb4ce2d89cd}, !- Handle
-  Surface 17,                             !- Name
-  Wall,                                   !- Surface Type
-  ,                                       !- Construction Name
-  {8728f444-eede-4dd9-bbba-245fdd12fa24}, !- Space Name
-=======
   {38827ec7-11fb-4e00-8f9e-f72b0d8332e4}, !- Handle
   Surface 17,                             !- Name
   Wall,                                   !- Surface Type
   ,                                       !- Construction Name
   {b01bb6b4-858b-4d64-be4c-116dae03efd8}, !- Space Name
->>>>>>> ed34baf7
   Outdoors,                               !- Outside Boundary Condition
   ,                                       !- Outside Boundary Condition Object
   SunExposed,                             !- Sun Exposure
@@ -726,15 +472,9 @@
   0, 11.129722368505, 0;                  !- X,Y,Z Vertex 3 {m}
 
 OS:Space,
-<<<<<<< HEAD
-  {8728f444-eede-4dd9-bbba-245fdd12fa24}, !- Handle
-  finished attic space,                   !- Name
-  {d1782fb2-df38-4ae7-a844-9399b10453e1}, !- Space Type Name
-=======
   {b01bb6b4-858b-4d64-be4c-116dae03efd8}, !- Handle
   finished attic space,                   !- Name
   {d98f4c45-1404-4ae4-8462-07ce6a519897}, !- Space Type Name
->>>>>>> ed34baf7
   ,                                       !- Default Construction Set Name
   ,                                       !- Default Schedule Set Name
   -0,                                     !- Direction of Relative North {deg}
@@ -742,15 +482,6 @@
   0,                                      !- Y Origin {m}
   4.8768,                                 !- Z Origin {m}
   ,                                       !- Building Story Name
-<<<<<<< HEAD
-  {21100729-9b68-4dbc-844b-5f4c5e4d3695}, !- Thermal Zone Name
-  ,                                       !- Part of Total Floor Area
-  ,                                       !- Design Specification Outdoor Air Object Name
-  {dbb89aa9-e34d-4362-9089-a7ba13cfdc0d}; !- Building Unit Name
-
-OS:BuildingUnit,
-  {dbb89aa9-e34d-4362-9089-a7ba13cfdc0d}, !- Handle
-=======
   {8c0110ab-c3c8-42a7-89a2-98527dfd221f}, !- Thermal Zone Name
   ,                                       !- Part of Total Floor Area
   ,                                       !- Design Specification Outdoor Air Object Name
@@ -758,17 +489,12 @@
 
 OS:BuildingUnit,
   {b14dcc95-c142-49e3-abda-04b15b2107e2}, !- Handle
->>>>>>> ed34baf7
   unit 1,                                 !- Name
   ,                                       !- Rendering Color
   Residential;                            !- Building Unit Type
 
 OS:Building,
-<<<<<<< HEAD
-  {b71b1357-3438-41dd-99d4-7f291df2d1fa}, !- Handle
-=======
   {d092235d-88a4-4627-82bf-42f13f3880db}, !- Handle
->>>>>>> ed34baf7
   Building 1,                             !- Name
   ,                                       !- Building Sector Type
   0,                                      !- North Axis {deg}
@@ -783,13 +509,8 @@
   1;                                      !- Standards Number of Living Units
 
 OS:AdditionalProperties,
-<<<<<<< HEAD
-  {1fb7fd26-f7f6-414b-8c89-c827cde8cd69}, !- Handle
-  {b71b1357-3438-41dd-99d4-7f291df2d1fa}, !- Object Name
-=======
   {a86e1e80-b871-4e05-9375-3ea0dd3a6e8c}, !- Handle
   {d092235d-88a4-4627-82bf-42f13f3880db}, !- Object Name
->>>>>>> ed34baf7
   Total Units Represented,                !- Feature Name 1
   Integer,                                !- Feature Data Type 1
   1,                                      !- Feature Value 1
@@ -798,13 +519,8 @@
   1;                                      !- Feature Value 2
 
 OS:AdditionalProperties,
-<<<<<<< HEAD
-  {a5fab17f-3291-420f-9748-5d4edbc88a40}, !- Handle
-  {dbb89aa9-e34d-4362-9089-a7ba13cfdc0d}, !- Object Name
-=======
   {894298e7-1490-41a8-b08d-94f51ab59957}, !- Handle
   {b14dcc95-c142-49e3-abda-04b15b2107e2}, !- Object Name
->>>>>>> ed34baf7
   NumberOfBedrooms,                       !- Feature Name 1
   Integer,                                !- Feature Data Type 1
   3,                                      !- Feature Value 1
@@ -813,11 +529,7 @@
   2;                                      !- Feature Value 2
 
 OS:Schedule:Day,
-<<<<<<< HEAD
-  {97c72672-df0e-40d9-a8f8-d534c05a598a}, !- Handle
-=======
   {1291a066-567e-4dd3-b16d-3b95a3377a01}, !- Handle
->>>>>>> ed34baf7
   Schedule Day 1,                         !- Name
   ,                                       !- Schedule Type Limits Name
   ,                                       !- Interpolate to Timestep
@@ -826,11 +538,7 @@
   0;                                      !- Value Until Time 1
 
 OS:Schedule:Day,
-<<<<<<< HEAD
-  {1f0f6e2c-ec87-4a6a-8b2d-a3bce2c943dc}, !- Handle
-=======
   {9908487b-bf6a-4b96-9d27-18df7443346f}, !- Handle
->>>>>>> ed34baf7
   Schedule Day 2,                         !- Name
   ,                                       !- Schedule Type Limits Name
   ,                                       !- Interpolate to Timestep
@@ -839,26 +547,15 @@
   1;                                      !- Value Until Time 1
 
 OS:ShadingSurfaceGroup,
-<<<<<<< HEAD
-  {a2c8dad6-8415-49ec-a5bd-ac84b9d6221f}, !- Handle
-=======
   {30295955-7143-48e9-9978-3eb96ca2728d}, !- Handle
->>>>>>> ed34baf7
   res eaves,                              !- Name
   Building;                               !- Shading Surface Type
 
 OS:ShadingSurface,
-<<<<<<< HEAD
-  {54dbd19d-54b0-4fa7-a08b-cbd1472ec7a5}, !- Handle
-  Surface 14 - res eaves,                 !- Name
-  ,                                       !- Construction Name
-  {a2c8dad6-8415-49ec-a5bd-ac84b9d6221f}, !- Shading Surface Group Name
-=======
   {67e59bd1-14fd-43f3-862e-b1f47752e299}, !- Handle
   Surface 14 - res eaves,                 !- Name
   ,                                       !- Construction Name
   {30295955-7143-48e9-9978-3eb96ca2728d}, !- Shading Surface Group Name
->>>>>>> ed34baf7
   ,                                       !- Transmittance Schedule Name
   ,                                       !- Number of Vertices
   5.56486118425249, 11.739322368505, 5.1816, !- X,Y,Z Vertex 1 {m}
@@ -867,17 +564,10 @@
   5.56486118425249, 11.129722368505, 5.1816; !- X,Y,Z Vertex 4 {m}
 
 OS:ShadingSurface,
-<<<<<<< HEAD
-  {fa1f4479-4687-4314-bfab-7fac7815473f}, !- Handle
-  Surface 14 - res eaves 1,               !- Name
-  ,                                       !- Construction Name
-  {a2c8dad6-8415-49ec-a5bd-ac84b9d6221f}, !- Shading Surface Group Name
-=======
   {95a4772b-3af2-451f-ac61-f60b5fef944a}, !- Handle
   Surface 14 - res eaves 1,               !- Name
   ,                                       !- Construction Name
   {30295955-7143-48e9-9978-3eb96ca2728d}, !- Shading Surface Group Name
->>>>>>> ed34baf7
   ,                                       !- Transmittance Schedule Name
   ,                                       !- Number of Vertices
   2.78243059212624, -0.6096, 6.57281529606312, !- X,Y,Z Vertex 1 {m}
@@ -886,17 +576,10 @@
   2.78243059212624, 0, 6.57281529606312;  !- X,Y,Z Vertex 4 {m}
 
 OS:ShadingSurface,
-<<<<<<< HEAD
-  {8e662650-fae4-4e1f-8f3b-db2e84d23446}, !- Handle
-  Surface 14 - res eaves 2,               !- Name
-  ,                                       !- Construction Name
-  {a2c8dad6-8415-49ec-a5bd-ac84b9d6221f}, !- Shading Surface Group Name
-=======
   {f6461921-7ba5-4607-8e75-e89b1406b1a8}, !- Handle
   Surface 14 - res eaves 2,               !- Name
   ,                                       !- Construction Name
   {30295955-7143-48e9-9978-3eb96ca2728d}, !- Shading Surface Group Name
->>>>>>> ed34baf7
   ,                                       !- Transmittance Schedule Name
   ,                                       !- Number of Vertices
   6.17446118425249, 0, 4.8768,            !- X,Y,Z Vertex 1 {m}
@@ -905,17 +588,10 @@
   5.56486118425249, 0, 5.1816;            !- X,Y,Z Vertex 4 {m}
 
 OS:ShadingSurface,
-<<<<<<< HEAD
-  {7679d890-0669-4bbe-b328-ee6a001b8b61}, !- Handle
-  Surface 15 - res eaves,                 !- Name
-  ,                                       !- Construction Name
-  {a2c8dad6-8415-49ec-a5bd-ac84b9d6221f}, !- Shading Surface Group Name
-=======
   {8fa8e597-d8bc-4675-a163-057979d067c3}, !- Handle
   Surface 15 - res eaves,                 !- Name
   ,                                       !- Construction Name
   {30295955-7143-48e9-9978-3eb96ca2728d}, !- Shading Surface Group Name
->>>>>>> ed34baf7
   ,                                       !- Transmittance Schedule Name
   ,                                       !- Number of Vertices
   0, -0.6096, 5.1816,                     !- X,Y,Z Vertex 1 {m}
@@ -924,17 +600,10 @@
   0, 0, 5.1816;                           !- X,Y,Z Vertex 4 {m}
 
 OS:ShadingSurface,
-<<<<<<< HEAD
-  {7f177aee-a216-424b-a0fa-1cf47f145f30}, !- Handle
-  Surface 15 - res eaves 1,               !- Name
-  ,                                       !- Construction Name
-  {a2c8dad6-8415-49ec-a5bd-ac84b9d6221f}, !- Shading Surface Group Name
-=======
   {1977100b-cc03-4307-9dbd-e0bbd82a31b2}, !- Handle
   Surface 15 - res eaves 1,               !- Name
   ,                                       !- Construction Name
   {30295955-7143-48e9-9978-3eb96ca2728d}, !- Shading Surface Group Name
->>>>>>> ed34baf7
   ,                                       !- Transmittance Schedule Name
   ,                                       !- Number of Vertices
   2.78243059212624, 11.739322368505, 6.57281529606312, !- X,Y,Z Vertex 1 {m}
@@ -943,17 +612,10 @@
   2.78243059212624, 11.129722368505, 6.57281529606312; !- X,Y,Z Vertex 4 {m}
 
 OS:ShadingSurface,
-<<<<<<< HEAD
-  {2cf79512-5f1a-42d0-9c6a-f73aba5381e0}, !- Handle
-  Surface 15 - res eaves 2,               !- Name
-  ,                                       !- Construction Name
-  {a2c8dad6-8415-49ec-a5bd-ac84b9d6221f}, !- Shading Surface Group Name
-=======
   {611ca8d0-75b5-4647-9567-ec5a4dd02a4b}, !- Handle
   Surface 15 - res eaves 2,               !- Name
   ,                                       !- Construction Name
   {30295955-7143-48e9-9978-3eb96ca2728d}, !- Shading Surface Group Name
->>>>>>> ed34baf7
   ,                                       !- Transmittance Schedule Name
   ,                                       !- Number of Vertices
   -0.6096, 11.129722368505, 4.8768,       !- X,Y,Z Vertex 1 {m}
