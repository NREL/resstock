--- conflicted
+++ resolved
@@ -1,31 +1,22 @@
 !- NOTE: Auto-generated from /test/osw_files/SFD_2000sqft_2story_SL_FA_LeftRight.osw
 
 OS:Version,
-<<<<<<< HEAD
-  {929a933a-8705-4261-bb37-bef8a986af56}, !- Handle
+  {dbd07516-21ae-4d5d-8d1c-cef7106d3599}, !- Handle
   3.2.1;                                  !- Version Identifier
 
 OS:SimulationControl,
-  {eedc524a-e7e9-41d7-a9ae-5d9c119667c9}, !- Handle
-=======
-  {538b7d08-f65a-42fe-ab8e-4a2cedcf771e}, !- Handle
-  2.9.1;                                  !- Version Identifier
-
-OS:SimulationControl,
-  {54adb5e4-672a-4b64-80d7-0b26b1975785}, !- Handle
->>>>>>> 4ec27a5f
+  {49d4b23d-06a4-4696-ac15-f39bf020200c}, !- Handle
   ,                                       !- Do Zone Sizing Calculation
   ,                                       !- Do System Sizing Calculation
   ,                                       !- Do Plant Sizing Calculation
   No;                                     !- Run Simulation for Sizing Periods
 
 OS:Timestep,
-<<<<<<< HEAD
-  {d7891e47-2538-407d-812d-5037cf552193}, !- Handle
+  {1bc980c3-f331-47d9-bf11-7adc55fc98b0}, !- Handle
   6;                                      !- Number of Timesteps per Hour
 
 OS:ShadowCalculation,
-  {fcfff7c5-b5da-440a-989f-5af16269548c}, !- Handle
+  {67e74d54-339b-4486-a1ea-694e056b0470}, !- Handle
   PolygonClipping,                        !- Shading Calculation Method
   ,                                       !- Shading Calculation Update Frequency Method
   20,                                     !- Shading Calculation Update Frequency
@@ -38,45 +29,21 @@
   No;                                     !- Disable Self-Shading From Shading Zone Groups to Other Zones
 
 OS:SurfaceConvectionAlgorithm:Outside,
-  {e54419dd-1a8a-458b-92cd-e0096cf6e755}, !- Handle
+  {d674e6df-bc5e-4842-80e4-1658d6a6001c}, !- Handle
   DOE-2;                                  !- Algorithm
 
 OS:SurfaceConvectionAlgorithm:Inside,
-  {8143f1fa-8911-4493-a265-27ad8df667a3}, !- Handle
+  {27da16fd-8739-459a-887e-9a4d0ef8653a}, !- Handle
   TARP;                                   !- Algorithm
 
 OS:ZoneCapacitanceMultiplier:ResearchSpecial,
-  {5919be62-bfcf-4e35-a3d1-d91d6da840c6}, !- Handle
-=======
-  {b034eec0-8b55-4491-8908-22291f5b9f5e}, !- Handle
-  6;                                      !- Number of Timesteps per Hour
-
-OS:ShadowCalculation,
-  {630ae69f-a819-4821-b3a8-044fedc23ca3}, !- Handle
-  20,                                     !- Calculation Frequency
-  200;                                    !- Maximum Figures in Shadow Overlap Calculations
-
-OS:SurfaceConvectionAlgorithm:Outside,
-  {9d62cae6-dc2d-4b35-a4ea-cee31aebb7da}, !- Handle
-  DOE-2;                                  !- Algorithm
-
-OS:SurfaceConvectionAlgorithm:Inside,
-  {17c96922-edf6-4064-bd46-83afb97c252f}, !- Handle
-  TARP;                                   !- Algorithm
-
-OS:ZoneCapacitanceMultiplier:ResearchSpecial,
-  {5e545e48-7b3e-48e2-adf0-ccb57291af34}, !- Handle
->>>>>>> 4ec27a5f
+  {d3276299-b58b-4131-bbbb-e6f23460a931}, !- Handle
   ,                                       !- Temperature Capacity Multiplier
   15,                                     !- Humidity Capacity Multiplier
   ;                                       !- Carbon Dioxide Capacity Multiplier
 
 OS:RunPeriod,
-<<<<<<< HEAD
-  {7b291e3f-95a7-42b2-b0e2-4793feda2b79}, !- Handle
-=======
-  {c499c7da-b6bb-4a27-9301-8c0331f221eb}, !- Handle
->>>>>>> 4ec27a5f
+  {d796ac9c-e577-45f1-9750-cb40824c1272}, !- Handle
   Run Period 1,                           !- Name
   1,                                      !- Begin Month
   1,                                      !- Begin Day of Month
@@ -90,21 +57,13 @@
   ;                                       !- Number of Times Runperiod to be Repeated
 
 OS:YearDescription,
-<<<<<<< HEAD
-  {f178fde0-8f85-4edf-9df9-b495f2498960}, !- Handle
-=======
-  {31b5d29a-6b2f-499d-88b4-2cdd5e1efe39}, !- Handle
->>>>>>> 4ec27a5f
+  {ce0a36c6-6bea-40e8-8a1c-0cae505c314b}, !- Handle
   2007,                                   !- Calendar Year
   ,                                       !- Day of Week for Start Day
   ;                                       !- Is Leap Year
 
 OS:WeatherFile,
-<<<<<<< HEAD
-  {f2462534-ac07-46e5-9d11-d05525d4d045}, !- Handle
-=======
-  {4337702e-757d-4464-aed1-044fd66b92dc}, !- Handle
->>>>>>> 4ec27a5f
+  {713b2d8f-f1bb-4904-853c-41a576ef9261}, !- Handle
   Denver Intl Ap,                         !- City
   CO,                                     !- State Province Region
   USA,                                    !- Country
@@ -118,13 +77,8 @@
   E23378AA;                               !- Checksum
 
 OS:AdditionalProperties,
-<<<<<<< HEAD
-  {eec865a6-a1ff-461e-9c43-38a092955897}, !- Handle
-  {f2462534-ac07-46e5-9d11-d05525d4d045}, !- Object Name
-=======
-  {e64c4e3f-995d-4f61-9bb5-44c41bdcdfa4}, !- Handle
-  {4337702e-757d-4464-aed1-044fd66b92dc}, !- Object Name
->>>>>>> 4ec27a5f
+  {361566fb-af84-4ee3-9ae6-baa1b964d9d8}, !- Handle
+  {713b2d8f-f1bb-4904-853c-41a576ef9261}, !- Object Name
   EPWHeaderCity,                          !- Feature Name 1
   String,                                 !- Feature Data Type 1
   Denver Intl Ap,                         !- Feature Value 1
@@ -232,11 +186,7 @@
   84;                                     !- Feature Value 35
 
 OS:Site,
-<<<<<<< HEAD
-  {06962131-4067-4a49-b703-7b0da3212c65}, !- Handle
-=======
-  {5df981f6-2ad6-42f8-90dc-f21bd2a9ef6c}, !- Handle
->>>>>>> 4ec27a5f
+  {e07ccd2f-e712-4775-9089-9d6ce3a1b339}, !- Handle
   Denver Intl Ap_CO_USA,                  !- Name
   39.83,                                  !- Latitude {deg}
   -104.65,                                !- Longitude {deg}
@@ -245,45 +195,26 @@
   ;                                       !- Terrain
 
 OS:ClimateZones,
-<<<<<<< HEAD
-  {d48a9141-c8f9-4cc9-be43-bb7c49b75951}, !- Handle
+  {91e348b9-7059-4e9c-87ff-e41e0e5d0f5c}, !- Handle
   Building America,                       !- Climate Zone Institution Name 1
-=======
-  {1742e08d-f9f8-44a4-8f29-4da9569602a8}, !- Handle
-  ,                                       !- Active Institution
-  ,                                       !- Active Year
-  ,                                       !- Climate Zone Institution Name 1
->>>>>>> 4ec27a5f
   ,                                       !- Climate Zone Document Name 1
   0,                                      !- Climate Zone Document Year 1
   Cold;                                   !- Climate Zone Value 1
 
 OS:Site:WaterMainsTemperature,
-<<<<<<< HEAD
-  {ed797121-0acf-4fd8-8728-3d8686c9f616}, !- Handle
-=======
-  {be7caf83-b38c-43f3-a910-26d94c6a96dd}, !- Handle
->>>>>>> 4ec27a5f
+  {de77319c-b78b-43fe-9624-c69240798480}, !- Handle
   Correlation,                            !- Calculation Method
   ,                                       !- Temperature Schedule Name
   10.8753424657535,                       !- Annual Average Outdoor Air Temperature {C}
   23.1524007936508;                       !- Maximum Difference In Monthly Average Outdoor Air Temperatures {deltaC}
 
 OS:RunPeriodControl:DaylightSavingTime,
-<<<<<<< HEAD
-  {f2702318-3856-4343-b1e7-05cacd34e664}, !- Handle
-=======
-  {67868ac4-7c16-47e8-812e-818a5a0a3ff1}, !- Handle
->>>>>>> 4ec27a5f
+  {086b47bd-a76f-4f33-8395-5dd78eb262d8}, !- Handle
   3/12,                                   !- Start Date
   11/5;                                   !- End Date
 
 OS:Site:GroundTemperature:Deep,
-<<<<<<< HEAD
-  {3dd7333b-cb87-42e5-a5ff-2bb9f29d1323}, !- Handle
-=======
-  {7a96441a-d8ac-43b2-8468-e0acaae4e692}, !- Handle
->>>>>>> 4ec27a5f
+  {97364d73-5a37-4b08-ad76-2eed6407b6b5}, !- Handle
   10.8753424657535,                       !- January Deep Ground Temperature {C}
   10.8753424657535,                       !- February Deep Ground Temperature {C}
   10.8753424657535,                       !- March Deep Ground Temperature {C}
@@ -298,11 +229,7 @@
   10.8753424657535;                       !- December Deep Ground Temperature {C}
 
 OS:Building,
-<<<<<<< HEAD
-  {a6e69e48-4cc7-4a30-9ba3-8a6f9bbf3b5a}, !- Handle
-=======
-  {ec52bb16-9d29-4712-b2fa-481bb3a9e5b3}, !- Handle
->>>>>>> 4ec27a5f
+  {28897870-c4ed-4d69-8cab-f8933935ceb8}, !- Handle
   Building 1,                             !- Name
   ,                                       !- Building Sector Type
   0,                                      !- North Axis {deg}
@@ -317,23 +244,14 @@
   1;                                      !- Standards Number of Living Units
 
 OS:AdditionalProperties,
-<<<<<<< HEAD
-  {291897d8-21d7-4946-83b6-91966c83652e}, !- Handle
-  {a6e69e48-4cc7-4a30-9ba3-8a6f9bbf3b5a}, !- Object Name
-=======
-  {657ee3d4-3b64-4710-a735-27e8b4c8f658}, !- Handle
-  {ec52bb16-9d29-4712-b2fa-481bb3a9e5b3}, !- Object Name
->>>>>>> 4ec27a5f
+  {2a77b422-1a29-49d7-b965-e9c279cec754}, !- Handle
+  {28897870-c4ed-4d69-8cab-f8933935ceb8}, !- Object Name
   Total Units Modeled,                    !- Feature Name 1
   Integer,                                !- Feature Data Type 1
   1;                                      !- Feature Value 1
 
 OS:ThermalZone,
-<<<<<<< HEAD
-  {3232cfdf-7ab0-4eee-b8fb-160cfcec107e}, !- Handle
-=======
-  {72bdeb48-a883-4b81-b027-4a07bedd2ef8}, !- Handle
->>>>>>> 4ec27a5f
+  {63bb808f-f275-4670-9920-bd5b8088f6de}, !- Handle
   living zone,                            !- Name
   ,                                       !- Multiplier
   ,                                       !- Ceiling Height {m}
@@ -342,17 +260,10 @@
   ,                                       !- Zone Inside Convection Algorithm
   ,                                       !- Zone Outside Convection Algorithm
   ,                                       !- Zone Conditioning Equipment List Name
-<<<<<<< HEAD
-  {2797aff3-0f82-4d05-b8ef-c21ce2d6b4d8}, !- Zone Air Inlet Port List
-  {babb4316-96b6-4b0e-945c-b0c01827e07b}, !- Zone Air Exhaust Port List
-  {b3cdb10c-a7b3-4af1-84f4-5295fc852fe7}, !- Zone Air Node Name
-  {5e9e77c9-ad8f-45e4-a19f-bffc4b69c4be}, !- Zone Return Air Port List
-=======
-  {e745c11c-0d3d-40b5-94a1-3d3a110f5c3d}, !- Zone Air Inlet Port List
-  {a518ce9e-8b74-4fdf-a183-8f305ee1792f}, !- Zone Air Exhaust Port List
-  {4b365452-a983-4d61-a46d-0a722b980d12}, !- Zone Air Node Name
-  {97397f65-0e62-427c-9dfc-abc5604091c9}, !- Zone Return Air Port List
->>>>>>> 4ec27a5f
+  {f74c2402-5709-4d90-baff-cd2b65b7d3bc}, !- Zone Air Inlet Port List
+  {fe067f40-7296-4f6b-8b02-f9fd59e93f97}, !- Zone Air Exhaust Port List
+  {45ed4866-053a-4d0f-91fd-a358890624a5}, !- Zone Air Node Name
+  {d6196f6c-f7aa-45df-8fcb-541ceecb4e73}, !- Zone Return Air Port List
   ,                                       !- Primary Daylighting Control Name
   ,                                       !- Fraction of Zone Controlled by Primary Daylighting Control
   ,                                       !- Secondary Daylighting Control Name
@@ -363,67 +274,33 @@
   No;                                     !- Use Ideal Air Loads
 
 OS:Node,
-<<<<<<< HEAD
-  {cca28fd9-1e3a-4c19-89c1-0a5c4864be5a}, !- Handle
+  {6a78bf0b-c4bf-4119-83d8-0963feab19ec}, !- Handle
   Node 1,                                 !- Name
-  {b3cdb10c-a7b3-4af1-84f4-5295fc852fe7}, !- Inlet Port
+  {45ed4866-053a-4d0f-91fd-a358890624a5}, !- Inlet Port
   ;                                       !- Outlet Port
 
 OS:Connection,
-  {b3cdb10c-a7b3-4af1-84f4-5295fc852fe7}, !- Handle
-  {3232cfdf-7ab0-4eee-b8fb-160cfcec107e}, !- Source Object
+  {45ed4866-053a-4d0f-91fd-a358890624a5}, !- Handle
+  {63bb808f-f275-4670-9920-bd5b8088f6de}, !- Source Object
   11,                                     !- Outlet Port
-  {cca28fd9-1e3a-4c19-89c1-0a5c4864be5a}, !- Target Object
+  {6a78bf0b-c4bf-4119-83d8-0963feab19ec}, !- Target Object
   2;                                      !- Inlet Port
 
 OS:PortList,
-  {2797aff3-0f82-4d05-b8ef-c21ce2d6b4d8}, !- Handle
-  {3232cfdf-7ab0-4eee-b8fb-160cfcec107e}; !- HVAC Component
+  {f74c2402-5709-4d90-baff-cd2b65b7d3bc}, !- Handle
+  {63bb808f-f275-4670-9920-bd5b8088f6de}; !- HVAC Component
 
 OS:PortList,
-  {babb4316-96b6-4b0e-945c-b0c01827e07b}, !- Handle
-  {3232cfdf-7ab0-4eee-b8fb-160cfcec107e}; !- HVAC Component
+  {fe067f40-7296-4f6b-8b02-f9fd59e93f97}, !- Handle
+  {63bb808f-f275-4670-9920-bd5b8088f6de}; !- HVAC Component
 
 OS:PortList,
-  {5e9e77c9-ad8f-45e4-a19f-bffc4b69c4be}, !- Handle
-  {3232cfdf-7ab0-4eee-b8fb-160cfcec107e}; !- HVAC Component
+  {d6196f6c-f7aa-45df-8fcb-541ceecb4e73}, !- Handle
+  {63bb808f-f275-4670-9920-bd5b8088f6de}; !- HVAC Component
 
 OS:Sizing:Zone,
-  {b23f5c57-d387-4572-929b-df625d8ec14a}, !- Handle
-  {3232cfdf-7ab0-4eee-b8fb-160cfcec107e}, !- Zone or ZoneList Name
-=======
-  {2ee5699a-5eeb-4824-be46-a50d3d9986c9}, !- Handle
-  Node 1,                                 !- Name
-  {4b365452-a983-4d61-a46d-0a722b980d12}, !- Inlet Port
-  ;                                       !- Outlet Port
-
-OS:Connection,
-  {4b365452-a983-4d61-a46d-0a722b980d12}, !- Handle
-  {a49a7a09-69b0-46dd-91a1-6f0ba66c4420}, !- Name
-  {72bdeb48-a883-4b81-b027-4a07bedd2ef8}, !- Source Object
-  11,                                     !- Outlet Port
-  {2ee5699a-5eeb-4824-be46-a50d3d9986c9}, !- Target Object
-  2;                                      !- Inlet Port
-
-OS:PortList,
-  {e745c11c-0d3d-40b5-94a1-3d3a110f5c3d}, !- Handle
-  {b2ec1602-ea49-498e-9985-a971edaf62dd}, !- Name
-  {72bdeb48-a883-4b81-b027-4a07bedd2ef8}; !- HVAC Component
-
-OS:PortList,
-  {a518ce9e-8b74-4fdf-a183-8f305ee1792f}, !- Handle
-  {2c2e3960-55f3-4b1d-beca-aa2ed0f1a239}, !- Name
-  {72bdeb48-a883-4b81-b027-4a07bedd2ef8}; !- HVAC Component
-
-OS:PortList,
-  {97397f65-0e62-427c-9dfc-abc5604091c9}, !- Handle
-  {e8894bf0-432d-4f7e-bd04-ce01d1271b1c}, !- Name
-  {72bdeb48-a883-4b81-b027-4a07bedd2ef8}; !- HVAC Component
-
-OS:Sizing:Zone,
-  {76f09272-e591-4958-81cc-4ac4c2af8fcd}, !- Handle
-  {72bdeb48-a883-4b81-b027-4a07bedd2ef8}, !- Zone or ZoneList Name
->>>>>>> 4ec27a5f
+  {b0ea731c-0f37-4e8f-8401-9e2953bbe844}, !- Handle
+  {63bb808f-f275-4670-9920-bd5b8088f6de}, !- Zone or ZoneList Name
   SupplyAirTemperature,                   !- Zone Cooling Design Supply Air Temperature Input Method
   14,                                     !- Zone Cooling Design Supply Air Temperature {C}
   11.11,                                  !- Zone Cooling Design Supply Air Temperature Difference {deltaC}
@@ -450,25 +327,14 @@
   autosize;                               !- Dedicated Outdoor Air High Setpoint Temperature for Design {C}
 
 OS:ZoneHVAC:EquipmentList,
-<<<<<<< HEAD
-  {07b08067-23d6-42e9-90fb-da589bc38618}, !- Handle
+  {73f70953-fb32-4cdf-b1fc-267c6c67ffe7}, !- Handle
   Zone HVAC Equipment List 1,             !- Name
-  {3232cfdf-7ab0-4eee-b8fb-160cfcec107e}; !- Thermal Zone
+  {63bb808f-f275-4670-9920-bd5b8088f6de}; !- Thermal Zone
 
 OS:Space,
-  {4ac9731f-19f1-46b4-99ca-fa5ea6a9fea1}, !- Handle
+  {42140904-6ba6-42a2-8c6d-6738b69b361f}, !- Handle
   living space,                           !- Name
-  {f95fc113-ca48-411d-918f-2aee3cc1bea7}, !- Space Type Name
-=======
-  {5dc64c84-6ec9-4c0a-99b3-f93ee428a248}, !- Handle
-  Zone HVAC Equipment List 1,             !- Name
-  {72bdeb48-a883-4b81-b027-4a07bedd2ef8}; !- Thermal Zone
-
-OS:Space,
-  {f98a3f32-99d4-4be2-ac5e-7b886b7abc47}, !- Handle
-  living space,                           !- Name
-  {824eb1a8-d13c-4cb0-98e5-e87840ba7550}, !- Space Type Name
->>>>>>> 4ec27a5f
+  {999fb071-cb0e-4da0-b0e9-f8ee1852fdf0}, !- Space Type Name
   ,                                       !- Default Construction Set Name
   ,                                       !- Default Schedule Set Name
   -0,                                     !- Direction of Relative North {deg}
@@ -476,31 +342,17 @@
   0,                                      !- Y Origin {m}
   0,                                      !- Z Origin {m}
   ,                                       !- Building Story Name
-<<<<<<< HEAD
-  {3232cfdf-7ab0-4eee-b8fb-160cfcec107e}, !- Thermal Zone Name
+  {63bb808f-f275-4670-9920-bd5b8088f6de}, !- Thermal Zone Name
   ,                                       !- Part of Total Floor Area
   ,                                       !- Design Specification Outdoor Air Object Name
-  {ac4f1f89-28c5-4f7e-9128-ecc859f06a65}; !- Building Unit Name
-
-OS:Surface,
-  {6a1ab40e-6e8c-4bf6-8573-5748353f0ceb}, !- Handle
+  {8ebc16d6-03af-44b6-aff5-491c55fb5e7f}; !- Building Unit Name
+
+OS:Surface,
+  {3a50289c-c0e3-4439-9297-0d20ca3174a3}, !- Handle
   Surface 1,                              !- Name
   Floor,                                  !- Surface Type
   ,                                       !- Construction Name
-  {4ac9731f-19f1-46b4-99ca-fa5ea6a9fea1}, !- Space Name
-=======
-  {72bdeb48-a883-4b81-b027-4a07bedd2ef8}, !- Thermal Zone Name
-  ,                                       !- Part of Total Floor Area
-  ,                                       !- Design Specification Outdoor Air Object Name
-  {7b9ab930-3e03-49d6-8556-2d4edea71897}; !- Building Unit Name
-
-OS:Surface,
-  {ad83f3cd-a2d5-4223-9a5a-d2325ea3d696}, !- Handle
-  Surface 1,                              !- Name
-  Floor,                                  !- Surface Type
-  ,                                       !- Construction Name
-  {f98a3f32-99d4-4be2-ac5e-7b886b7abc47}, !- Space Name
->>>>>>> 4ec27a5f
+  {42140904-6ba6-42a2-8c6d-6738b69b361f}, !- Space Name
   Foundation,                             !- Outside Boundary Condition
   ,                                       !- Outside Boundary Condition Object
   NoSun,                                  !- Sun Exposure
@@ -513,19 +365,11 @@
   5.56486118425249, 0, 0;                 !- X,Y,Z Vertex 4 {m}
 
 OS:Surface,
-<<<<<<< HEAD
-  {d252c81a-e160-4fe7-ac2d-eff99c582a10}, !- Handle
+  {ed86fa4f-9354-43dd-81c8-5295eb880090}, !- Handle
   Surface 2,                              !- Name
   Wall,                                   !- Surface Type
   ,                                       !- Construction Name
-  {4ac9731f-19f1-46b4-99ca-fa5ea6a9fea1}, !- Space Name
-=======
-  {5560ea28-f2f8-4907-bbee-0a8123781dfb}, !- Handle
-  Surface 2,                              !- Name
-  Wall,                                   !- Surface Type
-  ,                                       !- Construction Name
-  {f98a3f32-99d4-4be2-ac5e-7b886b7abc47}, !- Space Name
->>>>>>> 4ec27a5f
+  {42140904-6ba6-42a2-8c6d-6738b69b361f}, !- Space Name
   Outdoors,                               !- Outside Boundary Condition
   ,                                       !- Outside Boundary Condition Object
   SunExposed,                             !- Sun Exposure
@@ -538,19 +382,11 @@
   0, 0, 2.4384;                           !- X,Y,Z Vertex 4 {m}
 
 OS:Surface,
-<<<<<<< HEAD
-  {97b355c8-766b-40b4-9b27-d00eda90635e}, !- Handle
+  {30255703-ef14-4658-bd17-b8af0e96a7b0}, !- Handle
   Surface 3,                              !- Name
   Wall,                                   !- Surface Type
   ,                                       !- Construction Name
-  {4ac9731f-19f1-46b4-99ca-fa5ea6a9fea1}, !- Space Name
-=======
-  {50dde190-d5f9-46dc-a758-735fad65d5b1}, !- Handle
-  Surface 3,                              !- Name
-  Wall,                                   !- Surface Type
-  ,                                       !- Construction Name
-  {f98a3f32-99d4-4be2-ac5e-7b886b7abc47}, !- Space Name
->>>>>>> 4ec27a5f
+  {42140904-6ba6-42a2-8c6d-6738b69b361f}, !- Space Name
   Outdoors,                               !- Outside Boundary Condition
   ,                                       !- Outside Boundary Condition Object
   SunExposed,                             !- Sun Exposure
@@ -563,19 +399,11 @@
   0, 11.129722368505, 2.4384;             !- X,Y,Z Vertex 4 {m}
 
 OS:Surface,
-<<<<<<< HEAD
-  {27ca6d2c-7778-4709-a5b3-1320b4021aab}, !- Handle
+  {0e4e8e36-1fd6-4be5-8b20-498a6feec437}, !- Handle
   Surface 4,                              !- Name
   Wall,                                   !- Surface Type
   ,                                       !- Construction Name
-  {4ac9731f-19f1-46b4-99ca-fa5ea6a9fea1}, !- Space Name
-=======
-  {73decebf-4276-4fef-8618-cb15b55ed9de}, !- Handle
-  Surface 4,                              !- Name
-  Wall,                                   !- Surface Type
-  ,                                       !- Construction Name
-  {f98a3f32-99d4-4be2-ac5e-7b886b7abc47}, !- Space Name
->>>>>>> 4ec27a5f
+  {42140904-6ba6-42a2-8c6d-6738b69b361f}, !- Space Name
   Outdoors,                               !- Outside Boundary Condition
   ,                                       !- Outside Boundary Condition Object
   SunExposed,                             !- Sun Exposure
@@ -588,19 +416,11 @@
   5.56486118425249, 11.129722368505, 2.4384; !- X,Y,Z Vertex 4 {m}
 
 OS:Surface,
-<<<<<<< HEAD
-  {2609fab2-6e96-4256-a55b-459104215a0c}, !- Handle
+  {6cb1cd30-83f8-498e-a040-eb344adf73cc}, !- Handle
   Surface 5,                              !- Name
   Wall,                                   !- Surface Type
   ,                                       !- Construction Name
-  {4ac9731f-19f1-46b4-99ca-fa5ea6a9fea1}, !- Space Name
-=======
-  {1878b49f-c100-448d-98a0-624d08800194}, !- Handle
-  Surface 5,                              !- Name
-  Wall,                                   !- Surface Type
-  ,                                       !- Construction Name
-  {f98a3f32-99d4-4be2-ac5e-7b886b7abc47}, !- Space Name
->>>>>>> 4ec27a5f
+  {42140904-6ba6-42a2-8c6d-6738b69b361f}, !- Space Name
   Outdoors,                               !- Outside Boundary Condition
   ,                                       !- Outside Boundary Condition Object
   SunExposed,                             !- Sun Exposure
@@ -613,23 +433,13 @@
   5.56486118425249, 0, 2.4384;            !- X,Y,Z Vertex 4 {m}
 
 OS:Surface,
-<<<<<<< HEAD
-  {60af4bc6-f9af-4bf2-952e-4cd9712aa588}, !- Handle
+  {f7b7dc9b-18d8-416e-83e5-b135ee47d1ec}, !- Handle
   Surface 6,                              !- Name
   RoofCeiling,                            !- Surface Type
   ,                                       !- Construction Name
-  {4ac9731f-19f1-46b4-99ca-fa5ea6a9fea1}, !- Space Name
+  {42140904-6ba6-42a2-8c6d-6738b69b361f}, !- Space Name
   Surface,                                !- Outside Boundary Condition
-  {5f68f693-be4e-434f-8300-1612b8e86c87}, !- Outside Boundary Condition Object
-=======
-  {c7470c68-d8a6-450c-825c-b2527bd93326}, !- Handle
-  Surface 6,                              !- Name
-  RoofCeiling,                            !- Surface Type
-  ,                                       !- Construction Name
-  {f98a3f32-99d4-4be2-ac5e-7b886b7abc47}, !- Space Name
-  Surface,                                !- Outside Boundary Condition
-  {575b2d21-a618-48e0-a92f-ee7825ccdfea}, !- Outside Boundary Condition Object
->>>>>>> 4ec27a5f
+  {d1987cd3-8552-4787-865d-9b8fadf3611b}, !- Outside Boundary Condition Object
   NoSun,                                  !- Sun Exposure
   NoWind,                                 !- Wind Exposure
   ,                                       !- View Factor to Ground
@@ -640,11 +450,7 @@
   0, 0, 2.4384;                           !- X,Y,Z Vertex 4 {m}
 
 OS:SpaceType,
-<<<<<<< HEAD
-  {f95fc113-ca48-411d-918f-2aee3cc1bea7}, !- Handle
-=======
-  {824eb1a8-d13c-4cb0-98e5-e87840ba7550}, !- Handle
->>>>>>> 4ec27a5f
+  {999fb071-cb0e-4da0-b0e9-f8ee1852fdf0}, !- Handle
   Space Type 1,                           !- Name
   ,                                       !- Default Construction Set Name
   ,                                       !- Default Schedule Set Name
@@ -655,15 +461,9 @@
   living;                                 !- Standards Space Type
 
 OS:Space,
-<<<<<<< HEAD
-  {967edcab-446b-4755-83d5-3ce226e5bf8e}, !- Handle
+  {5384256f-acb4-4dfa-986a-b1a13801f4c0}, !- Handle
   living space|story 2,                   !- Name
-  {f95fc113-ca48-411d-918f-2aee3cc1bea7}, !- Space Type Name
-=======
-  {53c8c069-ca88-44a9-9de5-c0e9f651d812}, !- Handle
-  living space|story 2,                   !- Name
-  {824eb1a8-d13c-4cb0-98e5-e87840ba7550}, !- Space Type Name
->>>>>>> 4ec27a5f
+  {999fb071-cb0e-4da0-b0e9-f8ee1852fdf0}, !- Space Type Name
   ,                                       !- Default Construction Set Name
   ,                                       !- Default Schedule Set Name
   -0,                                     !- Direction of Relative North {deg}
@@ -671,35 +471,19 @@
   0,                                      !- Y Origin {m}
   2.4384,                                 !- Z Origin {m}
   ,                                       !- Building Story Name
-<<<<<<< HEAD
-  {3232cfdf-7ab0-4eee-b8fb-160cfcec107e}, !- Thermal Zone Name
+  {63bb808f-f275-4670-9920-bd5b8088f6de}, !- Thermal Zone Name
   ,                                       !- Part of Total Floor Area
   ,                                       !- Design Specification Outdoor Air Object Name
-  {ac4f1f89-28c5-4f7e-9128-ecc859f06a65}; !- Building Unit Name
-
-OS:Surface,
-  {5f68f693-be4e-434f-8300-1612b8e86c87}, !- Handle
+  {8ebc16d6-03af-44b6-aff5-491c55fb5e7f}; !- Building Unit Name
+
+OS:Surface,
+  {d1987cd3-8552-4787-865d-9b8fadf3611b}, !- Handle
   Surface 7,                              !- Name
   Floor,                                  !- Surface Type
   ,                                       !- Construction Name
-  {967edcab-446b-4755-83d5-3ce226e5bf8e}, !- Space Name
+  {5384256f-acb4-4dfa-986a-b1a13801f4c0}, !- Space Name
   Surface,                                !- Outside Boundary Condition
-  {60af4bc6-f9af-4bf2-952e-4cd9712aa588}, !- Outside Boundary Condition Object
-=======
-  {72bdeb48-a883-4b81-b027-4a07bedd2ef8}, !- Thermal Zone Name
-  ,                                       !- Part of Total Floor Area
-  ,                                       !- Design Specification Outdoor Air Object Name
-  {7b9ab930-3e03-49d6-8556-2d4edea71897}; !- Building Unit Name
-
-OS:Surface,
-  {575b2d21-a618-48e0-a92f-ee7825ccdfea}, !- Handle
-  Surface 7,                              !- Name
-  Floor,                                  !- Surface Type
-  ,                                       !- Construction Name
-  {53c8c069-ca88-44a9-9de5-c0e9f651d812}, !- Space Name
-  Surface,                                !- Outside Boundary Condition
-  {c7470c68-d8a6-450c-825c-b2527bd93326}, !- Outside Boundary Condition Object
->>>>>>> 4ec27a5f
+  {f7b7dc9b-18d8-416e-83e5-b135ee47d1ec}, !- Outside Boundary Condition Object
   NoSun,                                  !- Sun Exposure
   NoWind,                                 !- Wind Exposure
   ,                                       !- View Factor to Ground
@@ -710,19 +494,11 @@
   5.56486118425249, 0, 0;                 !- X,Y,Z Vertex 4 {m}
 
 OS:Surface,
-<<<<<<< HEAD
-  {bb85cef3-7736-4716-aad5-178b00dc5227}, !- Handle
+  {ea9c78e6-bbb3-4dc9-8185-35b19afb9aad}, !- Handle
   Surface 8,                              !- Name
   Wall,                                   !- Surface Type
   ,                                       !- Construction Name
-  {967edcab-446b-4755-83d5-3ce226e5bf8e}, !- Space Name
-=======
-  {5458917c-94fa-4658-910f-a8ba5c0e4c80}, !- Handle
-  Surface 8,                              !- Name
-  Wall,                                   !- Surface Type
-  ,                                       !- Construction Name
-  {53c8c069-ca88-44a9-9de5-c0e9f651d812}, !- Space Name
->>>>>>> 4ec27a5f
+  {5384256f-acb4-4dfa-986a-b1a13801f4c0}, !- Space Name
   Outdoors,                               !- Outside Boundary Condition
   ,                                       !- Outside Boundary Condition Object
   SunExposed,                             !- Sun Exposure
@@ -735,19 +511,11 @@
   0, 0, 2.4384;                           !- X,Y,Z Vertex 4 {m}
 
 OS:Surface,
-<<<<<<< HEAD
-  {8e428225-0627-4d29-b5a2-90239ca1c020}, !- Handle
+  {780c7b26-ecfe-44f4-b478-2efa675aa461}, !- Handle
   Surface 9,                              !- Name
   Wall,                                   !- Surface Type
   ,                                       !- Construction Name
-  {967edcab-446b-4755-83d5-3ce226e5bf8e}, !- Space Name
-=======
-  {68084280-98f6-4a72-912e-3391bf1b851f}, !- Handle
-  Surface 9,                              !- Name
-  Wall,                                   !- Surface Type
-  ,                                       !- Construction Name
-  {53c8c069-ca88-44a9-9de5-c0e9f651d812}, !- Space Name
->>>>>>> 4ec27a5f
+  {5384256f-acb4-4dfa-986a-b1a13801f4c0}, !- Space Name
   Outdoors,                               !- Outside Boundary Condition
   ,                                       !- Outside Boundary Condition Object
   SunExposed,                             !- Sun Exposure
@@ -760,19 +528,11 @@
   0, 11.129722368505, 2.4384;             !- X,Y,Z Vertex 4 {m}
 
 OS:Surface,
-<<<<<<< HEAD
-  {3916eb3d-78f6-498c-be87-034773b640d7}, !- Handle
+  {2c9e59a7-cb9e-43c1-8c89-7013f0df6646}, !- Handle
   Surface 10,                             !- Name
   Wall,                                   !- Surface Type
   ,                                       !- Construction Name
-  {967edcab-446b-4755-83d5-3ce226e5bf8e}, !- Space Name
-=======
-  {a183524a-e286-4fc9-ac79-d533561b4715}, !- Handle
-  Surface 10,                             !- Name
-  Wall,                                   !- Surface Type
-  ,                                       !- Construction Name
-  {53c8c069-ca88-44a9-9de5-c0e9f651d812}, !- Space Name
->>>>>>> 4ec27a5f
+  {5384256f-acb4-4dfa-986a-b1a13801f4c0}, !- Space Name
   Outdoors,                               !- Outside Boundary Condition
   ,                                       !- Outside Boundary Condition Object
   SunExposed,                             !- Sun Exposure
@@ -785,19 +545,11 @@
   5.56486118425249, 11.129722368505, 2.4384; !- X,Y,Z Vertex 4 {m}
 
 OS:Surface,
-<<<<<<< HEAD
-  {083d4492-11a0-44b5-86d3-1db6e2bf8a1a}, !- Handle
+  {d55ebbb0-dee2-418e-a315-a7a777636dfe}, !- Handle
   Surface 11,                             !- Name
   Wall,                                   !- Surface Type
   ,                                       !- Construction Name
-  {967edcab-446b-4755-83d5-3ce226e5bf8e}, !- Space Name
-=======
-  {65baabe2-96e8-46ab-97a9-1fa0f9f21fee}, !- Handle
-  Surface 11,                             !- Name
-  Wall,                                   !- Surface Type
-  ,                                       !- Construction Name
-  {53c8c069-ca88-44a9-9de5-c0e9f651d812}, !- Space Name
->>>>>>> 4ec27a5f
+  {5384256f-acb4-4dfa-986a-b1a13801f4c0}, !- Space Name
   Outdoors,                               !- Outside Boundary Condition
   ,                                       !- Outside Boundary Condition Object
   SunExposed,                             !- Sun Exposure
@@ -810,23 +562,13 @@
   5.56486118425249, 0, 2.4384;            !- X,Y,Z Vertex 4 {m}
 
 OS:Surface,
-<<<<<<< HEAD
-  {63164c35-c309-4bd9-a1a5-e2c814adb879}, !- Handle
+  {9cedf6ae-df89-42e1-94cc-969742bd0dec}, !- Handle
   Surface 12,                             !- Name
   RoofCeiling,                            !- Surface Type
   ,                                       !- Construction Name
-  {967edcab-446b-4755-83d5-3ce226e5bf8e}, !- Space Name
+  {5384256f-acb4-4dfa-986a-b1a13801f4c0}, !- Space Name
   Surface,                                !- Outside Boundary Condition
-  {114668cd-c2d1-41c2-b461-028b58ae4b5c}, !- Outside Boundary Condition Object
-=======
-  {630e6ae7-6020-4845-9e50-7013cb4d3039}, !- Handle
-  Surface 12,                             !- Name
-  RoofCeiling,                            !- Surface Type
-  ,                                       !- Construction Name
-  {53c8c069-ca88-44a9-9de5-c0e9f651d812}, !- Space Name
-  Surface,                                !- Outside Boundary Condition
-  {6d61123c-d78e-4c21-908d-77d64a8f7ff2}, !- Outside Boundary Condition Object
->>>>>>> 4ec27a5f
+  {000a9567-dff9-4727-b633-1632ac57520c}, !- Outside Boundary Condition Object
   NoSun,                                  !- Sun Exposure
   NoWind,                                 !- Wind Exposure
   ,                                       !- View Factor to Ground
@@ -837,23 +579,13 @@
   0, 0, 2.4384;                           !- X,Y,Z Vertex 4 {m}
 
 OS:Surface,
-<<<<<<< HEAD
-  {114668cd-c2d1-41c2-b461-028b58ae4b5c}, !- Handle
+  {000a9567-dff9-4727-b633-1632ac57520c}, !- Handle
   Surface 13,                             !- Name
   Floor,                                  !- Surface Type
   ,                                       !- Construction Name
-  {01027763-f877-4663-a094-4eb35759b776}, !- Space Name
+  {6829a740-2c22-4c24-af3b-18f1d64e57df}, !- Space Name
   Surface,                                !- Outside Boundary Condition
-  {63164c35-c309-4bd9-a1a5-e2c814adb879}, !- Outside Boundary Condition Object
-=======
-  {6d61123c-d78e-4c21-908d-77d64a8f7ff2}, !- Handle
-  Surface 13,                             !- Name
-  Floor,                                  !- Surface Type
-  ,                                       !- Construction Name
-  {97025744-6f8d-4616-96c4-97bea6fceb18}, !- Space Name
-  Surface,                                !- Outside Boundary Condition
-  {630e6ae7-6020-4845-9e50-7013cb4d3039}, !- Outside Boundary Condition Object
->>>>>>> 4ec27a5f
+  {9cedf6ae-df89-42e1-94cc-969742bd0dec}, !- Outside Boundary Condition Object
   NoSun,                                  !- Sun Exposure
   NoWind,                                 !- Wind Exposure
   ,                                       !- View Factor to Ground
@@ -864,19 +596,11 @@
   0, 0, 0;                                !- X,Y,Z Vertex 4 {m}
 
 OS:Surface,
-<<<<<<< HEAD
-  {00fb46e6-fd20-43f5-af54-3734ba067a16}, !- Handle
+  {f43f41dd-3474-4f03-a9d6-49f5c1d17941}, !- Handle
   Surface 14,                             !- Name
   RoofCeiling,                            !- Surface Type
   ,                                       !- Construction Name
-  {01027763-f877-4663-a094-4eb35759b776}, !- Space Name
-=======
-  {103b3067-0c46-4620-ab2e-150694e54142}, !- Handle
-  Surface 14,                             !- Name
-  RoofCeiling,                            !- Surface Type
-  ,                                       !- Construction Name
-  {97025744-6f8d-4616-96c4-97bea6fceb18}, !- Space Name
->>>>>>> 4ec27a5f
+  {6829a740-2c22-4c24-af3b-18f1d64e57df}, !- Space Name
   Outdoors,                               !- Outside Boundary Condition
   ,                                       !- Outside Boundary Condition Object
   SunExposed,                             !- Sun Exposure
@@ -889,19 +613,11 @@
   5.56486118425249, 11.129722368505, 0.304799999999999; !- X,Y,Z Vertex 4 {m}
 
 OS:Surface,
-<<<<<<< HEAD
-  {7f5669e6-986b-4350-98c8-fdba7837d0fe}, !- Handle
+  {a3033635-843d-4c11-a63b-f2524e302e5b}, !- Handle
   Surface 15,                             !- Name
   RoofCeiling,                            !- Surface Type
   ,                                       !- Construction Name
-  {01027763-f877-4663-a094-4eb35759b776}, !- Space Name
-=======
-  {f4bad5f3-ea9a-4f2c-8b88-24eb7cbd413b}, !- Handle
-  Surface 15,                             !- Name
-  RoofCeiling,                            !- Surface Type
-  ,                                       !- Construction Name
-  {97025744-6f8d-4616-96c4-97bea6fceb18}, !- Space Name
->>>>>>> 4ec27a5f
+  {6829a740-2c22-4c24-af3b-18f1d64e57df}, !- Space Name
   Outdoors,                               !- Outside Boundary Condition
   ,                                       !- Outside Boundary Condition Object
   SunExposed,                             !- Sun Exposure
@@ -914,19 +630,11 @@
   0, 0, 0.3048;                           !- X,Y,Z Vertex 4 {m}
 
 OS:Surface,
-<<<<<<< HEAD
-  {0d19a03e-9642-466e-b800-c9641084c4c7}, !- Handle
+  {3c08f5bf-3d15-41fa-a0bc-66589c2d6c71}, !- Handle
   Surface 16,                             !- Name
   Wall,                                   !- Surface Type
   ,                                       !- Construction Name
-  {01027763-f877-4663-a094-4eb35759b776}, !- Space Name
-=======
-  {ed77d23f-0921-4a43-a813-4b6f5ca94812}, !- Handle
-  Surface 16,                             !- Name
-  Wall,                                   !- Surface Type
-  ,                                       !- Construction Name
-  {97025744-6f8d-4616-96c4-97bea6fceb18}, !- Space Name
->>>>>>> 4ec27a5f
+  {6829a740-2c22-4c24-af3b-18f1d64e57df}, !- Space Name
   Outdoors,                               !- Outside Boundary Condition
   ,                                       !- Outside Boundary Condition Object
   SunExposed,                             !- Sun Exposure
@@ -938,19 +646,11 @@
   5.56486118425249, 0, 0;                 !- X,Y,Z Vertex 3 {m}
 
 OS:Surface,
-<<<<<<< HEAD
-  {6cb0553f-2573-41d2-8742-4b5e5adc7a5d}, !- Handle
+  {da757b53-485f-4917-b3d4-18da9f666b90}, !- Handle
   Surface 17,                             !- Name
   Wall,                                   !- Surface Type
   ,                                       !- Construction Name
-  {01027763-f877-4663-a094-4eb35759b776}, !- Space Name
-=======
-  {ab8715b8-4f38-4100-b749-a0ce6601af1c}, !- Handle
-  Surface 17,                             !- Name
-  Wall,                                   !- Surface Type
-  ,                                       !- Construction Name
-  {97025744-6f8d-4616-96c4-97bea6fceb18}, !- Space Name
->>>>>>> 4ec27a5f
+  {6829a740-2c22-4c24-af3b-18f1d64e57df}, !- Space Name
   Outdoors,                               !- Outside Boundary Condition
   ,                                       !- Outside Boundary Condition Object
   SunExposed,                             !- Sun Exposure
@@ -962,15 +662,9 @@
   0, 11.129722368505, 0;                  !- X,Y,Z Vertex 3 {m}
 
 OS:Space,
-<<<<<<< HEAD
-  {01027763-f877-4663-a094-4eb35759b776}, !- Handle
+  {6829a740-2c22-4c24-af3b-18f1d64e57df}, !- Handle
   finished attic space,                   !- Name
-  {f95fc113-ca48-411d-918f-2aee3cc1bea7}, !- Space Type Name
-=======
-  {97025744-6f8d-4616-96c4-97bea6fceb18}, !- Handle
-  finished attic space,                   !- Name
-  {824eb1a8-d13c-4cb0-98e5-e87840ba7550}, !- Space Type Name
->>>>>>> 4ec27a5f
+  {999fb071-cb0e-4da0-b0e9-f8ee1852fdf0}, !- Space Type Name
   ,                                       !- Default Construction Set Name
   ,                                       !- Default Schedule Set Name
   -0,                                     !- Direction of Relative North {deg}
@@ -978,35 +672,20 @@
   0,                                      !- Y Origin {m}
   4.8768,                                 !- Z Origin {m}
   ,                                       !- Building Story Name
-<<<<<<< HEAD
-  {3232cfdf-7ab0-4eee-b8fb-160cfcec107e}, !- Thermal Zone Name
+  {63bb808f-f275-4670-9920-bd5b8088f6de}, !- Thermal Zone Name
   ,                                       !- Part of Total Floor Area
   ,                                       !- Design Specification Outdoor Air Object Name
-  {ac4f1f89-28c5-4f7e-9128-ecc859f06a65}; !- Building Unit Name
+  {8ebc16d6-03af-44b6-aff5-491c55fb5e7f}; !- Building Unit Name
 
 OS:BuildingUnit,
-  {ac4f1f89-28c5-4f7e-9128-ecc859f06a65}, !- Handle
-=======
-  {72bdeb48-a883-4b81-b027-4a07bedd2ef8}, !- Thermal Zone Name
-  ,                                       !- Part of Total Floor Area
-  ,                                       !- Design Specification Outdoor Air Object Name
-  {7b9ab930-3e03-49d6-8556-2d4edea71897}; !- Building Unit Name
-
-OS:BuildingUnit,
-  {7b9ab930-3e03-49d6-8556-2d4edea71897}, !- Handle
->>>>>>> 4ec27a5f
+  {8ebc16d6-03af-44b6-aff5-491c55fb5e7f}, !- Handle
   unit 1,                                 !- Name
   ,                                       !- Rendering Color
   Residential;                            !- Building Unit Type
 
 OS:AdditionalProperties,
-<<<<<<< HEAD
-  {28c4045b-6ace-4f3b-876d-e552b562714a}, !- Handle
-  {ac4f1f89-28c5-4f7e-9128-ecc859f06a65}, !- Object Name
-=======
-  {fa718923-b2fe-4795-8d72-7191e34b63ee}, !- Handle
-  {7b9ab930-3e03-49d6-8556-2d4edea71897}, !- Object Name
->>>>>>> 4ec27a5f
+  {974571e7-2497-4983-a574-4082d2a22495}, !- Handle
+  {8ebc16d6-03af-44b6-aff5-491c55fb5e7f}, !- Object Name
   NumberOfBedrooms,                       !- Feature Name 1
   Integer,                                !- Feature Data Type 1
   3,                                      !- Feature Value 1
@@ -1018,20 +697,12 @@
   2.6400000000000001;                     !- Feature Value 3
 
 OS:External:File,
-<<<<<<< HEAD
-  {c8c22565-95b7-44d0-b31d-6d9ee5cbfbcf}, !- Handle
-=======
-  {cd136b73-d93c-400e-b358-b3923384c750}, !- Handle
->>>>>>> 4ec27a5f
+  {3a291ceb-6ec3-4f42-9470-d43efbb44dc6}, !- Handle
   8760.csv,                               !- Name
   8760.csv;                               !- File Name
 
 OS:Schedule:Day,
-<<<<<<< HEAD
-  {5b7ba46d-abae-4c4a-9e4b-51d9b549d69c}, !- Handle
-=======
-  {105f254a-472a-43b5-95ca-5156cf27f592}, !- Handle
->>>>>>> 4ec27a5f
+  {85190c18-3c9a-44f7-9bf0-10d274e4a1fe}, !- Handle
   Schedule Day 1,                         !- Name
   ,                                       !- Schedule Type Limits Name
   ,                                       !- Interpolate to Timestep
@@ -1040,11 +711,7 @@
   0;                                      !- Value Until Time 1
 
 OS:Schedule:Day,
-<<<<<<< HEAD
-  {eaf5f255-f142-4f96-b1ee-7ce1a22064a8}, !- Handle
-=======
-  {cc10d2d5-5deb-42c8-9431-101b321917c9}, !- Handle
->>>>>>> 4ec27a5f
+  {aa3001d2-1e2a-4bb7-8aa6-1eb412add48a}, !- Handle
   Schedule Day 2,                         !- Name
   ,                                       !- Schedule Type Limits Name
   ,                                       !- Interpolate to Timestep
@@ -1053,17 +720,10 @@
   1;                                      !- Value Until Time 1
 
 OS:Schedule:File,
-<<<<<<< HEAD
-  {c0c80a61-d2d5-46d1-9a9d-2e9a4a381403}, !- Handle
+  {74556a45-5aed-4c0e-8caa-1e7168902f19}, !- Handle
   occupants,                              !- Name
-  {2ce19e27-c179-405a-be56-fad5cbea7b03}, !- Schedule Type Limits Name
-  {c8c22565-95b7-44d0-b31d-6d9ee5cbfbcf}, !- External File Name
-=======
-  {bee52ad2-686a-46d7-a6ed-828890e74107}, !- Handle
-  occupants,                              !- Name
-  {54418099-bcaa-4b59-8047-ab1b684b43f1}, !- Schedule Type Limits Name
-  {cd136b73-d93c-400e-b358-b3923384c750}, !- External File Name
->>>>>>> 4ec27a5f
+  {e6d35d61-ea6d-4fc9-b833-31c23453eed6}, !- Schedule Type Limits Name
+  {3a291ceb-6ec3-4f42-9470-d43efbb44dc6}, !- External File Name
   1,                                      !- Column Number
   1,                                      !- Rows to Skip at Top
   8760,                                   !- Number of Hours of Data
@@ -1071,36 +731,15 @@
   ,                                       !- Interpolate to Timestep
   60;                                     !- Minutes per Item
 
-<<<<<<< HEAD
 OS:Schedule:Constant,
-  {8af59db8-4bb1-462e-b537-3b61cd63efd1}, !- Handle
+  {f4bf82f3-19a0-484c-813f-07f72e8f8d1a}, !- Handle
   res occupants activity schedule,        !- Name
-  {494b105f-d144-46d5-a959-8060e30011e8}, !- Schedule Type Limits Name
+  {73e5d649-a017-44f0-aa06-0a6bfbfc498f}, !- Schedule Type Limits Name
   112.539290946133;                       !- Value
 
 OS:People:Definition,
-  {01af59f0-3f48-4faf-83af-28ac4dba8aa6}, !- Handle
-  res occupants|living space,             !- Name
-=======
-OS:Schedule:Ruleset,
-  {18e682f0-3802-4e00-9a19-c4e896aaf03f}, !- Handle
-  Schedule Ruleset 1,                     !- Name
-  {011ba621-33b9-4d4c-a6aa-a481e9fc7a79}, !- Schedule Type Limits Name
-  {175e9eb0-5205-4521-a038-0cc9dd6dc17a}; !- Default Day Schedule Name
-
-OS:Schedule:Day,
-  {175e9eb0-5205-4521-a038-0cc9dd6dc17a}, !- Handle
-  Schedule Day 3,                         !- Name
-  {011ba621-33b9-4d4c-a6aa-a481e9fc7a79}, !- Schedule Type Limits Name
-  ,                                       !- Interpolate to Timestep
-  24,                                     !- Hour 1
-  0,                                      !- Minute 1
-  112.539290946133;                       !- Value Until Time 1
-
-OS:People:Definition,
-  {440afe8f-a255-4f14-93b9-210dfedd663e}, !- Handle
+  {b11bbb84-df62-44f3-96f6-3e423d9966f4}, !- Handle
   res occupants|finished attic space,     !- Name
->>>>>>> 4ec27a5f
   People,                                 !- Number of People Calculation Method
   0.88,                                   !- Number of People {people}
   ,                                       !- People per Space Floor Area {person/m2}
@@ -1112,21 +751,12 @@
   ZoneAveraged;                           !- Mean Radiant Temperature Calculation Type
 
 OS:People,
-<<<<<<< HEAD
-  {693983c5-ca62-414d-afa5-1864416a74cb}, !- Handle
-  res occupants|living space,             !- Name
-  {01af59f0-3f48-4faf-83af-28ac4dba8aa6}, !- People Definition Name
-  {4ac9731f-19f1-46b4-99ca-fa5ea6a9fea1}, !- Space or SpaceType Name
-  {c0c80a61-d2d5-46d1-9a9d-2e9a4a381403}, !- Number of People Schedule Name
-  {8af59db8-4bb1-462e-b537-3b61cd63efd1}, !- Activity Level Schedule Name
-=======
-  {f095a952-20fd-4543-9359-fffc180b727f}, !- Handle
+  {417cfb8d-32e6-4e96-b2b7-16ec7ae882b3}, !- Handle
   res occupants|finished attic space,     !- Name
-  {440afe8f-a255-4f14-93b9-210dfedd663e}, !- People Definition Name
-  {97025744-6f8d-4616-96c4-97bea6fceb18}, !- Space or SpaceType Name
-  {bee52ad2-686a-46d7-a6ed-828890e74107}, !- Number of People Schedule Name
-  {18e682f0-3802-4e00-9a19-c4e896aaf03f}, !- Activity Level Schedule Name
->>>>>>> 4ec27a5f
+  {b11bbb84-df62-44f3-96f6-3e423d9966f4}, !- People Definition Name
+  {6829a740-2c22-4c24-af3b-18f1d64e57df}, !- Space or SpaceType Name
+  {74556a45-5aed-4c0e-8caa-1e7168902f19}, !- Number of People Schedule Name
+  {f4bf82f3-19a0-484c-813f-07f72e8f8d1a}, !- Activity Level Schedule Name
   ,                                       !- Surface Name/Angle Factor List Name
   ,                                       !- Work Efficiency Schedule Name
   ,                                       !- Clothing Insulation Schedule Name
@@ -1134,11 +764,7 @@
   1;                                      !- Multiplier
 
 OS:ScheduleTypeLimits,
-<<<<<<< HEAD
-  {494b105f-d144-46d5-a959-8060e30011e8}, !- Handle
-=======
-  {011ba621-33b9-4d4c-a6aa-a481e9fc7a79}, !- Handle
->>>>>>> 4ec27a5f
+  {73e5d649-a017-44f0-aa06-0a6bfbfc498f}, !- Handle
   ActivityLevel,                          !- Name
   0,                                      !- Lower Limit Value
   ,                                       !- Upper Limit Value
@@ -1146,22 +772,40 @@
   ActivityLevel;                          !- Unit Type
 
 OS:ScheduleTypeLimits,
-<<<<<<< HEAD
-  {2ce19e27-c179-405a-be56-fad5cbea7b03}, !- Handle
-=======
-  {54418099-bcaa-4b59-8047-ab1b684b43f1}, !- Handle
->>>>>>> 4ec27a5f
+  {e6d35d61-ea6d-4fc9-b833-31c23453eed6}, !- Handle
   Fractional,                             !- Name
   0,                                      !- Lower Limit Value
   1,                                      !- Upper Limit Value
   Continuous;                             !- Numeric Type
 
 OS:People:Definition,
-<<<<<<< HEAD
-  {982029a8-d9ac-44c2-82c3-d47e3d6ca988}, !- Handle
-=======
-  {e98ee9f1-db6e-4560-9695-747b49f8f947}, !- Handle
->>>>>>> 4ec27a5f
+  {1fbf297a-4967-45ac-9ccc-1ee7030e0665}, !- Handle
+  res occupants|living space,             !- Name
+  People,                                 !- Number of People Calculation Method
+  0.88,                                   !- Number of People {people}
+  ,                                       !- People per Space Floor Area {person/m2}
+  ,                                       !- Space Floor Area per Person {m2/person}
+  0.319734,                               !- Fraction Radiant
+  0.573,                                  !- Sensible Heat Fraction
+  0,                                      !- Carbon Dioxide Generation Rate {m3/s-W}
+  No,                                     !- Enable ASHRAE 55 Comfort Warnings
+  ZoneAveraged;                           !- Mean Radiant Temperature Calculation Type
+
+OS:People,
+  {fa10a2a4-c6d5-498d-8633-652bedcc4c96}, !- Handle
+  res occupants|living space,             !- Name
+  {1fbf297a-4967-45ac-9ccc-1ee7030e0665}, !- People Definition Name
+  {42140904-6ba6-42a2-8c6d-6738b69b361f}, !- Space or SpaceType Name
+  {74556a45-5aed-4c0e-8caa-1e7168902f19}, !- Number of People Schedule Name
+  {f4bf82f3-19a0-484c-813f-07f72e8f8d1a}, !- Activity Level Schedule Name
+  ,                                       !- Surface Name/Angle Factor List Name
+  ,                                       !- Work Efficiency Schedule Name
+  ,                                       !- Clothing Insulation Schedule Name
+  ,                                       !- Air Velocity Schedule Name
+  1;                                      !- Multiplier
+
+OS:People:Definition,
+  {d77782b4-6c46-484c-948f-f31f58bd506e}, !- Handle
   res occupants|living space|story 2,     !- Name
   People,                                 !- Number of People Calculation Method
   0.88,                                   !- Number of People {people}
@@ -1174,87 +818,28 @@
   ZoneAveraged;                           !- Mean Radiant Temperature Calculation Type
 
 OS:People,
-<<<<<<< HEAD
-  {5c8bcb5b-6ad3-4767-bb0e-2a7bd487d24b}, !- Handle
+  {29fd4c9f-68b2-4892-8a0d-96a67a437aac}, !- Handle
   res occupants|living space|story 2,     !- Name
-  {982029a8-d9ac-44c2-82c3-d47e3d6ca988}, !- People Definition Name
-  {967edcab-446b-4755-83d5-3ce226e5bf8e}, !- Space or SpaceType Name
-  {c0c80a61-d2d5-46d1-9a9d-2e9a4a381403}, !- Number of People Schedule Name
-  {8af59db8-4bb1-462e-b537-3b61cd63efd1}, !- Activity Level Schedule Name
-=======
-  {3c9d388f-7a95-457b-ae90-3570bd134019}, !- Handle
-  res occupants|living space|story 2,     !- Name
-  {e98ee9f1-db6e-4560-9695-747b49f8f947}, !- People Definition Name
-  {53c8c069-ca88-44a9-9de5-c0e9f651d812}, !- Space or SpaceType Name
-  {bee52ad2-686a-46d7-a6ed-828890e74107}, !- Number of People Schedule Name
-  {18e682f0-3802-4e00-9a19-c4e896aaf03f}, !- Activity Level Schedule Name
->>>>>>> 4ec27a5f
+  {d77782b4-6c46-484c-948f-f31f58bd506e}, !- People Definition Name
+  {5384256f-acb4-4dfa-986a-b1a13801f4c0}, !- Space or SpaceType Name
+  {74556a45-5aed-4c0e-8caa-1e7168902f19}, !- Number of People Schedule Name
+  {f4bf82f3-19a0-484c-813f-07f72e8f8d1a}, !- Activity Level Schedule Name
   ,                                       !- Surface Name/Angle Factor List Name
   ,                                       !- Work Efficiency Schedule Name
   ,                                       !- Clothing Insulation Schedule Name
   ,                                       !- Air Velocity Schedule Name
   1;                                      !- Multiplier
 
-OS:People:Definition,
-<<<<<<< HEAD
-  {05a0cfca-768a-4f61-8ef1-10bd1e047807}, !- Handle
-  res occupants|finished attic space,     !- Name
-=======
-  {7bf03ddd-af62-49e5-ab3f-5f07bbad6cef}, !- Handle
-  res occupants|living space,             !- Name
->>>>>>> 4ec27a5f
-  People,                                 !- Number of People Calculation Method
-  0.88,                                   !- Number of People {people}
-  ,                                       !- People per Space Floor Area {person/m2}
-  ,                                       !- Space Floor Area per Person {m2/person}
-  0.319734,                               !- Fraction Radiant
-  0.573,                                  !- Sensible Heat Fraction
-  0,                                      !- Carbon Dioxide Generation Rate {m3/s-W}
-  No,                                     !- Enable ASHRAE 55 Comfort Warnings
-  ZoneAveraged;                           !- Mean Radiant Temperature Calculation Type
-
-OS:People,
-<<<<<<< HEAD
-  {223d592f-9ae4-477b-a700-b94a166d0a86}, !- Handle
-  res occupants|finished attic space,     !- Name
-  {05a0cfca-768a-4f61-8ef1-10bd1e047807}, !- People Definition Name
-  {01027763-f877-4663-a094-4eb35759b776}, !- Space or SpaceType Name
-  {c0c80a61-d2d5-46d1-9a9d-2e9a4a381403}, !- Number of People Schedule Name
-  {8af59db8-4bb1-462e-b537-3b61cd63efd1}, !- Activity Level Schedule Name
-=======
-  {6a5e1128-ab51-43fc-8d3b-03c4b5357173}, !- Handle
-  res occupants|living space,             !- Name
-  {7bf03ddd-af62-49e5-ab3f-5f07bbad6cef}, !- People Definition Name
-  {f98a3f32-99d4-4be2-ac5e-7b886b7abc47}, !- Space or SpaceType Name
-  {bee52ad2-686a-46d7-a6ed-828890e74107}, !- Number of People Schedule Name
-  {18e682f0-3802-4e00-9a19-c4e896aaf03f}, !- Activity Level Schedule Name
->>>>>>> 4ec27a5f
-  ,                                       !- Surface Name/Angle Factor List Name
-  ,                                       !- Work Efficiency Schedule Name
-  ,                                       !- Clothing Insulation Schedule Name
-  ,                                       !- Air Velocity Schedule Name
-  1;                                      !- Multiplier
-
 OS:ShadingSurfaceGroup,
-<<<<<<< HEAD
-  {a49c9b7f-a38e-42bb-8544-13403eb47536}, !- Handle
-=======
-  {bacf8150-9fb9-48f2-a6d9-67c803c5d9d1}, !- Handle
->>>>>>> 4ec27a5f
+  {48e8f06a-749f-4817-8cc6-00d4cf9c3823}, !- Handle
   res eaves,                              !- Name
   Building;                               !- Shading Surface Type
 
 OS:ShadingSurface,
-<<<<<<< HEAD
-  {b12804f8-a5b9-47fd-9dc0-8e9a621b585e}, !- Handle
-  Surface 15 - res eaves,                 !- Name
-  ,                                       !- Construction Name
-  {a49c9b7f-a38e-42bb-8544-13403eb47536}, !- Shading Surface Group Name
-=======
-  {4d1827be-abcb-4332-89da-83327a4a67cb}, !- Handle
+  {1026ea76-78f6-4f03-a8c4-2afeae7fd9f3}, !- Handle
   Surface 14 - res eaves,                 !- Name
   ,                                       !- Construction Name
-  {bacf8150-9fb9-48f2-a6d9-67c803c5d9d1}, !- Shading Surface Group Name
+  {48e8f06a-749f-4817-8cc6-00d4cf9c3823}, !- Shading Surface Group Name
   ,                                       !- Transmittance Schedule Name
   ,                                       !- Number of Vertices
   5.56486118425249, 11.739322368505, 5.1816, !- X,Y,Z Vertex 1 {m}
@@ -1263,10 +848,10 @@
   5.56486118425249, 11.129722368505, 5.1816; !- X,Y,Z Vertex 4 {m}
 
 OS:ShadingSurface,
-  {deb577d6-a188-4a9e-a7f8-7a2c63811b4b}, !- Handle
+  {94f65903-f05f-4b29-aa0e-207178c56693}, !- Handle
   Surface 14 - res eaves 1,               !- Name
   ,                                       !- Construction Name
-  {bacf8150-9fb9-48f2-a6d9-67c803c5d9d1}, !- Shading Surface Group Name
+  {48e8f06a-749f-4817-8cc6-00d4cf9c3823}, !- Shading Surface Group Name
   ,                                       !- Transmittance Schedule Name
   ,                                       !- Number of Vertices
   2.78243059212624, -0.6096, 6.57281529606312, !- X,Y,Z Vertex 1 {m}
@@ -1275,10 +860,10 @@
   2.78243059212624, 0, 6.57281529606312;  !- X,Y,Z Vertex 4 {m}
 
 OS:ShadingSurface,
-  {61de82ff-de5b-4cf0-aa91-0dcd9c09ba5b}, !- Handle
+  {32048170-64e8-4552-bfe4-6c5dd8e329fe}, !- Handle
   Surface 14 - res eaves 2,               !- Name
   ,                                       !- Construction Name
-  {bacf8150-9fb9-48f2-a6d9-67c803c5d9d1}, !- Shading Surface Group Name
+  {48e8f06a-749f-4817-8cc6-00d4cf9c3823}, !- Shading Surface Group Name
   ,                                       !- Transmittance Schedule Name
   ,                                       !- Number of Vertices
   6.17446118425249, 0, 4.8768,            !- X,Y,Z Vertex 1 {m}
@@ -1287,11 +872,10 @@
   5.56486118425249, 0, 5.1816;            !- X,Y,Z Vertex 4 {m}
 
 OS:ShadingSurface,
-  {1c398d2d-c2a1-41bb-8f66-156ef2cdfb63}, !- Handle
+  {04e4b186-42a5-40db-b33c-68c935a450b8}, !- Handle
   Surface 15 - res eaves,                 !- Name
   ,                                       !- Construction Name
-  {bacf8150-9fb9-48f2-a6d9-67c803c5d9d1}, !- Shading Surface Group Name
->>>>>>> 4ec27a5f
+  {48e8f06a-749f-4817-8cc6-00d4cf9c3823}, !- Shading Surface Group Name
   ,                                       !- Transmittance Schedule Name
   ,                                       !- Number of Vertices
   0, -0.6096, 5.1816,                     !- X,Y,Z Vertex 1 {m}
@@ -1300,17 +884,10 @@
   0, 0, 5.1816;                           !- X,Y,Z Vertex 4 {m}
 
 OS:ShadingSurface,
-<<<<<<< HEAD
-  {d2230998-4efe-4953-9d06-38658a4e51ed}, !- Handle
+  {bfa506a5-724c-4b2d-83c3-62900445dad9}, !- Handle
   Surface 15 - res eaves 1,               !- Name
   ,                                       !- Construction Name
-  {a49c9b7f-a38e-42bb-8544-13403eb47536}, !- Shading Surface Group Name
-=======
-  {7b0dd295-b887-4034-b6ba-688527f7aa6a}, !- Handle
-  Surface 15 - res eaves 1,               !- Name
-  ,                                       !- Construction Name
-  {bacf8150-9fb9-48f2-a6d9-67c803c5d9d1}, !- Shading Surface Group Name
->>>>>>> 4ec27a5f
+  {48e8f06a-749f-4817-8cc6-00d4cf9c3823}, !- Shading Surface Group Name
   ,                                       !- Transmittance Schedule Name
   ,                                       !- Number of Vertices
   2.78243059212624, 11.739322368505, 6.57281529606312, !- X,Y,Z Vertex 1 {m}
@@ -1319,56 +896,13 @@
   2.78243059212624, 11.129722368505, 6.57281529606312; !- X,Y,Z Vertex 4 {m}
 
 OS:ShadingSurface,
-<<<<<<< HEAD
-  {475dc79e-765b-471c-b3a5-162bbff90cd5}, !- Handle
+  {6cf473e9-a1ed-4cb9-9d55-c7d696cbbd53}, !- Handle
   Surface 15 - res eaves 2,               !- Name
   ,                                       !- Construction Name
-  {a49c9b7f-a38e-42bb-8544-13403eb47536}, !- Shading Surface Group Name
-=======
-  {ad79816b-9202-4686-8ecf-7e791dee55b3}, !- Handle
-  Surface 15 - res eaves 2,               !- Name
-  ,                                       !- Construction Name
-  {bacf8150-9fb9-48f2-a6d9-67c803c5d9d1}, !- Shading Surface Group Name
->>>>>>> 4ec27a5f
+  {48e8f06a-749f-4817-8cc6-00d4cf9c3823}, !- Shading Surface Group Name
   ,                                       !- Transmittance Schedule Name
   ,                                       !- Number of Vertices
   -0.6096, 11.129722368505, 4.8768,       !- X,Y,Z Vertex 1 {m}
   -0.6096, 0, 4.8768,                     !- X,Y,Z Vertex 2 {m}
   0, 0, 5.1816,                           !- X,Y,Z Vertex 3 {m}
   0, 11.129722368505, 5.1816;             !- X,Y,Z Vertex 4 {m}
-
-OS:ShadingSurface,
-  {6779611a-3797-471c-86a6-1956b1e08cb9}, !- Handle
-  Surface 14 - res eaves,                 !- Name
-  ,                                       !- Construction Name
-  {a49c9b7f-a38e-42bb-8544-13403eb47536}, !- Shading Surface Group Name
-  ,                                       !- Transmittance Schedule Name
-  ,                                       !- Number of Vertices
-  5.56486118425249, 11.739322368505, 5.1816, !- X,Y,Z Vertex 1 {m}
-  2.78243059212624, 11.739322368505, 6.57281529606312, !- X,Y,Z Vertex 2 {m}
-  2.78243059212624, 11.129722368505, 6.57281529606312, !- X,Y,Z Vertex 3 {m}
-  5.56486118425249, 11.129722368505, 5.1816; !- X,Y,Z Vertex 4 {m}
-
-OS:ShadingSurface,
-  {d8dd7f45-8bca-4295-a4ab-2f7639cd13fd}, !- Handle
-  Surface 14 - res eaves 1,               !- Name
-  ,                                       !- Construction Name
-  {a49c9b7f-a38e-42bb-8544-13403eb47536}, !- Shading Surface Group Name
-  ,                                       !- Transmittance Schedule Name
-  ,                                       !- Number of Vertices
-  2.78243059212624, -0.6096, 6.57281529606312, !- X,Y,Z Vertex 1 {m}
-  5.56486118425249, -0.6096, 5.1816,      !- X,Y,Z Vertex 2 {m}
-  5.56486118425249, 0, 5.1816,            !- X,Y,Z Vertex 3 {m}
-  2.78243059212624, 0, 6.57281529606312;  !- X,Y,Z Vertex 4 {m}
-
-OS:ShadingSurface,
-  {a1877db3-41bb-47b6-b2fb-00d76e5e37f2}, !- Handle
-  Surface 14 - res eaves 2,               !- Name
-  ,                                       !- Construction Name
-  {a49c9b7f-a38e-42bb-8544-13403eb47536}, !- Shading Surface Group Name
-  ,                                       !- Transmittance Schedule Name
-  ,                                       !- Number of Vertices
-  6.17446118425249, 0, 4.8768,            !- X,Y,Z Vertex 1 {m}
-  6.17446118425249, 11.129722368505, 4.8768, !- X,Y,Z Vertex 2 {m}
-  5.56486118425249, 11.129722368505, 5.1816, !- X,Y,Z Vertex 3 {m}
-  5.56486118425249, 0, 5.1816;            !- X,Y,Z Vertex 4 {m}
