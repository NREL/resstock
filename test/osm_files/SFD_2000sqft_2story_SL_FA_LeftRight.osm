--- conflicted
+++ resolved
@@ -1,73 +1,41 @@
 !- NOTE: Auto-generated from /test/osw_files/SFD_2000sqft_2story_SL_FA_LeftRight.osw
 
 OS:Version,
-<<<<<<< HEAD
-  {75de63a2-cc82-4441-b723-7390e617b409}, !- Handle
+  {609c6a9a-d2b9-4632-86de-1e8fa08bbd65}, !- Handle
   2.9.0;                                  !- Version Identifier
 
 OS:SimulationControl,
-  {1741b3af-6362-4078-9161-26e1b802d4f6}, !- Handle
-=======
-  {fc0583b9-0675-4d74-b757-482c00d7ee6f}, !- Handle
-  2.9.0;                                  !- Version Identifier
-
-OS:SimulationControl,
-  {85224779-afed-4c5f-89ec-4cbda3e32292}, !- Handle
->>>>>>> 64865042
+  {4d28bd41-d15b-4d3a-9926-2f107fcced31}, !- Handle
   ,                                       !- Do Zone Sizing Calculation
   ,                                       !- Do System Sizing Calculation
   ,                                       !- Do Plant Sizing Calculation
   No;                                     !- Run Simulation for Sizing Periods
 
 OS:Timestep,
-<<<<<<< HEAD
-  {3baab63f-2e81-4d04-ac0c-6d16997c72a4}, !- Handle
+  {3f997005-4a84-4762-a7d4-1368d145daf6}, !- Handle
   6;                                      !- Number of Timesteps per Hour
 
 OS:ShadowCalculation,
-  {00be09e0-ea39-4335-adcb-65ccb8d47a1e}, !- Handle
-=======
-  {c1e55380-4eb0-454c-9eac-f7b3d3251952}, !- Handle
-  6;                                      !- Number of Timesteps per Hour
-
-OS:ShadowCalculation,
-  {f91ab624-4333-4ce1-9fa1-b3cd8c9950ca}, !- Handle
->>>>>>> 64865042
+  {1c4d97a9-e703-4aac-b131-a5c410317d8e}, !- Handle
   20,                                     !- Calculation Frequency
   200;                                    !- Maximum Figures in Shadow Overlap Calculations
 
 OS:SurfaceConvectionAlgorithm:Outside,
-<<<<<<< HEAD
-  {fa59e666-0706-4341-8ce7-c0af524bd306}, !- Handle
+  {0a5851ac-b3e3-4954-b2c0-76dc49ade546}, !- Handle
   DOE-2;                                  !- Algorithm
 
 OS:SurfaceConvectionAlgorithm:Inside,
-  {0215ad9e-a445-41c3-9d27-5f568056aa62}, !- Handle
+  {619432f3-939b-41f6-97e7-b9e176461d6b}, !- Handle
   TARP;                                   !- Algorithm
 
 OS:ZoneCapacitanceMultiplier:ResearchSpecial,
-  {af16f9d0-d390-44c0-838f-151e0091a8d0}, !- Handle
-=======
-  {123806c7-a1e0-461a-869e-bf43f8337888}, !- Handle
-  DOE-2;                                  !- Algorithm
-
-OS:SurfaceConvectionAlgorithm:Inside,
-  {0da9eddc-de49-4a54-b074-c7d699607a59}, !- Handle
-  TARP;                                   !- Algorithm
-
-OS:ZoneCapacitanceMultiplier:ResearchSpecial,
-  {8bdb8c16-7a07-4a97-bc6d-67e4f9f92194}, !- Handle
->>>>>>> 64865042
+  {a6000e4a-6f22-4a1f-8031-62a4a9c566a7}, !- Handle
   ,                                       !- Temperature Capacity Multiplier
   15,                                     !- Humidity Capacity Multiplier
   ;                                       !- Carbon Dioxide Capacity Multiplier
 
 OS:RunPeriod,
-<<<<<<< HEAD
-  {7a518867-e6e4-4a33-9d04-3f08b69e0d44}, !- Handle
-=======
-  {895ce900-1bbe-420f-9681-768660e440bc}, !- Handle
->>>>>>> 64865042
+  {59f41117-8fcb-4952-b9d0-46c9201e9753}, !- Handle
   Run Period 1,                           !- Name
   1,                                      !- Begin Month
   1,                                      !- Begin Day of Month
@@ -81,21 +49,13 @@
   ;                                       !- Number of Times Runperiod to be Repeated
 
 OS:YearDescription,
-<<<<<<< HEAD
-  {75e296fa-7230-4baa-a035-1a7e23515ee1}, !- Handle
-=======
-  {4958576f-574d-4c79-9047-feada19cdd98}, !- Handle
->>>>>>> 64865042
+  {64d75f3f-a298-43b5-a448-295b499a6cc1}, !- Handle
   2007,                                   !- Calendar Year
   ,                                       !- Day of Week for Start Day
   ;                                       !- Is Leap Year
 
 OS:WeatherFile,
-<<<<<<< HEAD
-  {057a0586-4195-4e78-bfca-d87e801e690e}, !- Handle
-=======
-  {e4f60007-ff3d-4720-8fac-0ae23f8b5f54}, !- Handle
->>>>>>> 64865042
+  {a5b6b810-12d4-420f-985b-ef777fea1052}, !- Handle
   Denver Intl Ap,                         !- City
   CO,                                     !- State Province Region
   USA,                                    !- Country
@@ -109,13 +69,8 @@
   E23378AA;                               !- Checksum
 
 OS:AdditionalProperties,
-<<<<<<< HEAD
-  {4cb5139e-1c94-4e33-aee5-7bf302572c25}, !- Handle
-  {057a0586-4195-4e78-bfca-d87e801e690e}, !- Object Name
-=======
-  {7779dadc-6be8-4046-987c-809c6077bb5f}, !- Handle
-  {e4f60007-ff3d-4720-8fac-0ae23f8b5f54}, !- Object Name
->>>>>>> 64865042
+  {06b58817-6cf4-459f-9333-7bf068bcc57a}, !- Handle
+  {a5b6b810-12d4-420f-985b-ef777fea1052}, !- Object Name
   EPWHeaderCity,                          !- Feature Name 1
   String,                                 !- Feature Data Type 1
   Denver Intl Ap,                         !- Feature Value 1
@@ -223,11 +178,7 @@
   84;                                     !- Feature Value 35
 
 OS:Site,
-<<<<<<< HEAD
-  {54a3789e-e31f-493b-9406-b9b0ade8f16b}, !- Handle
-=======
-  {eb87ff0f-be49-48e4-b5a2-612c611db09c}, !- Handle
->>>>>>> 64865042
+  {96b870a2-4458-4ad3-be92-61bf8a26ae85}, !- Handle
   Denver Intl Ap_CO_USA,                  !- Name
   39.83,                                  !- Latitude {deg}
   -104.65,                                !- Longitude {deg}
@@ -236,11 +187,7 @@
   ;                                       !- Terrain
 
 OS:ClimateZones,
-<<<<<<< HEAD
-  {39904843-551e-45b7-bb0c-5bae48d4f4f5}, !- Handle
-=======
-  {4b3db742-2ad9-4818-b3e5-556f073a4101}, !- Handle
->>>>>>> 64865042
+  {ea7260b0-d60c-4daf-acc7-6dfc11b3e104}, !- Handle
   ,                                       !- Active Institution
   ,                                       !- Active Year
   ,                                       !- Climate Zone Institution Name 1
@@ -253,32 +200,19 @@
   Cold;                                   !- Climate Zone Value 2
 
 OS:Site:WaterMainsTemperature,
-<<<<<<< HEAD
-  {61b78bb7-1aaf-4400-b4c4-6112c1f9d53e}, !- Handle
-=======
-  {31e310ca-4914-4661-9078-d6bbb3e1fea0}, !- Handle
->>>>>>> 64865042
+  {19573f77-23e2-4f48-8a76-b3849d63aa17}, !- Handle
   Correlation,                            !- Calculation Method
   ,                                       !- Temperature Schedule Name
   10.8753424657535,                       !- Annual Average Outdoor Air Temperature {C}
   23.1524007936508;                       !- Maximum Difference In Monthly Average Outdoor Air Temperatures {deltaC}
 
 OS:RunPeriodControl:DaylightSavingTime,
-<<<<<<< HEAD
-  {6caf48c9-a730-435d-aa59-2fc09d036298}, !- Handle
-  4/7,                                    !- Start Date
-  10/26;                                  !- End Date
-
-OS:Site:GroundTemperature:Deep,
-  {fec6239d-892b-49cb-9988-3eb54d3007dd}, !- Handle
-=======
-  {e808bae8-783e-41fd-bd1e-7ddf05c0783d}, !- Handle
+  {c101dd6e-0bbb-46d4-9bf3-b7e7cf1d2bfe}, !- Handle
   3/12,                                   !- Start Date
   11/5;                                   !- End Date
 
 OS:Site:GroundTemperature:Deep,
-  {ad04fc01-c2b5-41d9-8425-7857810b7254}, !- Handle
->>>>>>> 64865042
+  {a0d96a5d-947d-4f29-ba0d-8846dc12d978}, !- Handle
   10.8753424657535,                       !- January Deep Ground Temperature {C}
   10.8753424657535,                       !- February Deep Ground Temperature {C}
   10.8753424657535,                       !- March Deep Ground Temperature {C}
@@ -293,11 +227,7 @@
   10.8753424657535;                       !- December Deep Ground Temperature {C}
 
 OS:Building,
-<<<<<<< HEAD
-  {a02dde55-3e59-4c0a-9295-6d3540aec8dd}, !- Handle
-=======
-  {cc23ed30-0d28-43ba-858d-9fda21e5ea16}, !- Handle
->>>>>>> 64865042
+  {af543ca8-47ed-4857-9b62-77e560913904}, !- Handle
   Building 1,                             !- Name
   ,                                       !- Building Sector Type
   0,                                      !- North Axis {deg}
@@ -312,23 +242,14 @@
   1;                                      !- Standards Number of Living Units
 
 OS:AdditionalProperties,
-<<<<<<< HEAD
-  {80d9782b-d4fe-4f71-a8d9-8e75afb31093}, !- Handle
-  {a02dde55-3e59-4c0a-9295-6d3540aec8dd}, !- Object Name
-=======
-  {1a25b5f3-10ec-4e5e-8131-17a2a77f9450}, !- Handle
-  {cc23ed30-0d28-43ba-858d-9fda21e5ea16}, !- Object Name
->>>>>>> 64865042
+  {98d50ad3-cc47-4054-93c0-b0e045e1d23a}, !- Handle
+  {af543ca8-47ed-4857-9b62-77e560913904}, !- Object Name
   Total Units Modeled,                    !- Feature Name 1
   Integer,                                !- Feature Data Type 1
   1;                                      !- Feature Value 1
 
 OS:ThermalZone,
-<<<<<<< HEAD
-  {4e5ba388-9716-40ec-95b7-ea1d74896fa6}, !- Handle
-=======
-  {fe362780-2fe7-47b5-9e16-91e5f31789a6}, !- Handle
->>>>>>> 64865042
+  {7ebb1a39-62cb-4d98-8eb5-5e1f05881fb7}, !- Handle
   living zone,                            !- Name
   ,                                       !- Multiplier
   ,                                       !- Ceiling Height {m}
@@ -337,17 +258,10 @@
   ,                                       !- Zone Inside Convection Algorithm
   ,                                       !- Zone Outside Convection Algorithm
   ,                                       !- Zone Conditioning Equipment List Name
-<<<<<<< HEAD
-  {d6370ac2-3785-44e3-a5d0-fad1d4589204}, !- Zone Air Inlet Port List
-  {ed7a4e79-c0c7-4eeb-b914-1b6866562516}, !- Zone Air Exhaust Port List
-  {6294c2c4-3e08-4eac-af7a-e14506849f38}, !- Zone Air Node Name
-  {65008512-821d-497a-9e54-31fcb7fb5c75}, !- Zone Return Air Port List
-=======
-  {edfac1d5-8277-4734-b3ae-0469a24cc363}, !- Zone Air Inlet Port List
-  {860c3dd8-2bdf-46e8-a096-2ef3b674db14}, !- Zone Air Exhaust Port List
-  {f3021265-6665-4d01-bac9-dd60e51d844e}, !- Zone Air Node Name
-  {65ddc56e-d320-40a1-9a6c-1240de4c06ef}, !- Zone Return Air Port List
->>>>>>> 64865042
+  {77496c65-7185-4b03-bb0a-8ece56beea89}, !- Zone Air Inlet Port List
+  {2f6337d7-c428-459c-8bbc-8b7efc342018}, !- Zone Air Exhaust Port List
+  {ce561bbc-8662-445a-9d67-b8d738fd6d23}, !- Zone Air Node Name
+  {a8c12989-532c-40ce-bb9a-7781c5285f58}, !- Zone Return Air Port List
   ,                                       !- Primary Daylighting Control Name
   ,                                       !- Fraction of Zone Controlled by Primary Daylighting Control
   ,                                       !- Secondary Daylighting Control Name
@@ -358,71 +272,37 @@
   No;                                     !- Use Ideal Air Loads
 
 OS:Node,
-<<<<<<< HEAD
-  {5f05a9a0-7883-4856-b75d-e63e6fbf1d91}, !- Handle
+  {b46f6631-6338-4d04-bb97-6d22b271064c}, !- Handle
   Node 1,                                 !- Name
-  {6294c2c4-3e08-4eac-af7a-e14506849f38}, !- Inlet Port
+  {ce561bbc-8662-445a-9d67-b8d738fd6d23}, !- Inlet Port
   ;                                       !- Outlet Port
 
 OS:Connection,
-  {6294c2c4-3e08-4eac-af7a-e14506849f38}, !- Handle
-  {f06a8267-84b7-4fd4-bd28-f3fdbbbd9329}, !- Name
-  {4e5ba388-9716-40ec-95b7-ea1d74896fa6}, !- Source Object
+  {ce561bbc-8662-445a-9d67-b8d738fd6d23}, !- Handle
+  {24bcc6d8-9294-4ab0-879e-909347fa3ee2}, !- Name
+  {7ebb1a39-62cb-4d98-8eb5-5e1f05881fb7}, !- Source Object
   11,                                     !- Outlet Port
-  {5f05a9a0-7883-4856-b75d-e63e6fbf1d91}, !- Target Object
+  {b46f6631-6338-4d04-bb97-6d22b271064c}, !- Target Object
   2;                                      !- Inlet Port
 
 OS:PortList,
-  {d6370ac2-3785-44e3-a5d0-fad1d4589204}, !- Handle
-  {b94a9e63-19ed-44a4-a614-4ea69e07f884}, !- Name
-  {4e5ba388-9716-40ec-95b7-ea1d74896fa6}; !- HVAC Component
+  {77496c65-7185-4b03-bb0a-8ece56beea89}, !- Handle
+  {aa1d4bdc-8d31-435f-bde7-efdcebd0135f}, !- Name
+  {7ebb1a39-62cb-4d98-8eb5-5e1f05881fb7}; !- HVAC Component
 
 OS:PortList,
-  {ed7a4e79-c0c7-4eeb-b914-1b6866562516}, !- Handle
-  {32873250-8ba7-4795-8546-256ae98cdabd}, !- Name
-  {4e5ba388-9716-40ec-95b7-ea1d74896fa6}; !- HVAC Component
+  {2f6337d7-c428-459c-8bbc-8b7efc342018}, !- Handle
+  {56cf8910-67da-48f8-87e1-9ffaad33ca41}, !- Name
+  {7ebb1a39-62cb-4d98-8eb5-5e1f05881fb7}; !- HVAC Component
 
 OS:PortList,
-  {65008512-821d-497a-9e54-31fcb7fb5c75}, !- Handle
-  {d197f47f-1186-4da9-9efe-ec0b9d5b467d}, !- Name
-  {4e5ba388-9716-40ec-95b7-ea1d74896fa6}; !- HVAC Component
+  {a8c12989-532c-40ce-bb9a-7781c5285f58}, !- Handle
+  {2e6e308b-c8c2-4491-ad4d-4651556eafc6}, !- Name
+  {7ebb1a39-62cb-4d98-8eb5-5e1f05881fb7}; !- HVAC Component
 
 OS:Sizing:Zone,
-  {8fe62a91-6175-4b73-9f22-19a3263c3fe5}, !- Handle
-  {4e5ba388-9716-40ec-95b7-ea1d74896fa6}, !- Zone or ZoneList Name
-=======
-  {2331d834-c9f2-4310-bc44-c96efcd798b3}, !- Handle
-  Node 1,                                 !- Name
-  {f3021265-6665-4d01-bac9-dd60e51d844e}, !- Inlet Port
-  ;                                       !- Outlet Port
-
-OS:Connection,
-  {f3021265-6665-4d01-bac9-dd60e51d844e}, !- Handle
-  {14c3c5c1-9c51-487a-9581-fee0fe951279}, !- Name
-  {fe362780-2fe7-47b5-9e16-91e5f31789a6}, !- Source Object
-  11,                                     !- Outlet Port
-  {2331d834-c9f2-4310-bc44-c96efcd798b3}, !- Target Object
-  2;                                      !- Inlet Port
-
-OS:PortList,
-  {edfac1d5-8277-4734-b3ae-0469a24cc363}, !- Handle
-  {3c4bfdfa-501f-4312-9f28-aa0caef01991}, !- Name
-  {fe362780-2fe7-47b5-9e16-91e5f31789a6}; !- HVAC Component
-
-OS:PortList,
-  {860c3dd8-2bdf-46e8-a096-2ef3b674db14}, !- Handle
-  {57ca3b4e-9d7e-420d-a306-bd3b3ab96220}, !- Name
-  {fe362780-2fe7-47b5-9e16-91e5f31789a6}; !- HVAC Component
-
-OS:PortList,
-  {65ddc56e-d320-40a1-9a6c-1240de4c06ef}, !- Handle
-  {5cddae16-db53-4718-b1e5-545f93619f9a}, !- Name
-  {fe362780-2fe7-47b5-9e16-91e5f31789a6}; !- HVAC Component
-
-OS:Sizing:Zone,
-  {fe51762e-dee9-465e-b6c2-a65f1710fc09}, !- Handle
-  {fe362780-2fe7-47b5-9e16-91e5f31789a6}, !- Zone or ZoneList Name
->>>>>>> 64865042
+  {04608eb8-4eb1-4be3-9c38-09976bd028fe}, !- Handle
+  {7ebb1a39-62cb-4d98-8eb5-5e1f05881fb7}, !- Zone or ZoneList Name
   SupplyAirTemperature,                   !- Zone Cooling Design Supply Air Temperature Input Method
   14,                                     !- Zone Cooling Design Supply Air Temperature {C}
   11.11,                                  !- Zone Cooling Design Supply Air Temperature Difference {deltaC}
@@ -451,25 +331,14 @@
   autosize;                               !- Dedicated Outdoor Air High Setpoint Temperature for Design {C}
 
 OS:ZoneHVAC:EquipmentList,
-<<<<<<< HEAD
-  {d13c97b1-9e00-42e9-ad47-d66b16b0e0ae}, !- Handle
+  {2e496a9c-eed4-4760-ac4b-0c774df8683a}, !- Handle
   Zone HVAC Equipment List 1,             !- Name
-  {4e5ba388-9716-40ec-95b7-ea1d74896fa6}; !- Thermal Zone
+  {7ebb1a39-62cb-4d98-8eb5-5e1f05881fb7}; !- Thermal Zone
 
 OS:Space,
-  {44df54b0-ae92-4406-a30d-6745f3a7e6d0}, !- Handle
+  {f46806ca-cd78-40b7-a9b6-4c55bdca638e}, !- Handle
   living space,                           !- Name
-  {b73ee6d5-38d5-45ec-897f-358d728d4647}, !- Space Type Name
-=======
-  {d74dd66c-befe-4545-a7db-6330d20d4ab8}, !- Handle
-  Zone HVAC Equipment List 1,             !- Name
-  {fe362780-2fe7-47b5-9e16-91e5f31789a6}; !- Thermal Zone
-
-OS:Space,
-  {650c0c31-7d25-4490-b5a3-b779260a57e1}, !- Handle
-  living space,                           !- Name
-  {da47802f-0fbc-4b69-8a21-268691270dc7}, !- Space Type Name
->>>>>>> 64865042
+  {104b795b-8093-43a5-9133-bc8a91e9c40e}, !- Space Type Name
   ,                                       !- Default Construction Set Name
   ,                                       !- Default Schedule Set Name
   -0,                                     !- Direction of Relative North {deg}
@@ -477,31 +346,17 @@
   0,                                      !- Y Origin {m}
   0,                                      !- Z Origin {m}
   ,                                       !- Building Story Name
-<<<<<<< HEAD
-  {4e5ba388-9716-40ec-95b7-ea1d74896fa6}, !- Thermal Zone Name
+  {7ebb1a39-62cb-4d98-8eb5-5e1f05881fb7}, !- Thermal Zone Name
   ,                                       !- Part of Total Floor Area
   ,                                       !- Design Specification Outdoor Air Object Name
-  {015a3782-db8b-4ff7-b570-76f68a49994a}; !- Building Unit Name
-
-OS:Surface,
-  {4ef4e841-e18f-4a44-ada3-c2726b3869c4}, !- Handle
+  {a9823cf5-1ffe-4829-8b4d-e9fd100cc6e4}; !- Building Unit Name
+
+OS:Surface,
+  {71c49677-229e-4d20-aba7-f7ea0d89b30e}, !- Handle
   Surface 1,                              !- Name
   Floor,                                  !- Surface Type
   ,                                       !- Construction Name
-  {44df54b0-ae92-4406-a30d-6745f3a7e6d0}, !- Space Name
-=======
-  {fe362780-2fe7-47b5-9e16-91e5f31789a6}, !- Thermal Zone Name
-  ,                                       !- Part of Total Floor Area
-  ,                                       !- Design Specification Outdoor Air Object Name
-  {57721247-5b57-43e8-ad4b-1434e15ec00d}; !- Building Unit Name
-
-OS:Surface,
-  {2783d608-6677-4e70-ac36-f3143ac239ef}, !- Handle
-  Surface 1,                              !- Name
-  Floor,                                  !- Surface Type
-  ,                                       !- Construction Name
-  {650c0c31-7d25-4490-b5a3-b779260a57e1}, !- Space Name
->>>>>>> 64865042
+  {f46806ca-cd78-40b7-a9b6-4c55bdca638e}, !- Space Name
   Foundation,                             !- Outside Boundary Condition
   ,                                       !- Outside Boundary Condition Object
   NoSun,                                  !- Sun Exposure
@@ -514,19 +369,11 @@
   5.56486118425249, 0, 0;                 !- X,Y,Z Vertex 4 {m}
 
 OS:Surface,
-<<<<<<< HEAD
-  {cdd7f806-cc0a-4478-b1e8-895b9274e330}, !- Handle
+  {ab3fff38-040d-4e24-b7a7-9d61e44b2859}, !- Handle
   Surface 2,                              !- Name
   Wall,                                   !- Surface Type
   ,                                       !- Construction Name
-  {44df54b0-ae92-4406-a30d-6745f3a7e6d0}, !- Space Name
-=======
-  {8fd8fd10-e155-4571-9b98-c1c45bfdc470}, !- Handle
-  Surface 2,                              !- Name
-  Wall,                                   !- Surface Type
-  ,                                       !- Construction Name
-  {650c0c31-7d25-4490-b5a3-b779260a57e1}, !- Space Name
->>>>>>> 64865042
+  {f46806ca-cd78-40b7-a9b6-4c55bdca638e}, !- Space Name
   Outdoors,                               !- Outside Boundary Condition
   ,                                       !- Outside Boundary Condition Object
   SunExposed,                             !- Sun Exposure
@@ -539,19 +386,11 @@
   0, 0, 2.4384;                           !- X,Y,Z Vertex 4 {m}
 
 OS:Surface,
-<<<<<<< HEAD
-  {a2dc17aa-3c5a-4598-b4d7-b4e185cd48a1}, !- Handle
+  {122b8171-a0e4-46a7-a9b9-696ddb2f39fc}, !- Handle
   Surface 3,                              !- Name
   Wall,                                   !- Surface Type
   ,                                       !- Construction Name
-  {44df54b0-ae92-4406-a30d-6745f3a7e6d0}, !- Space Name
-=======
-  {2c9a64a8-6256-414c-9b41-104ca8256c69}, !- Handle
-  Surface 3,                              !- Name
-  Wall,                                   !- Surface Type
-  ,                                       !- Construction Name
-  {650c0c31-7d25-4490-b5a3-b779260a57e1}, !- Space Name
->>>>>>> 64865042
+  {f46806ca-cd78-40b7-a9b6-4c55bdca638e}, !- Space Name
   Outdoors,                               !- Outside Boundary Condition
   ,                                       !- Outside Boundary Condition Object
   SunExposed,                             !- Sun Exposure
@@ -564,19 +403,11 @@
   0, 11.129722368505, 2.4384;             !- X,Y,Z Vertex 4 {m}
 
 OS:Surface,
-<<<<<<< HEAD
-  {40670c11-8d14-4e4a-92e5-16501a038fcb}, !- Handle
+  {17433a39-0f1f-4efe-a2b1-a194d3f16a3a}, !- Handle
   Surface 4,                              !- Name
   Wall,                                   !- Surface Type
   ,                                       !- Construction Name
-  {44df54b0-ae92-4406-a30d-6745f3a7e6d0}, !- Space Name
-=======
-  {dc3448a7-9bc3-48d9-b801-509f144106f7}, !- Handle
-  Surface 4,                              !- Name
-  Wall,                                   !- Surface Type
-  ,                                       !- Construction Name
-  {650c0c31-7d25-4490-b5a3-b779260a57e1}, !- Space Name
->>>>>>> 64865042
+  {f46806ca-cd78-40b7-a9b6-4c55bdca638e}, !- Space Name
   Outdoors,                               !- Outside Boundary Condition
   ,                                       !- Outside Boundary Condition Object
   SunExposed,                             !- Sun Exposure
@@ -589,19 +420,11 @@
   5.56486118425249, 11.129722368505, 2.4384; !- X,Y,Z Vertex 4 {m}
 
 OS:Surface,
-<<<<<<< HEAD
-  {022038bc-ba28-4dae-8371-c20cdcbe7797}, !- Handle
+  {093bf19d-33b2-4186-a169-9f38d58af824}, !- Handle
   Surface 5,                              !- Name
   Wall,                                   !- Surface Type
   ,                                       !- Construction Name
-  {44df54b0-ae92-4406-a30d-6745f3a7e6d0}, !- Space Name
-=======
-  {caeac557-54f4-4cda-bbe5-11228b542793}, !- Handle
-  Surface 5,                              !- Name
-  Wall,                                   !- Surface Type
-  ,                                       !- Construction Name
-  {650c0c31-7d25-4490-b5a3-b779260a57e1}, !- Space Name
->>>>>>> 64865042
+  {f46806ca-cd78-40b7-a9b6-4c55bdca638e}, !- Space Name
   Outdoors,                               !- Outside Boundary Condition
   ,                                       !- Outside Boundary Condition Object
   SunExposed,                             !- Sun Exposure
@@ -614,23 +437,13 @@
   5.56486118425249, 0, 2.4384;            !- X,Y,Z Vertex 4 {m}
 
 OS:Surface,
-<<<<<<< HEAD
-  {0ac981ac-19d3-40d1-a4f5-3ecf8a7bbb3f}, !- Handle
+  {db70b921-7ac2-4578-aacc-f98cc1275d9f}, !- Handle
   Surface 6,                              !- Name
   RoofCeiling,                            !- Surface Type
   ,                                       !- Construction Name
-  {44df54b0-ae92-4406-a30d-6745f3a7e6d0}, !- Space Name
+  {f46806ca-cd78-40b7-a9b6-4c55bdca638e}, !- Space Name
   Surface,                                !- Outside Boundary Condition
-  {68da307c-c5f8-4a41-88d2-75285aec7ffc}, !- Outside Boundary Condition Object
-=======
-  {ca7bc7dd-9983-4d4c-b6cc-944d451f10b7}, !- Handle
-  Surface 6,                              !- Name
-  RoofCeiling,                            !- Surface Type
-  ,                                       !- Construction Name
-  {650c0c31-7d25-4490-b5a3-b779260a57e1}, !- Space Name
-  Surface,                                !- Outside Boundary Condition
-  {3518b19b-9bb8-49d2-84a1-0fc1f3edf5be}, !- Outside Boundary Condition Object
->>>>>>> 64865042
+  {09145a03-cbb3-4a06-b304-61c401c79540}, !- Outside Boundary Condition Object
   NoSun,                                  !- Sun Exposure
   NoWind,                                 !- Wind Exposure
   ,                                       !- View Factor to Ground
@@ -641,11 +454,7 @@
   0, 0, 2.4384;                           !- X,Y,Z Vertex 4 {m}
 
 OS:SpaceType,
-<<<<<<< HEAD
-  {b73ee6d5-38d5-45ec-897f-358d728d4647}, !- Handle
-=======
-  {da47802f-0fbc-4b69-8a21-268691270dc7}, !- Handle
->>>>>>> 64865042
+  {104b795b-8093-43a5-9133-bc8a91e9c40e}, !- Handle
   Space Type 1,                           !- Name
   ,                                       !- Default Construction Set Name
   ,                                       !- Default Schedule Set Name
@@ -656,15 +465,9 @@
   living;                                 !- Standards Space Type
 
 OS:Space,
-<<<<<<< HEAD
-  {dd3135e1-03ad-4612-b1be-3327bc03acc8}, !- Handle
+  {5cd48463-cf7c-4eeb-8277-448718f30f59}, !- Handle
   living space|story 2,                   !- Name
-  {b73ee6d5-38d5-45ec-897f-358d728d4647}, !- Space Type Name
-=======
-  {a683f09f-3cc8-4847-8021-cd96a9c146ed}, !- Handle
-  living space|story 2,                   !- Name
-  {da47802f-0fbc-4b69-8a21-268691270dc7}, !- Space Type Name
->>>>>>> 64865042
+  {104b795b-8093-43a5-9133-bc8a91e9c40e}, !- Space Type Name
   ,                                       !- Default Construction Set Name
   ,                                       !- Default Schedule Set Name
   -0,                                     !- Direction of Relative North {deg}
@@ -672,35 +475,19 @@
   0,                                      !- Y Origin {m}
   2.4384,                                 !- Z Origin {m}
   ,                                       !- Building Story Name
-<<<<<<< HEAD
-  {4e5ba388-9716-40ec-95b7-ea1d74896fa6}, !- Thermal Zone Name
+  {7ebb1a39-62cb-4d98-8eb5-5e1f05881fb7}, !- Thermal Zone Name
   ,                                       !- Part of Total Floor Area
   ,                                       !- Design Specification Outdoor Air Object Name
-  {015a3782-db8b-4ff7-b570-76f68a49994a}; !- Building Unit Name
-
-OS:Surface,
-  {68da307c-c5f8-4a41-88d2-75285aec7ffc}, !- Handle
+  {a9823cf5-1ffe-4829-8b4d-e9fd100cc6e4}; !- Building Unit Name
+
+OS:Surface,
+  {09145a03-cbb3-4a06-b304-61c401c79540}, !- Handle
   Surface 7,                              !- Name
   Floor,                                  !- Surface Type
   ,                                       !- Construction Name
-  {dd3135e1-03ad-4612-b1be-3327bc03acc8}, !- Space Name
+  {5cd48463-cf7c-4eeb-8277-448718f30f59}, !- Space Name
   Surface,                                !- Outside Boundary Condition
-  {0ac981ac-19d3-40d1-a4f5-3ecf8a7bbb3f}, !- Outside Boundary Condition Object
-=======
-  {fe362780-2fe7-47b5-9e16-91e5f31789a6}, !- Thermal Zone Name
-  ,                                       !- Part of Total Floor Area
-  ,                                       !- Design Specification Outdoor Air Object Name
-  {57721247-5b57-43e8-ad4b-1434e15ec00d}; !- Building Unit Name
-
-OS:Surface,
-  {3518b19b-9bb8-49d2-84a1-0fc1f3edf5be}, !- Handle
-  Surface 7,                              !- Name
-  Floor,                                  !- Surface Type
-  ,                                       !- Construction Name
-  {a683f09f-3cc8-4847-8021-cd96a9c146ed}, !- Space Name
-  Surface,                                !- Outside Boundary Condition
-  {ca7bc7dd-9983-4d4c-b6cc-944d451f10b7}, !- Outside Boundary Condition Object
->>>>>>> 64865042
+  {db70b921-7ac2-4578-aacc-f98cc1275d9f}, !- Outside Boundary Condition Object
   NoSun,                                  !- Sun Exposure
   NoWind,                                 !- Wind Exposure
   ,                                       !- View Factor to Ground
@@ -711,19 +498,11 @@
   5.56486118425249, 0, 0;                 !- X,Y,Z Vertex 4 {m}
 
 OS:Surface,
-<<<<<<< HEAD
-  {ccf424a4-15e8-47ea-aa3b-800346826221}, !- Handle
+  {aaeeee7e-a702-4da2-9c03-85abfaf34e29}, !- Handle
   Surface 8,                              !- Name
   Wall,                                   !- Surface Type
   ,                                       !- Construction Name
-  {dd3135e1-03ad-4612-b1be-3327bc03acc8}, !- Space Name
-=======
-  {0f6f0b1d-809d-4587-9e20-8396541cea2c}, !- Handle
-  Surface 8,                              !- Name
-  Wall,                                   !- Surface Type
-  ,                                       !- Construction Name
-  {a683f09f-3cc8-4847-8021-cd96a9c146ed}, !- Space Name
->>>>>>> 64865042
+  {5cd48463-cf7c-4eeb-8277-448718f30f59}, !- Space Name
   Outdoors,                               !- Outside Boundary Condition
   ,                                       !- Outside Boundary Condition Object
   SunExposed,                             !- Sun Exposure
@@ -736,19 +515,11 @@
   0, 0, 2.4384;                           !- X,Y,Z Vertex 4 {m}
 
 OS:Surface,
-<<<<<<< HEAD
-  {55086dee-cca4-46e3-9472-f0868cd1875c}, !- Handle
+  {bd9f0897-4b4f-4c84-81e0-b356b79ede86}, !- Handle
   Surface 9,                              !- Name
   Wall,                                   !- Surface Type
   ,                                       !- Construction Name
-  {dd3135e1-03ad-4612-b1be-3327bc03acc8}, !- Space Name
-=======
-  {6adae41f-a321-4488-abc4-87310c25705b}, !- Handle
-  Surface 9,                              !- Name
-  Wall,                                   !- Surface Type
-  ,                                       !- Construction Name
-  {a683f09f-3cc8-4847-8021-cd96a9c146ed}, !- Space Name
->>>>>>> 64865042
+  {5cd48463-cf7c-4eeb-8277-448718f30f59}, !- Space Name
   Outdoors,                               !- Outside Boundary Condition
   ,                                       !- Outside Boundary Condition Object
   SunExposed,                             !- Sun Exposure
@@ -761,19 +532,11 @@
   0, 11.129722368505, 2.4384;             !- X,Y,Z Vertex 4 {m}
 
 OS:Surface,
-<<<<<<< HEAD
-  {4f2d53ad-984a-488c-9d30-36c1a18167be}, !- Handle
+  {77b3ab4e-a9b6-47e4-b0f6-835048be2461}, !- Handle
   Surface 10,                             !- Name
   Wall,                                   !- Surface Type
   ,                                       !- Construction Name
-  {dd3135e1-03ad-4612-b1be-3327bc03acc8}, !- Space Name
-=======
-  {61656723-421b-4548-966b-d546d7d6441a}, !- Handle
-  Surface 10,                             !- Name
-  Wall,                                   !- Surface Type
-  ,                                       !- Construction Name
-  {a683f09f-3cc8-4847-8021-cd96a9c146ed}, !- Space Name
->>>>>>> 64865042
+  {5cd48463-cf7c-4eeb-8277-448718f30f59}, !- Space Name
   Outdoors,                               !- Outside Boundary Condition
   ,                                       !- Outside Boundary Condition Object
   SunExposed,                             !- Sun Exposure
@@ -786,19 +549,11 @@
   5.56486118425249, 11.129722368505, 2.4384; !- X,Y,Z Vertex 4 {m}
 
 OS:Surface,
-<<<<<<< HEAD
-  {214164ce-7b65-475d-8d84-09653d0ef876}, !- Handle
+  {82a1738c-4825-48db-8c55-eda9ac90d4bd}, !- Handle
   Surface 11,                             !- Name
   Wall,                                   !- Surface Type
   ,                                       !- Construction Name
-  {dd3135e1-03ad-4612-b1be-3327bc03acc8}, !- Space Name
-=======
-  {c73561b9-f941-4356-9789-56bf2dd703cb}, !- Handle
-  Surface 11,                             !- Name
-  Wall,                                   !- Surface Type
-  ,                                       !- Construction Name
-  {a683f09f-3cc8-4847-8021-cd96a9c146ed}, !- Space Name
->>>>>>> 64865042
+  {5cd48463-cf7c-4eeb-8277-448718f30f59}, !- Space Name
   Outdoors,                               !- Outside Boundary Condition
   ,                                       !- Outside Boundary Condition Object
   SunExposed,                             !- Sun Exposure
@@ -811,23 +566,13 @@
   5.56486118425249, 0, 2.4384;            !- X,Y,Z Vertex 4 {m}
 
 OS:Surface,
-<<<<<<< HEAD
-  {7304ea6d-8861-4ee7-824d-c107544a7d27}, !- Handle
+  {a834b4c9-0293-4707-addc-e8a38832f98d}, !- Handle
   Surface 12,                             !- Name
   RoofCeiling,                            !- Surface Type
   ,                                       !- Construction Name
-  {dd3135e1-03ad-4612-b1be-3327bc03acc8}, !- Space Name
+  {5cd48463-cf7c-4eeb-8277-448718f30f59}, !- Space Name
   Surface,                                !- Outside Boundary Condition
-  {cbc01690-f810-4b5d-ad68-743bd530b544}, !- Outside Boundary Condition Object
-=======
-  {1abe4a30-d8fe-4c20-bfa8-48c5f4705c62}, !- Handle
-  Surface 12,                             !- Name
-  RoofCeiling,                            !- Surface Type
-  ,                                       !- Construction Name
-  {a683f09f-3cc8-4847-8021-cd96a9c146ed}, !- Space Name
-  Surface,                                !- Outside Boundary Condition
-  {41894003-1696-4b74-9a67-82cf90334e56}, !- Outside Boundary Condition Object
->>>>>>> 64865042
+  {c7de19e6-1f4c-4084-9591-fd181952f258}, !- Outside Boundary Condition Object
   NoSun,                                  !- Sun Exposure
   NoWind,                                 !- Wind Exposure
   ,                                       !- View Factor to Ground
@@ -838,23 +583,13 @@
   0, 0, 2.4384;                           !- X,Y,Z Vertex 4 {m}
 
 OS:Surface,
-<<<<<<< HEAD
-  {cbc01690-f810-4b5d-ad68-743bd530b544}, !- Handle
+  {c7de19e6-1f4c-4084-9591-fd181952f258}, !- Handle
   Surface 13,                             !- Name
   Floor,                                  !- Surface Type
   ,                                       !- Construction Name
-  {7c947078-e1c9-417b-8cda-9f1988a8295e}, !- Space Name
+  {bc721d88-b75a-4db7-ace2-9e0f1bd50848}, !- Space Name
   Surface,                                !- Outside Boundary Condition
-  {7304ea6d-8861-4ee7-824d-c107544a7d27}, !- Outside Boundary Condition Object
-=======
-  {41894003-1696-4b74-9a67-82cf90334e56}, !- Handle
-  Surface 13,                             !- Name
-  Floor,                                  !- Surface Type
-  ,                                       !- Construction Name
-  {a417195b-ca51-4ad5-b42d-fed743659f6e}, !- Space Name
-  Surface,                                !- Outside Boundary Condition
-  {1abe4a30-d8fe-4c20-bfa8-48c5f4705c62}, !- Outside Boundary Condition Object
->>>>>>> 64865042
+  {a834b4c9-0293-4707-addc-e8a38832f98d}, !- Outside Boundary Condition Object
   NoSun,                                  !- Sun Exposure
   NoWind,                                 !- Wind Exposure
   ,                                       !- View Factor to Ground
@@ -865,19 +600,11 @@
   0, 0, 0;                                !- X,Y,Z Vertex 4 {m}
 
 OS:Surface,
-<<<<<<< HEAD
-  {6f2d60b9-a0d0-4bf9-8b7c-5422352033df}, !- Handle
+  {8cac250f-a069-46bc-bd85-60fdbaa94a10}, !- Handle
   Surface 14,                             !- Name
   RoofCeiling,                            !- Surface Type
   ,                                       !- Construction Name
-  {7c947078-e1c9-417b-8cda-9f1988a8295e}, !- Space Name
-=======
-  {038830ab-d80b-482d-a86f-e23d3a76f065}, !- Handle
-  Surface 14,                             !- Name
-  RoofCeiling,                            !- Surface Type
-  ,                                       !- Construction Name
-  {a417195b-ca51-4ad5-b42d-fed743659f6e}, !- Space Name
->>>>>>> 64865042
+  {bc721d88-b75a-4db7-ace2-9e0f1bd50848}, !- Space Name
   Outdoors,                               !- Outside Boundary Condition
   ,                                       !- Outside Boundary Condition Object
   SunExposed,                             !- Sun Exposure
@@ -890,19 +617,11 @@
   5.56486118425249, 11.129722368505, 0.304799999999999; !- X,Y,Z Vertex 4 {m}
 
 OS:Surface,
-<<<<<<< HEAD
-  {e0fbfa78-2a3e-4f9f-bf57-50362af7fe83}, !- Handle
+  {09fb8d54-05d1-42ee-95c4-c5a1f345d5b0}, !- Handle
   Surface 15,                             !- Name
   RoofCeiling,                            !- Surface Type
   ,                                       !- Construction Name
-  {7c947078-e1c9-417b-8cda-9f1988a8295e}, !- Space Name
-=======
-  {c37400a9-1c18-473c-b684-5841a72364bb}, !- Handle
-  Surface 15,                             !- Name
-  RoofCeiling,                            !- Surface Type
-  ,                                       !- Construction Name
-  {a417195b-ca51-4ad5-b42d-fed743659f6e}, !- Space Name
->>>>>>> 64865042
+  {bc721d88-b75a-4db7-ace2-9e0f1bd50848}, !- Space Name
   Outdoors,                               !- Outside Boundary Condition
   ,                                       !- Outside Boundary Condition Object
   SunExposed,                             !- Sun Exposure
@@ -915,19 +634,11 @@
   0, 0, 0.3048;                           !- X,Y,Z Vertex 4 {m}
 
 OS:Surface,
-<<<<<<< HEAD
-  {732f085d-3b20-418e-ac46-2a9abdc5b9ec}, !- Handle
+  {71947141-88e8-4649-9a44-92bb1c35f519}, !- Handle
   Surface 16,                             !- Name
   Wall,                                   !- Surface Type
   ,                                       !- Construction Name
-  {7c947078-e1c9-417b-8cda-9f1988a8295e}, !- Space Name
-=======
-  {8146f1b9-05ae-4d32-8d24-cdfd5e544160}, !- Handle
-  Surface 16,                             !- Name
-  Wall,                                   !- Surface Type
-  ,                                       !- Construction Name
-  {a417195b-ca51-4ad5-b42d-fed743659f6e}, !- Space Name
->>>>>>> 64865042
+  {bc721d88-b75a-4db7-ace2-9e0f1bd50848}, !- Space Name
   Outdoors,                               !- Outside Boundary Condition
   ,                                       !- Outside Boundary Condition Object
   SunExposed,                             !- Sun Exposure
@@ -939,19 +650,11 @@
   5.56486118425249, 0, 0;                 !- X,Y,Z Vertex 3 {m}
 
 OS:Surface,
-<<<<<<< HEAD
-  {fe56b946-4152-4ca5-82c7-4fda49e6c70b}, !- Handle
+  {8c6d4e2e-82f8-423c-9353-54026bb1d049}, !- Handle
   Surface 17,                             !- Name
   Wall,                                   !- Surface Type
   ,                                       !- Construction Name
-  {7c947078-e1c9-417b-8cda-9f1988a8295e}, !- Space Name
-=======
-  {08222e7a-2535-4a8f-bf8b-d927c0ca3a81}, !- Handle
-  Surface 17,                             !- Name
-  Wall,                                   !- Surface Type
-  ,                                       !- Construction Name
-  {a417195b-ca51-4ad5-b42d-fed743659f6e}, !- Space Name
->>>>>>> 64865042
+  {bc721d88-b75a-4db7-ace2-9e0f1bd50848}, !- Space Name
   Outdoors,                               !- Outside Boundary Condition
   ,                                       !- Outside Boundary Condition Object
   SunExposed,                             !- Sun Exposure
@@ -963,15 +666,9 @@
   0, 11.129722368505, 0;                  !- X,Y,Z Vertex 3 {m}
 
 OS:Space,
-<<<<<<< HEAD
-  {7c947078-e1c9-417b-8cda-9f1988a8295e}, !- Handle
+  {bc721d88-b75a-4db7-ace2-9e0f1bd50848}, !- Handle
   finished attic space,                   !- Name
-  {b73ee6d5-38d5-45ec-897f-358d728d4647}, !- Space Type Name
-=======
-  {a417195b-ca51-4ad5-b42d-fed743659f6e}, !- Handle
-  finished attic space,                   !- Name
-  {da47802f-0fbc-4b69-8a21-268691270dc7}, !- Space Type Name
->>>>>>> 64865042
+  {104b795b-8093-43a5-9133-bc8a91e9c40e}, !- Space Type Name
   ,                                       !- Default Construction Set Name
   ,                                       !- Default Schedule Set Name
   -0,                                     !- Direction of Relative North {deg}
@@ -979,35 +676,20 @@
   0,                                      !- Y Origin {m}
   4.8768,                                 !- Z Origin {m}
   ,                                       !- Building Story Name
-<<<<<<< HEAD
-  {4e5ba388-9716-40ec-95b7-ea1d74896fa6}, !- Thermal Zone Name
+  {7ebb1a39-62cb-4d98-8eb5-5e1f05881fb7}, !- Thermal Zone Name
   ,                                       !- Part of Total Floor Area
   ,                                       !- Design Specification Outdoor Air Object Name
-  {015a3782-db8b-4ff7-b570-76f68a49994a}; !- Building Unit Name
+  {a9823cf5-1ffe-4829-8b4d-e9fd100cc6e4}; !- Building Unit Name
 
 OS:BuildingUnit,
-  {015a3782-db8b-4ff7-b570-76f68a49994a}, !- Handle
-=======
-  {fe362780-2fe7-47b5-9e16-91e5f31789a6}, !- Thermal Zone Name
-  ,                                       !- Part of Total Floor Area
-  ,                                       !- Design Specification Outdoor Air Object Name
-  {57721247-5b57-43e8-ad4b-1434e15ec00d}; !- Building Unit Name
-
-OS:BuildingUnit,
-  {57721247-5b57-43e8-ad4b-1434e15ec00d}, !- Handle
->>>>>>> 64865042
+  {a9823cf5-1ffe-4829-8b4d-e9fd100cc6e4}, !- Handle
   unit 1,                                 !- Name
   ,                                       !- Rendering Color
   Residential;                            !- Building Unit Type
 
 OS:AdditionalProperties,
-<<<<<<< HEAD
-  {9acbc511-0792-4700-947e-1cdc272d1f0f}, !- Handle
-  {015a3782-db8b-4ff7-b570-76f68a49994a}, !- Object Name
-=======
-  {9596c0a0-6637-45bc-b557-e39043cbfc55}, !- Handle
-  {57721247-5b57-43e8-ad4b-1434e15ec00d}, !- Object Name
->>>>>>> 64865042
+  {b6227c6c-29b1-4ec0-87c2-2dfc18e0b32c}, !- Handle
+  {a9823cf5-1ffe-4829-8b4d-e9fd100cc6e4}, !- Object Name
   NumberOfBedrooms,                       !- Feature Name 1
   Integer,                                !- Feature Data Type 1
   3,                                      !- Feature Value 1
@@ -1019,20 +701,12 @@
   2.6400000000000001;                     !- Feature Value 3
 
 OS:External:File,
-<<<<<<< HEAD
-  {c81aed6d-44e0-4456-a291-f763f3b77dfe}, !- Handle
-=======
-  {9b7e2dbf-35fc-4b88-9e59-3af5c37fcd12}, !- Handle
->>>>>>> 64865042
+  {7e92600d-f180-401c-b873-6612117c9a58}, !- Handle
   8760.csv,                               !- Name
   8760.csv;                               !- File Name
 
 OS:Schedule:Day,
-<<<<<<< HEAD
-  {27c83e60-9ad2-46ac-97c0-d2a389482b9c}, !- Handle
-=======
-  {00f36427-681b-45e4-86aa-c40e0e5d7462}, !- Handle
->>>>>>> 64865042
+  {6fc95e6f-e713-4755-8d05-2543ac635aad}, !- Handle
   Schedule Day 1,                         !- Name
   ,                                       !- Schedule Type Limits Name
   ,                                       !- Interpolate to Timestep
@@ -1041,11 +715,7 @@
   0;                                      !- Value Until Time 1
 
 OS:Schedule:Day,
-<<<<<<< HEAD
-  {1aeac99f-5496-41c2-bc25-20ac8e0011f4}, !- Handle
-=======
-  {5928b4be-2a80-478f-815b-ec949eebb1ec}, !- Handle
->>>>>>> 64865042
+  {828d290b-6bbf-4ea6-aeb9-4dd33240a9ae}, !- Handle
   Schedule Day 2,                         !- Name
   ,                                       !- Schedule Type Limits Name
   ,                                       !- Interpolate to Timestep
@@ -1054,17 +724,10 @@
   1;                                      !- Value Until Time 1
 
 OS:Schedule:File,
-<<<<<<< HEAD
-  {72d35ce9-f309-4faf-a690-d09aaa8d82f5}, !- Handle
+  {f32033fa-eb39-464c-bcce-f90f4753be6b}, !- Handle
   occupants,                              !- Name
-  {101d259c-595f-41ae-9682-6ac2ea871a98}, !- Schedule Type Limits Name
-  {c81aed6d-44e0-4456-a291-f763f3b77dfe}, !- External File Name
-=======
-  {42589621-e48f-401e-a81d-4914354b73ac}, !- Handle
-  occupants,                              !- Name
-  {9fceb11b-ad15-4d45-8d6c-37b218edce27}, !- Schedule Type Limits Name
-  {9b7e2dbf-35fc-4b88-9e59-3af5c37fcd12}, !- External File Name
->>>>>>> 64865042
+  {ec94cf9b-5d93-44a1-bef6-9bc9db10e53a}, !- Schedule Type Limits Name
+  {7e92600d-f180-401c-b873-6612117c9a58}, !- External File Name
   1,                                      !- Column Number
   1,                                      !- Rows to Skip at Top
   8760,                                   !- Number of Hours of Data
@@ -1073,38 +736,63 @@
   60;                                     !- Minutes per Item
 
 OS:Schedule:Ruleset,
-<<<<<<< HEAD
-  {866b82d2-2731-4a9d-8729-ba3322ce4e2e}, !- Handle
+  {0e4065e5-9c34-41db-8fd7-64c59938dc4b}, !- Handle
   Schedule Ruleset 1,                     !- Name
-  {4d452af6-c92e-469e-8a64-6b48ebb39e0a}, !- Schedule Type Limits Name
-  {07f46d68-50d8-427b-bb1e-f302d40e312d}; !- Default Day Schedule Name
+  {645b6772-45a0-4ef5-b41f-f90cca6732f4}, !- Schedule Type Limits Name
+  {e015788a-848e-45ec-a529-a1e805e2c92d}; !- Default Day Schedule Name
 
 OS:Schedule:Day,
-  {07f46d68-50d8-427b-bb1e-f302d40e312d}, !- Handle
+  {e015788a-848e-45ec-a529-a1e805e2c92d}, !- Handle
   Schedule Day 3,                         !- Name
-  {4d452af6-c92e-469e-8a64-6b48ebb39e0a}, !- Schedule Type Limits Name
-=======
-  {c200d0ab-907e-45aa-a5d0-02fb134e6e09}, !- Handle
-  Schedule Ruleset 1,                     !- Name
-  {adbfd022-a0c7-4b0d-87ce-0fcce87ec1b8}, !- Schedule Type Limits Name
-  {63d20c24-71bd-4a72-a6f9-3aff315b8ecf}; !- Default Day Schedule Name
-
-OS:Schedule:Day,
-  {63d20c24-71bd-4a72-a6f9-3aff315b8ecf}, !- Handle
-  Schedule Day 3,                         !- Name
-  {adbfd022-a0c7-4b0d-87ce-0fcce87ec1b8}, !- Schedule Type Limits Name
->>>>>>> 64865042
+  {645b6772-45a0-4ef5-b41f-f90cca6732f4}, !- Schedule Type Limits Name
   ,                                       !- Interpolate to Timestep
   24,                                     !- Hour 1
   0,                                      !- Minute 1
   112.539290946133;                       !- Value Until Time 1
 
 OS:People:Definition,
-<<<<<<< HEAD
-  {a0479dab-b25b-4521-9abd-4eb0a888faaa}, !- Handle
-=======
-  {e662991e-dd32-4307-a697-20bfd6014364}, !- Handle
->>>>>>> 64865042
+  {04b26e3f-186b-4ea8-8b89-2763b2d04226}, !- Handle
+  res occupants|finished attic space,     !- Name
+  People,                                 !- Number of People Calculation Method
+  0.88,                                   !- Number of People {people}
+  ,                                       !- People per Space Floor Area {person/m2}
+  ,                                       !- Space Floor Area per Person {m2/person}
+  0.319734,                               !- Fraction Radiant
+  0.573,                                  !- Sensible Heat Fraction
+  0,                                      !- Carbon Dioxide Generation Rate {m3/s-W}
+  No,                                     !- Enable ASHRAE 55 Comfort Warnings
+  ZoneAveraged;                           !- Mean Radiant Temperature Calculation Type
+
+OS:People,
+  {d539489c-a6b2-4f71-926b-19559dccffc3}, !- Handle
+  res occupants|finished attic space,     !- Name
+  {04b26e3f-186b-4ea8-8b89-2763b2d04226}, !- People Definition Name
+  {bc721d88-b75a-4db7-ace2-9e0f1bd50848}, !- Space or SpaceType Name
+  {f32033fa-eb39-464c-bcce-f90f4753be6b}, !- Number of People Schedule Name
+  {0e4065e5-9c34-41db-8fd7-64c59938dc4b}, !- Activity Level Schedule Name
+  ,                                       !- Surface Name/Angle Factor List Name
+  ,                                       !- Work Efficiency Schedule Name
+  ,                                       !- Clothing Insulation Schedule Name
+  ,                                       !- Air Velocity Schedule Name
+  1;                                      !- Multiplier
+
+OS:ScheduleTypeLimits,
+  {645b6772-45a0-4ef5-b41f-f90cca6732f4}, !- Handle
+  ActivityLevel,                          !- Name
+  0,                                      !- Lower Limit Value
+  ,                                       !- Upper Limit Value
+  Continuous,                             !- Numeric Type
+  ActivityLevel;                          !- Unit Type
+
+OS:ScheduleTypeLimits,
+  {ec94cf9b-5d93-44a1-bef6-9bc9db10e53a}, !- Handle
+  Fractional,                             !- Name
+  0,                                      !- Lower Limit Value
+  1,                                      !- Upper Limit Value
+  Continuous;                             !- Numeric Type
+
+OS:People:Definition,
+  {b3f4b91a-05c6-4021-aa6b-0d3fbf6028f6}, !- Handle
   res occupants|living space|story 2,     !- Name
   People,                                 !- Number of People Calculation Method
   0.88,                                   !- Number of People {people}
@@ -1117,56 +805,20 @@
   ZoneAveraged;                           !- Mean Radiant Temperature Calculation Type
 
 OS:People,
-<<<<<<< HEAD
-  {40f6cdb3-4731-4020-99ee-da8620d83a55}, !- Handle
+  {34613dd6-6684-4d2e-b09f-9139b0b03548}, !- Handle
   res occupants|living space|story 2,     !- Name
-  {a0479dab-b25b-4521-9abd-4eb0a888faaa}, !- People Definition Name
-  {dd3135e1-03ad-4612-b1be-3327bc03acc8}, !- Space or SpaceType Name
-  {72d35ce9-f309-4faf-a690-d09aaa8d82f5}, !- Number of People Schedule Name
-  {866b82d2-2731-4a9d-8729-ba3322ce4e2e}, !- Activity Level Schedule Name
-=======
-  {483119e4-8a2e-4c3d-9213-d923338c3309}, !- Handle
-  res occupants|living space|story 2,     !- Name
-  {e662991e-dd32-4307-a697-20bfd6014364}, !- People Definition Name
-  {a683f09f-3cc8-4847-8021-cd96a9c146ed}, !- Space or SpaceType Name
-  {42589621-e48f-401e-a81d-4914354b73ac}, !- Number of People Schedule Name
-  {c200d0ab-907e-45aa-a5d0-02fb134e6e09}, !- Activity Level Schedule Name
->>>>>>> 64865042
+  {b3f4b91a-05c6-4021-aa6b-0d3fbf6028f6}, !- People Definition Name
+  {5cd48463-cf7c-4eeb-8277-448718f30f59}, !- Space or SpaceType Name
+  {f32033fa-eb39-464c-bcce-f90f4753be6b}, !- Number of People Schedule Name
+  {0e4065e5-9c34-41db-8fd7-64c59938dc4b}, !- Activity Level Schedule Name
   ,                                       !- Surface Name/Angle Factor List Name
   ,                                       !- Work Efficiency Schedule Name
   ,                                       !- Clothing Insulation Schedule Name
   ,                                       !- Air Velocity Schedule Name
   1;                                      !- Multiplier
 
-OS:ScheduleTypeLimits,
-<<<<<<< HEAD
-  {4d452af6-c92e-469e-8a64-6b48ebb39e0a}, !- Handle
-=======
-  {adbfd022-a0c7-4b0d-87ce-0fcce87ec1b8}, !- Handle
->>>>>>> 64865042
-  ActivityLevel,                          !- Name
-  0,                                      !- Lower Limit Value
-  ,                                       !- Upper Limit Value
-  Continuous,                             !- Numeric Type
-  ActivityLevel;                          !- Unit Type
-
-OS:ScheduleTypeLimits,
-<<<<<<< HEAD
-  {101d259c-595f-41ae-9682-6ac2ea871a98}, !- Handle
-=======
-  {9fceb11b-ad15-4d45-8d6c-37b218edce27}, !- Handle
->>>>>>> 64865042
-  Fractional,                             !- Name
-  0,                                      !- Lower Limit Value
-  1,                                      !- Upper Limit Value
-  Continuous;                             !- Numeric Type
-
 OS:People:Definition,
-<<<<<<< HEAD
-  {9ea5d5be-f5b6-441a-8018-bb2131bcac33}, !- Handle
-=======
-  {ecce81ef-4437-4258-91c8-781f016fa13f}, !- Handle
->>>>>>> 64865042
+  {875f9136-3e71-4254-a029-1787513cc7a4}, !- Handle
   res occupants|living space,             !- Name
   People,                                 !- Number of People Calculation Method
   0.88,                                   !- Number of People {people}
@@ -1179,86 +831,28 @@
   ZoneAveraged;                           !- Mean Radiant Temperature Calculation Type
 
 OS:People,
-<<<<<<< HEAD
-  {3006fe33-9529-42fa-bb8d-31c939755dd7}, !- Handle
+  {3c72822d-a8e9-46d7-a5f8-9e2b413b1dc5}, !- Handle
   res occupants|living space,             !- Name
-  {9ea5d5be-f5b6-441a-8018-bb2131bcac33}, !- People Definition Name
-  {44df54b0-ae92-4406-a30d-6745f3a7e6d0}, !- Space or SpaceType Name
-  {72d35ce9-f309-4faf-a690-d09aaa8d82f5}, !- Number of People Schedule Name
-  {866b82d2-2731-4a9d-8729-ba3322ce4e2e}, !- Activity Level Schedule Name
-=======
-  {9e292f6b-1173-4fde-b735-96600d939d93}, !- Handle
-  res occupants|living space,             !- Name
-  {ecce81ef-4437-4258-91c8-781f016fa13f}, !- People Definition Name
-  {650c0c31-7d25-4490-b5a3-b779260a57e1}, !- Space or SpaceType Name
-  {42589621-e48f-401e-a81d-4914354b73ac}, !- Number of People Schedule Name
-  {c200d0ab-907e-45aa-a5d0-02fb134e6e09}, !- Activity Level Schedule Name
->>>>>>> 64865042
+  {875f9136-3e71-4254-a029-1787513cc7a4}, !- People Definition Name
+  {f46806ca-cd78-40b7-a9b6-4c55bdca638e}, !- Space or SpaceType Name
+  {f32033fa-eb39-464c-bcce-f90f4753be6b}, !- Number of People Schedule Name
+  {0e4065e5-9c34-41db-8fd7-64c59938dc4b}, !- Activity Level Schedule Name
   ,                                       !- Surface Name/Angle Factor List Name
   ,                                       !- Work Efficiency Schedule Name
   ,                                       !- Clothing Insulation Schedule Name
   ,                                       !- Air Velocity Schedule Name
   1;                                      !- Multiplier
 
-OS:People:Definition,
-<<<<<<< HEAD
-  {d49d7cc0-c26b-4b8c-bdc4-65ba3de78a62}, !- Handle
-=======
-  {73dd7352-9100-4f62-9148-ec16d33addfd}, !- Handle
->>>>>>> 64865042
-  res occupants|finished attic space,     !- Name
-  People,                                 !- Number of People Calculation Method
-  0.88,                                   !- Number of People {people}
-  ,                                       !- People per Space Floor Area {person/m2}
-  ,                                       !- Space Floor Area per Person {m2/person}
-  0.319734,                               !- Fraction Radiant
-  0.573,                                  !- Sensible Heat Fraction
-  0,                                      !- Carbon Dioxide Generation Rate {m3/s-W}
-  No,                                     !- Enable ASHRAE 55 Comfort Warnings
-  ZoneAveraged;                           !- Mean Radiant Temperature Calculation Type
-
-OS:People,
-<<<<<<< HEAD
-  {23e6d33d-ba68-41ec-bb60-0c8e6c4adc17}, !- Handle
-  res occupants|finished attic space,     !- Name
-  {d49d7cc0-c26b-4b8c-bdc4-65ba3de78a62}, !- People Definition Name
-  {7c947078-e1c9-417b-8cda-9f1988a8295e}, !- Space or SpaceType Name
-  {72d35ce9-f309-4faf-a690-d09aaa8d82f5}, !- Number of People Schedule Name
-  {866b82d2-2731-4a9d-8729-ba3322ce4e2e}, !- Activity Level Schedule Name
-=======
-  {6445885c-3919-47ef-9879-b82207c61250}, !- Handle
-  res occupants|finished attic space,     !- Name
-  {73dd7352-9100-4f62-9148-ec16d33addfd}, !- People Definition Name
-  {a417195b-ca51-4ad5-b42d-fed743659f6e}, !- Space or SpaceType Name
-  {42589621-e48f-401e-a81d-4914354b73ac}, !- Number of People Schedule Name
-  {c200d0ab-907e-45aa-a5d0-02fb134e6e09}, !- Activity Level Schedule Name
->>>>>>> 64865042
-  ,                                       !- Surface Name/Angle Factor List Name
-  ,                                       !- Work Efficiency Schedule Name
-  ,                                       !- Clothing Insulation Schedule Name
-  ,                                       !- Air Velocity Schedule Name
-  1;                                      !- Multiplier
-
 OS:ShadingSurfaceGroup,
-<<<<<<< HEAD
-  {5bcecf42-6928-4ee8-9ae5-d00c001c7134}, !- Handle
-=======
-  {5633fbe2-e631-4ac5-a4a8-d2442efaf333}, !- Handle
->>>>>>> 64865042
+  {e2eaa98f-1d7e-46cc-8ac2-81769417f95f}, !- Handle
   res eaves,                              !- Name
   Building;                               !- Shading Surface Type
 
 OS:ShadingSurface,
-<<<<<<< HEAD
-  {945d04c5-6801-4b40-9120-cb60d68de1bc}, !- Handle
-  Surface 15 - res eaves,                 !- Name
-  ,                                       !- Construction Name
-  {5bcecf42-6928-4ee8-9ae5-d00c001c7134}, !- Shading Surface Group Name
-=======
-  {b95805d4-e5b8-41b1-ac69-1d0c866da620}, !- Handle
+  {2dc45730-2646-422a-950d-e99cda0a2800}, !- Handle
   Surface 14 - res eaves,                 !- Name
   ,                                       !- Construction Name
-  {5633fbe2-e631-4ac5-a4a8-d2442efaf333}, !- Shading Surface Group Name
+  {e2eaa98f-1d7e-46cc-8ac2-81769417f95f}, !- Shading Surface Group Name
   ,                                       !- Transmittance Schedule Name
   ,                                       !- Number of Vertices
   5.56486118425249, 11.739322368505, 5.1816, !- X,Y,Z Vertex 1 {m}
@@ -1267,10 +861,10 @@
   5.56486118425249, 11.129722368505, 5.1816; !- X,Y,Z Vertex 4 {m}
 
 OS:ShadingSurface,
-  {07008ea3-c4d5-453f-aab0-d00493d39762}, !- Handle
+  {52607c73-7a16-490c-9d4a-5081fe9283c1}, !- Handle
   Surface 14 - res eaves 1,               !- Name
   ,                                       !- Construction Name
-  {5633fbe2-e631-4ac5-a4a8-d2442efaf333}, !- Shading Surface Group Name
+  {e2eaa98f-1d7e-46cc-8ac2-81769417f95f}, !- Shading Surface Group Name
   ,                                       !- Transmittance Schedule Name
   ,                                       !- Number of Vertices
   2.78243059212624, -0.6096, 6.57281529606312, !- X,Y,Z Vertex 1 {m}
@@ -1279,10 +873,10 @@
   2.78243059212624, 0, 6.57281529606312;  !- X,Y,Z Vertex 4 {m}
 
 OS:ShadingSurface,
-  {29339fdc-6d3f-4817-8ad4-eb5705d238fb}, !- Handle
+  {cd55c01f-b832-4383-a7ec-16e27446a258}, !- Handle
   Surface 14 - res eaves 2,               !- Name
   ,                                       !- Construction Name
-  {5633fbe2-e631-4ac5-a4a8-d2442efaf333}, !- Shading Surface Group Name
+  {e2eaa98f-1d7e-46cc-8ac2-81769417f95f}, !- Shading Surface Group Name
   ,                                       !- Transmittance Schedule Name
   ,                                       !- Number of Vertices
   6.17446118425249, 0, 4.8768,            !- X,Y,Z Vertex 1 {m}
@@ -1291,11 +885,10 @@
   5.56486118425249, 0, 5.1816;            !- X,Y,Z Vertex 4 {m}
 
 OS:ShadingSurface,
-  {f40b5f07-e67b-489d-8f68-198c3c10094b}, !- Handle
+  {528bd6de-b937-48a2-a0d7-6a30e27e3f25}, !- Handle
   Surface 15 - res eaves,                 !- Name
   ,                                       !- Construction Name
-  {5633fbe2-e631-4ac5-a4a8-d2442efaf333}, !- Shading Surface Group Name
->>>>>>> 64865042
+  {e2eaa98f-1d7e-46cc-8ac2-81769417f95f}, !- Shading Surface Group Name
   ,                                       !- Transmittance Schedule Name
   ,                                       !- Number of Vertices
   0, -0.6096, 5.1816,                     !- X,Y,Z Vertex 1 {m}
@@ -1304,17 +897,10 @@
   0, 0, 5.1816;                           !- X,Y,Z Vertex 4 {m}
 
 OS:ShadingSurface,
-<<<<<<< HEAD
-  {5926c1d7-6560-4d7c-8d19-4ce68b8470a6}, !- Handle
+  {cbaddcdb-1260-4d94-b3b7-bfdaab82396a}, !- Handle
   Surface 15 - res eaves 1,               !- Name
   ,                                       !- Construction Name
-  {5bcecf42-6928-4ee8-9ae5-d00c001c7134}, !- Shading Surface Group Name
-=======
-  {190eac02-a104-48b7-ba51-828f529e9343}, !- Handle
-  Surface 15 - res eaves 1,               !- Name
-  ,                                       !- Construction Name
-  {5633fbe2-e631-4ac5-a4a8-d2442efaf333}, !- Shading Surface Group Name
->>>>>>> 64865042
+  {e2eaa98f-1d7e-46cc-8ac2-81769417f95f}, !- Shading Surface Group Name
   ,                                       !- Transmittance Schedule Name
   ,                                       !- Number of Vertices
   2.78243059212624, 11.739322368505, 6.57281529606312, !- X,Y,Z Vertex 1 {m}
@@ -1323,56 +909,13 @@
   2.78243059212624, 11.129722368505, 6.57281529606312; !- X,Y,Z Vertex 4 {m}
 
 OS:ShadingSurface,
-<<<<<<< HEAD
-  {963d757b-9aeb-4afa-b5be-6d0ad7e84036}, !- Handle
+  {b2a41e28-693c-4a59-9b9d-8a1bfae28728}, !- Handle
   Surface 15 - res eaves 2,               !- Name
   ,                                       !- Construction Name
-  {5bcecf42-6928-4ee8-9ae5-d00c001c7134}, !- Shading Surface Group Name
-=======
-  {beb3be02-bdc3-4f49-8561-84dc3ae77198}, !- Handle
-  Surface 15 - res eaves 2,               !- Name
-  ,                                       !- Construction Name
-  {5633fbe2-e631-4ac5-a4a8-d2442efaf333}, !- Shading Surface Group Name
->>>>>>> 64865042
+  {e2eaa98f-1d7e-46cc-8ac2-81769417f95f}, !- Shading Surface Group Name
   ,                                       !- Transmittance Schedule Name
   ,                                       !- Number of Vertices
   -0.6096, 11.129722368505, 4.8768,       !- X,Y,Z Vertex 1 {m}
   -0.6096, 0, 4.8768,                     !- X,Y,Z Vertex 2 {m}
   0, 0, 5.1816,                           !- X,Y,Z Vertex 3 {m}
   0, 11.129722368505, 5.1816;             !- X,Y,Z Vertex 4 {m}
-
-OS:ShadingSurface,
-  {5cac5f77-b5dc-470b-813e-ae954c59c608}, !- Handle
-  Surface 14 - res eaves,                 !- Name
-  ,                                       !- Construction Name
-  {5bcecf42-6928-4ee8-9ae5-d00c001c7134}, !- Shading Surface Group Name
-  ,                                       !- Transmittance Schedule Name
-  ,                                       !- Number of Vertices
-  5.56486118425249, 11.739322368505, 5.1816, !- X,Y,Z Vertex 1 {m}
-  2.78243059212624, 11.739322368505, 6.57281529606312, !- X,Y,Z Vertex 2 {m}
-  2.78243059212624, 11.129722368505, 6.57281529606312, !- X,Y,Z Vertex 3 {m}
-  5.56486118425249, 11.129722368505, 5.1816; !- X,Y,Z Vertex 4 {m}
-
-OS:ShadingSurface,
-  {206a11bc-558c-42ce-ab62-045e6c2401a5}, !- Handle
-  Surface 14 - res eaves 1,               !- Name
-  ,                                       !- Construction Name
-  {5bcecf42-6928-4ee8-9ae5-d00c001c7134}, !- Shading Surface Group Name
-  ,                                       !- Transmittance Schedule Name
-  ,                                       !- Number of Vertices
-  2.78243059212624, -0.6096, 6.57281529606312, !- X,Y,Z Vertex 1 {m}
-  5.56486118425249, -0.6096, 5.1816,      !- X,Y,Z Vertex 2 {m}
-  5.56486118425249, 0, 5.1816,            !- X,Y,Z Vertex 3 {m}
-  2.78243059212624, 0, 6.57281529606312;  !- X,Y,Z Vertex 4 {m}
-
-OS:ShadingSurface,
-  {2787334f-3f56-46cc-a9a0-823320150067}, !- Handle
-  Surface 14 - res eaves 2,               !- Name
-  ,                                       !- Construction Name
-  {5bcecf42-6928-4ee8-9ae5-d00c001c7134}, !- Shading Surface Group Name
-  ,                                       !- Transmittance Schedule Name
-  ,                                       !- Number of Vertices
-  6.17446118425249, 0, 4.8768,            !- X,Y,Z Vertex 1 {m}
-  6.17446118425249, 11.129722368505, 4.8768, !- X,Y,Z Vertex 2 {m}
-  5.56486118425249, 11.129722368505, 5.1816, !- X,Y,Z Vertex 3 {m}
-  5.56486118425249, 0, 5.1816;            !- X,Y,Z Vertex 4 {m}
