!- NOTE: Auto-generated from /test/osw_files/SFD_2000sqft_2story_SL_FA_LeftRight.osw

OS:Version,
<<<<<<< HEAD
  {a3c52251-9df4-4b59-9f6e-f79f4bad4eb4}, !- Handle
  2.8.0;                                  !- Version Identifier

OS:Building,
  {1abb9b31-80fa-457c-bae3-9720886f67bf}, !- Handle
=======
  {557987a7-b5b8-464d-ad4b-3035c9e5699c}, !- Handle
  2.8.0;                                  !- Version Identifier

OS:Building,
  {09ee7be1-7f5b-429d-9c8a-4a0a27348f99}, !- Handle
>>>>>>> 76cfc650
  Building 1,                             !- Name
  ,                                       !- Building Sector Type
  0,                                      !- North Axis {deg}
  ,                                       !- Nominal Floor to Floor Height {m}
  ,                                       !- Space Type Name
  ,                                       !- Default Construction Set Name
  ,                                       !- Default Schedule Set Name
  3,                                      !- Standards Number of Stories
  3,                                      !- Standards Number of Above Ground Stories
  ,                                       !- Standards Template
  singlefamilydetached,                   !- Standards Building Type
  1;                                      !- Standards Number of Living Units

OS:Facility,
<<<<<<< HEAD
  {b77c779f-b78b-4a7a-8014-ee3b66fe540c}; !- Handle

OS:Site,
  {53081d7f-3a07-437e-b9ec-ad16ad85c82c}, !- Handle
=======
  {10019afd-8cd1-4dcc-8f87-7d1ac0570a59}; !- Handle

OS:Site,
  {dc21c217-6164-407b-9dbf-e1f629f8db54}, !- Handle
>>>>>>> 76cfc650
  Site 1,                                 !- Name
  ,                                       !- Latitude {deg}
  ,                                       !- Longitude {deg}
  ,                                       !- Time Zone {hr}
  ,                                       !- Elevation {m}
  ;                                       !- Terrain

OS:SimulationControl,
<<<<<<< HEAD
  {b49095fb-5642-41d5-90f2-71b6871474c5}, !- Handle
=======
  {868fd04a-8fbc-49d5-8e41-376ea151723a}, !- Handle
>>>>>>> 76cfc650
  ,                                       !- Do Zone Sizing Calculation
  ,                                       !- Do System Sizing Calculation
  ,                                       !- Do Plant Sizing Calculation
  No;                                     !- Run Simulation for Sizing Periods

OS:Sizing:Parameters,
<<<<<<< HEAD
  {ea993f80-9064-4fb6-8240-a1d38c3a2fdb}, !- Handle
=======
  {8b6bba27-77a9-44cd-ace3-0cd04c12e5ef}, !- Handle
>>>>>>> 76cfc650
  1.25,                                   !- Heating Sizing Factor
  1.15;                                   !- Cooling Sizing Factor

OS:Timestep,
<<<<<<< HEAD
  {c4d0c071-fefc-421a-8c36-7158e34b1839}, !- Handle
  6;                                      !- Number of Timesteps per Hour

OS:ShadowCalculation,
  {dc47ad4f-41cd-46fc-9219-8d39cfa3444b}, !- Handle
=======
  {e4802490-8ca0-44b4-9bef-45af78bffc80}, !- Handle
  6;                                      !- Number of Timesteps per Hour

OS:ShadowCalculation,
  {e4aa0e6d-81fc-47f2-91fa-0fdba09d2df4}, !- Handle
>>>>>>> 76cfc650
  20,                                     !- Calculation Frequency
  200;                                    !- Maximum Figures in Shadow Overlap Calculations

OS:HeatBalanceAlgorithm,
<<<<<<< HEAD
  {e228be12-4ef1-4de5-8ee1-292e0bc538af}, !- Handle
=======
  {2abbd658-6b25-4527-a69b-d2412cd5201a}, !- Handle
>>>>>>> 76cfc650
  ConductionTransferFunction,             !- Algorithm
  200;                                    !- Surface Temperature Upper Limit {C}

OS:RunPeriod,
<<<<<<< HEAD
  {c00feeb3-9095-4d49-865e-9db4ba3ff2d6}, !- Handle
=======
  {99616e89-cec4-40e4-bd16-c85cd0685eb2}, !- Handle
>>>>>>> 76cfc650
  Run Period 1,                           !- Name
  1,                                      !- Begin Month
  1,                                      !- Begin Day of Month
  12,                                     !- End Month
  31,                                     !- End Day of Month
  ,                                       !- Use Weather File Holidays and Special Days
  ,                                       !- Use Weather File Daylight Saving Period
  ,                                       !- Apply Weekend Holiday Rule
  ,                                       !- Use Weather File Rain Indicators
  ,                                       !- Use Weather File Snow Indicators
  ;                                       !- Number of Times Runperiod to be Repeated

OS:LifeCycleCost:Parameters,
<<<<<<< HEAD
  {f8e3b17f-069e-4b48-aa60-4166154f1527}, !- Handle
=======
  {3cb3c207-b8aa-413a-abbe-201ba5f30146}, !- Handle
>>>>>>> 76cfc650
  ,                                       !- Analysis Type
  ,                                       !- Discounting Convention
  ,                                       !- Inflation Approach
  ,                                       !- Real Discount Rate
  ,                                       !- Nominal Discount Rate
  ,                                       !- Inflation
  ,                                       !- Base Date Month
  ,                                       !- Base Date Year
  ,                                       !- Service Date Month
  ,                                       !- Service Date Year
  ;                                       !- Length of Study Period in Years

OS:SurfaceConvectionAlgorithm:Outside,
<<<<<<< HEAD
  {32b71d0d-42f8-4085-b69c-bfd7b8946611}, !- Handle
  DOE-2;                                  !- Algorithm

OS:SurfaceConvectionAlgorithm:Inside,
  {2b33f772-77bd-4fa8-a78b-d6f4cd1c0936}, !- Handle
  TARP;                                   !- Algorithm

OS:ZoneCapacitanceMultiplier:ResearchSpecial,
  {29f6fe3d-b4c6-441f-9b44-12d3b744221d}, !- Handle
=======
  {4d24d289-f27e-4c97-8af8-5ea8ea399cfd}, !- Handle
  DOE-2;                                  !- Algorithm

OS:SurfaceConvectionAlgorithm:Inside,
  {7aed6648-0c21-4985-b4f2-7875caabd948}, !- Handle
  TARP;                                   !- Algorithm

OS:ZoneCapacitanceMultiplier:ResearchSpecial,
  {5f6ee490-19e6-4a6e-aa75-76934207b32d}, !- Handle
>>>>>>> 76cfc650
  ,                                       !- Temperature Capacity Multiplier
  15,                                     !- Humidity Capacity Multiplier
  ;                                       !- Carbon Dioxide Capacity Multiplier

OS:ThermalZone,
<<<<<<< HEAD
  {c6bec15b-9507-4a6f-8e10-d6ef1f6ea549}, !- Handle
=======
  {268789cb-3b38-4946-83a3-b197d628c98d}, !- Handle
>>>>>>> 76cfc650
  living zone,                            !- Name
  ,                                       !- Multiplier
  ,                                       !- Ceiling Height {m}
  ,                                       !- Volume {m3}
  ,                                       !- Floor Area {m2}
  ,                                       !- Zone Inside Convection Algorithm
  ,                                       !- Zone Outside Convection Algorithm
  ,                                       !- Zone Conditioning Equipment List Name
<<<<<<< HEAD
  {1555f061-eb9f-4480-a269-cc137a818ec9}, !- Zone Air Inlet Port List
  {c4192245-8e1f-4c6c-bd8a-813c7de18a2d}, !- Zone Air Exhaust Port List
  {57db4dab-1c95-44f7-8dcc-6164b4949e96}, !- Zone Air Node Name
  {cd5bd399-85da-4183-a948-6a65ec83a362}, !- Zone Return Air Port List
=======
  {7dbfea0d-2661-409f-867e-d54418cf11ce}, !- Zone Air Inlet Port List
  {db7715e5-5fc3-4926-9aec-9e690fbfc990}, !- Zone Air Exhaust Port List
  {ac4f081b-1d1f-47ce-b96d-623fe6ec709e}, !- Zone Air Node Name
  {597ef058-ae5f-4ce6-a468-aae66c178dac}, !- Zone Return Air Port List
>>>>>>> 76cfc650
  ,                                       !- Primary Daylighting Control Name
  ,                                       !- Fraction of Zone Controlled by Primary Daylighting Control
  ,                                       !- Secondary Daylighting Control Name
  ,                                       !- Fraction of Zone Controlled by Secondary Daylighting Control
  ,                                       !- Illuminance Map Name
  ,                                       !- Group Rendering Name
  ,                                       !- Thermostat Name
  No;                                     !- Use Ideal Air Loads

OS:Node,
<<<<<<< HEAD
  {f02161f2-09d2-4615-a68e-65f4f0a6faae}, !- Handle
  Node 1,                                 !- Name
  {57db4dab-1c95-44f7-8dcc-6164b4949e96}, !- Inlet Port
  ;                                       !- Outlet Port

OS:Connection,
  {57db4dab-1c95-44f7-8dcc-6164b4949e96}, !- Handle
  {521f961f-73b7-4f86-af28-82fbf6e3dd9a}, !- Name
  {c6bec15b-9507-4a6f-8e10-d6ef1f6ea549}, !- Source Object
  11,                                     !- Outlet Port
  {f02161f2-09d2-4615-a68e-65f4f0a6faae}, !- Target Object
  2;                                      !- Inlet Port

OS:PortList,
  {1555f061-eb9f-4480-a269-cc137a818ec9}, !- Handle
  {7726c542-a1ab-482c-ba1b-cb943f54955d}, !- Name
  {c6bec15b-9507-4a6f-8e10-d6ef1f6ea549}; !- HVAC Component

OS:PortList,
  {c4192245-8e1f-4c6c-bd8a-813c7de18a2d}, !- Handle
  {dc4b15d1-e4e8-4262-84d1-409fd35588c9}, !- Name
  {c6bec15b-9507-4a6f-8e10-d6ef1f6ea549}; !- HVAC Component

OS:PortList,
  {cd5bd399-85da-4183-a948-6a65ec83a362}, !- Handle
  {1c17d76f-9d20-40e6-b745-a06071d2ede1}, !- Name
  {c6bec15b-9507-4a6f-8e10-d6ef1f6ea549}; !- HVAC Component

OS:Sizing:Zone,
  {f781732d-dee8-449b-ae04-cad2b0e6ad7c}, !- Handle
  {c6bec15b-9507-4a6f-8e10-d6ef1f6ea549}, !- Zone or ZoneList Name
=======
  {dc11f2a0-213a-4523-9b7e-b885e1e628dc}, !- Handle
  Node 1,                                 !- Name
  {ac4f081b-1d1f-47ce-b96d-623fe6ec709e}, !- Inlet Port
  ;                                       !- Outlet Port

OS:Connection,
  {ac4f081b-1d1f-47ce-b96d-623fe6ec709e}, !- Handle
  {ecadca0f-d02b-4517-8f8c-4d0d08f051b7}, !- Name
  {268789cb-3b38-4946-83a3-b197d628c98d}, !- Source Object
  11,                                     !- Outlet Port
  {dc11f2a0-213a-4523-9b7e-b885e1e628dc}, !- Target Object
  2;                                      !- Inlet Port

OS:PortList,
  {7dbfea0d-2661-409f-867e-d54418cf11ce}, !- Handle
  {df07e855-f0f4-4d6a-9158-1c58e13db783}, !- Name
  {268789cb-3b38-4946-83a3-b197d628c98d}; !- HVAC Component

OS:PortList,
  {db7715e5-5fc3-4926-9aec-9e690fbfc990}, !- Handle
  {a92464bf-8622-4cab-bd81-e8f794331f40}, !- Name
  {268789cb-3b38-4946-83a3-b197d628c98d}; !- HVAC Component

OS:PortList,
  {597ef058-ae5f-4ce6-a468-aae66c178dac}, !- Handle
  {abd96925-b127-43a2-a783-9cdf4dc45165}, !- Name
  {268789cb-3b38-4946-83a3-b197d628c98d}; !- HVAC Component

OS:Sizing:Zone,
  {6caa897b-a314-4327-b344-a843dc47c84d}, !- Handle
  {268789cb-3b38-4946-83a3-b197d628c98d}, !- Zone or ZoneList Name
>>>>>>> 76cfc650
  SupplyAirTemperature,                   !- Zone Cooling Design Supply Air Temperature Input Method
  14,                                     !- Zone Cooling Design Supply Air Temperature {C}
  11.11,                                  !- Zone Cooling Design Supply Air Temperature Difference {deltaC}
  SupplyAirTemperature,                   !- Zone Heating Design Supply Air Temperature Input Method
  40,                                     !- Zone Heating Design Supply Air Temperature {C}
  11.11,                                  !- Zone Heating Design Supply Air Temperature Difference {deltaC}
  0.0085,                                 !- Zone Cooling Design Supply Air Humidity Ratio {kg-H2O/kg-air}
  0.008,                                  !- Zone Heating Design Supply Air Humidity Ratio {kg-H2O/kg-air}
  ,                                       !- Zone Heating Sizing Factor
  ,                                       !- Zone Cooling Sizing Factor
  DesignDay,                              !- Cooling Design Air Flow Method
  ,                                       !- Cooling Design Air Flow Rate {m3/s}
  ,                                       !- Cooling Minimum Air Flow per Zone Floor Area {m3/s-m2}
  ,                                       !- Cooling Minimum Air Flow {m3/s}
  ,                                       !- Cooling Minimum Air Flow Fraction
  DesignDay,                              !- Heating Design Air Flow Method
  ,                                       !- Heating Design Air Flow Rate {m3/s}
  ,                                       !- Heating Maximum Air Flow per Zone Floor Area {m3/s-m2}
  ,                                       !- Heating Maximum Air Flow {m3/s}
  ,                                       !- Heating Maximum Air Flow Fraction
  ,                                       !- Design Zone Air Distribution Effectiveness in Cooling Mode
  ,                                       !- Design Zone Air Distribution Effectiveness in Heating Mode
  No,                                     !- Account for Dedicated Outdoor Air System
  NeutralSupplyAir,                       !- Dedicated Outdoor Air System Control Strategy
  autosize,                               !- Dedicated Outdoor Air Low Setpoint Temperature for Design {C}
  autosize;                               !- Dedicated Outdoor Air High Setpoint Temperature for Design {C}

OS:ZoneHVAC:EquipmentList,
<<<<<<< HEAD
  {019773d8-7f47-409e-a839-326ef34ca645}, !- Handle
  Zone HVAC Equipment List 1,             !- Name
  {c6bec15b-9507-4a6f-8e10-d6ef1f6ea549}; !- Thermal Zone

OS:Space,
  {c739435f-45af-4674-9e5d-ec9d523e1210}, !- Handle
  living space,                           !- Name
  {b277f69e-f1bb-4819-b39f-ab999f64a5d9}, !- Space Type Name
=======
  {cf5b041b-9b5a-4cfb-b2be-f38303435414}, !- Handle
  Zone HVAC Equipment List 1,             !- Name
  {268789cb-3b38-4946-83a3-b197d628c98d}; !- Thermal Zone

OS:Space,
  {c1e1f935-6424-4dc6-84a8-9bf7b60d45a6}, !- Handle
  living space,                           !- Name
  {118ace54-5d6f-43bf-831b-d8e6acf81c12}, !- Space Type Name
>>>>>>> 76cfc650
  ,                                       !- Default Construction Set Name
  ,                                       !- Default Schedule Set Name
  -0,                                     !- Direction of Relative North {deg}
  0,                                      !- X Origin {m}
  0,                                      !- Y Origin {m}
  0,                                      !- Z Origin {m}
  ,                                       !- Building Story Name
<<<<<<< HEAD
  {c6bec15b-9507-4a6f-8e10-d6ef1f6ea549}, !- Thermal Zone Name
  ,                                       !- Part of Total Floor Area
  ,                                       !- Design Specification Outdoor Air Object Name
  {36cab43a-a0ee-4e07-8e7c-3a558dbd1b35}; !- Building Unit Name

OS:Surface,
  {883665c9-56aa-421b-972e-74b8219a2fe0}, !- Handle
  Surface 1,                              !- Name
  Floor,                                  !- Surface Type
  ,                                       !- Construction Name
  {c739435f-45af-4674-9e5d-ec9d523e1210}, !- Space Name
=======
  {268789cb-3b38-4946-83a3-b197d628c98d}, !- Thermal Zone Name
  ,                                       !- Part of Total Floor Area
  ,                                       !- Design Specification Outdoor Air Object Name
  {5aa6f763-9695-4f7f-8376-eec18f453ac3}; !- Building Unit Name

OS:Surface,
  {3c226e11-6590-4445-825b-d6239e0655ea}, !- Handle
  Surface 1,                              !- Name
  Floor,                                  !- Surface Type
  ,                                       !- Construction Name
  {c1e1f935-6424-4dc6-84a8-9bf7b60d45a6}, !- Space Name
>>>>>>> 76cfc650
  Foundation,                             !- Outside Boundary Condition
  ,                                       !- Outside Boundary Condition Object
  NoSun,                                  !- Sun Exposure
  NoWind,                                 !- Wind Exposure
  ,                                       !- View Factor to Ground
  ,                                       !- Number of Vertices
  0, 0, 0,                                !- X,Y,Z Vertex 1 {m}
  0, 11.129722368505, 0,                  !- X,Y,Z Vertex 2 {m}
  5.56486118425249, 11.129722368505, 0,   !- X,Y,Z Vertex 3 {m}
  5.56486118425249, 0, 0;                 !- X,Y,Z Vertex 4 {m}

OS:Surface,
<<<<<<< HEAD
  {9dec288f-6be4-44ef-be0f-f58ef1be7bf0}, !- Handle
  Surface 2,                              !- Name
  Wall,                                   !- Surface Type
  ,                                       !- Construction Name
  {c739435f-45af-4674-9e5d-ec9d523e1210}, !- Space Name
=======
  {2142df61-29ec-4d4a-9266-e44ab689fcfd}, !- Handle
  Surface 2,                              !- Name
  Wall,                                   !- Surface Type
  ,                                       !- Construction Name
  {c1e1f935-6424-4dc6-84a8-9bf7b60d45a6}, !- Space Name
>>>>>>> 76cfc650
  Outdoors,                               !- Outside Boundary Condition
  ,                                       !- Outside Boundary Condition Object
  SunExposed,                             !- Sun Exposure
  WindExposed,                            !- Wind Exposure
  ,                                       !- View Factor to Ground
  ,                                       !- Number of Vertices
  0, 11.129722368505, 2.4384,             !- X,Y,Z Vertex 1 {m}
  0, 11.129722368505, 0,                  !- X,Y,Z Vertex 2 {m}
  0, 0, 0,                                !- X,Y,Z Vertex 3 {m}
  0, 0, 2.4384;                           !- X,Y,Z Vertex 4 {m}

OS:Surface,
<<<<<<< HEAD
  {12544db2-752b-418f-8040-25c00d9454fa}, !- Handle
  Surface 3,                              !- Name
  Wall,                                   !- Surface Type
  ,                                       !- Construction Name
  {c739435f-45af-4674-9e5d-ec9d523e1210}, !- Space Name
=======
  {c56c579a-9688-4b0c-9067-58e6ff1849a3}, !- Handle
  Surface 3,                              !- Name
  Wall,                                   !- Surface Type
  ,                                       !- Construction Name
  {c1e1f935-6424-4dc6-84a8-9bf7b60d45a6}, !- Space Name
>>>>>>> 76cfc650
  Outdoors,                               !- Outside Boundary Condition
  ,                                       !- Outside Boundary Condition Object
  SunExposed,                             !- Sun Exposure
  WindExposed,                            !- Wind Exposure
  ,                                       !- View Factor to Ground
  ,                                       !- Number of Vertices
  5.56486118425249, 11.129722368505, 2.4384, !- X,Y,Z Vertex 1 {m}
  5.56486118425249, 11.129722368505, 0,   !- X,Y,Z Vertex 2 {m}
  0, 11.129722368505, 0,                  !- X,Y,Z Vertex 3 {m}
  0, 11.129722368505, 2.4384;             !- X,Y,Z Vertex 4 {m}

OS:Surface,
<<<<<<< HEAD
  {c2056a14-3267-44d8-acd8-c17e855d73ed}, !- Handle
  Surface 4,                              !- Name
  Wall,                                   !- Surface Type
  ,                                       !- Construction Name
  {c739435f-45af-4674-9e5d-ec9d523e1210}, !- Space Name
=======
  {11daf982-3394-471a-a73a-2361d8f236ef}, !- Handle
  Surface 4,                              !- Name
  Wall,                                   !- Surface Type
  ,                                       !- Construction Name
  {c1e1f935-6424-4dc6-84a8-9bf7b60d45a6}, !- Space Name
>>>>>>> 76cfc650
  Outdoors,                               !- Outside Boundary Condition
  ,                                       !- Outside Boundary Condition Object
  SunExposed,                             !- Sun Exposure
  WindExposed,                            !- Wind Exposure
  ,                                       !- View Factor to Ground
  ,                                       !- Number of Vertices
  5.56486118425249, 0, 2.4384,            !- X,Y,Z Vertex 1 {m}
  5.56486118425249, 0, 0,                 !- X,Y,Z Vertex 2 {m}
  5.56486118425249, 11.129722368505, 0,   !- X,Y,Z Vertex 3 {m}
  5.56486118425249, 11.129722368505, 2.4384; !- X,Y,Z Vertex 4 {m}

OS:Surface,
<<<<<<< HEAD
  {09675237-e422-46d3-b070-ecf854c1fd1f}, !- Handle
  Surface 5,                              !- Name
  Wall,                                   !- Surface Type
  ,                                       !- Construction Name
  {c739435f-45af-4674-9e5d-ec9d523e1210}, !- Space Name
=======
  {a02afa29-e10f-4294-9d90-0a2f8e2928f6}, !- Handle
  Surface 5,                              !- Name
  Wall,                                   !- Surface Type
  ,                                       !- Construction Name
  {c1e1f935-6424-4dc6-84a8-9bf7b60d45a6}, !- Space Name
>>>>>>> 76cfc650
  Outdoors,                               !- Outside Boundary Condition
  ,                                       !- Outside Boundary Condition Object
  SunExposed,                             !- Sun Exposure
  WindExposed,                            !- Wind Exposure
  ,                                       !- View Factor to Ground
  ,                                       !- Number of Vertices
  0, 0, 2.4384,                           !- X,Y,Z Vertex 1 {m}
  0, 0, 0,                                !- X,Y,Z Vertex 2 {m}
  5.56486118425249, 0, 0,                 !- X,Y,Z Vertex 3 {m}
  5.56486118425249, 0, 2.4384;            !- X,Y,Z Vertex 4 {m}

OS:Surface,
<<<<<<< HEAD
  {75cfdcb4-059c-43d0-9ecb-1768abfe6d64}, !- Handle
  Surface 6,                              !- Name
  RoofCeiling,                            !- Surface Type
  ,                                       !- Construction Name
  {c739435f-45af-4674-9e5d-ec9d523e1210}, !- Space Name
  Surface,                                !- Outside Boundary Condition
  {141e5e12-08ab-466f-8d29-f5512cb9d63b}, !- Outside Boundary Condition Object
=======
  {d28a7512-855c-4ec0-871f-68be53aee438}, !- Handle
  Surface 6,                              !- Name
  RoofCeiling,                            !- Surface Type
  ,                                       !- Construction Name
  {c1e1f935-6424-4dc6-84a8-9bf7b60d45a6}, !- Space Name
  Surface,                                !- Outside Boundary Condition
  {585e0cbd-80e2-4580-837d-6fe7195743b1}, !- Outside Boundary Condition Object
>>>>>>> 76cfc650
  NoSun,                                  !- Sun Exposure
  NoWind,                                 !- Wind Exposure
  ,                                       !- View Factor to Ground
  ,                                       !- Number of Vertices
  5.56486118425249, 0, 2.4384,            !- X,Y,Z Vertex 1 {m}
  5.56486118425249, 11.129722368505, 2.4384, !- X,Y,Z Vertex 2 {m}
  0, 11.129722368505, 2.4384,             !- X,Y,Z Vertex 3 {m}
  0, 0, 2.4384;                           !- X,Y,Z Vertex 4 {m}

OS:SpaceType,
<<<<<<< HEAD
  {b277f69e-f1bb-4819-b39f-ab999f64a5d9}, !- Handle
=======
  {118ace54-5d6f-43bf-831b-d8e6acf81c12}, !- Handle
>>>>>>> 76cfc650
  Space Type 1,                           !- Name
  ,                                       !- Default Construction Set Name
  ,                                       !- Default Schedule Set Name
  ,                                       !- Group Rendering Name
  ,                                       !- Design Specification Outdoor Air Object Name
  ,                                       !- Standards Template
  ,                                       !- Standards Building Type
  living;                                 !- Standards Space Type

OS:Space,
<<<<<<< HEAD
  {b4237403-6d93-4741-b245-fc15580915c8}, !- Handle
  living space|story 2,                   !- Name
  {b277f69e-f1bb-4819-b39f-ab999f64a5d9}, !- Space Type Name
=======
  {44a7e0c4-2c34-4f6f-beb0-a80ad0c9a02e}, !- Handle
  living space|story 2,                   !- Name
  {118ace54-5d6f-43bf-831b-d8e6acf81c12}, !- Space Type Name
>>>>>>> 76cfc650
  ,                                       !- Default Construction Set Name
  ,                                       !- Default Schedule Set Name
  -0,                                     !- Direction of Relative North {deg}
  0,                                      !- X Origin {m}
  0,                                      !- Y Origin {m}
  2.4384,                                 !- Z Origin {m}
  ,                                       !- Building Story Name
<<<<<<< HEAD
  {c6bec15b-9507-4a6f-8e10-d6ef1f6ea549}, !- Thermal Zone Name
  ,                                       !- Part of Total Floor Area
  ,                                       !- Design Specification Outdoor Air Object Name
  {36cab43a-a0ee-4e07-8e7c-3a558dbd1b35}; !- Building Unit Name

OS:Surface,
  {141e5e12-08ab-466f-8d29-f5512cb9d63b}, !- Handle
  Surface 7,                              !- Name
  Floor,                                  !- Surface Type
  ,                                       !- Construction Name
  {b4237403-6d93-4741-b245-fc15580915c8}, !- Space Name
  Surface,                                !- Outside Boundary Condition
  {75cfdcb4-059c-43d0-9ecb-1768abfe6d64}, !- Outside Boundary Condition Object
=======
  {268789cb-3b38-4946-83a3-b197d628c98d}, !- Thermal Zone Name
  ,                                       !- Part of Total Floor Area
  ,                                       !- Design Specification Outdoor Air Object Name
  {5aa6f763-9695-4f7f-8376-eec18f453ac3}; !- Building Unit Name

OS:Surface,
  {585e0cbd-80e2-4580-837d-6fe7195743b1}, !- Handle
  Surface 7,                              !- Name
  Floor,                                  !- Surface Type
  ,                                       !- Construction Name
  {44a7e0c4-2c34-4f6f-beb0-a80ad0c9a02e}, !- Space Name
  Surface,                                !- Outside Boundary Condition
  {d28a7512-855c-4ec0-871f-68be53aee438}, !- Outside Boundary Condition Object
>>>>>>> 76cfc650
  NoSun,                                  !- Sun Exposure
  NoWind,                                 !- Wind Exposure
  ,                                       !- View Factor to Ground
  ,                                       !- Number of Vertices
  0, 0, 0,                                !- X,Y,Z Vertex 1 {m}
  0, 11.129722368505, 0,                  !- X,Y,Z Vertex 2 {m}
  5.56486118425249, 11.129722368505, 0,   !- X,Y,Z Vertex 3 {m}
  5.56486118425249, 0, 0;                 !- X,Y,Z Vertex 4 {m}

OS:Surface,
<<<<<<< HEAD
  {ba6c25b6-a9a4-4a4d-9dff-8b8597229ce2}, !- Handle
  Surface 8,                              !- Name
  Wall,                                   !- Surface Type
  ,                                       !- Construction Name
  {b4237403-6d93-4741-b245-fc15580915c8}, !- Space Name
=======
  {edb7fdf5-efcf-4153-911d-b2e126a8054e}, !- Handle
  Surface 8,                              !- Name
  Wall,                                   !- Surface Type
  ,                                       !- Construction Name
  {44a7e0c4-2c34-4f6f-beb0-a80ad0c9a02e}, !- Space Name
>>>>>>> 76cfc650
  Outdoors,                               !- Outside Boundary Condition
  ,                                       !- Outside Boundary Condition Object
  SunExposed,                             !- Sun Exposure
  WindExposed,                            !- Wind Exposure
  ,                                       !- View Factor to Ground
  ,                                       !- Number of Vertices
  0, 11.129722368505, 2.4384,             !- X,Y,Z Vertex 1 {m}
  0, 11.129722368505, 0,                  !- X,Y,Z Vertex 2 {m}
  0, 0, 0,                                !- X,Y,Z Vertex 3 {m}
  0, 0, 2.4384;                           !- X,Y,Z Vertex 4 {m}

OS:Surface,
<<<<<<< HEAD
  {4770d955-9f90-4eef-a164-ed32302ca31c}, !- Handle
  Surface 9,                              !- Name
  Wall,                                   !- Surface Type
  ,                                       !- Construction Name
  {b4237403-6d93-4741-b245-fc15580915c8}, !- Space Name
=======
  {22351e16-b476-49a4-bf24-107bfacccfac}, !- Handle
  Surface 9,                              !- Name
  Wall,                                   !- Surface Type
  ,                                       !- Construction Name
  {44a7e0c4-2c34-4f6f-beb0-a80ad0c9a02e}, !- Space Name
>>>>>>> 76cfc650
  Outdoors,                               !- Outside Boundary Condition
  ,                                       !- Outside Boundary Condition Object
  SunExposed,                             !- Sun Exposure
  WindExposed,                            !- Wind Exposure
  ,                                       !- View Factor to Ground
  ,                                       !- Number of Vertices
  5.56486118425249, 11.129722368505, 2.4384, !- X,Y,Z Vertex 1 {m}
  5.56486118425249, 11.129722368505, 0,   !- X,Y,Z Vertex 2 {m}
  0, 11.129722368505, 0,                  !- X,Y,Z Vertex 3 {m}
  0, 11.129722368505, 2.4384;             !- X,Y,Z Vertex 4 {m}

OS:Surface,
<<<<<<< HEAD
  {6f0d42df-7110-4729-b28b-d5bc1195968c}, !- Handle
  Surface 10,                             !- Name
  Wall,                                   !- Surface Type
  ,                                       !- Construction Name
  {b4237403-6d93-4741-b245-fc15580915c8}, !- Space Name
=======
  {c5993566-e885-4799-9d01-f5a67be24e0b}, !- Handle
  Surface 10,                             !- Name
  Wall,                                   !- Surface Type
  ,                                       !- Construction Name
  {44a7e0c4-2c34-4f6f-beb0-a80ad0c9a02e}, !- Space Name
>>>>>>> 76cfc650
  Outdoors,                               !- Outside Boundary Condition
  ,                                       !- Outside Boundary Condition Object
  SunExposed,                             !- Sun Exposure
  WindExposed,                            !- Wind Exposure
  ,                                       !- View Factor to Ground
  ,                                       !- Number of Vertices
  5.56486118425249, 0, 2.4384,            !- X,Y,Z Vertex 1 {m}
  5.56486118425249, 0, 0,                 !- X,Y,Z Vertex 2 {m}
  5.56486118425249, 11.129722368505, 0,   !- X,Y,Z Vertex 3 {m}
  5.56486118425249, 11.129722368505, 2.4384; !- X,Y,Z Vertex 4 {m}

OS:Surface,
<<<<<<< HEAD
  {ffceef2e-fcbb-4e70-b651-acb41d812a4e}, !- Handle
  Surface 11,                             !- Name
  Wall,                                   !- Surface Type
  ,                                       !- Construction Name
  {b4237403-6d93-4741-b245-fc15580915c8}, !- Space Name
=======
  {ac833bc1-9617-4053-a351-f0a65fbd60a9}, !- Handle
  Surface 11,                             !- Name
  Wall,                                   !- Surface Type
  ,                                       !- Construction Name
  {44a7e0c4-2c34-4f6f-beb0-a80ad0c9a02e}, !- Space Name
>>>>>>> 76cfc650
  Outdoors,                               !- Outside Boundary Condition
  ,                                       !- Outside Boundary Condition Object
  SunExposed,                             !- Sun Exposure
  WindExposed,                            !- Wind Exposure
  ,                                       !- View Factor to Ground
  ,                                       !- Number of Vertices
  0, 0, 2.4384,                           !- X,Y,Z Vertex 1 {m}
  0, 0, 0,                                !- X,Y,Z Vertex 2 {m}
  5.56486118425249, 0, 0,                 !- X,Y,Z Vertex 3 {m}
  5.56486118425249, 0, 2.4384;            !- X,Y,Z Vertex 4 {m}

OS:Surface,
<<<<<<< HEAD
  {f2976907-7b4c-4005-90f5-edde9a4f71cb}, !- Handle
  Surface 12,                             !- Name
  RoofCeiling,                            !- Surface Type
  ,                                       !- Construction Name
  {b4237403-6d93-4741-b245-fc15580915c8}, !- Space Name
  Surface,                                !- Outside Boundary Condition
  {80d3a29d-6f77-46c9-a801-8332f3ede1f4}, !- Outside Boundary Condition Object
=======
  {298c6cbe-7af6-4dee-b4ec-34102dc5ebb1}, !- Handle
  Surface 12,                             !- Name
  RoofCeiling,                            !- Surface Type
  ,                                       !- Construction Name
  {44a7e0c4-2c34-4f6f-beb0-a80ad0c9a02e}, !- Space Name
  Surface,                                !- Outside Boundary Condition
  {6a90248a-eb56-4012-a377-1d8aee4cfb18}, !- Outside Boundary Condition Object
>>>>>>> 76cfc650
  NoSun,                                  !- Sun Exposure
  NoWind,                                 !- Wind Exposure
  ,                                       !- View Factor to Ground
  ,                                       !- Number of Vertices
  5.56486118425249, 0, 2.4384,            !- X,Y,Z Vertex 1 {m}
  5.56486118425249, 11.129722368505, 2.4384, !- X,Y,Z Vertex 2 {m}
  0, 11.129722368505, 2.4384,             !- X,Y,Z Vertex 3 {m}
  0, 0, 2.4384;                           !- X,Y,Z Vertex 4 {m}

OS:Surface,
<<<<<<< HEAD
  {80d3a29d-6f77-46c9-a801-8332f3ede1f4}, !- Handle
  Surface 13,                             !- Name
  Floor,                                  !- Surface Type
  ,                                       !- Construction Name
  {754cd9c7-919f-4fb5-9fce-cc2a4f3145b0}, !- Space Name
  Surface,                                !- Outside Boundary Condition
  {f2976907-7b4c-4005-90f5-edde9a4f71cb}, !- Outside Boundary Condition Object
=======
  {6a90248a-eb56-4012-a377-1d8aee4cfb18}, !- Handle
  Surface 13,                             !- Name
  Floor,                                  !- Surface Type
  ,                                       !- Construction Name
  {be9d92c7-3cf4-49ff-bd22-c617cae1dafb}, !- Space Name
  Surface,                                !- Outside Boundary Condition
  {298c6cbe-7af6-4dee-b4ec-34102dc5ebb1}, !- Outside Boundary Condition Object
>>>>>>> 76cfc650
  NoSun,                                  !- Sun Exposure
  NoWind,                                 !- Wind Exposure
  ,                                       !- View Factor to Ground
  ,                                       !- Number of Vertices
  0, 11.129722368505, 0,                  !- X,Y,Z Vertex 1 {m}
  5.56486118425249, 11.129722368505, 0,   !- X,Y,Z Vertex 2 {m}
  5.56486118425249, 0, 0,                 !- X,Y,Z Vertex 3 {m}
  0, 0, 0;                                !- X,Y,Z Vertex 4 {m}

OS:Surface,
<<<<<<< HEAD
  {d2022e1f-d625-46ce-b8f2-4adddd493c56}, !- Handle
  Surface 14,                             !- Name
  RoofCeiling,                            !- Surface Type
  ,                                       !- Construction Name
  {754cd9c7-919f-4fb5-9fce-cc2a4f3145b0}, !- Space Name
=======
  {863a3760-51db-4a7b-b5d5-f3fe8b96156a}, !- Handle
  Surface 14,                             !- Name
  RoofCeiling,                            !- Surface Type
  ,                                       !- Construction Name
  {be9d92c7-3cf4-49ff-bd22-c617cae1dafb}, !- Space Name
>>>>>>> 76cfc650
  Outdoors,                               !- Outside Boundary Condition
  ,                                       !- Outside Boundary Condition Object
  SunExposed,                             !- Sun Exposure
  WindExposed,                            !- Wind Exposure
  ,                                       !- View Factor to Ground
  ,                                       !- Number of Vertices
  2.78243059212624, 11.129722368505, 1.39121529606312, !- X,Y,Z Vertex 1 {m}
  2.78243059212624, 0, 1.39121529606312,  !- X,Y,Z Vertex 2 {m}
  5.56486118425249, 0, 0,                 !- X,Y,Z Vertex 3 {m}
  5.56486118425249, 11.129722368505, 0;   !- X,Y,Z Vertex 4 {m}

OS:Surface,
<<<<<<< HEAD
  {5785d443-c8b1-43d2-9d33-aae94eaf86dc}, !- Handle
  Surface 15,                             !- Name
  RoofCeiling,                            !- Surface Type
  ,                                       !- Construction Name
  {754cd9c7-919f-4fb5-9fce-cc2a4f3145b0}, !- Space Name
=======
  {0744613b-bd46-491b-bfc7-d9d772d65d65}, !- Handle
  Surface 15,                             !- Name
  RoofCeiling,                            !- Surface Type
  ,                                       !- Construction Name
  {be9d92c7-3cf4-49ff-bd22-c617cae1dafb}, !- Space Name
>>>>>>> 76cfc650
  Outdoors,                               !- Outside Boundary Condition
  ,                                       !- Outside Boundary Condition Object
  SunExposed,                             !- Sun Exposure
  WindExposed,                            !- Wind Exposure
  ,                                       !- View Factor to Ground
  ,                                       !- Number of Vertices
  2.78243059212624, 0, 1.39121529606312,  !- X,Y,Z Vertex 1 {m}
  2.78243059212624, 11.129722368505, 1.39121529606312, !- X,Y,Z Vertex 2 {m}
  0, 11.129722368505, 0,                  !- X,Y,Z Vertex 3 {m}
  0, 0, 0;                                !- X,Y,Z Vertex 4 {m}

OS:Surface,
<<<<<<< HEAD
  {45ba6069-bf1c-4232-a72c-21301648be86}, !- Handle
  Surface 16,                             !- Name
  Wall,                                   !- Surface Type
  ,                                       !- Construction Name
  {754cd9c7-919f-4fb5-9fce-cc2a4f3145b0}, !- Space Name
=======
  {746b1fbf-c7b2-4c7d-9d3e-3618009292f0}, !- Handle
  Surface 16,                             !- Name
  Wall,                                   !- Surface Type
  ,                                       !- Construction Name
  {be9d92c7-3cf4-49ff-bd22-c617cae1dafb}, !- Space Name
>>>>>>> 76cfc650
  Outdoors,                               !- Outside Boundary Condition
  ,                                       !- Outside Boundary Condition Object
  SunExposed,                             !- Sun Exposure
  WindExposed,                            !- Wind Exposure
  ,                                       !- View Factor to Ground
  ,                                       !- Number of Vertices
  2.78243059212624, 0, 1.39121529606312,  !- X,Y,Z Vertex 1 {m}
  0, 0, 0,                                !- X,Y,Z Vertex 2 {m}
  5.56486118425249, 0, 0;                 !- X,Y,Z Vertex 3 {m}

OS:Surface,
<<<<<<< HEAD
  {50668e2b-70c5-404e-ac25-028b836e3385}, !- Handle
  Surface 17,                             !- Name
  Wall,                                   !- Surface Type
  ,                                       !- Construction Name
  {754cd9c7-919f-4fb5-9fce-cc2a4f3145b0}, !- Space Name
=======
  {47a14b0e-acd9-427f-b02a-ecf00c1f821a}, !- Handle
  Surface 17,                             !- Name
  Wall,                                   !- Surface Type
  ,                                       !- Construction Name
  {be9d92c7-3cf4-49ff-bd22-c617cae1dafb}, !- Space Name
>>>>>>> 76cfc650
  Outdoors,                               !- Outside Boundary Condition
  ,                                       !- Outside Boundary Condition Object
  SunExposed,                             !- Sun Exposure
  WindExposed,                            !- Wind Exposure
  ,                                       !- View Factor to Ground
  ,                                       !- Number of Vertices
  2.78243059212624, 11.129722368505, 1.39121529606312, !- X,Y,Z Vertex 1 {m}
  5.56486118425249, 11.129722368505, 0,   !- X,Y,Z Vertex 2 {m}
  0, 11.129722368505, 0;                  !- X,Y,Z Vertex 3 {m}

OS:Space,
<<<<<<< HEAD
  {754cd9c7-919f-4fb5-9fce-cc2a4f3145b0}, !- Handle
  finished attic space,                   !- Name
  {b277f69e-f1bb-4819-b39f-ab999f64a5d9}, !- Space Type Name
=======
  {be9d92c7-3cf4-49ff-bd22-c617cae1dafb}, !- Handle
  finished attic space,                   !- Name
  {118ace54-5d6f-43bf-831b-d8e6acf81c12}, !- Space Type Name
>>>>>>> 76cfc650
  ,                                       !- Default Construction Set Name
  ,                                       !- Default Schedule Set Name
  -0,                                     !- Direction of Relative North {deg}
  0,                                      !- X Origin {m}
  0,                                      !- Y Origin {m}
  4.8768,                                 !- Z Origin {m}
  ,                                       !- Building Story Name
<<<<<<< HEAD
  {c6bec15b-9507-4a6f-8e10-d6ef1f6ea549}, !- Thermal Zone Name
  ,                                       !- Part of Total Floor Area
  ,                                       !- Design Specification Outdoor Air Object Name
  {36cab43a-a0ee-4e07-8e7c-3a558dbd1b35}; !- Building Unit Name

OS:BuildingUnit,
  {36cab43a-a0ee-4e07-8e7c-3a558dbd1b35}, !- Handle
=======
  {268789cb-3b38-4946-83a3-b197d628c98d}, !- Thermal Zone Name
  ,                                       !- Part of Total Floor Area
  ,                                       !- Design Specification Outdoor Air Object Name
  {5aa6f763-9695-4f7f-8376-eec18f453ac3}; !- Building Unit Name

OS:BuildingUnit,
  {5aa6f763-9695-4f7f-8376-eec18f453ac3}, !- Handle
>>>>>>> 76cfc650
  unit 1,                                 !- Name
  ,                                       !- Rendering Color
  Residential;                            !- Building Unit Type

OS:AdditionalProperties,
<<<<<<< HEAD
  {ee4211b0-fa35-4cf8-9bea-d44d9221dd23}, !- Handle
  {1abb9b31-80fa-457c-bae3-9720886f67bf}, !- Object Name
=======
  {30b7c3c3-c7c5-4e6c-8da4-ca8bbe86ca45}, !- Handle
  {09ee7be1-7f5b-429d-9c8a-4a0a27348f99}, !- Object Name
>>>>>>> 76cfc650
  Total Units Represented,                !- Feature Name 1
  Integer,                                !- Feature Data Type 1
  1,                                      !- Feature Value 1
  Total Units Modeled,                    !- Feature Name 2
  Integer,                                !- Feature Data Type 2
  1;                                      !- Feature Value 2

OS:AdditionalProperties,
<<<<<<< HEAD
  {d8d6691c-2b88-48b8-8c35-1b6e83caadb0}, !- Handle
  {36cab43a-a0ee-4e07-8e7c-3a558dbd1b35}, !- Object Name
=======
  {50193e2c-6666-4ffe-8e01-6789e06d16d5}, !- Handle
  {5aa6f763-9695-4f7f-8376-eec18f453ac3}, !- Object Name
>>>>>>> 76cfc650
  NumberOfBedrooms,                       !- Feature Name 1
  Integer,                                !- Feature Data Type 1
  3,                                      !- Feature Value 1
  NumberOfBathrooms,                      !- Feature Name 2
  Double,                                 !- Feature Data Type 2
  2;                                      !- Feature Value 2

OS:Schedule:Day,
<<<<<<< HEAD
  {ff621232-5000-47d6-9858-d2b8aea1f52e}, !- Handle
=======
  {1afe9bd6-59a4-4093-b543-5ba6d467b488}, !- Handle
>>>>>>> 76cfc650
  Schedule Day 1,                         !- Name
  ,                                       !- Schedule Type Limits Name
  ,                                       !- Interpolate to Timestep
  24,                                     !- Hour 1
  0,                                      !- Minute 1
  0;                                      !- Value Until Time 1

OS:Schedule:Day,
<<<<<<< HEAD
  {d15a2adc-f4f6-42a1-b9d2-ab823af3688d}, !- Handle
=======
  {e52383c9-033f-4adb-8ab8-ba4bf3f6d0ce}, !- Handle
>>>>>>> 76cfc650
  Schedule Day 2,                         !- Name
  ,                                       !- Schedule Type Limits Name
  ,                                       !- Interpolate to Timestep
  24,                                     !- Hour 1
  0,                                      !- Minute 1
  1;                                      !- Value Until Time 1
<|MERGE_RESOLUTION|>--- conflicted
+++ resolved
@@ -1,19 +1,11 @@
 !- NOTE: Auto-generated from /test/osw_files/SFD_2000sqft_2story_SL_FA_LeftRight.osw
 
 OS:Version,
-<<<<<<< HEAD
-  {a3c52251-9df4-4b59-9f6e-f79f4bad4eb4}, !- Handle
-  2.8.0;                                  !- Version Identifier
-
-OS:Building,
-  {1abb9b31-80fa-457c-bae3-9720886f67bf}, !- Handle
-=======
   {557987a7-b5b8-464d-ad4b-3035c9e5699c}, !- Handle
   2.8.0;                                  !- Version Identifier
 
 OS:Building,
   {09ee7be1-7f5b-429d-9c8a-4a0a27348f99}, !- Handle
->>>>>>> 76cfc650
   Building 1,                             !- Name
   ,                                       !- Building Sector Type
   0,                                      !- North Axis {deg}
@@ -28,17 +20,10 @@
   1;                                      !- Standards Number of Living Units
 
 OS:Facility,
-<<<<<<< HEAD
-  {b77c779f-b78b-4a7a-8014-ee3b66fe540c}; !- Handle
-
-OS:Site,
-  {53081d7f-3a07-437e-b9ec-ad16ad85c82c}, !- Handle
-=======
   {10019afd-8cd1-4dcc-8f87-7d1ac0570a59}; !- Handle
 
 OS:Site,
   {dc21c217-6164-407b-9dbf-e1f629f8db54}, !- Handle
->>>>>>> 76cfc650
   Site 1,                                 !- Name
   ,                                       !- Latitude {deg}
   ,                                       !- Longitude {deg}
@@ -47,57 +32,33 @@
   ;                                       !- Terrain
 
 OS:SimulationControl,
-<<<<<<< HEAD
-  {b49095fb-5642-41d5-90f2-71b6871474c5}, !- Handle
-=======
   {868fd04a-8fbc-49d5-8e41-376ea151723a}, !- Handle
->>>>>>> 76cfc650
   ,                                       !- Do Zone Sizing Calculation
   ,                                       !- Do System Sizing Calculation
   ,                                       !- Do Plant Sizing Calculation
   No;                                     !- Run Simulation for Sizing Periods
 
 OS:Sizing:Parameters,
-<<<<<<< HEAD
-  {ea993f80-9064-4fb6-8240-a1d38c3a2fdb}, !- Handle
-=======
   {8b6bba27-77a9-44cd-ace3-0cd04c12e5ef}, !- Handle
->>>>>>> 76cfc650
   1.25,                                   !- Heating Sizing Factor
   1.15;                                   !- Cooling Sizing Factor
 
 OS:Timestep,
-<<<<<<< HEAD
-  {c4d0c071-fefc-421a-8c36-7158e34b1839}, !- Handle
-  6;                                      !- Number of Timesteps per Hour
-
-OS:ShadowCalculation,
-  {dc47ad4f-41cd-46fc-9219-8d39cfa3444b}, !- Handle
-=======
   {e4802490-8ca0-44b4-9bef-45af78bffc80}, !- Handle
   6;                                      !- Number of Timesteps per Hour
 
 OS:ShadowCalculation,
   {e4aa0e6d-81fc-47f2-91fa-0fdba09d2df4}, !- Handle
->>>>>>> 76cfc650
   20,                                     !- Calculation Frequency
   200;                                    !- Maximum Figures in Shadow Overlap Calculations
 
 OS:HeatBalanceAlgorithm,
-<<<<<<< HEAD
-  {e228be12-4ef1-4de5-8ee1-292e0bc538af}, !- Handle
-=======
   {2abbd658-6b25-4527-a69b-d2412cd5201a}, !- Handle
->>>>>>> 76cfc650
   ConductionTransferFunction,             !- Algorithm
   200;                                    !- Surface Temperature Upper Limit {C}
 
 OS:RunPeriod,
-<<<<<<< HEAD
-  {c00feeb3-9095-4d49-865e-9db4ba3ff2d6}, !- Handle
-=======
   {99616e89-cec4-40e4-bd16-c85cd0685eb2}, !- Handle
->>>>>>> 76cfc650
   Run Period 1,                           !- Name
   1,                                      !- Begin Month
   1,                                      !- Begin Day of Month
@@ -111,11 +72,7 @@
   ;                                       !- Number of Times Runperiod to be Repeated
 
 OS:LifeCycleCost:Parameters,
-<<<<<<< HEAD
-  {f8e3b17f-069e-4b48-aa60-4166154f1527}, !- Handle
-=======
   {3cb3c207-b8aa-413a-abbe-201ba5f30146}, !- Handle
->>>>>>> 76cfc650
   ,                                       !- Analysis Type
   ,                                       !- Discounting Convention
   ,                                       !- Inflation Approach
@@ -129,17 +86,6 @@
   ;                                       !- Length of Study Period in Years
 
 OS:SurfaceConvectionAlgorithm:Outside,
-<<<<<<< HEAD
-  {32b71d0d-42f8-4085-b69c-bfd7b8946611}, !- Handle
-  DOE-2;                                  !- Algorithm
-
-OS:SurfaceConvectionAlgorithm:Inside,
-  {2b33f772-77bd-4fa8-a78b-d6f4cd1c0936}, !- Handle
-  TARP;                                   !- Algorithm
-
-OS:ZoneCapacitanceMultiplier:ResearchSpecial,
-  {29f6fe3d-b4c6-441f-9b44-12d3b744221d}, !- Handle
-=======
   {4d24d289-f27e-4c97-8af8-5ea8ea399cfd}, !- Handle
   DOE-2;                                  !- Algorithm
 
@@ -149,17 +95,12 @@
 
 OS:ZoneCapacitanceMultiplier:ResearchSpecial,
   {5f6ee490-19e6-4a6e-aa75-76934207b32d}, !- Handle
->>>>>>> 76cfc650
   ,                                       !- Temperature Capacity Multiplier
   15,                                     !- Humidity Capacity Multiplier
   ;                                       !- Carbon Dioxide Capacity Multiplier
 
 OS:ThermalZone,
-<<<<<<< HEAD
-  {c6bec15b-9507-4a6f-8e10-d6ef1f6ea549}, !- Handle
-=======
   {268789cb-3b38-4946-83a3-b197d628c98d}, !- Handle
->>>>>>> 76cfc650
   living zone,                            !- Name
   ,                                       !- Multiplier
   ,                                       !- Ceiling Height {m}
@@ -168,17 +109,10 @@
   ,                                       !- Zone Inside Convection Algorithm
   ,                                       !- Zone Outside Convection Algorithm
   ,                                       !- Zone Conditioning Equipment List Name
-<<<<<<< HEAD
-  {1555f061-eb9f-4480-a269-cc137a818ec9}, !- Zone Air Inlet Port List
-  {c4192245-8e1f-4c6c-bd8a-813c7de18a2d}, !- Zone Air Exhaust Port List
-  {57db4dab-1c95-44f7-8dcc-6164b4949e96}, !- Zone Air Node Name
-  {cd5bd399-85da-4183-a948-6a65ec83a362}, !- Zone Return Air Port List
-=======
   {7dbfea0d-2661-409f-867e-d54418cf11ce}, !- Zone Air Inlet Port List
   {db7715e5-5fc3-4926-9aec-9e690fbfc990}, !- Zone Air Exhaust Port List
   {ac4f081b-1d1f-47ce-b96d-623fe6ec709e}, !- Zone Air Node Name
   {597ef058-ae5f-4ce6-a468-aae66c178dac}, !- Zone Return Air Port List
->>>>>>> 76cfc650
   ,                                       !- Primary Daylighting Control Name
   ,                                       !- Fraction of Zone Controlled by Primary Daylighting Control
   ,                                       !- Secondary Daylighting Control Name
@@ -189,39 +123,6 @@
   No;                                     !- Use Ideal Air Loads
 
 OS:Node,
-<<<<<<< HEAD
-  {f02161f2-09d2-4615-a68e-65f4f0a6faae}, !- Handle
-  Node 1,                                 !- Name
-  {57db4dab-1c95-44f7-8dcc-6164b4949e96}, !- Inlet Port
-  ;                                       !- Outlet Port
-
-OS:Connection,
-  {57db4dab-1c95-44f7-8dcc-6164b4949e96}, !- Handle
-  {521f961f-73b7-4f86-af28-82fbf6e3dd9a}, !- Name
-  {c6bec15b-9507-4a6f-8e10-d6ef1f6ea549}, !- Source Object
-  11,                                     !- Outlet Port
-  {f02161f2-09d2-4615-a68e-65f4f0a6faae}, !- Target Object
-  2;                                      !- Inlet Port
-
-OS:PortList,
-  {1555f061-eb9f-4480-a269-cc137a818ec9}, !- Handle
-  {7726c542-a1ab-482c-ba1b-cb943f54955d}, !- Name
-  {c6bec15b-9507-4a6f-8e10-d6ef1f6ea549}; !- HVAC Component
-
-OS:PortList,
-  {c4192245-8e1f-4c6c-bd8a-813c7de18a2d}, !- Handle
-  {dc4b15d1-e4e8-4262-84d1-409fd35588c9}, !- Name
-  {c6bec15b-9507-4a6f-8e10-d6ef1f6ea549}; !- HVAC Component
-
-OS:PortList,
-  {cd5bd399-85da-4183-a948-6a65ec83a362}, !- Handle
-  {1c17d76f-9d20-40e6-b745-a06071d2ede1}, !- Name
-  {c6bec15b-9507-4a6f-8e10-d6ef1f6ea549}; !- HVAC Component
-
-OS:Sizing:Zone,
-  {f781732d-dee8-449b-ae04-cad2b0e6ad7c}, !- Handle
-  {c6bec15b-9507-4a6f-8e10-d6ef1f6ea549}, !- Zone or ZoneList Name
-=======
   {dc11f2a0-213a-4523-9b7e-b885e1e628dc}, !- Handle
   Node 1,                                 !- Name
   {ac4f081b-1d1f-47ce-b96d-623fe6ec709e}, !- Inlet Port
@@ -253,7 +154,6 @@
 OS:Sizing:Zone,
   {6caa897b-a314-4327-b344-a843dc47c84d}, !- Handle
   {268789cb-3b38-4946-83a3-b197d628c98d}, !- Zone or ZoneList Name
->>>>>>> 76cfc650
   SupplyAirTemperature,                   !- Zone Cooling Design Supply Air Temperature Input Method
   14,                                     !- Zone Cooling Design Supply Air Temperature {C}
   11.11,                                  !- Zone Cooling Design Supply Air Temperature Difference {deltaC}
@@ -282,16 +182,6 @@
   autosize;                               !- Dedicated Outdoor Air High Setpoint Temperature for Design {C}
 
 OS:ZoneHVAC:EquipmentList,
-<<<<<<< HEAD
-  {019773d8-7f47-409e-a839-326ef34ca645}, !- Handle
-  Zone HVAC Equipment List 1,             !- Name
-  {c6bec15b-9507-4a6f-8e10-d6ef1f6ea549}; !- Thermal Zone
-
-OS:Space,
-  {c739435f-45af-4674-9e5d-ec9d523e1210}, !- Handle
-  living space,                           !- Name
-  {b277f69e-f1bb-4819-b39f-ab999f64a5d9}, !- Space Type Name
-=======
   {cf5b041b-9b5a-4cfb-b2be-f38303435414}, !- Handle
   Zone HVAC Equipment List 1,             !- Name
   {268789cb-3b38-4946-83a3-b197d628c98d}; !- Thermal Zone
@@ -300,7 +190,6 @@
   {c1e1f935-6424-4dc6-84a8-9bf7b60d45a6}, !- Handle
   living space,                           !- Name
   {118ace54-5d6f-43bf-831b-d8e6acf81c12}, !- Space Type Name
->>>>>>> 76cfc650
   ,                                       !- Default Construction Set Name
   ,                                       !- Default Schedule Set Name
   -0,                                     !- Direction of Relative North {deg}
@@ -308,19 +197,6 @@
   0,                                      !- Y Origin {m}
   0,                                      !- Z Origin {m}
   ,                                       !- Building Story Name
-<<<<<<< HEAD
-  {c6bec15b-9507-4a6f-8e10-d6ef1f6ea549}, !- Thermal Zone Name
-  ,                                       !- Part of Total Floor Area
-  ,                                       !- Design Specification Outdoor Air Object Name
-  {36cab43a-a0ee-4e07-8e7c-3a558dbd1b35}; !- Building Unit Name
-
-OS:Surface,
-  {883665c9-56aa-421b-972e-74b8219a2fe0}, !- Handle
-  Surface 1,                              !- Name
-  Floor,                                  !- Surface Type
-  ,                                       !- Construction Name
-  {c739435f-45af-4674-9e5d-ec9d523e1210}, !- Space Name
-=======
   {268789cb-3b38-4946-83a3-b197d628c98d}, !- Thermal Zone Name
   ,                                       !- Part of Total Floor Area
   ,                                       !- Design Specification Outdoor Air Object Name
@@ -332,7 +208,6 @@
   Floor,                                  !- Surface Type
   ,                                       !- Construction Name
   {c1e1f935-6424-4dc6-84a8-9bf7b60d45a6}, !- Space Name
->>>>>>> 76cfc650
   Foundation,                             !- Outside Boundary Condition
   ,                                       !- Outside Boundary Condition Object
   NoSun,                                  !- Sun Exposure
@@ -345,19 +220,11 @@
   5.56486118425249, 0, 0;                 !- X,Y,Z Vertex 4 {m}
 
 OS:Surface,
-<<<<<<< HEAD
-  {9dec288f-6be4-44ef-be0f-f58ef1be7bf0}, !- Handle
-  Surface 2,                              !- Name
-  Wall,                                   !- Surface Type
-  ,                                       !- Construction Name
-  {c739435f-45af-4674-9e5d-ec9d523e1210}, !- Space Name
-=======
   {2142df61-29ec-4d4a-9266-e44ab689fcfd}, !- Handle
   Surface 2,                              !- Name
   Wall,                                   !- Surface Type
   ,                                       !- Construction Name
   {c1e1f935-6424-4dc6-84a8-9bf7b60d45a6}, !- Space Name
->>>>>>> 76cfc650
   Outdoors,                               !- Outside Boundary Condition
   ,                                       !- Outside Boundary Condition Object
   SunExposed,                             !- Sun Exposure
@@ -370,19 +237,11 @@
   0, 0, 2.4384;                           !- X,Y,Z Vertex 4 {m}
 
 OS:Surface,
-<<<<<<< HEAD
-  {12544db2-752b-418f-8040-25c00d9454fa}, !- Handle
-  Surface 3,                              !- Name
-  Wall,                                   !- Surface Type
-  ,                                       !- Construction Name
-  {c739435f-45af-4674-9e5d-ec9d523e1210}, !- Space Name
-=======
   {c56c579a-9688-4b0c-9067-58e6ff1849a3}, !- Handle
   Surface 3,                              !- Name
   Wall,                                   !- Surface Type
   ,                                       !- Construction Name
   {c1e1f935-6424-4dc6-84a8-9bf7b60d45a6}, !- Space Name
->>>>>>> 76cfc650
   Outdoors,                               !- Outside Boundary Condition
   ,                                       !- Outside Boundary Condition Object
   SunExposed,                             !- Sun Exposure
@@ -395,19 +254,11 @@
   0, 11.129722368505, 2.4384;             !- X,Y,Z Vertex 4 {m}
 
 OS:Surface,
-<<<<<<< HEAD
-  {c2056a14-3267-44d8-acd8-c17e855d73ed}, !- Handle
-  Surface 4,                              !- Name
-  Wall,                                   !- Surface Type
-  ,                                       !- Construction Name
-  {c739435f-45af-4674-9e5d-ec9d523e1210}, !- Space Name
-=======
   {11daf982-3394-471a-a73a-2361d8f236ef}, !- Handle
   Surface 4,                              !- Name
   Wall,                                   !- Surface Type
   ,                                       !- Construction Name
   {c1e1f935-6424-4dc6-84a8-9bf7b60d45a6}, !- Space Name
->>>>>>> 76cfc650
   Outdoors,                               !- Outside Boundary Condition
   ,                                       !- Outside Boundary Condition Object
   SunExposed,                             !- Sun Exposure
@@ -420,19 +271,11 @@
   5.56486118425249, 11.129722368505, 2.4384; !- X,Y,Z Vertex 4 {m}
 
 OS:Surface,
-<<<<<<< HEAD
-  {09675237-e422-46d3-b070-ecf854c1fd1f}, !- Handle
-  Surface 5,                              !- Name
-  Wall,                                   !- Surface Type
-  ,                                       !- Construction Name
-  {c739435f-45af-4674-9e5d-ec9d523e1210}, !- Space Name
-=======
   {a02afa29-e10f-4294-9d90-0a2f8e2928f6}, !- Handle
   Surface 5,                              !- Name
   Wall,                                   !- Surface Type
   ,                                       !- Construction Name
   {c1e1f935-6424-4dc6-84a8-9bf7b60d45a6}, !- Space Name
->>>>>>> 76cfc650
   Outdoors,                               !- Outside Boundary Condition
   ,                                       !- Outside Boundary Condition Object
   SunExposed,                             !- Sun Exposure
@@ -445,15 +288,6 @@
   5.56486118425249, 0, 2.4384;            !- X,Y,Z Vertex 4 {m}
 
 OS:Surface,
-<<<<<<< HEAD
-  {75cfdcb4-059c-43d0-9ecb-1768abfe6d64}, !- Handle
-  Surface 6,                              !- Name
-  RoofCeiling,                            !- Surface Type
-  ,                                       !- Construction Name
-  {c739435f-45af-4674-9e5d-ec9d523e1210}, !- Space Name
-  Surface,                                !- Outside Boundary Condition
-  {141e5e12-08ab-466f-8d29-f5512cb9d63b}, !- Outside Boundary Condition Object
-=======
   {d28a7512-855c-4ec0-871f-68be53aee438}, !- Handle
   Surface 6,                              !- Name
   RoofCeiling,                            !- Surface Type
@@ -461,7 +295,6 @@
   {c1e1f935-6424-4dc6-84a8-9bf7b60d45a6}, !- Space Name
   Surface,                                !- Outside Boundary Condition
   {585e0cbd-80e2-4580-837d-6fe7195743b1}, !- Outside Boundary Condition Object
->>>>>>> 76cfc650
   NoSun,                                  !- Sun Exposure
   NoWind,                                 !- Wind Exposure
   ,                                       !- View Factor to Ground
@@ -472,11 +305,7 @@
   0, 0, 2.4384;                           !- X,Y,Z Vertex 4 {m}
 
 OS:SpaceType,
-<<<<<<< HEAD
-  {b277f69e-f1bb-4819-b39f-ab999f64a5d9}, !- Handle
-=======
   {118ace54-5d6f-43bf-831b-d8e6acf81c12}, !- Handle
->>>>>>> 76cfc650
   Space Type 1,                           !- Name
   ,                                       !- Default Construction Set Name
   ,                                       !- Default Schedule Set Name
@@ -487,15 +316,9 @@
   living;                                 !- Standards Space Type
 
 OS:Space,
-<<<<<<< HEAD
-  {b4237403-6d93-4741-b245-fc15580915c8}, !- Handle
-  living space|story 2,                   !- Name
-  {b277f69e-f1bb-4819-b39f-ab999f64a5d9}, !- Space Type Name
-=======
   {44a7e0c4-2c34-4f6f-beb0-a80ad0c9a02e}, !- Handle
   living space|story 2,                   !- Name
   {118ace54-5d6f-43bf-831b-d8e6acf81c12}, !- Space Type Name
->>>>>>> 76cfc650
   ,                                       !- Default Construction Set Name
   ,                                       !- Default Schedule Set Name
   -0,                                     !- Direction of Relative North {deg}
@@ -503,21 +326,6 @@
   0,                                      !- Y Origin {m}
   2.4384,                                 !- Z Origin {m}
   ,                                       !- Building Story Name
-<<<<<<< HEAD
-  {c6bec15b-9507-4a6f-8e10-d6ef1f6ea549}, !- Thermal Zone Name
-  ,                                       !- Part of Total Floor Area
-  ,                                       !- Design Specification Outdoor Air Object Name
-  {36cab43a-a0ee-4e07-8e7c-3a558dbd1b35}; !- Building Unit Name
-
-OS:Surface,
-  {141e5e12-08ab-466f-8d29-f5512cb9d63b}, !- Handle
-  Surface 7,                              !- Name
-  Floor,                                  !- Surface Type
-  ,                                       !- Construction Name
-  {b4237403-6d93-4741-b245-fc15580915c8}, !- Space Name
-  Surface,                                !- Outside Boundary Condition
-  {75cfdcb4-059c-43d0-9ecb-1768abfe6d64}, !- Outside Boundary Condition Object
-=======
   {268789cb-3b38-4946-83a3-b197d628c98d}, !- Thermal Zone Name
   ,                                       !- Part of Total Floor Area
   ,                                       !- Design Specification Outdoor Air Object Name
@@ -531,7 +339,6 @@
   {44a7e0c4-2c34-4f6f-beb0-a80ad0c9a02e}, !- Space Name
   Surface,                                !- Outside Boundary Condition
   {d28a7512-855c-4ec0-871f-68be53aee438}, !- Outside Boundary Condition Object
->>>>>>> 76cfc650
   NoSun,                                  !- Sun Exposure
   NoWind,                                 !- Wind Exposure
   ,                                       !- View Factor to Ground
@@ -542,19 +349,11 @@
   5.56486118425249, 0, 0;                 !- X,Y,Z Vertex 4 {m}
 
 OS:Surface,
-<<<<<<< HEAD
-  {ba6c25b6-a9a4-4a4d-9dff-8b8597229ce2}, !- Handle
-  Surface 8,                              !- Name
-  Wall,                                   !- Surface Type
-  ,                                       !- Construction Name
-  {b4237403-6d93-4741-b245-fc15580915c8}, !- Space Name
-=======
   {edb7fdf5-efcf-4153-911d-b2e126a8054e}, !- Handle
   Surface 8,                              !- Name
   Wall,                                   !- Surface Type
   ,                                       !- Construction Name
   {44a7e0c4-2c34-4f6f-beb0-a80ad0c9a02e}, !- Space Name
->>>>>>> 76cfc650
   Outdoors,                               !- Outside Boundary Condition
   ,                                       !- Outside Boundary Condition Object
   SunExposed,                             !- Sun Exposure
@@ -567,19 +366,11 @@
   0, 0, 2.4384;                           !- X,Y,Z Vertex 4 {m}
 
 OS:Surface,
-<<<<<<< HEAD
-  {4770d955-9f90-4eef-a164-ed32302ca31c}, !- Handle
-  Surface 9,                              !- Name
-  Wall,                                   !- Surface Type
-  ,                                       !- Construction Name
-  {b4237403-6d93-4741-b245-fc15580915c8}, !- Space Name
-=======
   {22351e16-b476-49a4-bf24-107bfacccfac}, !- Handle
   Surface 9,                              !- Name
   Wall,                                   !- Surface Type
   ,                                       !- Construction Name
   {44a7e0c4-2c34-4f6f-beb0-a80ad0c9a02e}, !- Space Name
->>>>>>> 76cfc650
   Outdoors,                               !- Outside Boundary Condition
   ,                                       !- Outside Boundary Condition Object
   SunExposed,                             !- Sun Exposure
@@ -592,19 +383,11 @@
   0, 11.129722368505, 2.4384;             !- X,Y,Z Vertex 4 {m}
 
 OS:Surface,
-<<<<<<< HEAD
-  {6f0d42df-7110-4729-b28b-d5bc1195968c}, !- Handle
-  Surface 10,                             !- Name
-  Wall,                                   !- Surface Type
-  ,                                       !- Construction Name
-  {b4237403-6d93-4741-b245-fc15580915c8}, !- Space Name
-=======
   {c5993566-e885-4799-9d01-f5a67be24e0b}, !- Handle
   Surface 10,                             !- Name
   Wall,                                   !- Surface Type
   ,                                       !- Construction Name
   {44a7e0c4-2c34-4f6f-beb0-a80ad0c9a02e}, !- Space Name
->>>>>>> 76cfc650
   Outdoors,                               !- Outside Boundary Condition
   ,                                       !- Outside Boundary Condition Object
   SunExposed,                             !- Sun Exposure
@@ -617,19 +400,11 @@
   5.56486118425249, 11.129722368505, 2.4384; !- X,Y,Z Vertex 4 {m}
 
 OS:Surface,
-<<<<<<< HEAD
-  {ffceef2e-fcbb-4e70-b651-acb41d812a4e}, !- Handle
-  Surface 11,                             !- Name
-  Wall,                                   !- Surface Type
-  ,                                       !- Construction Name
-  {b4237403-6d93-4741-b245-fc15580915c8}, !- Space Name
-=======
   {ac833bc1-9617-4053-a351-f0a65fbd60a9}, !- Handle
   Surface 11,                             !- Name
   Wall,                                   !- Surface Type
   ,                                       !- Construction Name
   {44a7e0c4-2c34-4f6f-beb0-a80ad0c9a02e}, !- Space Name
->>>>>>> 76cfc650
   Outdoors,                               !- Outside Boundary Condition
   ,                                       !- Outside Boundary Condition Object
   SunExposed,                             !- Sun Exposure
@@ -642,15 +417,6 @@
   5.56486118425249, 0, 2.4384;            !- X,Y,Z Vertex 4 {m}
 
 OS:Surface,
-<<<<<<< HEAD
-  {f2976907-7b4c-4005-90f5-edde9a4f71cb}, !- Handle
-  Surface 12,                             !- Name
-  RoofCeiling,                            !- Surface Type
-  ,                                       !- Construction Name
-  {b4237403-6d93-4741-b245-fc15580915c8}, !- Space Name
-  Surface,                                !- Outside Boundary Condition
-  {80d3a29d-6f77-46c9-a801-8332f3ede1f4}, !- Outside Boundary Condition Object
-=======
   {298c6cbe-7af6-4dee-b4ec-34102dc5ebb1}, !- Handle
   Surface 12,                             !- Name
   RoofCeiling,                            !- Surface Type
@@ -658,7 +424,6 @@
   {44a7e0c4-2c34-4f6f-beb0-a80ad0c9a02e}, !- Space Name
   Surface,                                !- Outside Boundary Condition
   {6a90248a-eb56-4012-a377-1d8aee4cfb18}, !- Outside Boundary Condition Object
->>>>>>> 76cfc650
   NoSun,                                  !- Sun Exposure
   NoWind,                                 !- Wind Exposure
   ,                                       !- View Factor to Ground
@@ -669,15 +434,6 @@
   0, 0, 2.4384;                           !- X,Y,Z Vertex 4 {m}
 
 OS:Surface,
-<<<<<<< HEAD
-  {80d3a29d-6f77-46c9-a801-8332f3ede1f4}, !- Handle
-  Surface 13,                             !- Name
-  Floor,                                  !- Surface Type
-  ,                                       !- Construction Name
-  {754cd9c7-919f-4fb5-9fce-cc2a4f3145b0}, !- Space Name
-  Surface,                                !- Outside Boundary Condition
-  {f2976907-7b4c-4005-90f5-edde9a4f71cb}, !- Outside Boundary Condition Object
-=======
   {6a90248a-eb56-4012-a377-1d8aee4cfb18}, !- Handle
   Surface 13,                             !- Name
   Floor,                                  !- Surface Type
@@ -685,7 +441,6 @@
   {be9d92c7-3cf4-49ff-bd22-c617cae1dafb}, !- Space Name
   Surface,                                !- Outside Boundary Condition
   {298c6cbe-7af6-4dee-b4ec-34102dc5ebb1}, !- Outside Boundary Condition Object
->>>>>>> 76cfc650
   NoSun,                                  !- Sun Exposure
   NoWind,                                 !- Wind Exposure
   ,                                       !- View Factor to Ground
@@ -696,19 +451,11 @@
   0, 0, 0;                                !- X,Y,Z Vertex 4 {m}
 
 OS:Surface,
-<<<<<<< HEAD
-  {d2022e1f-d625-46ce-b8f2-4adddd493c56}, !- Handle
-  Surface 14,                             !- Name
-  RoofCeiling,                            !- Surface Type
-  ,                                       !- Construction Name
-  {754cd9c7-919f-4fb5-9fce-cc2a4f3145b0}, !- Space Name
-=======
   {863a3760-51db-4a7b-b5d5-f3fe8b96156a}, !- Handle
   Surface 14,                             !- Name
   RoofCeiling,                            !- Surface Type
   ,                                       !- Construction Name
   {be9d92c7-3cf4-49ff-bd22-c617cae1dafb}, !- Space Name
->>>>>>> 76cfc650
   Outdoors,                               !- Outside Boundary Condition
   ,                                       !- Outside Boundary Condition Object
   SunExposed,                             !- Sun Exposure
@@ -721,19 +468,11 @@
   5.56486118425249, 11.129722368505, 0;   !- X,Y,Z Vertex 4 {m}
 
 OS:Surface,
-<<<<<<< HEAD
-  {5785d443-c8b1-43d2-9d33-aae94eaf86dc}, !- Handle
-  Surface 15,                             !- Name
-  RoofCeiling,                            !- Surface Type
-  ,                                       !- Construction Name
-  {754cd9c7-919f-4fb5-9fce-cc2a4f3145b0}, !- Space Name
-=======
   {0744613b-bd46-491b-bfc7-d9d772d65d65}, !- Handle
   Surface 15,                             !- Name
   RoofCeiling,                            !- Surface Type
   ,                                       !- Construction Name
   {be9d92c7-3cf4-49ff-bd22-c617cae1dafb}, !- Space Name
->>>>>>> 76cfc650
   Outdoors,                               !- Outside Boundary Condition
   ,                                       !- Outside Boundary Condition Object
   SunExposed,                             !- Sun Exposure
@@ -746,19 +485,11 @@
   0, 0, 0;                                !- X,Y,Z Vertex 4 {m}
 
 OS:Surface,
-<<<<<<< HEAD
-  {45ba6069-bf1c-4232-a72c-21301648be86}, !- Handle
-  Surface 16,                             !- Name
-  Wall,                                   !- Surface Type
-  ,                                       !- Construction Name
-  {754cd9c7-919f-4fb5-9fce-cc2a4f3145b0}, !- Space Name
-=======
   {746b1fbf-c7b2-4c7d-9d3e-3618009292f0}, !- Handle
   Surface 16,                             !- Name
   Wall,                                   !- Surface Type
   ,                                       !- Construction Name
   {be9d92c7-3cf4-49ff-bd22-c617cae1dafb}, !- Space Name
->>>>>>> 76cfc650
   Outdoors,                               !- Outside Boundary Condition
   ,                                       !- Outside Boundary Condition Object
   SunExposed,                             !- Sun Exposure
@@ -770,19 +501,11 @@
   5.56486118425249, 0, 0;                 !- X,Y,Z Vertex 3 {m}
 
 OS:Surface,
-<<<<<<< HEAD
-  {50668e2b-70c5-404e-ac25-028b836e3385}, !- Handle
-  Surface 17,                             !- Name
-  Wall,                                   !- Surface Type
-  ,                                       !- Construction Name
-  {754cd9c7-919f-4fb5-9fce-cc2a4f3145b0}, !- Space Name
-=======
   {47a14b0e-acd9-427f-b02a-ecf00c1f821a}, !- Handle
   Surface 17,                             !- Name
   Wall,                                   !- Surface Type
   ,                                       !- Construction Name
   {be9d92c7-3cf4-49ff-bd22-c617cae1dafb}, !- Space Name
->>>>>>> 76cfc650
   Outdoors,                               !- Outside Boundary Condition
   ,                                       !- Outside Boundary Condition Object
   SunExposed,                             !- Sun Exposure
@@ -794,15 +517,9 @@
   0, 11.129722368505, 0;                  !- X,Y,Z Vertex 3 {m}
 
 OS:Space,
-<<<<<<< HEAD
-  {754cd9c7-919f-4fb5-9fce-cc2a4f3145b0}, !- Handle
-  finished attic space,                   !- Name
-  {b277f69e-f1bb-4819-b39f-ab999f64a5d9}, !- Space Type Name
-=======
   {be9d92c7-3cf4-49ff-bd22-c617cae1dafb}, !- Handle
   finished attic space,                   !- Name
   {118ace54-5d6f-43bf-831b-d8e6acf81c12}, !- Space Type Name
->>>>>>> 76cfc650
   ,                                       !- Default Construction Set Name
   ,                                       !- Default Schedule Set Name
   -0,                                     !- Direction of Relative North {deg}
@@ -810,15 +527,6 @@
   0,                                      !- Y Origin {m}
   4.8768,                                 !- Z Origin {m}
   ,                                       !- Building Story Name
-<<<<<<< HEAD
-  {c6bec15b-9507-4a6f-8e10-d6ef1f6ea549}, !- Thermal Zone Name
-  ,                                       !- Part of Total Floor Area
-  ,                                       !- Design Specification Outdoor Air Object Name
-  {36cab43a-a0ee-4e07-8e7c-3a558dbd1b35}; !- Building Unit Name
-
-OS:BuildingUnit,
-  {36cab43a-a0ee-4e07-8e7c-3a558dbd1b35}, !- Handle
-=======
   {268789cb-3b38-4946-83a3-b197d628c98d}, !- Thermal Zone Name
   ,                                       !- Part of Total Floor Area
   ,                                       !- Design Specification Outdoor Air Object Name
@@ -826,19 +534,13 @@
 
 OS:BuildingUnit,
   {5aa6f763-9695-4f7f-8376-eec18f453ac3}, !- Handle
->>>>>>> 76cfc650
   unit 1,                                 !- Name
   ,                                       !- Rendering Color
   Residential;                            !- Building Unit Type
 
 OS:AdditionalProperties,
-<<<<<<< HEAD
-  {ee4211b0-fa35-4cf8-9bea-d44d9221dd23}, !- Handle
-  {1abb9b31-80fa-457c-bae3-9720886f67bf}, !- Object Name
-=======
   {30b7c3c3-c7c5-4e6c-8da4-ca8bbe86ca45}, !- Handle
   {09ee7be1-7f5b-429d-9c8a-4a0a27348f99}, !- Object Name
->>>>>>> 76cfc650
   Total Units Represented,                !- Feature Name 1
   Integer,                                !- Feature Data Type 1
   1,                                      !- Feature Value 1
@@ -847,13 +549,8 @@
   1;                                      !- Feature Value 2
 
 OS:AdditionalProperties,
-<<<<<<< HEAD
-  {d8d6691c-2b88-48b8-8c35-1b6e83caadb0}, !- Handle
-  {36cab43a-a0ee-4e07-8e7c-3a558dbd1b35}, !- Object Name
-=======
   {50193e2c-6666-4ffe-8e01-6789e06d16d5}, !- Handle
   {5aa6f763-9695-4f7f-8376-eec18f453ac3}, !- Object Name
->>>>>>> 76cfc650
   NumberOfBedrooms,                       !- Feature Name 1
   Integer,                                !- Feature Data Type 1
   3,                                      !- Feature Value 1
@@ -862,11 +559,7 @@
   2;                                      !- Feature Value 2
 
 OS:Schedule:Day,
-<<<<<<< HEAD
-  {ff621232-5000-47d6-9858-d2b8aea1f52e}, !- Handle
-=======
   {1afe9bd6-59a4-4093-b543-5ba6d467b488}, !- Handle
->>>>>>> 76cfc650
   Schedule Day 1,                         !- Name
   ,                                       !- Schedule Type Limits Name
   ,                                       !- Interpolate to Timestep
@@ -875,11 +568,7 @@
   0;                                      !- Value Until Time 1
 
 OS:Schedule:Day,
-<<<<<<< HEAD
-  {d15a2adc-f4f6-42a1-b9d2-ab823af3688d}, !- Handle
-=======
   {e52383c9-033f-4adb-8ab8-ba4bf3f6d0ce}, !- Handle
->>>>>>> 76cfc650
   Schedule Day 2,                         !- Name
   ,                                       !- Schedule Type Limits Name
   ,                                       !- Interpolate to Timestep
