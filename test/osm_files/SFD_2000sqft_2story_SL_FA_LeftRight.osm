--- conflicted
+++ resolved
@@ -1,38 +1,22 @@
 !- NOTE: Auto-generated from /test/osw_files/SFD_2000sqft_2story_SL_FA_LeftRight.osw
 
 OS:Version,
-<<<<<<< HEAD
-  {030b8a83-9174-4006-bb4b-39010acfd4df}, !- Handle
+  {a18d4c81-91e3-4c39-b66a-8d2c1e6bc645}, !- Handle
   3.2.1;                                  !- Version Identifier
 
 OS:SimulationControl,
-  {50b25907-1d08-441d-8c71-35be16797b84}, !- Handle
-=======
-  {965e9134-f7c4-4cb4-9aca-1c75de8e97ba}, !- Handle
-  3.2.1;                                  !- Version Identifier
-
-OS:SimulationControl,
-  {78dd8f68-8672-4749-8962-49f39b530a43}, !- Handle
->>>>>>> 055af606
+  {e8a6b765-3ffe-43d3-9eed-184d8e88898c}, !- Handle
   ,                                       !- Do Zone Sizing Calculation
   ,                                       !- Do System Sizing Calculation
   ,                                       !- Do Plant Sizing Calculation
   No;                                     !- Run Simulation for Sizing Periods
 
 OS:Timestep,
-<<<<<<< HEAD
-  {d049ec55-87ae-42d1-a84c-f619240bcf0d}, !- Handle
+  {314216f9-8a41-4a98-ba14-b7e031797df3}, !- Handle
   6;                                      !- Number of Timesteps per Hour
 
 OS:ShadowCalculation,
-  {3016f0bf-e827-4ed5-bf79-8e668c755aa0}, !- Handle
-=======
-  {ecf928c5-6162-448f-94bf-6d1bbd5e6092}, !- Handle
-  6;                                      !- Number of Timesteps per Hour
-
-OS:ShadowCalculation,
-  {2794d461-29d5-4ef3-88b8-90ad6ae5f2d5}, !- Handle
->>>>>>> 055af606
+  {510253f8-afa1-45ab-bdf2-26c3d81bee9a}, !- Handle
   PolygonClipping,                        !- Shading Calculation Method
   ,                                       !- Shading Calculation Update Frequency Method
   20,                                     !- Shading Calculation Update Frequency
@@ -45,37 +29,21 @@
   No;                                     !- Disable Self-Shading From Shading Zone Groups to Other Zones
 
 OS:SurfaceConvectionAlgorithm:Outside,
-<<<<<<< HEAD
-  {595612bd-1053-4fdd-b3ae-08076b3a6027}, !- Handle
+  {55bc9d4c-991b-4446-8ecf-a45063de2e13}, !- Handle
   DOE-2;                                  !- Algorithm
 
 OS:SurfaceConvectionAlgorithm:Inside,
-  {4d7930c4-48de-446c-a103-2730bef6fd90}, !- Handle
+  {c0730b7b-2db0-4f36-b0ef-b1dada47ab11}, !- Handle
   TARP;                                   !- Algorithm
 
 OS:ZoneCapacitanceMultiplier:ResearchSpecial,
-  {a3a8d1a4-fafa-4699-a543-12be9c55760b}, !- Handle
-=======
-  {ebf0d139-6cf4-4fec-a751-62d9c17209af}, !- Handle
-  DOE-2;                                  !- Algorithm
-
-OS:SurfaceConvectionAlgorithm:Inside,
-  {477f9b01-c8af-4d4d-a245-983cac92ce47}, !- Handle
-  TARP;                                   !- Algorithm
-
-OS:ZoneCapacitanceMultiplier:ResearchSpecial,
-  {56702228-aff1-42f7-b321-3640a58b61c6}, !- Handle
->>>>>>> 055af606
+  {ee3d6c91-bb7a-44ea-873d-80490eb3d9e5}, !- Handle
   ,                                       !- Temperature Capacity Multiplier
   15,                                     !- Humidity Capacity Multiplier
   ;                                       !- Carbon Dioxide Capacity Multiplier
 
 OS:RunPeriod,
-<<<<<<< HEAD
-  {6d298834-dd22-4199-b817-725aec717abc}, !- Handle
-=======
-  {06d3b2a1-5994-4de7-aabc-3850ce3f23be}, !- Handle
->>>>>>> 055af606
+  {05dbe253-bf1c-401c-80bc-9f917c6a9250}, !- Handle
   Run Period 1,                           !- Name
   1,                                      !- Begin Month
   1,                                      !- Begin Day of Month
@@ -89,21 +57,13 @@
   ;                                       !- Number of Times Runperiod to be Repeated
 
 OS:YearDescription,
-<<<<<<< HEAD
-  {2ca9694f-e2cd-4cb3-bdb9-45d4e2d2a934}, !- Handle
-=======
-  {0f95c610-718e-493e-90bc-8ca12cf1b294}, !- Handle
->>>>>>> 055af606
+  {bb0fd254-c3a4-4c3e-ab8c-b56577441b63}, !- Handle
   2007,                                   !- Calendar Year
   ,                                       !- Day of Week for Start Day
   ;                                       !- Is Leap Year
 
 OS:WeatherFile,
-<<<<<<< HEAD
-  {bc04fbd4-47e6-44d6-919d-731b66288a8d}, !- Handle
-=======
-  {42385ba5-0c5f-41b1-a3f0-f3e2ef2df378}, !- Handle
->>>>>>> 055af606
+  {144d6673-b4b6-488a-a6c3-ed4f623e8aec}, !- Handle
   Denver Intl Ap,                         !- City
   CO,                                     !- State Province Region
   USA,                                    !- Country
@@ -117,13 +77,8 @@
   E23378AA;                               !- Checksum
 
 OS:AdditionalProperties,
-<<<<<<< HEAD
-  {aa701ad5-048d-41e6-9294-0926b7e29731}, !- Handle
-  {bc04fbd4-47e6-44d6-919d-731b66288a8d}, !- Object Name
-=======
-  {1c40e213-289c-4be8-b4fa-822feb832b75}, !- Handle
-  {42385ba5-0c5f-41b1-a3f0-f3e2ef2df378}, !- Object Name
->>>>>>> 055af606
+  {3780596d-e043-4e71-9c84-2daf9b9b7395}, !- Handle
+  {144d6673-b4b6-488a-a6c3-ed4f623e8aec}, !- Object Name
   EPWHeaderCity,                          !- Feature Name 1
   String,                                 !- Feature Data Type 1
   Denver Intl Ap,                         !- Feature Value 1
@@ -231,11 +186,7 @@
   84;                                     !- Feature Value 35
 
 OS:Site,
-<<<<<<< HEAD
-  {53147621-7151-46aa-b375-c548afaee3fe}, !- Handle
-=======
-  {5037e926-4277-4539-8296-29daa1bad1c1}, !- Handle
->>>>>>> 055af606
+  {d4d5f16b-41c2-4452-9972-89b5209956e4}, !- Handle
   Denver Intl Ap_CO_USA,                  !- Name
   39.83,                                  !- Latitude {deg}
   -104.65,                                !- Longitude {deg}
@@ -244,42 +195,26 @@
   ;                                       !- Terrain
 
 OS:ClimateZones,
-<<<<<<< HEAD
-  {1c97e2df-e946-42aa-b473-6ca22a778251}, !- Handle
-=======
-  {50a74786-bea4-4f36-8a5e-92bbc03537df}, !- Handle
->>>>>>> 055af606
+  {0ffd1302-e81c-4941-ab56-e7e82430074f}, !- Handle
   Building America,                       !- Climate Zone Institution Name 1
   ,                                       !- Climate Zone Document Name 1
   0,                                      !- Climate Zone Document Year 1
   Cold;                                   !- Climate Zone Value 1
 
 OS:Site:WaterMainsTemperature,
-<<<<<<< HEAD
-  {5e9a4c99-695a-46eb-a485-4c2d65d8c0de}, !- Handle
-=======
-  {3f09fdf3-5a0a-4cc8-8bc8-07cc3b3a429a}, !- Handle
->>>>>>> 055af606
+  {faae03fb-efcb-4020-865c-68f16f87e3a4}, !- Handle
   Correlation,                            !- Calculation Method
   ,                                       !- Temperature Schedule Name
   10.8753424657535,                       !- Annual Average Outdoor Air Temperature {C}
   23.1524007936508;                       !- Maximum Difference In Monthly Average Outdoor Air Temperatures {deltaC}
 
 OS:RunPeriodControl:DaylightSavingTime,
-<<<<<<< HEAD
-  {145f7746-c0c7-4d77-81db-58182896b9ec}, !- Handle
-=======
-  {f5653e86-0708-4480-9647-2064a5ad6962}, !- Handle
->>>>>>> 055af606
+  {6ffb8a80-1b9d-4786-b2f9-c4973b7508dd}, !- Handle
   3/12,                                   !- Start Date
   11/5;                                   !- End Date
 
 OS:Site:GroundTemperature:Deep,
-<<<<<<< HEAD
-  {3a90f2c3-a6dd-4e9f-9940-70ba58333cb9}, !- Handle
-=======
-  {f41c022d-c02e-4e7f-b9c6-36f6f298215a}, !- Handle
->>>>>>> 055af606
+  {2fa3b009-0bd0-4c28-90cb-aded30acf1bb}, !- Handle
   10.8753424657535,                       !- January Deep Ground Temperature {C}
   10.8753424657535,                       !- February Deep Ground Temperature {C}
   10.8753424657535,                       !- March Deep Ground Temperature {C}
@@ -294,11 +229,7 @@
   10.8753424657535;                       !- December Deep Ground Temperature {C}
 
 OS:Building,
-<<<<<<< HEAD
-  {6e34093a-5d2a-4634-9283-3ede6ffe48fc}, !- Handle
-=======
-  {33ef985f-b5db-41a2-b9c3-cbdf81058833}, !- Handle
->>>>>>> 055af606
+  {17b66040-b0e2-4dd0-8910-a834b5ff6521}, !- Handle
   Building 1,                             !- Name
   ,                                       !- Building Sector Type
   0,                                      !- North Axis {deg}
@@ -313,23 +244,14 @@
   1;                                      !- Standards Number of Living Units
 
 OS:AdditionalProperties,
-<<<<<<< HEAD
-  {e8ace64d-e22a-4cc5-8b35-8dfe0b201cdf}, !- Handle
-  {6e34093a-5d2a-4634-9283-3ede6ffe48fc}, !- Object Name
-=======
-  {b87c8778-2acf-454e-b8ba-938d0518e551}, !- Handle
-  {33ef985f-b5db-41a2-b9c3-cbdf81058833}, !- Object Name
->>>>>>> 055af606
+  {5d823c3f-20c6-4229-9d54-bb1c271260fc}, !- Handle
+  {17b66040-b0e2-4dd0-8910-a834b5ff6521}, !- Object Name
   Total Units Modeled,                    !- Feature Name 1
   Integer,                                !- Feature Data Type 1
   1;                                      !- Feature Value 1
 
 OS:ThermalZone,
-<<<<<<< HEAD
-  {49b80708-4e5a-4d2a-9c0c-92141f1fc74c}, !- Handle
-=======
-  {4d8364fa-ce7d-4616-b6e4-a948573b1f5b}, !- Handle
->>>>>>> 055af606
+  {1da45ef1-cac1-44e4-b174-f87527c07c8e}, !- Handle
   living zone,                            !- Name
   ,                                       !- Multiplier
   ,                                       !- Ceiling Height {m}
@@ -338,17 +260,10 @@
   ,                                       !- Zone Inside Convection Algorithm
   ,                                       !- Zone Outside Convection Algorithm
   ,                                       !- Zone Conditioning Equipment List Name
-<<<<<<< HEAD
-  {644c6a9a-1c2f-422e-9ffe-b389ddcc8e65}, !- Zone Air Inlet Port List
-  {d16f060c-a7a3-48fc-8b45-b7ca15e9e7c2}, !- Zone Air Exhaust Port List
-  {b5c2221b-1ef5-40cb-b39a-cb911e344f00}, !- Zone Air Node Name
-  {cd59c03f-ba62-4153-a475-6cc522de917c}, !- Zone Return Air Port List
-=======
-  {4e5e1ac0-c287-41e5-a624-9cb0ff7dfaf1}, !- Zone Air Inlet Port List
-  {1658f63c-babf-42ee-92a0-a9b11f9e17f8}, !- Zone Air Exhaust Port List
-  {a794b408-8968-4a15-94a0-4bf70bbb038e}, !- Zone Air Node Name
-  {a298c26e-bd19-41b5-8978-10cebb113900}, !- Zone Return Air Port List
->>>>>>> 055af606
+  {b251ed3a-d1bd-4716-937b-fffc68b413ed}, !- Zone Air Inlet Port List
+  {4ea47640-3b47-467b-89c1-bd14c847bc73}, !- Zone Air Exhaust Port List
+  {6382481c-b7df-42d0-a5ab-d9d11f1470bd}, !- Zone Air Node Name
+  {189199a9-d8ed-4957-9cd8-6b4c6a23896e}, !- Zone Return Air Port List
   ,                                       !- Primary Daylighting Control Name
   ,                                       !- Fraction of Zone Controlled by Primary Daylighting Control
   ,                                       !- Secondary Daylighting Control Name
@@ -359,63 +274,33 @@
   No;                                     !- Use Ideal Air Loads
 
 OS:Node,
-<<<<<<< HEAD
-  {0916b637-c747-4842-b721-e2473f61f1ca}, !- Handle
+  {a0812501-63a3-4ed2-b9db-2586d656c415}, !- Handle
   Node 1,                                 !- Name
-  {b5c2221b-1ef5-40cb-b39a-cb911e344f00}, !- Inlet Port
+  {6382481c-b7df-42d0-a5ab-d9d11f1470bd}, !- Inlet Port
   ;                                       !- Outlet Port
 
 OS:Connection,
-  {b5c2221b-1ef5-40cb-b39a-cb911e344f00}, !- Handle
-  {49b80708-4e5a-4d2a-9c0c-92141f1fc74c}, !- Source Object
+  {6382481c-b7df-42d0-a5ab-d9d11f1470bd}, !- Handle
+  {1da45ef1-cac1-44e4-b174-f87527c07c8e}, !- Source Object
   11,                                     !- Outlet Port
-  {0916b637-c747-4842-b721-e2473f61f1ca}, !- Target Object
+  {a0812501-63a3-4ed2-b9db-2586d656c415}, !- Target Object
   2;                                      !- Inlet Port
 
 OS:PortList,
-  {644c6a9a-1c2f-422e-9ffe-b389ddcc8e65}, !- Handle
-  {49b80708-4e5a-4d2a-9c0c-92141f1fc74c}; !- HVAC Component
+  {b251ed3a-d1bd-4716-937b-fffc68b413ed}, !- Handle
+  {1da45ef1-cac1-44e4-b174-f87527c07c8e}; !- HVAC Component
 
 OS:PortList,
-  {d16f060c-a7a3-48fc-8b45-b7ca15e9e7c2}, !- Handle
-  {49b80708-4e5a-4d2a-9c0c-92141f1fc74c}; !- HVAC Component
+  {4ea47640-3b47-467b-89c1-bd14c847bc73}, !- Handle
+  {1da45ef1-cac1-44e4-b174-f87527c07c8e}; !- HVAC Component
 
 OS:PortList,
-  {cd59c03f-ba62-4153-a475-6cc522de917c}, !- Handle
-  {49b80708-4e5a-4d2a-9c0c-92141f1fc74c}; !- HVAC Component
+  {189199a9-d8ed-4957-9cd8-6b4c6a23896e}, !- Handle
+  {1da45ef1-cac1-44e4-b174-f87527c07c8e}; !- HVAC Component
 
 OS:Sizing:Zone,
-  {e49d94b7-2faf-4433-a33a-35f3229444f4}, !- Handle
-  {49b80708-4e5a-4d2a-9c0c-92141f1fc74c}, !- Zone or ZoneList Name
-=======
-  {974901ef-3e88-445a-9fca-53f82a8743a6}, !- Handle
-  Node 1,                                 !- Name
-  {a794b408-8968-4a15-94a0-4bf70bbb038e}, !- Inlet Port
-  ;                                       !- Outlet Port
-
-OS:Connection,
-  {a794b408-8968-4a15-94a0-4bf70bbb038e}, !- Handle
-  {4d8364fa-ce7d-4616-b6e4-a948573b1f5b}, !- Source Object
-  11,                                     !- Outlet Port
-  {974901ef-3e88-445a-9fca-53f82a8743a6}, !- Target Object
-  2;                                      !- Inlet Port
-
-OS:PortList,
-  {4e5e1ac0-c287-41e5-a624-9cb0ff7dfaf1}, !- Handle
-  {4d8364fa-ce7d-4616-b6e4-a948573b1f5b}; !- HVAC Component
-
-OS:PortList,
-  {1658f63c-babf-42ee-92a0-a9b11f9e17f8}, !- Handle
-  {4d8364fa-ce7d-4616-b6e4-a948573b1f5b}; !- HVAC Component
-
-OS:PortList,
-  {a298c26e-bd19-41b5-8978-10cebb113900}, !- Handle
-  {4d8364fa-ce7d-4616-b6e4-a948573b1f5b}; !- HVAC Component
-
-OS:Sizing:Zone,
-  {7a190b4e-6c5a-4234-9852-b5db49089c52}, !- Handle
-  {4d8364fa-ce7d-4616-b6e4-a948573b1f5b}, !- Zone or ZoneList Name
->>>>>>> 055af606
+  {9d4cc5ad-0eb8-4c3e-adc4-6b3ca8825f12}, !- Handle
+  {1da45ef1-cac1-44e4-b174-f87527c07c8e}, !- Zone or ZoneList Name
   SupplyAirTemperature,                   !- Zone Cooling Design Supply Air Temperature Input Method
   14,                                     !- Zone Cooling Design Supply Air Temperature {C}
   11.11,                                  !- Zone Cooling Design Supply Air Temperature Difference {deltaC}
@@ -442,25 +327,14 @@
   autosize;                               !- Dedicated Outdoor Air High Setpoint Temperature for Design {C}
 
 OS:ZoneHVAC:EquipmentList,
-<<<<<<< HEAD
-  {7a26dc1e-5671-493e-82c2-eb4e6d747994}, !- Handle
+  {0486f3c7-fb62-467c-a44e-b4d90e846fe2}, !- Handle
   Zone HVAC Equipment List 1,             !- Name
-  {49b80708-4e5a-4d2a-9c0c-92141f1fc74c}; !- Thermal Zone
+  {1da45ef1-cac1-44e4-b174-f87527c07c8e}; !- Thermal Zone
 
 OS:Space,
-  {fac75fd0-3fdd-48c2-a013-9ff0a244367c}, !- Handle
+  {fa330725-8370-4552-870c-dd678d498775}, !- Handle
   living space,                           !- Name
-  {f58b93cb-0359-4917-9b63-07d0ccebaf5a}, !- Space Type Name
-=======
-  {3346006a-6c4c-40fd-97e2-f4e273d36074}, !- Handle
-  Zone HVAC Equipment List 1,             !- Name
-  {4d8364fa-ce7d-4616-b6e4-a948573b1f5b}; !- Thermal Zone
-
-OS:Space,
-  {ed54c2fe-2c41-44bf-a75f-92b1e41b93b1}, !- Handle
-  living space,                           !- Name
-  {52cf20f7-f2b5-4698-bb26-0e11e726aeb8}, !- Space Type Name
->>>>>>> 055af606
+  {fbd4dd48-8eb8-4896-8177-baf2930d31da}, !- Space Type Name
   ,                                       !- Default Construction Set Name
   ,                                       !- Default Schedule Set Name
   -0,                                     !- Direction of Relative North {deg}
@@ -468,31 +342,17 @@
   0,                                      !- Y Origin {m}
   0,                                      !- Z Origin {m}
   ,                                       !- Building Story Name
-<<<<<<< HEAD
-  {49b80708-4e5a-4d2a-9c0c-92141f1fc74c}, !- Thermal Zone Name
+  {1da45ef1-cac1-44e4-b174-f87527c07c8e}, !- Thermal Zone Name
   ,                                       !- Part of Total Floor Area
   ,                                       !- Design Specification Outdoor Air Object Name
-  {612297a2-6045-4a0a-8eea-2d6da172bd3d}; !- Building Unit Name
-
-OS:Surface,
-  {02ea5391-620c-4a91-8801-6fcd04fa8706}, !- Handle
+  {46c961f7-e5e8-422c-9d54-a3f53b88b4b8}; !- Building Unit Name
+
+OS:Surface,
+  {10c89525-d071-415c-aca3-21cc921caf61}, !- Handle
   Surface 1,                              !- Name
   Floor,                                  !- Surface Type
   ,                                       !- Construction Name
-  {fac75fd0-3fdd-48c2-a013-9ff0a244367c}, !- Space Name
-=======
-  {4d8364fa-ce7d-4616-b6e4-a948573b1f5b}, !- Thermal Zone Name
-  ,                                       !- Part of Total Floor Area
-  ,                                       !- Design Specification Outdoor Air Object Name
-  {5a3a7d39-5ce3-40d1-a21f-86619528ff08}; !- Building Unit Name
-
-OS:Surface,
-  {ad823a90-7d8e-4da8-b53b-c3383f7f1b9d}, !- Handle
-  Surface 1,                              !- Name
-  Floor,                                  !- Surface Type
-  ,                                       !- Construction Name
-  {ed54c2fe-2c41-44bf-a75f-92b1e41b93b1}, !- Space Name
->>>>>>> 055af606
+  {fa330725-8370-4552-870c-dd678d498775}, !- Space Name
   Foundation,                             !- Outside Boundary Condition
   ,                                       !- Outside Boundary Condition Object
   NoSun,                                  !- Sun Exposure
@@ -505,19 +365,11 @@
   5.56486118425249, 0, 0;                 !- X,Y,Z Vertex 4 {m}
 
 OS:Surface,
-<<<<<<< HEAD
-  {a537e497-87d9-4fc7-8575-b39187f4d87d}, !- Handle
+  {0af6e1b2-31c5-4c2b-9523-a921cb73024f}, !- Handle
   Surface 2,                              !- Name
   Wall,                                   !- Surface Type
   ,                                       !- Construction Name
-  {fac75fd0-3fdd-48c2-a013-9ff0a244367c}, !- Space Name
-=======
-  {db42a716-93e9-485b-a4bd-bfaa4b5281b0}, !- Handle
-  Surface 2,                              !- Name
-  Wall,                                   !- Surface Type
-  ,                                       !- Construction Name
-  {ed54c2fe-2c41-44bf-a75f-92b1e41b93b1}, !- Space Name
->>>>>>> 055af606
+  {fa330725-8370-4552-870c-dd678d498775}, !- Space Name
   Outdoors,                               !- Outside Boundary Condition
   ,                                       !- Outside Boundary Condition Object
   SunExposed,                             !- Sun Exposure
@@ -530,19 +382,11 @@
   0, 0, 2.4384;                           !- X,Y,Z Vertex 4 {m}
 
 OS:Surface,
-<<<<<<< HEAD
-  {f34e2cec-86af-4bcc-af35-5bb8064cf0e2}, !- Handle
+  {16949b3b-3e6e-4d48-a57c-ecf6b1505229}, !- Handle
   Surface 3,                              !- Name
   Wall,                                   !- Surface Type
   ,                                       !- Construction Name
-  {fac75fd0-3fdd-48c2-a013-9ff0a244367c}, !- Space Name
-=======
-  {cc21f29b-2a2d-4794-be06-39f96afa1b52}, !- Handle
-  Surface 3,                              !- Name
-  Wall,                                   !- Surface Type
-  ,                                       !- Construction Name
-  {ed54c2fe-2c41-44bf-a75f-92b1e41b93b1}, !- Space Name
->>>>>>> 055af606
+  {fa330725-8370-4552-870c-dd678d498775}, !- Space Name
   Outdoors,                               !- Outside Boundary Condition
   ,                                       !- Outside Boundary Condition Object
   SunExposed,                             !- Sun Exposure
@@ -555,19 +399,11 @@
   0, 11.129722368505, 2.4384;             !- X,Y,Z Vertex 4 {m}
 
 OS:Surface,
-<<<<<<< HEAD
-  {6e858996-fd32-48e2-b69f-417052873aba}, !- Handle
+  {b696eac2-9710-49ee-9a57-d7b24b960fad}, !- Handle
   Surface 4,                              !- Name
   Wall,                                   !- Surface Type
   ,                                       !- Construction Name
-  {fac75fd0-3fdd-48c2-a013-9ff0a244367c}, !- Space Name
-=======
-  {a8b3f056-64a3-4184-a7e5-d59b4e1a36bc}, !- Handle
-  Surface 4,                              !- Name
-  Wall,                                   !- Surface Type
-  ,                                       !- Construction Name
-  {ed54c2fe-2c41-44bf-a75f-92b1e41b93b1}, !- Space Name
->>>>>>> 055af606
+  {fa330725-8370-4552-870c-dd678d498775}, !- Space Name
   Outdoors,                               !- Outside Boundary Condition
   ,                                       !- Outside Boundary Condition Object
   SunExposed,                             !- Sun Exposure
@@ -580,19 +416,11 @@
   5.56486118425249, 11.129722368505, 2.4384; !- X,Y,Z Vertex 4 {m}
 
 OS:Surface,
-<<<<<<< HEAD
-  {2a7aca3c-77a4-461b-82b9-fa868e367a4c}, !- Handle
+  {ef8add03-79b4-4980-bd55-57ffb6803e61}, !- Handle
   Surface 5,                              !- Name
   Wall,                                   !- Surface Type
   ,                                       !- Construction Name
-  {fac75fd0-3fdd-48c2-a013-9ff0a244367c}, !- Space Name
-=======
-  {8cbc1fcd-a4ab-4b1c-ba47-f94bc5ca2c70}, !- Handle
-  Surface 5,                              !- Name
-  Wall,                                   !- Surface Type
-  ,                                       !- Construction Name
-  {ed54c2fe-2c41-44bf-a75f-92b1e41b93b1}, !- Space Name
->>>>>>> 055af606
+  {fa330725-8370-4552-870c-dd678d498775}, !- Space Name
   Outdoors,                               !- Outside Boundary Condition
   ,                                       !- Outside Boundary Condition Object
   SunExposed,                             !- Sun Exposure
@@ -605,23 +433,13 @@
   5.56486118425249, 0, 2.4384;            !- X,Y,Z Vertex 4 {m}
 
 OS:Surface,
-<<<<<<< HEAD
-  {fecfe8cd-478c-4f30-8b1e-3449b1323dad}, !- Handle
+  {51a1ba51-968a-4f2f-9226-481e10576d69}, !- Handle
   Surface 6,                              !- Name
   RoofCeiling,                            !- Surface Type
   ,                                       !- Construction Name
-  {fac75fd0-3fdd-48c2-a013-9ff0a244367c}, !- Space Name
+  {fa330725-8370-4552-870c-dd678d498775}, !- Space Name
   Surface,                                !- Outside Boundary Condition
-  {d270fe4a-23e7-45cc-ae02-7b8e3c89d129}, !- Outside Boundary Condition Object
-=======
-  {d9c2acca-0206-474a-b36f-0505a5052ac7}, !- Handle
-  Surface 6,                              !- Name
-  RoofCeiling,                            !- Surface Type
-  ,                                       !- Construction Name
-  {ed54c2fe-2c41-44bf-a75f-92b1e41b93b1}, !- Space Name
-  Surface,                                !- Outside Boundary Condition
-  {912badfe-39b3-45ff-b715-086ad901f179}, !- Outside Boundary Condition Object
->>>>>>> 055af606
+  {1b8c36bc-026b-439f-b652-75381a81ab93}, !- Outside Boundary Condition Object
   NoSun,                                  !- Sun Exposure
   NoWind,                                 !- Wind Exposure
   ,                                       !- View Factor to Ground
@@ -632,11 +450,7 @@
   0, 0, 2.4384;                           !- X,Y,Z Vertex 4 {m}
 
 OS:SpaceType,
-<<<<<<< HEAD
-  {f58b93cb-0359-4917-9b63-07d0ccebaf5a}, !- Handle
-=======
-  {52cf20f7-f2b5-4698-bb26-0e11e726aeb8}, !- Handle
->>>>>>> 055af606
+  {fbd4dd48-8eb8-4896-8177-baf2930d31da}, !- Handle
   Space Type 1,                           !- Name
   ,                                       !- Default Construction Set Name
   ,                                       !- Default Schedule Set Name
@@ -647,15 +461,9 @@
   living;                                 !- Standards Space Type
 
 OS:Space,
-<<<<<<< HEAD
-  {e48e39a7-3d39-4b4f-9af0-9594a5f1e9f1}, !- Handle
+  {ac9322ef-daae-4765-bbf7-8f1ce6f59645}, !- Handle
   living space|story 2,                   !- Name
-  {f58b93cb-0359-4917-9b63-07d0ccebaf5a}, !- Space Type Name
-=======
-  {0ab9d0cc-6c9f-4256-958b-099ed9826d9a}, !- Handle
-  living space|story 2,                   !- Name
-  {52cf20f7-f2b5-4698-bb26-0e11e726aeb8}, !- Space Type Name
->>>>>>> 055af606
+  {fbd4dd48-8eb8-4896-8177-baf2930d31da}, !- Space Type Name
   ,                                       !- Default Construction Set Name
   ,                                       !- Default Schedule Set Name
   -0,                                     !- Direction of Relative North {deg}
@@ -663,35 +471,19 @@
   0,                                      !- Y Origin {m}
   2.4384,                                 !- Z Origin {m}
   ,                                       !- Building Story Name
-<<<<<<< HEAD
-  {49b80708-4e5a-4d2a-9c0c-92141f1fc74c}, !- Thermal Zone Name
+  {1da45ef1-cac1-44e4-b174-f87527c07c8e}, !- Thermal Zone Name
   ,                                       !- Part of Total Floor Area
   ,                                       !- Design Specification Outdoor Air Object Name
-  {612297a2-6045-4a0a-8eea-2d6da172bd3d}; !- Building Unit Name
-
-OS:Surface,
-  {d270fe4a-23e7-45cc-ae02-7b8e3c89d129}, !- Handle
+  {46c961f7-e5e8-422c-9d54-a3f53b88b4b8}; !- Building Unit Name
+
+OS:Surface,
+  {1b8c36bc-026b-439f-b652-75381a81ab93}, !- Handle
   Surface 7,                              !- Name
   Floor,                                  !- Surface Type
   ,                                       !- Construction Name
-  {e48e39a7-3d39-4b4f-9af0-9594a5f1e9f1}, !- Space Name
+  {ac9322ef-daae-4765-bbf7-8f1ce6f59645}, !- Space Name
   Surface,                                !- Outside Boundary Condition
-  {fecfe8cd-478c-4f30-8b1e-3449b1323dad}, !- Outside Boundary Condition Object
-=======
-  {4d8364fa-ce7d-4616-b6e4-a948573b1f5b}, !- Thermal Zone Name
-  ,                                       !- Part of Total Floor Area
-  ,                                       !- Design Specification Outdoor Air Object Name
-  {5a3a7d39-5ce3-40d1-a21f-86619528ff08}; !- Building Unit Name
-
-OS:Surface,
-  {912badfe-39b3-45ff-b715-086ad901f179}, !- Handle
-  Surface 7,                              !- Name
-  Floor,                                  !- Surface Type
-  ,                                       !- Construction Name
-  {0ab9d0cc-6c9f-4256-958b-099ed9826d9a}, !- Space Name
-  Surface,                                !- Outside Boundary Condition
-  {d9c2acca-0206-474a-b36f-0505a5052ac7}, !- Outside Boundary Condition Object
->>>>>>> 055af606
+  {51a1ba51-968a-4f2f-9226-481e10576d69}, !- Outside Boundary Condition Object
   NoSun,                                  !- Sun Exposure
   NoWind,                                 !- Wind Exposure
   ,                                       !- View Factor to Ground
@@ -702,19 +494,11 @@
   5.56486118425249, 0, 0;                 !- X,Y,Z Vertex 4 {m}
 
 OS:Surface,
-<<<<<<< HEAD
-  {04a61f66-e64a-4f3d-b3f3-79a6e8859724}, !- Handle
+  {626b0180-0074-40f9-bab8-615fea22030f}, !- Handle
   Surface 8,                              !- Name
   Wall,                                   !- Surface Type
   ,                                       !- Construction Name
-  {e48e39a7-3d39-4b4f-9af0-9594a5f1e9f1}, !- Space Name
-=======
-  {8709cbd5-7e08-4e95-b1e4-12f8f25df504}, !- Handle
-  Surface 8,                              !- Name
-  Wall,                                   !- Surface Type
-  ,                                       !- Construction Name
-  {0ab9d0cc-6c9f-4256-958b-099ed9826d9a}, !- Space Name
->>>>>>> 055af606
+  {ac9322ef-daae-4765-bbf7-8f1ce6f59645}, !- Space Name
   Outdoors,                               !- Outside Boundary Condition
   ,                                       !- Outside Boundary Condition Object
   SunExposed,                             !- Sun Exposure
@@ -727,19 +511,11 @@
   0, 0, 2.4384;                           !- X,Y,Z Vertex 4 {m}
 
 OS:Surface,
-<<<<<<< HEAD
-  {c27b62ca-97d9-468c-a995-060d4c961cfc}, !- Handle
+  {4223502a-dc99-4fcd-9041-6bda2e2bc95b}, !- Handle
   Surface 9,                              !- Name
   Wall,                                   !- Surface Type
   ,                                       !- Construction Name
-  {e48e39a7-3d39-4b4f-9af0-9594a5f1e9f1}, !- Space Name
-=======
-  {1bc0167d-da73-4e18-9c5e-8d92ffb83f27}, !- Handle
-  Surface 9,                              !- Name
-  Wall,                                   !- Surface Type
-  ,                                       !- Construction Name
-  {0ab9d0cc-6c9f-4256-958b-099ed9826d9a}, !- Space Name
->>>>>>> 055af606
+  {ac9322ef-daae-4765-bbf7-8f1ce6f59645}, !- Space Name
   Outdoors,                               !- Outside Boundary Condition
   ,                                       !- Outside Boundary Condition Object
   SunExposed,                             !- Sun Exposure
@@ -752,19 +528,11 @@
   0, 11.129722368505, 2.4384;             !- X,Y,Z Vertex 4 {m}
 
 OS:Surface,
-<<<<<<< HEAD
-  {7ce5e83a-f19e-4183-9b05-9d56bbbdf944}, !- Handle
+  {2233ba76-0559-4984-8b08-3b5f3b6822ad}, !- Handle
   Surface 10,                             !- Name
   Wall,                                   !- Surface Type
   ,                                       !- Construction Name
-  {e48e39a7-3d39-4b4f-9af0-9594a5f1e9f1}, !- Space Name
-=======
-  {46bd8c08-2cae-4c1f-b8f3-65af2c124ef4}, !- Handle
-  Surface 10,                             !- Name
-  Wall,                                   !- Surface Type
-  ,                                       !- Construction Name
-  {0ab9d0cc-6c9f-4256-958b-099ed9826d9a}, !- Space Name
->>>>>>> 055af606
+  {ac9322ef-daae-4765-bbf7-8f1ce6f59645}, !- Space Name
   Outdoors,                               !- Outside Boundary Condition
   ,                                       !- Outside Boundary Condition Object
   SunExposed,                             !- Sun Exposure
@@ -777,19 +545,11 @@
   5.56486118425249, 11.129722368505, 2.4384; !- X,Y,Z Vertex 4 {m}
 
 OS:Surface,
-<<<<<<< HEAD
-  {9413d751-9bcb-4dbd-8381-4804963b1cf8}, !- Handle
+  {0508ee6c-07a5-43ec-9bb9-04225886aad7}, !- Handle
   Surface 11,                             !- Name
   Wall,                                   !- Surface Type
   ,                                       !- Construction Name
-  {e48e39a7-3d39-4b4f-9af0-9594a5f1e9f1}, !- Space Name
-=======
-  {43b30eb2-0664-4187-a5aa-5343242ba3b1}, !- Handle
-  Surface 11,                             !- Name
-  Wall,                                   !- Surface Type
-  ,                                       !- Construction Name
-  {0ab9d0cc-6c9f-4256-958b-099ed9826d9a}, !- Space Name
->>>>>>> 055af606
+  {ac9322ef-daae-4765-bbf7-8f1ce6f59645}, !- Space Name
   Outdoors,                               !- Outside Boundary Condition
   ,                                       !- Outside Boundary Condition Object
   SunExposed,                             !- Sun Exposure
@@ -802,23 +562,13 @@
   5.56486118425249, 0, 2.4384;            !- X,Y,Z Vertex 4 {m}
 
 OS:Surface,
-<<<<<<< HEAD
-  {8155cef2-19a7-4924-8ddb-a7ab89c8f730}, !- Handle
+  {88b4f72a-1ec9-4a82-8f16-fa14f30d21ea}, !- Handle
   Surface 12,                             !- Name
   RoofCeiling,                            !- Surface Type
   ,                                       !- Construction Name
-  {e48e39a7-3d39-4b4f-9af0-9594a5f1e9f1}, !- Space Name
+  {ac9322ef-daae-4765-bbf7-8f1ce6f59645}, !- Space Name
   Surface,                                !- Outside Boundary Condition
-  {5b795076-a7a4-4196-8066-a543ce1b51a6}, !- Outside Boundary Condition Object
-=======
-  {5d0bb7d7-29ea-491a-a762-db86b48c372b}, !- Handle
-  Surface 12,                             !- Name
-  RoofCeiling,                            !- Surface Type
-  ,                                       !- Construction Name
-  {0ab9d0cc-6c9f-4256-958b-099ed9826d9a}, !- Space Name
-  Surface,                                !- Outside Boundary Condition
-  {9387e187-97d0-4ff2-bd33-53b47bdaaf36}, !- Outside Boundary Condition Object
->>>>>>> 055af606
+  {067368ea-ff37-4b0a-a120-81a53d5a44f4}, !- Outside Boundary Condition Object
   NoSun,                                  !- Sun Exposure
   NoWind,                                 !- Wind Exposure
   ,                                       !- View Factor to Ground
@@ -829,23 +579,13 @@
   0, 0, 2.4384;                           !- X,Y,Z Vertex 4 {m}
 
 OS:Surface,
-<<<<<<< HEAD
-  {5b795076-a7a4-4196-8066-a543ce1b51a6}, !- Handle
+  {067368ea-ff37-4b0a-a120-81a53d5a44f4}, !- Handle
   Surface 13,                             !- Name
   Floor,                                  !- Surface Type
   ,                                       !- Construction Name
-  {ca657587-c9a6-48fa-9432-914a041be7ac}, !- Space Name
+  {489e3b55-289c-4b6d-ab40-1d0a6d1c7c4b}, !- Space Name
   Surface,                                !- Outside Boundary Condition
-  {8155cef2-19a7-4924-8ddb-a7ab89c8f730}, !- Outside Boundary Condition Object
-=======
-  {9387e187-97d0-4ff2-bd33-53b47bdaaf36}, !- Handle
-  Surface 13,                             !- Name
-  Floor,                                  !- Surface Type
-  ,                                       !- Construction Name
-  {43c50506-f405-4118-9fe0-4224ef9b2212}, !- Space Name
-  Surface,                                !- Outside Boundary Condition
-  {5d0bb7d7-29ea-491a-a762-db86b48c372b}, !- Outside Boundary Condition Object
->>>>>>> 055af606
+  {88b4f72a-1ec9-4a82-8f16-fa14f30d21ea}, !- Outside Boundary Condition Object
   NoSun,                                  !- Sun Exposure
   NoWind,                                 !- Wind Exposure
   ,                                       !- View Factor to Ground
@@ -856,19 +596,11 @@
   0, 0, 0;                                !- X,Y,Z Vertex 4 {m}
 
 OS:Surface,
-<<<<<<< HEAD
-  {f275ed9e-ad75-42c5-b27e-bbfc3957e230}, !- Handle
+  {15a2682b-328b-4d0f-9658-924cb641ca5e}, !- Handle
   Surface 14,                             !- Name
   RoofCeiling,                            !- Surface Type
   ,                                       !- Construction Name
-  {ca657587-c9a6-48fa-9432-914a041be7ac}, !- Space Name
-=======
-  {992ab22a-4f84-4d3a-834c-237df5ca6bed}, !- Handle
-  Surface 14,                             !- Name
-  RoofCeiling,                            !- Surface Type
-  ,                                       !- Construction Name
-  {43c50506-f405-4118-9fe0-4224ef9b2212}, !- Space Name
->>>>>>> 055af606
+  {489e3b55-289c-4b6d-ab40-1d0a6d1c7c4b}, !- Space Name
   Outdoors,                               !- Outside Boundary Condition
   ,                                       !- Outside Boundary Condition Object
   SunExposed,                             !- Sun Exposure
@@ -881,19 +613,11 @@
   5.56486118425249, 11.129722368505, 0.304799999999999; !- X,Y,Z Vertex 4 {m}
 
 OS:Surface,
-<<<<<<< HEAD
-  {3fb7cd57-144d-4781-8e5d-a98a44019b6f}, !- Handle
+  {d8a410e8-0cce-4856-ac9a-d73c4f3d152d}, !- Handle
   Surface 15,                             !- Name
   RoofCeiling,                            !- Surface Type
   ,                                       !- Construction Name
-  {ca657587-c9a6-48fa-9432-914a041be7ac}, !- Space Name
-=======
-  {1adf5b97-e4fc-4fa6-a0ce-33eb68e4911c}, !- Handle
-  Surface 15,                             !- Name
-  RoofCeiling,                            !- Surface Type
-  ,                                       !- Construction Name
-  {43c50506-f405-4118-9fe0-4224ef9b2212}, !- Space Name
->>>>>>> 055af606
+  {489e3b55-289c-4b6d-ab40-1d0a6d1c7c4b}, !- Space Name
   Outdoors,                               !- Outside Boundary Condition
   ,                                       !- Outside Boundary Condition Object
   SunExposed,                             !- Sun Exposure
@@ -906,19 +630,11 @@
   0, 0, 0.3048;                           !- X,Y,Z Vertex 4 {m}
 
 OS:Surface,
-<<<<<<< HEAD
-  {a817e55d-0324-4b4c-8f14-f157139f7955}, !- Handle
+  {eb6f0c4b-ff3c-4339-9793-c23f854744a5}, !- Handle
   Surface 16,                             !- Name
   Wall,                                   !- Surface Type
   ,                                       !- Construction Name
-  {ca657587-c9a6-48fa-9432-914a041be7ac}, !- Space Name
-=======
-  {cef715b1-2c95-40e5-9c71-0c63e54cc3f1}, !- Handle
-  Surface 16,                             !- Name
-  Wall,                                   !- Surface Type
-  ,                                       !- Construction Name
-  {43c50506-f405-4118-9fe0-4224ef9b2212}, !- Space Name
->>>>>>> 055af606
+  {489e3b55-289c-4b6d-ab40-1d0a6d1c7c4b}, !- Space Name
   Outdoors,                               !- Outside Boundary Condition
   ,                                       !- Outside Boundary Condition Object
   SunExposed,                             !- Sun Exposure
@@ -930,19 +646,11 @@
   5.56486118425249, 0, 0;                 !- X,Y,Z Vertex 3 {m}
 
 OS:Surface,
-<<<<<<< HEAD
-  {3cbe0010-7ec0-4cd8-805c-605964334a5b}, !- Handle
+  {7a3f9fec-9b66-44a4-987c-030872ff485c}, !- Handle
   Surface 17,                             !- Name
   Wall,                                   !- Surface Type
   ,                                       !- Construction Name
-  {ca657587-c9a6-48fa-9432-914a041be7ac}, !- Space Name
-=======
-  {0a346be9-2c5a-432e-af98-9cffa423016d}, !- Handle
-  Surface 17,                             !- Name
-  Wall,                                   !- Surface Type
-  ,                                       !- Construction Name
-  {43c50506-f405-4118-9fe0-4224ef9b2212}, !- Space Name
->>>>>>> 055af606
+  {489e3b55-289c-4b6d-ab40-1d0a6d1c7c4b}, !- Space Name
   Outdoors,                               !- Outside Boundary Condition
   ,                                       !- Outside Boundary Condition Object
   SunExposed,                             !- Sun Exposure
@@ -954,15 +662,9 @@
   0, 11.129722368505, 0;                  !- X,Y,Z Vertex 3 {m}
 
 OS:Space,
-<<<<<<< HEAD
-  {ca657587-c9a6-48fa-9432-914a041be7ac}, !- Handle
+  {489e3b55-289c-4b6d-ab40-1d0a6d1c7c4b}, !- Handle
   finished attic space,                   !- Name
-  {f58b93cb-0359-4917-9b63-07d0ccebaf5a}, !- Space Type Name
-=======
-  {43c50506-f405-4118-9fe0-4224ef9b2212}, !- Handle
-  finished attic space,                   !- Name
-  {52cf20f7-f2b5-4698-bb26-0e11e726aeb8}, !- Space Type Name
->>>>>>> 055af606
+  {fbd4dd48-8eb8-4896-8177-baf2930d31da}, !- Space Type Name
   ,                                       !- Default Construction Set Name
   ,                                       !- Default Schedule Set Name
   -0,                                     !- Direction of Relative North {deg}
@@ -970,35 +672,20 @@
   0,                                      !- Y Origin {m}
   4.8768,                                 !- Z Origin {m}
   ,                                       !- Building Story Name
-<<<<<<< HEAD
-  {49b80708-4e5a-4d2a-9c0c-92141f1fc74c}, !- Thermal Zone Name
+  {1da45ef1-cac1-44e4-b174-f87527c07c8e}, !- Thermal Zone Name
   ,                                       !- Part of Total Floor Area
   ,                                       !- Design Specification Outdoor Air Object Name
-  {612297a2-6045-4a0a-8eea-2d6da172bd3d}; !- Building Unit Name
+  {46c961f7-e5e8-422c-9d54-a3f53b88b4b8}; !- Building Unit Name
 
 OS:BuildingUnit,
-  {612297a2-6045-4a0a-8eea-2d6da172bd3d}, !- Handle
-=======
-  {4d8364fa-ce7d-4616-b6e4-a948573b1f5b}, !- Thermal Zone Name
-  ,                                       !- Part of Total Floor Area
-  ,                                       !- Design Specification Outdoor Air Object Name
-  {5a3a7d39-5ce3-40d1-a21f-86619528ff08}; !- Building Unit Name
-
-OS:BuildingUnit,
-  {5a3a7d39-5ce3-40d1-a21f-86619528ff08}, !- Handle
->>>>>>> 055af606
+  {46c961f7-e5e8-422c-9d54-a3f53b88b4b8}, !- Handle
   unit 1,                                 !- Name
   ,                                       !- Rendering Color
   Residential;                            !- Building Unit Type
 
 OS:AdditionalProperties,
-<<<<<<< HEAD
-  {9814f5da-617f-4053-bf17-e26560b7bdc2}, !- Handle
-  {612297a2-6045-4a0a-8eea-2d6da172bd3d}, !- Object Name
-=======
-  {c061aa0e-6d16-48d8-a3ae-84ad41cc788f}, !- Handle
-  {5a3a7d39-5ce3-40d1-a21f-86619528ff08}, !- Object Name
->>>>>>> 055af606
+  {ba773ed9-8a4a-470b-8ddc-33d8e747dba5}, !- Handle
+  {46c961f7-e5e8-422c-9d54-a3f53b88b4b8}, !- Object Name
   NumberOfBedrooms,                       !- Feature Name 1
   Integer,                                !- Feature Data Type 1
   3,                                      !- Feature Value 1
@@ -1010,20 +697,12 @@
   2.6400000000000001;                     !- Feature Value 3
 
 OS:External:File,
-<<<<<<< HEAD
-  {8e714127-4126-46ab-bd10-a94deee9e9f5}, !- Handle
-=======
-  {866ed0b4-f82b-4728-b036-f884b2a73830}, !- Handle
->>>>>>> 055af606
+  {fc39e00d-705f-4506-921c-f0eadd15e6a3}, !- Handle
   8760.csv,                               !- Name
   8760.csv;                               !- File Name
 
 OS:Schedule:Day,
-<<<<<<< HEAD
-  {fcfc583b-d4da-409c-87df-614b7b77ce14}, !- Handle
-=======
-  {73d2dc2c-ec1a-40a6-944c-ea9331227023}, !- Handle
->>>>>>> 055af606
+  {d839efaf-9eae-4215-8e6f-01bf9b06b0ae}, !- Handle
   Schedule Day 1,                         !- Name
   ,                                       !- Schedule Type Limits Name
   ,                                       !- Interpolate to Timestep
@@ -1032,11 +711,7 @@
   0;                                      !- Value Until Time 1
 
 OS:Schedule:Day,
-<<<<<<< HEAD
-  {3c089f9d-550d-41a9-b874-7d746494fef9}, !- Handle
-=======
-  {afb69d7e-fa53-4034-9589-c5a708f140e7}, !- Handle
->>>>>>> 055af606
+  {ac103fe0-7b66-4c81-8bf0-39707b9119d5}, !- Handle
   Schedule Day 2,                         !- Name
   ,                                       !- Schedule Type Limits Name
   ,                                       !- Interpolate to Timestep
@@ -1045,17 +720,10 @@
   1;                                      !- Value Until Time 1
 
 OS:Schedule:File,
-<<<<<<< HEAD
-  {7455843d-7339-4abc-92f7-97591730ff1c}, !- Handle
+  {e600cbfa-a9bf-4bc7-bf3a-a1ac7b0f3f02}, !- Handle
   occupants,                              !- Name
-  {8747c725-a9f2-4696-84e9-5a75e24223e6}, !- Schedule Type Limits Name
-  {8e714127-4126-46ab-bd10-a94deee9e9f5}, !- External File Name
-=======
-  {2bb2652e-3153-4e46-9a9a-ff4c50f843db}, !- Handle
-  occupants,                              !- Name
-  {d40b0415-5e4d-42b8-ae61-5dda11b94371}, !- Schedule Type Limits Name
-  {866ed0b4-f82b-4728-b036-f884b2a73830}, !- External File Name
->>>>>>> 055af606
+  {2da6f2dd-eba1-4134-99d6-fbeb21cd9f53}, !- Schedule Type Limits Name
+  {fc39e00d-705f-4506-921c-f0eadd15e6a3}, !- External File Name
   1,                                      !- Column Number
   1,                                      !- Rows to Skip at Top
   8760,                                   !- Number of Hours of Data
@@ -1064,25 +732,14 @@
   60;                                     !- Minutes per Item
 
 OS:Schedule:Constant,
-<<<<<<< HEAD
-  {f9bd6593-6b0d-4658-ae67-5e688f27e2ee}, !- Handle
+  {d00f1f27-cce9-461a-8ac6-a701bdc81e23}, !- Handle
   res occupants activity schedule,        !- Name
-  {f60097ba-7849-4629-952e-b116b09596ca}, !- Schedule Type Limits Name
+  {881bacfc-eb8c-4e68-ae18-939c4c5eaa9b}, !- Schedule Type Limits Name
   112.539290946133;                       !- Value
 
 OS:People:Definition,
-  {1f791362-3374-434a-be51-6b06a093351e}, !- Handle
-  res occupants|living space,             !- Name
-=======
-  {525362b1-5480-41ba-a2d0-908c39f39fac}, !- Handle
-  res occupants activity schedule,        !- Name
-  {42e4b952-abe3-4a22-8106-0d9a525f4155}, !- Schedule Type Limits Name
-  112.539290946133;                       !- Value
-
-OS:People:Definition,
-  {db248e15-38f6-4e2d-8028-3e3b01991ea5}, !- Handle
+  {81e7a7d5-b554-4927-830d-efc487906f2d}, !- Handle
   res occupants|living space|story 2,     !- Name
->>>>>>> 055af606
   People,                                 !- Number of People Calculation Method
   0.88,                                   !- Number of People {people}
   ,                                       !- People per Space Floor Area {person/m2}
@@ -1094,21 +751,12 @@
   ZoneAveraged;                           !- Mean Radiant Temperature Calculation Type
 
 OS:People,
-<<<<<<< HEAD
-  {a105e04f-e4ca-41fa-9559-52605c790cb0}, !- Handle
-  res occupants|living space,             !- Name
-  {1f791362-3374-434a-be51-6b06a093351e}, !- People Definition Name
-  {fac75fd0-3fdd-48c2-a013-9ff0a244367c}, !- Space or SpaceType Name
-  {7455843d-7339-4abc-92f7-97591730ff1c}, !- Number of People Schedule Name
-  {f9bd6593-6b0d-4658-ae67-5e688f27e2ee}, !- Activity Level Schedule Name
-=======
-  {6aefaae1-4be0-440a-8dca-6e6e2ec976ed}, !- Handle
+  {a264324d-04dd-4e03-9d8f-a93ec01c6316}, !- Handle
   res occupants|living space|story 2,     !- Name
-  {db248e15-38f6-4e2d-8028-3e3b01991ea5}, !- People Definition Name
-  {0ab9d0cc-6c9f-4256-958b-099ed9826d9a}, !- Space or SpaceType Name
-  {2bb2652e-3153-4e46-9a9a-ff4c50f843db}, !- Number of People Schedule Name
-  {525362b1-5480-41ba-a2d0-908c39f39fac}, !- Activity Level Schedule Name
->>>>>>> 055af606
+  {81e7a7d5-b554-4927-830d-efc487906f2d}, !- People Definition Name
+  {ac9322ef-daae-4765-bbf7-8f1ce6f59645}, !- Space or SpaceType Name
+  {e600cbfa-a9bf-4bc7-bf3a-a1ac7b0f3f02}, !- Number of People Schedule Name
+  {d00f1f27-cce9-461a-8ac6-a701bdc81e23}, !- Activity Level Schedule Name
   ,                                       !- Surface Name/Angle Factor List Name
   ,                                       !- Work Efficiency Schedule Name
   ,                                       !- Clothing Insulation Schedule Name
@@ -1116,11 +764,7 @@
   1;                                      !- Multiplier
 
 OS:ScheduleTypeLimits,
-<<<<<<< HEAD
-  {f60097ba-7849-4629-952e-b116b09596ca}, !- Handle
-=======
-  {42e4b952-abe3-4a22-8106-0d9a525f4155}, !- Handle
->>>>>>> 055af606
+  {881bacfc-eb8c-4e68-ae18-939c4c5eaa9b}, !- Handle
   ActivityLevel,                          !- Name
   0,                                      !- Lower Limit Value
   ,                                       !- Upper Limit Value
@@ -1128,24 +772,15 @@
   ActivityLevel;                          !- Unit Type
 
 OS:ScheduleTypeLimits,
-<<<<<<< HEAD
-  {8747c725-a9f2-4696-84e9-5a75e24223e6}, !- Handle
-=======
-  {d40b0415-5e4d-42b8-ae61-5dda11b94371}, !- Handle
->>>>>>> 055af606
+  {2da6f2dd-eba1-4134-99d6-fbeb21cd9f53}, !- Handle
   Fractional,                             !- Name
   0,                                      !- Lower Limit Value
   1,                                      !- Upper Limit Value
   Continuous;                             !- Numeric Type
 
 OS:People:Definition,
-<<<<<<< HEAD
-  {4415628e-a16b-4e48-a49d-b9877d4dc95a}, !- Handle
+  {c9ff1dab-5504-4c5d-9ea5-803a52909d30}, !- Handle
   res occupants|finished attic space,     !- Name
-=======
-  {0aaf01e4-5a49-4685-803e-f3dd8e0851b0}, !- Handle
-  res occupants|living space,             !- Name
->>>>>>> 055af606
   People,                                 !- Number of People Calculation Method
   0.88,                                   !- Number of People {people}
   ,                                       !- People per Space Floor Area {person/m2}
@@ -1157,21 +792,12 @@
   ZoneAveraged;                           !- Mean Radiant Temperature Calculation Type
 
 OS:People,
-<<<<<<< HEAD
-  {ebc6d0ce-7f2b-4e17-bcf4-27e0c1e48616}, !- Handle
+  {677694fd-97ab-4603-8a1a-24dd93c2ab86}, !- Handle
   res occupants|finished attic space,     !- Name
-  {4415628e-a16b-4e48-a49d-b9877d4dc95a}, !- People Definition Name
-  {ca657587-c9a6-48fa-9432-914a041be7ac}, !- Space or SpaceType Name
-  {7455843d-7339-4abc-92f7-97591730ff1c}, !- Number of People Schedule Name
-  {f9bd6593-6b0d-4658-ae67-5e688f27e2ee}, !- Activity Level Schedule Name
-=======
-  {27426c68-e3c8-429d-b4dc-ed4aa7991314}, !- Handle
-  res occupants|living space,             !- Name
-  {0aaf01e4-5a49-4685-803e-f3dd8e0851b0}, !- People Definition Name
-  {ed54c2fe-2c41-44bf-a75f-92b1e41b93b1}, !- Space or SpaceType Name
-  {2bb2652e-3153-4e46-9a9a-ff4c50f843db}, !- Number of People Schedule Name
-  {525362b1-5480-41ba-a2d0-908c39f39fac}, !- Activity Level Schedule Name
->>>>>>> 055af606
+  {c9ff1dab-5504-4c5d-9ea5-803a52909d30}, !- People Definition Name
+  {489e3b55-289c-4b6d-ab40-1d0a6d1c7c4b}, !- Space or SpaceType Name
+  {e600cbfa-a9bf-4bc7-bf3a-a1ac7b0f3f02}, !- Number of People Schedule Name
+  {d00f1f27-cce9-461a-8ac6-a701bdc81e23}, !- Activity Level Schedule Name
   ,                                       !- Surface Name/Angle Factor List Name
   ,                                       !- Work Efficiency Schedule Name
   ,                                       !- Clothing Insulation Schedule Name
@@ -1179,13 +805,8 @@
   1;                                      !- Multiplier
 
 OS:People:Definition,
-<<<<<<< HEAD
-  {e3ea26b8-2489-42e9-a08d-86b288e731e2}, !- Handle
-  res occupants|living space|story 2,     !- Name
-=======
-  {72dcbbf2-f84b-4699-ab0b-d72c3c83e977}, !- Handle
-  res occupants|finished attic space,     !- Name
->>>>>>> 055af606
+  {f636d002-78a1-456a-9c02-5db6f405c799}, !- Handle
+  res occupants|living space,             !- Name
   People,                                 !- Number of People Calculation Method
   0.88,                                   !- Number of People {people}
   ,                                       !- People per Space Floor Area {person/m2}
@@ -1197,21 +818,12 @@
   ZoneAveraged;                           !- Mean Radiant Temperature Calculation Type
 
 OS:People,
-<<<<<<< HEAD
-  {08914631-7918-4bc8-9e20-5d88f6395425}, !- Handle
-  res occupants|living space|story 2,     !- Name
-  {e3ea26b8-2489-42e9-a08d-86b288e731e2}, !- People Definition Name
-  {e48e39a7-3d39-4b4f-9af0-9594a5f1e9f1}, !- Space or SpaceType Name
-  {7455843d-7339-4abc-92f7-97591730ff1c}, !- Number of People Schedule Name
-  {f9bd6593-6b0d-4658-ae67-5e688f27e2ee}, !- Activity Level Schedule Name
-=======
-  {5a0f836a-5369-4650-ab07-429c250e5182}, !- Handle
-  res occupants|finished attic space,     !- Name
-  {72dcbbf2-f84b-4699-ab0b-d72c3c83e977}, !- People Definition Name
-  {43c50506-f405-4118-9fe0-4224ef9b2212}, !- Space or SpaceType Name
-  {2bb2652e-3153-4e46-9a9a-ff4c50f843db}, !- Number of People Schedule Name
-  {525362b1-5480-41ba-a2d0-908c39f39fac}, !- Activity Level Schedule Name
->>>>>>> 055af606
+  {4539729a-94fc-4462-a8d0-acafbc2608da}, !- Handle
+  res occupants|living space,             !- Name
+  {f636d002-78a1-456a-9c02-5db6f405c799}, !- People Definition Name
+  {fa330725-8370-4552-870c-dd678d498775}, !- Space or SpaceType Name
+  {e600cbfa-a9bf-4bc7-bf3a-a1ac7b0f3f02}, !- Number of People Schedule Name
+  {d00f1f27-cce9-461a-8ac6-a701bdc81e23}, !- Activity Level Schedule Name
   ,                                       !- Surface Name/Angle Factor List Name
   ,                                       !- Work Efficiency Schedule Name
   ,                                       !- Clothing Insulation Schedule Name
@@ -1219,20 +831,15 @@
   1;                                      !- Multiplier
 
 OS:ShadingSurfaceGroup,
-<<<<<<< HEAD
-  {d146037a-fdfc-4a78-9283-dc98a153b234}, !- Handle
-=======
-  {34fe5d54-d380-49b9-8775-4472092d6689}, !- Handle
->>>>>>> 055af606
+  {ff7ad7ac-acbb-4e92-ba06-c0c244ee4861}, !- Handle
   res eaves,                              !- Name
   Building;                               !- Shading Surface Type
 
 OS:ShadingSurface,
-<<<<<<< HEAD
-  {620c21a5-9117-4cda-8f6d-42c1ca4e3e8d}, !- Handle
+  {b8e0fdf2-9a74-4458-841f-d28a5408ab1a}, !- Handle
   Surface 15 - res eaves,                 !- Name
   ,                                       !- Construction Name
-  {d146037a-fdfc-4a78-9283-dc98a153b234}, !- Shading Surface Group Name
+  {ff7ad7ac-acbb-4e92-ba06-c0c244ee4861}, !- Shading Surface Group Name
   ,                                       !- Transmittance Schedule Name
   ,                                       !- Number of Vertices
   0, -0.6096, 5.1816,                     !- X,Y,Z Vertex 1 {m}
@@ -1241,10 +848,10 @@
   0, 0, 5.1816;                           !- X,Y,Z Vertex 4 {m}
 
 OS:ShadingSurface,
-  {1c2ac483-e378-4efe-b7b6-6771fcc8f2f3}, !- Handle
+  {b581a32c-1bc4-4193-add8-e3395fef369e}, !- Handle
   Surface 15 - res eaves 1,               !- Name
   ,                                       !- Construction Name
-  {d146037a-fdfc-4a78-9283-dc98a153b234}, !- Shading Surface Group Name
+  {ff7ad7ac-acbb-4e92-ba06-c0c244ee4861}, !- Shading Surface Group Name
   ,                                       !- Transmittance Schedule Name
   ,                                       !- Number of Vertices
   2.78243059212624, 11.739322368505, 6.57281529606312, !- X,Y,Z Vertex 1 {m}
@@ -1253,10 +860,10 @@
   2.78243059212624, 11.129722368505, 6.57281529606312; !- X,Y,Z Vertex 4 {m}
 
 OS:ShadingSurface,
-  {4d023c88-de07-4567-b442-dccc29d98a66}, !- Handle
+  {0cf2fd88-4bc1-44eb-8858-b359f6ece366}, !- Handle
   Surface 15 - res eaves 2,               !- Name
   ,                                       !- Construction Name
-  {d146037a-fdfc-4a78-9283-dc98a153b234}, !- Shading Surface Group Name
+  {ff7ad7ac-acbb-4e92-ba06-c0c244ee4861}, !- Shading Surface Group Name
   ,                                       !- Transmittance Schedule Name
   ,                                       !- Number of Vertices
   -0.6096, 11.129722368505, 4.8768,       !- X,Y,Z Vertex 1 {m}
@@ -1265,16 +872,10 @@
   0, 11.129722368505, 5.1816;             !- X,Y,Z Vertex 4 {m}
 
 OS:ShadingSurface,
-  {ff46f3a0-0545-454b-ba18-8172373b4914}, !- Handle
+  {2ff84359-d75a-4db4-9788-4335bfff3c46}, !- Handle
   Surface 14 - res eaves,                 !- Name
   ,                                       !- Construction Name
-  {d146037a-fdfc-4a78-9283-dc98a153b234}, !- Shading Surface Group Name
-=======
-  {d2f439ff-211a-452b-8b09-8bcee4f958ca}, !- Handle
-  Surface 14 - res eaves,                 !- Name
-  ,                                       !- Construction Name
-  {34fe5d54-d380-49b9-8775-4472092d6689}, !- Shading Surface Group Name
->>>>>>> 055af606
+  {ff7ad7ac-acbb-4e92-ba06-c0c244ee4861}, !- Shading Surface Group Name
   ,                                       !- Transmittance Schedule Name
   ,                                       !- Number of Vertices
   5.56486118425249, 11.739322368505, 5.1816, !- X,Y,Z Vertex 1 {m}
@@ -1283,17 +884,10 @@
   5.56486118425249, 11.129722368505, 5.1816; !- X,Y,Z Vertex 4 {m}
 
 OS:ShadingSurface,
-<<<<<<< HEAD
-  {47c1bea2-7b05-45d5-b66b-0c0c9fdae84f}, !- Handle
+  {fc862ed8-fad1-4908-a134-46b3732d4ddd}, !- Handle
   Surface 14 - res eaves 1,               !- Name
   ,                                       !- Construction Name
-  {d146037a-fdfc-4a78-9283-dc98a153b234}, !- Shading Surface Group Name
-=======
-  {572fd64d-78aa-4213-9462-ac1a62441d59}, !- Handle
-  Surface 14 - res eaves 1,               !- Name
-  ,                                       !- Construction Name
-  {34fe5d54-d380-49b9-8775-4472092d6689}, !- Shading Surface Group Name
->>>>>>> 055af606
+  {ff7ad7ac-acbb-4e92-ba06-c0c244ee4861}, !- Shading Surface Group Name
   ,                                       !- Transmittance Schedule Name
   ,                                       !- Number of Vertices
   2.78243059212624, -0.6096, 6.57281529606312, !- X,Y,Z Vertex 1 {m}
@@ -1302,56 +896,13 @@
   2.78243059212624, 0, 6.57281529606312;  !- X,Y,Z Vertex 4 {m}
 
 OS:ShadingSurface,
-<<<<<<< HEAD
-  {368605f2-0ca9-4ab3-a9e2-730aec722af8}, !- Handle
+  {cf0195be-b7d3-4c77-a801-308f0f66c29b}, !- Handle
   Surface 14 - res eaves 2,               !- Name
   ,                                       !- Construction Name
-  {d146037a-fdfc-4a78-9283-dc98a153b234}, !- Shading Surface Group Name
-=======
-  {32f24b20-f853-404d-b946-5f04c2179acd}, !- Handle
-  Surface 14 - res eaves 2,               !- Name
-  ,                                       !- Construction Name
-  {34fe5d54-d380-49b9-8775-4472092d6689}, !- Shading Surface Group Name
->>>>>>> 055af606
+  {ff7ad7ac-acbb-4e92-ba06-c0c244ee4861}, !- Shading Surface Group Name
   ,                                       !- Transmittance Schedule Name
   ,                                       !- Number of Vertices
   6.17446118425249, 0, 4.8768,            !- X,Y,Z Vertex 1 {m}
   6.17446118425249, 11.129722368505, 4.8768, !- X,Y,Z Vertex 2 {m}
   5.56486118425249, 11.129722368505, 5.1816, !- X,Y,Z Vertex 3 {m}
   5.56486118425249, 0, 5.1816;            !- X,Y,Z Vertex 4 {m}
-
-OS:ShadingSurface,
-  {39b5deb0-5dd1-4bc5-8240-e1b9b8812b8b}, !- Handle
-  Surface 15 - res eaves,                 !- Name
-  ,                                       !- Construction Name
-  {34fe5d54-d380-49b9-8775-4472092d6689}, !- Shading Surface Group Name
-  ,                                       !- Transmittance Schedule Name
-  ,                                       !- Number of Vertices
-  0, -0.6096, 5.1816,                     !- X,Y,Z Vertex 1 {m}
-  2.78243059212624, -0.6096, 6.57281529606312, !- X,Y,Z Vertex 2 {m}
-  2.78243059212624, 0, 6.57281529606312,  !- X,Y,Z Vertex 3 {m}
-  0, 0, 5.1816;                           !- X,Y,Z Vertex 4 {m}
-
-OS:ShadingSurface,
-  {6b0ff408-c7ef-4f03-be51-744b1d86926e}, !- Handle
-  Surface 15 - res eaves 1,               !- Name
-  ,                                       !- Construction Name
-  {34fe5d54-d380-49b9-8775-4472092d6689}, !- Shading Surface Group Name
-  ,                                       !- Transmittance Schedule Name
-  ,                                       !- Number of Vertices
-  2.78243059212624, 11.739322368505, 6.57281529606312, !- X,Y,Z Vertex 1 {m}
-  0, 11.739322368505, 5.1816,             !- X,Y,Z Vertex 2 {m}
-  0, 11.129722368505, 5.1816,             !- X,Y,Z Vertex 3 {m}
-  2.78243059212624, 11.129722368505, 6.57281529606312; !- X,Y,Z Vertex 4 {m}
-
-OS:ShadingSurface,
-  {549eb673-cfa8-4930-9997-66f3ca14424a}, !- Handle
-  Surface 15 - res eaves 2,               !- Name
-  ,                                       !- Construction Name
-  {34fe5d54-d380-49b9-8775-4472092d6689}, !- Shading Surface Group Name
-  ,                                       !- Transmittance Schedule Name
-  ,                                       !- Number of Vertices
-  -0.6096, 11.129722368505, 4.8768,       !- X,Y,Z Vertex 1 {m}
-  -0.6096, 0, 4.8768,                     !- X,Y,Z Vertex 2 {m}
-  0, 0, 5.1816,                           !- X,Y,Z Vertex 3 {m}
-  0, 11.129722368505, 5.1816;             !- X,Y,Z Vertex 4 {m}
