--- conflicted
+++ resolved
@@ -1,53 +1,26 @@
 !- NOTE: Auto-generated from /test/osw_files/SFD_2000sqft_2story_SL_FA_LeftRight.osw
 
 OS:Version,
-<<<<<<< HEAD
-  {e875379c-5cc9-43ee-9096-b391db1bd126}, !- Handle
-  2.8.1;                                  !- Version Identifier
-
-OS:SimulationControl,
-  {b521ac9d-b46b-4fe2-b1d0-abda1f76623a}, !- Handle
-=======
   {644ca031-2fe9-4808-b336-876e3774f014}, !- Handle
   2.9.0;                                  !- Version Identifier
 
 OS:SimulationControl,
   {860c1a0f-12c4-497a-99b4-45b248d182bc}, !- Handle
->>>>>>> 3f8e9d39
   ,                                       !- Do Zone Sizing Calculation
   ,                                       !- Do System Sizing Calculation
   ,                                       !- Do Plant Sizing Calculation
   No;                                     !- Run Simulation for Sizing Periods
 
 OS:Timestep,
-<<<<<<< HEAD
-  {7a0d1dc5-fb73-4d1b-aa74-1dbb8e7297f7}, !- Handle
-  6;                                      !- Number of Timesteps per Hour
-
-OS:ShadowCalculation,
-  {48bb28c7-1be1-4956-8407-0bd2e8d8ff28}, !- Handle
-=======
   {3e8cfeb4-0e4e-40d7-a326-3dbb4dc119e9}, !- Handle
   6;                                      !- Number of Timesteps per Hour
 
 OS:ShadowCalculation,
   {d9d77fa9-d286-48ca-801e-33921aaf3930}, !- Handle
->>>>>>> 3f8e9d39
   20,                                     !- Calculation Frequency
   200;                                    !- Maximum Figures in Shadow Overlap Calculations
 
 OS:SurfaceConvectionAlgorithm:Outside,
-<<<<<<< HEAD
-  {abe18f43-ae4a-4d58-a481-78618204f534}, !- Handle
-  DOE-2;                                  !- Algorithm
-
-OS:SurfaceConvectionAlgorithm:Inside,
-  {ea27f8ba-d22c-43d3-9cc0-924ef2781648}, !- Handle
-  TARP;                                   !- Algorithm
-
-OS:ZoneCapacitanceMultiplier:ResearchSpecial,
-  {53352141-ee5c-4090-906a-02a3b08f4664}, !- Handle
-=======
   {bae335f9-5b04-4b61-b93f-3b8d7b2a1045}, !- Handle
   DOE-2;                                  !- Algorithm
 
@@ -57,17 +30,12 @@
 
 OS:ZoneCapacitanceMultiplier:ResearchSpecial,
   {a5d30035-0fb0-45a6-a5cd-130d331039fb}, !- Handle
->>>>>>> 3f8e9d39
   ,                                       !- Temperature Capacity Multiplier
   15,                                     !- Humidity Capacity Multiplier
   ;                                       !- Carbon Dioxide Capacity Multiplier
 
 OS:RunPeriod,
-<<<<<<< HEAD
-  {6adcb94e-0f8b-48b3-a1f2-fccf40195d66}, !- Handle
-=======
   {9c8e210e-c6a8-4f2f-8438-d2de6b891839}, !- Handle
->>>>>>> 3f8e9d39
   Run Period 1,                           !- Name
   1,                                      !- Begin Month
   1,                                      !- Begin Day of Month
@@ -81,21 +49,13 @@
   ;                                       !- Number of Times Runperiod to be Repeated
 
 OS:YearDescription,
-<<<<<<< HEAD
-  {464a432a-b962-41da-8be7-28e5f1b67b33}, !- Handle
-=======
   {d346a450-8f07-48ca-a92e-e5e889235427}, !- Handle
->>>>>>> 3f8e9d39
   2007,                                   !- Calendar Year
   ,                                       !- Day of Week for Start Day
   ;                                       !- Is Leap Year
 
 OS:ThermalZone,
-<<<<<<< HEAD
-  {f9d93d35-9e22-4220-95ea-423b4066c3e8}, !- Handle
-=======
   {1ea05336-9d12-47b7-839a-92de131ed9be}, !- Handle
->>>>>>> 3f8e9d39
   living zone,                            !- Name
   ,                                       !- Multiplier
   ,                                       !- Ceiling Height {m}
@@ -104,17 +64,10 @@
   ,                                       !- Zone Inside Convection Algorithm
   ,                                       !- Zone Outside Convection Algorithm
   ,                                       !- Zone Conditioning Equipment List Name
-<<<<<<< HEAD
-  {0b45f8f6-8cb9-4e5d-82a6-388f500f830c}, !- Zone Air Inlet Port List
-  {55b9eb90-b065-4f3d-b5f6-6d708a2e8463}, !- Zone Air Exhaust Port List
-  {0a90f209-0f71-469c-86f1-5c9864befaa2}, !- Zone Air Node Name
-  {65b1c1c6-40b8-45aa-953a-9af6c5d6fb52}, !- Zone Return Air Port List
-=======
   {d8d6630b-d96a-4b31-9305-64e87e3d9995}, !- Zone Air Inlet Port List
   {e3659f9d-bb43-4aed-aa10-47fa083a8db0}, !- Zone Air Exhaust Port List
   {720104f2-5ad5-44b7-8920-ab40c63b91a3}, !- Zone Air Node Name
   {5fd61d91-611a-43b0-a156-acc15e855028}, !- Zone Return Air Port List
->>>>>>> 3f8e9d39
   ,                                       !- Primary Daylighting Control Name
   ,                                       !- Fraction of Zone Controlled by Primary Daylighting Control
   ,                                       !- Secondary Daylighting Control Name
@@ -125,39 +78,6 @@
   No;                                     !- Use Ideal Air Loads
 
 OS:Node,
-<<<<<<< HEAD
-  {f2f9e8e9-722a-4bb2-9e48-efb56e550e78}, !- Handle
-  Node 1,                                 !- Name
-  {0a90f209-0f71-469c-86f1-5c9864befaa2}, !- Inlet Port
-  ;                                       !- Outlet Port
-
-OS:Connection,
-  {0a90f209-0f71-469c-86f1-5c9864befaa2}, !- Handle
-  {dd7b0a01-e8b0-4f0c-a0e6-d228f3997ecf}, !- Name
-  {f9d93d35-9e22-4220-95ea-423b4066c3e8}, !- Source Object
-  11,                                     !- Outlet Port
-  {f2f9e8e9-722a-4bb2-9e48-efb56e550e78}, !- Target Object
-  2;                                      !- Inlet Port
-
-OS:PortList,
-  {0b45f8f6-8cb9-4e5d-82a6-388f500f830c}, !- Handle
-  {68a690c7-da15-4a55-84bc-a8177e714ad3}, !- Name
-  {f9d93d35-9e22-4220-95ea-423b4066c3e8}; !- HVAC Component
-
-OS:PortList,
-  {55b9eb90-b065-4f3d-b5f6-6d708a2e8463}, !- Handle
-  {1309aa4d-e397-4f05-8a85-635f7f0100b8}, !- Name
-  {f9d93d35-9e22-4220-95ea-423b4066c3e8}; !- HVAC Component
-
-OS:PortList,
-  {65b1c1c6-40b8-45aa-953a-9af6c5d6fb52}, !- Handle
-  {51f3497b-321f-493b-ab82-42cf9c2d3c6e}, !- Name
-  {f9d93d35-9e22-4220-95ea-423b4066c3e8}; !- HVAC Component
-
-OS:Sizing:Zone,
-  {d75aeb01-221e-4750-b733-16a20eb8b536}, !- Handle
-  {f9d93d35-9e22-4220-95ea-423b4066c3e8}, !- Zone or ZoneList Name
-=======
   {85eb544c-5818-42ab-b6da-648944ca71ea}, !- Handle
   Node 1,                                 !- Name
   {720104f2-5ad5-44b7-8920-ab40c63b91a3}, !- Inlet Port
@@ -189,7 +109,6 @@
 OS:Sizing:Zone,
   {ecb9fa5f-15d5-4ff7-ad2c-8422410f90ed}, !- Handle
   {1ea05336-9d12-47b7-839a-92de131ed9be}, !- Zone or ZoneList Name
->>>>>>> 3f8e9d39
   SupplyAirTemperature,                   !- Zone Cooling Design Supply Air Temperature Input Method
   14,                                     !- Zone Cooling Design Supply Air Temperature {C}
   11.11,                                  !- Zone Cooling Design Supply Air Temperature Difference {deltaC}
@@ -218,16 +137,6 @@
   autosize;                               !- Dedicated Outdoor Air High Setpoint Temperature for Design {C}
 
 OS:ZoneHVAC:EquipmentList,
-<<<<<<< HEAD
-  {aeddcd1b-5664-484e-b28b-19589b942052}, !- Handle
-  Zone HVAC Equipment List 1,             !- Name
-  {f9d93d35-9e22-4220-95ea-423b4066c3e8}; !- Thermal Zone
-
-OS:Space,
-  {80339e32-a257-49d1-9040-53cd4a8b7978}, !- Handle
-  living space,                           !- Name
-  {cc2e628f-5dd6-4fda-ae53-a518a4c86ace}, !- Space Type Name
-=======
   {1477ae20-bcc7-49e3-a38d-a5db7384b13a}, !- Handle
   Zone HVAC Equipment List 1,             !- Name
   {1ea05336-9d12-47b7-839a-92de131ed9be}; !- Thermal Zone
@@ -236,7 +145,6 @@
   {31d684b7-d896-4d1f-849f-f4748351faf1}, !- Handle
   living space,                           !- Name
   {f54ed019-6adc-4f81-9152-ad63d30615f0}, !- Space Type Name
->>>>>>> 3f8e9d39
   ,                                       !- Default Construction Set Name
   ,                                       !- Default Schedule Set Name
   -0,                                     !- Direction of Relative North {deg}
@@ -244,19 +152,6 @@
   0,                                      !- Y Origin {m}
   0,                                      !- Z Origin {m}
   ,                                       !- Building Story Name
-<<<<<<< HEAD
-  {f9d93d35-9e22-4220-95ea-423b4066c3e8}, !- Thermal Zone Name
-  ,                                       !- Part of Total Floor Area
-  ,                                       !- Design Specification Outdoor Air Object Name
-  {914c3338-27fe-4553-b27c-0272c9103e02}; !- Building Unit Name
-
-OS:Surface,
-  {a6bf3225-a04e-4e25-b6c6-0ca188c1b218}, !- Handle
-  Surface 1,                              !- Name
-  Floor,                                  !- Surface Type
-  ,                                       !- Construction Name
-  {80339e32-a257-49d1-9040-53cd4a8b7978}, !- Space Name
-=======
   {1ea05336-9d12-47b7-839a-92de131ed9be}, !- Thermal Zone Name
   ,                                       !- Part of Total Floor Area
   ,                                       !- Design Specification Outdoor Air Object Name
@@ -268,7 +163,6 @@
   Floor,                                  !- Surface Type
   ,                                       !- Construction Name
   {31d684b7-d896-4d1f-849f-f4748351faf1}, !- Space Name
->>>>>>> 3f8e9d39
   Foundation,                             !- Outside Boundary Condition
   ,                                       !- Outside Boundary Condition Object
   NoSun,                                  !- Sun Exposure
@@ -281,19 +175,11 @@
   5.56486118425249, 0, 0;                 !- X,Y,Z Vertex 4 {m}
 
 OS:Surface,
-<<<<<<< HEAD
-  {bf3805cf-03ed-4e7e-844c-9e1c3a4bcc09}, !- Handle
-  Surface 2,                              !- Name
-  Wall,                                   !- Surface Type
-  ,                                       !- Construction Name
-  {80339e32-a257-49d1-9040-53cd4a8b7978}, !- Space Name
-=======
   {56ea23bf-9d18-49af-b680-0d258bdc1a41}, !- Handle
   Surface 2,                              !- Name
   Wall,                                   !- Surface Type
   ,                                       !- Construction Name
   {31d684b7-d896-4d1f-849f-f4748351faf1}, !- Space Name
->>>>>>> 3f8e9d39
   Outdoors,                               !- Outside Boundary Condition
   ,                                       !- Outside Boundary Condition Object
   SunExposed,                             !- Sun Exposure
@@ -306,19 +192,11 @@
   0, 0, 2.4384;                           !- X,Y,Z Vertex 4 {m}
 
 OS:Surface,
-<<<<<<< HEAD
-  {fce631ad-8d56-409d-bc01-9708c79aba5e}, !- Handle
-  Surface 3,                              !- Name
-  Wall,                                   !- Surface Type
-  ,                                       !- Construction Name
-  {80339e32-a257-49d1-9040-53cd4a8b7978}, !- Space Name
-=======
   {e128ad19-f304-4cc1-ace2-a2505fbf0ab2}, !- Handle
   Surface 3,                              !- Name
   Wall,                                   !- Surface Type
   ,                                       !- Construction Name
   {31d684b7-d896-4d1f-849f-f4748351faf1}, !- Space Name
->>>>>>> 3f8e9d39
   Outdoors,                               !- Outside Boundary Condition
   ,                                       !- Outside Boundary Condition Object
   SunExposed,                             !- Sun Exposure
@@ -331,19 +209,11 @@
   0, 11.129722368505, 2.4384;             !- X,Y,Z Vertex 4 {m}
 
 OS:Surface,
-<<<<<<< HEAD
-  {63ff9b23-d2b1-4e0f-ab0a-cb2c1e4ae23c}, !- Handle
-  Surface 4,                              !- Name
-  Wall,                                   !- Surface Type
-  ,                                       !- Construction Name
-  {80339e32-a257-49d1-9040-53cd4a8b7978}, !- Space Name
-=======
   {b4a2c26d-a375-47da-9170-2cf07ae81410}, !- Handle
   Surface 4,                              !- Name
   Wall,                                   !- Surface Type
   ,                                       !- Construction Name
   {31d684b7-d896-4d1f-849f-f4748351faf1}, !- Space Name
->>>>>>> 3f8e9d39
   Outdoors,                               !- Outside Boundary Condition
   ,                                       !- Outside Boundary Condition Object
   SunExposed,                             !- Sun Exposure
@@ -356,19 +226,11 @@
   5.56486118425249, 11.129722368505, 2.4384; !- X,Y,Z Vertex 4 {m}
 
 OS:Surface,
-<<<<<<< HEAD
-  {2e589071-72f6-4040-a422-cdcce9446ff3}, !- Handle
-  Surface 5,                              !- Name
-  Wall,                                   !- Surface Type
-  ,                                       !- Construction Name
-  {80339e32-a257-49d1-9040-53cd4a8b7978}, !- Space Name
-=======
   {323bab2d-1724-422d-8a33-ed84c1482a66}, !- Handle
   Surface 5,                              !- Name
   Wall,                                   !- Surface Type
   ,                                       !- Construction Name
   {31d684b7-d896-4d1f-849f-f4748351faf1}, !- Space Name
->>>>>>> 3f8e9d39
   Outdoors,                               !- Outside Boundary Condition
   ,                                       !- Outside Boundary Condition Object
   SunExposed,                             !- Sun Exposure
@@ -381,15 +243,6 @@
   5.56486118425249, 0, 2.4384;            !- X,Y,Z Vertex 4 {m}
 
 OS:Surface,
-<<<<<<< HEAD
-  {0974a1c8-8d28-4f86-87ad-a0e101dc85da}, !- Handle
-  Surface 6,                              !- Name
-  RoofCeiling,                            !- Surface Type
-  ,                                       !- Construction Name
-  {80339e32-a257-49d1-9040-53cd4a8b7978}, !- Space Name
-  Surface,                                !- Outside Boundary Condition
-  {4ba6a626-c1fd-43f5-a201-f6b3a5e2757c}, !- Outside Boundary Condition Object
-=======
   {d58cafaf-29ea-4d6d-b14f-603a0c3db182}, !- Handle
   Surface 6,                              !- Name
   RoofCeiling,                            !- Surface Type
@@ -397,7 +250,6 @@
   {31d684b7-d896-4d1f-849f-f4748351faf1}, !- Space Name
   Surface,                                !- Outside Boundary Condition
   {bd24f83a-0b8e-4d27-a7da-d9b3d87380f6}, !- Outside Boundary Condition Object
->>>>>>> 3f8e9d39
   NoSun,                                  !- Sun Exposure
   NoWind,                                 !- Wind Exposure
   ,                                       !- View Factor to Ground
@@ -408,11 +260,7 @@
   0, 0, 2.4384;                           !- X,Y,Z Vertex 4 {m}
 
 OS:SpaceType,
-<<<<<<< HEAD
-  {cc2e628f-5dd6-4fda-ae53-a518a4c86ace}, !- Handle
-=======
   {f54ed019-6adc-4f81-9152-ad63d30615f0}, !- Handle
->>>>>>> 3f8e9d39
   Space Type 1,                           !- Name
   ,                                       !- Default Construction Set Name
   ,                                       !- Default Schedule Set Name
@@ -423,15 +271,9 @@
   living;                                 !- Standards Space Type
 
 OS:Space,
-<<<<<<< HEAD
-  {39f90bb8-30d5-4eb0-b46f-c2d4c7d435e0}, !- Handle
-  living space|story 2,                   !- Name
-  {cc2e628f-5dd6-4fda-ae53-a518a4c86ace}, !- Space Type Name
-=======
   {282a6332-6793-4adf-8406-3800608da233}, !- Handle
   living space|story 2,                   !- Name
   {f54ed019-6adc-4f81-9152-ad63d30615f0}, !- Space Type Name
->>>>>>> 3f8e9d39
   ,                                       !- Default Construction Set Name
   ,                                       !- Default Schedule Set Name
   -0,                                     !- Direction of Relative North {deg}
@@ -439,21 +281,6 @@
   0,                                      !- Y Origin {m}
   2.4384,                                 !- Z Origin {m}
   ,                                       !- Building Story Name
-<<<<<<< HEAD
-  {f9d93d35-9e22-4220-95ea-423b4066c3e8}, !- Thermal Zone Name
-  ,                                       !- Part of Total Floor Area
-  ,                                       !- Design Specification Outdoor Air Object Name
-  {914c3338-27fe-4553-b27c-0272c9103e02}; !- Building Unit Name
-
-OS:Surface,
-  {4ba6a626-c1fd-43f5-a201-f6b3a5e2757c}, !- Handle
-  Surface 7,                              !- Name
-  Floor,                                  !- Surface Type
-  ,                                       !- Construction Name
-  {39f90bb8-30d5-4eb0-b46f-c2d4c7d435e0}, !- Space Name
-  Surface,                                !- Outside Boundary Condition
-  {0974a1c8-8d28-4f86-87ad-a0e101dc85da}, !- Outside Boundary Condition Object
-=======
   {1ea05336-9d12-47b7-839a-92de131ed9be}, !- Thermal Zone Name
   ,                                       !- Part of Total Floor Area
   ,                                       !- Design Specification Outdoor Air Object Name
@@ -467,7 +294,6 @@
   {282a6332-6793-4adf-8406-3800608da233}, !- Space Name
   Surface,                                !- Outside Boundary Condition
   {d58cafaf-29ea-4d6d-b14f-603a0c3db182}, !- Outside Boundary Condition Object
->>>>>>> 3f8e9d39
   NoSun,                                  !- Sun Exposure
   NoWind,                                 !- Wind Exposure
   ,                                       !- View Factor to Ground
@@ -478,19 +304,11 @@
   5.56486118425249, 0, 0;                 !- X,Y,Z Vertex 4 {m}
 
 OS:Surface,
-<<<<<<< HEAD
-  {08c6ae31-8b50-4abf-a476-a6f76bbdd74b}, !- Handle
-  Surface 8,                              !- Name
-  Wall,                                   !- Surface Type
-  ,                                       !- Construction Name
-  {39f90bb8-30d5-4eb0-b46f-c2d4c7d435e0}, !- Space Name
-=======
   {4042fb0d-e4cd-440a-af13-e58c5cacdd46}, !- Handle
   Surface 8,                              !- Name
   Wall,                                   !- Surface Type
   ,                                       !- Construction Name
   {282a6332-6793-4adf-8406-3800608da233}, !- Space Name
->>>>>>> 3f8e9d39
   Outdoors,                               !- Outside Boundary Condition
   ,                                       !- Outside Boundary Condition Object
   SunExposed,                             !- Sun Exposure
@@ -503,19 +321,11 @@
   0, 0, 2.4384;                           !- X,Y,Z Vertex 4 {m}
 
 OS:Surface,
-<<<<<<< HEAD
-  {db42b9d0-b2cb-44dd-bd4a-0e8a6393da6a}, !- Handle
-  Surface 9,                              !- Name
-  Wall,                                   !- Surface Type
-  ,                                       !- Construction Name
-  {39f90bb8-30d5-4eb0-b46f-c2d4c7d435e0}, !- Space Name
-=======
   {dad12e26-9fd5-4c4c-b7ea-c0437dab325b}, !- Handle
   Surface 9,                              !- Name
   Wall,                                   !- Surface Type
   ,                                       !- Construction Name
   {282a6332-6793-4adf-8406-3800608da233}, !- Space Name
->>>>>>> 3f8e9d39
   Outdoors,                               !- Outside Boundary Condition
   ,                                       !- Outside Boundary Condition Object
   SunExposed,                             !- Sun Exposure
@@ -528,19 +338,11 @@
   0, 11.129722368505, 2.4384;             !- X,Y,Z Vertex 4 {m}
 
 OS:Surface,
-<<<<<<< HEAD
-  {878cf4bc-9741-4754-bb9f-ddec30f0127f}, !- Handle
-  Surface 10,                             !- Name
-  Wall,                                   !- Surface Type
-  ,                                       !- Construction Name
-  {39f90bb8-30d5-4eb0-b46f-c2d4c7d435e0}, !- Space Name
-=======
   {d4b890f8-821d-4af6-b6ae-ab6fc1b8ef75}, !- Handle
   Surface 10,                             !- Name
   Wall,                                   !- Surface Type
   ,                                       !- Construction Name
   {282a6332-6793-4adf-8406-3800608da233}, !- Space Name
->>>>>>> 3f8e9d39
   Outdoors,                               !- Outside Boundary Condition
   ,                                       !- Outside Boundary Condition Object
   SunExposed,                             !- Sun Exposure
@@ -553,19 +355,11 @@
   5.56486118425249, 11.129722368505, 2.4384; !- X,Y,Z Vertex 4 {m}
 
 OS:Surface,
-<<<<<<< HEAD
-  {1e7c88bd-8898-42f5-ad85-54bcaba8e7da}, !- Handle
-  Surface 11,                             !- Name
-  Wall,                                   !- Surface Type
-  ,                                       !- Construction Name
-  {39f90bb8-30d5-4eb0-b46f-c2d4c7d435e0}, !- Space Name
-=======
   {c7e6539f-2fed-4c47-91c2-7f4ae8707183}, !- Handle
   Surface 11,                             !- Name
   Wall,                                   !- Surface Type
   ,                                       !- Construction Name
   {282a6332-6793-4adf-8406-3800608da233}, !- Space Name
->>>>>>> 3f8e9d39
   Outdoors,                               !- Outside Boundary Condition
   ,                                       !- Outside Boundary Condition Object
   SunExposed,                             !- Sun Exposure
@@ -578,15 +372,6 @@
   5.56486118425249, 0, 2.4384;            !- X,Y,Z Vertex 4 {m}
 
 OS:Surface,
-<<<<<<< HEAD
-  {a0c846c2-e50f-4acc-ab70-5899c9863dfc}, !- Handle
-  Surface 12,                             !- Name
-  RoofCeiling,                            !- Surface Type
-  ,                                       !- Construction Name
-  {39f90bb8-30d5-4eb0-b46f-c2d4c7d435e0}, !- Space Name
-  Surface,                                !- Outside Boundary Condition
-  {58f2da07-9642-469f-947c-95c80d5874ae}, !- Outside Boundary Condition Object
-=======
   {a7b65ba7-ee7c-46c8-bdea-8539c2595106}, !- Handle
   Surface 12,                             !- Name
   RoofCeiling,                            !- Surface Type
@@ -594,7 +379,6 @@
   {282a6332-6793-4adf-8406-3800608da233}, !- Space Name
   Surface,                                !- Outside Boundary Condition
   {b4b94e17-31cd-4f55-b626-98423b3b0abb}, !- Outside Boundary Condition Object
->>>>>>> 3f8e9d39
   NoSun,                                  !- Sun Exposure
   NoWind,                                 !- Wind Exposure
   ,                                       !- View Factor to Ground
@@ -605,15 +389,6 @@
   0, 0, 2.4384;                           !- X,Y,Z Vertex 4 {m}
 
 OS:Surface,
-<<<<<<< HEAD
-  {58f2da07-9642-469f-947c-95c80d5874ae}, !- Handle
-  Surface 13,                             !- Name
-  Floor,                                  !- Surface Type
-  ,                                       !- Construction Name
-  {847d592f-470c-46af-bce9-9723ff4f64ec}, !- Space Name
-  Surface,                                !- Outside Boundary Condition
-  {a0c846c2-e50f-4acc-ab70-5899c9863dfc}, !- Outside Boundary Condition Object
-=======
   {b4b94e17-31cd-4f55-b626-98423b3b0abb}, !- Handle
   Surface 13,                             !- Name
   Floor,                                  !- Surface Type
@@ -621,7 +396,6 @@
   {e89558ff-735b-4ed3-97af-f009b2faec45}, !- Space Name
   Surface,                                !- Outside Boundary Condition
   {a7b65ba7-ee7c-46c8-bdea-8539c2595106}, !- Outside Boundary Condition Object
->>>>>>> 3f8e9d39
   NoSun,                                  !- Sun Exposure
   NoWind,                                 !- Wind Exposure
   ,                                       !- View Factor to Ground
@@ -632,19 +406,11 @@
   0, 0, 0;                                !- X,Y,Z Vertex 4 {m}
 
 OS:Surface,
-<<<<<<< HEAD
-  {c763dfa0-209e-44ea-b787-db702d2df378}, !- Handle
-  Surface 14,                             !- Name
-  RoofCeiling,                            !- Surface Type
-  ,                                       !- Construction Name
-  {847d592f-470c-46af-bce9-9723ff4f64ec}, !- Space Name
-=======
   {09532684-a17f-474b-b196-35ee25d54165}, !- Handle
   Surface 14,                             !- Name
   RoofCeiling,                            !- Surface Type
   ,                                       !- Construction Name
   {e89558ff-735b-4ed3-97af-f009b2faec45}, !- Space Name
->>>>>>> 3f8e9d39
   Outdoors,                               !- Outside Boundary Condition
   ,                                       !- Outside Boundary Condition Object
   SunExposed,                             !- Sun Exposure
@@ -657,19 +423,11 @@
   5.56486118425249, 11.129722368505, 0.304799999999999; !- X,Y,Z Vertex 4 {m}
 
 OS:Surface,
-<<<<<<< HEAD
-  {68a803de-d858-4629-9bd9-b3b7c8c8583a}, !- Handle
-  Surface 15,                             !- Name
-  RoofCeiling,                            !- Surface Type
-  ,                                       !- Construction Name
-  {847d592f-470c-46af-bce9-9723ff4f64ec}, !- Space Name
-=======
   {5cffa0e2-f39a-4c58-bd55-6e01314ea005}, !- Handle
   Surface 15,                             !- Name
   RoofCeiling,                            !- Surface Type
   ,                                       !- Construction Name
   {e89558ff-735b-4ed3-97af-f009b2faec45}, !- Space Name
->>>>>>> 3f8e9d39
   Outdoors,                               !- Outside Boundary Condition
   ,                                       !- Outside Boundary Condition Object
   SunExposed,                             !- Sun Exposure
@@ -682,19 +440,11 @@
   0, 0, 0.3048;                           !- X,Y,Z Vertex 4 {m}
 
 OS:Surface,
-<<<<<<< HEAD
-  {9ba214a2-d586-4383-b258-571406569c85}, !- Handle
-  Surface 16,                             !- Name
-  Wall,                                   !- Surface Type
-  ,                                       !- Construction Name
-  {847d592f-470c-46af-bce9-9723ff4f64ec}, !- Space Name
-=======
   {b0c980a6-e850-4eb4-9af7-2ccb8fcde30f}, !- Handle
   Surface 16,                             !- Name
   Wall,                                   !- Surface Type
   ,                                       !- Construction Name
   {e89558ff-735b-4ed3-97af-f009b2faec45}, !- Space Name
->>>>>>> 3f8e9d39
   Outdoors,                               !- Outside Boundary Condition
   ,                                       !- Outside Boundary Condition Object
   SunExposed,                             !- Sun Exposure
@@ -706,19 +456,11 @@
   5.56486118425249, 0, 0;                 !- X,Y,Z Vertex 3 {m}
 
 OS:Surface,
-<<<<<<< HEAD
-  {7d792224-9ee7-4fa9-bd7a-a5f15b1a9d82}, !- Handle
-  Surface 17,                             !- Name
-  Wall,                                   !- Surface Type
-  ,                                       !- Construction Name
-  {847d592f-470c-46af-bce9-9723ff4f64ec}, !- Space Name
-=======
   {8e2300ca-c3e7-4161-bcb2-b83d2720d90a}, !- Handle
   Surface 17,                             !- Name
   Wall,                                   !- Surface Type
   ,                                       !- Construction Name
   {e89558ff-735b-4ed3-97af-f009b2faec45}, !- Space Name
->>>>>>> 3f8e9d39
   Outdoors,                               !- Outside Boundary Condition
   ,                                       !- Outside Boundary Condition Object
   SunExposed,                             !- Sun Exposure
@@ -730,15 +472,9 @@
   0, 11.129722368505, 0;                  !- X,Y,Z Vertex 3 {m}
 
 OS:Space,
-<<<<<<< HEAD
-  {847d592f-470c-46af-bce9-9723ff4f64ec}, !- Handle
-  finished attic space,                   !- Name
-  {cc2e628f-5dd6-4fda-ae53-a518a4c86ace}, !- Space Type Name
-=======
   {e89558ff-735b-4ed3-97af-f009b2faec45}, !- Handle
   finished attic space,                   !- Name
   {f54ed019-6adc-4f81-9152-ad63d30615f0}, !- Space Type Name
->>>>>>> 3f8e9d39
   ,                                       !- Default Construction Set Name
   ,                                       !- Default Schedule Set Name
   -0,                                     !- Direction of Relative North {deg}
@@ -746,15 +482,6 @@
   0,                                      !- Y Origin {m}
   4.8768,                                 !- Z Origin {m}
   ,                                       !- Building Story Name
-<<<<<<< HEAD
-  {f9d93d35-9e22-4220-95ea-423b4066c3e8}, !- Thermal Zone Name
-  ,                                       !- Part of Total Floor Area
-  ,                                       !- Design Specification Outdoor Air Object Name
-  {914c3338-27fe-4553-b27c-0272c9103e02}; !- Building Unit Name
-
-OS:BuildingUnit,
-  {914c3338-27fe-4553-b27c-0272c9103e02}, !- Handle
-=======
   {1ea05336-9d12-47b7-839a-92de131ed9be}, !- Thermal Zone Name
   ,                                       !- Part of Total Floor Area
   ,                                       !- Design Specification Outdoor Air Object Name
@@ -762,17 +489,12 @@
 
 OS:BuildingUnit,
   {1268657e-e077-4282-a0d4-39ca9a90ff93}, !- Handle
->>>>>>> 3f8e9d39
   unit 1,                                 !- Name
   ,                                       !- Rendering Color
   Residential;                            !- Building Unit Type
 
 OS:Building,
-<<<<<<< HEAD
-  {94d4e2d6-04b6-41dd-a379-e419c9d9b0ee}, !- Handle
-=======
   {131e4fee-31e4-4c3c-b301-0c1bce5e1071}, !- Handle
->>>>>>> 3f8e9d39
   Building 1,                             !- Name
   ,                                       !- Building Sector Type
   0,                                      !- North Axis {deg}
@@ -787,13 +509,8 @@
   1;                                      !- Standards Number of Living Units
 
 OS:AdditionalProperties,
-<<<<<<< HEAD
-  {74c8fc40-de27-4fbf-8417-41ae4d96f2d7}, !- Handle
-  {94d4e2d6-04b6-41dd-a379-e419c9d9b0ee}, !- Object Name
-=======
   {2b509197-c904-467e-9b44-0a1636eed689}, !- Handle
   {131e4fee-31e4-4c3c-b301-0c1bce5e1071}, !- Object Name
->>>>>>> 3f8e9d39
   Total Units Represented,                !- Feature Name 1
   Integer,                                !- Feature Data Type 1
   1,                                      !- Feature Value 1
@@ -802,13 +519,8 @@
   1;                                      !- Feature Value 2
 
 OS:AdditionalProperties,
-<<<<<<< HEAD
-  {c875d4be-ef83-464e-94f3-3d958c2e7d73}, !- Handle
-  {914c3338-27fe-4553-b27c-0272c9103e02}, !- Object Name
-=======
   {d696f802-7330-4c83-9b76-06a6a45375c3}, !- Handle
   {1268657e-e077-4282-a0d4-39ca9a90ff93}, !- Object Name
->>>>>>> 3f8e9d39
   NumberOfBedrooms,                       !- Feature Name 1
   Integer,                                !- Feature Data Type 1
   3,                                      !- Feature Value 1
@@ -817,11 +529,7 @@
   2;                                      !- Feature Value 2
 
 OS:Schedule:Day,
-<<<<<<< HEAD
-  {c2cb0295-8a98-4d84-b964-7066a1eaf692}, !- Handle
-=======
   {2e574f03-a360-43a4-94fa-8bfe26ad3fdf}, !- Handle
->>>>>>> 3f8e9d39
   Schedule Day 1,                         !- Name
   ,                                       !- Schedule Type Limits Name
   ,                                       !- Interpolate to Timestep
@@ -830,11 +538,7 @@
   0;                                      !- Value Until Time 1
 
 OS:Schedule:Day,
-<<<<<<< HEAD
-  {64145ec0-0473-49a3-8891-5ca0e29cf563}, !- Handle
-=======
   {b33fceb1-5ce8-4338-b9e1-745923a9e799}, !- Handle
->>>>>>> 3f8e9d39
   Schedule Day 2,                         !- Name
   ,                                       !- Schedule Type Limits Name
   ,                                       !- Interpolate to Timestep
@@ -842,761 +546,6 @@
   0,                                      !- Minute 1
   1;                                      !- Value Until Time 1
 
-<<<<<<< HEAD
-OS:Schedule:Ruleset,
-  {c387df95-dcd2-4d91-a005-656190b9fe0a}, !- Handle
-  res occupants schedule,                 !- Name
-  {b90db28d-b7e5-4090-81f9-800c4bef4108}, !- Schedule Type Limits Name
-  {1a374847-374c-4d2c-a639-f7316456654a}, !- Default Day Schedule Name
-  {65817178-ca3d-4a3a-ba82-926130ffc4f5}, !- Summer Design Day Schedule Name
-  {a7801b86-ca04-46af-9c46-f46c58e06a5b}; !- Winter Design Day Schedule Name
-
-OS:Schedule:Day,
-  {1a374847-374c-4d2c-a639-f7316456654a}, !- Handle
-  Schedule Day 3,                         !- Name
-  {b90db28d-b7e5-4090-81f9-800c4bef4108}, !- Schedule Type Limits Name
-  ,                                       !- Interpolate to Timestep
-  24,                                     !- Hour 1
-  0,                                      !- Minute 1
-  0;                                      !- Value Until Time 1
-
-OS:Schedule:Rule,
-  {fe4d824e-7658-46b3-bab1-bcb240ee4dc7}, !- Handle
-  res occupants schedule allday rule1,    !- Name
-  {c387df95-dcd2-4d91-a005-656190b9fe0a}, !- Schedule Ruleset Name
-  11,                                     !- Rule Order
-  {8aa996fe-3292-49ba-87cc-6e2dc879a274}, !- Day Schedule Name
-  Yes,                                    !- Apply Sunday
-  Yes,                                    !- Apply Monday
-  Yes,                                    !- Apply Tuesday
-  Yes,                                    !- Apply Wednesday
-  Yes,                                    !- Apply Thursday
-  Yes,                                    !- Apply Friday
-  Yes,                                    !- Apply Saturday
-  ,                                       !- Apply Holiday
-  DateRange,                              !- Date Specification Type
-  1,                                      !- Start Month
-  1,                                      !- Start Day
-  1,                                      !- End Month
-  31;                                     !- End Day
-
-OS:Schedule:Day,
-  {8aa996fe-3292-49ba-87cc-6e2dc879a274}, !- Handle
-  res occupants schedule allday1,         !- Name
-  {b90db28d-b7e5-4090-81f9-800c4bef4108}, !- Schedule Type Limits Name
-  ,                                       !- Interpolate to Timestep
-  7,                                      !- Hour 1
-  0,                                      !- Minute 1
-  1,                                      !- Value Until Time 1
-  8,                                      !- Hour 2
-  0,                                      !- Minute 2
-  0.88,                                   !- Value Until Time 2
-  9,                                      !- Hour 3
-  0,                                      !- Minute 3
-  0.41,                                   !- Value Until Time 3
-  16,                                     !- Hour 4
-  0,                                      !- Minute 4
-  0.24,                                   !- Value Until Time 4
-  17,                                     !- Hour 5
-  0,                                      !- Minute 5
-  0.29,                                   !- Value Until Time 5
-  18,                                     !- Hour 6
-  0,                                      !- Minute 6
-  0.55,                                   !- Value Until Time 6
-  21,                                     !- Hour 7
-  0,                                      !- Minute 7
-  0.9,                                    !- Value Until Time 7
-  24,                                     !- Hour 8
-  0,                                      !- Minute 8
-  1;                                      !- Value Until Time 8
-
-OS:Schedule:Rule,
-  {03cac8b7-a50b-4de2-8f8d-2eb9812e01b1}, !- Handle
-  res occupants schedule allday rule2,    !- Name
-  {c387df95-dcd2-4d91-a005-656190b9fe0a}, !- Schedule Ruleset Name
-  10,                                     !- Rule Order
-  {efc3416f-71ad-4dad-bd62-e477150dd7c7}, !- Day Schedule Name
-  Yes,                                    !- Apply Sunday
-  Yes,                                    !- Apply Monday
-  Yes,                                    !- Apply Tuesday
-  Yes,                                    !- Apply Wednesday
-  Yes,                                    !- Apply Thursday
-  Yes,                                    !- Apply Friday
-  Yes,                                    !- Apply Saturday
-  ,                                       !- Apply Holiday
-  DateRange,                              !- Date Specification Type
-  2,                                      !- Start Month
-  1,                                      !- Start Day
-  2,                                      !- End Month
-  28;                                     !- End Day
-
-OS:Schedule:Day,
-  {efc3416f-71ad-4dad-bd62-e477150dd7c7}, !- Handle
-  res occupants schedule allday2,         !- Name
-  {b90db28d-b7e5-4090-81f9-800c4bef4108}, !- Schedule Type Limits Name
-  ,                                       !- Interpolate to Timestep
-  7,                                      !- Hour 1
-  0,                                      !- Minute 1
-  1,                                      !- Value Until Time 1
-  8,                                      !- Hour 2
-  0,                                      !- Minute 2
-  0.88,                                   !- Value Until Time 2
-  9,                                      !- Hour 3
-  0,                                      !- Minute 3
-  0.41,                                   !- Value Until Time 3
-  16,                                     !- Hour 4
-  0,                                      !- Minute 4
-  0.24,                                   !- Value Until Time 4
-  17,                                     !- Hour 5
-  0,                                      !- Minute 5
-  0.29,                                   !- Value Until Time 5
-  18,                                     !- Hour 6
-  0,                                      !- Minute 6
-  0.55,                                   !- Value Until Time 6
-  21,                                     !- Hour 7
-  0,                                      !- Minute 7
-  0.9,                                    !- Value Until Time 7
-  24,                                     !- Hour 8
-  0,                                      !- Minute 8
-  1;                                      !- Value Until Time 8
-
-OS:Schedule:Rule,
-  {dc9f171f-df54-4ec8-99a0-17773ef5f8b3}, !- Handle
-  res occupants schedule allday rule3,    !- Name
-  {c387df95-dcd2-4d91-a005-656190b9fe0a}, !- Schedule Ruleset Name
-  9,                                      !- Rule Order
-  {bee6c2b0-2f67-421e-a564-333c50b6984a}, !- Day Schedule Name
-  Yes,                                    !- Apply Sunday
-  Yes,                                    !- Apply Monday
-  Yes,                                    !- Apply Tuesday
-  Yes,                                    !- Apply Wednesday
-  Yes,                                    !- Apply Thursday
-  Yes,                                    !- Apply Friday
-  Yes,                                    !- Apply Saturday
-  ,                                       !- Apply Holiday
-  DateRange,                              !- Date Specification Type
-  3,                                      !- Start Month
-  1,                                      !- Start Day
-  3,                                      !- End Month
-  31;                                     !- End Day
-
-OS:Schedule:Day,
-  {bee6c2b0-2f67-421e-a564-333c50b6984a}, !- Handle
-  res occupants schedule allday3,         !- Name
-  {b90db28d-b7e5-4090-81f9-800c4bef4108}, !- Schedule Type Limits Name
-  ,                                       !- Interpolate to Timestep
-  7,                                      !- Hour 1
-  0,                                      !- Minute 1
-  1,                                      !- Value Until Time 1
-  8,                                      !- Hour 2
-  0,                                      !- Minute 2
-  0.88,                                   !- Value Until Time 2
-  9,                                      !- Hour 3
-  0,                                      !- Minute 3
-  0.41,                                   !- Value Until Time 3
-  16,                                     !- Hour 4
-  0,                                      !- Minute 4
-  0.24,                                   !- Value Until Time 4
-  17,                                     !- Hour 5
-  0,                                      !- Minute 5
-  0.29,                                   !- Value Until Time 5
-  18,                                     !- Hour 6
-  0,                                      !- Minute 6
-  0.55,                                   !- Value Until Time 6
-  21,                                     !- Hour 7
-  0,                                      !- Minute 7
-  0.9,                                    !- Value Until Time 7
-  24,                                     !- Hour 8
-  0,                                      !- Minute 8
-  1;                                      !- Value Until Time 8
-
-OS:Schedule:Rule,
-  {6df16697-9be8-4cbb-ae4a-c26c0d904f01}, !- Handle
-  res occupants schedule allday rule4,    !- Name
-  {c387df95-dcd2-4d91-a005-656190b9fe0a}, !- Schedule Ruleset Name
-  8,                                      !- Rule Order
-  {f8f949ab-ac58-46ab-b179-e6a9c9ec959c}, !- Day Schedule Name
-  Yes,                                    !- Apply Sunday
-  Yes,                                    !- Apply Monday
-  Yes,                                    !- Apply Tuesday
-  Yes,                                    !- Apply Wednesday
-  Yes,                                    !- Apply Thursday
-  Yes,                                    !- Apply Friday
-  Yes,                                    !- Apply Saturday
-  ,                                       !- Apply Holiday
-  DateRange,                              !- Date Specification Type
-  4,                                      !- Start Month
-  1,                                      !- Start Day
-  4,                                      !- End Month
-  30;                                     !- End Day
-
-OS:Schedule:Day,
-  {f8f949ab-ac58-46ab-b179-e6a9c9ec959c}, !- Handle
-  res occupants schedule allday4,         !- Name
-  {b90db28d-b7e5-4090-81f9-800c4bef4108}, !- Schedule Type Limits Name
-  ,                                       !- Interpolate to Timestep
-  7,                                      !- Hour 1
-  0,                                      !- Minute 1
-  1,                                      !- Value Until Time 1
-  8,                                      !- Hour 2
-  0,                                      !- Minute 2
-  0.88,                                   !- Value Until Time 2
-  9,                                      !- Hour 3
-  0,                                      !- Minute 3
-  0.41,                                   !- Value Until Time 3
-  16,                                     !- Hour 4
-  0,                                      !- Minute 4
-  0.24,                                   !- Value Until Time 4
-  17,                                     !- Hour 5
-  0,                                      !- Minute 5
-  0.29,                                   !- Value Until Time 5
-  18,                                     !- Hour 6
-  0,                                      !- Minute 6
-  0.55,                                   !- Value Until Time 6
-  21,                                     !- Hour 7
-  0,                                      !- Minute 7
-  0.9,                                    !- Value Until Time 7
-  24,                                     !- Hour 8
-  0,                                      !- Minute 8
-  1;                                      !- Value Until Time 8
-
-OS:Schedule:Rule,
-  {73937e59-cc57-4a7a-8c35-e2e0d1557a44}, !- Handle
-  res occupants schedule allday rule5,    !- Name
-  {c387df95-dcd2-4d91-a005-656190b9fe0a}, !- Schedule Ruleset Name
-  7,                                      !- Rule Order
-  {ff2115d7-cbbf-4511-867b-c1682045df5c}, !- Day Schedule Name
-  Yes,                                    !- Apply Sunday
-  Yes,                                    !- Apply Monday
-  Yes,                                    !- Apply Tuesday
-  Yes,                                    !- Apply Wednesday
-  Yes,                                    !- Apply Thursday
-  Yes,                                    !- Apply Friday
-  Yes,                                    !- Apply Saturday
-  ,                                       !- Apply Holiday
-  DateRange,                              !- Date Specification Type
-  5,                                      !- Start Month
-  1,                                      !- Start Day
-  5,                                      !- End Month
-  31;                                     !- End Day
-
-OS:Schedule:Day,
-  {ff2115d7-cbbf-4511-867b-c1682045df5c}, !- Handle
-  res occupants schedule allday5,         !- Name
-  {b90db28d-b7e5-4090-81f9-800c4bef4108}, !- Schedule Type Limits Name
-  ,                                       !- Interpolate to Timestep
-  7,                                      !- Hour 1
-  0,                                      !- Minute 1
-  1,                                      !- Value Until Time 1
-  8,                                      !- Hour 2
-  0,                                      !- Minute 2
-  0.88,                                   !- Value Until Time 2
-  9,                                      !- Hour 3
-  0,                                      !- Minute 3
-  0.41,                                   !- Value Until Time 3
-  16,                                     !- Hour 4
-  0,                                      !- Minute 4
-  0.24,                                   !- Value Until Time 4
-  17,                                     !- Hour 5
-  0,                                      !- Minute 5
-  0.29,                                   !- Value Until Time 5
-  18,                                     !- Hour 6
-  0,                                      !- Minute 6
-  0.55,                                   !- Value Until Time 6
-  21,                                     !- Hour 7
-  0,                                      !- Minute 7
-  0.9,                                    !- Value Until Time 7
-  24,                                     !- Hour 8
-  0,                                      !- Minute 8
-  1;                                      !- Value Until Time 8
-
-OS:Schedule:Rule,
-  {271213e7-8033-438d-a750-1d2dd9a466d3}, !- Handle
-  res occupants schedule allday rule6,    !- Name
-  {c387df95-dcd2-4d91-a005-656190b9fe0a}, !- Schedule Ruleset Name
-  6,                                      !- Rule Order
-  {022fc082-c4ec-4103-9968-6f3d117c69b2}, !- Day Schedule Name
-  Yes,                                    !- Apply Sunday
-  Yes,                                    !- Apply Monday
-  Yes,                                    !- Apply Tuesday
-  Yes,                                    !- Apply Wednesday
-  Yes,                                    !- Apply Thursday
-  Yes,                                    !- Apply Friday
-  Yes,                                    !- Apply Saturday
-  ,                                       !- Apply Holiday
-  DateRange,                              !- Date Specification Type
-  6,                                      !- Start Month
-  1,                                      !- Start Day
-  6,                                      !- End Month
-  30;                                     !- End Day
-
-OS:Schedule:Day,
-  {022fc082-c4ec-4103-9968-6f3d117c69b2}, !- Handle
-  res occupants schedule allday6,         !- Name
-  {b90db28d-b7e5-4090-81f9-800c4bef4108}, !- Schedule Type Limits Name
-  ,                                       !- Interpolate to Timestep
-  7,                                      !- Hour 1
-  0,                                      !- Minute 1
-  1,                                      !- Value Until Time 1
-  8,                                      !- Hour 2
-  0,                                      !- Minute 2
-  0.88,                                   !- Value Until Time 2
-  9,                                      !- Hour 3
-  0,                                      !- Minute 3
-  0.41,                                   !- Value Until Time 3
-  16,                                     !- Hour 4
-  0,                                      !- Minute 4
-  0.24,                                   !- Value Until Time 4
-  17,                                     !- Hour 5
-  0,                                      !- Minute 5
-  0.29,                                   !- Value Until Time 5
-  18,                                     !- Hour 6
-  0,                                      !- Minute 6
-  0.55,                                   !- Value Until Time 6
-  21,                                     !- Hour 7
-  0,                                      !- Minute 7
-  0.9,                                    !- Value Until Time 7
-  24,                                     !- Hour 8
-  0,                                      !- Minute 8
-  1;                                      !- Value Until Time 8
-
-OS:Schedule:Rule,
-  {7ad649a9-b893-4b2c-9639-d0af287f6811}, !- Handle
-  res occupants schedule allday rule7,    !- Name
-  {c387df95-dcd2-4d91-a005-656190b9fe0a}, !- Schedule Ruleset Name
-  5,                                      !- Rule Order
-  {c5d14b1f-8007-491c-b678-bed1acb69f5f}, !- Day Schedule Name
-  Yes,                                    !- Apply Sunday
-  Yes,                                    !- Apply Monday
-  Yes,                                    !- Apply Tuesday
-  Yes,                                    !- Apply Wednesday
-  Yes,                                    !- Apply Thursday
-  Yes,                                    !- Apply Friday
-  Yes,                                    !- Apply Saturday
-  ,                                       !- Apply Holiday
-  DateRange,                              !- Date Specification Type
-  7,                                      !- Start Month
-  1,                                      !- Start Day
-  7,                                      !- End Month
-  31;                                     !- End Day
-
-OS:Schedule:Day,
-  {c5d14b1f-8007-491c-b678-bed1acb69f5f}, !- Handle
-  res occupants schedule allday7,         !- Name
-  {b90db28d-b7e5-4090-81f9-800c4bef4108}, !- Schedule Type Limits Name
-  ,                                       !- Interpolate to Timestep
-  7,                                      !- Hour 1
-  0,                                      !- Minute 1
-  1,                                      !- Value Until Time 1
-  8,                                      !- Hour 2
-  0,                                      !- Minute 2
-  0.88,                                   !- Value Until Time 2
-  9,                                      !- Hour 3
-  0,                                      !- Minute 3
-  0.41,                                   !- Value Until Time 3
-  16,                                     !- Hour 4
-  0,                                      !- Minute 4
-  0.24,                                   !- Value Until Time 4
-  17,                                     !- Hour 5
-  0,                                      !- Minute 5
-  0.29,                                   !- Value Until Time 5
-  18,                                     !- Hour 6
-  0,                                      !- Minute 6
-  0.55,                                   !- Value Until Time 6
-  21,                                     !- Hour 7
-  0,                                      !- Minute 7
-  0.9,                                    !- Value Until Time 7
-  24,                                     !- Hour 8
-  0,                                      !- Minute 8
-  1;                                      !- Value Until Time 8
-
-OS:Schedule:Rule,
-  {56aed8ec-679f-43a4-82fd-a5401c9789c1}, !- Handle
-  res occupants schedule allday rule8,    !- Name
-  {c387df95-dcd2-4d91-a005-656190b9fe0a}, !- Schedule Ruleset Name
-  4,                                      !- Rule Order
-  {71182c87-e929-4b28-bc38-3cba8e589615}, !- Day Schedule Name
-  Yes,                                    !- Apply Sunday
-  Yes,                                    !- Apply Monday
-  Yes,                                    !- Apply Tuesday
-  Yes,                                    !- Apply Wednesday
-  Yes,                                    !- Apply Thursday
-  Yes,                                    !- Apply Friday
-  Yes,                                    !- Apply Saturday
-  ,                                       !- Apply Holiday
-  DateRange,                              !- Date Specification Type
-  8,                                      !- Start Month
-  1,                                      !- Start Day
-  8,                                      !- End Month
-  31;                                     !- End Day
-
-OS:Schedule:Day,
-  {71182c87-e929-4b28-bc38-3cba8e589615}, !- Handle
-  res occupants schedule allday8,         !- Name
-  {b90db28d-b7e5-4090-81f9-800c4bef4108}, !- Schedule Type Limits Name
-  ,                                       !- Interpolate to Timestep
-  7,                                      !- Hour 1
-  0,                                      !- Minute 1
-  1,                                      !- Value Until Time 1
-  8,                                      !- Hour 2
-  0,                                      !- Minute 2
-  0.88,                                   !- Value Until Time 2
-  9,                                      !- Hour 3
-  0,                                      !- Minute 3
-  0.41,                                   !- Value Until Time 3
-  16,                                     !- Hour 4
-  0,                                      !- Minute 4
-  0.24,                                   !- Value Until Time 4
-  17,                                     !- Hour 5
-  0,                                      !- Minute 5
-  0.29,                                   !- Value Until Time 5
-  18,                                     !- Hour 6
-  0,                                      !- Minute 6
-  0.55,                                   !- Value Until Time 6
-  21,                                     !- Hour 7
-  0,                                      !- Minute 7
-  0.9,                                    !- Value Until Time 7
-  24,                                     !- Hour 8
-  0,                                      !- Minute 8
-  1;                                      !- Value Until Time 8
-
-OS:Schedule:Rule,
-  {a25f82b1-7d71-4d23-b9f2-58a03e639917}, !- Handle
-  res occupants schedule allday rule9,    !- Name
-  {c387df95-dcd2-4d91-a005-656190b9fe0a}, !- Schedule Ruleset Name
-  3,                                      !- Rule Order
-  {4a1dac7c-c25c-4f9c-a1cf-f5d797b3f677}, !- Day Schedule Name
-  Yes,                                    !- Apply Sunday
-  Yes,                                    !- Apply Monday
-  Yes,                                    !- Apply Tuesday
-  Yes,                                    !- Apply Wednesday
-  Yes,                                    !- Apply Thursday
-  Yes,                                    !- Apply Friday
-  Yes,                                    !- Apply Saturday
-  ,                                       !- Apply Holiday
-  DateRange,                              !- Date Specification Type
-  9,                                      !- Start Month
-  1,                                      !- Start Day
-  9,                                      !- End Month
-  30;                                     !- End Day
-
-OS:Schedule:Day,
-  {4a1dac7c-c25c-4f9c-a1cf-f5d797b3f677}, !- Handle
-  res occupants schedule allday9,         !- Name
-  {b90db28d-b7e5-4090-81f9-800c4bef4108}, !- Schedule Type Limits Name
-  ,                                       !- Interpolate to Timestep
-  7,                                      !- Hour 1
-  0,                                      !- Minute 1
-  1,                                      !- Value Until Time 1
-  8,                                      !- Hour 2
-  0,                                      !- Minute 2
-  0.88,                                   !- Value Until Time 2
-  9,                                      !- Hour 3
-  0,                                      !- Minute 3
-  0.41,                                   !- Value Until Time 3
-  16,                                     !- Hour 4
-  0,                                      !- Minute 4
-  0.24,                                   !- Value Until Time 4
-  17,                                     !- Hour 5
-  0,                                      !- Minute 5
-  0.29,                                   !- Value Until Time 5
-  18,                                     !- Hour 6
-  0,                                      !- Minute 6
-  0.55,                                   !- Value Until Time 6
-  21,                                     !- Hour 7
-  0,                                      !- Minute 7
-  0.9,                                    !- Value Until Time 7
-  24,                                     !- Hour 8
-  0,                                      !- Minute 8
-  1;                                      !- Value Until Time 8
-
-OS:Schedule:Rule,
-  {91a9b4de-9b20-4d72-98bb-dd228259b772}, !- Handle
-  res occupants schedule allday rule10,   !- Name
-  {c387df95-dcd2-4d91-a005-656190b9fe0a}, !- Schedule Ruleset Name
-  2,                                      !- Rule Order
-  {905e5ae0-d779-4c1a-9abd-903a4409a5e5}, !- Day Schedule Name
-  Yes,                                    !- Apply Sunday
-  Yes,                                    !- Apply Monday
-  Yes,                                    !- Apply Tuesday
-  Yes,                                    !- Apply Wednesday
-  Yes,                                    !- Apply Thursday
-  Yes,                                    !- Apply Friday
-  Yes,                                    !- Apply Saturday
-  ,                                       !- Apply Holiday
-  DateRange,                              !- Date Specification Type
-  10,                                     !- Start Month
-  1,                                      !- Start Day
-  10,                                     !- End Month
-  31;                                     !- End Day
-
-OS:Schedule:Day,
-  {905e5ae0-d779-4c1a-9abd-903a4409a5e5}, !- Handle
-  res occupants schedule allday10,        !- Name
-  {b90db28d-b7e5-4090-81f9-800c4bef4108}, !- Schedule Type Limits Name
-  ,                                       !- Interpolate to Timestep
-  7,                                      !- Hour 1
-  0,                                      !- Minute 1
-  1,                                      !- Value Until Time 1
-  8,                                      !- Hour 2
-  0,                                      !- Minute 2
-  0.88,                                   !- Value Until Time 2
-  9,                                      !- Hour 3
-  0,                                      !- Minute 3
-  0.41,                                   !- Value Until Time 3
-  16,                                     !- Hour 4
-  0,                                      !- Minute 4
-  0.24,                                   !- Value Until Time 4
-  17,                                     !- Hour 5
-  0,                                      !- Minute 5
-  0.29,                                   !- Value Until Time 5
-  18,                                     !- Hour 6
-  0,                                      !- Minute 6
-  0.55,                                   !- Value Until Time 6
-  21,                                     !- Hour 7
-  0,                                      !- Minute 7
-  0.9,                                    !- Value Until Time 7
-  24,                                     !- Hour 8
-  0,                                      !- Minute 8
-  1;                                      !- Value Until Time 8
-
-OS:Schedule:Rule,
-  {4be7358b-a7d0-4239-a19b-90b54eaaa97e}, !- Handle
-  res occupants schedule allday rule11,   !- Name
-  {c387df95-dcd2-4d91-a005-656190b9fe0a}, !- Schedule Ruleset Name
-  1,                                      !- Rule Order
-  {cb6fb697-11e1-4da5-8182-df9ff9c12605}, !- Day Schedule Name
-  Yes,                                    !- Apply Sunday
-  Yes,                                    !- Apply Monday
-  Yes,                                    !- Apply Tuesday
-  Yes,                                    !- Apply Wednesday
-  Yes,                                    !- Apply Thursday
-  Yes,                                    !- Apply Friday
-  Yes,                                    !- Apply Saturday
-  ,                                       !- Apply Holiday
-  DateRange,                              !- Date Specification Type
-  11,                                     !- Start Month
-  1,                                      !- Start Day
-  11,                                     !- End Month
-  30;                                     !- End Day
-
-OS:Schedule:Day,
-  {cb6fb697-11e1-4da5-8182-df9ff9c12605}, !- Handle
-  res occupants schedule allday11,        !- Name
-  {b90db28d-b7e5-4090-81f9-800c4bef4108}, !- Schedule Type Limits Name
-  ,                                       !- Interpolate to Timestep
-  7,                                      !- Hour 1
-  0,                                      !- Minute 1
-  1,                                      !- Value Until Time 1
-  8,                                      !- Hour 2
-  0,                                      !- Minute 2
-  0.88,                                   !- Value Until Time 2
-  9,                                      !- Hour 3
-  0,                                      !- Minute 3
-  0.41,                                   !- Value Until Time 3
-  16,                                     !- Hour 4
-  0,                                      !- Minute 4
-  0.24,                                   !- Value Until Time 4
-  17,                                     !- Hour 5
-  0,                                      !- Minute 5
-  0.29,                                   !- Value Until Time 5
-  18,                                     !- Hour 6
-  0,                                      !- Minute 6
-  0.55,                                   !- Value Until Time 6
-  21,                                     !- Hour 7
-  0,                                      !- Minute 7
-  0.9,                                    !- Value Until Time 7
-  24,                                     !- Hour 8
-  0,                                      !- Minute 8
-  1;                                      !- Value Until Time 8
-
-OS:Schedule:Rule,
-  {57f64d85-332d-40fe-9052-c576a01a9da7}, !- Handle
-  res occupants schedule allday rule12,   !- Name
-  {c387df95-dcd2-4d91-a005-656190b9fe0a}, !- Schedule Ruleset Name
-  0,                                      !- Rule Order
-  {c5aeb2c7-89c4-4252-b990-976c88a4aad0}, !- Day Schedule Name
-  Yes,                                    !- Apply Sunday
-  Yes,                                    !- Apply Monday
-  Yes,                                    !- Apply Tuesday
-  Yes,                                    !- Apply Wednesday
-  Yes,                                    !- Apply Thursday
-  Yes,                                    !- Apply Friday
-  Yes,                                    !- Apply Saturday
-  ,                                       !- Apply Holiday
-  DateRange,                              !- Date Specification Type
-  12,                                     !- Start Month
-  1,                                      !- Start Day
-  12,                                     !- End Month
-  31;                                     !- End Day
-
-OS:Schedule:Day,
-  {c5aeb2c7-89c4-4252-b990-976c88a4aad0}, !- Handle
-  res occupants schedule allday12,        !- Name
-  {b90db28d-b7e5-4090-81f9-800c4bef4108}, !- Schedule Type Limits Name
-  ,                                       !- Interpolate to Timestep
-  7,                                      !- Hour 1
-  0,                                      !- Minute 1
-  1,                                      !- Value Until Time 1
-  8,                                      !- Hour 2
-  0,                                      !- Minute 2
-  0.88,                                   !- Value Until Time 2
-  9,                                      !- Hour 3
-  0,                                      !- Minute 3
-  0.41,                                   !- Value Until Time 3
-  16,                                     !- Hour 4
-  0,                                      !- Minute 4
-  0.24,                                   !- Value Until Time 4
-  17,                                     !- Hour 5
-  0,                                      !- Minute 5
-  0.29,                                   !- Value Until Time 5
-  18,                                     !- Hour 6
-  0,                                      !- Minute 6
-  0.55,                                   !- Value Until Time 6
-  21,                                     !- Hour 7
-  0,                                      !- Minute 7
-  0.9,                                    !- Value Until Time 7
-  24,                                     !- Hour 8
-  0,                                      !- Minute 8
-  1;                                      !- Value Until Time 8
-
-OS:Schedule:Day,
-  {a7801b86-ca04-46af-9c46-f46c58e06a5b}, !- Handle
-  res occupants schedule winter design,   !- Name
-  {b90db28d-b7e5-4090-81f9-800c4bef4108}, !- Schedule Type Limits Name
-  ,                                       !- Interpolate to Timestep
-  24,                                     !- Hour 1
-  0,                                      !- Minute 1
-  0;                                      !- Value Until Time 1
-
-OS:Schedule:Day,
-  {65817178-ca3d-4a3a-ba82-926130ffc4f5}, !- Handle
-  res occupants schedule summer design,   !- Name
-  {b90db28d-b7e5-4090-81f9-800c4bef4108}, !- Schedule Type Limits Name
-  ,                                       !- Interpolate to Timestep
-  24,                                     !- Hour 1
-  0,                                      !- Minute 1
-  1;                                      !- Value Until Time 1
-
-OS:ScheduleTypeLimits,
-  {b90db28d-b7e5-4090-81f9-800c4bef4108}, !- Handle
-  Fractional,                             !- Name
-  0,                                      !- Lower Limit Value
-  1,                                      !- Upper Limit Value
-  Continuous;                             !- Numeric Type
-
-OS:Schedule:Ruleset,
-  {5875f55b-ccf6-4e72-87fd-6d4b3f0c83f7}, !- Handle
-  Schedule Ruleset 1,                     !- Name
-  {8d83c61b-6a87-467e-a523-d0901533852f}, !- Schedule Type Limits Name
-  {91d5d7cf-414d-49ec-aa0f-98bc1dc8e695}; !- Default Day Schedule Name
-
-OS:Schedule:Day,
-  {91d5d7cf-414d-49ec-aa0f-98bc1dc8e695}, !- Handle
-  Schedule Day 4,                         !- Name
-  {8d83c61b-6a87-467e-a523-d0901533852f}, !- Schedule Type Limits Name
-  ,                                       !- Interpolate to Timestep
-  24,                                     !- Hour 1
-  0,                                      !- Minute 1
-  112.539290946133;                       !- Value Until Time 1
-
-OS:People:Definition,
-  {81056ae8-719d-4932-8a21-6f1c8556f690}, !- Handle
-  res occupants|living space,             !- Name
-  People,                                 !- Number of People Calculation Method
-  0.883333333333333,                      !- Number of People {people}
-  ,                                       !- People per Space Floor Area {person/m2}
-  ,                                       !- Space Floor Area per Person {m2/person}
-  0.319734,                               !- Fraction Radiant
-  0.573,                                  !- Sensible Heat Fraction
-  0,                                      !- Carbon Dioxide Generation Rate {m3/s-W}
-  No,                                     !- Enable ASHRAE 55 Comfort Warnings
-  ZoneAveraged;                           !- Mean Radiant Temperature Calculation Type
-
-OS:People,
-  {19a29904-a7c8-4c4c-b613-c6a055367cff}, !- Handle
-  res occupants|living space,             !- Name
-  {81056ae8-719d-4932-8a21-6f1c8556f690}, !- People Definition Name
-  {80339e32-a257-49d1-9040-53cd4a8b7978}, !- Space or SpaceType Name
-  {c387df95-dcd2-4d91-a005-656190b9fe0a}, !- Number of People Schedule Name
-  {5875f55b-ccf6-4e72-87fd-6d4b3f0c83f7}, !- Activity Level Schedule Name
-  ,                                       !- Surface Name/Angle Factor List Name
-  ,                                       !- Work Efficiency Schedule Name
-  ,                                       !- Clothing Insulation Schedule Name
-  ,                                       !- Air Velocity Schedule Name
-  1;                                      !- Multiplier
-
-OS:ScheduleTypeLimits,
-  {8d83c61b-6a87-467e-a523-d0901533852f}, !- Handle
-  ActivityLevel,                          !- Name
-  0,                                      !- Lower Limit Value
-  ,                                       !- Upper Limit Value
-  Continuous,                             !- Numeric Type
-  ActivityLevel;                          !- Unit Type
-
-OS:People:Definition,
-  {17e5ea66-6081-4c24-8b45-58caf18988a3}, !- Handle
-  res occupants|living space|story 2,     !- Name
-  People,                                 !- Number of People Calculation Method
-  0.883333333333333,                      !- Number of People {people}
-  ,                                       !- People per Space Floor Area {person/m2}
-  ,                                       !- Space Floor Area per Person {m2/person}
-  0.319734,                               !- Fraction Radiant
-  0.573,                                  !- Sensible Heat Fraction
-  0,                                      !- Carbon Dioxide Generation Rate {m3/s-W}
-  No,                                     !- Enable ASHRAE 55 Comfort Warnings
-  ZoneAveraged;                           !- Mean Radiant Temperature Calculation Type
-
-OS:People,
-  {90769789-05fd-4404-b1a4-ad09397e48e0}, !- Handle
-  res occupants|living space|story 2,     !- Name
-  {17e5ea66-6081-4c24-8b45-58caf18988a3}, !- People Definition Name
-  {39f90bb8-30d5-4eb0-b46f-c2d4c7d435e0}, !- Space or SpaceType Name
-  {c387df95-dcd2-4d91-a005-656190b9fe0a}, !- Number of People Schedule Name
-  {5875f55b-ccf6-4e72-87fd-6d4b3f0c83f7}, !- Activity Level Schedule Name
-  ,                                       !- Surface Name/Angle Factor List Name
-  ,                                       !- Work Efficiency Schedule Name
-  ,                                       !- Clothing Insulation Schedule Name
-  ,                                       !- Air Velocity Schedule Name
-  1;                                      !- Multiplier
-
-OS:People:Definition,
-  {26c6c202-8573-4144-b14d-9d39444077a5}, !- Handle
-  res occupants|finished attic space,     !- Name
-  People,                                 !- Number of People Calculation Method
-  0.883333333333333,                      !- Number of People {people}
-  ,                                       !- People per Space Floor Area {person/m2}
-  ,                                       !- Space Floor Area per Person {m2/person}
-  0.319734,                               !- Fraction Radiant
-  0.573,                                  !- Sensible Heat Fraction
-  0,                                      !- Carbon Dioxide Generation Rate {m3/s-W}
-  No,                                     !- Enable ASHRAE 55 Comfort Warnings
-  ZoneAveraged;                           !- Mean Radiant Temperature Calculation Type
-
-OS:People,
-  {4929e462-7220-430d-a7ef-a3a67a39ee38}, !- Handle
-  res occupants|finished attic space,     !- Name
-  {26c6c202-8573-4144-b14d-9d39444077a5}, !- People Definition Name
-  {847d592f-470c-46af-bce9-9723ff4f64ec}, !- Space or SpaceType Name
-  {c387df95-dcd2-4d91-a005-656190b9fe0a}, !- Number of People Schedule Name
-  {5875f55b-ccf6-4e72-87fd-6d4b3f0c83f7}, !- Activity Level Schedule Name
-  ,                                       !- Surface Name/Angle Factor List Name
-  ,                                       !- Work Efficiency Schedule Name
-  ,                                       !- Clothing Insulation Schedule Name
-  ,                                       !- Air Velocity Schedule Name
-  1;                                      !- Multiplier
-
-OS:ShadingSurfaceGroup,
-  {d73e3d5b-0050-458a-9ad4-10a22f49567f}, !- Handle
-  res eaves,                              !- Name
-  Building;                               !- Shading Surface Type
-
-OS:ShadingSurface,
-  {5084210d-1106-4465-855a-78a0ec0be040}, !- Handle
-  Surface 14 - res eaves,                 !- Name
-  ,                                       !- Construction Name
-  {d73e3d5b-0050-458a-9ad4-10a22f49567f}, !- Shading Surface Group Name
-=======
 OS:ShadingSurfaceGroup,
   {6da57946-6cde-475d-9242-b318a996ac3f}, !- Handle
   res eaves,                              !- Name
@@ -1607,7 +556,6 @@
   Surface 14 - res eaves,                 !- Name
   ,                                       !- Construction Name
   {6da57946-6cde-475d-9242-b318a996ac3f}, !- Shading Surface Group Name
->>>>>>> 3f8e9d39
   ,                                       !- Transmittance Schedule Name
   ,                                       !- Number of Vertices
   5.56486118425249, 11.739322368505, 5.1816, !- X,Y,Z Vertex 1 {m}
@@ -1616,17 +564,10 @@
   5.56486118425249, 11.129722368505, 5.1816; !- X,Y,Z Vertex 4 {m}
 
 OS:ShadingSurface,
-<<<<<<< HEAD
-  {a1f8917a-784c-4435-80e0-2be885849d05}, !- Handle
-  Surface 14 - res eaves 1,               !- Name
-  ,                                       !- Construction Name
-  {d73e3d5b-0050-458a-9ad4-10a22f49567f}, !- Shading Surface Group Name
-=======
   {2202f69f-37e5-431e-9370-fcd788ccce8d}, !- Handle
   Surface 14 - res eaves 1,               !- Name
   ,                                       !- Construction Name
   {6da57946-6cde-475d-9242-b318a996ac3f}, !- Shading Surface Group Name
->>>>>>> 3f8e9d39
   ,                                       !- Transmittance Schedule Name
   ,                                       !- Number of Vertices
   2.78243059212624, -0.6096, 6.57281529606312, !- X,Y,Z Vertex 1 {m}
@@ -1635,17 +576,10 @@
   2.78243059212624, 0, 6.57281529606312;  !- X,Y,Z Vertex 4 {m}
 
 OS:ShadingSurface,
-<<<<<<< HEAD
-  {6ba1a2f3-81ae-4cad-9d9c-060e79080018}, !- Handle
-  Surface 14 - res eaves 2,               !- Name
-  ,                                       !- Construction Name
-  {d73e3d5b-0050-458a-9ad4-10a22f49567f}, !- Shading Surface Group Name
-=======
   {f544b0ed-43b7-49cf-8af9-f643d8427733}, !- Handle
   Surface 14 - res eaves 2,               !- Name
   ,                                       !- Construction Name
   {6da57946-6cde-475d-9242-b318a996ac3f}, !- Shading Surface Group Name
->>>>>>> 3f8e9d39
   ,                                       !- Transmittance Schedule Name
   ,                                       !- Number of Vertices
   6.17446118425249, 0, 4.8768,            !- X,Y,Z Vertex 1 {m}
@@ -1654,17 +588,10 @@
   5.56486118425249, 0, 5.1816;            !- X,Y,Z Vertex 4 {m}
 
 OS:ShadingSurface,
-<<<<<<< HEAD
-  {d3631adf-cc19-4a43-8a36-8b251778c8bf}, !- Handle
-  Surface 15 - res eaves,                 !- Name
-  ,                                       !- Construction Name
-  {d73e3d5b-0050-458a-9ad4-10a22f49567f}, !- Shading Surface Group Name
-=======
   {04c20875-8f9a-4dd4-882e-06df6c7d3ae9}, !- Handle
   Surface 15 - res eaves,                 !- Name
   ,                                       !- Construction Name
   {6da57946-6cde-475d-9242-b318a996ac3f}, !- Shading Surface Group Name
->>>>>>> 3f8e9d39
   ,                                       !- Transmittance Schedule Name
   ,                                       !- Number of Vertices
   0, -0.6096, 5.1816,                     !- X,Y,Z Vertex 1 {m}
@@ -1673,17 +600,10 @@
   0, 0, 5.1816;                           !- X,Y,Z Vertex 4 {m}
 
 OS:ShadingSurface,
-<<<<<<< HEAD
-  {94bd9b35-b251-46b2-9dc4-af684a4a9682}, !- Handle
-  Surface 15 - res eaves 1,               !- Name
-  ,                                       !- Construction Name
-  {d73e3d5b-0050-458a-9ad4-10a22f49567f}, !- Shading Surface Group Name
-=======
   {23362292-526b-4dbb-91b0-1e41e6e5cf56}, !- Handle
   Surface 15 - res eaves 1,               !- Name
   ,                                       !- Construction Name
   {6da57946-6cde-475d-9242-b318a996ac3f}, !- Shading Surface Group Name
->>>>>>> 3f8e9d39
   ,                                       !- Transmittance Schedule Name
   ,                                       !- Number of Vertices
   2.78243059212624, 11.739322368505, 6.57281529606312, !- X,Y,Z Vertex 1 {m}
@@ -1692,17 +612,10 @@
   2.78243059212624, 11.129722368505, 6.57281529606312; !- X,Y,Z Vertex 4 {m}
 
 OS:ShadingSurface,
-<<<<<<< HEAD
-  {6ea85dcb-6624-44c0-b558-0d1bc892d0ee}, !- Handle
-  Surface 15 - res eaves 2,               !- Name
-  ,                                       !- Construction Name
-  {d73e3d5b-0050-458a-9ad4-10a22f49567f}, !- Shading Surface Group Name
-=======
   {796b07e1-d0eb-426e-8194-68bd6e1647af}, !- Handle
   Surface 15 - res eaves 2,               !- Name
   ,                                       !- Construction Name
   {6da57946-6cde-475d-9242-b318a996ac3f}, !- Shading Surface Group Name
->>>>>>> 3f8e9d39
   ,                                       !- Transmittance Schedule Name
   ,                                       !- Number of Vertices
   -0.6096, 11.129722368505, 4.8768,       !- X,Y,Z Vertex 1 {m}
