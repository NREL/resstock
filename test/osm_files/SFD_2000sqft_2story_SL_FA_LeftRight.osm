--- conflicted
+++ resolved
@@ -1,31 +1,22 @@
 !- NOTE: Auto-generated from /test/osw_files/SFD_2000sqft_2story_SL_FA_LeftRight.osw
 
 OS:Version,
-<<<<<<< HEAD
-  {fc800180-972f-4c9f-9aac-85f91e033c01}, !- Handle
-  3.2.0;                                  !- Version Identifier
+  {929a933a-8705-4261-bb37-bef8a986af56}, !- Handle
+  3.2.1;                                  !- Version Identifier
 
 OS:SimulationControl,
-  {fc4195e8-a5d1-44e4-ab03-5a33c7d9f0f4}, !- Handle
-=======
-  {4979ae25-fbf5-4202-b52f-72d7bac93124}, !- Handle
-  2.9.0;                                  !- Version Identifier
-
-OS:SimulationControl,
-  {68ccf4fd-8750-4cba-8cd2-9bd85ca40f77}, !- Handle
->>>>>>> 78927444
+  {eedc524a-e7e9-41d7-a9ae-5d9c119667c9}, !- Handle
   ,                                       !- Do Zone Sizing Calculation
   ,                                       !- Do System Sizing Calculation
   ,                                       !- Do Plant Sizing Calculation
   No;                                     !- Run Simulation for Sizing Periods
 
 OS:Timestep,
-<<<<<<< HEAD
-  {b3b24e49-39cc-4218-8aab-906f8c5b85cf}, !- Handle
+  {d7891e47-2538-407d-812d-5037cf552193}, !- Handle
   6;                                      !- Number of Timesteps per Hour
 
 OS:ShadowCalculation,
-  {67ffc78c-d3d3-41b9-b922-3f46c9b3a57c}, !- Handle
+  {fcfff7c5-b5da-440a-989f-5af16269548c}, !- Handle
   PolygonClipping,                        !- Shading Calculation Method
   ,                                       !- Shading Calculation Update Frequency Method
   20,                                     !- Shading Calculation Update Frequency
@@ -38,45 +29,21 @@
   No;                                     !- Disable Self-Shading From Shading Zone Groups to Other Zones
 
 OS:SurfaceConvectionAlgorithm:Outside,
-  {cc4a03e5-03e2-4701-b02f-15b9b50088f7}, !- Handle
+  {e54419dd-1a8a-458b-92cd-e0096cf6e755}, !- Handle
   DOE-2;                                  !- Algorithm
 
 OS:SurfaceConvectionAlgorithm:Inside,
-  {fb4b8c34-6a4e-40e7-ab73-d6772be1c631}, !- Handle
+  {8143f1fa-8911-4493-a265-27ad8df667a3}, !- Handle
   TARP;                                   !- Algorithm
 
 OS:ZoneCapacitanceMultiplier:ResearchSpecial,
-  {3f419a4d-3892-4459-b15b-69c560044308}, !- Handle
-=======
-  {7788efcc-7fec-4a7f-836d-da1281ba005b}, !- Handle
-  6;                                      !- Number of Timesteps per Hour
-
-OS:ShadowCalculation,
-  {d74f5c5e-0c01-4ba9-b1cd-a55ac78a58b7}, !- Handle
-  20,                                     !- Calculation Frequency
-  200;                                    !- Maximum Figures in Shadow Overlap Calculations
-
-OS:SurfaceConvectionAlgorithm:Outside,
-  {13564b21-859f-401b-8f67-6741f7b11a88}, !- Handle
-  DOE-2;                                  !- Algorithm
-
-OS:SurfaceConvectionAlgorithm:Inside,
-  {4f832461-b656-4b95-a523-6289e9b43266}, !- Handle
-  TARP;                                   !- Algorithm
-
-OS:ZoneCapacitanceMultiplier:ResearchSpecial,
-  {2aabf853-1bad-4a15-b0a0-739907110796}, !- Handle
->>>>>>> 78927444
+  {5919be62-bfcf-4e35-a3d1-d91d6da840c6}, !- Handle
   ,                                       !- Temperature Capacity Multiplier
   15,                                     !- Humidity Capacity Multiplier
   ;                                       !- Carbon Dioxide Capacity Multiplier
 
 OS:RunPeriod,
-<<<<<<< HEAD
-  {34bd911b-d629-4f34-b7c0-9d84bafed3e1}, !- Handle
-=======
-  {24e03fcc-1741-466a-88ca-cae569aaea63}, !- Handle
->>>>>>> 78927444
+  {7b291e3f-95a7-42b2-b0e2-4793feda2b79}, !- Handle
   Run Period 1,                           !- Name
   1,                                      !- Begin Month
   1,                                      !- Begin Day of Month
@@ -90,21 +57,13 @@
   ;                                       !- Number of Times Runperiod to be Repeated
 
 OS:YearDescription,
-<<<<<<< HEAD
-  {a57b0786-15a3-4080-9890-9b6e04ffcfac}, !- Handle
-=======
-  {18efe84d-8e91-417c-abf7-5d0494d9318e}, !- Handle
->>>>>>> 78927444
+  {f178fde0-8f85-4edf-9df9-b495f2498960}, !- Handle
   2007,                                   !- Calendar Year
   ,                                       !- Day of Week for Start Day
   ;                                       !- Is Leap Year
 
 OS:WeatherFile,
-<<<<<<< HEAD
-  {3e288794-945f-4eca-ad8c-7f7670b714f4}, !- Handle
-=======
-  {da217e10-b5cc-4e4f-af9d-943af801f6fd}, !- Handle
->>>>>>> 78927444
+  {f2462534-ac07-46e5-9d11-d05525d4d045}, !- Handle
   Denver Intl Ap,                         !- City
   CO,                                     !- State Province Region
   USA,                                    !- Country
@@ -114,17 +73,12 @@
   -104.65,                                !- Longitude {deg}
   -7,                                     !- Time Zone {hr}
   1650,                                   !- Elevation {m}
-  C:/OpenStudio/resstock/resources/measures/HPXMLtoOpenStudio/weather/USA_CO_Denver.Intl.AP.725650_TMY3.epw, !- Url
+  /mnt/c/git/resstock/resources/measures/HPXMLtoOpenStudio/weather/USA_CO_Denver.Intl.AP.725650_TMY3.epw, !- Url
   E23378AA;                               !- Checksum
 
 OS:AdditionalProperties,
-<<<<<<< HEAD
-  {d3ba11b9-97f6-4747-9f96-f35d431af95c}, !- Handle
-  {3e288794-945f-4eca-ad8c-7f7670b714f4}, !- Object Name
-=======
-  {c308db80-a940-4aba-9a23-144878e15bc2}, !- Handle
-  {da217e10-b5cc-4e4f-af9d-943af801f6fd}, !- Object Name
->>>>>>> 78927444
+  {eec865a6-a1ff-461e-9c43-38a092955897}, !- Handle
+  {f2462534-ac07-46e5-9d11-d05525d4d045}, !- Object Name
   EPWHeaderCity,                          !- Feature Name 1
   String,                                 !- Feature Data Type 1
   Denver Intl Ap,                         !- Feature Value 1
@@ -232,11 +186,7 @@
   84;                                     !- Feature Value 35
 
 OS:Site,
-<<<<<<< HEAD
-  {d3164f17-e72a-4017-b3dd-9044896eac43}, !- Handle
-=======
-  {f6df56ab-8f1e-4d5f-bf21-0340973464fb}, !- Handle
->>>>>>> 78927444
+  {06962131-4067-4a49-b703-7b0da3212c65}, !- Handle
   Denver Intl Ap_CO_USA,                  !- Name
   39.83,                                  !- Latitude {deg}
   -104.65,                                !- Longitude {deg}
@@ -245,45 +195,26 @@
   ;                                       !- Terrain
 
 OS:ClimateZones,
-<<<<<<< HEAD
-  {1c434898-0167-49a4-b7a5-adfa59562ade}, !- Handle
+  {d48a9141-c8f9-4cc9-be43-bb7c49b75951}, !- Handle
   Building America,                       !- Climate Zone Institution Name 1
-=======
-  {d982efe2-3eb9-4f4e-976c-eeb740e471fd}, !- Handle
-  ,                                       !- Active Institution
-  ,                                       !- Active Year
-  ,                                       !- Climate Zone Institution Name 1
->>>>>>> 78927444
   ,                                       !- Climate Zone Document Name 1
   0,                                      !- Climate Zone Document Year 1
   Cold;                                   !- Climate Zone Value 1
 
 OS:Site:WaterMainsTemperature,
-<<<<<<< HEAD
-  {90b9ea14-ced4-4365-89cc-e4a7d00416d2}, !- Handle
-=======
-  {fbd1bcfd-e1c5-457f-b2a2-e053d8df0f0e}, !- Handle
->>>>>>> 78927444
+  {ed797121-0acf-4fd8-8728-3d8686c9f616}, !- Handle
   Correlation,                            !- Calculation Method
   ,                                       !- Temperature Schedule Name
   10.8753424657535,                       !- Annual Average Outdoor Air Temperature {C}
   23.1524007936508;                       !- Maximum Difference In Monthly Average Outdoor Air Temperatures {deltaC}
 
 OS:RunPeriodControl:DaylightSavingTime,
-<<<<<<< HEAD
-  {cad71542-edef-47da-9875-4d3a247c0eff}, !- Handle
-=======
-  {0579a20e-317b-450a-994d-76e30037d4cc}, !- Handle
->>>>>>> 78927444
+  {f2702318-3856-4343-b1e7-05cacd34e664}, !- Handle
   3/12,                                   !- Start Date
   11/5;                                   !- End Date
 
 OS:Site:GroundTemperature:Deep,
-<<<<<<< HEAD
-  {44de4d0a-46c8-47d3-8fed-13988202b9e8}, !- Handle
-=======
-  {55255c36-f12f-4eb4-9144-f94876829168}, !- Handle
->>>>>>> 78927444
+  {3dd7333b-cb87-42e5-a5ff-2bb9f29d1323}, !- Handle
   10.8753424657535,                       !- January Deep Ground Temperature {C}
   10.8753424657535,                       !- February Deep Ground Temperature {C}
   10.8753424657535,                       !- March Deep Ground Temperature {C}
@@ -298,11 +229,7 @@
   10.8753424657535;                       !- December Deep Ground Temperature {C}
 
 OS:Building,
-<<<<<<< HEAD
-  {a71de00d-45de-4f1e-9c0b-0e618d636d2b}, !- Handle
-=======
-  {88839287-6ef1-45e8-8c6b-a01ca30fddf9}, !- Handle
->>>>>>> 78927444
+  {a6e69e48-4cc7-4a30-9ba3-8a6f9bbf3b5a}, !- Handle
   Building 1,                             !- Name
   ,                                       !- Building Sector Type
   0,                                      !- North Axis {deg}
@@ -317,23 +244,14 @@
   1;                                      !- Standards Number of Living Units
 
 OS:AdditionalProperties,
-<<<<<<< HEAD
-  {5ae1dcc2-f897-41a6-9548-5570c1f0d720}, !- Handle
-  {a71de00d-45de-4f1e-9c0b-0e618d636d2b}, !- Object Name
-=======
-  {a4a3536d-468d-4fc6-955a-dbd0e4de93fe}, !- Handle
-  {88839287-6ef1-45e8-8c6b-a01ca30fddf9}, !- Object Name
->>>>>>> 78927444
+  {291897d8-21d7-4946-83b6-91966c83652e}, !- Handle
+  {a6e69e48-4cc7-4a30-9ba3-8a6f9bbf3b5a}, !- Object Name
   Total Units Modeled,                    !- Feature Name 1
   Integer,                                !- Feature Data Type 1
   1;                                      !- Feature Value 1
 
 OS:ThermalZone,
-<<<<<<< HEAD
-  {d3618f02-ffca-4626-9407-87174cf3955e}, !- Handle
-=======
-  {9338e9e0-d262-4755-91f1-ac7e664436fc}, !- Handle
->>>>>>> 78927444
+  {3232cfdf-7ab0-4eee-b8fb-160cfcec107e}, !- Handle
   living zone,                            !- Name
   ,                                       !- Multiplier
   ,                                       !- Ceiling Height {m}
@@ -342,17 +260,10 @@
   ,                                       !- Zone Inside Convection Algorithm
   ,                                       !- Zone Outside Convection Algorithm
   ,                                       !- Zone Conditioning Equipment List Name
-<<<<<<< HEAD
-  {718ab182-1d40-430a-9d8a-822c6c6621b5}, !- Zone Air Inlet Port List
-  {842fbe8c-9716-49e0-a258-21a7a615d5cb}, !- Zone Air Exhaust Port List
-  {49272882-e8a1-48d7-8177-e85cc8abbea5}, !- Zone Air Node Name
-  {c2393bef-6f1b-439d-85bd-71ab559a2836}, !- Zone Return Air Port List
-=======
-  {e9f1dcda-3737-4367-a3e9-732737bbeee8}, !- Zone Air Inlet Port List
-  {1c9a82a5-e176-4ce6-b6a3-4454f9d17f58}, !- Zone Air Exhaust Port List
-  {7a4a6a6e-c3d8-4156-a836-f4ab4b6cbd55}, !- Zone Air Node Name
-  {a5aaa297-3773-4a92-9791-f664dcc6aa32}, !- Zone Return Air Port List
->>>>>>> 78927444
+  {2797aff3-0f82-4d05-b8ef-c21ce2d6b4d8}, !- Zone Air Inlet Port List
+  {babb4316-96b6-4b0e-945c-b0c01827e07b}, !- Zone Air Exhaust Port List
+  {b3cdb10c-a7b3-4af1-84f4-5295fc852fe7}, !- Zone Air Node Name
+  {5e9e77c9-ad8f-45e4-a19f-bffc4b69c4be}, !- Zone Return Air Port List
   ,                                       !- Primary Daylighting Control Name
   ,                                       !- Fraction of Zone Controlled by Primary Daylighting Control
   ,                                       !- Secondary Daylighting Control Name
@@ -363,67 +274,33 @@
   No;                                     !- Use Ideal Air Loads
 
 OS:Node,
-<<<<<<< HEAD
-  {6f24f895-b74a-4233-ace6-728ae87fb6f1}, !- Handle
+  {cca28fd9-1e3a-4c19-89c1-0a5c4864be5a}, !- Handle
   Node 1,                                 !- Name
-  {49272882-e8a1-48d7-8177-e85cc8abbea5}, !- Inlet Port
+  {b3cdb10c-a7b3-4af1-84f4-5295fc852fe7}, !- Inlet Port
   ;                                       !- Outlet Port
 
 OS:Connection,
-  {49272882-e8a1-48d7-8177-e85cc8abbea5}, !- Handle
-  {d3618f02-ffca-4626-9407-87174cf3955e}, !- Source Object
+  {b3cdb10c-a7b3-4af1-84f4-5295fc852fe7}, !- Handle
+  {3232cfdf-7ab0-4eee-b8fb-160cfcec107e}, !- Source Object
   11,                                     !- Outlet Port
-  {6f24f895-b74a-4233-ace6-728ae87fb6f1}, !- Target Object
+  {cca28fd9-1e3a-4c19-89c1-0a5c4864be5a}, !- Target Object
   2;                                      !- Inlet Port
 
 OS:PortList,
-  {718ab182-1d40-430a-9d8a-822c6c6621b5}, !- Handle
-  {d3618f02-ffca-4626-9407-87174cf3955e}; !- HVAC Component
+  {2797aff3-0f82-4d05-b8ef-c21ce2d6b4d8}, !- Handle
+  {3232cfdf-7ab0-4eee-b8fb-160cfcec107e}; !- HVAC Component
 
 OS:PortList,
-  {842fbe8c-9716-49e0-a258-21a7a615d5cb}, !- Handle
-  {d3618f02-ffca-4626-9407-87174cf3955e}; !- HVAC Component
+  {babb4316-96b6-4b0e-945c-b0c01827e07b}, !- Handle
+  {3232cfdf-7ab0-4eee-b8fb-160cfcec107e}; !- HVAC Component
 
 OS:PortList,
-  {c2393bef-6f1b-439d-85bd-71ab559a2836}, !- Handle
-  {d3618f02-ffca-4626-9407-87174cf3955e}; !- HVAC Component
+  {5e9e77c9-ad8f-45e4-a19f-bffc4b69c4be}, !- Handle
+  {3232cfdf-7ab0-4eee-b8fb-160cfcec107e}; !- HVAC Component
 
 OS:Sizing:Zone,
-  {55a347b4-204b-4132-b5f6-cdbbba9a7cd0}, !- Handle
-  {d3618f02-ffca-4626-9407-87174cf3955e}, !- Zone or ZoneList Name
-=======
-  {c18adff6-60a5-46ce-bf6b-dad591dbab65}, !- Handle
-  Node 1,                                 !- Name
-  {7a4a6a6e-c3d8-4156-a836-f4ab4b6cbd55}, !- Inlet Port
-  ;                                       !- Outlet Port
-
-OS:Connection,
-  {7a4a6a6e-c3d8-4156-a836-f4ab4b6cbd55}, !- Handle
-  {0a3e7428-b2f5-49b9-9ea7-dbe56c7ce4d4}, !- Name
-  {9338e9e0-d262-4755-91f1-ac7e664436fc}, !- Source Object
-  11,                                     !- Outlet Port
-  {c18adff6-60a5-46ce-bf6b-dad591dbab65}, !- Target Object
-  2;                                      !- Inlet Port
-
-OS:PortList,
-  {e9f1dcda-3737-4367-a3e9-732737bbeee8}, !- Handle
-  {317d902b-bc27-46ae-b38a-4e833dd279a9}, !- Name
-  {9338e9e0-d262-4755-91f1-ac7e664436fc}; !- HVAC Component
-
-OS:PortList,
-  {1c9a82a5-e176-4ce6-b6a3-4454f9d17f58}, !- Handle
-  {d0066b7b-79a9-4293-a286-f39d51f09571}, !- Name
-  {9338e9e0-d262-4755-91f1-ac7e664436fc}; !- HVAC Component
-
-OS:PortList,
-  {a5aaa297-3773-4a92-9791-f664dcc6aa32}, !- Handle
-  {9bd6664c-be4d-4a8b-814b-0563dafac9bf}, !- Name
-  {9338e9e0-d262-4755-91f1-ac7e664436fc}; !- HVAC Component
-
-OS:Sizing:Zone,
-  {3dcb4820-5a9a-4208-a387-1c34d8ac4db9}, !- Handle
-  {9338e9e0-d262-4755-91f1-ac7e664436fc}, !- Zone or ZoneList Name
->>>>>>> 78927444
+  {b23f5c57-d387-4572-929b-df625d8ec14a}, !- Handle
+  {3232cfdf-7ab0-4eee-b8fb-160cfcec107e}, !- Zone or ZoneList Name
   SupplyAirTemperature,                   !- Zone Cooling Design Supply Air Temperature Input Method
   14,                                     !- Zone Cooling Design Supply Air Temperature {C}
   11.11,                                  !- Zone Cooling Design Supply Air Temperature Difference {deltaC}
@@ -450,25 +327,14 @@
   autosize;                               !- Dedicated Outdoor Air High Setpoint Temperature for Design {C}
 
 OS:ZoneHVAC:EquipmentList,
-<<<<<<< HEAD
-  {cb8615ff-8233-41fb-90a1-d418e660cddd}, !- Handle
+  {07b08067-23d6-42e9-90fb-da589bc38618}, !- Handle
   Zone HVAC Equipment List 1,             !- Name
-  {d3618f02-ffca-4626-9407-87174cf3955e}; !- Thermal Zone
+  {3232cfdf-7ab0-4eee-b8fb-160cfcec107e}; !- Thermal Zone
 
 OS:Space,
-  {ea338721-f03d-406b-9615-740b0c927859}, !- Handle
+  {4ac9731f-19f1-46b4-99ca-fa5ea6a9fea1}, !- Handle
   living space,                           !- Name
-  {65d099ac-2451-40c0-96c1-1a882d804620}, !- Space Type Name
-=======
-  {a9761aaa-2dac-465f-8889-6cc81893d215}, !- Handle
-  Zone HVAC Equipment List 1,             !- Name
-  {9338e9e0-d262-4755-91f1-ac7e664436fc}; !- Thermal Zone
-
-OS:Space,
-  {30d8d326-7d93-476c-a229-c473526afa2f}, !- Handle
-  living space,                           !- Name
-  {a22115fc-1e32-40a8-b1ce-bc5583526dfd}, !- Space Type Name
->>>>>>> 78927444
+  {f95fc113-ca48-411d-918f-2aee3cc1bea7}, !- Space Type Name
   ,                                       !- Default Construction Set Name
   ,                                       !- Default Schedule Set Name
   -0,                                     !- Direction of Relative North {deg}
@@ -476,31 +342,17 @@
   0,                                      !- Y Origin {m}
   0,                                      !- Z Origin {m}
   ,                                       !- Building Story Name
-<<<<<<< HEAD
-  {d3618f02-ffca-4626-9407-87174cf3955e}, !- Thermal Zone Name
+  {3232cfdf-7ab0-4eee-b8fb-160cfcec107e}, !- Thermal Zone Name
   ,                                       !- Part of Total Floor Area
   ,                                       !- Design Specification Outdoor Air Object Name
-  {68020348-f09d-4788-812b-6a2810447b3d}; !- Building Unit Name
-
-OS:Surface,
-  {a41084ff-8fbf-452d-9705-71aa809c2bea}, !- Handle
+  {ac4f1f89-28c5-4f7e-9128-ecc859f06a65}; !- Building Unit Name
+
+OS:Surface,
+  {6a1ab40e-6e8c-4bf6-8573-5748353f0ceb}, !- Handle
   Surface 1,                              !- Name
   Floor,                                  !- Surface Type
   ,                                       !- Construction Name
-  {ea338721-f03d-406b-9615-740b0c927859}, !- Space Name
-=======
-  {9338e9e0-d262-4755-91f1-ac7e664436fc}, !- Thermal Zone Name
-  ,                                       !- Part of Total Floor Area
-  ,                                       !- Design Specification Outdoor Air Object Name
-  {7f7d3f3d-12b5-44d6-8244-8d5f3d72ce22}; !- Building Unit Name
-
-OS:Surface,
-  {18a50cd2-ccba-4f59-b97f-6a4ab3ece3b1}, !- Handle
-  Surface 1,                              !- Name
-  Floor,                                  !- Surface Type
-  ,                                       !- Construction Name
-  {30d8d326-7d93-476c-a229-c473526afa2f}, !- Space Name
->>>>>>> 78927444
+  {4ac9731f-19f1-46b4-99ca-fa5ea6a9fea1}, !- Space Name
   Foundation,                             !- Outside Boundary Condition
   ,                                       !- Outside Boundary Condition Object
   NoSun,                                  !- Sun Exposure
@@ -513,19 +365,11 @@
   5.56486118425249, 0, 0;                 !- X,Y,Z Vertex 4 {m}
 
 OS:Surface,
-<<<<<<< HEAD
-  {31b4dd3a-6e41-4f18-9c3e-2986a6fb31b0}, !- Handle
+  {d252c81a-e160-4fe7-ac2d-eff99c582a10}, !- Handle
   Surface 2,                              !- Name
   Wall,                                   !- Surface Type
   ,                                       !- Construction Name
-  {ea338721-f03d-406b-9615-740b0c927859}, !- Space Name
-=======
-  {03c6fdb6-420a-48d2-be41-c34e762d965d}, !- Handle
-  Surface 2,                              !- Name
-  Wall,                                   !- Surface Type
-  ,                                       !- Construction Name
-  {30d8d326-7d93-476c-a229-c473526afa2f}, !- Space Name
->>>>>>> 78927444
+  {4ac9731f-19f1-46b4-99ca-fa5ea6a9fea1}, !- Space Name
   Outdoors,                               !- Outside Boundary Condition
   ,                                       !- Outside Boundary Condition Object
   SunExposed,                             !- Sun Exposure
@@ -538,19 +382,11 @@
   0, 0, 2.4384;                           !- X,Y,Z Vertex 4 {m}
 
 OS:Surface,
-<<<<<<< HEAD
-  {55b5da3a-a7da-4cb7-b455-d0cdd14df347}, !- Handle
+  {97b355c8-766b-40b4-9b27-d00eda90635e}, !- Handle
   Surface 3,                              !- Name
   Wall,                                   !- Surface Type
   ,                                       !- Construction Name
-  {ea338721-f03d-406b-9615-740b0c927859}, !- Space Name
-=======
-  {b4e9263a-2a12-4bf2-b28b-0e04e2a58996}, !- Handle
-  Surface 3,                              !- Name
-  Wall,                                   !- Surface Type
-  ,                                       !- Construction Name
-  {30d8d326-7d93-476c-a229-c473526afa2f}, !- Space Name
->>>>>>> 78927444
+  {4ac9731f-19f1-46b4-99ca-fa5ea6a9fea1}, !- Space Name
   Outdoors,                               !- Outside Boundary Condition
   ,                                       !- Outside Boundary Condition Object
   SunExposed,                             !- Sun Exposure
@@ -563,19 +399,11 @@
   0, 11.129722368505, 2.4384;             !- X,Y,Z Vertex 4 {m}
 
 OS:Surface,
-<<<<<<< HEAD
-  {c20315e4-1975-4d2b-920e-864f36945e49}, !- Handle
+  {27ca6d2c-7778-4709-a5b3-1320b4021aab}, !- Handle
   Surface 4,                              !- Name
   Wall,                                   !- Surface Type
   ,                                       !- Construction Name
-  {ea338721-f03d-406b-9615-740b0c927859}, !- Space Name
-=======
-  {800ca23e-eaf0-45b4-9200-d032be9954cd}, !- Handle
-  Surface 4,                              !- Name
-  Wall,                                   !- Surface Type
-  ,                                       !- Construction Name
-  {30d8d326-7d93-476c-a229-c473526afa2f}, !- Space Name
->>>>>>> 78927444
+  {4ac9731f-19f1-46b4-99ca-fa5ea6a9fea1}, !- Space Name
   Outdoors,                               !- Outside Boundary Condition
   ,                                       !- Outside Boundary Condition Object
   SunExposed,                             !- Sun Exposure
@@ -588,19 +416,11 @@
   5.56486118425249, 11.129722368505, 2.4384; !- X,Y,Z Vertex 4 {m}
 
 OS:Surface,
-<<<<<<< HEAD
-  {85c453ae-db5d-4ec3-9b1a-7755ee8e86d0}, !- Handle
+  {2609fab2-6e96-4256-a55b-459104215a0c}, !- Handle
   Surface 5,                              !- Name
   Wall,                                   !- Surface Type
   ,                                       !- Construction Name
-  {ea338721-f03d-406b-9615-740b0c927859}, !- Space Name
-=======
-  {9b12278f-b051-46fd-98ef-09bf066ea26a}, !- Handle
-  Surface 5,                              !- Name
-  Wall,                                   !- Surface Type
-  ,                                       !- Construction Name
-  {30d8d326-7d93-476c-a229-c473526afa2f}, !- Space Name
->>>>>>> 78927444
+  {4ac9731f-19f1-46b4-99ca-fa5ea6a9fea1}, !- Space Name
   Outdoors,                               !- Outside Boundary Condition
   ,                                       !- Outside Boundary Condition Object
   SunExposed,                             !- Sun Exposure
@@ -613,23 +433,13 @@
   5.56486118425249, 0, 2.4384;            !- X,Y,Z Vertex 4 {m}
 
 OS:Surface,
-<<<<<<< HEAD
-  {f30fe405-3fe7-457a-915b-e3d64ba24c8d}, !- Handle
+  {60af4bc6-f9af-4bf2-952e-4cd9712aa588}, !- Handle
   Surface 6,                              !- Name
   RoofCeiling,                            !- Surface Type
   ,                                       !- Construction Name
-  {ea338721-f03d-406b-9615-740b0c927859}, !- Space Name
+  {4ac9731f-19f1-46b4-99ca-fa5ea6a9fea1}, !- Space Name
   Surface,                                !- Outside Boundary Condition
-  {575a5912-3a0c-4112-ba5c-a40985348a27}, !- Outside Boundary Condition Object
-=======
-  {5c5c890e-43ba-4cdc-847e-3b07ef87bba6}, !- Handle
-  Surface 6,                              !- Name
-  RoofCeiling,                            !- Surface Type
-  ,                                       !- Construction Name
-  {30d8d326-7d93-476c-a229-c473526afa2f}, !- Space Name
-  Surface,                                !- Outside Boundary Condition
-  {a93d1840-7948-47c2-b365-cc3e90b28360}, !- Outside Boundary Condition Object
->>>>>>> 78927444
+  {5f68f693-be4e-434f-8300-1612b8e86c87}, !- Outside Boundary Condition Object
   NoSun,                                  !- Sun Exposure
   NoWind,                                 !- Wind Exposure
   ,                                       !- View Factor to Ground
@@ -640,11 +450,7 @@
   0, 0, 2.4384;                           !- X,Y,Z Vertex 4 {m}
 
 OS:SpaceType,
-<<<<<<< HEAD
-  {65d099ac-2451-40c0-96c1-1a882d804620}, !- Handle
-=======
-  {a22115fc-1e32-40a8-b1ce-bc5583526dfd}, !- Handle
->>>>>>> 78927444
+  {f95fc113-ca48-411d-918f-2aee3cc1bea7}, !- Handle
   Space Type 1,                           !- Name
   ,                                       !- Default Construction Set Name
   ,                                       !- Default Schedule Set Name
@@ -655,15 +461,9 @@
   living;                                 !- Standards Space Type
 
 OS:Space,
-<<<<<<< HEAD
-  {31024b7d-918a-4e84-8f87-a44c6ed40063}, !- Handle
+  {967edcab-446b-4755-83d5-3ce226e5bf8e}, !- Handle
   living space|story 2,                   !- Name
-  {65d099ac-2451-40c0-96c1-1a882d804620}, !- Space Type Name
-=======
-  {716a2540-3030-4100-a714-8e715b357c90}, !- Handle
-  living space|story 2,                   !- Name
-  {a22115fc-1e32-40a8-b1ce-bc5583526dfd}, !- Space Type Name
->>>>>>> 78927444
+  {f95fc113-ca48-411d-918f-2aee3cc1bea7}, !- Space Type Name
   ,                                       !- Default Construction Set Name
   ,                                       !- Default Schedule Set Name
   -0,                                     !- Direction of Relative North {deg}
@@ -671,35 +471,19 @@
   0,                                      !- Y Origin {m}
   2.4384,                                 !- Z Origin {m}
   ,                                       !- Building Story Name
-<<<<<<< HEAD
-  {d3618f02-ffca-4626-9407-87174cf3955e}, !- Thermal Zone Name
+  {3232cfdf-7ab0-4eee-b8fb-160cfcec107e}, !- Thermal Zone Name
   ,                                       !- Part of Total Floor Area
   ,                                       !- Design Specification Outdoor Air Object Name
-  {68020348-f09d-4788-812b-6a2810447b3d}; !- Building Unit Name
-
-OS:Surface,
-  {575a5912-3a0c-4112-ba5c-a40985348a27}, !- Handle
+  {ac4f1f89-28c5-4f7e-9128-ecc859f06a65}; !- Building Unit Name
+
+OS:Surface,
+  {5f68f693-be4e-434f-8300-1612b8e86c87}, !- Handle
   Surface 7,                              !- Name
   Floor,                                  !- Surface Type
   ,                                       !- Construction Name
-  {31024b7d-918a-4e84-8f87-a44c6ed40063}, !- Space Name
+  {967edcab-446b-4755-83d5-3ce226e5bf8e}, !- Space Name
   Surface,                                !- Outside Boundary Condition
-  {f30fe405-3fe7-457a-915b-e3d64ba24c8d}, !- Outside Boundary Condition Object
-=======
-  {9338e9e0-d262-4755-91f1-ac7e664436fc}, !- Thermal Zone Name
-  ,                                       !- Part of Total Floor Area
-  ,                                       !- Design Specification Outdoor Air Object Name
-  {7f7d3f3d-12b5-44d6-8244-8d5f3d72ce22}; !- Building Unit Name
-
-OS:Surface,
-  {a93d1840-7948-47c2-b365-cc3e90b28360}, !- Handle
-  Surface 7,                              !- Name
-  Floor,                                  !- Surface Type
-  ,                                       !- Construction Name
-  {716a2540-3030-4100-a714-8e715b357c90}, !- Space Name
-  Surface,                                !- Outside Boundary Condition
-  {5c5c890e-43ba-4cdc-847e-3b07ef87bba6}, !- Outside Boundary Condition Object
->>>>>>> 78927444
+  {60af4bc6-f9af-4bf2-952e-4cd9712aa588}, !- Outside Boundary Condition Object
   NoSun,                                  !- Sun Exposure
   NoWind,                                 !- Wind Exposure
   ,                                       !- View Factor to Ground
@@ -710,19 +494,11 @@
   5.56486118425249, 0, 0;                 !- X,Y,Z Vertex 4 {m}
 
 OS:Surface,
-<<<<<<< HEAD
-  {7d8869bf-45fb-468d-b04e-f709cf537abe}, !- Handle
+  {bb85cef3-7736-4716-aad5-178b00dc5227}, !- Handle
   Surface 8,                              !- Name
   Wall,                                   !- Surface Type
   ,                                       !- Construction Name
-  {31024b7d-918a-4e84-8f87-a44c6ed40063}, !- Space Name
-=======
-  {99835229-a4fb-4a47-ac2d-8bb50cba2031}, !- Handle
-  Surface 8,                              !- Name
-  Wall,                                   !- Surface Type
-  ,                                       !- Construction Name
-  {716a2540-3030-4100-a714-8e715b357c90}, !- Space Name
->>>>>>> 78927444
+  {967edcab-446b-4755-83d5-3ce226e5bf8e}, !- Space Name
   Outdoors,                               !- Outside Boundary Condition
   ,                                       !- Outside Boundary Condition Object
   SunExposed,                             !- Sun Exposure
@@ -735,19 +511,11 @@
   0, 0, 2.4384;                           !- X,Y,Z Vertex 4 {m}
 
 OS:Surface,
-<<<<<<< HEAD
-  {cd71e5a5-60cc-4827-b3bf-60cef9bfe5bd}, !- Handle
+  {8e428225-0627-4d29-b5a2-90239ca1c020}, !- Handle
   Surface 9,                              !- Name
   Wall,                                   !- Surface Type
   ,                                       !- Construction Name
-  {31024b7d-918a-4e84-8f87-a44c6ed40063}, !- Space Name
-=======
-  {c7d7bf9d-5a2a-458f-91bb-45a547ab8900}, !- Handle
-  Surface 9,                              !- Name
-  Wall,                                   !- Surface Type
-  ,                                       !- Construction Name
-  {716a2540-3030-4100-a714-8e715b357c90}, !- Space Name
->>>>>>> 78927444
+  {967edcab-446b-4755-83d5-3ce226e5bf8e}, !- Space Name
   Outdoors,                               !- Outside Boundary Condition
   ,                                       !- Outside Boundary Condition Object
   SunExposed,                             !- Sun Exposure
@@ -760,19 +528,11 @@
   0, 11.129722368505, 2.4384;             !- X,Y,Z Vertex 4 {m}
 
 OS:Surface,
-<<<<<<< HEAD
-  {a8b646f0-411a-4953-bc0e-bd95ea6fcac4}, !- Handle
+  {3916eb3d-78f6-498c-be87-034773b640d7}, !- Handle
   Surface 10,                             !- Name
   Wall,                                   !- Surface Type
   ,                                       !- Construction Name
-  {31024b7d-918a-4e84-8f87-a44c6ed40063}, !- Space Name
-=======
-  {b31fe8a6-708c-4245-b4a4-a3be2dff725a}, !- Handle
-  Surface 10,                             !- Name
-  Wall,                                   !- Surface Type
-  ,                                       !- Construction Name
-  {716a2540-3030-4100-a714-8e715b357c90}, !- Space Name
->>>>>>> 78927444
+  {967edcab-446b-4755-83d5-3ce226e5bf8e}, !- Space Name
   Outdoors,                               !- Outside Boundary Condition
   ,                                       !- Outside Boundary Condition Object
   SunExposed,                             !- Sun Exposure
@@ -785,19 +545,11 @@
   5.56486118425249, 11.129722368505, 2.4384; !- X,Y,Z Vertex 4 {m}
 
 OS:Surface,
-<<<<<<< HEAD
-  {ec398ea9-3450-4412-b0dc-cff491467dec}, !- Handle
+  {083d4492-11a0-44b5-86d3-1db6e2bf8a1a}, !- Handle
   Surface 11,                             !- Name
   Wall,                                   !- Surface Type
   ,                                       !- Construction Name
-  {31024b7d-918a-4e84-8f87-a44c6ed40063}, !- Space Name
-=======
-  {7e233c22-d227-4fb2-8c6e-6ae9b3ed1116}, !- Handle
-  Surface 11,                             !- Name
-  Wall,                                   !- Surface Type
-  ,                                       !- Construction Name
-  {716a2540-3030-4100-a714-8e715b357c90}, !- Space Name
->>>>>>> 78927444
+  {967edcab-446b-4755-83d5-3ce226e5bf8e}, !- Space Name
   Outdoors,                               !- Outside Boundary Condition
   ,                                       !- Outside Boundary Condition Object
   SunExposed,                             !- Sun Exposure
@@ -810,23 +562,13 @@
   5.56486118425249, 0, 2.4384;            !- X,Y,Z Vertex 4 {m}
 
 OS:Surface,
-<<<<<<< HEAD
-  {01c76675-965b-4f1b-8c95-350ab9634b18}, !- Handle
+  {63164c35-c309-4bd9-a1a5-e2c814adb879}, !- Handle
   Surface 12,                             !- Name
   RoofCeiling,                            !- Surface Type
   ,                                       !- Construction Name
-  {31024b7d-918a-4e84-8f87-a44c6ed40063}, !- Space Name
+  {967edcab-446b-4755-83d5-3ce226e5bf8e}, !- Space Name
   Surface,                                !- Outside Boundary Condition
-  {9ea45b4e-f504-422f-bdc2-e3895bd4f24d}, !- Outside Boundary Condition Object
-=======
-  {1cbe57dc-f0ce-484b-8d7f-758efa959d61}, !- Handle
-  Surface 12,                             !- Name
-  RoofCeiling,                            !- Surface Type
-  ,                                       !- Construction Name
-  {716a2540-3030-4100-a714-8e715b357c90}, !- Space Name
-  Surface,                                !- Outside Boundary Condition
-  {4cc0f898-0392-4794-bb71-51899bcfdc59}, !- Outside Boundary Condition Object
->>>>>>> 78927444
+  {114668cd-c2d1-41c2-b461-028b58ae4b5c}, !- Outside Boundary Condition Object
   NoSun,                                  !- Sun Exposure
   NoWind,                                 !- Wind Exposure
   ,                                       !- View Factor to Ground
@@ -837,23 +579,13 @@
   0, 0, 2.4384;                           !- X,Y,Z Vertex 4 {m}
 
 OS:Surface,
-<<<<<<< HEAD
-  {9ea45b4e-f504-422f-bdc2-e3895bd4f24d}, !- Handle
+  {114668cd-c2d1-41c2-b461-028b58ae4b5c}, !- Handle
   Surface 13,                             !- Name
   Floor,                                  !- Surface Type
   ,                                       !- Construction Name
-  {1e8bea9f-e03b-4e49-9402-f570310abbba}, !- Space Name
+  {01027763-f877-4663-a094-4eb35759b776}, !- Space Name
   Surface,                                !- Outside Boundary Condition
-  {01c76675-965b-4f1b-8c95-350ab9634b18}, !- Outside Boundary Condition Object
-=======
-  {4cc0f898-0392-4794-bb71-51899bcfdc59}, !- Handle
-  Surface 13,                             !- Name
-  Floor,                                  !- Surface Type
-  ,                                       !- Construction Name
-  {2190712b-a44a-45ff-9641-86451af6c2d4}, !- Space Name
-  Surface,                                !- Outside Boundary Condition
-  {1cbe57dc-f0ce-484b-8d7f-758efa959d61}, !- Outside Boundary Condition Object
->>>>>>> 78927444
+  {63164c35-c309-4bd9-a1a5-e2c814adb879}, !- Outside Boundary Condition Object
   NoSun,                                  !- Sun Exposure
   NoWind,                                 !- Wind Exposure
   ,                                       !- View Factor to Ground
@@ -864,19 +596,11 @@
   0, 0, 0;                                !- X,Y,Z Vertex 4 {m}
 
 OS:Surface,
-<<<<<<< HEAD
-  {cf79ab50-f971-4724-9202-850b8f442827}, !- Handle
+  {00fb46e6-fd20-43f5-af54-3734ba067a16}, !- Handle
   Surface 14,                             !- Name
   RoofCeiling,                            !- Surface Type
   ,                                       !- Construction Name
-  {1e8bea9f-e03b-4e49-9402-f570310abbba}, !- Space Name
-=======
-  {a0e15240-fc77-4691-ae87-30caf4681bf3}, !- Handle
-  Surface 14,                             !- Name
-  RoofCeiling,                            !- Surface Type
-  ,                                       !- Construction Name
-  {2190712b-a44a-45ff-9641-86451af6c2d4}, !- Space Name
->>>>>>> 78927444
+  {01027763-f877-4663-a094-4eb35759b776}, !- Space Name
   Outdoors,                               !- Outside Boundary Condition
   ,                                       !- Outside Boundary Condition Object
   SunExposed,                             !- Sun Exposure
@@ -889,19 +613,11 @@
   5.56486118425249, 11.129722368505, 0.304799999999999; !- X,Y,Z Vertex 4 {m}
 
 OS:Surface,
-<<<<<<< HEAD
-  {2e37d235-4028-4398-810c-b78f62f8781b}, !- Handle
+  {7f5669e6-986b-4350-98c8-fdba7837d0fe}, !- Handle
   Surface 15,                             !- Name
   RoofCeiling,                            !- Surface Type
   ,                                       !- Construction Name
-  {1e8bea9f-e03b-4e49-9402-f570310abbba}, !- Space Name
-=======
-  {8fcee527-ee05-4c8c-a9fb-288025b5ca6d}, !- Handle
-  Surface 15,                             !- Name
-  RoofCeiling,                            !- Surface Type
-  ,                                       !- Construction Name
-  {2190712b-a44a-45ff-9641-86451af6c2d4}, !- Space Name
->>>>>>> 78927444
+  {01027763-f877-4663-a094-4eb35759b776}, !- Space Name
   Outdoors,                               !- Outside Boundary Condition
   ,                                       !- Outside Boundary Condition Object
   SunExposed,                             !- Sun Exposure
@@ -914,19 +630,11 @@
   0, 0, 0.3048;                           !- X,Y,Z Vertex 4 {m}
 
 OS:Surface,
-<<<<<<< HEAD
-  {cdf327f0-8d34-4302-903b-8a570c47f7eb}, !- Handle
+  {0d19a03e-9642-466e-b800-c9641084c4c7}, !- Handle
   Surface 16,                             !- Name
   Wall,                                   !- Surface Type
   ,                                       !- Construction Name
-  {1e8bea9f-e03b-4e49-9402-f570310abbba}, !- Space Name
-=======
-  {ddb664dc-9e3f-4812-9e96-e1555760d527}, !- Handle
-  Surface 16,                             !- Name
-  Wall,                                   !- Surface Type
-  ,                                       !- Construction Name
-  {2190712b-a44a-45ff-9641-86451af6c2d4}, !- Space Name
->>>>>>> 78927444
+  {01027763-f877-4663-a094-4eb35759b776}, !- Space Name
   Outdoors,                               !- Outside Boundary Condition
   ,                                       !- Outside Boundary Condition Object
   SunExposed,                             !- Sun Exposure
@@ -938,19 +646,11 @@
   5.56486118425249, 0, 0;                 !- X,Y,Z Vertex 3 {m}
 
 OS:Surface,
-<<<<<<< HEAD
-  {b7ac1c31-50ff-4d1b-b138-7b3aefa44f9b}, !- Handle
+  {6cb0553f-2573-41d2-8742-4b5e5adc7a5d}, !- Handle
   Surface 17,                             !- Name
   Wall,                                   !- Surface Type
   ,                                       !- Construction Name
-  {1e8bea9f-e03b-4e49-9402-f570310abbba}, !- Space Name
-=======
-  {14cc6b09-9b78-47c4-91b5-578d92791b60}, !- Handle
-  Surface 17,                             !- Name
-  Wall,                                   !- Surface Type
-  ,                                       !- Construction Name
-  {2190712b-a44a-45ff-9641-86451af6c2d4}, !- Space Name
->>>>>>> 78927444
+  {01027763-f877-4663-a094-4eb35759b776}, !- Space Name
   Outdoors,                               !- Outside Boundary Condition
   ,                                       !- Outside Boundary Condition Object
   SunExposed,                             !- Sun Exposure
@@ -962,15 +662,9 @@
   0, 11.129722368505, 0;                  !- X,Y,Z Vertex 3 {m}
 
 OS:Space,
-<<<<<<< HEAD
-  {1e8bea9f-e03b-4e49-9402-f570310abbba}, !- Handle
+  {01027763-f877-4663-a094-4eb35759b776}, !- Handle
   finished attic space,                   !- Name
-  {65d099ac-2451-40c0-96c1-1a882d804620}, !- Space Type Name
-=======
-  {2190712b-a44a-45ff-9641-86451af6c2d4}, !- Handle
-  finished attic space,                   !- Name
-  {a22115fc-1e32-40a8-b1ce-bc5583526dfd}, !- Space Type Name
->>>>>>> 78927444
+  {f95fc113-ca48-411d-918f-2aee3cc1bea7}, !- Space Type Name
   ,                                       !- Default Construction Set Name
   ,                                       !- Default Schedule Set Name
   -0,                                     !- Direction of Relative North {deg}
@@ -978,35 +672,20 @@
   0,                                      !- Y Origin {m}
   4.8768,                                 !- Z Origin {m}
   ,                                       !- Building Story Name
-<<<<<<< HEAD
-  {d3618f02-ffca-4626-9407-87174cf3955e}, !- Thermal Zone Name
+  {3232cfdf-7ab0-4eee-b8fb-160cfcec107e}, !- Thermal Zone Name
   ,                                       !- Part of Total Floor Area
   ,                                       !- Design Specification Outdoor Air Object Name
-  {68020348-f09d-4788-812b-6a2810447b3d}; !- Building Unit Name
+  {ac4f1f89-28c5-4f7e-9128-ecc859f06a65}; !- Building Unit Name
 
 OS:BuildingUnit,
-  {68020348-f09d-4788-812b-6a2810447b3d}, !- Handle
-=======
-  {9338e9e0-d262-4755-91f1-ac7e664436fc}, !- Thermal Zone Name
-  ,                                       !- Part of Total Floor Area
-  ,                                       !- Design Specification Outdoor Air Object Name
-  {7f7d3f3d-12b5-44d6-8244-8d5f3d72ce22}; !- Building Unit Name
-
-OS:BuildingUnit,
-  {7f7d3f3d-12b5-44d6-8244-8d5f3d72ce22}, !- Handle
->>>>>>> 78927444
+  {ac4f1f89-28c5-4f7e-9128-ecc859f06a65}, !- Handle
   unit 1,                                 !- Name
   ,                                       !- Rendering Color
   Residential;                            !- Building Unit Type
 
 OS:AdditionalProperties,
-<<<<<<< HEAD
-  {691e043c-aa6f-446f-a85a-ad227cc81b8b}, !- Handle
-  {68020348-f09d-4788-812b-6a2810447b3d}, !- Object Name
-=======
-  {76db1b3a-dd88-4fcd-b523-a79d6d338f6a}, !- Handle
-  {7f7d3f3d-12b5-44d6-8244-8d5f3d72ce22}, !- Object Name
->>>>>>> 78927444
+  {28c4045b-6ace-4f3b-876d-e552b562714a}, !- Handle
+  {ac4f1f89-28c5-4f7e-9128-ecc859f06a65}, !- Object Name
   NumberOfBedrooms,                       !- Feature Name 1
   Integer,                                !- Feature Data Type 1
   3,                                      !- Feature Value 1
@@ -1018,20 +697,12 @@
   2.6400000000000001;                     !- Feature Value 3
 
 OS:External:File,
-<<<<<<< HEAD
-  {a4d18875-b38b-4604-9e0e-3fe55999821c}, !- Handle
-=======
-  {81442d45-91d3-4ba3-96b5-e8b14d3c11b4}, !- Handle
->>>>>>> 78927444
+  {c8c22565-95b7-44d0-b31d-6d9ee5cbfbcf}, !- Handle
   8760.csv,                               !- Name
   8760.csv;                               !- File Name
 
 OS:Schedule:Day,
-<<<<<<< HEAD
-  {7f9334b8-c037-4688-9a4c-a57b266ce770}, !- Handle
-=======
-  {c8fabb92-22de-4911-b368-6b6e34dac3dc}, !- Handle
->>>>>>> 78927444
+  {5b7ba46d-abae-4c4a-9e4b-51d9b549d69c}, !- Handle
   Schedule Day 1,                         !- Name
   ,                                       !- Schedule Type Limits Name
   ,                                       !- Interpolate to Timestep
@@ -1040,11 +711,7 @@
   0;                                      !- Value Until Time 1
 
 OS:Schedule:Day,
-<<<<<<< HEAD
-  {192951de-0ce8-4033-8e1b-782e0863b3e9}, !- Handle
-=======
-  {fe1828c3-086a-43c4-af43-89ab77881cdd}, !- Handle
->>>>>>> 78927444
+  {eaf5f255-f142-4f96-b1ee-7ce1a22064a8}, !- Handle
   Schedule Day 2,                         !- Name
   ,                                       !- Schedule Type Limits Name
   ,                                       !- Interpolate to Timestep
@@ -1053,17 +720,10 @@
   1;                                      !- Value Until Time 1
 
 OS:Schedule:File,
-<<<<<<< HEAD
-  {b2cbaf81-af96-4f61-85c2-13e899a64ef9}, !- Handle
+  {c0c80a61-d2d5-46d1-9a9d-2e9a4a381403}, !- Handle
   occupants,                              !- Name
-  {616943ee-c2b2-4652-adc8-933885004b6a}, !- Schedule Type Limits Name
-  {a4d18875-b38b-4604-9e0e-3fe55999821c}, !- External File Name
-=======
-  {38840f71-32f5-41e0-8458-4f7aabcc1819}, !- Handle
-  occupants,                              !- Name
-  {5102fd2c-943f-451e-a081-ee3ac0633fd3}, !- Schedule Type Limits Name
-  {81442d45-91d3-4ba3-96b5-e8b14d3c11b4}, !- External File Name
->>>>>>> 78927444
+  {2ce19e27-c179-405a-be56-fad5cbea7b03}, !- Schedule Type Limits Name
+  {c8c22565-95b7-44d0-b31d-6d9ee5cbfbcf}, !- External File Name
   1,                                      !- Column Number
   1,                                      !- Rows to Skip at Top
   8760,                                   !- Number of Hours of Data
@@ -1071,36 +731,15 @@
   ,                                       !- Interpolate to Timestep
   60;                                     !- Minutes per Item
 
-<<<<<<< HEAD
 OS:Schedule:Constant,
-  {344297a8-cfef-41f9-892f-a7f4622073f7}, !- Handle
+  {8af59db8-4bb1-462e-b537-3b61cd63efd1}, !- Handle
   res occupants activity schedule,        !- Name
-  {c47c4c12-b147-4be2-9c6a-f91992cf60a2}, !- Schedule Type Limits Name
+  {494b105f-d144-46d5-a959-8060e30011e8}, !- Schedule Type Limits Name
   112.539290946133;                       !- Value
 
 OS:People:Definition,
-  {328dbe91-b8d1-42c4-9636-faab46c148c9}, !- Handle
+  {01af59f0-3f48-4faf-83af-28ac4dba8aa6}, !- Handle
   res occupants|living space,             !- Name
-=======
-OS:Schedule:Ruleset,
-  {e35c16eb-e496-41d3-a389-20ecf67e984c}, !- Handle
-  Schedule Ruleset 1,                     !- Name
-  {9d9488c9-f6c7-4148-8f62-55fbe8019174}, !- Schedule Type Limits Name
-  {3b442d51-b8be-433b-97a6-d1b81cc557de}; !- Default Day Schedule Name
-
-OS:Schedule:Day,
-  {3b442d51-b8be-433b-97a6-d1b81cc557de}, !- Handle
-  Schedule Day 3,                         !- Name
-  {9d9488c9-f6c7-4148-8f62-55fbe8019174}, !- Schedule Type Limits Name
-  ,                                       !- Interpolate to Timestep
-  24,                                     !- Hour 1
-  0,                                      !- Minute 1
-  112.539290946133;                       !- Value Until Time 1
-
-OS:People:Definition,
-  {bf3f9164-c2e9-4d9d-8a0b-b468954a4371}, !- Handle
-  res occupants|finished attic space,     !- Name
->>>>>>> 78927444
   People,                                 !- Number of People Calculation Method
   0.88,                                   !- Number of People {people}
   ,                                       !- People per Space Floor Area {person/m2}
@@ -1112,21 +751,12 @@
   ZoneAveraged;                           !- Mean Radiant Temperature Calculation Type
 
 OS:People,
-<<<<<<< HEAD
-  {5222329c-f18f-47ce-a2dd-b03e45c1bcb3}, !- Handle
+  {693983c5-ca62-414d-afa5-1864416a74cb}, !- Handle
   res occupants|living space,             !- Name
-  {328dbe91-b8d1-42c4-9636-faab46c148c9}, !- People Definition Name
-  {ea338721-f03d-406b-9615-740b0c927859}, !- Space or SpaceType Name
-  {b2cbaf81-af96-4f61-85c2-13e899a64ef9}, !- Number of People Schedule Name
-  {344297a8-cfef-41f9-892f-a7f4622073f7}, !- Activity Level Schedule Name
-=======
-  {9cf32f0f-d751-4da7-ba56-6e7632ef3880}, !- Handle
-  res occupants|finished attic space,     !- Name
-  {bf3f9164-c2e9-4d9d-8a0b-b468954a4371}, !- People Definition Name
-  {2190712b-a44a-45ff-9641-86451af6c2d4}, !- Space or SpaceType Name
-  {38840f71-32f5-41e0-8458-4f7aabcc1819}, !- Number of People Schedule Name
-  {e35c16eb-e496-41d3-a389-20ecf67e984c}, !- Activity Level Schedule Name
->>>>>>> 78927444
+  {01af59f0-3f48-4faf-83af-28ac4dba8aa6}, !- People Definition Name
+  {4ac9731f-19f1-46b4-99ca-fa5ea6a9fea1}, !- Space or SpaceType Name
+  {c0c80a61-d2d5-46d1-9a9d-2e9a4a381403}, !- Number of People Schedule Name
+  {8af59db8-4bb1-462e-b537-3b61cd63efd1}, !- Activity Level Schedule Name
   ,                                       !- Surface Name/Angle Factor List Name
   ,                                       !- Work Efficiency Schedule Name
   ,                                       !- Clothing Insulation Schedule Name
@@ -1134,11 +764,7 @@
   1;                                      !- Multiplier
 
 OS:ScheduleTypeLimits,
-<<<<<<< HEAD
-  {c47c4c12-b147-4be2-9c6a-f91992cf60a2}, !- Handle
-=======
-  {9d9488c9-f6c7-4148-8f62-55fbe8019174}, !- Handle
->>>>>>> 78927444
+  {494b105f-d144-46d5-a959-8060e30011e8}, !- Handle
   ActivityLevel,                          !- Name
   0,                                      !- Lower Limit Value
   ,                                       !- Upper Limit Value
@@ -1146,24 +772,15 @@
   ActivityLevel;                          !- Unit Type
 
 OS:ScheduleTypeLimits,
-<<<<<<< HEAD
-  {616943ee-c2b2-4652-adc8-933885004b6a}, !- Handle
-=======
-  {5102fd2c-943f-451e-a081-ee3ac0633fd3}, !- Handle
->>>>>>> 78927444
+  {2ce19e27-c179-405a-be56-fad5cbea7b03}, !- Handle
   Fractional,                             !- Name
   0,                                      !- Lower Limit Value
   1,                                      !- Upper Limit Value
   Continuous;                             !- Numeric Type
 
 OS:People:Definition,
-<<<<<<< HEAD
-  {4a193531-763b-43f3-8e5a-bf6c4038380c}, !- Handle
-  res occupants|finished attic space,     !- Name
-=======
-  {874bb5cc-f631-4488-b66f-ae87c356e80c}, !- Handle
+  {982029a8-d9ac-44c2-82c3-d47e3d6ca988}, !- Handle
   res occupants|living space|story 2,     !- Name
->>>>>>> 78927444
   People,                                 !- Number of People Calculation Method
   0.88,                                   !- Number of People {people}
   ,                                       !- People per Space Floor Area {person/m2}
@@ -1175,21 +792,12 @@
   ZoneAveraged;                           !- Mean Radiant Temperature Calculation Type
 
 OS:People,
-<<<<<<< HEAD
-  {43285267-fcb5-4f53-b2f8-0a133e6807c6}, !- Handle
-  res occupants|finished attic space,     !- Name
-  {4a193531-763b-43f3-8e5a-bf6c4038380c}, !- People Definition Name
-  {1e8bea9f-e03b-4e49-9402-f570310abbba}, !- Space or SpaceType Name
-  {b2cbaf81-af96-4f61-85c2-13e899a64ef9}, !- Number of People Schedule Name
-  {344297a8-cfef-41f9-892f-a7f4622073f7}, !- Activity Level Schedule Name
-=======
-  {affc6a3a-5f3a-4c6a-85e2-7dd98afa7fa4}, !- Handle
+  {5c8bcb5b-6ad3-4767-bb0e-2a7bd487d24b}, !- Handle
   res occupants|living space|story 2,     !- Name
-  {874bb5cc-f631-4488-b66f-ae87c356e80c}, !- People Definition Name
-  {716a2540-3030-4100-a714-8e715b357c90}, !- Space or SpaceType Name
-  {38840f71-32f5-41e0-8458-4f7aabcc1819}, !- Number of People Schedule Name
-  {e35c16eb-e496-41d3-a389-20ecf67e984c}, !- Activity Level Schedule Name
->>>>>>> 78927444
+  {982029a8-d9ac-44c2-82c3-d47e3d6ca988}, !- People Definition Name
+  {967edcab-446b-4755-83d5-3ce226e5bf8e}, !- Space or SpaceType Name
+  {c0c80a61-d2d5-46d1-9a9d-2e9a4a381403}, !- Number of People Schedule Name
+  {8af59db8-4bb1-462e-b537-3b61cd63efd1}, !- Activity Level Schedule Name
   ,                                       !- Surface Name/Angle Factor List Name
   ,                                       !- Work Efficiency Schedule Name
   ,                                       !- Clothing Insulation Schedule Name
@@ -1197,13 +805,8 @@
   1;                                      !- Multiplier
 
 OS:People:Definition,
-<<<<<<< HEAD
-  {31de185f-e10c-4491-b355-265d37279cb0}, !- Handle
-  res occupants|living space|story 2,     !- Name
-=======
-  {79e13978-bdb0-4b76-81c1-7dfb3c672e84}, !- Handle
-  res occupants|living space,             !- Name
->>>>>>> 78927444
+  {05a0cfca-768a-4f61-8ef1-10bd1e047807}, !- Handle
+  res occupants|finished attic space,     !- Name
   People,                                 !- Number of People Calculation Method
   0.88,                                   !- Number of People {people}
   ,                                       !- People per Space Floor Area {person/m2}
@@ -1215,21 +818,12 @@
   ZoneAveraged;                           !- Mean Radiant Temperature Calculation Type
 
 OS:People,
-<<<<<<< HEAD
-  {3587f778-20f9-466b-8118-00a8ee66fe8e}, !- Handle
-  res occupants|living space|story 2,     !- Name
-  {31de185f-e10c-4491-b355-265d37279cb0}, !- People Definition Name
-  {31024b7d-918a-4e84-8f87-a44c6ed40063}, !- Space or SpaceType Name
-  {b2cbaf81-af96-4f61-85c2-13e899a64ef9}, !- Number of People Schedule Name
-  {344297a8-cfef-41f9-892f-a7f4622073f7}, !- Activity Level Schedule Name
-=======
-  {e208dc7c-14d6-46cb-a646-243b39fa9cc2}, !- Handle
-  res occupants|living space,             !- Name
-  {79e13978-bdb0-4b76-81c1-7dfb3c672e84}, !- People Definition Name
-  {30d8d326-7d93-476c-a229-c473526afa2f}, !- Space or SpaceType Name
-  {38840f71-32f5-41e0-8458-4f7aabcc1819}, !- Number of People Schedule Name
-  {e35c16eb-e496-41d3-a389-20ecf67e984c}, !- Activity Level Schedule Name
->>>>>>> 78927444
+  {223d592f-9ae4-477b-a700-b94a166d0a86}, !- Handle
+  res occupants|finished attic space,     !- Name
+  {05a0cfca-768a-4f61-8ef1-10bd1e047807}, !- People Definition Name
+  {01027763-f877-4663-a094-4eb35759b776}, !- Space or SpaceType Name
+  {c0c80a61-d2d5-46d1-9a9d-2e9a4a381403}, !- Number of People Schedule Name
+  {8af59db8-4bb1-462e-b537-3b61cd63efd1}, !- Activity Level Schedule Name
   ,                                       !- Surface Name/Angle Factor List Name
   ,                                       !- Work Efficiency Schedule Name
   ,                                       !- Clothing Insulation Schedule Name
@@ -1237,20 +831,15 @@
   1;                                      !- Multiplier
 
 OS:ShadingSurfaceGroup,
-<<<<<<< HEAD
-  {bcd8ad62-6a37-4047-84be-62bba92d0b26}, !- Handle
-=======
-  {d047b8cd-d482-4fc0-a437-451d5eae9311}, !- Handle
->>>>>>> 78927444
+  {a49c9b7f-a38e-42bb-8544-13403eb47536}, !- Handle
   res eaves,                              !- Name
   Building;                               !- Shading Surface Type
 
 OS:ShadingSurface,
-<<<<<<< HEAD
-  {56cac33f-169f-44d4-8d96-fd9e1c09517f}, !- Handle
+  {b12804f8-a5b9-47fd-9dc0-8e9a621b585e}, !- Handle
   Surface 15 - res eaves,                 !- Name
   ,                                       !- Construction Name
-  {bcd8ad62-6a37-4047-84be-62bba92d0b26}, !- Shading Surface Group Name
+  {a49c9b7f-a38e-42bb-8544-13403eb47536}, !- Shading Surface Group Name
   ,                                       !- Transmittance Schedule Name
   ,                                       !- Number of Vertices
   0, -0.6096, 5.1816,                     !- X,Y,Z Vertex 1 {m}
@@ -1259,10 +848,10 @@
   0, 0, 5.1816;                           !- X,Y,Z Vertex 4 {m}
 
 OS:ShadingSurface,
-  {a8343112-89f6-456e-8d07-8fae48afa786}, !- Handle
+  {d2230998-4efe-4953-9d06-38658a4e51ed}, !- Handle
   Surface 15 - res eaves 1,               !- Name
   ,                                       !- Construction Name
-  {bcd8ad62-6a37-4047-84be-62bba92d0b26}, !- Shading Surface Group Name
+  {a49c9b7f-a38e-42bb-8544-13403eb47536}, !- Shading Surface Group Name
   ,                                       !- Transmittance Schedule Name
   ,                                       !- Number of Vertices
   2.78243059212624, 11.739322368505, 6.57281529606312, !- X,Y,Z Vertex 1 {m}
@@ -1271,10 +860,10 @@
   2.78243059212624, 11.129722368505, 6.57281529606312; !- X,Y,Z Vertex 4 {m}
 
 OS:ShadingSurface,
-  {d3190a09-b459-42fb-8a5c-9285098328e1}, !- Handle
+  {475dc79e-765b-471c-b3a5-162bbff90cd5}, !- Handle
   Surface 15 - res eaves 2,               !- Name
   ,                                       !- Construction Name
-  {bcd8ad62-6a37-4047-84be-62bba92d0b26}, !- Shading Surface Group Name
+  {a49c9b7f-a38e-42bb-8544-13403eb47536}, !- Shading Surface Group Name
   ,                                       !- Transmittance Schedule Name
   ,                                       !- Number of Vertices
   -0.6096, 11.129722368505, 4.8768,       !- X,Y,Z Vertex 1 {m}
@@ -1283,16 +872,10 @@
   0, 11.129722368505, 5.1816;             !- X,Y,Z Vertex 4 {m}
 
 OS:ShadingSurface,
-  {14f593ef-a6a4-490f-bd11-0ef6aec52284}, !- Handle
+  {6779611a-3797-471c-86a6-1956b1e08cb9}, !- Handle
   Surface 14 - res eaves,                 !- Name
   ,                                       !- Construction Name
-  {bcd8ad62-6a37-4047-84be-62bba92d0b26}, !- Shading Surface Group Name
-=======
-  {cad4cd7e-50ab-40d6-a764-ef436a982471}, !- Handle
-  Surface 14 - res eaves,                 !- Name
-  ,                                       !- Construction Name
-  {d047b8cd-d482-4fc0-a437-451d5eae9311}, !- Shading Surface Group Name
->>>>>>> 78927444
+  {a49c9b7f-a38e-42bb-8544-13403eb47536}, !- Shading Surface Group Name
   ,                                       !- Transmittance Schedule Name
   ,                                       !- Number of Vertices
   5.56486118425249, 11.739322368505, 5.1816, !- X,Y,Z Vertex 1 {m}
@@ -1301,17 +884,10 @@
   5.56486118425249, 11.129722368505, 5.1816; !- X,Y,Z Vertex 4 {m}
 
 OS:ShadingSurface,
-<<<<<<< HEAD
-  {6c8e7ef0-ab49-470f-920d-6acba385c26b}, !- Handle
+  {d8dd7f45-8bca-4295-a4ab-2f7639cd13fd}, !- Handle
   Surface 14 - res eaves 1,               !- Name
   ,                                       !- Construction Name
-  {bcd8ad62-6a37-4047-84be-62bba92d0b26}, !- Shading Surface Group Name
-=======
-  {da3e74e8-f3df-4566-b8fe-109734102710}, !- Handle
-  Surface 14 - res eaves 1,               !- Name
-  ,                                       !- Construction Name
-  {d047b8cd-d482-4fc0-a437-451d5eae9311}, !- Shading Surface Group Name
->>>>>>> 78927444
+  {a49c9b7f-a38e-42bb-8544-13403eb47536}, !- Shading Surface Group Name
   ,                                       !- Transmittance Schedule Name
   ,                                       !- Number of Vertices
   2.78243059212624, -0.6096, 6.57281529606312, !- X,Y,Z Vertex 1 {m}
@@ -1320,56 +896,13 @@
   2.78243059212624, 0, 6.57281529606312;  !- X,Y,Z Vertex 4 {m}
 
 OS:ShadingSurface,
-<<<<<<< HEAD
-  {40d1e39a-029c-460f-afbd-ebd65e235b93}, !- Handle
+  {a1877db3-41bb-47b6-b2fb-00d76e5e37f2}, !- Handle
   Surface 14 - res eaves 2,               !- Name
   ,                                       !- Construction Name
-  {bcd8ad62-6a37-4047-84be-62bba92d0b26}, !- Shading Surface Group Name
-=======
-  {bdb76977-26bb-4be8-8d4a-91573b272a1f}, !- Handle
-  Surface 14 - res eaves 2,               !- Name
-  ,                                       !- Construction Name
-  {d047b8cd-d482-4fc0-a437-451d5eae9311}, !- Shading Surface Group Name
->>>>>>> 78927444
+  {a49c9b7f-a38e-42bb-8544-13403eb47536}, !- Shading Surface Group Name
   ,                                       !- Transmittance Schedule Name
   ,                                       !- Number of Vertices
   6.17446118425249, 0, 4.8768,            !- X,Y,Z Vertex 1 {m}
   6.17446118425249, 11.129722368505, 4.8768, !- X,Y,Z Vertex 2 {m}
   5.56486118425249, 11.129722368505, 5.1816, !- X,Y,Z Vertex 3 {m}
   5.56486118425249, 0, 5.1816;            !- X,Y,Z Vertex 4 {m}
-
-OS:ShadingSurface,
-  {2e077e06-d47a-4ae5-b48e-dce933daf66d}, !- Handle
-  Surface 15 - res eaves,                 !- Name
-  ,                                       !- Construction Name
-  {d047b8cd-d482-4fc0-a437-451d5eae9311}, !- Shading Surface Group Name
-  ,                                       !- Transmittance Schedule Name
-  ,                                       !- Number of Vertices
-  0, -0.6096, 5.1816,                     !- X,Y,Z Vertex 1 {m}
-  2.78243059212624, -0.6096, 6.57281529606312, !- X,Y,Z Vertex 2 {m}
-  2.78243059212624, 0, 6.57281529606312,  !- X,Y,Z Vertex 3 {m}
-  0, 0, 5.1816;                           !- X,Y,Z Vertex 4 {m}
-
-OS:ShadingSurface,
-  {92fa91b4-7df1-4430-9af1-18f4de255503}, !- Handle
-  Surface 15 - res eaves 1,               !- Name
-  ,                                       !- Construction Name
-  {d047b8cd-d482-4fc0-a437-451d5eae9311}, !- Shading Surface Group Name
-  ,                                       !- Transmittance Schedule Name
-  ,                                       !- Number of Vertices
-  2.78243059212624, 11.739322368505, 6.57281529606312, !- X,Y,Z Vertex 1 {m}
-  0, 11.739322368505, 5.1816,             !- X,Y,Z Vertex 2 {m}
-  0, 11.129722368505, 5.1816,             !- X,Y,Z Vertex 3 {m}
-  2.78243059212624, 11.129722368505, 6.57281529606312; !- X,Y,Z Vertex 4 {m}
-
-OS:ShadingSurface,
-  {58eea211-2aa7-4ce2-88ab-cc02f73f506c}, !- Handle
-  Surface 15 - res eaves 2,               !- Name
-  ,                                       !- Construction Name
-  {d047b8cd-d482-4fc0-a437-451d5eae9311}, !- Shading Surface Group Name
-  ,                                       !- Transmittance Schedule Name
-  ,                                       !- Number of Vertices
-  -0.6096, 11.129722368505, 4.8768,       !- X,Y,Z Vertex 1 {m}
-  -0.6096, 0, 4.8768,                     !- X,Y,Z Vertex 2 {m}
-  0, 0, 5.1816,                           !- X,Y,Z Vertex 3 {m}
-  0, 11.129722368505, 5.1816;             !- X,Y,Z Vertex 4 {m}
