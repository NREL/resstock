--- conflicted
+++ resolved
@@ -1,32 +1,22 @@
 !- NOTE: Auto-generated from /test/osw_files/SFA_10units_2story_SL_UA_3Beds_2Baths_Denver.osw
 
 OS:Version,
-<<<<<<< HEAD
-  {2a3ecbca-5ae4-4c18-b0bd-1b964d1b7ef9}, !- Handle
-  3.2.1,                                  !- Version Identifier
-  rc1;                                    !- Prerelease Identifier
+  {d907e78d-822e-426a-a8f3-c6163211ff93}, !- Handle
+  3.2.0;                                  !- Version Identifier
 
 OS:SimulationControl,
-  {48a5ef05-909d-4a4e-a3ef-02d04b1770b0}, !- Handle
-=======
-  {ac85a4d8-b564-4297-9212-48c1e98a80b7}, !- Handle
-  2.9.0;                                  !- Version Identifier
-
-OS:SimulationControl,
-  {9f7a69d7-79a1-40bb-91bd-04f529da2b8b}, !- Handle
->>>>>>> 3c1d7324
+  {9e4f6ee7-a841-4405-b49d-704f9cc4b44c}, !- Handle
   ,                                       !- Do Zone Sizing Calculation
   ,                                       !- Do System Sizing Calculation
   ,                                       !- Do Plant Sizing Calculation
   No;                                     !- Run Simulation for Sizing Periods
 
 OS:Timestep,
-<<<<<<< HEAD
-  {548d5801-a080-4fec-891f-0398afc217e7}, !- Handle
+  {478c39e1-26e5-4011-a35d-fbd85a6b9075}, !- Handle
   6;                                      !- Number of Timesteps per Hour
 
 OS:ShadowCalculation,
-  {559c0f05-3aa5-42ec-bb43-a1ed7a057d97}, !- Handle
+  {db13d4c4-276c-49c8-89c8-483ebbaa3d8f}, !- Handle
   PolygonClipping,                        !- Shading Calculation Method
   ,                                       !- Shading Calculation Update Frequency Method
   20,                                     !- Shading Calculation Update Frequency
@@ -39,45 +29,21 @@
   No;                                     !- Disable Self-Shading From Shading Zone Groups to Other Zones
 
 OS:SurfaceConvectionAlgorithm:Outside,
-  {f986e56f-3431-4fca-9d61-51d55d296f53}, !- Handle
+  {4faab96e-262b-4d5d-a04b-e2c99d96823e}, !- Handle
   DOE-2;                                  !- Algorithm
 
 OS:SurfaceConvectionAlgorithm:Inside,
-  {131a44f2-ffbd-4604-9727-8fd95bc3a35a}, !- Handle
+  {9044c17a-c99b-47d0-85d0-49002d970ab4}, !- Handle
   TARP;                                   !- Algorithm
 
 OS:ZoneCapacitanceMultiplier:ResearchSpecial,
-  {f9093117-158b-4138-8ea5-a9b9486b40aa}, !- Handle
-=======
-  {716b74f3-816a-45e3-b601-bb786101c9b4}, !- Handle
-  6;                                      !- Number of Timesteps per Hour
-
-OS:ShadowCalculation,
-  {f04c3dfc-7dd8-4fab-bd87-8c49b1872f19}, !- Handle
-  20,                                     !- Calculation Frequency
-  200;                                    !- Maximum Figures in Shadow Overlap Calculations
-
-OS:SurfaceConvectionAlgorithm:Outside,
-  {82ad1456-2a00-46a2-8e0b-3a2e92d1996f}, !- Handle
-  DOE-2;                                  !- Algorithm
-
-OS:SurfaceConvectionAlgorithm:Inside,
-  {8f9116de-8acb-49b1-a04d-f953178fca2d}, !- Handle
-  TARP;                                   !- Algorithm
-
-OS:ZoneCapacitanceMultiplier:ResearchSpecial,
-  {0e816d3e-dedb-4708-b5eb-318fd0bdcd85}, !- Handle
->>>>>>> 3c1d7324
+  {4bbe4d16-afb2-4441-ad4a-748024c5f54c}, !- Handle
   ,                                       !- Temperature Capacity Multiplier
   15,                                     !- Humidity Capacity Multiplier
   ;                                       !- Carbon Dioxide Capacity Multiplier
 
 OS:RunPeriod,
-<<<<<<< HEAD
-  {c1d08294-c574-4bb4-97f1-ca1146da134f}, !- Handle
-=======
-  {7b9b3696-28fc-4263-93d6-7451e0883bee}, !- Handle
->>>>>>> 3c1d7324
+  {c48ca3b5-fd5e-44b1-b18d-8df3db603a22}, !- Handle
   Run Period 1,                           !- Name
   1,                                      !- Begin Month
   1,                                      !- Begin Day of Month
@@ -91,21 +57,13 @@
   ;                                       !- Number of Times Runperiod to be Repeated
 
 OS:YearDescription,
-<<<<<<< HEAD
-  {43bf6699-3613-4433-a3d4-d7b1109d17e7}, !- Handle
-=======
-  {d3368a5b-bb13-4adc-9096-20ddd41ff688}, !- Handle
->>>>>>> 3c1d7324
+  {95717a76-2a98-4d31-bdeb-cb567121e4d5}, !- Handle
   2007,                                   !- Calendar Year
   ,                                       !- Day of Week for Start Day
   ;                                       !- Is Leap Year
 
 OS:WeatherFile,
-<<<<<<< HEAD
-  {bc5736a0-dd04-4190-8b07-ac8274f20609}, !- Handle
-=======
-  {df3618ed-8d14-4801-9633-00dd3f004c22}, !- Handle
->>>>>>> 3c1d7324
+  {07bb4bfd-e3d9-41a4-8588-981988b0dc12}, !- Handle
   Denver Intl Ap,                         !- City
   CO,                                     !- State Province Region
   USA,                                    !- Country
@@ -115,17 +73,12 @@
   -104.65,                                !- Longitude {deg}
   -7,                                     !- Time Zone {hr}
   1650,                                   !- Elevation {m}
-  /mnt/c/git/resstock-develop/resources/measures/HPXMLtoOpenStudio/weather/USA_CO_Denver.Intl.AP.725650_TMY3.epw, !- Url
+  C:/OpenStudio/resstock/resources/measures/HPXMLtoOpenStudio/weather/USA_CO_Denver.Intl.AP.725650_TMY3.epw, !- Url
   E23378AA;                               !- Checksum
 
 OS:AdditionalProperties,
-<<<<<<< HEAD
-  {1ac64f76-347e-44f8-b60e-bdf835889605}, !- Handle
-  {bc5736a0-dd04-4190-8b07-ac8274f20609}, !- Object Name
-=======
-  {2a034be3-35fb-491f-a259-762240031362}, !- Handle
-  {df3618ed-8d14-4801-9633-00dd3f004c22}, !- Object Name
->>>>>>> 3c1d7324
+  {9c40812c-00c0-4acd-8f4d-7c2105effc58}, !- Handle
+  {07bb4bfd-e3d9-41a4-8588-981988b0dc12}, !- Object Name
   EPWHeaderCity,                          !- Feature Name 1
   String,                                 !- Feature Data Type 1
   Denver Intl Ap,                         !- Feature Value 1
@@ -233,11 +186,7 @@
   84;                                     !- Feature Value 35
 
 OS:Site,
-<<<<<<< HEAD
-  {40b37c3f-463b-46ad-8296-4c69fa35d4e9}, !- Handle
-=======
-  {03f0d05b-c226-465d-97c6-5bf245037689}, !- Handle
->>>>>>> 3c1d7324
+  {3677343c-2fc1-4166-b182-fce8a4c3c0f8}, !- Handle
   Denver Intl Ap_CO_USA,                  !- Name
   39.83,                                  !- Latitude {deg}
   -104.65,                                !- Longitude {deg}
@@ -246,45 +195,26 @@
   ;                                       !- Terrain
 
 OS:ClimateZones,
-<<<<<<< HEAD
-  {42b5a7de-ca8e-4955-9c81-12a26bd3948b}, !- Handle
+  {6e05e47a-b016-41af-a893-db8b5e4fe349}, !- Handle
   Building America,                       !- Climate Zone Institution Name 1
-=======
-  {475e3834-213a-4312-bf2c-1bde28aed9ab}, !- Handle
-  ,                                       !- Active Institution
-  ,                                       !- Active Year
-  ,                                       !- Climate Zone Institution Name 1
->>>>>>> 3c1d7324
   ,                                       !- Climate Zone Document Name 1
   0,                                      !- Climate Zone Document Year 1
   Cold;                                   !- Climate Zone Value 1
 
 OS:Site:WaterMainsTemperature,
-<<<<<<< HEAD
-  {5c2f0e14-a218-469c-9256-b8a070bf6a9d}, !- Handle
-=======
-  {a271bbea-67ac-4608-8e05-8f0e52cfa1be}, !- Handle
->>>>>>> 3c1d7324
+  {132b2db1-2efe-40d2-ad45-e08beac3f8ff}, !- Handle
   Correlation,                            !- Calculation Method
   ,                                       !- Temperature Schedule Name
   10.8753424657535,                       !- Annual Average Outdoor Air Temperature {C}
   23.1524007936508;                       !- Maximum Difference In Monthly Average Outdoor Air Temperatures {deltaC}
 
 OS:RunPeriodControl:DaylightSavingTime,
-<<<<<<< HEAD
-  {8114f847-4436-4927-ab27-7bea732ae88c}, !- Handle
-=======
-  {a64e23b5-e907-408e-b6ef-5ec4e2ffa4bb}, !- Handle
->>>>>>> 3c1d7324
+  {9048cccc-3888-4cdb-85cc-bf790a080849}, !- Handle
   3/12,                                   !- Start Date
   11/5;                                   !- End Date
 
 OS:Site:GroundTemperature:Deep,
-<<<<<<< HEAD
-  {fa53048b-b920-4739-8cde-73b28d27910f}, !- Handle
-=======
-  {ea5e9616-2f2d-43ab-9f6f-fd4e2f0f2e5d}, !- Handle
->>>>>>> 3c1d7324
+  {4f4f1b93-bbe4-4eb1-8beb-a47351d9b924}, !- Handle
   10.8753424657535,                       !- January Deep Ground Temperature {C}
   10.8753424657535,                       !- February Deep Ground Temperature {C}
   10.8753424657535,                       !- March Deep Ground Temperature {C}
@@ -299,11 +229,7 @@
   10.8753424657535;                       !- December Deep Ground Temperature {C}
 
 OS:Building,
-<<<<<<< HEAD
-  {293808c8-2225-4435-8abd-f22297cf6aa3}, !- Handle
-=======
-  {c42479d1-cbe4-4564-bb64-fab96cf9cb98}, !- Handle
->>>>>>> 3c1d7324
+  {3a184caa-5faf-4588-84df-3bb275a99293}, !- Handle
   Building 1,                             !- Name
   ,                                       !- Building Sector Type
   0,                                      !- North Axis {deg}
@@ -318,13 +244,8 @@
   10;                                     !- Standards Number of Living Units
 
 OS:AdditionalProperties,
-<<<<<<< HEAD
-  {0c292406-a941-4e07-addf-1e109fe9fe11}, !- Handle
-  {293808c8-2225-4435-8abd-f22297cf6aa3}, !- Object Name
-=======
-  {c4176264-b30c-4065-beb2-ec1f0227f3af}, !- Handle
-  {c42479d1-cbe4-4564-bb64-fab96cf9cb98}, !- Object Name
->>>>>>> 3c1d7324
+  {c26e6448-169b-47e1-94e1-d083086d7d6f}, !- Handle
+  {3a184caa-5faf-4588-84df-3bb275a99293}, !- Object Name
   num_units,                              !- Feature Name 1
   Integer,                                !- Feature Data Type 1
   10,                                     !- Feature Value 1
@@ -339,11 +260,7 @@
   2;                                      !- Feature Value 4
 
 OS:ThermalZone,
-<<<<<<< HEAD
-  {e18ab729-8191-4d21-ac6c-096a901048f7}, !- Handle
-=======
-  {2e22c7fb-27e5-4b59-8b20-484857170462}, !- Handle
->>>>>>> 3c1d7324
+  {10af7aaa-36d1-4d53-9fb7-dc8adebc20bd}, !- Handle
   living zone,                            !- Name
   ,                                       !- Multiplier
   ,                                       !- Ceiling Height {m}
@@ -352,17 +269,10 @@
   ,                                       !- Zone Inside Convection Algorithm
   ,                                       !- Zone Outside Convection Algorithm
   ,                                       !- Zone Conditioning Equipment List Name
-<<<<<<< HEAD
-  {8cab753f-df35-4870-965f-6db26f1fca10}, !- Zone Air Inlet Port List
-  {7b71b625-6100-4a30-baf4-c1b2401024a1}, !- Zone Air Exhaust Port List
-  {c9c73151-d665-4fbc-ab0e-99caedc3b156}, !- Zone Air Node Name
-  {91e92bb7-127e-476a-ab0a-95b54ad8159f}, !- Zone Return Air Port List
-=======
-  {e02033ce-c421-4674-b90e-410f9c48efbb}, !- Zone Air Inlet Port List
-  {9db0c6e7-bdec-48bf-ab30-9f49624002f8}, !- Zone Air Exhaust Port List
-  {f9e3e174-e4b8-4745-8efa-5da40714ff8b}, !- Zone Air Node Name
-  {617e716b-4a0c-49d4-b2c0-e1952570c734}, !- Zone Return Air Port List
->>>>>>> 3c1d7324
+  {160c933c-f8de-4fdb-ad9d-fe576547f2b3}, !- Zone Air Inlet Port List
+  {eba9ebe0-e6a2-4a67-8b06-5518eb311e99}, !- Zone Air Exhaust Port List
+  {978f24f8-b185-495a-8a15-d36d7b4e68e2}, !- Zone Air Node Name
+  {f5aeaf60-a539-470d-a245-53acf9e5a708}, !- Zone Return Air Port List
   ,                                       !- Primary Daylighting Control Name
   ,                                       !- Fraction of Zone Controlled by Primary Daylighting Control
   ,                                       !- Secondary Daylighting Control Name
@@ -373,67 +283,33 @@
   No;                                     !- Use Ideal Air Loads
 
 OS:Node,
-<<<<<<< HEAD
-  {85320be1-25ca-4a08-9fff-756372a62f34}, !- Handle
+  {3b5688f6-54f3-4d4e-9d53-c03027abf1d2}, !- Handle
   Node 1,                                 !- Name
-  {c9c73151-d665-4fbc-ab0e-99caedc3b156}, !- Inlet Port
+  {978f24f8-b185-495a-8a15-d36d7b4e68e2}, !- Inlet Port
   ;                                       !- Outlet Port
 
 OS:Connection,
-  {c9c73151-d665-4fbc-ab0e-99caedc3b156}, !- Handle
-  {e18ab729-8191-4d21-ac6c-096a901048f7}, !- Source Object
+  {978f24f8-b185-495a-8a15-d36d7b4e68e2}, !- Handle
+  {10af7aaa-36d1-4d53-9fb7-dc8adebc20bd}, !- Source Object
   11,                                     !- Outlet Port
-  {85320be1-25ca-4a08-9fff-756372a62f34}, !- Target Object
+  {3b5688f6-54f3-4d4e-9d53-c03027abf1d2}, !- Target Object
   2;                                      !- Inlet Port
 
 OS:PortList,
-  {8cab753f-df35-4870-965f-6db26f1fca10}, !- Handle
-  {e18ab729-8191-4d21-ac6c-096a901048f7}; !- HVAC Component
+  {160c933c-f8de-4fdb-ad9d-fe576547f2b3}, !- Handle
+  {10af7aaa-36d1-4d53-9fb7-dc8adebc20bd}; !- HVAC Component
 
 OS:PortList,
-  {7b71b625-6100-4a30-baf4-c1b2401024a1}, !- Handle
-  {e18ab729-8191-4d21-ac6c-096a901048f7}; !- HVAC Component
+  {eba9ebe0-e6a2-4a67-8b06-5518eb311e99}, !- Handle
+  {10af7aaa-36d1-4d53-9fb7-dc8adebc20bd}; !- HVAC Component
 
 OS:PortList,
-  {91e92bb7-127e-476a-ab0a-95b54ad8159f}, !- Handle
-  {e18ab729-8191-4d21-ac6c-096a901048f7}; !- HVAC Component
+  {f5aeaf60-a539-470d-a245-53acf9e5a708}, !- Handle
+  {10af7aaa-36d1-4d53-9fb7-dc8adebc20bd}; !- HVAC Component
 
 OS:Sizing:Zone,
-  {f226b77d-f2a5-423e-8596-3e71e9b2a7cf}, !- Handle
-  {e18ab729-8191-4d21-ac6c-096a901048f7}, !- Zone or ZoneList Name
-=======
-  {d6a8e34f-f830-48a6-b220-5047f5ac2d87}, !- Handle
-  Node 1,                                 !- Name
-  {f9e3e174-e4b8-4745-8efa-5da40714ff8b}, !- Inlet Port
-  ;                                       !- Outlet Port
-
-OS:Connection,
-  {f9e3e174-e4b8-4745-8efa-5da40714ff8b}, !- Handle
-  {05415fa6-b441-4734-98f5-c7965c310fce}, !- Name
-  {2e22c7fb-27e5-4b59-8b20-484857170462}, !- Source Object
-  11,                                     !- Outlet Port
-  {d6a8e34f-f830-48a6-b220-5047f5ac2d87}, !- Target Object
-  2;                                      !- Inlet Port
-
-OS:PortList,
-  {e02033ce-c421-4674-b90e-410f9c48efbb}, !- Handle
-  {45c7c279-fe15-42c2-8cc7-2b011c3ae2ff}, !- Name
-  {2e22c7fb-27e5-4b59-8b20-484857170462}; !- HVAC Component
-
-OS:PortList,
-  {9db0c6e7-bdec-48bf-ab30-9f49624002f8}, !- Handle
-  {0d0bc5fb-5020-425a-b5ee-d9faf8878bcd}, !- Name
-  {2e22c7fb-27e5-4b59-8b20-484857170462}; !- HVAC Component
-
-OS:PortList,
-  {617e716b-4a0c-49d4-b2c0-e1952570c734}, !- Handle
-  {7a5f2358-1cbb-4535-af00-a3be7581464b}, !- Name
-  {2e22c7fb-27e5-4b59-8b20-484857170462}; !- HVAC Component
-
-OS:Sizing:Zone,
-  {874583b7-b644-44c4-a3c5-5d1047317f2e}, !- Handle
-  {2e22c7fb-27e5-4b59-8b20-484857170462}, !- Zone or ZoneList Name
->>>>>>> 3c1d7324
+  {298a99bb-9711-498d-bf35-21c74accce45}, !- Handle
+  {10af7aaa-36d1-4d53-9fb7-dc8adebc20bd}, !- Zone or ZoneList Name
   SupplyAirTemperature,                   !- Zone Cooling Design Supply Air Temperature Input Method
   14,                                     !- Zone Cooling Design Supply Air Temperature {C}
   11.11,                                  !- Zone Cooling Design Supply Air Temperature Difference {deltaC}
@@ -460,25 +336,14 @@
   autosize;                               !- Dedicated Outdoor Air High Setpoint Temperature for Design {C}
 
 OS:ZoneHVAC:EquipmentList,
-<<<<<<< HEAD
-  {bec7266a-bf6b-4638-8b93-ada82c571585}, !- Handle
+  {46200878-8a80-4c63-8327-a79ee23b33ef}, !- Handle
   Zone HVAC Equipment List 1,             !- Name
-  {e18ab729-8191-4d21-ac6c-096a901048f7}; !- Thermal Zone
+  {10af7aaa-36d1-4d53-9fb7-dc8adebc20bd}; !- Thermal Zone
 
 OS:Space,
-  {63e38e48-7761-44fa-ab1a-c18293ca9341}, !- Handle
+  {798def38-271c-4500-af94-5787b89c865d}, !- Handle
   living space,                           !- Name
-  {5d34cf90-892c-4bb0-a254-d3ed639f4131}, !- Space Type Name
-=======
-  {7db17f1e-ebb8-4d42-b5ea-f2175fd2a191}, !- Handle
-  Zone HVAC Equipment List 1,             !- Name
-  {2e22c7fb-27e5-4b59-8b20-484857170462}; !- Thermal Zone
-
-OS:Space,
-  {3a7e34b7-a4fb-48da-8843-0c9d9295fcad}, !- Handle
-  living space,                           !- Name
-  {2269c5b2-c7d6-4dcc-a6e6-879aac8228b8}, !- Space Type Name
->>>>>>> 3c1d7324
+  {54eca172-e5fc-4e66-ac3e-e25f24751d88}, !- Space Type Name
   ,                                       !- Default Construction Set Name
   ,                                       !- Default Schedule Set Name
   ,                                       !- Direction of Relative North {deg}
@@ -486,31 +351,17 @@
   ,                                       !- Y Origin {m}
   ,                                       !- Z Origin {m}
   ,                                       !- Building Story Name
-<<<<<<< HEAD
-  {e18ab729-8191-4d21-ac6c-096a901048f7}, !- Thermal Zone Name
+  {10af7aaa-36d1-4d53-9fb7-dc8adebc20bd}, !- Thermal Zone Name
   ,                                       !- Part of Total Floor Area
   ,                                       !- Design Specification Outdoor Air Object Name
-  {0ec2feda-e2c5-429c-ba5a-502bc3dd9c45}; !- Building Unit Name
-
-OS:Surface,
-  {cc85c650-5ea0-4d4e-aa04-fc3ab5ff2162}, !- Handle
+  {fbed559f-719f-4231-b69e-851597164bb7}; !- Building Unit Name
+
+OS:Surface,
+  {21cb7ca8-7184-4347-bbcc-f89ec7bd1e8e}, !- Handle
   Surface 1,                              !- Name
   Floor,                                  !- Surface Type
   ,                                       !- Construction Name
-  {63e38e48-7761-44fa-ab1a-c18293ca9341}, !- Space Name
-=======
-  {2e22c7fb-27e5-4b59-8b20-484857170462}, !- Thermal Zone Name
-  ,                                       !- Part of Total Floor Area
-  ,                                       !- Design Specification Outdoor Air Object Name
-  {9c7c7f04-2086-4d9d-ac4e-a4102f6e5149}; !- Building Unit Name
-
-OS:Surface,
-  {ecb92db2-906c-40b9-9f61-e2cc4ba043a1}, !- Handle
-  Surface 1,                              !- Name
-  Floor,                                  !- Surface Type
-  ,                                       !- Construction Name
-  {3a7e34b7-a4fb-48da-8843-0c9d9295fcad}, !- Space Name
->>>>>>> 3c1d7324
+  {798def38-271c-4500-af94-5787b89c865d}, !- Space Name
   Foundation,                             !- Outside Boundary Condition
   ,                                       !- Outside Boundary Condition Object
   NoSun,                                  !- Sun Exposure
@@ -523,19 +374,11 @@
   4.572, -9.144, 0;                       !- X,Y,Z Vertex 4 {m}
 
 OS:Surface,
-<<<<<<< HEAD
-  {015bd135-e4ba-42af-a255-3b9e51330f70}, !- Handle
+  {a500e9a2-b97b-4184-bfd0-0fd0d333ca23}, !- Handle
   Surface 2,                              !- Name
   Wall,                                   !- Surface Type
   ,                                       !- Construction Name
-  {63e38e48-7761-44fa-ab1a-c18293ca9341}, !- Space Name
-=======
-  {ffc46ba2-34f0-4d2f-b162-7d5087f22903}, !- Handle
-  Surface 2,                              !- Name
-  Wall,                                   !- Surface Type
-  ,                                       !- Construction Name
-  {3a7e34b7-a4fb-48da-8843-0c9d9295fcad}, !- Space Name
->>>>>>> 3c1d7324
+  {798def38-271c-4500-af94-5787b89c865d}, !- Space Name
   Outdoors,                               !- Outside Boundary Condition
   ,                                       !- Outside Boundary Condition Object
   SunExposed,                             !- Sun Exposure
@@ -548,19 +391,11 @@
   0, -9.144, 2.4384;                      !- X,Y,Z Vertex 4 {m}
 
 OS:Surface,
-<<<<<<< HEAD
-  {7b31deda-0245-423c-963f-fd6eed8f8ba8}, !- Handle
+  {a5dadfd6-db07-4bab-b5b7-e531bdad2f67}, !- Handle
   Surface 3,                              !- Name
   Wall,                                   !- Surface Type
   ,                                       !- Construction Name
-  {63e38e48-7761-44fa-ab1a-c18293ca9341}, !- Space Name
-=======
-  {42c30ccd-ba24-4a14-9c14-20ee2cdae16f}, !- Handle
-  Surface 3,                              !- Name
-  Wall,                                   !- Surface Type
-  ,                                       !- Construction Name
-  {3a7e34b7-a4fb-48da-8843-0c9d9295fcad}, !- Space Name
->>>>>>> 3c1d7324
+  {798def38-271c-4500-af94-5787b89c865d}, !- Space Name
   Outdoors,                               !- Outside Boundary Condition
   ,                                       !- Outside Boundary Condition Object
   SunExposed,                             !- Sun Exposure
@@ -573,19 +408,11 @@
   0, 0, 2.4384;                           !- X,Y,Z Vertex 4 {m}
 
 OS:Surface,
-<<<<<<< HEAD
-  {38f505b7-030f-476e-8cdc-693608b7a5dc}, !- Handle
+  {74dd64a5-666d-476f-9ca0-ca0ba3caac18}, !- Handle
   Surface 4,                              !- Name
   Wall,                                   !- Surface Type
   ,                                       !- Construction Name
-  {63e38e48-7761-44fa-ab1a-c18293ca9341}, !- Space Name
-=======
-  {364b9482-599c-47af-9d6d-ec74fbce4988}, !- Handle
-  Surface 4,                              !- Name
-  Wall,                                   !- Surface Type
-  ,                                       !- Construction Name
-  {3a7e34b7-a4fb-48da-8843-0c9d9295fcad}, !- Space Name
->>>>>>> 3c1d7324
+  {798def38-271c-4500-af94-5787b89c865d}, !- Space Name
   Adiabatic,                              !- Outside Boundary Condition
   ,                                       !- Outside Boundary Condition Object
   NoSun,                                  !- Sun Exposure
@@ -598,19 +425,11 @@
   4.572, 0, 2.4384;                       !- X,Y,Z Vertex 4 {m}
 
 OS:Surface,
-<<<<<<< HEAD
-  {26bb25db-1fa1-43c1-9309-03c1e6afa7b7}, !- Handle
+  {708e1990-ae89-4c0c-8fbd-673b0b004a95}, !- Handle
   Surface 5,                              !- Name
   Wall,                                   !- Surface Type
   ,                                       !- Construction Name
-  {63e38e48-7761-44fa-ab1a-c18293ca9341}, !- Space Name
-=======
-  {554552e0-954f-4c21-be60-1a5832f94e19}, !- Handle
-  Surface 5,                              !- Name
-  Wall,                                   !- Surface Type
-  ,                                       !- Construction Name
-  {3a7e34b7-a4fb-48da-8843-0c9d9295fcad}, !- Space Name
->>>>>>> 3c1d7324
+  {798def38-271c-4500-af94-5787b89c865d}, !- Space Name
   Outdoors,                               !- Outside Boundary Condition
   ,                                       !- Outside Boundary Condition Object
   SunExposed,                             !- Sun Exposure
@@ -623,23 +442,13 @@
   4.572, -9.144, 2.4384;                  !- X,Y,Z Vertex 4 {m}
 
 OS:Surface,
-<<<<<<< HEAD
-  {dff5e6f4-1ff3-495e-92af-d37891182e63}, !- Handle
+  {9728e7ed-10b5-4567-a071-ed6181ea889d}, !- Handle
   Surface 6,                              !- Name
   RoofCeiling,                            !- Surface Type
   ,                                       !- Construction Name
-  {63e38e48-7761-44fa-ab1a-c18293ca9341}, !- Space Name
+  {798def38-271c-4500-af94-5787b89c865d}, !- Space Name
   Surface,                                !- Outside Boundary Condition
-  {f5b83dd0-b46c-4147-b2bc-3232ed68f7b3}, !- Outside Boundary Condition Object
-=======
-  {c230bffe-8bd1-494e-9490-f568cc1b9984}, !- Handle
-  Surface 6,                              !- Name
-  RoofCeiling,                            !- Surface Type
-  ,                                       !- Construction Name
-  {3a7e34b7-a4fb-48da-8843-0c9d9295fcad}, !- Space Name
-  Surface,                                !- Outside Boundary Condition
-  {73e1c787-9628-4bab-af63-0d6251246690}, !- Outside Boundary Condition Object
->>>>>>> 3c1d7324
+  {1ae3723b-3118-4eed-b78c-9494493bb6b3}, !- Outside Boundary Condition Object
   NoSun,                                  !- Sun Exposure
   NoWind,                                 !- Wind Exposure
   ,                                       !- View Factor to Ground
@@ -650,11 +459,7 @@
   0, -9.144, 2.4384;                      !- X,Y,Z Vertex 4 {m}
 
 OS:SpaceType,
-<<<<<<< HEAD
-  {5d34cf90-892c-4bb0-a254-d3ed639f4131}, !- Handle
-=======
-  {2269c5b2-c7d6-4dcc-a6e6-879aac8228b8}, !- Handle
->>>>>>> 3c1d7324
+  {54eca172-e5fc-4e66-ac3e-e25f24751d88}, !- Handle
   Space Type 1,                           !- Name
   ,                                       !- Default Construction Set Name
   ,                                       !- Default Schedule Set Name
@@ -665,15 +470,9 @@
   living;                                 !- Standards Space Type
 
 OS:Space,
-<<<<<<< HEAD
-  {2fe01fc3-85df-42c4-94b4-07986baa075d}, !- Handle
+  {e7ad7014-87ea-4418-9e05-1fefa140ed0c}, !- Handle
   living space|story 2,                   !- Name
-  {5d34cf90-892c-4bb0-a254-d3ed639f4131}, !- Space Type Name
-=======
-  {e3e60b34-5475-43f2-ac41-a9d9a5b06ed3}, !- Handle
-  living space|story 2,                   !- Name
-  {2269c5b2-c7d6-4dcc-a6e6-879aac8228b8}, !- Space Type Name
->>>>>>> 3c1d7324
+  {54eca172-e5fc-4e66-ac3e-e25f24751d88}, !- Space Type Name
   ,                                       !- Default Construction Set Name
   ,                                       !- Default Schedule Set Name
   -0,                                     !- Direction of Relative North {deg}
@@ -681,39 +480,72 @@
   0,                                      !- Y Origin {m}
   2.4384,                                 !- Z Origin {m}
   ,                                       !- Building Story Name
-<<<<<<< HEAD
-  {e18ab729-8191-4d21-ac6c-096a901048f7}, !- Thermal Zone Name
+  {10af7aaa-36d1-4d53-9fb7-dc8adebc20bd}, !- Thermal Zone Name
   ,                                       !- Part of Total Floor Area
   ,                                       !- Design Specification Outdoor Air Object Name
-  {0ec2feda-e2c5-429c-ba5a-502bc3dd9c45}; !- Building Unit Name
-
-OS:Surface,
-  {d51c4f5d-b34f-4600-9048-d40a0a090b48}, !- Handle
-=======
-  {2e22c7fb-27e5-4b59-8b20-484857170462}, !- Thermal Zone Name
-  ,                                       !- Part of Total Floor Area
-  ,                                       !- Design Specification Outdoor Air Object Name
-  {9c7c7f04-2086-4d9d-ac4e-a4102f6e5149}; !- Building Unit Name
-
-OS:Surface,
-  {0ecfd555-5c04-455d-83b0-5231a5525998}, !- Handle
->>>>>>> 3c1d7324
+  {fbed559f-719f-4231-b69e-851597164bb7}; !- Building Unit Name
+
+OS:Surface,
+  {86f0744d-f04e-4fd3-843b-0b6de0762ac2}, !- Handle
   Surface 7,                              !- Name
   Wall,                                   !- Surface Type
   ,                                       !- Construction Name
-<<<<<<< HEAD
-  {2fe01fc3-85df-42c4-94b4-07986baa075d}, !- Space Name
-  Surface,                                !- Outside Boundary Condition
-  {f0cb268f-36b0-487a-9cc8-372bc912a69e}, !- Outside Boundary Condition Object
+  {e7ad7014-87ea-4418-9e05-1fefa140ed0c}, !- Space Name
+  Adiabatic,                              !- Outside Boundary Condition
+  ,                                       !- Outside Boundary Condition Object
   NoSun,                                  !- Sun Exposure
   NoWind,                                 !- Wind Exposure
-=======
-  {e3e60b34-5475-43f2-ac41-a9d9a5b06ed3}, !- Space Name
+  ,                                       !- View Factor to Ground
+  ,                                       !- Number of Vertices
+  4.572, -9.144, 2.4384,                  !- X,Y,Z Vertex 1 {m}
+  4.572, -9.144, 0,                       !- X,Y,Z Vertex 2 {m}
+  4.572, 0, 0,                            !- X,Y,Z Vertex 3 {m}
+  4.572, 0, 2.4384;                       !- X,Y,Z Vertex 4 {m}
+
+OS:Surface,
+  {add0b868-7bd8-496b-ae3c-315564a644f3}, !- Handle
+  Surface 8,                              !- Name
+  Wall,                                   !- Surface Type
+  ,                                       !- Construction Name
+  {e7ad7014-87ea-4418-9e05-1fefa140ed0c}, !- Space Name
   Outdoors,                               !- Outside Boundary Condition
   ,                                       !- Outside Boundary Condition Object
   SunExposed,                             !- Sun Exposure
   WindExposed,                            !- Wind Exposure
->>>>>>> 3c1d7324
+  ,                                       !- View Factor to Ground
+  ,                                       !- Number of Vertices
+  0, -9.144, 2.4384,                      !- X,Y,Z Vertex 1 {m}
+  0, -9.144, 0,                           !- X,Y,Z Vertex 2 {m}
+  4.572, -9.144, 0,                       !- X,Y,Z Vertex 3 {m}
+  4.572, -9.144, 2.4384;                  !- X,Y,Z Vertex 4 {m}
+
+OS:Surface,
+  {a6cd5841-1892-46c7-8650-ddecf7612da4}, !- Handle
+  Surface 9,                              !- Name
+  RoofCeiling,                            !- Surface Type
+  ,                                       !- Construction Name
+  {e7ad7014-87ea-4418-9e05-1fefa140ed0c}, !- Space Name
+  Surface,                                !- Outside Boundary Condition
+  {3f9a49fe-de0b-43c3-a1cb-c0feb162aa71}, !- Outside Boundary Condition Object
+  NoSun,                                  !- Sun Exposure
+  NoWind,                                 !- Wind Exposure
+  ,                                       !- View Factor to Ground
+  ,                                       !- Number of Vertices
+  4.572, -9.144, 2.4384,                  !- X,Y,Z Vertex 1 {m}
+  4.572, 0, 2.4384,                       !- X,Y,Z Vertex 2 {m}
+  0, 0, 2.4384,                           !- X,Y,Z Vertex 3 {m}
+  0, -9.144, 2.4384;                      !- X,Y,Z Vertex 4 {m}
+
+OS:Surface,
+  {183a5da0-761f-4b09-bb36-98a5afae2345}, !- Handle
+  Surface 10,                             !- Name
+  Wall,                                   !- Surface Type
+  ,                                       !- Construction Name
+  {e7ad7014-87ea-4418-9e05-1fefa140ed0c}, !- Space Name
+  Outdoors,                               !- Outside Boundary Condition
+  ,                                       !- Outside Boundary Condition Object
+  SunExposed,                             !- Sun Exposure
+  WindExposed,                            !- Wind Exposure
   ,                                       !- View Factor to Ground
   ,                                       !- Number of Vertices
   4.572, 0, 2.4384,                       !- X,Y,Z Vertex 1 {m}
@@ -722,65 +554,13 @@
   0, 0, 2.4384;                           !- X,Y,Z Vertex 4 {m}
 
 OS:Surface,
-<<<<<<< HEAD
-  {9487d03d-7682-4182-8de2-bdfcadbb14c1}, !- Handle
-  Surface 8,                              !- Name
-  Wall,                                   !- Surface Type
-  ,                                       !- Construction Name
-  {2fe01fc3-85df-42c4-94b4-07986baa075d}, !- Space Name
-=======
-  {be252b19-f510-4b40-ba97-367b1ce68ec1}, !- Handle
-  Surface 8,                              !- Name
-  Wall,                                   !- Surface Type
-  ,                                       !- Construction Name
-  {e3e60b34-5475-43f2-ac41-a9d9a5b06ed3}, !- Space Name
-  Adiabatic,                              !- Outside Boundary Condition
-  ,                                       !- Outside Boundary Condition Object
-  NoSun,                                  !- Sun Exposure
-  NoWind,                                 !- Wind Exposure
-  ,                                       !- View Factor to Ground
-  ,                                       !- Number of Vertices
-  4.572, -9.144, 2.4384,                  !- X,Y,Z Vertex 1 {m}
-  4.572, -9.144, 0,                       !- X,Y,Z Vertex 2 {m}
-  4.572, 0, 0,                            !- X,Y,Z Vertex 3 {m}
-  4.572, 0, 2.4384;                       !- X,Y,Z Vertex 4 {m}
-
-OS:Surface,
-  {b4688dbe-a3c1-486e-bae8-628d4b0ff49d}, !- Handle
-  Surface 9,                              !- Name
-  Wall,                                   !- Surface Type
-  ,                                       !- Construction Name
-  {e3e60b34-5475-43f2-ac41-a9d9a5b06ed3}, !- Space Name
->>>>>>> 3c1d7324
-  Outdoors,                               !- Outside Boundary Condition
-  ,                                       !- Outside Boundary Condition Object
-  SunExposed,                             !- Sun Exposure
-  WindExposed,                            !- Wind Exposure
-  ,                                       !- View Factor to Ground
-  ,                                       !- Number of Vertices
-  4.572, 0, 2.4384,                       !- X,Y,Z Vertex 1 {m}
-  4.572, 0, 0,                            !- X,Y,Z Vertex 2 {m}
-  0, 0, 0,                                !- X,Y,Z Vertex 3 {m}
-  0, 0, 2.4384;                           !- X,Y,Z Vertex 4 {m}
-
-OS:Surface,
-<<<<<<< HEAD
-  {c20bb7f8-d22b-42c4-9702-b806ddf9dd9e}, !- Handle
-  Surface 9,                              !- Name
-  Wall,                                   !- Surface Type
-  ,                                       !- Construction Name
-  {2fe01fc3-85df-42c4-94b4-07986baa075d}, !- Space Name
-  Adiabatic,                              !- Outside Boundary Condition
-  ,                                       !- Outside Boundary Condition Object
-=======
-  {73e1c787-9628-4bab-af63-0d6251246690}, !- Handle
-  Surface 10,                             !- Name
+  {1ae3723b-3118-4eed-b78c-9494493bb6b3}, !- Handle
+  Surface 11,                             !- Name
   Floor,                                  !- Surface Type
   ,                                       !- Construction Name
-  {e3e60b34-5475-43f2-ac41-a9d9a5b06ed3}, !- Space Name
+  {e7ad7014-87ea-4418-9e05-1fefa140ed0c}, !- Space Name
   Surface,                                !- Outside Boundary Condition
-  {c230bffe-8bd1-494e-9490-f568cc1b9984}, !- Outside Boundary Condition Object
->>>>>>> 3c1d7324
+  {9728e7ed-10b5-4567-a071-ed6181ea889d}, !- Outside Boundary Condition Object
   NoSun,                                  !- Sun Exposure
   NoWind,                                 !- Wind Exposure
   ,                                       !- View Factor to Ground
@@ -791,58 +571,11 @@
   4.572, -9.144, 0;                       !- X,Y,Z Vertex 4 {m}
 
 OS:Surface,
-<<<<<<< HEAD
-  {2a98ffd1-067a-4bc5-92a4-6da0c659914b}, !- Handle
-  Surface 10,                             !- Name
+  {6da887fd-b9b7-49ae-ae2c-0a32d5a9ee08}, !- Handle
+  Surface 12,                             !- Name
   Wall,                                   !- Surface Type
   ,                                       !- Construction Name
-  {2fe01fc3-85df-42c4-94b4-07986baa075d}, !- Space Name
-=======
-  {fcd0a72b-8aed-40b7-8b89-3fe559dbd316}, !- Handle
-  Surface 11,                             !- Name
-  Wall,                                   !- Surface Type
-  ,                                       !- Construction Name
-  {e3e60b34-5475-43f2-ac41-a9d9a5b06ed3}, !- Space Name
->>>>>>> 3c1d7324
-  Outdoors,                               !- Outside Boundary Condition
-  ,                                       !- Outside Boundary Condition Object
-  SunExposed,                             !- Sun Exposure
-  WindExposed,                            !- Wind Exposure
-  ,                                       !- View Factor to Ground
-  ,                                       !- Number of Vertices
-  0, -9.144, 2.4384,                      !- X,Y,Z Vertex 1 {m}
-  0, -9.144, 0,                           !- X,Y,Z Vertex 2 {m}
-  4.572, -9.144, 0,                       !- X,Y,Z Vertex 3 {m}
-  4.572, -9.144, 2.4384;                  !- X,Y,Z Vertex 4 {m}
-
-OS:Surface,
-<<<<<<< HEAD
-  {f5b83dd0-b46c-4147-b2bc-3232ed68f7b3}, !- Handle
-  Surface 11,                             !- Name
-  Floor,                                  !- Surface Type
-  ,                                       !- Construction Name
-  {2fe01fc3-85df-42c4-94b4-07986baa075d}, !- Space Name
-  Surface,                                !- Outside Boundary Condition
-  {dff5e6f4-1ff3-495e-92af-d37891182e63}, !- Outside Boundary Condition Object
-  NoSun,                                  !- Sun Exposure
-  NoWind,                                 !- Wind Exposure
-  ,                                       !- View Factor to Ground
-  ,                                       !- Number of Vertices
-  0, -9.144, 0,                           !- X,Y,Z Vertex 1 {m}
-  0, 0, 0,                                !- X,Y,Z Vertex 2 {m}
-  4.572, 0, 0,                            !- X,Y,Z Vertex 3 {m}
-  4.572, -9.144, 0;                       !- X,Y,Z Vertex 4 {m}
-
-OS:Surface,
-  {ef56a867-32f5-40fe-93bf-15ff82add919}, !- Handle
-=======
-  {b173b269-1f28-4e32-b695-64d42fb4b97e}, !- Handle
->>>>>>> 3c1d7324
-  Surface 12,                             !- Name
-  RoofCeiling,                            !- Surface Type
-  ,                                       !- Construction Name
-<<<<<<< HEAD
-  {2fe01fc3-85df-42c4-94b4-07986baa075d}, !- Space Name
+  {e7ad7014-87ea-4418-9e05-1fefa140ed0c}, !- Space Name
   Outdoors,                               !- Outside Boundary Condition
   ,                                       !- Outside Boundary Condition Object
   SunExposed,                             !- Sun Exposure
@@ -855,35 +588,13 @@
   0, -9.144, 2.4384;                      !- X,Y,Z Vertex 4 {m}
 
 OS:Surface,
-  {f0cb268f-36b0-487a-9cc8-372bc912a69e}, !- Handle
+  {3f9a49fe-de0b-43c3-a1cb-c0feb162aa71}, !- Handle
   Surface 13,                             !- Name
   Floor,                                  !- Surface Type
   ,                                       !- Construction Name
-  {f81b8e2b-bcdf-4f2d-bcff-07cbe8ebdcc5}, !- Space Name
+  {30acd95f-83a1-4e48-9ccb-d157a099836d}, !- Space Name
   Surface,                                !- Outside Boundary Condition
-  {d51c4f5d-b34f-4600-9048-d40a0a090b48}, !- Outside Boundary Condition Object
-=======
-  {e3e60b34-5475-43f2-ac41-a9d9a5b06ed3}, !- Space Name
-  Surface,                                !- Outside Boundary Condition
-  {52522d6d-d295-4399-ad30-e14f9d0fa22d}, !- Outside Boundary Condition Object
-  NoSun,                                  !- Sun Exposure
-  NoWind,                                 !- Wind Exposure
-  ,                                       !- View Factor to Ground
-  ,                                       !- Number of Vertices
-  4.572, -9.144, 2.4384,                  !- X,Y,Z Vertex 1 {m}
-  4.572, 0, 2.4384,                       !- X,Y,Z Vertex 2 {m}
-  0, 0, 2.4384,                           !- X,Y,Z Vertex 3 {m}
-  0, -9.144, 2.4384;                      !- X,Y,Z Vertex 4 {m}
-
-OS:Surface,
-  {52522d6d-d295-4399-ad30-e14f9d0fa22d}, !- Handle
-  Surface 13,                             !- Name
-  Floor,                                  !- Surface Type
-  ,                                       !- Construction Name
-  {08e3a15d-f2ca-42b5-8a63-7fd05425e92a}, !- Space Name
-  Surface,                                !- Outside Boundary Condition
-  {b173b269-1f28-4e32-b695-64d42fb4b97e}, !- Outside Boundary Condition Object
->>>>>>> 3c1d7324
+  {a6cd5841-1892-46c7-8650-ddecf7612da4}, !- Outside Boundary Condition Object
   NoSun,                                  !- Sun Exposure
   NoWind,                                 !- Wind Exposure
   ,                                       !- View Factor to Ground
@@ -894,19 +605,11 @@
   4.572, -9.144, 4.8768;                  !- X,Y,Z Vertex 4 {m}
 
 OS:Surface,
-<<<<<<< HEAD
-  {378ac824-849d-48c4-a560-eb916235df4f}, !- Handle
+  {dbcda3b1-8113-4c85-8902-f461ff78b024}, !- Handle
   Surface 14,                             !- Name
   RoofCeiling,                            !- Surface Type
   ,                                       !- Construction Name
-  {f81b8e2b-bcdf-4f2d-bcff-07cbe8ebdcc5}, !- Space Name
-=======
-  {66f93580-5e54-4f44-aabf-26ccfe7c126e}, !- Handle
-  Surface 14,                             !- Name
-  RoofCeiling,                            !- Surface Type
-  ,                                       !- Construction Name
-  {08e3a15d-f2ca-42b5-8a63-7fd05425e92a}, !- Space Name
->>>>>>> 3c1d7324
+  {30acd95f-83a1-4e48-9ccb-d157a099836d}, !- Space Name
   Outdoors,                               !- Outside Boundary Condition
   ,                                       !- Outside Boundary Condition Object
   SunExposed,                             !- Sun Exposure
@@ -919,19 +622,11 @@
   0, 0, 4.8768;                           !- X,Y,Z Vertex 4 {m}
 
 OS:Surface,
-<<<<<<< HEAD
-  {52b688e7-5160-4840-a45c-d0e90921ce09}, !- Handle
+  {12bbdbaf-5d2b-4148-b4e3-d2c32ba2329b}, !- Handle
   Surface 15,                             !- Name
   RoofCeiling,                            !- Surface Type
   ,                                       !- Construction Name
-  {f81b8e2b-bcdf-4f2d-bcff-07cbe8ebdcc5}, !- Space Name
-=======
-  {7cdc615d-aadf-4813-b8fa-ba0b8c697303}, !- Handle
-  Surface 15,                             !- Name
-  RoofCeiling,                            !- Surface Type
-  ,                                       !- Construction Name
-  {08e3a15d-f2ca-42b5-8a63-7fd05425e92a}, !- Space Name
->>>>>>> 3c1d7324
+  {30acd95f-83a1-4e48-9ccb-d157a099836d}, !- Space Name
   Outdoors,                               !- Outside Boundary Condition
   ,                                       !- Outside Boundary Condition Object
   SunExposed,                             !- Sun Exposure
@@ -944,19 +639,11 @@
   4.572, -9.144, 4.8768;                  !- X,Y,Z Vertex 4 {m}
 
 OS:Surface,
-<<<<<<< HEAD
-  {69048d9f-95a0-4502-9f35-e111f4a57aa7}, !- Handle
+  {af7aa87a-7be1-42e4-b386-4f5c2d13658e}, !- Handle
   Surface 16,                             !- Name
   Wall,                                   !- Surface Type
   ,                                       !- Construction Name
-  {f81b8e2b-bcdf-4f2d-bcff-07cbe8ebdcc5}, !- Space Name
-=======
-  {7a7da5a8-e8e8-487f-a52e-65ecae41d101}, !- Handle
-  Surface 16,                             !- Name
-  Wall,                                   !- Surface Type
-  ,                                       !- Construction Name
-  {08e3a15d-f2ca-42b5-8a63-7fd05425e92a}, !- Space Name
->>>>>>> 3c1d7324
+  {30acd95f-83a1-4e48-9ccb-d157a099836d}, !- Space Name
   Outdoors,                               !- Outside Boundary Condition
   ,                                       !- Outside Boundary Condition Object
   SunExposed,                             !- Sun Exposure
@@ -968,19 +655,11 @@
   0, -9.144, 4.8768;                      !- X,Y,Z Vertex 3 {m}
 
 OS:Surface,
-<<<<<<< HEAD
-  {310aa8a6-0234-42d5-84e0-b0f090019ab0}, !- Handle
+  {30916071-80a0-4b9e-b98b-db46b00964b9}, !- Handle
   Surface 17,                             !- Name
   Wall,                                   !- Surface Type
   ,                                       !- Construction Name
-  {f81b8e2b-bcdf-4f2d-bcff-07cbe8ebdcc5}, !- Space Name
-=======
-  {581c0058-34ee-4ae8-b1da-851f8ee6ad67}, !- Handle
-  Surface 17,                             !- Name
-  Wall,                                   !- Surface Type
-  ,                                       !- Construction Name
-  {08e3a15d-f2ca-42b5-8a63-7fd05425e92a}, !- Space Name
->>>>>>> 3c1d7324
+  {30acd95f-83a1-4e48-9ccb-d157a099836d}, !- Space Name
   Adiabatic,                              !- Outside Boundary Condition
   ,                                       !- Outside Boundary Condition Object
   NoSun,                                  !- Sun Exposure
@@ -992,15 +671,9 @@
   4.572, 0, 4.8768;                       !- X,Y,Z Vertex 3 {m}
 
 OS:Space,
-<<<<<<< HEAD
-  {f81b8e2b-bcdf-4f2d-bcff-07cbe8ebdcc5}, !- Handle
+  {30acd95f-83a1-4e48-9ccb-d157a099836d}, !- Handle
   unfinished attic space,                 !- Name
-  {b406de08-3a41-4b55-8fba-f6c4bdc00f3c}, !- Space Type Name
-=======
-  {08e3a15d-f2ca-42b5-8a63-7fd05425e92a}, !- Handle
-  unfinished attic space,                 !- Name
-  {c23f12f3-5a47-4c35-905d-3f92e6786a3b}, !- Space Type Name
->>>>>>> 3c1d7324
+  {ec6673c2-213c-49d5-a3fe-2d3d6b9131a3}, !- Space Type Name
   ,                                       !- Default Construction Set Name
   ,                                       !- Default Schedule Set Name
   ,                                       !- Direction of Relative North {deg}
@@ -1008,17 +681,10 @@
   ,                                       !- Y Origin {m}
   ,                                       !- Z Origin {m}
   ,                                       !- Building Story Name
-<<<<<<< HEAD
-  {3844ea27-ef34-4cbb-a9c6-c172d52f0d1c}; !- Thermal Zone Name
+  {94657f8a-d4d4-413e-8161-c3edee09d7a6}; !- Thermal Zone Name
 
 OS:ThermalZone,
-  {3844ea27-ef34-4cbb-a9c6-c172d52f0d1c}, !- Handle
-=======
-  {2ad46a5d-2bc2-4f54-a0bd-4ed68634e009}; !- Thermal Zone Name
-
-OS:ThermalZone,
-  {2ad46a5d-2bc2-4f54-a0bd-4ed68634e009}, !- Handle
->>>>>>> 3c1d7324
+  {94657f8a-d4d4-413e-8161-c3edee09d7a6}, !- Handle
   unfinished attic zone,                  !- Name
   ,                                       !- Multiplier
   ,                                       !- Ceiling Height {m}
@@ -1027,17 +693,10 @@
   ,                                       !- Zone Inside Convection Algorithm
   ,                                       !- Zone Outside Convection Algorithm
   ,                                       !- Zone Conditioning Equipment List Name
-<<<<<<< HEAD
-  {bf73fee6-284b-4a9a-9d54-270dfd2c45f5}, !- Zone Air Inlet Port List
-  {56fd77eb-07a5-4eed-bfae-b8b7429d0cf2}, !- Zone Air Exhaust Port List
-  {ce838f64-9f06-4d32-8894-1bbfc92eab0b}, !- Zone Air Node Name
-  {b030d97c-d46a-4fa5-b160-d80328c6091f}, !- Zone Return Air Port List
-=======
-  {fabda91c-fe9e-4d72-8851-2931ec48f724}, !- Zone Air Inlet Port List
-  {0d00ebbf-2908-4fa3-b286-d35fbc68adcd}, !- Zone Air Exhaust Port List
-  {904da71f-3e2b-4c0d-ac02-4f78fe34fc90}, !- Zone Air Node Name
-  {f37c1993-d1b8-4d84-8538-4f0a65389393}, !- Zone Return Air Port List
->>>>>>> 3c1d7324
+  {49509932-7bca-4a05-a3a1-3e8896e2d793}, !- Zone Air Inlet Port List
+  {df9b2a92-0309-4670-845e-5e9bbf63eb59}, !- Zone Air Exhaust Port List
+  {38b3e69a-9e43-4e1a-b278-db9a9e2a27b6}, !- Zone Air Node Name
+  {3e0f4e31-553b-4445-a9e9-dbbebcc7731b}, !- Zone Return Air Port List
   ,                                       !- Primary Daylighting Control Name
   ,                                       !- Fraction of Zone Controlled by Primary Daylighting Control
   ,                                       !- Secondary Daylighting Control Name
@@ -1048,67 +707,33 @@
   No;                                     !- Use Ideal Air Loads
 
 OS:Node,
-<<<<<<< HEAD
-  {cf4e59ac-8815-43c0-8a33-53912e2b00c8}, !- Handle
+  {eed2ccb7-59c5-474f-adca-8a12e135dfb5}, !- Handle
   Node 2,                                 !- Name
-  {ce838f64-9f06-4d32-8894-1bbfc92eab0b}, !- Inlet Port
+  {38b3e69a-9e43-4e1a-b278-db9a9e2a27b6}, !- Inlet Port
   ;                                       !- Outlet Port
 
 OS:Connection,
-  {ce838f64-9f06-4d32-8894-1bbfc92eab0b}, !- Handle
-  {3844ea27-ef34-4cbb-a9c6-c172d52f0d1c}, !- Source Object
+  {38b3e69a-9e43-4e1a-b278-db9a9e2a27b6}, !- Handle
+  {94657f8a-d4d4-413e-8161-c3edee09d7a6}, !- Source Object
   11,                                     !- Outlet Port
-  {cf4e59ac-8815-43c0-8a33-53912e2b00c8}, !- Target Object
+  {eed2ccb7-59c5-474f-adca-8a12e135dfb5}, !- Target Object
   2;                                      !- Inlet Port
 
 OS:PortList,
-  {bf73fee6-284b-4a9a-9d54-270dfd2c45f5}, !- Handle
-  {3844ea27-ef34-4cbb-a9c6-c172d52f0d1c}; !- HVAC Component
+  {49509932-7bca-4a05-a3a1-3e8896e2d793}, !- Handle
+  {94657f8a-d4d4-413e-8161-c3edee09d7a6}; !- HVAC Component
 
 OS:PortList,
-  {56fd77eb-07a5-4eed-bfae-b8b7429d0cf2}, !- Handle
-  {3844ea27-ef34-4cbb-a9c6-c172d52f0d1c}; !- HVAC Component
+  {df9b2a92-0309-4670-845e-5e9bbf63eb59}, !- Handle
+  {94657f8a-d4d4-413e-8161-c3edee09d7a6}; !- HVAC Component
 
 OS:PortList,
-  {b030d97c-d46a-4fa5-b160-d80328c6091f}, !- Handle
-  {3844ea27-ef34-4cbb-a9c6-c172d52f0d1c}; !- HVAC Component
+  {3e0f4e31-553b-4445-a9e9-dbbebcc7731b}, !- Handle
+  {94657f8a-d4d4-413e-8161-c3edee09d7a6}; !- HVAC Component
 
 OS:Sizing:Zone,
-  {810dab2f-7933-4a0f-8478-f307de15df37}, !- Handle
-  {3844ea27-ef34-4cbb-a9c6-c172d52f0d1c}, !- Zone or ZoneList Name
-=======
-  {c87b5991-980d-430a-93e5-32a12bf13d7b}, !- Handle
-  Node 2,                                 !- Name
-  {904da71f-3e2b-4c0d-ac02-4f78fe34fc90}, !- Inlet Port
-  ;                                       !- Outlet Port
-
-OS:Connection,
-  {904da71f-3e2b-4c0d-ac02-4f78fe34fc90}, !- Handle
-  {76d5681a-146c-4a5b-af5d-0b9bd4a911f2}, !- Name
-  {2ad46a5d-2bc2-4f54-a0bd-4ed68634e009}, !- Source Object
-  11,                                     !- Outlet Port
-  {c87b5991-980d-430a-93e5-32a12bf13d7b}, !- Target Object
-  2;                                      !- Inlet Port
-
-OS:PortList,
-  {fabda91c-fe9e-4d72-8851-2931ec48f724}, !- Handle
-  {3b9c1ed2-17f3-42f2-96b8-85ec590d3339}, !- Name
-  {2ad46a5d-2bc2-4f54-a0bd-4ed68634e009}; !- HVAC Component
-
-OS:PortList,
-  {0d00ebbf-2908-4fa3-b286-d35fbc68adcd}, !- Handle
-  {8ab89972-950b-42eb-8096-4aa400fe1ee3}, !- Name
-  {2ad46a5d-2bc2-4f54-a0bd-4ed68634e009}; !- HVAC Component
-
-OS:PortList,
-  {f37c1993-d1b8-4d84-8538-4f0a65389393}, !- Handle
-  {39960589-33eb-475d-941f-b051d84d9328}, !- Name
-  {2ad46a5d-2bc2-4f54-a0bd-4ed68634e009}; !- HVAC Component
-
-OS:Sizing:Zone,
-  {408b629a-bb91-486d-b498-65f1ab3c7836}, !- Handle
-  {2ad46a5d-2bc2-4f54-a0bd-4ed68634e009}, !- Zone or ZoneList Name
->>>>>>> 3c1d7324
+  {d95d6133-67f7-4b5e-80fb-f21780ab0eaf}, !- Handle
+  {94657f8a-d4d4-413e-8161-c3edee09d7a6}, !- Zone or ZoneList Name
   SupplyAirTemperature,                   !- Zone Cooling Design Supply Air Temperature Input Method
   14,                                     !- Zone Cooling Design Supply Air Temperature {C}
   11.11,                                  !- Zone Cooling Design Supply Air Temperature Difference {deltaC}
@@ -1135,21 +760,12 @@
   autosize;                               !- Dedicated Outdoor Air High Setpoint Temperature for Design {C}
 
 OS:ZoneHVAC:EquipmentList,
-<<<<<<< HEAD
-  {3c1cf66e-9a61-424d-8d4f-2d00b337f0ca}, !- Handle
+  {26fc65df-3c9a-4579-a387-eca4e4ae3f6a}, !- Handle
   Zone HVAC Equipment List 2,             !- Name
-  {3844ea27-ef34-4cbb-a9c6-c172d52f0d1c}; !- Thermal Zone
+  {94657f8a-d4d4-413e-8161-c3edee09d7a6}; !- Thermal Zone
 
 OS:SpaceType,
-  {b406de08-3a41-4b55-8fba-f6c4bdc00f3c}, !- Handle
-=======
-  {aacfb4af-9c62-448f-afdc-8ab8674af178}, !- Handle
-  Zone HVAC Equipment List 2,             !- Name
-  {2ad46a5d-2bc2-4f54-a0bd-4ed68634e009}; !- Thermal Zone
-
-OS:SpaceType,
-  {c23f12f3-5a47-4c35-905d-3f92e6786a3b}, !- Handle
->>>>>>> 3c1d7324
+  {ec6673c2-213c-49d5-a3fe-2d3d6b9131a3}, !- Handle
   Space Type 2,                           !- Name
   ,                                       !- Default Construction Set Name
   ,                                       !- Default Schedule Set Name
@@ -1160,23 +776,14 @@
   unfinished attic;                       !- Standards Space Type
 
 OS:BuildingUnit,
-<<<<<<< HEAD
-  {0ec2feda-e2c5-429c-ba5a-502bc3dd9c45}, !- Handle
-=======
-  {9c7c7f04-2086-4d9d-ac4e-a4102f6e5149}, !- Handle
->>>>>>> 3c1d7324
+  {fbed559f-719f-4231-b69e-851597164bb7}, !- Handle
   unit 1,                                 !- Name
   ,                                       !- Rendering Color
   Residential;                            !- Building Unit Type
 
 OS:AdditionalProperties,
-<<<<<<< HEAD
-  {bc0cf992-e12f-4225-9704-abe6f41dca58}, !- Handle
-  {0ec2feda-e2c5-429c-ba5a-502bc3dd9c45}, !- Object Name
-=======
-  {d5e0ffbc-61d1-4036-8a7f-8d3affb22e51}, !- Handle
-  {9c7c7f04-2086-4d9d-ac4e-a4102f6e5149}, !- Object Name
->>>>>>> 3c1d7324
+  {4521de9d-161f-4f4d-8587-34bf56783cb7}, !- Handle
+  {fbed559f-719f-4231-b69e-851597164bb7}, !- Object Name
   NumberOfBedrooms,                       !- Feature Name 1
   Integer,                                !- Feature Data Type 1
   3,                                      !- Feature Value 1
@@ -1188,20 +795,12 @@
   3.3900000000000001;                     !- Feature Value 3
 
 OS:External:File,
-<<<<<<< HEAD
-  {6655c35d-884a-4e4c-be56-666a7d01d440}, !- Handle
-=======
-  {37a9c8f4-72d6-4524-9413-840af626cd74}, !- Handle
->>>>>>> 3c1d7324
+  {552a8c18-5370-4b9d-8cd3-6f46b4acb01c}, !- Handle
   8760.csv,                               !- Name
   8760.csv;                               !- File Name
 
 OS:Schedule:Day,
-<<<<<<< HEAD
-  {b08ddc38-e026-421a-b932-190e6a3ac962}, !- Handle
-=======
-  {6daf73d4-8a52-4f49-a467-1de599e96914}, !- Handle
->>>>>>> 3c1d7324
+  {ed8c6377-5edc-4467-9b7a-efd3cd87e37e}, !- Handle
   Schedule Day 1,                         !- Name
   ,                                       !- Schedule Type Limits Name
   ,                                       !- Interpolate to Timestep
@@ -1210,11 +809,7 @@
   0;                                      !- Value Until Time 1
 
 OS:Schedule:Day,
-<<<<<<< HEAD
-  {1f0cc55c-a1b1-4d29-b263-5e3198e20aed}, !- Handle
-=======
-  {0c068711-f8f4-4435-a03a-cbbc485ba3d1}, !- Handle
->>>>>>> 3c1d7324
+  {d7fab6ad-a5d8-4adf-a557-89131bc94f4d}, !- Handle
   Schedule Day 2,                         !- Name
   ,                                       !- Schedule Type Limits Name
   ,                                       !- Interpolate to Timestep
@@ -1223,17 +818,10 @@
   1;                                      !- Value Until Time 1
 
 OS:Schedule:File,
-<<<<<<< HEAD
-  {f608355d-445a-4e75-a32f-5836f6f6d5d6}, !- Handle
+  {9f336168-25e5-4c9d-be3d-5e96bf058949}, !- Handle
   occupants,                              !- Name
-  {58b5663a-2b38-4156-ac75-13b89f7c2eef}, !- Schedule Type Limits Name
-  {6655c35d-884a-4e4c-be56-666a7d01d440}, !- External File Name
-=======
-  {b823a9e9-c59a-4f27-98dd-db0c560d9b1c}, !- Handle
-  occupants,                              !- Name
-  {120d2004-4540-4bd7-a61d-e026e1a12632}, !- Schedule Type Limits Name
-  {37a9c8f4-72d6-4524-9413-840af626cd74}, !- External File Name
->>>>>>> 3c1d7324
+  {81631bdf-3f75-4179-9202-202757061944}, !- Schedule Type Limits Name
+  {552a8c18-5370-4b9d-8cd3-6f46b4acb01c}, !- External File Name
   1,                                      !- Column Number
   1,                                      !- Rows to Skip at Top
   8760,                                   !- Number of Hours of Data
@@ -1241,34 +829,55 @@
   ,                                       !- Interpolate to Timestep
   60;                                     !- Minutes per Item
 
-<<<<<<< HEAD
 OS:Schedule:Constant,
-  {08a2dca5-118a-407f-b6e9-31f280fe44a9}, !- Handle
+  {895e3e74-9af4-4a67-ba75-b945a28954b0}, !- Handle
   res occupants activity schedule,        !- Name
-  {1de4d090-736c-48bd-951c-42ddbb2eeb95}, !- Schedule Type Limits Name
+  {cda13709-4822-433a-a5d7-78a35aa76b98}, !- Schedule Type Limits Name
   112.539290946133;                       !- Value
 
 OS:People:Definition,
-  {b6e3ccf0-1b19-4948-b78a-4a73e3c8ff9e}, !- Handle
-=======
-OS:Schedule:Ruleset,
-  {d321349c-12ae-4b6f-bb70-736a4755235f}, !- Handle
-  Schedule Ruleset 1,                     !- Name
-  {3361219b-5306-47cc-9e30-60b3e206c673}, !- Schedule Type Limits Name
-  {659f7e5e-8337-4d5a-aa03-43d830a42601}; !- Default Day Schedule Name
-
-OS:Schedule:Day,
-  {659f7e5e-8337-4d5a-aa03-43d830a42601}, !- Handle
-  Schedule Day 3,                         !- Name
-  {3361219b-5306-47cc-9e30-60b3e206c673}, !- Schedule Type Limits Name
-  ,                                       !- Interpolate to Timestep
-  24,                                     !- Hour 1
-  0,                                      !- Minute 1
-  112.539290946133;                       !- Value Until Time 1
+  {62baaef2-2bec-4cc4-8695-8e0880b81320}, !- Handle
+  res occupants|living space|story 2,     !- Name
+  People,                                 !- Number of People Calculation Method
+  1.695,                                  !- Number of People {people}
+  ,                                       !- People per Space Floor Area {person/m2}
+  ,                                       !- Space Floor Area per Person {m2/person}
+  0.319734,                               !- Fraction Radiant
+  0.573,                                  !- Sensible Heat Fraction
+  0,                                      !- Carbon Dioxide Generation Rate {m3/s-W}
+  No,                                     !- Enable ASHRAE 55 Comfort Warnings
+  ZoneAveraged;                           !- Mean Radiant Temperature Calculation Type
+
+OS:People,
+  {419e62fe-a736-45ca-a1a9-7e2fe385fc6f}, !- Handle
+  res occupants|living space|story 2,     !- Name
+  {62baaef2-2bec-4cc4-8695-8e0880b81320}, !- People Definition Name
+  {e7ad7014-87ea-4418-9e05-1fefa140ed0c}, !- Space or SpaceType Name
+  {9f336168-25e5-4c9d-be3d-5e96bf058949}, !- Number of People Schedule Name
+  {895e3e74-9af4-4a67-ba75-b945a28954b0}, !- Activity Level Schedule Name
+  ,                                       !- Surface Name/Angle Factor List Name
+  ,                                       !- Work Efficiency Schedule Name
+  ,                                       !- Clothing Insulation Schedule Name
+  ,                                       !- Air Velocity Schedule Name
+  1;                                      !- Multiplier
+
+OS:ScheduleTypeLimits,
+  {cda13709-4822-433a-a5d7-78a35aa76b98}, !- Handle
+  ActivityLevel,                          !- Name
+  0,                                      !- Lower Limit Value
+  ,                                       !- Upper Limit Value
+  Continuous,                             !- Numeric Type
+  ActivityLevel;                          !- Unit Type
+
+OS:ScheduleTypeLimits,
+  {81631bdf-3f75-4179-9202-202757061944}, !- Handle
+  Fractional,                             !- Name
+  0,                                      !- Lower Limit Value
+  1,                                      !- Upper Limit Value
+  Continuous;                             !- Numeric Type
 
 OS:People:Definition,
-  {30fd5df3-ae57-4af6-b027-f68dcdebcc74}, !- Handle
->>>>>>> 3c1d7324
+  {8f621ba0-e191-4f85-b88e-210ca6d72b16}, !- Handle
   res occupants|living space,             !- Name
   People,                                 !- Number of People Calculation Method
   1.695,                                  !- Number of People {people}
@@ -1281,85 +890,14 @@
   ZoneAveraged;                           !- Mean Radiant Temperature Calculation Type
 
 OS:People,
-<<<<<<< HEAD
-  {675b94b5-d95c-49eb-b8f2-573b69fd3cdc}, !- Handle
+  {236c2263-d3b4-4362-8525-8db4cbb3ce32}, !- Handle
   res occupants|living space,             !- Name
-  {b6e3ccf0-1b19-4948-b78a-4a73e3c8ff9e}, !- People Definition Name
-  {63e38e48-7761-44fa-ab1a-c18293ca9341}, !- Space or SpaceType Name
-  {f608355d-445a-4e75-a32f-5836f6f6d5d6}, !- Number of People Schedule Name
-  {08a2dca5-118a-407f-b6e9-31f280fe44a9}, !- Activity Level Schedule Name
-=======
-  {cf6034df-078b-48f5-8893-25d2e488128c}, !- Handle
-  res occupants|living space,             !- Name
-  {30fd5df3-ae57-4af6-b027-f68dcdebcc74}, !- People Definition Name
-  {3a7e34b7-a4fb-48da-8843-0c9d9295fcad}, !- Space or SpaceType Name
-  {b823a9e9-c59a-4f27-98dd-db0c560d9b1c}, !- Number of People Schedule Name
-  {d321349c-12ae-4b6f-bb70-736a4755235f}, !- Activity Level Schedule Name
->>>>>>> 3c1d7324
+  {8f621ba0-e191-4f85-b88e-210ca6d72b16}, !- People Definition Name
+  {798def38-271c-4500-af94-5787b89c865d}, !- Space or SpaceType Name
+  {9f336168-25e5-4c9d-be3d-5e96bf058949}, !- Number of People Schedule Name
+  {895e3e74-9af4-4a67-ba75-b945a28954b0}, !- Activity Level Schedule Name
   ,                                       !- Surface Name/Angle Factor List Name
   ,                                       !- Work Efficiency Schedule Name
   ,                                       !- Clothing Insulation Schedule Name
   ,                                       !- Air Velocity Schedule Name
   1;                                      !- Multiplier
-
-OS:ScheduleTypeLimits,
-<<<<<<< HEAD
-  {1de4d090-736c-48bd-951c-42ddbb2eeb95}, !- Handle
-=======
-  {3361219b-5306-47cc-9e30-60b3e206c673}, !- Handle
->>>>>>> 3c1d7324
-  ActivityLevel,                          !- Name
-  0,                                      !- Lower Limit Value
-  ,                                       !- Upper Limit Value
-  Continuous,                             !- Numeric Type
-  ActivityLevel;                          !- Unit Type
-
-OS:ScheduleTypeLimits,
-<<<<<<< HEAD
-  {58b5663a-2b38-4156-ac75-13b89f7c2eef}, !- Handle
-=======
-  {120d2004-4540-4bd7-a61d-e026e1a12632}, !- Handle
->>>>>>> 3c1d7324
-  Fractional,                             !- Name
-  0,                                      !- Lower Limit Value
-  1,                                      !- Upper Limit Value
-  Continuous;                             !- Numeric Type
-
-OS:People:Definition,
-<<<<<<< HEAD
-  {103c57cb-8791-4bf7-9da5-db1d0f271d51}, !- Handle
-=======
-  {6da56eb4-44d7-4cc0-ba28-700a9a5c7909}, !- Handle
->>>>>>> 3c1d7324
-  res occupants|living space|story 2,     !- Name
-  People,                                 !- Number of People Calculation Method
-  1.695,                                  !- Number of People {people}
-  ,                                       !- People per Space Floor Area {person/m2}
-  ,                                       !- Space Floor Area per Person {m2/person}
-  0.319734,                               !- Fraction Radiant
-  0.573,                                  !- Sensible Heat Fraction
-  0,                                      !- Carbon Dioxide Generation Rate {m3/s-W}
-  No,                                     !- Enable ASHRAE 55 Comfort Warnings
-  ZoneAveraged;                           !- Mean Radiant Temperature Calculation Type
-
-OS:People,
-<<<<<<< HEAD
-  {bebae6d5-b85e-456c-9e94-30b09d3223f6}, !- Handle
-  res occupants|living space|story 2,     !- Name
-  {103c57cb-8791-4bf7-9da5-db1d0f271d51}, !- People Definition Name
-  {2fe01fc3-85df-42c4-94b4-07986baa075d}, !- Space or SpaceType Name
-  {f608355d-445a-4e75-a32f-5836f6f6d5d6}, !- Number of People Schedule Name
-  {08a2dca5-118a-407f-b6e9-31f280fe44a9}, !- Activity Level Schedule Name
-=======
-  {8357a788-d6d8-464f-b51a-498bbf0cfe81}, !- Handle
-  res occupants|living space|story 2,     !- Name
-  {6da56eb4-44d7-4cc0-ba28-700a9a5c7909}, !- People Definition Name
-  {e3e60b34-5475-43f2-ac41-a9d9a5b06ed3}, !- Space or SpaceType Name
-  {b823a9e9-c59a-4f27-98dd-db0c560d9b1c}, !- Number of People Schedule Name
-  {d321349c-12ae-4b6f-bb70-736a4755235f}, !- Activity Level Schedule Name
->>>>>>> 3c1d7324
-  ,                                       !- Surface Name/Angle Factor List Name
-  ,                                       !- Work Efficiency Schedule Name
-  ,                                       !- Clothing Insulation Schedule Name
-  ,                                       !- Air Velocity Schedule Name
-  1;                                      !- Multiplier
