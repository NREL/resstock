--- conflicted
+++ resolved
@@ -1,73 +1,41 @@
 !- NOTE: Auto-generated from /test/osw_files/SFA_10units_2story_SL_UA_3Beds_2Baths_Denver.osw
 
 OS:Version,
-<<<<<<< HEAD
-  {bb22c45a-b802-4702-b02e-847448dc0566}, !- Handle
+  {45a802ae-641d-43ea-a47c-fb3081cdfa7b}, !- Handle
   2.9.0;                                  !- Version Identifier
 
 OS:SimulationControl,
-  {d8d866fd-b91f-4f62-98d4-957d3ba8a800}, !- Handle
-=======
-  {ac85a4d8-b564-4297-9212-48c1e98a80b7}, !- Handle
-  2.9.0;                                  !- Version Identifier
-
-OS:SimulationControl,
-  {9f7a69d7-79a1-40bb-91bd-04f529da2b8b}, !- Handle
->>>>>>> 3c1d7324
+  {e29f581a-6144-42fe-acb5-6f94abfc4e98}, !- Handle
   ,                                       !- Do Zone Sizing Calculation
   ,                                       !- Do System Sizing Calculation
   ,                                       !- Do Plant Sizing Calculation
   No;                                     !- Run Simulation for Sizing Periods
 
 OS:Timestep,
-<<<<<<< HEAD
-  {ac7c6db8-2d7c-4c92-9399-03371e384d25}, !- Handle
+  {ec8900da-4afa-487b-b011-9c930fd8ecf0}, !- Handle
   6;                                      !- Number of Timesteps per Hour
 
 OS:ShadowCalculation,
-  {cc54fbf5-75b5-45d9-9c22-2783e779beda}, !- Handle
-=======
-  {716b74f3-816a-45e3-b601-bb786101c9b4}, !- Handle
-  6;                                      !- Number of Timesteps per Hour
-
-OS:ShadowCalculation,
-  {f04c3dfc-7dd8-4fab-bd87-8c49b1872f19}, !- Handle
->>>>>>> 3c1d7324
+  {4e135696-d80b-4db6-85f9-498047e40cc5}, !- Handle
   20,                                     !- Calculation Frequency
   200;                                    !- Maximum Figures in Shadow Overlap Calculations
 
 OS:SurfaceConvectionAlgorithm:Outside,
-<<<<<<< HEAD
-  {f8f5850e-746c-43cc-942a-35e22af247e3}, !- Handle
+  {20ad4135-5f26-49e4-bb3e-b26205ff20d1}, !- Handle
   DOE-2;                                  !- Algorithm
 
 OS:SurfaceConvectionAlgorithm:Inside,
-  {579e0673-05f0-4e34-890f-d504d70b80f9}, !- Handle
+  {44d24357-e27b-438d-8ff3-897a7ee9593b}, !- Handle
   TARP;                                   !- Algorithm
 
 OS:ZoneCapacitanceMultiplier:ResearchSpecial,
-  {cd7269ec-c2e3-4f3d-ac62-570639694a39}, !- Handle
-=======
-  {82ad1456-2a00-46a2-8e0b-3a2e92d1996f}, !- Handle
-  DOE-2;                                  !- Algorithm
-
-OS:SurfaceConvectionAlgorithm:Inside,
-  {8f9116de-8acb-49b1-a04d-f953178fca2d}, !- Handle
-  TARP;                                   !- Algorithm
-
-OS:ZoneCapacitanceMultiplier:ResearchSpecial,
-  {0e816d3e-dedb-4708-b5eb-318fd0bdcd85}, !- Handle
->>>>>>> 3c1d7324
+  {1c4a70b2-76b0-41ab-8823-1d289ae66d2f}, !- Handle
   ,                                       !- Temperature Capacity Multiplier
   15,                                     !- Humidity Capacity Multiplier
   ;                                       !- Carbon Dioxide Capacity Multiplier
 
 OS:RunPeriod,
-<<<<<<< HEAD
-  {eb58ae33-bbdf-4e50-9b17-4ea9bec48bae}, !- Handle
-=======
-  {7b9b3696-28fc-4263-93d6-7451e0883bee}, !- Handle
->>>>>>> 3c1d7324
+  {dd7bde4e-edff-4669-90e2-e5ab32b559da}, !- Handle
   Run Period 1,                           !- Name
   1,                                      !- Begin Month
   1,                                      !- Begin Day of Month
@@ -81,21 +49,13 @@
   ;                                       !- Number of Times Runperiod to be Repeated
 
 OS:YearDescription,
-<<<<<<< HEAD
-  {29172e0b-9e00-41da-8f2c-a3fbd27b2f7f}, !- Handle
-=======
-  {d3368a5b-bb13-4adc-9096-20ddd41ff688}, !- Handle
->>>>>>> 3c1d7324
+  {416aeb3c-5159-428e-bdf5-cdf2644cc137}, !- Handle
   2007,                                   !- Calendar Year
   ,                                       !- Day of Week for Start Day
   ;                                       !- Is Leap Year
 
 OS:WeatherFile,
-<<<<<<< HEAD
-  {0eca508f-1fb7-4bed-952e-59248382f1dd}, !- Handle
-=======
-  {df3618ed-8d14-4801-9633-00dd3f004c22}, !- Handle
->>>>>>> 3c1d7324
+  {3ea7d0ec-5612-490f-bb1f-1ff156de26f4}, !- Handle
   Denver Intl Ap,                         !- City
   CO,                                     !- State Province Region
   USA,                                    !- Country
@@ -109,13 +69,8 @@
   E23378AA;                               !- Checksum
 
 OS:AdditionalProperties,
-<<<<<<< HEAD
-  {08333445-e412-468e-9289-6ef2d57775bc}, !- Handle
-  {0eca508f-1fb7-4bed-952e-59248382f1dd}, !- Object Name
-=======
-  {2a034be3-35fb-491f-a259-762240031362}, !- Handle
-  {df3618ed-8d14-4801-9633-00dd3f004c22}, !- Object Name
->>>>>>> 3c1d7324
+  {9e4ccbf5-06f8-4eb4-9d90-ca958d3e1313}, !- Handle
+  {3ea7d0ec-5612-490f-bb1f-1ff156de26f4}, !- Object Name
   EPWHeaderCity,                          !- Feature Name 1
   String,                                 !- Feature Data Type 1
   Denver Intl Ap,                         !- Feature Value 1
@@ -223,11 +178,7 @@
   84;                                     !- Feature Value 35
 
 OS:Site,
-<<<<<<< HEAD
-  {c68fddf4-9699-4e9d-887a-c14a111412ed}, !- Handle
-=======
-  {03f0d05b-c226-465d-97c6-5bf245037689}, !- Handle
->>>>>>> 3c1d7324
+  {f35506c0-8ee4-4baa-bd69-bdb5141fa64f}, !- Handle
   Denver Intl Ap_CO_USA,                  !- Name
   39.83,                                  !- Latitude {deg}
   -104.65,                                !- Longitude {deg}
@@ -236,11 +187,7 @@
   ;                                       !- Terrain
 
 OS:ClimateZones,
-<<<<<<< HEAD
-  {1be5a78d-7bf4-4489-bbc1-4ae43be76a0c}, !- Handle
-=======
-  {475e3834-213a-4312-bf2c-1bde28aed9ab}, !- Handle
->>>>>>> 3c1d7324
+  {de57336e-a264-4226-8636-43e195545d73}, !- Handle
   ,                                       !- Active Institution
   ,                                       !- Active Year
   ,                                       !- Climate Zone Institution Name 1
@@ -253,31 +200,19 @@
   Cold;                                   !- Climate Zone Value 2
 
 OS:Site:WaterMainsTemperature,
-<<<<<<< HEAD
-  {d2255ec0-7bc1-4527-ba78-4bc1825c21f3}, !- Handle
-=======
-  {a271bbea-67ac-4608-8e05-8f0e52cfa1be}, !- Handle
->>>>>>> 3c1d7324
+  {71ac0a49-a011-4c47-8815-3de5219ccc18}, !- Handle
   Correlation,                            !- Calculation Method
   ,                                       !- Temperature Schedule Name
   10.8753424657535,                       !- Annual Average Outdoor Air Temperature {C}
   23.1524007936508;                       !- Maximum Difference In Monthly Average Outdoor Air Temperatures {deltaC}
 
 OS:RunPeriodControl:DaylightSavingTime,
-<<<<<<< HEAD
-  {4036c369-9465-4597-93f9-d46f794508e4}, !- Handle
-=======
-  {a64e23b5-e907-408e-b6ef-5ec4e2ffa4bb}, !- Handle
->>>>>>> 3c1d7324
+  {2288eb84-89a3-43ea-9b94-b89da89e5c16}, !- Handle
   3/12,                                   !- Start Date
   11/5;                                   !- End Date
 
 OS:Site:GroundTemperature:Deep,
-<<<<<<< HEAD
-  {77c9aaf2-872e-4157-94c7-24a279873e22}, !- Handle
-=======
-  {ea5e9616-2f2d-43ab-9f6f-fd4e2f0f2e5d}, !- Handle
->>>>>>> 3c1d7324
+  {37285b46-6d26-4055-ad35-40a541bf3040}, !- Handle
   10.8753424657535,                       !- January Deep Ground Temperature {C}
   10.8753424657535,                       !- February Deep Ground Temperature {C}
   10.8753424657535,                       !- March Deep Ground Temperature {C}
@@ -292,11 +227,7 @@
   10.8753424657535;                       !- December Deep Ground Temperature {C}
 
 OS:Building,
-<<<<<<< HEAD
-  {11db15b3-8284-4bdd-b7b2-5f8bcd032dc1}, !- Handle
-=======
-  {c42479d1-cbe4-4564-bb64-fab96cf9cb98}, !- Handle
->>>>>>> 3c1d7324
+  {1c2ababc-6f24-4e8f-b585-0748b7271f5f}, !- Handle
   Building 1,                             !- Name
   ,                                       !- Building Sector Type
   0,                                      !- North Axis {deg}
@@ -311,13 +242,8 @@
   10;                                     !- Standards Number of Living Units
 
 OS:AdditionalProperties,
-<<<<<<< HEAD
-  {bf882ee7-6e47-4d69-8299-cabc849db38e}, !- Handle
-  {11db15b3-8284-4bdd-b7b2-5f8bcd032dc1}, !- Object Name
-=======
-  {c4176264-b30c-4065-beb2-ec1f0227f3af}, !- Handle
-  {c42479d1-cbe4-4564-bb64-fab96cf9cb98}, !- Object Name
->>>>>>> 3c1d7324
+  {db3a999a-511e-4a5a-9cb6-f22f9a0acda3}, !- Handle
+  {1c2ababc-6f24-4e8f-b585-0748b7271f5f}, !- Object Name
   num_units,                              !- Feature Name 1
   Integer,                                !- Feature Data Type 1
   10,                                     !- Feature Value 1
@@ -332,11 +258,7 @@
   2;                                      !- Feature Value 4
 
 OS:ThermalZone,
-<<<<<<< HEAD
-  {999bb0e2-7570-4764-996c-5d165ad4a18f}, !- Handle
-=======
-  {2e22c7fb-27e5-4b59-8b20-484857170462}, !- Handle
->>>>>>> 3c1d7324
+  {6b6b8dbf-8886-48c2-8328-65fe731938d5}, !- Handle
   living zone,                            !- Name
   ,                                       !- Multiplier
   ,                                       !- Ceiling Height {m}
@@ -345,17 +267,10 @@
   ,                                       !- Zone Inside Convection Algorithm
   ,                                       !- Zone Outside Convection Algorithm
   ,                                       !- Zone Conditioning Equipment List Name
-<<<<<<< HEAD
-  {6982f618-584a-44b9-b973-03d8afb0f040}, !- Zone Air Inlet Port List
-  {7415d6bb-b5fc-4028-aec4-3ea854daa88a}, !- Zone Air Exhaust Port List
-  {478dc2ae-0196-44f1-b254-d8f7963e25f6}, !- Zone Air Node Name
-  {522fc3ba-03fb-471d-bb67-6ca7470d1b49}, !- Zone Return Air Port List
-=======
-  {e02033ce-c421-4674-b90e-410f9c48efbb}, !- Zone Air Inlet Port List
-  {9db0c6e7-bdec-48bf-ab30-9f49624002f8}, !- Zone Air Exhaust Port List
-  {f9e3e174-e4b8-4745-8efa-5da40714ff8b}, !- Zone Air Node Name
-  {617e716b-4a0c-49d4-b2c0-e1952570c734}, !- Zone Return Air Port List
->>>>>>> 3c1d7324
+  {9c20be2e-ec24-442d-896f-a009b69ccda5}, !- Zone Air Inlet Port List
+  {8cc4f30a-e8ba-4815-be5f-3fd6957dcd28}, !- Zone Air Exhaust Port List
+  {481dc559-b118-4fb3-af13-0bd148a69184}, !- Zone Air Node Name
+  {f8a1a673-e39c-4ce2-aeba-aac201fc3662}, !- Zone Return Air Port List
   ,                                       !- Primary Daylighting Control Name
   ,                                       !- Fraction of Zone Controlled by Primary Daylighting Control
   ,                                       !- Secondary Daylighting Control Name
@@ -366,71 +281,37 @@
   No;                                     !- Use Ideal Air Loads
 
 OS:Node,
-<<<<<<< HEAD
-  {64d7f820-691e-4244-aecb-ba9705c88b7d}, !- Handle
+  {32bd1de6-cf0e-455a-9966-fa2832cc7388}, !- Handle
   Node 1,                                 !- Name
-  {478dc2ae-0196-44f1-b254-d8f7963e25f6}, !- Inlet Port
+  {481dc559-b118-4fb3-af13-0bd148a69184}, !- Inlet Port
   ;                                       !- Outlet Port
 
 OS:Connection,
-  {478dc2ae-0196-44f1-b254-d8f7963e25f6}, !- Handle
-  {46a3e35e-d823-41fa-b8b5-66a1f373dadc}, !- Name
-  {999bb0e2-7570-4764-996c-5d165ad4a18f}, !- Source Object
+  {481dc559-b118-4fb3-af13-0bd148a69184}, !- Handle
+  {cb7fc0fd-b71c-47c6-9c9d-0214ef9ad2c5}, !- Name
+  {6b6b8dbf-8886-48c2-8328-65fe731938d5}, !- Source Object
   11,                                     !- Outlet Port
-  {64d7f820-691e-4244-aecb-ba9705c88b7d}, !- Target Object
+  {32bd1de6-cf0e-455a-9966-fa2832cc7388}, !- Target Object
   2;                                      !- Inlet Port
 
 OS:PortList,
-  {6982f618-584a-44b9-b973-03d8afb0f040}, !- Handle
-  {c1792d8d-3674-4180-91b7-fc6e2297224d}, !- Name
-  {999bb0e2-7570-4764-996c-5d165ad4a18f}; !- HVAC Component
+  {9c20be2e-ec24-442d-896f-a009b69ccda5}, !- Handle
+  {d844f064-2371-46f8-b451-f21687f99aaf}, !- Name
+  {6b6b8dbf-8886-48c2-8328-65fe731938d5}; !- HVAC Component
 
 OS:PortList,
-  {7415d6bb-b5fc-4028-aec4-3ea854daa88a}, !- Handle
-  {a188025a-d888-4fb5-9d40-f48095ade4ed}, !- Name
-  {999bb0e2-7570-4764-996c-5d165ad4a18f}; !- HVAC Component
+  {8cc4f30a-e8ba-4815-be5f-3fd6957dcd28}, !- Handle
+  {a7354e12-87ec-403b-8db9-042ba360bfbb}, !- Name
+  {6b6b8dbf-8886-48c2-8328-65fe731938d5}; !- HVAC Component
 
 OS:PortList,
-  {522fc3ba-03fb-471d-bb67-6ca7470d1b49}, !- Handle
-  {451ee380-b983-489c-8474-111be05232a8}, !- Name
-  {999bb0e2-7570-4764-996c-5d165ad4a18f}; !- HVAC Component
+  {f8a1a673-e39c-4ce2-aeba-aac201fc3662}, !- Handle
+  {92351e89-1ede-4ebe-a720-12fe938158fd}, !- Name
+  {6b6b8dbf-8886-48c2-8328-65fe731938d5}; !- HVAC Component
 
 OS:Sizing:Zone,
-  {50c0c548-20ac-4cd3-932b-efb3288c5f0c}, !- Handle
-  {999bb0e2-7570-4764-996c-5d165ad4a18f}, !- Zone or ZoneList Name
-=======
-  {d6a8e34f-f830-48a6-b220-5047f5ac2d87}, !- Handle
-  Node 1,                                 !- Name
-  {f9e3e174-e4b8-4745-8efa-5da40714ff8b}, !- Inlet Port
-  ;                                       !- Outlet Port
-
-OS:Connection,
-  {f9e3e174-e4b8-4745-8efa-5da40714ff8b}, !- Handle
-  {05415fa6-b441-4734-98f5-c7965c310fce}, !- Name
-  {2e22c7fb-27e5-4b59-8b20-484857170462}, !- Source Object
-  11,                                     !- Outlet Port
-  {d6a8e34f-f830-48a6-b220-5047f5ac2d87}, !- Target Object
-  2;                                      !- Inlet Port
-
-OS:PortList,
-  {e02033ce-c421-4674-b90e-410f9c48efbb}, !- Handle
-  {45c7c279-fe15-42c2-8cc7-2b011c3ae2ff}, !- Name
-  {2e22c7fb-27e5-4b59-8b20-484857170462}; !- HVAC Component
-
-OS:PortList,
-  {9db0c6e7-bdec-48bf-ab30-9f49624002f8}, !- Handle
-  {0d0bc5fb-5020-425a-b5ee-d9faf8878bcd}, !- Name
-  {2e22c7fb-27e5-4b59-8b20-484857170462}; !- HVAC Component
-
-OS:PortList,
-  {617e716b-4a0c-49d4-b2c0-e1952570c734}, !- Handle
-  {7a5f2358-1cbb-4535-af00-a3be7581464b}, !- Name
-  {2e22c7fb-27e5-4b59-8b20-484857170462}; !- HVAC Component
-
-OS:Sizing:Zone,
-  {874583b7-b644-44c4-a3c5-5d1047317f2e}, !- Handle
-  {2e22c7fb-27e5-4b59-8b20-484857170462}, !- Zone or ZoneList Name
->>>>>>> 3c1d7324
+  {cbd4c563-ff97-40c3-a88f-9fea8470da60}, !- Handle
+  {6b6b8dbf-8886-48c2-8328-65fe731938d5}, !- Zone or ZoneList Name
   SupplyAirTemperature,                   !- Zone Cooling Design Supply Air Temperature Input Method
   14,                                     !- Zone Cooling Design Supply Air Temperature {C}
   11.11,                                  !- Zone Cooling Design Supply Air Temperature Difference {deltaC}
@@ -459,25 +340,14 @@
   autosize;                               !- Dedicated Outdoor Air High Setpoint Temperature for Design {C}
 
 OS:ZoneHVAC:EquipmentList,
-<<<<<<< HEAD
-  {fc1aa7d8-c383-4c18-91df-37819277c13f}, !- Handle
+  {164b746b-31a9-4719-8502-e7d9d5ecaa14}, !- Handle
   Zone HVAC Equipment List 1,             !- Name
-  {999bb0e2-7570-4764-996c-5d165ad4a18f}; !- Thermal Zone
+  {6b6b8dbf-8886-48c2-8328-65fe731938d5}; !- Thermal Zone
 
 OS:Space,
-  {a60c765e-803f-416e-9514-b08771c731e9}, !- Handle
+  {13e803d0-5b3a-456a-aeba-096d9952bc6c}, !- Handle
   living space,                           !- Name
-  {21d21286-6004-4cf5-8bc4-dd83cf39f7b7}, !- Space Type Name
-=======
-  {7db17f1e-ebb8-4d42-b5ea-f2175fd2a191}, !- Handle
-  Zone HVAC Equipment List 1,             !- Name
-  {2e22c7fb-27e5-4b59-8b20-484857170462}; !- Thermal Zone
-
-OS:Space,
-  {3a7e34b7-a4fb-48da-8843-0c9d9295fcad}, !- Handle
-  living space,                           !- Name
-  {2269c5b2-c7d6-4dcc-a6e6-879aac8228b8}, !- Space Type Name
->>>>>>> 3c1d7324
+  {9e8bc4af-1d2e-491e-86d4-242071fdb082}, !- Space Type Name
   ,                                       !- Default Construction Set Name
   ,                                       !- Default Schedule Set Name
   ,                                       !- Direction of Relative North {deg}
@@ -485,31 +355,17 @@
   ,                                       !- Y Origin {m}
   ,                                       !- Z Origin {m}
   ,                                       !- Building Story Name
-<<<<<<< HEAD
-  {999bb0e2-7570-4764-996c-5d165ad4a18f}, !- Thermal Zone Name
+  {6b6b8dbf-8886-48c2-8328-65fe731938d5}, !- Thermal Zone Name
   ,                                       !- Part of Total Floor Area
   ,                                       !- Design Specification Outdoor Air Object Name
-  {a8f8e66b-cd61-4c06-8e5f-4c343fb85679}; !- Building Unit Name
-
-OS:Surface,
-  {dc1c4d9e-3a61-40ad-85b6-8f61b1aaafde}, !- Handle
+  {a2fe0c4f-01d2-4828-a22f-e34fde8942ba}; !- Building Unit Name
+
+OS:Surface,
+  {402b3d70-2f08-4b98-86d3-22c0ea3ff3ec}, !- Handle
   Surface 1,                              !- Name
   Floor,                                  !- Surface Type
   ,                                       !- Construction Name
-  {a60c765e-803f-416e-9514-b08771c731e9}, !- Space Name
-=======
-  {2e22c7fb-27e5-4b59-8b20-484857170462}, !- Thermal Zone Name
-  ,                                       !- Part of Total Floor Area
-  ,                                       !- Design Specification Outdoor Air Object Name
-  {9c7c7f04-2086-4d9d-ac4e-a4102f6e5149}; !- Building Unit Name
-
-OS:Surface,
-  {ecb92db2-906c-40b9-9f61-e2cc4ba043a1}, !- Handle
-  Surface 1,                              !- Name
-  Floor,                                  !- Surface Type
-  ,                                       !- Construction Name
-  {3a7e34b7-a4fb-48da-8843-0c9d9295fcad}, !- Space Name
->>>>>>> 3c1d7324
+  {13e803d0-5b3a-456a-aeba-096d9952bc6c}, !- Space Name
   Foundation,                             !- Outside Boundary Condition
   ,                                       !- Outside Boundary Condition Object
   NoSun,                                  !- Sun Exposure
@@ -522,19 +378,11 @@
   4.572, -9.144, 0;                       !- X,Y,Z Vertex 4 {m}
 
 OS:Surface,
-<<<<<<< HEAD
-  {bf985fc5-47fb-4a4f-b45a-858cc8382748}, !- Handle
+  {9a0d9a81-7bac-45de-9d9e-aba62ed87b86}, !- Handle
   Surface 2,                              !- Name
   Wall,                                   !- Surface Type
   ,                                       !- Construction Name
-  {a60c765e-803f-416e-9514-b08771c731e9}, !- Space Name
-=======
-  {ffc46ba2-34f0-4d2f-b162-7d5087f22903}, !- Handle
-  Surface 2,                              !- Name
-  Wall,                                   !- Surface Type
-  ,                                       !- Construction Name
-  {3a7e34b7-a4fb-48da-8843-0c9d9295fcad}, !- Space Name
->>>>>>> 3c1d7324
+  {13e803d0-5b3a-456a-aeba-096d9952bc6c}, !- Space Name
   Outdoors,                               !- Outside Boundary Condition
   ,                                       !- Outside Boundary Condition Object
   SunExposed,                             !- Sun Exposure
@@ -547,19 +395,11 @@
   0, -9.144, 2.4384;                      !- X,Y,Z Vertex 4 {m}
 
 OS:Surface,
-<<<<<<< HEAD
-  {d191d3f7-6103-4021-8a95-d722af256922}, !- Handle
+  {f0667a1c-1142-47ba-9548-6ad4c351b85a}, !- Handle
   Surface 3,                              !- Name
   Wall,                                   !- Surface Type
   ,                                       !- Construction Name
-  {a60c765e-803f-416e-9514-b08771c731e9}, !- Space Name
-=======
-  {42c30ccd-ba24-4a14-9c14-20ee2cdae16f}, !- Handle
-  Surface 3,                              !- Name
-  Wall,                                   !- Surface Type
-  ,                                       !- Construction Name
-  {3a7e34b7-a4fb-48da-8843-0c9d9295fcad}, !- Space Name
->>>>>>> 3c1d7324
+  {13e803d0-5b3a-456a-aeba-096d9952bc6c}, !- Space Name
   Outdoors,                               !- Outside Boundary Condition
   ,                                       !- Outside Boundary Condition Object
   SunExposed,                             !- Sun Exposure
@@ -572,19 +412,11 @@
   0, 0, 2.4384;                           !- X,Y,Z Vertex 4 {m}
 
 OS:Surface,
-<<<<<<< HEAD
-  {a8a5cc96-55d7-4db6-b382-f14a56acbce6}, !- Handle
+  {ce18feaf-2ba8-43dc-a699-4e34a8fc844e}, !- Handle
   Surface 4,                              !- Name
   Wall,                                   !- Surface Type
   ,                                       !- Construction Name
-  {a60c765e-803f-416e-9514-b08771c731e9}, !- Space Name
-=======
-  {364b9482-599c-47af-9d6d-ec74fbce4988}, !- Handle
-  Surface 4,                              !- Name
-  Wall,                                   !- Surface Type
-  ,                                       !- Construction Name
-  {3a7e34b7-a4fb-48da-8843-0c9d9295fcad}, !- Space Name
->>>>>>> 3c1d7324
+  {13e803d0-5b3a-456a-aeba-096d9952bc6c}, !- Space Name
   Adiabatic,                              !- Outside Boundary Condition
   ,                                       !- Outside Boundary Condition Object
   NoSun,                                  !- Sun Exposure
@@ -597,19 +429,11 @@
   4.572, 0, 2.4384;                       !- X,Y,Z Vertex 4 {m}
 
 OS:Surface,
-<<<<<<< HEAD
-  {f69f8bdc-784f-468d-a8a6-7b8d5b7513f1}, !- Handle
+  {3aa0846f-e46b-4aad-8a4d-4bef7a6f3cae}, !- Handle
   Surface 5,                              !- Name
   Wall,                                   !- Surface Type
   ,                                       !- Construction Name
-  {a60c765e-803f-416e-9514-b08771c731e9}, !- Space Name
-=======
-  {554552e0-954f-4c21-be60-1a5832f94e19}, !- Handle
-  Surface 5,                              !- Name
-  Wall,                                   !- Surface Type
-  ,                                       !- Construction Name
-  {3a7e34b7-a4fb-48da-8843-0c9d9295fcad}, !- Space Name
->>>>>>> 3c1d7324
+  {13e803d0-5b3a-456a-aeba-096d9952bc6c}, !- Space Name
   Outdoors,                               !- Outside Boundary Condition
   ,                                       !- Outside Boundary Condition Object
   SunExposed,                             !- Sun Exposure
@@ -622,23 +446,13 @@
   4.572, -9.144, 2.4384;                  !- X,Y,Z Vertex 4 {m}
 
 OS:Surface,
-<<<<<<< HEAD
-  {4c10deb3-cd30-4d85-8f29-ad45ca505bcd}, !- Handle
+  {ef45102f-3440-4232-881e-3176633a5a35}, !- Handle
   Surface 6,                              !- Name
   RoofCeiling,                            !- Surface Type
   ,                                       !- Construction Name
-  {a60c765e-803f-416e-9514-b08771c731e9}, !- Space Name
+  {13e803d0-5b3a-456a-aeba-096d9952bc6c}, !- Space Name
   Surface,                                !- Outside Boundary Condition
-  {b2676fb6-2463-4496-90d6-b52d0daaa4f1}, !- Outside Boundary Condition Object
-=======
-  {c230bffe-8bd1-494e-9490-f568cc1b9984}, !- Handle
-  Surface 6,                              !- Name
-  RoofCeiling,                            !- Surface Type
-  ,                                       !- Construction Name
-  {3a7e34b7-a4fb-48da-8843-0c9d9295fcad}, !- Space Name
-  Surface,                                !- Outside Boundary Condition
-  {73e1c787-9628-4bab-af63-0d6251246690}, !- Outside Boundary Condition Object
->>>>>>> 3c1d7324
+  {efc6225b-f33f-4a4d-bec0-19cc7b6a386a}, !- Outside Boundary Condition Object
   NoSun,                                  !- Sun Exposure
   NoWind,                                 !- Wind Exposure
   ,                                       !- View Factor to Ground
@@ -649,11 +463,7 @@
   0, -9.144, 2.4384;                      !- X,Y,Z Vertex 4 {m}
 
 OS:SpaceType,
-<<<<<<< HEAD
-  {21d21286-6004-4cf5-8bc4-dd83cf39f7b7}, !- Handle
-=======
-  {2269c5b2-c7d6-4dcc-a6e6-879aac8228b8}, !- Handle
->>>>>>> 3c1d7324
+  {9e8bc4af-1d2e-491e-86d4-242071fdb082}, !- Handle
   Space Type 1,                           !- Name
   ,                                       !- Default Construction Set Name
   ,                                       !- Default Schedule Set Name
@@ -664,15 +474,9 @@
   living;                                 !- Standards Space Type
 
 OS:Space,
-<<<<<<< HEAD
-  {b1846be5-0598-496c-ae1a-26614f878bba}, !- Handle
+  {eb453526-ea5b-461f-9c2e-d7a7f70ffe9e}, !- Handle
   living space|story 2,                   !- Name
-  {21d21286-6004-4cf5-8bc4-dd83cf39f7b7}, !- Space Type Name
-=======
-  {e3e60b34-5475-43f2-ac41-a9d9a5b06ed3}, !- Handle
-  living space|story 2,                   !- Name
-  {2269c5b2-c7d6-4dcc-a6e6-879aac8228b8}, !- Space Type Name
->>>>>>> 3c1d7324
+  {9e8bc4af-1d2e-491e-86d4-242071fdb082}, !- Space Type Name
   ,                                       !- Default Construction Set Name
   ,                                       !- Default Schedule Set Name
   -0,                                     !- Direction of Relative North {deg}
@@ -680,18 +484,85 @@
   0,                                      !- Y Origin {m}
   2.4384,                                 !- Z Origin {m}
   ,                                       !- Building Story Name
-<<<<<<< HEAD
-  {999bb0e2-7570-4764-996c-5d165ad4a18f}, !- Thermal Zone Name
+  {6b6b8dbf-8886-48c2-8328-65fe731938d5}, !- Thermal Zone Name
   ,                                       !- Part of Total Floor Area
   ,                                       !- Design Specification Outdoor Air Object Name
-  {a8f8e66b-cd61-4c06-8e5f-4c343fb85679}; !- Building Unit Name
-
-OS:Surface,
-  {44ae7ec8-8d37-43cd-ace2-e89395449c13}, !- Handle
+  {a2fe0c4f-01d2-4828-a22f-e34fde8942ba}; !- Building Unit Name
+
+OS:Surface,
+  {ad0a35ae-e4c8-46d8-90ff-c09fb3ee8582}, !- Handle
   Surface 7,                              !- Name
   Wall,                                   !- Surface Type
   ,                                       !- Construction Name
-  {b1846be5-0598-496c-ae1a-26614f878bba}, !- Space Name
+  {eb453526-ea5b-461f-9c2e-d7a7f70ffe9e}, !- Space Name
+  Outdoors,                               !- Outside Boundary Condition
+  ,                                       !- Outside Boundary Condition Object
+  SunExposed,                             !- Sun Exposure
+  WindExposed,                            !- Wind Exposure
+  ,                                       !- View Factor to Ground
+  ,                                       !- Number of Vertices
+  0, -9.144, 2.4384,                      !- X,Y,Z Vertex 1 {m}
+  0, -9.144, 0,                           !- X,Y,Z Vertex 2 {m}
+  4.572, -9.144, 0,                       !- X,Y,Z Vertex 3 {m}
+  4.572, -9.144, 2.4384;                  !- X,Y,Z Vertex 4 {m}
+
+OS:Surface,
+  {efc6225b-f33f-4a4d-bec0-19cc7b6a386a}, !- Handle
+  Surface 8,                              !- Name
+  Floor,                                  !- Surface Type
+  ,                                       !- Construction Name
+  {eb453526-ea5b-461f-9c2e-d7a7f70ffe9e}, !- Space Name
+  Surface,                                !- Outside Boundary Condition
+  {ef45102f-3440-4232-881e-3176633a5a35}, !- Outside Boundary Condition Object
+  NoSun,                                  !- Sun Exposure
+  NoWind,                                 !- Wind Exposure
+  ,                                       !- View Factor to Ground
+  ,                                       !- Number of Vertices
+  0, -9.144, 0,                           !- X,Y,Z Vertex 1 {m}
+  0, 0, 0,                                !- X,Y,Z Vertex 2 {m}
+  4.572, 0, 0,                            !- X,Y,Z Vertex 3 {m}
+  4.572, -9.144, 0;                       !- X,Y,Z Vertex 4 {m}
+
+OS:Surface,
+  {72744e3b-428d-4cb7-8641-5b302f5c5272}, !- Handle
+  Surface 9,                              !- Name
+  Wall,                                   !- Surface Type
+  ,                                       !- Construction Name
+  {eb453526-ea5b-461f-9c2e-d7a7f70ffe9e}, !- Space Name
+  Outdoors,                               !- Outside Boundary Condition
+  ,                                       !- Outside Boundary Condition Object
+  SunExposed,                             !- Sun Exposure
+  WindExposed,                            !- Wind Exposure
+  ,                                       !- View Factor to Ground
+  ,                                       !- Number of Vertices
+  0, 0, 2.4384,                           !- X,Y,Z Vertex 1 {m}
+  0, 0, 0,                                !- X,Y,Z Vertex 2 {m}
+  0, -9.144, 0,                           !- X,Y,Z Vertex 3 {m}
+  0, -9.144, 2.4384;                      !- X,Y,Z Vertex 4 {m}
+
+OS:Surface,
+  {38a04f42-4254-4007-8b00-2fa0df4ae75c}, !- Handle
+  Surface 10,                             !- Name
+  Wall,                                   !- Surface Type
+  ,                                       !- Construction Name
+  {eb453526-ea5b-461f-9c2e-d7a7f70ffe9e}, !- Space Name
+  Outdoors,                               !- Outside Boundary Condition
+  ,                                       !- Outside Boundary Condition Object
+  SunExposed,                             !- Sun Exposure
+  WindExposed,                            !- Wind Exposure
+  ,                                       !- View Factor to Ground
+  ,                                       !- Number of Vertices
+  4.572, 0, 2.4384,                       !- X,Y,Z Vertex 1 {m}
+  4.572, 0, 0,                            !- X,Y,Z Vertex 2 {m}
+  0, 0, 0,                                !- X,Y,Z Vertex 3 {m}
+  0, 0, 2.4384;                           !- X,Y,Z Vertex 4 {m}
+
+OS:Surface,
+  {295393ee-f471-487d-865a-0f4a12a41190}, !- Handle
+  Surface 11,                             !- Name
+  Wall,                                   !- Surface Type
+  ,                                       !- Construction Name
+  {eb453526-ea5b-461f-9c2e-d7a7f70ffe9e}, !- Space Name
   Adiabatic,                              !- Outside Boundary Condition
   ,                                       !- Outside Boundary Condition Object
   NoSun,                                  !- Sun Exposure
@@ -704,137 +575,13 @@
   4.572, 0, 2.4384;                       !- X,Y,Z Vertex 4 {m}
 
 OS:Surface,
-  {4349c549-54fe-4ee5-a5fb-e6bc3d9e894e}, !- Handle
-  Surface 8,                              !- Name
-  Wall,                                   !- Surface Type
-  ,                                       !- Construction Name
-  {b1846be5-0598-496c-ae1a-26614f878bba}, !- Space Name
-  Outdoors,                               !- Outside Boundary Condition
-  ,                                       !- Outside Boundary Condition Object
-  SunExposed,                             !- Sun Exposure
-  WindExposed,                            !- Wind Exposure
-  ,                                       !- View Factor to Ground
-  ,                                       !- Number of Vertices
-  4.572, 0, 2.4384,                       !- X,Y,Z Vertex 1 {m}
-  4.572, 0, 0,                            !- X,Y,Z Vertex 2 {m}
-  0, 0, 0,                                !- X,Y,Z Vertex 3 {m}
-  0, 0, 2.4384;                           !- X,Y,Z Vertex 4 {m}
-
-OS:Surface,
-  {cab74940-9811-4e1d-af70-e2296bfd93f4}, !- Handle
-  Surface 9,                              !- Name
-  Wall,                                   !- Surface Type
-  ,                                       !- Construction Name
-  {b1846be5-0598-496c-ae1a-26614f878bba}, !- Space Name
-=======
-  {2e22c7fb-27e5-4b59-8b20-484857170462}, !- Thermal Zone Name
-  ,                                       !- Part of Total Floor Area
-  ,                                       !- Design Specification Outdoor Air Object Name
-  {9c7c7f04-2086-4d9d-ac4e-a4102f6e5149}; !- Building Unit Name
-
-OS:Surface,
-  {0ecfd555-5c04-455d-83b0-5231a5525998}, !- Handle
-  Surface 7,                              !- Name
-  Wall,                                   !- Surface Type
-  ,                                       !- Construction Name
-  {e3e60b34-5475-43f2-ac41-a9d9a5b06ed3}, !- Space Name
-  Outdoors,                               !- Outside Boundary Condition
-  ,                                       !- Outside Boundary Condition Object
-  SunExposed,                             !- Sun Exposure
-  WindExposed,                            !- Wind Exposure
-  ,                                       !- View Factor to Ground
-  ,                                       !- Number of Vertices
-  4.572, 0, 2.4384,                       !- X,Y,Z Vertex 1 {m}
-  4.572, 0, 0,                            !- X,Y,Z Vertex 2 {m}
-  0, 0, 0,                                !- X,Y,Z Vertex 3 {m}
-  0, 0, 2.4384;                           !- X,Y,Z Vertex 4 {m}
-
-OS:Surface,
-  {be252b19-f510-4b40-ba97-367b1ce68ec1}, !- Handle
-  Surface 8,                              !- Name
-  Wall,                                   !- Surface Type
-  ,                                       !- Construction Name
-  {e3e60b34-5475-43f2-ac41-a9d9a5b06ed3}, !- Space Name
-  Adiabatic,                              !- Outside Boundary Condition
-  ,                                       !- Outside Boundary Condition Object
-  NoSun,                                  !- Sun Exposure
-  NoWind,                                 !- Wind Exposure
-  ,                                       !- View Factor to Ground
-  ,                                       !- Number of Vertices
-  4.572, -9.144, 2.4384,                  !- X,Y,Z Vertex 1 {m}
-  4.572, -9.144, 0,                       !- X,Y,Z Vertex 2 {m}
-  4.572, 0, 0,                            !- X,Y,Z Vertex 3 {m}
-  4.572, 0, 2.4384;                       !- X,Y,Z Vertex 4 {m}
-
-OS:Surface,
-  {b4688dbe-a3c1-486e-bae8-628d4b0ff49d}, !- Handle
-  Surface 9,                              !- Name
-  Wall,                                   !- Surface Type
-  ,                                       !- Construction Name
-  {e3e60b34-5475-43f2-ac41-a9d9a5b06ed3}, !- Space Name
->>>>>>> 3c1d7324
-  Outdoors,                               !- Outside Boundary Condition
-  ,                                       !- Outside Boundary Condition Object
-  SunExposed,                             !- Sun Exposure
-  WindExposed,                            !- Wind Exposure
-  ,                                       !- View Factor to Ground
-  ,                                       !- Number of Vertices
-  0, 0, 2.4384,                           !- X,Y,Z Vertex 1 {m}
-  0, 0, 0,                                !- X,Y,Z Vertex 2 {m}
-  0, -9.144, 0,                           !- X,Y,Z Vertex 3 {m}
-  0, -9.144, 2.4384;                      !- X,Y,Z Vertex 4 {m}
-
-OS:Surface,
-<<<<<<< HEAD
-  {b6530031-7fbb-4f7d-81df-342ae04734b5}, !- Handle
-=======
-  {73e1c787-9628-4bab-af63-0d6251246690}, !- Handle
->>>>>>> 3c1d7324
-  Surface 10,                             !- Name
-  Floor,                                  !- Surface Type
-  ,                                       !- Construction Name
-<<<<<<< HEAD
-  {b1846be5-0598-496c-ae1a-26614f878bba}, !- Space Name
-=======
-  {e3e60b34-5475-43f2-ac41-a9d9a5b06ed3}, !- Space Name
+  {9152c4f5-a046-4d58-b7b0-0482e5ab8d7b}, !- Handle
+  Surface 12,                             !- Name
+  RoofCeiling,                            !- Surface Type
+  ,                                       !- Construction Name
+  {eb453526-ea5b-461f-9c2e-d7a7f70ffe9e}, !- Space Name
   Surface,                                !- Outside Boundary Condition
-  {c230bffe-8bd1-494e-9490-f568cc1b9984}, !- Outside Boundary Condition Object
-  NoSun,                                  !- Sun Exposure
-  NoWind,                                 !- Wind Exposure
-  ,                                       !- View Factor to Ground
-  ,                                       !- Number of Vertices
-  0, -9.144, 0,                           !- X,Y,Z Vertex 1 {m}
-  0, 0, 0,                                !- X,Y,Z Vertex 2 {m}
-  4.572, 0, 0,                            !- X,Y,Z Vertex 3 {m}
-  4.572, -9.144, 0;                       !- X,Y,Z Vertex 4 {m}
-
-OS:Surface,
-  {fcd0a72b-8aed-40b7-8b89-3fe559dbd316}, !- Handle
-  Surface 11,                             !- Name
-  Wall,                                   !- Surface Type
-  ,                                       !- Construction Name
-  {e3e60b34-5475-43f2-ac41-a9d9a5b06ed3}, !- Space Name
->>>>>>> 3c1d7324
-  Outdoors,                               !- Outside Boundary Condition
-  ,                                       !- Outside Boundary Condition Object
-  SunExposed,                             !- Sun Exposure
-  WindExposed,                            !- Wind Exposure
-  ,                                       !- View Factor to Ground
-  ,                                       !- Number of Vertices
-  0, -9.144, 2.4384,                      !- X,Y,Z Vertex 1 {m}
-  0, -9.144, 0,                           !- X,Y,Z Vertex 2 {m}
-  4.572, -9.144, 0,                       !- X,Y,Z Vertex 3 {m}
-  4.572, -9.144, 2.4384;                  !- X,Y,Z Vertex 4 {m}
-
-OS:Surface,
-<<<<<<< HEAD
-  {f5bf4ebc-6210-4a1c-8608-98a83ac603c1}, !- Handle
-  Surface 11,                             !- Name
-  RoofCeiling,                            !- Surface Type
-  ,                                       !- Construction Name
-  {b1846be5-0598-496c-ae1a-26614f878bba}, !- Space Name
-  Surface,                                !- Outside Boundary Condition
-  {acff75bb-c05d-430f-b968-7f73f38e8d75}, !- Outside Boundary Condition Object
+  {461244e4-1855-4d83-b3d1-95490ec3da30}, !- Outside Boundary Condition Object
   NoSun,                                  !- Sun Exposure
   NoWind,                                 !- Wind Exposure
   ,                                       !- View Factor to Ground
@@ -845,55 +592,13 @@
   0, -9.144, 2.4384;                      !- X,Y,Z Vertex 4 {m}
 
 OS:Surface,
-  {b2676fb6-2463-4496-90d6-b52d0daaa4f1}, !- Handle
-  Surface 12,                             !- Name
-  Floor,                                  !- Surface Type
-  ,                                       !- Construction Name
-  {b1846be5-0598-496c-ae1a-26614f878bba}, !- Space Name
-  Surface,                                !- Outside Boundary Condition
-  {4c10deb3-cd30-4d85-8f29-ad45ca505bcd}, !- Outside Boundary Condition Object
-=======
-  {b173b269-1f28-4e32-b695-64d42fb4b97e}, !- Handle
-  Surface 12,                             !- Name
-  RoofCeiling,                            !- Surface Type
-  ,                                       !- Construction Name
-  {e3e60b34-5475-43f2-ac41-a9d9a5b06ed3}, !- Space Name
-  Surface,                                !- Outside Boundary Condition
-  {52522d6d-d295-4399-ad30-e14f9d0fa22d}, !- Outside Boundary Condition Object
->>>>>>> 3c1d7324
-  NoSun,                                  !- Sun Exposure
-  NoWind,                                 !- Wind Exposure
-  ,                                       !- View Factor to Ground
-  ,                                       !- Number of Vertices
-<<<<<<< HEAD
-  0, -9.144, 0,                           !- X,Y,Z Vertex 1 {m}
-  0, 0, 0,                                !- X,Y,Z Vertex 2 {m}
-  4.572, 0, 0,                            !- X,Y,Z Vertex 3 {m}
-  4.572, -9.144, 0;                       !- X,Y,Z Vertex 4 {m}
-
-OS:Surface,
-  {acff75bb-c05d-430f-b968-7f73f38e8d75}, !- Handle
+  {461244e4-1855-4d83-b3d1-95490ec3da30}, !- Handle
   Surface 13,                             !- Name
   Floor,                                  !- Surface Type
   ,                                       !- Construction Name
-  {4b894061-44aa-40d5-8430-f714c29ce4b4}, !- Space Name
+  {88530b19-c40b-4ade-891d-009b2113d4a4}, !- Space Name
   Surface,                                !- Outside Boundary Condition
-  {f5bf4ebc-6210-4a1c-8608-98a83ac603c1}, !- Outside Boundary Condition Object
-=======
-  4.572, -9.144, 2.4384,                  !- X,Y,Z Vertex 1 {m}
-  4.572, 0, 2.4384,                       !- X,Y,Z Vertex 2 {m}
-  0, 0, 2.4384,                           !- X,Y,Z Vertex 3 {m}
-  0, -9.144, 2.4384;                      !- X,Y,Z Vertex 4 {m}
-
-OS:Surface,
-  {52522d6d-d295-4399-ad30-e14f9d0fa22d}, !- Handle
-  Surface 13,                             !- Name
-  Floor,                                  !- Surface Type
-  ,                                       !- Construction Name
-  {08e3a15d-f2ca-42b5-8a63-7fd05425e92a}, !- Space Name
-  Surface,                                !- Outside Boundary Condition
-  {b173b269-1f28-4e32-b695-64d42fb4b97e}, !- Outside Boundary Condition Object
->>>>>>> 3c1d7324
+  {9152c4f5-a046-4d58-b7b0-0482e5ab8d7b}, !- Outside Boundary Condition Object
   NoSun,                                  !- Sun Exposure
   NoWind,                                 !- Wind Exposure
   ,                                       !- View Factor to Ground
@@ -904,19 +609,11 @@
   4.572, -9.144, 4.8768;                  !- X,Y,Z Vertex 4 {m}
 
 OS:Surface,
-<<<<<<< HEAD
-  {944d402c-7264-47ba-9ad5-161cc5b8b3f7}, !- Handle
+  {97f13ffa-bb7e-47d4-9e1d-7ba8f7228c0e}, !- Handle
   Surface 14,                             !- Name
   RoofCeiling,                            !- Surface Type
   ,                                       !- Construction Name
-  {4b894061-44aa-40d5-8430-f714c29ce4b4}, !- Space Name
-=======
-  {66f93580-5e54-4f44-aabf-26ccfe7c126e}, !- Handle
-  Surface 14,                             !- Name
-  RoofCeiling,                            !- Surface Type
-  ,                                       !- Construction Name
-  {08e3a15d-f2ca-42b5-8a63-7fd05425e92a}, !- Space Name
->>>>>>> 3c1d7324
+  {88530b19-c40b-4ade-891d-009b2113d4a4}, !- Space Name
   Outdoors,                               !- Outside Boundary Condition
   ,                                       !- Outside Boundary Condition Object
   SunExposed,                             !- Sun Exposure
@@ -929,19 +626,11 @@
   0, 0, 4.8768;                           !- X,Y,Z Vertex 4 {m}
 
 OS:Surface,
-<<<<<<< HEAD
-  {6fd57230-313a-46f2-8338-c8237eb4cc51}, !- Handle
+  {7ad9df3f-389b-4ecc-a520-f32dd67c0f2e}, !- Handle
   Surface 15,                             !- Name
   RoofCeiling,                            !- Surface Type
   ,                                       !- Construction Name
-  {4b894061-44aa-40d5-8430-f714c29ce4b4}, !- Space Name
-=======
-  {7cdc615d-aadf-4813-b8fa-ba0b8c697303}, !- Handle
-  Surface 15,                             !- Name
-  RoofCeiling,                            !- Surface Type
-  ,                                       !- Construction Name
-  {08e3a15d-f2ca-42b5-8a63-7fd05425e92a}, !- Space Name
->>>>>>> 3c1d7324
+  {88530b19-c40b-4ade-891d-009b2113d4a4}, !- Space Name
   Outdoors,                               !- Outside Boundary Condition
   ,                                       !- Outside Boundary Condition Object
   SunExposed,                             !- Sun Exposure
@@ -954,19 +643,11 @@
   4.572, -9.144, 4.8768;                  !- X,Y,Z Vertex 4 {m}
 
 OS:Surface,
-<<<<<<< HEAD
-  {03f609bf-e702-4ab7-a265-3546ac9568c3}, !- Handle
+  {949c95e5-7ec9-41b1-9091-0df3987b433c}, !- Handle
   Surface 16,                             !- Name
   Wall,                                   !- Surface Type
   ,                                       !- Construction Name
-  {4b894061-44aa-40d5-8430-f714c29ce4b4}, !- Space Name
-=======
-  {7a7da5a8-e8e8-487f-a52e-65ecae41d101}, !- Handle
-  Surface 16,                             !- Name
-  Wall,                                   !- Surface Type
-  ,                                       !- Construction Name
-  {08e3a15d-f2ca-42b5-8a63-7fd05425e92a}, !- Space Name
->>>>>>> 3c1d7324
+  {88530b19-c40b-4ade-891d-009b2113d4a4}, !- Space Name
   Outdoors,                               !- Outside Boundary Condition
   ,                                       !- Outside Boundary Condition Object
   SunExposed,                             !- Sun Exposure
@@ -978,19 +659,11 @@
   0, -9.144, 4.8768;                      !- X,Y,Z Vertex 3 {m}
 
 OS:Surface,
-<<<<<<< HEAD
-  {d811f6a7-4af1-4fe6-b5cf-4d940f109b68}, !- Handle
+  {acbc5566-ae28-4d53-ba79-996f7b32c52a}, !- Handle
   Surface 17,                             !- Name
   Wall,                                   !- Surface Type
   ,                                       !- Construction Name
-  {4b894061-44aa-40d5-8430-f714c29ce4b4}, !- Space Name
-=======
-  {581c0058-34ee-4ae8-b1da-851f8ee6ad67}, !- Handle
-  Surface 17,                             !- Name
-  Wall,                                   !- Surface Type
-  ,                                       !- Construction Name
-  {08e3a15d-f2ca-42b5-8a63-7fd05425e92a}, !- Space Name
->>>>>>> 3c1d7324
+  {88530b19-c40b-4ade-891d-009b2113d4a4}, !- Space Name
   Adiabatic,                              !- Outside Boundary Condition
   ,                                       !- Outside Boundary Condition Object
   NoSun,                                  !- Sun Exposure
@@ -1002,15 +675,9 @@
   4.572, 0, 4.8768;                       !- X,Y,Z Vertex 3 {m}
 
 OS:Space,
-<<<<<<< HEAD
-  {4b894061-44aa-40d5-8430-f714c29ce4b4}, !- Handle
+  {88530b19-c40b-4ade-891d-009b2113d4a4}, !- Handle
   unfinished attic space,                 !- Name
-  {370a7039-213f-4e59-a713-3f503b17fbda}, !- Space Type Name
-=======
-  {08e3a15d-f2ca-42b5-8a63-7fd05425e92a}, !- Handle
-  unfinished attic space,                 !- Name
-  {c23f12f3-5a47-4c35-905d-3f92e6786a3b}, !- Space Type Name
->>>>>>> 3c1d7324
+  {5550431b-cb65-4c9c-b4ca-3c3790690b95}, !- Space Type Name
   ,                                       !- Default Construction Set Name
   ,                                       !- Default Schedule Set Name
   ,                                       !- Direction of Relative North {deg}
@@ -1018,17 +685,10 @@
   ,                                       !- Y Origin {m}
   ,                                       !- Z Origin {m}
   ,                                       !- Building Story Name
-<<<<<<< HEAD
-  {43bbf768-0dd3-4120-9feb-fe651ffe8544}; !- Thermal Zone Name
+  {28f3db7e-30ae-4d21-a348-b9606e3e5d60}; !- Thermal Zone Name
 
 OS:ThermalZone,
-  {43bbf768-0dd3-4120-9feb-fe651ffe8544}, !- Handle
-=======
-  {2ad46a5d-2bc2-4f54-a0bd-4ed68634e009}; !- Thermal Zone Name
-
-OS:ThermalZone,
-  {2ad46a5d-2bc2-4f54-a0bd-4ed68634e009}, !- Handle
->>>>>>> 3c1d7324
+  {28f3db7e-30ae-4d21-a348-b9606e3e5d60}, !- Handle
   unfinished attic zone,                  !- Name
   ,                                       !- Multiplier
   ,                                       !- Ceiling Height {m}
@@ -1037,17 +697,10 @@
   ,                                       !- Zone Inside Convection Algorithm
   ,                                       !- Zone Outside Convection Algorithm
   ,                                       !- Zone Conditioning Equipment List Name
-<<<<<<< HEAD
-  {8ec076fc-556c-48d7-89e4-9fd36c7dbe06}, !- Zone Air Inlet Port List
-  {295ed069-3849-4957-8407-dfc096a3c3c0}, !- Zone Air Exhaust Port List
-  {5e2bae00-c966-43fe-9ea4-ea8830671c43}, !- Zone Air Node Name
-  {1ef83ff2-2b21-4a0b-a746-d81b7c374d61}, !- Zone Return Air Port List
-=======
-  {fabda91c-fe9e-4d72-8851-2931ec48f724}, !- Zone Air Inlet Port List
-  {0d00ebbf-2908-4fa3-b286-d35fbc68adcd}, !- Zone Air Exhaust Port List
-  {904da71f-3e2b-4c0d-ac02-4f78fe34fc90}, !- Zone Air Node Name
-  {f37c1993-d1b8-4d84-8538-4f0a65389393}, !- Zone Return Air Port List
->>>>>>> 3c1d7324
+  {8a147b62-61f8-436d-bf44-559d7c37cfd0}, !- Zone Air Inlet Port List
+  {e812f95d-1e3f-4635-834e-423a6378f48e}, !- Zone Air Exhaust Port List
+  {9ef364ee-26bb-437b-ac9c-0ae6925820b6}, !- Zone Air Node Name
+  {7f344eb7-9ec4-4c66-9d6b-df085d17b0b6}, !- Zone Return Air Port List
   ,                                       !- Primary Daylighting Control Name
   ,                                       !- Fraction of Zone Controlled by Primary Daylighting Control
   ,                                       !- Secondary Daylighting Control Name
@@ -1058,71 +711,37 @@
   No;                                     !- Use Ideal Air Loads
 
 OS:Node,
-<<<<<<< HEAD
-  {e5e5eaf9-177a-4944-b9de-c43b6e5d5744}, !- Handle
+  {5b9c87ec-fe11-4f71-90c8-8e23e1130716}, !- Handle
   Node 2,                                 !- Name
-  {5e2bae00-c966-43fe-9ea4-ea8830671c43}, !- Inlet Port
+  {9ef364ee-26bb-437b-ac9c-0ae6925820b6}, !- Inlet Port
   ;                                       !- Outlet Port
 
 OS:Connection,
-  {5e2bae00-c966-43fe-9ea4-ea8830671c43}, !- Handle
-  {fba09171-1999-4e99-8e94-e7a40a93c2e4}, !- Name
-  {43bbf768-0dd3-4120-9feb-fe651ffe8544}, !- Source Object
+  {9ef364ee-26bb-437b-ac9c-0ae6925820b6}, !- Handle
+  {fd66dbd2-c145-45d9-ad6a-b9fa4aabc925}, !- Name
+  {28f3db7e-30ae-4d21-a348-b9606e3e5d60}, !- Source Object
   11,                                     !- Outlet Port
-  {e5e5eaf9-177a-4944-b9de-c43b6e5d5744}, !- Target Object
+  {5b9c87ec-fe11-4f71-90c8-8e23e1130716}, !- Target Object
   2;                                      !- Inlet Port
 
 OS:PortList,
-  {8ec076fc-556c-48d7-89e4-9fd36c7dbe06}, !- Handle
-  {cb84678c-08f9-4120-a5ee-7ef3833a4766}, !- Name
-  {43bbf768-0dd3-4120-9feb-fe651ffe8544}; !- HVAC Component
+  {8a147b62-61f8-436d-bf44-559d7c37cfd0}, !- Handle
+  {d83eca96-ccb1-4bf3-9263-60b30557c8de}, !- Name
+  {28f3db7e-30ae-4d21-a348-b9606e3e5d60}; !- HVAC Component
 
 OS:PortList,
-  {295ed069-3849-4957-8407-dfc096a3c3c0}, !- Handle
-  {b10b510d-550b-4723-be2a-e1156320b268}, !- Name
-  {43bbf768-0dd3-4120-9feb-fe651ffe8544}; !- HVAC Component
+  {e812f95d-1e3f-4635-834e-423a6378f48e}, !- Handle
+  {c9921191-ce8e-4ea4-8591-1ee2274c3c58}, !- Name
+  {28f3db7e-30ae-4d21-a348-b9606e3e5d60}; !- HVAC Component
 
 OS:PortList,
-  {1ef83ff2-2b21-4a0b-a746-d81b7c374d61}, !- Handle
-  {bbc1bf69-be79-4989-b0f6-2ef25f1c6850}, !- Name
-  {43bbf768-0dd3-4120-9feb-fe651ffe8544}; !- HVAC Component
+  {7f344eb7-9ec4-4c66-9d6b-df085d17b0b6}, !- Handle
+  {0902fcf8-454e-4282-8eb0-5a422ea489e2}, !- Name
+  {28f3db7e-30ae-4d21-a348-b9606e3e5d60}; !- HVAC Component
 
 OS:Sizing:Zone,
-  {246238ac-ad96-45f4-a1c8-02a798b83358}, !- Handle
-  {43bbf768-0dd3-4120-9feb-fe651ffe8544}, !- Zone or ZoneList Name
-=======
-  {c87b5991-980d-430a-93e5-32a12bf13d7b}, !- Handle
-  Node 2,                                 !- Name
-  {904da71f-3e2b-4c0d-ac02-4f78fe34fc90}, !- Inlet Port
-  ;                                       !- Outlet Port
-
-OS:Connection,
-  {904da71f-3e2b-4c0d-ac02-4f78fe34fc90}, !- Handle
-  {76d5681a-146c-4a5b-af5d-0b9bd4a911f2}, !- Name
-  {2ad46a5d-2bc2-4f54-a0bd-4ed68634e009}, !- Source Object
-  11,                                     !- Outlet Port
-  {c87b5991-980d-430a-93e5-32a12bf13d7b}, !- Target Object
-  2;                                      !- Inlet Port
-
-OS:PortList,
-  {fabda91c-fe9e-4d72-8851-2931ec48f724}, !- Handle
-  {3b9c1ed2-17f3-42f2-96b8-85ec590d3339}, !- Name
-  {2ad46a5d-2bc2-4f54-a0bd-4ed68634e009}; !- HVAC Component
-
-OS:PortList,
-  {0d00ebbf-2908-4fa3-b286-d35fbc68adcd}, !- Handle
-  {8ab89972-950b-42eb-8096-4aa400fe1ee3}, !- Name
-  {2ad46a5d-2bc2-4f54-a0bd-4ed68634e009}; !- HVAC Component
-
-OS:PortList,
-  {f37c1993-d1b8-4d84-8538-4f0a65389393}, !- Handle
-  {39960589-33eb-475d-941f-b051d84d9328}, !- Name
-  {2ad46a5d-2bc2-4f54-a0bd-4ed68634e009}; !- HVAC Component
-
-OS:Sizing:Zone,
-  {408b629a-bb91-486d-b498-65f1ab3c7836}, !- Handle
-  {2ad46a5d-2bc2-4f54-a0bd-4ed68634e009}, !- Zone or ZoneList Name
->>>>>>> 3c1d7324
+  {1bcc2cfd-9cb5-467a-9b75-cbcbdd74a5fc}, !- Handle
+  {28f3db7e-30ae-4d21-a348-b9606e3e5d60}, !- Zone or ZoneList Name
   SupplyAirTemperature,                   !- Zone Cooling Design Supply Air Temperature Input Method
   14,                                     !- Zone Cooling Design Supply Air Temperature {C}
   11.11,                                  !- Zone Cooling Design Supply Air Temperature Difference {deltaC}
@@ -1151,21 +770,12 @@
   autosize;                               !- Dedicated Outdoor Air High Setpoint Temperature for Design {C}
 
 OS:ZoneHVAC:EquipmentList,
-<<<<<<< HEAD
-  {ba54e5ec-f830-403a-8fae-aa54bcab0fdf}, !- Handle
+  {2cdb4dc5-143e-45a1-9bf5-a28570615234}, !- Handle
   Zone HVAC Equipment List 2,             !- Name
-  {43bbf768-0dd3-4120-9feb-fe651ffe8544}; !- Thermal Zone
+  {28f3db7e-30ae-4d21-a348-b9606e3e5d60}; !- Thermal Zone
 
 OS:SpaceType,
-  {370a7039-213f-4e59-a713-3f503b17fbda}, !- Handle
-=======
-  {aacfb4af-9c62-448f-afdc-8ab8674af178}, !- Handle
-  Zone HVAC Equipment List 2,             !- Name
-  {2ad46a5d-2bc2-4f54-a0bd-4ed68634e009}; !- Thermal Zone
-
-OS:SpaceType,
-  {c23f12f3-5a47-4c35-905d-3f92e6786a3b}, !- Handle
->>>>>>> 3c1d7324
+  {5550431b-cb65-4c9c-b4ca-3c3790690b95}, !- Handle
   Space Type 2,                           !- Name
   ,                                       !- Default Construction Set Name
   ,                                       !- Default Schedule Set Name
@@ -1176,23 +786,14 @@
   unfinished attic;                       !- Standards Space Type
 
 OS:BuildingUnit,
-<<<<<<< HEAD
-  {a8f8e66b-cd61-4c06-8e5f-4c343fb85679}, !- Handle
-=======
-  {9c7c7f04-2086-4d9d-ac4e-a4102f6e5149}, !- Handle
->>>>>>> 3c1d7324
+  {a2fe0c4f-01d2-4828-a22f-e34fde8942ba}, !- Handle
   unit 1,                                 !- Name
   ,                                       !- Rendering Color
   Residential;                            !- Building Unit Type
 
 OS:AdditionalProperties,
-<<<<<<< HEAD
-  {86f3bd8c-9a4a-42f2-b1b5-83c36b861ab4}, !- Handle
-  {a8f8e66b-cd61-4c06-8e5f-4c343fb85679}, !- Object Name
-=======
-  {d5e0ffbc-61d1-4036-8a7f-8d3affb22e51}, !- Handle
-  {9c7c7f04-2086-4d9d-ac4e-a4102f6e5149}, !- Object Name
->>>>>>> 3c1d7324
+  {45102459-7d98-4a04-84fd-03b5f84fb6b3}, !- Handle
+  {a2fe0c4f-01d2-4828-a22f-e34fde8942ba}, !- Object Name
   NumberOfBedrooms,                       !- Feature Name 1
   Integer,                                !- Feature Data Type 1
   3,                                      !- Feature Value 1
@@ -1204,20 +805,12 @@
   3.3900000000000001;                     !- Feature Value 3
 
 OS:External:File,
-<<<<<<< HEAD
-  {031eb19b-1526-41e6-b349-f4fa6cb82611}, !- Handle
-=======
-  {37a9c8f4-72d6-4524-9413-840af626cd74}, !- Handle
->>>>>>> 3c1d7324
+  {c8f1bb5e-a29b-4d9d-8551-f5148dba27d5}, !- Handle
   8760.csv,                               !- Name
   8760.csv;                               !- File Name
 
 OS:Schedule:Day,
-<<<<<<< HEAD
-  {913cd869-b3d7-44e4-8eba-a0c6e6b11b76}, !- Handle
-=======
-  {6daf73d4-8a52-4f49-a467-1de599e96914}, !- Handle
->>>>>>> 3c1d7324
+  {954200b1-bc07-4663-bb81-165068b6d677}, !- Handle
   Schedule Day 1,                         !- Name
   ,                                       !- Schedule Type Limits Name
   ,                                       !- Interpolate to Timestep
@@ -1226,11 +819,7 @@
   0;                                      !- Value Until Time 1
 
 OS:Schedule:Day,
-<<<<<<< HEAD
-  {0de5340b-eab1-4547-a4e4-6a9761eebeb0}, !- Handle
-=======
-  {0c068711-f8f4-4435-a03a-cbbc485ba3d1}, !- Handle
->>>>>>> 3c1d7324
+  {618e8f67-0d16-4d94-9d54-0ae48e68a4a4}, !- Handle
   Schedule Day 2,                         !- Name
   ,                                       !- Schedule Type Limits Name
   ,                                       !- Interpolate to Timestep
@@ -1239,17 +828,10 @@
   1;                                      !- Value Until Time 1
 
 OS:Schedule:File,
-<<<<<<< HEAD
-  {7572a1ee-f325-4d96-9356-523fe6c8cb82}, !- Handle
+  {67830215-645b-4daa-ae40-a9c676845429}, !- Handle
   occupants,                              !- Name
-  {98a57e8a-1d58-4b4d-b45e-5bbb950cdd03}, !- Schedule Type Limits Name
-  {031eb19b-1526-41e6-b349-f4fa6cb82611}, !- External File Name
-=======
-  {b823a9e9-c59a-4f27-98dd-db0c560d9b1c}, !- Handle
-  occupants,                              !- Name
-  {120d2004-4540-4bd7-a61d-e026e1a12632}, !- Schedule Type Limits Name
-  {37a9c8f4-72d6-4524-9413-840af626cd74}, !- External File Name
->>>>>>> 3c1d7324
+  {baa0940c-cf11-4fea-aee4-c645496addf4}, !- Schedule Type Limits Name
+  {c8f1bb5e-a29b-4d9d-8551-f5148dba27d5}, !- External File Name
   1,                                      !- Column Number
   1,                                      !- Rows to Skip at Top
   8760,                                   !- Number of Hours of Data
@@ -1258,38 +840,22 @@
   60;                                     !- Minutes per Item
 
 OS:Schedule:Ruleset,
-<<<<<<< HEAD
-  {0fed640e-eecc-46ec-b014-77c2c9bc8412}, !- Handle
+  {24013846-b4a3-4bed-b3fc-fde57ba10d36}, !- Handle
   Schedule Ruleset 1,                     !- Name
-  {4f38e9bc-0944-4fc5-a12f-c1f92b91bbfd}, !- Schedule Type Limits Name
-  {07f9127f-c64e-4c19-9065-0f120ec65cd9}; !- Default Day Schedule Name
+  {32070477-0949-49e5-bd49-72211280e622}, !- Schedule Type Limits Name
+  {9bd188cf-eec8-4964-a715-e26f1c3e2c2f}; !- Default Day Schedule Name
 
 OS:Schedule:Day,
-  {07f9127f-c64e-4c19-9065-0f120ec65cd9}, !- Handle
+  {9bd188cf-eec8-4964-a715-e26f1c3e2c2f}, !- Handle
   Schedule Day 3,                         !- Name
-  {4f38e9bc-0944-4fc5-a12f-c1f92b91bbfd}, !- Schedule Type Limits Name
-=======
-  {d321349c-12ae-4b6f-bb70-736a4755235f}, !- Handle
-  Schedule Ruleset 1,                     !- Name
-  {3361219b-5306-47cc-9e30-60b3e206c673}, !- Schedule Type Limits Name
-  {659f7e5e-8337-4d5a-aa03-43d830a42601}; !- Default Day Schedule Name
-
-OS:Schedule:Day,
-  {659f7e5e-8337-4d5a-aa03-43d830a42601}, !- Handle
-  Schedule Day 3,                         !- Name
-  {3361219b-5306-47cc-9e30-60b3e206c673}, !- Schedule Type Limits Name
->>>>>>> 3c1d7324
+  {32070477-0949-49e5-bd49-72211280e622}, !- Schedule Type Limits Name
   ,                                       !- Interpolate to Timestep
   24,                                     !- Hour 1
   0,                                      !- Minute 1
   112.539290946133;                       !- Value Until Time 1
 
 OS:People:Definition,
-<<<<<<< HEAD
-  {1eef2907-b42c-4782-9fe0-96c0e07f8b83}, !- Handle
-=======
-  {30fd5df3-ae57-4af6-b027-f68dcdebcc74}, !- Handle
->>>>>>> 3c1d7324
+  {ae50ace9-ba52-4374-b239-b1aa73834fde}, !- Handle
   res occupants|living space,             !- Name
   People,                                 !- Number of People Calculation Method
   1.695,                                  !- Number of People {people}
@@ -1302,21 +868,12 @@
   ZoneAveraged;                           !- Mean Radiant Temperature Calculation Type
 
 OS:People,
-<<<<<<< HEAD
-  {02c56ad4-1d4c-4ead-a749-ba84a7ab0a29}, !- Handle
+  {c0c5cf1c-6341-4ce9-aac6-a67a679b8d0e}, !- Handle
   res occupants|living space,             !- Name
-  {1eef2907-b42c-4782-9fe0-96c0e07f8b83}, !- People Definition Name
-  {a60c765e-803f-416e-9514-b08771c731e9}, !- Space or SpaceType Name
-  {7572a1ee-f325-4d96-9356-523fe6c8cb82}, !- Number of People Schedule Name
-  {0fed640e-eecc-46ec-b014-77c2c9bc8412}, !- Activity Level Schedule Name
-=======
-  {cf6034df-078b-48f5-8893-25d2e488128c}, !- Handle
-  res occupants|living space,             !- Name
-  {30fd5df3-ae57-4af6-b027-f68dcdebcc74}, !- People Definition Name
-  {3a7e34b7-a4fb-48da-8843-0c9d9295fcad}, !- Space or SpaceType Name
-  {b823a9e9-c59a-4f27-98dd-db0c560d9b1c}, !- Number of People Schedule Name
-  {d321349c-12ae-4b6f-bb70-736a4755235f}, !- Activity Level Schedule Name
->>>>>>> 3c1d7324
+  {ae50ace9-ba52-4374-b239-b1aa73834fde}, !- People Definition Name
+  {13e803d0-5b3a-456a-aeba-096d9952bc6c}, !- Space or SpaceType Name
+  {67830215-645b-4daa-ae40-a9c676845429}, !- Number of People Schedule Name
+  {24013846-b4a3-4bed-b3fc-fde57ba10d36}, !- Activity Level Schedule Name
   ,                                       !- Surface Name/Angle Factor List Name
   ,                                       !- Work Efficiency Schedule Name
   ,                                       !- Clothing Insulation Schedule Name
@@ -1324,11 +881,7 @@
   1;                                      !- Multiplier
 
 OS:ScheduleTypeLimits,
-<<<<<<< HEAD
-  {4f38e9bc-0944-4fc5-a12f-c1f92b91bbfd}, !- Handle
-=======
-  {3361219b-5306-47cc-9e30-60b3e206c673}, !- Handle
->>>>>>> 3c1d7324
+  {32070477-0949-49e5-bd49-72211280e622}, !- Handle
   ActivityLevel,                          !- Name
   0,                                      !- Lower Limit Value
   ,                                       !- Upper Limit Value
@@ -1336,22 +889,14 @@
   ActivityLevel;                          !- Unit Type
 
 OS:ScheduleTypeLimits,
-<<<<<<< HEAD
-  {98a57e8a-1d58-4b4d-b45e-5bbb950cdd03}, !- Handle
-=======
-  {120d2004-4540-4bd7-a61d-e026e1a12632}, !- Handle
->>>>>>> 3c1d7324
+  {baa0940c-cf11-4fea-aee4-c645496addf4}, !- Handle
   Fractional,                             !- Name
   0,                                      !- Lower Limit Value
   1,                                      !- Upper Limit Value
   Continuous;                             !- Numeric Type
 
 OS:People:Definition,
-<<<<<<< HEAD
-  {a763de1a-03fd-4cc5-8b43-94d50d001727}, !- Handle
-=======
-  {6da56eb4-44d7-4cc0-ba28-700a9a5c7909}, !- Handle
->>>>>>> 3c1d7324
+  {5676fb2f-9326-4efd-a8e6-1059ea33c329}, !- Handle
   res occupants|living space|story 2,     !- Name
   People,                                 !- Number of People Calculation Method
   1.695,                                  !- Number of People {people}
@@ -1364,21 +909,12 @@
   ZoneAveraged;                           !- Mean Radiant Temperature Calculation Type
 
 OS:People,
-<<<<<<< HEAD
-  {d9cb97a5-adff-4734-88fe-f648bef7146b}, !- Handle
+  {c7217a88-6a9e-4ada-9716-cce63d8d5a77}, !- Handle
   res occupants|living space|story 2,     !- Name
-  {a763de1a-03fd-4cc5-8b43-94d50d001727}, !- People Definition Name
-  {b1846be5-0598-496c-ae1a-26614f878bba}, !- Space or SpaceType Name
-  {7572a1ee-f325-4d96-9356-523fe6c8cb82}, !- Number of People Schedule Name
-  {0fed640e-eecc-46ec-b014-77c2c9bc8412}, !- Activity Level Schedule Name
-=======
-  {8357a788-d6d8-464f-b51a-498bbf0cfe81}, !- Handle
-  res occupants|living space|story 2,     !- Name
-  {6da56eb4-44d7-4cc0-ba28-700a9a5c7909}, !- People Definition Name
-  {e3e60b34-5475-43f2-ac41-a9d9a5b06ed3}, !- Space or SpaceType Name
-  {b823a9e9-c59a-4f27-98dd-db0c560d9b1c}, !- Number of People Schedule Name
-  {d321349c-12ae-4b6f-bb70-736a4755235f}, !- Activity Level Schedule Name
->>>>>>> 3c1d7324
+  {5676fb2f-9326-4efd-a8e6-1059ea33c329}, !- People Definition Name
+  {eb453526-ea5b-461f-9c2e-d7a7f70ffe9e}, !- Space or SpaceType Name
+  {67830215-645b-4daa-ae40-a9c676845429}, !- Number of People Schedule Name
+  {24013846-b4a3-4bed-b3fc-fde57ba10d36}, !- Activity Level Schedule Name
   ,                                       !- Surface Name/Angle Factor List Name
   ,                                       !- Work Efficiency Schedule Name
   ,                                       !- Clothing Insulation Schedule Name
