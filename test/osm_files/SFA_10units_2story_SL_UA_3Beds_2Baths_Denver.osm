--- conflicted
+++ resolved
@@ -1,38 +1,22 @@
 !- NOTE: Auto-generated from /test/osw_files/SFA_10units_2story_SL_UA_3Beds_2Baths_Denver.osw
 
 OS:Version,
-<<<<<<< HEAD
-  {bb4e6399-35e7-4112-89cd-61c5e0f40973}, !- Handle
+  {24cc94a1-63b4-4220-9e86-a5aba93aa8ca}, !- Handle
   3.2.1;                                  !- Version Identifier
 
 OS:SimulationControl,
-  {15403d45-194a-42be-ae66-ea5b7fab3204}, !- Handle
-=======
-  {4ea58233-a944-427b-8b72-0b12fc36bef9}, !- Handle
-  3.2.1;                                  !- Version Identifier
-
-OS:SimulationControl,
-  {c6168cb9-a23f-4a15-a0c2-661735172fde}, !- Handle
->>>>>>> a49bb51b
+  {cfa059d1-61c6-42c5-b5c6-ca5e3c0e515f}, !- Handle
   ,                                       !- Do Zone Sizing Calculation
   ,                                       !- Do System Sizing Calculation
   ,                                       !- Do Plant Sizing Calculation
   No;                                     !- Run Simulation for Sizing Periods
 
 OS:Timestep,
-<<<<<<< HEAD
-  {2072db8e-e848-4ceb-af0c-d885926c73d5}, !- Handle
+  {eb35167b-1259-4359-9832-4e0e8e8aab20}, !- Handle
   6;                                      !- Number of Timesteps per Hour
 
 OS:ShadowCalculation,
-  {9558c09a-197b-4110-a121-5bfd0347ee29}, !- Handle
-=======
-  {d01a9c02-5d4b-41ba-aa9e-2f0056c298cf}, !- Handle
-  6;                                      !- Number of Timesteps per Hour
-
-OS:ShadowCalculation,
-  {bd6006f3-4e53-4878-8d16-9dfaaa24da02}, !- Handle
->>>>>>> a49bb51b
+  {01ab78b2-2db7-42bc-a2e4-0fcfe0c153d2}, !- Handle
   PolygonClipping,                        !- Shading Calculation Method
   ,                                       !- Shading Calculation Update Frequency Method
   20,                                     !- Shading Calculation Update Frequency
@@ -45,37 +29,21 @@
   No;                                     !- Disable Self-Shading From Shading Zone Groups to Other Zones
 
 OS:SurfaceConvectionAlgorithm:Outside,
-<<<<<<< HEAD
-  {bfcb434c-d571-4b7a-844a-fcae5014ba9c}, !- Handle
+  {de0fece0-a9af-4883-b292-3d3322844d35}, !- Handle
   DOE-2;                                  !- Algorithm
 
 OS:SurfaceConvectionAlgorithm:Inside,
-  {cc8353a4-985b-4cbe-b529-517e9f61fadc}, !- Handle
+  {0ee8dc54-246e-4144-ad49-6eb8133408ec}, !- Handle
   TARP;                                   !- Algorithm
 
 OS:ZoneCapacitanceMultiplier:ResearchSpecial,
-  {28018bde-c96c-40e3-9b18-0fd6f9a86b8d}, !- Handle
-=======
-  {184f977c-38e5-43dc-b5fd-421e9bacdedc}, !- Handle
-  DOE-2;                                  !- Algorithm
-
-OS:SurfaceConvectionAlgorithm:Inside,
-  {ac8204d1-26ff-411e-b98c-7484eab8626d}, !- Handle
-  TARP;                                   !- Algorithm
-
-OS:ZoneCapacitanceMultiplier:ResearchSpecial,
-  {f8bf4778-edd7-4c52-9ccb-8b4cce7ce8ce}, !- Handle
->>>>>>> a49bb51b
+  {cecdbc7b-ba46-4beb-b26d-d834ad2de125}, !- Handle
   ,                                       !- Temperature Capacity Multiplier
   15,                                     !- Humidity Capacity Multiplier
   ;                                       !- Carbon Dioxide Capacity Multiplier
 
 OS:RunPeriod,
-<<<<<<< HEAD
-  {f61cbe41-7804-4565-8b88-2b5011dd60b7}, !- Handle
-=======
-  {8d2d9d1a-6899-4951-b3d9-249bbbbedf1a}, !- Handle
->>>>>>> a49bb51b
+  {278f47e9-424c-4b48-ad39-15b5467d5ec6}, !- Handle
   Run Period 1,                           !- Name
   1,                                      !- Begin Month
   1,                                      !- Begin Day of Month
@@ -89,21 +57,13 @@
   ;                                       !- Number of Times Runperiod to be Repeated
 
 OS:YearDescription,
-<<<<<<< HEAD
-  {7f780b18-18dd-4b12-814b-992857f871e2}, !- Handle
-=======
-  {2c6087d0-2c07-46b2-8a08-58852923452f}, !- Handle
->>>>>>> a49bb51b
+  {fdf64b11-52d5-428a-b260-08baab2361cf}, !- Handle
   2007,                                   !- Calendar Year
   ,                                       !- Day of Week for Start Day
   ;                                       !- Is Leap Year
 
 OS:WeatherFile,
-<<<<<<< HEAD
-  {2cbc85fb-484a-4eca-8832-2e8b0201ff50}, !- Handle
-=======
-  {ef0b7c88-1fe0-4a0e-82cb-c9ad20a57b20}, !- Handle
->>>>>>> a49bb51b
+  {f1ad22a1-5da8-40fd-8a83-4749bb5fd15c}, !- Handle
   Denver Intl Ap,                         !- City
   CO,                                     !- State Province Region
   USA,                                    !- Country
@@ -113,17 +73,12 @@
   -104.65,                                !- Longitude {deg}
   -7,                                     !- Time Zone {hr}
   1650,                                   !- Elevation {m}
-  C:/OpenStudio/resstock/resources/measures/HPXMLtoOpenStudio/weather/USA_CO_Denver.Intl.AP.725650_TMY3.epw, !- Url
+  /mnt/c/git/resstock/resources/measures/HPXMLtoOpenStudio/weather/USA_CO_Denver.Intl.AP.725650_TMY3.epw, !- Url
   E23378AA;                               !- Checksum
 
 OS:AdditionalProperties,
-<<<<<<< HEAD
-  {728172a0-5f4f-48a0-83af-41f9388e3224}, !- Handle
-  {2cbc85fb-484a-4eca-8832-2e8b0201ff50}, !- Object Name
-=======
-  {0c9e77e6-32c2-4890-817e-09926fb6e455}, !- Handle
-  {ef0b7c88-1fe0-4a0e-82cb-c9ad20a57b20}, !- Object Name
->>>>>>> a49bb51b
+  {1d7cb155-bf8d-4410-b3f4-dab037548361}, !- Handle
+  {f1ad22a1-5da8-40fd-8a83-4749bb5fd15c}, !- Object Name
   EPWHeaderCity,                          !- Feature Name 1
   String,                                 !- Feature Data Type 1
   Denver Intl Ap,                         !- Feature Value 1
@@ -231,11 +186,7 @@
   84;                                     !- Feature Value 35
 
 OS:Site,
-<<<<<<< HEAD
-  {2e538b09-688f-4f7e-8036-6b4f52734ddf}, !- Handle
-=======
-  {d79fb9b6-26ac-4dd3-95cf-cae05cecc4c2}, !- Handle
->>>>>>> a49bb51b
+  {038bcc8f-be37-42e2-9220-5ac44eba7415}, !- Handle
   Denver Intl Ap_CO_USA,                  !- Name
   39.83,                                  !- Latitude {deg}
   -104.65,                                !- Longitude {deg}
@@ -244,42 +195,26 @@
   ;                                       !- Terrain
 
 OS:ClimateZones,
-<<<<<<< HEAD
-  {aa84cecf-b1df-4a3e-9590-04120a196fcb}, !- Handle
-=======
-  {cdbf2365-c53f-4bb6-895c-64a0b3783330}, !- Handle
->>>>>>> a49bb51b
+  {1dafbde6-70fa-42f1-bcb2-ef4e1b0bd4e3}, !- Handle
   Building America,                       !- Climate Zone Institution Name 1
   ,                                       !- Climate Zone Document Name 1
   0,                                      !- Climate Zone Document Year 1
   Cold;                                   !- Climate Zone Value 1
 
 OS:Site:WaterMainsTemperature,
-<<<<<<< HEAD
-  {5b513247-2fc6-40bc-9c2a-8b229e899faa}, !- Handle
-=======
-  {b7784828-d0e0-4ab3-becc-ca219cd2ce19}, !- Handle
->>>>>>> a49bb51b
+  {2fadbc84-d6ff-4258-9700-95bdee2315ec}, !- Handle
   Correlation,                            !- Calculation Method
   ,                                       !- Temperature Schedule Name
   10.8753424657535,                       !- Annual Average Outdoor Air Temperature {C}
   23.1524007936508;                       !- Maximum Difference In Monthly Average Outdoor Air Temperatures {deltaC}
 
 OS:RunPeriodControl:DaylightSavingTime,
-<<<<<<< HEAD
-  {2255e339-a017-4f2e-b412-f5121827c834}, !- Handle
-=======
-  {5926fe91-76e3-4135-9048-9edecf37879d}, !- Handle
->>>>>>> a49bb51b
+  {d67de3be-af71-471c-ba59-b57c0de76c37}, !- Handle
   3/12,                                   !- Start Date
   11/5;                                   !- End Date
 
 OS:Site:GroundTemperature:Deep,
-<<<<<<< HEAD
-  {84958b5c-d18c-4ee9-bff9-110829c91c60}, !- Handle
-=======
-  {575cbe2b-9c02-486f-928a-248e2dca499c}, !- Handle
->>>>>>> a49bb51b
+  {00a06c1a-a0c8-46bf-b6ac-c9e352ff9d36}, !- Handle
   10.8753424657535,                       !- January Deep Ground Temperature {C}
   10.8753424657535,                       !- February Deep Ground Temperature {C}
   10.8753424657535,                       !- March Deep Ground Temperature {C}
@@ -294,11 +229,7 @@
   10.8753424657535;                       !- December Deep Ground Temperature {C}
 
 OS:Building,
-<<<<<<< HEAD
-  {5177deb4-38a2-4f94-8625-7ee24e562ddb}, !- Handle
-=======
-  {5a2aee5a-8147-4ce8-9d92-11bf6c049d66}, !- Handle
->>>>>>> a49bb51b
+  {910204ad-53d2-4945-b9e1-f3d4f1a14e1d}, !- Handle
   Building 1,                             !- Name
   ,                                       !- Building Sector Type
   0,                                      !- North Axis {deg}
@@ -313,13 +244,8 @@
   10;                                     !- Standards Number of Living Units
 
 OS:AdditionalProperties,
-<<<<<<< HEAD
-  {a9d9f087-df8e-444f-aa6a-587426e47a44}, !- Handle
-  {5177deb4-38a2-4f94-8625-7ee24e562ddb}, !- Object Name
-=======
-  {926da919-65eb-446e-ae81-3fdca25aff2e}, !- Handle
-  {5a2aee5a-8147-4ce8-9d92-11bf6c049d66}, !- Object Name
->>>>>>> a49bb51b
+  {887dde5f-b8bd-4ed1-8457-4020df11af02}, !- Handle
+  {910204ad-53d2-4945-b9e1-f3d4f1a14e1d}, !- Object Name
   num_units,                              !- Feature Name 1
   Integer,                                !- Feature Data Type 1
   10,                                     !- Feature Value 1
@@ -334,11 +260,7 @@
   2;                                      !- Feature Value 4
 
 OS:ThermalZone,
-<<<<<<< HEAD
-  {1269fa58-2e12-4e27-9c4d-0d9efc0e2fbf}, !- Handle
-=======
-  {af1770f7-aaa1-49d9-9e46-f1e76ed3c65c}, !- Handle
->>>>>>> a49bb51b
+  {249259a1-9139-403c-9547-73d35d4cae02}, !- Handle
   living zone,                            !- Name
   ,                                       !- Multiplier
   ,                                       !- Ceiling Height {m}
@@ -347,17 +269,10 @@
   ,                                       !- Zone Inside Convection Algorithm
   ,                                       !- Zone Outside Convection Algorithm
   ,                                       !- Zone Conditioning Equipment List Name
-<<<<<<< HEAD
-  {17ddbb34-1365-4501-9182-85d5692a7ed7}, !- Zone Air Inlet Port List
-  {a03eaf8b-6014-497b-9a05-c18bf167522c}, !- Zone Air Exhaust Port List
-  {af75ef2c-b607-478b-b5c9-b4c00de925fd}, !- Zone Air Node Name
-  {bae10040-0dea-4413-ae49-611504f5e629}, !- Zone Return Air Port List
-=======
-  {7d19a0e2-4394-4746-80b2-3c5dca9c34e1}, !- Zone Air Inlet Port List
-  {c5ada985-049c-4db4-89e7-884d63f13bb9}, !- Zone Air Exhaust Port List
-  {432ae57c-969e-4ac8-bdd5-d59a18ee4f9a}, !- Zone Air Node Name
-  {5c0b7a1d-499d-4bc1-b0e3-b115bf479cf5}, !- Zone Return Air Port List
->>>>>>> a49bb51b
+  {a44be0da-d339-4130-bd37-a37dcb303756}, !- Zone Air Inlet Port List
+  {6b0491cb-67fa-447e-bd2f-b39dd8f132b6}, !- Zone Air Exhaust Port List
+  {6653b9e4-2b83-46f8-be25-0ea4ba88a522}, !- Zone Air Node Name
+  {044bec1f-6ec0-44d5-bb0d-b1d58e5994a2}, !- Zone Return Air Port List
   ,                                       !- Primary Daylighting Control Name
   ,                                       !- Fraction of Zone Controlled by Primary Daylighting Control
   ,                                       !- Secondary Daylighting Control Name
@@ -368,63 +283,33 @@
   No;                                     !- Use Ideal Air Loads
 
 OS:Node,
-<<<<<<< HEAD
-  {f3aee1d1-243e-4906-8146-f601bfbebd7e}, !- Handle
+  {07fe8e17-8436-40e7-a949-78e609f4713f}, !- Handle
   Node 1,                                 !- Name
-  {af75ef2c-b607-478b-b5c9-b4c00de925fd}, !- Inlet Port
+  {6653b9e4-2b83-46f8-be25-0ea4ba88a522}, !- Inlet Port
   ;                                       !- Outlet Port
 
 OS:Connection,
-  {af75ef2c-b607-478b-b5c9-b4c00de925fd}, !- Handle
-  {1269fa58-2e12-4e27-9c4d-0d9efc0e2fbf}, !- Source Object
+  {6653b9e4-2b83-46f8-be25-0ea4ba88a522}, !- Handle
+  {249259a1-9139-403c-9547-73d35d4cae02}, !- Source Object
   11,                                     !- Outlet Port
-  {f3aee1d1-243e-4906-8146-f601bfbebd7e}, !- Target Object
+  {07fe8e17-8436-40e7-a949-78e609f4713f}, !- Target Object
   2;                                      !- Inlet Port
 
 OS:PortList,
-  {17ddbb34-1365-4501-9182-85d5692a7ed7}, !- Handle
-  {1269fa58-2e12-4e27-9c4d-0d9efc0e2fbf}; !- HVAC Component
+  {a44be0da-d339-4130-bd37-a37dcb303756}, !- Handle
+  {249259a1-9139-403c-9547-73d35d4cae02}; !- HVAC Component
 
 OS:PortList,
-  {a03eaf8b-6014-497b-9a05-c18bf167522c}, !- Handle
-  {1269fa58-2e12-4e27-9c4d-0d9efc0e2fbf}; !- HVAC Component
+  {6b0491cb-67fa-447e-bd2f-b39dd8f132b6}, !- Handle
+  {249259a1-9139-403c-9547-73d35d4cae02}; !- HVAC Component
 
 OS:PortList,
-  {bae10040-0dea-4413-ae49-611504f5e629}, !- Handle
-  {1269fa58-2e12-4e27-9c4d-0d9efc0e2fbf}; !- HVAC Component
+  {044bec1f-6ec0-44d5-bb0d-b1d58e5994a2}, !- Handle
+  {249259a1-9139-403c-9547-73d35d4cae02}; !- HVAC Component
 
 OS:Sizing:Zone,
-  {92807fd7-cd15-48e5-b7ac-0c0cfb0f5662}, !- Handle
-  {1269fa58-2e12-4e27-9c4d-0d9efc0e2fbf}, !- Zone or ZoneList Name
-=======
-  {6e3e3e2c-8ca0-4090-96b0-f3fb1e53c4b4}, !- Handle
-  Node 1,                                 !- Name
-  {432ae57c-969e-4ac8-bdd5-d59a18ee4f9a}, !- Inlet Port
-  ;                                       !- Outlet Port
-
-OS:Connection,
-  {432ae57c-969e-4ac8-bdd5-d59a18ee4f9a}, !- Handle
-  {af1770f7-aaa1-49d9-9e46-f1e76ed3c65c}, !- Source Object
-  11,                                     !- Outlet Port
-  {6e3e3e2c-8ca0-4090-96b0-f3fb1e53c4b4}, !- Target Object
-  2;                                      !- Inlet Port
-
-OS:PortList,
-  {7d19a0e2-4394-4746-80b2-3c5dca9c34e1}, !- Handle
-  {af1770f7-aaa1-49d9-9e46-f1e76ed3c65c}; !- HVAC Component
-
-OS:PortList,
-  {c5ada985-049c-4db4-89e7-884d63f13bb9}, !- Handle
-  {af1770f7-aaa1-49d9-9e46-f1e76ed3c65c}; !- HVAC Component
-
-OS:PortList,
-  {5c0b7a1d-499d-4bc1-b0e3-b115bf479cf5}, !- Handle
-  {af1770f7-aaa1-49d9-9e46-f1e76ed3c65c}; !- HVAC Component
-
-OS:Sizing:Zone,
-  {0e726677-95ea-422d-bc16-47ab15685cbb}, !- Handle
-  {af1770f7-aaa1-49d9-9e46-f1e76ed3c65c}, !- Zone or ZoneList Name
->>>>>>> a49bb51b
+  {a989e785-ef7e-4e71-811c-a90ee97ed1e5}, !- Handle
+  {249259a1-9139-403c-9547-73d35d4cae02}, !- Zone or ZoneList Name
   SupplyAirTemperature,                   !- Zone Cooling Design Supply Air Temperature Input Method
   14,                                     !- Zone Cooling Design Supply Air Temperature {C}
   11.11,                                  !- Zone Cooling Design Supply Air Temperature Difference {deltaC}
@@ -451,25 +336,14 @@
   autosize;                               !- Dedicated Outdoor Air High Setpoint Temperature for Design {C}
 
 OS:ZoneHVAC:EquipmentList,
-<<<<<<< HEAD
-  {b8d6d38f-9869-492d-ba67-ce3f63c34384}, !- Handle
+  {eeaf0ca5-b982-45c9-8bfb-84d14b38f478}, !- Handle
   Zone HVAC Equipment List 1,             !- Name
-  {1269fa58-2e12-4e27-9c4d-0d9efc0e2fbf}; !- Thermal Zone
+  {249259a1-9139-403c-9547-73d35d4cae02}; !- Thermal Zone
 
 OS:Space,
-  {dd75e019-ae21-421e-ae74-9468036bd08a}, !- Handle
+  {f4cbb649-2017-486f-a62b-30091b70913b}, !- Handle
   living space,                           !- Name
-  {b7c06b6c-635b-47c7-9752-8a7642256148}, !- Space Type Name
-=======
-  {6c201cf6-86ef-4ff8-bdec-8dc0ab4079e3}, !- Handle
-  Zone HVAC Equipment List 1,             !- Name
-  {af1770f7-aaa1-49d9-9e46-f1e76ed3c65c}; !- Thermal Zone
-
-OS:Space,
-  {6792e738-3bb3-442d-96fc-133ba32a113c}, !- Handle
-  living space,                           !- Name
-  {680903d6-be80-4096-b21a-447b5fa51eb7}, !- Space Type Name
->>>>>>> a49bb51b
+  {3aee3a8e-da65-4ca9-adaf-da812a4173f1}, !- Space Type Name
   ,                                       !- Default Construction Set Name
   ,                                       !- Default Schedule Set Name
   ,                                       !- Direction of Relative North {deg}
@@ -477,31 +351,17 @@
   ,                                       !- Y Origin {m}
   ,                                       !- Z Origin {m}
   ,                                       !- Building Story Name
-<<<<<<< HEAD
-  {1269fa58-2e12-4e27-9c4d-0d9efc0e2fbf}, !- Thermal Zone Name
+  {249259a1-9139-403c-9547-73d35d4cae02}, !- Thermal Zone Name
   ,                                       !- Part of Total Floor Area
   ,                                       !- Design Specification Outdoor Air Object Name
-  {0fa3c6f4-044a-4ba7-8187-abeed942ecf1}; !- Building Unit Name
-
-OS:Surface,
-  {13c7ceea-c97d-406e-9b97-d05c096fa3a6}, !- Handle
+  {25031e7e-3063-4a1e-a844-85a9b0b7730a}; !- Building Unit Name
+
+OS:Surface,
+  {c48fc035-9697-4e21-a50c-21b58e3adfd3}, !- Handle
   Surface 1,                              !- Name
   Floor,                                  !- Surface Type
   ,                                       !- Construction Name
-  {dd75e019-ae21-421e-ae74-9468036bd08a}, !- Space Name
-=======
-  {af1770f7-aaa1-49d9-9e46-f1e76ed3c65c}, !- Thermal Zone Name
-  ,                                       !- Part of Total Floor Area
-  ,                                       !- Design Specification Outdoor Air Object Name
-  {d15322ab-7396-4476-baa1-e3ab425ed9ae}; !- Building Unit Name
-
-OS:Surface,
-  {978ed278-c9d2-4d07-a7c5-feda083c635c}, !- Handle
-  Surface 1,                              !- Name
-  Floor,                                  !- Surface Type
-  ,                                       !- Construction Name
-  {6792e738-3bb3-442d-96fc-133ba32a113c}, !- Space Name
->>>>>>> a49bb51b
+  {f4cbb649-2017-486f-a62b-30091b70913b}, !- Space Name
   Foundation,                             !- Outside Boundary Condition
   ,                                       !- Outside Boundary Condition Object
   NoSun,                                  !- Sun Exposure
@@ -514,19 +374,11 @@
   4.572, -9.144, 0;                       !- X,Y,Z Vertex 4 {m}
 
 OS:Surface,
-<<<<<<< HEAD
-  {1c07287f-9a24-41b3-91f6-1be61185a90a}, !- Handle
+  {3178a7a2-d07f-4e2a-9de6-1e2d99bcc28d}, !- Handle
   Surface 2,                              !- Name
   Wall,                                   !- Surface Type
   ,                                       !- Construction Name
-  {dd75e019-ae21-421e-ae74-9468036bd08a}, !- Space Name
-=======
-  {fc91b9c4-872a-4963-8c1d-020ce761b3fa}, !- Handle
-  Surface 2,                              !- Name
-  Wall,                                   !- Surface Type
-  ,                                       !- Construction Name
-  {6792e738-3bb3-442d-96fc-133ba32a113c}, !- Space Name
->>>>>>> a49bb51b
+  {f4cbb649-2017-486f-a62b-30091b70913b}, !- Space Name
   Outdoors,                               !- Outside Boundary Condition
   ,                                       !- Outside Boundary Condition Object
   SunExposed,                             !- Sun Exposure
@@ -539,19 +391,11 @@
   0, -9.144, 2.4384;                      !- X,Y,Z Vertex 4 {m}
 
 OS:Surface,
-<<<<<<< HEAD
-  {8288a108-5d1a-4382-b32c-d1a2ca48c80d}, !- Handle
+  {298d0924-ac29-4e20-9e47-c8f177f4ce89}, !- Handle
   Surface 3,                              !- Name
   Wall,                                   !- Surface Type
   ,                                       !- Construction Name
-  {dd75e019-ae21-421e-ae74-9468036bd08a}, !- Space Name
-=======
-  {8aeca821-268b-4343-8ba8-1e174634536a}, !- Handle
-  Surface 3,                              !- Name
-  Wall,                                   !- Surface Type
-  ,                                       !- Construction Name
-  {6792e738-3bb3-442d-96fc-133ba32a113c}, !- Space Name
->>>>>>> a49bb51b
+  {f4cbb649-2017-486f-a62b-30091b70913b}, !- Space Name
   Outdoors,                               !- Outside Boundary Condition
   ,                                       !- Outside Boundary Condition Object
   SunExposed,                             !- Sun Exposure
@@ -564,19 +408,11 @@
   0, 0, 2.4384;                           !- X,Y,Z Vertex 4 {m}
 
 OS:Surface,
-<<<<<<< HEAD
-  {9e3b4bd5-bc2e-47f7-b1a2-c36555c1592c}, !- Handle
+  {c4c8c46a-561a-4f5a-a279-1855a2150c61}, !- Handle
   Surface 4,                              !- Name
   Wall,                                   !- Surface Type
   ,                                       !- Construction Name
-  {dd75e019-ae21-421e-ae74-9468036bd08a}, !- Space Name
-=======
-  {c1834a39-86e9-45cc-b945-d170dca3895e}, !- Handle
-  Surface 4,                              !- Name
-  Wall,                                   !- Surface Type
-  ,                                       !- Construction Name
-  {6792e738-3bb3-442d-96fc-133ba32a113c}, !- Space Name
->>>>>>> a49bb51b
+  {f4cbb649-2017-486f-a62b-30091b70913b}, !- Space Name
   Adiabatic,                              !- Outside Boundary Condition
   ,                                       !- Outside Boundary Condition Object
   NoSun,                                  !- Sun Exposure
@@ -589,19 +425,11 @@
   4.572, 0, 2.4384;                       !- X,Y,Z Vertex 4 {m}
 
 OS:Surface,
-<<<<<<< HEAD
-  {e7a64f75-2aae-4097-9d4d-135a47178bf8}, !- Handle
+  {f2d24b91-2ad2-425b-a68a-974b3e875ce4}, !- Handle
   Surface 5,                              !- Name
   Wall,                                   !- Surface Type
   ,                                       !- Construction Name
-  {dd75e019-ae21-421e-ae74-9468036bd08a}, !- Space Name
-=======
-  {46ee2a6a-447f-4e42-89f3-02e81c3d9f4a}, !- Handle
-  Surface 5,                              !- Name
-  Wall,                                   !- Surface Type
-  ,                                       !- Construction Name
-  {6792e738-3bb3-442d-96fc-133ba32a113c}, !- Space Name
->>>>>>> a49bb51b
+  {f4cbb649-2017-486f-a62b-30091b70913b}, !- Space Name
   Outdoors,                               !- Outside Boundary Condition
   ,                                       !- Outside Boundary Condition Object
   SunExposed,                             !- Sun Exposure
@@ -614,23 +442,13 @@
   4.572, -9.144, 2.4384;                  !- X,Y,Z Vertex 4 {m}
 
 OS:Surface,
-<<<<<<< HEAD
-  {6d27025d-9ba9-4b17-8865-c485499a552e}, !- Handle
+  {49f1e27e-d655-4e6a-99e7-51d6080cec62}, !- Handle
   Surface 6,                              !- Name
   RoofCeiling,                            !- Surface Type
   ,                                       !- Construction Name
-  {dd75e019-ae21-421e-ae74-9468036bd08a}, !- Space Name
+  {f4cbb649-2017-486f-a62b-30091b70913b}, !- Space Name
   Surface,                                !- Outside Boundary Condition
-  {4a7178c5-692e-47af-b9ff-2d2bea7ce47b}, !- Outside Boundary Condition Object
-=======
-  {ccc9b62b-6d28-4129-af51-ffab12348078}, !- Handle
-  Surface 6,                              !- Name
-  RoofCeiling,                            !- Surface Type
-  ,                                       !- Construction Name
-  {6792e738-3bb3-442d-96fc-133ba32a113c}, !- Space Name
-  Surface,                                !- Outside Boundary Condition
-  {6eae6c04-0fcf-4465-8ec2-4a686ac6cc20}, !- Outside Boundary Condition Object
->>>>>>> a49bb51b
+  {cfda4ded-6ad1-4a3e-8024-5782b1062da7}, !- Outside Boundary Condition Object
   NoSun,                                  !- Sun Exposure
   NoWind,                                 !- Wind Exposure
   ,                                       !- View Factor to Ground
@@ -641,11 +459,7 @@
   0, -9.144, 2.4384;                      !- X,Y,Z Vertex 4 {m}
 
 OS:SpaceType,
-<<<<<<< HEAD
-  {b7c06b6c-635b-47c7-9752-8a7642256148}, !- Handle
-=======
-  {680903d6-be80-4096-b21a-447b5fa51eb7}, !- Handle
->>>>>>> a49bb51b
+  {3aee3a8e-da65-4ca9-adaf-da812a4173f1}, !- Handle
   Space Type 1,                           !- Name
   ,                                       !- Default Construction Set Name
   ,                                       !- Default Schedule Set Name
@@ -656,15 +470,9 @@
   living;                                 !- Standards Space Type
 
 OS:Space,
-<<<<<<< HEAD
-  {4a6c8514-0b61-4f47-ab5c-3bd4cb988de7}, !- Handle
+  {6e74eb08-1d30-4536-a769-c952feffd1a1}, !- Handle
   living space|story 2,                   !- Name
-  {b7c06b6c-635b-47c7-9752-8a7642256148}, !- Space Type Name
-=======
-  {55d99fdf-d0a2-4bc7-b413-921f67585953}, !- Handle
-  living space|story 2,                   !- Name
-  {680903d6-be80-4096-b21a-447b5fa51eb7}, !- Space Type Name
->>>>>>> a49bb51b
+  {3aee3a8e-da65-4ca9-adaf-da812a4173f1}, !- Space Type Name
   ,                                       !- Default Construction Set Name
   ,                                       !- Default Schedule Set Name
   -0,                                     !- Direction of Relative North {deg}
@@ -672,29 +480,19 @@
   0,                                      !- Y Origin {m}
   2.4384,                                 !- Z Origin {m}
   ,                                       !- Building Story Name
-<<<<<<< HEAD
-  {1269fa58-2e12-4e27-9c4d-0d9efc0e2fbf}, !- Thermal Zone Name
+  {249259a1-9139-403c-9547-73d35d4cae02}, !- Thermal Zone Name
   ,                                       !- Part of Total Floor Area
   ,                                       !- Design Specification Outdoor Air Object Name
-  {0fa3c6f4-044a-4ba7-8187-abeed942ecf1}; !- Building Unit Name
-
-OS:Surface,
-  {7993f88a-1ddd-4e3c-8889-34c4a0b940f3}, !- Handle
-=======
-  {af1770f7-aaa1-49d9-9e46-f1e76ed3c65c}, !- Thermal Zone Name
-  ,                                       !- Part of Total Floor Area
-  ,                                       !- Design Specification Outdoor Air Object Name
-  {d15322ab-7396-4476-baa1-e3ab425ed9ae}; !- Building Unit Name
-
-OS:Surface,
-  {00c97133-b873-4ca1-a962-421e976747ec}, !- Handle
->>>>>>> a49bb51b
+  {25031e7e-3063-4a1e-a844-85a9b0b7730a}; !- Building Unit Name
+
+OS:Surface,
+  {1fa34e70-ae62-46a8-b9bd-413f70908384}, !- Handle
   Surface 7,                              !- Name
   RoofCeiling,                            !- Surface Type
   ,                                       !- Construction Name
-  {55d99fdf-d0a2-4bc7-b413-921f67585953}, !- Space Name
+  {6e74eb08-1d30-4536-a769-c952feffd1a1}, !- Space Name
   Surface,                                !- Outside Boundary Condition
-  {d70e608c-87c4-4718-8210-9ad9cf1aca47}, !- Outside Boundary Condition Object
+  {11f4af92-cd48-4869-8230-9b9aa4b688a4}, !- Outside Boundary Condition Object
   NoSun,                                  !- Sun Exposure
   NoWind,                                 !- Wind Exposure
   ,                                       !- View Factor to Ground
@@ -705,15 +503,28 @@
   0, -9.144, 2.4384;                      !- X,Y,Z Vertex 4 {m}
 
 OS:Surface,
-  {5fd507f9-0d2b-492f-9fba-f8c0f326da41}, !- Handle
+  {6a63eab2-c85d-458a-ba5a-79f2220fb99d}, !- Handle
   Surface 8,                              !- Name
   Wall,                                   !- Surface Type
   ,                                       !- Construction Name
-<<<<<<< HEAD
-  {4a6c8514-0b61-4f47-ab5c-3bd4cb988de7}, !- Space Name
-=======
-  {55d99fdf-d0a2-4bc7-b413-921f67585953}, !- Space Name
->>>>>>> a49bb51b
+  {6e74eb08-1d30-4536-a769-c952feffd1a1}, !- Space Name
+  Adiabatic,                              !- Outside Boundary Condition
+  ,                                       !- Outside Boundary Condition Object
+  NoSun,                                  !- Sun Exposure
+  NoWind,                                 !- Wind Exposure
+  ,                                       !- View Factor to Ground
+  ,                                       !- Number of Vertices
+  4.572, -9.144, 2.4384,                  !- X,Y,Z Vertex 1 {m}
+  4.572, -9.144, 0,                       !- X,Y,Z Vertex 2 {m}
+  4.572, 0, 0,                            !- X,Y,Z Vertex 3 {m}
+  4.572, 0, 2.4384;                       !- X,Y,Z Vertex 4 {m}
+
+OS:Surface,
+  {dd2539fc-644d-4c0c-bd66-9daa4bb8a22e}, !- Handle
+  Surface 9,                              !- Name
+  Wall,                                   !- Surface Type
+  ,                                       !- Construction Name
+  {6e74eb08-1d30-4536-a769-c952feffd1a1}, !- Space Name
   Outdoors,                               !- Outside Boundary Condition
   ,                                       !- Outside Boundary Condition Object
   SunExposed,                             !- Sun Exposure
@@ -726,23 +537,13 @@
   0, 0, 2.4384;                           !- X,Y,Z Vertex 4 {m}
 
 OS:Surface,
-<<<<<<< HEAD
-  {4a7178c5-692e-47af-b9ff-2d2bea7ce47b}, !- Handle
-  Surface 8,                              !- Name
+  {cfda4ded-6ad1-4a3e-8024-5782b1062da7}, !- Handle
+  Surface 10,                             !- Name
   Floor,                                  !- Surface Type
   ,                                       !- Construction Name
-  {4a6c8514-0b61-4f47-ab5c-3bd4cb988de7}, !- Space Name
+  {6e74eb08-1d30-4536-a769-c952feffd1a1}, !- Space Name
   Surface,                                !- Outside Boundary Condition
-  {6d27025d-9ba9-4b17-8865-c485499a552e}, !- Outside Boundary Condition Object
-=======
-  {d45585cd-242d-423a-8d98-d8034d71455e}, !- Handle
-  Surface 9,                              !- Name
-  Wall,                                   !- Surface Type
-  ,                                       !- Construction Name
-  {55d99fdf-d0a2-4bc7-b413-921f67585953}, !- Space Name
-  Adiabatic,                              !- Outside Boundary Condition
-  ,                                       !- Outside Boundary Condition Object
->>>>>>> a49bb51b
+  {49f1e27e-d655-4e6a-99e7-51d6080cec62}, !- Outside Boundary Condition Object
   NoSun,                                  !- Sun Exposure
   NoWind,                                 !- Wind Exposure
   ,                                       !- View Factor to Ground
@@ -753,12 +554,11 @@
   4.572, -9.144, 0;                       !- X,Y,Z Vertex 4 {m}
 
 OS:Surface,
-<<<<<<< HEAD
-  {92811bba-0c29-43b7-8aa8-6895c0b57936}, !- Handle
-  Surface 9,                              !- Name
+  {9bb717f6-b041-48c4-a645-1a3fc265f25b}, !- Handle
+  Surface 11,                             !- Name
   Wall,                                   !- Surface Type
   ,                                       !- Construction Name
-  {4a6c8514-0b61-4f47-ab5c-3bd4cb988de7}, !- Space Name
+  {6e74eb08-1d30-4536-a769-c952feffd1a1}, !- Space Name
   Outdoors,                               !- Outside Boundary Condition
   ,                                       !- Outside Boundary Condition Object
   SunExposed,                             !- Sun Exposure
@@ -771,114 +571,30 @@
   0, -9.144, 2.4384;                      !- X,Y,Z Vertex 4 {m}
 
 OS:Surface,
-  {b3e559a3-4ca7-4229-bd49-b3aceacd92b3}, !- Handle
-  Surface 10,                             !- Name
+  {fd2a54ae-0546-4a45-a149-08d9541b4a0a}, !- Handle
+  Surface 12,                             !- Name
   Wall,                                   !- Surface Type
   ,                                       !- Construction Name
-  {4a6c8514-0b61-4f47-ab5c-3bd4cb988de7}, !- Space Name
-=======
-  {e3ada93a-519b-45aa-9351-82b1b9a27480}, !- Handle
-  Surface 10,                             !- Name
-  Wall,                                   !- Surface Type
-  ,                                       !- Construction Name
-  {55d99fdf-d0a2-4bc7-b413-921f67585953}, !- Space Name
->>>>>>> a49bb51b
+  {6e74eb08-1d30-4536-a769-c952feffd1a1}, !- Space Name
   Outdoors,                               !- Outside Boundary Condition
   ,                                       !- Outside Boundary Condition Object
   SunExposed,                             !- Sun Exposure
   WindExposed,                            !- Wind Exposure
   ,                                       !- View Factor to Ground
   ,                                       !- Number of Vertices
-<<<<<<< HEAD
   0, -9.144, 2.4384,                      !- X,Y,Z Vertex 1 {m}
   0, -9.144, 0,                           !- X,Y,Z Vertex 2 {m}
   4.572, -9.144, 0,                       !- X,Y,Z Vertex 3 {m}
   4.572, -9.144, 2.4384;                  !- X,Y,Z Vertex 4 {m}
 
 OS:Surface,
-  {87a8b20f-1ef0-4c93-9856-dcd97ff0b8d5}, !- Handle
-=======
-  0, 0, 2.4384,                           !- X,Y,Z Vertex 1 {m}
-  0, 0, 0,                                !- X,Y,Z Vertex 2 {m}
-  0, -9.144, 0,                           !- X,Y,Z Vertex 3 {m}
-  0, -9.144, 2.4384;                      !- X,Y,Z Vertex 4 {m}
-
-OS:Surface,
-  {6eae6c04-0fcf-4465-8ec2-4a686ac6cc20}, !- Handle
->>>>>>> a49bb51b
-  Surface 11,                             !- Name
-  Wall,                                   !- Surface Type
-  ,                                       !- Construction Name
-<<<<<<< HEAD
-  {4a6c8514-0b61-4f47-ab5c-3bd4cb988de7}, !- Space Name
-  Adiabatic,                              !- Outside Boundary Condition
-  ,                                       !- Outside Boundary Condition Object
-=======
-  {55d99fdf-d0a2-4bc7-b413-921f67585953}, !- Space Name
-  Surface,                                !- Outside Boundary Condition
-  {ccc9b62b-6d28-4129-af51-ffab12348078}, !- Outside Boundary Condition Object
->>>>>>> a49bb51b
-  NoSun,                                  !- Sun Exposure
-  NoWind,                                 !- Wind Exposure
-  ,                                       !- View Factor to Ground
-  ,                                       !- Number of Vertices
-  4.572, -9.144, 2.4384,                  !- X,Y,Z Vertex 1 {m}
-  4.572, -9.144, 0,                       !- X,Y,Z Vertex 2 {m}
-  4.572, 0, 0,                            !- X,Y,Z Vertex 3 {m}
-  4.572, 0, 2.4384;                       !- X,Y,Z Vertex 4 {m}
-
-OS:Surface,
-<<<<<<< HEAD
-  {5da3271c-2f83-4eba-aa75-31ae2efbb8a7}, !- Handle
-=======
-  {d26abf72-4642-484e-a6f4-82cc5314eb49}, !- Handle
->>>>>>> a49bb51b
-  Surface 12,                             !- Name
-  RoofCeiling,                            !- Surface Type
-  ,                                       !- Construction Name
-<<<<<<< HEAD
-  {4a6c8514-0b61-4f47-ab5c-3bd4cb988de7}, !- Space Name
-  Surface,                                !- Outside Boundary Condition
-  {b174d323-ade0-46f4-9696-c676e49d372e}, !- Outside Boundary Condition Object
-  NoSun,                                  !- Sun Exposure
-  NoWind,                                 !- Wind Exposure
-  ,                                       !- View Factor to Ground
-  ,                                       !- Number of Vertices
-  4.572, -9.144, 2.4384,                  !- X,Y,Z Vertex 1 {m}
-  4.572, 0, 2.4384,                       !- X,Y,Z Vertex 2 {m}
-  0, 0, 2.4384,                           !- X,Y,Z Vertex 3 {m}
-  0, -9.144, 2.4384;                      !- X,Y,Z Vertex 4 {m}
-
-OS:Surface,
-  {b174d323-ade0-46f4-9696-c676e49d372e}, !- Handle
+  {11f4af92-cd48-4869-8230-9b9aa4b688a4}, !- Handle
   Surface 13,                             !- Name
   Floor,                                  !- Surface Type
   ,                                       !- Construction Name
-  {dc3dfd4c-6a63-4914-972c-1c1f056bab56}, !- Space Name
+  {69216e4c-80ab-4e10-ad6e-51a0185e643a}, !- Space Name
   Surface,                                !- Outside Boundary Condition
-  {5da3271c-2f83-4eba-aa75-31ae2efbb8a7}, !- Outside Boundary Condition Object
-=======
-  {55d99fdf-d0a2-4bc7-b413-921f67585953}, !- Space Name
-  Outdoors,                               !- Outside Boundary Condition
-  ,                                       !- Outside Boundary Condition Object
-  SunExposed,                             !- Sun Exposure
-  WindExposed,                            !- Wind Exposure
-  ,                                       !- View Factor to Ground
-  ,                                       !- Number of Vertices
-  4.572, 0, 2.4384,                       !- X,Y,Z Vertex 1 {m}
-  4.572, 0, 0,                            !- X,Y,Z Vertex 2 {m}
-  0, 0, 0,                                !- X,Y,Z Vertex 3 {m}
-  0, 0, 2.4384;                           !- X,Y,Z Vertex 4 {m}
-
-OS:Surface,
-  {d70e608c-87c4-4718-8210-9ad9cf1aca47}, !- Handle
-  Surface 13,                             !- Name
-  Floor,                                  !- Surface Type
-  ,                                       !- Construction Name
-  {e41dbb62-84b2-42bb-a2ac-ae00ac4b42b4}, !- Space Name
-  Surface,                                !- Outside Boundary Condition
-  {00c97133-b873-4ca1-a962-421e976747ec}, !- Outside Boundary Condition Object
->>>>>>> a49bb51b
+  {1fa34e70-ae62-46a8-b9bd-413f70908384}, !- Outside Boundary Condition Object
   NoSun,                                  !- Sun Exposure
   NoWind,                                 !- Wind Exposure
   ,                                       !- View Factor to Ground
@@ -889,19 +605,11 @@
   4.572, -9.144, 4.8768;                  !- X,Y,Z Vertex 4 {m}
 
 OS:Surface,
-<<<<<<< HEAD
-  {bdf24d3b-dc82-44e8-b4b8-2355e296d2af}, !- Handle
+  {035aad7a-8d46-45a2-8384-4fb83519f69b}, !- Handle
   Surface 14,                             !- Name
   RoofCeiling,                            !- Surface Type
   ,                                       !- Construction Name
-  {dc3dfd4c-6a63-4914-972c-1c1f056bab56}, !- Space Name
-=======
-  {f57c8225-f6e5-4fde-8906-5df9a7415252}, !- Handle
-  Surface 14,                             !- Name
-  RoofCeiling,                            !- Surface Type
-  ,                                       !- Construction Name
-  {e41dbb62-84b2-42bb-a2ac-ae00ac4b42b4}, !- Space Name
->>>>>>> a49bb51b
+  {69216e4c-80ab-4e10-ad6e-51a0185e643a}, !- Space Name
   Outdoors,                               !- Outside Boundary Condition
   ,                                       !- Outside Boundary Condition Object
   SunExposed,                             !- Sun Exposure
@@ -914,19 +622,11 @@
   0, 0, 4.8768;                           !- X,Y,Z Vertex 4 {m}
 
 OS:Surface,
-<<<<<<< HEAD
-  {1e44d7a1-3e08-4063-9d12-c990607fa6c8}, !- Handle
+  {b0ac4e44-a69a-4f24-a511-1f247185ce3d}, !- Handle
   Surface 15,                             !- Name
   RoofCeiling,                            !- Surface Type
   ,                                       !- Construction Name
-  {dc3dfd4c-6a63-4914-972c-1c1f056bab56}, !- Space Name
-=======
-  {4e92069f-e7c7-4876-8a0a-71e251175c7a}, !- Handle
-  Surface 15,                             !- Name
-  RoofCeiling,                            !- Surface Type
-  ,                                       !- Construction Name
-  {e41dbb62-84b2-42bb-a2ac-ae00ac4b42b4}, !- Space Name
->>>>>>> a49bb51b
+  {69216e4c-80ab-4e10-ad6e-51a0185e643a}, !- Space Name
   Outdoors,                               !- Outside Boundary Condition
   ,                                       !- Outside Boundary Condition Object
   SunExposed,                             !- Sun Exposure
@@ -939,19 +639,11 @@
   4.572, -9.144, 4.8768;                  !- X,Y,Z Vertex 4 {m}
 
 OS:Surface,
-<<<<<<< HEAD
-  {800959d7-fbd5-46c3-b4c2-f9b61cefc1d5}, !- Handle
+  {cee4e50b-63a2-45f2-a362-d8059602b57b}, !- Handle
   Surface 16,                             !- Name
   Wall,                                   !- Surface Type
   ,                                       !- Construction Name
-  {dc3dfd4c-6a63-4914-972c-1c1f056bab56}, !- Space Name
-=======
-  {f7edfe21-d4cf-40bf-9521-448fb0e96b27}, !- Handle
-  Surface 16,                             !- Name
-  Wall,                                   !- Surface Type
-  ,                                       !- Construction Name
-  {e41dbb62-84b2-42bb-a2ac-ae00ac4b42b4}, !- Space Name
->>>>>>> a49bb51b
+  {69216e4c-80ab-4e10-ad6e-51a0185e643a}, !- Space Name
   Outdoors,                               !- Outside Boundary Condition
   ,                                       !- Outside Boundary Condition Object
   SunExposed,                             !- Sun Exposure
@@ -963,19 +655,11 @@
   0, -9.144, 4.8768;                      !- X,Y,Z Vertex 3 {m}
 
 OS:Surface,
-<<<<<<< HEAD
-  {7c078ad3-6e56-44ec-ae7a-1b5d2d668896}, !- Handle
+  {b83ca3b1-c18e-40b3-82fc-5755c13b60c0}, !- Handle
   Surface 17,                             !- Name
   Wall,                                   !- Surface Type
   ,                                       !- Construction Name
-  {dc3dfd4c-6a63-4914-972c-1c1f056bab56}, !- Space Name
-=======
-  {40db230a-b41c-4b51-b855-7896fe3374dd}, !- Handle
-  Surface 17,                             !- Name
-  Wall,                                   !- Surface Type
-  ,                                       !- Construction Name
-  {e41dbb62-84b2-42bb-a2ac-ae00ac4b42b4}, !- Space Name
->>>>>>> a49bb51b
+  {69216e4c-80ab-4e10-ad6e-51a0185e643a}, !- Space Name
   Adiabatic,                              !- Outside Boundary Condition
   ,                                       !- Outside Boundary Condition Object
   NoSun,                                  !- Sun Exposure
@@ -987,15 +671,9 @@
   4.572, 0, 4.8768;                       !- X,Y,Z Vertex 3 {m}
 
 OS:Space,
-<<<<<<< HEAD
-  {dc3dfd4c-6a63-4914-972c-1c1f056bab56}, !- Handle
+  {69216e4c-80ab-4e10-ad6e-51a0185e643a}, !- Handle
   unfinished attic space,                 !- Name
-  {b2420846-b753-44ac-9333-6f199500dfdc}, !- Space Type Name
-=======
-  {e41dbb62-84b2-42bb-a2ac-ae00ac4b42b4}, !- Handle
-  unfinished attic space,                 !- Name
-  {79fc620a-6b9e-4941-aa47-7562a9d1fa40}, !- Space Type Name
->>>>>>> a49bb51b
+  {223254d4-bad1-4617-93ca-28711c6c9f98}, !- Space Type Name
   ,                                       !- Default Construction Set Name
   ,                                       !- Default Schedule Set Name
   ,                                       !- Direction of Relative North {deg}
@@ -1003,17 +681,10 @@
   ,                                       !- Y Origin {m}
   ,                                       !- Z Origin {m}
   ,                                       !- Building Story Name
-<<<<<<< HEAD
-  {9593e597-8a69-4cdb-a6ca-7a3ee38bd301}; !- Thermal Zone Name
+  {0101bebe-6f58-4f7b-ae61-223eb284f4a9}; !- Thermal Zone Name
 
 OS:ThermalZone,
-  {9593e597-8a69-4cdb-a6ca-7a3ee38bd301}, !- Handle
-=======
-  {9090c2b2-5a03-4d94-9dfe-bb2fde6c6702}; !- Thermal Zone Name
-
-OS:ThermalZone,
-  {9090c2b2-5a03-4d94-9dfe-bb2fde6c6702}, !- Handle
->>>>>>> a49bb51b
+  {0101bebe-6f58-4f7b-ae61-223eb284f4a9}, !- Handle
   unfinished attic zone,                  !- Name
   ,                                       !- Multiplier
   ,                                       !- Ceiling Height {m}
@@ -1022,17 +693,10 @@
   ,                                       !- Zone Inside Convection Algorithm
   ,                                       !- Zone Outside Convection Algorithm
   ,                                       !- Zone Conditioning Equipment List Name
-<<<<<<< HEAD
-  {a2742133-8bc7-4a4b-8101-3879d50a9dc8}, !- Zone Air Inlet Port List
-  {141f00d8-e2a3-4938-8e87-eef8e425762d}, !- Zone Air Exhaust Port List
-  {6d0c20af-18ff-4160-8fe1-a20fe86c8722}, !- Zone Air Node Name
-  {74b8d612-302c-4c68-9550-cf555af3cd3e}, !- Zone Return Air Port List
-=======
-  {f633bcb5-9d91-4b07-8ee8-b285a546b67c}, !- Zone Air Inlet Port List
-  {50684e17-a629-4865-9c6f-1429c21904b4}, !- Zone Air Exhaust Port List
-  {f7e070eb-b539-4d0e-866c-567f725d4d6a}, !- Zone Air Node Name
-  {f24f3311-f8c6-413d-a017-7149d165229b}, !- Zone Return Air Port List
->>>>>>> a49bb51b
+  {dd85f08f-0132-49f4-bbd9-d657aaa3b84e}, !- Zone Air Inlet Port List
+  {16f6241b-3fdc-4276-abff-ee236ee61a08}, !- Zone Air Exhaust Port List
+  {772d365a-d47f-4b90-9742-3ceb3399511f}, !- Zone Air Node Name
+  {6a907a51-00c4-462b-968d-00a9bed362a8}, !- Zone Return Air Port List
   ,                                       !- Primary Daylighting Control Name
   ,                                       !- Fraction of Zone Controlled by Primary Daylighting Control
   ,                                       !- Secondary Daylighting Control Name
@@ -1043,63 +707,33 @@
   No;                                     !- Use Ideal Air Loads
 
 OS:Node,
-<<<<<<< HEAD
-  {578e2162-dfa6-4b69-bd3f-6ba517d40b27}, !- Handle
+  {025e1349-10d9-4e7e-91d0-488aa8558b69}, !- Handle
   Node 2,                                 !- Name
-  {6d0c20af-18ff-4160-8fe1-a20fe86c8722}, !- Inlet Port
+  {772d365a-d47f-4b90-9742-3ceb3399511f}, !- Inlet Port
   ;                                       !- Outlet Port
 
 OS:Connection,
-  {6d0c20af-18ff-4160-8fe1-a20fe86c8722}, !- Handle
-  {9593e597-8a69-4cdb-a6ca-7a3ee38bd301}, !- Source Object
+  {772d365a-d47f-4b90-9742-3ceb3399511f}, !- Handle
+  {0101bebe-6f58-4f7b-ae61-223eb284f4a9}, !- Source Object
   11,                                     !- Outlet Port
-  {578e2162-dfa6-4b69-bd3f-6ba517d40b27}, !- Target Object
+  {025e1349-10d9-4e7e-91d0-488aa8558b69}, !- Target Object
   2;                                      !- Inlet Port
 
 OS:PortList,
-  {a2742133-8bc7-4a4b-8101-3879d50a9dc8}, !- Handle
-  {9593e597-8a69-4cdb-a6ca-7a3ee38bd301}; !- HVAC Component
+  {dd85f08f-0132-49f4-bbd9-d657aaa3b84e}, !- Handle
+  {0101bebe-6f58-4f7b-ae61-223eb284f4a9}; !- HVAC Component
 
 OS:PortList,
-  {141f00d8-e2a3-4938-8e87-eef8e425762d}, !- Handle
-  {9593e597-8a69-4cdb-a6ca-7a3ee38bd301}; !- HVAC Component
+  {16f6241b-3fdc-4276-abff-ee236ee61a08}, !- Handle
+  {0101bebe-6f58-4f7b-ae61-223eb284f4a9}; !- HVAC Component
 
 OS:PortList,
-  {74b8d612-302c-4c68-9550-cf555af3cd3e}, !- Handle
-  {9593e597-8a69-4cdb-a6ca-7a3ee38bd301}; !- HVAC Component
+  {6a907a51-00c4-462b-968d-00a9bed362a8}, !- Handle
+  {0101bebe-6f58-4f7b-ae61-223eb284f4a9}; !- HVAC Component
 
 OS:Sizing:Zone,
-  {e9db4603-f938-4282-8ad7-57bcf2595483}, !- Handle
-  {9593e597-8a69-4cdb-a6ca-7a3ee38bd301}, !- Zone or ZoneList Name
-=======
-  {854d62c8-5516-4c4b-9e7f-e7a3d83f243d}, !- Handle
-  Node 2,                                 !- Name
-  {f7e070eb-b539-4d0e-866c-567f725d4d6a}, !- Inlet Port
-  ;                                       !- Outlet Port
-
-OS:Connection,
-  {f7e070eb-b539-4d0e-866c-567f725d4d6a}, !- Handle
-  {9090c2b2-5a03-4d94-9dfe-bb2fde6c6702}, !- Source Object
-  11,                                     !- Outlet Port
-  {854d62c8-5516-4c4b-9e7f-e7a3d83f243d}, !- Target Object
-  2;                                      !- Inlet Port
-
-OS:PortList,
-  {f633bcb5-9d91-4b07-8ee8-b285a546b67c}, !- Handle
-  {9090c2b2-5a03-4d94-9dfe-bb2fde6c6702}; !- HVAC Component
-
-OS:PortList,
-  {50684e17-a629-4865-9c6f-1429c21904b4}, !- Handle
-  {9090c2b2-5a03-4d94-9dfe-bb2fde6c6702}; !- HVAC Component
-
-OS:PortList,
-  {f24f3311-f8c6-413d-a017-7149d165229b}, !- Handle
-  {9090c2b2-5a03-4d94-9dfe-bb2fde6c6702}; !- HVAC Component
-
-OS:Sizing:Zone,
-  {4df55767-d5de-4b94-b1be-e256d50e66d3}, !- Handle
-  {9090c2b2-5a03-4d94-9dfe-bb2fde6c6702}, !- Zone or ZoneList Name
->>>>>>> a49bb51b
+  {43e0be56-28fe-46e6-af51-8b16307decf6}, !- Handle
+  {0101bebe-6f58-4f7b-ae61-223eb284f4a9}, !- Zone or ZoneList Name
   SupplyAirTemperature,                   !- Zone Cooling Design Supply Air Temperature Input Method
   14,                                     !- Zone Cooling Design Supply Air Temperature {C}
   11.11,                                  !- Zone Cooling Design Supply Air Temperature Difference {deltaC}
@@ -1126,21 +760,12 @@
   autosize;                               !- Dedicated Outdoor Air High Setpoint Temperature for Design {C}
 
 OS:ZoneHVAC:EquipmentList,
-<<<<<<< HEAD
-  {37afecb6-1933-4802-80f1-2ce3038b77b9}, !- Handle
+  {a7f118cc-a355-4232-aa66-7359ca9e0686}, !- Handle
   Zone HVAC Equipment List 2,             !- Name
-  {9593e597-8a69-4cdb-a6ca-7a3ee38bd301}; !- Thermal Zone
+  {0101bebe-6f58-4f7b-ae61-223eb284f4a9}; !- Thermal Zone
 
 OS:SpaceType,
-  {b2420846-b753-44ac-9333-6f199500dfdc}, !- Handle
-=======
-  {067b33a6-8354-4633-afb0-127a224a6b57}, !- Handle
-  Zone HVAC Equipment List 2,             !- Name
-  {9090c2b2-5a03-4d94-9dfe-bb2fde6c6702}; !- Thermal Zone
-
-OS:SpaceType,
-  {79fc620a-6b9e-4941-aa47-7562a9d1fa40}, !- Handle
->>>>>>> a49bb51b
+  {223254d4-bad1-4617-93ca-28711c6c9f98}, !- Handle
   Space Type 2,                           !- Name
   ,                                       !- Default Construction Set Name
   ,                                       !- Default Schedule Set Name
@@ -1151,23 +776,14 @@
   unfinished attic;                       !- Standards Space Type
 
 OS:BuildingUnit,
-<<<<<<< HEAD
-  {0fa3c6f4-044a-4ba7-8187-abeed942ecf1}, !- Handle
-=======
-  {d15322ab-7396-4476-baa1-e3ab425ed9ae}, !- Handle
->>>>>>> a49bb51b
+  {25031e7e-3063-4a1e-a844-85a9b0b7730a}, !- Handle
   unit 1,                                 !- Name
   ,                                       !- Rendering Color
   Residential;                            !- Building Unit Type
 
 OS:AdditionalProperties,
-<<<<<<< HEAD
-  {fdbed361-b68d-4480-a318-fed0e574b547}, !- Handle
-  {0fa3c6f4-044a-4ba7-8187-abeed942ecf1}, !- Object Name
-=======
-  {afd38ff8-f403-42d2-9095-85f90252e95f}, !- Handle
-  {d15322ab-7396-4476-baa1-e3ab425ed9ae}, !- Object Name
->>>>>>> a49bb51b
+  {9fcfbbc0-30d0-4418-be4c-acabb895d0d6}, !- Handle
+  {25031e7e-3063-4a1e-a844-85a9b0b7730a}, !- Object Name
   NumberOfBedrooms,                       !- Feature Name 1
   Integer,                                !- Feature Data Type 1
   3,                                      !- Feature Value 1
@@ -1179,20 +795,12 @@
   3.3900000000000001;                     !- Feature Value 3
 
 OS:External:File,
-<<<<<<< HEAD
-  {63fecbcb-6e08-4cbe-b62f-6c9bb1370dbd}, !- Handle
-=======
-  {99e90123-31c3-4ed2-b57f-c19cfca66e4f}, !- Handle
->>>>>>> a49bb51b
+  {5087d4d8-3190-4b2a-89fa-3791f1fc1b53}, !- Handle
   8760.csv,                               !- Name
   8760.csv;                               !- File Name
 
 OS:Schedule:Day,
-<<<<<<< HEAD
-  {ec1684c8-f70b-4c6a-9263-9030ec1b9853}, !- Handle
-=======
-  {9a08c440-8840-4ef3-8acf-f6c2a620a9a3}, !- Handle
->>>>>>> a49bb51b
+  {1cdc7a00-6698-4219-9909-300aab66bff9}, !- Handle
   Schedule Day 1,                         !- Name
   ,                                       !- Schedule Type Limits Name
   ,                                       !- Interpolate to Timestep
@@ -1201,11 +809,7 @@
   0;                                      !- Value Until Time 1
 
 OS:Schedule:Day,
-<<<<<<< HEAD
-  {a66eb19c-7e93-4f26-a5b2-91bde89f6773}, !- Handle
-=======
-  {bbc63244-9ae9-4b57-a2eb-750ecaef87d8}, !- Handle
->>>>>>> a49bb51b
+  {3f3ae780-8ecf-488b-8885-f1e46dcb73a1}, !- Handle
   Schedule Day 2,                         !- Name
   ,                                       !- Schedule Type Limits Name
   ,                                       !- Interpolate to Timestep
@@ -1214,17 +818,10 @@
   1;                                      !- Value Until Time 1
 
 OS:Schedule:File,
-<<<<<<< HEAD
-  {a3a51a84-8775-4ab4-8ae8-97289b9cda10}, !- Handle
+  {89cab08f-cbde-44b5-8408-fa9536ff9b15}, !- Handle
   occupants,                              !- Name
-  {07dfe58d-001d-42ef-8186-5c5e056d1d1e}, !- Schedule Type Limits Name
-  {63fecbcb-6e08-4cbe-b62f-6c9bb1370dbd}, !- External File Name
-=======
-  {aaf8dced-4eb4-4950-a294-4068bf7a5a3d}, !- Handle
-  occupants,                              !- Name
-  {d579bfd0-0d77-41a9-bc85-f2f9c5a8e6d2}, !- Schedule Type Limits Name
-  {99e90123-31c3-4ed2-b57f-c19cfca66e4f}, !- External File Name
->>>>>>> a49bb51b
+  {41f2f664-8a40-4089-b6b1-9bfdecf9aa88}, !- Schedule Type Limits Name
+  {5087d4d8-3190-4b2a-89fa-3791f1fc1b53}, !- External File Name
   1,                                      !- Column Number
   1,                                      !- Rows to Skip at Top
   8760,                                   !- Number of Hours of Data
@@ -1233,23 +830,13 @@
   60;                                     !- Minutes per Item
 
 OS:Schedule:Constant,
-<<<<<<< HEAD
-  {be670c91-5ade-4c65-bc9b-0cf623bac361}, !- Handle
+  {ac5c8bd1-bc6a-440f-9513-36594c3cb95a}, !- Handle
   res occupants activity schedule,        !- Name
-  {5c06483b-9d2a-4f01-a4fb-685c9feb05a3}, !- Schedule Type Limits Name
+  {65dd0bae-21b1-454b-b8f5-a02e35d329e1}, !- Schedule Type Limits Name
   112.539290946133;                       !- Value
 
 OS:People:Definition,
-  {ca1cd57a-aa24-4727-9555-94b27b1fc5f3}, !- Handle
-=======
-  {d623bc8c-7724-4a3e-9735-51d40b2e36f7}, !- Handle
-  res occupants activity schedule,        !- Name
-  {3d2233a9-d4c2-46cb-a8c3-56e7b2adb4bf}, !- Schedule Type Limits Name
-  112.539290946133;                       !- Value
-
-OS:People:Definition,
-  {5b905d90-db96-4b99-969a-592215a7f859}, !- Handle
->>>>>>> a49bb51b
+  {7e4821de-6d36-4b97-af74-14a7c2324fc5}, !- Handle
   res occupants|living space,             !- Name
   People,                                 !- Number of People Calculation Method
   1.695,                                  !- Number of People {people}
@@ -1262,21 +849,12 @@
   ZoneAveraged;                           !- Mean Radiant Temperature Calculation Type
 
 OS:People,
-<<<<<<< HEAD
-  {89af5390-870b-4d8e-99cf-622752fd1e68}, !- Handle
+  {f689d791-76c0-461b-a945-799fc6b549ef}, !- Handle
   res occupants|living space,             !- Name
-  {ca1cd57a-aa24-4727-9555-94b27b1fc5f3}, !- People Definition Name
-  {dd75e019-ae21-421e-ae74-9468036bd08a}, !- Space or SpaceType Name
-  {a3a51a84-8775-4ab4-8ae8-97289b9cda10}, !- Number of People Schedule Name
-  {be670c91-5ade-4c65-bc9b-0cf623bac361}, !- Activity Level Schedule Name
-=======
-  {33ff86e0-4187-45cb-a6bb-5389e874581a}, !- Handle
-  res occupants|living space,             !- Name
-  {5b905d90-db96-4b99-969a-592215a7f859}, !- People Definition Name
-  {6792e738-3bb3-442d-96fc-133ba32a113c}, !- Space or SpaceType Name
-  {aaf8dced-4eb4-4950-a294-4068bf7a5a3d}, !- Number of People Schedule Name
-  {d623bc8c-7724-4a3e-9735-51d40b2e36f7}, !- Activity Level Schedule Name
->>>>>>> a49bb51b
+  {7e4821de-6d36-4b97-af74-14a7c2324fc5}, !- People Definition Name
+  {f4cbb649-2017-486f-a62b-30091b70913b}, !- Space or SpaceType Name
+  {89cab08f-cbde-44b5-8408-fa9536ff9b15}, !- Number of People Schedule Name
+  {ac5c8bd1-bc6a-440f-9513-36594c3cb95a}, !- Activity Level Schedule Name
   ,                                       !- Surface Name/Angle Factor List Name
   ,                                       !- Work Efficiency Schedule Name
   ,                                       !- Clothing Insulation Schedule Name
@@ -1284,11 +862,7 @@
   1;                                      !- Multiplier
 
 OS:ScheduleTypeLimits,
-<<<<<<< HEAD
-  {5c06483b-9d2a-4f01-a4fb-685c9feb05a3}, !- Handle
-=======
-  {3d2233a9-d4c2-46cb-a8c3-56e7b2adb4bf}, !- Handle
->>>>>>> a49bb51b
+  {65dd0bae-21b1-454b-b8f5-a02e35d329e1}, !- Handle
   ActivityLevel,                          !- Name
   0,                                      !- Lower Limit Value
   ,                                       !- Upper Limit Value
@@ -1296,22 +870,14 @@
   ActivityLevel;                          !- Unit Type
 
 OS:ScheduleTypeLimits,
-<<<<<<< HEAD
-  {07dfe58d-001d-42ef-8186-5c5e056d1d1e}, !- Handle
-=======
-  {d579bfd0-0d77-41a9-bc85-f2f9c5a8e6d2}, !- Handle
->>>>>>> a49bb51b
+  {41f2f664-8a40-4089-b6b1-9bfdecf9aa88}, !- Handle
   Fractional,                             !- Name
   0,                                      !- Lower Limit Value
   1,                                      !- Upper Limit Value
   Continuous;                             !- Numeric Type
 
 OS:People:Definition,
-<<<<<<< HEAD
-  {ecc11e17-3950-450e-9a5f-2b010b3ec9cf}, !- Handle
-=======
-  {e642c368-172a-4916-b0b5-80030ea030d4}, !- Handle
->>>>>>> a49bb51b
+  {322098ca-f3bb-42e2-8f7b-d7b11d5d0240}, !- Handle
   res occupants|living space|story 2,     !- Name
   People,                                 !- Number of People Calculation Method
   1.695,                                  !- Number of People {people}
@@ -1324,21 +890,12 @@
   ZoneAveraged;                           !- Mean Radiant Temperature Calculation Type
 
 OS:People,
-<<<<<<< HEAD
-  {ba078829-833b-49db-a2ca-ef27536c9016}, !- Handle
+  {dc0acbf0-7c7a-4ab8-be0a-b9345da067e3}, !- Handle
   res occupants|living space|story 2,     !- Name
-  {ecc11e17-3950-450e-9a5f-2b010b3ec9cf}, !- People Definition Name
-  {4a6c8514-0b61-4f47-ab5c-3bd4cb988de7}, !- Space or SpaceType Name
-  {a3a51a84-8775-4ab4-8ae8-97289b9cda10}, !- Number of People Schedule Name
-  {be670c91-5ade-4c65-bc9b-0cf623bac361}, !- Activity Level Schedule Name
-=======
-  {b0744877-8a68-4c1d-9290-16239e92b2b6}, !- Handle
-  res occupants|living space|story 2,     !- Name
-  {e642c368-172a-4916-b0b5-80030ea030d4}, !- People Definition Name
-  {55d99fdf-d0a2-4bc7-b413-921f67585953}, !- Space or SpaceType Name
-  {aaf8dced-4eb4-4950-a294-4068bf7a5a3d}, !- Number of People Schedule Name
-  {d623bc8c-7724-4a3e-9735-51d40b2e36f7}, !- Activity Level Schedule Name
->>>>>>> a49bb51b
+  {322098ca-f3bb-42e2-8f7b-d7b11d5d0240}, !- People Definition Name
+  {6e74eb08-1d30-4536-a769-c952feffd1a1}, !- Space or SpaceType Name
+  {89cab08f-cbde-44b5-8408-fa9536ff9b15}, !- Number of People Schedule Name
+  {ac5c8bd1-bc6a-440f-9513-36594c3cb95a}, !- Activity Level Schedule Name
   ,                                       !- Surface Name/Angle Factor List Name
   ,                                       !- Work Efficiency Schedule Name
   ,                                       !- Clothing Insulation Schedule Name
