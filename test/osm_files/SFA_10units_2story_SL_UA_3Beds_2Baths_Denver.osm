!- NOTE: Auto-generated from /test/osw_files/SFA_10units_2story_SL_UA_3Beds_2Baths_Denver.osw

OS:Version,
<<<<<<< HEAD
  {b03e7719-de90-4485-b8ab-20555edb29c2}, !- Handle
  2.9.1;                                  !- Version Identifier

OS:SimulationControl,
  {0b777685-7568-447b-8c47-e765d29d4de1}, !- Handle
=======
  {45a802ae-641d-43ea-a47c-fb3081cdfa7b}, !- Handle
  2.9.0;                                  !- Version Identifier

OS:SimulationControl,
  {e29f581a-6144-42fe-acb5-6f94abfc4e98}, !- Handle
>>>>>>> 93199ada
  ,                                       !- Do Zone Sizing Calculation
  ,                                       !- Do System Sizing Calculation
  ,                                       !- Do Plant Sizing Calculation
  No;                                     !- Run Simulation for Sizing Periods

OS:Timestep,
<<<<<<< HEAD
  {2a0b7c28-6ca0-4f4d-879f-753a3d59bdd3}, !- Handle
  6;                                      !- Number of Timesteps per Hour

OS:ShadowCalculation,
  {cd32cd99-dffb-44a4-89e2-130a4bded7bd}, !- Handle
=======
  {ec8900da-4afa-487b-b011-9c930fd8ecf0}, !- Handle
  6;                                      !- Number of Timesteps per Hour

OS:ShadowCalculation,
  {4e135696-d80b-4db6-85f9-498047e40cc5}, !- Handle
>>>>>>> 93199ada
  20,                                     !- Calculation Frequency
  200;                                    !- Maximum Figures in Shadow Overlap Calculations

OS:SurfaceConvectionAlgorithm:Outside,
<<<<<<< HEAD
  {7d6c6af6-37ab-406d-99d5-ddb242fa5668}, !- Handle
  DOE-2;                                  !- Algorithm

OS:SurfaceConvectionAlgorithm:Inside,
  {c0d4a40e-421a-47e2-97a5-f21ee0222127}, !- Handle
  TARP;                                   !- Algorithm

OS:ZoneCapacitanceMultiplier:ResearchSpecial,
  {dc327aab-8573-4c51-8f96-3a45e5f06478}, !- Handle
=======
  {20ad4135-5f26-49e4-bb3e-b26205ff20d1}, !- Handle
  DOE-2;                                  !- Algorithm

OS:SurfaceConvectionAlgorithm:Inside,
  {44d24357-e27b-438d-8ff3-897a7ee9593b}, !- Handle
  TARP;                                   !- Algorithm

OS:ZoneCapacitanceMultiplier:ResearchSpecial,
  {1c4a70b2-76b0-41ab-8823-1d289ae66d2f}, !- Handle
>>>>>>> 93199ada
  ,                                       !- Temperature Capacity Multiplier
  15,                                     !- Humidity Capacity Multiplier
  ;                                       !- Carbon Dioxide Capacity Multiplier

OS:RunPeriod,
<<<<<<< HEAD
  {fd9cfef2-9714-4e07-b6e9-fca8632c0e0d}, !- Handle
=======
  {dd7bde4e-edff-4669-90e2-e5ab32b559da}, !- Handle
>>>>>>> 93199ada
  Run Period 1,                           !- Name
  1,                                      !- Begin Month
  1,                                      !- Begin Day of Month
  12,                                     !- End Month
  31,                                     !- End Day of Month
  ,                                       !- Use Weather File Holidays and Special Days
  ,                                       !- Use Weather File Daylight Saving Period
  ,                                       !- Apply Weekend Holiday Rule
  ,                                       !- Use Weather File Rain Indicators
  ,                                       !- Use Weather File Snow Indicators
  ;                                       !- Number of Times Runperiod to be Repeated

OS:YearDescription,
<<<<<<< HEAD
  {79838dfc-125c-4d2a-a9c1-57638f03b1cb}, !- Handle
=======
  {416aeb3c-5159-428e-bdf5-cdf2644cc137}, !- Handle
>>>>>>> 93199ada
  2007,                                   !- Calendar Year
  ,                                       !- Day of Week for Start Day
  ;                                       !- Is Leap Year

OS:WeatherFile,
<<<<<<< HEAD
  {82a80677-05bf-4d9a-a5c9-a6796757a4fe}, !- Handle
=======
  {3ea7d0ec-5612-490f-bb1f-1ff156de26f4}, !- Handle
>>>>>>> 93199ada
  Denver Intl Ap,                         !- City
  CO,                                     !- State Province Region
  USA,                                    !- Country
  TMY3,                                   !- Data Source
  725650,                                 !- WMO Number
  39.83,                                  !- Latitude {deg}
  -104.65,                                !- Longitude {deg}
  -7,                                     !- Time Zone {hr}
  1650,                                   !- Elevation {m}
  file:../weather/USA_CO_Denver.Intl.AP.725650_TMY3.epw, !- Url
  E23378AA;                               !- Checksum

OS:AdditionalProperties,
<<<<<<< HEAD
  {9c0623f3-bb69-4f7f-80f2-cc8a2cdeae53}, !- Handle
  {82a80677-05bf-4d9a-a5c9-a6796757a4fe}, !- Object Name
=======
  {9e4ccbf5-06f8-4eb4-9d90-ca958d3e1313}, !- Handle
  {3ea7d0ec-5612-490f-bb1f-1ff156de26f4}, !- Object Name
>>>>>>> 93199ada
  EPWHeaderCity,                          !- Feature Name 1
  String,                                 !- Feature Data Type 1
  Denver Intl Ap,                         !- Feature Value 1
  EPWHeaderState,                         !- Feature Name 2
  String,                                 !- Feature Data Type 2
  CO,                                     !- Feature Value 2
  EPWHeaderCountry,                       !- Feature Name 3
  String,                                 !- Feature Data Type 3
  USA,                                    !- Feature Value 3
  EPWHeaderDataSource,                    !- Feature Name 4
  String,                                 !- Feature Data Type 4
  TMY3,                                   !- Feature Value 4
  EPWHeaderStation,                       !- Feature Name 5
  String,                                 !- Feature Data Type 5
  725650,                                 !- Feature Value 5
  EPWHeaderLatitude,                      !- Feature Name 6
  Double,                                 !- Feature Data Type 6
  39.829999999999998,                     !- Feature Value 6
  EPWHeaderLongitude,                     !- Feature Name 7
  Double,                                 !- Feature Data Type 7
  -104.65000000000001,                    !- Feature Value 7
  EPWHeaderTimezone,                      !- Feature Name 8
  Double,                                 !- Feature Data Type 8
  -7,                                     !- Feature Value 8
  EPWHeaderAltitude,                      !- Feature Name 9
  Double,                                 !- Feature Data Type 9
  5413.3858267716532,                     !- Feature Value 9
  EPWHeaderLocalPressure,                 !- Feature Name 10
  Double,                                 !- Feature Data Type 10
  0.81937567683596546,                    !- Feature Value 10
  EPWHeaderRecordsPerHour,                !- Feature Name 11
  Double,                                 !- Feature Data Type 11
  0,                                      !- Feature Value 11
  EPWDataAnnualAvgDrybulb,                !- Feature Name 12
  Double,                                 !- Feature Data Type 12
  51.575616438356228,                     !- Feature Value 12
  EPWDataAnnualMinDrybulb,                !- Feature Name 13
  Double,                                 !- Feature Data Type 13
  -2.9200000000000017,                    !- Feature Value 13
  EPWDataAnnualMaxDrybulb,                !- Feature Name 14
  Double,                                 !- Feature Data Type 14
  104,                                    !- Feature Value 14
  EPWDataCDD50F,                          !- Feature Name 15
  Double,                                 !- Feature Data Type 15
  3072.2925000000005,                     !- Feature Value 15
  EPWDataCDD65F,                          !- Feature Name 16
  Double,                                 !- Feature Data Type 16
  883.62000000000035,                     !- Feature Value 16
  EPWDataHDD50F,                          !- Feature Name 17
  Double,                                 !- Feature Data Type 17
  2497.1925000000001,                     !- Feature Value 17
  EPWDataHDD65F,                          !- Feature Name 18
  Double,                                 !- Feature Data Type 18
  5783.5200000000013,                     !- Feature Value 18
  EPWDataAnnualAvgWindspeed,              !- Feature Name 19
  Double,                                 !- Feature Data Type 19
  3.9165296803649667,                     !- Feature Value 19
  EPWDataMonthlyAvgDrybulbs,              !- Feature Name 20
  String,                                 !- Feature Data Type 20
  33.4191935483871&#4431.90142857142857&#4443.02620967741937&#4442.48624999999999&#4459.877741935483854&#4473.57574999999997&#4472.07975806451608&#4472.70008064516134&#4466.49200000000006&#4450.079112903225806&#4437.218250000000005&#4434.582177419354835, !- Feature Value 20
  EPWDataGroundMonthlyTemps,              !- Feature Name 21
  String,                                 !- Feature Data Type 21
  44.08306285945173&#4440.89570904991865&#4440.64045432632048&#4442.153016571250646&#4448.225111118704206&#4454.268919273837525&#4459.508577937551024&#4462.82777283423508&#4463.10975667174995&#4460.41014950381947&#4455.304105212311526&#4449.445696474514364, !- Feature Value 21
  EPWDataWSF,                             !- Feature Name 22
  Double,                                 !- Feature Data Type 22
  0.58999999999999997,                    !- Feature Value 22
  EPWDataMonthlyAvgDailyHighDrybulbs,     !- Feature Name 23
  String,                                 !- Feature Data Type 23
  47.41032258064516&#4446.58642857142857&#4455.15032258064517&#4453.708&#4472.80193548387098&#4488.67600000000002&#4486.1858064516129&#4485.87225806451613&#4482.082&#4463.18064516129033&#4448.73400000000001&#4448.87935483870968, !- Feature Value 23
  EPWDataMonthlyAvgDailyLowDrybulbs,      !- Feature Name 24
  String,                                 !- Feature Data Type 24
  19.347741935483874&#4419.856428571428573&#4430.316129032258065&#4431.112&#4447.41612903225806&#4457.901999999999994&#4459.063870967741934&#4460.956774193548384&#4452.352000000000004&#4438.41612903225806&#4427.002000000000002&#4423.02903225806451, !- Feature Value 24
  EPWDesignHeatingDrybulb,                !- Feature Name 25
  Double,                                 !- Feature Data Type 25
  12.02,                                  !- Feature Value 25
  EPWDesignHeatingWindspeed,              !- Feature Name 26
  Double,                                 !- Feature Data Type 26
  2.8062500000000004,                     !- Feature Value 26
  EPWDesignCoolingDrybulb,                !- Feature Name 27
  Double,                                 !- Feature Data Type 27
  91.939999999999998,                     !- Feature Value 27
  EPWDesignCoolingWetbulb,                !- Feature Name 28
  Double,                                 !- Feature Data Type 28
  59.95131430195849,                      !- Feature Value 28
  EPWDesignCoolingHumidityRatio,          !- Feature Name 29
  Double,                                 !- Feature Data Type 29
  0.0059161086834698092,                  !- Feature Value 29
  EPWDesignCoolingWindspeed,              !- Feature Name 30
  Double,                                 !- Feature Data Type 30
  3.7999999999999989,                     !- Feature Value 30
  EPWDesignDailyTemperatureRange,         !- Feature Name 31
  Double,                                 !- Feature Data Type 31
  24.915483870967748,                     !- Feature Value 31
  EPWDesignDehumidDrybulb,                !- Feature Name 32
  Double,                                 !- Feature Data Type 32
  67.996785714285721,                     !- Feature Value 32
  EPWDesignDehumidHumidityRatio,          !- Feature Name 33
  Double,                                 !- Feature Data Type 33
  0.012133744170488724,                   !- Feature Value 33
  EPWDesignCoolingDirectNormal,           !- Feature Name 34
  Double,                                 !- Feature Data Type 34
  985,                                    !- Feature Value 34
  EPWDesignCoolingDiffuseHorizontal,      !- Feature Name 35
  Double,                                 !- Feature Data Type 35
  84;                                     !- Feature Value 35

OS:Site,
<<<<<<< HEAD
  {87b924a5-79b1-41a0-90de-f8cf6fe848c7}, !- Handle
=======
  {f35506c0-8ee4-4baa-bd69-bdb5141fa64f}, !- Handle
>>>>>>> 93199ada
  Denver Intl Ap_CO_USA,                  !- Name
  39.83,                                  !- Latitude {deg}
  -104.65,                                !- Longitude {deg}
  -7,                                     !- Time Zone {hr}
  1650,                                   !- Elevation {m}
  ;                                       !- Terrain

OS:ClimateZones,
<<<<<<< HEAD
  {ab80862e-a6bd-43d2-bc95-02310c9c507b}, !- Handle
=======
  {de57336e-a264-4226-8636-43e195545d73}, !- Handle
>>>>>>> 93199ada
  ,                                       !- Active Institution
  ,                                       !- Active Year
  ,                                       !- Climate Zone Institution Name 1
  ,                                       !- Climate Zone Document Name 1
  ,                                       !- Climate Zone Document Year 1
  ,                                       !- Climate Zone Value 1
  Building America,                       !- Climate Zone Institution Name 2
  ,                                       !- Climate Zone Document Name 2
  0,                                      !- Climate Zone Document Year 2
  Cold;                                   !- Climate Zone Value 2

OS:Site:WaterMainsTemperature,
<<<<<<< HEAD
  {04bbae08-7f34-4e82-9203-514b632c1b7b}, !- Handle
=======
  {71ac0a49-a011-4c47-8815-3de5219ccc18}, !- Handle
>>>>>>> 93199ada
  Correlation,                            !- Calculation Method
  ,                                       !- Temperature Schedule Name
  10.8753424657535,                       !- Annual Average Outdoor Air Temperature {C}
  23.1524007936508;                       !- Maximum Difference In Monthly Average Outdoor Air Temperatures {deltaC}

OS:RunPeriodControl:DaylightSavingTime,
<<<<<<< HEAD
  {f7a641fe-21e7-41cf-8b1b-5871044032d7}, !- Handle
=======
  {2288eb84-89a3-43ea-9b94-b89da89e5c16}, !- Handle
>>>>>>> 93199ada
  3/12,                                   !- Start Date
  11/5;                                   !- End Date

OS:Site:GroundTemperature:Deep,
<<<<<<< HEAD
  {2aae8397-f6e0-4e6f-a148-591322dbb0f5}, !- Handle
=======
  {37285b46-6d26-4055-ad35-40a541bf3040}, !- Handle
>>>>>>> 93199ada
  10.8753424657535,                       !- January Deep Ground Temperature {C}
  10.8753424657535,                       !- February Deep Ground Temperature {C}
  10.8753424657535,                       !- March Deep Ground Temperature {C}
  10.8753424657535,                       !- April Deep Ground Temperature {C}
  10.8753424657535,                       !- May Deep Ground Temperature {C}
  10.8753424657535,                       !- June Deep Ground Temperature {C}
  10.8753424657535,                       !- July Deep Ground Temperature {C}
  10.8753424657535,                       !- August Deep Ground Temperature {C}
  10.8753424657535,                       !- September Deep Ground Temperature {C}
  10.8753424657535,                       !- October Deep Ground Temperature {C}
  10.8753424657535,                       !- November Deep Ground Temperature {C}
  10.8753424657535;                       !- December Deep Ground Temperature {C}

OS:Building,
<<<<<<< HEAD
  {d6dd6335-653f-410f-a299-ae2fafdd39cd}, !- Handle
=======
  {1c2ababc-6f24-4e8f-b585-0748b7271f5f}, !- Handle
>>>>>>> 93199ada
  Building 1,                             !- Name
  ,                                       !- Building Sector Type
  0,                                      !- North Axis {deg}
  ,                                       !- Nominal Floor to Floor Height {m}
  ,                                       !- Space Type Name
  ,                                       !- Default Construction Set Name
  ,                                       !- Default Schedule Set Name
  2,                                      !- Standards Number of Stories
  2,                                      !- Standards Number of Above Ground Stories
  ,                                       !- Standards Template
  singlefamilyattached,                   !- Standards Building Type
  10;                                     !- Standards Number of Living Units

OS:AdditionalProperties,
<<<<<<< HEAD
  {c8673f55-c24a-409d-8f54-cb65c5d053f1}, !- Handle
  {d6dd6335-653f-410f-a299-ae2fafdd39cd}, !- Object Name
=======
  {db3a999a-511e-4a5a-9cb6-f22f9a0acda3}, !- Handle
  {1c2ababc-6f24-4e8f-b585-0748b7271f5f}, !- Object Name
>>>>>>> 93199ada
  num_units,                              !- Feature Name 1
  Integer,                                !- Feature Data Type 1
  10,                                     !- Feature Value 1
  has_rear_units,                         !- Feature Name 2
  Boolean,                                !- Feature Data Type 2
  false,                                  !- Feature Value 2
  horz_location,                          !- Feature Name 3
  String,                                 !- Feature Data Type 3
  Left,                                   !- Feature Value 3
  num_floors,                             !- Feature Name 4
  Integer,                                !- Feature Data Type 4
  2;                                      !- Feature Value 4

OS:ThermalZone,
<<<<<<< HEAD
  {b766b54e-d9af-42d5-989e-964ac09fe3cd}, !- Handle
=======
  {6b6b8dbf-8886-48c2-8328-65fe731938d5}, !- Handle
>>>>>>> 93199ada
  living zone,                            !- Name
  ,                                       !- Multiplier
  ,                                       !- Ceiling Height {m}
  ,                                       !- Volume {m3}
  ,                                       !- Floor Area {m2}
  ,                                       !- Zone Inside Convection Algorithm
  ,                                       !- Zone Outside Convection Algorithm
  ,                                       !- Zone Conditioning Equipment List Name
<<<<<<< HEAD
  {679cf25a-4ee7-459c-b70f-6d67b51b1174}, !- Zone Air Inlet Port List
  {db2741f4-d8b8-46fa-b993-1f18c1bbba0d}, !- Zone Air Exhaust Port List
  {51f0789a-07d4-4e53-8b80-ea59752cc521}, !- Zone Air Node Name
  {64cc5b60-b53b-42f5-a736-0c7ba5fb1295}, !- Zone Return Air Port List
=======
  {9c20be2e-ec24-442d-896f-a009b69ccda5}, !- Zone Air Inlet Port List
  {8cc4f30a-e8ba-4815-be5f-3fd6957dcd28}, !- Zone Air Exhaust Port List
  {481dc559-b118-4fb3-af13-0bd148a69184}, !- Zone Air Node Name
  {f8a1a673-e39c-4ce2-aeba-aac201fc3662}, !- Zone Return Air Port List
>>>>>>> 93199ada
  ,                                       !- Primary Daylighting Control Name
  ,                                       !- Fraction of Zone Controlled by Primary Daylighting Control
  ,                                       !- Secondary Daylighting Control Name
  ,                                       !- Fraction of Zone Controlled by Secondary Daylighting Control
  ,                                       !- Illuminance Map Name
  ,                                       !- Group Rendering Name
  ,                                       !- Thermostat Name
  No;                                     !- Use Ideal Air Loads

OS:Node,
<<<<<<< HEAD
  {44fb83c6-76b1-4040-8c6f-44c3b9b0971f}, !- Handle
  Node 1,                                 !- Name
  {51f0789a-07d4-4e53-8b80-ea59752cc521}, !- Inlet Port
  ;                                       !- Outlet Port

OS:Connection,
  {51f0789a-07d4-4e53-8b80-ea59752cc521}, !- Handle
  {fba0870a-ba76-4331-a3bf-237cd5b6dc09}, !- Name
  {b766b54e-d9af-42d5-989e-964ac09fe3cd}, !- Source Object
  11,                                     !- Outlet Port
  {44fb83c6-76b1-4040-8c6f-44c3b9b0971f}, !- Target Object
  2;                                      !- Inlet Port

OS:PortList,
  {679cf25a-4ee7-459c-b70f-6d67b51b1174}, !- Handle
  {6f1b70ff-bac0-449b-a9ed-6082545c09de}, !- Name
  {b766b54e-d9af-42d5-989e-964ac09fe3cd}; !- HVAC Component

OS:PortList,
  {db2741f4-d8b8-46fa-b993-1f18c1bbba0d}, !- Handle
  {7e80275f-b568-4d8d-9319-34d6c5d0730f}, !- Name
  {b766b54e-d9af-42d5-989e-964ac09fe3cd}; !- HVAC Component

OS:PortList,
  {64cc5b60-b53b-42f5-a736-0c7ba5fb1295}, !- Handle
  {353f7dd4-655a-4b0c-956d-5cd2d86019a6}, !- Name
  {b766b54e-d9af-42d5-989e-964ac09fe3cd}; !- HVAC Component

OS:Sizing:Zone,
  {e1348c94-cc54-4192-be05-2d62056a9c0d}, !- Handle
  {b766b54e-d9af-42d5-989e-964ac09fe3cd}, !- Zone or ZoneList Name
=======
  {32bd1de6-cf0e-455a-9966-fa2832cc7388}, !- Handle
  Node 1,                                 !- Name
  {481dc559-b118-4fb3-af13-0bd148a69184}, !- Inlet Port
  ;                                       !- Outlet Port

OS:Connection,
  {481dc559-b118-4fb3-af13-0bd148a69184}, !- Handle
  {cb7fc0fd-b71c-47c6-9c9d-0214ef9ad2c5}, !- Name
  {6b6b8dbf-8886-48c2-8328-65fe731938d5}, !- Source Object
  11,                                     !- Outlet Port
  {32bd1de6-cf0e-455a-9966-fa2832cc7388}, !- Target Object
  2;                                      !- Inlet Port

OS:PortList,
  {9c20be2e-ec24-442d-896f-a009b69ccda5}, !- Handle
  {d844f064-2371-46f8-b451-f21687f99aaf}, !- Name
  {6b6b8dbf-8886-48c2-8328-65fe731938d5}; !- HVAC Component

OS:PortList,
  {8cc4f30a-e8ba-4815-be5f-3fd6957dcd28}, !- Handle
  {a7354e12-87ec-403b-8db9-042ba360bfbb}, !- Name
  {6b6b8dbf-8886-48c2-8328-65fe731938d5}; !- HVAC Component

OS:PortList,
  {f8a1a673-e39c-4ce2-aeba-aac201fc3662}, !- Handle
  {92351e89-1ede-4ebe-a720-12fe938158fd}, !- Name
  {6b6b8dbf-8886-48c2-8328-65fe731938d5}; !- HVAC Component

OS:Sizing:Zone,
  {cbd4c563-ff97-40c3-a88f-9fea8470da60}, !- Handle
  {6b6b8dbf-8886-48c2-8328-65fe731938d5}, !- Zone or ZoneList Name
>>>>>>> 93199ada
  SupplyAirTemperature,                   !- Zone Cooling Design Supply Air Temperature Input Method
  14,                                     !- Zone Cooling Design Supply Air Temperature {C}
  11.11,                                  !- Zone Cooling Design Supply Air Temperature Difference {deltaC}
  SupplyAirTemperature,                   !- Zone Heating Design Supply Air Temperature Input Method
  40,                                     !- Zone Heating Design Supply Air Temperature {C}
  11.11,                                  !- Zone Heating Design Supply Air Temperature Difference {deltaC}
  0.0085,                                 !- Zone Cooling Design Supply Air Humidity Ratio {kg-H2O/kg-air}
  0.008,                                  !- Zone Heating Design Supply Air Humidity Ratio {kg-H2O/kg-air}
  ,                                       !- Zone Heating Sizing Factor
  ,                                       !- Zone Cooling Sizing Factor
  DesignDay,                              !- Cooling Design Air Flow Method
  ,                                       !- Cooling Design Air Flow Rate {m3/s}
  ,                                       !- Cooling Minimum Air Flow per Zone Floor Area {m3/s-m2}
  ,                                       !- Cooling Minimum Air Flow {m3/s}
  ,                                       !- Cooling Minimum Air Flow Fraction
  DesignDay,                              !- Heating Design Air Flow Method
  ,                                       !- Heating Design Air Flow Rate {m3/s}
  ,                                       !- Heating Maximum Air Flow per Zone Floor Area {m3/s-m2}
  ,                                       !- Heating Maximum Air Flow {m3/s}
  ,                                       !- Heating Maximum Air Flow Fraction
  ,                                       !- Design Zone Air Distribution Effectiveness in Cooling Mode
  ,                                       !- Design Zone Air Distribution Effectiveness in Heating Mode
  No,                                     !- Account for Dedicated Outdoor Air System
  NeutralSupplyAir,                       !- Dedicated Outdoor Air System Control Strategy
  autosize,                               !- Dedicated Outdoor Air Low Setpoint Temperature for Design {C}
  autosize;                               !- Dedicated Outdoor Air High Setpoint Temperature for Design {C}

OS:ZoneHVAC:EquipmentList,
<<<<<<< HEAD
  {ac49bab7-7025-4dbb-bc78-538118af7720}, !- Handle
  Zone HVAC Equipment List 1,             !- Name
  {b766b54e-d9af-42d5-989e-964ac09fe3cd}; !- Thermal Zone

OS:Space,
  {b6e4790d-c132-4497-b774-35c4beb3d338}, !- Handle
  living space,                           !- Name
  {d0c9180e-ff8c-45cf-8118-eb0bf69787be}, !- Space Type Name
=======
  {164b746b-31a9-4719-8502-e7d9d5ecaa14}, !- Handle
  Zone HVAC Equipment List 1,             !- Name
  {6b6b8dbf-8886-48c2-8328-65fe731938d5}; !- Thermal Zone

OS:Space,
  {13e803d0-5b3a-456a-aeba-096d9952bc6c}, !- Handle
  living space,                           !- Name
  {9e8bc4af-1d2e-491e-86d4-242071fdb082}, !- Space Type Name
>>>>>>> 93199ada
  ,                                       !- Default Construction Set Name
  ,                                       !- Default Schedule Set Name
  ,                                       !- Direction of Relative North {deg}
  ,                                       !- X Origin {m}
  ,                                       !- Y Origin {m}
  ,                                       !- Z Origin {m}
  ,                                       !- Building Story Name
<<<<<<< HEAD
  {b766b54e-d9af-42d5-989e-964ac09fe3cd}, !- Thermal Zone Name
  ,                                       !- Part of Total Floor Area
  ,                                       !- Design Specification Outdoor Air Object Name
  {64cbeaf1-3a5d-4fcf-aabe-9a2d12511360}; !- Building Unit Name

OS:Surface,
  {f232a251-7570-4c69-a7eb-7ba2b6789f64}, !- Handle
  Surface 1,                              !- Name
  Floor,                                  !- Surface Type
  ,                                       !- Construction Name
  {b6e4790d-c132-4497-b774-35c4beb3d338}, !- Space Name
=======
  {6b6b8dbf-8886-48c2-8328-65fe731938d5}, !- Thermal Zone Name
  ,                                       !- Part of Total Floor Area
  ,                                       !- Design Specification Outdoor Air Object Name
  {a2fe0c4f-01d2-4828-a22f-e34fde8942ba}; !- Building Unit Name

OS:Surface,
  {402b3d70-2f08-4b98-86d3-22c0ea3ff3ec}, !- Handle
  Surface 1,                              !- Name
  Floor,                                  !- Surface Type
  ,                                       !- Construction Name
  {13e803d0-5b3a-456a-aeba-096d9952bc6c}, !- Space Name
>>>>>>> 93199ada
  Foundation,                             !- Outside Boundary Condition
  ,                                       !- Outside Boundary Condition Object
  NoSun,                                  !- Sun Exposure
  NoWind,                                 !- Wind Exposure
  ,                                       !- View Factor to Ground
  ,                                       !- Number of Vertices
  0, -9.144, 0,                           !- X,Y,Z Vertex 1 {m}
  0, 0, 0,                                !- X,Y,Z Vertex 2 {m}
  4.572, 0, 0,                            !- X,Y,Z Vertex 3 {m}
  4.572, -9.144, 0;                       !- X,Y,Z Vertex 4 {m}

OS:Surface,
<<<<<<< HEAD
  {32af1aa8-bb3b-4551-955e-aadd8d066708}, !- Handle
  Surface 2,                              !- Name
  Wall,                                   !- Surface Type
  ,                                       !- Construction Name
  {b6e4790d-c132-4497-b774-35c4beb3d338}, !- Space Name
=======
  {9a0d9a81-7bac-45de-9d9e-aba62ed87b86}, !- Handle
  Surface 2,                              !- Name
  Wall,                                   !- Surface Type
  ,                                       !- Construction Name
  {13e803d0-5b3a-456a-aeba-096d9952bc6c}, !- Space Name
>>>>>>> 93199ada
  Outdoors,                               !- Outside Boundary Condition
  ,                                       !- Outside Boundary Condition Object
  SunExposed,                             !- Sun Exposure
  WindExposed,                            !- Wind Exposure
  ,                                       !- View Factor to Ground
  ,                                       !- Number of Vertices
  0, 0, 2.4384,                           !- X,Y,Z Vertex 1 {m}
  0, 0, 0,                                !- X,Y,Z Vertex 2 {m}
  0, -9.144, 0,                           !- X,Y,Z Vertex 3 {m}
  0, -9.144, 2.4384;                      !- X,Y,Z Vertex 4 {m}

OS:Surface,
<<<<<<< HEAD
  {ea55d502-3c5c-4781-b540-b9a07fbf1904}, !- Handle
  Surface 3,                              !- Name
  Wall,                                   !- Surface Type
  ,                                       !- Construction Name
  {b6e4790d-c132-4497-b774-35c4beb3d338}, !- Space Name
=======
  {f0667a1c-1142-47ba-9548-6ad4c351b85a}, !- Handle
  Surface 3,                              !- Name
  Wall,                                   !- Surface Type
  ,                                       !- Construction Name
  {13e803d0-5b3a-456a-aeba-096d9952bc6c}, !- Space Name
>>>>>>> 93199ada
  Outdoors,                               !- Outside Boundary Condition
  ,                                       !- Outside Boundary Condition Object
  SunExposed,                             !- Sun Exposure
  WindExposed,                            !- Wind Exposure
  ,                                       !- View Factor to Ground
  ,                                       !- Number of Vertices
  4.572, 0, 2.4384,                       !- X,Y,Z Vertex 1 {m}
  4.572, 0, 0,                            !- X,Y,Z Vertex 2 {m}
  0, 0, 0,                                !- X,Y,Z Vertex 3 {m}
  0, 0, 2.4384;                           !- X,Y,Z Vertex 4 {m}

OS:Surface,
<<<<<<< HEAD
  {3f70e3ab-f4fa-4ebf-bd2f-922427e9dea7}, !- Handle
  Surface 4,                              !- Name
  Wall,                                   !- Surface Type
  ,                                       !- Construction Name
  {b6e4790d-c132-4497-b774-35c4beb3d338}, !- Space Name
=======
  {ce18feaf-2ba8-43dc-a699-4e34a8fc844e}, !- Handle
  Surface 4,                              !- Name
  Wall,                                   !- Surface Type
  ,                                       !- Construction Name
  {13e803d0-5b3a-456a-aeba-096d9952bc6c}, !- Space Name
>>>>>>> 93199ada
  Adiabatic,                              !- Outside Boundary Condition
  ,                                       !- Outside Boundary Condition Object
  NoSun,                                  !- Sun Exposure
  NoWind,                                 !- Wind Exposure
  ,                                       !- View Factor to Ground
  ,                                       !- Number of Vertices
  4.572, -9.144, 2.4384,                  !- X,Y,Z Vertex 1 {m}
  4.572, -9.144, 0,                       !- X,Y,Z Vertex 2 {m}
  4.572, 0, 0,                            !- X,Y,Z Vertex 3 {m}
  4.572, 0, 2.4384;                       !- X,Y,Z Vertex 4 {m}

OS:Surface,
<<<<<<< HEAD
  {6769d561-8dd6-4252-8a3a-b4da647e6722}, !- Handle
  Surface 5,                              !- Name
  Wall,                                   !- Surface Type
  ,                                       !- Construction Name
  {b6e4790d-c132-4497-b774-35c4beb3d338}, !- Space Name
=======
  {3aa0846f-e46b-4aad-8a4d-4bef7a6f3cae}, !- Handle
  Surface 5,                              !- Name
  Wall,                                   !- Surface Type
  ,                                       !- Construction Name
  {13e803d0-5b3a-456a-aeba-096d9952bc6c}, !- Space Name
>>>>>>> 93199ada
  Outdoors,                               !- Outside Boundary Condition
  ,                                       !- Outside Boundary Condition Object
  SunExposed,                             !- Sun Exposure
  WindExposed,                            !- Wind Exposure
  ,                                       !- View Factor to Ground
  ,                                       !- Number of Vertices
  0, -9.144, 2.4384,                      !- X,Y,Z Vertex 1 {m}
  0, -9.144, 0,                           !- X,Y,Z Vertex 2 {m}
  4.572, -9.144, 0,                       !- X,Y,Z Vertex 3 {m}
  4.572, -9.144, 2.4384;                  !- X,Y,Z Vertex 4 {m}

OS:Surface,
<<<<<<< HEAD
  {bd4c1c81-7b1a-4160-bca1-9c28c0741030}, !- Handle
  Surface 6,                              !- Name
  RoofCeiling,                            !- Surface Type
  ,                                       !- Construction Name
  {b6e4790d-c132-4497-b774-35c4beb3d338}, !- Space Name
  Surface,                                !- Outside Boundary Condition
  {6f432631-00c2-426b-b3bb-50a589a25dbe}, !- Outside Boundary Condition Object
=======
  {ef45102f-3440-4232-881e-3176633a5a35}, !- Handle
  Surface 6,                              !- Name
  RoofCeiling,                            !- Surface Type
  ,                                       !- Construction Name
  {13e803d0-5b3a-456a-aeba-096d9952bc6c}, !- Space Name
  Surface,                                !- Outside Boundary Condition
  {efc6225b-f33f-4a4d-bec0-19cc7b6a386a}, !- Outside Boundary Condition Object
>>>>>>> 93199ada
  NoSun,                                  !- Sun Exposure
  NoWind,                                 !- Wind Exposure
  ,                                       !- View Factor to Ground
  ,                                       !- Number of Vertices
  4.572, -9.144, 2.4384,                  !- X,Y,Z Vertex 1 {m}
  4.572, 0, 2.4384,                       !- X,Y,Z Vertex 2 {m}
  0, 0, 2.4384,                           !- X,Y,Z Vertex 3 {m}
  0, -9.144, 2.4384;                      !- X,Y,Z Vertex 4 {m}

OS:SpaceType,
<<<<<<< HEAD
  {d0c9180e-ff8c-45cf-8118-eb0bf69787be}, !- Handle
=======
  {9e8bc4af-1d2e-491e-86d4-242071fdb082}, !- Handle
>>>>>>> 93199ada
  Space Type 1,                           !- Name
  ,                                       !- Default Construction Set Name
  ,                                       !- Default Schedule Set Name
  ,                                       !- Group Rendering Name
  ,                                       !- Design Specification Outdoor Air Object Name
  ,                                       !- Standards Template
  ,                                       !- Standards Building Type
  living;                                 !- Standards Space Type

OS:Space,
<<<<<<< HEAD
  {f34d8454-4eca-4f1d-a5eb-aab18c31d9c6}, !- Handle
  living space|story 2,                   !- Name
  {d0c9180e-ff8c-45cf-8118-eb0bf69787be}, !- Space Type Name
=======
  {eb453526-ea5b-461f-9c2e-d7a7f70ffe9e}, !- Handle
  living space|story 2,                   !- Name
  {9e8bc4af-1d2e-491e-86d4-242071fdb082}, !- Space Type Name
>>>>>>> 93199ada
  ,                                       !- Default Construction Set Name
  ,                                       !- Default Schedule Set Name
  -0,                                     !- Direction of Relative North {deg}
  0,                                      !- X Origin {m}
  0,                                      !- Y Origin {m}
  2.4384,                                 !- Z Origin {m}
  ,                                       !- Building Story Name
<<<<<<< HEAD
  {b766b54e-d9af-42d5-989e-964ac09fe3cd}, !- Thermal Zone Name
  ,                                       !- Part of Total Floor Area
  ,                                       !- Design Specification Outdoor Air Object Name
  {64cbeaf1-3a5d-4fcf-aabe-9a2d12511360}; !- Building Unit Name

OS:Surface,
  {0f72cb21-e923-445d-bee2-f5def5e8670e}, !- Handle
  Surface 7,                              !- Name
  Wall,                                   !- Surface Type
  ,                                       !- Construction Name
  {f34d8454-4eca-4f1d-a5eb-aab18c31d9c6}, !- Space Name
=======
  {6b6b8dbf-8886-48c2-8328-65fe731938d5}, !- Thermal Zone Name
  ,                                       !- Part of Total Floor Area
  ,                                       !- Design Specification Outdoor Air Object Name
  {a2fe0c4f-01d2-4828-a22f-e34fde8942ba}; !- Building Unit Name

OS:Surface,
  {ad0a35ae-e4c8-46d8-90ff-c09fb3ee8582}, !- Handle
  Surface 7,                              !- Name
  Wall,                                   !- Surface Type
  ,                                       !- Construction Name
  {eb453526-ea5b-461f-9c2e-d7a7f70ffe9e}, !- Space Name
>>>>>>> 93199ada
  Outdoors,                               !- Outside Boundary Condition
  ,                                       !- Outside Boundary Condition Object
  SunExposed,                             !- Sun Exposure
  WindExposed,                            !- Wind Exposure
  ,                                       !- View Factor to Ground
  ,                                       !- Number of Vertices
<<<<<<< HEAD
  0, 0, 2.4384,                           !- X,Y,Z Vertex 1 {m}
  0, 0, 0,                                !- X,Y,Z Vertex 2 {m}
  0, -9.144, 0,                           !- X,Y,Z Vertex 3 {m}
  0, -9.144, 2.4384;                      !- X,Y,Z Vertex 4 {m}

OS:Surface,
  {4a8f4129-6907-4ed0-bff4-f9329ca23ec3}, !- Handle
=======
  0, -9.144, 2.4384,                      !- X,Y,Z Vertex 1 {m}
  0, -9.144, 0,                           !- X,Y,Z Vertex 2 {m}
  4.572, -9.144, 0,                       !- X,Y,Z Vertex 3 {m}
  4.572, -9.144, 2.4384;                  !- X,Y,Z Vertex 4 {m}

OS:Surface,
  {efc6225b-f33f-4a4d-bec0-19cc7b6a386a}, !- Handle
>>>>>>> 93199ada
  Surface 8,                              !- Name
  Floor,                                  !- Surface Type
  ,                                       !- Construction Name
<<<<<<< HEAD
  {f34d8454-4eca-4f1d-a5eb-aab18c31d9c6}, !- Space Name
  Adiabatic,                              !- Outside Boundary Condition
  ,                                       !- Outside Boundary Condition Object
=======
  {eb453526-ea5b-461f-9c2e-d7a7f70ffe9e}, !- Space Name
  Surface,                                !- Outside Boundary Condition
  {ef45102f-3440-4232-881e-3176633a5a35}, !- Outside Boundary Condition Object
>>>>>>> 93199ada
  NoSun,                                  !- Sun Exposure
  NoWind,                                 !- Wind Exposure
  ,                                       !- View Factor to Ground
  ,                                       !- Number of Vertices
  0, -9.144, 0,                           !- X,Y,Z Vertex 1 {m}
  0, 0, 0,                                !- X,Y,Z Vertex 2 {m}
  4.572, 0, 0,                            !- X,Y,Z Vertex 3 {m}
  4.572, -9.144, 0;                       !- X,Y,Z Vertex 4 {m}

OS:Surface,
<<<<<<< HEAD
  {fb879d56-760b-40a7-8c56-f7f32c00479a}, !- Handle
  Surface 9,                              !- Name
  Wall,                                   !- Surface Type
  ,                                       !- Construction Name
  {f34d8454-4eca-4f1d-a5eb-aab18c31d9c6}, !- Space Name
=======
  {72744e3b-428d-4cb7-8641-5b302f5c5272}, !- Handle
  Surface 9,                              !- Name
  Wall,                                   !- Surface Type
  ,                                       !- Construction Name
  {eb453526-ea5b-461f-9c2e-d7a7f70ffe9e}, !- Space Name
>>>>>>> 93199ada
  Outdoors,                               !- Outside Boundary Condition
  ,                                       !- Outside Boundary Condition Object
  SunExposed,                             !- Sun Exposure
  WindExposed,                            !- Wind Exposure
  ,                                       !- View Factor to Ground
  ,                                       !- Number of Vertices
  0, -9.144, 2.4384,                      !- X,Y,Z Vertex 1 {m}
  0, -9.144, 0,                           !- X,Y,Z Vertex 2 {m}
  4.572, -9.144, 0,                       !- X,Y,Z Vertex 3 {m}
  4.572, -9.144, 2.4384;                  !- X,Y,Z Vertex 4 {m}

OS:Surface,
<<<<<<< HEAD
  {4dae9513-239f-4b7b-bc7b-fcc2396e29c5}, !- Handle
  Surface 10,                             !- Name
  RoofCeiling,                            !- Surface Type
  ,                                       !- Construction Name
  {f34d8454-4eca-4f1d-a5eb-aab18c31d9c6}, !- Space Name
  Surface,                                !- Outside Boundary Condition
  {2fe148fe-304c-4792-aa16-50bfc2659502}, !- Outside Boundary Condition Object
  NoSun,                                  !- Sun Exposure
  NoWind,                                 !- Wind Exposure
  ,                                       !- View Factor to Ground
  ,                                       !- Number of Vertices
  4.572, -9.144, 2.4384,                  !- X,Y,Z Vertex 1 {m}
  4.572, 0, 2.4384,                       !- X,Y,Z Vertex 2 {m}
  0, 0, 2.4384,                           !- X,Y,Z Vertex 3 {m}
  0, -9.144, 2.4384;                      !- X,Y,Z Vertex 4 {m}

OS:Surface,
  {6f432631-00c2-426b-b3bb-50a589a25dbe}, !- Handle
  Surface 11,                             !- Name
  Floor,                                  !- Surface Type
  ,                                       !- Construction Name
  {f34d8454-4eca-4f1d-a5eb-aab18c31d9c6}, !- Space Name
  Surface,                                !- Outside Boundary Condition
  {bd4c1c81-7b1a-4160-bca1-9c28c0741030}, !- Outside Boundary Condition Object
  NoSun,                                  !- Sun Exposure
  NoWind,                                 !- Wind Exposure
=======
  {38a04f42-4254-4007-8b00-2fa0df4ae75c}, !- Handle
  Surface 10,                             !- Name
  Wall,                                   !- Surface Type
  ,                                       !- Construction Name
  {eb453526-ea5b-461f-9c2e-d7a7f70ffe9e}, !- Space Name
  Outdoors,                               !- Outside Boundary Condition
  ,                                       !- Outside Boundary Condition Object
  SunExposed,                             !- Sun Exposure
  WindExposed,                            !- Wind Exposure
>>>>>>> 93199ada
  ,                                       !- View Factor to Ground
  ,                                       !- Number of Vertices
  4.572, 0, 2.4384,                       !- X,Y,Z Vertex 1 {m}
  4.572, 0, 0,                            !- X,Y,Z Vertex 2 {m}
  0, 0, 0,                                !- X,Y,Z Vertex 3 {m}
  0, 0, 2.4384;                           !- X,Y,Z Vertex 4 {m}

OS:Surface,
<<<<<<< HEAD
  {67c45a0b-d6a0-4d25-9b8c-828de346eb0e}, !- Handle
  Surface 12,                             !- Name
  Wall,                                   !- Surface Type
  ,                                       !- Construction Name
  {f34d8454-4eca-4f1d-a5eb-aab18c31d9c6}, !- Space Name
  Outdoors,                               !- Outside Boundary Condition
=======
  {295393ee-f471-487d-865a-0f4a12a41190}, !- Handle
  Surface 11,                             !- Name
  Wall,                                   !- Surface Type
  ,                                       !- Construction Name
  {eb453526-ea5b-461f-9c2e-d7a7f70ffe9e}, !- Space Name
  Adiabatic,                              !- Outside Boundary Condition
>>>>>>> 93199ada
  ,                                       !- Outside Boundary Condition Object
  NoSun,                                  !- Sun Exposure
  NoWind,                                 !- Wind Exposure
  ,                                       !- View Factor to Ground
  ,                                       !- Number of Vertices
<<<<<<< HEAD
  4.572, 0, 2.4384,                       !- X,Y,Z Vertex 1 {m}
  4.572, 0, 0,                            !- X,Y,Z Vertex 2 {m}
  0, 0, 0,                                !- X,Y,Z Vertex 3 {m}
  0, 0, 2.4384;                           !- X,Y,Z Vertex 4 {m}

OS:Surface,
  {2fe148fe-304c-4792-aa16-50bfc2659502}, !- Handle
  Surface 13,                             !- Name
  Floor,                                  !- Surface Type
  ,                                       !- Construction Name
  {acc718e5-4711-407b-b197-28e77bd72f76}, !- Space Name
  Surface,                                !- Outside Boundary Condition
  {4dae9513-239f-4b7b-bc7b-fcc2396e29c5}, !- Outside Boundary Condition Object
=======
  4.572, -9.144, 2.4384,                  !- X,Y,Z Vertex 1 {m}
  4.572, -9.144, 0,                       !- X,Y,Z Vertex 2 {m}
  4.572, 0, 0,                            !- X,Y,Z Vertex 3 {m}
  4.572, 0, 2.4384;                       !- X,Y,Z Vertex 4 {m}

OS:Surface,
  {9152c4f5-a046-4d58-b7b0-0482e5ab8d7b}, !- Handle
  Surface 12,                             !- Name
  RoofCeiling,                            !- Surface Type
  ,                                       !- Construction Name
  {eb453526-ea5b-461f-9c2e-d7a7f70ffe9e}, !- Space Name
  Surface,                                !- Outside Boundary Condition
  {461244e4-1855-4d83-b3d1-95490ec3da30}, !- Outside Boundary Condition Object
  NoSun,                                  !- Sun Exposure
  NoWind,                                 !- Wind Exposure
  ,                                       !- View Factor to Ground
  ,                                       !- Number of Vertices
  4.572, -9.144, 2.4384,                  !- X,Y,Z Vertex 1 {m}
  4.572, 0, 2.4384,                       !- X,Y,Z Vertex 2 {m}
  0, 0, 2.4384,                           !- X,Y,Z Vertex 3 {m}
  0, -9.144, 2.4384;                      !- X,Y,Z Vertex 4 {m}

OS:Surface,
  {461244e4-1855-4d83-b3d1-95490ec3da30}, !- Handle
  Surface 13,                             !- Name
  Floor,                                  !- Surface Type
  ,                                       !- Construction Name
  {88530b19-c40b-4ade-891d-009b2113d4a4}, !- Space Name
  Surface,                                !- Outside Boundary Condition
  {9152c4f5-a046-4d58-b7b0-0482e5ab8d7b}, !- Outside Boundary Condition Object
>>>>>>> 93199ada
  NoSun,                                  !- Sun Exposure
  NoWind,                                 !- Wind Exposure
  ,                                       !- View Factor to Ground
  ,                                       !- Number of Vertices
  0, -9.144, 4.8768,                      !- X,Y,Z Vertex 1 {m}
  0, 0, 4.8768,                           !- X,Y,Z Vertex 2 {m}
  4.572, 0, 4.8768,                       !- X,Y,Z Vertex 3 {m}
  4.572, -9.144, 4.8768;                  !- X,Y,Z Vertex 4 {m}

OS:Surface,
<<<<<<< HEAD
  {9354c004-8abb-41d6-b95c-9095e2656459}, !- Handle
  Surface 14,                             !- Name
  RoofCeiling,                            !- Surface Type
  ,                                       !- Construction Name
  {acc718e5-4711-407b-b197-28e77bd72f76}, !- Space Name
=======
  {97f13ffa-bb7e-47d4-9e1d-7ba8f7228c0e}, !- Handle
  Surface 14,                             !- Name
  RoofCeiling,                            !- Surface Type
  ,                                       !- Construction Name
  {88530b19-c40b-4ade-891d-009b2113d4a4}, !- Space Name
>>>>>>> 93199ada
  Outdoors,                               !- Outside Boundary Condition
  ,                                       !- Outside Boundary Condition Object
  SunExposed,                             !- Sun Exposure
  WindExposed,                            !- Wind Exposure
  ,                                       !- View Factor to Ground
  ,                                       !- Number of Vertices
  0, -4.572, 7.1628,                      !- X,Y,Z Vertex 1 {m}
  4.572, -4.572, 7.1628,                  !- X,Y,Z Vertex 2 {m}
  4.572, 0, 4.8768,                       !- X,Y,Z Vertex 3 {m}
  0, 0, 4.8768;                           !- X,Y,Z Vertex 4 {m}

OS:Surface,
<<<<<<< HEAD
  {08cbf266-6ab5-409e-b148-ca725cb27c91}, !- Handle
  Surface 15,                             !- Name
  RoofCeiling,                            !- Surface Type
  ,                                       !- Construction Name
  {acc718e5-4711-407b-b197-28e77bd72f76}, !- Space Name
=======
  {7ad9df3f-389b-4ecc-a520-f32dd67c0f2e}, !- Handle
  Surface 15,                             !- Name
  RoofCeiling,                            !- Surface Type
  ,                                       !- Construction Name
  {88530b19-c40b-4ade-891d-009b2113d4a4}, !- Space Name
>>>>>>> 93199ada
  Outdoors,                               !- Outside Boundary Condition
  ,                                       !- Outside Boundary Condition Object
  SunExposed,                             !- Sun Exposure
  WindExposed,                            !- Wind Exposure
  ,                                       !- View Factor to Ground
  ,                                       !- Number of Vertices
  4.572, -4.572, 7.1628,                  !- X,Y,Z Vertex 1 {m}
  0, -4.572, 7.1628,                      !- X,Y,Z Vertex 2 {m}
  0, -9.144, 4.8768,                      !- X,Y,Z Vertex 3 {m}
  4.572, -9.144, 4.8768;                  !- X,Y,Z Vertex 4 {m}

OS:Surface,
<<<<<<< HEAD
  {c1a90f34-94f2-4721-b34a-643eae534fa9}, !- Handle
  Surface 16,                             !- Name
  Wall,                                   !- Surface Type
  ,                                       !- Construction Name
  {acc718e5-4711-407b-b197-28e77bd72f76}, !- Space Name
=======
  {949c95e5-7ec9-41b1-9091-0df3987b433c}, !- Handle
  Surface 16,                             !- Name
  Wall,                                   !- Surface Type
  ,                                       !- Construction Name
  {88530b19-c40b-4ade-891d-009b2113d4a4}, !- Space Name
>>>>>>> 93199ada
  Outdoors,                               !- Outside Boundary Condition
  ,                                       !- Outside Boundary Condition Object
  SunExposed,                             !- Sun Exposure
  WindExposed,                            !- Wind Exposure
  ,                                       !- View Factor to Ground
  ,                                       !- Number of Vertices
  0, -4.572, 7.1628,                      !- X,Y,Z Vertex 1 {m}
  0, 0, 4.8768,                           !- X,Y,Z Vertex 2 {m}
  0, -9.144, 4.8768;                      !- X,Y,Z Vertex 3 {m}

OS:Surface,
<<<<<<< HEAD
  {501a15d1-3aa6-49ee-b15c-4cf73b479ddf}, !- Handle
  Surface 17,                             !- Name
  Wall,                                   !- Surface Type
  ,                                       !- Construction Name
  {acc718e5-4711-407b-b197-28e77bd72f76}, !- Space Name
=======
  {acbc5566-ae28-4d53-ba79-996f7b32c52a}, !- Handle
  Surface 17,                             !- Name
  Wall,                                   !- Surface Type
  ,                                       !- Construction Name
  {88530b19-c40b-4ade-891d-009b2113d4a4}, !- Space Name
>>>>>>> 93199ada
  Adiabatic,                              !- Outside Boundary Condition
  ,                                       !- Outside Boundary Condition Object
  NoSun,                                  !- Sun Exposure
  NoWind,                                 !- Wind Exposure
  ,                                       !- View Factor to Ground
  ,                                       !- Number of Vertices
  4.572, -4.572, 7.1628,                  !- X,Y,Z Vertex 1 {m}
  4.572, -9.144, 4.8768,                  !- X,Y,Z Vertex 2 {m}
  4.572, 0, 4.8768;                       !- X,Y,Z Vertex 3 {m}

OS:Space,
<<<<<<< HEAD
  {acc718e5-4711-407b-b197-28e77bd72f76}, !- Handle
  unfinished attic space,                 !- Name
  {e73f6def-32ae-40ec-9790-eff8ee9baa12}, !- Space Type Name
=======
  {88530b19-c40b-4ade-891d-009b2113d4a4}, !- Handle
  unfinished attic space,                 !- Name
  {5550431b-cb65-4c9c-b4ca-3c3790690b95}, !- Space Type Name
>>>>>>> 93199ada
  ,                                       !- Default Construction Set Name
  ,                                       !- Default Schedule Set Name
  ,                                       !- Direction of Relative North {deg}
  ,                                       !- X Origin {m}
  ,                                       !- Y Origin {m}
  ,                                       !- Z Origin {m}
  ,                                       !- Building Story Name
<<<<<<< HEAD
  {38b55533-b1f9-4baa-abc8-fb83b138626e}; !- Thermal Zone Name

OS:ThermalZone,
  {38b55533-b1f9-4baa-abc8-fb83b138626e}, !- Handle
=======
  {28f3db7e-30ae-4d21-a348-b9606e3e5d60}; !- Thermal Zone Name

OS:ThermalZone,
  {28f3db7e-30ae-4d21-a348-b9606e3e5d60}, !- Handle
>>>>>>> 93199ada
  unfinished attic zone,                  !- Name
  ,                                       !- Multiplier
  ,                                       !- Ceiling Height {m}
  ,                                       !- Volume {m3}
  ,                                       !- Floor Area {m2}
  ,                                       !- Zone Inside Convection Algorithm
  ,                                       !- Zone Outside Convection Algorithm
  ,                                       !- Zone Conditioning Equipment List Name
<<<<<<< HEAD
  {c6313523-9030-4e9f-bc4b-ee8724471853}, !- Zone Air Inlet Port List
  {e7ccb8dc-c0ac-44c7-8bba-17fbc07792ce}, !- Zone Air Exhaust Port List
  {2b160ec1-0806-4d4f-b10b-5a0144e6713c}, !- Zone Air Node Name
  {d9edaec6-d18b-43c8-9201-c691a9c08e11}, !- Zone Return Air Port List
=======
  {8a147b62-61f8-436d-bf44-559d7c37cfd0}, !- Zone Air Inlet Port List
  {e812f95d-1e3f-4635-834e-423a6378f48e}, !- Zone Air Exhaust Port List
  {9ef364ee-26bb-437b-ac9c-0ae6925820b6}, !- Zone Air Node Name
  {7f344eb7-9ec4-4c66-9d6b-df085d17b0b6}, !- Zone Return Air Port List
>>>>>>> 93199ada
  ,                                       !- Primary Daylighting Control Name
  ,                                       !- Fraction of Zone Controlled by Primary Daylighting Control
  ,                                       !- Secondary Daylighting Control Name
  ,                                       !- Fraction of Zone Controlled by Secondary Daylighting Control
  ,                                       !- Illuminance Map Name
  ,                                       !- Group Rendering Name
  ,                                       !- Thermostat Name
  No;                                     !- Use Ideal Air Loads

OS:Node,
<<<<<<< HEAD
  {472e339c-9113-45ee-bb78-a98c5fe02fa8}, !- Handle
  Node 2,                                 !- Name
  {2b160ec1-0806-4d4f-b10b-5a0144e6713c}, !- Inlet Port
  ;                                       !- Outlet Port

OS:Connection,
  {2b160ec1-0806-4d4f-b10b-5a0144e6713c}, !- Handle
  {724ad2a8-1962-4623-9fb6-ebadab6e28f4}, !- Name
  {38b55533-b1f9-4baa-abc8-fb83b138626e}, !- Source Object
  11,                                     !- Outlet Port
  {472e339c-9113-45ee-bb78-a98c5fe02fa8}, !- Target Object
  2;                                      !- Inlet Port

OS:PortList,
  {c6313523-9030-4e9f-bc4b-ee8724471853}, !- Handle
  {7e386c14-3386-48bc-9513-a5d6076978af}, !- Name
  {38b55533-b1f9-4baa-abc8-fb83b138626e}; !- HVAC Component

OS:PortList,
  {e7ccb8dc-c0ac-44c7-8bba-17fbc07792ce}, !- Handle
  {4477a747-acd3-4349-9b73-d11b666f1722}, !- Name
  {38b55533-b1f9-4baa-abc8-fb83b138626e}; !- HVAC Component

OS:PortList,
  {d9edaec6-d18b-43c8-9201-c691a9c08e11}, !- Handle
  {354de145-c89c-4270-bf04-c3089e3945e6}, !- Name
  {38b55533-b1f9-4baa-abc8-fb83b138626e}; !- HVAC Component

OS:Sizing:Zone,
  {5d25fc1c-e2bc-4a65-8142-f4454c5050e7}, !- Handle
  {38b55533-b1f9-4baa-abc8-fb83b138626e}, !- Zone or ZoneList Name
=======
  {5b9c87ec-fe11-4f71-90c8-8e23e1130716}, !- Handle
  Node 2,                                 !- Name
  {9ef364ee-26bb-437b-ac9c-0ae6925820b6}, !- Inlet Port
  ;                                       !- Outlet Port

OS:Connection,
  {9ef364ee-26bb-437b-ac9c-0ae6925820b6}, !- Handle
  {fd66dbd2-c145-45d9-ad6a-b9fa4aabc925}, !- Name
  {28f3db7e-30ae-4d21-a348-b9606e3e5d60}, !- Source Object
  11,                                     !- Outlet Port
  {5b9c87ec-fe11-4f71-90c8-8e23e1130716}, !- Target Object
  2;                                      !- Inlet Port

OS:PortList,
  {8a147b62-61f8-436d-bf44-559d7c37cfd0}, !- Handle
  {d83eca96-ccb1-4bf3-9263-60b30557c8de}, !- Name
  {28f3db7e-30ae-4d21-a348-b9606e3e5d60}; !- HVAC Component

OS:PortList,
  {e812f95d-1e3f-4635-834e-423a6378f48e}, !- Handle
  {c9921191-ce8e-4ea4-8591-1ee2274c3c58}, !- Name
  {28f3db7e-30ae-4d21-a348-b9606e3e5d60}; !- HVAC Component

OS:PortList,
  {7f344eb7-9ec4-4c66-9d6b-df085d17b0b6}, !- Handle
  {0902fcf8-454e-4282-8eb0-5a422ea489e2}, !- Name
  {28f3db7e-30ae-4d21-a348-b9606e3e5d60}; !- HVAC Component

OS:Sizing:Zone,
  {1bcc2cfd-9cb5-467a-9b75-cbcbdd74a5fc}, !- Handle
  {28f3db7e-30ae-4d21-a348-b9606e3e5d60}, !- Zone or ZoneList Name
>>>>>>> 93199ada
  SupplyAirTemperature,                   !- Zone Cooling Design Supply Air Temperature Input Method
  14,                                     !- Zone Cooling Design Supply Air Temperature {C}
  11.11,                                  !- Zone Cooling Design Supply Air Temperature Difference {deltaC}
  SupplyAirTemperature,                   !- Zone Heating Design Supply Air Temperature Input Method
  40,                                     !- Zone Heating Design Supply Air Temperature {C}
  11.11,                                  !- Zone Heating Design Supply Air Temperature Difference {deltaC}
  0.0085,                                 !- Zone Cooling Design Supply Air Humidity Ratio {kg-H2O/kg-air}
  0.008,                                  !- Zone Heating Design Supply Air Humidity Ratio {kg-H2O/kg-air}
  ,                                       !- Zone Heating Sizing Factor
  ,                                       !- Zone Cooling Sizing Factor
  DesignDay,                              !- Cooling Design Air Flow Method
  ,                                       !- Cooling Design Air Flow Rate {m3/s}
  ,                                       !- Cooling Minimum Air Flow per Zone Floor Area {m3/s-m2}
  ,                                       !- Cooling Minimum Air Flow {m3/s}
  ,                                       !- Cooling Minimum Air Flow Fraction
  DesignDay,                              !- Heating Design Air Flow Method
  ,                                       !- Heating Design Air Flow Rate {m3/s}
  ,                                       !- Heating Maximum Air Flow per Zone Floor Area {m3/s-m2}
  ,                                       !- Heating Maximum Air Flow {m3/s}
  ,                                       !- Heating Maximum Air Flow Fraction
  ,                                       !- Design Zone Air Distribution Effectiveness in Cooling Mode
  ,                                       !- Design Zone Air Distribution Effectiveness in Heating Mode
  No,                                     !- Account for Dedicated Outdoor Air System
  NeutralSupplyAir,                       !- Dedicated Outdoor Air System Control Strategy
  autosize,                               !- Dedicated Outdoor Air Low Setpoint Temperature for Design {C}
  autosize;                               !- Dedicated Outdoor Air High Setpoint Temperature for Design {C}

OS:ZoneHVAC:EquipmentList,
<<<<<<< HEAD
  {d445e7f2-0b27-4a6e-a99c-c9816e0e54a1}, !- Handle
  Zone HVAC Equipment List 2,             !- Name
  {38b55533-b1f9-4baa-abc8-fb83b138626e}; !- Thermal Zone

OS:SpaceType,
  {e73f6def-32ae-40ec-9790-eff8ee9baa12}, !- Handle
=======
  {2cdb4dc5-143e-45a1-9bf5-a28570615234}, !- Handle
  Zone HVAC Equipment List 2,             !- Name
  {28f3db7e-30ae-4d21-a348-b9606e3e5d60}; !- Thermal Zone

OS:SpaceType,
  {5550431b-cb65-4c9c-b4ca-3c3790690b95}, !- Handle
>>>>>>> 93199ada
  Space Type 2,                           !- Name
  ,                                       !- Default Construction Set Name
  ,                                       !- Default Schedule Set Name
  ,                                       !- Group Rendering Name
  ,                                       !- Design Specification Outdoor Air Object Name
  ,                                       !- Standards Template
  ,                                       !- Standards Building Type
  unfinished attic;                       !- Standards Space Type

OS:BuildingUnit,
<<<<<<< HEAD
  {64cbeaf1-3a5d-4fcf-aabe-9a2d12511360}, !- Handle
=======
  {a2fe0c4f-01d2-4828-a22f-e34fde8942ba}, !- Handle
>>>>>>> 93199ada
  unit 1,                                 !- Name
  ,                                       !- Rendering Color
  Residential;                            !- Building Unit Type

OS:AdditionalProperties,
<<<<<<< HEAD
  {09dbc48e-6ce5-4645-84fd-d5f6760d2642}, !- Handle
  {64cbeaf1-3a5d-4fcf-aabe-9a2d12511360}, !- Object Name
=======
  {45102459-7d98-4a04-84fd-03b5f84fb6b3}, !- Handle
  {a2fe0c4f-01d2-4828-a22f-e34fde8942ba}, !- Object Name
>>>>>>> 93199ada
  NumberOfBedrooms,                       !- Feature Name 1
  Integer,                                !- Feature Data Type 1
  3,                                      !- Feature Value 1
  NumberOfBathrooms,                      !- Feature Name 2
  Double,                                 !- Feature Data Type 2
  2,                                      !- Feature Value 2
  NumberOfOccupants,                      !- Feature Name 3
  Double,                                 !- Feature Data Type 3
  3.3900000000000001;                     !- Feature Value 3

OS:External:File,
<<<<<<< HEAD
  {bf2e1f44-715a-4a12-ae4f-a1e7a27fd18f}, !- Handle
=======
  {c8f1bb5e-a29b-4d9d-8551-f5148dba27d5}, !- Handle
>>>>>>> 93199ada
  8760.csv,                               !- Name
  8760.csv;                               !- File Name

OS:Schedule:Day,
<<<<<<< HEAD
  {f75b8272-7631-4ce2-b946-c219dff1d4d0}, !- Handle
=======
  {954200b1-bc07-4663-bb81-165068b6d677}, !- Handle
>>>>>>> 93199ada
  Schedule Day 1,                         !- Name
  ,                                       !- Schedule Type Limits Name
  ,                                       !- Interpolate to Timestep
  24,                                     !- Hour 1
  0,                                      !- Minute 1
  0;                                      !- Value Until Time 1

OS:Schedule:Day,
<<<<<<< HEAD
  {f2d9513b-c1ca-4dbc-bb4c-6587c434589d}, !- Handle
=======
  {618e8f67-0d16-4d94-9d54-0ae48e68a4a4}, !- Handle
>>>>>>> 93199ada
  Schedule Day 2,                         !- Name
  ,                                       !- Schedule Type Limits Name
  ,                                       !- Interpolate to Timestep
  24,                                     !- Hour 1
  0,                                      !- Minute 1
  1;                                      !- Value Until Time 1

OS:Schedule:File,
<<<<<<< HEAD
  {8113dafe-9dad-4c4a-93dc-6f866ff51d7e}, !- Handle
  occupants,                              !- Name
  {ac6e9fe4-6071-4302-848d-a67bdcc4c292}, !- Schedule Type Limits Name
  {bf2e1f44-715a-4a12-ae4f-a1e7a27fd18f}, !- External File Name
=======
  {67830215-645b-4daa-ae40-a9c676845429}, !- Handle
  occupants,                              !- Name
  {baa0940c-cf11-4fea-aee4-c645496addf4}, !- Schedule Type Limits Name
  {c8f1bb5e-a29b-4d9d-8551-f5148dba27d5}, !- External File Name
>>>>>>> 93199ada
  1,                                      !- Column Number
  1,                                      !- Rows to Skip at Top
  8760,                                   !- Number of Hours of Data
  ,                                       !- Column Separator
  ,                                       !- Interpolate to Timestep
  60;                                     !- Minutes per Item

OS:Schedule:Ruleset,
<<<<<<< HEAD
  {36a0544a-48b4-4b88-9a52-7d72f3f962f3}, !- Handle
  Schedule Ruleset 1,                     !- Name
  {43dfdbfb-740a-4ca9-96f7-ebdb0dd0e698}, !- Schedule Type Limits Name
  {b0618460-8f59-492e-a6b1-318f9d96dd9c}; !- Default Day Schedule Name

OS:Schedule:Day,
  {b0618460-8f59-492e-a6b1-318f9d96dd9c}, !- Handle
  Schedule Day 3,                         !- Name
  {43dfdbfb-740a-4ca9-96f7-ebdb0dd0e698}, !- Schedule Type Limits Name
=======
  {24013846-b4a3-4bed-b3fc-fde57ba10d36}, !- Handle
  Schedule Ruleset 1,                     !- Name
  {32070477-0949-49e5-bd49-72211280e622}, !- Schedule Type Limits Name
  {9bd188cf-eec8-4964-a715-e26f1c3e2c2f}; !- Default Day Schedule Name

OS:Schedule:Day,
  {9bd188cf-eec8-4964-a715-e26f1c3e2c2f}, !- Handle
  Schedule Day 3,                         !- Name
  {32070477-0949-49e5-bd49-72211280e622}, !- Schedule Type Limits Name
>>>>>>> 93199ada
  ,                                       !- Interpolate to Timestep
  24,                                     !- Hour 1
  0,                                      !- Minute 1
  112.539290946133;                       !- Value Until Time 1

OS:People:Definition,
<<<<<<< HEAD
  {523729db-0e59-4b8b-9b52-ab408e87836b}, !- Handle
=======
  {ae50ace9-ba52-4374-b239-b1aa73834fde}, !- Handle
>>>>>>> 93199ada
  res occupants|living space,             !- Name
  People,                                 !- Number of People Calculation Method
  1.695,                                  !- Number of People {people}
  ,                                       !- People per Space Floor Area {person/m2}
  ,                                       !- Space Floor Area per Person {m2/person}
  0.319734,                               !- Fraction Radiant
  0.573,                                  !- Sensible Heat Fraction
  0,                                      !- Carbon Dioxide Generation Rate {m3/s-W}
  No,                                     !- Enable ASHRAE 55 Comfort Warnings
  ZoneAveraged;                           !- Mean Radiant Temperature Calculation Type

OS:People,
<<<<<<< HEAD
  {1b0a44d9-9414-41d4-993d-3882271553a3}, !- Handle
  res occupants|living space,             !- Name
  {523729db-0e59-4b8b-9b52-ab408e87836b}, !- People Definition Name
  {b6e4790d-c132-4497-b774-35c4beb3d338}, !- Space or SpaceType Name
  {8113dafe-9dad-4c4a-93dc-6f866ff51d7e}, !- Number of People Schedule Name
  {36a0544a-48b4-4b88-9a52-7d72f3f962f3}, !- Activity Level Schedule Name
=======
  {c0c5cf1c-6341-4ce9-aac6-a67a679b8d0e}, !- Handle
  res occupants|living space,             !- Name
  {ae50ace9-ba52-4374-b239-b1aa73834fde}, !- People Definition Name
  {13e803d0-5b3a-456a-aeba-096d9952bc6c}, !- Space or SpaceType Name
  {67830215-645b-4daa-ae40-a9c676845429}, !- Number of People Schedule Name
  {24013846-b4a3-4bed-b3fc-fde57ba10d36}, !- Activity Level Schedule Name
>>>>>>> 93199ada
  ,                                       !- Surface Name/Angle Factor List Name
  ,                                       !- Work Efficiency Schedule Name
  ,                                       !- Clothing Insulation Schedule Name
  ,                                       !- Air Velocity Schedule Name
  1;                                      !- Multiplier

OS:ScheduleTypeLimits,
<<<<<<< HEAD
  {43dfdbfb-740a-4ca9-96f7-ebdb0dd0e698}, !- Handle
=======
  {32070477-0949-49e5-bd49-72211280e622}, !- Handle
>>>>>>> 93199ada
  ActivityLevel,                          !- Name
  0,                                      !- Lower Limit Value
  ,                                       !- Upper Limit Value
  Continuous,                             !- Numeric Type
  ActivityLevel;                          !- Unit Type

OS:ScheduleTypeLimits,
<<<<<<< HEAD
  {ac6e9fe4-6071-4302-848d-a67bdcc4c292}, !- Handle
=======
  {baa0940c-cf11-4fea-aee4-c645496addf4}, !- Handle
>>>>>>> 93199ada
  Fractional,                             !- Name
  0,                                      !- Lower Limit Value
  1,                                      !- Upper Limit Value
  Continuous;                             !- Numeric Type

OS:People:Definition,
<<<<<<< HEAD
  {ce403563-141a-47da-9c74-312ade1cf44a}, !- Handle
=======
  {5676fb2f-9326-4efd-a8e6-1059ea33c329}, !- Handle
>>>>>>> 93199ada
  res occupants|living space|story 2,     !- Name
  People,                                 !- Number of People Calculation Method
  1.695,                                  !- Number of People {people}
  ,                                       !- People per Space Floor Area {person/m2}
  ,                                       !- Space Floor Area per Person {m2/person}
  0.319734,                               !- Fraction Radiant
  0.573,                                  !- Sensible Heat Fraction
  0,                                      !- Carbon Dioxide Generation Rate {m3/s-W}
  No,                                     !- Enable ASHRAE 55 Comfort Warnings
  ZoneAveraged;                           !- Mean Radiant Temperature Calculation Type

OS:People,
<<<<<<< HEAD
  {9c669ff8-710a-490f-9f8a-412b9d69dc83}, !- Handle
  res occupants|living space|story 2,     !- Name
  {ce403563-141a-47da-9c74-312ade1cf44a}, !- People Definition Name
  {f34d8454-4eca-4f1d-a5eb-aab18c31d9c6}, !- Space or SpaceType Name
  {8113dafe-9dad-4c4a-93dc-6f866ff51d7e}, !- Number of People Schedule Name
  {36a0544a-48b4-4b88-9a52-7d72f3f962f3}, !- Activity Level Schedule Name
=======
  {c7217a88-6a9e-4ada-9716-cce63d8d5a77}, !- Handle
  res occupants|living space|story 2,     !- Name
  {5676fb2f-9326-4efd-a8e6-1059ea33c329}, !- People Definition Name
  {eb453526-ea5b-461f-9c2e-d7a7f70ffe9e}, !- Space or SpaceType Name
  {67830215-645b-4daa-ae40-a9c676845429}, !- Number of People Schedule Name
  {24013846-b4a3-4bed-b3fc-fde57ba10d36}, !- Activity Level Schedule Name
>>>>>>> 93199ada
  ,                                       !- Surface Name/Angle Factor List Name
  ,                                       !- Work Efficiency Schedule Name
  ,                                       !- Clothing Insulation Schedule Name
  ,                                       !- Air Velocity Schedule Name
  1;                                      !- Multiplier
<|MERGE_RESOLUTION|>--- conflicted
+++ resolved
@@ -1,73 +1,41 @@
 !- NOTE: Auto-generated from /test/osw_files/SFA_10units_2story_SL_UA_3Beds_2Baths_Denver.osw
 
 OS:Version,
-<<<<<<< HEAD
-  {b03e7719-de90-4485-b8ab-20555edb29c2}, !- Handle
-  2.9.1;                                  !- Version Identifier
+  {18dfccb5-d64b-4fa3-8c06-ab93233b6839}, !- Handle
+  2.9.0;                                  !- Version Identifier
 
 OS:SimulationControl,
-  {0b777685-7568-447b-8c47-e765d29d4de1}, !- Handle
-=======
-  {45a802ae-641d-43ea-a47c-fb3081cdfa7b}, !- Handle
-  2.9.0;                                  !- Version Identifier
-
-OS:SimulationControl,
-  {e29f581a-6144-42fe-acb5-6f94abfc4e98}, !- Handle
->>>>>>> 93199ada
+  {50f0e569-f250-44f9-8853-83c253e1f7b2}, !- Handle
   ,                                       !- Do Zone Sizing Calculation
   ,                                       !- Do System Sizing Calculation
   ,                                       !- Do Plant Sizing Calculation
   No;                                     !- Run Simulation for Sizing Periods
 
 OS:Timestep,
-<<<<<<< HEAD
-  {2a0b7c28-6ca0-4f4d-879f-753a3d59bdd3}, !- Handle
+  {ffa4d73d-91ec-4283-b07e-329830685d84}, !- Handle
   6;                                      !- Number of Timesteps per Hour
 
 OS:ShadowCalculation,
-  {cd32cd99-dffb-44a4-89e2-130a4bded7bd}, !- Handle
-=======
-  {ec8900da-4afa-487b-b011-9c930fd8ecf0}, !- Handle
-  6;                                      !- Number of Timesteps per Hour
-
-OS:ShadowCalculation,
-  {4e135696-d80b-4db6-85f9-498047e40cc5}, !- Handle
->>>>>>> 93199ada
+  {67b262fe-7691-41ba-b2df-a4bc564a3ea0}, !- Handle
   20,                                     !- Calculation Frequency
   200;                                    !- Maximum Figures in Shadow Overlap Calculations
 
 OS:SurfaceConvectionAlgorithm:Outside,
-<<<<<<< HEAD
-  {7d6c6af6-37ab-406d-99d5-ddb242fa5668}, !- Handle
+  {0bb604a8-2ce2-42b9-a6c9-fd9da7ebe70f}, !- Handle
   DOE-2;                                  !- Algorithm
 
 OS:SurfaceConvectionAlgorithm:Inside,
-  {c0d4a40e-421a-47e2-97a5-f21ee0222127}, !- Handle
+  {a1530654-b441-4704-a564-7e800111dd53}, !- Handle
   TARP;                                   !- Algorithm
 
 OS:ZoneCapacitanceMultiplier:ResearchSpecial,
-  {dc327aab-8573-4c51-8f96-3a45e5f06478}, !- Handle
-=======
-  {20ad4135-5f26-49e4-bb3e-b26205ff20d1}, !- Handle
-  DOE-2;                                  !- Algorithm
-
-OS:SurfaceConvectionAlgorithm:Inside,
-  {44d24357-e27b-438d-8ff3-897a7ee9593b}, !- Handle
-  TARP;                                   !- Algorithm
-
-OS:ZoneCapacitanceMultiplier:ResearchSpecial,
-  {1c4a70b2-76b0-41ab-8823-1d289ae66d2f}, !- Handle
->>>>>>> 93199ada
+  {532107f7-4b76-409c-b5e9-273234f17a9b}, !- Handle
   ,                                       !- Temperature Capacity Multiplier
   15,                                     !- Humidity Capacity Multiplier
   ;                                       !- Carbon Dioxide Capacity Multiplier
 
 OS:RunPeriod,
-<<<<<<< HEAD
-  {fd9cfef2-9714-4e07-b6e9-fca8632c0e0d}, !- Handle
-=======
-  {dd7bde4e-edff-4669-90e2-e5ab32b559da}, !- Handle
->>>>>>> 93199ada
+  {3ee8d2c3-9b1b-445c-8530-66b87dd43c6f}, !- Handle
   Run Period 1,                           !- Name
   1,                                      !- Begin Month
   1,                                      !- Begin Day of Month
@@ -81,21 +49,13 @@
   ;                                       !- Number of Times Runperiod to be Repeated
 
 OS:YearDescription,
-<<<<<<< HEAD
-  {79838dfc-125c-4d2a-a9c1-57638f03b1cb}, !- Handle
-=======
-  {416aeb3c-5159-428e-bdf5-cdf2644cc137}, !- Handle
->>>>>>> 93199ada
+  {0b674135-1a39-4e89-9a2c-8db34c9167db}, !- Handle
   2007,                                   !- Calendar Year
   ,                                       !- Day of Week for Start Day
   ;                                       !- Is Leap Year
 
 OS:WeatherFile,
-<<<<<<< HEAD
-  {82a80677-05bf-4d9a-a5c9-a6796757a4fe}, !- Handle
-=======
-  {3ea7d0ec-5612-490f-bb1f-1ff156de26f4}, !- Handle
->>>>>>> 93199ada
+  {837ae9da-e279-44fe-833f-ba8c7aab40f7}, !- Handle
   Denver Intl Ap,                         !- City
   CO,                                     !- State Province Region
   USA,                                    !- Country
@@ -109,13 +69,8 @@
   E23378AA;                               !- Checksum
 
 OS:AdditionalProperties,
-<<<<<<< HEAD
-  {9c0623f3-bb69-4f7f-80f2-cc8a2cdeae53}, !- Handle
-  {82a80677-05bf-4d9a-a5c9-a6796757a4fe}, !- Object Name
-=======
-  {9e4ccbf5-06f8-4eb4-9d90-ca958d3e1313}, !- Handle
-  {3ea7d0ec-5612-490f-bb1f-1ff156de26f4}, !- Object Name
->>>>>>> 93199ada
+  {03619a46-48bd-4359-ba79-b9cc17411084}, !- Handle
+  {837ae9da-e279-44fe-833f-ba8c7aab40f7}, !- Object Name
   EPWHeaderCity,                          !- Feature Name 1
   String,                                 !- Feature Data Type 1
   Denver Intl Ap,                         !- Feature Value 1
@@ -223,11 +178,7 @@
   84;                                     !- Feature Value 35
 
 OS:Site,
-<<<<<<< HEAD
-  {87b924a5-79b1-41a0-90de-f8cf6fe848c7}, !- Handle
-=======
-  {f35506c0-8ee4-4baa-bd69-bdb5141fa64f}, !- Handle
->>>>>>> 93199ada
+  {2643f505-dc4c-4a1f-b091-6c2a0a145527}, !- Handle
   Denver Intl Ap_CO_USA,                  !- Name
   39.83,                                  !- Latitude {deg}
   -104.65,                                !- Longitude {deg}
@@ -236,11 +187,7 @@
   ;                                       !- Terrain
 
 OS:ClimateZones,
-<<<<<<< HEAD
-  {ab80862e-a6bd-43d2-bc95-02310c9c507b}, !- Handle
-=======
-  {de57336e-a264-4226-8636-43e195545d73}, !- Handle
->>>>>>> 93199ada
+  {a2de64d0-1a5d-47a6-8a46-340e96eec653}, !- Handle
   ,                                       !- Active Institution
   ,                                       !- Active Year
   ,                                       !- Climate Zone Institution Name 1
@@ -253,31 +200,19 @@
   Cold;                                   !- Climate Zone Value 2
 
 OS:Site:WaterMainsTemperature,
-<<<<<<< HEAD
-  {04bbae08-7f34-4e82-9203-514b632c1b7b}, !- Handle
-=======
-  {71ac0a49-a011-4c47-8815-3de5219ccc18}, !- Handle
->>>>>>> 93199ada
+  {1bb03d70-c787-485d-bbc7-094617a2793f}, !- Handle
   Correlation,                            !- Calculation Method
   ,                                       !- Temperature Schedule Name
   10.8753424657535,                       !- Annual Average Outdoor Air Temperature {C}
   23.1524007936508;                       !- Maximum Difference In Monthly Average Outdoor Air Temperatures {deltaC}
 
 OS:RunPeriodControl:DaylightSavingTime,
-<<<<<<< HEAD
-  {f7a641fe-21e7-41cf-8b1b-5871044032d7}, !- Handle
-=======
-  {2288eb84-89a3-43ea-9b94-b89da89e5c16}, !- Handle
->>>>>>> 93199ada
+  {94afb8af-11d8-4b41-9f51-cfd73c7fc5e5}, !- Handle
   3/12,                                   !- Start Date
   11/5;                                   !- End Date
 
 OS:Site:GroundTemperature:Deep,
-<<<<<<< HEAD
-  {2aae8397-f6e0-4e6f-a148-591322dbb0f5}, !- Handle
-=======
-  {37285b46-6d26-4055-ad35-40a541bf3040}, !- Handle
->>>>>>> 93199ada
+  {d9d8b06f-e7e7-4116-a7e1-b86a8eab0f4c}, !- Handle
   10.8753424657535,                       !- January Deep Ground Temperature {C}
   10.8753424657535,                       !- February Deep Ground Temperature {C}
   10.8753424657535,                       !- March Deep Ground Temperature {C}
@@ -292,11 +227,7 @@
   10.8753424657535;                       !- December Deep Ground Temperature {C}
 
 OS:Building,
-<<<<<<< HEAD
-  {d6dd6335-653f-410f-a299-ae2fafdd39cd}, !- Handle
-=======
-  {1c2ababc-6f24-4e8f-b585-0748b7271f5f}, !- Handle
->>>>>>> 93199ada
+  {2329a381-f290-46d2-b905-b2581d697845}, !- Handle
   Building 1,                             !- Name
   ,                                       !- Building Sector Type
   0,                                      !- North Axis {deg}
@@ -311,13 +242,8 @@
   10;                                     !- Standards Number of Living Units
 
 OS:AdditionalProperties,
-<<<<<<< HEAD
-  {c8673f55-c24a-409d-8f54-cb65c5d053f1}, !- Handle
-  {d6dd6335-653f-410f-a299-ae2fafdd39cd}, !- Object Name
-=======
-  {db3a999a-511e-4a5a-9cb6-f22f9a0acda3}, !- Handle
-  {1c2ababc-6f24-4e8f-b585-0748b7271f5f}, !- Object Name
->>>>>>> 93199ada
+  {4977e0c7-6f24-4a97-b8ba-bc3c381e7e20}, !- Handle
+  {2329a381-f290-46d2-b905-b2581d697845}, !- Object Name
   num_units,                              !- Feature Name 1
   Integer,                                !- Feature Data Type 1
   10,                                     !- Feature Value 1
@@ -332,11 +258,7 @@
   2;                                      !- Feature Value 4
 
 OS:ThermalZone,
-<<<<<<< HEAD
-  {b766b54e-d9af-42d5-989e-964ac09fe3cd}, !- Handle
-=======
-  {6b6b8dbf-8886-48c2-8328-65fe731938d5}, !- Handle
->>>>>>> 93199ada
+  {e2405dc7-1e66-4033-89e0-ed490febc08a}, !- Handle
   living zone,                            !- Name
   ,                                       !- Multiplier
   ,                                       !- Ceiling Height {m}
@@ -345,17 +267,10 @@
   ,                                       !- Zone Inside Convection Algorithm
   ,                                       !- Zone Outside Convection Algorithm
   ,                                       !- Zone Conditioning Equipment List Name
-<<<<<<< HEAD
-  {679cf25a-4ee7-459c-b70f-6d67b51b1174}, !- Zone Air Inlet Port List
-  {db2741f4-d8b8-46fa-b993-1f18c1bbba0d}, !- Zone Air Exhaust Port List
-  {51f0789a-07d4-4e53-8b80-ea59752cc521}, !- Zone Air Node Name
-  {64cc5b60-b53b-42f5-a736-0c7ba5fb1295}, !- Zone Return Air Port List
-=======
-  {9c20be2e-ec24-442d-896f-a009b69ccda5}, !- Zone Air Inlet Port List
-  {8cc4f30a-e8ba-4815-be5f-3fd6957dcd28}, !- Zone Air Exhaust Port List
-  {481dc559-b118-4fb3-af13-0bd148a69184}, !- Zone Air Node Name
-  {f8a1a673-e39c-4ce2-aeba-aac201fc3662}, !- Zone Return Air Port List
->>>>>>> 93199ada
+  {5cb70d8d-bcaa-49c3-b210-d2b58b4d5e66}, !- Zone Air Inlet Port List
+  {475600ea-2d66-408d-b0a0-a4af6492e157}, !- Zone Air Exhaust Port List
+  {cd4dcb34-c7fd-4e58-b8dd-fecf0dc05732}, !- Zone Air Node Name
+  {be3b286b-7f6e-4342-b986-ca107bf7c17f}, !- Zone Return Air Port List
   ,                                       !- Primary Daylighting Control Name
   ,                                       !- Fraction of Zone Controlled by Primary Daylighting Control
   ,                                       !- Secondary Daylighting Control Name
@@ -366,71 +281,37 @@
   No;                                     !- Use Ideal Air Loads
 
 OS:Node,
-<<<<<<< HEAD
-  {44fb83c6-76b1-4040-8c6f-44c3b9b0971f}, !- Handle
+  {2531dd45-4d3a-4f33-a9ba-08a8f52ef990}, !- Handle
   Node 1,                                 !- Name
-  {51f0789a-07d4-4e53-8b80-ea59752cc521}, !- Inlet Port
+  {cd4dcb34-c7fd-4e58-b8dd-fecf0dc05732}, !- Inlet Port
   ;                                       !- Outlet Port
 
 OS:Connection,
-  {51f0789a-07d4-4e53-8b80-ea59752cc521}, !- Handle
-  {fba0870a-ba76-4331-a3bf-237cd5b6dc09}, !- Name
-  {b766b54e-d9af-42d5-989e-964ac09fe3cd}, !- Source Object
+  {cd4dcb34-c7fd-4e58-b8dd-fecf0dc05732}, !- Handle
+  {bb9ff6a0-43d5-4555-b1d8-cb301f63d446}, !- Name
+  {e2405dc7-1e66-4033-89e0-ed490febc08a}, !- Source Object
   11,                                     !- Outlet Port
-  {44fb83c6-76b1-4040-8c6f-44c3b9b0971f}, !- Target Object
+  {2531dd45-4d3a-4f33-a9ba-08a8f52ef990}, !- Target Object
   2;                                      !- Inlet Port
 
 OS:PortList,
-  {679cf25a-4ee7-459c-b70f-6d67b51b1174}, !- Handle
-  {6f1b70ff-bac0-449b-a9ed-6082545c09de}, !- Name
-  {b766b54e-d9af-42d5-989e-964ac09fe3cd}; !- HVAC Component
+  {5cb70d8d-bcaa-49c3-b210-d2b58b4d5e66}, !- Handle
+  {109fe97f-fc18-4063-8a29-7e07256813ae}, !- Name
+  {e2405dc7-1e66-4033-89e0-ed490febc08a}; !- HVAC Component
 
 OS:PortList,
-  {db2741f4-d8b8-46fa-b993-1f18c1bbba0d}, !- Handle
-  {7e80275f-b568-4d8d-9319-34d6c5d0730f}, !- Name
-  {b766b54e-d9af-42d5-989e-964ac09fe3cd}; !- HVAC Component
+  {475600ea-2d66-408d-b0a0-a4af6492e157}, !- Handle
+  {19db466b-5ffc-41a8-b969-7db42f70f7bf}, !- Name
+  {e2405dc7-1e66-4033-89e0-ed490febc08a}; !- HVAC Component
 
 OS:PortList,
-  {64cc5b60-b53b-42f5-a736-0c7ba5fb1295}, !- Handle
-  {353f7dd4-655a-4b0c-956d-5cd2d86019a6}, !- Name
-  {b766b54e-d9af-42d5-989e-964ac09fe3cd}; !- HVAC Component
+  {be3b286b-7f6e-4342-b986-ca107bf7c17f}, !- Handle
+  {9975538f-c040-4563-8131-9b59ffa628f4}, !- Name
+  {e2405dc7-1e66-4033-89e0-ed490febc08a}; !- HVAC Component
 
 OS:Sizing:Zone,
-  {e1348c94-cc54-4192-be05-2d62056a9c0d}, !- Handle
-  {b766b54e-d9af-42d5-989e-964ac09fe3cd}, !- Zone or ZoneList Name
-=======
-  {32bd1de6-cf0e-455a-9966-fa2832cc7388}, !- Handle
-  Node 1,                                 !- Name
-  {481dc559-b118-4fb3-af13-0bd148a69184}, !- Inlet Port
-  ;                                       !- Outlet Port
-
-OS:Connection,
-  {481dc559-b118-4fb3-af13-0bd148a69184}, !- Handle
-  {cb7fc0fd-b71c-47c6-9c9d-0214ef9ad2c5}, !- Name
-  {6b6b8dbf-8886-48c2-8328-65fe731938d5}, !- Source Object
-  11,                                     !- Outlet Port
-  {32bd1de6-cf0e-455a-9966-fa2832cc7388}, !- Target Object
-  2;                                      !- Inlet Port
-
-OS:PortList,
-  {9c20be2e-ec24-442d-896f-a009b69ccda5}, !- Handle
-  {d844f064-2371-46f8-b451-f21687f99aaf}, !- Name
-  {6b6b8dbf-8886-48c2-8328-65fe731938d5}; !- HVAC Component
-
-OS:PortList,
-  {8cc4f30a-e8ba-4815-be5f-3fd6957dcd28}, !- Handle
-  {a7354e12-87ec-403b-8db9-042ba360bfbb}, !- Name
-  {6b6b8dbf-8886-48c2-8328-65fe731938d5}; !- HVAC Component
-
-OS:PortList,
-  {f8a1a673-e39c-4ce2-aeba-aac201fc3662}, !- Handle
-  {92351e89-1ede-4ebe-a720-12fe938158fd}, !- Name
-  {6b6b8dbf-8886-48c2-8328-65fe731938d5}; !- HVAC Component
-
-OS:Sizing:Zone,
-  {cbd4c563-ff97-40c3-a88f-9fea8470da60}, !- Handle
-  {6b6b8dbf-8886-48c2-8328-65fe731938d5}, !- Zone or ZoneList Name
->>>>>>> 93199ada
+  {4b807793-b323-41ae-acc1-50fb787e7fd2}, !- Handle
+  {e2405dc7-1e66-4033-89e0-ed490febc08a}, !- Zone or ZoneList Name
   SupplyAirTemperature,                   !- Zone Cooling Design Supply Air Temperature Input Method
   14,                                     !- Zone Cooling Design Supply Air Temperature {C}
   11.11,                                  !- Zone Cooling Design Supply Air Temperature Difference {deltaC}
@@ -459,25 +340,14 @@
   autosize;                               !- Dedicated Outdoor Air High Setpoint Temperature for Design {C}
 
 OS:ZoneHVAC:EquipmentList,
-<<<<<<< HEAD
-  {ac49bab7-7025-4dbb-bc78-538118af7720}, !- Handle
+  {e6886c83-5eee-479c-b2a9-3f78ece2324e}, !- Handle
   Zone HVAC Equipment List 1,             !- Name
-  {b766b54e-d9af-42d5-989e-964ac09fe3cd}; !- Thermal Zone
+  {e2405dc7-1e66-4033-89e0-ed490febc08a}; !- Thermal Zone
 
 OS:Space,
-  {b6e4790d-c132-4497-b774-35c4beb3d338}, !- Handle
+  {1e95db0c-b181-43be-8efb-a1ff805e67a9}, !- Handle
   living space,                           !- Name
-  {d0c9180e-ff8c-45cf-8118-eb0bf69787be}, !- Space Type Name
-=======
-  {164b746b-31a9-4719-8502-e7d9d5ecaa14}, !- Handle
-  Zone HVAC Equipment List 1,             !- Name
-  {6b6b8dbf-8886-48c2-8328-65fe731938d5}; !- Thermal Zone
-
-OS:Space,
-  {13e803d0-5b3a-456a-aeba-096d9952bc6c}, !- Handle
-  living space,                           !- Name
-  {9e8bc4af-1d2e-491e-86d4-242071fdb082}, !- Space Type Name
->>>>>>> 93199ada
+  {3ccbb764-e016-4253-b25e-6536408c9215}, !- Space Type Name
   ,                                       !- Default Construction Set Name
   ,                                       !- Default Schedule Set Name
   ,                                       !- Direction of Relative North {deg}
@@ -485,31 +355,17 @@
   ,                                       !- Y Origin {m}
   ,                                       !- Z Origin {m}
   ,                                       !- Building Story Name
-<<<<<<< HEAD
-  {b766b54e-d9af-42d5-989e-964ac09fe3cd}, !- Thermal Zone Name
+  {e2405dc7-1e66-4033-89e0-ed490febc08a}, !- Thermal Zone Name
   ,                                       !- Part of Total Floor Area
   ,                                       !- Design Specification Outdoor Air Object Name
-  {64cbeaf1-3a5d-4fcf-aabe-9a2d12511360}; !- Building Unit Name
-
-OS:Surface,
-  {f232a251-7570-4c69-a7eb-7ba2b6789f64}, !- Handle
+  {d0a199ba-10f3-401b-8d94-efc85008ec59}; !- Building Unit Name
+
+OS:Surface,
+  {03c090a1-a3d4-4b16-8cd9-7644c87c69bb}, !- Handle
   Surface 1,                              !- Name
   Floor,                                  !- Surface Type
   ,                                       !- Construction Name
-  {b6e4790d-c132-4497-b774-35c4beb3d338}, !- Space Name
-=======
-  {6b6b8dbf-8886-48c2-8328-65fe731938d5}, !- Thermal Zone Name
-  ,                                       !- Part of Total Floor Area
-  ,                                       !- Design Specification Outdoor Air Object Name
-  {a2fe0c4f-01d2-4828-a22f-e34fde8942ba}; !- Building Unit Name
-
-OS:Surface,
-  {402b3d70-2f08-4b98-86d3-22c0ea3ff3ec}, !- Handle
-  Surface 1,                              !- Name
-  Floor,                                  !- Surface Type
-  ,                                       !- Construction Name
-  {13e803d0-5b3a-456a-aeba-096d9952bc6c}, !- Space Name
->>>>>>> 93199ada
+  {1e95db0c-b181-43be-8efb-a1ff805e67a9}, !- Space Name
   Foundation,                             !- Outside Boundary Condition
   ,                                       !- Outside Boundary Condition Object
   NoSun,                                  !- Sun Exposure
@@ -522,19 +378,11 @@
   4.572, -9.144, 0;                       !- X,Y,Z Vertex 4 {m}
 
 OS:Surface,
-<<<<<<< HEAD
-  {32af1aa8-bb3b-4551-955e-aadd8d066708}, !- Handle
+  {24f526f5-72fa-4b47-ba48-28391de5a1b1}, !- Handle
   Surface 2,                              !- Name
   Wall,                                   !- Surface Type
   ,                                       !- Construction Name
-  {b6e4790d-c132-4497-b774-35c4beb3d338}, !- Space Name
-=======
-  {9a0d9a81-7bac-45de-9d9e-aba62ed87b86}, !- Handle
-  Surface 2,                              !- Name
-  Wall,                                   !- Surface Type
-  ,                                       !- Construction Name
-  {13e803d0-5b3a-456a-aeba-096d9952bc6c}, !- Space Name
->>>>>>> 93199ada
+  {1e95db0c-b181-43be-8efb-a1ff805e67a9}, !- Space Name
   Outdoors,                               !- Outside Boundary Condition
   ,                                       !- Outside Boundary Condition Object
   SunExposed,                             !- Sun Exposure
@@ -547,19 +395,11 @@
   0, -9.144, 2.4384;                      !- X,Y,Z Vertex 4 {m}
 
 OS:Surface,
-<<<<<<< HEAD
-  {ea55d502-3c5c-4781-b540-b9a07fbf1904}, !- Handle
+  {0a948ad7-e5a4-43fb-94ea-632268a5a920}, !- Handle
   Surface 3,                              !- Name
   Wall,                                   !- Surface Type
   ,                                       !- Construction Name
-  {b6e4790d-c132-4497-b774-35c4beb3d338}, !- Space Name
-=======
-  {f0667a1c-1142-47ba-9548-6ad4c351b85a}, !- Handle
-  Surface 3,                              !- Name
-  Wall,                                   !- Surface Type
-  ,                                       !- Construction Name
-  {13e803d0-5b3a-456a-aeba-096d9952bc6c}, !- Space Name
->>>>>>> 93199ada
+  {1e95db0c-b181-43be-8efb-a1ff805e67a9}, !- Space Name
   Outdoors,                               !- Outside Boundary Condition
   ,                                       !- Outside Boundary Condition Object
   SunExposed,                             !- Sun Exposure
@@ -572,19 +412,11 @@
   0, 0, 2.4384;                           !- X,Y,Z Vertex 4 {m}
 
 OS:Surface,
-<<<<<<< HEAD
-  {3f70e3ab-f4fa-4ebf-bd2f-922427e9dea7}, !- Handle
+  {bf755851-c5a9-4186-bbf6-6a6ea24ab4cd}, !- Handle
   Surface 4,                              !- Name
   Wall,                                   !- Surface Type
   ,                                       !- Construction Name
-  {b6e4790d-c132-4497-b774-35c4beb3d338}, !- Space Name
-=======
-  {ce18feaf-2ba8-43dc-a699-4e34a8fc844e}, !- Handle
-  Surface 4,                              !- Name
-  Wall,                                   !- Surface Type
-  ,                                       !- Construction Name
-  {13e803d0-5b3a-456a-aeba-096d9952bc6c}, !- Space Name
->>>>>>> 93199ada
+  {1e95db0c-b181-43be-8efb-a1ff805e67a9}, !- Space Name
   Adiabatic,                              !- Outside Boundary Condition
   ,                                       !- Outside Boundary Condition Object
   NoSun,                                  !- Sun Exposure
@@ -597,19 +429,11 @@
   4.572, 0, 2.4384;                       !- X,Y,Z Vertex 4 {m}
 
 OS:Surface,
-<<<<<<< HEAD
-  {6769d561-8dd6-4252-8a3a-b4da647e6722}, !- Handle
+  {5dc1da8e-0d9e-42eb-ac6e-1aaf47257efc}, !- Handle
   Surface 5,                              !- Name
   Wall,                                   !- Surface Type
   ,                                       !- Construction Name
-  {b6e4790d-c132-4497-b774-35c4beb3d338}, !- Space Name
-=======
-  {3aa0846f-e46b-4aad-8a4d-4bef7a6f3cae}, !- Handle
-  Surface 5,                              !- Name
-  Wall,                                   !- Surface Type
-  ,                                       !- Construction Name
-  {13e803d0-5b3a-456a-aeba-096d9952bc6c}, !- Space Name
->>>>>>> 93199ada
+  {1e95db0c-b181-43be-8efb-a1ff805e67a9}, !- Space Name
   Outdoors,                               !- Outside Boundary Condition
   ,                                       !- Outside Boundary Condition Object
   SunExposed,                             !- Sun Exposure
@@ -622,23 +446,13 @@
   4.572, -9.144, 2.4384;                  !- X,Y,Z Vertex 4 {m}
 
 OS:Surface,
-<<<<<<< HEAD
-  {bd4c1c81-7b1a-4160-bca1-9c28c0741030}, !- Handle
+  {1a81e4ab-6a06-4343-a2a5-9c0b32f11a63}, !- Handle
   Surface 6,                              !- Name
   RoofCeiling,                            !- Surface Type
   ,                                       !- Construction Name
-  {b6e4790d-c132-4497-b774-35c4beb3d338}, !- Space Name
+  {1e95db0c-b181-43be-8efb-a1ff805e67a9}, !- Space Name
   Surface,                                !- Outside Boundary Condition
-  {6f432631-00c2-426b-b3bb-50a589a25dbe}, !- Outside Boundary Condition Object
-=======
-  {ef45102f-3440-4232-881e-3176633a5a35}, !- Handle
-  Surface 6,                              !- Name
-  RoofCeiling,                            !- Surface Type
-  ,                                       !- Construction Name
-  {13e803d0-5b3a-456a-aeba-096d9952bc6c}, !- Space Name
-  Surface,                                !- Outside Boundary Condition
-  {efc6225b-f33f-4a4d-bec0-19cc7b6a386a}, !- Outside Boundary Condition Object
->>>>>>> 93199ada
+  {81aebc10-ab4c-42bd-b789-261c538b001e}, !- Outside Boundary Condition Object
   NoSun,                                  !- Sun Exposure
   NoWind,                                 !- Wind Exposure
   ,                                       !- View Factor to Ground
@@ -649,11 +463,7 @@
   0, -9.144, 2.4384;                      !- X,Y,Z Vertex 4 {m}
 
 OS:SpaceType,
-<<<<<<< HEAD
-  {d0c9180e-ff8c-45cf-8118-eb0bf69787be}, !- Handle
-=======
-  {9e8bc4af-1d2e-491e-86d4-242071fdb082}, !- Handle
->>>>>>> 93199ada
+  {3ccbb764-e016-4253-b25e-6536408c9215}, !- Handle
   Space Type 1,                           !- Name
   ,                                       !- Default Construction Set Name
   ,                                       !- Default Schedule Set Name
@@ -664,15 +474,9 @@
   living;                                 !- Standards Space Type
 
 OS:Space,
-<<<<<<< HEAD
-  {f34d8454-4eca-4f1d-a5eb-aab18c31d9c6}, !- Handle
+  {13d3e4c5-903d-464a-ac87-d990da4f20af}, !- Handle
   living space|story 2,                   !- Name
-  {d0c9180e-ff8c-45cf-8118-eb0bf69787be}, !- Space Type Name
-=======
-  {eb453526-ea5b-461f-9c2e-d7a7f70ffe9e}, !- Handle
-  living space|story 2,                   !- Name
-  {9e8bc4af-1d2e-491e-86d4-242071fdb082}, !- Space Type Name
->>>>>>> 93199ada
+  {3ccbb764-e016-4253-b25e-6536408c9215}, !- Space Type Name
   ,                                       !- Default Construction Set Name
   ,                                       !- Default Schedule Set Name
   -0,                                     !- Direction of Relative North {deg}
@@ -680,213 +484,121 @@
   0,                                      !- Y Origin {m}
   2.4384,                                 !- Z Origin {m}
   ,                                       !- Building Story Name
-<<<<<<< HEAD
-  {b766b54e-d9af-42d5-989e-964ac09fe3cd}, !- Thermal Zone Name
+  {e2405dc7-1e66-4033-89e0-ed490febc08a}, !- Thermal Zone Name
   ,                                       !- Part of Total Floor Area
   ,                                       !- Design Specification Outdoor Air Object Name
-  {64cbeaf1-3a5d-4fcf-aabe-9a2d12511360}; !- Building Unit Name
-
-OS:Surface,
-  {0f72cb21-e923-445d-bee2-f5def5e8670e}, !- Handle
+  {d0a199ba-10f3-401b-8d94-efc85008ec59}; !- Building Unit Name
+
+OS:Surface,
+  {c1293efb-4c66-49ca-a627-9f9f2497a36a}, !- Handle
   Surface 7,                              !- Name
   Wall,                                   !- Surface Type
   ,                                       !- Construction Name
-  {f34d8454-4eca-4f1d-a5eb-aab18c31d9c6}, !- Space Name
-=======
-  {6b6b8dbf-8886-48c2-8328-65fe731938d5}, !- Thermal Zone Name
-  ,                                       !- Part of Total Floor Area
-  ,                                       !- Design Specification Outdoor Air Object Name
-  {a2fe0c4f-01d2-4828-a22f-e34fde8942ba}; !- Building Unit Name
-
-OS:Surface,
-  {ad0a35ae-e4c8-46d8-90ff-c09fb3ee8582}, !- Handle
-  Surface 7,                              !- Name
-  Wall,                                   !- Surface Type
-  ,                                       !- Construction Name
-  {eb453526-ea5b-461f-9c2e-d7a7f70ffe9e}, !- Space Name
->>>>>>> 93199ada
+  {13d3e4c5-903d-464a-ac87-d990da4f20af}, !- Space Name
   Outdoors,                               !- Outside Boundary Condition
   ,                                       !- Outside Boundary Condition Object
   SunExposed,                             !- Sun Exposure
   WindExposed,                            !- Wind Exposure
   ,                                       !- View Factor to Ground
   ,                                       !- Number of Vertices
-<<<<<<< HEAD
+  0, -9.144, 2.4384,                      !- X,Y,Z Vertex 1 {m}
+  0, -9.144, 0,                           !- X,Y,Z Vertex 2 {m}
+  4.572, -9.144, 0,                       !- X,Y,Z Vertex 3 {m}
+  4.572, -9.144, 2.4384;                  !- X,Y,Z Vertex 4 {m}
+
+OS:Surface,
+  {81aebc10-ab4c-42bd-b789-261c538b001e}, !- Handle
+  Surface 8,                              !- Name
+  Floor,                                  !- Surface Type
+  ,                                       !- Construction Name
+  {13d3e4c5-903d-464a-ac87-d990da4f20af}, !- Space Name
+  Surface,                                !- Outside Boundary Condition
+  {1a81e4ab-6a06-4343-a2a5-9c0b32f11a63}, !- Outside Boundary Condition Object
+  NoSun,                                  !- Sun Exposure
+  NoWind,                                 !- Wind Exposure
+  ,                                       !- View Factor to Ground
+  ,                                       !- Number of Vertices
+  0, -9.144, 0,                           !- X,Y,Z Vertex 1 {m}
+  0, 0, 0,                                !- X,Y,Z Vertex 2 {m}
+  4.572, 0, 0,                            !- X,Y,Z Vertex 3 {m}
+  4.572, -9.144, 0;                       !- X,Y,Z Vertex 4 {m}
+
+OS:Surface,
+  {4ee455a6-d21d-4043-9da9-254a26b1cefe}, !- Handle
+  Surface 9,                              !- Name
+  RoofCeiling,                            !- Surface Type
+  ,                                       !- Construction Name
+  {13d3e4c5-903d-464a-ac87-d990da4f20af}, !- Space Name
+  Surface,                                !- Outside Boundary Condition
+  {70c75323-37b6-4158-8413-6c50256cf996}, !- Outside Boundary Condition Object
+  NoSun,                                  !- Sun Exposure
+  NoWind,                                 !- Wind Exposure
+  ,                                       !- View Factor to Ground
+  ,                                       !- Number of Vertices
+  4.572, -9.144, 2.4384,                  !- X,Y,Z Vertex 1 {m}
+  4.572, 0, 2.4384,                       !- X,Y,Z Vertex 2 {m}
+  0, 0, 2.4384,                           !- X,Y,Z Vertex 3 {m}
+  0, -9.144, 2.4384;                      !- X,Y,Z Vertex 4 {m}
+
+OS:Surface,
+  {67ae2177-4e9c-48df-a45f-2bdb4de8906b}, !- Handle
+  Surface 10,                             !- Name
+  Wall,                                   !- Surface Type
+  ,                                       !- Construction Name
+  {13d3e4c5-903d-464a-ac87-d990da4f20af}, !- Space Name
+  Outdoors,                               !- Outside Boundary Condition
+  ,                                       !- Outside Boundary Condition Object
+  SunExposed,                             !- Sun Exposure
+  WindExposed,                            !- Wind Exposure
+  ,                                       !- View Factor to Ground
+  ,                                       !- Number of Vertices
+  4.572, 0, 2.4384,                       !- X,Y,Z Vertex 1 {m}
+  4.572, 0, 0,                            !- X,Y,Z Vertex 2 {m}
+  0, 0, 0,                                !- X,Y,Z Vertex 3 {m}
+  0, 0, 2.4384;                           !- X,Y,Z Vertex 4 {m}
+
+OS:Surface,
+  {0c6579a1-9f26-4d26-88bf-4bd6a49d9e38}, !- Handle
+  Surface 11,                             !- Name
+  Wall,                                   !- Surface Type
+  ,                                       !- Construction Name
+  {13d3e4c5-903d-464a-ac87-d990da4f20af}, !- Space Name
+  Outdoors,                               !- Outside Boundary Condition
+  ,                                       !- Outside Boundary Condition Object
+  SunExposed,                             !- Sun Exposure
+  WindExposed,                            !- Wind Exposure
+  ,                                       !- View Factor to Ground
+  ,                                       !- Number of Vertices
   0, 0, 2.4384,                           !- X,Y,Z Vertex 1 {m}
   0, 0, 0,                                !- X,Y,Z Vertex 2 {m}
   0, -9.144, 0,                           !- X,Y,Z Vertex 3 {m}
   0, -9.144, 2.4384;                      !- X,Y,Z Vertex 4 {m}
 
 OS:Surface,
-  {4a8f4129-6907-4ed0-bff4-f9329ca23ec3}, !- Handle
-=======
-  0, -9.144, 2.4384,                      !- X,Y,Z Vertex 1 {m}
-  0, -9.144, 0,                           !- X,Y,Z Vertex 2 {m}
-  4.572, -9.144, 0,                       !- X,Y,Z Vertex 3 {m}
-  4.572, -9.144, 2.4384;                  !- X,Y,Z Vertex 4 {m}
-
-OS:Surface,
-  {efc6225b-f33f-4a4d-bec0-19cc7b6a386a}, !- Handle
->>>>>>> 93199ada
-  Surface 8,                              !- Name
-  Floor,                                  !- Surface Type
-  ,                                       !- Construction Name
-<<<<<<< HEAD
-  {f34d8454-4eca-4f1d-a5eb-aab18c31d9c6}, !- Space Name
+  {85a6be7d-d470-4cd1-8d04-793974624ed2}, !- Handle
+  Surface 12,                             !- Name
+  Wall,                                   !- Surface Type
+  ,                                       !- Construction Name
+  {13d3e4c5-903d-464a-ac87-d990da4f20af}, !- Space Name
   Adiabatic,                              !- Outside Boundary Condition
   ,                                       !- Outside Boundary Condition Object
-=======
-  {eb453526-ea5b-461f-9c2e-d7a7f70ffe9e}, !- Space Name
-  Surface,                                !- Outside Boundary Condition
-  {ef45102f-3440-4232-881e-3176633a5a35}, !- Outside Boundary Condition Object
->>>>>>> 93199ada
   NoSun,                                  !- Sun Exposure
   NoWind,                                 !- Wind Exposure
   ,                                       !- View Factor to Ground
   ,                                       !- Number of Vertices
-  0, -9.144, 0,                           !- X,Y,Z Vertex 1 {m}
-  0, 0, 0,                                !- X,Y,Z Vertex 2 {m}
-  4.572, 0, 0,                            !- X,Y,Z Vertex 3 {m}
-  4.572, -9.144, 0;                       !- X,Y,Z Vertex 4 {m}
-
-OS:Surface,
-<<<<<<< HEAD
-  {fb879d56-760b-40a7-8c56-f7f32c00479a}, !- Handle
-  Surface 9,                              !- Name
-  Wall,                                   !- Surface Type
-  ,                                       !- Construction Name
-  {f34d8454-4eca-4f1d-a5eb-aab18c31d9c6}, !- Space Name
-=======
-  {72744e3b-428d-4cb7-8641-5b302f5c5272}, !- Handle
-  Surface 9,                              !- Name
-  Wall,                                   !- Surface Type
-  ,                                       !- Construction Name
-  {eb453526-ea5b-461f-9c2e-d7a7f70ffe9e}, !- Space Name
->>>>>>> 93199ada
-  Outdoors,                               !- Outside Boundary Condition
-  ,                                       !- Outside Boundary Condition Object
-  SunExposed,                             !- Sun Exposure
-  WindExposed,                            !- Wind Exposure
-  ,                                       !- View Factor to Ground
-  ,                                       !- Number of Vertices
-  0, -9.144, 2.4384,                      !- X,Y,Z Vertex 1 {m}
-  0, -9.144, 0,                           !- X,Y,Z Vertex 2 {m}
-  4.572, -9.144, 0,                       !- X,Y,Z Vertex 3 {m}
-  4.572, -9.144, 2.4384;                  !- X,Y,Z Vertex 4 {m}
-
-OS:Surface,
-<<<<<<< HEAD
-  {4dae9513-239f-4b7b-bc7b-fcc2396e29c5}, !- Handle
-  Surface 10,                             !- Name
-  RoofCeiling,                            !- Surface Type
-  ,                                       !- Construction Name
-  {f34d8454-4eca-4f1d-a5eb-aab18c31d9c6}, !- Space Name
-  Surface,                                !- Outside Boundary Condition
-  {2fe148fe-304c-4792-aa16-50bfc2659502}, !- Outside Boundary Condition Object
-  NoSun,                                  !- Sun Exposure
-  NoWind,                                 !- Wind Exposure
-  ,                                       !- View Factor to Ground
-  ,                                       !- Number of Vertices
-  4.572, -9.144, 2.4384,                  !- X,Y,Z Vertex 1 {m}
-  4.572, 0, 2.4384,                       !- X,Y,Z Vertex 2 {m}
-  0, 0, 2.4384,                           !- X,Y,Z Vertex 3 {m}
-  0, -9.144, 2.4384;                      !- X,Y,Z Vertex 4 {m}
-
-OS:Surface,
-  {6f432631-00c2-426b-b3bb-50a589a25dbe}, !- Handle
-  Surface 11,                             !- Name
-  Floor,                                  !- Surface Type
-  ,                                       !- Construction Name
-  {f34d8454-4eca-4f1d-a5eb-aab18c31d9c6}, !- Space Name
-  Surface,                                !- Outside Boundary Condition
-  {bd4c1c81-7b1a-4160-bca1-9c28c0741030}, !- Outside Boundary Condition Object
-  NoSun,                                  !- Sun Exposure
-  NoWind,                                 !- Wind Exposure
-=======
-  {38a04f42-4254-4007-8b00-2fa0df4ae75c}, !- Handle
-  Surface 10,                             !- Name
-  Wall,                                   !- Surface Type
-  ,                                       !- Construction Name
-  {eb453526-ea5b-461f-9c2e-d7a7f70ffe9e}, !- Space Name
-  Outdoors,                               !- Outside Boundary Condition
-  ,                                       !- Outside Boundary Condition Object
-  SunExposed,                             !- Sun Exposure
-  WindExposed,                            !- Wind Exposure
->>>>>>> 93199ada
-  ,                                       !- View Factor to Ground
-  ,                                       !- Number of Vertices
-  4.572, 0, 2.4384,                       !- X,Y,Z Vertex 1 {m}
-  4.572, 0, 0,                            !- X,Y,Z Vertex 2 {m}
-  0, 0, 0,                                !- X,Y,Z Vertex 3 {m}
-  0, 0, 2.4384;                           !- X,Y,Z Vertex 4 {m}
-
-OS:Surface,
-<<<<<<< HEAD
-  {67c45a0b-d6a0-4d25-9b8c-828de346eb0e}, !- Handle
-  Surface 12,                             !- Name
-  Wall,                                   !- Surface Type
-  ,                                       !- Construction Name
-  {f34d8454-4eca-4f1d-a5eb-aab18c31d9c6}, !- Space Name
-  Outdoors,                               !- Outside Boundary Condition
-=======
-  {295393ee-f471-487d-865a-0f4a12a41190}, !- Handle
-  Surface 11,                             !- Name
-  Wall,                                   !- Surface Type
-  ,                                       !- Construction Name
-  {eb453526-ea5b-461f-9c2e-d7a7f70ffe9e}, !- Space Name
-  Adiabatic,                              !- Outside Boundary Condition
->>>>>>> 93199ada
-  ,                                       !- Outside Boundary Condition Object
-  NoSun,                                  !- Sun Exposure
-  NoWind,                                 !- Wind Exposure
-  ,                                       !- View Factor to Ground
-  ,                                       !- Number of Vertices
-<<<<<<< HEAD
-  4.572, 0, 2.4384,                       !- X,Y,Z Vertex 1 {m}
-  4.572, 0, 0,                            !- X,Y,Z Vertex 2 {m}
-  0, 0, 0,                                !- X,Y,Z Vertex 3 {m}
-  0, 0, 2.4384;                           !- X,Y,Z Vertex 4 {m}
-
-OS:Surface,
-  {2fe148fe-304c-4792-aa16-50bfc2659502}, !- Handle
-  Surface 13,                             !- Name
-  Floor,                                  !- Surface Type
-  ,                                       !- Construction Name
-  {acc718e5-4711-407b-b197-28e77bd72f76}, !- Space Name
-  Surface,                                !- Outside Boundary Condition
-  {4dae9513-239f-4b7b-bc7b-fcc2396e29c5}, !- Outside Boundary Condition Object
-=======
   4.572, -9.144, 2.4384,                  !- X,Y,Z Vertex 1 {m}
   4.572, -9.144, 0,                       !- X,Y,Z Vertex 2 {m}
   4.572, 0, 0,                            !- X,Y,Z Vertex 3 {m}
   4.572, 0, 2.4384;                       !- X,Y,Z Vertex 4 {m}
 
 OS:Surface,
-  {9152c4f5-a046-4d58-b7b0-0482e5ab8d7b}, !- Handle
-  Surface 12,                             !- Name
-  RoofCeiling,                            !- Surface Type
-  ,                                       !- Construction Name
-  {eb453526-ea5b-461f-9c2e-d7a7f70ffe9e}, !- Space Name
-  Surface,                                !- Outside Boundary Condition
-  {461244e4-1855-4d83-b3d1-95490ec3da30}, !- Outside Boundary Condition Object
-  NoSun,                                  !- Sun Exposure
-  NoWind,                                 !- Wind Exposure
-  ,                                       !- View Factor to Ground
-  ,                                       !- Number of Vertices
-  4.572, -9.144, 2.4384,                  !- X,Y,Z Vertex 1 {m}
-  4.572, 0, 2.4384,                       !- X,Y,Z Vertex 2 {m}
-  0, 0, 2.4384,                           !- X,Y,Z Vertex 3 {m}
-  0, -9.144, 2.4384;                      !- X,Y,Z Vertex 4 {m}
-
-OS:Surface,
-  {461244e4-1855-4d83-b3d1-95490ec3da30}, !- Handle
+  {70c75323-37b6-4158-8413-6c50256cf996}, !- Handle
   Surface 13,                             !- Name
   Floor,                                  !- Surface Type
   ,                                       !- Construction Name
-  {88530b19-c40b-4ade-891d-009b2113d4a4}, !- Space Name
+  {447cd210-b3e9-4c76-b1db-dbbe6b637a54}, !- Space Name
   Surface,                                !- Outside Boundary Condition
-  {9152c4f5-a046-4d58-b7b0-0482e5ab8d7b}, !- Outside Boundary Condition Object
->>>>>>> 93199ada
+  {4ee455a6-d21d-4043-9da9-254a26b1cefe}, !- Outside Boundary Condition Object
   NoSun,                                  !- Sun Exposure
   NoWind,                                 !- Wind Exposure
   ,                                       !- View Factor to Ground
@@ -897,19 +609,11 @@
   4.572, -9.144, 4.8768;                  !- X,Y,Z Vertex 4 {m}
 
 OS:Surface,
-<<<<<<< HEAD
-  {9354c004-8abb-41d6-b95c-9095e2656459}, !- Handle
+  {d587c637-a96a-42ef-9546-afef06d7700a}, !- Handle
   Surface 14,                             !- Name
   RoofCeiling,                            !- Surface Type
   ,                                       !- Construction Name
-  {acc718e5-4711-407b-b197-28e77bd72f76}, !- Space Name
-=======
-  {97f13ffa-bb7e-47d4-9e1d-7ba8f7228c0e}, !- Handle
-  Surface 14,                             !- Name
-  RoofCeiling,                            !- Surface Type
-  ,                                       !- Construction Name
-  {88530b19-c40b-4ade-891d-009b2113d4a4}, !- Space Name
->>>>>>> 93199ada
+  {447cd210-b3e9-4c76-b1db-dbbe6b637a54}, !- Space Name
   Outdoors,                               !- Outside Boundary Condition
   ,                                       !- Outside Boundary Condition Object
   SunExposed,                             !- Sun Exposure
@@ -922,19 +626,11 @@
   0, 0, 4.8768;                           !- X,Y,Z Vertex 4 {m}
 
 OS:Surface,
-<<<<<<< HEAD
-  {08cbf266-6ab5-409e-b148-ca725cb27c91}, !- Handle
+  {905630c5-5c83-4cd9-87c2-0bbd24396ee0}, !- Handle
   Surface 15,                             !- Name
   RoofCeiling,                            !- Surface Type
   ,                                       !- Construction Name
-  {acc718e5-4711-407b-b197-28e77bd72f76}, !- Space Name
-=======
-  {7ad9df3f-389b-4ecc-a520-f32dd67c0f2e}, !- Handle
-  Surface 15,                             !- Name
-  RoofCeiling,                            !- Surface Type
-  ,                                       !- Construction Name
-  {88530b19-c40b-4ade-891d-009b2113d4a4}, !- Space Name
->>>>>>> 93199ada
+  {447cd210-b3e9-4c76-b1db-dbbe6b637a54}, !- Space Name
   Outdoors,                               !- Outside Boundary Condition
   ,                                       !- Outside Boundary Condition Object
   SunExposed,                             !- Sun Exposure
@@ -947,19 +643,11 @@
   4.572, -9.144, 4.8768;                  !- X,Y,Z Vertex 4 {m}
 
 OS:Surface,
-<<<<<<< HEAD
-  {c1a90f34-94f2-4721-b34a-643eae534fa9}, !- Handle
+  {a9c96d4b-8a16-44c1-9357-979295611a6a}, !- Handle
   Surface 16,                             !- Name
   Wall,                                   !- Surface Type
   ,                                       !- Construction Name
-  {acc718e5-4711-407b-b197-28e77bd72f76}, !- Space Name
-=======
-  {949c95e5-7ec9-41b1-9091-0df3987b433c}, !- Handle
-  Surface 16,                             !- Name
-  Wall,                                   !- Surface Type
-  ,                                       !- Construction Name
-  {88530b19-c40b-4ade-891d-009b2113d4a4}, !- Space Name
->>>>>>> 93199ada
+  {447cd210-b3e9-4c76-b1db-dbbe6b637a54}, !- Space Name
   Outdoors,                               !- Outside Boundary Condition
   ,                                       !- Outside Boundary Condition Object
   SunExposed,                             !- Sun Exposure
@@ -971,19 +659,11 @@
   0, -9.144, 4.8768;                      !- X,Y,Z Vertex 3 {m}
 
 OS:Surface,
-<<<<<<< HEAD
-  {501a15d1-3aa6-49ee-b15c-4cf73b479ddf}, !- Handle
+  {54f59079-c404-4be4-a4b2-a0e04a026f49}, !- Handle
   Surface 17,                             !- Name
   Wall,                                   !- Surface Type
   ,                                       !- Construction Name
-  {acc718e5-4711-407b-b197-28e77bd72f76}, !- Space Name
-=======
-  {acbc5566-ae28-4d53-ba79-996f7b32c52a}, !- Handle
-  Surface 17,                             !- Name
-  Wall,                                   !- Surface Type
-  ,                                       !- Construction Name
-  {88530b19-c40b-4ade-891d-009b2113d4a4}, !- Space Name
->>>>>>> 93199ada
+  {447cd210-b3e9-4c76-b1db-dbbe6b637a54}, !- Space Name
   Adiabatic,                              !- Outside Boundary Condition
   ,                                       !- Outside Boundary Condition Object
   NoSun,                                  !- Sun Exposure
@@ -995,15 +675,9 @@
   4.572, 0, 4.8768;                       !- X,Y,Z Vertex 3 {m}
 
 OS:Space,
-<<<<<<< HEAD
-  {acc718e5-4711-407b-b197-28e77bd72f76}, !- Handle
+  {447cd210-b3e9-4c76-b1db-dbbe6b637a54}, !- Handle
   unfinished attic space,                 !- Name
-  {e73f6def-32ae-40ec-9790-eff8ee9baa12}, !- Space Type Name
-=======
-  {88530b19-c40b-4ade-891d-009b2113d4a4}, !- Handle
-  unfinished attic space,                 !- Name
-  {5550431b-cb65-4c9c-b4ca-3c3790690b95}, !- Space Type Name
->>>>>>> 93199ada
+  {8e98e4fb-d243-4b27-84d8-10856945e0b1}, !- Space Type Name
   ,                                       !- Default Construction Set Name
   ,                                       !- Default Schedule Set Name
   ,                                       !- Direction of Relative North {deg}
@@ -1011,17 +685,10 @@
   ,                                       !- Y Origin {m}
   ,                                       !- Z Origin {m}
   ,                                       !- Building Story Name
-<<<<<<< HEAD
-  {38b55533-b1f9-4baa-abc8-fb83b138626e}; !- Thermal Zone Name
+  {c9412a76-9672-4582-9b77-bce10971ba5c}; !- Thermal Zone Name
 
 OS:ThermalZone,
-  {38b55533-b1f9-4baa-abc8-fb83b138626e}, !- Handle
-=======
-  {28f3db7e-30ae-4d21-a348-b9606e3e5d60}; !- Thermal Zone Name
-
-OS:ThermalZone,
-  {28f3db7e-30ae-4d21-a348-b9606e3e5d60}, !- Handle
->>>>>>> 93199ada
+  {c9412a76-9672-4582-9b77-bce10971ba5c}, !- Handle
   unfinished attic zone,                  !- Name
   ,                                       !- Multiplier
   ,                                       !- Ceiling Height {m}
@@ -1030,17 +697,10 @@
   ,                                       !- Zone Inside Convection Algorithm
   ,                                       !- Zone Outside Convection Algorithm
   ,                                       !- Zone Conditioning Equipment List Name
-<<<<<<< HEAD
-  {c6313523-9030-4e9f-bc4b-ee8724471853}, !- Zone Air Inlet Port List
-  {e7ccb8dc-c0ac-44c7-8bba-17fbc07792ce}, !- Zone Air Exhaust Port List
-  {2b160ec1-0806-4d4f-b10b-5a0144e6713c}, !- Zone Air Node Name
-  {d9edaec6-d18b-43c8-9201-c691a9c08e11}, !- Zone Return Air Port List
-=======
-  {8a147b62-61f8-436d-bf44-559d7c37cfd0}, !- Zone Air Inlet Port List
-  {e812f95d-1e3f-4635-834e-423a6378f48e}, !- Zone Air Exhaust Port List
-  {9ef364ee-26bb-437b-ac9c-0ae6925820b6}, !- Zone Air Node Name
-  {7f344eb7-9ec4-4c66-9d6b-df085d17b0b6}, !- Zone Return Air Port List
->>>>>>> 93199ada
+  {d5c2ae4f-2a79-40ba-9a63-1641d608af87}, !- Zone Air Inlet Port List
+  {b4676b38-4d95-4fea-b360-8dc940bddc61}, !- Zone Air Exhaust Port List
+  {eead4eaa-2808-44f6-8f1d-f1cd3ffb48cc}, !- Zone Air Node Name
+  {094c1b28-8766-49e8-b17d-c4070239a694}, !- Zone Return Air Port List
   ,                                       !- Primary Daylighting Control Name
   ,                                       !- Fraction of Zone Controlled by Primary Daylighting Control
   ,                                       !- Secondary Daylighting Control Name
@@ -1051,71 +711,37 @@
   No;                                     !- Use Ideal Air Loads
 
 OS:Node,
-<<<<<<< HEAD
-  {472e339c-9113-45ee-bb78-a98c5fe02fa8}, !- Handle
+  {4050c06b-a187-4107-a909-857f48ce1657}, !- Handle
   Node 2,                                 !- Name
-  {2b160ec1-0806-4d4f-b10b-5a0144e6713c}, !- Inlet Port
+  {eead4eaa-2808-44f6-8f1d-f1cd3ffb48cc}, !- Inlet Port
   ;                                       !- Outlet Port
 
 OS:Connection,
-  {2b160ec1-0806-4d4f-b10b-5a0144e6713c}, !- Handle
-  {724ad2a8-1962-4623-9fb6-ebadab6e28f4}, !- Name
-  {38b55533-b1f9-4baa-abc8-fb83b138626e}, !- Source Object
+  {eead4eaa-2808-44f6-8f1d-f1cd3ffb48cc}, !- Handle
+  {f97828f7-6777-409c-877b-714ef39780a1}, !- Name
+  {c9412a76-9672-4582-9b77-bce10971ba5c}, !- Source Object
   11,                                     !- Outlet Port
-  {472e339c-9113-45ee-bb78-a98c5fe02fa8}, !- Target Object
+  {4050c06b-a187-4107-a909-857f48ce1657}, !- Target Object
   2;                                      !- Inlet Port
 
 OS:PortList,
-  {c6313523-9030-4e9f-bc4b-ee8724471853}, !- Handle
-  {7e386c14-3386-48bc-9513-a5d6076978af}, !- Name
-  {38b55533-b1f9-4baa-abc8-fb83b138626e}; !- HVAC Component
+  {d5c2ae4f-2a79-40ba-9a63-1641d608af87}, !- Handle
+  {3e85ef34-fbdd-4897-bd27-3ee362871a6b}, !- Name
+  {c9412a76-9672-4582-9b77-bce10971ba5c}; !- HVAC Component
 
 OS:PortList,
-  {e7ccb8dc-c0ac-44c7-8bba-17fbc07792ce}, !- Handle
-  {4477a747-acd3-4349-9b73-d11b666f1722}, !- Name
-  {38b55533-b1f9-4baa-abc8-fb83b138626e}; !- HVAC Component
+  {b4676b38-4d95-4fea-b360-8dc940bddc61}, !- Handle
+  {2d3f1dda-e25d-49f8-802d-eece0d79e00b}, !- Name
+  {c9412a76-9672-4582-9b77-bce10971ba5c}; !- HVAC Component
 
 OS:PortList,
-  {d9edaec6-d18b-43c8-9201-c691a9c08e11}, !- Handle
-  {354de145-c89c-4270-bf04-c3089e3945e6}, !- Name
-  {38b55533-b1f9-4baa-abc8-fb83b138626e}; !- HVAC Component
+  {094c1b28-8766-49e8-b17d-c4070239a694}, !- Handle
+  {28b7ac4c-d203-40de-9aab-e25962fc173e}, !- Name
+  {c9412a76-9672-4582-9b77-bce10971ba5c}; !- HVAC Component
 
 OS:Sizing:Zone,
-  {5d25fc1c-e2bc-4a65-8142-f4454c5050e7}, !- Handle
-  {38b55533-b1f9-4baa-abc8-fb83b138626e}, !- Zone or ZoneList Name
-=======
-  {5b9c87ec-fe11-4f71-90c8-8e23e1130716}, !- Handle
-  Node 2,                                 !- Name
-  {9ef364ee-26bb-437b-ac9c-0ae6925820b6}, !- Inlet Port
-  ;                                       !- Outlet Port
-
-OS:Connection,
-  {9ef364ee-26bb-437b-ac9c-0ae6925820b6}, !- Handle
-  {fd66dbd2-c145-45d9-ad6a-b9fa4aabc925}, !- Name
-  {28f3db7e-30ae-4d21-a348-b9606e3e5d60}, !- Source Object
-  11,                                     !- Outlet Port
-  {5b9c87ec-fe11-4f71-90c8-8e23e1130716}, !- Target Object
-  2;                                      !- Inlet Port
-
-OS:PortList,
-  {8a147b62-61f8-436d-bf44-559d7c37cfd0}, !- Handle
-  {d83eca96-ccb1-4bf3-9263-60b30557c8de}, !- Name
-  {28f3db7e-30ae-4d21-a348-b9606e3e5d60}; !- HVAC Component
-
-OS:PortList,
-  {e812f95d-1e3f-4635-834e-423a6378f48e}, !- Handle
-  {c9921191-ce8e-4ea4-8591-1ee2274c3c58}, !- Name
-  {28f3db7e-30ae-4d21-a348-b9606e3e5d60}; !- HVAC Component
-
-OS:PortList,
-  {7f344eb7-9ec4-4c66-9d6b-df085d17b0b6}, !- Handle
-  {0902fcf8-454e-4282-8eb0-5a422ea489e2}, !- Name
-  {28f3db7e-30ae-4d21-a348-b9606e3e5d60}; !- HVAC Component
-
-OS:Sizing:Zone,
-  {1bcc2cfd-9cb5-467a-9b75-cbcbdd74a5fc}, !- Handle
-  {28f3db7e-30ae-4d21-a348-b9606e3e5d60}, !- Zone or ZoneList Name
->>>>>>> 93199ada
+  {f62ebe82-a49e-47f7-8462-44cf0445514d}, !- Handle
+  {c9412a76-9672-4582-9b77-bce10971ba5c}, !- Zone or ZoneList Name
   SupplyAirTemperature,                   !- Zone Cooling Design Supply Air Temperature Input Method
   14,                                     !- Zone Cooling Design Supply Air Temperature {C}
   11.11,                                  !- Zone Cooling Design Supply Air Temperature Difference {deltaC}
@@ -1144,21 +770,12 @@
   autosize;                               !- Dedicated Outdoor Air High Setpoint Temperature for Design {C}
 
 OS:ZoneHVAC:EquipmentList,
-<<<<<<< HEAD
-  {d445e7f2-0b27-4a6e-a99c-c9816e0e54a1}, !- Handle
+  {e4d2f79d-e127-4b08-8f7d-a3e948a9e06a}, !- Handle
   Zone HVAC Equipment List 2,             !- Name
-  {38b55533-b1f9-4baa-abc8-fb83b138626e}; !- Thermal Zone
+  {c9412a76-9672-4582-9b77-bce10971ba5c}; !- Thermal Zone
 
 OS:SpaceType,
-  {e73f6def-32ae-40ec-9790-eff8ee9baa12}, !- Handle
-=======
-  {2cdb4dc5-143e-45a1-9bf5-a28570615234}, !- Handle
-  Zone HVAC Equipment List 2,             !- Name
-  {28f3db7e-30ae-4d21-a348-b9606e3e5d60}; !- Thermal Zone
-
-OS:SpaceType,
-  {5550431b-cb65-4c9c-b4ca-3c3790690b95}, !- Handle
->>>>>>> 93199ada
+  {8e98e4fb-d243-4b27-84d8-10856945e0b1}, !- Handle
   Space Type 2,                           !- Name
   ,                                       !- Default Construction Set Name
   ,                                       !- Default Schedule Set Name
@@ -1169,23 +786,14 @@
   unfinished attic;                       !- Standards Space Type
 
 OS:BuildingUnit,
-<<<<<<< HEAD
-  {64cbeaf1-3a5d-4fcf-aabe-9a2d12511360}, !- Handle
-=======
-  {a2fe0c4f-01d2-4828-a22f-e34fde8942ba}, !- Handle
->>>>>>> 93199ada
+  {d0a199ba-10f3-401b-8d94-efc85008ec59}, !- Handle
   unit 1,                                 !- Name
   ,                                       !- Rendering Color
   Residential;                            !- Building Unit Type
 
 OS:AdditionalProperties,
-<<<<<<< HEAD
-  {09dbc48e-6ce5-4645-84fd-d5f6760d2642}, !- Handle
-  {64cbeaf1-3a5d-4fcf-aabe-9a2d12511360}, !- Object Name
-=======
-  {45102459-7d98-4a04-84fd-03b5f84fb6b3}, !- Handle
-  {a2fe0c4f-01d2-4828-a22f-e34fde8942ba}, !- Object Name
->>>>>>> 93199ada
+  {f7192e9c-1712-4959-80fc-11e98d6d58aa}, !- Handle
+  {d0a199ba-10f3-401b-8d94-efc85008ec59}, !- Object Name
   NumberOfBedrooms,                       !- Feature Name 1
   Integer,                                !- Feature Data Type 1
   3,                                      !- Feature Value 1
@@ -1197,20 +805,12 @@
   3.3900000000000001;                     !- Feature Value 3
 
 OS:External:File,
-<<<<<<< HEAD
-  {bf2e1f44-715a-4a12-ae4f-a1e7a27fd18f}, !- Handle
-=======
-  {c8f1bb5e-a29b-4d9d-8551-f5148dba27d5}, !- Handle
->>>>>>> 93199ada
+  {8b776d41-9a65-459b-a442-fb1f62badefa}, !- Handle
   8760.csv,                               !- Name
   8760.csv;                               !- File Name
 
 OS:Schedule:Day,
-<<<<<<< HEAD
-  {f75b8272-7631-4ce2-b946-c219dff1d4d0}, !- Handle
-=======
-  {954200b1-bc07-4663-bb81-165068b6d677}, !- Handle
->>>>>>> 93199ada
+  {61680289-bb7d-4b20-b31a-e026e12411df}, !- Handle
   Schedule Day 1,                         !- Name
   ,                                       !- Schedule Type Limits Name
   ,                                       !- Interpolate to Timestep
@@ -1219,11 +819,7 @@
   0;                                      !- Value Until Time 1
 
 OS:Schedule:Day,
-<<<<<<< HEAD
-  {f2d9513b-c1ca-4dbc-bb4c-6587c434589d}, !- Handle
-=======
-  {618e8f67-0d16-4d94-9d54-0ae48e68a4a4}, !- Handle
->>>>>>> 93199ada
+  {3ff84eb9-0dc8-409b-8f5c-fd2cdd80ce3d}, !- Handle
   Schedule Day 2,                         !- Name
   ,                                       !- Schedule Type Limits Name
   ,                                       !- Interpolate to Timestep
@@ -1232,17 +828,10 @@
   1;                                      !- Value Until Time 1
 
 OS:Schedule:File,
-<<<<<<< HEAD
-  {8113dafe-9dad-4c4a-93dc-6f866ff51d7e}, !- Handle
+  {48a9e4c4-bf44-4e6a-ba3d-f17c81dfabdc}, !- Handle
   occupants,                              !- Name
-  {ac6e9fe4-6071-4302-848d-a67bdcc4c292}, !- Schedule Type Limits Name
-  {bf2e1f44-715a-4a12-ae4f-a1e7a27fd18f}, !- External File Name
-=======
-  {67830215-645b-4daa-ae40-a9c676845429}, !- Handle
-  occupants,                              !- Name
-  {baa0940c-cf11-4fea-aee4-c645496addf4}, !- Schedule Type Limits Name
-  {c8f1bb5e-a29b-4d9d-8551-f5148dba27d5}, !- External File Name
->>>>>>> 93199ada
+  {2de29c53-a336-4cd5-9774-48d71c9ac205}, !- Schedule Type Limits Name
+  {8b776d41-9a65-459b-a442-fb1f62badefa}, !- External File Name
   1,                                      !- Column Number
   1,                                      !- Rows to Skip at Top
   8760,                                   !- Number of Hours of Data
@@ -1251,38 +840,22 @@
   60;                                     !- Minutes per Item
 
 OS:Schedule:Ruleset,
-<<<<<<< HEAD
-  {36a0544a-48b4-4b88-9a52-7d72f3f962f3}, !- Handle
+  {b64e0dc1-494f-4989-bed3-b3198407ddbb}, !- Handle
   Schedule Ruleset 1,                     !- Name
-  {43dfdbfb-740a-4ca9-96f7-ebdb0dd0e698}, !- Schedule Type Limits Name
-  {b0618460-8f59-492e-a6b1-318f9d96dd9c}; !- Default Day Schedule Name
+  {2ccc6ea8-650a-4adb-9562-dfb1a4bb0df3}, !- Schedule Type Limits Name
+  {ae0901e7-9526-406e-aac4-b6b40b836bad}; !- Default Day Schedule Name
 
 OS:Schedule:Day,
-  {b0618460-8f59-492e-a6b1-318f9d96dd9c}, !- Handle
+  {ae0901e7-9526-406e-aac4-b6b40b836bad}, !- Handle
   Schedule Day 3,                         !- Name
-  {43dfdbfb-740a-4ca9-96f7-ebdb0dd0e698}, !- Schedule Type Limits Name
-=======
-  {24013846-b4a3-4bed-b3fc-fde57ba10d36}, !- Handle
-  Schedule Ruleset 1,                     !- Name
-  {32070477-0949-49e5-bd49-72211280e622}, !- Schedule Type Limits Name
-  {9bd188cf-eec8-4964-a715-e26f1c3e2c2f}; !- Default Day Schedule Name
-
-OS:Schedule:Day,
-  {9bd188cf-eec8-4964-a715-e26f1c3e2c2f}, !- Handle
-  Schedule Day 3,                         !- Name
-  {32070477-0949-49e5-bd49-72211280e622}, !- Schedule Type Limits Name
->>>>>>> 93199ada
+  {2ccc6ea8-650a-4adb-9562-dfb1a4bb0df3}, !- Schedule Type Limits Name
   ,                                       !- Interpolate to Timestep
   24,                                     !- Hour 1
   0,                                      !- Minute 1
   112.539290946133;                       !- Value Until Time 1
 
 OS:People:Definition,
-<<<<<<< HEAD
-  {523729db-0e59-4b8b-9b52-ab408e87836b}, !- Handle
-=======
-  {ae50ace9-ba52-4374-b239-b1aa73834fde}, !- Handle
->>>>>>> 93199ada
+  {b2854039-3280-4454-b0d0-0f745ef7f24c}, !- Handle
   res occupants|living space,             !- Name
   People,                                 !- Number of People Calculation Method
   1.695,                                  !- Number of People {people}
@@ -1295,21 +868,12 @@
   ZoneAveraged;                           !- Mean Radiant Temperature Calculation Type
 
 OS:People,
-<<<<<<< HEAD
-  {1b0a44d9-9414-41d4-993d-3882271553a3}, !- Handle
+  {10ef80cf-c18f-4544-a0ff-a53c14e41039}, !- Handle
   res occupants|living space,             !- Name
-  {523729db-0e59-4b8b-9b52-ab408e87836b}, !- People Definition Name
-  {b6e4790d-c132-4497-b774-35c4beb3d338}, !- Space or SpaceType Name
-  {8113dafe-9dad-4c4a-93dc-6f866ff51d7e}, !- Number of People Schedule Name
-  {36a0544a-48b4-4b88-9a52-7d72f3f962f3}, !- Activity Level Schedule Name
-=======
-  {c0c5cf1c-6341-4ce9-aac6-a67a679b8d0e}, !- Handle
-  res occupants|living space,             !- Name
-  {ae50ace9-ba52-4374-b239-b1aa73834fde}, !- People Definition Name
-  {13e803d0-5b3a-456a-aeba-096d9952bc6c}, !- Space or SpaceType Name
-  {67830215-645b-4daa-ae40-a9c676845429}, !- Number of People Schedule Name
-  {24013846-b4a3-4bed-b3fc-fde57ba10d36}, !- Activity Level Schedule Name
->>>>>>> 93199ada
+  {b2854039-3280-4454-b0d0-0f745ef7f24c}, !- People Definition Name
+  {1e95db0c-b181-43be-8efb-a1ff805e67a9}, !- Space or SpaceType Name
+  {48a9e4c4-bf44-4e6a-ba3d-f17c81dfabdc}, !- Number of People Schedule Name
+  {b64e0dc1-494f-4989-bed3-b3198407ddbb}, !- Activity Level Schedule Name
   ,                                       !- Surface Name/Angle Factor List Name
   ,                                       !- Work Efficiency Schedule Name
   ,                                       !- Clothing Insulation Schedule Name
@@ -1317,11 +881,7 @@
   1;                                      !- Multiplier
 
 OS:ScheduleTypeLimits,
-<<<<<<< HEAD
-  {43dfdbfb-740a-4ca9-96f7-ebdb0dd0e698}, !- Handle
-=======
-  {32070477-0949-49e5-bd49-72211280e622}, !- Handle
->>>>>>> 93199ada
+  {2ccc6ea8-650a-4adb-9562-dfb1a4bb0df3}, !- Handle
   ActivityLevel,                          !- Name
   0,                                      !- Lower Limit Value
   ,                                       !- Upper Limit Value
@@ -1329,22 +889,14 @@
   ActivityLevel;                          !- Unit Type
 
 OS:ScheduleTypeLimits,
-<<<<<<< HEAD
-  {ac6e9fe4-6071-4302-848d-a67bdcc4c292}, !- Handle
-=======
-  {baa0940c-cf11-4fea-aee4-c645496addf4}, !- Handle
->>>>>>> 93199ada
+  {2de29c53-a336-4cd5-9774-48d71c9ac205}, !- Handle
   Fractional,                             !- Name
   0,                                      !- Lower Limit Value
   1,                                      !- Upper Limit Value
   Continuous;                             !- Numeric Type
 
 OS:People:Definition,
-<<<<<<< HEAD
-  {ce403563-141a-47da-9c74-312ade1cf44a}, !- Handle
-=======
-  {5676fb2f-9326-4efd-a8e6-1059ea33c329}, !- Handle
->>>>>>> 93199ada
+  {3124407c-de7a-4c95-aff6-8942a5fe8787}, !- Handle
   res occupants|living space|story 2,     !- Name
   People,                                 !- Number of People Calculation Method
   1.695,                                  !- Number of People {people}
@@ -1357,21 +909,12 @@
   ZoneAveraged;                           !- Mean Radiant Temperature Calculation Type
 
 OS:People,
-<<<<<<< HEAD
-  {9c669ff8-710a-490f-9f8a-412b9d69dc83}, !- Handle
+  {ef919163-9bc6-46c0-9ab1-4057c7563c7d}, !- Handle
   res occupants|living space|story 2,     !- Name
-  {ce403563-141a-47da-9c74-312ade1cf44a}, !- People Definition Name
-  {f34d8454-4eca-4f1d-a5eb-aab18c31d9c6}, !- Space or SpaceType Name
-  {8113dafe-9dad-4c4a-93dc-6f866ff51d7e}, !- Number of People Schedule Name
-  {36a0544a-48b4-4b88-9a52-7d72f3f962f3}, !- Activity Level Schedule Name
-=======
-  {c7217a88-6a9e-4ada-9716-cce63d8d5a77}, !- Handle
-  res occupants|living space|story 2,     !- Name
-  {5676fb2f-9326-4efd-a8e6-1059ea33c329}, !- People Definition Name
-  {eb453526-ea5b-461f-9c2e-d7a7f70ffe9e}, !- Space or SpaceType Name
-  {67830215-645b-4daa-ae40-a9c676845429}, !- Number of People Schedule Name
-  {24013846-b4a3-4bed-b3fc-fde57ba10d36}, !- Activity Level Schedule Name
->>>>>>> 93199ada
+  {3124407c-de7a-4c95-aff6-8942a5fe8787}, !- People Definition Name
+  {13d3e4c5-903d-464a-ac87-d990da4f20af}, !- Space or SpaceType Name
+  {48a9e4c4-bf44-4e6a-ba3d-f17c81dfabdc}, !- Number of People Schedule Name
+  {b64e0dc1-494f-4989-bed3-b3198407ddbb}, !- Activity Level Schedule Name
   ,                                       !- Surface Name/Angle Factor List Name
   ,                                       !- Work Efficiency Schedule Name
   ,                                       !- Clothing Insulation Schedule Name
