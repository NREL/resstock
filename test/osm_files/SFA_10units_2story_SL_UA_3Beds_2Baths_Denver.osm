--- conflicted
+++ resolved
@@ -1,73 +1,41 @@
 !- NOTE: Auto-generated from /test/osw_files/SFA_10units_2story_SL_UA_3Beds_2Baths_Denver.osw
 
 OS:Version,
-<<<<<<< HEAD
-  {88a9bc06-4d7a-4457-9c14-9b6e3c7e73f7}, !- Handle
+  {b03e7719-de90-4485-b8ab-20555edb29c2}, !- Handle
   2.9.1;                                  !- Version Identifier
 
 OS:SimulationControl,
-  {492cd1b2-aef5-4137-807f-1455159d8499}, !- Handle
-=======
-  {ac85a4d8-b564-4297-9212-48c1e98a80b7}, !- Handle
-  2.9.0;                                  !- Version Identifier
-
-OS:SimulationControl,
-  {9f7a69d7-79a1-40bb-91bd-04f529da2b8b}, !- Handle
->>>>>>> 3c1d7324
+  {0b777685-7568-447b-8c47-e765d29d4de1}, !- Handle
   ,                                       !- Do Zone Sizing Calculation
   ,                                       !- Do System Sizing Calculation
   ,                                       !- Do Plant Sizing Calculation
   No;                                     !- Run Simulation for Sizing Periods
 
 OS:Timestep,
-<<<<<<< HEAD
-  {b6559459-3c75-4263-ab63-4eea9aae9547}, !- Handle
+  {2a0b7c28-6ca0-4f4d-879f-753a3d59bdd3}, !- Handle
   6;                                      !- Number of Timesteps per Hour
 
 OS:ShadowCalculation,
-  {d26d2e7f-740e-45a3-86b2-645fa0bfa785}, !- Handle
-=======
-  {716b74f3-816a-45e3-b601-bb786101c9b4}, !- Handle
-  6;                                      !- Number of Timesteps per Hour
-
-OS:ShadowCalculation,
-  {f04c3dfc-7dd8-4fab-bd87-8c49b1872f19}, !- Handle
->>>>>>> 3c1d7324
+  {cd32cd99-dffb-44a4-89e2-130a4bded7bd}, !- Handle
   20,                                     !- Calculation Frequency
   200;                                    !- Maximum Figures in Shadow Overlap Calculations
 
 OS:SurfaceConvectionAlgorithm:Outside,
-<<<<<<< HEAD
-  {0ba17c2a-a7db-422a-ab08-81dc08fc7bb1}, !- Handle
+  {7d6c6af6-37ab-406d-99d5-ddb242fa5668}, !- Handle
   DOE-2;                                  !- Algorithm
 
 OS:SurfaceConvectionAlgorithm:Inside,
-  {d667d5f1-dcff-4cfc-af7a-5ef8bab4d118}, !- Handle
+  {c0d4a40e-421a-47e2-97a5-f21ee0222127}, !- Handle
   TARP;                                   !- Algorithm
 
 OS:ZoneCapacitanceMultiplier:ResearchSpecial,
-  {74a86ea7-6c13-440d-98d8-ac558ceb86b5}, !- Handle
-=======
-  {82ad1456-2a00-46a2-8e0b-3a2e92d1996f}, !- Handle
-  DOE-2;                                  !- Algorithm
-
-OS:SurfaceConvectionAlgorithm:Inside,
-  {8f9116de-8acb-49b1-a04d-f953178fca2d}, !- Handle
-  TARP;                                   !- Algorithm
-
-OS:ZoneCapacitanceMultiplier:ResearchSpecial,
-  {0e816d3e-dedb-4708-b5eb-318fd0bdcd85}, !- Handle
->>>>>>> 3c1d7324
+  {dc327aab-8573-4c51-8f96-3a45e5f06478}, !- Handle
   ,                                       !- Temperature Capacity Multiplier
   15,                                     !- Humidity Capacity Multiplier
   ;                                       !- Carbon Dioxide Capacity Multiplier
 
 OS:RunPeriod,
-<<<<<<< HEAD
-  {97b7837b-6ed7-45f2-8b9a-430bcae9326e}, !- Handle
-=======
-  {7b9b3696-28fc-4263-93d6-7451e0883bee}, !- Handle
->>>>>>> 3c1d7324
+  {fd9cfef2-9714-4e07-b6e9-fca8632c0e0d}, !- Handle
   Run Period 1,                           !- Name
   1,                                      !- Begin Month
   1,                                      !- Begin Day of Month
@@ -81,21 +49,13 @@
   ;                                       !- Number of Times Runperiod to be Repeated
 
 OS:YearDescription,
-<<<<<<< HEAD
-  {96809301-66de-4a63-938a-2615afc4cb2e}, !- Handle
-=======
-  {d3368a5b-bb13-4adc-9096-20ddd41ff688}, !- Handle
->>>>>>> 3c1d7324
+  {79838dfc-125c-4d2a-a9c1-57638f03b1cb}, !- Handle
   2007,                                   !- Calendar Year
   ,                                       !- Day of Week for Start Day
   ;                                       !- Is Leap Year
 
 OS:WeatherFile,
-<<<<<<< HEAD
-  {d0cf22ac-e66c-4c7e-a3d7-f9b3a54efd30}, !- Handle
-=======
-  {df3618ed-8d14-4801-9633-00dd3f004c22}, !- Handle
->>>>>>> 3c1d7324
+  {82a80677-05bf-4d9a-a5c9-a6796757a4fe}, !- Handle
   Denver Intl Ap,                         !- City
   CO,                                     !- State Province Region
   USA,                                    !- Country
@@ -109,13 +69,8 @@
   E23378AA;                               !- Checksum
 
 OS:AdditionalProperties,
-<<<<<<< HEAD
-  {b8403272-f016-41d0-af97-970471ad1d7e}, !- Handle
-  {d0cf22ac-e66c-4c7e-a3d7-f9b3a54efd30}, !- Object Name
-=======
-  {2a034be3-35fb-491f-a259-762240031362}, !- Handle
-  {df3618ed-8d14-4801-9633-00dd3f004c22}, !- Object Name
->>>>>>> 3c1d7324
+  {9c0623f3-bb69-4f7f-80f2-cc8a2cdeae53}, !- Handle
+  {82a80677-05bf-4d9a-a5c9-a6796757a4fe}, !- Object Name
   EPWHeaderCity,                          !- Feature Name 1
   String,                                 !- Feature Data Type 1
   Denver Intl Ap,                         !- Feature Value 1
@@ -223,11 +178,7 @@
   84;                                     !- Feature Value 35
 
 OS:Site,
-<<<<<<< HEAD
-  {1ae8d37b-0d5a-4964-8eb6-9602570f3ff3}, !- Handle
-=======
-  {03f0d05b-c226-465d-97c6-5bf245037689}, !- Handle
->>>>>>> 3c1d7324
+  {87b924a5-79b1-41a0-90de-f8cf6fe848c7}, !- Handle
   Denver Intl Ap_CO_USA,                  !- Name
   39.83,                                  !- Latitude {deg}
   -104.65,                                !- Longitude {deg}
@@ -236,11 +187,7 @@
   ;                                       !- Terrain
 
 OS:ClimateZones,
-<<<<<<< HEAD
-  {4ce4ded1-a82c-48f8-a417-f85790814249}, !- Handle
-=======
-  {475e3834-213a-4312-bf2c-1bde28aed9ab}, !- Handle
->>>>>>> 3c1d7324
+  {ab80862e-a6bd-43d2-bc95-02310c9c507b}, !- Handle
   ,                                       !- Active Institution
   ,                                       !- Active Year
   ,                                       !- Climate Zone Institution Name 1
@@ -253,31 +200,19 @@
   Cold;                                   !- Climate Zone Value 2
 
 OS:Site:WaterMainsTemperature,
-<<<<<<< HEAD
-  {4b655c81-c100-4a54-bd08-e1d89f1803ef}, !- Handle
-=======
-  {a271bbea-67ac-4608-8e05-8f0e52cfa1be}, !- Handle
->>>>>>> 3c1d7324
+  {04bbae08-7f34-4e82-9203-514b632c1b7b}, !- Handle
   Correlation,                            !- Calculation Method
   ,                                       !- Temperature Schedule Name
   10.8753424657535,                       !- Annual Average Outdoor Air Temperature {C}
   23.1524007936508;                       !- Maximum Difference In Monthly Average Outdoor Air Temperatures {deltaC}
 
 OS:RunPeriodControl:DaylightSavingTime,
-<<<<<<< HEAD
-  {b18372ff-b997-4d33-ac32-d9cf02da5269}, !- Handle
-=======
-  {a64e23b5-e907-408e-b6ef-5ec4e2ffa4bb}, !- Handle
->>>>>>> 3c1d7324
+  {f7a641fe-21e7-41cf-8b1b-5871044032d7}, !- Handle
   3/12,                                   !- Start Date
   11/5;                                   !- End Date
 
 OS:Site:GroundTemperature:Deep,
-<<<<<<< HEAD
-  {8a5be4a6-bd7c-465d-8b52-7c9f794cade5}, !- Handle
-=======
-  {ea5e9616-2f2d-43ab-9f6f-fd4e2f0f2e5d}, !- Handle
->>>>>>> 3c1d7324
+  {2aae8397-f6e0-4e6f-a148-591322dbb0f5}, !- Handle
   10.8753424657535,                       !- January Deep Ground Temperature {C}
   10.8753424657535,                       !- February Deep Ground Temperature {C}
   10.8753424657535,                       !- March Deep Ground Temperature {C}
@@ -292,11 +227,7 @@
   10.8753424657535;                       !- December Deep Ground Temperature {C}
 
 OS:Building,
-<<<<<<< HEAD
-  {00ffc410-92ff-4b11-819b-2cb9a48143fe}, !- Handle
-=======
-  {c42479d1-cbe4-4564-bb64-fab96cf9cb98}, !- Handle
->>>>>>> 3c1d7324
+  {d6dd6335-653f-410f-a299-ae2fafdd39cd}, !- Handle
   Building 1,                             !- Name
   ,                                       !- Building Sector Type
   0,                                      !- North Axis {deg}
@@ -311,13 +242,8 @@
   10;                                     !- Standards Number of Living Units
 
 OS:AdditionalProperties,
-<<<<<<< HEAD
-  {44df2995-71c5-4374-a950-f27df612e47c}, !- Handle
-  {00ffc410-92ff-4b11-819b-2cb9a48143fe}, !- Object Name
-=======
-  {c4176264-b30c-4065-beb2-ec1f0227f3af}, !- Handle
-  {c42479d1-cbe4-4564-bb64-fab96cf9cb98}, !- Object Name
->>>>>>> 3c1d7324
+  {c8673f55-c24a-409d-8f54-cb65c5d053f1}, !- Handle
+  {d6dd6335-653f-410f-a299-ae2fafdd39cd}, !- Object Name
   num_units,                              !- Feature Name 1
   Integer,                                !- Feature Data Type 1
   10,                                     !- Feature Value 1
@@ -332,11 +258,7 @@
   2;                                      !- Feature Value 4
 
 OS:ThermalZone,
-<<<<<<< HEAD
-  {50327908-ca39-4192-a8af-b3cc50794b0f}, !- Handle
-=======
-  {2e22c7fb-27e5-4b59-8b20-484857170462}, !- Handle
->>>>>>> 3c1d7324
+  {b766b54e-d9af-42d5-989e-964ac09fe3cd}, !- Handle
   living zone,                            !- Name
   ,                                       !- Multiplier
   ,                                       !- Ceiling Height {m}
@@ -345,17 +267,10 @@
   ,                                       !- Zone Inside Convection Algorithm
   ,                                       !- Zone Outside Convection Algorithm
   ,                                       !- Zone Conditioning Equipment List Name
-<<<<<<< HEAD
-  {53465dc7-aa6c-4555-8700-11940ba4790f}, !- Zone Air Inlet Port List
-  {f7d4f5cb-003b-4ba8-9e0c-2572ed8a48ec}, !- Zone Air Exhaust Port List
-  {17cec311-d2d8-471d-95e4-9dccc54d6ea8}, !- Zone Air Node Name
-  {4b0f4b0d-a4e1-4c91-8745-bf0c2871c36b}, !- Zone Return Air Port List
-=======
-  {e02033ce-c421-4674-b90e-410f9c48efbb}, !- Zone Air Inlet Port List
-  {9db0c6e7-bdec-48bf-ab30-9f49624002f8}, !- Zone Air Exhaust Port List
-  {f9e3e174-e4b8-4745-8efa-5da40714ff8b}, !- Zone Air Node Name
-  {617e716b-4a0c-49d4-b2c0-e1952570c734}, !- Zone Return Air Port List
->>>>>>> 3c1d7324
+  {679cf25a-4ee7-459c-b70f-6d67b51b1174}, !- Zone Air Inlet Port List
+  {db2741f4-d8b8-46fa-b993-1f18c1bbba0d}, !- Zone Air Exhaust Port List
+  {51f0789a-07d4-4e53-8b80-ea59752cc521}, !- Zone Air Node Name
+  {64cc5b60-b53b-42f5-a736-0c7ba5fb1295}, !- Zone Return Air Port List
   ,                                       !- Primary Daylighting Control Name
   ,                                       !- Fraction of Zone Controlled by Primary Daylighting Control
   ,                                       !- Secondary Daylighting Control Name
@@ -366,71 +281,37 @@
   No;                                     !- Use Ideal Air Loads
 
 OS:Node,
-<<<<<<< HEAD
-  {73d3c0bc-03f2-437f-bc39-2827954db611}, !- Handle
+  {44fb83c6-76b1-4040-8c6f-44c3b9b0971f}, !- Handle
   Node 1,                                 !- Name
-  {17cec311-d2d8-471d-95e4-9dccc54d6ea8}, !- Inlet Port
+  {51f0789a-07d4-4e53-8b80-ea59752cc521}, !- Inlet Port
   ;                                       !- Outlet Port
 
 OS:Connection,
-  {17cec311-d2d8-471d-95e4-9dccc54d6ea8}, !- Handle
-  {50301d2e-0074-4623-baaf-c9a9016c3b1c}, !- Name
-  {50327908-ca39-4192-a8af-b3cc50794b0f}, !- Source Object
+  {51f0789a-07d4-4e53-8b80-ea59752cc521}, !- Handle
+  {fba0870a-ba76-4331-a3bf-237cd5b6dc09}, !- Name
+  {b766b54e-d9af-42d5-989e-964ac09fe3cd}, !- Source Object
   11,                                     !- Outlet Port
-  {73d3c0bc-03f2-437f-bc39-2827954db611}, !- Target Object
+  {44fb83c6-76b1-4040-8c6f-44c3b9b0971f}, !- Target Object
   2;                                      !- Inlet Port
 
 OS:PortList,
-  {53465dc7-aa6c-4555-8700-11940ba4790f}, !- Handle
-  {cc3eb649-c448-4faf-9d30-19df72f7e2d0}, !- Name
-  {50327908-ca39-4192-a8af-b3cc50794b0f}; !- HVAC Component
+  {679cf25a-4ee7-459c-b70f-6d67b51b1174}, !- Handle
+  {6f1b70ff-bac0-449b-a9ed-6082545c09de}, !- Name
+  {b766b54e-d9af-42d5-989e-964ac09fe3cd}; !- HVAC Component
 
 OS:PortList,
-  {f7d4f5cb-003b-4ba8-9e0c-2572ed8a48ec}, !- Handle
-  {300a7cbb-07a7-463b-9525-ab6042508138}, !- Name
-  {50327908-ca39-4192-a8af-b3cc50794b0f}; !- HVAC Component
+  {db2741f4-d8b8-46fa-b993-1f18c1bbba0d}, !- Handle
+  {7e80275f-b568-4d8d-9319-34d6c5d0730f}, !- Name
+  {b766b54e-d9af-42d5-989e-964ac09fe3cd}; !- HVAC Component
 
 OS:PortList,
-  {4b0f4b0d-a4e1-4c91-8745-bf0c2871c36b}, !- Handle
-  {8cf7c09e-305b-4933-9b7a-b901152d0dbe}, !- Name
-  {50327908-ca39-4192-a8af-b3cc50794b0f}; !- HVAC Component
+  {64cc5b60-b53b-42f5-a736-0c7ba5fb1295}, !- Handle
+  {353f7dd4-655a-4b0c-956d-5cd2d86019a6}, !- Name
+  {b766b54e-d9af-42d5-989e-964ac09fe3cd}; !- HVAC Component
 
 OS:Sizing:Zone,
-  {d7eee8ac-f860-4b3d-bfa4-37f711660cd2}, !- Handle
-  {50327908-ca39-4192-a8af-b3cc50794b0f}, !- Zone or ZoneList Name
-=======
-  {d6a8e34f-f830-48a6-b220-5047f5ac2d87}, !- Handle
-  Node 1,                                 !- Name
-  {f9e3e174-e4b8-4745-8efa-5da40714ff8b}, !- Inlet Port
-  ;                                       !- Outlet Port
-
-OS:Connection,
-  {f9e3e174-e4b8-4745-8efa-5da40714ff8b}, !- Handle
-  {05415fa6-b441-4734-98f5-c7965c310fce}, !- Name
-  {2e22c7fb-27e5-4b59-8b20-484857170462}, !- Source Object
-  11,                                     !- Outlet Port
-  {d6a8e34f-f830-48a6-b220-5047f5ac2d87}, !- Target Object
-  2;                                      !- Inlet Port
-
-OS:PortList,
-  {e02033ce-c421-4674-b90e-410f9c48efbb}, !- Handle
-  {45c7c279-fe15-42c2-8cc7-2b011c3ae2ff}, !- Name
-  {2e22c7fb-27e5-4b59-8b20-484857170462}; !- HVAC Component
-
-OS:PortList,
-  {9db0c6e7-bdec-48bf-ab30-9f49624002f8}, !- Handle
-  {0d0bc5fb-5020-425a-b5ee-d9faf8878bcd}, !- Name
-  {2e22c7fb-27e5-4b59-8b20-484857170462}; !- HVAC Component
-
-OS:PortList,
-  {617e716b-4a0c-49d4-b2c0-e1952570c734}, !- Handle
-  {7a5f2358-1cbb-4535-af00-a3be7581464b}, !- Name
-  {2e22c7fb-27e5-4b59-8b20-484857170462}; !- HVAC Component
-
-OS:Sizing:Zone,
-  {874583b7-b644-44c4-a3c5-5d1047317f2e}, !- Handle
-  {2e22c7fb-27e5-4b59-8b20-484857170462}, !- Zone or ZoneList Name
->>>>>>> 3c1d7324
+  {e1348c94-cc54-4192-be05-2d62056a9c0d}, !- Handle
+  {b766b54e-d9af-42d5-989e-964ac09fe3cd}, !- Zone or ZoneList Name
   SupplyAirTemperature,                   !- Zone Cooling Design Supply Air Temperature Input Method
   14,                                     !- Zone Cooling Design Supply Air Temperature {C}
   11.11,                                  !- Zone Cooling Design Supply Air Temperature Difference {deltaC}
@@ -459,25 +340,14 @@
   autosize;                               !- Dedicated Outdoor Air High Setpoint Temperature for Design {C}
 
 OS:ZoneHVAC:EquipmentList,
-<<<<<<< HEAD
-  {191f3600-ec93-4a39-8e2d-a2651d8567d9}, !- Handle
+  {ac49bab7-7025-4dbb-bc78-538118af7720}, !- Handle
   Zone HVAC Equipment List 1,             !- Name
-  {50327908-ca39-4192-a8af-b3cc50794b0f}; !- Thermal Zone
+  {b766b54e-d9af-42d5-989e-964ac09fe3cd}; !- Thermal Zone
 
 OS:Space,
-  {031a50fb-467b-4740-aa87-b1924118cb25}, !- Handle
+  {b6e4790d-c132-4497-b774-35c4beb3d338}, !- Handle
   living space,                           !- Name
-  {384bb2e2-42ae-4856-b1e3-ab4f6ea471e8}, !- Space Type Name
-=======
-  {7db17f1e-ebb8-4d42-b5ea-f2175fd2a191}, !- Handle
-  Zone HVAC Equipment List 1,             !- Name
-  {2e22c7fb-27e5-4b59-8b20-484857170462}; !- Thermal Zone
-
-OS:Space,
-  {3a7e34b7-a4fb-48da-8843-0c9d9295fcad}, !- Handle
-  living space,                           !- Name
-  {2269c5b2-c7d6-4dcc-a6e6-879aac8228b8}, !- Space Type Name
->>>>>>> 3c1d7324
+  {d0c9180e-ff8c-45cf-8118-eb0bf69787be}, !- Space Type Name
   ,                                       !- Default Construction Set Name
   ,                                       !- Default Schedule Set Name
   ,                                       !- Direction of Relative North {deg}
@@ -485,31 +355,17 @@
   ,                                       !- Y Origin {m}
   ,                                       !- Z Origin {m}
   ,                                       !- Building Story Name
-<<<<<<< HEAD
-  {50327908-ca39-4192-a8af-b3cc50794b0f}, !- Thermal Zone Name
+  {b766b54e-d9af-42d5-989e-964ac09fe3cd}, !- Thermal Zone Name
   ,                                       !- Part of Total Floor Area
   ,                                       !- Design Specification Outdoor Air Object Name
-  {f875938b-6712-4d1e-9dcd-7151fc66b844}; !- Building Unit Name
-
-OS:Surface,
-  {1f48a95e-ee13-48e5-b0cb-35420c9f58a4}, !- Handle
+  {64cbeaf1-3a5d-4fcf-aabe-9a2d12511360}; !- Building Unit Name
+
+OS:Surface,
+  {f232a251-7570-4c69-a7eb-7ba2b6789f64}, !- Handle
   Surface 1,                              !- Name
   Floor,                                  !- Surface Type
   ,                                       !- Construction Name
-  {031a50fb-467b-4740-aa87-b1924118cb25}, !- Space Name
-=======
-  {2e22c7fb-27e5-4b59-8b20-484857170462}, !- Thermal Zone Name
-  ,                                       !- Part of Total Floor Area
-  ,                                       !- Design Specification Outdoor Air Object Name
-  {9c7c7f04-2086-4d9d-ac4e-a4102f6e5149}; !- Building Unit Name
-
-OS:Surface,
-  {ecb92db2-906c-40b9-9f61-e2cc4ba043a1}, !- Handle
-  Surface 1,                              !- Name
-  Floor,                                  !- Surface Type
-  ,                                       !- Construction Name
-  {3a7e34b7-a4fb-48da-8843-0c9d9295fcad}, !- Space Name
->>>>>>> 3c1d7324
+  {b6e4790d-c132-4497-b774-35c4beb3d338}, !- Space Name
   Foundation,                             !- Outside Boundary Condition
   ,                                       !- Outside Boundary Condition Object
   NoSun,                                  !- Sun Exposure
@@ -522,19 +378,11 @@
   4.572, -9.144, 0;                       !- X,Y,Z Vertex 4 {m}
 
 OS:Surface,
-<<<<<<< HEAD
-  {a00cf9f9-087d-4766-a998-4489ac7581e5}, !- Handle
+  {32af1aa8-bb3b-4551-955e-aadd8d066708}, !- Handle
   Surface 2,                              !- Name
   Wall,                                   !- Surface Type
   ,                                       !- Construction Name
-  {031a50fb-467b-4740-aa87-b1924118cb25}, !- Space Name
-=======
-  {ffc46ba2-34f0-4d2f-b162-7d5087f22903}, !- Handle
-  Surface 2,                              !- Name
-  Wall,                                   !- Surface Type
-  ,                                       !- Construction Name
-  {3a7e34b7-a4fb-48da-8843-0c9d9295fcad}, !- Space Name
->>>>>>> 3c1d7324
+  {b6e4790d-c132-4497-b774-35c4beb3d338}, !- Space Name
   Outdoors,                               !- Outside Boundary Condition
   ,                                       !- Outside Boundary Condition Object
   SunExposed,                             !- Sun Exposure
@@ -547,19 +395,11 @@
   0, -9.144, 2.4384;                      !- X,Y,Z Vertex 4 {m}
 
 OS:Surface,
-<<<<<<< HEAD
-  {c86f437e-0e18-4ffc-9356-bee35506f2ee}, !- Handle
+  {ea55d502-3c5c-4781-b540-b9a07fbf1904}, !- Handle
   Surface 3,                              !- Name
   Wall,                                   !- Surface Type
   ,                                       !- Construction Name
-  {031a50fb-467b-4740-aa87-b1924118cb25}, !- Space Name
-=======
-  {42c30ccd-ba24-4a14-9c14-20ee2cdae16f}, !- Handle
-  Surface 3,                              !- Name
-  Wall,                                   !- Surface Type
-  ,                                       !- Construction Name
-  {3a7e34b7-a4fb-48da-8843-0c9d9295fcad}, !- Space Name
->>>>>>> 3c1d7324
+  {b6e4790d-c132-4497-b774-35c4beb3d338}, !- Space Name
   Outdoors,                               !- Outside Boundary Condition
   ,                                       !- Outside Boundary Condition Object
   SunExposed,                             !- Sun Exposure
@@ -572,19 +412,11 @@
   0, 0, 2.4384;                           !- X,Y,Z Vertex 4 {m}
 
 OS:Surface,
-<<<<<<< HEAD
-  {a815fdf9-067c-444e-bd72-71393d7ad986}, !- Handle
+  {3f70e3ab-f4fa-4ebf-bd2f-922427e9dea7}, !- Handle
   Surface 4,                              !- Name
   Wall,                                   !- Surface Type
   ,                                       !- Construction Name
-  {031a50fb-467b-4740-aa87-b1924118cb25}, !- Space Name
-=======
-  {364b9482-599c-47af-9d6d-ec74fbce4988}, !- Handle
-  Surface 4,                              !- Name
-  Wall,                                   !- Surface Type
-  ,                                       !- Construction Name
-  {3a7e34b7-a4fb-48da-8843-0c9d9295fcad}, !- Space Name
->>>>>>> 3c1d7324
+  {b6e4790d-c132-4497-b774-35c4beb3d338}, !- Space Name
   Adiabatic,                              !- Outside Boundary Condition
   ,                                       !- Outside Boundary Condition Object
   NoSun,                                  !- Sun Exposure
@@ -597,19 +429,11 @@
   4.572, 0, 2.4384;                       !- X,Y,Z Vertex 4 {m}
 
 OS:Surface,
-<<<<<<< HEAD
-  {6ef95aa5-d407-41dd-9d04-11d7cb9dbfcc}, !- Handle
+  {6769d561-8dd6-4252-8a3a-b4da647e6722}, !- Handle
   Surface 5,                              !- Name
   Wall,                                   !- Surface Type
   ,                                       !- Construction Name
-  {031a50fb-467b-4740-aa87-b1924118cb25}, !- Space Name
-=======
-  {554552e0-954f-4c21-be60-1a5832f94e19}, !- Handle
-  Surface 5,                              !- Name
-  Wall,                                   !- Surface Type
-  ,                                       !- Construction Name
-  {3a7e34b7-a4fb-48da-8843-0c9d9295fcad}, !- Space Name
->>>>>>> 3c1d7324
+  {b6e4790d-c132-4497-b774-35c4beb3d338}, !- Space Name
   Outdoors,                               !- Outside Boundary Condition
   ,                                       !- Outside Boundary Condition Object
   SunExposed,                             !- Sun Exposure
@@ -622,23 +446,13 @@
   4.572, -9.144, 2.4384;                  !- X,Y,Z Vertex 4 {m}
 
 OS:Surface,
-<<<<<<< HEAD
-  {4cc706c4-76bf-456f-9728-97e8dd4b40e7}, !- Handle
+  {bd4c1c81-7b1a-4160-bca1-9c28c0741030}, !- Handle
   Surface 6,                              !- Name
   RoofCeiling,                            !- Surface Type
   ,                                       !- Construction Name
-  {031a50fb-467b-4740-aa87-b1924118cb25}, !- Space Name
+  {b6e4790d-c132-4497-b774-35c4beb3d338}, !- Space Name
   Surface,                                !- Outside Boundary Condition
-  {28bd2f70-6322-45ae-968f-1bd1b5382037}, !- Outside Boundary Condition Object
-=======
-  {c230bffe-8bd1-494e-9490-f568cc1b9984}, !- Handle
-  Surface 6,                              !- Name
-  RoofCeiling,                            !- Surface Type
-  ,                                       !- Construction Name
-  {3a7e34b7-a4fb-48da-8843-0c9d9295fcad}, !- Space Name
-  Surface,                                !- Outside Boundary Condition
-  {73e1c787-9628-4bab-af63-0d6251246690}, !- Outside Boundary Condition Object
->>>>>>> 3c1d7324
+  {6f432631-00c2-426b-b3bb-50a589a25dbe}, !- Outside Boundary Condition Object
   NoSun,                                  !- Sun Exposure
   NoWind,                                 !- Wind Exposure
   ,                                       !- View Factor to Ground
@@ -649,11 +463,7 @@
   0, -9.144, 2.4384;                      !- X,Y,Z Vertex 4 {m}
 
 OS:SpaceType,
-<<<<<<< HEAD
-  {384bb2e2-42ae-4856-b1e3-ab4f6ea471e8}, !- Handle
-=======
-  {2269c5b2-c7d6-4dcc-a6e6-879aac8228b8}, !- Handle
->>>>>>> 3c1d7324
+  {d0c9180e-ff8c-45cf-8118-eb0bf69787be}, !- Handle
   Space Type 1,                           !- Name
   ,                                       !- Default Construction Set Name
   ,                                       !- Default Schedule Set Name
@@ -664,15 +474,9 @@
   living;                                 !- Standards Space Type
 
 OS:Space,
-<<<<<<< HEAD
-  {68047f03-be92-448b-b396-fdd06ce67353}, !- Handle
+  {f34d8454-4eca-4f1d-a5eb-aab18c31d9c6}, !- Handle
   living space|story 2,                   !- Name
-  {384bb2e2-42ae-4856-b1e3-ab4f6ea471e8}, !- Space Type Name
-=======
-  {e3e60b34-5475-43f2-ac41-a9d9a5b06ed3}, !- Handle
-  living space|story 2,                   !- Name
-  {2269c5b2-c7d6-4dcc-a6e6-879aac8228b8}, !- Space Type Name
->>>>>>> 3c1d7324
+  {d0c9180e-ff8c-45cf-8118-eb0bf69787be}, !- Space Type Name
   ,                                       !- Default Construction Set Name
   ,                                       !- Default Schedule Set Name
   -0,                                     !- Direction of Relative North {deg}
@@ -680,39 +484,106 @@
   0,                                      !- Y Origin {m}
   2.4384,                                 !- Z Origin {m}
   ,                                       !- Building Story Name
-<<<<<<< HEAD
-  {50327908-ca39-4192-a8af-b3cc50794b0f}, !- Thermal Zone Name
+  {b766b54e-d9af-42d5-989e-964ac09fe3cd}, !- Thermal Zone Name
   ,                                       !- Part of Total Floor Area
   ,                                       !- Design Specification Outdoor Air Object Name
-  {f875938b-6712-4d1e-9dcd-7151fc66b844}; !- Building Unit Name
-
-OS:Surface,
-  {ba687bcb-e96b-4554-8848-bc10276d2d7b}, !- Handle
-=======
-  {2e22c7fb-27e5-4b59-8b20-484857170462}, !- Thermal Zone Name
-  ,                                       !- Part of Total Floor Area
-  ,                                       !- Design Specification Outdoor Air Object Name
-  {9c7c7f04-2086-4d9d-ac4e-a4102f6e5149}; !- Building Unit Name
-
-OS:Surface,
-  {0ecfd555-5c04-455d-83b0-5231a5525998}, !- Handle
->>>>>>> 3c1d7324
+  {64cbeaf1-3a5d-4fcf-aabe-9a2d12511360}; !- Building Unit Name
+
+OS:Surface,
+  {0f72cb21-e923-445d-bee2-f5def5e8670e}, !- Handle
   Surface 7,                              !- Name
   Wall,                                   !- Surface Type
   ,                                       !- Construction Name
-<<<<<<< HEAD
-  {68047f03-be92-448b-b396-fdd06ce67353}, !- Space Name
-  Surface,                                !- Outside Boundary Condition
-  {9e5332c3-b3f5-4bea-96cf-a192134a0f53}, !- Outside Boundary Condition Object
+  {f34d8454-4eca-4f1d-a5eb-aab18c31d9c6}, !- Space Name
+  Outdoors,                               !- Outside Boundary Condition
+  ,                                       !- Outside Boundary Condition Object
+  SunExposed,                             !- Sun Exposure
+  WindExposed,                            !- Wind Exposure
+  ,                                       !- View Factor to Ground
+  ,                                       !- Number of Vertices
+  0, 0, 2.4384,                           !- X,Y,Z Vertex 1 {m}
+  0, 0, 0,                                !- X,Y,Z Vertex 2 {m}
+  0, -9.144, 0,                           !- X,Y,Z Vertex 3 {m}
+  0, -9.144, 2.4384;                      !- X,Y,Z Vertex 4 {m}
+
+OS:Surface,
+  {4a8f4129-6907-4ed0-bff4-f9329ca23ec3}, !- Handle
+  Surface 8,                              !- Name
+  Wall,                                   !- Surface Type
+  ,                                       !- Construction Name
+  {f34d8454-4eca-4f1d-a5eb-aab18c31d9c6}, !- Space Name
+  Adiabatic,                              !- Outside Boundary Condition
+  ,                                       !- Outside Boundary Condition Object
   NoSun,                                  !- Sun Exposure
   NoWind,                                 !- Wind Exposure
-=======
-  {e3e60b34-5475-43f2-ac41-a9d9a5b06ed3}, !- Space Name
+  ,                                       !- View Factor to Ground
+  ,                                       !- Number of Vertices
+  4.572, -9.144, 2.4384,                  !- X,Y,Z Vertex 1 {m}
+  4.572, -9.144, 0,                       !- X,Y,Z Vertex 2 {m}
+  4.572, 0, 0,                            !- X,Y,Z Vertex 3 {m}
+  4.572, 0, 2.4384;                       !- X,Y,Z Vertex 4 {m}
+
+OS:Surface,
+  {fb879d56-760b-40a7-8c56-f7f32c00479a}, !- Handle
+  Surface 9,                              !- Name
+  Wall,                                   !- Surface Type
+  ,                                       !- Construction Name
+  {f34d8454-4eca-4f1d-a5eb-aab18c31d9c6}, !- Space Name
   Outdoors,                               !- Outside Boundary Condition
   ,                                       !- Outside Boundary Condition Object
   SunExposed,                             !- Sun Exposure
   WindExposed,                            !- Wind Exposure
->>>>>>> 3c1d7324
+  ,                                       !- View Factor to Ground
+  ,                                       !- Number of Vertices
+  0, -9.144, 2.4384,                      !- X,Y,Z Vertex 1 {m}
+  0, -9.144, 0,                           !- X,Y,Z Vertex 2 {m}
+  4.572, -9.144, 0,                       !- X,Y,Z Vertex 3 {m}
+  4.572, -9.144, 2.4384;                  !- X,Y,Z Vertex 4 {m}
+
+OS:Surface,
+  {4dae9513-239f-4b7b-bc7b-fcc2396e29c5}, !- Handle
+  Surface 10,                             !- Name
+  RoofCeiling,                            !- Surface Type
+  ,                                       !- Construction Name
+  {f34d8454-4eca-4f1d-a5eb-aab18c31d9c6}, !- Space Name
+  Surface,                                !- Outside Boundary Condition
+  {2fe148fe-304c-4792-aa16-50bfc2659502}, !- Outside Boundary Condition Object
+  NoSun,                                  !- Sun Exposure
+  NoWind,                                 !- Wind Exposure
+  ,                                       !- View Factor to Ground
+  ,                                       !- Number of Vertices
+  4.572, -9.144, 2.4384,                  !- X,Y,Z Vertex 1 {m}
+  4.572, 0, 2.4384,                       !- X,Y,Z Vertex 2 {m}
+  0, 0, 2.4384,                           !- X,Y,Z Vertex 3 {m}
+  0, -9.144, 2.4384;                      !- X,Y,Z Vertex 4 {m}
+
+OS:Surface,
+  {6f432631-00c2-426b-b3bb-50a589a25dbe}, !- Handle
+  Surface 11,                             !- Name
+  Floor,                                  !- Surface Type
+  ,                                       !- Construction Name
+  {f34d8454-4eca-4f1d-a5eb-aab18c31d9c6}, !- Space Name
+  Surface,                                !- Outside Boundary Condition
+  {bd4c1c81-7b1a-4160-bca1-9c28c0741030}, !- Outside Boundary Condition Object
+  NoSun,                                  !- Sun Exposure
+  NoWind,                                 !- Wind Exposure
+  ,                                       !- View Factor to Ground
+  ,                                       !- Number of Vertices
+  0, -9.144, 0,                           !- X,Y,Z Vertex 1 {m}
+  0, 0, 0,                                !- X,Y,Z Vertex 2 {m}
+  4.572, 0, 0,                            !- X,Y,Z Vertex 3 {m}
+  4.572, -9.144, 0;                       !- X,Y,Z Vertex 4 {m}
+
+OS:Surface,
+  {67c45a0b-d6a0-4d25-9b8c-828de346eb0e}, !- Handle
+  Surface 12,                             !- Name
+  Wall,                                   !- Surface Type
+  ,                                       !- Construction Name
+  {f34d8454-4eca-4f1d-a5eb-aab18c31d9c6}, !- Space Name
+  Outdoors,                               !- Outside Boundary Condition
+  ,                                       !- Outside Boundary Condition Object
+  SunExposed,                             !- Sun Exposure
+  WindExposed,                            !- Wind Exposure
   ,                                       !- View Factor to Ground
   ,                                       !- Number of Vertices
   4.572, 0, 2.4384,                       !- X,Y,Z Vertex 1 {m}
@@ -721,165 +592,13 @@
   0, 0, 2.4384;                           !- X,Y,Z Vertex 4 {m}
 
 OS:Surface,
-<<<<<<< HEAD
-  {67e4d377-1b6e-4a82-9ee6-e0fe1bf275f5}, !- Handle
-  Surface 8,                              !- Name
-  Wall,                                   !- Surface Type
-  ,                                       !- Construction Name
-  {68047f03-be92-448b-b396-fdd06ce67353}, !- Space Name
-  Outdoors,                               !- Outside Boundary Condition
-  ,                                       !- Outside Boundary Condition Object
-  SunExposed,                             !- Sun Exposure
-  WindExposed,                            !- Wind Exposure
-  ,                                       !- View Factor to Ground
-  ,                                       !- Number of Vertices
-  0, -9.144, 2.4384,                      !- X,Y,Z Vertex 1 {m}
-  0, -9.144, 0,                           !- X,Y,Z Vertex 2 {m}
-  4.572, -9.144, 0,                       !- X,Y,Z Vertex 3 {m}
-  4.572, -9.144, 2.4384;                  !- X,Y,Z Vertex 4 {m}
-
-OS:Surface,
-  {28bd2f70-6322-45ae-968f-1bd1b5382037}, !- Handle
-  Surface 9,                              !- Name
-  Floor,                                  !- Surface Type
-  ,                                       !- Construction Name
-  {68047f03-be92-448b-b396-fdd06ce67353}, !- Space Name
-  Surface,                                !- Outside Boundary Condition
-  {4cc706c4-76bf-456f-9728-97e8dd4b40e7}, !- Outside Boundary Condition Object
-=======
-  {be252b19-f510-4b40-ba97-367b1ce68ec1}, !- Handle
-  Surface 8,                              !- Name
-  Wall,                                   !- Surface Type
-  ,                                       !- Construction Name
-  {e3e60b34-5475-43f2-ac41-a9d9a5b06ed3}, !- Space Name
-  Adiabatic,                              !- Outside Boundary Condition
-  ,                                       !- Outside Boundary Condition Object
->>>>>>> 3c1d7324
-  NoSun,                                  !- Sun Exposure
-  NoWind,                                 !- Wind Exposure
-  ,                                       !- View Factor to Ground
-  ,                                       !- Number of Vertices
-  4.572, -9.144, 2.4384,                  !- X,Y,Z Vertex 1 {m}
-  4.572, -9.144, 0,                       !- X,Y,Z Vertex 2 {m}
-  4.572, 0, 0,                            !- X,Y,Z Vertex 3 {m}
-  4.572, 0, 2.4384;                       !- X,Y,Z Vertex 4 {m}
-
-OS:Surface,
-<<<<<<< HEAD
-  {46db60bf-485d-4959-be7a-531484c67de5}, !- Handle
-  Surface 10,                             !- Name
-  Wall,                                   !- Surface Type
-  ,                                       !- Construction Name
-  {68047f03-be92-448b-b396-fdd06ce67353}, !- Space Name
-=======
-  {b4688dbe-a3c1-486e-bae8-628d4b0ff49d}, !- Handle
-  Surface 9,                              !- Name
-  Wall,                                   !- Surface Type
-  ,                                       !- Construction Name
-  {e3e60b34-5475-43f2-ac41-a9d9a5b06ed3}, !- Space Name
->>>>>>> 3c1d7324
-  Outdoors,                               !- Outside Boundary Condition
-  ,                                       !- Outside Boundary Condition Object
-  SunExposed,                             !- Sun Exposure
-  WindExposed,                            !- Wind Exposure
-  ,                                       !- View Factor to Ground
-  ,                                       !- Number of Vertices
-  0, 0, 2.4384,                           !- X,Y,Z Vertex 1 {m}
-  0, 0, 0,                                !- X,Y,Z Vertex 2 {m}
-  0, -9.144, 0,                           !- X,Y,Z Vertex 3 {m}
-  0, -9.144, 2.4384;                      !- X,Y,Z Vertex 4 {m}
-
-OS:Surface,
-<<<<<<< HEAD
-  {8237278f-7217-47b7-94f0-43c418f6f826}, !- Handle
-  Surface 11,                             !- Name
-  Wall,                                   !- Surface Type
-  ,                                       !- Construction Name
-  {68047f03-be92-448b-b396-fdd06ce67353}, !- Space Name
-  Adiabatic,                              !- Outside Boundary Condition
-  ,                                       !- Outside Boundary Condition Object
-=======
-  {73e1c787-9628-4bab-af63-0d6251246690}, !- Handle
-  Surface 10,                             !- Name
-  Floor,                                  !- Surface Type
-  ,                                       !- Construction Name
-  {e3e60b34-5475-43f2-ac41-a9d9a5b06ed3}, !- Space Name
-  Surface,                                !- Outside Boundary Condition
-  {c230bffe-8bd1-494e-9490-f568cc1b9984}, !- Outside Boundary Condition Object
->>>>>>> 3c1d7324
-  NoSun,                                  !- Sun Exposure
-  NoWind,                                 !- Wind Exposure
-  ,                                       !- View Factor to Ground
-  ,                                       !- Number of Vertices
-  0, -9.144, 0,                           !- X,Y,Z Vertex 1 {m}
-  0, 0, 0,                                !- X,Y,Z Vertex 2 {m}
-  4.572, 0, 0,                            !- X,Y,Z Vertex 3 {m}
-  4.572, -9.144, 0;                       !- X,Y,Z Vertex 4 {m}
-
-OS:Surface,
-<<<<<<< HEAD
-  {bdd821fa-c319-4b9a-b9c8-98316bc88587}, !- Handle
-=======
-  {fcd0a72b-8aed-40b7-8b89-3fe559dbd316}, !- Handle
-  Surface 11,                             !- Name
-  Wall,                                   !- Surface Type
-  ,                                       !- Construction Name
-  {e3e60b34-5475-43f2-ac41-a9d9a5b06ed3}, !- Space Name
-  Outdoors,                               !- Outside Boundary Condition
-  ,                                       !- Outside Boundary Condition Object
-  SunExposed,                             !- Sun Exposure
-  WindExposed,                            !- Wind Exposure
-  ,                                       !- View Factor to Ground
-  ,                                       !- Number of Vertices
-  0, -9.144, 2.4384,                      !- X,Y,Z Vertex 1 {m}
-  0, -9.144, 0,                           !- X,Y,Z Vertex 2 {m}
-  4.572, -9.144, 0,                       !- X,Y,Z Vertex 3 {m}
-  4.572, -9.144, 2.4384;                  !- X,Y,Z Vertex 4 {m}
-
-OS:Surface,
-  {b173b269-1f28-4e32-b695-64d42fb4b97e}, !- Handle
->>>>>>> 3c1d7324
-  Surface 12,                             !- Name
-  RoofCeiling,                            !- Surface Type
-  ,                                       !- Construction Name
-<<<<<<< HEAD
-  {68047f03-be92-448b-b396-fdd06ce67353}, !- Space Name
-  Outdoors,                               !- Outside Boundary Condition
-  ,                                       !- Outside Boundary Condition Object
-  SunExposed,                             !- Sun Exposure
-  WindExposed,                            !- Wind Exposure
-=======
-  {e3e60b34-5475-43f2-ac41-a9d9a5b06ed3}, !- Space Name
-  Surface,                                !- Outside Boundary Condition
-  {52522d6d-d295-4399-ad30-e14f9d0fa22d}, !- Outside Boundary Condition Object
-  NoSun,                                  !- Sun Exposure
-  NoWind,                                 !- Wind Exposure
->>>>>>> 3c1d7324
-  ,                                       !- View Factor to Ground
-  ,                                       !- Number of Vertices
-  4.572, -9.144, 2.4384,                  !- X,Y,Z Vertex 1 {m}
-  4.572, 0, 2.4384,                       !- X,Y,Z Vertex 2 {m}
-  0, 0, 2.4384,                           !- X,Y,Z Vertex 3 {m}
-  0, -9.144, 2.4384;                      !- X,Y,Z Vertex 4 {m}
-
-OS:Surface,
-<<<<<<< HEAD
-  {9e5332c3-b3f5-4bea-96cf-a192134a0f53}, !- Handle
+  {2fe148fe-304c-4792-aa16-50bfc2659502}, !- Handle
   Surface 13,                             !- Name
   Floor,                                  !- Surface Type
   ,                                       !- Construction Name
-  {f4837944-e225-4d24-a0fa-1ae6ebd611a2}, !- Space Name
+  {acc718e5-4711-407b-b197-28e77bd72f76}, !- Space Name
   Surface,                                !- Outside Boundary Condition
-  {ba687bcb-e96b-4554-8848-bc10276d2d7b}, !- Outside Boundary Condition Object
-=======
-  {52522d6d-d295-4399-ad30-e14f9d0fa22d}, !- Handle
-  Surface 13,                             !- Name
-  Floor,                                  !- Surface Type
-  ,                                       !- Construction Name
-  {08e3a15d-f2ca-42b5-8a63-7fd05425e92a}, !- Space Name
-  Surface,                                !- Outside Boundary Condition
-  {b173b269-1f28-4e32-b695-64d42fb4b97e}, !- Outside Boundary Condition Object
->>>>>>> 3c1d7324
+  {4dae9513-239f-4b7b-bc7b-fcc2396e29c5}, !- Outside Boundary Condition Object
   NoSun,                                  !- Sun Exposure
   NoWind,                                 !- Wind Exposure
   ,                                       !- View Factor to Ground
@@ -890,19 +609,11 @@
   4.572, -9.144, 4.8768;                  !- X,Y,Z Vertex 4 {m}
 
 OS:Surface,
-<<<<<<< HEAD
-  {46a613e6-de4f-4e5c-ba69-7fd7a0f0d00d}, !- Handle
+  {9354c004-8abb-41d6-b95c-9095e2656459}, !- Handle
   Surface 14,                             !- Name
   RoofCeiling,                            !- Surface Type
   ,                                       !- Construction Name
-  {f4837944-e225-4d24-a0fa-1ae6ebd611a2}, !- Space Name
-=======
-  {66f93580-5e54-4f44-aabf-26ccfe7c126e}, !- Handle
-  Surface 14,                             !- Name
-  RoofCeiling,                            !- Surface Type
-  ,                                       !- Construction Name
-  {08e3a15d-f2ca-42b5-8a63-7fd05425e92a}, !- Space Name
->>>>>>> 3c1d7324
+  {acc718e5-4711-407b-b197-28e77bd72f76}, !- Space Name
   Outdoors,                               !- Outside Boundary Condition
   ,                                       !- Outside Boundary Condition Object
   SunExposed,                             !- Sun Exposure
@@ -915,19 +626,11 @@
   0, 0, 4.8768;                           !- X,Y,Z Vertex 4 {m}
 
 OS:Surface,
-<<<<<<< HEAD
-  {e6baac00-9105-4d7c-a033-1e414dc94986}, !- Handle
+  {08cbf266-6ab5-409e-b148-ca725cb27c91}, !- Handle
   Surface 15,                             !- Name
   RoofCeiling,                            !- Surface Type
   ,                                       !- Construction Name
-  {f4837944-e225-4d24-a0fa-1ae6ebd611a2}, !- Space Name
-=======
-  {7cdc615d-aadf-4813-b8fa-ba0b8c697303}, !- Handle
-  Surface 15,                             !- Name
-  RoofCeiling,                            !- Surface Type
-  ,                                       !- Construction Name
-  {08e3a15d-f2ca-42b5-8a63-7fd05425e92a}, !- Space Name
->>>>>>> 3c1d7324
+  {acc718e5-4711-407b-b197-28e77bd72f76}, !- Space Name
   Outdoors,                               !- Outside Boundary Condition
   ,                                       !- Outside Boundary Condition Object
   SunExposed,                             !- Sun Exposure
@@ -940,19 +643,11 @@
   4.572, -9.144, 4.8768;                  !- X,Y,Z Vertex 4 {m}
 
 OS:Surface,
-<<<<<<< HEAD
-  {3374e3b7-8a00-4e44-b82a-70beaf978476}, !- Handle
+  {c1a90f34-94f2-4721-b34a-643eae534fa9}, !- Handle
   Surface 16,                             !- Name
   Wall,                                   !- Surface Type
   ,                                       !- Construction Name
-  {f4837944-e225-4d24-a0fa-1ae6ebd611a2}, !- Space Name
-=======
-  {7a7da5a8-e8e8-487f-a52e-65ecae41d101}, !- Handle
-  Surface 16,                             !- Name
-  Wall,                                   !- Surface Type
-  ,                                       !- Construction Name
-  {08e3a15d-f2ca-42b5-8a63-7fd05425e92a}, !- Space Name
->>>>>>> 3c1d7324
+  {acc718e5-4711-407b-b197-28e77bd72f76}, !- Space Name
   Outdoors,                               !- Outside Boundary Condition
   ,                                       !- Outside Boundary Condition Object
   SunExposed,                             !- Sun Exposure
@@ -964,19 +659,11 @@
   0, -9.144, 4.8768;                      !- X,Y,Z Vertex 3 {m}
 
 OS:Surface,
-<<<<<<< HEAD
-  {6e953293-68e1-41e2-9b6f-a37bffd0a26f}, !- Handle
+  {501a15d1-3aa6-49ee-b15c-4cf73b479ddf}, !- Handle
   Surface 17,                             !- Name
   Wall,                                   !- Surface Type
   ,                                       !- Construction Name
-  {f4837944-e225-4d24-a0fa-1ae6ebd611a2}, !- Space Name
-=======
-  {581c0058-34ee-4ae8-b1da-851f8ee6ad67}, !- Handle
-  Surface 17,                             !- Name
-  Wall,                                   !- Surface Type
-  ,                                       !- Construction Name
-  {08e3a15d-f2ca-42b5-8a63-7fd05425e92a}, !- Space Name
->>>>>>> 3c1d7324
+  {acc718e5-4711-407b-b197-28e77bd72f76}, !- Space Name
   Adiabatic,                              !- Outside Boundary Condition
   ,                                       !- Outside Boundary Condition Object
   NoSun,                                  !- Sun Exposure
@@ -988,15 +675,9 @@
   4.572, 0, 4.8768;                       !- X,Y,Z Vertex 3 {m}
 
 OS:Space,
-<<<<<<< HEAD
-  {f4837944-e225-4d24-a0fa-1ae6ebd611a2}, !- Handle
+  {acc718e5-4711-407b-b197-28e77bd72f76}, !- Handle
   unfinished attic space,                 !- Name
-  {41d79a71-bc86-4eb6-b958-5c545c9da6d9}, !- Space Type Name
-=======
-  {08e3a15d-f2ca-42b5-8a63-7fd05425e92a}, !- Handle
-  unfinished attic space,                 !- Name
-  {c23f12f3-5a47-4c35-905d-3f92e6786a3b}, !- Space Type Name
->>>>>>> 3c1d7324
+  {e73f6def-32ae-40ec-9790-eff8ee9baa12}, !- Space Type Name
   ,                                       !- Default Construction Set Name
   ,                                       !- Default Schedule Set Name
   ,                                       !- Direction of Relative North {deg}
@@ -1004,17 +685,10 @@
   ,                                       !- Y Origin {m}
   ,                                       !- Z Origin {m}
   ,                                       !- Building Story Name
-<<<<<<< HEAD
-  {c3b57575-5c7f-4f49-a49b-23a7ec17f710}; !- Thermal Zone Name
+  {38b55533-b1f9-4baa-abc8-fb83b138626e}; !- Thermal Zone Name
 
 OS:ThermalZone,
-  {c3b57575-5c7f-4f49-a49b-23a7ec17f710}, !- Handle
-=======
-  {2ad46a5d-2bc2-4f54-a0bd-4ed68634e009}; !- Thermal Zone Name
-
-OS:ThermalZone,
-  {2ad46a5d-2bc2-4f54-a0bd-4ed68634e009}, !- Handle
->>>>>>> 3c1d7324
+  {38b55533-b1f9-4baa-abc8-fb83b138626e}, !- Handle
   unfinished attic zone,                  !- Name
   ,                                       !- Multiplier
   ,                                       !- Ceiling Height {m}
@@ -1023,17 +697,10 @@
   ,                                       !- Zone Inside Convection Algorithm
   ,                                       !- Zone Outside Convection Algorithm
   ,                                       !- Zone Conditioning Equipment List Name
-<<<<<<< HEAD
-  {fa7fd46c-a0c9-4a2a-b654-db98e5121be9}, !- Zone Air Inlet Port List
-  {2b794733-6850-4a5a-9db8-3e0b9300f253}, !- Zone Air Exhaust Port List
-  {320c29ad-a031-45ca-9e4d-e32fb3d20f86}, !- Zone Air Node Name
-  {96cd5319-1c4e-4df3-8cad-2944250055b5}, !- Zone Return Air Port List
-=======
-  {fabda91c-fe9e-4d72-8851-2931ec48f724}, !- Zone Air Inlet Port List
-  {0d00ebbf-2908-4fa3-b286-d35fbc68adcd}, !- Zone Air Exhaust Port List
-  {904da71f-3e2b-4c0d-ac02-4f78fe34fc90}, !- Zone Air Node Name
-  {f37c1993-d1b8-4d84-8538-4f0a65389393}, !- Zone Return Air Port List
->>>>>>> 3c1d7324
+  {c6313523-9030-4e9f-bc4b-ee8724471853}, !- Zone Air Inlet Port List
+  {e7ccb8dc-c0ac-44c7-8bba-17fbc07792ce}, !- Zone Air Exhaust Port List
+  {2b160ec1-0806-4d4f-b10b-5a0144e6713c}, !- Zone Air Node Name
+  {d9edaec6-d18b-43c8-9201-c691a9c08e11}, !- Zone Return Air Port List
   ,                                       !- Primary Daylighting Control Name
   ,                                       !- Fraction of Zone Controlled by Primary Daylighting Control
   ,                                       !- Secondary Daylighting Control Name
@@ -1044,71 +711,37 @@
   No;                                     !- Use Ideal Air Loads
 
 OS:Node,
-<<<<<<< HEAD
-  {104ac838-f769-4ac1-99ba-324786102380}, !- Handle
+  {472e339c-9113-45ee-bb78-a98c5fe02fa8}, !- Handle
   Node 2,                                 !- Name
-  {320c29ad-a031-45ca-9e4d-e32fb3d20f86}, !- Inlet Port
+  {2b160ec1-0806-4d4f-b10b-5a0144e6713c}, !- Inlet Port
   ;                                       !- Outlet Port
 
 OS:Connection,
-  {320c29ad-a031-45ca-9e4d-e32fb3d20f86}, !- Handle
-  {3bd26a48-1330-43e8-97fd-0dbb8f293d41}, !- Name
-  {c3b57575-5c7f-4f49-a49b-23a7ec17f710}, !- Source Object
+  {2b160ec1-0806-4d4f-b10b-5a0144e6713c}, !- Handle
+  {724ad2a8-1962-4623-9fb6-ebadab6e28f4}, !- Name
+  {38b55533-b1f9-4baa-abc8-fb83b138626e}, !- Source Object
   11,                                     !- Outlet Port
-  {104ac838-f769-4ac1-99ba-324786102380}, !- Target Object
+  {472e339c-9113-45ee-bb78-a98c5fe02fa8}, !- Target Object
   2;                                      !- Inlet Port
 
 OS:PortList,
-  {fa7fd46c-a0c9-4a2a-b654-db98e5121be9}, !- Handle
-  {3f1ce8b0-ea54-4671-b336-ca0f441a8e95}, !- Name
-  {c3b57575-5c7f-4f49-a49b-23a7ec17f710}; !- HVAC Component
+  {c6313523-9030-4e9f-bc4b-ee8724471853}, !- Handle
+  {7e386c14-3386-48bc-9513-a5d6076978af}, !- Name
+  {38b55533-b1f9-4baa-abc8-fb83b138626e}; !- HVAC Component
 
 OS:PortList,
-  {2b794733-6850-4a5a-9db8-3e0b9300f253}, !- Handle
-  {5ba9f26d-949c-45d3-912b-689afaff6950}, !- Name
-  {c3b57575-5c7f-4f49-a49b-23a7ec17f710}; !- HVAC Component
+  {e7ccb8dc-c0ac-44c7-8bba-17fbc07792ce}, !- Handle
+  {4477a747-acd3-4349-9b73-d11b666f1722}, !- Name
+  {38b55533-b1f9-4baa-abc8-fb83b138626e}; !- HVAC Component
 
 OS:PortList,
-  {96cd5319-1c4e-4df3-8cad-2944250055b5}, !- Handle
-  {f68c0d3f-b1e3-4540-b877-f5d53fb8def7}, !- Name
-  {c3b57575-5c7f-4f49-a49b-23a7ec17f710}; !- HVAC Component
+  {d9edaec6-d18b-43c8-9201-c691a9c08e11}, !- Handle
+  {354de145-c89c-4270-bf04-c3089e3945e6}, !- Name
+  {38b55533-b1f9-4baa-abc8-fb83b138626e}; !- HVAC Component
 
 OS:Sizing:Zone,
-  {66b92207-2798-47aa-8e5d-f3f27c01bb5e}, !- Handle
-  {c3b57575-5c7f-4f49-a49b-23a7ec17f710}, !- Zone or ZoneList Name
-=======
-  {c87b5991-980d-430a-93e5-32a12bf13d7b}, !- Handle
-  Node 2,                                 !- Name
-  {904da71f-3e2b-4c0d-ac02-4f78fe34fc90}, !- Inlet Port
-  ;                                       !- Outlet Port
-
-OS:Connection,
-  {904da71f-3e2b-4c0d-ac02-4f78fe34fc90}, !- Handle
-  {76d5681a-146c-4a5b-af5d-0b9bd4a911f2}, !- Name
-  {2ad46a5d-2bc2-4f54-a0bd-4ed68634e009}, !- Source Object
-  11,                                     !- Outlet Port
-  {c87b5991-980d-430a-93e5-32a12bf13d7b}, !- Target Object
-  2;                                      !- Inlet Port
-
-OS:PortList,
-  {fabda91c-fe9e-4d72-8851-2931ec48f724}, !- Handle
-  {3b9c1ed2-17f3-42f2-96b8-85ec590d3339}, !- Name
-  {2ad46a5d-2bc2-4f54-a0bd-4ed68634e009}; !- HVAC Component
-
-OS:PortList,
-  {0d00ebbf-2908-4fa3-b286-d35fbc68adcd}, !- Handle
-  {8ab89972-950b-42eb-8096-4aa400fe1ee3}, !- Name
-  {2ad46a5d-2bc2-4f54-a0bd-4ed68634e009}; !- HVAC Component
-
-OS:PortList,
-  {f37c1993-d1b8-4d84-8538-4f0a65389393}, !- Handle
-  {39960589-33eb-475d-941f-b051d84d9328}, !- Name
-  {2ad46a5d-2bc2-4f54-a0bd-4ed68634e009}; !- HVAC Component
-
-OS:Sizing:Zone,
-  {408b629a-bb91-486d-b498-65f1ab3c7836}, !- Handle
-  {2ad46a5d-2bc2-4f54-a0bd-4ed68634e009}, !- Zone or ZoneList Name
->>>>>>> 3c1d7324
+  {5d25fc1c-e2bc-4a65-8142-f4454c5050e7}, !- Handle
+  {38b55533-b1f9-4baa-abc8-fb83b138626e}, !- Zone or ZoneList Name
   SupplyAirTemperature,                   !- Zone Cooling Design Supply Air Temperature Input Method
   14,                                     !- Zone Cooling Design Supply Air Temperature {C}
   11.11,                                  !- Zone Cooling Design Supply Air Temperature Difference {deltaC}
@@ -1137,21 +770,12 @@
   autosize;                               !- Dedicated Outdoor Air High Setpoint Temperature for Design {C}
 
 OS:ZoneHVAC:EquipmentList,
-<<<<<<< HEAD
-  {ee553a1e-0e77-4628-93b6-513a6a7d9656}, !- Handle
+  {d445e7f2-0b27-4a6e-a99c-c9816e0e54a1}, !- Handle
   Zone HVAC Equipment List 2,             !- Name
-  {c3b57575-5c7f-4f49-a49b-23a7ec17f710}; !- Thermal Zone
+  {38b55533-b1f9-4baa-abc8-fb83b138626e}; !- Thermal Zone
 
 OS:SpaceType,
-  {41d79a71-bc86-4eb6-b958-5c545c9da6d9}, !- Handle
-=======
-  {aacfb4af-9c62-448f-afdc-8ab8674af178}, !- Handle
-  Zone HVAC Equipment List 2,             !- Name
-  {2ad46a5d-2bc2-4f54-a0bd-4ed68634e009}; !- Thermal Zone
-
-OS:SpaceType,
-  {c23f12f3-5a47-4c35-905d-3f92e6786a3b}, !- Handle
->>>>>>> 3c1d7324
+  {e73f6def-32ae-40ec-9790-eff8ee9baa12}, !- Handle
   Space Type 2,                           !- Name
   ,                                       !- Default Construction Set Name
   ,                                       !- Default Schedule Set Name
@@ -1162,23 +786,14 @@
   unfinished attic;                       !- Standards Space Type
 
 OS:BuildingUnit,
-<<<<<<< HEAD
-  {f875938b-6712-4d1e-9dcd-7151fc66b844}, !- Handle
-=======
-  {9c7c7f04-2086-4d9d-ac4e-a4102f6e5149}, !- Handle
->>>>>>> 3c1d7324
+  {64cbeaf1-3a5d-4fcf-aabe-9a2d12511360}, !- Handle
   unit 1,                                 !- Name
   ,                                       !- Rendering Color
   Residential;                            !- Building Unit Type
 
 OS:AdditionalProperties,
-<<<<<<< HEAD
-  {90676891-60b5-4457-b874-6dca35d610fc}, !- Handle
-  {f875938b-6712-4d1e-9dcd-7151fc66b844}, !- Object Name
-=======
-  {d5e0ffbc-61d1-4036-8a7f-8d3affb22e51}, !- Handle
-  {9c7c7f04-2086-4d9d-ac4e-a4102f6e5149}, !- Object Name
->>>>>>> 3c1d7324
+  {09dbc48e-6ce5-4645-84fd-d5f6760d2642}, !- Handle
+  {64cbeaf1-3a5d-4fcf-aabe-9a2d12511360}, !- Object Name
   NumberOfBedrooms,                       !- Feature Name 1
   Integer,                                !- Feature Data Type 1
   3,                                      !- Feature Value 1
@@ -1190,20 +805,12 @@
   3.3900000000000001;                     !- Feature Value 3
 
 OS:External:File,
-<<<<<<< HEAD
-  {232c359a-962e-4f96-9462-cd5cecbd6d90}, !- Handle
-=======
-  {37a9c8f4-72d6-4524-9413-840af626cd74}, !- Handle
->>>>>>> 3c1d7324
+  {bf2e1f44-715a-4a12-ae4f-a1e7a27fd18f}, !- Handle
   8760.csv,                               !- Name
   8760.csv;                               !- File Name
 
 OS:Schedule:Day,
-<<<<<<< HEAD
-  {7c69eb16-dc26-429d-8334-a74d7937ae87}, !- Handle
-=======
-  {6daf73d4-8a52-4f49-a467-1de599e96914}, !- Handle
->>>>>>> 3c1d7324
+  {f75b8272-7631-4ce2-b946-c219dff1d4d0}, !- Handle
   Schedule Day 1,                         !- Name
   ,                                       !- Schedule Type Limits Name
   ,                                       !- Interpolate to Timestep
@@ -1212,11 +819,7 @@
   0;                                      !- Value Until Time 1
 
 OS:Schedule:Day,
-<<<<<<< HEAD
-  {660398d8-7dd2-4817-b1b7-fd1713a2dc6d}, !- Handle
-=======
-  {0c068711-f8f4-4435-a03a-cbbc485ba3d1}, !- Handle
->>>>>>> 3c1d7324
+  {f2d9513b-c1ca-4dbc-bb4c-6587c434589d}, !- Handle
   Schedule Day 2,                         !- Name
   ,                                       !- Schedule Type Limits Name
   ,                                       !- Interpolate to Timestep
@@ -1225,17 +828,10 @@
   1;                                      !- Value Until Time 1
 
 OS:Schedule:File,
-<<<<<<< HEAD
-  {4a270e55-0ed8-4292-b3ce-cb5c4bb7f8f6}, !- Handle
+  {8113dafe-9dad-4c4a-93dc-6f866ff51d7e}, !- Handle
   occupants,                              !- Name
-  {7deeb81c-5e5e-4712-ab5c-661c88bac540}, !- Schedule Type Limits Name
-  {232c359a-962e-4f96-9462-cd5cecbd6d90}, !- External File Name
-=======
-  {b823a9e9-c59a-4f27-98dd-db0c560d9b1c}, !- Handle
-  occupants,                              !- Name
-  {120d2004-4540-4bd7-a61d-e026e1a12632}, !- Schedule Type Limits Name
-  {37a9c8f4-72d6-4524-9413-840af626cd74}, !- External File Name
->>>>>>> 3c1d7324
+  {ac6e9fe4-6071-4302-848d-a67bdcc4c292}, !- Schedule Type Limits Name
+  {bf2e1f44-715a-4a12-ae4f-a1e7a27fd18f}, !- External File Name
   1,                                      !- Column Number
   1,                                      !- Rows to Skip at Top
   8760,                                   !- Number of Hours of Data
@@ -1244,40 +840,23 @@
   60;                                     !- Minutes per Item
 
 OS:Schedule:Ruleset,
-<<<<<<< HEAD
-  {f21be85d-dd61-4204-81c0-31242be968ea}, !- Handle
+  {36a0544a-48b4-4b88-9a52-7d72f3f962f3}, !- Handle
   Schedule Ruleset 1,                     !- Name
-  {b2875799-682d-4ce3-88da-887a0c824873}, !- Schedule Type Limits Name
-  {15a5a120-adf3-42de-a5a2-f8c944a685ad}; !- Default Day Schedule Name
+  {43dfdbfb-740a-4ca9-96f7-ebdb0dd0e698}, !- Schedule Type Limits Name
+  {b0618460-8f59-492e-a6b1-318f9d96dd9c}; !- Default Day Schedule Name
 
 OS:Schedule:Day,
-  {15a5a120-adf3-42de-a5a2-f8c944a685ad}, !- Handle
+  {b0618460-8f59-492e-a6b1-318f9d96dd9c}, !- Handle
   Schedule Day 3,                         !- Name
-  {b2875799-682d-4ce3-88da-887a0c824873}, !- Schedule Type Limits Name
-=======
-  {d321349c-12ae-4b6f-bb70-736a4755235f}, !- Handle
-  Schedule Ruleset 1,                     !- Name
-  {3361219b-5306-47cc-9e30-60b3e206c673}, !- Schedule Type Limits Name
-  {659f7e5e-8337-4d5a-aa03-43d830a42601}; !- Default Day Schedule Name
-
-OS:Schedule:Day,
-  {659f7e5e-8337-4d5a-aa03-43d830a42601}, !- Handle
-  Schedule Day 3,                         !- Name
-  {3361219b-5306-47cc-9e30-60b3e206c673}, !- Schedule Type Limits Name
->>>>>>> 3c1d7324
+  {43dfdbfb-740a-4ca9-96f7-ebdb0dd0e698}, !- Schedule Type Limits Name
   ,                                       !- Interpolate to Timestep
   24,                                     !- Hour 1
   0,                                      !- Minute 1
   112.539290946133;                       !- Value Until Time 1
 
 OS:People:Definition,
-<<<<<<< HEAD
-  {1c32f7fe-332d-4111-9b07-531b2a9af912}, !- Handle
-  res occupants|living space|story 2,     !- Name
-=======
-  {30fd5df3-ae57-4af6-b027-f68dcdebcc74}, !- Handle
+  {523729db-0e59-4b8b-9b52-ab408e87836b}, !- Handle
   res occupants|living space,             !- Name
->>>>>>> 3c1d7324
   People,                                 !- Number of People Calculation Method
   1.695,                                  !- Number of People {people}
   ,                                       !- People per Space Floor Area {person/m2}
@@ -1289,21 +868,12 @@
   ZoneAveraged;                           !- Mean Radiant Temperature Calculation Type
 
 OS:People,
-<<<<<<< HEAD
-  {beafc35f-fd4a-46d4-b844-e61b27f27dcb}, !- Handle
-  res occupants|living space|story 2,     !- Name
-  {1c32f7fe-332d-4111-9b07-531b2a9af912}, !- People Definition Name
-  {68047f03-be92-448b-b396-fdd06ce67353}, !- Space or SpaceType Name
-  {4a270e55-0ed8-4292-b3ce-cb5c4bb7f8f6}, !- Number of People Schedule Name
-  {f21be85d-dd61-4204-81c0-31242be968ea}, !- Activity Level Schedule Name
-=======
-  {cf6034df-078b-48f5-8893-25d2e488128c}, !- Handle
+  {1b0a44d9-9414-41d4-993d-3882271553a3}, !- Handle
   res occupants|living space,             !- Name
-  {30fd5df3-ae57-4af6-b027-f68dcdebcc74}, !- People Definition Name
-  {3a7e34b7-a4fb-48da-8843-0c9d9295fcad}, !- Space or SpaceType Name
-  {b823a9e9-c59a-4f27-98dd-db0c560d9b1c}, !- Number of People Schedule Name
-  {d321349c-12ae-4b6f-bb70-736a4755235f}, !- Activity Level Schedule Name
->>>>>>> 3c1d7324
+  {523729db-0e59-4b8b-9b52-ab408e87836b}, !- People Definition Name
+  {b6e4790d-c132-4497-b774-35c4beb3d338}, !- Space or SpaceType Name
+  {8113dafe-9dad-4c4a-93dc-6f866ff51d7e}, !- Number of People Schedule Name
+  {36a0544a-48b4-4b88-9a52-7d72f3f962f3}, !- Activity Level Schedule Name
   ,                                       !- Surface Name/Angle Factor List Name
   ,                                       !- Work Efficiency Schedule Name
   ,                                       !- Clothing Insulation Schedule Name
@@ -1311,11 +881,7 @@
   1;                                      !- Multiplier
 
 OS:ScheduleTypeLimits,
-<<<<<<< HEAD
-  {b2875799-682d-4ce3-88da-887a0c824873}, !- Handle
-=======
-  {3361219b-5306-47cc-9e30-60b3e206c673}, !- Handle
->>>>>>> 3c1d7324
+  {43dfdbfb-740a-4ca9-96f7-ebdb0dd0e698}, !- Handle
   ActivityLevel,                          !- Name
   0,                                      !- Lower Limit Value
   ,                                       !- Upper Limit Value
@@ -1323,24 +889,15 @@
   ActivityLevel;                          !- Unit Type
 
 OS:ScheduleTypeLimits,
-<<<<<<< HEAD
-  {7deeb81c-5e5e-4712-ab5c-661c88bac540}, !- Handle
-=======
-  {120d2004-4540-4bd7-a61d-e026e1a12632}, !- Handle
->>>>>>> 3c1d7324
+  {ac6e9fe4-6071-4302-848d-a67bdcc4c292}, !- Handle
   Fractional,                             !- Name
   0,                                      !- Lower Limit Value
   1,                                      !- Upper Limit Value
   Continuous;                             !- Numeric Type
 
 OS:People:Definition,
-<<<<<<< HEAD
-  {dc9ea398-0c86-4d85-9382-fb6350d5f6fa}, !- Handle
-  res occupants|living space,             !- Name
-=======
-  {6da56eb4-44d7-4cc0-ba28-700a9a5c7909}, !- Handle
+  {ce403563-141a-47da-9c74-312ade1cf44a}, !- Handle
   res occupants|living space|story 2,     !- Name
->>>>>>> 3c1d7324
   People,                                 !- Number of People Calculation Method
   1.695,                                  !- Number of People {people}
   ,                                       !- People per Space Floor Area {person/m2}
@@ -1352,21 +909,12 @@
   ZoneAveraged;                           !- Mean Radiant Temperature Calculation Type
 
 OS:People,
-<<<<<<< HEAD
-  {dc8f196e-a9bc-46d4-a164-b1febd396c32}, !- Handle
-  res occupants|living space,             !- Name
-  {dc9ea398-0c86-4d85-9382-fb6350d5f6fa}, !- People Definition Name
-  {031a50fb-467b-4740-aa87-b1924118cb25}, !- Space or SpaceType Name
-  {4a270e55-0ed8-4292-b3ce-cb5c4bb7f8f6}, !- Number of People Schedule Name
-  {f21be85d-dd61-4204-81c0-31242be968ea}, !- Activity Level Schedule Name
-=======
-  {8357a788-d6d8-464f-b51a-498bbf0cfe81}, !- Handle
+  {9c669ff8-710a-490f-9f8a-412b9d69dc83}, !- Handle
   res occupants|living space|story 2,     !- Name
-  {6da56eb4-44d7-4cc0-ba28-700a9a5c7909}, !- People Definition Name
-  {e3e60b34-5475-43f2-ac41-a9d9a5b06ed3}, !- Space or SpaceType Name
-  {b823a9e9-c59a-4f27-98dd-db0c560d9b1c}, !- Number of People Schedule Name
-  {d321349c-12ae-4b6f-bb70-736a4755235f}, !- Activity Level Schedule Name
->>>>>>> 3c1d7324
+  {ce403563-141a-47da-9c74-312ade1cf44a}, !- People Definition Name
+  {f34d8454-4eca-4f1d-a5eb-aab18c31d9c6}, !- Space or SpaceType Name
+  {8113dafe-9dad-4c4a-93dc-6f866ff51d7e}, !- Number of People Schedule Name
+  {36a0544a-48b4-4b88-9a52-7d72f3f962f3}, !- Activity Level Schedule Name
   ,                                       !- Surface Name/Angle Factor List Name
   ,                                       !- Work Efficiency Schedule Name
   ,                                       !- Clothing Insulation Schedule Name
