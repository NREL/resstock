!- NOTE: Auto-generated from /test/osw_files/SFA_10units_2story_SL_UA_3Beds_2Baths_Denver.osw

OS:Version,
<<<<<<< HEAD
  {7a8f3f73-26cc-4859-9f56-dbdff598c0c9}, !- Handle
  2.9.0;                                  !- Version Identifier

OS:SimulationControl,
  {f896db75-744b-4f6e-8728-bd38aec3a6a1}, !- Handle
=======
  {ef0dd3fb-5ac3-44df-83e1-3fec6837f2bf}, !- Handle
  2.9.0;                                  !- Version Identifier

OS:SimulationControl,
  {46644758-e19f-4776-904f-36c6e51b7913}, !- Handle
>>>>>>> 30cb9182
  ,                                       !- Do Zone Sizing Calculation
  ,                                       !- Do System Sizing Calculation
  ,                                       !- Do Plant Sizing Calculation
  No;                                     !- Run Simulation for Sizing Periods

OS:Timestep,
<<<<<<< HEAD
  {47a17666-ac58-4923-a195-f93c2ae872fe}, !- Handle
  6;                                      !- Number of Timesteps per Hour

OS:ShadowCalculation,
  {cff6ed70-147d-4795-b750-3ada8cf2e304}, !- Handle
=======
  {9831c525-2000-4306-a344-abea12083a65}, !- Handle
  6;                                      !- Number of Timesteps per Hour

OS:ShadowCalculation,
  {90fc1754-a4ad-4e80-80de-9050f7fc9097}, !- Handle
>>>>>>> 30cb9182
  20,                                     !- Calculation Frequency
  200;                                    !- Maximum Figures in Shadow Overlap Calculations

OS:SurfaceConvectionAlgorithm:Outside,
<<<<<<< HEAD
  {a48b96b1-3bad-4a5e-a27a-bd1849b95d30}, !- Handle
  DOE-2;                                  !- Algorithm

OS:SurfaceConvectionAlgorithm:Inside,
  {09782232-809c-4498-8fe3-39721a6d282c}, !- Handle
  TARP;                                   !- Algorithm

OS:ZoneCapacitanceMultiplier:ResearchSpecial,
  {fc8b80ed-6a45-4e3d-aeb8-f30ccac59201}, !- Handle
  ,                                       !- Temperature Capacity Multiplier
=======
  {05d6372a-a956-4f89-b269-53fd2a769b28}, !- Handle
  DOE-2;                                  !- Algorithm

OS:SurfaceConvectionAlgorithm:Inside,
  {940b07f1-9a9b-468d-b9e0-12f413851ef4}, !- Handle
  TARP;                                   !- Algorithm

OS:ZoneCapacitanceMultiplier:ResearchSpecial,
  {39927cd4-99ae-4a5b-9542-224a91a564e4}, !- Handle
  3.6,                                    !- Temperature Capacity Multiplier
>>>>>>> 30cb9182
  15,                                     !- Humidity Capacity Multiplier
  ;                                       !- Carbon Dioxide Capacity Multiplier

OS:RunPeriod,
<<<<<<< HEAD
  {563f1e0e-68c4-4a01-bae6-8bf61f4d1713}, !- Handle
=======
  {e524b98b-4c31-483c-99cc-ee7bda3eeb31}, !- Handle
>>>>>>> 30cb9182
  Run Period 1,                           !- Name
  1,                                      !- Begin Month
  1,                                      !- Begin Day of Month
  12,                                     !- End Month
  31,                                     !- End Day of Month
  ,                                       !- Use Weather File Holidays and Special Days
  ,                                       !- Use Weather File Daylight Saving Period
  ,                                       !- Apply Weekend Holiday Rule
  ,                                       !- Use Weather File Rain Indicators
  ,                                       !- Use Weather File Snow Indicators
  ;                                       !- Number of Times Runperiod to be Repeated

OS:YearDescription,
<<<<<<< HEAD
  {48514354-e5ff-47f5-a98f-7926c8c3ec7b}, !- Handle
=======
  {7a923e58-9e89-458a-abfe-63e06b29e8d6}, !- Handle
>>>>>>> 30cb9182
  2007,                                   !- Calendar Year
  ,                                       !- Day of Week for Start Day
  ;                                       !- Is Leap Year

OS:WeatherFile,
<<<<<<< HEAD
  {668d4e94-6219-4cbe-a829-16cb5c1f8cc4}, !- Handle
=======
  {0804d5e6-94be-46e5-842f-02a704d762ce}, !- Handle
>>>>>>> 30cb9182
  Denver Intl Ap,                         !- City
  CO,                                     !- State Province Region
  USA,                                    !- Country
  TMY3,                                   !- Data Source
  725650,                                 !- WMO Number
  39.83,                                  !- Latitude {deg}
  -104.65,                                !- Longitude {deg}
  -7,                                     !- Time Zone {hr}
  1650,                                   !- Elevation {m}
  file:../weather/USA_CO_Denver.Intl.AP.725650_TMY3.epw, !- Url
  E23378AA;                               !- Checksum

OS:AdditionalProperties,
<<<<<<< HEAD
  {3bb5581c-400f-4cb7-b064-300b61e69ddb}, !- Handle
  {668d4e94-6219-4cbe-a829-16cb5c1f8cc4}, !- Object Name
=======
  {8f669b7f-5d5f-429f-baa5-50d50e0b7202}, !- Handle
  {0804d5e6-94be-46e5-842f-02a704d762ce}, !- Object Name
>>>>>>> 30cb9182
  EPWHeaderCity,                          !- Feature Name 1
  String,                                 !- Feature Data Type 1
  Denver Intl Ap,                         !- Feature Value 1
  EPWHeaderState,                         !- Feature Name 2
  String,                                 !- Feature Data Type 2
  CO,                                     !- Feature Value 2
  EPWHeaderCountry,                       !- Feature Name 3
  String,                                 !- Feature Data Type 3
  USA,                                    !- Feature Value 3
  EPWHeaderDataSource,                    !- Feature Name 4
  String,                                 !- Feature Data Type 4
  TMY3,                                   !- Feature Value 4
  EPWHeaderStation,                       !- Feature Name 5
  String,                                 !- Feature Data Type 5
  725650,                                 !- Feature Value 5
  EPWHeaderLatitude,                      !- Feature Name 6
  Double,                                 !- Feature Data Type 6
  39.829999999999998,                     !- Feature Value 6
  EPWHeaderLongitude,                     !- Feature Name 7
  Double,                                 !- Feature Data Type 7
  -104.65000000000001,                    !- Feature Value 7
  EPWHeaderTimezone,                      !- Feature Name 8
  Double,                                 !- Feature Data Type 8
  -7,                                     !- Feature Value 8
  EPWHeaderAltitude,                      !- Feature Name 9
  Double,                                 !- Feature Data Type 9
  5413.3858267716532,                     !- Feature Value 9
  EPWHeaderLocalPressure,                 !- Feature Name 10
  Double,                                 !- Feature Data Type 10
  0.81937567683596546,                    !- Feature Value 10
  EPWHeaderRecordsPerHour,                !- Feature Name 11
  Double,                                 !- Feature Data Type 11
  0,                                      !- Feature Value 11
  EPWDataAnnualAvgDrybulb,                !- Feature Name 12
  Double,                                 !- Feature Data Type 12
  51.575616438356228,                     !- Feature Value 12
  EPWDataAnnualMinDrybulb,                !- Feature Name 13
  Double,                                 !- Feature Data Type 13
  -2.9200000000000017,                    !- Feature Value 13
  EPWDataAnnualMaxDrybulb,                !- Feature Name 14
  Double,                                 !- Feature Data Type 14
  104,                                    !- Feature Value 14
  EPWDataCDD50F,                          !- Feature Name 15
  Double,                                 !- Feature Data Type 15
  3072.2925000000005,                     !- Feature Value 15
  EPWDataCDD65F,                          !- Feature Name 16
  Double,                                 !- Feature Data Type 16
  883.62000000000035,                     !- Feature Value 16
  EPWDataHDD50F,                          !- Feature Name 17
  Double,                                 !- Feature Data Type 17
  2497.1925000000001,                     !- Feature Value 17
  EPWDataHDD65F,                          !- Feature Name 18
  Double,                                 !- Feature Data Type 18
  5783.5200000000013,                     !- Feature Value 18
  EPWDataAnnualAvgWindspeed,              !- Feature Name 19
  Double,                                 !- Feature Data Type 19
  3.9165296803649667,                     !- Feature Value 19
  EPWDataMonthlyAvgDrybulbs,              !- Feature Name 20
  String,                                 !- Feature Data Type 20
  33.4191935483871&#4431.90142857142857&#4443.02620967741937&#4442.48624999999999&#4459.877741935483854&#4473.57574999999997&#4472.07975806451608&#4472.70008064516134&#4466.49200000000006&#4450.079112903225806&#4437.218250000000005&#4434.582177419354835, !- Feature Value 20
  EPWDataGroundMonthlyTemps,              !- Feature Name 21
  String,                                 !- Feature Data Type 21
  44.08306285945173&#4440.89570904991865&#4440.64045432632048&#4442.153016571250646&#4448.225111118704206&#4454.268919273837525&#4459.508577937551024&#4462.82777283423508&#4463.10975667174995&#4460.41014950381947&#4455.304105212311526&#4449.445696474514364, !- Feature Value 21
  EPWDataWSF,                             !- Feature Name 22
  Double,                                 !- Feature Data Type 22
  0.58999999999999997,                    !- Feature Value 22
  EPWDataMonthlyAvgDailyHighDrybulbs,     !- Feature Name 23
  String,                                 !- Feature Data Type 23
  47.41032258064516&#4446.58642857142857&#4455.15032258064517&#4453.708&#4472.80193548387098&#4488.67600000000002&#4486.1858064516129&#4485.87225806451613&#4482.082&#4463.18064516129033&#4448.73400000000001&#4448.87935483870968, !- Feature Value 23
  EPWDataMonthlyAvgDailyLowDrybulbs,      !- Feature Name 24
  String,                                 !- Feature Data Type 24
  19.347741935483874&#4419.856428571428573&#4430.316129032258065&#4431.112&#4447.41612903225806&#4457.901999999999994&#4459.063870967741934&#4460.956774193548384&#4452.352000000000004&#4438.41612903225806&#4427.002000000000002&#4423.02903225806451, !- Feature Value 24
  EPWDesignHeatingDrybulb,                !- Feature Name 25
  Double,                                 !- Feature Data Type 25
  12.02,                                  !- Feature Value 25
  EPWDesignHeatingWindspeed,              !- Feature Name 26
  Double,                                 !- Feature Data Type 26
  2.8062500000000004,                     !- Feature Value 26
  EPWDesignCoolingDrybulb,                !- Feature Name 27
  Double,                                 !- Feature Data Type 27
  91.939999999999998,                     !- Feature Value 27
  EPWDesignCoolingWetbulb,                !- Feature Name 28
  Double,                                 !- Feature Data Type 28
  59.95131430195849,                      !- Feature Value 28
  EPWDesignCoolingHumidityRatio,          !- Feature Name 29
  Double,                                 !- Feature Data Type 29
  0.0059161086834698092,                  !- Feature Value 29
  EPWDesignCoolingWindspeed,              !- Feature Name 30
  Double,                                 !- Feature Data Type 30
  3.7999999999999989,                     !- Feature Value 30
  EPWDesignDailyTemperatureRange,         !- Feature Name 31
  Double,                                 !- Feature Data Type 31
  24.915483870967748,                     !- Feature Value 31
  EPWDesignDehumidDrybulb,                !- Feature Name 32
  Double,                                 !- Feature Data Type 32
  67.996785714285721,                     !- Feature Value 32
  EPWDesignDehumidHumidityRatio,          !- Feature Name 33
  Double,                                 !- Feature Data Type 33
  0.012133744170488724,                   !- Feature Value 33
  EPWDesignCoolingDirectNormal,           !- Feature Name 34
  Double,                                 !- Feature Data Type 34
  985,                                    !- Feature Value 34
  EPWDesignCoolingDiffuseHorizontal,      !- Feature Name 35
  Double,                                 !- Feature Data Type 35
  84;                                     !- Feature Value 35

OS:Site,
<<<<<<< HEAD
  {863e0470-db14-42ad-968e-c8263987c100}, !- Handle
=======
  {e90728fa-0203-49c5-9424-ff30c2f992db}, !- Handle
>>>>>>> 30cb9182
  Denver Intl Ap_CO_USA,                  !- Name
  39.83,                                  !- Latitude {deg}
  -104.65,                                !- Longitude {deg}
  -7,                                     !- Time Zone {hr}
  1650,                                   !- Elevation {m}
  ;                                       !- Terrain

OS:ClimateZones,
<<<<<<< HEAD
  {b5c4f9e6-21fb-4972-aae1-0378322a6aa8}, !- Handle
=======
  {e0b257d2-c2e5-4f79-9b85-a4373e0396a1}, !- Handle
>>>>>>> 30cb9182
  ,                                       !- Active Institution
  ,                                       !- Active Year
  ,                                       !- Climate Zone Institution Name 1
  ,                                       !- Climate Zone Document Name 1
  ,                                       !- Climate Zone Document Year 1
  ,                                       !- Climate Zone Value 1
  Building America,                       !- Climate Zone Institution Name 2
  ,                                       !- Climate Zone Document Name 2
  0,                                      !- Climate Zone Document Year 2
  Cold;                                   !- Climate Zone Value 2

OS:Site:WaterMainsTemperature,
<<<<<<< HEAD
  {943c32b6-5a17-45c8-8f3f-f392647e0e95}, !- Handle
=======
  {e106088c-20ec-4708-b84d-270a66088767}, !- Handle
>>>>>>> 30cb9182
  Correlation,                            !- Calculation Method
  ,                                       !- Temperature Schedule Name
  10.8753424657535,                       !- Annual Average Outdoor Air Temperature {C}
  23.1524007936508;                       !- Maximum Difference In Monthly Average Outdoor Air Temperatures {deltaC}

OS:RunPeriodControl:DaylightSavingTime,
<<<<<<< HEAD
  {ba4faa51-f381-4dfb-abf4-347328cdd1b2}, !- Handle
=======
  {c2f1ede9-2c76-4555-bad0-68852490cedb}, !- Handle
>>>>>>> 30cb9182
  4/7,                                    !- Start Date
  10/26;                                  !- End Date

OS:Site:GroundTemperature:Deep,
<<<<<<< HEAD
  {63491fc8-a69a-42a0-aa0f-332753354079}, !- Handle
=======
  {7d933775-7c50-4071-806a-40f62f09e9d8}, !- Handle
>>>>>>> 30cb9182
  10.8753424657535,                       !- January Deep Ground Temperature {C}
  10.8753424657535,                       !- February Deep Ground Temperature {C}
  10.8753424657535,                       !- March Deep Ground Temperature {C}
  10.8753424657535,                       !- April Deep Ground Temperature {C}
  10.8753424657535,                       !- May Deep Ground Temperature {C}
  10.8753424657535,                       !- June Deep Ground Temperature {C}
  10.8753424657535,                       !- July Deep Ground Temperature {C}
  10.8753424657535,                       !- August Deep Ground Temperature {C}
  10.8753424657535,                       !- September Deep Ground Temperature {C}
  10.8753424657535,                       !- October Deep Ground Temperature {C}
  10.8753424657535,                       !- November Deep Ground Temperature {C}
  10.8753424657535;                       !- December Deep Ground Temperature {C}

OS:Building,
<<<<<<< HEAD
  {911bdcb6-20fb-4326-83ec-413b30a1fc4f}, !- Handle
=======
  {9ee38653-11d1-4805-9ddf-af6e9e70d6cd}, !- Handle
>>>>>>> 30cb9182
  Building 1,                             !- Name
  ,                                       !- Building Sector Type
  ,                                       !- North Axis {deg}
  ,                                       !- Nominal Floor to Floor Height {m}
  ,                                       !- Space Type Name
  ,                                       !- Default Construction Set Name
  ,                                       !- Default Schedule Set Name
  2,                                      !- Standards Number of Stories
  2,                                      !- Standards Number of Above Ground Stories
  ,                                       !- Standards Template
  singlefamilyattached,                   !- Standards Building Type
  10;                                     !- Standards Number of Living Units

OS:AdditionalProperties,
<<<<<<< HEAD
  {f5a59f71-9266-452b-a2b4-b0c739c41667}, !- Handle
  {911bdcb6-20fb-4326-83ec-413b30a1fc4f}, !- Object Name
  num_units,                              !- Feature Name 1
=======
  {1fa0b8fa-adc4-485c-91b5-81bb731508f8}, !- Handle
  {9ee38653-11d1-4805-9ddf-af6e9e70d6cd}, !- Object Name
  Total Units Represented,                !- Feature Name 1
>>>>>>> 30cb9182
  Integer,                                !- Feature Data Type 1
  10,                                     !- Feature Value 1
  has_rear_units,                         !- Feature Name 2
  Boolean,                                !- Feature Data Type 2
  false,                                  !- Feature Value 2
  horz_location,                          !- Feature Name 3
  String,                                 !- Feature Data Type 3
  Left,                                   !- Feature Value 3
  num_floors,                             !- Feature Name 4
  Integer,                                !- Feature Data Type 4
  2;                                      !- Feature Value 4

OS:ThermalZone,
<<<<<<< HEAD
  {0d5ba232-0d95-4ada-a453-b75d7faab905}, !- Handle
=======
  {38c084b5-a797-4254-a8c8-a490650142e2}, !- Handle
>>>>>>> 30cb9182
  living zone,                            !- Name
  ,                                       !- Multiplier
  ,                                       !- Ceiling Height {m}
  ,                                       !- Volume {m3}
  ,                                       !- Floor Area {m2}
  ,                                       !- Zone Inside Convection Algorithm
  ,                                       !- Zone Outside Convection Algorithm
  ,                                       !- Zone Conditioning Equipment List Name
<<<<<<< HEAD
  {20eedbad-2502-44f7-8c08-3ec90c79c712}, !- Zone Air Inlet Port List
  {53e9bf86-d4c2-403f-8ba8-5f4051485e94}, !- Zone Air Exhaust Port List
  {c587e09e-acbd-4a7a-9c1c-60a03b0efa63}, !- Zone Air Node Name
  {bf7f24b6-a6b9-4806-9cfa-bea16303d8da}, !- Zone Return Air Port List
=======
  {5c47fcd6-1d8c-4e48-b99b-8b7565ba9bf9}, !- Zone Air Inlet Port List
  {8df6d1a0-54fa-4e0f-9076-597853add9cf}, !- Zone Air Exhaust Port List
  {4909e405-b296-40c4-9e39-da3ad23e9472}, !- Zone Air Node Name
  {4dfc0140-3dd4-4fef-ab76-279e58502f6f}, !- Zone Return Air Port List
>>>>>>> 30cb9182
  ,                                       !- Primary Daylighting Control Name
  ,                                       !- Fraction of Zone Controlled by Primary Daylighting Control
  ,                                       !- Secondary Daylighting Control Name
  ,                                       !- Fraction of Zone Controlled by Secondary Daylighting Control
  ,                                       !- Illuminance Map Name
  ,                                       !- Group Rendering Name
  ,                                       !- Thermostat Name
  No;                                     !- Use Ideal Air Loads

OS:Node,
<<<<<<< HEAD
  {fc429f43-04a9-4782-86f7-8b8225d4e201}, !- Handle
  Node 1,                                 !- Name
  {c587e09e-acbd-4a7a-9c1c-60a03b0efa63}, !- Inlet Port
  ;                                       !- Outlet Port

OS:Connection,
  {c587e09e-acbd-4a7a-9c1c-60a03b0efa63}, !- Handle
  {bc951229-851b-4c44-8113-83e6e7e50c07}, !- Name
  {0d5ba232-0d95-4ada-a453-b75d7faab905}, !- Source Object
  11,                                     !- Outlet Port
  {fc429f43-04a9-4782-86f7-8b8225d4e201}, !- Target Object
  2;                                      !- Inlet Port

OS:PortList,
  {20eedbad-2502-44f7-8c08-3ec90c79c712}, !- Handle
  {647da2ff-30f3-48d6-b3a6-94f6fc394911}, !- Name
  {0d5ba232-0d95-4ada-a453-b75d7faab905}; !- HVAC Component

OS:PortList,
  {53e9bf86-d4c2-403f-8ba8-5f4051485e94}, !- Handle
  {b56af1bb-21e9-4f5f-a213-71ff45a913c9}, !- Name
  {0d5ba232-0d95-4ada-a453-b75d7faab905}; !- HVAC Component

OS:PortList,
  {bf7f24b6-a6b9-4806-9cfa-bea16303d8da}, !- Handle
  {e587cb77-aea5-4075-8cfd-80cd2c1de5f1}, !- Name
  {0d5ba232-0d95-4ada-a453-b75d7faab905}; !- HVAC Component

OS:Sizing:Zone,
  {d7c91023-86d0-429b-b5f6-796365924c6a}, !- Handle
  {0d5ba232-0d95-4ada-a453-b75d7faab905}, !- Zone or ZoneList Name
=======
  {341e8fd9-a289-46d2-9ef3-83e4819c2283}, !- Handle
  Node 1,                                 !- Name
  {4909e405-b296-40c4-9e39-da3ad23e9472}, !- Inlet Port
  ;                                       !- Outlet Port

OS:Connection,
  {4909e405-b296-40c4-9e39-da3ad23e9472}, !- Handle
  {2e3d4865-e9a7-4750-866c-7843a487662f}, !- Name
  {38c084b5-a797-4254-a8c8-a490650142e2}, !- Source Object
  11,                                     !- Outlet Port
  {341e8fd9-a289-46d2-9ef3-83e4819c2283}, !- Target Object
  2;                                      !- Inlet Port

OS:PortList,
  {5c47fcd6-1d8c-4e48-b99b-8b7565ba9bf9}, !- Handle
  {15b38449-ba99-4c67-a344-79abde7d659a}, !- Name
  {38c084b5-a797-4254-a8c8-a490650142e2}; !- HVAC Component

OS:PortList,
  {8df6d1a0-54fa-4e0f-9076-597853add9cf}, !- Handle
  {ac29d641-2dfd-44f1-a78f-414a0e99537f}, !- Name
  {38c084b5-a797-4254-a8c8-a490650142e2}; !- HVAC Component

OS:PortList,
  {4dfc0140-3dd4-4fef-ab76-279e58502f6f}, !- Handle
  {b7a2b64f-b905-4b74-86ee-050834870bdd}, !- Name
  {38c084b5-a797-4254-a8c8-a490650142e2}; !- HVAC Component

OS:Sizing:Zone,
  {4904b773-61f5-4006-a27f-a0089750f875}, !- Handle
  {38c084b5-a797-4254-a8c8-a490650142e2}, !- Zone or ZoneList Name
>>>>>>> 30cb9182
  SupplyAirTemperature,                   !- Zone Cooling Design Supply Air Temperature Input Method
  14,                                     !- Zone Cooling Design Supply Air Temperature {C}
  11.11,                                  !- Zone Cooling Design Supply Air Temperature Difference {deltaC}
  SupplyAirTemperature,                   !- Zone Heating Design Supply Air Temperature Input Method
  40,                                     !- Zone Heating Design Supply Air Temperature {C}
  11.11,                                  !- Zone Heating Design Supply Air Temperature Difference {deltaC}
  0.0085,                                 !- Zone Cooling Design Supply Air Humidity Ratio {kg-H2O/kg-air}
  0.008,                                  !- Zone Heating Design Supply Air Humidity Ratio {kg-H2O/kg-air}
  ,                                       !- Zone Heating Sizing Factor
  ,                                       !- Zone Cooling Sizing Factor
  DesignDay,                              !- Cooling Design Air Flow Method
  ,                                       !- Cooling Design Air Flow Rate {m3/s}
  ,                                       !- Cooling Minimum Air Flow per Zone Floor Area {m3/s-m2}
  ,                                       !- Cooling Minimum Air Flow {m3/s}
  ,                                       !- Cooling Minimum Air Flow Fraction
  DesignDay,                              !- Heating Design Air Flow Method
  ,                                       !- Heating Design Air Flow Rate {m3/s}
  ,                                       !- Heating Maximum Air Flow per Zone Floor Area {m3/s-m2}
  ,                                       !- Heating Maximum Air Flow {m3/s}
  ,                                       !- Heating Maximum Air Flow Fraction
  ,                                       !- Design Zone Air Distribution Effectiveness in Cooling Mode
  ,                                       !- Design Zone Air Distribution Effectiveness in Heating Mode
  No,                                     !- Account for Dedicated Outdoor Air System
  NeutralSupplyAir,                       !- Dedicated Outdoor Air System Control Strategy
  autosize,                               !- Dedicated Outdoor Air Low Setpoint Temperature for Design {C}
  autosize;                               !- Dedicated Outdoor Air High Setpoint Temperature for Design {C}

OS:ZoneHVAC:EquipmentList,
<<<<<<< HEAD
  {bf1ced1e-3f96-4d7e-996c-6f462ae3768c}, !- Handle
  Zone HVAC Equipment List 1,             !- Name
  {0d5ba232-0d95-4ada-a453-b75d7faab905}; !- Thermal Zone

OS:Space,
  {3ea35b69-cc95-4649-b319-62bf83ee2fc5}, !- Handle
  living space,                           !- Name
  {13e5d9b0-136a-466b-9d16-6a34e195693a}, !- Space Type Name
=======
  {9a1ded71-3156-4364-948d-15d87e4b23d4}, !- Handle
  Zone HVAC Equipment List 1,             !- Name
  {38c084b5-a797-4254-a8c8-a490650142e2}; !- Thermal Zone

OS:Space,
  {8560e562-2328-42f0-a19c-0da0f10cc3a6}, !- Handle
  living space,                           !- Name
  {65e7537d-682e-43f6-b8b2-f37850d3af03}, !- Space Type Name
>>>>>>> 30cb9182
  ,                                       !- Default Construction Set Name
  ,                                       !- Default Schedule Set Name
  ,                                       !- Direction of Relative North {deg}
  ,                                       !- X Origin {m}
  ,                                       !- Y Origin {m}
  ,                                       !- Z Origin {m}
  ,                                       !- Building Story Name
<<<<<<< HEAD
  {0d5ba232-0d95-4ada-a453-b75d7faab905}, !- Thermal Zone Name
  ,                                       !- Part of Total Floor Area
  ,                                       !- Design Specification Outdoor Air Object Name
  {46465201-42fb-43a7-9edf-89311e983303}; !- Building Unit Name

OS:Surface,
  {0196f3f1-e67b-41b7-9c14-26a4fd2caa92}, !- Handle
  Surface 1,                              !- Name
  Floor,                                  !- Surface Type
  ,                                       !- Construction Name
  {3ea35b69-cc95-4649-b319-62bf83ee2fc5}, !- Space Name
=======
  {38c084b5-a797-4254-a8c8-a490650142e2}, !- Thermal Zone Name
  ,                                       !- Part of Total Floor Area
  ,                                       !- Design Specification Outdoor Air Object Name
  {f58bf2c0-d862-471d-87bc-d229de01f2f0}; !- Building Unit Name

OS:Surface,
  {d3d1d688-9cda-4fba-b1ac-0b58ce239d60}, !- Handle
  Surface 1,                              !- Name
  Floor,                                  !- Surface Type
  ,                                       !- Construction Name
  {8560e562-2328-42f0-a19c-0da0f10cc3a6}, !- Space Name
>>>>>>> 30cb9182
  Foundation,                             !- Outside Boundary Condition
  ,                                       !- Outside Boundary Condition Object
  NoSun,                                  !- Sun Exposure
  NoWind,                                 !- Wind Exposure
  ,                                       !- View Factor to Ground
  ,                                       !- Number of Vertices
  0, -9.144, 0,                           !- X,Y,Z Vertex 1 {m}
  0, 0, 0,                                !- X,Y,Z Vertex 2 {m}
  4.572, 0, 0,                            !- X,Y,Z Vertex 3 {m}
  4.572, -9.144, 0;                       !- X,Y,Z Vertex 4 {m}

OS:Surface,
<<<<<<< HEAD
  {d19381ce-709c-4ca1-a9fd-f1e4c0bd3828}, !- Handle
  Surface 2,                              !- Name
  Wall,                                   !- Surface Type
  ,                                       !- Construction Name
  {3ea35b69-cc95-4649-b319-62bf83ee2fc5}, !- Space Name
=======
  {1a738c8a-a860-4bf6-b2f7-d81468eae63a}, !- Handle
  Surface 2,                              !- Name
  Wall,                                   !- Surface Type
  ,                                       !- Construction Name
  {8560e562-2328-42f0-a19c-0da0f10cc3a6}, !- Space Name
>>>>>>> 30cb9182
  Outdoors,                               !- Outside Boundary Condition
  ,                                       !- Outside Boundary Condition Object
  SunExposed,                             !- Sun Exposure
  WindExposed,                            !- Wind Exposure
  ,                                       !- View Factor to Ground
  ,                                       !- Number of Vertices
  0, 0, 2.4384,                           !- X,Y,Z Vertex 1 {m}
  0, 0, 0,                                !- X,Y,Z Vertex 2 {m}
  0, -9.144, 0,                           !- X,Y,Z Vertex 3 {m}
  0, -9.144, 2.4384;                      !- X,Y,Z Vertex 4 {m}

OS:Surface,
<<<<<<< HEAD
  {12d84eb0-1c98-43f8-a021-5c618bcba7d1}, !- Handle
  Surface 3,                              !- Name
  Wall,                                   !- Surface Type
  ,                                       !- Construction Name
  {3ea35b69-cc95-4649-b319-62bf83ee2fc5}, !- Space Name
=======
  {4949de75-7f62-492b-8688-e411edc03048}, !- Handle
  Surface 3,                              !- Name
  Wall,                                   !- Surface Type
  ,                                       !- Construction Name
  {8560e562-2328-42f0-a19c-0da0f10cc3a6}, !- Space Name
>>>>>>> 30cb9182
  Outdoors,                               !- Outside Boundary Condition
  ,                                       !- Outside Boundary Condition Object
  SunExposed,                             !- Sun Exposure
  WindExposed,                            !- Wind Exposure
  ,                                       !- View Factor to Ground
  ,                                       !- Number of Vertices
  4.572, 0, 2.4384,                       !- X,Y,Z Vertex 1 {m}
  4.572, 0, 0,                            !- X,Y,Z Vertex 2 {m}
  0, 0, 0,                                !- X,Y,Z Vertex 3 {m}
  0, 0, 2.4384;                           !- X,Y,Z Vertex 4 {m}

OS:Surface,
<<<<<<< HEAD
  {4e94e6fc-9ac3-4dcd-a145-f44df6b36172}, !- Handle
  Surface 4,                              !- Name
  Wall,                                   !- Surface Type
  ,                                       !- Construction Name
  {3ea35b69-cc95-4649-b319-62bf83ee2fc5}, !- Space Name
  Adiabatic,                              !- Outside Boundary Condition
  ,                                       !- Outside Boundary Condition Object
=======
  {bd682334-a81b-4775-8ef9-a158d988c798}, !- Handle
  Surface 4,                              !- Name
  Wall,                                   !- Surface Type
  ,                                       !- Construction Name
  {8560e562-2328-42f0-a19c-0da0f10cc3a6}, !- Space Name
  Surface,                                !- Outside Boundary Condition
  {2f35a5c5-7177-41ab-bd7a-d0e420c951d9}, !- Outside Boundary Condition Object
>>>>>>> 30cb9182
  NoSun,                                  !- Sun Exposure
  NoWind,                                 !- Wind Exposure
  ,                                       !- View Factor to Ground
  ,                                       !- Number of Vertices
  4.572, -9.144, 2.4384,                  !- X,Y,Z Vertex 1 {m}
  4.572, -9.144, 0,                       !- X,Y,Z Vertex 2 {m}
  4.572, 0, 0,                            !- X,Y,Z Vertex 3 {m}
  4.572, 0, 2.4384;                       !- X,Y,Z Vertex 4 {m}

OS:Surface,
<<<<<<< HEAD
  {e5f5d46a-a073-4777-a43e-c86e4ee36d81}, !- Handle
  Surface 5,                              !- Name
  Wall,                                   !- Surface Type
  ,                                       !- Construction Name
  {3ea35b69-cc95-4649-b319-62bf83ee2fc5}, !- Space Name
=======
  {f62167e0-0568-4fa9-9c99-9a82dcc39840}, !- Handle
  Surface 5,                              !- Name
  Wall,                                   !- Surface Type
  ,                                       !- Construction Name
  {8560e562-2328-42f0-a19c-0da0f10cc3a6}, !- Space Name
>>>>>>> 30cb9182
  Outdoors,                               !- Outside Boundary Condition
  ,                                       !- Outside Boundary Condition Object
  SunExposed,                             !- Sun Exposure
  WindExposed,                            !- Wind Exposure
  ,                                       !- View Factor to Ground
  ,                                       !- Number of Vertices
  0, -9.144, 2.4384,                      !- X,Y,Z Vertex 1 {m}
  0, -9.144, 0,                           !- X,Y,Z Vertex 2 {m}
  4.572, -9.144, 0,                       !- X,Y,Z Vertex 3 {m}
  4.572, -9.144, 2.4384;                  !- X,Y,Z Vertex 4 {m}

OS:Surface,
<<<<<<< HEAD
  {bf7588e6-90ba-40dd-b858-cc52640fce6e}, !- Handle
  Surface 6,                              !- Name
  RoofCeiling,                            !- Surface Type
  ,                                       !- Construction Name
  {3ea35b69-cc95-4649-b319-62bf83ee2fc5}, !- Space Name
  Surface,                                !- Outside Boundary Condition
  {5bfd2edb-80df-44d3-b625-4edd9e584451}, !- Outside Boundary Condition Object
=======
  {06e5ab9d-cde2-40fe-aefd-90fd715bbea1}, !- Handle
  Surface 6,                              !- Name
  RoofCeiling,                            !- Surface Type
  ,                                       !- Construction Name
  {8560e562-2328-42f0-a19c-0da0f10cc3a6}, !- Space Name
  Surface,                                !- Outside Boundary Condition
  {0854a8fd-841c-4c5c-aa40-f590434b97fa}, !- Outside Boundary Condition Object
>>>>>>> 30cb9182
  NoSun,                                  !- Sun Exposure
  NoWind,                                 !- Wind Exposure
  ,                                       !- View Factor to Ground
  ,                                       !- Number of Vertices
  4.572, -9.144, 2.4384,                  !- X,Y,Z Vertex 1 {m}
  4.572, 0, 2.4384,                       !- X,Y,Z Vertex 2 {m}
  0, 0, 2.4384,                           !- X,Y,Z Vertex 3 {m}
  0, -9.144, 2.4384;                      !- X,Y,Z Vertex 4 {m}

OS:SpaceType,
<<<<<<< HEAD
  {13e5d9b0-136a-466b-9d16-6a34e195693a}, !- Handle
=======
  {65e7537d-682e-43f6-b8b2-f37850d3af03}, !- Handle
>>>>>>> 30cb9182
  Space Type 1,                           !- Name
  ,                                       !- Default Construction Set Name
  ,                                       !- Default Schedule Set Name
  ,                                       !- Group Rendering Name
  ,                                       !- Design Specification Outdoor Air Object Name
  ,                                       !- Standards Template
  ,                                       !- Standards Building Type
  living;                                 !- Standards Space Type

OS:Space,
<<<<<<< HEAD
  {3bc7d5e5-51be-4994-bb5d-4eca6b880d80}, !- Handle
  living space|story 2,                   !- Name
  {13e5d9b0-136a-466b-9d16-6a34e195693a}, !- Space Type Name
=======
  {a497f58d-5ea7-48fb-ad6d-b2dd5c4568dc}, !- Handle
  living space|story 2,                   !- Name
  {65e7537d-682e-43f6-b8b2-f37850d3af03}, !- Space Type Name
>>>>>>> 30cb9182
  ,                                       !- Default Construction Set Name
  ,                                       !- Default Schedule Set Name
  -0,                                     !- Direction of Relative North {deg}
  0,                                      !- X Origin {m}
  0,                                      !- Y Origin {m}
  2.4384,                                 !- Z Origin {m}
  ,                                       !- Building Story Name
<<<<<<< HEAD
  {0d5ba232-0d95-4ada-a453-b75d7faab905}, !- Thermal Zone Name
  ,                                       !- Part of Total Floor Area
  ,                                       !- Design Specification Outdoor Air Object Name
  {46465201-42fb-43a7-9edf-89311e983303}; !- Building Unit Name

OS:Surface,
  {e0f2cd9d-688f-4535-905a-5b2b7544749c}, !- Handle
  Surface 7,                              !- Name
  Wall,                                   !- Surface Type
  ,                                       !- Construction Name
  {3bc7d5e5-51be-4994-bb5d-4eca6b880d80}, !- Space Name
=======
  {38c084b5-a797-4254-a8c8-a490650142e2}, !- Thermal Zone Name
  ,                                       !- Part of Total Floor Area
  ,                                       !- Design Specification Outdoor Air Object Name
  {f58bf2c0-d862-471d-87bc-d229de01f2f0}; !- Building Unit Name

OS:Surface,
  {ab1622ac-36e6-4e21-82c5-b2231e968532}, !- Handle
  Surface 7,                              !- Name
  Wall,                                   !- Surface Type
  ,                                       !- Construction Name
  {a497f58d-5ea7-48fb-ad6d-b2dd5c4568dc}, !- Space Name
>>>>>>> 30cb9182
  Outdoors,                               !- Outside Boundary Condition
  ,                                       !- Outside Boundary Condition Object
  SunExposed,                             !- Sun Exposure
  WindExposed,                            !- Wind Exposure
  ,                                       !- View Factor to Ground
  ,                                       !- Number of Vertices
  4.572, 0, 2.4384,                       !- X,Y,Z Vertex 1 {m}
  4.572, 0, 0,                            !- X,Y,Z Vertex 2 {m}
  0, 0, 0,                                !- X,Y,Z Vertex 3 {m}
  0, 0, 2.4384;                           !- X,Y,Z Vertex 4 {m}

OS:Surface,
<<<<<<< HEAD
  {5bfd2edb-80df-44d3-b625-4edd9e584451}, !- Handle
  Surface 8,                              !- Name
  Floor,                                  !- Surface Type
  ,                                       !- Construction Name
  {3bc7d5e5-51be-4994-bb5d-4eca6b880d80}, !- Space Name
  Surface,                                !- Outside Boundary Condition
  {bf7588e6-90ba-40dd-b858-cc52640fce6e}, !- Outside Boundary Condition Object
  NoSun,                                  !- Sun Exposure
  NoWind,                                 !- Wind Exposure
  ,                                       !- View Factor to Ground
  ,                                       !- Number of Vertices
  0, -9.144, 0,                           !- X,Y,Z Vertex 1 {m}
  0, 0, 0,                                !- X,Y,Z Vertex 2 {m}
  4.572, 0, 0,                            !- X,Y,Z Vertex 3 {m}
  4.572, -9.144, 0;                       !- X,Y,Z Vertex 4 {m}

OS:Surface,
  {cef595ae-ecb6-40eb-82bc-bd421b9b40f4}, !- Handle
  Surface 9,                              !- Name
  Wall,                                   !- Surface Type
  ,                                       !- Construction Name
  {3bc7d5e5-51be-4994-bb5d-4eca6b880d80}, !- Space Name
  Outdoors,                               !- Outside Boundary Condition
  ,                                       !- Outside Boundary Condition Object
  SunExposed,                             !- Sun Exposure
  WindExposed,                            !- Wind Exposure
  ,                                       !- View Factor to Ground
  ,                                       !- Number of Vertices
  0, 0, 2.4384,                           !- X,Y,Z Vertex 1 {m}
  0, 0, 0,                                !- X,Y,Z Vertex 2 {m}
  0, -9.144, 0,                           !- X,Y,Z Vertex 3 {m}
  0, -9.144, 2.4384;                      !- X,Y,Z Vertex 4 {m}

OS:Surface,
  {3770e667-1b66-4f00-8a1a-380e18dbb6a0}, !- Handle
  Surface 10,                             !- Name
  Wall,                                   !- Surface Type
  ,                                       !- Construction Name
  {3bc7d5e5-51be-4994-bb5d-4eca6b880d80}, !- Space Name
  Adiabatic,                              !- Outside Boundary Condition
  ,                                       !- Outside Boundary Condition Object
=======
  {755808cc-3841-45b0-be90-84c771ca768b}, !- Handle
  Surface 8,                              !- Name
  Wall,                                   !- Surface Type
  ,                                       !- Construction Name
  {a497f58d-5ea7-48fb-ad6d-b2dd5c4568dc}, !- Space Name
  Surface,                                !- Outside Boundary Condition
  {a20fa9da-7307-49ce-8614-8b1048a781b3}, !- Outside Boundary Condition Object
>>>>>>> 30cb9182
  NoSun,                                  !- Sun Exposure
  NoWind,                                 !- Wind Exposure
  ,                                       !- View Factor to Ground
  ,                                       !- Number of Vertices
  4.572, -9.144, 2.4384,                  !- X,Y,Z Vertex 1 {m}
  4.572, -9.144, 0,                       !- X,Y,Z Vertex 2 {m}
  4.572, 0, 0,                            !- X,Y,Z Vertex 3 {m}
  4.572, 0, 2.4384;                       !- X,Y,Z Vertex 4 {m}

OS:Surface,
<<<<<<< HEAD
  {a2335bc3-006a-47c1-aa64-6c15fdbc0fd6}, !- Handle
  Surface 11,                             !- Name
  Wall,                                   !- Surface Type
  ,                                       !- Construction Name
  {3bc7d5e5-51be-4994-bb5d-4eca6b880d80}, !- Space Name
=======
  {6a73dd65-d38b-422a-a170-b782a3387053}, !- Handle
  Surface 9,                              !- Name
  Wall,                                   !- Surface Type
  ,                                       !- Construction Name
  {a497f58d-5ea7-48fb-ad6d-b2dd5c4568dc}, !- Space Name
>>>>>>> 30cb9182
  Outdoors,                               !- Outside Boundary Condition
  ,                                       !- Outside Boundary Condition Object
  SunExposed,                             !- Sun Exposure
  WindExposed,                            !- Wind Exposure
  ,                                       !- View Factor to Ground
  ,                                       !- Number of Vertices
<<<<<<< HEAD
  0, -9.144, 2.4384,                      !- X,Y,Z Vertex 1 {m}
  0, -9.144, 0,                           !- X,Y,Z Vertex 2 {m}
  4.572, -9.144, 0,                       !- X,Y,Z Vertex 3 {m}
  4.572, -9.144, 2.4384;                  !- X,Y,Z Vertex 4 {m}

OS:Surface,
  {1887ebf3-0f71-4cb0-be4d-a60b34e3f423}, !- Handle
  Surface 12,                             !- Name
  RoofCeiling,                            !- Surface Type
  ,                                       !- Construction Name
  {3bc7d5e5-51be-4994-bb5d-4eca6b880d80}, !- Space Name
  Surface,                                !- Outside Boundary Condition
  {795e8cec-fe2b-4633-a8a6-466420d00fad}, !- Outside Boundary Condition Object
=======
  0, 0, 2.4384,                           !- X,Y,Z Vertex 1 {m}
  0, 0, 0,                                !- X,Y,Z Vertex 2 {m}
  0, -9.144, 0,                           !- X,Y,Z Vertex 3 {m}
  0, -9.144, 2.4384;                      !- X,Y,Z Vertex 4 {m}

OS:Surface,
  {844509a3-1f6e-4afc-a259-180b274921d1}, !- Handle
  Surface 10,                             !- Name
  RoofCeiling,                            !- Surface Type
  ,                                       !- Construction Name
  {a497f58d-5ea7-48fb-ad6d-b2dd5c4568dc}, !- Space Name
  Surface,                                !- Outside Boundary Condition
  {5ffb78fc-de10-4f1e-9d33-82ecb7afc5f5}, !- Outside Boundary Condition Object
>>>>>>> 30cb9182
  NoSun,                                  !- Sun Exposure
  NoWind,                                 !- Wind Exposure
  ,                                       !- View Factor to Ground
  ,                                       !- Number of Vertices
  4.572, -9.144, 2.4384,                  !- X,Y,Z Vertex 1 {m}
  4.572, 0, 2.4384,                       !- X,Y,Z Vertex 2 {m}
  0, 0, 2.4384,                           !- X,Y,Z Vertex 3 {m}
  0, -9.144, 2.4384;                      !- X,Y,Z Vertex 4 {m}

OS:Surface,
<<<<<<< HEAD
  {795e8cec-fe2b-4633-a8a6-466420d00fad}, !- Handle
  Surface 13,                             !- Name
  Floor,                                  !- Surface Type
  ,                                       !- Construction Name
  {e5f87729-1b2e-4b64-ab94-e97ec33eb81e}, !- Space Name
  Surface,                                !- Outside Boundary Condition
  {1887ebf3-0f71-4cb0-be4d-a60b34e3f423}, !- Outside Boundary Condition Object
=======
  {0854a8fd-841c-4c5c-aa40-f590434b97fa}, !- Handle
  Surface 11,                             !- Name
  Floor,                                  !- Surface Type
  ,                                       !- Construction Name
  {a497f58d-5ea7-48fb-ad6d-b2dd5c4568dc}, !- Space Name
  Surface,                                !- Outside Boundary Condition
  {06e5ab9d-cde2-40fe-aefd-90fd715bbea1}, !- Outside Boundary Condition Object
>>>>>>> 30cb9182
  NoSun,                                  !- Sun Exposure
  NoWind,                                 !- Wind Exposure
  ,                                       !- View Factor to Ground
  ,                                       !- Number of Vertices
  0, -9.144, 4.8768,                      !- X,Y,Z Vertex 1 {m}
  0, 0, 4.8768,                           !- X,Y,Z Vertex 2 {m}
  4.572, 0, 4.8768,                       !- X,Y,Z Vertex 3 {m}
  4.572, -9.144, 4.8768;                  !- X,Y,Z Vertex 4 {m}

OS:Surface,
<<<<<<< HEAD
  {9818871d-64ba-43e9-88b8-e216d7c51fd2}, !- Handle
  Surface 14,                             !- Name
  RoofCeiling,                            !- Surface Type
  ,                                       !- Construction Name
  {e5f87729-1b2e-4b64-ab94-e97ec33eb81e}, !- Space Name
  Outdoors,                               !- Outside Boundary Condition
  ,                                       !- Outside Boundary Condition Object
  SunExposed,                             !- Sun Exposure
  WindExposed,                            !- Wind Exposure
  ,                                       !- View Factor to Ground
  ,                                       !- Number of Vertices
  0, -4.572, 7.1628,                      !- X,Y,Z Vertex 1 {m}
  4.572, -4.572, 7.1628,                  !- X,Y,Z Vertex 2 {m}
  4.572, 0, 4.8768,                       !- X,Y,Z Vertex 3 {m}
  0, 0, 4.8768;                           !- X,Y,Z Vertex 4 {m}

OS:Surface,
  {792b3212-5f25-4c68-8661-46d439d2150e}, !- Handle
  Surface 15,                             !- Name
  RoofCeiling,                            !- Surface Type
  ,                                       !- Construction Name
  {e5f87729-1b2e-4b64-ab94-e97ec33eb81e}, !- Space Name
=======
  {c5e7d5b8-4522-40fe-aa84-e0f593a7e746}, !- Handle
  Surface 12,                             !- Name
  Wall,                                   !- Surface Type
  ,                                       !- Construction Name
  {a497f58d-5ea7-48fb-ad6d-b2dd5c4568dc}, !- Space Name
>>>>>>> 30cb9182
  Outdoors,                               !- Outside Boundary Condition
  ,                                       !- Outside Boundary Condition Object
  SunExposed,                             !- Sun Exposure
  WindExposed,                            !- Wind Exposure
  ,                                       !- View Factor to Ground
  ,                                       !- Number of Vertices
  4.572, -4.572, 7.1628,                  !- X,Y,Z Vertex 1 {m}
  0, -4.572, 7.1628,                      !- X,Y,Z Vertex 2 {m}
  0, -9.144, 4.8768,                      !- X,Y,Z Vertex 3 {m}
  4.572, -9.144, 4.8768;                  !- X,Y,Z Vertex 4 {m}

<<<<<<< HEAD
OS:Surface,
  {819a163d-e00e-482b-a715-2272f5eb39a0}, !- Handle
  Surface 16,                             !- Name
  Wall,                                   !- Surface Type
  ,                                       !- Construction Name
  {e5f87729-1b2e-4b64-ab94-e97ec33eb81e}, !- Space Name
  Outdoors,                               !- Outside Boundary Condition
  ,                                       !- Outside Boundary Condition Object
  SunExposed,                             !- Sun Exposure
  WindExposed,                            !- Wind Exposure
  ,                                       !- View Factor to Ground
  ,                                       !- Number of Vertices
  0, -4.572, 7.1628,                      !- X,Y,Z Vertex 1 {m}
  0, 0, 4.8768,                           !- X,Y,Z Vertex 2 {m}
  0, -9.144, 4.8768;                      !- X,Y,Z Vertex 3 {m}

OS:Surface,
  {44570917-8970-4539-ab0c-8b23aace0fef}, !- Handle
  Surface 17,                             !- Name
  Wall,                                   !- Surface Type
  ,                                       !- Construction Name
  {e5f87729-1b2e-4b64-ab94-e97ec33eb81e}, !- Space Name
  Adiabatic,                              !- Outside Boundary Condition
  ,                                       !- Outside Boundary Condition Object
  NoSun,                                  !- Sun Exposure
  NoWind,                                 !- Wind Exposure
  ,                                       !- View Factor to Ground
  ,                                       !- Number of Vertices
  4.572, -4.572, 7.1628,                  !- X,Y,Z Vertex 1 {m}
  4.572, -9.144, 4.8768,                  !- X,Y,Z Vertex 2 {m}
  4.572, 0, 4.8768;                       !- X,Y,Z Vertex 3 {m}

OS:Space,
  {e5f87729-1b2e-4b64-ab94-e97ec33eb81e}, !- Handle
  unfinished attic space,                 !- Name
  {fb15bd19-6eb2-4032-89a8-a79e882e387c}, !- Space Type Name
  ,                                       !- Default Construction Set Name
  ,                                       !- Default Schedule Set Name
  ,                                       !- Direction of Relative North {deg}
  ,                                       !- X Origin {m}
  ,                                       !- Y Origin {m}
  ,                                       !- Z Origin {m}
  ,                                       !- Building Story Name
  {67c7559a-f38c-4077-9d2a-f3733a333e43}; !- Thermal Zone Name

OS:ThermalZone,
  {67c7559a-f38c-4077-9d2a-f3733a333e43}, !- Handle
  unfinished attic zone,                  !- Name
=======
OS:ThermalZone,
  {49d62269-3b06-45a4-a59c-aac31fdc601b}, !- Handle
  living zone|unit 2,                     !- Name
>>>>>>> 30cb9182
  ,                                       !- Multiplier
  ,                                       !- Ceiling Height {m}
  ,                                       !- Volume {m3}
  ,                                       !- Floor Area {m2}
  ,                                       !- Zone Inside Convection Algorithm
  ,                                       !- Zone Outside Convection Algorithm
  ,                                       !- Zone Conditioning Equipment List Name
<<<<<<< HEAD
  {6b399025-c4c6-45e8-a3bf-a12125e2bc4d}, !- Zone Air Inlet Port List
  {9962e036-6b20-437d-bb41-48dc3bf0cb29}, !- Zone Air Exhaust Port List
  {b53e1446-8aff-44bd-baee-dbf78a6c69e5}, !- Zone Air Node Name
  {24ea202f-ec72-4388-b669-84db9f3bea79}, !- Zone Return Air Port List
=======
  {56c0ac9c-daab-42ce-b2ee-464971a4f56a}, !- Zone Air Inlet Port List
  {d2d23f3d-f2be-444f-9367-bf22f693c595}, !- Zone Air Exhaust Port List
  {79a664ff-8ffe-4067-92ac-520a0138dda1}, !- Zone Air Node Name
  {2e99c3d6-de11-4629-b749-da5f073cf57f}, !- Zone Return Air Port List
>>>>>>> 30cb9182
  ,                                       !- Primary Daylighting Control Name
  ,                                       !- Fraction of Zone Controlled by Primary Daylighting Control
  ,                                       !- Secondary Daylighting Control Name
  ,                                       !- Fraction of Zone Controlled by Secondary Daylighting Control
  ,                                       !- Illuminance Map Name
  ,                                       !- Group Rendering Name
  ,                                       !- Thermostat Name
  No;                                     !- Use Ideal Air Loads

OS:Node,
<<<<<<< HEAD
  {9985ac90-a546-4987-8607-f741e5e0ecbb}, !- Handle
  Node 2,                                 !- Name
  {b53e1446-8aff-44bd-baee-dbf78a6c69e5}, !- Inlet Port
  ;                                       !- Outlet Port

OS:Connection,
  {b53e1446-8aff-44bd-baee-dbf78a6c69e5}, !- Handle
  {bf71ec32-3ce0-4265-9c62-923aabc4dabb}, !- Name
  {67c7559a-f38c-4077-9d2a-f3733a333e43}, !- Source Object
  11,                                     !- Outlet Port
  {9985ac90-a546-4987-8607-f741e5e0ecbb}, !- Target Object
  2;                                      !- Inlet Port

OS:PortList,
  {6b399025-c4c6-45e8-a3bf-a12125e2bc4d}, !- Handle
  {a4015767-268a-4f06-80ac-6767ddec7ac2}, !- Name
  {67c7559a-f38c-4077-9d2a-f3733a333e43}; !- HVAC Component

OS:PortList,
  {9962e036-6b20-437d-bb41-48dc3bf0cb29}, !- Handle
  {204d656b-07d5-45ee-a3d6-863a6ac8a3c5}, !- Name
  {67c7559a-f38c-4077-9d2a-f3733a333e43}; !- HVAC Component

OS:PortList,
  {24ea202f-ec72-4388-b669-84db9f3bea79}, !- Handle
  {9e9f9a40-2a6a-434f-b66c-582aec937588}, !- Name
  {67c7559a-f38c-4077-9d2a-f3733a333e43}; !- HVAC Component

OS:Sizing:Zone,
  {1f25d67d-91cf-4de5-bba3-b1bf4e0fd2cc}, !- Handle
  {67c7559a-f38c-4077-9d2a-f3733a333e43}, !- Zone or ZoneList Name
=======
  {d16523d7-773f-48ec-9aaa-6c4fd3e47b48}, !- Handle
  Node 2,                                 !- Name
  {79a664ff-8ffe-4067-92ac-520a0138dda1}, !- Inlet Port
  ;                                       !- Outlet Port

OS:Connection,
  {79a664ff-8ffe-4067-92ac-520a0138dda1}, !- Handle
  {49504d11-1d30-44d0-a18f-8a7bf8e3dd09}, !- Name
  {49d62269-3b06-45a4-a59c-aac31fdc601b}, !- Source Object
  11,                                     !- Outlet Port
  {d16523d7-773f-48ec-9aaa-6c4fd3e47b48}, !- Target Object
  2;                                      !- Inlet Port

OS:PortList,
  {56c0ac9c-daab-42ce-b2ee-464971a4f56a}, !- Handle
  {e77ceabc-0efc-4133-82c4-2d44af2c9f38}, !- Name
  {49d62269-3b06-45a4-a59c-aac31fdc601b}; !- HVAC Component

OS:PortList,
  {d2d23f3d-f2be-444f-9367-bf22f693c595}, !- Handle
  {3ee70a71-4b28-44cb-b689-067cec9695b2}, !- Name
  {49d62269-3b06-45a4-a59c-aac31fdc601b}; !- HVAC Component

OS:PortList,
  {2e99c3d6-de11-4629-b749-da5f073cf57f}, !- Handle
  {16ca75c1-2607-4668-a56b-19cf4f9b41cb}, !- Name
  {49d62269-3b06-45a4-a59c-aac31fdc601b}; !- HVAC Component

OS:Sizing:Zone,
  {6faa0709-3e0b-4734-b094-06c26a1a7bb9}, !- Handle
  {49d62269-3b06-45a4-a59c-aac31fdc601b}, !- Zone or ZoneList Name
>>>>>>> 30cb9182
  SupplyAirTemperature,                   !- Zone Cooling Design Supply Air Temperature Input Method
  14,                                     !- Zone Cooling Design Supply Air Temperature {C}
  11.11,                                  !- Zone Cooling Design Supply Air Temperature Difference {deltaC}
  SupplyAirTemperature,                   !- Zone Heating Design Supply Air Temperature Input Method
  40,                                     !- Zone Heating Design Supply Air Temperature {C}
  11.11,                                  !- Zone Heating Design Supply Air Temperature Difference {deltaC}
  0.0085,                                 !- Zone Cooling Design Supply Air Humidity Ratio {kg-H2O/kg-air}
  0.008,                                  !- Zone Heating Design Supply Air Humidity Ratio {kg-H2O/kg-air}
  ,                                       !- Zone Heating Sizing Factor
  ,                                       !- Zone Cooling Sizing Factor
  DesignDay,                              !- Cooling Design Air Flow Method
  ,                                       !- Cooling Design Air Flow Rate {m3/s}
  ,                                       !- Cooling Minimum Air Flow per Zone Floor Area {m3/s-m2}
  ,                                       !- Cooling Minimum Air Flow {m3/s}
  ,                                       !- Cooling Minimum Air Flow Fraction
  DesignDay,                              !- Heating Design Air Flow Method
  ,                                       !- Heating Design Air Flow Rate {m3/s}
  ,                                       !- Heating Maximum Air Flow per Zone Floor Area {m3/s-m2}
  ,                                       !- Heating Maximum Air Flow {m3/s}
  ,                                       !- Heating Maximum Air Flow Fraction
  ,                                       !- Design Zone Air Distribution Effectiveness in Cooling Mode
  ,                                       !- Design Zone Air Distribution Effectiveness in Heating Mode
  No,                                     !- Account for Dedicated Outdoor Air System
  NeutralSupplyAir,                       !- Dedicated Outdoor Air System Control Strategy
  autosize,                               !- Dedicated Outdoor Air Low Setpoint Temperature for Design {C}
  autosize;                               !- Dedicated Outdoor Air High Setpoint Temperature for Design {C}

OS:ZoneHVAC:EquipmentList,
<<<<<<< HEAD
  {279005f3-1ca9-4a66-8c57-703938694c54}, !- Handle
  Zone HVAC Equipment List 2,             !- Name
  {67c7559a-f38c-4077-9d2a-f3733a333e43}; !- Thermal Zone

OS:SpaceType,
  {fb15bd19-6eb2-4032-89a8-a79e882e387c}, !- Handle
  Space Type 2,                           !- Name
  ,                                       !- Default Construction Set Name
  ,                                       !- Default Schedule Set Name
  ,                                       !- Group Rendering Name
  ,                                       !- Design Specification Outdoor Air Object Name
  ,                                       !- Standards Template
  ,                                       !- Standards Building Type
  unfinished attic;                       !- Standards Space Type

OS:BuildingUnit,
  {46465201-42fb-43a7-9edf-89311e983303}, !- Handle
  unit 1,                                 !- Name
  ,                                       !- Rendering Color
  Residential;                            !- Building Unit Type

OS:AdditionalProperties,
  {30ec4846-437b-4027-a6a7-18cea6a0baa7}, !- Handle
  {46465201-42fb-43a7-9edf-89311e983303}, !- Object Name
  NumberOfBedrooms,                       !- Feature Name 1
  Integer,                                !- Feature Data Type 1
  3,                                      !- Feature Value 1
  NumberOfBathrooms,                      !- Feature Name 2
  Double,                                 !- Feature Data Type 2
  2,                                      !- Feature Value 2
  NumberOfOccupants,                      !- Feature Name 3
  Double,                                 !- Feature Data Type 3
  3.3900000000000001;                     !- Feature Value 3

OS:External:File,
  {d1085084-3077-4500-8631-7efb58cc23a0}, !- Handle
  8760.csv,                               !- Name
  8760.csv;                               !- File Name

OS:Schedule:Day,
  {377288c0-ba83-4f7e-a1f3-2d48e85a00bb}, !- Handle
  Schedule Day 1,                         !- Name
  ,                                       !- Schedule Type Limits Name
  ,                                       !- Interpolate to Timestep
  24,                                     !- Hour 1
  0,                                      !- Minute 1
  0;                                      !- Value Until Time 1

OS:Schedule:Day,
  {eb07da4e-17c3-42a2-83d0-4b3ab0d52b27}, !- Handle
  Schedule Day 2,                         !- Name
  ,                                       !- Schedule Type Limits Name
  ,                                       !- Interpolate to Timestep
  24,                                     !- Hour 1
  0,                                      !- Minute 1
  1;                                      !- Value Until Time 1

OS:Schedule:File,
  {fcadc956-da5e-4240-a715-9edc791d11ac}, !- Handle
  occupants,                              !- Name
  {2694f3a8-d282-48f6-9132-7e3c18d521bf}, !- Schedule Type Limits Name
  {d1085084-3077-4500-8631-7efb58cc23a0}, !- External File Name
  1,                                      !- Column Number
  1,                                      !- Rows to Skip at Top
  8760,                                   !- Number of Hours of Data
  ,                                       !- Column Separator
  ,                                       !- Interpolate to Timestep
  60;                                     !- Minutes per Item

OS:Schedule:Ruleset,
  {d2c533c6-7653-4af3-8f6c-d6f31fbf1cc6}, !- Handle
  Schedule Ruleset 1,                     !- Name
  {e09ee07e-0121-4055-9b75-0f08177d27c5}, !- Schedule Type Limits Name
  {698062bc-45a0-4fbb-a4bc-63d615ea5041}; !- Default Day Schedule Name

OS:Schedule:Day,
  {698062bc-45a0-4fbb-a4bc-63d615ea5041}, !- Handle
  Schedule Day 3,                         !- Name
  {e09ee07e-0121-4055-9b75-0f08177d27c5}, !- Schedule Type Limits Name
  ,                                       !- Interpolate to Timestep
  24,                                     !- Hour 1
  0,                                      !- Minute 1
  112.539290946133;                       !- Value Until Time 1

OS:People:Definition,
  {094ad3a7-70fa-47cc-a364-005ac830b047}, !- Handle
  res occupants|living space,             !- Name
  People,                                 !- Number of People Calculation Method
  1.695,                                  !- Number of People {people}
  ,                                       !- People per Space Floor Area {person/m2}
  ,                                       !- Space Floor Area per Person {m2/person}
  0.319734,                               !- Fraction Radiant
  0.573,                                  !- Sensible Heat Fraction
  0,                                      !- Carbon Dioxide Generation Rate {m3/s-W}
  No,                                     !- Enable ASHRAE 55 Comfort Warnings
  ZoneAveraged;                           !- Mean Radiant Temperature Calculation Type

OS:People,
  {08dcde8b-59bc-42f9-a41c-6bdba6c78201}, !- Handle
  res occupants|living space,             !- Name
  {094ad3a7-70fa-47cc-a364-005ac830b047}, !- People Definition Name
  {3ea35b69-cc95-4649-b319-62bf83ee2fc5}, !- Space or SpaceType Name
  {fcadc956-da5e-4240-a715-9edc791d11ac}, !- Number of People Schedule Name
  {d2c533c6-7653-4af3-8f6c-d6f31fbf1cc6}, !- Activity Level Schedule Name
  ,                                       !- Surface Name/Angle Factor List Name
  ,                                       !- Work Efficiency Schedule Name
  ,                                       !- Clothing Insulation Schedule Name
  ,                                       !- Air Velocity Schedule Name
  1;                                      !- Multiplier

OS:ScheduleTypeLimits,
  {e09ee07e-0121-4055-9b75-0f08177d27c5}, !- Handle
  ActivityLevel,                          !- Name
  0,                                      !- Lower Limit Value
  ,                                       !- Upper Limit Value
  Continuous,                             !- Numeric Type
  ActivityLevel;                          !- Unit Type

OS:ScheduleTypeLimits,
  {2694f3a8-d282-48f6-9132-7e3c18d521bf}, !- Handle
  Fractional,                             !- Name
  0,                                      !- Lower Limit Value
  1,                                      !- Upper Limit Value
  Continuous;                             !- Numeric Type

OS:People:Definition,
  {0f92795d-9ee7-4438-8057-102e812cc69b}, !- Handle
  res occupants|living space|story 2,     !- Name
  People,                                 !- Number of People Calculation Method
  1.695,                                  !- Number of People {people}
  ,                                       !- People per Space Floor Area {person/m2}
  ,                                       !- Space Floor Area per Person {m2/person}
  0.319734,                               !- Fraction Radiant
  0.573,                                  !- Sensible Heat Fraction
  0,                                      !- Carbon Dioxide Generation Rate {m3/s-W}
  No,                                     !- Enable ASHRAE 55 Comfort Warnings
  ZoneAveraged;                           !- Mean Radiant Temperature Calculation Type

OS:People,
  {f3cf3f86-0c81-4363-8d9a-6de90f0a1ec2}, !- Handle
  res occupants|living space|story 2,     !- Name
  {0f92795d-9ee7-4438-8057-102e812cc69b}, !- People Definition Name
  {3bc7d5e5-51be-4994-bb5d-4eca6b880d80}, !- Space or SpaceType Name
  {fcadc956-da5e-4240-a715-9edc791d11ac}, !- Number of People Schedule Name
  {d2c533c6-7653-4af3-8f6c-d6f31fbf1cc6}, !- Activity Level Schedule Name
  ,                                       !- Surface Name/Angle Factor List Name
  ,                                       !- Work Efficiency Schedule Name
  ,                                       !- Clothing Insulation Schedule Name
  ,                                       !- Air Velocity Schedule Name
  1;                                      !- Multiplier
=======
  {e5439c57-256f-4ed6-adea-64d5a512ab3c}, !- Handle
  Zone HVAC Equipment List 2,             !- Name
  {49d62269-3b06-45a4-a59c-aac31fdc601b}; !- Thermal Zone

OS:Space,
  {6935268b-feef-4c08-b53c-b40b71baa449}, !- Handle
  living space|unit 2|story 1,            !- Name
  {65e7537d-682e-43f6-b8b2-f37850d3af03}, !- Space Type Name
  ,                                       !- Default Construction Set Name
  ,                                       !- Default Schedule Set Name
  -0,                                     !- Direction of Relative North {deg}
  0,                                      !- X Origin {m}
  0,                                      !- Y Origin {m}
  0,                                      !- Z Origin {m}
  ,                                       !- Building Story Name
  {49d62269-3b06-45a4-a59c-aac31fdc601b}, !- Thermal Zone Name
  ,                                       !- Part of Total Floor Area
  ,                                       !- Design Specification Outdoor Air Object Name
  {a3eb6350-5ecc-4d6f-ae4f-1a6dafcf1b50}; !- Building Unit Name

OS:Surface,
  {efc3196f-9b5c-4e85-be67-da14d87f25df}, !- Handle
  Surface 18,                             !- Name
  Wall,                                   !- Surface Type
  ,                                       !- Construction Name
  {6935268b-feef-4c08-b53c-b40b71baa449}, !- Space Name
  Outdoors,                               !- Outside Boundary Condition
  ,                                       !- Outside Boundary Condition Object
  SunExposed,                             !- Sun Exposure
  WindExposed,                            !- Wind Exposure
  ,                                       !- View Factor to Ground
  ,                                       !- Number of Vertices
  9.144, 0, 2.4384,                       !- X,Y,Z Vertex 1 {m}
  9.144, 0, 0,                            !- X,Y,Z Vertex 2 {m}
  4.572, 0, 0,                            !- X,Y,Z Vertex 3 {m}
  4.572, 0, 2.4384;                       !- X,Y,Z Vertex 4 {m}

OS:Surface,
  {f903e81e-c514-4d92-8165-884da038c823}, !- Handle
  Surface 19,                             !- Name
  Wall,                                   !- Surface Type
  ,                                       !- Construction Name
  {6935268b-feef-4c08-b53c-b40b71baa449}, !- Space Name
  Surface,                                !- Outside Boundary Condition
  {27b85684-bb21-469e-9635-ca628c4d7ab4}, !- Outside Boundary Condition Object
  NoSun,                                  !- Sun Exposure
  NoWind,                                 !- Wind Exposure
  ,                                       !- View Factor to Ground
  ,                                       !- Number of Vertices
  9.144, -9.144, 2.4384,                  !- X,Y,Z Vertex 1 {m}
  9.144, -9.144, 0,                       !- X,Y,Z Vertex 2 {m}
  9.144, 0, 0,                            !- X,Y,Z Vertex 3 {m}
  9.144, 0, 2.4384;                       !- X,Y,Z Vertex 4 {m}

OS:Surface,
  {2f35a5c5-7177-41ab-bd7a-d0e420c951d9}, !- Handle
  Surface 20,                             !- Name
  Wall,                                   !- Surface Type
  ,                                       !- Construction Name
  {6935268b-feef-4c08-b53c-b40b71baa449}, !- Space Name
  Surface,                                !- Outside Boundary Condition
  {bd682334-a81b-4775-8ef9-a158d988c798}, !- Outside Boundary Condition Object
  NoSun,                                  !- Sun Exposure
  NoWind,                                 !- Wind Exposure
  ,                                       !- View Factor to Ground
  ,                                       !- Number of Vertices
  4.572, 0, 2.4384,                       !- X,Y,Z Vertex 1 {m}
  4.572, 0, 0,                            !- X,Y,Z Vertex 2 {m}
  4.572, -9.144, 0,                       !- X,Y,Z Vertex 3 {m}
  4.572, -9.144, 2.4384;                  !- X,Y,Z Vertex 4 {m}

OS:Surface,
  {a749fa94-acbc-4a60-89cf-d6a16b912e15}, !- Handle
  Surface 21,                             !- Name
  RoofCeiling,                            !- Surface Type
  ,                                       !- Construction Name
  {6935268b-feef-4c08-b53c-b40b71baa449}, !- Space Name
  Surface,                                !- Outside Boundary Condition
  {d6ec5af7-97cd-4d18-9ea4-a23069f2508d}, !- Outside Boundary Condition Object
  NoSun,                                  !- Sun Exposure
  NoWind,                                 !- Wind Exposure
  ,                                       !- View Factor to Ground
  ,                                       !- Number of Vertices
  9.144, -9.144, 2.4384,                  !- X,Y,Z Vertex 1 {m}
  9.144, 0, 2.4384,                       !- X,Y,Z Vertex 2 {m}
  4.572, 0, 2.4384,                       !- X,Y,Z Vertex 3 {m}
  4.572, -9.144, 2.4384;                  !- X,Y,Z Vertex 4 {m}

OS:Surface,
  {448cedec-219a-45e7-b75e-9eb1d18adb33}, !- Handle
  Surface 22,                             !- Name
  Floor,                                  !- Surface Type
  ,                                       !- Construction Name
  {6935268b-feef-4c08-b53c-b40b71baa449}, !- Space Name
  Foundation,                             !- Outside Boundary Condition
  ,                                       !- Outside Boundary Condition Object
  NoSun,                                  !- Sun Exposure
  NoWind,                                 !- Wind Exposure
  ,                                       !- View Factor to Ground
  ,                                       !- Number of Vertices
  4.572, -9.144, 0,                       !- X,Y,Z Vertex 1 {m}
  4.572, 0, 0,                            !- X,Y,Z Vertex 2 {m}
  9.144, 0, 0,                            !- X,Y,Z Vertex 3 {m}
  9.144, -9.144, 0;                       !- X,Y,Z Vertex 4 {m}

OS:Surface,
  {1620a289-527b-4f56-8d27-f371b4b0ff05}, !- Handle
  Surface 23,                             !- Name
  Wall,                                   !- Surface Type
  ,                                       !- Construction Name
  {6935268b-feef-4c08-b53c-b40b71baa449}, !- Space Name
  Outdoors,                               !- Outside Boundary Condition
  ,                                       !- Outside Boundary Condition Object
  SunExposed,                             !- Sun Exposure
  WindExposed,                            !- Wind Exposure
  ,                                       !- View Factor to Ground
  ,                                       !- Number of Vertices
  4.572, -9.144, 2.4384,                  !- X,Y,Z Vertex 1 {m}
  4.572, -9.144, 0,                       !- X,Y,Z Vertex 2 {m}
  9.144, -9.144, 0,                       !- X,Y,Z Vertex 3 {m}
  9.144, -9.144, 2.4384;                  !- X,Y,Z Vertex 4 {m}

OS:Space,
  {ea28ea60-c308-442a-b6cc-a766d14212c8}, !- Handle
  living space|unit 2|story 2,            !- Name
  {65e7537d-682e-43f6-b8b2-f37850d3af03}, !- Space Type Name
  ,                                       !- Default Construction Set Name
  ,                                       !- Default Schedule Set Name
  -0,                                     !- Direction of Relative North {deg}
  0,                                      !- X Origin {m}
  0,                                      !- Y Origin {m}
  0,                                      !- Z Origin {m}
  ,                                       !- Building Story Name
  {49d62269-3b06-45a4-a59c-aac31fdc601b}, !- Thermal Zone Name
  ,                                       !- Part of Total Floor Area
  ,                                       !- Design Specification Outdoor Air Object Name
  {a3eb6350-5ecc-4d6f-ae4f-1a6dafcf1b50}; !- Building Unit Name

OS:Surface,
  {6730c26d-b66c-442b-bf81-9ba1efe6afa9}, !- Handle
  Surface 24,                             !- Name
  Wall,                                   !- Surface Type
  ,                                       !- Construction Name
  {ea28ea60-c308-442a-b6cc-a766d14212c8}, !- Space Name
  Outdoors,                               !- Outside Boundary Condition
  ,                                       !- Outside Boundary Condition Object
  SunExposed,                             !- Sun Exposure
  WindExposed,                            !- Wind Exposure
  ,                                       !- View Factor to Ground
  ,                                       !- Number of Vertices
  9.144, 0, 4.8768,                       !- X,Y,Z Vertex 1 {m}
  9.144, 0, 2.4384,                       !- X,Y,Z Vertex 2 {m}
  4.572, 0, 2.4384,                       !- X,Y,Z Vertex 3 {m}
  4.572, 0, 4.8768;                       !- X,Y,Z Vertex 4 {m}

OS:Surface,
  {a46d5705-2a78-42ff-a565-fd99412fcb02}, !- Handle
  Surface 25,                             !- Name
  RoofCeiling,                            !- Surface Type
  ,                                       !- Construction Name
  {ea28ea60-c308-442a-b6cc-a766d14212c8}, !- Space Name
  Surface,                                !- Outside Boundary Condition
  {93be3ba5-5289-4dc4-9b4c-8e6a92fc0da1}, !- Outside Boundary Condition Object
  NoSun,                                  !- Sun Exposure
  NoWind,                                 !- Wind Exposure
  ,                                       !- View Factor to Ground
  ,                                       !- Number of Vertices
  9.144, -9.144, 4.8768,                  !- X,Y,Z Vertex 1 {m}
  9.144, 0, 4.8768,                       !- X,Y,Z Vertex 2 {m}
  4.572, 0, 4.8768,                       !- X,Y,Z Vertex 3 {m}
  4.572, -9.144, 4.8768;                  !- X,Y,Z Vertex 4 {m}

OS:Surface,
  {d6ec5af7-97cd-4d18-9ea4-a23069f2508d}, !- Handle
  Surface 26,                             !- Name
  Floor,                                  !- Surface Type
  ,                                       !- Construction Name
  {ea28ea60-c308-442a-b6cc-a766d14212c8}, !- Space Name
  Surface,                                !- Outside Boundary Condition
  {a749fa94-acbc-4a60-89cf-d6a16b912e15}, !- Outside Boundary Condition Object
  NoSun,                                  !- Sun Exposure
  NoWind,                                 !- Wind Exposure
  ,                                       !- View Factor to Ground
  ,                                       !- Number of Vertices
  4.572, -9.144, 2.4384,                  !- X,Y,Z Vertex 1 {m}
  4.572, 0, 2.4384,                       !- X,Y,Z Vertex 2 {m}
  9.144, 0, 2.4384,                       !- X,Y,Z Vertex 3 {m}
  9.144, -9.144, 2.4384;                  !- X,Y,Z Vertex 4 {m}

OS:Surface,
  {edcb7774-bd5d-4d5b-b40a-5df839bd5275}, !- Handle
  Surface 27,                             !- Name
  Wall,                                   !- Surface Type
  ,                                       !- Construction Name
  {ea28ea60-c308-442a-b6cc-a766d14212c8}, !- Space Name
  Outdoors,                               !- Outside Boundary Condition
  ,                                       !- Outside Boundary Condition Object
  SunExposed,                             !- Sun Exposure
  WindExposed,                            !- Wind Exposure
  ,                                       !- View Factor to Ground
  ,                                       !- Number of Vertices
  4.572, -9.144, 4.8768,                  !- X,Y,Z Vertex 1 {m}
  4.572, -9.144, 2.4384,                  !- X,Y,Z Vertex 2 {m}
  9.144, -9.144, 2.4384,                  !- X,Y,Z Vertex 3 {m}
  9.144, -9.144, 4.8768;                  !- X,Y,Z Vertex 4 {m}

OS:Surface,
  {a20fa9da-7307-49ce-8614-8b1048a781b3}, !- Handle
  Surface 28,                             !- Name
  Wall,                                   !- Surface Type
  ,                                       !- Construction Name
  {ea28ea60-c308-442a-b6cc-a766d14212c8}, !- Space Name
  Surface,                                !- Outside Boundary Condition
  {755808cc-3841-45b0-be90-84c771ca768b}, !- Outside Boundary Condition Object
  NoSun,                                  !- Sun Exposure
  NoWind,                                 !- Wind Exposure
  ,                                       !- View Factor to Ground
  ,                                       !- Number of Vertices
  4.572, 0, 4.8768,                       !- X,Y,Z Vertex 1 {m}
  4.572, 0, 2.4384,                       !- X,Y,Z Vertex 2 {m}
  4.572, -9.144, 2.4384,                  !- X,Y,Z Vertex 3 {m}
  4.572, -9.144, 4.8768;                  !- X,Y,Z Vertex 4 {m}

OS:Surface,
  {4f340572-eccc-47c1-a97e-f0fc403d50a9}, !- Handle
  Surface 29,                             !- Name
  Wall,                                   !- Surface Type
  ,                                       !- Construction Name
  {ea28ea60-c308-442a-b6cc-a766d14212c8}, !- Space Name
  Surface,                                !- Outside Boundary Condition
  {3f847ca7-0849-4328-b696-708c09b0e98f}, !- Outside Boundary Condition Object
  NoSun,                                  !- Sun Exposure
  NoWind,                                 !- Wind Exposure
  ,                                       !- View Factor to Ground
  ,                                       !- Number of Vertices
  9.144, -9.144, 4.8768,                  !- X,Y,Z Vertex 1 {m}
  9.144, -9.144, 2.4384,                  !- X,Y,Z Vertex 2 {m}
  9.144, 0, 2.4384,                       !- X,Y,Z Vertex 3 {m}
  9.144, 0, 4.8768;                       !- X,Y,Z Vertex 4 {m}

OS:ThermalZone,
  {c907b28b-0d5c-4fd2-85db-a1fdbe837900}, !- Handle
  living zone|unit 3,                     !- Name
  ,                                       !- Multiplier
  ,                                       !- Ceiling Height {m}
  ,                                       !- Volume {m3}
  ,                                       !- Floor Area {m2}
  ,                                       !- Zone Inside Convection Algorithm
  ,                                       !- Zone Outside Convection Algorithm
  ,                                       !- Zone Conditioning Equipment List Name
  {ffa49832-d849-4c30-93b4-763b02540ec2}, !- Zone Air Inlet Port List
  {6ac83c83-84d4-42ae-9ccd-959918687cae}, !- Zone Air Exhaust Port List
  {41a2bb8c-b845-44b8-9fdf-65d4c08eb5ad}, !- Zone Air Node Name
  {a338694e-0965-44d1-b003-f15c97f3d44b}, !- Zone Return Air Port List
  ,                                       !- Primary Daylighting Control Name
  ,                                       !- Fraction of Zone Controlled by Primary Daylighting Control
  ,                                       !- Secondary Daylighting Control Name
  ,                                       !- Fraction of Zone Controlled by Secondary Daylighting Control
  ,                                       !- Illuminance Map Name
  ,                                       !- Group Rendering Name
  ,                                       !- Thermostat Name
  No;                                     !- Use Ideal Air Loads

OS:Node,
  {97e2967b-9bb7-46b0-840a-1e81b0c91871}, !- Handle
  Node 3,                                 !- Name
  {41a2bb8c-b845-44b8-9fdf-65d4c08eb5ad}, !- Inlet Port
  ;                                       !- Outlet Port

OS:Connection,
  {41a2bb8c-b845-44b8-9fdf-65d4c08eb5ad}, !- Handle
  {9f2f24a6-9529-47cc-ac01-5927478b940a}, !- Name
  {c907b28b-0d5c-4fd2-85db-a1fdbe837900}, !- Source Object
  11,                                     !- Outlet Port
  {97e2967b-9bb7-46b0-840a-1e81b0c91871}, !- Target Object
  2;                                      !- Inlet Port

OS:PortList,
  {ffa49832-d849-4c30-93b4-763b02540ec2}, !- Handle
  {951f7f30-bb08-4c82-b264-4d7e50535bd0}, !- Name
  {c907b28b-0d5c-4fd2-85db-a1fdbe837900}; !- HVAC Component

OS:PortList,
  {6ac83c83-84d4-42ae-9ccd-959918687cae}, !- Handle
  {6dcd0c0b-690a-4e60-aab0-7a34f9c08edc}, !- Name
  {c907b28b-0d5c-4fd2-85db-a1fdbe837900}; !- HVAC Component

OS:PortList,
  {a338694e-0965-44d1-b003-f15c97f3d44b}, !- Handle
  {5d1be376-8791-4367-a82d-8caf68d65a15}, !- Name
  {c907b28b-0d5c-4fd2-85db-a1fdbe837900}; !- HVAC Component

OS:Sizing:Zone,
  {b3a89db1-a4f0-4cf0-84e3-9561df3d0bcf}, !- Handle
  {c907b28b-0d5c-4fd2-85db-a1fdbe837900}, !- Zone or ZoneList Name
  SupplyAirTemperature,                   !- Zone Cooling Design Supply Air Temperature Input Method
  14,                                     !- Zone Cooling Design Supply Air Temperature {C}
  11.11,                                  !- Zone Cooling Design Supply Air Temperature Difference {deltaC}
  SupplyAirTemperature,                   !- Zone Heating Design Supply Air Temperature Input Method
  40,                                     !- Zone Heating Design Supply Air Temperature {C}
  11.11,                                  !- Zone Heating Design Supply Air Temperature Difference {deltaC}
  0.0085,                                 !- Zone Cooling Design Supply Air Humidity Ratio {kg-H2O/kg-air}
  0.008,                                  !- Zone Heating Design Supply Air Humidity Ratio {kg-H2O/kg-air}
  ,                                       !- Zone Heating Sizing Factor
  ,                                       !- Zone Cooling Sizing Factor
  DesignDay,                              !- Cooling Design Air Flow Method
  ,                                       !- Cooling Design Air Flow Rate {m3/s}
  ,                                       !- Cooling Minimum Air Flow per Zone Floor Area {m3/s-m2}
  ,                                       !- Cooling Minimum Air Flow {m3/s}
  ,                                       !- Cooling Minimum Air Flow Fraction
  DesignDay,                              !- Heating Design Air Flow Method
  ,                                       !- Heating Design Air Flow Rate {m3/s}
  ,                                       !- Heating Maximum Air Flow per Zone Floor Area {m3/s-m2}
  ,                                       !- Heating Maximum Air Flow {m3/s}
  ,                                       !- Heating Maximum Air Flow Fraction
  ,                                       !- Design Zone Air Distribution Effectiveness in Cooling Mode
  ,                                       !- Design Zone Air Distribution Effectiveness in Heating Mode
  No,                                     !- Account for Dedicated Outdoor Air System
  NeutralSupplyAir,                       !- Dedicated Outdoor Air System Control Strategy
  autosize,                               !- Dedicated Outdoor Air Low Setpoint Temperature for Design {C}
  autosize;                               !- Dedicated Outdoor Air High Setpoint Temperature for Design {C}

OS:ZoneHVAC:EquipmentList,
  {85662169-4cf9-4787-8b40-2350dea6e6b7}, !- Handle
  Zone HVAC Equipment List 3,             !- Name
  {c907b28b-0d5c-4fd2-85db-a1fdbe837900}; !- Thermal Zone

OS:Space,
  {0dbe4b6e-9af7-484b-8b81-f6eaf5f9ccd9}, !- Handle
  living space|unit 3|story 1,            !- Name
  {65e7537d-682e-43f6-b8b2-f37850d3af03}, !- Space Type Name
  ,                                       !- Default Construction Set Name
  ,                                       !- Default Schedule Set Name
  -0,                                     !- Direction of Relative North {deg}
  0,                                      !- X Origin {m}
  0,                                      !- Y Origin {m}
  0,                                      !- Z Origin {m}
  ,                                       !- Building Story Name
  {c907b28b-0d5c-4fd2-85db-a1fdbe837900}, !- Thermal Zone Name
  ,                                       !- Part of Total Floor Area
  ,                                       !- Design Specification Outdoor Air Object Name
  {989280ef-9618-4029-a5d3-fb9bf79dce3d}; !- Building Unit Name

OS:Surface,
  {df83e8b3-97cd-483b-86b7-a575424bc051}, !- Handle
  Surface 35,                             !- Name
  Wall,                                   !- Surface Type
  ,                                       !- Construction Name
  {0dbe4b6e-9af7-484b-8b81-f6eaf5f9ccd9}, !- Space Name
  Outdoors,                               !- Outside Boundary Condition
  ,                                       !- Outside Boundary Condition Object
  SunExposed,                             !- Sun Exposure
  WindExposed,                            !- Wind Exposure
  ,                                       !- View Factor to Ground
  ,                                       !- Number of Vertices
  13.716, 0, 2.4384,                      !- X,Y,Z Vertex 1 {m}
  13.716, 0, 0,                           !- X,Y,Z Vertex 2 {m}
  9.144, 0, 0,                            !- X,Y,Z Vertex 3 {m}
  9.144, 0, 2.4384;                       !- X,Y,Z Vertex 4 {m}

OS:Surface,
  {76089e87-e7db-4fee-945c-20f9242a064c}, !- Handle
  Surface 36,                             !- Name
  Wall,                                   !- Surface Type
  ,                                       !- Construction Name
  {0dbe4b6e-9af7-484b-8b81-f6eaf5f9ccd9}, !- Space Name
  Surface,                                !- Outside Boundary Condition
  {b2a4aac9-8897-43ef-b0a5-f5072e119b90}, !- Outside Boundary Condition Object
  NoSun,                                  !- Sun Exposure
  NoWind,                                 !- Wind Exposure
  ,                                       !- View Factor to Ground
  ,                                       !- Number of Vertices
  13.716, -9.144, 2.4384,                 !- X,Y,Z Vertex 1 {m}
  13.716, -9.144, 0,                      !- X,Y,Z Vertex 2 {m}
  13.716, 0, 0,                           !- X,Y,Z Vertex 3 {m}
  13.716, 0, 2.4384;                      !- X,Y,Z Vertex 4 {m}

OS:Surface,
  {27b85684-bb21-469e-9635-ca628c4d7ab4}, !- Handle
  Surface 37,                             !- Name
  Wall,                                   !- Surface Type
  ,                                       !- Construction Name
  {0dbe4b6e-9af7-484b-8b81-f6eaf5f9ccd9}, !- Space Name
  Surface,                                !- Outside Boundary Condition
  {f903e81e-c514-4d92-8165-884da038c823}, !- Outside Boundary Condition Object
  NoSun,                                  !- Sun Exposure
  NoWind,                                 !- Wind Exposure
  ,                                       !- View Factor to Ground
  ,                                       !- Number of Vertices
  9.144, 0, 2.4384,                       !- X,Y,Z Vertex 1 {m}
  9.144, 0, 0,                            !- X,Y,Z Vertex 2 {m}
  9.144, -9.144, 0,                       !- X,Y,Z Vertex 3 {m}
  9.144, -9.144, 2.4384;                  !- X,Y,Z Vertex 4 {m}

OS:Surface,
  {47848e04-5df4-4787-995a-16449d84b2e5}, !- Handle
  Surface 38,                             !- Name
  RoofCeiling,                            !- Surface Type
  ,                                       !- Construction Name
  {0dbe4b6e-9af7-484b-8b81-f6eaf5f9ccd9}, !- Space Name
  Surface,                                !- Outside Boundary Condition
  {1e7d8c2f-6a57-44a9-ba21-ed3a79d7b2d1}, !- Outside Boundary Condition Object
  NoSun,                                  !- Sun Exposure
  NoWind,                                 !- Wind Exposure
  ,                                       !- View Factor to Ground
  ,                                       !- Number of Vertices
  13.716, -9.144, 2.4384,                 !- X,Y,Z Vertex 1 {m}
  13.716, 0, 2.4384,                      !- X,Y,Z Vertex 2 {m}
  9.144, 0, 2.4384,                       !- X,Y,Z Vertex 3 {m}
  9.144, -9.144, 2.4384;                  !- X,Y,Z Vertex 4 {m}

OS:Surface,
  {20125486-c827-43bf-8f86-2ab27f71e1a7}, !- Handle
  Surface 39,                             !- Name
  Floor,                                  !- Surface Type
  ,                                       !- Construction Name
  {0dbe4b6e-9af7-484b-8b81-f6eaf5f9ccd9}, !- Space Name
  Foundation,                             !- Outside Boundary Condition
  ,                                       !- Outside Boundary Condition Object
  NoSun,                                  !- Sun Exposure
  NoWind,                                 !- Wind Exposure
  ,                                       !- View Factor to Ground
  ,                                       !- Number of Vertices
  9.144, -9.144, 0,                       !- X,Y,Z Vertex 1 {m}
  9.144, 0, 0,                            !- X,Y,Z Vertex 2 {m}
  13.716, 0, 0,                           !- X,Y,Z Vertex 3 {m}
  13.716, -9.144, 0;                      !- X,Y,Z Vertex 4 {m}

OS:Surface,
  {7ee7be6a-7379-4cdd-9004-0f78d7eee666}, !- Handle
  Surface 40,                             !- Name
  Wall,                                   !- Surface Type
  ,                                       !- Construction Name
  {0dbe4b6e-9af7-484b-8b81-f6eaf5f9ccd9}, !- Space Name
  Outdoors,                               !- Outside Boundary Condition
  ,                                       !- Outside Boundary Condition Object
  SunExposed,                             !- Sun Exposure
  WindExposed,                            !- Wind Exposure
  ,                                       !- View Factor to Ground
  ,                                       !- Number of Vertices
  9.144, -9.144, 2.4384,                  !- X,Y,Z Vertex 1 {m}
  9.144, -9.144, 0,                       !- X,Y,Z Vertex 2 {m}
  13.716, -9.144, 0,                      !- X,Y,Z Vertex 3 {m}
  13.716, -9.144, 2.4384;                 !- X,Y,Z Vertex 4 {m}

OS:Space,
  {2b3da9de-e7e5-428b-b89a-08196e94cedb}, !- Handle
  living space|unit 3|story 2,            !- Name
  {65e7537d-682e-43f6-b8b2-f37850d3af03}, !- Space Type Name
  ,                                       !- Default Construction Set Name
  ,                                       !- Default Schedule Set Name
  -0,                                     !- Direction of Relative North {deg}
  0,                                      !- X Origin {m}
  0,                                      !- Y Origin {m}
  0,                                      !- Z Origin {m}
  ,                                       !- Building Story Name
  {c907b28b-0d5c-4fd2-85db-a1fdbe837900}, !- Thermal Zone Name
  ,                                       !- Part of Total Floor Area
  ,                                       !- Design Specification Outdoor Air Object Name
  {989280ef-9618-4029-a5d3-fb9bf79dce3d}; !- Building Unit Name

OS:Surface,
  {0fd4ca63-7963-4165-9909-7552b08d24f7}, !- Handle
  Surface 41,                             !- Name
  Wall,                                   !- Surface Type
  ,                                       !- Construction Name
  {2b3da9de-e7e5-428b-b89a-08196e94cedb}, !- Space Name
  Outdoors,                               !- Outside Boundary Condition
  ,                                       !- Outside Boundary Condition Object
  SunExposed,                             !- Sun Exposure
  WindExposed,                            !- Wind Exposure
  ,                                       !- View Factor to Ground
  ,                                       !- Number of Vertices
  13.716, 0, 4.8768,                      !- X,Y,Z Vertex 1 {m}
  13.716, 0, 2.4384,                      !- X,Y,Z Vertex 2 {m}
  9.144, 0, 2.4384,                       !- X,Y,Z Vertex 3 {m}
  9.144, 0, 4.8768;                       !- X,Y,Z Vertex 4 {m}

OS:Surface,
  {c519d455-c4c0-405f-9e8a-f43055d1ce0f}, !- Handle
  Surface 42,                             !- Name
  RoofCeiling,                            !- Surface Type
  ,                                       !- Construction Name
  {2b3da9de-e7e5-428b-b89a-08196e94cedb}, !- Space Name
  Surface,                                !- Outside Boundary Condition
  {4acd1599-5148-463f-9a33-9ceed0388499}, !- Outside Boundary Condition Object
  NoSun,                                  !- Sun Exposure
  NoWind,                                 !- Wind Exposure
  ,                                       !- View Factor to Ground
  ,                                       !- Number of Vertices
  13.716, -9.144, 4.8768,                 !- X,Y,Z Vertex 1 {m}
  13.716, 0, 4.8768,                      !- X,Y,Z Vertex 2 {m}
  9.144, 0, 4.8768,                       !- X,Y,Z Vertex 3 {m}
  9.144, -9.144, 4.8768;                  !- X,Y,Z Vertex 4 {m}

OS:Surface,
  {1e7d8c2f-6a57-44a9-ba21-ed3a79d7b2d1}, !- Handle
  Surface 43,                             !- Name
  Floor,                                  !- Surface Type
  ,                                       !- Construction Name
  {2b3da9de-e7e5-428b-b89a-08196e94cedb}, !- Space Name
  Surface,                                !- Outside Boundary Condition
  {47848e04-5df4-4787-995a-16449d84b2e5}, !- Outside Boundary Condition Object
  NoSun,                                  !- Sun Exposure
  NoWind,                                 !- Wind Exposure
  ,                                       !- View Factor to Ground
  ,                                       !- Number of Vertices
  9.144, -9.144, 2.4384,                  !- X,Y,Z Vertex 1 {m}
  9.144, 0, 2.4384,                       !- X,Y,Z Vertex 2 {m}
  13.716, 0, 2.4384,                      !- X,Y,Z Vertex 3 {m}
  13.716, -9.144, 2.4384;                 !- X,Y,Z Vertex 4 {m}

OS:Surface,
  {02370282-2a97-4570-89b9-c545f792ab3e}, !- Handle
  Surface 44,                             !- Name
  Wall,                                   !- Surface Type
  ,                                       !- Construction Name
  {2b3da9de-e7e5-428b-b89a-08196e94cedb}, !- Space Name
  Outdoors,                               !- Outside Boundary Condition
  ,                                       !- Outside Boundary Condition Object
  SunExposed,                             !- Sun Exposure
  WindExposed,                            !- Wind Exposure
  ,                                       !- View Factor to Ground
  ,                                       !- Number of Vertices
  9.144, -9.144, 4.8768,                  !- X,Y,Z Vertex 1 {m}
  9.144, -9.144, 2.4384,                  !- X,Y,Z Vertex 2 {m}
  13.716, -9.144, 2.4384,                 !- X,Y,Z Vertex 3 {m}
  13.716, -9.144, 4.8768;                 !- X,Y,Z Vertex 4 {m}

OS:Surface,
  {3f847ca7-0849-4328-b696-708c09b0e98f}, !- Handle
  Surface 45,                             !- Name
  Wall,                                   !- Surface Type
  ,                                       !- Construction Name
  {2b3da9de-e7e5-428b-b89a-08196e94cedb}, !- Space Name
  Surface,                                !- Outside Boundary Condition
  {4f340572-eccc-47c1-a97e-f0fc403d50a9}, !- Outside Boundary Condition Object
  NoSun,                                  !- Sun Exposure
  NoWind,                                 !- Wind Exposure
  ,                                       !- View Factor to Ground
  ,                                       !- Number of Vertices
  9.144, 0, 4.8768,                       !- X,Y,Z Vertex 1 {m}
  9.144, 0, 2.4384,                       !- X,Y,Z Vertex 2 {m}
  9.144, -9.144, 2.4384,                  !- X,Y,Z Vertex 3 {m}
  9.144, -9.144, 4.8768;                  !- X,Y,Z Vertex 4 {m}

OS:Surface,
  {a4840ac0-cbef-4b9f-b8c5-a65b54160e39}, !- Handle
  Surface 46,                             !- Name
  Wall,                                   !- Surface Type
  ,                                       !- Construction Name
  {2b3da9de-e7e5-428b-b89a-08196e94cedb}, !- Space Name
  Surface,                                !- Outside Boundary Condition
  {61a56ae5-7dbc-4173-9ed9-0ba400f5927a}, !- Outside Boundary Condition Object
  NoSun,                                  !- Sun Exposure
  NoWind,                                 !- Wind Exposure
  ,                                       !- View Factor to Ground
  ,                                       !- Number of Vertices
  13.716, -9.144, 4.8768,                 !- X,Y,Z Vertex 1 {m}
  13.716, -9.144, 2.4384,                 !- X,Y,Z Vertex 2 {m}
  13.716, 0, 2.4384,                      !- X,Y,Z Vertex 3 {m}
  13.716, 0, 4.8768;                      !- X,Y,Z Vertex 4 {m}

OS:ThermalZone,
  {82a692c1-ab10-43e7-9273-3e5d3d23c511}, !- Handle
  living zone|unit 4,                     !- Name
  ,                                       !- Multiplier
  ,                                       !- Ceiling Height {m}
  ,                                       !- Volume {m3}
  ,                                       !- Floor Area {m2}
  ,                                       !- Zone Inside Convection Algorithm
  ,                                       !- Zone Outside Convection Algorithm
  ,                                       !- Zone Conditioning Equipment List Name
  {3995e9e5-1d56-48da-9b90-def9f80fc829}, !- Zone Air Inlet Port List
  {5e9c6e95-1f2f-48dc-a327-e772d446f70d}, !- Zone Air Exhaust Port List
  {8e471033-06c9-4928-9348-de2a6bb97f1b}, !- Zone Air Node Name
  {7f0e79ac-0c4a-4b17-83f1-51140e77e072}, !- Zone Return Air Port List
  ,                                       !- Primary Daylighting Control Name
  ,                                       !- Fraction of Zone Controlled by Primary Daylighting Control
  ,                                       !- Secondary Daylighting Control Name
  ,                                       !- Fraction of Zone Controlled by Secondary Daylighting Control
  ,                                       !- Illuminance Map Name
  ,                                       !- Group Rendering Name
  ,                                       !- Thermostat Name
  No;                                     !- Use Ideal Air Loads

OS:Node,
  {06353dd6-7ee2-45f7-ac6a-50c8546709c0}, !- Handle
  Node 4,                                 !- Name
  {8e471033-06c9-4928-9348-de2a6bb97f1b}, !- Inlet Port
  ;                                       !- Outlet Port

OS:Connection,
  {8e471033-06c9-4928-9348-de2a6bb97f1b}, !- Handle
  {6c6ae857-fe76-46e8-b5d2-731f40bd6808}, !- Name
  {82a692c1-ab10-43e7-9273-3e5d3d23c511}, !- Source Object
  11,                                     !- Outlet Port
  {06353dd6-7ee2-45f7-ac6a-50c8546709c0}, !- Target Object
  2;                                      !- Inlet Port

OS:PortList,
  {3995e9e5-1d56-48da-9b90-def9f80fc829}, !- Handle
  {8a0c7034-2417-46a6-a888-fc7a9d31fe71}, !- Name
  {82a692c1-ab10-43e7-9273-3e5d3d23c511}; !- HVAC Component

OS:PortList,
  {5e9c6e95-1f2f-48dc-a327-e772d446f70d}, !- Handle
  {5e89c05e-8679-42c7-a8dc-28b09a2fac5a}, !- Name
  {82a692c1-ab10-43e7-9273-3e5d3d23c511}; !- HVAC Component

OS:PortList,
  {7f0e79ac-0c4a-4b17-83f1-51140e77e072}, !- Handle
  {26724159-d95c-4b5a-9be4-0a85ce7a846e}, !- Name
  {82a692c1-ab10-43e7-9273-3e5d3d23c511}; !- HVAC Component

OS:Sizing:Zone,
  {76c1c78b-3a8c-411d-b70b-98ec0189f460}, !- Handle
  {82a692c1-ab10-43e7-9273-3e5d3d23c511}, !- Zone or ZoneList Name
  SupplyAirTemperature,                   !- Zone Cooling Design Supply Air Temperature Input Method
  14,                                     !- Zone Cooling Design Supply Air Temperature {C}
  11.11,                                  !- Zone Cooling Design Supply Air Temperature Difference {deltaC}
  SupplyAirTemperature,                   !- Zone Heating Design Supply Air Temperature Input Method
  40,                                     !- Zone Heating Design Supply Air Temperature {C}
  11.11,                                  !- Zone Heating Design Supply Air Temperature Difference {deltaC}
  0.0085,                                 !- Zone Cooling Design Supply Air Humidity Ratio {kg-H2O/kg-air}
  0.008,                                  !- Zone Heating Design Supply Air Humidity Ratio {kg-H2O/kg-air}
  ,                                       !- Zone Heating Sizing Factor
  ,                                       !- Zone Cooling Sizing Factor
  DesignDay,                              !- Cooling Design Air Flow Method
  ,                                       !- Cooling Design Air Flow Rate {m3/s}
  ,                                       !- Cooling Minimum Air Flow per Zone Floor Area {m3/s-m2}
  ,                                       !- Cooling Minimum Air Flow {m3/s}
  ,                                       !- Cooling Minimum Air Flow Fraction
  DesignDay,                              !- Heating Design Air Flow Method
  ,                                       !- Heating Design Air Flow Rate {m3/s}
  ,                                       !- Heating Maximum Air Flow per Zone Floor Area {m3/s-m2}
  ,                                       !- Heating Maximum Air Flow {m3/s}
  ,                                       !- Heating Maximum Air Flow Fraction
  ,                                       !- Design Zone Air Distribution Effectiveness in Cooling Mode
  ,                                       !- Design Zone Air Distribution Effectiveness in Heating Mode
  No,                                     !- Account for Dedicated Outdoor Air System
  NeutralSupplyAir,                       !- Dedicated Outdoor Air System Control Strategy
  autosize,                               !- Dedicated Outdoor Air Low Setpoint Temperature for Design {C}
  autosize;                               !- Dedicated Outdoor Air High Setpoint Temperature for Design {C}

OS:ZoneHVAC:EquipmentList,
  {0bff384f-af12-40bc-aea6-639cc3b52d88}, !- Handle
  Zone HVAC Equipment List 4,             !- Name
  {82a692c1-ab10-43e7-9273-3e5d3d23c511}; !- Thermal Zone

OS:Space,
  {fe2ec78b-6e1b-40e4-b699-eae5569ccc88}, !- Handle
  living space|unit 4|story 1,            !- Name
  {65e7537d-682e-43f6-b8b2-f37850d3af03}, !- Space Type Name
  ,                                       !- Default Construction Set Name
  ,                                       !- Default Schedule Set Name
  -0,                                     !- Direction of Relative North {deg}
  0,                                      !- X Origin {m}
  0,                                      !- Y Origin {m}
  0,                                      !- Z Origin {m}
  ,                                       !- Building Story Name
  {82a692c1-ab10-43e7-9273-3e5d3d23c511}, !- Thermal Zone Name
  ,                                       !- Part of Total Floor Area
  ,                                       !- Design Specification Outdoor Air Object Name
  {0d94d995-e0b3-49f3-b8c9-be127247dbc3}; !- Building Unit Name

OS:Surface,
  {b7f65ae9-4562-4e75-9270-2052715240b2}, !- Handle
  Surface 52,                             !- Name
  Wall,                                   !- Surface Type
  ,                                       !- Construction Name
  {fe2ec78b-6e1b-40e4-b699-eae5569ccc88}, !- Space Name
  Outdoors,                               !- Outside Boundary Condition
  ,                                       !- Outside Boundary Condition Object
  SunExposed,                             !- Sun Exposure
  WindExposed,                            !- Wind Exposure
  ,                                       !- View Factor to Ground
  ,                                       !- Number of Vertices
  18.288, 0, 2.4384,                      !- X,Y,Z Vertex 1 {m}
  18.288, 0, 0,                           !- X,Y,Z Vertex 2 {m}
  13.716, 0, 0,                           !- X,Y,Z Vertex 3 {m}
  13.716, 0, 2.4384;                      !- X,Y,Z Vertex 4 {m}

OS:Surface,
  {761c87f5-fb66-47c0-a62b-6b375e26ce3c}, !- Handle
  Surface 53,                             !- Name
  Wall,                                   !- Surface Type
  ,                                       !- Construction Name
  {fe2ec78b-6e1b-40e4-b699-eae5569ccc88}, !- Space Name
  Surface,                                !- Outside Boundary Condition
  {071a7402-9fb8-4270-b725-3160940bc746}, !- Outside Boundary Condition Object
  NoSun,                                  !- Sun Exposure
  NoWind,                                 !- Wind Exposure
  ,                                       !- View Factor to Ground
  ,                                       !- Number of Vertices
  18.288, -9.144, 2.4384,                 !- X,Y,Z Vertex 1 {m}
  18.288, -9.144, 0,                      !- X,Y,Z Vertex 2 {m}
  18.288, 0, 0,                           !- X,Y,Z Vertex 3 {m}
  18.288, 0, 2.4384;                      !- X,Y,Z Vertex 4 {m}

OS:Surface,
  {b2a4aac9-8897-43ef-b0a5-f5072e119b90}, !- Handle
  Surface 54,                             !- Name
  Wall,                                   !- Surface Type
  ,                                       !- Construction Name
  {fe2ec78b-6e1b-40e4-b699-eae5569ccc88}, !- Space Name
  Surface,                                !- Outside Boundary Condition
  {76089e87-e7db-4fee-945c-20f9242a064c}, !- Outside Boundary Condition Object
  NoSun,                                  !- Sun Exposure
  NoWind,                                 !- Wind Exposure
  ,                                       !- View Factor to Ground
  ,                                       !- Number of Vertices
  13.716, 0, 2.4384,                      !- X,Y,Z Vertex 1 {m}
  13.716, 0, 0,                           !- X,Y,Z Vertex 2 {m}
  13.716, -9.144, 0,                      !- X,Y,Z Vertex 3 {m}
  13.716, -9.144, 2.4384;                 !- X,Y,Z Vertex 4 {m}

OS:Surface,
  {19cfba60-8178-463f-a21b-d455f3c1c2b1}, !- Handle
  Surface 55,                             !- Name
  RoofCeiling,                            !- Surface Type
  ,                                       !- Construction Name
  {fe2ec78b-6e1b-40e4-b699-eae5569ccc88}, !- Space Name
  Surface,                                !- Outside Boundary Condition
  {ca8a4cd4-cd1b-4763-a242-e0187f4ba532}, !- Outside Boundary Condition Object
  NoSun,                                  !- Sun Exposure
  NoWind,                                 !- Wind Exposure
  ,                                       !- View Factor to Ground
  ,                                       !- Number of Vertices
  18.288, -9.144, 2.4384,                 !- X,Y,Z Vertex 1 {m}
  18.288, 0, 2.4384,                      !- X,Y,Z Vertex 2 {m}
  13.716, 0, 2.4384,                      !- X,Y,Z Vertex 3 {m}
  13.716, -9.144, 2.4384;                 !- X,Y,Z Vertex 4 {m}

OS:Surface,
  {22d5abc7-a272-49b6-b911-68650acbd0b9}, !- Handle
  Surface 56,                             !- Name
  Floor,                                  !- Surface Type
  ,                                       !- Construction Name
  {fe2ec78b-6e1b-40e4-b699-eae5569ccc88}, !- Space Name
  Foundation,                             !- Outside Boundary Condition
  ,                                       !- Outside Boundary Condition Object
  NoSun,                                  !- Sun Exposure
  NoWind,                                 !- Wind Exposure
  ,                                       !- View Factor to Ground
  ,                                       !- Number of Vertices
  13.716, -9.144, 0,                      !- X,Y,Z Vertex 1 {m}
  13.716, 0, 0,                           !- X,Y,Z Vertex 2 {m}
  18.288, 0, 0,                           !- X,Y,Z Vertex 3 {m}
  18.288, -9.144, 0;                      !- X,Y,Z Vertex 4 {m}

OS:Surface,
  {cbd23912-f202-4d04-a875-7629c20a15e9}, !- Handle
  Surface 57,                             !- Name
  Wall,                                   !- Surface Type
  ,                                       !- Construction Name
  {fe2ec78b-6e1b-40e4-b699-eae5569ccc88}, !- Space Name
  Outdoors,                               !- Outside Boundary Condition
  ,                                       !- Outside Boundary Condition Object
  SunExposed,                             !- Sun Exposure
  WindExposed,                            !- Wind Exposure
  ,                                       !- View Factor to Ground
  ,                                       !- Number of Vertices
  13.716, -9.144, 2.4384,                 !- X,Y,Z Vertex 1 {m}
  13.716, -9.144, 0,                      !- X,Y,Z Vertex 2 {m}
  18.288, -9.144, 0,                      !- X,Y,Z Vertex 3 {m}
  18.288, -9.144, 2.4384;                 !- X,Y,Z Vertex 4 {m}

OS:Space,
  {6b6bca98-6836-4031-955e-893960cac522}, !- Handle
  living space|unit 4|story 2,            !- Name
  {65e7537d-682e-43f6-b8b2-f37850d3af03}, !- Space Type Name
  ,                                       !- Default Construction Set Name
  ,                                       !- Default Schedule Set Name
  -0,                                     !- Direction of Relative North {deg}
  0,                                      !- X Origin {m}
  0,                                      !- Y Origin {m}
  0,                                      !- Z Origin {m}
  ,                                       !- Building Story Name
  {82a692c1-ab10-43e7-9273-3e5d3d23c511}, !- Thermal Zone Name
  ,                                       !- Part of Total Floor Area
  ,                                       !- Design Specification Outdoor Air Object Name
  {0d94d995-e0b3-49f3-b8c9-be127247dbc3}; !- Building Unit Name

OS:Surface,
  {ae803f1d-94af-472f-b4e9-495396127400}, !- Handle
  Surface 58,                             !- Name
  Wall,                                   !- Surface Type
  ,                                       !- Construction Name
  {6b6bca98-6836-4031-955e-893960cac522}, !- Space Name
  Outdoors,                               !- Outside Boundary Condition
  ,                                       !- Outside Boundary Condition Object
  SunExposed,                             !- Sun Exposure
  WindExposed,                            !- Wind Exposure
  ,                                       !- View Factor to Ground
  ,                                       !- Number of Vertices
  18.288, 0, 4.8768,                      !- X,Y,Z Vertex 1 {m}
  18.288, 0, 2.4384,                      !- X,Y,Z Vertex 2 {m}
  13.716, 0, 2.4384,                      !- X,Y,Z Vertex 3 {m}
  13.716, 0, 4.8768;                      !- X,Y,Z Vertex 4 {m}

OS:Surface,
  {24c82cfb-d0cf-4b30-8fae-c5502ebb84e7}, !- Handle
  Surface 59,                             !- Name
  RoofCeiling,                            !- Surface Type
  ,                                       !- Construction Name
  {6b6bca98-6836-4031-955e-893960cac522}, !- Space Name
  Surface,                                !- Outside Boundary Condition
  {45474a0b-2693-46ca-a1c0-db1bdb2fa503}, !- Outside Boundary Condition Object
  NoSun,                                  !- Sun Exposure
  NoWind,                                 !- Wind Exposure
  ,                                       !- View Factor to Ground
  ,                                       !- Number of Vertices
  18.288, -9.144, 4.8768,                 !- X,Y,Z Vertex 1 {m}
  18.288, 0, 4.8768,                      !- X,Y,Z Vertex 2 {m}
  13.716, 0, 4.8768,                      !- X,Y,Z Vertex 3 {m}
  13.716, -9.144, 4.8768;                 !- X,Y,Z Vertex 4 {m}

OS:Surface,
  {ca8a4cd4-cd1b-4763-a242-e0187f4ba532}, !- Handle
  Surface 60,                             !- Name
  Floor,                                  !- Surface Type
  ,                                       !- Construction Name
  {6b6bca98-6836-4031-955e-893960cac522}, !- Space Name
  Surface,                                !- Outside Boundary Condition
  {19cfba60-8178-463f-a21b-d455f3c1c2b1}, !- Outside Boundary Condition Object
  NoSun,                                  !- Sun Exposure
  NoWind,                                 !- Wind Exposure
  ,                                       !- View Factor to Ground
  ,                                       !- Number of Vertices
  13.716, -9.144, 2.4384,                 !- X,Y,Z Vertex 1 {m}
  13.716, 0, 2.4384,                      !- X,Y,Z Vertex 2 {m}
  18.288, 0, 2.4384,                      !- X,Y,Z Vertex 3 {m}
  18.288, -9.144, 2.4384;                 !- X,Y,Z Vertex 4 {m}

OS:Surface,
  {c7025331-2dd2-4c64-b6f7-b6426fb3d35e}, !- Handle
  Surface 61,                             !- Name
  Wall,                                   !- Surface Type
  ,                                       !- Construction Name
  {6b6bca98-6836-4031-955e-893960cac522}, !- Space Name
  Outdoors,                               !- Outside Boundary Condition
  ,                                       !- Outside Boundary Condition Object
  SunExposed,                             !- Sun Exposure
  WindExposed,                            !- Wind Exposure
  ,                                       !- View Factor to Ground
  ,                                       !- Number of Vertices
  13.716, -9.144, 4.8768,                 !- X,Y,Z Vertex 1 {m}
  13.716, -9.144, 2.4384,                 !- X,Y,Z Vertex 2 {m}
  18.288, -9.144, 2.4384,                 !- X,Y,Z Vertex 3 {m}
  18.288, -9.144, 4.8768;                 !- X,Y,Z Vertex 4 {m}

OS:Surface,
  {61a56ae5-7dbc-4173-9ed9-0ba400f5927a}, !- Handle
  Surface 62,                             !- Name
  Wall,                                   !- Surface Type
  ,                                       !- Construction Name
  {6b6bca98-6836-4031-955e-893960cac522}, !- Space Name
  Surface,                                !- Outside Boundary Condition
  {a4840ac0-cbef-4b9f-b8c5-a65b54160e39}, !- Outside Boundary Condition Object
  NoSun,                                  !- Sun Exposure
  NoWind,                                 !- Wind Exposure
  ,                                       !- View Factor to Ground
  ,                                       !- Number of Vertices
  13.716, 0, 4.8768,                      !- X,Y,Z Vertex 1 {m}
  13.716, 0, 2.4384,                      !- X,Y,Z Vertex 2 {m}
  13.716, -9.144, 2.4384,                 !- X,Y,Z Vertex 3 {m}
  13.716, -9.144, 4.8768;                 !- X,Y,Z Vertex 4 {m}

OS:Surface,
  {c184f819-99b1-43e6-84bc-e3314fe2be95}, !- Handle
  Surface 63,                             !- Name
  Wall,                                   !- Surface Type
  ,                                       !- Construction Name
  {6b6bca98-6836-4031-955e-893960cac522}, !- Space Name
  Surface,                                !- Outside Boundary Condition
  {5d293d56-4b38-4f3f-90af-494e0fffe79d}, !- Outside Boundary Condition Object
  NoSun,                                  !- Sun Exposure
  NoWind,                                 !- Wind Exposure
  ,                                       !- View Factor to Ground
  ,                                       !- Number of Vertices
  18.288, -9.144, 4.8768,                 !- X,Y,Z Vertex 1 {m}
  18.288, -9.144, 2.4384,                 !- X,Y,Z Vertex 2 {m}
  18.288, 0, 2.4384,                      !- X,Y,Z Vertex 3 {m}
  18.288, 0, 4.8768;                      !- X,Y,Z Vertex 4 {m}

OS:ThermalZone,
  {b6115d46-630e-4898-9e4a-ff1864ee1ee0}, !- Handle
  living zone|unit 5,                     !- Name
  ,                                       !- Multiplier
  ,                                       !- Ceiling Height {m}
  ,                                       !- Volume {m3}
  ,                                       !- Floor Area {m2}
  ,                                       !- Zone Inside Convection Algorithm
  ,                                       !- Zone Outside Convection Algorithm
  ,                                       !- Zone Conditioning Equipment List Name
  {98b3a6ec-b7ca-4787-a92b-7ca716e29dff}, !- Zone Air Inlet Port List
  {88a26be5-f346-401a-9450-49dc87b52d34}, !- Zone Air Exhaust Port List
  {012b6ac3-030f-400a-9a74-1cefc88117ee}, !- Zone Air Node Name
  {d5f401d0-ffc4-4cd7-a19c-f4b5d3fbc3b5}, !- Zone Return Air Port List
  ,                                       !- Primary Daylighting Control Name
  ,                                       !- Fraction of Zone Controlled by Primary Daylighting Control
  ,                                       !- Secondary Daylighting Control Name
  ,                                       !- Fraction of Zone Controlled by Secondary Daylighting Control
  ,                                       !- Illuminance Map Name
  ,                                       !- Group Rendering Name
  ,                                       !- Thermostat Name
  No;                                     !- Use Ideal Air Loads

OS:Node,
  {4125e059-5be1-4fa2-ae6c-1e96e9989546}, !- Handle
  Node 5,                                 !- Name
  {012b6ac3-030f-400a-9a74-1cefc88117ee}, !- Inlet Port
  ;                                       !- Outlet Port

OS:Connection,
  {012b6ac3-030f-400a-9a74-1cefc88117ee}, !- Handle
  {76ea1a16-21b8-44b0-8b5e-259c4a48f93e}, !- Name
  {b6115d46-630e-4898-9e4a-ff1864ee1ee0}, !- Source Object
  11,                                     !- Outlet Port
  {4125e059-5be1-4fa2-ae6c-1e96e9989546}, !- Target Object
  2;                                      !- Inlet Port

OS:PortList,
  {98b3a6ec-b7ca-4787-a92b-7ca716e29dff}, !- Handle
  {e9f0aca8-f955-4248-b0d3-8f3de6731a9c}, !- Name
  {b6115d46-630e-4898-9e4a-ff1864ee1ee0}; !- HVAC Component

OS:PortList,
  {88a26be5-f346-401a-9450-49dc87b52d34}, !- Handle
  {7f0ce2b1-c5b6-4067-ba88-16264bd76adc}, !- Name
  {b6115d46-630e-4898-9e4a-ff1864ee1ee0}; !- HVAC Component

OS:PortList,
  {d5f401d0-ffc4-4cd7-a19c-f4b5d3fbc3b5}, !- Handle
  {2fd56092-4e6d-46ea-b3af-cb1f3addc35d}, !- Name
  {b6115d46-630e-4898-9e4a-ff1864ee1ee0}; !- HVAC Component

OS:Sizing:Zone,
  {87cb1a81-6dcc-44bb-9327-8da6e3d5eead}, !- Handle
  {b6115d46-630e-4898-9e4a-ff1864ee1ee0}, !- Zone or ZoneList Name
  SupplyAirTemperature,                   !- Zone Cooling Design Supply Air Temperature Input Method
  14,                                     !- Zone Cooling Design Supply Air Temperature {C}
  11.11,                                  !- Zone Cooling Design Supply Air Temperature Difference {deltaC}
  SupplyAirTemperature,                   !- Zone Heating Design Supply Air Temperature Input Method
  40,                                     !- Zone Heating Design Supply Air Temperature {C}
  11.11,                                  !- Zone Heating Design Supply Air Temperature Difference {deltaC}
  0.0085,                                 !- Zone Cooling Design Supply Air Humidity Ratio {kg-H2O/kg-air}
  0.008,                                  !- Zone Heating Design Supply Air Humidity Ratio {kg-H2O/kg-air}
  ,                                       !- Zone Heating Sizing Factor
  ,                                       !- Zone Cooling Sizing Factor
  DesignDay,                              !- Cooling Design Air Flow Method
  ,                                       !- Cooling Design Air Flow Rate {m3/s}
  ,                                       !- Cooling Minimum Air Flow per Zone Floor Area {m3/s-m2}
  ,                                       !- Cooling Minimum Air Flow {m3/s}
  ,                                       !- Cooling Minimum Air Flow Fraction
  DesignDay,                              !- Heating Design Air Flow Method
  ,                                       !- Heating Design Air Flow Rate {m3/s}
  ,                                       !- Heating Maximum Air Flow per Zone Floor Area {m3/s-m2}
  ,                                       !- Heating Maximum Air Flow {m3/s}
  ,                                       !- Heating Maximum Air Flow Fraction
  ,                                       !- Design Zone Air Distribution Effectiveness in Cooling Mode
  ,                                       !- Design Zone Air Distribution Effectiveness in Heating Mode
  No,                                     !- Account for Dedicated Outdoor Air System
  NeutralSupplyAir,                       !- Dedicated Outdoor Air System Control Strategy
  autosize,                               !- Dedicated Outdoor Air Low Setpoint Temperature for Design {C}
  autosize;                               !- Dedicated Outdoor Air High Setpoint Temperature for Design {C}

OS:ZoneHVAC:EquipmentList,
  {09930a3a-4ca6-4e63-a8a6-ed3874051ec6}, !- Handle
  Zone HVAC Equipment List 5,             !- Name
  {b6115d46-630e-4898-9e4a-ff1864ee1ee0}; !- Thermal Zone

OS:Space,
  {fb35f8ec-90b2-4989-b062-1fd1857555a7}, !- Handle
  living space|unit 5|story 1,            !- Name
  {65e7537d-682e-43f6-b8b2-f37850d3af03}, !- Space Type Name
  ,                                       !- Default Construction Set Name
  ,                                       !- Default Schedule Set Name
  -0,                                     !- Direction of Relative North {deg}
  0,                                      !- X Origin {m}
  0,                                      !- Y Origin {m}
  0,                                      !- Z Origin {m}
  ,                                       !- Building Story Name
  {b6115d46-630e-4898-9e4a-ff1864ee1ee0}, !- Thermal Zone Name
  ,                                       !- Part of Total Floor Area
  ,                                       !- Design Specification Outdoor Air Object Name
  {bfe3b0ba-bd48-4633-932f-91074d587ad4}; !- Building Unit Name

OS:Surface,
  {d81e248e-f622-4d0b-a8b1-c4f4d565f868}, !- Handle
  Surface 69,                             !- Name
  Wall,                                   !- Surface Type
  ,                                       !- Construction Name
  {fb35f8ec-90b2-4989-b062-1fd1857555a7}, !- Space Name
  Outdoors,                               !- Outside Boundary Condition
  ,                                       !- Outside Boundary Condition Object
  SunExposed,                             !- Sun Exposure
  WindExposed,                            !- Wind Exposure
  ,                                       !- View Factor to Ground
  ,                                       !- Number of Vertices
  22.86, 0, 2.4384,                       !- X,Y,Z Vertex 1 {m}
  22.86, 0, 0,                            !- X,Y,Z Vertex 2 {m}
  18.288, 0, 0,                           !- X,Y,Z Vertex 3 {m}
  18.288, 0, 2.4384;                      !- X,Y,Z Vertex 4 {m}

OS:Surface,
  {e21d42bb-ee53-4e60-8ce1-f46a139d8c99}, !- Handle
  Surface 70,                             !- Name
  Wall,                                   !- Surface Type
  ,                                       !- Construction Name
  {fb35f8ec-90b2-4989-b062-1fd1857555a7}, !- Space Name
  Surface,                                !- Outside Boundary Condition
  {b8d060a8-dd69-418c-9a11-34e8d2a76aa6}, !- Outside Boundary Condition Object
  NoSun,                                  !- Sun Exposure
  NoWind,                                 !- Wind Exposure
  ,                                       !- View Factor to Ground
  ,                                       !- Number of Vertices
  22.86, -9.144, 2.4384,                  !- X,Y,Z Vertex 1 {m}
  22.86, -9.144, 0,                       !- X,Y,Z Vertex 2 {m}
  22.86, 0, 0,                            !- X,Y,Z Vertex 3 {m}
  22.86, 0, 2.4384;                       !- X,Y,Z Vertex 4 {m}

OS:Surface,
  {071a7402-9fb8-4270-b725-3160940bc746}, !- Handle
  Surface 71,                             !- Name
  Wall,                                   !- Surface Type
  ,                                       !- Construction Name
  {fb35f8ec-90b2-4989-b062-1fd1857555a7}, !- Space Name
  Surface,                                !- Outside Boundary Condition
  {761c87f5-fb66-47c0-a62b-6b375e26ce3c}, !- Outside Boundary Condition Object
  NoSun,                                  !- Sun Exposure
  NoWind,                                 !- Wind Exposure
  ,                                       !- View Factor to Ground
  ,                                       !- Number of Vertices
  18.288, 0, 2.4384,                      !- X,Y,Z Vertex 1 {m}
  18.288, 0, 0,                           !- X,Y,Z Vertex 2 {m}
  18.288, -9.144, 0,                      !- X,Y,Z Vertex 3 {m}
  18.288, -9.144, 2.4384;                 !- X,Y,Z Vertex 4 {m}

OS:Surface,
  {16ad7b8d-638d-4524-a6f4-3f9cf4ec588c}, !- Handle
  Surface 72,                             !- Name
  RoofCeiling,                            !- Surface Type
  ,                                       !- Construction Name
  {fb35f8ec-90b2-4989-b062-1fd1857555a7}, !- Space Name
  Surface,                                !- Outside Boundary Condition
  {319827d4-2de2-4ded-a4c2-11cb34f0da01}, !- Outside Boundary Condition Object
  NoSun,                                  !- Sun Exposure
  NoWind,                                 !- Wind Exposure
  ,                                       !- View Factor to Ground
  ,                                       !- Number of Vertices
  22.86, -9.144, 2.4384,                  !- X,Y,Z Vertex 1 {m}
  22.86, 0, 2.4384,                       !- X,Y,Z Vertex 2 {m}
  18.288, 0, 2.4384,                      !- X,Y,Z Vertex 3 {m}
  18.288, -9.144, 2.4384;                 !- X,Y,Z Vertex 4 {m}

OS:Surface,
  {2e3e8438-c10d-4c61-923c-3be2bd267980}, !- Handle
  Surface 73,                             !- Name
  Floor,                                  !- Surface Type
  ,                                       !- Construction Name
  {fb35f8ec-90b2-4989-b062-1fd1857555a7}, !- Space Name
  Foundation,                             !- Outside Boundary Condition
  ,                                       !- Outside Boundary Condition Object
  NoSun,                                  !- Sun Exposure
  NoWind,                                 !- Wind Exposure
  ,                                       !- View Factor to Ground
  ,                                       !- Number of Vertices
  18.288, -9.144, 0,                      !- X,Y,Z Vertex 1 {m}
  18.288, 0, 0,                           !- X,Y,Z Vertex 2 {m}
  22.86, 0, 0,                            !- X,Y,Z Vertex 3 {m}
  22.86, -9.144, 0;                       !- X,Y,Z Vertex 4 {m}

OS:Surface,
  {a6bb53af-5dfb-407c-9b5a-99b1fa6d9862}, !- Handle
  Surface 74,                             !- Name
  Wall,                                   !- Surface Type
  ,                                       !- Construction Name
  {fb35f8ec-90b2-4989-b062-1fd1857555a7}, !- Space Name
  Outdoors,                               !- Outside Boundary Condition
  ,                                       !- Outside Boundary Condition Object
  SunExposed,                             !- Sun Exposure
  WindExposed,                            !- Wind Exposure
  ,                                       !- View Factor to Ground
  ,                                       !- Number of Vertices
  18.288, -9.144, 2.4384,                 !- X,Y,Z Vertex 1 {m}
  18.288, -9.144, 0,                      !- X,Y,Z Vertex 2 {m}
  22.86, -9.144, 0,                       !- X,Y,Z Vertex 3 {m}
  22.86, -9.144, 2.4384;                  !- X,Y,Z Vertex 4 {m}

OS:Space,
  {eea02efc-40a1-4e61-af4c-13e577d333ba}, !- Handle
  living space|unit 5|story 2,            !- Name
  {65e7537d-682e-43f6-b8b2-f37850d3af03}, !- Space Type Name
  ,                                       !- Default Construction Set Name
  ,                                       !- Default Schedule Set Name
  -0,                                     !- Direction of Relative North {deg}
  0,                                      !- X Origin {m}
  0,                                      !- Y Origin {m}
  0,                                      !- Z Origin {m}
  ,                                       !- Building Story Name
  {b6115d46-630e-4898-9e4a-ff1864ee1ee0}, !- Thermal Zone Name
  ,                                       !- Part of Total Floor Area
  ,                                       !- Design Specification Outdoor Air Object Name
  {bfe3b0ba-bd48-4633-932f-91074d587ad4}; !- Building Unit Name

OS:Surface,
  {253fc9e1-b551-4a3c-9cfc-4d7b36d3b686}, !- Handle
  Surface 75,                             !- Name
  Wall,                                   !- Surface Type
  ,                                       !- Construction Name
  {eea02efc-40a1-4e61-af4c-13e577d333ba}, !- Space Name
  Outdoors,                               !- Outside Boundary Condition
  ,                                       !- Outside Boundary Condition Object
  SunExposed,                             !- Sun Exposure
  WindExposed,                            !- Wind Exposure
  ,                                       !- View Factor to Ground
  ,                                       !- Number of Vertices
  22.86, 0, 4.8768,                       !- X,Y,Z Vertex 1 {m}
  22.86, 0, 2.4384,                       !- X,Y,Z Vertex 2 {m}
  18.288, 0, 2.4384,                      !- X,Y,Z Vertex 3 {m}
  18.288, 0, 4.8768;                      !- X,Y,Z Vertex 4 {m}

OS:Surface,
  {40f3cad3-6550-4783-9462-fff40c32b8f8}, !- Handle
  Surface 76,                             !- Name
  RoofCeiling,                            !- Surface Type
  ,                                       !- Construction Name
  {eea02efc-40a1-4e61-af4c-13e577d333ba}, !- Space Name
  Surface,                                !- Outside Boundary Condition
  {323fa6f4-e821-49ec-810e-1a5f1501456a}, !- Outside Boundary Condition Object
  NoSun,                                  !- Sun Exposure
  NoWind,                                 !- Wind Exposure
  ,                                       !- View Factor to Ground
  ,                                       !- Number of Vertices
  22.86, -9.144, 4.8768,                  !- X,Y,Z Vertex 1 {m}
  22.86, 0, 4.8768,                       !- X,Y,Z Vertex 2 {m}
  18.288, 0, 4.8768,                      !- X,Y,Z Vertex 3 {m}
  18.288, -9.144, 4.8768;                 !- X,Y,Z Vertex 4 {m}

OS:Surface,
  {319827d4-2de2-4ded-a4c2-11cb34f0da01}, !- Handle
  Surface 77,                             !- Name
  Floor,                                  !- Surface Type
  ,                                       !- Construction Name
  {eea02efc-40a1-4e61-af4c-13e577d333ba}, !- Space Name
  Surface,                                !- Outside Boundary Condition
  {16ad7b8d-638d-4524-a6f4-3f9cf4ec588c}, !- Outside Boundary Condition Object
  NoSun,                                  !- Sun Exposure
  NoWind,                                 !- Wind Exposure
  ,                                       !- View Factor to Ground
  ,                                       !- Number of Vertices
  18.288, -9.144, 2.4384,                 !- X,Y,Z Vertex 1 {m}
  18.288, 0, 2.4384,                      !- X,Y,Z Vertex 2 {m}
  22.86, 0, 2.4384,                       !- X,Y,Z Vertex 3 {m}
  22.86, -9.144, 2.4384;                  !- X,Y,Z Vertex 4 {m}

OS:Surface,
  {b574a9b3-74d0-47c3-b88f-160272c79d37}, !- Handle
  Surface 78,                             !- Name
  Wall,                                   !- Surface Type
  ,                                       !- Construction Name
  {eea02efc-40a1-4e61-af4c-13e577d333ba}, !- Space Name
  Outdoors,                               !- Outside Boundary Condition
  ,                                       !- Outside Boundary Condition Object
  SunExposed,                             !- Sun Exposure
  WindExposed,                            !- Wind Exposure
  ,                                       !- View Factor to Ground
  ,                                       !- Number of Vertices
  18.288, -9.144, 4.8768,                 !- X,Y,Z Vertex 1 {m}
  18.288, -9.144, 2.4384,                 !- X,Y,Z Vertex 2 {m}
  22.86, -9.144, 2.4384,                  !- X,Y,Z Vertex 3 {m}
  22.86, -9.144, 4.8768;                  !- X,Y,Z Vertex 4 {m}

OS:Surface,
  {5d293d56-4b38-4f3f-90af-494e0fffe79d}, !- Handle
  Surface 79,                             !- Name
  Wall,                                   !- Surface Type
  ,                                       !- Construction Name
  {eea02efc-40a1-4e61-af4c-13e577d333ba}, !- Space Name
  Surface,                                !- Outside Boundary Condition
  {c184f819-99b1-43e6-84bc-e3314fe2be95}, !- Outside Boundary Condition Object
  NoSun,                                  !- Sun Exposure
  NoWind,                                 !- Wind Exposure
  ,                                       !- View Factor to Ground
  ,                                       !- Number of Vertices
  18.288, 0, 4.8768,                      !- X,Y,Z Vertex 1 {m}
  18.288, 0, 2.4384,                      !- X,Y,Z Vertex 2 {m}
  18.288, -9.144, 2.4384,                 !- X,Y,Z Vertex 3 {m}
  18.288, -9.144, 4.8768;                 !- X,Y,Z Vertex 4 {m}

OS:Surface,
  {62eb2a9e-4943-4f87-8ec3-2ecffbcd5885}, !- Handle
  Surface 80,                             !- Name
  Wall,                                   !- Surface Type
  ,                                       !- Construction Name
  {eea02efc-40a1-4e61-af4c-13e577d333ba}, !- Space Name
  Surface,                                !- Outside Boundary Condition
  {e2b2ca96-455f-44ee-8f43-d656365085c7}, !- Outside Boundary Condition Object
  NoSun,                                  !- Sun Exposure
  NoWind,                                 !- Wind Exposure
  ,                                       !- View Factor to Ground
  ,                                       !- Number of Vertices
  22.86, -9.144, 4.8768,                  !- X,Y,Z Vertex 1 {m}
  22.86, -9.144, 2.4384,                  !- X,Y,Z Vertex 2 {m}
  22.86, 0, 2.4384,                       !- X,Y,Z Vertex 3 {m}
  22.86, 0, 4.8768;                       !- X,Y,Z Vertex 4 {m}

OS:ThermalZone,
  {08e58f87-0dd4-4859-b53a-6c9fc9b6b5e6}, !- Handle
  living zone|unit 6,                     !- Name
  ,                                       !- Multiplier
  ,                                       !- Ceiling Height {m}
  ,                                       !- Volume {m3}
  ,                                       !- Floor Area {m2}
  ,                                       !- Zone Inside Convection Algorithm
  ,                                       !- Zone Outside Convection Algorithm
  ,                                       !- Zone Conditioning Equipment List Name
  {5278912d-c2c1-4667-93f8-084ca6ae7d7b}, !- Zone Air Inlet Port List
  {57e07cfd-2ea4-47a1-9f82-4206a1489b00}, !- Zone Air Exhaust Port List
  {aaa7d6d4-0898-4472-9d5b-092a7cd958a4}, !- Zone Air Node Name
  {03369b05-afb0-4980-a9e1-699d685c21a1}, !- Zone Return Air Port List
  ,                                       !- Primary Daylighting Control Name
  ,                                       !- Fraction of Zone Controlled by Primary Daylighting Control
  ,                                       !- Secondary Daylighting Control Name
  ,                                       !- Fraction of Zone Controlled by Secondary Daylighting Control
  ,                                       !- Illuminance Map Name
  ,                                       !- Group Rendering Name
  ,                                       !- Thermostat Name
  No;                                     !- Use Ideal Air Loads

OS:Node,
  {4e88b7f8-d6d5-4695-a781-04a04fc6d977}, !- Handle
  Node 6,                                 !- Name
  {aaa7d6d4-0898-4472-9d5b-092a7cd958a4}, !- Inlet Port
  ;                                       !- Outlet Port

OS:Connection,
  {aaa7d6d4-0898-4472-9d5b-092a7cd958a4}, !- Handle
  {84a2b14e-f5dc-4817-a99d-90b4c31d34d3}, !- Name
  {08e58f87-0dd4-4859-b53a-6c9fc9b6b5e6}, !- Source Object
  11,                                     !- Outlet Port
  {4e88b7f8-d6d5-4695-a781-04a04fc6d977}, !- Target Object
  2;                                      !- Inlet Port

OS:PortList,
  {5278912d-c2c1-4667-93f8-084ca6ae7d7b}, !- Handle
  {1516a0d8-9e61-45b6-a634-7fbfe0c1af9b}, !- Name
  {08e58f87-0dd4-4859-b53a-6c9fc9b6b5e6}; !- HVAC Component

OS:PortList,
  {57e07cfd-2ea4-47a1-9f82-4206a1489b00}, !- Handle
  {9efdf6bc-811c-47b7-a2d7-f15c09f6341d}, !- Name
  {08e58f87-0dd4-4859-b53a-6c9fc9b6b5e6}; !- HVAC Component

OS:PortList,
  {03369b05-afb0-4980-a9e1-699d685c21a1}, !- Handle
  {80e360d1-d875-4215-bf88-4198ed57e207}, !- Name
  {08e58f87-0dd4-4859-b53a-6c9fc9b6b5e6}; !- HVAC Component

OS:Sizing:Zone,
  {e42212bc-2c9d-44fa-85bf-84693a3da614}, !- Handle
  {08e58f87-0dd4-4859-b53a-6c9fc9b6b5e6}, !- Zone or ZoneList Name
  SupplyAirTemperature,                   !- Zone Cooling Design Supply Air Temperature Input Method
  14,                                     !- Zone Cooling Design Supply Air Temperature {C}
  11.11,                                  !- Zone Cooling Design Supply Air Temperature Difference {deltaC}
  SupplyAirTemperature,                   !- Zone Heating Design Supply Air Temperature Input Method
  40,                                     !- Zone Heating Design Supply Air Temperature {C}
  11.11,                                  !- Zone Heating Design Supply Air Temperature Difference {deltaC}
  0.0085,                                 !- Zone Cooling Design Supply Air Humidity Ratio {kg-H2O/kg-air}
  0.008,                                  !- Zone Heating Design Supply Air Humidity Ratio {kg-H2O/kg-air}
  ,                                       !- Zone Heating Sizing Factor
  ,                                       !- Zone Cooling Sizing Factor
  DesignDay,                              !- Cooling Design Air Flow Method
  ,                                       !- Cooling Design Air Flow Rate {m3/s}
  ,                                       !- Cooling Minimum Air Flow per Zone Floor Area {m3/s-m2}
  ,                                       !- Cooling Minimum Air Flow {m3/s}
  ,                                       !- Cooling Minimum Air Flow Fraction
  DesignDay,                              !- Heating Design Air Flow Method
  ,                                       !- Heating Design Air Flow Rate {m3/s}
  ,                                       !- Heating Maximum Air Flow per Zone Floor Area {m3/s-m2}
  ,                                       !- Heating Maximum Air Flow {m3/s}
  ,                                       !- Heating Maximum Air Flow Fraction
  ,                                       !- Design Zone Air Distribution Effectiveness in Cooling Mode
  ,                                       !- Design Zone Air Distribution Effectiveness in Heating Mode
  No,                                     !- Account for Dedicated Outdoor Air System
  NeutralSupplyAir,                       !- Dedicated Outdoor Air System Control Strategy
  autosize,                               !- Dedicated Outdoor Air Low Setpoint Temperature for Design {C}
  autosize;                               !- Dedicated Outdoor Air High Setpoint Temperature for Design {C}

OS:ZoneHVAC:EquipmentList,
  {ecda582a-658c-46c0-b1c6-caeecea3f4df}, !- Handle
  Zone HVAC Equipment List 6,             !- Name
  {08e58f87-0dd4-4859-b53a-6c9fc9b6b5e6}; !- Thermal Zone

OS:Space,
  {c8e51050-6611-4e82-b822-197fd6bf76a2}, !- Handle
  living space|unit 6|story 1,            !- Name
  {65e7537d-682e-43f6-b8b2-f37850d3af03}, !- Space Type Name
  ,                                       !- Default Construction Set Name
  ,                                       !- Default Schedule Set Name
  -0,                                     !- Direction of Relative North {deg}
  0,                                      !- X Origin {m}
  0,                                      !- Y Origin {m}
  0,                                      !- Z Origin {m}
  ,                                       !- Building Story Name
  {08e58f87-0dd4-4859-b53a-6c9fc9b6b5e6}, !- Thermal Zone Name
  ,                                       !- Part of Total Floor Area
  ,                                       !- Design Specification Outdoor Air Object Name
  {1aef6b3e-c980-432d-9a21-2ce72e4f9901}; !- Building Unit Name

OS:Surface,
  {5b04c466-3c09-4474-9b7f-177e4c38e8c7}, !- Handle
  Surface 86,                             !- Name
  Wall,                                   !- Surface Type
  ,                                       !- Construction Name
  {c8e51050-6611-4e82-b822-197fd6bf76a2}, !- Space Name
  Outdoors,                               !- Outside Boundary Condition
  ,                                       !- Outside Boundary Condition Object
  SunExposed,                             !- Sun Exposure
  WindExposed,                            !- Wind Exposure
  ,                                       !- View Factor to Ground
  ,                                       !- Number of Vertices
  27.432, 0, 2.4384,                      !- X,Y,Z Vertex 1 {m}
  27.432, 0, 0,                           !- X,Y,Z Vertex 2 {m}
  22.86, 0, 0,                            !- X,Y,Z Vertex 3 {m}
  22.86, 0, 2.4384;                       !- X,Y,Z Vertex 4 {m}

OS:Surface,
  {7a916717-33f4-4b7d-a73f-67d818981388}, !- Handle
  Surface 87,                             !- Name
  Wall,                                   !- Surface Type
  ,                                       !- Construction Name
  {c8e51050-6611-4e82-b822-197fd6bf76a2}, !- Space Name
  Surface,                                !- Outside Boundary Condition
  {56490d4f-ea77-4366-bab8-37e3abd5c4ae}, !- Outside Boundary Condition Object
  NoSun,                                  !- Sun Exposure
  NoWind,                                 !- Wind Exposure
  ,                                       !- View Factor to Ground
  ,                                       !- Number of Vertices
  27.432, -9.144, 2.4384,                 !- X,Y,Z Vertex 1 {m}
  27.432, -9.144, 0,                      !- X,Y,Z Vertex 2 {m}
  27.432, 0, 0,                           !- X,Y,Z Vertex 3 {m}
  27.432, 0, 2.4384;                      !- X,Y,Z Vertex 4 {m}

OS:Surface,
  {b8d060a8-dd69-418c-9a11-34e8d2a76aa6}, !- Handle
  Surface 88,                             !- Name
  Wall,                                   !- Surface Type
  ,                                       !- Construction Name
  {c8e51050-6611-4e82-b822-197fd6bf76a2}, !- Space Name
  Surface,                                !- Outside Boundary Condition
  {e21d42bb-ee53-4e60-8ce1-f46a139d8c99}, !- Outside Boundary Condition Object
  NoSun,                                  !- Sun Exposure
  NoWind,                                 !- Wind Exposure
  ,                                       !- View Factor to Ground
  ,                                       !- Number of Vertices
  22.86, 0, 2.4384,                       !- X,Y,Z Vertex 1 {m}
  22.86, 0, 0,                            !- X,Y,Z Vertex 2 {m}
  22.86, -9.144, 0,                       !- X,Y,Z Vertex 3 {m}
  22.86, -9.144, 2.4384;                  !- X,Y,Z Vertex 4 {m}

OS:Surface,
  {49e7099e-4e11-4a47-89c1-39d0236ed7ae}, !- Handle
  Surface 89,                             !- Name
  RoofCeiling,                            !- Surface Type
  ,                                       !- Construction Name
  {c8e51050-6611-4e82-b822-197fd6bf76a2}, !- Space Name
  Surface,                                !- Outside Boundary Condition
  {e5d37f39-d594-471f-8f43-6e16008f739e}, !- Outside Boundary Condition Object
  NoSun,                                  !- Sun Exposure
  NoWind,                                 !- Wind Exposure
  ,                                       !- View Factor to Ground
  ,                                       !- Number of Vertices
  27.432, -9.144, 2.4384,                 !- X,Y,Z Vertex 1 {m}
  27.432, 0, 2.4384,                      !- X,Y,Z Vertex 2 {m}
  22.86, 0, 2.4384,                       !- X,Y,Z Vertex 3 {m}
  22.86, -9.144, 2.4384;                  !- X,Y,Z Vertex 4 {m}

OS:Surface,
  {8285dae3-6497-4f3c-8148-5f0f42cc6f0a}, !- Handle
  Surface 90,                             !- Name
  Floor,                                  !- Surface Type
  ,                                       !- Construction Name
  {c8e51050-6611-4e82-b822-197fd6bf76a2}, !- Space Name
  Foundation,                             !- Outside Boundary Condition
  ,                                       !- Outside Boundary Condition Object
  NoSun,                                  !- Sun Exposure
  NoWind,                                 !- Wind Exposure
  ,                                       !- View Factor to Ground
  ,                                       !- Number of Vertices
  22.86, -9.144, 0,                       !- X,Y,Z Vertex 1 {m}
  22.86, 0, 0,                            !- X,Y,Z Vertex 2 {m}
  27.432, 0, 0,                           !- X,Y,Z Vertex 3 {m}
  27.432, -9.144, 0;                      !- X,Y,Z Vertex 4 {m}

OS:Surface,
  {e6d3b01a-3758-41e6-9f97-2dc2b064743f}, !- Handle
  Surface 91,                             !- Name
  Wall,                                   !- Surface Type
  ,                                       !- Construction Name
  {c8e51050-6611-4e82-b822-197fd6bf76a2}, !- Space Name
  Outdoors,                               !- Outside Boundary Condition
  ,                                       !- Outside Boundary Condition Object
  SunExposed,                             !- Sun Exposure
  WindExposed,                            !- Wind Exposure
  ,                                       !- View Factor to Ground
  ,                                       !- Number of Vertices
  22.86, -9.144, 2.4384,                  !- X,Y,Z Vertex 1 {m}
  22.86, -9.144, 0,                       !- X,Y,Z Vertex 2 {m}
  27.432, -9.144, 0,                      !- X,Y,Z Vertex 3 {m}
  27.432, -9.144, 2.4384;                 !- X,Y,Z Vertex 4 {m}

OS:Space,
  {b578baa3-98e9-4755-80c8-06fb7aa74b8d}, !- Handle
  living space|unit 6|story 2,            !- Name
  {65e7537d-682e-43f6-b8b2-f37850d3af03}, !- Space Type Name
  ,                                       !- Default Construction Set Name
  ,                                       !- Default Schedule Set Name
  -0,                                     !- Direction of Relative North {deg}
  0,                                      !- X Origin {m}
  0,                                      !- Y Origin {m}
  0,                                      !- Z Origin {m}
  ,                                       !- Building Story Name
  {08e58f87-0dd4-4859-b53a-6c9fc9b6b5e6}, !- Thermal Zone Name
  ,                                       !- Part of Total Floor Area
  ,                                       !- Design Specification Outdoor Air Object Name
  {1aef6b3e-c980-432d-9a21-2ce72e4f9901}; !- Building Unit Name

OS:Surface,
  {869f65be-3272-4432-adde-1facf416134e}, !- Handle
  Surface 92,                             !- Name
  Wall,                                   !- Surface Type
  ,                                       !- Construction Name
  {b578baa3-98e9-4755-80c8-06fb7aa74b8d}, !- Space Name
  Outdoors,                               !- Outside Boundary Condition
  ,                                       !- Outside Boundary Condition Object
  SunExposed,                             !- Sun Exposure
  WindExposed,                            !- Wind Exposure
  ,                                       !- View Factor to Ground
  ,                                       !- Number of Vertices
  27.432, 0, 4.8768,                      !- X,Y,Z Vertex 1 {m}
  27.432, 0, 2.4384,                      !- X,Y,Z Vertex 2 {m}
  22.86, 0, 2.4384,                       !- X,Y,Z Vertex 3 {m}
  22.86, 0, 4.8768;                       !- X,Y,Z Vertex 4 {m}

OS:Surface,
  {8998c539-ed3a-4320-829f-88da821ad53d}, !- Handle
  Surface 93,                             !- Name
  RoofCeiling,                            !- Surface Type
  ,                                       !- Construction Name
  {b578baa3-98e9-4755-80c8-06fb7aa74b8d}, !- Space Name
  Surface,                                !- Outside Boundary Condition
  {81a69e64-887b-4b17-b0c8-910b49994446}, !- Outside Boundary Condition Object
  NoSun,                                  !- Sun Exposure
  NoWind,                                 !- Wind Exposure
  ,                                       !- View Factor to Ground
  ,                                       !- Number of Vertices
  27.432, -9.144, 4.8768,                 !- X,Y,Z Vertex 1 {m}
  27.432, 0, 4.8768,                      !- X,Y,Z Vertex 2 {m}
  22.86, 0, 4.8768,                       !- X,Y,Z Vertex 3 {m}
  22.86, -9.144, 4.8768;                  !- X,Y,Z Vertex 4 {m}

OS:Surface,
  {e5d37f39-d594-471f-8f43-6e16008f739e}, !- Handle
  Surface 94,                             !- Name
  Floor,                                  !- Surface Type
  ,                                       !- Construction Name
  {b578baa3-98e9-4755-80c8-06fb7aa74b8d}, !- Space Name
  Surface,                                !- Outside Boundary Condition
  {49e7099e-4e11-4a47-89c1-39d0236ed7ae}, !- Outside Boundary Condition Object
  NoSun,                                  !- Sun Exposure
  NoWind,                                 !- Wind Exposure
  ,                                       !- View Factor to Ground
  ,                                       !- Number of Vertices
  22.86, -9.144, 2.4384,                  !- X,Y,Z Vertex 1 {m}
  22.86, 0, 2.4384,                       !- X,Y,Z Vertex 2 {m}
  27.432, 0, 2.4384,                      !- X,Y,Z Vertex 3 {m}
  27.432, -9.144, 2.4384;                 !- X,Y,Z Vertex 4 {m}

OS:Surface,
  {acc39b08-87ba-4d4e-a5ec-d0bf8f4172ac}, !- Handle
  Surface 95,                             !- Name
  Wall,                                   !- Surface Type
  ,                                       !- Construction Name
  {b578baa3-98e9-4755-80c8-06fb7aa74b8d}, !- Space Name
  Outdoors,                               !- Outside Boundary Condition
  ,                                       !- Outside Boundary Condition Object
  SunExposed,                             !- Sun Exposure
  WindExposed,                            !- Wind Exposure
  ,                                       !- View Factor to Ground
  ,                                       !- Number of Vertices
  22.86, -9.144, 4.8768,                  !- X,Y,Z Vertex 1 {m}
  22.86, -9.144, 2.4384,                  !- X,Y,Z Vertex 2 {m}
  27.432, -9.144, 2.4384,                 !- X,Y,Z Vertex 3 {m}
  27.432, -9.144, 4.8768;                 !- X,Y,Z Vertex 4 {m}

OS:Surface,
  {e2b2ca96-455f-44ee-8f43-d656365085c7}, !- Handle
  Surface 96,                             !- Name
  Wall,                                   !- Surface Type
  ,                                       !- Construction Name
  {b578baa3-98e9-4755-80c8-06fb7aa74b8d}, !- Space Name
  Surface,                                !- Outside Boundary Condition
  {62eb2a9e-4943-4f87-8ec3-2ecffbcd5885}, !- Outside Boundary Condition Object
  NoSun,                                  !- Sun Exposure
  NoWind,                                 !- Wind Exposure
  ,                                       !- View Factor to Ground
  ,                                       !- Number of Vertices
  22.86, 0, 4.8768,                       !- X,Y,Z Vertex 1 {m}
  22.86, 0, 2.4384,                       !- X,Y,Z Vertex 2 {m}
  22.86, -9.144, 2.4384,                  !- X,Y,Z Vertex 3 {m}
  22.86, -9.144, 4.8768;                  !- X,Y,Z Vertex 4 {m}

OS:Surface,
  {26500ed7-81d9-49a1-a3a5-3e74603978b8}, !- Handle
  Surface 97,                             !- Name
  Wall,                                   !- Surface Type
  ,                                       !- Construction Name
  {b578baa3-98e9-4755-80c8-06fb7aa74b8d}, !- Space Name
  Surface,                                !- Outside Boundary Condition
  {c3e9628e-724f-4894-bc89-7ffd52f6cd47}, !- Outside Boundary Condition Object
  NoSun,                                  !- Sun Exposure
  NoWind,                                 !- Wind Exposure
  ,                                       !- View Factor to Ground
  ,                                       !- Number of Vertices
  27.432, -9.144, 4.8768,                 !- X,Y,Z Vertex 1 {m}
  27.432, -9.144, 2.4384,                 !- X,Y,Z Vertex 2 {m}
  27.432, 0, 2.4384,                      !- X,Y,Z Vertex 3 {m}
  27.432, 0, 4.8768;                      !- X,Y,Z Vertex 4 {m}

OS:ThermalZone,
  {f47f9f7a-3256-4c6a-ac75-af6ec02b30d3}, !- Handle
  living zone|unit 7,                     !- Name
  ,                                       !- Multiplier
  ,                                       !- Ceiling Height {m}
  ,                                       !- Volume {m3}
  ,                                       !- Floor Area {m2}
  ,                                       !- Zone Inside Convection Algorithm
  ,                                       !- Zone Outside Convection Algorithm
  ,                                       !- Zone Conditioning Equipment List Name
  {6d07d5db-3d85-4744-8c2d-4f83c902f075}, !- Zone Air Inlet Port List
  {c0805b80-cd77-4259-b009-c60b66ef55b4}, !- Zone Air Exhaust Port List
  {934f28a1-8081-48d5-8120-d076151c7d4e}, !- Zone Air Node Name
  {c8e9dfd0-7993-4f2b-b10d-f35e4d6f3412}, !- Zone Return Air Port List
  ,                                       !- Primary Daylighting Control Name
  ,                                       !- Fraction of Zone Controlled by Primary Daylighting Control
  ,                                       !- Secondary Daylighting Control Name
  ,                                       !- Fraction of Zone Controlled by Secondary Daylighting Control
  ,                                       !- Illuminance Map Name
  ,                                       !- Group Rendering Name
  ,                                       !- Thermostat Name
  No;                                     !- Use Ideal Air Loads

OS:Node,
  {40839178-fcf6-4fbe-adaf-2d2ba5f59b34}, !- Handle
  Node 7,                                 !- Name
  {934f28a1-8081-48d5-8120-d076151c7d4e}, !- Inlet Port
  ;                                       !- Outlet Port

OS:Connection,
  {934f28a1-8081-48d5-8120-d076151c7d4e}, !- Handle
  {3e269031-ec7b-4b0b-8dce-5dbf04d92935}, !- Name
  {f47f9f7a-3256-4c6a-ac75-af6ec02b30d3}, !- Source Object
  11,                                     !- Outlet Port
  {40839178-fcf6-4fbe-adaf-2d2ba5f59b34}, !- Target Object
  2;                                      !- Inlet Port

OS:PortList,
  {6d07d5db-3d85-4744-8c2d-4f83c902f075}, !- Handle
  {3963c343-fa61-403f-8f04-83640cfc3218}, !- Name
  {f47f9f7a-3256-4c6a-ac75-af6ec02b30d3}; !- HVAC Component

OS:PortList,
  {c0805b80-cd77-4259-b009-c60b66ef55b4}, !- Handle
  {5992e711-4f3d-42e9-b6a0-37008fb45d8b}, !- Name
  {f47f9f7a-3256-4c6a-ac75-af6ec02b30d3}; !- HVAC Component

OS:PortList,
  {c8e9dfd0-7993-4f2b-b10d-f35e4d6f3412}, !- Handle
  {e1a38ef5-62d3-46a3-b4f4-b591a3459ee0}, !- Name
  {f47f9f7a-3256-4c6a-ac75-af6ec02b30d3}; !- HVAC Component

OS:Sizing:Zone,
  {c797e25d-7393-4ba1-a165-24b3b638fc52}, !- Handle
  {f47f9f7a-3256-4c6a-ac75-af6ec02b30d3}, !- Zone or ZoneList Name
  SupplyAirTemperature,                   !- Zone Cooling Design Supply Air Temperature Input Method
  14,                                     !- Zone Cooling Design Supply Air Temperature {C}
  11.11,                                  !- Zone Cooling Design Supply Air Temperature Difference {deltaC}
  SupplyAirTemperature,                   !- Zone Heating Design Supply Air Temperature Input Method
  40,                                     !- Zone Heating Design Supply Air Temperature {C}
  11.11,                                  !- Zone Heating Design Supply Air Temperature Difference {deltaC}
  0.0085,                                 !- Zone Cooling Design Supply Air Humidity Ratio {kg-H2O/kg-air}
  0.008,                                  !- Zone Heating Design Supply Air Humidity Ratio {kg-H2O/kg-air}
  ,                                       !- Zone Heating Sizing Factor
  ,                                       !- Zone Cooling Sizing Factor
  DesignDay,                              !- Cooling Design Air Flow Method
  ,                                       !- Cooling Design Air Flow Rate {m3/s}
  ,                                       !- Cooling Minimum Air Flow per Zone Floor Area {m3/s-m2}
  ,                                       !- Cooling Minimum Air Flow {m3/s}
  ,                                       !- Cooling Minimum Air Flow Fraction
  DesignDay,                              !- Heating Design Air Flow Method
  ,                                       !- Heating Design Air Flow Rate {m3/s}
  ,                                       !- Heating Maximum Air Flow per Zone Floor Area {m3/s-m2}
  ,                                       !- Heating Maximum Air Flow {m3/s}
  ,                                       !- Heating Maximum Air Flow Fraction
  ,                                       !- Design Zone Air Distribution Effectiveness in Cooling Mode
  ,                                       !- Design Zone Air Distribution Effectiveness in Heating Mode
  No,                                     !- Account for Dedicated Outdoor Air System
  NeutralSupplyAir,                       !- Dedicated Outdoor Air System Control Strategy
  autosize,                               !- Dedicated Outdoor Air Low Setpoint Temperature for Design {C}
  autosize;                               !- Dedicated Outdoor Air High Setpoint Temperature for Design {C}

OS:ZoneHVAC:EquipmentList,
  {7f8a9cfd-bb80-47e3-a9a4-6611652ac76f}, !- Handle
  Zone HVAC Equipment List 7,             !- Name
  {f47f9f7a-3256-4c6a-ac75-af6ec02b30d3}; !- Thermal Zone

OS:Space,
  {e8444c9d-9754-4868-be79-5c1cacd45156}, !- Handle
  living space|unit 7|story 1,            !- Name
  {65e7537d-682e-43f6-b8b2-f37850d3af03}, !- Space Type Name
  ,                                       !- Default Construction Set Name
  ,                                       !- Default Schedule Set Name
  -0,                                     !- Direction of Relative North {deg}
  0,                                      !- X Origin {m}
  0,                                      !- Y Origin {m}
  0,                                      !- Z Origin {m}
  ,                                       !- Building Story Name
  {f47f9f7a-3256-4c6a-ac75-af6ec02b30d3}, !- Thermal Zone Name
  ,                                       !- Part of Total Floor Area
  ,                                       !- Design Specification Outdoor Air Object Name
  {4b67c0cf-25a6-40d6-ba75-76eab6d3aab9}; !- Building Unit Name

OS:Surface,
  {215eb58f-b845-44c0-89ab-511e6330ff19}, !- Handle
  Surface 103,                            !- Name
  Wall,                                   !- Surface Type
  ,                                       !- Construction Name
  {e8444c9d-9754-4868-be79-5c1cacd45156}, !- Space Name
  Outdoors,                               !- Outside Boundary Condition
  ,                                       !- Outside Boundary Condition Object
  SunExposed,                             !- Sun Exposure
  WindExposed,                            !- Wind Exposure
  ,                                       !- View Factor to Ground
  ,                                       !- Number of Vertices
  32.004, 0, 2.4384,                      !- X,Y,Z Vertex 1 {m}
  32.004, 0, 0,                           !- X,Y,Z Vertex 2 {m}
  27.432, 0, 0,                           !- X,Y,Z Vertex 3 {m}
  27.432, 0, 2.4384;                      !- X,Y,Z Vertex 4 {m}

OS:Surface,
  {f70cfb29-843e-4a85-a183-3d505db41429}, !- Handle
  Surface 104,                            !- Name
  Wall,                                   !- Surface Type
  ,                                       !- Construction Name
  {e8444c9d-9754-4868-be79-5c1cacd45156}, !- Space Name
  Surface,                                !- Outside Boundary Condition
  {1631c7fe-49ba-44c3-9d51-f1994c653e5b}, !- Outside Boundary Condition Object
  NoSun,                                  !- Sun Exposure
  NoWind,                                 !- Wind Exposure
  ,                                       !- View Factor to Ground
  ,                                       !- Number of Vertices
  32.004, -9.144, 2.4384,                 !- X,Y,Z Vertex 1 {m}
  32.004, -9.144, 0,                      !- X,Y,Z Vertex 2 {m}
  32.004, 0, 0,                           !- X,Y,Z Vertex 3 {m}
  32.004, 0, 2.4384;                      !- X,Y,Z Vertex 4 {m}

OS:Surface,
  {56490d4f-ea77-4366-bab8-37e3abd5c4ae}, !- Handle
  Surface 105,                            !- Name
  Wall,                                   !- Surface Type
  ,                                       !- Construction Name
  {e8444c9d-9754-4868-be79-5c1cacd45156}, !- Space Name
  Surface,                                !- Outside Boundary Condition
  {7a916717-33f4-4b7d-a73f-67d818981388}, !- Outside Boundary Condition Object
  NoSun,                                  !- Sun Exposure
  NoWind,                                 !- Wind Exposure
  ,                                       !- View Factor to Ground
  ,                                       !- Number of Vertices
  27.432, 0, 2.4384,                      !- X,Y,Z Vertex 1 {m}
  27.432, 0, 0,                           !- X,Y,Z Vertex 2 {m}
  27.432, -9.144, 0,                      !- X,Y,Z Vertex 3 {m}
  27.432, -9.144, 2.4384;                 !- X,Y,Z Vertex 4 {m}

OS:Surface,
  {2a50c00b-1ccb-4290-a823-4c76cbe8b0d2}, !- Handle
  Surface 106,                            !- Name
  RoofCeiling,                            !- Surface Type
  ,                                       !- Construction Name
  {e8444c9d-9754-4868-be79-5c1cacd45156}, !- Space Name
  Surface,                                !- Outside Boundary Condition
  {c01a3619-f1ad-416e-8b52-05bd02ceaccb}, !- Outside Boundary Condition Object
  NoSun,                                  !- Sun Exposure
  NoWind,                                 !- Wind Exposure
  ,                                       !- View Factor to Ground
  ,                                       !- Number of Vertices
  32.004, -9.144, 2.4384,                 !- X,Y,Z Vertex 1 {m}
  32.004, 0, 2.4384,                      !- X,Y,Z Vertex 2 {m}
  27.432, 0, 2.4384,                      !- X,Y,Z Vertex 3 {m}
  27.432, -9.144, 2.4384;                 !- X,Y,Z Vertex 4 {m}

OS:Surface,
  {2109cf73-38b2-4adc-8943-e472036b45a7}, !- Handle
  Surface 107,                            !- Name
  Floor,                                  !- Surface Type
  ,                                       !- Construction Name
  {e8444c9d-9754-4868-be79-5c1cacd45156}, !- Space Name
  Foundation,                             !- Outside Boundary Condition
  ,                                       !- Outside Boundary Condition Object
  NoSun,                                  !- Sun Exposure
  NoWind,                                 !- Wind Exposure
  ,                                       !- View Factor to Ground
  ,                                       !- Number of Vertices
  27.432, -9.144, 0,                      !- X,Y,Z Vertex 1 {m}
  27.432, 0, 0,                           !- X,Y,Z Vertex 2 {m}
  32.004, 0, 0,                           !- X,Y,Z Vertex 3 {m}
  32.004, -9.144, 0;                      !- X,Y,Z Vertex 4 {m}

OS:Surface,
  {6ec5b123-b476-4cdf-9fe7-174f07160abe}, !- Handle
  Surface 108,                            !- Name
  Wall,                                   !- Surface Type
  ,                                       !- Construction Name
  {e8444c9d-9754-4868-be79-5c1cacd45156}, !- Space Name
  Outdoors,                               !- Outside Boundary Condition
  ,                                       !- Outside Boundary Condition Object
  SunExposed,                             !- Sun Exposure
  WindExposed,                            !- Wind Exposure
  ,                                       !- View Factor to Ground
  ,                                       !- Number of Vertices
  27.432, -9.144, 2.4384,                 !- X,Y,Z Vertex 1 {m}
  27.432, -9.144, 0,                      !- X,Y,Z Vertex 2 {m}
  32.004, -9.144, 0,                      !- X,Y,Z Vertex 3 {m}
  32.004, -9.144, 2.4384;                 !- X,Y,Z Vertex 4 {m}

OS:Space,
  {099b6be1-3be9-4a69-9d9c-881471534df4}, !- Handle
  living space|unit 7|story 2,            !- Name
  {65e7537d-682e-43f6-b8b2-f37850d3af03}, !- Space Type Name
  ,                                       !- Default Construction Set Name
  ,                                       !- Default Schedule Set Name
  -0,                                     !- Direction of Relative North {deg}
  0,                                      !- X Origin {m}
  0,                                      !- Y Origin {m}
  0,                                      !- Z Origin {m}
  ,                                       !- Building Story Name
  {f47f9f7a-3256-4c6a-ac75-af6ec02b30d3}, !- Thermal Zone Name
  ,                                       !- Part of Total Floor Area
  ,                                       !- Design Specification Outdoor Air Object Name
  {4b67c0cf-25a6-40d6-ba75-76eab6d3aab9}; !- Building Unit Name

OS:Surface,
  {acce1c0b-4874-458c-92a6-02ef0fcf00b8}, !- Handle
  Surface 109,                            !- Name
  Wall,                                   !- Surface Type
  ,                                       !- Construction Name
  {099b6be1-3be9-4a69-9d9c-881471534df4}, !- Space Name
  Outdoors,                               !- Outside Boundary Condition
  ,                                       !- Outside Boundary Condition Object
  SunExposed,                             !- Sun Exposure
  WindExposed,                            !- Wind Exposure
  ,                                       !- View Factor to Ground
  ,                                       !- Number of Vertices
  32.004, 0, 4.8768,                      !- X,Y,Z Vertex 1 {m}
  32.004, 0, 2.4384,                      !- X,Y,Z Vertex 2 {m}
  27.432, 0, 2.4384,                      !- X,Y,Z Vertex 3 {m}
  27.432, 0, 4.8768;                      !- X,Y,Z Vertex 4 {m}

OS:Surface,
  {edbfbb3a-e9be-4eb6-ab5f-defe673cb153}, !- Handle
  Surface 110,                            !- Name
  RoofCeiling,                            !- Surface Type
  ,                                       !- Construction Name
  {099b6be1-3be9-4a69-9d9c-881471534df4}, !- Space Name
  Surface,                                !- Outside Boundary Condition
  {9652c5dc-ea64-4524-9bdd-b291a5222fb3}, !- Outside Boundary Condition Object
  NoSun,                                  !- Sun Exposure
  NoWind,                                 !- Wind Exposure
  ,                                       !- View Factor to Ground
  ,                                       !- Number of Vertices
  32.004, -9.144, 4.8768,                 !- X,Y,Z Vertex 1 {m}
  32.004, 0, 4.8768,                      !- X,Y,Z Vertex 2 {m}
  27.432, 0, 4.8768,                      !- X,Y,Z Vertex 3 {m}
  27.432, -9.144, 4.8768;                 !- X,Y,Z Vertex 4 {m}

OS:Surface,
  {c01a3619-f1ad-416e-8b52-05bd02ceaccb}, !- Handle
  Surface 111,                            !- Name
  Floor,                                  !- Surface Type
  ,                                       !- Construction Name
  {099b6be1-3be9-4a69-9d9c-881471534df4}, !- Space Name
  Surface,                                !- Outside Boundary Condition
  {2a50c00b-1ccb-4290-a823-4c76cbe8b0d2}, !- Outside Boundary Condition Object
  NoSun,                                  !- Sun Exposure
  NoWind,                                 !- Wind Exposure
  ,                                       !- View Factor to Ground
  ,                                       !- Number of Vertices
  27.432, -9.144, 2.4384,                 !- X,Y,Z Vertex 1 {m}
  27.432, 0, 2.4384,                      !- X,Y,Z Vertex 2 {m}
  32.004, 0, 2.4384,                      !- X,Y,Z Vertex 3 {m}
  32.004, -9.144, 2.4384;                 !- X,Y,Z Vertex 4 {m}

OS:Surface,
  {9b5fe693-cde7-4efd-bc90-9ec5a9adebce}, !- Handle
  Surface 112,                            !- Name
  Wall,                                   !- Surface Type
  ,                                       !- Construction Name
  {099b6be1-3be9-4a69-9d9c-881471534df4}, !- Space Name
  Outdoors,                               !- Outside Boundary Condition
  ,                                       !- Outside Boundary Condition Object
  SunExposed,                             !- Sun Exposure
  WindExposed,                            !- Wind Exposure
  ,                                       !- View Factor to Ground
  ,                                       !- Number of Vertices
  27.432, -9.144, 4.8768,                 !- X,Y,Z Vertex 1 {m}
  27.432, -9.144, 2.4384,                 !- X,Y,Z Vertex 2 {m}
  32.004, -9.144, 2.4384,                 !- X,Y,Z Vertex 3 {m}
  32.004, -9.144, 4.8768;                 !- X,Y,Z Vertex 4 {m}

OS:Surface,
  {c3e9628e-724f-4894-bc89-7ffd52f6cd47}, !- Handle
  Surface 113,                            !- Name
  Wall,                                   !- Surface Type
  ,                                       !- Construction Name
  {099b6be1-3be9-4a69-9d9c-881471534df4}, !- Space Name
  Surface,                                !- Outside Boundary Condition
  {26500ed7-81d9-49a1-a3a5-3e74603978b8}, !- Outside Boundary Condition Object
  NoSun,                                  !- Sun Exposure
  NoWind,                                 !- Wind Exposure
  ,                                       !- View Factor to Ground
  ,                                       !- Number of Vertices
  27.432, 0, 4.8768,                      !- X,Y,Z Vertex 1 {m}
  27.432, 0, 2.4384,                      !- X,Y,Z Vertex 2 {m}
  27.432, -9.144, 2.4384,                 !- X,Y,Z Vertex 3 {m}
  27.432, -9.144, 4.8768;                 !- X,Y,Z Vertex 4 {m}

OS:Surface,
  {f7535424-3647-4856-ba95-db552aa9e6ce}, !- Handle
  Surface 114,                            !- Name
  Wall,                                   !- Surface Type
  ,                                       !- Construction Name
  {099b6be1-3be9-4a69-9d9c-881471534df4}, !- Space Name
  Surface,                                !- Outside Boundary Condition
  {bf91825f-a440-4653-9c86-4cf80b64503b}, !- Outside Boundary Condition Object
  NoSun,                                  !- Sun Exposure
  NoWind,                                 !- Wind Exposure
  ,                                       !- View Factor to Ground
  ,                                       !- Number of Vertices
  32.004, -9.144, 4.8768,                 !- X,Y,Z Vertex 1 {m}
  32.004, -9.144, 2.4384,                 !- X,Y,Z Vertex 2 {m}
  32.004, 0, 2.4384,                      !- X,Y,Z Vertex 3 {m}
  32.004, 0, 4.8768;                      !- X,Y,Z Vertex 4 {m}

OS:ThermalZone,
  {4cebd60d-49bc-4305-bdff-75b49ddba1ea}, !- Handle
  living zone|unit 8,                     !- Name
  ,                                       !- Multiplier
  ,                                       !- Ceiling Height {m}
  ,                                       !- Volume {m3}
  ,                                       !- Floor Area {m2}
  ,                                       !- Zone Inside Convection Algorithm
  ,                                       !- Zone Outside Convection Algorithm
  ,                                       !- Zone Conditioning Equipment List Name
  {960ae95c-c3e7-4c52-95e8-5064c15958d2}, !- Zone Air Inlet Port List
  {40ae72f5-89b8-4ccd-86fe-8a2efcef1f4d}, !- Zone Air Exhaust Port List
  {aa6d7160-1425-4da8-ab8f-be0d5f79c651}, !- Zone Air Node Name
  {868f70a2-1034-4079-b1aa-18ce4644ee08}, !- Zone Return Air Port List
  ,                                       !- Primary Daylighting Control Name
  ,                                       !- Fraction of Zone Controlled by Primary Daylighting Control
  ,                                       !- Secondary Daylighting Control Name
  ,                                       !- Fraction of Zone Controlled by Secondary Daylighting Control
  ,                                       !- Illuminance Map Name
  ,                                       !- Group Rendering Name
  ,                                       !- Thermostat Name
  No;                                     !- Use Ideal Air Loads

OS:Node,
  {62d21caa-2dc9-4ba5-bc2a-972a92057fb2}, !- Handle
  Node 8,                                 !- Name
  {aa6d7160-1425-4da8-ab8f-be0d5f79c651}, !- Inlet Port
  ;                                       !- Outlet Port

OS:Connection,
  {aa6d7160-1425-4da8-ab8f-be0d5f79c651}, !- Handle
  {e08adf5f-d96b-4dc7-acaf-c3172d673349}, !- Name
  {4cebd60d-49bc-4305-bdff-75b49ddba1ea}, !- Source Object
  11,                                     !- Outlet Port
  {62d21caa-2dc9-4ba5-bc2a-972a92057fb2}, !- Target Object
  2;                                      !- Inlet Port

OS:PortList,
  {960ae95c-c3e7-4c52-95e8-5064c15958d2}, !- Handle
  {9f2abd8a-ede3-45a5-be9d-d0940e4c0352}, !- Name
  {4cebd60d-49bc-4305-bdff-75b49ddba1ea}; !- HVAC Component

OS:PortList,
  {40ae72f5-89b8-4ccd-86fe-8a2efcef1f4d}, !- Handle
  {1bfc837b-4046-4624-96bb-262e1be3ce78}, !- Name
  {4cebd60d-49bc-4305-bdff-75b49ddba1ea}; !- HVAC Component

OS:PortList,
  {868f70a2-1034-4079-b1aa-18ce4644ee08}, !- Handle
  {69000cd5-244d-4360-8fda-f2b0f3324f6c}, !- Name
  {4cebd60d-49bc-4305-bdff-75b49ddba1ea}; !- HVAC Component

OS:Sizing:Zone,
  {0746ee65-6c9f-4dcc-8889-caf6448b1428}, !- Handle
  {4cebd60d-49bc-4305-bdff-75b49ddba1ea}, !- Zone or ZoneList Name
  SupplyAirTemperature,                   !- Zone Cooling Design Supply Air Temperature Input Method
  14,                                     !- Zone Cooling Design Supply Air Temperature {C}
  11.11,                                  !- Zone Cooling Design Supply Air Temperature Difference {deltaC}
  SupplyAirTemperature,                   !- Zone Heating Design Supply Air Temperature Input Method
  40,                                     !- Zone Heating Design Supply Air Temperature {C}
  11.11,                                  !- Zone Heating Design Supply Air Temperature Difference {deltaC}
  0.0085,                                 !- Zone Cooling Design Supply Air Humidity Ratio {kg-H2O/kg-air}
  0.008,                                  !- Zone Heating Design Supply Air Humidity Ratio {kg-H2O/kg-air}
  ,                                       !- Zone Heating Sizing Factor
  ,                                       !- Zone Cooling Sizing Factor
  DesignDay,                              !- Cooling Design Air Flow Method
  ,                                       !- Cooling Design Air Flow Rate {m3/s}
  ,                                       !- Cooling Minimum Air Flow per Zone Floor Area {m3/s-m2}
  ,                                       !- Cooling Minimum Air Flow {m3/s}
  ,                                       !- Cooling Minimum Air Flow Fraction
  DesignDay,                              !- Heating Design Air Flow Method
  ,                                       !- Heating Design Air Flow Rate {m3/s}
  ,                                       !- Heating Maximum Air Flow per Zone Floor Area {m3/s-m2}
  ,                                       !- Heating Maximum Air Flow {m3/s}
  ,                                       !- Heating Maximum Air Flow Fraction
  ,                                       !- Design Zone Air Distribution Effectiveness in Cooling Mode
  ,                                       !- Design Zone Air Distribution Effectiveness in Heating Mode
  No,                                     !- Account for Dedicated Outdoor Air System
  NeutralSupplyAir,                       !- Dedicated Outdoor Air System Control Strategy
  autosize,                               !- Dedicated Outdoor Air Low Setpoint Temperature for Design {C}
  autosize;                               !- Dedicated Outdoor Air High Setpoint Temperature for Design {C}

OS:ZoneHVAC:EquipmentList,
  {422cd597-5007-4122-9b4a-7e8474760966}, !- Handle
  Zone HVAC Equipment List 8,             !- Name
  {4cebd60d-49bc-4305-bdff-75b49ddba1ea}; !- Thermal Zone

OS:Space,
  {2f81bff3-a272-4884-b114-db5708e469aa}, !- Handle
  living space|unit 8|story 1,            !- Name
  {65e7537d-682e-43f6-b8b2-f37850d3af03}, !- Space Type Name
  ,                                       !- Default Construction Set Name
  ,                                       !- Default Schedule Set Name
  -0,                                     !- Direction of Relative North {deg}
  0,                                      !- X Origin {m}
  0,                                      !- Y Origin {m}
  0,                                      !- Z Origin {m}
  ,                                       !- Building Story Name
  {4cebd60d-49bc-4305-bdff-75b49ddba1ea}, !- Thermal Zone Name
  ,                                       !- Part of Total Floor Area
  ,                                       !- Design Specification Outdoor Air Object Name
  {7c22ed5c-b024-4117-91cd-8830a803596a}; !- Building Unit Name

OS:Surface,
  {52bde0c2-57ad-462f-a46a-2e8ad0973831}, !- Handle
  Surface 120,                            !- Name
  Wall,                                   !- Surface Type
  ,                                       !- Construction Name
  {2f81bff3-a272-4884-b114-db5708e469aa}, !- Space Name
  Outdoors,                               !- Outside Boundary Condition
  ,                                       !- Outside Boundary Condition Object
  SunExposed,                             !- Sun Exposure
  WindExposed,                            !- Wind Exposure
  ,                                       !- View Factor to Ground
  ,                                       !- Number of Vertices
  36.576, 0, 2.4384,                      !- X,Y,Z Vertex 1 {m}
  36.576, 0, 0,                           !- X,Y,Z Vertex 2 {m}
  32.004, 0, 0,                           !- X,Y,Z Vertex 3 {m}
  32.004, 0, 2.4384;                      !- X,Y,Z Vertex 4 {m}

OS:Surface,
  {66962324-5a1d-4f77-802d-8a5daee595a1}, !- Handle
  Surface 121,                            !- Name
  Wall,                                   !- Surface Type
  ,                                       !- Construction Name
  {2f81bff3-a272-4884-b114-db5708e469aa}, !- Space Name
  Surface,                                !- Outside Boundary Condition
  {af4c6252-e88f-43b3-88bc-3b017307681b}, !- Outside Boundary Condition Object
  NoSun,                                  !- Sun Exposure
  NoWind,                                 !- Wind Exposure
  ,                                       !- View Factor to Ground
  ,                                       !- Number of Vertices
  36.576, -9.144, 2.4384,                 !- X,Y,Z Vertex 1 {m}
  36.576, -9.144, 0,                      !- X,Y,Z Vertex 2 {m}
  36.576, 0, 0,                           !- X,Y,Z Vertex 3 {m}
  36.576, 0, 2.4384;                      !- X,Y,Z Vertex 4 {m}

OS:Surface,
  {1631c7fe-49ba-44c3-9d51-f1994c653e5b}, !- Handle
  Surface 122,                            !- Name
  Wall,                                   !- Surface Type
  ,                                       !- Construction Name
  {2f81bff3-a272-4884-b114-db5708e469aa}, !- Space Name
  Surface,                                !- Outside Boundary Condition
  {f70cfb29-843e-4a85-a183-3d505db41429}, !- Outside Boundary Condition Object
  NoSun,                                  !- Sun Exposure
  NoWind,                                 !- Wind Exposure
  ,                                       !- View Factor to Ground
  ,                                       !- Number of Vertices
  32.004, 0, 2.4384,                      !- X,Y,Z Vertex 1 {m}
  32.004, 0, 0,                           !- X,Y,Z Vertex 2 {m}
  32.004, -9.144, 0,                      !- X,Y,Z Vertex 3 {m}
  32.004, -9.144, 2.4384;                 !- X,Y,Z Vertex 4 {m}

OS:Surface,
  {40079201-7979-4781-9f1b-23d50f4d63a6}, !- Handle
  Surface 123,                            !- Name
  RoofCeiling,                            !- Surface Type
  ,                                       !- Construction Name
  {2f81bff3-a272-4884-b114-db5708e469aa}, !- Space Name
  Surface,                                !- Outside Boundary Condition
  {f2f37351-b9f3-41e7-9717-d05c839e67a3}, !- Outside Boundary Condition Object
  NoSun,                                  !- Sun Exposure
  NoWind,                                 !- Wind Exposure
  ,                                       !- View Factor to Ground
  ,                                       !- Number of Vertices
  36.576, -9.144, 2.4384,                 !- X,Y,Z Vertex 1 {m}
  36.576, 0, 2.4384,                      !- X,Y,Z Vertex 2 {m}
  32.004, 0, 2.4384,                      !- X,Y,Z Vertex 3 {m}
  32.004, -9.144, 2.4384;                 !- X,Y,Z Vertex 4 {m}

OS:Surface,
  {dc1f7fc1-035c-416a-8d96-22d053fcb4fc}, !- Handle
  Surface 124,                            !- Name
  Floor,                                  !- Surface Type
  ,                                       !- Construction Name
  {2f81bff3-a272-4884-b114-db5708e469aa}, !- Space Name
  Foundation,                             !- Outside Boundary Condition
  ,                                       !- Outside Boundary Condition Object
  NoSun,                                  !- Sun Exposure
  NoWind,                                 !- Wind Exposure
  ,                                       !- View Factor to Ground
  ,                                       !- Number of Vertices
  32.004, -9.144, 0,                      !- X,Y,Z Vertex 1 {m}
  32.004, 0, 0,                           !- X,Y,Z Vertex 2 {m}
  36.576, 0, 0,                           !- X,Y,Z Vertex 3 {m}
  36.576, -9.144, 0;                      !- X,Y,Z Vertex 4 {m}

OS:Surface,
  {a56ce205-bda5-4f7e-9c32-f524c985ab0f}, !- Handle
  Surface 125,                            !- Name
  Wall,                                   !- Surface Type
  ,                                       !- Construction Name
  {2f81bff3-a272-4884-b114-db5708e469aa}, !- Space Name
  Outdoors,                               !- Outside Boundary Condition
  ,                                       !- Outside Boundary Condition Object
  SunExposed,                             !- Sun Exposure
  WindExposed,                            !- Wind Exposure
  ,                                       !- View Factor to Ground
  ,                                       !- Number of Vertices
  32.004, -9.144, 2.4384,                 !- X,Y,Z Vertex 1 {m}
  32.004, -9.144, 0,                      !- X,Y,Z Vertex 2 {m}
  36.576, -9.144, 0,                      !- X,Y,Z Vertex 3 {m}
  36.576, -9.144, 2.4384;                 !- X,Y,Z Vertex 4 {m}

OS:Space,
  {61e199d0-160f-4b99-bdca-709c0ad8ad75}, !- Handle
  living space|unit 8|story 2,            !- Name
  {65e7537d-682e-43f6-b8b2-f37850d3af03}, !- Space Type Name
  ,                                       !- Default Construction Set Name
  ,                                       !- Default Schedule Set Name
  -0,                                     !- Direction of Relative North {deg}
  0,                                      !- X Origin {m}
  0,                                      !- Y Origin {m}
  0,                                      !- Z Origin {m}
  ,                                       !- Building Story Name
  {4cebd60d-49bc-4305-bdff-75b49ddba1ea}, !- Thermal Zone Name
  ,                                       !- Part of Total Floor Area
  ,                                       !- Design Specification Outdoor Air Object Name
  {7c22ed5c-b024-4117-91cd-8830a803596a}; !- Building Unit Name

OS:Surface,
  {88f91de9-cd4c-4169-9b0a-403bfcbb1632}, !- Handle
  Surface 126,                            !- Name
  Wall,                                   !- Surface Type
  ,                                       !- Construction Name
  {61e199d0-160f-4b99-bdca-709c0ad8ad75}, !- Space Name
  Outdoors,                               !- Outside Boundary Condition
  ,                                       !- Outside Boundary Condition Object
  SunExposed,                             !- Sun Exposure
  WindExposed,                            !- Wind Exposure
  ,                                       !- View Factor to Ground
  ,                                       !- Number of Vertices
  36.576, 0, 4.8768,                      !- X,Y,Z Vertex 1 {m}
  36.576, 0, 2.4384,                      !- X,Y,Z Vertex 2 {m}
  32.004, 0, 2.4384,                      !- X,Y,Z Vertex 3 {m}
  32.004, 0, 4.8768;                      !- X,Y,Z Vertex 4 {m}

OS:Surface,
  {96e341f6-e3bc-4ff6-8125-e6a644aaa1c1}, !- Handle
  Surface 127,                            !- Name
  RoofCeiling,                            !- Surface Type
  ,                                       !- Construction Name
  {61e199d0-160f-4b99-bdca-709c0ad8ad75}, !- Space Name
  Surface,                                !- Outside Boundary Condition
  {526b6444-5aab-4f2c-a2e3-95f4ed77f60c}, !- Outside Boundary Condition Object
  NoSun,                                  !- Sun Exposure
  NoWind,                                 !- Wind Exposure
  ,                                       !- View Factor to Ground
  ,                                       !- Number of Vertices
  36.576, -9.144, 4.8768,                 !- X,Y,Z Vertex 1 {m}
  36.576, 0, 4.8768,                      !- X,Y,Z Vertex 2 {m}
  32.004, 0, 4.8768,                      !- X,Y,Z Vertex 3 {m}
  32.004, -9.144, 4.8768;                 !- X,Y,Z Vertex 4 {m}

OS:Surface,
  {f2f37351-b9f3-41e7-9717-d05c839e67a3}, !- Handle
  Surface 128,                            !- Name
  Floor,                                  !- Surface Type
  ,                                       !- Construction Name
  {61e199d0-160f-4b99-bdca-709c0ad8ad75}, !- Space Name
  Surface,                                !- Outside Boundary Condition
  {40079201-7979-4781-9f1b-23d50f4d63a6}, !- Outside Boundary Condition Object
  NoSun,                                  !- Sun Exposure
  NoWind,                                 !- Wind Exposure
  ,                                       !- View Factor to Ground
  ,                                       !- Number of Vertices
  32.004, -9.144, 2.4384,                 !- X,Y,Z Vertex 1 {m}
  32.004, 0, 2.4384,                      !- X,Y,Z Vertex 2 {m}
  36.576, 0, 2.4384,                      !- X,Y,Z Vertex 3 {m}
  36.576, -9.144, 2.4384;                 !- X,Y,Z Vertex 4 {m}

OS:Surface,
  {7c0849a4-716f-4d86-9c4f-508facb1a937}, !- Handle
  Surface 129,                            !- Name
  Wall,                                   !- Surface Type
  ,                                       !- Construction Name
  {61e199d0-160f-4b99-bdca-709c0ad8ad75}, !- Space Name
  Outdoors,                               !- Outside Boundary Condition
  ,                                       !- Outside Boundary Condition Object
  SunExposed,                             !- Sun Exposure
  WindExposed,                            !- Wind Exposure
  ,                                       !- View Factor to Ground
  ,                                       !- Number of Vertices
  32.004, -9.144, 4.8768,                 !- X,Y,Z Vertex 1 {m}
  32.004, -9.144, 2.4384,                 !- X,Y,Z Vertex 2 {m}
  36.576, -9.144, 2.4384,                 !- X,Y,Z Vertex 3 {m}
  36.576, -9.144, 4.8768;                 !- X,Y,Z Vertex 4 {m}

OS:Surface,
  {bf91825f-a440-4653-9c86-4cf80b64503b}, !- Handle
  Surface 130,                            !- Name
  Wall,                                   !- Surface Type
  ,                                       !- Construction Name
  {61e199d0-160f-4b99-bdca-709c0ad8ad75}, !- Space Name
  Surface,                                !- Outside Boundary Condition
  {f7535424-3647-4856-ba95-db552aa9e6ce}, !- Outside Boundary Condition Object
  NoSun,                                  !- Sun Exposure
  NoWind,                                 !- Wind Exposure
  ,                                       !- View Factor to Ground
  ,                                       !- Number of Vertices
  32.004, 0, 4.8768,                      !- X,Y,Z Vertex 1 {m}
  32.004, 0, 2.4384,                      !- X,Y,Z Vertex 2 {m}
  32.004, -9.144, 2.4384,                 !- X,Y,Z Vertex 3 {m}
  32.004, -9.144, 4.8768;                 !- X,Y,Z Vertex 4 {m}

OS:Surface,
  {31b5f3f9-fe95-4136-a41d-aa7ae9b928ef}, !- Handle
  Surface 131,                            !- Name
  Wall,                                   !- Surface Type
  ,                                       !- Construction Name
  {61e199d0-160f-4b99-bdca-709c0ad8ad75}, !- Space Name
  Surface,                                !- Outside Boundary Condition
  {4fdfce4c-f053-4494-b5e0-3962c4e00152}, !- Outside Boundary Condition Object
  NoSun,                                  !- Sun Exposure
  NoWind,                                 !- Wind Exposure
  ,                                       !- View Factor to Ground
  ,                                       !- Number of Vertices
  36.576, -9.144, 4.8768,                 !- X,Y,Z Vertex 1 {m}
  36.576, -9.144, 2.4384,                 !- X,Y,Z Vertex 2 {m}
  36.576, 0, 2.4384,                      !- X,Y,Z Vertex 3 {m}
  36.576, 0, 4.8768;                      !- X,Y,Z Vertex 4 {m}

OS:ThermalZone,
  {2043408a-1bb3-4ea2-bdc2-e76c8019c292}, !- Handle
  living zone|unit 9,                     !- Name
  ,                                       !- Multiplier
  ,                                       !- Ceiling Height {m}
  ,                                       !- Volume {m3}
  ,                                       !- Floor Area {m2}
  ,                                       !- Zone Inside Convection Algorithm
  ,                                       !- Zone Outside Convection Algorithm
  ,                                       !- Zone Conditioning Equipment List Name
  {3aea1dc6-4a43-4778-9dc1-ca181b160e84}, !- Zone Air Inlet Port List
  {4719c2f6-25e3-4208-a7c1-926803d80a5f}, !- Zone Air Exhaust Port List
  {cae74a6c-2d55-4e56-bd2c-1e0445a6776f}, !- Zone Air Node Name
  {eb6da3c8-9f6d-49ff-a576-05f89fc1aa80}, !- Zone Return Air Port List
  ,                                       !- Primary Daylighting Control Name
  ,                                       !- Fraction of Zone Controlled by Primary Daylighting Control
  ,                                       !- Secondary Daylighting Control Name
  ,                                       !- Fraction of Zone Controlled by Secondary Daylighting Control
  ,                                       !- Illuminance Map Name
  ,                                       !- Group Rendering Name
  ,                                       !- Thermostat Name
  No;                                     !- Use Ideal Air Loads

OS:Node,
  {9e187e03-b6f9-4b5a-a98f-abc6b163d364}, !- Handle
  Node 9,                                 !- Name
  {cae74a6c-2d55-4e56-bd2c-1e0445a6776f}, !- Inlet Port
  ;                                       !- Outlet Port

OS:Connection,
  {cae74a6c-2d55-4e56-bd2c-1e0445a6776f}, !- Handle
  {2ed38a4d-6d92-42ba-8f04-5e38ecb9397e}, !- Name
  {2043408a-1bb3-4ea2-bdc2-e76c8019c292}, !- Source Object
  11,                                     !- Outlet Port
  {9e187e03-b6f9-4b5a-a98f-abc6b163d364}, !- Target Object
  2;                                      !- Inlet Port

OS:PortList,
  {3aea1dc6-4a43-4778-9dc1-ca181b160e84}, !- Handle
  {869d7c3e-3c94-46da-99e6-7d192a9c0fcd}, !- Name
  {2043408a-1bb3-4ea2-bdc2-e76c8019c292}; !- HVAC Component

OS:PortList,
  {4719c2f6-25e3-4208-a7c1-926803d80a5f}, !- Handle
  {b7a8bb67-eea3-4012-a9b0-a7779e6b3716}, !- Name
  {2043408a-1bb3-4ea2-bdc2-e76c8019c292}; !- HVAC Component

OS:PortList,
  {eb6da3c8-9f6d-49ff-a576-05f89fc1aa80}, !- Handle
  {711ac925-39e7-4da1-9e12-3f7adad25de0}, !- Name
  {2043408a-1bb3-4ea2-bdc2-e76c8019c292}; !- HVAC Component

OS:Sizing:Zone,
  {d76fcb86-5d0b-47c7-bcd6-55ad863370c4}, !- Handle
  {2043408a-1bb3-4ea2-bdc2-e76c8019c292}, !- Zone or ZoneList Name
  SupplyAirTemperature,                   !- Zone Cooling Design Supply Air Temperature Input Method
  14,                                     !- Zone Cooling Design Supply Air Temperature {C}
  11.11,                                  !- Zone Cooling Design Supply Air Temperature Difference {deltaC}
  SupplyAirTemperature,                   !- Zone Heating Design Supply Air Temperature Input Method
  40,                                     !- Zone Heating Design Supply Air Temperature {C}
  11.11,                                  !- Zone Heating Design Supply Air Temperature Difference {deltaC}
  0.0085,                                 !- Zone Cooling Design Supply Air Humidity Ratio {kg-H2O/kg-air}
  0.008,                                  !- Zone Heating Design Supply Air Humidity Ratio {kg-H2O/kg-air}
  ,                                       !- Zone Heating Sizing Factor
  ,                                       !- Zone Cooling Sizing Factor
  DesignDay,                              !- Cooling Design Air Flow Method
  ,                                       !- Cooling Design Air Flow Rate {m3/s}
  ,                                       !- Cooling Minimum Air Flow per Zone Floor Area {m3/s-m2}
  ,                                       !- Cooling Minimum Air Flow {m3/s}
  ,                                       !- Cooling Minimum Air Flow Fraction
  DesignDay,                              !- Heating Design Air Flow Method
  ,                                       !- Heating Design Air Flow Rate {m3/s}
  ,                                       !- Heating Maximum Air Flow per Zone Floor Area {m3/s-m2}
  ,                                       !- Heating Maximum Air Flow {m3/s}
  ,                                       !- Heating Maximum Air Flow Fraction
  ,                                       !- Design Zone Air Distribution Effectiveness in Cooling Mode
  ,                                       !- Design Zone Air Distribution Effectiveness in Heating Mode
  No,                                     !- Account for Dedicated Outdoor Air System
  NeutralSupplyAir,                       !- Dedicated Outdoor Air System Control Strategy
  autosize,                               !- Dedicated Outdoor Air Low Setpoint Temperature for Design {C}
  autosize;                               !- Dedicated Outdoor Air High Setpoint Temperature for Design {C}

OS:ZoneHVAC:EquipmentList,
  {c57005bb-c4eb-4fa9-a682-096225a3cab2}, !- Handle
  Zone HVAC Equipment List 9,             !- Name
  {2043408a-1bb3-4ea2-bdc2-e76c8019c292}; !- Thermal Zone

OS:Space,
  {aef27eec-deab-44e6-9636-0510d0a371a9}, !- Handle
  living space|unit 9|story 1,            !- Name
  {65e7537d-682e-43f6-b8b2-f37850d3af03}, !- Space Type Name
  ,                                       !- Default Construction Set Name
  ,                                       !- Default Schedule Set Name
  -0,                                     !- Direction of Relative North {deg}
  0,                                      !- X Origin {m}
  0,                                      !- Y Origin {m}
  0,                                      !- Z Origin {m}
  ,                                       !- Building Story Name
  {2043408a-1bb3-4ea2-bdc2-e76c8019c292}, !- Thermal Zone Name
  ,                                       !- Part of Total Floor Area
  ,                                       !- Design Specification Outdoor Air Object Name
  {7e4dddde-aad0-4875-9150-2d8bdd75a09b}; !- Building Unit Name

OS:Surface,
  {9c2f11d6-b5d1-4366-94f7-56b312935d03}, !- Handle
  Surface 137,                            !- Name
  Wall,                                   !- Surface Type
  ,                                       !- Construction Name
  {aef27eec-deab-44e6-9636-0510d0a371a9}, !- Space Name
  Outdoors,                               !- Outside Boundary Condition
  ,                                       !- Outside Boundary Condition Object
  SunExposed,                             !- Sun Exposure
  WindExposed,                            !- Wind Exposure
  ,                                       !- View Factor to Ground
  ,                                       !- Number of Vertices
  41.148, 0, 2.4384,                      !- X,Y,Z Vertex 1 {m}
  41.148, 0, 0,                           !- X,Y,Z Vertex 2 {m}
  36.576, 0, 0,                           !- X,Y,Z Vertex 3 {m}
  36.576, 0, 2.4384;                      !- X,Y,Z Vertex 4 {m}

OS:Surface,
  {9aaebc59-5a7d-43d3-a75a-631b14efba8b}, !- Handle
  Surface 138,                            !- Name
  Wall,                                   !- Surface Type
  ,                                       !- Construction Name
  {aef27eec-deab-44e6-9636-0510d0a371a9}, !- Space Name
  Surface,                                !- Outside Boundary Condition
  {042aa51c-84a2-4a43-ab02-d0bdca281363}, !- Outside Boundary Condition Object
  NoSun,                                  !- Sun Exposure
  NoWind,                                 !- Wind Exposure
  ,                                       !- View Factor to Ground
  ,                                       !- Number of Vertices
  41.148, -9.144, 2.4384,                 !- X,Y,Z Vertex 1 {m}
  41.148, -9.144, 0,                      !- X,Y,Z Vertex 2 {m}
  41.148, 0, 0,                           !- X,Y,Z Vertex 3 {m}
  41.148, 0, 2.4384;                      !- X,Y,Z Vertex 4 {m}

OS:Surface,
  {af4c6252-e88f-43b3-88bc-3b017307681b}, !- Handle
  Surface 139,                            !- Name
  Wall,                                   !- Surface Type
  ,                                       !- Construction Name
  {aef27eec-deab-44e6-9636-0510d0a371a9}, !- Space Name
  Surface,                                !- Outside Boundary Condition
  {66962324-5a1d-4f77-802d-8a5daee595a1}, !- Outside Boundary Condition Object
  NoSun,                                  !- Sun Exposure
  NoWind,                                 !- Wind Exposure
  ,                                       !- View Factor to Ground
  ,                                       !- Number of Vertices
  36.576, 0, 2.4384,                      !- X,Y,Z Vertex 1 {m}
  36.576, 0, 0,                           !- X,Y,Z Vertex 2 {m}
  36.576, -9.144, 0,                      !- X,Y,Z Vertex 3 {m}
  36.576, -9.144, 2.4384;                 !- X,Y,Z Vertex 4 {m}

OS:Surface,
  {6149efab-0daf-417f-a5c2-507d10005ea3}, !- Handle
  Surface 140,                            !- Name
  RoofCeiling,                            !- Surface Type
  ,                                       !- Construction Name
  {aef27eec-deab-44e6-9636-0510d0a371a9}, !- Space Name
  Surface,                                !- Outside Boundary Condition
  {51a2ac82-d028-475e-9271-5dd7d510adf5}, !- Outside Boundary Condition Object
  NoSun,                                  !- Sun Exposure
  NoWind,                                 !- Wind Exposure
  ,                                       !- View Factor to Ground
  ,                                       !- Number of Vertices
  41.148, -9.144, 2.4384,                 !- X,Y,Z Vertex 1 {m}
  41.148, 0, 2.4384,                      !- X,Y,Z Vertex 2 {m}
  36.576, 0, 2.4384,                      !- X,Y,Z Vertex 3 {m}
  36.576, -9.144, 2.4384;                 !- X,Y,Z Vertex 4 {m}

OS:Surface,
  {4af25a09-5e74-41fe-8da1-fab67a4a84f6}, !- Handle
  Surface 141,                            !- Name
  Floor,                                  !- Surface Type
  ,                                       !- Construction Name
  {aef27eec-deab-44e6-9636-0510d0a371a9}, !- Space Name
  Foundation,                             !- Outside Boundary Condition
  ,                                       !- Outside Boundary Condition Object
  NoSun,                                  !- Sun Exposure
  NoWind,                                 !- Wind Exposure
  ,                                       !- View Factor to Ground
  ,                                       !- Number of Vertices
  36.576, -9.144, 0,                      !- X,Y,Z Vertex 1 {m}
  36.576, 0, 0,                           !- X,Y,Z Vertex 2 {m}
  41.148, 0, 0,                           !- X,Y,Z Vertex 3 {m}
  41.148, -9.144, 0;                      !- X,Y,Z Vertex 4 {m}

OS:Surface,
  {76a215f0-7e23-4391-8cca-72f16d535991}, !- Handle
  Surface 142,                            !- Name
  Wall,                                   !- Surface Type
  ,                                       !- Construction Name
  {aef27eec-deab-44e6-9636-0510d0a371a9}, !- Space Name
  Outdoors,                               !- Outside Boundary Condition
  ,                                       !- Outside Boundary Condition Object
  SunExposed,                             !- Sun Exposure
  WindExposed,                            !- Wind Exposure
  ,                                       !- View Factor to Ground
  ,                                       !- Number of Vertices
  36.576, -9.144, 2.4384,                 !- X,Y,Z Vertex 1 {m}
  36.576, -9.144, 0,                      !- X,Y,Z Vertex 2 {m}
  41.148, -9.144, 0,                      !- X,Y,Z Vertex 3 {m}
  41.148, -9.144, 2.4384;                 !- X,Y,Z Vertex 4 {m}

OS:Space,
  {2abbd93c-8a45-4569-a5c4-5ae62138cd61}, !- Handle
  living space|unit 9|story 2,            !- Name
  {65e7537d-682e-43f6-b8b2-f37850d3af03}, !- Space Type Name
  ,                                       !- Default Construction Set Name
  ,                                       !- Default Schedule Set Name
  -0,                                     !- Direction of Relative North {deg}
  0,                                      !- X Origin {m}
  0,                                      !- Y Origin {m}
  0,                                      !- Z Origin {m}
  ,                                       !- Building Story Name
  {2043408a-1bb3-4ea2-bdc2-e76c8019c292}, !- Thermal Zone Name
  ,                                       !- Part of Total Floor Area
  ,                                       !- Design Specification Outdoor Air Object Name
  {7e4dddde-aad0-4875-9150-2d8bdd75a09b}; !- Building Unit Name

OS:Surface,
  {6cd74a5b-f7f1-4226-a844-771950ac5ee2}, !- Handle
  Surface 143,                            !- Name
  Wall,                                   !- Surface Type
  ,                                       !- Construction Name
  {2abbd93c-8a45-4569-a5c4-5ae62138cd61}, !- Space Name
  Outdoors,                               !- Outside Boundary Condition
  ,                                       !- Outside Boundary Condition Object
  SunExposed,                             !- Sun Exposure
  WindExposed,                            !- Wind Exposure
  ,                                       !- View Factor to Ground
  ,                                       !- Number of Vertices
  41.148, 0, 4.8768,                      !- X,Y,Z Vertex 1 {m}
  41.148, 0, 2.4384,                      !- X,Y,Z Vertex 2 {m}
  36.576, 0, 2.4384,                      !- X,Y,Z Vertex 3 {m}
  36.576, 0, 4.8768;                      !- X,Y,Z Vertex 4 {m}

OS:Surface,
  {c3654dab-1f11-4d31-8ffa-b41654a4673f}, !- Handle
  Surface 144,                            !- Name
  RoofCeiling,                            !- Surface Type
  ,                                       !- Construction Name
  {2abbd93c-8a45-4569-a5c4-5ae62138cd61}, !- Space Name
  Surface,                                !- Outside Boundary Condition
  {18a0acf1-6a8a-4f38-975b-4f1c45e48a0e}, !- Outside Boundary Condition Object
  NoSun,                                  !- Sun Exposure
  NoWind,                                 !- Wind Exposure
  ,                                       !- View Factor to Ground
  ,                                       !- Number of Vertices
  41.148, -9.144, 4.8768,                 !- X,Y,Z Vertex 1 {m}
  41.148, 0, 4.8768,                      !- X,Y,Z Vertex 2 {m}
  36.576, 0, 4.8768,                      !- X,Y,Z Vertex 3 {m}
  36.576, -9.144, 4.8768;                 !- X,Y,Z Vertex 4 {m}

OS:Surface,
  {51a2ac82-d028-475e-9271-5dd7d510adf5}, !- Handle
  Surface 145,                            !- Name
  Floor,                                  !- Surface Type
  ,                                       !- Construction Name
  {2abbd93c-8a45-4569-a5c4-5ae62138cd61}, !- Space Name
  Surface,                                !- Outside Boundary Condition
  {6149efab-0daf-417f-a5c2-507d10005ea3}, !- Outside Boundary Condition Object
  NoSun,                                  !- Sun Exposure
  NoWind,                                 !- Wind Exposure
  ,                                       !- View Factor to Ground
  ,                                       !- Number of Vertices
  36.576, -9.144, 2.4384,                 !- X,Y,Z Vertex 1 {m}
  36.576, 0, 2.4384,                      !- X,Y,Z Vertex 2 {m}
  41.148, 0, 2.4384,                      !- X,Y,Z Vertex 3 {m}
  41.148, -9.144, 2.4384;                 !- X,Y,Z Vertex 4 {m}

OS:Surface,
  {539ef4a0-1295-4103-a150-c59549783b04}, !- Handle
  Surface 146,                            !- Name
  Wall,                                   !- Surface Type
  ,                                       !- Construction Name
  {2abbd93c-8a45-4569-a5c4-5ae62138cd61}, !- Space Name
  Outdoors,                               !- Outside Boundary Condition
  ,                                       !- Outside Boundary Condition Object
  SunExposed,                             !- Sun Exposure
  WindExposed,                            !- Wind Exposure
  ,                                       !- View Factor to Ground
  ,                                       !- Number of Vertices
  36.576, -9.144, 4.8768,                 !- X,Y,Z Vertex 1 {m}
  36.576, -9.144, 2.4384,                 !- X,Y,Z Vertex 2 {m}
  41.148, -9.144, 2.4384,                 !- X,Y,Z Vertex 3 {m}
  41.148, -9.144, 4.8768;                 !- X,Y,Z Vertex 4 {m}

OS:Surface,
  {4fdfce4c-f053-4494-b5e0-3962c4e00152}, !- Handle
  Surface 147,                            !- Name
  Wall,                                   !- Surface Type
  ,                                       !- Construction Name
  {2abbd93c-8a45-4569-a5c4-5ae62138cd61}, !- Space Name
  Surface,                                !- Outside Boundary Condition
  {31b5f3f9-fe95-4136-a41d-aa7ae9b928ef}, !- Outside Boundary Condition Object
  NoSun,                                  !- Sun Exposure
  NoWind,                                 !- Wind Exposure
  ,                                       !- View Factor to Ground
  ,                                       !- Number of Vertices
  36.576, 0, 4.8768,                      !- X,Y,Z Vertex 1 {m}
  36.576, 0, 2.4384,                      !- X,Y,Z Vertex 2 {m}
  36.576, -9.144, 2.4384,                 !- X,Y,Z Vertex 3 {m}
  36.576, -9.144, 4.8768;                 !- X,Y,Z Vertex 4 {m}

OS:Surface,
  {e756aead-6812-4f14-8fce-7a5e52ce6192}, !- Handle
  Surface 148,                            !- Name
  Wall,                                   !- Surface Type
  ,                                       !- Construction Name
  {2abbd93c-8a45-4569-a5c4-5ae62138cd61}, !- Space Name
  Surface,                                !- Outside Boundary Condition
  {5e313503-4ae4-4bf9-b815-c75d44138b27}, !- Outside Boundary Condition Object
  NoSun,                                  !- Sun Exposure
  NoWind,                                 !- Wind Exposure
  ,                                       !- View Factor to Ground
  ,                                       !- Number of Vertices
  41.148, -9.144, 4.8768,                 !- X,Y,Z Vertex 1 {m}
  41.148, -9.144, 2.4384,                 !- X,Y,Z Vertex 2 {m}
  41.148, 0, 2.4384,                      !- X,Y,Z Vertex 3 {m}
  41.148, 0, 4.8768;                      !- X,Y,Z Vertex 4 {m}

OS:ThermalZone,
  {75357616-96f8-4eef-8d18-a975d4a9abbb}, !- Handle
  living zone|unit 10,                    !- Name
  ,                                       !- Multiplier
  ,                                       !- Ceiling Height {m}
  ,                                       !- Volume {m3}
  ,                                       !- Floor Area {m2}
  ,                                       !- Zone Inside Convection Algorithm
  ,                                       !- Zone Outside Convection Algorithm
  ,                                       !- Zone Conditioning Equipment List Name
  {65a05817-3da5-40b7-9b02-6863e9c98154}, !- Zone Air Inlet Port List
  {5a874e64-d47f-4bb8-8eef-bd6d00bbd15c}, !- Zone Air Exhaust Port List
  {50cdeb33-a7c6-4ce3-80ba-c2a5dbbba186}, !- Zone Air Node Name
  {b82a2f9f-008c-44c2-a529-e58f31903abb}, !- Zone Return Air Port List
  ,                                       !- Primary Daylighting Control Name
  ,                                       !- Fraction of Zone Controlled by Primary Daylighting Control
  ,                                       !- Secondary Daylighting Control Name
  ,                                       !- Fraction of Zone Controlled by Secondary Daylighting Control
  ,                                       !- Illuminance Map Name
  ,                                       !- Group Rendering Name
  ,                                       !- Thermostat Name
  No;                                     !- Use Ideal Air Loads

OS:Node,
  {1bcabe27-e0a1-470e-a27a-21013f5a37ec}, !- Handle
  Node 10,                                !- Name
  {50cdeb33-a7c6-4ce3-80ba-c2a5dbbba186}, !- Inlet Port
  ;                                       !- Outlet Port

OS:Connection,
  {50cdeb33-a7c6-4ce3-80ba-c2a5dbbba186}, !- Handle
  {3d51b48a-799a-4aa2-82bb-bd5fa0f83d54}, !- Name
  {75357616-96f8-4eef-8d18-a975d4a9abbb}, !- Source Object
  11,                                     !- Outlet Port
  {1bcabe27-e0a1-470e-a27a-21013f5a37ec}, !- Target Object
  2;                                      !- Inlet Port

OS:PortList,
  {65a05817-3da5-40b7-9b02-6863e9c98154}, !- Handle
  {9d7203c4-68bf-4fc9-aa96-678ced03e22d}, !- Name
  {75357616-96f8-4eef-8d18-a975d4a9abbb}; !- HVAC Component

OS:PortList,
  {5a874e64-d47f-4bb8-8eef-bd6d00bbd15c}, !- Handle
  {09de51e8-32d6-44e4-9e15-985ac1bc3c9b}, !- Name
  {75357616-96f8-4eef-8d18-a975d4a9abbb}; !- HVAC Component

OS:PortList,
  {b82a2f9f-008c-44c2-a529-e58f31903abb}, !- Handle
  {420803c2-4bad-47e4-b428-e99d20628718}, !- Name
  {75357616-96f8-4eef-8d18-a975d4a9abbb}; !- HVAC Component

OS:Sizing:Zone,
  {69b9d384-cc6d-4922-b4f6-18b62115514a}, !- Handle
  {75357616-96f8-4eef-8d18-a975d4a9abbb}, !- Zone or ZoneList Name
  SupplyAirTemperature,                   !- Zone Cooling Design Supply Air Temperature Input Method
  14,                                     !- Zone Cooling Design Supply Air Temperature {C}
  11.11,                                  !- Zone Cooling Design Supply Air Temperature Difference {deltaC}
  SupplyAirTemperature,                   !- Zone Heating Design Supply Air Temperature Input Method
  40,                                     !- Zone Heating Design Supply Air Temperature {C}
  11.11,                                  !- Zone Heating Design Supply Air Temperature Difference {deltaC}
  0.0085,                                 !- Zone Cooling Design Supply Air Humidity Ratio {kg-H2O/kg-air}
  0.008,                                  !- Zone Heating Design Supply Air Humidity Ratio {kg-H2O/kg-air}
  ,                                       !- Zone Heating Sizing Factor
  ,                                       !- Zone Cooling Sizing Factor
  DesignDay,                              !- Cooling Design Air Flow Method
  ,                                       !- Cooling Design Air Flow Rate {m3/s}
  ,                                       !- Cooling Minimum Air Flow per Zone Floor Area {m3/s-m2}
  ,                                       !- Cooling Minimum Air Flow {m3/s}
  ,                                       !- Cooling Minimum Air Flow Fraction
  DesignDay,                              !- Heating Design Air Flow Method
  ,                                       !- Heating Design Air Flow Rate {m3/s}
  ,                                       !- Heating Maximum Air Flow per Zone Floor Area {m3/s-m2}
  ,                                       !- Heating Maximum Air Flow {m3/s}
  ,                                       !- Heating Maximum Air Flow Fraction
  ,                                       !- Design Zone Air Distribution Effectiveness in Cooling Mode
  ,                                       !- Design Zone Air Distribution Effectiveness in Heating Mode
  No,                                     !- Account for Dedicated Outdoor Air System
  NeutralSupplyAir,                       !- Dedicated Outdoor Air System Control Strategy
  autosize,                               !- Dedicated Outdoor Air Low Setpoint Temperature for Design {C}
  autosize;                               !- Dedicated Outdoor Air High Setpoint Temperature for Design {C}

OS:ZoneHVAC:EquipmentList,
  {61453683-919f-4ae3-b9e8-a34a1cde791b}, !- Handle
  Zone HVAC Equipment List 10,            !- Name
  {75357616-96f8-4eef-8d18-a975d4a9abbb}; !- Thermal Zone

OS:Space,
  {cbdec223-e151-48bf-ba48-20b36017b5bb}, !- Handle
  living space|unit 10|story 1,           !- Name
  {65e7537d-682e-43f6-b8b2-f37850d3af03}, !- Space Type Name
  ,                                       !- Default Construction Set Name
  ,                                       !- Default Schedule Set Name
  -0,                                     !- Direction of Relative North {deg}
  0,                                      !- X Origin {m}
  0,                                      !- Y Origin {m}
  0,                                      !- Z Origin {m}
  ,                                       !- Building Story Name
  {75357616-96f8-4eef-8d18-a975d4a9abbb}, !- Thermal Zone Name
  ,                                       !- Part of Total Floor Area
  ,                                       !- Design Specification Outdoor Air Object Name
  {001a5869-6bde-4300-91ec-3bcf9f65a5a3}; !- Building Unit Name

OS:Surface,
  {aa13c30a-ea49-4ad2-9216-3b9d024dccbe}, !- Handle
  Surface 154,                            !- Name
  Wall,                                   !- Surface Type
  ,                                       !- Construction Name
  {cbdec223-e151-48bf-ba48-20b36017b5bb}, !- Space Name
  Outdoors,                               !- Outside Boundary Condition
  ,                                       !- Outside Boundary Condition Object
  SunExposed,                             !- Sun Exposure
  WindExposed,                            !- Wind Exposure
  ,                                       !- View Factor to Ground
  ,                                       !- Number of Vertices
  45.72, 0, 2.4384,                       !- X,Y,Z Vertex 1 {m}
  45.72, 0, 0,                            !- X,Y,Z Vertex 2 {m}
  41.148, 0, 0,                           !- X,Y,Z Vertex 3 {m}
  41.148, 0, 2.4384;                      !- X,Y,Z Vertex 4 {m}

OS:Surface,
  {7434eeba-909f-49fc-8686-4afed0426f59}, !- Handle
  Surface 155,                            !- Name
  Wall,                                   !- Surface Type
  ,                                       !- Construction Name
  {cbdec223-e151-48bf-ba48-20b36017b5bb}, !- Space Name
  Outdoors,                               !- Outside Boundary Condition
  ,                                       !- Outside Boundary Condition Object
  SunExposed,                             !- Sun Exposure
  WindExposed,                            !- Wind Exposure
  ,                                       !- View Factor to Ground
  ,                                       !- Number of Vertices
  45.72, -9.144, 2.4384,                  !- X,Y,Z Vertex 1 {m}
  45.72, -9.144, 0,                       !- X,Y,Z Vertex 2 {m}
  45.72, 0, 0,                            !- X,Y,Z Vertex 3 {m}
  45.72, 0, 2.4384;                       !- X,Y,Z Vertex 4 {m}

OS:Surface,
  {042aa51c-84a2-4a43-ab02-d0bdca281363}, !- Handle
  Surface 156,                            !- Name
  Wall,                                   !- Surface Type
  ,                                       !- Construction Name
  {cbdec223-e151-48bf-ba48-20b36017b5bb}, !- Space Name
  Surface,                                !- Outside Boundary Condition
  {9aaebc59-5a7d-43d3-a75a-631b14efba8b}, !- Outside Boundary Condition Object
  NoSun,                                  !- Sun Exposure
  NoWind,                                 !- Wind Exposure
  ,                                       !- View Factor to Ground
  ,                                       !- Number of Vertices
  41.148, 0, 2.4384,                      !- X,Y,Z Vertex 1 {m}
  41.148, 0, 0,                           !- X,Y,Z Vertex 2 {m}
  41.148, -9.144, 0,                      !- X,Y,Z Vertex 3 {m}
  41.148, -9.144, 2.4384;                 !- X,Y,Z Vertex 4 {m}

OS:Surface,
  {c84da932-7855-43c9-9b2d-9cb2a3ea8b1f}, !- Handle
  Surface 157,                            !- Name
  RoofCeiling,                            !- Surface Type
  ,                                       !- Construction Name
  {cbdec223-e151-48bf-ba48-20b36017b5bb}, !- Space Name
  Surface,                                !- Outside Boundary Condition
  {4b37face-c63d-44a9-af62-deeef6e01380}, !- Outside Boundary Condition Object
  NoSun,                                  !- Sun Exposure
  NoWind,                                 !- Wind Exposure
  ,                                       !- View Factor to Ground
  ,                                       !- Number of Vertices
  45.72, -9.144, 2.4384,                  !- X,Y,Z Vertex 1 {m}
  45.72, 0, 2.4384,                       !- X,Y,Z Vertex 2 {m}
  41.148, 0, 2.4384,                      !- X,Y,Z Vertex 3 {m}
  41.148, -9.144, 2.4384;                 !- X,Y,Z Vertex 4 {m}

OS:Surface,
  {3a1697a0-19c3-4d60-b711-a5fae0bd1637}, !- Handle
  Surface 158,                            !- Name
  Floor,                                  !- Surface Type
  ,                                       !- Construction Name
  {cbdec223-e151-48bf-ba48-20b36017b5bb}, !- Space Name
  Foundation,                             !- Outside Boundary Condition
  ,                                       !- Outside Boundary Condition Object
  NoSun,                                  !- Sun Exposure
  NoWind,                                 !- Wind Exposure
  ,                                       !- View Factor to Ground
  ,                                       !- Number of Vertices
  41.148, -9.144, 0,                      !- X,Y,Z Vertex 1 {m}
  41.148, 0, 0,                           !- X,Y,Z Vertex 2 {m}
  45.72, 0, 0,                            !- X,Y,Z Vertex 3 {m}
  45.72, -9.144, 0;                       !- X,Y,Z Vertex 4 {m}

OS:Surface,
  {dd9e18ac-6117-42b6-ade6-9a51c919a670}, !- Handle
  Surface 159,                            !- Name
  Wall,                                   !- Surface Type
  ,                                       !- Construction Name
  {cbdec223-e151-48bf-ba48-20b36017b5bb}, !- Space Name
  Outdoors,                               !- Outside Boundary Condition
  ,                                       !- Outside Boundary Condition Object
  SunExposed,                             !- Sun Exposure
  WindExposed,                            !- Wind Exposure
  ,                                       !- View Factor to Ground
  ,                                       !- Number of Vertices
  41.148, -9.144, 2.4384,                 !- X,Y,Z Vertex 1 {m}
  41.148, -9.144, 0,                      !- X,Y,Z Vertex 2 {m}
  45.72, -9.144, 0,                       !- X,Y,Z Vertex 3 {m}
  45.72, -9.144, 2.4384;                  !- X,Y,Z Vertex 4 {m}

OS:Space,
  {398a256a-f1ce-4bde-945a-1401a73430aa}, !- Handle
  living space|unit 10|story 2,           !- Name
  {65e7537d-682e-43f6-b8b2-f37850d3af03}, !- Space Type Name
  ,                                       !- Default Construction Set Name
  ,                                       !- Default Schedule Set Name
  -0,                                     !- Direction of Relative North {deg}
  0,                                      !- X Origin {m}
  0,                                      !- Y Origin {m}
  0,                                      !- Z Origin {m}
  ,                                       !- Building Story Name
  {75357616-96f8-4eef-8d18-a975d4a9abbb}, !- Thermal Zone Name
  ,                                       !- Part of Total Floor Area
  ,                                       !- Design Specification Outdoor Air Object Name
  {001a5869-6bde-4300-91ec-3bcf9f65a5a3}; !- Building Unit Name

OS:Surface,
  {40d57b4e-4cd8-4374-8222-d12f6b28e511}, !- Handle
  Surface 160,                            !- Name
  Wall,                                   !- Surface Type
  ,                                       !- Construction Name
  {398a256a-f1ce-4bde-945a-1401a73430aa}, !- Space Name
  Outdoors,                               !- Outside Boundary Condition
  ,                                       !- Outside Boundary Condition Object
  SunExposed,                             !- Sun Exposure
  WindExposed,                            !- Wind Exposure
  ,                                       !- View Factor to Ground
  ,                                       !- Number of Vertices
  45.72, 0, 4.8768,                       !- X,Y,Z Vertex 1 {m}
  45.72, 0, 2.4384,                       !- X,Y,Z Vertex 2 {m}
  41.148, 0, 2.4384,                      !- X,Y,Z Vertex 3 {m}
  41.148, 0, 4.8768;                      !- X,Y,Z Vertex 4 {m}

OS:Surface,
  {e60501bb-08d6-4fa3-ab0e-1c12b6f11832}, !- Handle
  Surface 161,                            !- Name
  RoofCeiling,                            !- Surface Type
  ,                                       !- Construction Name
  {398a256a-f1ce-4bde-945a-1401a73430aa}, !- Space Name
  Surface,                                !- Outside Boundary Condition
  {7f86ab95-6637-4730-ac08-47d66767e8a8}, !- Outside Boundary Condition Object
  NoSun,                                  !- Sun Exposure
  NoWind,                                 !- Wind Exposure
  ,                                       !- View Factor to Ground
  ,                                       !- Number of Vertices
  45.72, -9.144, 4.8768,                  !- X,Y,Z Vertex 1 {m}
  45.72, 0, 4.8768,                       !- X,Y,Z Vertex 2 {m}
  41.148, 0, 4.8768,                      !- X,Y,Z Vertex 3 {m}
  41.148, -9.144, 4.8768;                 !- X,Y,Z Vertex 4 {m}

OS:Surface,
  {4b37face-c63d-44a9-af62-deeef6e01380}, !- Handle
  Surface 162,                            !- Name
  Floor,                                  !- Surface Type
  ,                                       !- Construction Name
  {398a256a-f1ce-4bde-945a-1401a73430aa}, !- Space Name
  Surface,                                !- Outside Boundary Condition
  {c84da932-7855-43c9-9b2d-9cb2a3ea8b1f}, !- Outside Boundary Condition Object
  NoSun,                                  !- Sun Exposure
  NoWind,                                 !- Wind Exposure
  ,                                       !- View Factor to Ground
  ,                                       !- Number of Vertices
  41.148, -9.144, 2.4384,                 !- X,Y,Z Vertex 1 {m}
  41.148, 0, 2.4384,                      !- X,Y,Z Vertex 2 {m}
  45.72, 0, 2.4384,                       !- X,Y,Z Vertex 3 {m}
  45.72, -9.144, 2.4384;                  !- X,Y,Z Vertex 4 {m}

OS:Surface,
  {6d0e5cc9-b73d-4d96-ad07-11590dad8144}, !- Handle
  Surface 163,                            !- Name
  Wall,                                   !- Surface Type
  ,                                       !- Construction Name
  {398a256a-f1ce-4bde-945a-1401a73430aa}, !- Space Name
  Outdoors,                               !- Outside Boundary Condition
  ,                                       !- Outside Boundary Condition Object
  SunExposed,                             !- Sun Exposure
  WindExposed,                            !- Wind Exposure
  ,                                       !- View Factor to Ground
  ,                                       !- Number of Vertices
  41.148, -9.144, 4.8768,                 !- X,Y,Z Vertex 1 {m}
  41.148, -9.144, 2.4384,                 !- X,Y,Z Vertex 2 {m}
  45.72, -9.144, 2.4384,                  !- X,Y,Z Vertex 3 {m}
  45.72, -9.144, 4.8768;                  !- X,Y,Z Vertex 4 {m}

OS:Surface,
  {5e313503-4ae4-4bf9-b815-c75d44138b27}, !- Handle
  Surface 164,                            !- Name
  Wall,                                   !- Surface Type
  ,                                       !- Construction Name
  {398a256a-f1ce-4bde-945a-1401a73430aa}, !- Space Name
  Surface,                                !- Outside Boundary Condition
  {e756aead-6812-4f14-8fce-7a5e52ce6192}, !- Outside Boundary Condition Object
  NoSun,                                  !- Sun Exposure
  NoWind,                                 !- Wind Exposure
  ,                                       !- View Factor to Ground
  ,                                       !- Number of Vertices
  41.148, 0, 4.8768,                      !- X,Y,Z Vertex 1 {m}
  41.148, 0, 2.4384,                      !- X,Y,Z Vertex 2 {m}
  41.148, -9.144, 2.4384,                 !- X,Y,Z Vertex 3 {m}
  41.148, -9.144, 4.8768;                 !- X,Y,Z Vertex 4 {m}

OS:Surface,
  {2d4f2052-64a5-42c0-8724-df5f6493192c}, !- Handle
  Surface 165,                            !- Name
  Wall,                                   !- Surface Type
  ,                                       !- Construction Name
  {398a256a-f1ce-4bde-945a-1401a73430aa}, !- Space Name
  Outdoors,                               !- Outside Boundary Condition
  ,                                       !- Outside Boundary Condition Object
  SunExposed,                             !- Sun Exposure
  WindExposed,                            !- Wind Exposure
  ,                                       !- View Factor to Ground
  ,                                       !- Number of Vertices
  45.72, -9.144, 4.8768,                  !- X,Y,Z Vertex 1 {m}
  45.72, -9.144, 2.4384,                  !- X,Y,Z Vertex 2 {m}
  45.72, 0, 2.4384,                       !- X,Y,Z Vertex 3 {m}
  45.72, 0, 4.8768;                       !- X,Y,Z Vertex 4 {m}

OS:Surface,
  {7f86ab95-6637-4730-ac08-47d66767e8a8}, !- Handle
  Surface 13,                             !- Name
  Floor,                                  !- Surface Type
  ,                                       !- Construction Name
  {e1dae983-a373-49b9-89c8-81ca4f205354}, !- Space Name
  Surface,                                !- Outside Boundary Condition
  {e60501bb-08d6-4fa3-ab0e-1c12b6f11832}, !- Outside Boundary Condition Object
  NoSun,                                  !- Sun Exposure
  NoWind,                                 !- Wind Exposure
  ,                                       !- View Factor to Ground
  ,                                       !- Number of Vertices
  45.72, 0, 4.8768,                       !- X,Y,Z Vertex 1 {m}
  45.72, -9.144, 4.8768,                  !- X,Y,Z Vertex 2 {m}
  41.148, -9.144, 4.8768,                 !- X,Y,Z Vertex 3 {m}
  41.148, 0, 4.8768;                      !- X,Y,Z Vertex 4 {m}

OS:Surface,
  {60571f13-c16e-4898-b85f-0ae2c0cef53b}, !- Handle
  Surface 14,                             !- Name
  RoofCeiling,                            !- Surface Type
  ,                                       !- Construction Name
  {e1dae983-a373-49b9-89c8-81ca4f205354}, !- Space Name
  Outdoors,                               !- Outside Boundary Condition
  ,                                       !- Outside Boundary Condition Object
  SunExposed,                             !- Sun Exposure
  WindExposed,                            !- Wind Exposure
  ,                                       !- View Factor to Ground
  ,                                       !- Number of Vertices
  0, -4.572, 7.1628,                      !- X,Y,Z Vertex 1 {m}
  45.72, -4.572, 7.1628,                  !- X,Y,Z Vertex 2 {m}
  45.72, 0, 4.8768,                       !- X,Y,Z Vertex 3 {m}
  0, 0, 4.8768;                           !- X,Y,Z Vertex 4 {m}

OS:Surface,
  {4f9a4661-11e7-44ad-be6d-6f497b05d5bf}, !- Handle
  Surface 15,                             !- Name
  RoofCeiling,                            !- Surface Type
  ,                                       !- Construction Name
  {e1dae983-a373-49b9-89c8-81ca4f205354}, !- Space Name
  Outdoors,                               !- Outside Boundary Condition
  ,                                       !- Outside Boundary Condition Object
  SunExposed,                             !- Sun Exposure
  WindExposed,                            !- Wind Exposure
  ,                                       !- View Factor to Ground
  ,                                       !- Number of Vertices
  45.72, -4.572, 7.1628,                  !- X,Y,Z Vertex 1 {m}
  0, -4.572, 7.1628,                      !- X,Y,Z Vertex 2 {m}
  0, -9.144, 4.8768,                      !- X,Y,Z Vertex 3 {m}
  45.72, -9.144, 4.8768;                  !- X,Y,Z Vertex 4 {m}

OS:Surface,
  {0b0646b4-f36c-4ea5-a20e-db0d69a469a6}, !- Handle
  Surface 16,                             !- Name
  Wall,                                   !- Surface Type
  ,                                       !- Construction Name
  {e1dae983-a373-49b9-89c8-81ca4f205354}, !- Space Name
  Outdoors,                               !- Outside Boundary Condition
  ,                                       !- Outside Boundary Condition Object
  SunExposed,                             !- Sun Exposure
  WindExposed,                            !- Wind Exposure
  ,                                       !- View Factor to Ground
  ,                                       !- Number of Vertices
  0, -4.572, 7.1628,                      !- X,Y,Z Vertex 1 {m}
  0, 0, 4.8768,                           !- X,Y,Z Vertex 2 {m}
  0, -9.144, 4.8768;                      !- X,Y,Z Vertex 3 {m}

OS:Surface,
  {4efee5cd-e694-44f3-9ca9-6abb3fa44567}, !- Handle
  Surface 17,                             !- Name
  Wall,                                   !- Surface Type
  ,                                       !- Construction Name
  {e1dae983-a373-49b9-89c8-81ca4f205354}, !- Space Name
  Outdoors,                               !- Outside Boundary Condition
  ,                                       !- Outside Boundary Condition Object
  SunExposed,                             !- Sun Exposure
  WindExposed,                            !- Wind Exposure
  ,                                       !- View Factor to Ground
  ,                                       !- Number of Vertices
  45.72, -4.572, 7.1628,                  !- X,Y,Z Vertex 1 {m}
  45.72, -9.144, 4.8768,                  !- X,Y,Z Vertex 2 {m}
  45.72, 0, 4.8768;                       !- X,Y,Z Vertex 3 {m}

OS:Space,
  {e1dae983-a373-49b9-89c8-81ca4f205354}, !- Handle
  unfinished attic space,                 !- Name
  {9801c1c0-6b01-419f-b935-bf8c94b9e7d3}, !- Space Type Name
  ,                                       !- Default Construction Set Name
  ,                                       !- Default Schedule Set Name
  ,                                       !- Direction of Relative North {deg}
  ,                                       !- X Origin {m}
  ,                                       !- Y Origin {m}
  ,                                       !- Z Origin {m}
  ,                                       !- Building Story Name
  {e717b4a8-392f-47ce-b311-ff182d65885e}; !- Thermal Zone Name

OS:ThermalZone,
  {e717b4a8-392f-47ce-b311-ff182d65885e}, !- Handle
  unfinished attic zone,                  !- Name
  ,                                       !- Multiplier
  ,                                       !- Ceiling Height {m}
  ,                                       !- Volume {m3}
  ,                                       !- Floor Area {m2}
  ,                                       !- Zone Inside Convection Algorithm
  ,                                       !- Zone Outside Convection Algorithm
  ,                                       !- Zone Conditioning Equipment List Name
  {8ae7be82-0246-4b18-afc6-029afa9565e0}, !- Zone Air Inlet Port List
  {ec4df363-e617-4d39-a6bc-f8a568147bb4}, !- Zone Air Exhaust Port List
  {5d47c275-7755-4284-b6af-98664a5c8aaf}, !- Zone Air Node Name
  {c5aaf0ac-3dc9-4880-a055-019a80076076}, !- Zone Return Air Port List
  ,                                       !- Primary Daylighting Control Name
  ,                                       !- Fraction of Zone Controlled by Primary Daylighting Control
  ,                                       !- Secondary Daylighting Control Name
  ,                                       !- Fraction of Zone Controlled by Secondary Daylighting Control
  ,                                       !- Illuminance Map Name
  ,                                       !- Group Rendering Name
  ,                                       !- Thermostat Name
  No;                                     !- Use Ideal Air Loads

OS:Node,
  {06637b2e-281f-42ce-9644-7852225d35d9}, !- Handle
  Node 11,                                !- Name
  {5d47c275-7755-4284-b6af-98664a5c8aaf}, !- Inlet Port
  ;                                       !- Outlet Port

OS:Connection,
  {5d47c275-7755-4284-b6af-98664a5c8aaf}, !- Handle
  {dd4ad279-1475-42d9-868a-d6462f5ca847}, !- Name
  {e717b4a8-392f-47ce-b311-ff182d65885e}, !- Source Object
  11,                                     !- Outlet Port
  {06637b2e-281f-42ce-9644-7852225d35d9}, !- Target Object
  2;                                      !- Inlet Port

OS:PortList,
  {8ae7be82-0246-4b18-afc6-029afa9565e0}, !- Handle
  {a6649079-2050-417d-93e2-ba8a0a3d527f}, !- Name
  {e717b4a8-392f-47ce-b311-ff182d65885e}; !- HVAC Component

OS:PortList,
  {ec4df363-e617-4d39-a6bc-f8a568147bb4}, !- Handle
  {130b792e-c522-4522-b5a8-a891cc3ce0b6}, !- Name
  {e717b4a8-392f-47ce-b311-ff182d65885e}; !- HVAC Component

OS:PortList,
  {c5aaf0ac-3dc9-4880-a055-019a80076076}, !- Handle
  {56e544d9-f966-4526-966a-48c3441e51f4}, !- Name
  {e717b4a8-392f-47ce-b311-ff182d65885e}; !- HVAC Component

OS:Sizing:Zone,
  {b6b0a7d6-b630-43d7-892b-5b8964ca3b59}, !- Handle
  {e717b4a8-392f-47ce-b311-ff182d65885e}, !- Zone or ZoneList Name
  SupplyAirTemperature,                   !- Zone Cooling Design Supply Air Temperature Input Method
  14,                                     !- Zone Cooling Design Supply Air Temperature {C}
  11.11,                                  !- Zone Cooling Design Supply Air Temperature Difference {deltaC}
  SupplyAirTemperature,                   !- Zone Heating Design Supply Air Temperature Input Method
  40,                                     !- Zone Heating Design Supply Air Temperature {C}
  11.11,                                  !- Zone Heating Design Supply Air Temperature Difference {deltaC}
  0.0085,                                 !- Zone Cooling Design Supply Air Humidity Ratio {kg-H2O/kg-air}
  0.008,                                  !- Zone Heating Design Supply Air Humidity Ratio {kg-H2O/kg-air}
  ,                                       !- Zone Heating Sizing Factor
  ,                                       !- Zone Cooling Sizing Factor
  DesignDay,                              !- Cooling Design Air Flow Method
  ,                                       !- Cooling Design Air Flow Rate {m3/s}
  ,                                       !- Cooling Minimum Air Flow per Zone Floor Area {m3/s-m2}
  ,                                       !- Cooling Minimum Air Flow {m3/s}
  ,                                       !- Cooling Minimum Air Flow Fraction
  DesignDay,                              !- Heating Design Air Flow Method
  ,                                       !- Heating Design Air Flow Rate {m3/s}
  ,                                       !- Heating Maximum Air Flow per Zone Floor Area {m3/s-m2}
  ,                                       !- Heating Maximum Air Flow {m3/s}
  ,                                       !- Heating Maximum Air Flow Fraction
  ,                                       !- Design Zone Air Distribution Effectiveness in Cooling Mode
  ,                                       !- Design Zone Air Distribution Effectiveness in Heating Mode
  No,                                     !- Account for Dedicated Outdoor Air System
  NeutralSupplyAir,                       !- Dedicated Outdoor Air System Control Strategy
  autosize,                               !- Dedicated Outdoor Air Low Setpoint Temperature for Design {C}
  autosize;                               !- Dedicated Outdoor Air High Setpoint Temperature for Design {C}

OS:ZoneHVAC:EquipmentList,
  {cd5cf693-0781-441b-bc68-45ad815e2f7e}, !- Handle
  Zone HVAC Equipment List 11,            !- Name
  {e717b4a8-392f-47ce-b311-ff182d65885e}; !- Thermal Zone

OS:SpaceType,
  {9801c1c0-6b01-419f-b935-bf8c94b9e7d3}, !- Handle
  Space Type 2,                           !- Name
  ,                                       !- Default Construction Set Name
  ,                                       !- Default Schedule Set Name
  ,                                       !- Group Rendering Name
  ,                                       !- Design Specification Outdoor Air Object Name
  ,                                       !- Standards Template
  ,                                       !- Standards Building Type
  unfinished attic;                       !- Standards Space Type

OS:BuildingUnit,
  {f58bf2c0-d862-471d-87bc-d229de01f2f0}, !- Handle
  unit 1,                                 !- Name
  ,                                       !- Rendering Color
  Residential;                            !- Building Unit Type

OS:AdditionalProperties,
  {bd4f89b7-4081-4d53-b90a-d35e514b9654}, !- Handle
  {f58bf2c0-d862-471d-87bc-d229de01f2f0}, !- Object Name
  Units Represented,                      !- Feature Name 1
  Integer,                                !- Feature Data Type 1
  1,                                      !- Feature Value 1
  NumberOfBedrooms,                       !- Feature Name 2
  Integer,                                !- Feature Data Type 2
  3,                                      !- Feature Value 2
  NumberOfBathrooms,                      !- Feature Name 3
  Double,                                 !- Feature Data Type 3
  2,                                      !- Feature Value 3
  NumberOfOccupants,                      !- Feature Name 4
  Double,                                 !- Feature Data Type 4
  3.3900000000000001;                     !- Feature Value 4

OS:BuildingUnit,
  {a3eb6350-5ecc-4d6f-ae4f-1a6dafcf1b50}, !- Handle
  unit 2,                                 !- Name
  ,                                       !- Rendering Color
  Residential;                            !- Building Unit Type

OS:AdditionalProperties,
  {411a0bc4-64e9-452b-b7c9-18e157a5f746}, !- Handle
  {a3eb6350-5ecc-4d6f-ae4f-1a6dafcf1b50}, !- Object Name
  Units Represented,                      !- Feature Name 1
  Integer,                                !- Feature Data Type 1
  1,                                      !- Feature Value 1
  NumberOfBedrooms,                       !- Feature Name 2
  Integer,                                !- Feature Data Type 2
  3,                                      !- Feature Value 2
  NumberOfBathrooms,                      !- Feature Name 3
  Double,                                 !- Feature Data Type 3
  2;                                      !- Feature Value 3

OS:BuildingUnit,
  {989280ef-9618-4029-a5d3-fb9bf79dce3d}, !- Handle
  unit 3,                                 !- Name
  ,                                       !- Rendering Color
  Residential;                            !- Building Unit Type

OS:AdditionalProperties,
  {1267dd5b-957e-49fb-a853-b00d5c95ebac}, !- Handle
  {989280ef-9618-4029-a5d3-fb9bf79dce3d}, !- Object Name
  Units Represented,                      !- Feature Name 1
  Integer,                                !- Feature Data Type 1
  1,                                      !- Feature Value 1
  NumberOfBedrooms,                       !- Feature Name 2
  Integer,                                !- Feature Data Type 2
  3,                                      !- Feature Value 2
  NumberOfBathrooms,                      !- Feature Name 3
  Double,                                 !- Feature Data Type 3
  2;                                      !- Feature Value 3

OS:BuildingUnit,
  {0d94d995-e0b3-49f3-b8c9-be127247dbc3}, !- Handle
  unit 4,                                 !- Name
  ,                                       !- Rendering Color
  Residential;                            !- Building Unit Type

OS:AdditionalProperties,
  {c7e3a55a-9ab8-4143-bf13-6041ae3707a0}, !- Handle
  {0d94d995-e0b3-49f3-b8c9-be127247dbc3}, !- Object Name
  Units Represented,                      !- Feature Name 1
  Integer,                                !- Feature Data Type 1
  1,                                      !- Feature Value 1
  NumberOfBedrooms,                       !- Feature Name 2
  Integer,                                !- Feature Data Type 2
  3,                                      !- Feature Value 2
  NumberOfBathrooms,                      !- Feature Name 3
  Double,                                 !- Feature Data Type 3
  2;                                      !- Feature Value 3

OS:BuildingUnit,
  {bfe3b0ba-bd48-4633-932f-91074d587ad4}, !- Handle
  unit 5,                                 !- Name
  ,                                       !- Rendering Color
  Residential;                            !- Building Unit Type

OS:AdditionalProperties,
  {9aad75bb-e9d7-49e3-bc32-0e214af4462d}, !- Handle
  {bfe3b0ba-bd48-4633-932f-91074d587ad4}, !- Object Name
  Units Represented,                      !- Feature Name 1
  Integer,                                !- Feature Data Type 1
  1,                                      !- Feature Value 1
  NumberOfBedrooms,                       !- Feature Name 2
  Integer,                                !- Feature Data Type 2
  3,                                      !- Feature Value 2
  NumberOfBathrooms,                      !- Feature Name 3
  Double,                                 !- Feature Data Type 3
  2;                                      !- Feature Value 3

OS:BuildingUnit,
  {1aef6b3e-c980-432d-9a21-2ce72e4f9901}, !- Handle
  unit 6,                                 !- Name
  ,                                       !- Rendering Color
  Residential;                            !- Building Unit Type

OS:AdditionalProperties,
  {b456b3ca-10ee-4486-ab38-a12569ce84fc}, !- Handle
  {1aef6b3e-c980-432d-9a21-2ce72e4f9901}, !- Object Name
  Units Represented,                      !- Feature Name 1
  Integer,                                !- Feature Data Type 1
  1,                                      !- Feature Value 1
  NumberOfBedrooms,                       !- Feature Name 2
  Integer,                                !- Feature Data Type 2
  3,                                      !- Feature Value 2
  NumberOfBathrooms,                      !- Feature Name 3
  Double,                                 !- Feature Data Type 3
  2;                                      !- Feature Value 3

OS:BuildingUnit,
  {4b67c0cf-25a6-40d6-ba75-76eab6d3aab9}, !- Handle
  unit 7,                                 !- Name
  ,                                       !- Rendering Color
  Residential;                            !- Building Unit Type

OS:AdditionalProperties,
  {e9a1e27d-8762-457f-9149-7473bd347edc}, !- Handle
  {4b67c0cf-25a6-40d6-ba75-76eab6d3aab9}, !- Object Name
  Units Represented,                      !- Feature Name 1
  Integer,                                !- Feature Data Type 1
  1,                                      !- Feature Value 1
  NumberOfBedrooms,                       !- Feature Name 2
  Integer,                                !- Feature Data Type 2
  3,                                      !- Feature Value 2
  NumberOfBathrooms,                      !- Feature Name 3
  Double,                                 !- Feature Data Type 3
  2;                                      !- Feature Value 3

OS:BuildingUnit,
  {7c22ed5c-b024-4117-91cd-8830a803596a}, !- Handle
  unit 8,                                 !- Name
  ,                                       !- Rendering Color
  Residential;                            !- Building Unit Type

OS:AdditionalProperties,
  {6985affa-fcf2-4040-9b9f-acbfdb666bab}, !- Handle
  {7c22ed5c-b024-4117-91cd-8830a803596a}, !- Object Name
  Units Represented,                      !- Feature Name 1
  Integer,                                !- Feature Data Type 1
  1,                                      !- Feature Value 1
  NumberOfBedrooms,                       !- Feature Name 2
  Integer,                                !- Feature Data Type 2
  3,                                      !- Feature Value 2
  NumberOfBathrooms,                      !- Feature Name 3
  Double,                                 !- Feature Data Type 3
  2;                                      !- Feature Value 3

OS:BuildingUnit,
  {7e4dddde-aad0-4875-9150-2d8bdd75a09b}, !- Handle
  unit 9,                                 !- Name
  ,                                       !- Rendering Color
  Residential;                            !- Building Unit Type

OS:AdditionalProperties,
  {5e0f1e66-2197-4783-89fc-9209db9e963e}, !- Handle
  {7e4dddde-aad0-4875-9150-2d8bdd75a09b}, !- Object Name
  Units Represented,                      !- Feature Name 1
  Integer,                                !- Feature Data Type 1
  1,                                      !- Feature Value 1
  NumberOfBedrooms,                       !- Feature Name 2
  Integer,                                !- Feature Data Type 2
  3,                                      !- Feature Value 2
  NumberOfBathrooms,                      !- Feature Name 3
  Double,                                 !- Feature Data Type 3
  2;                                      !- Feature Value 3

OS:BuildingUnit,
  {001a5869-6bde-4300-91ec-3bcf9f65a5a3}, !- Handle
  unit 10,                                !- Name
  ,                                       !- Rendering Color
  Residential;                            !- Building Unit Type

OS:AdditionalProperties,
  {8423105a-27b7-41ab-bfbd-0ba4690a2f8f}, !- Handle
  {001a5869-6bde-4300-91ec-3bcf9f65a5a3}, !- Object Name
  Units Represented,                      !- Feature Name 1
  Integer,                                !- Feature Data Type 1
  1,                                      !- Feature Value 1
  NumberOfBedrooms,                       !- Feature Name 2
  Integer,                                !- Feature Data Type 2
  3,                                      !- Feature Value 2
  NumberOfBathrooms,                      !- Feature Name 3
  Double,                                 !- Feature Data Type 3
  2;                                      !- Feature Value 3

OS:Surface,
  {9652c5dc-ea64-4524-9bdd-b291a5222fb3}, !- Handle
  Surface 30,                             !- Name
  Floor,                                  !- Surface Type
  ,                                       !- Construction Name
  {e1dae983-a373-49b9-89c8-81ca4f205354}, !- Space Name
  Surface,                                !- Outside Boundary Condition
  {edbfbb3a-e9be-4eb6-ab5f-defe673cb153}, !- Outside Boundary Condition Object
  NoSun,                                  !- Sun Exposure
  NoWind,                                 !- Wind Exposure
  ,                                       !- View Factor to Ground
  ,                                       !- Number of Vertices
  32.004, 0, 4.8768,                      !- X,Y,Z Vertex 1 {m}
  32.004, -9.144, 4.8768,                 !- X,Y,Z Vertex 2 {m}
  27.432, -9.144, 4.8768,                 !- X,Y,Z Vertex 3 {m}
  27.432, 0, 4.8768;                      !- X,Y,Z Vertex 4 {m}

OS:Surface,
  {526b6444-5aab-4f2c-a2e3-95f4ed77f60c}, !- Handle
  Surface 31,                             !- Name
  Floor,                                  !- Surface Type
  ,                                       !- Construction Name
  {e1dae983-a373-49b9-89c8-81ca4f205354}, !- Space Name
  Surface,                                !- Outside Boundary Condition
  {96e341f6-e3bc-4ff6-8125-e6a644aaa1c1}, !- Outside Boundary Condition Object
  NoSun,                                  !- Sun Exposure
  NoWind,                                 !- Wind Exposure
  ,                                       !- View Factor to Ground
  ,                                       !- Number of Vertices
  36.576, 0, 4.8768,                      !- X,Y,Z Vertex 1 {m}
  36.576, -9.144, 4.8768,                 !- X,Y,Z Vertex 2 {m}
  32.004, -9.144, 4.8768,                 !- X,Y,Z Vertex 3 {m}
  32.004, 0, 4.8768;                      !- X,Y,Z Vertex 4 {m}

OS:Surface,
  {81a69e64-887b-4b17-b0c8-910b49994446}, !- Handle
  Surface 32,                             !- Name
  Floor,                                  !- Surface Type
  ,                                       !- Construction Name
  {e1dae983-a373-49b9-89c8-81ca4f205354}, !- Space Name
  Surface,                                !- Outside Boundary Condition
  {8998c539-ed3a-4320-829f-88da821ad53d}, !- Outside Boundary Condition Object
  NoSun,                                  !- Sun Exposure
  NoWind,                                 !- Wind Exposure
  ,                                       !- View Factor to Ground
  ,                                       !- Number of Vertices
  27.432, 0, 4.8768,                      !- X,Y,Z Vertex 1 {m}
  27.432, -9.144, 4.8768,                 !- X,Y,Z Vertex 2 {m}
  22.86, -9.144, 4.8768,                  !- X,Y,Z Vertex 3 {m}
  22.86, 0, 4.8768;                       !- X,Y,Z Vertex 4 {m}

OS:Surface,
  {323fa6f4-e821-49ec-810e-1a5f1501456a}, !- Handle
  Surface 33,                             !- Name
  Floor,                                  !- Surface Type
  ,                                       !- Construction Name
  {e1dae983-a373-49b9-89c8-81ca4f205354}, !- Space Name
  Surface,                                !- Outside Boundary Condition
  {40f3cad3-6550-4783-9462-fff40c32b8f8}, !- Outside Boundary Condition Object
  NoSun,                                  !- Sun Exposure
  NoWind,                                 !- Wind Exposure
  ,                                       !- View Factor to Ground
  ,                                       !- Number of Vertices
  22.86, 0, 4.8768,                       !- X,Y,Z Vertex 1 {m}
  22.86, -9.144, 4.8768,                  !- X,Y,Z Vertex 2 {m}
  18.288, -9.144, 4.8768,                 !- X,Y,Z Vertex 3 {m}
  18.288, 0, 4.8768;                      !- X,Y,Z Vertex 4 {m}

OS:Surface,
  {4acd1599-5148-463f-9a33-9ceed0388499}, !- Handle
  Surface 34,                             !- Name
  Floor,                                  !- Surface Type
  ,                                       !- Construction Name
  {e1dae983-a373-49b9-89c8-81ca4f205354}, !- Space Name
  Surface,                                !- Outside Boundary Condition
  {c519d455-c4c0-405f-9e8a-f43055d1ce0f}, !- Outside Boundary Condition Object
  NoSun,                                  !- Sun Exposure
  NoWind,                                 !- Wind Exposure
  ,                                       !- View Factor to Ground
  ,                                       !- Number of Vertices
  13.716, 0, 4.8768,                      !- X,Y,Z Vertex 1 {m}
  13.716, -9.144, 4.8768,                 !- X,Y,Z Vertex 2 {m}
  9.144, -9.144, 4.8768,                  !- X,Y,Z Vertex 3 {m}
  9.144, 0, 4.8768;                       !- X,Y,Z Vertex 4 {m}

OS:Surface,
  {45474a0b-2693-46ca-a1c0-db1bdb2fa503}, !- Handle
  Surface 47,                             !- Name
  Floor,                                  !- Surface Type
  ,                                       !- Construction Name
  {e1dae983-a373-49b9-89c8-81ca4f205354}, !- Space Name
  Surface,                                !- Outside Boundary Condition
  {24c82cfb-d0cf-4b30-8fae-c5502ebb84e7}, !- Outside Boundary Condition Object
  NoSun,                                  !- Sun Exposure
  NoWind,                                 !- Wind Exposure
  ,                                       !- View Factor to Ground
  ,                                       !- Number of Vertices
  18.288, 0, 4.8768,                      !- X,Y,Z Vertex 1 {m}
  18.288, -9.144, 4.8768,                 !- X,Y,Z Vertex 2 {m}
  13.716, -9.144, 4.8768,                 !- X,Y,Z Vertex 3 {m}
  13.716, 0, 4.8768;                      !- X,Y,Z Vertex 4 {m}

OS:Surface,
  {93be3ba5-5289-4dc4-9b4c-8e6a92fc0da1}, !- Handle
  Surface 48,                             !- Name
  Floor,                                  !- Surface Type
  ,                                       !- Construction Name
  {e1dae983-a373-49b9-89c8-81ca4f205354}, !- Space Name
  Surface,                                !- Outside Boundary Condition
  {a46d5705-2a78-42ff-a565-fd99412fcb02}, !- Outside Boundary Condition Object
  NoSun,                                  !- Sun Exposure
  NoWind,                                 !- Wind Exposure
  ,                                       !- View Factor to Ground
  ,                                       !- Number of Vertices
  9.144, 0, 4.8768,                       !- X,Y,Z Vertex 1 {m}
  9.144, -9.144, 4.8768,                  !- X,Y,Z Vertex 2 {m}
  4.572, -9.144, 4.8768,                  !- X,Y,Z Vertex 3 {m}
  4.572, 0, 4.8768;                       !- X,Y,Z Vertex 4 {m}

OS:Surface,
  {5ffb78fc-de10-4f1e-9d33-82ecb7afc5f5}, !- Handle
  Surface 49,                             !- Name
  Floor,                                  !- Surface Type
  ,                                       !- Construction Name
  {e1dae983-a373-49b9-89c8-81ca4f205354}, !- Space Name
  Surface,                                !- Outside Boundary Condition
  {844509a3-1f6e-4afc-a259-180b274921d1}, !- Outside Boundary Condition Object
  NoSun,                                  !- Sun Exposure
  NoWind,                                 !- Wind Exposure
  ,                                       !- View Factor to Ground
  ,                                       !- Number of Vertices
  4.572, 0, 4.8768,                       !- X,Y,Z Vertex 1 {m}
  4.572, -9.144, 4.8768,                  !- X,Y,Z Vertex 2 {m}
  0, -9.144, 4.8768,                      !- X,Y,Z Vertex 3 {m}
  0, 0, 4.8768;                           !- X,Y,Z Vertex 4 {m}

OS:Surface,
  {18a0acf1-6a8a-4f38-975b-4f1c45e48a0e}, !- Handle
  Surface 50,                             !- Name
  Floor,                                  !- Surface Type
  ,                                       !- Construction Name
  {e1dae983-a373-49b9-89c8-81ca4f205354}, !- Space Name
  Surface,                                !- Outside Boundary Condition
  {c3654dab-1f11-4d31-8ffa-b41654a4673f}, !- Outside Boundary Condition Object
  NoSun,                                  !- Sun Exposure
  NoWind,                                 !- Wind Exposure
  ,                                       !- View Factor to Ground
  ,                                       !- Number of Vertices
  41.148, 0, 4.8768,                      !- X,Y,Z Vertex 1 {m}
  41.148, -9.144, 4.8768,                 !- X,Y,Z Vertex 2 {m}
  36.576, -9.144, 4.8768,                 !- X,Y,Z Vertex 3 {m}
  36.576, 0, 4.8768;                      !- X,Y,Z Vertex 4 {m}

OS:Schedule:Day,
  {85e67059-7e59-4983-878a-0de001652b0b}, !- Handle
  Schedule Day 1,                         !- Name
  ,                                       !- Schedule Type Limits Name
  ,                                       !- Interpolate to Timestep
  24,                                     !- Hour 1
  0,                                      !- Minute 1
  0;                                      !- Value Until Time 1

OS:Schedule:Day,
  {33f8ec14-174f-4fff-a696-d43c5989f551}, !- Handle
  Schedule Day 2,                         !- Name
  ,                                       !- Schedule Type Limits Name
  ,                                       !- Interpolate to Timestep
  24,                                     !- Hour 1
  0,                                      !- Minute 1
  1;                                      !- Value Until Time 1
>>>>>>> 30cb9182
<|MERGE_RESOLUTION|>--- conflicted
+++ resolved
@@ -1,54 +1,26 @@
 !- NOTE: Auto-generated from /test/osw_files/SFA_10units_2story_SL_UA_3Beds_2Baths_Denver.osw
 
 OS:Version,
-<<<<<<< HEAD
-  {7a8f3f73-26cc-4859-9f56-dbdff598c0c9}, !- Handle
-  2.9.0;                                  !- Version Identifier
-
-OS:SimulationControl,
-  {f896db75-744b-4f6e-8728-bd38aec3a6a1}, !- Handle
-=======
   {ef0dd3fb-5ac3-44df-83e1-3fec6837f2bf}, !- Handle
   2.9.0;                                  !- Version Identifier
 
 OS:SimulationControl,
   {46644758-e19f-4776-904f-36c6e51b7913}, !- Handle
->>>>>>> 30cb9182
   ,                                       !- Do Zone Sizing Calculation
   ,                                       !- Do System Sizing Calculation
   ,                                       !- Do Plant Sizing Calculation
   No;                                     !- Run Simulation for Sizing Periods
 
 OS:Timestep,
-<<<<<<< HEAD
-  {47a17666-ac58-4923-a195-f93c2ae872fe}, !- Handle
-  6;                                      !- Number of Timesteps per Hour
-
-OS:ShadowCalculation,
-  {cff6ed70-147d-4795-b750-3ada8cf2e304}, !- Handle
-=======
   {9831c525-2000-4306-a344-abea12083a65}, !- Handle
   6;                                      !- Number of Timesteps per Hour
 
 OS:ShadowCalculation,
   {90fc1754-a4ad-4e80-80de-9050f7fc9097}, !- Handle
->>>>>>> 30cb9182
   20,                                     !- Calculation Frequency
   200;                                    !- Maximum Figures in Shadow Overlap Calculations
 
 OS:SurfaceConvectionAlgorithm:Outside,
-<<<<<<< HEAD
-  {a48b96b1-3bad-4a5e-a27a-bd1849b95d30}, !- Handle
-  DOE-2;                                  !- Algorithm
-
-OS:SurfaceConvectionAlgorithm:Inside,
-  {09782232-809c-4498-8fe3-39721a6d282c}, !- Handle
-  TARP;                                   !- Algorithm
-
-OS:ZoneCapacitanceMultiplier:ResearchSpecial,
-  {fc8b80ed-6a45-4e3d-aeb8-f30ccac59201}, !- Handle
-  ,                                       !- Temperature Capacity Multiplier
-=======
   {05d6372a-a956-4f89-b269-53fd2a769b28}, !- Handle
   DOE-2;                                  !- Algorithm
 
@@ -59,16 +31,11 @@
 OS:ZoneCapacitanceMultiplier:ResearchSpecial,
   {39927cd4-99ae-4a5b-9542-224a91a564e4}, !- Handle
   3.6,                                    !- Temperature Capacity Multiplier
->>>>>>> 30cb9182
   15,                                     !- Humidity Capacity Multiplier
   ;                                       !- Carbon Dioxide Capacity Multiplier
 
 OS:RunPeriod,
-<<<<<<< HEAD
-  {563f1e0e-68c4-4a01-bae6-8bf61f4d1713}, !- Handle
-=======
   {e524b98b-4c31-483c-99cc-ee7bda3eeb31}, !- Handle
->>>>>>> 30cb9182
   Run Period 1,                           !- Name
   1,                                      !- Begin Month
   1,                                      !- Begin Day of Month
@@ -82,21 +49,13 @@
   ;                                       !- Number of Times Runperiod to be Repeated
 
 OS:YearDescription,
-<<<<<<< HEAD
-  {48514354-e5ff-47f5-a98f-7926c8c3ec7b}, !- Handle
-=======
   {7a923e58-9e89-458a-abfe-63e06b29e8d6}, !- Handle
->>>>>>> 30cb9182
   2007,                                   !- Calendar Year
   ,                                       !- Day of Week for Start Day
   ;                                       !- Is Leap Year
 
 OS:WeatherFile,
-<<<<<<< HEAD
-  {668d4e94-6219-4cbe-a829-16cb5c1f8cc4}, !- Handle
-=======
   {0804d5e6-94be-46e5-842f-02a704d762ce}, !- Handle
->>>>>>> 30cb9182
   Denver Intl Ap,                         !- City
   CO,                                     !- State Province Region
   USA,                                    !- Country
@@ -110,13 +69,8 @@
   E23378AA;                               !- Checksum
 
 OS:AdditionalProperties,
-<<<<<<< HEAD
-  {3bb5581c-400f-4cb7-b064-300b61e69ddb}, !- Handle
-  {668d4e94-6219-4cbe-a829-16cb5c1f8cc4}, !- Object Name
-=======
   {8f669b7f-5d5f-429f-baa5-50d50e0b7202}, !- Handle
   {0804d5e6-94be-46e5-842f-02a704d762ce}, !- Object Name
->>>>>>> 30cb9182
   EPWHeaderCity,                          !- Feature Name 1
   String,                                 !- Feature Data Type 1
   Denver Intl Ap,                         !- Feature Value 1
@@ -224,11 +178,7 @@
   84;                                     !- Feature Value 35
 
 OS:Site,
-<<<<<<< HEAD
-  {863e0470-db14-42ad-968e-c8263987c100}, !- Handle
-=======
   {e90728fa-0203-49c5-9424-ff30c2f992db}, !- Handle
->>>>>>> 30cb9182
   Denver Intl Ap_CO_USA,                  !- Name
   39.83,                                  !- Latitude {deg}
   -104.65,                                !- Longitude {deg}
@@ -237,11 +187,7 @@
   ;                                       !- Terrain
 
 OS:ClimateZones,
-<<<<<<< HEAD
-  {b5c4f9e6-21fb-4972-aae1-0378322a6aa8}, !- Handle
-=======
   {e0b257d2-c2e5-4f79-9b85-a4373e0396a1}, !- Handle
->>>>>>> 30cb9182
   ,                                       !- Active Institution
   ,                                       !- Active Year
   ,                                       !- Climate Zone Institution Name 1
@@ -254,31 +200,19 @@
   Cold;                                   !- Climate Zone Value 2
 
 OS:Site:WaterMainsTemperature,
-<<<<<<< HEAD
-  {943c32b6-5a17-45c8-8f3f-f392647e0e95}, !- Handle
-=======
   {e106088c-20ec-4708-b84d-270a66088767}, !- Handle
->>>>>>> 30cb9182
   Correlation,                            !- Calculation Method
   ,                                       !- Temperature Schedule Name
   10.8753424657535,                       !- Annual Average Outdoor Air Temperature {C}
   23.1524007936508;                       !- Maximum Difference In Monthly Average Outdoor Air Temperatures {deltaC}
 
 OS:RunPeriodControl:DaylightSavingTime,
-<<<<<<< HEAD
-  {ba4faa51-f381-4dfb-abf4-347328cdd1b2}, !- Handle
-=======
   {c2f1ede9-2c76-4555-bad0-68852490cedb}, !- Handle
->>>>>>> 30cb9182
   4/7,                                    !- Start Date
   10/26;                                  !- End Date
 
 OS:Site:GroundTemperature:Deep,
-<<<<<<< HEAD
-  {63491fc8-a69a-42a0-aa0f-332753354079}, !- Handle
-=======
   {7d933775-7c50-4071-806a-40f62f09e9d8}, !- Handle
->>>>>>> 30cb9182
   10.8753424657535,                       !- January Deep Ground Temperature {C}
   10.8753424657535,                       !- February Deep Ground Temperature {C}
   10.8753424657535,                       !- March Deep Ground Temperature {C}
@@ -293,11 +227,7 @@
   10.8753424657535;                       !- December Deep Ground Temperature {C}
 
 OS:Building,
-<<<<<<< HEAD
-  {911bdcb6-20fb-4326-83ec-413b30a1fc4f}, !- Handle
-=======
   {9ee38653-11d1-4805-9ddf-af6e9e70d6cd}, !- Handle
->>>>>>> 30cb9182
   Building 1,                             !- Name
   ,                                       !- Building Sector Type
   ,                                       !- North Axis {deg}
@@ -312,33 +242,17 @@
   10;                                     !- Standards Number of Living Units
 
 OS:AdditionalProperties,
-<<<<<<< HEAD
-  {f5a59f71-9266-452b-a2b4-b0c739c41667}, !- Handle
-  {911bdcb6-20fb-4326-83ec-413b30a1fc4f}, !- Object Name
-  num_units,                              !- Feature Name 1
-=======
   {1fa0b8fa-adc4-485c-91b5-81bb731508f8}, !- Handle
   {9ee38653-11d1-4805-9ddf-af6e9e70d6cd}, !- Object Name
   Total Units Represented,                !- Feature Name 1
->>>>>>> 30cb9182
   Integer,                                !- Feature Data Type 1
   10,                                     !- Feature Value 1
-  has_rear_units,                         !- Feature Name 2
-  Boolean,                                !- Feature Data Type 2
-  false,                                  !- Feature Value 2
-  horz_location,                          !- Feature Name 3
-  String,                                 !- Feature Data Type 3
-  Left,                                   !- Feature Value 3
-  num_floors,                             !- Feature Name 4
-  Integer,                                !- Feature Data Type 4
-  2;                                      !- Feature Value 4
+  Total Units Modeled,                    !- Feature Name 2
+  Integer,                                !- Feature Data Type 2
+  10;                                     !- Feature Value 2
 
 OS:ThermalZone,
-<<<<<<< HEAD
-  {0d5ba232-0d95-4ada-a453-b75d7faab905}, !- Handle
-=======
   {38c084b5-a797-4254-a8c8-a490650142e2}, !- Handle
->>>>>>> 30cb9182
   living zone,                            !- Name
   ,                                       !- Multiplier
   ,                                       !- Ceiling Height {m}
@@ -347,17 +261,10 @@
   ,                                       !- Zone Inside Convection Algorithm
   ,                                       !- Zone Outside Convection Algorithm
   ,                                       !- Zone Conditioning Equipment List Name
-<<<<<<< HEAD
-  {20eedbad-2502-44f7-8c08-3ec90c79c712}, !- Zone Air Inlet Port List
-  {53e9bf86-d4c2-403f-8ba8-5f4051485e94}, !- Zone Air Exhaust Port List
-  {c587e09e-acbd-4a7a-9c1c-60a03b0efa63}, !- Zone Air Node Name
-  {bf7f24b6-a6b9-4806-9cfa-bea16303d8da}, !- Zone Return Air Port List
-=======
   {5c47fcd6-1d8c-4e48-b99b-8b7565ba9bf9}, !- Zone Air Inlet Port List
   {8df6d1a0-54fa-4e0f-9076-597853add9cf}, !- Zone Air Exhaust Port List
   {4909e405-b296-40c4-9e39-da3ad23e9472}, !- Zone Air Node Name
   {4dfc0140-3dd4-4fef-ab76-279e58502f6f}, !- Zone Return Air Port List
->>>>>>> 30cb9182
   ,                                       !- Primary Daylighting Control Name
   ,                                       !- Fraction of Zone Controlled by Primary Daylighting Control
   ,                                       !- Secondary Daylighting Control Name
@@ -368,39 +275,6 @@
   No;                                     !- Use Ideal Air Loads
 
 OS:Node,
-<<<<<<< HEAD
-  {fc429f43-04a9-4782-86f7-8b8225d4e201}, !- Handle
-  Node 1,                                 !- Name
-  {c587e09e-acbd-4a7a-9c1c-60a03b0efa63}, !- Inlet Port
-  ;                                       !- Outlet Port
-
-OS:Connection,
-  {c587e09e-acbd-4a7a-9c1c-60a03b0efa63}, !- Handle
-  {bc951229-851b-4c44-8113-83e6e7e50c07}, !- Name
-  {0d5ba232-0d95-4ada-a453-b75d7faab905}, !- Source Object
-  11,                                     !- Outlet Port
-  {fc429f43-04a9-4782-86f7-8b8225d4e201}, !- Target Object
-  2;                                      !- Inlet Port
-
-OS:PortList,
-  {20eedbad-2502-44f7-8c08-3ec90c79c712}, !- Handle
-  {647da2ff-30f3-48d6-b3a6-94f6fc394911}, !- Name
-  {0d5ba232-0d95-4ada-a453-b75d7faab905}; !- HVAC Component
-
-OS:PortList,
-  {53e9bf86-d4c2-403f-8ba8-5f4051485e94}, !- Handle
-  {b56af1bb-21e9-4f5f-a213-71ff45a913c9}, !- Name
-  {0d5ba232-0d95-4ada-a453-b75d7faab905}; !- HVAC Component
-
-OS:PortList,
-  {bf7f24b6-a6b9-4806-9cfa-bea16303d8da}, !- Handle
-  {e587cb77-aea5-4075-8cfd-80cd2c1de5f1}, !- Name
-  {0d5ba232-0d95-4ada-a453-b75d7faab905}; !- HVAC Component
-
-OS:Sizing:Zone,
-  {d7c91023-86d0-429b-b5f6-796365924c6a}, !- Handle
-  {0d5ba232-0d95-4ada-a453-b75d7faab905}, !- Zone or ZoneList Name
-=======
   {341e8fd9-a289-46d2-9ef3-83e4819c2283}, !- Handle
   Node 1,                                 !- Name
   {4909e405-b296-40c4-9e39-da3ad23e9472}, !- Inlet Port
@@ -432,7 +306,6 @@
 OS:Sizing:Zone,
   {4904b773-61f5-4006-a27f-a0089750f875}, !- Handle
   {38c084b5-a797-4254-a8c8-a490650142e2}, !- Zone or ZoneList Name
->>>>>>> 30cb9182
   SupplyAirTemperature,                   !- Zone Cooling Design Supply Air Temperature Input Method
   14,                                     !- Zone Cooling Design Supply Air Temperature {C}
   11.11,                                  !- Zone Cooling Design Supply Air Temperature Difference {deltaC}
@@ -461,16 +334,6 @@
   autosize;                               !- Dedicated Outdoor Air High Setpoint Temperature for Design {C}
 
 OS:ZoneHVAC:EquipmentList,
-<<<<<<< HEAD
-  {bf1ced1e-3f96-4d7e-996c-6f462ae3768c}, !- Handle
-  Zone HVAC Equipment List 1,             !- Name
-  {0d5ba232-0d95-4ada-a453-b75d7faab905}; !- Thermal Zone
-
-OS:Space,
-  {3ea35b69-cc95-4649-b319-62bf83ee2fc5}, !- Handle
-  living space,                           !- Name
-  {13e5d9b0-136a-466b-9d16-6a34e195693a}, !- Space Type Name
-=======
   {9a1ded71-3156-4364-948d-15d87e4b23d4}, !- Handle
   Zone HVAC Equipment List 1,             !- Name
   {38c084b5-a797-4254-a8c8-a490650142e2}; !- Thermal Zone
@@ -479,7 +342,6 @@
   {8560e562-2328-42f0-a19c-0da0f10cc3a6}, !- Handle
   living space,                           !- Name
   {65e7537d-682e-43f6-b8b2-f37850d3af03}, !- Space Type Name
->>>>>>> 30cb9182
   ,                                       !- Default Construction Set Name
   ,                                       !- Default Schedule Set Name
   ,                                       !- Direction of Relative North {deg}
@@ -487,19 +349,6 @@
   ,                                       !- Y Origin {m}
   ,                                       !- Z Origin {m}
   ,                                       !- Building Story Name
-<<<<<<< HEAD
-  {0d5ba232-0d95-4ada-a453-b75d7faab905}, !- Thermal Zone Name
-  ,                                       !- Part of Total Floor Area
-  ,                                       !- Design Specification Outdoor Air Object Name
-  {46465201-42fb-43a7-9edf-89311e983303}; !- Building Unit Name
-
-OS:Surface,
-  {0196f3f1-e67b-41b7-9c14-26a4fd2caa92}, !- Handle
-  Surface 1,                              !- Name
-  Floor,                                  !- Surface Type
-  ,                                       !- Construction Name
-  {3ea35b69-cc95-4649-b319-62bf83ee2fc5}, !- Space Name
-=======
   {38c084b5-a797-4254-a8c8-a490650142e2}, !- Thermal Zone Name
   ,                                       !- Part of Total Floor Area
   ,                                       !- Design Specification Outdoor Air Object Name
@@ -511,7 +360,6 @@
   Floor,                                  !- Surface Type
   ,                                       !- Construction Name
   {8560e562-2328-42f0-a19c-0da0f10cc3a6}, !- Space Name
->>>>>>> 30cb9182
   Foundation,                             !- Outside Boundary Condition
   ,                                       !- Outside Boundary Condition Object
   NoSun,                                  !- Sun Exposure
@@ -524,19 +372,11 @@
   4.572, -9.144, 0;                       !- X,Y,Z Vertex 4 {m}
 
 OS:Surface,
-<<<<<<< HEAD
-  {d19381ce-709c-4ca1-a9fd-f1e4c0bd3828}, !- Handle
-  Surface 2,                              !- Name
-  Wall,                                   !- Surface Type
-  ,                                       !- Construction Name
-  {3ea35b69-cc95-4649-b319-62bf83ee2fc5}, !- Space Name
-=======
   {1a738c8a-a860-4bf6-b2f7-d81468eae63a}, !- Handle
   Surface 2,                              !- Name
   Wall,                                   !- Surface Type
   ,                                       !- Construction Name
   {8560e562-2328-42f0-a19c-0da0f10cc3a6}, !- Space Name
->>>>>>> 30cb9182
   Outdoors,                               !- Outside Boundary Condition
   ,                                       !- Outside Boundary Condition Object
   SunExposed,                             !- Sun Exposure
@@ -549,19 +389,11 @@
   0, -9.144, 2.4384;                      !- X,Y,Z Vertex 4 {m}
 
 OS:Surface,
-<<<<<<< HEAD
-  {12d84eb0-1c98-43f8-a021-5c618bcba7d1}, !- Handle
-  Surface 3,                              !- Name
-  Wall,                                   !- Surface Type
-  ,                                       !- Construction Name
-  {3ea35b69-cc95-4649-b319-62bf83ee2fc5}, !- Space Name
-=======
   {4949de75-7f62-492b-8688-e411edc03048}, !- Handle
   Surface 3,                              !- Name
   Wall,                                   !- Surface Type
   ,                                       !- Construction Name
   {8560e562-2328-42f0-a19c-0da0f10cc3a6}, !- Space Name
->>>>>>> 30cb9182
   Outdoors,                               !- Outside Boundary Condition
   ,                                       !- Outside Boundary Condition Object
   SunExposed,                             !- Sun Exposure
@@ -574,15 +406,6 @@
   0, 0, 2.4384;                           !- X,Y,Z Vertex 4 {m}
 
 OS:Surface,
-<<<<<<< HEAD
-  {4e94e6fc-9ac3-4dcd-a145-f44df6b36172}, !- Handle
-  Surface 4,                              !- Name
-  Wall,                                   !- Surface Type
-  ,                                       !- Construction Name
-  {3ea35b69-cc95-4649-b319-62bf83ee2fc5}, !- Space Name
-  Adiabatic,                              !- Outside Boundary Condition
-  ,                                       !- Outside Boundary Condition Object
-=======
   {bd682334-a81b-4775-8ef9-a158d988c798}, !- Handle
   Surface 4,                              !- Name
   Wall,                                   !- Surface Type
@@ -590,7 +413,6 @@
   {8560e562-2328-42f0-a19c-0da0f10cc3a6}, !- Space Name
   Surface,                                !- Outside Boundary Condition
   {2f35a5c5-7177-41ab-bd7a-d0e420c951d9}, !- Outside Boundary Condition Object
->>>>>>> 30cb9182
   NoSun,                                  !- Sun Exposure
   NoWind,                                 !- Wind Exposure
   ,                                       !- View Factor to Ground
@@ -601,19 +423,11 @@
   4.572, 0, 2.4384;                       !- X,Y,Z Vertex 4 {m}
 
 OS:Surface,
-<<<<<<< HEAD
-  {e5f5d46a-a073-4777-a43e-c86e4ee36d81}, !- Handle
-  Surface 5,                              !- Name
-  Wall,                                   !- Surface Type
-  ,                                       !- Construction Name
-  {3ea35b69-cc95-4649-b319-62bf83ee2fc5}, !- Space Name
-=======
   {f62167e0-0568-4fa9-9c99-9a82dcc39840}, !- Handle
   Surface 5,                              !- Name
   Wall,                                   !- Surface Type
   ,                                       !- Construction Name
   {8560e562-2328-42f0-a19c-0da0f10cc3a6}, !- Space Name
->>>>>>> 30cb9182
   Outdoors,                               !- Outside Boundary Condition
   ,                                       !- Outside Boundary Condition Object
   SunExposed,                             !- Sun Exposure
@@ -626,15 +440,6 @@
   4.572, -9.144, 2.4384;                  !- X,Y,Z Vertex 4 {m}
 
 OS:Surface,
-<<<<<<< HEAD
-  {bf7588e6-90ba-40dd-b858-cc52640fce6e}, !- Handle
-  Surface 6,                              !- Name
-  RoofCeiling,                            !- Surface Type
-  ,                                       !- Construction Name
-  {3ea35b69-cc95-4649-b319-62bf83ee2fc5}, !- Space Name
-  Surface,                                !- Outside Boundary Condition
-  {5bfd2edb-80df-44d3-b625-4edd9e584451}, !- Outside Boundary Condition Object
-=======
   {06e5ab9d-cde2-40fe-aefd-90fd715bbea1}, !- Handle
   Surface 6,                              !- Name
   RoofCeiling,                            !- Surface Type
@@ -642,7 +447,6 @@
   {8560e562-2328-42f0-a19c-0da0f10cc3a6}, !- Space Name
   Surface,                                !- Outside Boundary Condition
   {0854a8fd-841c-4c5c-aa40-f590434b97fa}, !- Outside Boundary Condition Object
->>>>>>> 30cb9182
   NoSun,                                  !- Sun Exposure
   NoWind,                                 !- Wind Exposure
   ,                                       !- View Factor to Ground
@@ -653,11 +457,7 @@
   0, -9.144, 2.4384;                      !- X,Y,Z Vertex 4 {m}
 
 OS:SpaceType,
-<<<<<<< HEAD
-  {13e5d9b0-136a-466b-9d16-6a34e195693a}, !- Handle
-=======
   {65e7537d-682e-43f6-b8b2-f37850d3af03}, !- Handle
->>>>>>> 30cb9182
   Space Type 1,                           !- Name
   ,                                       !- Default Construction Set Name
   ,                                       !- Default Schedule Set Name
@@ -668,15 +468,9 @@
   living;                                 !- Standards Space Type
 
 OS:Space,
-<<<<<<< HEAD
-  {3bc7d5e5-51be-4994-bb5d-4eca6b880d80}, !- Handle
-  living space|story 2,                   !- Name
-  {13e5d9b0-136a-466b-9d16-6a34e195693a}, !- Space Type Name
-=======
   {a497f58d-5ea7-48fb-ad6d-b2dd5c4568dc}, !- Handle
   living space|story 2,                   !- Name
   {65e7537d-682e-43f6-b8b2-f37850d3af03}, !- Space Type Name
->>>>>>> 30cb9182
   ,                                       !- Default Construction Set Name
   ,                                       !- Default Schedule Set Name
   -0,                                     !- Direction of Relative North {deg}
@@ -684,19 +478,6 @@
   0,                                      !- Y Origin {m}
   2.4384,                                 !- Z Origin {m}
   ,                                       !- Building Story Name
-<<<<<<< HEAD
-  {0d5ba232-0d95-4ada-a453-b75d7faab905}, !- Thermal Zone Name
-  ,                                       !- Part of Total Floor Area
-  ,                                       !- Design Specification Outdoor Air Object Name
-  {46465201-42fb-43a7-9edf-89311e983303}; !- Building Unit Name
-
-OS:Surface,
-  {e0f2cd9d-688f-4535-905a-5b2b7544749c}, !- Handle
-  Surface 7,                              !- Name
-  Wall,                                   !- Surface Type
-  ,                                       !- Construction Name
-  {3bc7d5e5-51be-4994-bb5d-4eca6b880d80}, !- Space Name
-=======
   {38c084b5-a797-4254-a8c8-a490650142e2}, !- Thermal Zone Name
   ,                                       !- Part of Total Floor Area
   ,                                       !- Design Specification Outdoor Air Object Name
@@ -708,7 +489,6 @@
   Wall,                                   !- Surface Type
   ,                                       !- Construction Name
   {a497f58d-5ea7-48fb-ad6d-b2dd5c4568dc}, !- Space Name
->>>>>>> 30cb9182
   Outdoors,                               !- Outside Boundary Condition
   ,                                       !- Outside Boundary Condition Object
   SunExposed,                             !- Sun Exposure
@@ -721,14 +501,64 @@
   0, 0, 2.4384;                           !- X,Y,Z Vertex 4 {m}
 
 OS:Surface,
-<<<<<<< HEAD
-  {5bfd2edb-80df-44d3-b625-4edd9e584451}, !- Handle
+  {755808cc-3841-45b0-be90-84c771ca768b}, !- Handle
   Surface 8,                              !- Name
+  Wall,                                   !- Surface Type
+  ,                                       !- Construction Name
+  {a497f58d-5ea7-48fb-ad6d-b2dd5c4568dc}, !- Space Name
+  Surface,                                !- Outside Boundary Condition
+  {a20fa9da-7307-49ce-8614-8b1048a781b3}, !- Outside Boundary Condition Object
+  NoSun,                                  !- Sun Exposure
+  NoWind,                                 !- Wind Exposure
+  ,                                       !- View Factor to Ground
+  ,                                       !- Number of Vertices
+  4.572, -9.144, 2.4384,                  !- X,Y,Z Vertex 1 {m}
+  4.572, -9.144, 0,                       !- X,Y,Z Vertex 2 {m}
+  4.572, 0, 0,                            !- X,Y,Z Vertex 3 {m}
+  4.572, 0, 2.4384;                       !- X,Y,Z Vertex 4 {m}
+
+OS:Surface,
+  {6a73dd65-d38b-422a-a170-b782a3387053}, !- Handle
+  Surface 9,                              !- Name
+  Wall,                                   !- Surface Type
+  ,                                       !- Construction Name
+  {a497f58d-5ea7-48fb-ad6d-b2dd5c4568dc}, !- Space Name
+  Outdoors,                               !- Outside Boundary Condition
+  ,                                       !- Outside Boundary Condition Object
+  SunExposed,                             !- Sun Exposure
+  WindExposed,                            !- Wind Exposure
+  ,                                       !- View Factor to Ground
+  ,                                       !- Number of Vertices
+  0, 0, 2.4384,                           !- X,Y,Z Vertex 1 {m}
+  0, 0, 0,                                !- X,Y,Z Vertex 2 {m}
+  0, -9.144, 0,                           !- X,Y,Z Vertex 3 {m}
+  0, -9.144, 2.4384;                      !- X,Y,Z Vertex 4 {m}
+
+OS:Surface,
+  {844509a3-1f6e-4afc-a259-180b274921d1}, !- Handle
+  Surface 10,                             !- Name
+  RoofCeiling,                            !- Surface Type
+  ,                                       !- Construction Name
+  {a497f58d-5ea7-48fb-ad6d-b2dd5c4568dc}, !- Space Name
+  Surface,                                !- Outside Boundary Condition
+  {5ffb78fc-de10-4f1e-9d33-82ecb7afc5f5}, !- Outside Boundary Condition Object
+  NoSun,                                  !- Sun Exposure
+  NoWind,                                 !- Wind Exposure
+  ,                                       !- View Factor to Ground
+  ,                                       !- Number of Vertices
+  4.572, -9.144, 2.4384,                  !- X,Y,Z Vertex 1 {m}
+  4.572, 0, 2.4384,                       !- X,Y,Z Vertex 2 {m}
+  0, 0, 2.4384,                           !- X,Y,Z Vertex 3 {m}
+  0, -9.144, 2.4384;                      !- X,Y,Z Vertex 4 {m}
+
+OS:Surface,
+  {0854a8fd-841c-4c5c-aa40-f590434b97fa}, !- Handle
+  Surface 11,                             !- Name
   Floor,                                  !- Surface Type
   ,                                       !- Construction Name
-  {3bc7d5e5-51be-4994-bb5d-4eca6b880d80}, !- Space Name
-  Surface,                                !- Outside Boundary Condition
-  {bf7588e6-90ba-40dd-b858-cc52640fce6e}, !- Outside Boundary Condition Object
+  {a497f58d-5ea7-48fb-ad6d-b2dd5c4568dc}, !- Space Name
+  Surface,                                !- Outside Boundary Condition
+  {06e5ab9d-cde2-40fe-aefd-90fd715bbea1}, !- Outside Boundary Condition Object
   NoSun,                                  !- Sun Exposure
   NoWind,                                 !- Wind Exposure
   ,                                       !- View Factor to Ground
@@ -739,229 +569,25 @@
   4.572, -9.144, 0;                       !- X,Y,Z Vertex 4 {m}
 
 OS:Surface,
-  {cef595ae-ecb6-40eb-82bc-bd421b9b40f4}, !- Handle
-  Surface 9,                              !- Name
-  Wall,                                   !- Surface Type
-  ,                                       !- Construction Name
-  {3bc7d5e5-51be-4994-bb5d-4eca6b880d80}, !- Space Name
-  Outdoors,                               !- Outside Boundary Condition
-  ,                                       !- Outside Boundary Condition Object
-  SunExposed,                             !- Sun Exposure
-  WindExposed,                            !- Wind Exposure
-  ,                                       !- View Factor to Ground
-  ,                                       !- Number of Vertices
-  0, 0, 2.4384,                           !- X,Y,Z Vertex 1 {m}
-  0, 0, 0,                                !- X,Y,Z Vertex 2 {m}
-  0, -9.144, 0,                           !- X,Y,Z Vertex 3 {m}
-  0, -9.144, 2.4384;                      !- X,Y,Z Vertex 4 {m}
-
-OS:Surface,
-  {3770e667-1b66-4f00-8a1a-380e18dbb6a0}, !- Handle
-  Surface 10,                             !- Name
-  Wall,                                   !- Surface Type
-  ,                                       !- Construction Name
-  {3bc7d5e5-51be-4994-bb5d-4eca6b880d80}, !- Space Name
-  Adiabatic,                              !- Outside Boundary Condition
-  ,                                       !- Outside Boundary Condition Object
-=======
-  {755808cc-3841-45b0-be90-84c771ca768b}, !- Handle
-  Surface 8,                              !- Name
+  {c5e7d5b8-4522-40fe-aa84-e0f593a7e746}, !- Handle
+  Surface 12,                             !- Name
   Wall,                                   !- Surface Type
   ,                                       !- Construction Name
   {a497f58d-5ea7-48fb-ad6d-b2dd5c4568dc}, !- Space Name
-  Surface,                                !- Outside Boundary Condition
-  {a20fa9da-7307-49ce-8614-8b1048a781b3}, !- Outside Boundary Condition Object
->>>>>>> 30cb9182
-  NoSun,                                  !- Sun Exposure
-  NoWind,                                 !- Wind Exposure
-  ,                                       !- View Factor to Ground
-  ,                                       !- Number of Vertices
-  4.572, -9.144, 2.4384,                  !- X,Y,Z Vertex 1 {m}
-  4.572, -9.144, 0,                       !- X,Y,Z Vertex 2 {m}
-  4.572, 0, 0,                            !- X,Y,Z Vertex 3 {m}
-  4.572, 0, 2.4384;                       !- X,Y,Z Vertex 4 {m}
-
-OS:Surface,
-<<<<<<< HEAD
-  {a2335bc3-006a-47c1-aa64-6c15fdbc0fd6}, !- Handle
-  Surface 11,                             !- Name
-  Wall,                                   !- Surface Type
-  ,                                       !- Construction Name
-  {3bc7d5e5-51be-4994-bb5d-4eca6b880d80}, !- Space Name
-=======
-  {6a73dd65-d38b-422a-a170-b782a3387053}, !- Handle
-  Surface 9,                              !- Name
-  Wall,                                   !- Surface Type
-  ,                                       !- Construction Name
-  {a497f58d-5ea7-48fb-ad6d-b2dd5c4568dc}, !- Space Name
->>>>>>> 30cb9182
-  Outdoors,                               !- Outside Boundary Condition
-  ,                                       !- Outside Boundary Condition Object
-  SunExposed,                             !- Sun Exposure
-  WindExposed,                            !- Wind Exposure
-  ,                                       !- View Factor to Ground
-  ,                                       !- Number of Vertices
-<<<<<<< HEAD
+  Outdoors,                               !- Outside Boundary Condition
+  ,                                       !- Outside Boundary Condition Object
+  SunExposed,                             !- Sun Exposure
+  WindExposed,                            !- Wind Exposure
+  ,                                       !- View Factor to Ground
+  ,                                       !- Number of Vertices
   0, -9.144, 2.4384,                      !- X,Y,Z Vertex 1 {m}
   0, -9.144, 0,                           !- X,Y,Z Vertex 2 {m}
   4.572, -9.144, 0,                       !- X,Y,Z Vertex 3 {m}
   4.572, -9.144, 2.4384;                  !- X,Y,Z Vertex 4 {m}
 
-OS:Surface,
-  {1887ebf3-0f71-4cb0-be4d-a60b34e3f423}, !- Handle
-  Surface 12,                             !- Name
-  RoofCeiling,                            !- Surface Type
-  ,                                       !- Construction Name
-  {3bc7d5e5-51be-4994-bb5d-4eca6b880d80}, !- Space Name
-  Surface,                                !- Outside Boundary Condition
-  {795e8cec-fe2b-4633-a8a6-466420d00fad}, !- Outside Boundary Condition Object
-=======
-  0, 0, 2.4384,                           !- X,Y,Z Vertex 1 {m}
-  0, 0, 0,                                !- X,Y,Z Vertex 2 {m}
-  0, -9.144, 0,                           !- X,Y,Z Vertex 3 {m}
-  0, -9.144, 2.4384;                      !- X,Y,Z Vertex 4 {m}
-
-OS:Surface,
-  {844509a3-1f6e-4afc-a259-180b274921d1}, !- Handle
-  Surface 10,                             !- Name
-  RoofCeiling,                            !- Surface Type
-  ,                                       !- Construction Name
-  {a497f58d-5ea7-48fb-ad6d-b2dd5c4568dc}, !- Space Name
-  Surface,                                !- Outside Boundary Condition
-  {5ffb78fc-de10-4f1e-9d33-82ecb7afc5f5}, !- Outside Boundary Condition Object
->>>>>>> 30cb9182
-  NoSun,                                  !- Sun Exposure
-  NoWind,                                 !- Wind Exposure
-  ,                                       !- View Factor to Ground
-  ,                                       !- Number of Vertices
-  4.572, -9.144, 2.4384,                  !- X,Y,Z Vertex 1 {m}
-  4.572, 0, 2.4384,                       !- X,Y,Z Vertex 2 {m}
-  0, 0, 2.4384,                           !- X,Y,Z Vertex 3 {m}
-  0, -9.144, 2.4384;                      !- X,Y,Z Vertex 4 {m}
-
-OS:Surface,
-<<<<<<< HEAD
-  {795e8cec-fe2b-4633-a8a6-466420d00fad}, !- Handle
-  Surface 13,                             !- Name
-  Floor,                                  !- Surface Type
-  ,                                       !- Construction Name
-  {e5f87729-1b2e-4b64-ab94-e97ec33eb81e}, !- Space Name
-  Surface,                                !- Outside Boundary Condition
-  {1887ebf3-0f71-4cb0-be4d-a60b34e3f423}, !- Outside Boundary Condition Object
-=======
-  {0854a8fd-841c-4c5c-aa40-f590434b97fa}, !- Handle
-  Surface 11,                             !- Name
-  Floor,                                  !- Surface Type
-  ,                                       !- Construction Name
-  {a497f58d-5ea7-48fb-ad6d-b2dd5c4568dc}, !- Space Name
-  Surface,                                !- Outside Boundary Condition
-  {06e5ab9d-cde2-40fe-aefd-90fd715bbea1}, !- Outside Boundary Condition Object
->>>>>>> 30cb9182
-  NoSun,                                  !- Sun Exposure
-  NoWind,                                 !- Wind Exposure
-  ,                                       !- View Factor to Ground
-  ,                                       !- Number of Vertices
-  0, -9.144, 4.8768,                      !- X,Y,Z Vertex 1 {m}
-  0, 0, 4.8768,                           !- X,Y,Z Vertex 2 {m}
-  4.572, 0, 4.8768,                       !- X,Y,Z Vertex 3 {m}
-  4.572, -9.144, 4.8768;                  !- X,Y,Z Vertex 4 {m}
-
-OS:Surface,
-<<<<<<< HEAD
-  {9818871d-64ba-43e9-88b8-e216d7c51fd2}, !- Handle
-  Surface 14,                             !- Name
-  RoofCeiling,                            !- Surface Type
-  ,                                       !- Construction Name
-  {e5f87729-1b2e-4b64-ab94-e97ec33eb81e}, !- Space Name
-  Outdoors,                               !- Outside Boundary Condition
-  ,                                       !- Outside Boundary Condition Object
-  SunExposed,                             !- Sun Exposure
-  WindExposed,                            !- Wind Exposure
-  ,                                       !- View Factor to Ground
-  ,                                       !- Number of Vertices
-  0, -4.572, 7.1628,                      !- X,Y,Z Vertex 1 {m}
-  4.572, -4.572, 7.1628,                  !- X,Y,Z Vertex 2 {m}
-  4.572, 0, 4.8768,                       !- X,Y,Z Vertex 3 {m}
-  0, 0, 4.8768;                           !- X,Y,Z Vertex 4 {m}
-
-OS:Surface,
-  {792b3212-5f25-4c68-8661-46d439d2150e}, !- Handle
-  Surface 15,                             !- Name
-  RoofCeiling,                            !- Surface Type
-  ,                                       !- Construction Name
-  {e5f87729-1b2e-4b64-ab94-e97ec33eb81e}, !- Space Name
-=======
-  {c5e7d5b8-4522-40fe-aa84-e0f593a7e746}, !- Handle
-  Surface 12,                             !- Name
-  Wall,                                   !- Surface Type
-  ,                                       !- Construction Name
-  {a497f58d-5ea7-48fb-ad6d-b2dd5c4568dc}, !- Space Name
->>>>>>> 30cb9182
-  Outdoors,                               !- Outside Boundary Condition
-  ,                                       !- Outside Boundary Condition Object
-  SunExposed,                             !- Sun Exposure
-  WindExposed,                            !- Wind Exposure
-  ,                                       !- View Factor to Ground
-  ,                                       !- Number of Vertices
-  4.572, -4.572, 7.1628,                  !- X,Y,Z Vertex 1 {m}
-  0, -4.572, 7.1628,                      !- X,Y,Z Vertex 2 {m}
-  0, -9.144, 4.8768,                      !- X,Y,Z Vertex 3 {m}
-  4.572, -9.144, 4.8768;                  !- X,Y,Z Vertex 4 {m}
-
-<<<<<<< HEAD
-OS:Surface,
-  {819a163d-e00e-482b-a715-2272f5eb39a0}, !- Handle
-  Surface 16,                             !- Name
-  Wall,                                   !- Surface Type
-  ,                                       !- Construction Name
-  {e5f87729-1b2e-4b64-ab94-e97ec33eb81e}, !- Space Name
-  Outdoors,                               !- Outside Boundary Condition
-  ,                                       !- Outside Boundary Condition Object
-  SunExposed,                             !- Sun Exposure
-  WindExposed,                            !- Wind Exposure
-  ,                                       !- View Factor to Ground
-  ,                                       !- Number of Vertices
-  0, -4.572, 7.1628,                      !- X,Y,Z Vertex 1 {m}
-  0, 0, 4.8768,                           !- X,Y,Z Vertex 2 {m}
-  0, -9.144, 4.8768;                      !- X,Y,Z Vertex 3 {m}
-
-OS:Surface,
-  {44570917-8970-4539-ab0c-8b23aace0fef}, !- Handle
-  Surface 17,                             !- Name
-  Wall,                                   !- Surface Type
-  ,                                       !- Construction Name
-  {e5f87729-1b2e-4b64-ab94-e97ec33eb81e}, !- Space Name
-  Adiabatic,                              !- Outside Boundary Condition
-  ,                                       !- Outside Boundary Condition Object
-  NoSun,                                  !- Sun Exposure
-  NoWind,                                 !- Wind Exposure
-  ,                                       !- View Factor to Ground
-  ,                                       !- Number of Vertices
-  4.572, -4.572, 7.1628,                  !- X,Y,Z Vertex 1 {m}
-  4.572, -9.144, 4.8768,                  !- X,Y,Z Vertex 2 {m}
-  4.572, 0, 4.8768;                       !- X,Y,Z Vertex 3 {m}
-
-OS:Space,
-  {e5f87729-1b2e-4b64-ab94-e97ec33eb81e}, !- Handle
-  unfinished attic space,                 !- Name
-  {fb15bd19-6eb2-4032-89a8-a79e882e387c}, !- Space Type Name
-  ,                                       !- Default Construction Set Name
-  ,                                       !- Default Schedule Set Name
-  ,                                       !- Direction of Relative North {deg}
-  ,                                       !- X Origin {m}
-  ,                                       !- Y Origin {m}
-  ,                                       !- Z Origin {m}
-  ,                                       !- Building Story Name
-  {67c7559a-f38c-4077-9d2a-f3733a333e43}; !- Thermal Zone Name
-
-OS:ThermalZone,
-  {67c7559a-f38c-4077-9d2a-f3733a333e43}, !- Handle
-  unfinished attic zone,                  !- Name
-=======
 OS:ThermalZone,
   {49d62269-3b06-45a4-a59c-aac31fdc601b}, !- Handle
   living zone|unit 2,                     !- Name
->>>>>>> 30cb9182
   ,                                       !- Multiplier
   ,                                       !- Ceiling Height {m}
   ,                                       !- Volume {m3}
@@ -969,17 +595,10 @@
   ,                                       !- Zone Inside Convection Algorithm
   ,                                       !- Zone Outside Convection Algorithm
   ,                                       !- Zone Conditioning Equipment List Name
-<<<<<<< HEAD
-  {6b399025-c4c6-45e8-a3bf-a12125e2bc4d}, !- Zone Air Inlet Port List
-  {9962e036-6b20-437d-bb41-48dc3bf0cb29}, !- Zone Air Exhaust Port List
-  {b53e1446-8aff-44bd-baee-dbf78a6c69e5}, !- Zone Air Node Name
-  {24ea202f-ec72-4388-b669-84db9f3bea79}, !- Zone Return Air Port List
-=======
   {56c0ac9c-daab-42ce-b2ee-464971a4f56a}, !- Zone Air Inlet Port List
   {d2d23f3d-f2be-444f-9367-bf22f693c595}, !- Zone Air Exhaust Port List
   {79a664ff-8ffe-4067-92ac-520a0138dda1}, !- Zone Air Node Name
   {2e99c3d6-de11-4629-b749-da5f073cf57f}, !- Zone Return Air Port List
->>>>>>> 30cb9182
   ,                                       !- Primary Daylighting Control Name
   ,                                       !- Fraction of Zone Controlled by Primary Daylighting Control
   ,                                       !- Secondary Daylighting Control Name
@@ -990,39 +609,6 @@
   No;                                     !- Use Ideal Air Loads
 
 OS:Node,
-<<<<<<< HEAD
-  {9985ac90-a546-4987-8607-f741e5e0ecbb}, !- Handle
-  Node 2,                                 !- Name
-  {b53e1446-8aff-44bd-baee-dbf78a6c69e5}, !- Inlet Port
-  ;                                       !- Outlet Port
-
-OS:Connection,
-  {b53e1446-8aff-44bd-baee-dbf78a6c69e5}, !- Handle
-  {bf71ec32-3ce0-4265-9c62-923aabc4dabb}, !- Name
-  {67c7559a-f38c-4077-9d2a-f3733a333e43}, !- Source Object
-  11,                                     !- Outlet Port
-  {9985ac90-a546-4987-8607-f741e5e0ecbb}, !- Target Object
-  2;                                      !- Inlet Port
-
-OS:PortList,
-  {6b399025-c4c6-45e8-a3bf-a12125e2bc4d}, !- Handle
-  {a4015767-268a-4f06-80ac-6767ddec7ac2}, !- Name
-  {67c7559a-f38c-4077-9d2a-f3733a333e43}; !- HVAC Component
-
-OS:PortList,
-  {9962e036-6b20-437d-bb41-48dc3bf0cb29}, !- Handle
-  {204d656b-07d5-45ee-a3d6-863a6ac8a3c5}, !- Name
-  {67c7559a-f38c-4077-9d2a-f3733a333e43}; !- HVAC Component
-
-OS:PortList,
-  {24ea202f-ec72-4388-b669-84db9f3bea79}, !- Handle
-  {9e9f9a40-2a6a-434f-b66c-582aec937588}, !- Name
-  {67c7559a-f38c-4077-9d2a-f3733a333e43}; !- HVAC Component
-
-OS:Sizing:Zone,
-  {1f25d67d-91cf-4de5-bba3-b1bf4e0fd2cc}, !- Handle
-  {67c7559a-f38c-4077-9d2a-f3733a333e43}, !- Zone or ZoneList Name
-=======
   {d16523d7-773f-48ec-9aaa-6c4fd3e47b48}, !- Handle
   Node 2,                                 !- Name
   {79a664ff-8ffe-4067-92ac-520a0138dda1}, !- Inlet Port
@@ -1054,7 +640,6 @@
 OS:Sizing:Zone,
   {6faa0709-3e0b-4734-b094-06c26a1a7bb9}, !- Handle
   {49d62269-3b06-45a4-a59c-aac31fdc601b}, !- Zone or ZoneList Name
->>>>>>> 30cb9182
   SupplyAirTemperature,                   !- Zone Cooling Design Supply Air Temperature Input Method
   14,                                     !- Zone Cooling Design Supply Air Temperature {C}
   11.11,                                  !- Zone Cooling Design Supply Air Temperature Difference {deltaC}
@@ -1083,158 +668,6 @@
   autosize;                               !- Dedicated Outdoor Air High Setpoint Temperature for Design {C}
 
 OS:ZoneHVAC:EquipmentList,
-<<<<<<< HEAD
-  {279005f3-1ca9-4a66-8c57-703938694c54}, !- Handle
-  Zone HVAC Equipment List 2,             !- Name
-  {67c7559a-f38c-4077-9d2a-f3733a333e43}; !- Thermal Zone
-
-OS:SpaceType,
-  {fb15bd19-6eb2-4032-89a8-a79e882e387c}, !- Handle
-  Space Type 2,                           !- Name
-  ,                                       !- Default Construction Set Name
-  ,                                       !- Default Schedule Set Name
-  ,                                       !- Group Rendering Name
-  ,                                       !- Design Specification Outdoor Air Object Name
-  ,                                       !- Standards Template
-  ,                                       !- Standards Building Type
-  unfinished attic;                       !- Standards Space Type
-
-OS:BuildingUnit,
-  {46465201-42fb-43a7-9edf-89311e983303}, !- Handle
-  unit 1,                                 !- Name
-  ,                                       !- Rendering Color
-  Residential;                            !- Building Unit Type
-
-OS:AdditionalProperties,
-  {30ec4846-437b-4027-a6a7-18cea6a0baa7}, !- Handle
-  {46465201-42fb-43a7-9edf-89311e983303}, !- Object Name
-  NumberOfBedrooms,                       !- Feature Name 1
-  Integer,                                !- Feature Data Type 1
-  3,                                      !- Feature Value 1
-  NumberOfBathrooms,                      !- Feature Name 2
-  Double,                                 !- Feature Data Type 2
-  2,                                      !- Feature Value 2
-  NumberOfOccupants,                      !- Feature Name 3
-  Double,                                 !- Feature Data Type 3
-  3.3900000000000001;                     !- Feature Value 3
-
-OS:External:File,
-  {d1085084-3077-4500-8631-7efb58cc23a0}, !- Handle
-  8760.csv,                               !- Name
-  8760.csv;                               !- File Name
-
-OS:Schedule:Day,
-  {377288c0-ba83-4f7e-a1f3-2d48e85a00bb}, !- Handle
-  Schedule Day 1,                         !- Name
-  ,                                       !- Schedule Type Limits Name
-  ,                                       !- Interpolate to Timestep
-  24,                                     !- Hour 1
-  0,                                      !- Minute 1
-  0;                                      !- Value Until Time 1
-
-OS:Schedule:Day,
-  {eb07da4e-17c3-42a2-83d0-4b3ab0d52b27}, !- Handle
-  Schedule Day 2,                         !- Name
-  ,                                       !- Schedule Type Limits Name
-  ,                                       !- Interpolate to Timestep
-  24,                                     !- Hour 1
-  0,                                      !- Minute 1
-  1;                                      !- Value Until Time 1
-
-OS:Schedule:File,
-  {fcadc956-da5e-4240-a715-9edc791d11ac}, !- Handle
-  occupants,                              !- Name
-  {2694f3a8-d282-48f6-9132-7e3c18d521bf}, !- Schedule Type Limits Name
-  {d1085084-3077-4500-8631-7efb58cc23a0}, !- External File Name
-  1,                                      !- Column Number
-  1,                                      !- Rows to Skip at Top
-  8760,                                   !- Number of Hours of Data
-  ,                                       !- Column Separator
-  ,                                       !- Interpolate to Timestep
-  60;                                     !- Minutes per Item
-
-OS:Schedule:Ruleset,
-  {d2c533c6-7653-4af3-8f6c-d6f31fbf1cc6}, !- Handle
-  Schedule Ruleset 1,                     !- Name
-  {e09ee07e-0121-4055-9b75-0f08177d27c5}, !- Schedule Type Limits Name
-  {698062bc-45a0-4fbb-a4bc-63d615ea5041}; !- Default Day Schedule Name
-
-OS:Schedule:Day,
-  {698062bc-45a0-4fbb-a4bc-63d615ea5041}, !- Handle
-  Schedule Day 3,                         !- Name
-  {e09ee07e-0121-4055-9b75-0f08177d27c5}, !- Schedule Type Limits Name
-  ,                                       !- Interpolate to Timestep
-  24,                                     !- Hour 1
-  0,                                      !- Minute 1
-  112.539290946133;                       !- Value Until Time 1
-
-OS:People:Definition,
-  {094ad3a7-70fa-47cc-a364-005ac830b047}, !- Handle
-  res occupants|living space,             !- Name
-  People,                                 !- Number of People Calculation Method
-  1.695,                                  !- Number of People {people}
-  ,                                       !- People per Space Floor Area {person/m2}
-  ,                                       !- Space Floor Area per Person {m2/person}
-  0.319734,                               !- Fraction Radiant
-  0.573,                                  !- Sensible Heat Fraction
-  0,                                      !- Carbon Dioxide Generation Rate {m3/s-W}
-  No,                                     !- Enable ASHRAE 55 Comfort Warnings
-  ZoneAveraged;                           !- Mean Radiant Temperature Calculation Type
-
-OS:People,
-  {08dcde8b-59bc-42f9-a41c-6bdba6c78201}, !- Handle
-  res occupants|living space,             !- Name
-  {094ad3a7-70fa-47cc-a364-005ac830b047}, !- People Definition Name
-  {3ea35b69-cc95-4649-b319-62bf83ee2fc5}, !- Space or SpaceType Name
-  {fcadc956-da5e-4240-a715-9edc791d11ac}, !- Number of People Schedule Name
-  {d2c533c6-7653-4af3-8f6c-d6f31fbf1cc6}, !- Activity Level Schedule Name
-  ,                                       !- Surface Name/Angle Factor List Name
-  ,                                       !- Work Efficiency Schedule Name
-  ,                                       !- Clothing Insulation Schedule Name
-  ,                                       !- Air Velocity Schedule Name
-  1;                                      !- Multiplier
-
-OS:ScheduleTypeLimits,
-  {e09ee07e-0121-4055-9b75-0f08177d27c5}, !- Handle
-  ActivityLevel,                          !- Name
-  0,                                      !- Lower Limit Value
-  ,                                       !- Upper Limit Value
-  Continuous,                             !- Numeric Type
-  ActivityLevel;                          !- Unit Type
-
-OS:ScheduleTypeLimits,
-  {2694f3a8-d282-48f6-9132-7e3c18d521bf}, !- Handle
-  Fractional,                             !- Name
-  0,                                      !- Lower Limit Value
-  1,                                      !- Upper Limit Value
-  Continuous;                             !- Numeric Type
-
-OS:People:Definition,
-  {0f92795d-9ee7-4438-8057-102e812cc69b}, !- Handle
-  res occupants|living space|story 2,     !- Name
-  People,                                 !- Number of People Calculation Method
-  1.695,                                  !- Number of People {people}
-  ,                                       !- People per Space Floor Area {person/m2}
-  ,                                       !- Space Floor Area per Person {m2/person}
-  0.319734,                               !- Fraction Radiant
-  0.573,                                  !- Sensible Heat Fraction
-  0,                                      !- Carbon Dioxide Generation Rate {m3/s-W}
-  No,                                     !- Enable ASHRAE 55 Comfort Warnings
-  ZoneAveraged;                           !- Mean Radiant Temperature Calculation Type
-
-OS:People,
-  {f3cf3f86-0c81-4363-8d9a-6de90f0a1ec2}, !- Handle
-  res occupants|living space|story 2,     !- Name
-  {0f92795d-9ee7-4438-8057-102e812cc69b}, !- People Definition Name
-  {3bc7d5e5-51be-4994-bb5d-4eca6b880d80}, !- Space or SpaceType Name
-  {fcadc956-da5e-4240-a715-9edc791d11ac}, !- Number of People Schedule Name
-  {d2c533c6-7653-4af3-8f6c-d6f31fbf1cc6}, !- Activity Level Schedule Name
-  ,                                       !- Surface Name/Angle Factor List Name
-  ,                                       !- Work Efficiency Schedule Name
-  ,                                       !- Clothing Insulation Schedule Name
-  ,                                       !- Air Velocity Schedule Name
-  1;                                      !- Multiplier
-=======
   {e5439c57-256f-4ed6-adea-64d5a512ab3c}, !- Handle
   Zone HVAC Equipment List 2,             !- Name
   {49d62269-3b06-45a4-a59c-aac31fdc601b}; !- Thermal Zone
@@ -4616,4 +4049,3 @@
   24,                                     !- Hour 1
   0,                                      !- Minute 1
   1;                                      !- Value Until Time 1
->>>>>>> 30cb9182
