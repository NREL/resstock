--- conflicted
+++ resolved
@@ -1,73 +1,41 @@
 !- NOTE: Auto-generated from /test/osw_files/SFA_10units_2story_SL_UA_3Beds_2Baths_Denver.osw
 
 OS:Version,
-<<<<<<< HEAD
-  {3dafb56d-d203-4557-a659-4acf0fc5f7f1}, !- Handle
+  {9d6d0980-9658-4e0f-874a-4a13f0214fb3}, !- Handle
   2.9.0;                                  !- Version Identifier
 
 OS:SimulationControl,
-  {1b0d6fd1-35a0-4852-a7ac-07ddc2851fd4}, !- Handle
-=======
-  {ac85a4d8-b564-4297-9212-48c1e98a80b7}, !- Handle
-  2.9.0;                                  !- Version Identifier
-
-OS:SimulationControl,
-  {9f7a69d7-79a1-40bb-91bd-04f529da2b8b}, !- Handle
->>>>>>> 3c1d7324
+  {638b2141-c3c6-43d9-b61a-f9fcecff1ca0}, !- Handle
   ,                                       !- Do Zone Sizing Calculation
   ,                                       !- Do System Sizing Calculation
   ,                                       !- Do Plant Sizing Calculation
   No;                                     !- Run Simulation for Sizing Periods
 
 OS:Timestep,
-<<<<<<< HEAD
-  {5dcdfbc6-ee55-48b4-8568-a3dcc5402f16}, !- Handle
+  {35a263c4-1088-4be9-a134-28e9d1521935}, !- Handle
   6;                                      !- Number of Timesteps per Hour
 
 OS:ShadowCalculation,
-  {eff5879e-3bd0-4c6f-b881-707daa761079}, !- Handle
-=======
-  {716b74f3-816a-45e3-b601-bb786101c9b4}, !- Handle
-  6;                                      !- Number of Timesteps per Hour
-
-OS:ShadowCalculation,
-  {f04c3dfc-7dd8-4fab-bd87-8c49b1872f19}, !- Handle
->>>>>>> 3c1d7324
+  {5d6683c4-982e-4784-955b-bed542a97e0b}, !- Handle
   20,                                     !- Calculation Frequency
   200;                                    !- Maximum Figures in Shadow Overlap Calculations
 
 OS:SurfaceConvectionAlgorithm:Outside,
-<<<<<<< HEAD
-  {6637cba5-1aa9-46d0-a934-869f7466c270}, !- Handle
+  {1cf4e1e8-8188-4bab-bb0d-c244884ca7b1}, !- Handle
   DOE-2;                                  !- Algorithm
 
 OS:SurfaceConvectionAlgorithm:Inside,
-  {6d33ae54-2c1e-4f02-a57d-bab9016ce7d9}, !- Handle
+  {8e725101-5058-4d3c-8454-0407f1da4185}, !- Handle
   TARP;                                   !- Algorithm
 
 OS:ZoneCapacitanceMultiplier:ResearchSpecial,
-  {17a039d1-65c7-4f72-8783-26e990dc17a4}, !- Handle
-=======
-  {82ad1456-2a00-46a2-8e0b-3a2e92d1996f}, !- Handle
-  DOE-2;                                  !- Algorithm
-
-OS:SurfaceConvectionAlgorithm:Inside,
-  {8f9116de-8acb-49b1-a04d-f953178fca2d}, !- Handle
-  TARP;                                   !- Algorithm
-
-OS:ZoneCapacitanceMultiplier:ResearchSpecial,
-  {0e816d3e-dedb-4708-b5eb-318fd0bdcd85}, !- Handle
->>>>>>> 3c1d7324
+  {feb2f1ac-27c0-435d-81cc-893a00a64d3a}, !- Handle
   ,                                       !- Temperature Capacity Multiplier
   15,                                     !- Humidity Capacity Multiplier
   ;                                       !- Carbon Dioxide Capacity Multiplier
 
 OS:RunPeriod,
-<<<<<<< HEAD
-  {ad8c084d-03f4-4817-b0bf-2eca7522d6cd}, !- Handle
-=======
-  {7b9b3696-28fc-4263-93d6-7451e0883bee}, !- Handle
->>>>>>> 3c1d7324
+  {0598dc8b-8a96-48ae-a82a-e2dd7cb5610c}, !- Handle
   Run Period 1,                           !- Name
   1,                                      !- Begin Month
   1,                                      !- Begin Day of Month
@@ -81,21 +49,13 @@
   ;                                       !- Number of Times Runperiod to be Repeated
 
 OS:YearDescription,
-<<<<<<< HEAD
-  {65ce1dd7-a370-4b9b-b6fa-1c81e308516b}, !- Handle
-=======
-  {d3368a5b-bb13-4adc-9096-20ddd41ff688}, !- Handle
->>>>>>> 3c1d7324
+  {f07d51f1-f89a-4b46-9dac-ef1393d2e9a8}, !- Handle
   2007,                                   !- Calendar Year
   ,                                       !- Day of Week for Start Day
   ;                                       !- Is Leap Year
 
 OS:WeatherFile,
-<<<<<<< HEAD
-  {fbb6d727-e86c-4cf9-ae2b-ea9bc0ddcc86}, !- Handle
-=======
-  {df3618ed-8d14-4801-9633-00dd3f004c22}, !- Handle
->>>>>>> 3c1d7324
+  {e88fe7f1-dfca-4868-8cb7-ba327072e989}, !- Handle
   Denver Intl Ap,                         !- City
   CO,                                     !- State Province Region
   USA,                                    !- Country
@@ -109,13 +69,8 @@
   E23378AA;                               !- Checksum
 
 OS:AdditionalProperties,
-<<<<<<< HEAD
-  {d01c2c7b-2f93-49ea-b64f-ed6493abfdfc}, !- Handle
-  {fbb6d727-e86c-4cf9-ae2b-ea9bc0ddcc86}, !- Object Name
-=======
-  {2a034be3-35fb-491f-a259-762240031362}, !- Handle
-  {df3618ed-8d14-4801-9633-00dd3f004c22}, !- Object Name
->>>>>>> 3c1d7324
+  {9f0df29e-3491-4bff-9b02-e72c071ed545}, !- Handle
+  {e88fe7f1-dfca-4868-8cb7-ba327072e989}, !- Object Name
   EPWHeaderCity,                          !- Feature Name 1
   String,                                 !- Feature Data Type 1
   Denver Intl Ap,                         !- Feature Value 1
@@ -223,11 +178,7 @@
   84;                                     !- Feature Value 35
 
 OS:Site,
-<<<<<<< HEAD
-  {2a58f6fe-4c2b-46ad-9ae9-f14aa0fc7e07}, !- Handle
-=======
-  {03f0d05b-c226-465d-97c6-5bf245037689}, !- Handle
->>>>>>> 3c1d7324
+  {6ca1cba7-39c9-42c0-9ad6-ef88a3a28de3}, !- Handle
   Denver Intl Ap_CO_USA,                  !- Name
   39.83,                                  !- Latitude {deg}
   -104.65,                                !- Longitude {deg}
@@ -236,11 +187,7 @@
   ;                                       !- Terrain
 
 OS:ClimateZones,
-<<<<<<< HEAD
-  {82e4c5cd-b6fa-4f01-8faf-3e7368f60945}, !- Handle
-=======
-  {475e3834-213a-4312-bf2c-1bde28aed9ab}, !- Handle
->>>>>>> 3c1d7324
+  {e436d1fd-10a6-4da1-837a-643727bd4a3f}, !- Handle
   ,                                       !- Active Institution
   ,                                       !- Active Year
   ,                                       !- Climate Zone Institution Name 1
@@ -253,31 +200,19 @@
   Cold;                                   !- Climate Zone Value 2
 
 OS:Site:WaterMainsTemperature,
-<<<<<<< HEAD
-  {1c7cb115-6f32-4783-bb27-660c5a1df578}, !- Handle
-=======
-  {a271bbea-67ac-4608-8e05-8f0e52cfa1be}, !- Handle
->>>>>>> 3c1d7324
+  {e5b41f31-6cfd-4400-af11-029f7a495235}, !- Handle
   Correlation,                            !- Calculation Method
   ,                                       !- Temperature Schedule Name
   10.8753424657535,                       !- Annual Average Outdoor Air Temperature {C}
   23.1524007936508;                       !- Maximum Difference In Monthly Average Outdoor Air Temperatures {deltaC}
 
 OS:RunPeriodControl:DaylightSavingTime,
-<<<<<<< HEAD
-  {f3cb53c9-4e08-41da-b628-ff3fa05fcd89}, !- Handle
-=======
-  {a64e23b5-e907-408e-b6ef-5ec4e2ffa4bb}, !- Handle
->>>>>>> 3c1d7324
+  {56e0fe0a-46ec-48b1-bbdc-8ca809840d8c}, !- Handle
   3/12,                                   !- Start Date
   11/5;                                   !- End Date
 
 OS:Site:GroundTemperature:Deep,
-<<<<<<< HEAD
-  {1a9f2def-affc-4285-9f70-adf6498e6b81}, !- Handle
-=======
-  {ea5e9616-2f2d-43ab-9f6f-fd4e2f0f2e5d}, !- Handle
->>>>>>> 3c1d7324
+  {c573f34f-373f-4c10-801e-fe01b6011c19}, !- Handle
   10.8753424657535,                       !- January Deep Ground Temperature {C}
   10.8753424657535,                       !- February Deep Ground Temperature {C}
   10.8753424657535,                       !- March Deep Ground Temperature {C}
@@ -292,11 +227,7 @@
   10.8753424657535;                       !- December Deep Ground Temperature {C}
 
 OS:Building,
-<<<<<<< HEAD
-  {a92ecac3-7889-4462-9dd9-0c030da210eb}, !- Handle
-=======
-  {c42479d1-cbe4-4564-bb64-fab96cf9cb98}, !- Handle
->>>>>>> 3c1d7324
+  {ef2a65f4-d8e3-4b89-848e-28bccc7c54f5}, !- Handle
   Building 1,                             !- Name
   ,                                       !- Building Sector Type
   0,                                      !- North Axis {deg}
@@ -311,13 +242,8 @@
   10;                                     !- Standards Number of Living Units
 
 OS:AdditionalProperties,
-<<<<<<< HEAD
-  {0ef3ef6d-e2be-4644-bc03-88dfc4142dfd}, !- Handle
-  {a92ecac3-7889-4462-9dd9-0c030da210eb}, !- Object Name
-=======
-  {c4176264-b30c-4065-beb2-ec1f0227f3af}, !- Handle
-  {c42479d1-cbe4-4564-bb64-fab96cf9cb98}, !- Object Name
->>>>>>> 3c1d7324
+  {6c3913e4-f9f4-4632-a193-e4c503114194}, !- Handle
+  {ef2a65f4-d8e3-4b89-848e-28bccc7c54f5}, !- Object Name
   num_units,                              !- Feature Name 1
   Integer,                                !- Feature Data Type 1
   10,                                     !- Feature Value 1
@@ -332,11 +258,7 @@
   2;                                      !- Feature Value 4
 
 OS:ThermalZone,
-<<<<<<< HEAD
-  {94e67122-d43f-4850-8957-6c48e693d3a5}, !- Handle
-=======
-  {2e22c7fb-27e5-4b59-8b20-484857170462}, !- Handle
->>>>>>> 3c1d7324
+  {36feb555-0ce8-414d-b7c9-45a72f648996}, !- Handle
   living zone,                            !- Name
   ,                                       !- Multiplier
   ,                                       !- Ceiling Height {m}
@@ -345,17 +267,10 @@
   ,                                       !- Zone Inside Convection Algorithm
   ,                                       !- Zone Outside Convection Algorithm
   ,                                       !- Zone Conditioning Equipment List Name
-<<<<<<< HEAD
-  {c2009e37-e8f3-4ff8-80fc-3c8e2e7ced0c}, !- Zone Air Inlet Port List
-  {39da46b1-6817-4081-adc5-5435f16612c7}, !- Zone Air Exhaust Port List
-  {0c3cf96b-597c-465c-8dad-08ccc57c6fbc}, !- Zone Air Node Name
-  {7cb4e456-4572-436a-ad6e-dbbfd65a1637}, !- Zone Return Air Port List
-=======
-  {e02033ce-c421-4674-b90e-410f9c48efbb}, !- Zone Air Inlet Port List
-  {9db0c6e7-bdec-48bf-ab30-9f49624002f8}, !- Zone Air Exhaust Port List
-  {f9e3e174-e4b8-4745-8efa-5da40714ff8b}, !- Zone Air Node Name
-  {617e716b-4a0c-49d4-b2c0-e1952570c734}, !- Zone Return Air Port List
->>>>>>> 3c1d7324
+  {560fd06b-1132-4348-a909-22c77a77ac5c}, !- Zone Air Inlet Port List
+  {59f55c77-b343-4274-b1bf-3036c6ee97e8}, !- Zone Air Exhaust Port List
+  {64ac5401-c67c-4c58-9def-e1e3c48400cb}, !- Zone Air Node Name
+  {d2e92e1e-9cd2-4f53-91f1-db87b67d2a51}, !- Zone Return Air Port List
   ,                                       !- Primary Daylighting Control Name
   ,                                       !- Fraction of Zone Controlled by Primary Daylighting Control
   ,                                       !- Secondary Daylighting Control Name
@@ -366,71 +281,37 @@
   No;                                     !- Use Ideal Air Loads
 
 OS:Node,
-<<<<<<< HEAD
-  {393104f6-ac0d-48df-a49a-7e4d79272908}, !- Handle
+  {49997994-0169-4530-8721-320e6179823b}, !- Handle
   Node 1,                                 !- Name
-  {0c3cf96b-597c-465c-8dad-08ccc57c6fbc}, !- Inlet Port
+  {64ac5401-c67c-4c58-9def-e1e3c48400cb}, !- Inlet Port
   ;                                       !- Outlet Port
 
 OS:Connection,
-  {0c3cf96b-597c-465c-8dad-08ccc57c6fbc}, !- Handle
-  {a35720fb-3bd3-4773-8ed3-f975f2cd92b8}, !- Name
-  {94e67122-d43f-4850-8957-6c48e693d3a5}, !- Source Object
+  {64ac5401-c67c-4c58-9def-e1e3c48400cb}, !- Handle
+  {b3728ab8-0a10-41a5-96df-cdd2e014ee7e}, !- Name
+  {36feb555-0ce8-414d-b7c9-45a72f648996}, !- Source Object
   11,                                     !- Outlet Port
-  {393104f6-ac0d-48df-a49a-7e4d79272908}, !- Target Object
+  {49997994-0169-4530-8721-320e6179823b}, !- Target Object
   2;                                      !- Inlet Port
 
 OS:PortList,
-  {c2009e37-e8f3-4ff8-80fc-3c8e2e7ced0c}, !- Handle
-  {b397ae60-c19d-42c1-866a-e1866625f430}, !- Name
-  {94e67122-d43f-4850-8957-6c48e693d3a5}; !- HVAC Component
+  {560fd06b-1132-4348-a909-22c77a77ac5c}, !- Handle
+  {88cae686-b9d9-4ae0-b239-1bc6aa47fb2f}, !- Name
+  {36feb555-0ce8-414d-b7c9-45a72f648996}; !- HVAC Component
 
 OS:PortList,
-  {39da46b1-6817-4081-adc5-5435f16612c7}, !- Handle
-  {f1153add-8839-468a-88f8-3354ec61e905}, !- Name
-  {94e67122-d43f-4850-8957-6c48e693d3a5}; !- HVAC Component
+  {59f55c77-b343-4274-b1bf-3036c6ee97e8}, !- Handle
+  {ff19ae0b-cf14-4c53-ab46-73f983c107db}, !- Name
+  {36feb555-0ce8-414d-b7c9-45a72f648996}; !- HVAC Component
 
 OS:PortList,
-  {7cb4e456-4572-436a-ad6e-dbbfd65a1637}, !- Handle
-  {f1be79b4-d9b9-4f44-86b5-3628d9a4ec68}, !- Name
-  {94e67122-d43f-4850-8957-6c48e693d3a5}; !- HVAC Component
+  {d2e92e1e-9cd2-4f53-91f1-db87b67d2a51}, !- Handle
+  {f349303a-0a65-4868-8ce0-59825803812c}, !- Name
+  {36feb555-0ce8-414d-b7c9-45a72f648996}; !- HVAC Component
 
 OS:Sizing:Zone,
-  {8ee8eea5-fbb3-4d27-a683-f85871db61f5}, !- Handle
-  {94e67122-d43f-4850-8957-6c48e693d3a5}, !- Zone or ZoneList Name
-=======
-  {d6a8e34f-f830-48a6-b220-5047f5ac2d87}, !- Handle
-  Node 1,                                 !- Name
-  {f9e3e174-e4b8-4745-8efa-5da40714ff8b}, !- Inlet Port
-  ;                                       !- Outlet Port
-
-OS:Connection,
-  {f9e3e174-e4b8-4745-8efa-5da40714ff8b}, !- Handle
-  {05415fa6-b441-4734-98f5-c7965c310fce}, !- Name
-  {2e22c7fb-27e5-4b59-8b20-484857170462}, !- Source Object
-  11,                                     !- Outlet Port
-  {d6a8e34f-f830-48a6-b220-5047f5ac2d87}, !- Target Object
-  2;                                      !- Inlet Port
-
-OS:PortList,
-  {e02033ce-c421-4674-b90e-410f9c48efbb}, !- Handle
-  {45c7c279-fe15-42c2-8cc7-2b011c3ae2ff}, !- Name
-  {2e22c7fb-27e5-4b59-8b20-484857170462}; !- HVAC Component
-
-OS:PortList,
-  {9db0c6e7-bdec-48bf-ab30-9f49624002f8}, !- Handle
-  {0d0bc5fb-5020-425a-b5ee-d9faf8878bcd}, !- Name
-  {2e22c7fb-27e5-4b59-8b20-484857170462}; !- HVAC Component
-
-OS:PortList,
-  {617e716b-4a0c-49d4-b2c0-e1952570c734}, !- Handle
-  {7a5f2358-1cbb-4535-af00-a3be7581464b}, !- Name
-  {2e22c7fb-27e5-4b59-8b20-484857170462}; !- HVAC Component
-
-OS:Sizing:Zone,
-  {874583b7-b644-44c4-a3c5-5d1047317f2e}, !- Handle
-  {2e22c7fb-27e5-4b59-8b20-484857170462}, !- Zone or ZoneList Name
->>>>>>> 3c1d7324
+  {7ef132a5-dcb9-411b-a3b3-71792ba8937b}, !- Handle
+  {36feb555-0ce8-414d-b7c9-45a72f648996}, !- Zone or ZoneList Name
   SupplyAirTemperature,                   !- Zone Cooling Design Supply Air Temperature Input Method
   14,                                     !- Zone Cooling Design Supply Air Temperature {C}
   11.11,                                  !- Zone Cooling Design Supply Air Temperature Difference {deltaC}
@@ -459,25 +340,14 @@
   autosize;                               !- Dedicated Outdoor Air High Setpoint Temperature for Design {C}
 
 OS:ZoneHVAC:EquipmentList,
-<<<<<<< HEAD
-  {df3a3a6c-2927-4a95-9e03-7c31054040f4}, !- Handle
+  {941b68f5-4d85-4e19-b7b6-5f59b219aeac}, !- Handle
   Zone HVAC Equipment List 1,             !- Name
-  {94e67122-d43f-4850-8957-6c48e693d3a5}; !- Thermal Zone
+  {36feb555-0ce8-414d-b7c9-45a72f648996}; !- Thermal Zone
 
 OS:Space,
-  {b25ddbe3-2639-44f2-bfa5-29934c16a2e1}, !- Handle
+  {8e6febf6-b716-418d-a074-f84c6f6f280e}, !- Handle
   living space,                           !- Name
-  {fabac9d8-4c04-4dff-a5a1-6371ad206b8d}, !- Space Type Name
-=======
-  {7db17f1e-ebb8-4d42-b5ea-f2175fd2a191}, !- Handle
-  Zone HVAC Equipment List 1,             !- Name
-  {2e22c7fb-27e5-4b59-8b20-484857170462}; !- Thermal Zone
-
-OS:Space,
-  {3a7e34b7-a4fb-48da-8843-0c9d9295fcad}, !- Handle
-  living space,                           !- Name
-  {2269c5b2-c7d6-4dcc-a6e6-879aac8228b8}, !- Space Type Name
->>>>>>> 3c1d7324
+  {2badaa48-a055-4cc4-a2b4-bdf0ffdcc5ef}, !- Space Type Name
   ,                                       !- Default Construction Set Name
   ,                                       !- Default Schedule Set Name
   ,                                       !- Direction of Relative North {deg}
@@ -485,31 +355,17 @@
   ,                                       !- Y Origin {m}
   ,                                       !- Z Origin {m}
   ,                                       !- Building Story Name
-<<<<<<< HEAD
-  {94e67122-d43f-4850-8957-6c48e693d3a5}, !- Thermal Zone Name
+  {36feb555-0ce8-414d-b7c9-45a72f648996}, !- Thermal Zone Name
   ,                                       !- Part of Total Floor Area
   ,                                       !- Design Specification Outdoor Air Object Name
-  {620ef8e1-265f-473e-bbd6-86e47e7074d1}; !- Building Unit Name
-
-OS:Surface,
-  {a7e3c004-b698-4483-9554-530e4fc8ed21}, !- Handle
+  {6acb8374-e1db-4f37-9ce6-0f59e6c58a55}; !- Building Unit Name
+
+OS:Surface,
+  {5c07f28f-a8d8-4884-bd88-d6f5aba234c2}, !- Handle
   Surface 1,                              !- Name
   Floor,                                  !- Surface Type
   ,                                       !- Construction Name
-  {b25ddbe3-2639-44f2-bfa5-29934c16a2e1}, !- Space Name
-=======
-  {2e22c7fb-27e5-4b59-8b20-484857170462}, !- Thermal Zone Name
-  ,                                       !- Part of Total Floor Area
-  ,                                       !- Design Specification Outdoor Air Object Name
-  {9c7c7f04-2086-4d9d-ac4e-a4102f6e5149}; !- Building Unit Name
-
-OS:Surface,
-  {ecb92db2-906c-40b9-9f61-e2cc4ba043a1}, !- Handle
-  Surface 1,                              !- Name
-  Floor,                                  !- Surface Type
-  ,                                       !- Construction Name
-  {3a7e34b7-a4fb-48da-8843-0c9d9295fcad}, !- Space Name
->>>>>>> 3c1d7324
+  {8e6febf6-b716-418d-a074-f84c6f6f280e}, !- Space Name
   Foundation,                             !- Outside Boundary Condition
   ,                                       !- Outside Boundary Condition Object
   NoSun,                                  !- Sun Exposure
@@ -522,19 +378,11 @@
   4.572, -9.144, 0;                       !- X,Y,Z Vertex 4 {m}
 
 OS:Surface,
-<<<<<<< HEAD
-  {b0950094-9ed6-45ae-a4f6-9f80d49256c8}, !- Handle
+  {4528a795-95b9-406d-aae0-64418f9cd640}, !- Handle
   Surface 2,                              !- Name
   Wall,                                   !- Surface Type
   ,                                       !- Construction Name
-  {b25ddbe3-2639-44f2-bfa5-29934c16a2e1}, !- Space Name
-=======
-  {ffc46ba2-34f0-4d2f-b162-7d5087f22903}, !- Handle
-  Surface 2,                              !- Name
-  Wall,                                   !- Surface Type
-  ,                                       !- Construction Name
-  {3a7e34b7-a4fb-48da-8843-0c9d9295fcad}, !- Space Name
->>>>>>> 3c1d7324
+  {8e6febf6-b716-418d-a074-f84c6f6f280e}, !- Space Name
   Outdoors,                               !- Outside Boundary Condition
   ,                                       !- Outside Boundary Condition Object
   SunExposed,                             !- Sun Exposure
@@ -547,19 +395,11 @@
   0, -9.144, 2.4384;                      !- X,Y,Z Vertex 4 {m}
 
 OS:Surface,
-<<<<<<< HEAD
-  {fbe23047-e9c6-4df0-90a0-a41483cbb05e}, !- Handle
+  {69b751fc-081a-4872-b069-e7a939f84031}, !- Handle
   Surface 3,                              !- Name
   Wall,                                   !- Surface Type
   ,                                       !- Construction Name
-  {b25ddbe3-2639-44f2-bfa5-29934c16a2e1}, !- Space Name
-=======
-  {42c30ccd-ba24-4a14-9c14-20ee2cdae16f}, !- Handle
-  Surface 3,                              !- Name
-  Wall,                                   !- Surface Type
-  ,                                       !- Construction Name
-  {3a7e34b7-a4fb-48da-8843-0c9d9295fcad}, !- Space Name
->>>>>>> 3c1d7324
+  {8e6febf6-b716-418d-a074-f84c6f6f280e}, !- Space Name
   Outdoors,                               !- Outside Boundary Condition
   ,                                       !- Outside Boundary Condition Object
   SunExposed,                             !- Sun Exposure
@@ -572,19 +412,11 @@
   0, 0, 2.4384;                           !- X,Y,Z Vertex 4 {m}
 
 OS:Surface,
-<<<<<<< HEAD
-  {0c534cd0-e865-442c-99ce-b9e73451422f}, !- Handle
+  {93dd56aa-17d9-4003-b26a-7d4baf00eb37}, !- Handle
   Surface 4,                              !- Name
   Wall,                                   !- Surface Type
   ,                                       !- Construction Name
-  {b25ddbe3-2639-44f2-bfa5-29934c16a2e1}, !- Space Name
-=======
-  {364b9482-599c-47af-9d6d-ec74fbce4988}, !- Handle
-  Surface 4,                              !- Name
-  Wall,                                   !- Surface Type
-  ,                                       !- Construction Name
-  {3a7e34b7-a4fb-48da-8843-0c9d9295fcad}, !- Space Name
->>>>>>> 3c1d7324
+  {8e6febf6-b716-418d-a074-f84c6f6f280e}, !- Space Name
   Adiabatic,                              !- Outside Boundary Condition
   ,                                       !- Outside Boundary Condition Object
   NoSun,                                  !- Sun Exposure
@@ -597,19 +429,11 @@
   4.572, 0, 2.4384;                       !- X,Y,Z Vertex 4 {m}
 
 OS:Surface,
-<<<<<<< HEAD
-  {a334bdab-413a-4625-ad7d-34329f5115ec}, !- Handle
+  {7798c6dc-4786-47f9-b9c8-dd970b5c3769}, !- Handle
   Surface 5,                              !- Name
   Wall,                                   !- Surface Type
   ,                                       !- Construction Name
-  {b25ddbe3-2639-44f2-bfa5-29934c16a2e1}, !- Space Name
-=======
-  {554552e0-954f-4c21-be60-1a5832f94e19}, !- Handle
-  Surface 5,                              !- Name
-  Wall,                                   !- Surface Type
-  ,                                       !- Construction Name
-  {3a7e34b7-a4fb-48da-8843-0c9d9295fcad}, !- Space Name
->>>>>>> 3c1d7324
+  {8e6febf6-b716-418d-a074-f84c6f6f280e}, !- Space Name
   Outdoors,                               !- Outside Boundary Condition
   ,                                       !- Outside Boundary Condition Object
   SunExposed,                             !- Sun Exposure
@@ -622,23 +446,13 @@
   4.572, -9.144, 2.4384;                  !- X,Y,Z Vertex 4 {m}
 
 OS:Surface,
-<<<<<<< HEAD
-  {daf54698-fb12-44ce-b8bc-e2ef66e33a53}, !- Handle
+  {4f5c26a6-0d9f-4a0b-85ca-ed3e5f08ba0e}, !- Handle
   Surface 6,                              !- Name
   RoofCeiling,                            !- Surface Type
   ,                                       !- Construction Name
-  {b25ddbe3-2639-44f2-bfa5-29934c16a2e1}, !- Space Name
+  {8e6febf6-b716-418d-a074-f84c6f6f280e}, !- Space Name
   Surface,                                !- Outside Boundary Condition
-  {b826c3ef-50d2-4a39-9394-92006c62d15c}, !- Outside Boundary Condition Object
-=======
-  {c230bffe-8bd1-494e-9490-f568cc1b9984}, !- Handle
-  Surface 6,                              !- Name
-  RoofCeiling,                            !- Surface Type
-  ,                                       !- Construction Name
-  {3a7e34b7-a4fb-48da-8843-0c9d9295fcad}, !- Space Name
-  Surface,                                !- Outside Boundary Condition
-  {73e1c787-9628-4bab-af63-0d6251246690}, !- Outside Boundary Condition Object
->>>>>>> 3c1d7324
+  {35a627e3-6f59-4835-ab8b-e20c96740ba2}, !- Outside Boundary Condition Object
   NoSun,                                  !- Sun Exposure
   NoWind,                                 !- Wind Exposure
   ,                                       !- View Factor to Ground
@@ -649,11 +463,7 @@
   0, -9.144, 2.4384;                      !- X,Y,Z Vertex 4 {m}
 
 OS:SpaceType,
-<<<<<<< HEAD
-  {fabac9d8-4c04-4dff-a5a1-6371ad206b8d}, !- Handle
-=======
-  {2269c5b2-c7d6-4dcc-a6e6-879aac8228b8}, !- Handle
->>>>>>> 3c1d7324
+  {2badaa48-a055-4cc4-a2b4-bdf0ffdcc5ef}, !- Handle
   Space Type 1,                           !- Name
   ,                                       !- Default Construction Set Name
   ,                                       !- Default Schedule Set Name
@@ -664,15 +474,9 @@
   living;                                 !- Standards Space Type
 
 OS:Space,
-<<<<<<< HEAD
-  {10460483-a08d-4d9b-8cbf-448567babf44}, !- Handle
+  {9422e887-2a83-4ef7-9e71-a5e90ff52094}, !- Handle
   living space|story 2,                   !- Name
-  {fabac9d8-4c04-4dff-a5a1-6371ad206b8d}, !- Space Type Name
-=======
-  {e3e60b34-5475-43f2-ac41-a9d9a5b06ed3}, !- Handle
-  living space|story 2,                   !- Name
-  {2269c5b2-c7d6-4dcc-a6e6-879aac8228b8}, !- Space Type Name
->>>>>>> 3c1d7324
+  {2badaa48-a055-4cc4-a2b4-bdf0ffdcc5ef}, !- Space Type Name
   ,                                       !- Default Construction Set Name
   ,                                       !- Default Schedule Set Name
   -0,                                     !- Direction of Relative North {deg}
@@ -680,30 +484,34 @@
   0,                                      !- Y Origin {m}
   2.4384,                                 !- Z Origin {m}
   ,                                       !- Building Story Name
-<<<<<<< HEAD
-  {94e67122-d43f-4850-8957-6c48e693d3a5}, !- Thermal Zone Name
+  {36feb555-0ce8-414d-b7c9-45a72f648996}, !- Thermal Zone Name
   ,                                       !- Part of Total Floor Area
   ,                                       !- Design Specification Outdoor Air Object Name
-  {620ef8e1-265f-473e-bbd6-86e47e7074d1}; !- Building Unit Name
-
-OS:Surface,
-  {d8d08702-b7ca-4fa3-915d-09605d0eec31}, !- Handle
+  {6acb8374-e1db-4f37-9ce6-0f59e6c58a55}; !- Building Unit Name
+
+OS:Surface,
+  {993dd381-81c6-4753-a5fc-a3e814611cc1}, !- Handle
   Surface 7,                              !- Name
   Wall,                                   !- Surface Type
   ,                                       !- Construction Name
-  {10460483-a08d-4d9b-8cbf-448567babf44}, !- Space Name
-=======
-  {2e22c7fb-27e5-4b59-8b20-484857170462}, !- Thermal Zone Name
-  ,                                       !- Part of Total Floor Area
-  ,                                       !- Design Specification Outdoor Air Object Name
-  {9c7c7f04-2086-4d9d-ac4e-a4102f6e5149}; !- Building Unit Name
-
-OS:Surface,
-  {0ecfd555-5c04-455d-83b0-5231a5525998}, !- Handle
-  Surface 7,                              !- Name
+  {9422e887-2a83-4ef7-9e71-a5e90ff52094}, !- Space Name
+  Adiabatic,                              !- Outside Boundary Condition
+  ,                                       !- Outside Boundary Condition Object
+  NoSun,                                  !- Sun Exposure
+  NoWind,                                 !- Wind Exposure
+  ,                                       !- View Factor to Ground
+  ,                                       !- Number of Vertices
+  4.572, -9.144, 2.4384,                  !- X,Y,Z Vertex 1 {m}
+  4.572, -9.144, 0,                       !- X,Y,Z Vertex 2 {m}
+  4.572, 0, 0,                            !- X,Y,Z Vertex 3 {m}
+  4.572, 0, 2.4384;                       !- X,Y,Z Vertex 4 {m}
+
+OS:Surface,
+  {2a8d08c3-36fb-44a4-98d2-cd9fee23b8fe}, !- Handle
+  Surface 8,                              !- Name
   Wall,                                   !- Surface Type
   ,                                       !- Construction Name
-  {e3e60b34-5475-43f2-ac41-a9d9a5b06ed3}, !- Space Name
+  {9422e887-2a83-4ef7-9e71-a5e90ff52094}, !- Space Name
   Outdoors,                               !- Outside Boundary Condition
   ,                                       !- Outside Boundary Condition Object
   SunExposed,                             !- Sun Exposure
@@ -716,29 +524,62 @@
   0, 0, 2.4384;                           !- X,Y,Z Vertex 4 {m}
 
 OS:Surface,
-  {be252b19-f510-4b40-ba97-367b1ce68ec1}, !- Handle
-  Surface 8,                              !- Name
+  {42283e0b-a4e7-4a5e-8739-61334410b4be}, !- Handle
+  Surface 9,                              !- Name
   Wall,                                   !- Surface Type
   ,                                       !- Construction Name
-  {e3e60b34-5475-43f2-ac41-a9d9a5b06ed3}, !- Space Name
-  Adiabatic,                              !- Outside Boundary Condition
-  ,                                       !- Outside Boundary Condition Object
+  {9422e887-2a83-4ef7-9e71-a5e90ff52094}, !- Space Name
+  Outdoors,                               !- Outside Boundary Condition
+  ,                                       !- Outside Boundary Condition Object
+  SunExposed,                             !- Sun Exposure
+  WindExposed,                            !- Wind Exposure
+  ,                                       !- View Factor to Ground
+  ,                                       !- Number of Vertices
+  0, -9.144, 2.4384,                      !- X,Y,Z Vertex 1 {m}
+  0, -9.144, 0,                           !- X,Y,Z Vertex 2 {m}
+  4.572, -9.144, 0,                       !- X,Y,Z Vertex 3 {m}
+  4.572, -9.144, 2.4384;                  !- X,Y,Z Vertex 4 {m}
+
+OS:Surface,
+  {35a627e3-6f59-4835-ab8b-e20c96740ba2}, !- Handle
+  Surface 10,                             !- Name
+  Floor,                                  !- Surface Type
+  ,                                       !- Construction Name
+  {9422e887-2a83-4ef7-9e71-a5e90ff52094}, !- Space Name
+  Surface,                                !- Outside Boundary Condition
+  {4f5c26a6-0d9f-4a0b-85ca-ed3e5f08ba0e}, !- Outside Boundary Condition Object
   NoSun,                                  !- Sun Exposure
   NoWind,                                 !- Wind Exposure
   ,                                       !- View Factor to Ground
   ,                                       !- Number of Vertices
+  0, -9.144, 0,                           !- X,Y,Z Vertex 1 {m}
+  0, 0, 0,                                !- X,Y,Z Vertex 2 {m}
+  4.572, 0, 0,                            !- X,Y,Z Vertex 3 {m}
+  4.572, -9.144, 0;                       !- X,Y,Z Vertex 4 {m}
+
+OS:Surface,
+  {d50505c0-a673-4353-a843-40bee3a76e9d}, !- Handle
+  Surface 11,                             !- Name
+  RoofCeiling,                            !- Surface Type
+  ,                                       !- Construction Name
+  {9422e887-2a83-4ef7-9e71-a5e90ff52094}, !- Space Name
+  Surface,                                !- Outside Boundary Condition
+  {6cb9f617-8684-4d78-8573-8e8c6c569766}, !- Outside Boundary Condition Object
+  NoSun,                                  !- Sun Exposure
+  NoWind,                                 !- Wind Exposure
+  ,                                       !- View Factor to Ground
+  ,                                       !- Number of Vertices
   4.572, -9.144, 2.4384,                  !- X,Y,Z Vertex 1 {m}
-  4.572, -9.144, 0,                       !- X,Y,Z Vertex 2 {m}
-  4.572, 0, 0,                            !- X,Y,Z Vertex 3 {m}
-  4.572, 0, 2.4384;                       !- X,Y,Z Vertex 4 {m}
-
-OS:Surface,
-  {b4688dbe-a3c1-486e-bae8-628d4b0ff49d}, !- Handle
-  Surface 9,                              !- Name
+  4.572, 0, 2.4384,                       !- X,Y,Z Vertex 2 {m}
+  0, 0, 2.4384,                           !- X,Y,Z Vertex 3 {m}
+  0, -9.144, 2.4384;                      !- X,Y,Z Vertex 4 {m}
+
+OS:Surface,
+  {aab0ba3a-3e60-4b39-85b7-6e2c2c0fc46e}, !- Handle
+  Surface 12,                             !- Name
   Wall,                                   !- Surface Type
   ,                                       !- Construction Name
-  {e3e60b34-5475-43f2-ac41-a9d9a5b06ed3}, !- Space Name
->>>>>>> 3c1d7324
+  {9422e887-2a83-4ef7-9e71-a5e90ff52094}, !- Space Name
   Outdoors,                               !- Outside Boundary Condition
   ,                                       !- Outside Boundary Condition Object
   SunExposed,                             !- Sun Exposure
@@ -751,138 +592,13 @@
   0, -9.144, 2.4384;                      !- X,Y,Z Vertex 4 {m}
 
 OS:Surface,
-<<<<<<< HEAD
-  {e6a968da-ec06-4c05-9e96-8195365d9be6}, !- Handle
-  Surface 8,                              !- Name
-  Wall,                                   !- Surface Type
-  ,                                       !- Construction Name
-  {10460483-a08d-4d9b-8cbf-448567babf44}, !- Space Name
-  Adiabatic,                              !- Outside Boundary Condition
-  ,                                       !- Outside Boundary Condition Object
-=======
-  {73e1c787-9628-4bab-af63-0d6251246690}, !- Handle
-  Surface 10,                             !- Name
-  Floor,                                  !- Surface Type
-  ,                                       !- Construction Name
-  {e3e60b34-5475-43f2-ac41-a9d9a5b06ed3}, !- Space Name
-  Surface,                                !- Outside Boundary Condition
-  {c230bffe-8bd1-494e-9490-f568cc1b9984}, !- Outside Boundary Condition Object
->>>>>>> 3c1d7324
-  NoSun,                                  !- Sun Exposure
-  NoWind,                                 !- Wind Exposure
-  ,                                       !- View Factor to Ground
-  ,                                       !- Number of Vertices
-  0, -9.144, 0,                           !- X,Y,Z Vertex 1 {m}
-  0, 0, 0,                                !- X,Y,Z Vertex 2 {m}
-  4.572, 0, 0,                            !- X,Y,Z Vertex 3 {m}
-  4.572, -9.144, 0;                       !- X,Y,Z Vertex 4 {m}
-
-OS:Surface,
-<<<<<<< HEAD
-  {ad26a1d5-3d82-4e8d-98a3-9979e0a6a3ec}, !- Handle
-  Surface 9,                              !- Name
-  Wall,                                   !- Surface Type
-  ,                                       !- Construction Name
-  {10460483-a08d-4d9b-8cbf-448567babf44}, !- Space Name
-=======
-  {fcd0a72b-8aed-40b7-8b89-3fe559dbd316}, !- Handle
-  Surface 11,                             !- Name
-  Wall,                                   !- Surface Type
-  ,                                       !- Construction Name
-  {e3e60b34-5475-43f2-ac41-a9d9a5b06ed3}, !- Space Name
->>>>>>> 3c1d7324
-  Outdoors,                               !- Outside Boundary Condition
-  ,                                       !- Outside Boundary Condition Object
-  SunExposed,                             !- Sun Exposure
-  WindExposed,                            !- Wind Exposure
-  ,                                       !- View Factor to Ground
-  ,                                       !- Number of Vertices
-  0, -9.144, 2.4384,                      !- X,Y,Z Vertex 1 {m}
-  0, -9.144, 0,                           !- X,Y,Z Vertex 2 {m}
-  4.572, -9.144, 0,                       !- X,Y,Z Vertex 3 {m}
-  4.572, -9.144, 2.4384;                  !- X,Y,Z Vertex 4 {m}
-
-OS:Surface,
-<<<<<<< HEAD
-  {0bd39ae6-c8a6-42ea-94e3-86ae6332cb11}, !- Handle
-  Surface 10,                             !- Name
-  RoofCeiling,                            !- Surface Type
-  ,                                       !- Construction Name
-  {10460483-a08d-4d9b-8cbf-448567babf44}, !- Space Name
-  Surface,                                !- Outside Boundary Condition
-  {9fce62db-d5e4-46e2-be41-91c333bf3c9b}, !- Outside Boundary Condition Object
-  NoSun,                                  !- Sun Exposure
-  NoWind,                                 !- Wind Exposure
-  ,                                       !- View Factor to Ground
-  ,                                       !- Number of Vertices
-  4.572, -9.144, 2.4384,                  !- X,Y,Z Vertex 1 {m}
-  4.572, 0, 2.4384,                       !- X,Y,Z Vertex 2 {m}
-  0, 0, 2.4384,                           !- X,Y,Z Vertex 3 {m}
-  0, -9.144, 2.4384;                      !- X,Y,Z Vertex 4 {m}
-
-OS:Surface,
-  {b826c3ef-50d2-4a39-9394-92006c62d15c}, !- Handle
-  Surface 11,                             !- Name
-  Floor,                                  !- Surface Type
-  ,                                       !- Construction Name
-  {10460483-a08d-4d9b-8cbf-448567babf44}, !- Space Name
-  Surface,                                !- Outside Boundary Condition
-  {daf54698-fb12-44ce-b8bc-e2ef66e33a53}, !- Outside Boundary Condition Object
-  NoSun,                                  !- Sun Exposure
-  NoWind,                                 !- Wind Exposure
-  ,                                       !- View Factor to Ground
-  ,                                       !- Number of Vertices
-  0, -9.144, 0,                           !- X,Y,Z Vertex 1 {m}
-  0, 0, 0,                                !- X,Y,Z Vertex 2 {m}
-  4.572, 0, 0,                            !- X,Y,Z Vertex 3 {m}
-  4.572, -9.144, 0;                       !- X,Y,Z Vertex 4 {m}
-
-OS:Surface,
-  {076a57d3-cfc4-4e1f-8d8f-3156bcdfd4b9}, !- Handle
-=======
-  {b173b269-1f28-4e32-b695-64d42fb4b97e}, !- Handle
->>>>>>> 3c1d7324
-  Surface 12,                             !- Name
-  RoofCeiling,                            !- Surface Type
-  ,                                       !- Construction Name
-<<<<<<< HEAD
-  {10460483-a08d-4d9b-8cbf-448567babf44}, !- Space Name
-  Outdoors,                               !- Outside Boundary Condition
-  ,                                       !- Outside Boundary Condition Object
-  SunExposed,                             !- Sun Exposure
-  WindExposed,                            !- Wind Exposure
-=======
-  {e3e60b34-5475-43f2-ac41-a9d9a5b06ed3}, !- Space Name
-  Surface,                                !- Outside Boundary Condition
-  {52522d6d-d295-4399-ad30-e14f9d0fa22d}, !- Outside Boundary Condition Object
-  NoSun,                                  !- Sun Exposure
-  NoWind,                                 !- Wind Exposure
->>>>>>> 3c1d7324
-  ,                                       !- View Factor to Ground
-  ,                                       !- Number of Vertices
-  4.572, -9.144, 2.4384,                  !- X,Y,Z Vertex 1 {m}
-  4.572, 0, 2.4384,                       !- X,Y,Z Vertex 2 {m}
-  0, 0, 2.4384,                           !- X,Y,Z Vertex 3 {m}
-  0, -9.144, 2.4384;                      !- X,Y,Z Vertex 4 {m}
-
-OS:Surface,
-<<<<<<< HEAD
-  {9fce62db-d5e4-46e2-be41-91c333bf3c9b}, !- Handle
+  {6cb9f617-8684-4d78-8573-8e8c6c569766}, !- Handle
   Surface 13,                             !- Name
   Floor,                                  !- Surface Type
   ,                                       !- Construction Name
-  {e65bad33-21ca-4ac6-bf41-679b6c200fb6}, !- Space Name
+  {b10a5c53-7652-428d-8273-bcb3e663da93}, !- Space Name
   Surface,                                !- Outside Boundary Condition
-  {0bd39ae6-c8a6-42ea-94e3-86ae6332cb11}, !- Outside Boundary Condition Object
-=======
-  {52522d6d-d295-4399-ad30-e14f9d0fa22d}, !- Handle
-  Surface 13,                             !- Name
-  Floor,                                  !- Surface Type
-  ,                                       !- Construction Name
-  {08e3a15d-f2ca-42b5-8a63-7fd05425e92a}, !- Space Name
-  Surface,                                !- Outside Boundary Condition
-  {b173b269-1f28-4e32-b695-64d42fb4b97e}, !- Outside Boundary Condition Object
->>>>>>> 3c1d7324
+  {d50505c0-a673-4353-a843-40bee3a76e9d}, !- Outside Boundary Condition Object
   NoSun,                                  !- Sun Exposure
   NoWind,                                 !- Wind Exposure
   ,                                       !- View Factor to Ground
@@ -893,19 +609,11 @@
   4.572, -9.144, 4.8768;                  !- X,Y,Z Vertex 4 {m}
 
 OS:Surface,
-<<<<<<< HEAD
-  {841c0a65-6ede-49e1-9493-8d6e1f1d2ec7}, !- Handle
+  {b4b69afd-5721-419d-b068-e00f8e50351b}, !- Handle
   Surface 14,                             !- Name
   RoofCeiling,                            !- Surface Type
   ,                                       !- Construction Name
-  {e65bad33-21ca-4ac6-bf41-679b6c200fb6}, !- Space Name
-=======
-  {66f93580-5e54-4f44-aabf-26ccfe7c126e}, !- Handle
-  Surface 14,                             !- Name
-  RoofCeiling,                            !- Surface Type
-  ,                                       !- Construction Name
-  {08e3a15d-f2ca-42b5-8a63-7fd05425e92a}, !- Space Name
->>>>>>> 3c1d7324
+  {b10a5c53-7652-428d-8273-bcb3e663da93}, !- Space Name
   Outdoors,                               !- Outside Boundary Condition
   ,                                       !- Outside Boundary Condition Object
   SunExposed,                             !- Sun Exposure
@@ -918,19 +626,11 @@
   0, 0, 4.8768;                           !- X,Y,Z Vertex 4 {m}
 
 OS:Surface,
-<<<<<<< HEAD
-  {57e701a4-9e32-432c-8637-28277d93e14c}, !- Handle
+  {a01945e1-62d1-42d6-9e34-371388d2d1dc}, !- Handle
   Surface 15,                             !- Name
   RoofCeiling,                            !- Surface Type
   ,                                       !- Construction Name
-  {e65bad33-21ca-4ac6-bf41-679b6c200fb6}, !- Space Name
-=======
-  {7cdc615d-aadf-4813-b8fa-ba0b8c697303}, !- Handle
-  Surface 15,                             !- Name
-  RoofCeiling,                            !- Surface Type
-  ,                                       !- Construction Name
-  {08e3a15d-f2ca-42b5-8a63-7fd05425e92a}, !- Space Name
->>>>>>> 3c1d7324
+  {b10a5c53-7652-428d-8273-bcb3e663da93}, !- Space Name
   Outdoors,                               !- Outside Boundary Condition
   ,                                       !- Outside Boundary Condition Object
   SunExposed,                             !- Sun Exposure
@@ -943,19 +643,11 @@
   4.572, -9.144, 4.8768;                  !- X,Y,Z Vertex 4 {m}
 
 OS:Surface,
-<<<<<<< HEAD
-  {838dd561-9b0b-4998-8576-725633423078}, !- Handle
+  {e1f4d808-2650-4adb-88a0-942d76515168}, !- Handle
   Surface 16,                             !- Name
   Wall,                                   !- Surface Type
   ,                                       !- Construction Name
-  {e65bad33-21ca-4ac6-bf41-679b6c200fb6}, !- Space Name
-=======
-  {7a7da5a8-e8e8-487f-a52e-65ecae41d101}, !- Handle
-  Surface 16,                             !- Name
-  Wall,                                   !- Surface Type
-  ,                                       !- Construction Name
-  {08e3a15d-f2ca-42b5-8a63-7fd05425e92a}, !- Space Name
->>>>>>> 3c1d7324
+  {b10a5c53-7652-428d-8273-bcb3e663da93}, !- Space Name
   Outdoors,                               !- Outside Boundary Condition
   ,                                       !- Outside Boundary Condition Object
   SunExposed,                             !- Sun Exposure
@@ -967,19 +659,11 @@
   0, -9.144, 4.8768;                      !- X,Y,Z Vertex 3 {m}
 
 OS:Surface,
-<<<<<<< HEAD
-  {9c92039b-93e9-4169-8722-fbd5231458f7}, !- Handle
+  {d31f2e3c-b206-4157-ad2b-39a57c9f618c}, !- Handle
   Surface 17,                             !- Name
   Wall,                                   !- Surface Type
   ,                                       !- Construction Name
-  {e65bad33-21ca-4ac6-bf41-679b6c200fb6}, !- Space Name
-=======
-  {581c0058-34ee-4ae8-b1da-851f8ee6ad67}, !- Handle
-  Surface 17,                             !- Name
-  Wall,                                   !- Surface Type
-  ,                                       !- Construction Name
-  {08e3a15d-f2ca-42b5-8a63-7fd05425e92a}, !- Space Name
->>>>>>> 3c1d7324
+  {b10a5c53-7652-428d-8273-bcb3e663da93}, !- Space Name
   Adiabatic,                              !- Outside Boundary Condition
   ,                                       !- Outside Boundary Condition Object
   NoSun,                                  !- Sun Exposure
@@ -991,15 +675,9 @@
   4.572, 0, 4.8768;                       !- X,Y,Z Vertex 3 {m}
 
 OS:Space,
-<<<<<<< HEAD
-  {e65bad33-21ca-4ac6-bf41-679b6c200fb6}, !- Handle
+  {b10a5c53-7652-428d-8273-bcb3e663da93}, !- Handle
   unfinished attic space,                 !- Name
-  {659a9164-fa1e-4df7-936b-fb1ce858a9b5}, !- Space Type Name
-=======
-  {08e3a15d-f2ca-42b5-8a63-7fd05425e92a}, !- Handle
-  unfinished attic space,                 !- Name
-  {c23f12f3-5a47-4c35-905d-3f92e6786a3b}, !- Space Type Name
->>>>>>> 3c1d7324
+  {b2571e44-6b11-4013-9053-f88d1b750cbe}, !- Space Type Name
   ,                                       !- Default Construction Set Name
   ,                                       !- Default Schedule Set Name
   ,                                       !- Direction of Relative North {deg}
@@ -1007,17 +685,10 @@
   ,                                       !- Y Origin {m}
   ,                                       !- Z Origin {m}
   ,                                       !- Building Story Name
-<<<<<<< HEAD
-  {8e3a2187-ce3d-4131-a355-b0f5c129ec38}; !- Thermal Zone Name
+  {bd188453-c38f-4dae-9a4b-9b2ba0560b5c}; !- Thermal Zone Name
 
 OS:ThermalZone,
-  {8e3a2187-ce3d-4131-a355-b0f5c129ec38}, !- Handle
-=======
-  {2ad46a5d-2bc2-4f54-a0bd-4ed68634e009}; !- Thermal Zone Name
-
-OS:ThermalZone,
-  {2ad46a5d-2bc2-4f54-a0bd-4ed68634e009}, !- Handle
->>>>>>> 3c1d7324
+  {bd188453-c38f-4dae-9a4b-9b2ba0560b5c}, !- Handle
   unfinished attic zone,                  !- Name
   ,                                       !- Multiplier
   ,                                       !- Ceiling Height {m}
@@ -1026,17 +697,10 @@
   ,                                       !- Zone Inside Convection Algorithm
   ,                                       !- Zone Outside Convection Algorithm
   ,                                       !- Zone Conditioning Equipment List Name
-<<<<<<< HEAD
-  {7df1949b-4f3d-40ae-9994-882cb8355d19}, !- Zone Air Inlet Port List
-  {f1d47dc8-f03f-4721-9e07-0e22470bf4d2}, !- Zone Air Exhaust Port List
-  {210cefd5-8934-4cfa-8b9c-57fecf393d79}, !- Zone Air Node Name
-  {fecc55b8-77b2-4804-84bd-7544179cdfa6}, !- Zone Return Air Port List
-=======
-  {fabda91c-fe9e-4d72-8851-2931ec48f724}, !- Zone Air Inlet Port List
-  {0d00ebbf-2908-4fa3-b286-d35fbc68adcd}, !- Zone Air Exhaust Port List
-  {904da71f-3e2b-4c0d-ac02-4f78fe34fc90}, !- Zone Air Node Name
-  {f37c1993-d1b8-4d84-8538-4f0a65389393}, !- Zone Return Air Port List
->>>>>>> 3c1d7324
+  {2c6e6ffe-e9b1-4f69-b66f-6ec229e33810}, !- Zone Air Inlet Port List
+  {dc534437-06a5-4ea1-aa27-6d1844ebe58c}, !- Zone Air Exhaust Port List
+  {c45f3e37-8507-4562-80f0-8a32565c41e7}, !- Zone Air Node Name
+  {aa4e8ddd-2a4c-4d7d-b7dd-6654009be4e3}, !- Zone Return Air Port List
   ,                                       !- Primary Daylighting Control Name
   ,                                       !- Fraction of Zone Controlled by Primary Daylighting Control
   ,                                       !- Secondary Daylighting Control Name
@@ -1047,71 +711,37 @@
   No;                                     !- Use Ideal Air Loads
 
 OS:Node,
-<<<<<<< HEAD
-  {fbfbf814-3092-4a60-8fd8-de1bc7b1a7dd}, !- Handle
+  {455be70f-428d-44f4-9465-85c9f0e7668c}, !- Handle
   Node 2,                                 !- Name
-  {210cefd5-8934-4cfa-8b9c-57fecf393d79}, !- Inlet Port
+  {c45f3e37-8507-4562-80f0-8a32565c41e7}, !- Inlet Port
   ;                                       !- Outlet Port
 
 OS:Connection,
-  {210cefd5-8934-4cfa-8b9c-57fecf393d79}, !- Handle
-  {b95c1b79-50c7-4e17-b95b-25f39ceeaeec}, !- Name
-  {8e3a2187-ce3d-4131-a355-b0f5c129ec38}, !- Source Object
+  {c45f3e37-8507-4562-80f0-8a32565c41e7}, !- Handle
+  {8375a3af-b81a-4ef0-8723-47eb76f03a05}, !- Name
+  {bd188453-c38f-4dae-9a4b-9b2ba0560b5c}, !- Source Object
   11,                                     !- Outlet Port
-  {fbfbf814-3092-4a60-8fd8-de1bc7b1a7dd}, !- Target Object
+  {455be70f-428d-44f4-9465-85c9f0e7668c}, !- Target Object
   2;                                      !- Inlet Port
 
 OS:PortList,
-  {7df1949b-4f3d-40ae-9994-882cb8355d19}, !- Handle
-  {909cf6f6-2c2c-4b62-9fdc-1891a1f4d0b3}, !- Name
-  {8e3a2187-ce3d-4131-a355-b0f5c129ec38}; !- HVAC Component
+  {2c6e6ffe-e9b1-4f69-b66f-6ec229e33810}, !- Handle
+  {f8d392ac-1ea0-4993-a359-8af264667805}, !- Name
+  {bd188453-c38f-4dae-9a4b-9b2ba0560b5c}; !- HVAC Component
 
 OS:PortList,
-  {f1d47dc8-f03f-4721-9e07-0e22470bf4d2}, !- Handle
-  {03b442ad-226a-4fdc-aff9-263d377e4766}, !- Name
-  {8e3a2187-ce3d-4131-a355-b0f5c129ec38}; !- HVAC Component
+  {dc534437-06a5-4ea1-aa27-6d1844ebe58c}, !- Handle
+  {73d3abc8-52e7-4e14-aca4-fc36e4e793a7}, !- Name
+  {bd188453-c38f-4dae-9a4b-9b2ba0560b5c}; !- HVAC Component
 
 OS:PortList,
-  {fecc55b8-77b2-4804-84bd-7544179cdfa6}, !- Handle
-  {8ffae42f-1318-4682-a889-85e7d8269a21}, !- Name
-  {8e3a2187-ce3d-4131-a355-b0f5c129ec38}; !- HVAC Component
+  {aa4e8ddd-2a4c-4d7d-b7dd-6654009be4e3}, !- Handle
+  {79bee274-095a-4e68-bb35-38f7f9f25ea8}, !- Name
+  {bd188453-c38f-4dae-9a4b-9b2ba0560b5c}; !- HVAC Component
 
 OS:Sizing:Zone,
-  {a1f14743-4090-4edb-bd85-b4280e245c23}, !- Handle
-  {8e3a2187-ce3d-4131-a355-b0f5c129ec38}, !- Zone or ZoneList Name
-=======
-  {c87b5991-980d-430a-93e5-32a12bf13d7b}, !- Handle
-  Node 2,                                 !- Name
-  {904da71f-3e2b-4c0d-ac02-4f78fe34fc90}, !- Inlet Port
-  ;                                       !- Outlet Port
-
-OS:Connection,
-  {904da71f-3e2b-4c0d-ac02-4f78fe34fc90}, !- Handle
-  {76d5681a-146c-4a5b-af5d-0b9bd4a911f2}, !- Name
-  {2ad46a5d-2bc2-4f54-a0bd-4ed68634e009}, !- Source Object
-  11,                                     !- Outlet Port
-  {c87b5991-980d-430a-93e5-32a12bf13d7b}, !- Target Object
-  2;                                      !- Inlet Port
-
-OS:PortList,
-  {fabda91c-fe9e-4d72-8851-2931ec48f724}, !- Handle
-  {3b9c1ed2-17f3-42f2-96b8-85ec590d3339}, !- Name
-  {2ad46a5d-2bc2-4f54-a0bd-4ed68634e009}; !- HVAC Component
-
-OS:PortList,
-  {0d00ebbf-2908-4fa3-b286-d35fbc68adcd}, !- Handle
-  {8ab89972-950b-42eb-8096-4aa400fe1ee3}, !- Name
-  {2ad46a5d-2bc2-4f54-a0bd-4ed68634e009}; !- HVAC Component
-
-OS:PortList,
-  {f37c1993-d1b8-4d84-8538-4f0a65389393}, !- Handle
-  {39960589-33eb-475d-941f-b051d84d9328}, !- Name
-  {2ad46a5d-2bc2-4f54-a0bd-4ed68634e009}; !- HVAC Component
-
-OS:Sizing:Zone,
-  {408b629a-bb91-486d-b498-65f1ab3c7836}, !- Handle
-  {2ad46a5d-2bc2-4f54-a0bd-4ed68634e009}, !- Zone or ZoneList Name
->>>>>>> 3c1d7324
+  {6bf3d42f-91d9-4d29-a3ea-6307fde875f5}, !- Handle
+  {bd188453-c38f-4dae-9a4b-9b2ba0560b5c}, !- Zone or ZoneList Name
   SupplyAirTemperature,                   !- Zone Cooling Design Supply Air Temperature Input Method
   14,                                     !- Zone Cooling Design Supply Air Temperature {C}
   11.11,                                  !- Zone Cooling Design Supply Air Temperature Difference {deltaC}
@@ -1140,21 +770,12 @@
   autosize;                               !- Dedicated Outdoor Air High Setpoint Temperature for Design {C}
 
 OS:ZoneHVAC:EquipmentList,
-<<<<<<< HEAD
-  {80fd45bb-712a-4fce-aa79-9cd0112b3ed7}, !- Handle
+  {bd6a4a98-f1f1-46e0-bfb5-f68549053e2a}, !- Handle
   Zone HVAC Equipment List 2,             !- Name
-  {8e3a2187-ce3d-4131-a355-b0f5c129ec38}; !- Thermal Zone
+  {bd188453-c38f-4dae-9a4b-9b2ba0560b5c}; !- Thermal Zone
 
 OS:SpaceType,
-  {659a9164-fa1e-4df7-936b-fb1ce858a9b5}, !- Handle
-=======
-  {aacfb4af-9c62-448f-afdc-8ab8674af178}, !- Handle
-  Zone HVAC Equipment List 2,             !- Name
-  {2ad46a5d-2bc2-4f54-a0bd-4ed68634e009}; !- Thermal Zone
-
-OS:SpaceType,
-  {c23f12f3-5a47-4c35-905d-3f92e6786a3b}, !- Handle
->>>>>>> 3c1d7324
+  {b2571e44-6b11-4013-9053-f88d1b750cbe}, !- Handle
   Space Type 2,                           !- Name
   ,                                       !- Default Construction Set Name
   ,                                       !- Default Schedule Set Name
@@ -1165,23 +786,14 @@
   unfinished attic;                       !- Standards Space Type
 
 OS:BuildingUnit,
-<<<<<<< HEAD
-  {620ef8e1-265f-473e-bbd6-86e47e7074d1}, !- Handle
-=======
-  {9c7c7f04-2086-4d9d-ac4e-a4102f6e5149}, !- Handle
->>>>>>> 3c1d7324
+  {6acb8374-e1db-4f37-9ce6-0f59e6c58a55}, !- Handle
   unit 1,                                 !- Name
   ,                                       !- Rendering Color
   Residential;                            !- Building Unit Type
 
 OS:AdditionalProperties,
-<<<<<<< HEAD
-  {e4d0c64b-dddc-473b-a1a7-8fcf974b3635}, !- Handle
-  {620ef8e1-265f-473e-bbd6-86e47e7074d1}, !- Object Name
-=======
-  {d5e0ffbc-61d1-4036-8a7f-8d3affb22e51}, !- Handle
-  {9c7c7f04-2086-4d9d-ac4e-a4102f6e5149}, !- Object Name
->>>>>>> 3c1d7324
+  {c5d10f73-d64d-4109-9798-4c959f06f3ab}, !- Handle
+  {6acb8374-e1db-4f37-9ce6-0f59e6c58a55}, !- Object Name
   NumberOfBedrooms,                       !- Feature Name 1
   Integer,                                !- Feature Data Type 1
   3,                                      !- Feature Value 1
@@ -1193,20 +805,12 @@
   3.3900000000000001;                     !- Feature Value 3
 
 OS:External:File,
-<<<<<<< HEAD
-  {3eaf6b28-bfeb-4c85-861c-1aedfc8900d2}, !- Handle
-=======
-  {37a9c8f4-72d6-4524-9413-840af626cd74}, !- Handle
->>>>>>> 3c1d7324
+  {d5a3324f-8e15-44ec-8358-3820c39576a6}, !- Handle
   8760.csv,                               !- Name
   8760.csv;                               !- File Name
 
 OS:Schedule:Day,
-<<<<<<< HEAD
-  {5c013266-3f4a-4bb5-b293-2d9868f8057f}, !- Handle
-=======
-  {6daf73d4-8a52-4f49-a467-1de599e96914}, !- Handle
->>>>>>> 3c1d7324
+  {10e1b6a3-62c3-43b3-a693-e475f135d189}, !- Handle
   Schedule Day 1,                         !- Name
   ,                                       !- Schedule Type Limits Name
   ,                                       !- Interpolate to Timestep
@@ -1215,11 +819,7 @@
   0;                                      !- Value Until Time 1
 
 OS:Schedule:Day,
-<<<<<<< HEAD
-  {45bf1ec6-244b-4fa0-8509-456bb1941e1b}, !- Handle
-=======
-  {0c068711-f8f4-4435-a03a-cbbc485ba3d1}, !- Handle
->>>>>>> 3c1d7324
+  {91674240-fa44-4e89-8307-6e6a608dd1c1}, !- Handle
   Schedule Day 2,                         !- Name
   ,                                       !- Schedule Type Limits Name
   ,                                       !- Interpolate to Timestep
@@ -1228,17 +828,10 @@
   1;                                      !- Value Until Time 1
 
 OS:Schedule:File,
-<<<<<<< HEAD
-  {47d3908f-e561-46e3-badd-d24c224bf766}, !- Handle
+  {6ce38eda-0474-4a37-a2a3-e54dd748450a}, !- Handle
   occupants,                              !- Name
-  {63e24456-826c-4818-b1b3-e0fd851bb0fa}, !- Schedule Type Limits Name
-  {3eaf6b28-bfeb-4c85-861c-1aedfc8900d2}, !- External File Name
-=======
-  {b823a9e9-c59a-4f27-98dd-db0c560d9b1c}, !- Handle
-  occupants,                              !- Name
-  {120d2004-4540-4bd7-a61d-e026e1a12632}, !- Schedule Type Limits Name
-  {37a9c8f4-72d6-4524-9413-840af626cd74}, !- External File Name
->>>>>>> 3c1d7324
+  {251e0c07-8095-4b1d-a915-a3228ff10651}, !- Schedule Type Limits Name
+  {d5a3324f-8e15-44ec-8358-3820c39576a6}, !- External File Name
   1,                                      !- Column Number
   1,                                      !- Rows to Skip at Top
   8760,                                   !- Number of Hours of Data
@@ -1247,38 +840,22 @@
   60;                                     !- Minutes per Item
 
 OS:Schedule:Ruleset,
-<<<<<<< HEAD
-  {d4363e74-1bfe-49da-937e-a74269db3718}, !- Handle
+  {5c72865a-84e0-4a4f-9936-34ebe3f27d18}, !- Handle
   Schedule Ruleset 1,                     !- Name
-  {1ebdbc16-2dda-414c-a173-7433d4c53dea}, !- Schedule Type Limits Name
-  {b391d4d0-7b7c-4f70-bde2-71fba91c469d}; !- Default Day Schedule Name
+  {ee3f535b-63b9-468e-ad8f-32248ca60a70}, !- Schedule Type Limits Name
+  {6c2ca502-a21e-4db8-8da9-d3f67a9af4ff}; !- Default Day Schedule Name
 
 OS:Schedule:Day,
-  {b391d4d0-7b7c-4f70-bde2-71fba91c469d}, !- Handle
+  {6c2ca502-a21e-4db8-8da9-d3f67a9af4ff}, !- Handle
   Schedule Day 3,                         !- Name
-  {1ebdbc16-2dda-414c-a173-7433d4c53dea}, !- Schedule Type Limits Name
-=======
-  {d321349c-12ae-4b6f-bb70-736a4755235f}, !- Handle
-  Schedule Ruleset 1,                     !- Name
-  {3361219b-5306-47cc-9e30-60b3e206c673}, !- Schedule Type Limits Name
-  {659f7e5e-8337-4d5a-aa03-43d830a42601}; !- Default Day Schedule Name
-
-OS:Schedule:Day,
-  {659f7e5e-8337-4d5a-aa03-43d830a42601}, !- Handle
-  Schedule Day 3,                         !- Name
-  {3361219b-5306-47cc-9e30-60b3e206c673}, !- Schedule Type Limits Name
->>>>>>> 3c1d7324
+  {ee3f535b-63b9-468e-ad8f-32248ca60a70}, !- Schedule Type Limits Name
   ,                                       !- Interpolate to Timestep
   24,                                     !- Hour 1
   0,                                      !- Minute 1
   112.539290946133;                       !- Value Until Time 1
 
 OS:People:Definition,
-<<<<<<< HEAD
-  {b3549f34-3496-49ed-b6d3-deb99a1647aa}, !- Handle
-=======
-  {30fd5df3-ae57-4af6-b027-f68dcdebcc74}, !- Handle
->>>>>>> 3c1d7324
+  {3c7c51ba-d2b4-4139-80d2-703ddd8ecdb2}, !- Handle
   res occupants|living space,             !- Name
   People,                                 !- Number of People Calculation Method
   1.695,                                  !- Number of People {people}
@@ -1291,21 +868,12 @@
   ZoneAveraged;                           !- Mean Radiant Temperature Calculation Type
 
 OS:People,
-<<<<<<< HEAD
-  {e12c758e-cd94-4fa9-a201-d08cadeb50d2}, !- Handle
+  {e77a8d3f-919c-47fe-baa6-7ab4d6951031}, !- Handle
   res occupants|living space,             !- Name
-  {b3549f34-3496-49ed-b6d3-deb99a1647aa}, !- People Definition Name
-  {b25ddbe3-2639-44f2-bfa5-29934c16a2e1}, !- Space or SpaceType Name
-  {47d3908f-e561-46e3-badd-d24c224bf766}, !- Number of People Schedule Name
-  {d4363e74-1bfe-49da-937e-a74269db3718}, !- Activity Level Schedule Name
-=======
-  {cf6034df-078b-48f5-8893-25d2e488128c}, !- Handle
-  res occupants|living space,             !- Name
-  {30fd5df3-ae57-4af6-b027-f68dcdebcc74}, !- People Definition Name
-  {3a7e34b7-a4fb-48da-8843-0c9d9295fcad}, !- Space or SpaceType Name
-  {b823a9e9-c59a-4f27-98dd-db0c560d9b1c}, !- Number of People Schedule Name
-  {d321349c-12ae-4b6f-bb70-736a4755235f}, !- Activity Level Schedule Name
->>>>>>> 3c1d7324
+  {3c7c51ba-d2b4-4139-80d2-703ddd8ecdb2}, !- People Definition Name
+  {8e6febf6-b716-418d-a074-f84c6f6f280e}, !- Space or SpaceType Name
+  {6ce38eda-0474-4a37-a2a3-e54dd748450a}, !- Number of People Schedule Name
+  {5c72865a-84e0-4a4f-9936-34ebe3f27d18}, !- Activity Level Schedule Name
   ,                                       !- Surface Name/Angle Factor List Name
   ,                                       !- Work Efficiency Schedule Name
   ,                                       !- Clothing Insulation Schedule Name
@@ -1313,11 +881,7 @@
   1;                                      !- Multiplier
 
 OS:ScheduleTypeLimits,
-<<<<<<< HEAD
-  {1ebdbc16-2dda-414c-a173-7433d4c53dea}, !- Handle
-=======
-  {3361219b-5306-47cc-9e30-60b3e206c673}, !- Handle
->>>>>>> 3c1d7324
+  {ee3f535b-63b9-468e-ad8f-32248ca60a70}, !- Handle
   ActivityLevel,                          !- Name
   0,                                      !- Lower Limit Value
   ,                                       !- Upper Limit Value
@@ -1325,22 +889,14 @@
   ActivityLevel;                          !- Unit Type
 
 OS:ScheduleTypeLimits,
-<<<<<<< HEAD
-  {63e24456-826c-4818-b1b3-e0fd851bb0fa}, !- Handle
-=======
-  {120d2004-4540-4bd7-a61d-e026e1a12632}, !- Handle
->>>>>>> 3c1d7324
+  {251e0c07-8095-4b1d-a915-a3228ff10651}, !- Handle
   Fractional,                             !- Name
   0,                                      !- Lower Limit Value
   1,                                      !- Upper Limit Value
   Continuous;                             !- Numeric Type
 
 OS:People:Definition,
-<<<<<<< HEAD
-  {41ce9afa-97e4-4c3d-811e-62ab10094041}, !- Handle
-=======
-  {6da56eb4-44d7-4cc0-ba28-700a9a5c7909}, !- Handle
->>>>>>> 3c1d7324
+  {9002dd83-7104-4d04-a8f0-ac4556f10c53}, !- Handle
   res occupants|living space|story 2,     !- Name
   People,                                 !- Number of People Calculation Method
   1.695,                                  !- Number of People {people}
@@ -1353,21 +909,12 @@
   ZoneAveraged;                           !- Mean Radiant Temperature Calculation Type
 
 OS:People,
-<<<<<<< HEAD
-  {daa53357-da41-4c71-a41b-7755f2a0c772}, !- Handle
+  {73d4eeda-c96c-48e0-9d05-ceedeff66e12}, !- Handle
   res occupants|living space|story 2,     !- Name
-  {41ce9afa-97e4-4c3d-811e-62ab10094041}, !- People Definition Name
-  {10460483-a08d-4d9b-8cbf-448567babf44}, !- Space or SpaceType Name
-  {47d3908f-e561-46e3-badd-d24c224bf766}, !- Number of People Schedule Name
-  {d4363e74-1bfe-49da-937e-a74269db3718}, !- Activity Level Schedule Name
-=======
-  {8357a788-d6d8-464f-b51a-498bbf0cfe81}, !- Handle
-  res occupants|living space|story 2,     !- Name
-  {6da56eb4-44d7-4cc0-ba28-700a9a5c7909}, !- People Definition Name
-  {e3e60b34-5475-43f2-ac41-a9d9a5b06ed3}, !- Space or SpaceType Name
-  {b823a9e9-c59a-4f27-98dd-db0c560d9b1c}, !- Number of People Schedule Name
-  {d321349c-12ae-4b6f-bb70-736a4755235f}, !- Activity Level Schedule Name
->>>>>>> 3c1d7324
+  {9002dd83-7104-4d04-a8f0-ac4556f10c53}, !- People Definition Name
+  {9422e887-2a83-4ef7-9e71-a5e90ff52094}, !- Space or SpaceType Name
+  {6ce38eda-0474-4a37-a2a3-e54dd748450a}, !- Number of People Schedule Name
+  {5c72865a-84e0-4a4f-9936-34ebe3f27d18}, !- Activity Level Schedule Name
   ,                                       !- Surface Name/Angle Factor List Name
   ,                                       !- Work Efficiency Schedule Name
   ,                                       !- Clothing Insulation Schedule Name
