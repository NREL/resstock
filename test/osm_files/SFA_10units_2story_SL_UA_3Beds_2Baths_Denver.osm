--- conflicted
+++ resolved
@@ -1,73 +1,41 @@
 !- NOTE: Auto-generated from /test/osw_files/SFA_10units_2story_SL_UA_3Beds_2Baths_Denver.osw
 
 OS:Version,
-<<<<<<< HEAD
-  {a50324cd-c2fb-4cef-a566-89760b5c62bc}, !- Handle
+  {9bbfe4cd-ae51-4b63-a42b-bc42cb3b4a2f}, !- Handle
   2.9.0;                                  !- Version Identifier
 
 OS:SimulationControl,
-  {6bb7c25b-e2d4-4556-9f1a-8eb63ec58a04}, !- Handle
-=======
-  {f5bb2890-7cbe-4443-a6ba-9c9675d5b88f}, !- Handle
-  2.9.0;                                  !- Version Identifier
-
-OS:SimulationControl,
-  {fe41f441-bcb8-4274-a14d-e24a74fe7bc9}, !- Handle
->>>>>>> 039e157a
+  {6868a5b1-bc6a-4588-be62-ffcdd95ecab8}, !- Handle
   ,                                       !- Do Zone Sizing Calculation
   ,                                       !- Do System Sizing Calculation
   ,                                       !- Do Plant Sizing Calculation
   No;                                     !- Run Simulation for Sizing Periods
 
 OS:Timestep,
-<<<<<<< HEAD
-  {3df6efc8-4fb4-4c4d-84f1-5604fd740f9c}, !- Handle
+  {82b13862-8ee7-40d0-b0d6-798c4245ff65}, !- Handle
   6;                                      !- Number of Timesteps per Hour
 
 OS:ShadowCalculation,
-  {ba58a096-9453-4e9e-af33-0ead2a452774}, !- Handle
-=======
-  {61268f47-8a98-4cb5-9597-8aa4ef28f386}, !- Handle
-  6;                                      !- Number of Timesteps per Hour
-
-OS:ShadowCalculation,
-  {4a75d8b3-42ae-4315-ade4-8f0d96c4a50e}, !- Handle
->>>>>>> 039e157a
+  {a2245bef-57f6-48fc-9f4d-c8b2ce5a94cb}, !- Handle
   20,                                     !- Calculation Frequency
   200;                                    !- Maximum Figures in Shadow Overlap Calculations
 
 OS:SurfaceConvectionAlgorithm:Outside,
-<<<<<<< HEAD
-  {69d0bb79-b8b5-4ebd-b73d-8e84e3c8067b}, !- Handle
+  {1b114eb6-5a48-43fd-8d9e-52ce2f7219dd}, !- Handle
   DOE-2;                                  !- Algorithm
 
 OS:SurfaceConvectionAlgorithm:Inside,
-  {11b2739c-36a7-47d2-9ed0-00714ae12edd}, !- Handle
+  {a8ca2521-247b-435a-a3f6-df1c275e6955}, !- Handle
   TARP;                                   !- Algorithm
 
 OS:ZoneCapacitanceMultiplier:ResearchSpecial,
-  {8c452b13-5bb8-4c94-b3bf-0880133207a6}, !- Handle
-=======
-  {d4b2313f-65b4-4a47-b7c0-c1856c27cadd}, !- Handle
-  DOE-2;                                  !- Algorithm
-
-OS:SurfaceConvectionAlgorithm:Inside,
-  {b7f89e39-e2da-4aab-9dda-172e85dd43bf}, !- Handle
-  TARP;                                   !- Algorithm
-
-OS:ZoneCapacitanceMultiplier:ResearchSpecial,
-  {f6edaf13-1bb3-4d23-9ea5-78b61ce34172}, !- Handle
->>>>>>> 039e157a
+  {e10307e6-7856-4e20-a987-b372f57460cc}, !- Handle
   ,                                       !- Temperature Capacity Multiplier
   15,                                     !- Humidity Capacity Multiplier
   ;                                       !- Carbon Dioxide Capacity Multiplier
 
 OS:RunPeriod,
-<<<<<<< HEAD
-  {11fc3c22-76b9-4cfa-b84c-6751c62160d3}, !- Handle
-=======
-  {177da708-f92d-4edd-8f50-2446e3d9d8a7}, !- Handle
->>>>>>> 039e157a
+  {2b9da6b4-dfdb-4168-9ccf-880ffae00bb5}, !- Handle
   Run Period 1,                           !- Name
   1,                                      !- Begin Month
   1,                                      !- Begin Day of Month
@@ -81,21 +49,13 @@
   ;                                       !- Number of Times Runperiod to be Repeated
 
 OS:YearDescription,
-<<<<<<< HEAD
-  {ad01de26-dc20-49c6-87f7-7d0cd5f03f9f}, !- Handle
-=======
-  {22cbadf3-91a3-4cf0-aeb2-fd7988471be9}, !- Handle
->>>>>>> 039e157a
+  {4ba3e888-c507-4f87-af42-2136277ea382}, !- Handle
   2007,                                   !- Calendar Year
   ,                                       !- Day of Week for Start Day
   ;                                       !- Is Leap Year
 
 OS:WeatherFile,
-<<<<<<< HEAD
-  {de8557a7-02c8-4adc-9b2b-15a637dbc66b}, !- Handle
-=======
-  {af5142a9-4b47-4539-b2a9-121bb851821e}, !- Handle
->>>>>>> 039e157a
+  {8139ad6c-c972-45f8-9ec6-4636c9338256}, !- Handle
   Denver Intl Ap,                         !- City
   CO,                                     !- State Province Region
   USA,                                    !- Country
@@ -109,13 +69,8 @@
   E23378AA;                               !- Checksum
 
 OS:AdditionalProperties,
-<<<<<<< HEAD
-  {6212d523-48ac-4ddb-9713-49a001d4d1cf}, !- Handle
-  {de8557a7-02c8-4adc-9b2b-15a637dbc66b}, !- Object Name
-=======
-  {47232077-d299-4fbb-b22e-409e0bd1b917}, !- Handle
-  {af5142a9-4b47-4539-b2a9-121bb851821e}, !- Object Name
->>>>>>> 039e157a
+  {a1db9358-7411-4c44-a3ca-2eb0c3442641}, !- Handle
+  {8139ad6c-c972-45f8-9ec6-4636c9338256}, !- Object Name
   EPWHeaderCity,                          !- Feature Name 1
   String,                                 !- Feature Data Type 1
   Denver Intl Ap,                         !- Feature Value 1
@@ -223,11 +178,7 @@
   84;                                     !- Feature Value 35
 
 OS:Site,
-<<<<<<< HEAD
-  {9b995a08-61c9-4772-bdd3-c08ec484d285}, !- Handle
-=======
-  {2f7d9a13-59ae-4060-9e1d-aecd811ace9a}, !- Handle
->>>>>>> 039e157a
+  {a4b2dd4d-2030-4b51-8a91-11e37dac8d47}, !- Handle
   Denver Intl Ap_CO_USA,                  !- Name
   39.83,                                  !- Latitude {deg}
   -104.65,                                !- Longitude {deg}
@@ -236,11 +187,7 @@
   ;                                       !- Terrain
 
 OS:ClimateZones,
-<<<<<<< HEAD
-  {061fd8ad-bec4-4101-887d-e5ee2a5e644b}, !- Handle
-=======
-  {3a6b41a3-3a4b-49de-80ea-8829e4cb5b0a}, !- Handle
->>>>>>> 039e157a
+  {296e8f91-75a6-4cd0-aa50-8f6e7abee523}, !- Handle
   ,                                       !- Active Institution
   ,                                       !- Active Year
   ,                                       !- Climate Zone Institution Name 1
@@ -253,31 +200,19 @@
   Cold;                                   !- Climate Zone Value 2
 
 OS:Site:WaterMainsTemperature,
-<<<<<<< HEAD
-  {5660dc67-b519-4791-b75d-02eb4f977ae1}, !- Handle
-=======
-  {348ec468-f804-45a5-a034-f36db63807a9}, !- Handle
->>>>>>> 039e157a
+  {50df8d8a-000f-44ef-93cf-c580e906c2fa}, !- Handle
   Correlation,                            !- Calculation Method
   ,                                       !- Temperature Schedule Name
   10.8753424657535,                       !- Annual Average Outdoor Air Temperature {C}
   23.1524007936508;                       !- Maximum Difference In Monthly Average Outdoor Air Temperatures {deltaC}
 
 OS:RunPeriodControl:DaylightSavingTime,
-<<<<<<< HEAD
-  {f70f4107-e0de-41d3-a4ae-6e0498b53557}, !- Handle
-=======
-  {127af9ab-3d2f-4987-91e7-c33e514f12be}, !- Handle
->>>>>>> 039e157a
+  {012f9af2-4bed-4e3c-8e3c-a4d2ad78c57c}, !- Handle
   4/7,                                    !- Start Date
   10/26;                                  !- End Date
 
 OS:Site:GroundTemperature:Deep,
-<<<<<<< HEAD
-  {999cface-0ba3-4fed-a1c1-4800ef6e4e23}, !- Handle
-=======
-  {de7dfbeb-5220-4674-88b3-fa7cd3daed8a}, !- Handle
->>>>>>> 039e157a
+  {102c38f5-42e7-4992-924a-5385e0cb0695}, !- Handle
   10.8753424657535,                       !- January Deep Ground Temperature {C}
   10.8753424657535,                       !- February Deep Ground Temperature {C}
   10.8753424657535,                       !- March Deep Ground Temperature {C}
@@ -292,11 +227,7 @@
   10.8753424657535;                       !- December Deep Ground Temperature {C}
 
 OS:Building,
-<<<<<<< HEAD
-  {4cb6a13a-cc84-4c75-8d6a-66cac95767d0}, !- Handle
-=======
-  {93a4ac9e-2d0f-451f-807b-40f76c6dce75}, !- Handle
->>>>>>> 039e157a
+  {64f63e40-52ec-4276-a686-4de4035ab46a}, !- Handle
   Building 1,                             !- Name
   ,                                       !- Building Sector Type
   0,                                      !- North Axis {deg}
@@ -311,15 +242,9 @@
   10;                                     !- Standards Number of Living Units
 
 OS:AdditionalProperties,
-<<<<<<< HEAD
-  {ce9ba72b-4f21-4785-9949-8b05f759d380}, !- Handle
-  {4cb6a13a-cc84-4c75-8d6a-66cac95767d0}, !- Object Name
+  {71da15d1-2b5d-4f19-a856-ac9a514409f6}, !- Handle
+  {64f63e40-52ec-4276-a686-4de4035ab46a}, !- Object Name
   num_units,                              !- Feature Name 1
-=======
-  {89a819d0-6cbb-4ced-9174-7a6a5dc09c9e}, !- Handle
-  {93a4ac9e-2d0f-451f-807b-40f76c6dce75}, !- Object Name
-  Total Units Represented,                !- Feature Name 1
->>>>>>> 039e157a
   Integer,                                !- Feature Data Type 1
   10,                                     !- Feature Value 1
   has_rear_units,                         !- Feature Name 2
@@ -333,11 +258,7 @@
   2;                                      !- Feature Value 4
 
 OS:ThermalZone,
-<<<<<<< HEAD
-  {61bee13c-ca93-4863-9810-f72e945aa4a1}, !- Handle
-=======
-  {fee9d8c6-1c08-4158-880f-42c22912c970}, !- Handle
->>>>>>> 039e157a
+  {9b285554-631b-483a-a5a7-cfba78d4b639}, !- Handle
   living zone,                            !- Name
   ,                                       !- Multiplier
   ,                                       !- Ceiling Height {m}
@@ -346,17 +267,10 @@
   ,                                       !- Zone Inside Convection Algorithm
   ,                                       !- Zone Outside Convection Algorithm
   ,                                       !- Zone Conditioning Equipment List Name
-<<<<<<< HEAD
-  {3b3940bf-b2b6-4bd4-ac28-07f5374d4060}, !- Zone Air Inlet Port List
-  {b32071c2-2270-4082-9039-c87af306d780}, !- Zone Air Exhaust Port List
-  {b2e3507b-2f83-4dac-bf06-d01defd14950}, !- Zone Air Node Name
-  {1c1d4bfc-bc4e-4fd3-9efd-c1ca8fa58ad8}, !- Zone Return Air Port List
-=======
-  {40ea079e-9722-4404-a03c-6e1e3357d4a1}, !- Zone Air Inlet Port List
-  {22ead951-5345-409c-a50a-7fb5d369770c}, !- Zone Air Exhaust Port List
-  {a15e8168-e43c-448b-ac51-f9f7c4f1dfcf}, !- Zone Air Node Name
-  {739cc430-d1f3-4477-84c3-8812bd26b1c8}, !- Zone Return Air Port List
->>>>>>> 039e157a
+  {221f0ee4-aa97-49b1-91d4-ff90e8f221bf}, !- Zone Air Inlet Port List
+  {c004591d-7d97-4fb3-bdc7-aad907e7e7f6}, !- Zone Air Exhaust Port List
+  {29a92a60-d10b-4032-9a61-b78eb1028caf}, !- Zone Air Node Name
+  {539e4cc4-2fe8-4e0f-ace8-5ccb48f93194}, !- Zone Return Air Port List
   ,                                       !- Primary Daylighting Control Name
   ,                                       !- Fraction of Zone Controlled by Primary Daylighting Control
   ,                                       !- Secondary Daylighting Control Name
@@ -367,71 +281,37 @@
   No;                                     !- Use Ideal Air Loads
 
 OS:Node,
-<<<<<<< HEAD
-  {5e114c85-652b-4f77-8cc8-3448e7fb67cf}, !- Handle
+  {c18aadee-544a-4038-b36b-9a33bee01e57}, !- Handle
   Node 1,                                 !- Name
-  {b2e3507b-2f83-4dac-bf06-d01defd14950}, !- Inlet Port
+  {29a92a60-d10b-4032-9a61-b78eb1028caf}, !- Inlet Port
   ;                                       !- Outlet Port
 
 OS:Connection,
-  {b2e3507b-2f83-4dac-bf06-d01defd14950}, !- Handle
-  {f628df62-483f-4e38-8f71-a573f3bcf72b}, !- Name
-  {61bee13c-ca93-4863-9810-f72e945aa4a1}, !- Source Object
+  {29a92a60-d10b-4032-9a61-b78eb1028caf}, !- Handle
+  {dcc3e4ba-a080-4f6e-a13c-23354605a2c6}, !- Name
+  {9b285554-631b-483a-a5a7-cfba78d4b639}, !- Source Object
   11,                                     !- Outlet Port
-  {5e114c85-652b-4f77-8cc8-3448e7fb67cf}, !- Target Object
+  {c18aadee-544a-4038-b36b-9a33bee01e57}, !- Target Object
   2;                                      !- Inlet Port
 
 OS:PortList,
-  {3b3940bf-b2b6-4bd4-ac28-07f5374d4060}, !- Handle
-  {f8532c39-5cda-4e70-93b8-e86d42ee9bf9}, !- Name
-  {61bee13c-ca93-4863-9810-f72e945aa4a1}; !- HVAC Component
+  {221f0ee4-aa97-49b1-91d4-ff90e8f221bf}, !- Handle
+  {21afd181-28ca-46dd-bbfe-454160faf356}, !- Name
+  {9b285554-631b-483a-a5a7-cfba78d4b639}; !- HVAC Component
 
 OS:PortList,
-  {b32071c2-2270-4082-9039-c87af306d780}, !- Handle
-  {cb9889a4-a878-4356-9139-fc8097db937e}, !- Name
-  {61bee13c-ca93-4863-9810-f72e945aa4a1}; !- HVAC Component
+  {c004591d-7d97-4fb3-bdc7-aad907e7e7f6}, !- Handle
+  {cd3ed810-2b1a-4d1d-95f1-5a5f7ab6b3b8}, !- Name
+  {9b285554-631b-483a-a5a7-cfba78d4b639}; !- HVAC Component
 
 OS:PortList,
-  {1c1d4bfc-bc4e-4fd3-9efd-c1ca8fa58ad8}, !- Handle
-  {a7c0a761-25e5-44cb-9a1f-637a9e4b118e}, !- Name
-  {61bee13c-ca93-4863-9810-f72e945aa4a1}; !- HVAC Component
+  {539e4cc4-2fe8-4e0f-ace8-5ccb48f93194}, !- Handle
+  {93e261a5-45a8-487e-958e-d63a052f3ff4}, !- Name
+  {9b285554-631b-483a-a5a7-cfba78d4b639}; !- HVAC Component
 
 OS:Sizing:Zone,
-  {5f57213f-84da-41ae-a08f-3ed5838958b9}, !- Handle
-  {61bee13c-ca93-4863-9810-f72e945aa4a1}, !- Zone or ZoneList Name
-=======
-  {9ef58aeb-fa0b-4d84-87f8-113ea2c5b4bc}, !- Handle
-  Node 1,                                 !- Name
-  {a15e8168-e43c-448b-ac51-f9f7c4f1dfcf}, !- Inlet Port
-  ;                                       !- Outlet Port
-
-OS:Connection,
-  {a15e8168-e43c-448b-ac51-f9f7c4f1dfcf}, !- Handle
-  {a00f37d9-8099-4b2a-82a8-14166c719121}, !- Name
-  {fee9d8c6-1c08-4158-880f-42c22912c970}, !- Source Object
-  11,                                     !- Outlet Port
-  {9ef58aeb-fa0b-4d84-87f8-113ea2c5b4bc}, !- Target Object
-  2;                                      !- Inlet Port
-
-OS:PortList,
-  {40ea079e-9722-4404-a03c-6e1e3357d4a1}, !- Handle
-  {13543911-d567-4f48-a764-24096cd8e6df}, !- Name
-  {fee9d8c6-1c08-4158-880f-42c22912c970}; !- HVAC Component
-
-OS:PortList,
-  {22ead951-5345-409c-a50a-7fb5d369770c}, !- Handle
-  {a48b98b9-ff1d-4960-94e3-9da5451c4d32}, !- Name
-  {fee9d8c6-1c08-4158-880f-42c22912c970}; !- HVAC Component
-
-OS:PortList,
-  {739cc430-d1f3-4477-84c3-8812bd26b1c8}, !- Handle
-  {3d34f262-e9f7-4f4a-9098-fbfee0d2261f}, !- Name
-  {fee9d8c6-1c08-4158-880f-42c22912c970}; !- HVAC Component
-
-OS:Sizing:Zone,
-  {070ad284-9fbc-44ee-92eb-cd3c3c9973c2}, !- Handle
-  {fee9d8c6-1c08-4158-880f-42c22912c970}, !- Zone or ZoneList Name
->>>>>>> 039e157a
+  {688e2cf6-99ab-499a-bf40-ecbdc21aca11}, !- Handle
+  {9b285554-631b-483a-a5a7-cfba78d4b639}, !- Zone or ZoneList Name
   SupplyAirTemperature,                   !- Zone Cooling Design Supply Air Temperature Input Method
   14,                                     !- Zone Cooling Design Supply Air Temperature {C}
   11.11,                                  !- Zone Cooling Design Supply Air Temperature Difference {deltaC}
@@ -460,25 +340,14 @@
   autosize;                               !- Dedicated Outdoor Air High Setpoint Temperature for Design {C}
 
 OS:ZoneHVAC:EquipmentList,
-<<<<<<< HEAD
-  {ba5332f0-8547-4fc7-b9f7-05ede9fbce79}, !- Handle
+  {ead4bad5-6a66-4e1e-a205-b1fd61a38e22}, !- Handle
   Zone HVAC Equipment List 1,             !- Name
-  {61bee13c-ca93-4863-9810-f72e945aa4a1}; !- Thermal Zone
+  {9b285554-631b-483a-a5a7-cfba78d4b639}; !- Thermal Zone
 
 OS:Space,
-  {7e21c448-6a66-4e39-90f6-542c58d3affa}, !- Handle
+  {7d448cc1-428f-4b55-b721-5dca82d2789c}, !- Handle
   living space,                           !- Name
-  {9a224e7c-e584-4367-9f17-fc556443b774}, !- Space Type Name
-=======
-  {339ec08e-a730-497e-8e2c-d5448d87f07c}, !- Handle
-  Zone HVAC Equipment List 1,             !- Name
-  {fee9d8c6-1c08-4158-880f-42c22912c970}; !- Thermal Zone
-
-OS:Space,
-  {35b73f13-8535-44d0-a374-baaa429a1477}, !- Handle
-  living space,                           !- Name
-  {7ccb5e1c-e768-4a6b-821b-968249e8ba39}, !- Space Type Name
->>>>>>> 039e157a
+  {589b6edf-d0a8-4f44-aa5d-5ef517f76f86}, !- Space Type Name
   ,                                       !- Default Construction Set Name
   ,                                       !- Default Schedule Set Name
   ,                                       !- Direction of Relative North {deg}
@@ -486,31 +355,17 @@
   ,                                       !- Y Origin {m}
   ,                                       !- Z Origin {m}
   ,                                       !- Building Story Name
-<<<<<<< HEAD
-  {61bee13c-ca93-4863-9810-f72e945aa4a1}, !- Thermal Zone Name
+  {9b285554-631b-483a-a5a7-cfba78d4b639}, !- Thermal Zone Name
   ,                                       !- Part of Total Floor Area
   ,                                       !- Design Specification Outdoor Air Object Name
-  {6f5eff70-549d-4ce6-9eb2-c8829974dc74}; !- Building Unit Name
-
-OS:Surface,
-  {43504713-43f5-4d22-91c8-bdf51c2f7c51}, !- Handle
+  {50590d84-1c44-483c-9a50-02350d94951a}; !- Building Unit Name
+
+OS:Surface,
+  {5c6e746a-d413-4256-b906-f03dae73fd85}, !- Handle
   Surface 1,                              !- Name
   Floor,                                  !- Surface Type
   ,                                       !- Construction Name
-  {7e21c448-6a66-4e39-90f6-542c58d3affa}, !- Space Name
-=======
-  {fee9d8c6-1c08-4158-880f-42c22912c970}, !- Thermal Zone Name
-  ,                                       !- Part of Total Floor Area
-  ,                                       !- Design Specification Outdoor Air Object Name
-  {3002eb99-adf2-472b-b399-c1da36641399}; !- Building Unit Name
-
-OS:Surface,
-  {e9794f4c-8375-461d-84f0-32563e573ab0}, !- Handle
-  Surface 1,                              !- Name
-  Floor,                                  !- Surface Type
-  ,                                       !- Construction Name
-  {35b73f13-8535-44d0-a374-baaa429a1477}, !- Space Name
->>>>>>> 039e157a
+  {7d448cc1-428f-4b55-b721-5dca82d2789c}, !- Space Name
   Foundation,                             !- Outside Boundary Condition
   ,                                       !- Outside Boundary Condition Object
   NoSun,                                  !- Sun Exposure
@@ -523,19 +378,11 @@
   4.572, -9.144, 0;                       !- X,Y,Z Vertex 4 {m}
 
 OS:Surface,
-<<<<<<< HEAD
-  {a42c9699-9aaa-4ae7-8b35-770140cd289d}, !- Handle
+  {801934f3-49d2-49c6-9258-960df576ec3e}, !- Handle
   Surface 2,                              !- Name
   Wall,                                   !- Surface Type
   ,                                       !- Construction Name
-  {7e21c448-6a66-4e39-90f6-542c58d3affa}, !- Space Name
-=======
-  {5b9c70eb-84db-4e2c-afb7-f3d7d4a1a142}, !- Handle
-  Surface 2,                              !- Name
-  Wall,                                   !- Surface Type
-  ,                                       !- Construction Name
-  {35b73f13-8535-44d0-a374-baaa429a1477}, !- Space Name
->>>>>>> 039e157a
+  {7d448cc1-428f-4b55-b721-5dca82d2789c}, !- Space Name
   Outdoors,                               !- Outside Boundary Condition
   ,                                       !- Outside Boundary Condition Object
   SunExposed,                             !- Sun Exposure
@@ -548,19 +395,11 @@
   0, -9.144, 2.4384;                      !- X,Y,Z Vertex 4 {m}
 
 OS:Surface,
-<<<<<<< HEAD
-  {9d27ada9-2d0b-46cf-91d3-efb131aacfd6}, !- Handle
+  {219a1640-e32b-4156-8fa5-5da1258954af}, !- Handle
   Surface 3,                              !- Name
   Wall,                                   !- Surface Type
   ,                                       !- Construction Name
-  {7e21c448-6a66-4e39-90f6-542c58d3affa}, !- Space Name
-=======
-  {bb520d86-116b-4095-9dac-982c52f624e1}, !- Handle
-  Surface 3,                              !- Name
-  Wall,                                   !- Surface Type
-  ,                                       !- Construction Name
-  {35b73f13-8535-44d0-a374-baaa429a1477}, !- Space Name
->>>>>>> 039e157a
+  {7d448cc1-428f-4b55-b721-5dca82d2789c}, !- Space Name
   Outdoors,                               !- Outside Boundary Condition
   ,                                       !- Outside Boundary Condition Object
   SunExposed,                             !- Sun Exposure
@@ -573,23 +412,13 @@
   0, 0, 2.4384;                           !- X,Y,Z Vertex 4 {m}
 
 OS:Surface,
-<<<<<<< HEAD
-  {274bcff7-7422-40a4-9525-25fdf7709433}, !- Handle
+  {d5143411-ea85-4901-8b03-75b74db5e8b7}, !- Handle
   Surface 4,                              !- Name
   Wall,                                   !- Surface Type
   ,                                       !- Construction Name
-  {7e21c448-6a66-4e39-90f6-542c58d3affa}, !- Space Name
+  {7d448cc1-428f-4b55-b721-5dca82d2789c}, !- Space Name
   Adiabatic,                              !- Outside Boundary Condition
   ,                                       !- Outside Boundary Condition Object
-=======
-  {46c1787a-1cd4-4aca-a2e8-4a0fa2c5da1f}, !- Handle
-  Surface 4,                              !- Name
-  Wall,                                   !- Surface Type
-  ,                                       !- Construction Name
-  {35b73f13-8535-44d0-a374-baaa429a1477}, !- Space Name
-  Surface,                                !- Outside Boundary Condition
-  {d3173388-ce33-46bd-b303-9450a6545721}, !- Outside Boundary Condition Object
->>>>>>> 039e157a
   NoSun,                                  !- Sun Exposure
   NoWind,                                 !- Wind Exposure
   ,                                       !- View Factor to Ground
@@ -600,19 +429,11 @@
   4.572, 0, 2.4384;                       !- X,Y,Z Vertex 4 {m}
 
 OS:Surface,
-<<<<<<< HEAD
-  {ee304893-4f49-4353-83e0-8db76d0e4568}, !- Handle
+  {0eec7df8-5679-43ea-88a8-089814207fad}, !- Handle
   Surface 5,                              !- Name
   Wall,                                   !- Surface Type
   ,                                       !- Construction Name
-  {7e21c448-6a66-4e39-90f6-542c58d3affa}, !- Space Name
-=======
-  {91b28c99-9e6d-482a-9ae5-d4bebe40b980}, !- Handle
-  Surface 5,                              !- Name
-  Wall,                                   !- Surface Type
-  ,                                       !- Construction Name
-  {35b73f13-8535-44d0-a374-baaa429a1477}, !- Space Name
->>>>>>> 039e157a
+  {7d448cc1-428f-4b55-b721-5dca82d2789c}, !- Space Name
   Outdoors,                               !- Outside Boundary Condition
   ,                                       !- Outside Boundary Condition Object
   SunExposed,                             !- Sun Exposure
@@ -625,23 +446,13 @@
   4.572, -9.144, 2.4384;                  !- X,Y,Z Vertex 4 {m}
 
 OS:Surface,
-<<<<<<< HEAD
-  {d14907bf-f267-4185-8965-fb3acb24a8c5}, !- Handle
+  {f9079bf4-b9b7-4d9f-882f-abfda0a760cf}, !- Handle
   Surface 6,                              !- Name
   RoofCeiling,                            !- Surface Type
   ,                                       !- Construction Name
-  {7e21c448-6a66-4e39-90f6-542c58d3affa}, !- Space Name
+  {7d448cc1-428f-4b55-b721-5dca82d2789c}, !- Space Name
   Surface,                                !- Outside Boundary Condition
-  {2298b040-a2ca-4d7f-a887-29e1ca790000}, !- Outside Boundary Condition Object
-=======
-  {f714deb1-a99f-40e1-88c6-daa9002c6812}, !- Handle
-  Surface 6,                              !- Name
-  RoofCeiling,                            !- Surface Type
-  ,                                       !- Construction Name
-  {35b73f13-8535-44d0-a374-baaa429a1477}, !- Space Name
-  Surface,                                !- Outside Boundary Condition
-  {6d79d240-6ca9-4c79-b82d-1b0ad96f3f19}, !- Outside Boundary Condition Object
->>>>>>> 039e157a
+  {e325391a-a9f6-4e26-a8a5-71e10364fcfa}, !- Outside Boundary Condition Object
   NoSun,                                  !- Sun Exposure
   NoWind,                                 !- Wind Exposure
   ,                                       !- View Factor to Ground
@@ -652,11 +463,7 @@
   0, -9.144, 2.4384;                      !- X,Y,Z Vertex 4 {m}
 
 OS:SpaceType,
-<<<<<<< HEAD
-  {9a224e7c-e584-4367-9f17-fc556443b774}, !- Handle
-=======
-  {7ccb5e1c-e768-4a6b-821b-968249e8ba39}, !- Handle
->>>>>>> 039e157a
+  {589b6edf-d0a8-4f44-aa5d-5ef517f76f86}, !- Handle
   Space Type 1,                           !- Name
   ,                                       !- Default Construction Set Name
   ,                                       !- Default Schedule Set Name
@@ -667,15 +474,9 @@
   living;                                 !- Standards Space Type
 
 OS:Space,
-<<<<<<< HEAD
-  {65ba6ca2-0cd1-492c-8299-977c96bb9052}, !- Handle
+  {b837aa6a-3fff-4527-be97-a6f43f9a7713}, !- Handle
   living space|story 2,                   !- Name
-  {9a224e7c-e584-4367-9f17-fc556443b774}, !- Space Type Name
-=======
-  {1404277a-e1ca-41b6-87e1-88459866af57}, !- Handle
-  living space|story 2,                   !- Name
-  {7ccb5e1c-e768-4a6b-821b-968249e8ba39}, !- Space Type Name
->>>>>>> 039e157a
+  {589b6edf-d0a8-4f44-aa5d-5ef517f76f86}, !- Space Type Name
   ,                                       !- Default Construction Set Name
   ,                                       !- Default Schedule Set Name
   -0,                                     !- Direction of Relative North {deg}
@@ -683,18 +484,102 @@
   0,                                      !- Y Origin {m}
   2.4384,                                 !- Z Origin {m}
   ,                                       !- Building Story Name
-<<<<<<< HEAD
-  {61bee13c-ca93-4863-9810-f72e945aa4a1}, !- Thermal Zone Name
+  {9b285554-631b-483a-a5a7-cfba78d4b639}, !- Thermal Zone Name
   ,                                       !- Part of Total Floor Area
   ,                                       !- Design Specification Outdoor Air Object Name
-  {6f5eff70-549d-4ce6-9eb2-c8829974dc74}; !- Building Unit Name
-
-OS:Surface,
-  {27ca31bc-f9b9-4e68-827b-7a17e64d3ad4}, !- Handle
+  {50590d84-1c44-483c-9a50-02350d94951a}; !- Building Unit Name
+
+OS:Surface,
+  {52e32b05-b674-493d-8d40-84f70c10426c}, !- Handle
   Surface 7,                              !- Name
   Wall,                                   !- Surface Type
   ,                                       !- Construction Name
-  {65ba6ca2-0cd1-492c-8299-977c96bb9052}, !- Space Name
+  {b837aa6a-3fff-4527-be97-a6f43f9a7713}, !- Space Name
+  Outdoors,                               !- Outside Boundary Condition
+  ,                                       !- Outside Boundary Condition Object
+  SunExposed,                             !- Sun Exposure
+  WindExposed,                            !- Wind Exposure
+  ,                                       !- View Factor to Ground
+  ,                                       !- Number of Vertices
+  0, -9.144, 2.4384,                      !- X,Y,Z Vertex 1 {m}
+  0, -9.144, 0,                           !- X,Y,Z Vertex 2 {m}
+  4.572, -9.144, 0,                       !- X,Y,Z Vertex 3 {m}
+  4.572, -9.144, 2.4384;                  !- X,Y,Z Vertex 4 {m}
+
+OS:Surface,
+  {e325391a-a9f6-4e26-a8a5-71e10364fcfa}, !- Handle
+  Surface 8,                              !- Name
+  Floor,                                  !- Surface Type
+  ,                                       !- Construction Name
+  {b837aa6a-3fff-4527-be97-a6f43f9a7713}, !- Space Name
+  Surface,                                !- Outside Boundary Condition
+  {f9079bf4-b9b7-4d9f-882f-abfda0a760cf}, !- Outside Boundary Condition Object
+  NoSun,                                  !- Sun Exposure
+  NoWind,                                 !- Wind Exposure
+  ,                                       !- View Factor to Ground
+  ,                                       !- Number of Vertices
+  0, -9.144, 0,                           !- X,Y,Z Vertex 1 {m}
+  0, 0, 0,                                !- X,Y,Z Vertex 2 {m}
+  4.572, 0, 0,                            !- X,Y,Z Vertex 3 {m}
+  4.572, -9.144, 0;                       !- X,Y,Z Vertex 4 {m}
+
+OS:Surface,
+  {ff3e02f8-c8a5-4d96-8785-a3c637c2507b}, !- Handle
+  Surface 9,                              !- Name
+  Wall,                                   !- Surface Type
+  ,                                       !- Construction Name
+  {b837aa6a-3fff-4527-be97-a6f43f9a7713}, !- Space Name
+  Outdoors,                               !- Outside Boundary Condition
+  ,                                       !- Outside Boundary Condition Object
+  SunExposed,                             !- Sun Exposure
+  WindExposed,                            !- Wind Exposure
+  ,                                       !- View Factor to Ground
+  ,                                       !- Number of Vertices
+  4.572, 0, 2.4384,                       !- X,Y,Z Vertex 1 {m}
+  4.572, 0, 0,                            !- X,Y,Z Vertex 2 {m}
+  0, 0, 0,                                !- X,Y,Z Vertex 3 {m}
+  0, 0, 2.4384;                           !- X,Y,Z Vertex 4 {m}
+
+OS:Surface,
+  {c62669fd-93dc-42ea-ba5d-86b23bdb36a8}, !- Handle
+  Surface 10,                             !- Name
+  Wall,                                   !- Surface Type
+  ,                                       !- Construction Name
+  {b837aa6a-3fff-4527-be97-a6f43f9a7713}, !- Space Name
+  Outdoors,                               !- Outside Boundary Condition
+  ,                                       !- Outside Boundary Condition Object
+  SunExposed,                             !- Sun Exposure
+  WindExposed,                            !- Wind Exposure
+  ,                                       !- View Factor to Ground
+  ,                                       !- Number of Vertices
+  0, 0, 2.4384,                           !- X,Y,Z Vertex 1 {m}
+  0, 0, 0,                                !- X,Y,Z Vertex 2 {m}
+  0, -9.144, 0,                           !- X,Y,Z Vertex 3 {m}
+  0, -9.144, 2.4384;                      !- X,Y,Z Vertex 4 {m}
+
+OS:Surface,
+  {5aad4e61-a957-466f-ac5b-c49a41b75106}, !- Handle
+  Surface 11,                             !- Name
+  RoofCeiling,                            !- Surface Type
+  ,                                       !- Construction Name
+  {b837aa6a-3fff-4527-be97-a6f43f9a7713}, !- Space Name
+  Surface,                                !- Outside Boundary Condition
+  {271ec137-f2da-4af5-be6d-4a50461657af}, !- Outside Boundary Condition Object
+  NoSun,                                  !- Sun Exposure
+  NoWind,                                 !- Wind Exposure
+  ,                                       !- View Factor to Ground
+  ,                                       !- Number of Vertices
+  4.572, -9.144, 2.4384,                  !- X,Y,Z Vertex 1 {m}
+  4.572, 0, 2.4384,                       !- X,Y,Z Vertex 2 {m}
+  0, 0, 2.4384,                           !- X,Y,Z Vertex 3 {m}
+  0, -9.144, 2.4384;                      !- X,Y,Z Vertex 4 {m}
+
+OS:Surface,
+  {54954d50-a0aa-4163-aa7a-46f6bfdaceef}, !- Handle
+  Surface 12,                             !- Name
+  Wall,                                   !- Surface Type
+  ,                                       !- Construction Name
+  {b837aa6a-3fff-4527-be97-a6f43f9a7713}, !- Space Name
   Adiabatic,                              !- Outside Boundary Condition
   ,                                       !- Outside Boundary Condition Object
   NoSun,                                  !- Sun Exposure
@@ -707,147 +592,13 @@
   4.572, 0, 2.4384;                       !- X,Y,Z Vertex 4 {m}
 
 OS:Surface,
-  {2f975e5f-3e09-4189-afbe-4f3797ddba58}, !- Handle
-  Surface 8,                              !- Name
-  Wall,                                   !- Surface Type
-  ,                                       !- Construction Name
-  {65ba6ca2-0cd1-492c-8299-977c96bb9052}, !- Space Name
-  Outdoors,                               !- Outside Boundary Condition
-  ,                                       !- Outside Boundary Condition Object
-  SunExposed,                             !- Sun Exposure
-  WindExposed,                            !- Wind Exposure
-  ,                                       !- View Factor to Ground
-  ,                                       !- Number of Vertices
-  0, -9.144, 2.4384,                      !- X,Y,Z Vertex 1 {m}
-  0, -9.144, 0,                           !- X,Y,Z Vertex 2 {m}
-  4.572, -9.144, 0,                       !- X,Y,Z Vertex 3 {m}
-  4.572, -9.144, 2.4384;                  !- X,Y,Z Vertex 4 {m}
-
-OS:Surface,
-  {acd19948-2c81-497a-8e38-3a8409486c63}, !- Handle
-  Surface 9,                              !- Name
-  Wall,                                   !- Surface Type
-  ,                                       !- Construction Name
-  {65ba6ca2-0cd1-492c-8299-977c96bb9052}, !- Space Name
-=======
-  {fee9d8c6-1c08-4158-880f-42c22912c970}, !- Thermal Zone Name
-  ,                                       !- Part of Total Floor Area
-  ,                                       !- Design Specification Outdoor Air Object Name
-  {3002eb99-adf2-472b-b399-c1da36641399}; !- Building Unit Name
-
-OS:Surface,
-  {549fc5ff-83f1-4919-985d-0eb6038ca5a1}, !- Handle
-  Surface 7,                              !- Name
-  Wall,                                   !- Surface Type
-  ,                                       !- Construction Name
-  {1404277a-e1ca-41b6-87e1-88459866af57}, !- Space Name
->>>>>>> 039e157a
-  Outdoors,                               !- Outside Boundary Condition
-  ,                                       !- Outside Boundary Condition Object
-  SunExposed,                             !- Sun Exposure
-  WindExposed,                            !- Wind Exposure
-  ,                                       !- View Factor to Ground
-  ,                                       !- Number of Vertices
-  4.572, 0, 2.4384,                       !- X,Y,Z Vertex 1 {m}
-  4.572, 0, 0,                            !- X,Y,Z Vertex 2 {m}
-  0, 0, 0,                                !- X,Y,Z Vertex 3 {m}
-  0, 0, 2.4384;                           !- X,Y,Z Vertex 4 {m}
-
-OS:Surface,
-<<<<<<< HEAD
-  {8a2e15b4-06f3-4a19-bc8a-3b8dbf40d376}, !- Handle
-  Surface 10,                             !- Name
-  RoofCeiling,                            !- Surface Type
-  ,                                       !- Construction Name
-  {65ba6ca2-0cd1-492c-8299-977c96bb9052}, !- Space Name
-  Surface,                                !- Outside Boundary Condition
-  {c0294efa-7026-4e7e-8a09-edba33f1b5ca}, !- Outside Boundary Condition Object
-=======
-  {a005dec5-20e5-479a-adcf-8019b6c943f0}, !- Handle
-  Surface 8,                              !- Name
-  Wall,                                   !- Surface Type
-  ,                                       !- Construction Name
-  {1404277a-e1ca-41b6-87e1-88459866af57}, !- Space Name
-  Surface,                                !- Outside Boundary Condition
-  {b315b964-83af-4722-baf0-b630afbecbb8}, !- Outside Boundary Condition Object
->>>>>>> 039e157a
-  NoSun,                                  !- Sun Exposure
-  NoWind,                                 !- Wind Exposure
-  ,                                       !- View Factor to Ground
-  ,                                       !- Number of Vertices
-  4.572, -9.144, 2.4384,                  !- X,Y,Z Vertex 1 {m}
-  4.572, -9.144, 0,                       !- X,Y,Z Vertex 2 {m}
-  4.572, 0, 0,                            !- X,Y,Z Vertex 3 {m}
-  4.572, 0, 2.4384;                       !- X,Y,Z Vertex 4 {m}
-
-OS:Surface,
-  {6d79d240-6ca9-4c79-b82d-1b0ad96f3f19}, !- Handle
-  Surface 9,                              !- Name
-  Floor,                                  !- Surface Type
-  ,                                       !- Construction Name
-  {1404277a-e1ca-41b6-87e1-88459866af57}, !- Space Name
-  Surface,                                !- Outside Boundary Condition
-  {f714deb1-a99f-40e1-88c6-daa9002c6812}, !- Outside Boundary Condition Object
-  NoSun,                                  !- Sun Exposure
-  NoWind,                                 !- Wind Exposure
-  ,                                       !- View Factor to Ground
-  ,                                       !- Number of Vertices
-  0, -9.144, 0,                           !- X,Y,Z Vertex 1 {m}
-  0, 0, 0,                                !- X,Y,Z Vertex 2 {m}
-  4.572, 0, 0,                            !- X,Y,Z Vertex 3 {m}
-  4.572, -9.144, 0;                       !- X,Y,Z Vertex 4 {m}
-
-OS:Surface,
-<<<<<<< HEAD
-  {2298b040-a2ca-4d7f-a887-29e1ca790000}, !- Handle
-  Surface 11,                             !- Name
-  Floor,                                  !- Surface Type
-  ,                                       !- Construction Name
-  {65ba6ca2-0cd1-492c-8299-977c96bb9052}, !- Space Name
-  Surface,                                !- Outside Boundary Condition
-  {d14907bf-f267-4185-8965-fb3acb24a8c5}, !- Outside Boundary Condition Object
-  NoSun,                                  !- Sun Exposure
-  NoWind,                                 !- Wind Exposure
-  ,                                       !- View Factor to Ground
-  ,                                       !- Number of Vertices
-  0, -9.144, 0,                           !- X,Y,Z Vertex 1 {m}
-  0, 0, 0,                                !- X,Y,Z Vertex 2 {m}
-  4.572, 0, 0,                            !- X,Y,Z Vertex 3 {m}
-  4.572, -9.144, 0;                       !- X,Y,Z Vertex 4 {m}
-
-OS:Surface,
-  {0f7d0c83-1dae-4405-91a1-b2a36750dd43}, !- Handle
-  Surface 12,                             !- Name
-  Wall,                                   !- Surface Type
-  ,                                       !- Construction Name
-  {65ba6ca2-0cd1-492c-8299-977c96bb9052}, !- Space Name
-=======
-  {1c2fa085-12d9-4e3b-95d6-36e07bb5f0da}, !- Handle
-  Surface 10,                             !- Name
-  Wall,                                   !- Surface Type
-  ,                                       !- Construction Name
-  {1404277a-e1ca-41b6-87e1-88459866af57}, !- Space Name
->>>>>>> 039e157a
-  Outdoors,                               !- Outside Boundary Condition
-  ,                                       !- Outside Boundary Condition Object
-  SunExposed,                             !- Sun Exposure
-  WindExposed,                            !- Wind Exposure
-  ,                                       !- View Factor to Ground
-  ,                                       !- Number of Vertices
-  0, 0, 2.4384,                           !- X,Y,Z Vertex 1 {m}
-  0, 0, 0,                                !- X,Y,Z Vertex 2 {m}
-  0, -9.144, 0,                           !- X,Y,Z Vertex 3 {m}
-  0, -9.144, 2.4384;                      !- X,Y,Z Vertex 4 {m}
-
-OS:Surface,
-<<<<<<< HEAD
-  {c0294efa-7026-4e7e-8a09-edba33f1b5ca}, !- Handle
+  {271ec137-f2da-4af5-be6d-4a50461657af}, !- Handle
   Surface 13,                             !- Name
   Floor,                                  !- Surface Type
   ,                                       !- Construction Name
-  {c321c0c4-016c-491e-8f64-9938a4b7cca4}, !- Space Name
+  {764f18c5-45d6-41be-ae6a-698bf5a9d804}, !- Space Name
   Surface,                                !- Outside Boundary Condition
-  {8a2e15b4-06f3-4a19-bc8a-3b8dbf40d376}, !- Outside Boundary Condition Object
+  {5aad4e61-a957-466f-ac5b-c49a41b75106}, !- Outside Boundary Condition Object
   NoSun,                                  !- Sun Exposure
   NoWind,                                 !- Wind Exposure
   ,                                       !- View Factor to Ground
@@ -858,11 +609,11 @@
   4.572, -9.144, 4.8768;                  !- X,Y,Z Vertex 4 {m}
 
 OS:Surface,
-  {309cd9ee-0e70-4c13-921b-93648fd259a1}, !- Handle
+  {03c7b4dd-04c8-41f8-bd58-3bb24f3c2f3c}, !- Handle
   Surface 14,                             !- Name
   RoofCeiling,                            !- Surface Type
   ,                                       !- Construction Name
-  {c321c0c4-016c-491e-8f64-9938a4b7cca4}, !- Space Name
+  {764f18c5-45d6-41be-ae6a-698bf5a9d804}, !- Space Name
   Outdoors,                               !- Outside Boundary Condition
   ,                                       !- Outside Boundary Condition Object
   SunExposed,                             !- Sun Exposure
@@ -875,11 +626,11 @@
   0, 0, 4.8768;                           !- X,Y,Z Vertex 4 {m}
 
 OS:Surface,
-  {57e91419-b0c1-4f71-8c11-2d9113bfa056}, !- Handle
+  {ad383cdb-a06e-4904-80e2-cfcf17b94e86}, !- Handle
   Surface 15,                             !- Name
   RoofCeiling,                            !- Surface Type
   ,                                       !- Construction Name
-  {c321c0c4-016c-491e-8f64-9938a4b7cca4}, !- Space Name
+  {764f18c5-45d6-41be-ae6a-698bf5a9d804}, !- Space Name
   Outdoors,                               !- Outside Boundary Condition
   ,                                       !- Outside Boundary Condition Object
   SunExposed,                             !- Sun Exposure
@@ -892,18 +643,11 @@
   4.572, -9.144, 4.8768;                  !- X,Y,Z Vertex 4 {m}
 
 OS:Surface,
-  {2dec4219-d709-4a9d-9968-4a8efe38c29b}, !- Handle
+  {dcf42504-ddb8-4fc1-b5ed-a93755dc976e}, !- Handle
   Surface 16,                             !- Name
   Wall,                                   !- Surface Type
   ,                                       !- Construction Name
-  {c321c0c4-016c-491e-8f64-9938a4b7cca4}, !- Space Name
-=======
-  {abdb2733-baef-4030-a7b6-5c3d40b09fd6}, !- Handle
-  Surface 11,                             !- Name
-  Wall,                                   !- Surface Type
-  ,                                       !- Construction Name
-  {1404277a-e1ca-41b6-87e1-88459866af57}, !- Space Name
->>>>>>> 039e157a
+  {764f18c5-45d6-41be-ae6a-698bf5a9d804}, !- Space Name
   Outdoors,                               !- Outside Boundary Condition
   ,                                       !- Outside Boundary Condition Object
   SunExposed,                             !- Sun Exposure
@@ -915,36 +659,25 @@
   0, -9.144, 4.8768;                      !- X,Y,Z Vertex 3 {m}
 
 OS:Surface,
-<<<<<<< HEAD
-  {da87f9f7-a593-4553-8382-b6b0cc28e453}, !- Handle
+  {2ae9c0e1-ad87-451f-9ed0-1745834b29ec}, !- Handle
   Surface 17,                             !- Name
   Wall,                                   !- Surface Type
   ,                                       !- Construction Name
-  {c321c0c4-016c-491e-8f64-9938a4b7cca4}, !- Space Name
+  {764f18c5-45d6-41be-ae6a-698bf5a9d804}, !- Space Name
   Adiabatic,                              !- Outside Boundary Condition
   ,                                       !- Outside Boundary Condition Object
-=======
-  {f4945393-6e9e-4635-a9f7-bb91a36fe917}, !- Handle
-  Surface 12,                             !- Name
-  RoofCeiling,                            !- Surface Type
-  ,                                       !- Construction Name
-  {1404277a-e1ca-41b6-87e1-88459866af57}, !- Space Name
-  Surface,                                !- Outside Boundary Condition
-  {ac5c4b17-1e0b-43bc-86d7-d15410ca1d64}, !- Outside Boundary Condition Object
->>>>>>> 039e157a
   NoSun,                                  !- Sun Exposure
   NoWind,                                 !- Wind Exposure
   ,                                       !- View Factor to Ground
   ,                                       !- Number of Vertices
-<<<<<<< HEAD
   4.572, -4.572, 7.1628,                  !- X,Y,Z Vertex 1 {m}
   4.572, -9.144, 4.8768,                  !- X,Y,Z Vertex 2 {m}
   4.572, 0, 4.8768;                       !- X,Y,Z Vertex 3 {m}
 
 OS:Space,
-  {c321c0c4-016c-491e-8f64-9938a4b7cca4}, !- Handle
+  {764f18c5-45d6-41be-ae6a-698bf5a9d804}, !- Handle
   unfinished attic space,                 !- Name
-  {2fa0f489-e86a-47fc-b5d9-4687081c1914}, !- Space Type Name
+  {f6d2516a-9c3b-478e-b5d8-fd69b248690c}, !- Space Type Name
   ,                                       !- Default Construction Set Name
   ,                                       !- Default Schedule Set Name
   ,                                       !- Direction of Relative North {deg}
@@ -952,21 +685,11 @@
   ,                                       !- Y Origin {m}
   ,                                       !- Z Origin {m}
   ,                                       !- Building Story Name
-  {37b2ef8f-a0c8-4bbe-a17d-5302843654c7}; !- Thermal Zone Name
+  {79ee511c-b603-4bd1-9151-42502509ec48}; !- Thermal Zone Name
 
 OS:ThermalZone,
-  {37b2ef8f-a0c8-4bbe-a17d-5302843654c7}, !- Handle
+  {79ee511c-b603-4bd1-9151-42502509ec48}, !- Handle
   unfinished attic zone,                  !- Name
-=======
-  4.572, -9.144, 2.4384,                  !- X,Y,Z Vertex 1 {m}
-  4.572, 0, 2.4384,                       !- X,Y,Z Vertex 2 {m}
-  0, 0, 2.4384,                           !- X,Y,Z Vertex 3 {m}
-  0, -9.144, 2.4384;                      !- X,Y,Z Vertex 4 {m}
-
-OS:ThermalZone,
-  {5484dded-a8f7-4957-9442-aed2dae3e3c6}, !- Handle
-  living zone|unit 2,                     !- Name
->>>>>>> 039e157a
   ,                                       !- Multiplier
   ,                                       !- Ceiling Height {m}
   ,                                       !- Volume {m3}
@@ -974,17 +697,10 @@
   ,                                       !- Zone Inside Convection Algorithm
   ,                                       !- Zone Outside Convection Algorithm
   ,                                       !- Zone Conditioning Equipment List Name
-<<<<<<< HEAD
-  {6cf358cb-3356-4089-b89d-0d5b46c2a0c1}, !- Zone Air Inlet Port List
-  {563e4209-666a-43ae-983c-75ba964ed0b3}, !- Zone Air Exhaust Port List
-  {2c6602a5-f902-498e-b6f9-11139252e870}, !- Zone Air Node Name
-  {9b4e3265-925b-4078-a556-63a67ccdf504}, !- Zone Return Air Port List
-=======
-  {a884f04d-33a7-46ae-ae27-f7f4232f80c7}, !- Zone Air Inlet Port List
-  {832945ff-4aec-4912-96f3-699717a54c03}, !- Zone Air Exhaust Port List
-  {9db4bb28-edf2-4136-b1ff-dfef02ad6fad}, !- Zone Air Node Name
-  {7c148cc6-8644-43ee-9716-411fdbf58e60}, !- Zone Return Air Port List
->>>>>>> 039e157a
+  {af8d7b30-2551-4a15-a915-72f5454975e5}, !- Zone Air Inlet Port List
+  {20c07dfe-e190-4963-b330-870f50c2271c}, !- Zone Air Exhaust Port List
+  {79bc9928-d9f0-4f37-b343-e90c5de1c5fc}, !- Zone Air Node Name
+  {fffe6c8c-b237-4e27-8791-5a48e93c5eaa}, !- Zone Return Air Port List
   ,                                       !- Primary Daylighting Control Name
   ,                                       !- Fraction of Zone Controlled by Primary Daylighting Control
   ,                                       !- Secondary Daylighting Control Name
@@ -995,71 +711,37 @@
   No;                                     !- Use Ideal Air Loads
 
 OS:Node,
-<<<<<<< HEAD
-  {aeef289a-b657-4909-a145-ee9854b3ac3b}, !- Handle
+  {6341f74c-aaad-41f9-be61-4b5136952050}, !- Handle
   Node 2,                                 !- Name
-  {2c6602a5-f902-498e-b6f9-11139252e870}, !- Inlet Port
+  {79bc9928-d9f0-4f37-b343-e90c5de1c5fc}, !- Inlet Port
   ;                                       !- Outlet Port
 
 OS:Connection,
-  {2c6602a5-f902-498e-b6f9-11139252e870}, !- Handle
-  {aaaa33a0-cb50-4853-b9aa-139eca854ed0}, !- Name
-  {37b2ef8f-a0c8-4bbe-a17d-5302843654c7}, !- Source Object
+  {79bc9928-d9f0-4f37-b343-e90c5de1c5fc}, !- Handle
+  {5d4c5c90-2fe5-4bf1-b6ae-5e3cf10e7991}, !- Name
+  {79ee511c-b603-4bd1-9151-42502509ec48}, !- Source Object
   11,                                     !- Outlet Port
-  {aeef289a-b657-4909-a145-ee9854b3ac3b}, !- Target Object
+  {6341f74c-aaad-41f9-be61-4b5136952050}, !- Target Object
   2;                                      !- Inlet Port
 
 OS:PortList,
-  {6cf358cb-3356-4089-b89d-0d5b46c2a0c1}, !- Handle
-  {9897083b-2054-4769-9e12-cc827bd850bb}, !- Name
-  {37b2ef8f-a0c8-4bbe-a17d-5302843654c7}; !- HVAC Component
+  {af8d7b30-2551-4a15-a915-72f5454975e5}, !- Handle
+  {1461317c-69a5-40ea-8c8e-a4fef303c0ab}, !- Name
+  {79ee511c-b603-4bd1-9151-42502509ec48}; !- HVAC Component
 
 OS:PortList,
-  {563e4209-666a-43ae-983c-75ba964ed0b3}, !- Handle
-  {4a13a086-57a9-49b3-8df0-777166ec7b0b}, !- Name
-  {37b2ef8f-a0c8-4bbe-a17d-5302843654c7}; !- HVAC Component
+  {20c07dfe-e190-4963-b330-870f50c2271c}, !- Handle
+  {7cd9bf9c-8fd9-41ae-b518-6e7ac48f38c2}, !- Name
+  {79ee511c-b603-4bd1-9151-42502509ec48}; !- HVAC Component
 
 OS:PortList,
-  {9b4e3265-925b-4078-a556-63a67ccdf504}, !- Handle
-  {4da927d6-6762-4b29-969b-c2959503f975}, !- Name
-  {37b2ef8f-a0c8-4bbe-a17d-5302843654c7}; !- HVAC Component
+  {fffe6c8c-b237-4e27-8791-5a48e93c5eaa}, !- Handle
+  {f3f14f8b-6499-4470-9115-62ccdc428a72}, !- Name
+  {79ee511c-b603-4bd1-9151-42502509ec48}; !- HVAC Component
 
 OS:Sizing:Zone,
-  {2ed395c8-33b3-494c-8567-4ecedf2f94ca}, !- Handle
-  {37b2ef8f-a0c8-4bbe-a17d-5302843654c7}, !- Zone or ZoneList Name
-=======
-  {2e1df608-619e-44cd-a532-113245a352c6}, !- Handle
-  Node 2,                                 !- Name
-  {9db4bb28-edf2-4136-b1ff-dfef02ad6fad}, !- Inlet Port
-  ;                                       !- Outlet Port
-
-OS:Connection,
-  {9db4bb28-edf2-4136-b1ff-dfef02ad6fad}, !- Handle
-  {a8082aaf-7e22-4f92-8caf-a442c80c43c2}, !- Name
-  {5484dded-a8f7-4957-9442-aed2dae3e3c6}, !- Source Object
-  11,                                     !- Outlet Port
-  {2e1df608-619e-44cd-a532-113245a352c6}, !- Target Object
-  2;                                      !- Inlet Port
-
-OS:PortList,
-  {a884f04d-33a7-46ae-ae27-f7f4232f80c7}, !- Handle
-  {404cdf0d-e2aa-46bd-86a6-15bcf3cee2f7}, !- Name
-  {5484dded-a8f7-4957-9442-aed2dae3e3c6}; !- HVAC Component
-
-OS:PortList,
-  {832945ff-4aec-4912-96f3-699717a54c03}, !- Handle
-  {b64fa847-ae4d-4a6b-96a5-c2d301619b45}, !- Name
-  {5484dded-a8f7-4957-9442-aed2dae3e3c6}; !- HVAC Component
-
-OS:PortList,
-  {7c148cc6-8644-43ee-9716-411fdbf58e60}, !- Handle
-  {a9fd3297-d1e6-4850-9beb-24ba8d0fa4c4}, !- Name
-  {5484dded-a8f7-4957-9442-aed2dae3e3c6}; !- HVAC Component
-
-OS:Sizing:Zone,
-  {764dae07-733d-44d7-b3d7-ed984b957cc6}, !- Handle
-  {5484dded-a8f7-4957-9442-aed2dae3e3c6}, !- Zone or ZoneList Name
->>>>>>> 039e157a
+  {c5a7d028-459f-478b-83c6-69a96a80755d}, !- Handle
+  {79ee511c-b603-4bd1-9151-42502509ec48}, !- Zone or ZoneList Name
   SupplyAirTemperature,                   !- Zone Cooling Design Supply Air Temperature Input Method
   14,                                     !- Zone Cooling Design Supply Air Temperature {C}
   11.11,                                  !- Zone Cooling Design Supply Air Temperature Difference {deltaC}
@@ -1088,13 +770,12 @@
   autosize;                               !- Dedicated Outdoor Air High Setpoint Temperature for Design {C}
 
 OS:ZoneHVAC:EquipmentList,
-<<<<<<< HEAD
-  {348789b6-5d06-49d2-8ed2-3cbfdbae2d50}, !- Handle
+  {692d7a2d-3305-4f97-8eff-6f5467461a68}, !- Handle
   Zone HVAC Equipment List 2,             !- Name
-  {37b2ef8f-a0c8-4bbe-a17d-5302843654c7}; !- Thermal Zone
+  {79ee511c-b603-4bd1-9151-42502509ec48}; !- Thermal Zone
 
 OS:SpaceType,
-  {2fa0f489-e86a-47fc-b5d9-4687081c1914}, !- Handle
+  {f6d2516a-9c3b-478e-b5d8-fd69b248690c}, !- Handle
   Space Type 2,                           !- Name
   ,                                       !- Default Construction Set Name
   ,                                       !- Default Schedule Set Name
@@ -1105,14 +786,14 @@
   unfinished attic;                       !- Standards Space Type
 
 OS:BuildingUnit,
-  {6f5eff70-549d-4ce6-9eb2-c8829974dc74}, !- Handle
+  {50590d84-1c44-483c-9a50-02350d94951a}, !- Handle
   unit 1,                                 !- Name
   ,                                       !- Rendering Color
   Residential;                            !- Building Unit Type
 
 OS:AdditionalProperties,
-  {699306a5-a369-42e0-b614-ea04b637325c}, !- Handle
-  {6f5eff70-549d-4ce6-9eb2-c8829974dc74}, !- Object Name
+  {7e3d25d0-eb9a-4e4b-ab13-8f0d04f5e9b4}, !- Handle
+  {50590d84-1c44-483c-9a50-02350d94951a}, !- Object Name
   NumberOfBedrooms,                       !- Feature Name 1
   Integer,                                !- Feature Data Type 1
   3,                                      !- Feature Value 1
@@ -1124,12 +805,12 @@
   3.3900000000000001;                     !- Feature Value 3
 
 OS:External:File,
-  {4aa6064c-b0ea-4db8-8992-7d745da5bdb6}, !- Handle
+  {3545c4a3-baaa-4ada-bcba-d8300d2b6e90}, !- Handle
   8760.csv,                               !- Name
   8760.csv;                               !- File Name
 
 OS:Schedule:Day,
-  {75ecec54-5f06-4a78-95ed-74fd3accd49e}, !- Handle
+  {225ec07e-b36b-44f2-be76-5f2d89863ef8}, !- Handle
   Schedule Day 1,                         !- Name
   ,                                       !- Schedule Type Limits Name
   ,                                       !- Interpolate to Timestep
@@ -1138,7 +819,7 @@
   0;                                      !- Value Until Time 1
 
 OS:Schedule:Day,
-  {40d29e7c-27a0-4ca9-83d5-accb7c64b2b6}, !- Handle
+  {8fa0959c-f216-4690-a93b-5d3986df73dd}, !- Handle
   Schedule Day 2,                         !- Name
   ,                                       !- Schedule Type Limits Name
   ,                                       !- Interpolate to Timestep
@@ -1147,10 +828,10 @@
   1;                                      !- Value Until Time 1
 
 OS:Schedule:File,
-  {39179005-247d-4fb6-ab7a-03c317d5ae0e}, !- Handle
+  {b5978450-e6f0-4401-bcb1-bbc1d4858b8f}, !- Handle
   occupants,                              !- Name
-  {5d208e76-a057-47f8-b194-f7f896d4a16f}, !- Schedule Type Limits Name
-  {4aa6064c-b0ea-4db8-8992-7d745da5bdb6}, !- External File Name
+  {656edf61-0250-4673-bf79-5997e40bc68b}, !- Schedule Type Limits Name
+  {3545c4a3-baaa-4ada-bcba-d8300d2b6e90}, !- External File Name
   1,                                      !- Column Number
   1,                                      !- Rows to Skip at Top
   8760,                                   !- Number of Hours of Data
@@ -1159,3466 +840,22 @@
   60;                                     !- Minutes per Item
 
 OS:Schedule:Ruleset,
-  {5e779c3a-dbbd-4fd4-9527-ff6351ff1330}, !- Handle
+  {21238f6e-ea06-4e9d-9e13-acaa172f6153}, !- Handle
   Schedule Ruleset 1,                     !- Name
-  {930c5f3e-8574-4370-8710-3f1c2314c90c}, !- Schedule Type Limits Name
-  {3de621a9-0de0-462a-94d2-85201fdef161}; !- Default Day Schedule Name
+  {520b6d98-707c-41a3-b8cf-9edbaeaff161}, !- Schedule Type Limits Name
+  {2a50668e-6315-4a5f-9e15-4b5dafdab803}; !- Default Day Schedule Name
 
 OS:Schedule:Day,
-  {3de621a9-0de0-462a-94d2-85201fdef161}, !- Handle
+  {2a50668e-6315-4a5f-9e15-4b5dafdab803}, !- Handle
   Schedule Day 3,                         !- Name
-  {930c5f3e-8574-4370-8710-3f1c2314c90c}, !- Schedule Type Limits Name
-=======
-  {c61e5c8b-518f-42fc-b9cf-2ff372f1156a}, !- Handle
-  Zone HVAC Equipment List 2,             !- Name
-  {5484dded-a8f7-4957-9442-aed2dae3e3c6}; !- Thermal Zone
-
-OS:Space,
-  {26d0b652-b69f-4ad0-850a-d7cbfb259bc4}, !- Handle
-  living space|unit 2|story 1,            !- Name
-  {7ccb5e1c-e768-4a6b-821b-968249e8ba39}, !- Space Type Name
-  ,                                       !- Default Construction Set Name
-  ,                                       !- Default Schedule Set Name
-  -0,                                     !- Direction of Relative North {deg}
-  0,                                      !- X Origin {m}
-  0,                                      !- Y Origin {m}
-  0,                                      !- Z Origin {m}
-  ,                                       !- Building Story Name
-  {5484dded-a8f7-4957-9442-aed2dae3e3c6}, !- Thermal Zone Name
-  ,                                       !- Part of Total Floor Area
-  ,                                       !- Design Specification Outdoor Air Object Name
-  {285fe408-acb1-4b83-b856-de265bd2e6c2}; !- Building Unit Name
-
-OS:Surface,
-  {a3d71873-1058-4dea-ac68-b5cb7ec3015e}, !- Handle
-  Surface 18,                             !- Name
-  Wall,                                   !- Surface Type
-  ,                                       !- Construction Name
-  {26d0b652-b69f-4ad0-850a-d7cbfb259bc4}, !- Space Name
-  Outdoors,                               !- Outside Boundary Condition
-  ,                                       !- Outside Boundary Condition Object
-  SunExposed,                             !- Sun Exposure
-  WindExposed,                            !- Wind Exposure
-  ,                                       !- View Factor to Ground
-  ,                                       !- Number of Vertices
-  9.144, 0, 2.4384,                       !- X,Y,Z Vertex 1 {m}
-  9.144, 0, 0,                            !- X,Y,Z Vertex 2 {m}
-  4.572, 0, 0,                            !- X,Y,Z Vertex 3 {m}
-  4.572, 0, 2.4384;                       !- X,Y,Z Vertex 4 {m}
-
-OS:Surface,
-  {ff6eee12-8455-48c0-937d-1ba8eeafa05c}, !- Handle
-  Surface 19,                             !- Name
-  Wall,                                   !- Surface Type
-  ,                                       !- Construction Name
-  {26d0b652-b69f-4ad0-850a-d7cbfb259bc4}, !- Space Name
-  Surface,                                !- Outside Boundary Condition
-  {e9bb2fac-4e5a-46f6-a955-dcb114468ebf}, !- Outside Boundary Condition Object
-  NoSun,                                  !- Sun Exposure
-  NoWind,                                 !- Wind Exposure
-  ,                                       !- View Factor to Ground
-  ,                                       !- Number of Vertices
-  9.144, -9.144, 2.4384,                  !- X,Y,Z Vertex 1 {m}
-  9.144, -9.144, 0,                       !- X,Y,Z Vertex 2 {m}
-  9.144, 0, 0,                            !- X,Y,Z Vertex 3 {m}
-  9.144, 0, 2.4384;                       !- X,Y,Z Vertex 4 {m}
-
-OS:Surface,
-  {0fe0bac5-7516-4e36-be2b-58ca1ba7238c}, !- Handle
-  Surface 20,                             !- Name
-  Floor,                                  !- Surface Type
-  ,                                       !- Construction Name
-  {26d0b652-b69f-4ad0-850a-d7cbfb259bc4}, !- Space Name
-  Foundation,                             !- Outside Boundary Condition
-  ,                                       !- Outside Boundary Condition Object
-  NoSun,                                  !- Sun Exposure
-  NoWind,                                 !- Wind Exposure
-  ,                                       !- View Factor to Ground
-  ,                                       !- Number of Vertices
-  4.572, -9.144, 0,                       !- X,Y,Z Vertex 1 {m}
-  4.572, 0, 0,                            !- X,Y,Z Vertex 2 {m}
-  9.144, 0, 0,                            !- X,Y,Z Vertex 3 {m}
-  9.144, -9.144, 0;                       !- X,Y,Z Vertex 4 {m}
-
-OS:Surface,
-  {d3173388-ce33-46bd-b303-9450a6545721}, !- Handle
-  Surface 21,                             !- Name
-  Wall,                                   !- Surface Type
-  ,                                       !- Construction Name
-  {26d0b652-b69f-4ad0-850a-d7cbfb259bc4}, !- Space Name
-  Surface,                                !- Outside Boundary Condition
-  {46c1787a-1cd4-4aca-a2e8-4a0fa2c5da1f}, !- Outside Boundary Condition Object
-  NoSun,                                  !- Sun Exposure
-  NoWind,                                 !- Wind Exposure
-  ,                                       !- View Factor to Ground
-  ,                                       !- Number of Vertices
-  4.572, 0, 2.4384,                       !- X,Y,Z Vertex 1 {m}
-  4.572, 0, 0,                            !- X,Y,Z Vertex 2 {m}
-  4.572, -9.144, 0,                       !- X,Y,Z Vertex 3 {m}
-  4.572, -9.144, 2.4384;                  !- X,Y,Z Vertex 4 {m}
-
-OS:Surface,
-  {052d6208-2561-4f37-9818-88efcb22a830}, !- Handle
-  Surface 22,                             !- Name
-  Wall,                                   !- Surface Type
-  ,                                       !- Construction Name
-  {26d0b652-b69f-4ad0-850a-d7cbfb259bc4}, !- Space Name
-  Outdoors,                               !- Outside Boundary Condition
-  ,                                       !- Outside Boundary Condition Object
-  SunExposed,                             !- Sun Exposure
-  WindExposed,                            !- Wind Exposure
-  ,                                       !- View Factor to Ground
-  ,                                       !- Number of Vertices
-  4.572, -9.144, 2.4384,                  !- X,Y,Z Vertex 1 {m}
-  4.572, -9.144, 0,                       !- X,Y,Z Vertex 2 {m}
-  9.144, -9.144, 0,                       !- X,Y,Z Vertex 3 {m}
-  9.144, -9.144, 2.4384;                  !- X,Y,Z Vertex 4 {m}
-
-OS:Surface,
-  {928ca6a3-4557-44e0-8ee5-3b99c32c6f9d}, !- Handle
-  Surface 23,                             !- Name
-  RoofCeiling,                            !- Surface Type
-  ,                                       !- Construction Name
-  {26d0b652-b69f-4ad0-850a-d7cbfb259bc4}, !- Space Name
-  Surface,                                !- Outside Boundary Condition
-  {0b011a82-08d4-4aee-bdfa-fa5d120a691d}, !- Outside Boundary Condition Object
-  NoSun,                                  !- Sun Exposure
-  NoWind,                                 !- Wind Exposure
-  ,                                       !- View Factor to Ground
-  ,                                       !- Number of Vertices
-  9.144, -9.144, 2.4384,                  !- X,Y,Z Vertex 1 {m}
-  9.144, 0, 2.4384,                       !- X,Y,Z Vertex 2 {m}
-  4.572, 0, 2.4384,                       !- X,Y,Z Vertex 3 {m}
-  4.572, -9.144, 2.4384;                  !- X,Y,Z Vertex 4 {m}
-
-OS:Space,
-  {0663905e-3443-4e7c-ad17-d00dbdcdac4a}, !- Handle
-  living space|unit 2|story 2,            !- Name
-  {7ccb5e1c-e768-4a6b-821b-968249e8ba39}, !- Space Type Name
-  ,                                       !- Default Construction Set Name
-  ,                                       !- Default Schedule Set Name
-  -0,                                     !- Direction of Relative North {deg}
-  0,                                      !- X Origin {m}
-  0,                                      !- Y Origin {m}
-  0,                                      !- Z Origin {m}
-  ,                                       !- Building Story Name
-  {5484dded-a8f7-4957-9442-aed2dae3e3c6}, !- Thermal Zone Name
-  ,                                       !- Part of Total Floor Area
-  ,                                       !- Design Specification Outdoor Air Object Name
-  {285fe408-acb1-4b83-b856-de265bd2e6c2}; !- Building Unit Name
-
-OS:Surface,
-  {51b81507-1db0-4010-be57-488abd0287b5}, !- Handle
-  Surface 24,                             !- Name
-  Wall,                                   !- Surface Type
-  ,                                       !- Construction Name
-  {0663905e-3443-4e7c-ad17-d00dbdcdac4a}, !- Space Name
-  Surface,                                !- Outside Boundary Condition
-  {f77b6e12-7b2f-4eb7-a923-92440bc87384}, !- Outside Boundary Condition Object
-  NoSun,                                  !- Sun Exposure
-  NoWind,                                 !- Wind Exposure
-  ,                                       !- View Factor to Ground
-  ,                                       !- Number of Vertices
-  9.144, -9.144, 4.8768,                  !- X,Y,Z Vertex 1 {m}
-  9.144, -9.144, 2.4384,                  !- X,Y,Z Vertex 2 {m}
-  9.144, 0, 2.4384,                       !- X,Y,Z Vertex 3 {m}
-  9.144, 0, 4.8768;                       !- X,Y,Z Vertex 4 {m}
-
-OS:Surface,
-  {eabf33af-e63a-45b0-bc53-1c7351831530}, !- Handle
-  Surface 25,                             !- Name
-  Wall,                                   !- Surface Type
-  ,                                       !- Construction Name
-  {0663905e-3443-4e7c-ad17-d00dbdcdac4a}, !- Space Name
-  Outdoors,                               !- Outside Boundary Condition
-  ,                                       !- Outside Boundary Condition Object
-  SunExposed,                             !- Sun Exposure
-  WindExposed,                            !- Wind Exposure
-  ,                                       !- View Factor to Ground
-  ,                                       !- Number of Vertices
-  4.572, -9.144, 4.8768,                  !- X,Y,Z Vertex 1 {m}
-  4.572, -9.144, 2.4384,                  !- X,Y,Z Vertex 2 {m}
-  9.144, -9.144, 2.4384,                  !- X,Y,Z Vertex 3 {m}
-  9.144, -9.144, 4.8768;                  !- X,Y,Z Vertex 4 {m}
-
-OS:Surface,
-  {0b011a82-08d4-4aee-bdfa-fa5d120a691d}, !- Handle
-  Surface 26,                             !- Name
-  Floor,                                  !- Surface Type
-  ,                                       !- Construction Name
-  {0663905e-3443-4e7c-ad17-d00dbdcdac4a}, !- Space Name
-  Surface,                                !- Outside Boundary Condition
-  {928ca6a3-4557-44e0-8ee5-3b99c32c6f9d}, !- Outside Boundary Condition Object
-  NoSun,                                  !- Sun Exposure
-  NoWind,                                 !- Wind Exposure
-  ,                                       !- View Factor to Ground
-  ,                                       !- Number of Vertices
-  4.572, -9.144, 2.4384,                  !- X,Y,Z Vertex 1 {m}
-  4.572, 0, 2.4384,                       !- X,Y,Z Vertex 2 {m}
-  9.144, 0, 2.4384,                       !- X,Y,Z Vertex 3 {m}
-  9.144, -9.144, 2.4384;                  !- X,Y,Z Vertex 4 {m}
-
-OS:Surface,
-  {bfa77c55-49eb-42fc-8040-c2199d594ab2}, !- Handle
-  Surface 27,                             !- Name
-  RoofCeiling,                            !- Surface Type
-  ,                                       !- Construction Name
-  {0663905e-3443-4e7c-ad17-d00dbdcdac4a}, !- Space Name
-  Surface,                                !- Outside Boundary Condition
-  {b674bc11-ae15-47de-879d-cb7fd7f9c695}, !- Outside Boundary Condition Object
-  NoSun,                                  !- Sun Exposure
-  NoWind,                                 !- Wind Exposure
-  ,                                       !- View Factor to Ground
-  ,                                       !- Number of Vertices
-  9.144, -9.144, 4.8768,                  !- X,Y,Z Vertex 1 {m}
-  9.144, 0, 4.8768,                       !- X,Y,Z Vertex 2 {m}
-  4.572, 0, 4.8768,                       !- X,Y,Z Vertex 3 {m}
-  4.572, -9.144, 4.8768;                  !- X,Y,Z Vertex 4 {m}
-
-OS:Surface,
-  {541b2fb3-0c0c-45ec-9535-27fa93283343}, !- Handle
-  Surface 28,                             !- Name
-  Wall,                                   !- Surface Type
-  ,                                       !- Construction Name
-  {0663905e-3443-4e7c-ad17-d00dbdcdac4a}, !- Space Name
-  Outdoors,                               !- Outside Boundary Condition
-  ,                                       !- Outside Boundary Condition Object
-  SunExposed,                             !- Sun Exposure
-  WindExposed,                            !- Wind Exposure
-  ,                                       !- View Factor to Ground
-  ,                                       !- Number of Vertices
-  9.144, 0, 4.8768,                       !- X,Y,Z Vertex 1 {m}
-  9.144, 0, 2.4384,                       !- X,Y,Z Vertex 2 {m}
-  4.572, 0, 2.4384,                       !- X,Y,Z Vertex 3 {m}
-  4.572, 0, 4.8768;                       !- X,Y,Z Vertex 4 {m}
-
-OS:Surface,
-  {b315b964-83af-4722-baf0-b630afbecbb8}, !- Handle
-  Surface 29,                             !- Name
-  Wall,                                   !- Surface Type
-  ,                                       !- Construction Name
-  {0663905e-3443-4e7c-ad17-d00dbdcdac4a}, !- Space Name
-  Surface,                                !- Outside Boundary Condition
-  {a005dec5-20e5-479a-adcf-8019b6c943f0}, !- Outside Boundary Condition Object
-  NoSun,                                  !- Sun Exposure
-  NoWind,                                 !- Wind Exposure
-  ,                                       !- View Factor to Ground
-  ,                                       !- Number of Vertices
-  4.572, 0, 4.8768,                       !- X,Y,Z Vertex 1 {m}
-  4.572, 0, 2.4384,                       !- X,Y,Z Vertex 2 {m}
-  4.572, -9.144, 2.4384,                  !- X,Y,Z Vertex 3 {m}
-  4.572, -9.144, 4.8768;                  !- X,Y,Z Vertex 4 {m}
-
-OS:ThermalZone,
-  {0ad0153b-27aa-4e08-bbc2-2b2e07567c0b}, !- Handle
-  living zone|unit 3,                     !- Name
-  ,                                       !- Multiplier
-  ,                                       !- Ceiling Height {m}
-  ,                                       !- Volume {m3}
-  ,                                       !- Floor Area {m2}
-  ,                                       !- Zone Inside Convection Algorithm
-  ,                                       !- Zone Outside Convection Algorithm
-  ,                                       !- Zone Conditioning Equipment List Name
-  {741c5d1c-af43-4ca1-84cf-ff04cd894b78}, !- Zone Air Inlet Port List
-  {a27ea735-79c4-441e-b699-29a3ad586451}, !- Zone Air Exhaust Port List
-  {a5054be2-4399-4c98-8049-260581225f70}, !- Zone Air Node Name
-  {bfa49a79-1430-4ffb-862a-a57e4c7c75c8}, !- Zone Return Air Port List
-  ,                                       !- Primary Daylighting Control Name
-  ,                                       !- Fraction of Zone Controlled by Primary Daylighting Control
-  ,                                       !- Secondary Daylighting Control Name
-  ,                                       !- Fraction of Zone Controlled by Secondary Daylighting Control
-  ,                                       !- Illuminance Map Name
-  ,                                       !- Group Rendering Name
-  ,                                       !- Thermostat Name
-  No;                                     !- Use Ideal Air Loads
-
-OS:Node,
-  {344b46d9-3622-45e2-92ec-3dd174f42560}, !- Handle
-  Node 3,                                 !- Name
-  {a5054be2-4399-4c98-8049-260581225f70}, !- Inlet Port
-  ;                                       !- Outlet Port
-
-OS:Connection,
-  {a5054be2-4399-4c98-8049-260581225f70}, !- Handle
-  {b0248046-3117-45b7-90ff-e53c8248f79a}, !- Name
-  {0ad0153b-27aa-4e08-bbc2-2b2e07567c0b}, !- Source Object
-  11,                                     !- Outlet Port
-  {344b46d9-3622-45e2-92ec-3dd174f42560}, !- Target Object
-  2;                                      !- Inlet Port
-
-OS:PortList,
-  {741c5d1c-af43-4ca1-84cf-ff04cd894b78}, !- Handle
-  {852cc1b4-c731-4aab-98da-eb3aaa081d98}, !- Name
-  {0ad0153b-27aa-4e08-bbc2-2b2e07567c0b}; !- HVAC Component
-
-OS:PortList,
-  {a27ea735-79c4-441e-b699-29a3ad586451}, !- Handle
-  {e521b375-36db-45d8-96f8-c8f6504eff3d}, !- Name
-  {0ad0153b-27aa-4e08-bbc2-2b2e07567c0b}; !- HVAC Component
-
-OS:PortList,
-  {bfa49a79-1430-4ffb-862a-a57e4c7c75c8}, !- Handle
-  {c19cf1a6-19f2-43ce-9783-147870267a2b}, !- Name
-  {0ad0153b-27aa-4e08-bbc2-2b2e07567c0b}; !- HVAC Component
-
-OS:Sizing:Zone,
-  {7bb9416e-5100-4298-8564-e08e029e8319}, !- Handle
-  {0ad0153b-27aa-4e08-bbc2-2b2e07567c0b}, !- Zone or ZoneList Name
-  SupplyAirTemperature,                   !- Zone Cooling Design Supply Air Temperature Input Method
-  14,                                     !- Zone Cooling Design Supply Air Temperature {C}
-  11.11,                                  !- Zone Cooling Design Supply Air Temperature Difference {deltaC}
-  SupplyAirTemperature,                   !- Zone Heating Design Supply Air Temperature Input Method
-  40,                                     !- Zone Heating Design Supply Air Temperature {C}
-  11.11,                                  !- Zone Heating Design Supply Air Temperature Difference {deltaC}
-  0.0085,                                 !- Zone Cooling Design Supply Air Humidity Ratio {kg-H2O/kg-air}
-  0.008,                                  !- Zone Heating Design Supply Air Humidity Ratio {kg-H2O/kg-air}
-  ,                                       !- Zone Heating Sizing Factor
-  ,                                       !- Zone Cooling Sizing Factor
-  DesignDay,                              !- Cooling Design Air Flow Method
-  ,                                       !- Cooling Design Air Flow Rate {m3/s}
-  ,                                       !- Cooling Minimum Air Flow per Zone Floor Area {m3/s-m2}
-  ,                                       !- Cooling Minimum Air Flow {m3/s}
-  ,                                       !- Cooling Minimum Air Flow Fraction
-  DesignDay,                              !- Heating Design Air Flow Method
-  ,                                       !- Heating Design Air Flow Rate {m3/s}
-  ,                                       !- Heating Maximum Air Flow per Zone Floor Area {m3/s-m2}
-  ,                                       !- Heating Maximum Air Flow {m3/s}
-  ,                                       !- Heating Maximum Air Flow Fraction
-  ,                                       !- Design Zone Air Distribution Effectiveness in Cooling Mode
-  ,                                       !- Design Zone Air Distribution Effectiveness in Heating Mode
-  No,                                     !- Account for Dedicated Outdoor Air System
-  NeutralSupplyAir,                       !- Dedicated Outdoor Air System Control Strategy
-  autosize,                               !- Dedicated Outdoor Air Low Setpoint Temperature for Design {C}
-  autosize;                               !- Dedicated Outdoor Air High Setpoint Temperature for Design {C}
-
-OS:ZoneHVAC:EquipmentList,
-  {298b69fe-c5f1-43e4-a49c-a6b2511a4577}, !- Handle
-  Zone HVAC Equipment List 3,             !- Name
-  {0ad0153b-27aa-4e08-bbc2-2b2e07567c0b}; !- Thermal Zone
-
-OS:Space,
-  {65806c6f-0268-4be9-b85d-f1c8ec058295}, !- Handle
-  living space|unit 3|story 1,            !- Name
-  {7ccb5e1c-e768-4a6b-821b-968249e8ba39}, !- Space Type Name
-  ,                                       !- Default Construction Set Name
-  ,                                       !- Default Schedule Set Name
-  -0,                                     !- Direction of Relative North {deg}
-  0,                                      !- X Origin {m}
-  0,                                      !- Y Origin {m}
-  0,                                      !- Z Origin {m}
-  ,                                       !- Building Story Name
-  {0ad0153b-27aa-4e08-bbc2-2b2e07567c0b}, !- Thermal Zone Name
-  ,                                       !- Part of Total Floor Area
-  ,                                       !- Design Specification Outdoor Air Object Name
-  {c27c0486-46b7-4c9d-8161-79abe0480fed}; !- Building Unit Name
-
-OS:Surface,
-  {69046f43-ebce-492f-8c26-aca93d7acaf4}, !- Handle
-  Surface 35,                             !- Name
-  Wall,                                   !- Surface Type
-  ,                                       !- Construction Name
-  {65806c6f-0268-4be9-b85d-f1c8ec058295}, !- Space Name
-  Outdoors,                               !- Outside Boundary Condition
-  ,                                       !- Outside Boundary Condition Object
-  SunExposed,                             !- Sun Exposure
-  WindExposed,                            !- Wind Exposure
-  ,                                       !- View Factor to Ground
-  ,                                       !- Number of Vertices
-  13.716, 0, 2.4384,                      !- X,Y,Z Vertex 1 {m}
-  13.716, 0, 0,                           !- X,Y,Z Vertex 2 {m}
-  9.144, 0, 0,                            !- X,Y,Z Vertex 3 {m}
-  9.144, 0, 2.4384;                       !- X,Y,Z Vertex 4 {m}
-
-OS:Surface,
-  {feb10cff-d512-4f28-b18f-1c1f68edd187}, !- Handle
-  Surface 36,                             !- Name
-  Wall,                                   !- Surface Type
-  ,                                       !- Construction Name
-  {65806c6f-0268-4be9-b85d-f1c8ec058295}, !- Space Name
-  Surface,                                !- Outside Boundary Condition
-  {04b4c857-ca78-4c51-b6d8-7b8c31bfc62a}, !- Outside Boundary Condition Object
-  NoSun,                                  !- Sun Exposure
-  NoWind,                                 !- Wind Exposure
-  ,                                       !- View Factor to Ground
-  ,                                       !- Number of Vertices
-  13.716, -9.144, 2.4384,                 !- X,Y,Z Vertex 1 {m}
-  13.716, -9.144, 0,                      !- X,Y,Z Vertex 2 {m}
-  13.716, 0, 0,                           !- X,Y,Z Vertex 3 {m}
-  13.716, 0, 2.4384;                      !- X,Y,Z Vertex 4 {m}
-
-OS:Surface,
-  {dae383cb-217b-4da8-b222-5ef067b2ccfc}, !- Handle
-  Surface 37,                             !- Name
-  Floor,                                  !- Surface Type
-  ,                                       !- Construction Name
-  {65806c6f-0268-4be9-b85d-f1c8ec058295}, !- Space Name
-  Foundation,                             !- Outside Boundary Condition
-  ,                                       !- Outside Boundary Condition Object
-  NoSun,                                  !- Sun Exposure
-  NoWind,                                 !- Wind Exposure
-  ,                                       !- View Factor to Ground
-  ,                                       !- Number of Vertices
-  9.144, -9.144, 0,                       !- X,Y,Z Vertex 1 {m}
-  9.144, 0, 0,                            !- X,Y,Z Vertex 2 {m}
-  13.716, 0, 0,                           !- X,Y,Z Vertex 3 {m}
-  13.716, -9.144, 0;                      !- X,Y,Z Vertex 4 {m}
-
-OS:Surface,
-  {e9bb2fac-4e5a-46f6-a955-dcb114468ebf}, !- Handle
-  Surface 38,                             !- Name
-  Wall,                                   !- Surface Type
-  ,                                       !- Construction Name
-  {65806c6f-0268-4be9-b85d-f1c8ec058295}, !- Space Name
-  Surface,                                !- Outside Boundary Condition
-  {ff6eee12-8455-48c0-937d-1ba8eeafa05c}, !- Outside Boundary Condition Object
-  NoSun,                                  !- Sun Exposure
-  NoWind,                                 !- Wind Exposure
-  ,                                       !- View Factor to Ground
-  ,                                       !- Number of Vertices
-  9.144, 0, 2.4384,                       !- X,Y,Z Vertex 1 {m}
-  9.144, 0, 0,                            !- X,Y,Z Vertex 2 {m}
-  9.144, -9.144, 0,                       !- X,Y,Z Vertex 3 {m}
-  9.144, -9.144, 2.4384;                  !- X,Y,Z Vertex 4 {m}
-
-OS:Surface,
-  {d011173b-3ea7-4f88-92b9-99ec1ba37487}, !- Handle
-  Surface 39,                             !- Name
-  Wall,                                   !- Surface Type
-  ,                                       !- Construction Name
-  {65806c6f-0268-4be9-b85d-f1c8ec058295}, !- Space Name
-  Outdoors,                               !- Outside Boundary Condition
-  ,                                       !- Outside Boundary Condition Object
-  SunExposed,                             !- Sun Exposure
-  WindExposed,                            !- Wind Exposure
-  ,                                       !- View Factor to Ground
-  ,                                       !- Number of Vertices
-  9.144, -9.144, 2.4384,                  !- X,Y,Z Vertex 1 {m}
-  9.144, -9.144, 0,                       !- X,Y,Z Vertex 2 {m}
-  13.716, -9.144, 0,                      !- X,Y,Z Vertex 3 {m}
-  13.716, -9.144, 2.4384;                 !- X,Y,Z Vertex 4 {m}
-
-OS:Surface,
-  {3cf6df80-7748-4832-9c5c-e223a821f43e}, !- Handle
-  Surface 40,                             !- Name
-  RoofCeiling,                            !- Surface Type
-  ,                                       !- Construction Name
-  {65806c6f-0268-4be9-b85d-f1c8ec058295}, !- Space Name
-  Surface,                                !- Outside Boundary Condition
-  {62a003b9-388e-45c1-9eee-b10e84d86215}, !- Outside Boundary Condition Object
-  NoSun,                                  !- Sun Exposure
-  NoWind,                                 !- Wind Exposure
-  ,                                       !- View Factor to Ground
-  ,                                       !- Number of Vertices
-  13.716, -9.144, 2.4384,                 !- X,Y,Z Vertex 1 {m}
-  13.716, 0, 2.4384,                      !- X,Y,Z Vertex 2 {m}
-  9.144, 0, 2.4384,                       !- X,Y,Z Vertex 3 {m}
-  9.144, -9.144, 2.4384;                  !- X,Y,Z Vertex 4 {m}
-
-OS:Space,
-  {92a02e0f-fbb6-4791-a0f7-405b3552f8ec}, !- Handle
-  living space|unit 3|story 2,            !- Name
-  {7ccb5e1c-e768-4a6b-821b-968249e8ba39}, !- Space Type Name
-  ,                                       !- Default Construction Set Name
-  ,                                       !- Default Schedule Set Name
-  -0,                                     !- Direction of Relative North {deg}
-  0,                                      !- X Origin {m}
-  0,                                      !- Y Origin {m}
-  0,                                      !- Z Origin {m}
-  ,                                       !- Building Story Name
-  {0ad0153b-27aa-4e08-bbc2-2b2e07567c0b}, !- Thermal Zone Name
-  ,                                       !- Part of Total Floor Area
-  ,                                       !- Design Specification Outdoor Air Object Name
-  {c27c0486-46b7-4c9d-8161-79abe0480fed}; !- Building Unit Name
-
-OS:Surface,
-  {5df8b346-2ea2-44a2-b903-94718fd6cf18}, !- Handle
-  Surface 41,                             !- Name
-  Wall,                                   !- Surface Type
-  ,                                       !- Construction Name
-  {92a02e0f-fbb6-4791-a0f7-405b3552f8ec}, !- Space Name
-  Surface,                                !- Outside Boundary Condition
-  {3ac75043-6434-4319-8376-c8586802f0e7}, !- Outside Boundary Condition Object
-  NoSun,                                  !- Sun Exposure
-  NoWind,                                 !- Wind Exposure
-  ,                                       !- View Factor to Ground
-  ,                                       !- Number of Vertices
-  13.716, -9.144, 4.8768,                 !- X,Y,Z Vertex 1 {m}
-  13.716, -9.144, 2.4384,                 !- X,Y,Z Vertex 2 {m}
-  13.716, 0, 2.4384,                      !- X,Y,Z Vertex 3 {m}
-  13.716, 0, 4.8768;                      !- X,Y,Z Vertex 4 {m}
-
-OS:Surface,
-  {d21e040e-aecf-4577-ba32-285415b7cf99}, !- Handle
-  Surface 42,                             !- Name
-  Wall,                                   !- Surface Type
-  ,                                       !- Construction Name
-  {92a02e0f-fbb6-4791-a0f7-405b3552f8ec}, !- Space Name
-  Outdoors,                               !- Outside Boundary Condition
-  ,                                       !- Outside Boundary Condition Object
-  SunExposed,                             !- Sun Exposure
-  WindExposed,                            !- Wind Exposure
-  ,                                       !- View Factor to Ground
-  ,                                       !- Number of Vertices
-  9.144, -9.144, 4.8768,                  !- X,Y,Z Vertex 1 {m}
-  9.144, -9.144, 2.4384,                  !- X,Y,Z Vertex 2 {m}
-  13.716, -9.144, 2.4384,                 !- X,Y,Z Vertex 3 {m}
-  13.716, -9.144, 4.8768;                 !- X,Y,Z Vertex 4 {m}
-
-OS:Surface,
-  {62a003b9-388e-45c1-9eee-b10e84d86215}, !- Handle
-  Surface 43,                             !- Name
-  Floor,                                  !- Surface Type
-  ,                                       !- Construction Name
-  {92a02e0f-fbb6-4791-a0f7-405b3552f8ec}, !- Space Name
-  Surface,                                !- Outside Boundary Condition
-  {3cf6df80-7748-4832-9c5c-e223a821f43e}, !- Outside Boundary Condition Object
-  NoSun,                                  !- Sun Exposure
-  NoWind,                                 !- Wind Exposure
-  ,                                       !- View Factor to Ground
-  ,                                       !- Number of Vertices
-  9.144, -9.144, 2.4384,                  !- X,Y,Z Vertex 1 {m}
-  9.144, 0, 2.4384,                       !- X,Y,Z Vertex 2 {m}
-  13.716, 0, 2.4384,                      !- X,Y,Z Vertex 3 {m}
-  13.716, -9.144, 2.4384;                 !- X,Y,Z Vertex 4 {m}
-
-OS:Surface,
-  {4c2ead0b-7352-4387-91a9-3fcc235a76df}, !- Handle
-  Surface 44,                             !- Name
-  RoofCeiling,                            !- Surface Type
-  ,                                       !- Construction Name
-  {92a02e0f-fbb6-4791-a0f7-405b3552f8ec}, !- Space Name
-  Surface,                                !- Outside Boundary Condition
-  {0fc67c7f-25a8-424f-9532-4c8cc81194ad}, !- Outside Boundary Condition Object
-  NoSun,                                  !- Sun Exposure
-  NoWind,                                 !- Wind Exposure
-  ,                                       !- View Factor to Ground
-  ,                                       !- Number of Vertices
-  13.716, -9.144, 4.8768,                 !- X,Y,Z Vertex 1 {m}
-  13.716, 0, 4.8768,                      !- X,Y,Z Vertex 2 {m}
-  9.144, 0, 4.8768,                       !- X,Y,Z Vertex 3 {m}
-  9.144, -9.144, 4.8768;                  !- X,Y,Z Vertex 4 {m}
-
-OS:Surface,
-  {9cb52fc5-05f8-4297-bae6-46f6c8e210cc}, !- Handle
-  Surface 45,                             !- Name
-  Wall,                                   !- Surface Type
-  ,                                       !- Construction Name
-  {92a02e0f-fbb6-4791-a0f7-405b3552f8ec}, !- Space Name
-  Outdoors,                               !- Outside Boundary Condition
-  ,                                       !- Outside Boundary Condition Object
-  SunExposed,                             !- Sun Exposure
-  WindExposed,                            !- Wind Exposure
-  ,                                       !- View Factor to Ground
-  ,                                       !- Number of Vertices
-  13.716, 0, 4.8768,                      !- X,Y,Z Vertex 1 {m}
-  13.716, 0, 2.4384,                      !- X,Y,Z Vertex 2 {m}
-  9.144, 0, 2.4384,                       !- X,Y,Z Vertex 3 {m}
-  9.144, 0, 4.8768;                       !- X,Y,Z Vertex 4 {m}
-
-OS:Surface,
-  {f77b6e12-7b2f-4eb7-a923-92440bc87384}, !- Handle
-  Surface 46,                             !- Name
-  Wall,                                   !- Surface Type
-  ,                                       !- Construction Name
-  {92a02e0f-fbb6-4791-a0f7-405b3552f8ec}, !- Space Name
-  Surface,                                !- Outside Boundary Condition
-  {51b81507-1db0-4010-be57-488abd0287b5}, !- Outside Boundary Condition Object
-  NoSun,                                  !- Sun Exposure
-  NoWind,                                 !- Wind Exposure
-  ,                                       !- View Factor to Ground
-  ,                                       !- Number of Vertices
-  9.144, 0, 4.8768,                       !- X,Y,Z Vertex 1 {m}
-  9.144, 0, 2.4384,                       !- X,Y,Z Vertex 2 {m}
-  9.144, -9.144, 2.4384,                  !- X,Y,Z Vertex 3 {m}
-  9.144, -9.144, 4.8768;                  !- X,Y,Z Vertex 4 {m}
-
-OS:ThermalZone,
-  {ea5f8681-a05c-4ef1-9a80-f736f8a364d7}, !- Handle
-  living zone|unit 4,                     !- Name
-  ,                                       !- Multiplier
-  ,                                       !- Ceiling Height {m}
-  ,                                       !- Volume {m3}
-  ,                                       !- Floor Area {m2}
-  ,                                       !- Zone Inside Convection Algorithm
-  ,                                       !- Zone Outside Convection Algorithm
-  ,                                       !- Zone Conditioning Equipment List Name
-  {5bae71a9-cb54-4e9e-87ec-097ed20912f5}, !- Zone Air Inlet Port List
-  {7f7be31e-5e98-4b4c-8495-73f12082e219}, !- Zone Air Exhaust Port List
-  {d60a648a-d3a5-46fd-b4e8-ec443d91a01c}, !- Zone Air Node Name
-  {3c9c7c47-6cc3-4577-806a-dcc3bbac2583}, !- Zone Return Air Port List
-  ,                                       !- Primary Daylighting Control Name
-  ,                                       !- Fraction of Zone Controlled by Primary Daylighting Control
-  ,                                       !- Secondary Daylighting Control Name
-  ,                                       !- Fraction of Zone Controlled by Secondary Daylighting Control
-  ,                                       !- Illuminance Map Name
-  ,                                       !- Group Rendering Name
-  ,                                       !- Thermostat Name
-  No;                                     !- Use Ideal Air Loads
-
-OS:Node,
-  {bf707ef5-cabc-4e09-84f1-e70f02dd7d67}, !- Handle
-  Node 4,                                 !- Name
-  {d60a648a-d3a5-46fd-b4e8-ec443d91a01c}, !- Inlet Port
-  ;                                       !- Outlet Port
-
-OS:Connection,
-  {d60a648a-d3a5-46fd-b4e8-ec443d91a01c}, !- Handle
-  {21001908-cdec-4be9-a3b7-eccb3fdf82dd}, !- Name
-  {ea5f8681-a05c-4ef1-9a80-f736f8a364d7}, !- Source Object
-  11,                                     !- Outlet Port
-  {bf707ef5-cabc-4e09-84f1-e70f02dd7d67}, !- Target Object
-  2;                                      !- Inlet Port
-
-OS:PortList,
-  {5bae71a9-cb54-4e9e-87ec-097ed20912f5}, !- Handle
-  {4aba278a-988f-4b35-adfe-9a09d37a496d}, !- Name
-  {ea5f8681-a05c-4ef1-9a80-f736f8a364d7}; !- HVAC Component
-
-OS:PortList,
-  {7f7be31e-5e98-4b4c-8495-73f12082e219}, !- Handle
-  {dba79f26-7055-47a7-80bb-2b4d0a3b233b}, !- Name
-  {ea5f8681-a05c-4ef1-9a80-f736f8a364d7}; !- HVAC Component
-
-OS:PortList,
-  {3c9c7c47-6cc3-4577-806a-dcc3bbac2583}, !- Handle
-  {675146f2-e41c-4f01-92f0-a44008faa934}, !- Name
-  {ea5f8681-a05c-4ef1-9a80-f736f8a364d7}; !- HVAC Component
-
-OS:Sizing:Zone,
-  {a9388180-3ed9-4186-874d-2affac29e05e}, !- Handle
-  {ea5f8681-a05c-4ef1-9a80-f736f8a364d7}, !- Zone or ZoneList Name
-  SupplyAirTemperature,                   !- Zone Cooling Design Supply Air Temperature Input Method
-  14,                                     !- Zone Cooling Design Supply Air Temperature {C}
-  11.11,                                  !- Zone Cooling Design Supply Air Temperature Difference {deltaC}
-  SupplyAirTemperature,                   !- Zone Heating Design Supply Air Temperature Input Method
-  40,                                     !- Zone Heating Design Supply Air Temperature {C}
-  11.11,                                  !- Zone Heating Design Supply Air Temperature Difference {deltaC}
-  0.0085,                                 !- Zone Cooling Design Supply Air Humidity Ratio {kg-H2O/kg-air}
-  0.008,                                  !- Zone Heating Design Supply Air Humidity Ratio {kg-H2O/kg-air}
-  ,                                       !- Zone Heating Sizing Factor
-  ,                                       !- Zone Cooling Sizing Factor
-  DesignDay,                              !- Cooling Design Air Flow Method
-  ,                                       !- Cooling Design Air Flow Rate {m3/s}
-  ,                                       !- Cooling Minimum Air Flow per Zone Floor Area {m3/s-m2}
-  ,                                       !- Cooling Minimum Air Flow {m3/s}
-  ,                                       !- Cooling Minimum Air Flow Fraction
-  DesignDay,                              !- Heating Design Air Flow Method
-  ,                                       !- Heating Design Air Flow Rate {m3/s}
-  ,                                       !- Heating Maximum Air Flow per Zone Floor Area {m3/s-m2}
-  ,                                       !- Heating Maximum Air Flow {m3/s}
-  ,                                       !- Heating Maximum Air Flow Fraction
-  ,                                       !- Design Zone Air Distribution Effectiveness in Cooling Mode
-  ,                                       !- Design Zone Air Distribution Effectiveness in Heating Mode
-  No,                                     !- Account for Dedicated Outdoor Air System
-  NeutralSupplyAir,                       !- Dedicated Outdoor Air System Control Strategy
-  autosize,                               !- Dedicated Outdoor Air Low Setpoint Temperature for Design {C}
-  autosize;                               !- Dedicated Outdoor Air High Setpoint Temperature for Design {C}
-
-OS:ZoneHVAC:EquipmentList,
-  {a7929acf-5666-4c47-addd-3e266b64f242}, !- Handle
-  Zone HVAC Equipment List 4,             !- Name
-  {ea5f8681-a05c-4ef1-9a80-f736f8a364d7}; !- Thermal Zone
-
-OS:Space,
-  {f5d4b0ca-a2bd-405d-8750-b4c3b45c841a}, !- Handle
-  living space|unit 4|story 1,            !- Name
-  {7ccb5e1c-e768-4a6b-821b-968249e8ba39}, !- Space Type Name
-  ,                                       !- Default Construction Set Name
-  ,                                       !- Default Schedule Set Name
-  -0,                                     !- Direction of Relative North {deg}
-  0,                                      !- X Origin {m}
-  0,                                      !- Y Origin {m}
-  0,                                      !- Z Origin {m}
-  ,                                       !- Building Story Name
-  {ea5f8681-a05c-4ef1-9a80-f736f8a364d7}, !- Thermal Zone Name
-  ,                                       !- Part of Total Floor Area
-  ,                                       !- Design Specification Outdoor Air Object Name
-  {9d766ad9-4845-4869-abaf-0765813c9e95}; !- Building Unit Name
-
-OS:Surface,
-  {2351b14b-7be2-45b5-85af-6343a13356ac}, !- Handle
-  Surface 52,                             !- Name
-  Wall,                                   !- Surface Type
-  ,                                       !- Construction Name
-  {f5d4b0ca-a2bd-405d-8750-b4c3b45c841a}, !- Space Name
-  Outdoors,                               !- Outside Boundary Condition
-  ,                                       !- Outside Boundary Condition Object
-  SunExposed,                             !- Sun Exposure
-  WindExposed,                            !- Wind Exposure
-  ,                                       !- View Factor to Ground
-  ,                                       !- Number of Vertices
-  18.288, 0, 2.4384,                      !- X,Y,Z Vertex 1 {m}
-  18.288, 0, 0,                           !- X,Y,Z Vertex 2 {m}
-  13.716, 0, 0,                           !- X,Y,Z Vertex 3 {m}
-  13.716, 0, 2.4384;                      !- X,Y,Z Vertex 4 {m}
-
-OS:Surface,
-  {996a42d7-61d2-42a0-a2ad-b2a558ae6ce5}, !- Handle
-  Surface 53,                             !- Name
-  Wall,                                   !- Surface Type
-  ,                                       !- Construction Name
-  {f5d4b0ca-a2bd-405d-8750-b4c3b45c841a}, !- Space Name
-  Surface,                                !- Outside Boundary Condition
-  {e9ba26bb-4acc-4f32-9afe-6325d35c7c55}, !- Outside Boundary Condition Object
-  NoSun,                                  !- Sun Exposure
-  NoWind,                                 !- Wind Exposure
-  ,                                       !- View Factor to Ground
-  ,                                       !- Number of Vertices
-  18.288, -9.144, 2.4384,                 !- X,Y,Z Vertex 1 {m}
-  18.288, -9.144, 0,                      !- X,Y,Z Vertex 2 {m}
-  18.288, 0, 0,                           !- X,Y,Z Vertex 3 {m}
-  18.288, 0, 2.4384;                      !- X,Y,Z Vertex 4 {m}
-
-OS:Surface,
-  {bbb48760-894b-45f1-b5c1-017330321fc7}, !- Handle
-  Surface 54,                             !- Name
-  Floor,                                  !- Surface Type
-  ,                                       !- Construction Name
-  {f5d4b0ca-a2bd-405d-8750-b4c3b45c841a}, !- Space Name
-  Foundation,                             !- Outside Boundary Condition
-  ,                                       !- Outside Boundary Condition Object
-  NoSun,                                  !- Sun Exposure
-  NoWind,                                 !- Wind Exposure
-  ,                                       !- View Factor to Ground
-  ,                                       !- Number of Vertices
-  13.716, -9.144, 0,                      !- X,Y,Z Vertex 1 {m}
-  13.716, 0, 0,                           !- X,Y,Z Vertex 2 {m}
-  18.288, 0, 0,                           !- X,Y,Z Vertex 3 {m}
-  18.288, -9.144, 0;                      !- X,Y,Z Vertex 4 {m}
-
-OS:Surface,
-  {04b4c857-ca78-4c51-b6d8-7b8c31bfc62a}, !- Handle
-  Surface 55,                             !- Name
-  Wall,                                   !- Surface Type
-  ,                                       !- Construction Name
-  {f5d4b0ca-a2bd-405d-8750-b4c3b45c841a}, !- Space Name
-  Surface,                                !- Outside Boundary Condition
-  {feb10cff-d512-4f28-b18f-1c1f68edd187}, !- Outside Boundary Condition Object
-  NoSun,                                  !- Sun Exposure
-  NoWind,                                 !- Wind Exposure
-  ,                                       !- View Factor to Ground
-  ,                                       !- Number of Vertices
-  13.716, 0, 2.4384,                      !- X,Y,Z Vertex 1 {m}
-  13.716, 0, 0,                           !- X,Y,Z Vertex 2 {m}
-  13.716, -9.144, 0,                      !- X,Y,Z Vertex 3 {m}
-  13.716, -9.144, 2.4384;                 !- X,Y,Z Vertex 4 {m}
-
-OS:Surface,
-  {77f0a590-5a3c-4cde-bf66-4796019a8fb3}, !- Handle
-  Surface 56,                             !- Name
-  Wall,                                   !- Surface Type
-  ,                                       !- Construction Name
-  {f5d4b0ca-a2bd-405d-8750-b4c3b45c841a}, !- Space Name
-  Outdoors,                               !- Outside Boundary Condition
-  ,                                       !- Outside Boundary Condition Object
-  SunExposed,                             !- Sun Exposure
-  WindExposed,                            !- Wind Exposure
-  ,                                       !- View Factor to Ground
-  ,                                       !- Number of Vertices
-  13.716, -9.144, 2.4384,                 !- X,Y,Z Vertex 1 {m}
-  13.716, -9.144, 0,                      !- X,Y,Z Vertex 2 {m}
-  18.288, -9.144, 0,                      !- X,Y,Z Vertex 3 {m}
-  18.288, -9.144, 2.4384;                 !- X,Y,Z Vertex 4 {m}
-
-OS:Surface,
-  {1f8c8065-dc55-44b1-9a24-36cb69755e4e}, !- Handle
-  Surface 57,                             !- Name
-  RoofCeiling,                            !- Surface Type
-  ,                                       !- Construction Name
-  {f5d4b0ca-a2bd-405d-8750-b4c3b45c841a}, !- Space Name
-  Surface,                                !- Outside Boundary Condition
-  {4fb62353-4d2b-4438-a9f5-09036d7e8eb3}, !- Outside Boundary Condition Object
-  NoSun,                                  !- Sun Exposure
-  NoWind,                                 !- Wind Exposure
-  ,                                       !- View Factor to Ground
-  ,                                       !- Number of Vertices
-  18.288, -9.144, 2.4384,                 !- X,Y,Z Vertex 1 {m}
-  18.288, 0, 2.4384,                      !- X,Y,Z Vertex 2 {m}
-  13.716, 0, 2.4384,                      !- X,Y,Z Vertex 3 {m}
-  13.716, -9.144, 2.4384;                 !- X,Y,Z Vertex 4 {m}
-
-OS:Space,
-  {e0ce5f12-c84c-4c7b-aa43-e36e827aa166}, !- Handle
-  living space|unit 4|story 2,            !- Name
-  {7ccb5e1c-e768-4a6b-821b-968249e8ba39}, !- Space Type Name
-  ,                                       !- Default Construction Set Name
-  ,                                       !- Default Schedule Set Name
-  -0,                                     !- Direction of Relative North {deg}
-  0,                                      !- X Origin {m}
-  0,                                      !- Y Origin {m}
-  0,                                      !- Z Origin {m}
-  ,                                       !- Building Story Name
-  {ea5f8681-a05c-4ef1-9a80-f736f8a364d7}, !- Thermal Zone Name
-  ,                                       !- Part of Total Floor Area
-  ,                                       !- Design Specification Outdoor Air Object Name
-  {9d766ad9-4845-4869-abaf-0765813c9e95}; !- Building Unit Name
-
-OS:Surface,
-  {cf5272f2-73d9-4a53-b90b-f28deccf630e}, !- Handle
-  Surface 58,                             !- Name
-  Wall,                                   !- Surface Type
-  ,                                       !- Construction Name
-  {e0ce5f12-c84c-4c7b-aa43-e36e827aa166}, !- Space Name
-  Surface,                                !- Outside Boundary Condition
-  {29e3f875-178a-4664-a753-9f92b734359d}, !- Outside Boundary Condition Object
-  NoSun,                                  !- Sun Exposure
-  NoWind,                                 !- Wind Exposure
-  ,                                       !- View Factor to Ground
-  ,                                       !- Number of Vertices
-  18.288, -9.144, 4.8768,                 !- X,Y,Z Vertex 1 {m}
-  18.288, -9.144, 2.4384,                 !- X,Y,Z Vertex 2 {m}
-  18.288, 0, 2.4384,                      !- X,Y,Z Vertex 3 {m}
-  18.288, 0, 4.8768;                      !- X,Y,Z Vertex 4 {m}
-
-OS:Surface,
-  {828ad3ea-14ae-4e14-88b5-a32dc22e15ed}, !- Handle
-  Surface 59,                             !- Name
-  Wall,                                   !- Surface Type
-  ,                                       !- Construction Name
-  {e0ce5f12-c84c-4c7b-aa43-e36e827aa166}, !- Space Name
-  Outdoors,                               !- Outside Boundary Condition
-  ,                                       !- Outside Boundary Condition Object
-  SunExposed,                             !- Sun Exposure
-  WindExposed,                            !- Wind Exposure
-  ,                                       !- View Factor to Ground
-  ,                                       !- Number of Vertices
-  13.716, -9.144, 4.8768,                 !- X,Y,Z Vertex 1 {m}
-  13.716, -9.144, 2.4384,                 !- X,Y,Z Vertex 2 {m}
-  18.288, -9.144, 2.4384,                 !- X,Y,Z Vertex 3 {m}
-  18.288, -9.144, 4.8768;                 !- X,Y,Z Vertex 4 {m}
-
-OS:Surface,
-  {4fb62353-4d2b-4438-a9f5-09036d7e8eb3}, !- Handle
-  Surface 60,                             !- Name
-  Floor,                                  !- Surface Type
-  ,                                       !- Construction Name
-  {e0ce5f12-c84c-4c7b-aa43-e36e827aa166}, !- Space Name
-  Surface,                                !- Outside Boundary Condition
-  {1f8c8065-dc55-44b1-9a24-36cb69755e4e}, !- Outside Boundary Condition Object
-  NoSun,                                  !- Sun Exposure
-  NoWind,                                 !- Wind Exposure
-  ,                                       !- View Factor to Ground
-  ,                                       !- Number of Vertices
-  13.716, -9.144, 2.4384,                 !- X,Y,Z Vertex 1 {m}
-  13.716, 0, 2.4384,                      !- X,Y,Z Vertex 2 {m}
-  18.288, 0, 2.4384,                      !- X,Y,Z Vertex 3 {m}
-  18.288, -9.144, 2.4384;                 !- X,Y,Z Vertex 4 {m}
-
-OS:Surface,
-  {6925c823-7190-4607-baac-e9249a927131}, !- Handle
-  Surface 61,                             !- Name
-  RoofCeiling,                            !- Surface Type
-  ,                                       !- Construction Name
-  {e0ce5f12-c84c-4c7b-aa43-e36e827aa166}, !- Space Name
-  Surface,                                !- Outside Boundary Condition
-  {5304feb6-ed39-468e-8e87-3e0a6f6bf15f}, !- Outside Boundary Condition Object
-  NoSun,                                  !- Sun Exposure
-  NoWind,                                 !- Wind Exposure
-  ,                                       !- View Factor to Ground
-  ,                                       !- Number of Vertices
-  18.288, -9.144, 4.8768,                 !- X,Y,Z Vertex 1 {m}
-  18.288, 0, 4.8768,                      !- X,Y,Z Vertex 2 {m}
-  13.716, 0, 4.8768,                      !- X,Y,Z Vertex 3 {m}
-  13.716, -9.144, 4.8768;                 !- X,Y,Z Vertex 4 {m}
-
-OS:Surface,
-  {66e4cd23-e285-4835-92a6-315289f62df5}, !- Handle
-  Surface 62,                             !- Name
-  Wall,                                   !- Surface Type
-  ,                                       !- Construction Name
-  {e0ce5f12-c84c-4c7b-aa43-e36e827aa166}, !- Space Name
-  Outdoors,                               !- Outside Boundary Condition
-  ,                                       !- Outside Boundary Condition Object
-  SunExposed,                             !- Sun Exposure
-  WindExposed,                            !- Wind Exposure
-  ,                                       !- View Factor to Ground
-  ,                                       !- Number of Vertices
-  18.288, 0, 4.8768,                      !- X,Y,Z Vertex 1 {m}
-  18.288, 0, 2.4384,                      !- X,Y,Z Vertex 2 {m}
-  13.716, 0, 2.4384,                      !- X,Y,Z Vertex 3 {m}
-  13.716, 0, 4.8768;                      !- X,Y,Z Vertex 4 {m}
-
-OS:Surface,
-  {3ac75043-6434-4319-8376-c8586802f0e7}, !- Handle
-  Surface 63,                             !- Name
-  Wall,                                   !- Surface Type
-  ,                                       !- Construction Name
-  {e0ce5f12-c84c-4c7b-aa43-e36e827aa166}, !- Space Name
-  Surface,                                !- Outside Boundary Condition
-  {5df8b346-2ea2-44a2-b903-94718fd6cf18}, !- Outside Boundary Condition Object
-  NoSun,                                  !- Sun Exposure
-  NoWind,                                 !- Wind Exposure
-  ,                                       !- View Factor to Ground
-  ,                                       !- Number of Vertices
-  13.716, 0, 4.8768,                      !- X,Y,Z Vertex 1 {m}
-  13.716, 0, 2.4384,                      !- X,Y,Z Vertex 2 {m}
-  13.716, -9.144, 2.4384,                 !- X,Y,Z Vertex 3 {m}
-  13.716, -9.144, 4.8768;                 !- X,Y,Z Vertex 4 {m}
-
-OS:ThermalZone,
-  {e683a800-7050-4212-9863-29c113703cc5}, !- Handle
-  living zone|unit 5,                     !- Name
-  ,                                       !- Multiplier
-  ,                                       !- Ceiling Height {m}
-  ,                                       !- Volume {m3}
-  ,                                       !- Floor Area {m2}
-  ,                                       !- Zone Inside Convection Algorithm
-  ,                                       !- Zone Outside Convection Algorithm
-  ,                                       !- Zone Conditioning Equipment List Name
-  {6c747149-ed94-49c8-88de-591192224e4d}, !- Zone Air Inlet Port List
-  {e24fcb9b-efee-49ae-bdf9-4307873a125d}, !- Zone Air Exhaust Port List
-  {e9b1116f-2481-4ae3-b698-141eeb2c5370}, !- Zone Air Node Name
-  {59f23402-15f6-4fb1-8d57-d9bef7d3b8ca}, !- Zone Return Air Port List
-  ,                                       !- Primary Daylighting Control Name
-  ,                                       !- Fraction of Zone Controlled by Primary Daylighting Control
-  ,                                       !- Secondary Daylighting Control Name
-  ,                                       !- Fraction of Zone Controlled by Secondary Daylighting Control
-  ,                                       !- Illuminance Map Name
-  ,                                       !- Group Rendering Name
-  ,                                       !- Thermostat Name
-  No;                                     !- Use Ideal Air Loads
-
-OS:Node,
-  {49c6b4f5-230f-4ec4-a2a4-4f9fb6bd692f}, !- Handle
-  Node 5,                                 !- Name
-  {e9b1116f-2481-4ae3-b698-141eeb2c5370}, !- Inlet Port
-  ;                                       !- Outlet Port
-
-OS:Connection,
-  {e9b1116f-2481-4ae3-b698-141eeb2c5370}, !- Handle
-  {da922558-879c-4f81-91ae-559d2b892487}, !- Name
-  {e683a800-7050-4212-9863-29c113703cc5}, !- Source Object
-  11,                                     !- Outlet Port
-  {49c6b4f5-230f-4ec4-a2a4-4f9fb6bd692f}, !- Target Object
-  2;                                      !- Inlet Port
-
-OS:PortList,
-  {6c747149-ed94-49c8-88de-591192224e4d}, !- Handle
-  {3686eb59-f631-4127-8bad-636c16631856}, !- Name
-  {e683a800-7050-4212-9863-29c113703cc5}; !- HVAC Component
-
-OS:PortList,
-  {e24fcb9b-efee-49ae-bdf9-4307873a125d}, !- Handle
-  {c40ba932-cef2-4813-ae07-b3f9be324136}, !- Name
-  {e683a800-7050-4212-9863-29c113703cc5}; !- HVAC Component
-
-OS:PortList,
-  {59f23402-15f6-4fb1-8d57-d9bef7d3b8ca}, !- Handle
-  {6fe73048-754c-4875-830f-f09a0c33729c}, !- Name
-  {e683a800-7050-4212-9863-29c113703cc5}; !- HVAC Component
-
-OS:Sizing:Zone,
-  {feb3d9ec-6bec-4a00-901a-55093cb9cc28}, !- Handle
-  {e683a800-7050-4212-9863-29c113703cc5}, !- Zone or ZoneList Name
-  SupplyAirTemperature,                   !- Zone Cooling Design Supply Air Temperature Input Method
-  14,                                     !- Zone Cooling Design Supply Air Temperature {C}
-  11.11,                                  !- Zone Cooling Design Supply Air Temperature Difference {deltaC}
-  SupplyAirTemperature,                   !- Zone Heating Design Supply Air Temperature Input Method
-  40,                                     !- Zone Heating Design Supply Air Temperature {C}
-  11.11,                                  !- Zone Heating Design Supply Air Temperature Difference {deltaC}
-  0.0085,                                 !- Zone Cooling Design Supply Air Humidity Ratio {kg-H2O/kg-air}
-  0.008,                                  !- Zone Heating Design Supply Air Humidity Ratio {kg-H2O/kg-air}
-  ,                                       !- Zone Heating Sizing Factor
-  ,                                       !- Zone Cooling Sizing Factor
-  DesignDay,                              !- Cooling Design Air Flow Method
-  ,                                       !- Cooling Design Air Flow Rate {m3/s}
-  ,                                       !- Cooling Minimum Air Flow per Zone Floor Area {m3/s-m2}
-  ,                                       !- Cooling Minimum Air Flow {m3/s}
-  ,                                       !- Cooling Minimum Air Flow Fraction
-  DesignDay,                              !- Heating Design Air Flow Method
-  ,                                       !- Heating Design Air Flow Rate {m3/s}
-  ,                                       !- Heating Maximum Air Flow per Zone Floor Area {m3/s-m2}
-  ,                                       !- Heating Maximum Air Flow {m3/s}
-  ,                                       !- Heating Maximum Air Flow Fraction
-  ,                                       !- Design Zone Air Distribution Effectiveness in Cooling Mode
-  ,                                       !- Design Zone Air Distribution Effectiveness in Heating Mode
-  No,                                     !- Account for Dedicated Outdoor Air System
-  NeutralSupplyAir,                       !- Dedicated Outdoor Air System Control Strategy
-  autosize,                               !- Dedicated Outdoor Air Low Setpoint Temperature for Design {C}
-  autosize;                               !- Dedicated Outdoor Air High Setpoint Temperature for Design {C}
-
-OS:ZoneHVAC:EquipmentList,
-  {57c9b537-7920-4106-a77a-674395d8f425}, !- Handle
-  Zone HVAC Equipment List 5,             !- Name
-  {e683a800-7050-4212-9863-29c113703cc5}; !- Thermal Zone
-
-OS:Space,
-  {a2065926-5d0b-40f8-bb66-06a06d12d657}, !- Handle
-  living space|unit 5|story 1,            !- Name
-  {7ccb5e1c-e768-4a6b-821b-968249e8ba39}, !- Space Type Name
-  ,                                       !- Default Construction Set Name
-  ,                                       !- Default Schedule Set Name
-  -0,                                     !- Direction of Relative North {deg}
-  0,                                      !- X Origin {m}
-  0,                                      !- Y Origin {m}
-  0,                                      !- Z Origin {m}
-  ,                                       !- Building Story Name
-  {e683a800-7050-4212-9863-29c113703cc5}, !- Thermal Zone Name
-  ,                                       !- Part of Total Floor Area
-  ,                                       !- Design Specification Outdoor Air Object Name
-  {666a727d-b02c-4f4c-abf6-e772be0d7a28}; !- Building Unit Name
-
-OS:Surface,
-  {6eba3fca-54e0-4c27-828c-6ebeadc19641}, !- Handle
-  Surface 69,                             !- Name
-  Wall,                                   !- Surface Type
-  ,                                       !- Construction Name
-  {a2065926-5d0b-40f8-bb66-06a06d12d657}, !- Space Name
-  Outdoors,                               !- Outside Boundary Condition
-  ,                                       !- Outside Boundary Condition Object
-  SunExposed,                             !- Sun Exposure
-  WindExposed,                            !- Wind Exposure
-  ,                                       !- View Factor to Ground
-  ,                                       !- Number of Vertices
-  22.86, 0, 2.4384,                       !- X,Y,Z Vertex 1 {m}
-  22.86, 0, 0,                            !- X,Y,Z Vertex 2 {m}
-  18.288, 0, 0,                           !- X,Y,Z Vertex 3 {m}
-  18.288, 0, 2.4384;                      !- X,Y,Z Vertex 4 {m}
-
-OS:Surface,
-  {81b1f9c5-8d18-4758-aa6d-9cd124c56023}, !- Handle
-  Surface 70,                             !- Name
-  Wall,                                   !- Surface Type
-  ,                                       !- Construction Name
-  {a2065926-5d0b-40f8-bb66-06a06d12d657}, !- Space Name
-  Surface,                                !- Outside Boundary Condition
-  {eb0cb72a-2fcd-4801-b6fe-e16ebddf6e8e}, !- Outside Boundary Condition Object
-  NoSun,                                  !- Sun Exposure
-  NoWind,                                 !- Wind Exposure
-  ,                                       !- View Factor to Ground
-  ,                                       !- Number of Vertices
-  22.86, -9.144, 2.4384,                  !- X,Y,Z Vertex 1 {m}
-  22.86, -9.144, 0,                       !- X,Y,Z Vertex 2 {m}
-  22.86, 0, 0,                            !- X,Y,Z Vertex 3 {m}
-  22.86, 0, 2.4384;                       !- X,Y,Z Vertex 4 {m}
-
-OS:Surface,
-  {ad77fa47-64f0-47e6-95bb-7f0e85a00eac}, !- Handle
-  Surface 71,                             !- Name
-  Floor,                                  !- Surface Type
-  ,                                       !- Construction Name
-  {a2065926-5d0b-40f8-bb66-06a06d12d657}, !- Space Name
-  Foundation,                             !- Outside Boundary Condition
-  ,                                       !- Outside Boundary Condition Object
-  NoSun,                                  !- Sun Exposure
-  NoWind,                                 !- Wind Exposure
-  ,                                       !- View Factor to Ground
-  ,                                       !- Number of Vertices
-  18.288, -9.144, 0,                      !- X,Y,Z Vertex 1 {m}
-  18.288, 0, 0,                           !- X,Y,Z Vertex 2 {m}
-  22.86, 0, 0,                            !- X,Y,Z Vertex 3 {m}
-  22.86, -9.144, 0;                       !- X,Y,Z Vertex 4 {m}
-
-OS:Surface,
-  {e9ba26bb-4acc-4f32-9afe-6325d35c7c55}, !- Handle
-  Surface 72,                             !- Name
-  Wall,                                   !- Surface Type
-  ,                                       !- Construction Name
-  {a2065926-5d0b-40f8-bb66-06a06d12d657}, !- Space Name
-  Surface,                                !- Outside Boundary Condition
-  {996a42d7-61d2-42a0-a2ad-b2a558ae6ce5}, !- Outside Boundary Condition Object
-  NoSun,                                  !- Sun Exposure
-  NoWind,                                 !- Wind Exposure
-  ,                                       !- View Factor to Ground
-  ,                                       !- Number of Vertices
-  18.288, 0, 2.4384,                      !- X,Y,Z Vertex 1 {m}
-  18.288, 0, 0,                           !- X,Y,Z Vertex 2 {m}
-  18.288, -9.144, 0,                      !- X,Y,Z Vertex 3 {m}
-  18.288, -9.144, 2.4384;                 !- X,Y,Z Vertex 4 {m}
-
-OS:Surface,
-  {764fbea4-f838-494e-a257-46b716f29ad9}, !- Handle
-  Surface 73,                             !- Name
-  Wall,                                   !- Surface Type
-  ,                                       !- Construction Name
-  {a2065926-5d0b-40f8-bb66-06a06d12d657}, !- Space Name
-  Outdoors,                               !- Outside Boundary Condition
-  ,                                       !- Outside Boundary Condition Object
-  SunExposed,                             !- Sun Exposure
-  WindExposed,                            !- Wind Exposure
-  ,                                       !- View Factor to Ground
-  ,                                       !- Number of Vertices
-  18.288, -9.144, 2.4384,                 !- X,Y,Z Vertex 1 {m}
-  18.288, -9.144, 0,                      !- X,Y,Z Vertex 2 {m}
-  22.86, -9.144, 0,                       !- X,Y,Z Vertex 3 {m}
-  22.86, -9.144, 2.4384;                  !- X,Y,Z Vertex 4 {m}
-
-OS:Surface,
-  {073b85ec-bb32-42ed-ab78-349218ca2cf2}, !- Handle
-  Surface 74,                             !- Name
-  RoofCeiling,                            !- Surface Type
-  ,                                       !- Construction Name
-  {a2065926-5d0b-40f8-bb66-06a06d12d657}, !- Space Name
-  Surface,                                !- Outside Boundary Condition
-  {3360ba00-0ee6-4543-94e1-5e833a16bf22}, !- Outside Boundary Condition Object
-  NoSun,                                  !- Sun Exposure
-  NoWind,                                 !- Wind Exposure
-  ,                                       !- View Factor to Ground
-  ,                                       !- Number of Vertices
-  22.86, -9.144, 2.4384,                  !- X,Y,Z Vertex 1 {m}
-  22.86, 0, 2.4384,                       !- X,Y,Z Vertex 2 {m}
-  18.288, 0, 2.4384,                      !- X,Y,Z Vertex 3 {m}
-  18.288, -9.144, 2.4384;                 !- X,Y,Z Vertex 4 {m}
-
-OS:Space,
-  {20b6beb9-0255-4a21-a67f-81a507e1434c}, !- Handle
-  living space|unit 5|story 2,            !- Name
-  {7ccb5e1c-e768-4a6b-821b-968249e8ba39}, !- Space Type Name
-  ,                                       !- Default Construction Set Name
-  ,                                       !- Default Schedule Set Name
-  -0,                                     !- Direction of Relative North {deg}
-  0,                                      !- X Origin {m}
-  0,                                      !- Y Origin {m}
-  0,                                      !- Z Origin {m}
-  ,                                       !- Building Story Name
-  {e683a800-7050-4212-9863-29c113703cc5}, !- Thermal Zone Name
-  ,                                       !- Part of Total Floor Area
-  ,                                       !- Design Specification Outdoor Air Object Name
-  {666a727d-b02c-4f4c-abf6-e772be0d7a28}; !- Building Unit Name
-
-OS:Surface,
-  {c801800a-2a81-4f43-9a14-609fdfe41c0f}, !- Handle
-  Surface 75,                             !- Name
-  Wall,                                   !- Surface Type
-  ,                                       !- Construction Name
-  {20b6beb9-0255-4a21-a67f-81a507e1434c}, !- Space Name
-  Surface,                                !- Outside Boundary Condition
-  {68acbc3a-13cd-45dc-ac90-f69992f723f2}, !- Outside Boundary Condition Object
-  NoSun,                                  !- Sun Exposure
-  NoWind,                                 !- Wind Exposure
-  ,                                       !- View Factor to Ground
-  ,                                       !- Number of Vertices
-  22.86, -9.144, 4.8768,                  !- X,Y,Z Vertex 1 {m}
-  22.86, -9.144, 2.4384,                  !- X,Y,Z Vertex 2 {m}
-  22.86, 0, 2.4384,                       !- X,Y,Z Vertex 3 {m}
-  22.86, 0, 4.8768;                       !- X,Y,Z Vertex 4 {m}
-
-OS:Surface,
-  {cd40408a-dc40-449b-9c91-fd3c26b3eb15}, !- Handle
-  Surface 76,                             !- Name
-  Wall,                                   !- Surface Type
-  ,                                       !- Construction Name
-  {20b6beb9-0255-4a21-a67f-81a507e1434c}, !- Space Name
-  Outdoors,                               !- Outside Boundary Condition
-  ,                                       !- Outside Boundary Condition Object
-  SunExposed,                             !- Sun Exposure
-  WindExposed,                            !- Wind Exposure
-  ,                                       !- View Factor to Ground
-  ,                                       !- Number of Vertices
-  18.288, -9.144, 4.8768,                 !- X,Y,Z Vertex 1 {m}
-  18.288, -9.144, 2.4384,                 !- X,Y,Z Vertex 2 {m}
-  22.86, -9.144, 2.4384,                  !- X,Y,Z Vertex 3 {m}
-  22.86, -9.144, 4.8768;                  !- X,Y,Z Vertex 4 {m}
-
-OS:Surface,
-  {3360ba00-0ee6-4543-94e1-5e833a16bf22}, !- Handle
-  Surface 77,                             !- Name
-  Floor,                                  !- Surface Type
-  ,                                       !- Construction Name
-  {20b6beb9-0255-4a21-a67f-81a507e1434c}, !- Space Name
-  Surface,                                !- Outside Boundary Condition
-  {073b85ec-bb32-42ed-ab78-349218ca2cf2}, !- Outside Boundary Condition Object
-  NoSun,                                  !- Sun Exposure
-  NoWind,                                 !- Wind Exposure
-  ,                                       !- View Factor to Ground
-  ,                                       !- Number of Vertices
-  18.288, -9.144, 2.4384,                 !- X,Y,Z Vertex 1 {m}
-  18.288, 0, 2.4384,                      !- X,Y,Z Vertex 2 {m}
-  22.86, 0, 2.4384,                       !- X,Y,Z Vertex 3 {m}
-  22.86, -9.144, 2.4384;                  !- X,Y,Z Vertex 4 {m}
-
-OS:Surface,
-  {abeec767-1e53-4024-a89e-52364038cace}, !- Handle
-  Surface 78,                             !- Name
-  RoofCeiling,                            !- Surface Type
-  ,                                       !- Construction Name
-  {20b6beb9-0255-4a21-a67f-81a507e1434c}, !- Space Name
-  Surface,                                !- Outside Boundary Condition
-  {c5c9a843-b37e-4075-b2d4-28b19b060196}, !- Outside Boundary Condition Object
-  NoSun,                                  !- Sun Exposure
-  NoWind,                                 !- Wind Exposure
-  ,                                       !- View Factor to Ground
-  ,                                       !- Number of Vertices
-  22.86, -9.144, 4.8768,                  !- X,Y,Z Vertex 1 {m}
-  22.86, 0, 4.8768,                       !- X,Y,Z Vertex 2 {m}
-  18.288, 0, 4.8768,                      !- X,Y,Z Vertex 3 {m}
-  18.288, -9.144, 4.8768;                 !- X,Y,Z Vertex 4 {m}
-
-OS:Surface,
-  {20ae7099-17ed-42f1-9524-8a84d55c967d}, !- Handle
-  Surface 79,                             !- Name
-  Wall,                                   !- Surface Type
-  ,                                       !- Construction Name
-  {20b6beb9-0255-4a21-a67f-81a507e1434c}, !- Space Name
-  Outdoors,                               !- Outside Boundary Condition
-  ,                                       !- Outside Boundary Condition Object
-  SunExposed,                             !- Sun Exposure
-  WindExposed,                            !- Wind Exposure
-  ,                                       !- View Factor to Ground
-  ,                                       !- Number of Vertices
-  22.86, 0, 4.8768,                       !- X,Y,Z Vertex 1 {m}
-  22.86, 0, 2.4384,                       !- X,Y,Z Vertex 2 {m}
-  18.288, 0, 2.4384,                      !- X,Y,Z Vertex 3 {m}
-  18.288, 0, 4.8768;                      !- X,Y,Z Vertex 4 {m}
-
-OS:Surface,
-  {29e3f875-178a-4664-a753-9f92b734359d}, !- Handle
-  Surface 80,                             !- Name
-  Wall,                                   !- Surface Type
-  ,                                       !- Construction Name
-  {20b6beb9-0255-4a21-a67f-81a507e1434c}, !- Space Name
-  Surface,                                !- Outside Boundary Condition
-  {cf5272f2-73d9-4a53-b90b-f28deccf630e}, !- Outside Boundary Condition Object
-  NoSun,                                  !- Sun Exposure
-  NoWind,                                 !- Wind Exposure
-  ,                                       !- View Factor to Ground
-  ,                                       !- Number of Vertices
-  18.288, 0, 4.8768,                      !- X,Y,Z Vertex 1 {m}
-  18.288, 0, 2.4384,                      !- X,Y,Z Vertex 2 {m}
-  18.288, -9.144, 2.4384,                 !- X,Y,Z Vertex 3 {m}
-  18.288, -9.144, 4.8768;                 !- X,Y,Z Vertex 4 {m}
-
-OS:ThermalZone,
-  {f864f8f6-47ed-444f-952d-7d59729d6e52}, !- Handle
-  living zone|unit 6,                     !- Name
-  ,                                       !- Multiplier
-  ,                                       !- Ceiling Height {m}
-  ,                                       !- Volume {m3}
-  ,                                       !- Floor Area {m2}
-  ,                                       !- Zone Inside Convection Algorithm
-  ,                                       !- Zone Outside Convection Algorithm
-  ,                                       !- Zone Conditioning Equipment List Name
-  {0bee3671-c4bc-4419-b749-6c5dd7a5358e}, !- Zone Air Inlet Port List
-  {d9095276-6d27-41a0-a839-7985f962d318}, !- Zone Air Exhaust Port List
-  {5e14dffc-3fb4-4264-b582-b07d616b0e4c}, !- Zone Air Node Name
-  {4549d7e9-1e4f-47d9-8e71-72dd2503f9fb}, !- Zone Return Air Port List
-  ,                                       !- Primary Daylighting Control Name
-  ,                                       !- Fraction of Zone Controlled by Primary Daylighting Control
-  ,                                       !- Secondary Daylighting Control Name
-  ,                                       !- Fraction of Zone Controlled by Secondary Daylighting Control
-  ,                                       !- Illuminance Map Name
-  ,                                       !- Group Rendering Name
-  ,                                       !- Thermostat Name
-  No;                                     !- Use Ideal Air Loads
-
-OS:Node,
-  {7d37cdd1-2d3e-466f-a685-ad2a001973d9}, !- Handle
-  Node 6,                                 !- Name
-  {5e14dffc-3fb4-4264-b582-b07d616b0e4c}, !- Inlet Port
-  ;                                       !- Outlet Port
-
-OS:Connection,
-  {5e14dffc-3fb4-4264-b582-b07d616b0e4c}, !- Handle
-  {9bcdf49a-c9ce-4304-9504-ef1742b7081d}, !- Name
-  {f864f8f6-47ed-444f-952d-7d59729d6e52}, !- Source Object
-  11,                                     !- Outlet Port
-  {7d37cdd1-2d3e-466f-a685-ad2a001973d9}, !- Target Object
-  2;                                      !- Inlet Port
-
-OS:PortList,
-  {0bee3671-c4bc-4419-b749-6c5dd7a5358e}, !- Handle
-  {81db4a7c-7c4d-432a-8393-f75d65a05bd3}, !- Name
-  {f864f8f6-47ed-444f-952d-7d59729d6e52}; !- HVAC Component
-
-OS:PortList,
-  {d9095276-6d27-41a0-a839-7985f962d318}, !- Handle
-  {c186ec9b-2ea4-4743-afa7-e11f34d4c981}, !- Name
-  {f864f8f6-47ed-444f-952d-7d59729d6e52}; !- HVAC Component
-
-OS:PortList,
-  {4549d7e9-1e4f-47d9-8e71-72dd2503f9fb}, !- Handle
-  {9c363d9f-d162-4c96-b8f4-55b5bfc46394}, !- Name
-  {f864f8f6-47ed-444f-952d-7d59729d6e52}; !- HVAC Component
-
-OS:Sizing:Zone,
-  {0f2160ac-cb54-421d-9b93-e0654ec3e719}, !- Handle
-  {f864f8f6-47ed-444f-952d-7d59729d6e52}, !- Zone or ZoneList Name
-  SupplyAirTemperature,                   !- Zone Cooling Design Supply Air Temperature Input Method
-  14,                                     !- Zone Cooling Design Supply Air Temperature {C}
-  11.11,                                  !- Zone Cooling Design Supply Air Temperature Difference {deltaC}
-  SupplyAirTemperature,                   !- Zone Heating Design Supply Air Temperature Input Method
-  40,                                     !- Zone Heating Design Supply Air Temperature {C}
-  11.11,                                  !- Zone Heating Design Supply Air Temperature Difference {deltaC}
-  0.0085,                                 !- Zone Cooling Design Supply Air Humidity Ratio {kg-H2O/kg-air}
-  0.008,                                  !- Zone Heating Design Supply Air Humidity Ratio {kg-H2O/kg-air}
-  ,                                       !- Zone Heating Sizing Factor
-  ,                                       !- Zone Cooling Sizing Factor
-  DesignDay,                              !- Cooling Design Air Flow Method
-  ,                                       !- Cooling Design Air Flow Rate {m3/s}
-  ,                                       !- Cooling Minimum Air Flow per Zone Floor Area {m3/s-m2}
-  ,                                       !- Cooling Minimum Air Flow {m3/s}
-  ,                                       !- Cooling Minimum Air Flow Fraction
-  DesignDay,                              !- Heating Design Air Flow Method
-  ,                                       !- Heating Design Air Flow Rate {m3/s}
-  ,                                       !- Heating Maximum Air Flow per Zone Floor Area {m3/s-m2}
-  ,                                       !- Heating Maximum Air Flow {m3/s}
-  ,                                       !- Heating Maximum Air Flow Fraction
-  ,                                       !- Design Zone Air Distribution Effectiveness in Cooling Mode
-  ,                                       !- Design Zone Air Distribution Effectiveness in Heating Mode
-  No,                                     !- Account for Dedicated Outdoor Air System
-  NeutralSupplyAir,                       !- Dedicated Outdoor Air System Control Strategy
-  autosize,                               !- Dedicated Outdoor Air Low Setpoint Temperature for Design {C}
-  autosize;                               !- Dedicated Outdoor Air High Setpoint Temperature for Design {C}
-
-OS:ZoneHVAC:EquipmentList,
-  {3738d9da-414e-4dc5-b5d7-9041d4c8a8b7}, !- Handle
-  Zone HVAC Equipment List 6,             !- Name
-  {f864f8f6-47ed-444f-952d-7d59729d6e52}; !- Thermal Zone
-
-OS:Space,
-  {9eb1f7ec-6db8-4840-92ed-54b16a8bb2ca}, !- Handle
-  living space|unit 6|story 1,            !- Name
-  {7ccb5e1c-e768-4a6b-821b-968249e8ba39}, !- Space Type Name
-  ,                                       !- Default Construction Set Name
-  ,                                       !- Default Schedule Set Name
-  -0,                                     !- Direction of Relative North {deg}
-  0,                                      !- X Origin {m}
-  0,                                      !- Y Origin {m}
-  0,                                      !- Z Origin {m}
-  ,                                       !- Building Story Name
-  {f864f8f6-47ed-444f-952d-7d59729d6e52}, !- Thermal Zone Name
-  ,                                       !- Part of Total Floor Area
-  ,                                       !- Design Specification Outdoor Air Object Name
-  {9a91b351-9009-4381-8cf6-4175ddcfee3c}; !- Building Unit Name
-
-OS:Surface,
-  {27fd0fe3-7876-47af-9610-e648cd6608b5}, !- Handle
-  Surface 86,                             !- Name
-  Wall,                                   !- Surface Type
-  ,                                       !- Construction Name
-  {9eb1f7ec-6db8-4840-92ed-54b16a8bb2ca}, !- Space Name
-  Outdoors,                               !- Outside Boundary Condition
-  ,                                       !- Outside Boundary Condition Object
-  SunExposed,                             !- Sun Exposure
-  WindExposed,                            !- Wind Exposure
-  ,                                       !- View Factor to Ground
-  ,                                       !- Number of Vertices
-  27.432, 0, 2.4384,                      !- X,Y,Z Vertex 1 {m}
-  27.432, 0, 0,                           !- X,Y,Z Vertex 2 {m}
-  22.86, 0, 0,                            !- X,Y,Z Vertex 3 {m}
-  22.86, 0, 2.4384;                       !- X,Y,Z Vertex 4 {m}
-
-OS:Surface,
-  {4beb47bc-3802-4fe0-84d5-3f1e129794d3}, !- Handle
-  Surface 87,                             !- Name
-  Wall,                                   !- Surface Type
-  ,                                       !- Construction Name
-  {9eb1f7ec-6db8-4840-92ed-54b16a8bb2ca}, !- Space Name
-  Surface,                                !- Outside Boundary Condition
-  {e1e6838a-5898-4726-879d-7ba080385fdb}, !- Outside Boundary Condition Object
-  NoSun,                                  !- Sun Exposure
-  NoWind,                                 !- Wind Exposure
-  ,                                       !- View Factor to Ground
-  ,                                       !- Number of Vertices
-  27.432, -9.144, 2.4384,                 !- X,Y,Z Vertex 1 {m}
-  27.432, -9.144, 0,                      !- X,Y,Z Vertex 2 {m}
-  27.432, 0, 0,                           !- X,Y,Z Vertex 3 {m}
-  27.432, 0, 2.4384;                      !- X,Y,Z Vertex 4 {m}
-
-OS:Surface,
-  {7ac1a63c-6923-4521-9b89-6913f73c4b37}, !- Handle
-  Surface 88,                             !- Name
-  Floor,                                  !- Surface Type
-  ,                                       !- Construction Name
-  {9eb1f7ec-6db8-4840-92ed-54b16a8bb2ca}, !- Space Name
-  Foundation,                             !- Outside Boundary Condition
-  ,                                       !- Outside Boundary Condition Object
-  NoSun,                                  !- Sun Exposure
-  NoWind,                                 !- Wind Exposure
-  ,                                       !- View Factor to Ground
-  ,                                       !- Number of Vertices
-  22.86, -9.144, 0,                       !- X,Y,Z Vertex 1 {m}
-  22.86, 0, 0,                            !- X,Y,Z Vertex 2 {m}
-  27.432, 0, 0,                           !- X,Y,Z Vertex 3 {m}
-  27.432, -9.144, 0;                      !- X,Y,Z Vertex 4 {m}
-
-OS:Surface,
-  {eb0cb72a-2fcd-4801-b6fe-e16ebddf6e8e}, !- Handle
-  Surface 89,                             !- Name
-  Wall,                                   !- Surface Type
-  ,                                       !- Construction Name
-  {9eb1f7ec-6db8-4840-92ed-54b16a8bb2ca}, !- Space Name
-  Surface,                                !- Outside Boundary Condition
-  {81b1f9c5-8d18-4758-aa6d-9cd124c56023}, !- Outside Boundary Condition Object
-  NoSun,                                  !- Sun Exposure
-  NoWind,                                 !- Wind Exposure
-  ,                                       !- View Factor to Ground
-  ,                                       !- Number of Vertices
-  22.86, 0, 2.4384,                       !- X,Y,Z Vertex 1 {m}
-  22.86, 0, 0,                            !- X,Y,Z Vertex 2 {m}
-  22.86, -9.144, 0,                       !- X,Y,Z Vertex 3 {m}
-  22.86, -9.144, 2.4384;                  !- X,Y,Z Vertex 4 {m}
-
-OS:Surface,
-  {0c9bec96-a1ba-4675-85d8-e5d41e6b2a0c}, !- Handle
-  Surface 90,                             !- Name
-  Wall,                                   !- Surface Type
-  ,                                       !- Construction Name
-  {9eb1f7ec-6db8-4840-92ed-54b16a8bb2ca}, !- Space Name
-  Outdoors,                               !- Outside Boundary Condition
-  ,                                       !- Outside Boundary Condition Object
-  SunExposed,                             !- Sun Exposure
-  WindExposed,                            !- Wind Exposure
-  ,                                       !- View Factor to Ground
-  ,                                       !- Number of Vertices
-  22.86, -9.144, 2.4384,                  !- X,Y,Z Vertex 1 {m}
-  22.86, -9.144, 0,                       !- X,Y,Z Vertex 2 {m}
-  27.432, -9.144, 0,                      !- X,Y,Z Vertex 3 {m}
-  27.432, -9.144, 2.4384;                 !- X,Y,Z Vertex 4 {m}
-
-OS:Surface,
-  {f8721dd1-12a1-4467-b5d6-53e0f52880ff}, !- Handle
-  Surface 91,                             !- Name
-  RoofCeiling,                            !- Surface Type
-  ,                                       !- Construction Name
-  {9eb1f7ec-6db8-4840-92ed-54b16a8bb2ca}, !- Space Name
-  Surface,                                !- Outside Boundary Condition
-  {b1af82df-593e-4113-952b-d6ff8e74d4c9}, !- Outside Boundary Condition Object
-  NoSun,                                  !- Sun Exposure
-  NoWind,                                 !- Wind Exposure
-  ,                                       !- View Factor to Ground
-  ,                                       !- Number of Vertices
-  27.432, -9.144, 2.4384,                 !- X,Y,Z Vertex 1 {m}
-  27.432, 0, 2.4384,                      !- X,Y,Z Vertex 2 {m}
-  22.86, 0, 2.4384,                       !- X,Y,Z Vertex 3 {m}
-  22.86, -9.144, 2.4384;                  !- X,Y,Z Vertex 4 {m}
-
-OS:Space,
-  {1086dea1-95da-4620-9e64-334c85cbdad4}, !- Handle
-  living space|unit 6|story 2,            !- Name
-  {7ccb5e1c-e768-4a6b-821b-968249e8ba39}, !- Space Type Name
-  ,                                       !- Default Construction Set Name
-  ,                                       !- Default Schedule Set Name
-  -0,                                     !- Direction of Relative North {deg}
-  0,                                      !- X Origin {m}
-  0,                                      !- Y Origin {m}
-  0,                                      !- Z Origin {m}
-  ,                                       !- Building Story Name
-  {f864f8f6-47ed-444f-952d-7d59729d6e52}, !- Thermal Zone Name
-  ,                                       !- Part of Total Floor Area
-  ,                                       !- Design Specification Outdoor Air Object Name
-  {9a91b351-9009-4381-8cf6-4175ddcfee3c}; !- Building Unit Name
-
-OS:Surface,
-  {9c3d0658-7919-4f4f-a64b-019179f31c5d}, !- Handle
-  Surface 92,                             !- Name
-  Wall,                                   !- Surface Type
-  ,                                       !- Construction Name
-  {1086dea1-95da-4620-9e64-334c85cbdad4}, !- Space Name
-  Surface,                                !- Outside Boundary Condition
-  {284d0ebb-1312-46c8-9a13-db48b77ccddc}, !- Outside Boundary Condition Object
-  NoSun,                                  !- Sun Exposure
-  NoWind,                                 !- Wind Exposure
-  ,                                       !- View Factor to Ground
-  ,                                       !- Number of Vertices
-  27.432, -9.144, 4.8768,                 !- X,Y,Z Vertex 1 {m}
-  27.432, -9.144, 2.4384,                 !- X,Y,Z Vertex 2 {m}
-  27.432, 0, 2.4384,                      !- X,Y,Z Vertex 3 {m}
-  27.432, 0, 4.8768;                      !- X,Y,Z Vertex 4 {m}
-
-OS:Surface,
-  {e6e49569-ec35-4cd6-b86b-8b59be572d0a}, !- Handle
-  Surface 93,                             !- Name
-  Wall,                                   !- Surface Type
-  ,                                       !- Construction Name
-  {1086dea1-95da-4620-9e64-334c85cbdad4}, !- Space Name
-  Outdoors,                               !- Outside Boundary Condition
-  ,                                       !- Outside Boundary Condition Object
-  SunExposed,                             !- Sun Exposure
-  WindExposed,                            !- Wind Exposure
-  ,                                       !- View Factor to Ground
-  ,                                       !- Number of Vertices
-  22.86, -9.144, 4.8768,                  !- X,Y,Z Vertex 1 {m}
-  22.86, -9.144, 2.4384,                  !- X,Y,Z Vertex 2 {m}
-  27.432, -9.144, 2.4384,                 !- X,Y,Z Vertex 3 {m}
-  27.432, -9.144, 4.8768;                 !- X,Y,Z Vertex 4 {m}
-
-OS:Surface,
-  {b1af82df-593e-4113-952b-d6ff8e74d4c9}, !- Handle
-  Surface 94,                             !- Name
-  Floor,                                  !- Surface Type
-  ,                                       !- Construction Name
-  {1086dea1-95da-4620-9e64-334c85cbdad4}, !- Space Name
-  Surface,                                !- Outside Boundary Condition
-  {f8721dd1-12a1-4467-b5d6-53e0f52880ff}, !- Outside Boundary Condition Object
-  NoSun,                                  !- Sun Exposure
-  NoWind,                                 !- Wind Exposure
-  ,                                       !- View Factor to Ground
-  ,                                       !- Number of Vertices
-  22.86, -9.144, 2.4384,                  !- X,Y,Z Vertex 1 {m}
-  22.86, 0, 2.4384,                       !- X,Y,Z Vertex 2 {m}
-  27.432, 0, 2.4384,                      !- X,Y,Z Vertex 3 {m}
-  27.432, -9.144, 2.4384;                 !- X,Y,Z Vertex 4 {m}
-
-OS:Surface,
-  {0b470ed7-f8a3-4507-8262-f6fb6792ac05}, !- Handle
-  Surface 95,                             !- Name
-  RoofCeiling,                            !- Surface Type
-  ,                                       !- Construction Name
-  {1086dea1-95da-4620-9e64-334c85cbdad4}, !- Space Name
-  Surface,                                !- Outside Boundary Condition
-  {54bf18c6-c5da-4869-9606-31e067c2a3ac}, !- Outside Boundary Condition Object
-  NoSun,                                  !- Sun Exposure
-  NoWind,                                 !- Wind Exposure
-  ,                                       !- View Factor to Ground
-  ,                                       !- Number of Vertices
-  27.432, -9.144, 4.8768,                 !- X,Y,Z Vertex 1 {m}
-  27.432, 0, 4.8768,                      !- X,Y,Z Vertex 2 {m}
-  22.86, 0, 4.8768,                       !- X,Y,Z Vertex 3 {m}
-  22.86, -9.144, 4.8768;                  !- X,Y,Z Vertex 4 {m}
-
-OS:Surface,
-  {5ca2dfba-2567-414e-964c-e63693a21a04}, !- Handle
-  Surface 96,                             !- Name
-  Wall,                                   !- Surface Type
-  ,                                       !- Construction Name
-  {1086dea1-95da-4620-9e64-334c85cbdad4}, !- Space Name
-  Outdoors,                               !- Outside Boundary Condition
-  ,                                       !- Outside Boundary Condition Object
-  SunExposed,                             !- Sun Exposure
-  WindExposed,                            !- Wind Exposure
-  ,                                       !- View Factor to Ground
-  ,                                       !- Number of Vertices
-  27.432, 0, 4.8768,                      !- X,Y,Z Vertex 1 {m}
-  27.432, 0, 2.4384,                      !- X,Y,Z Vertex 2 {m}
-  22.86, 0, 2.4384,                       !- X,Y,Z Vertex 3 {m}
-  22.86, 0, 4.8768;                       !- X,Y,Z Vertex 4 {m}
-
-OS:Surface,
-  {68acbc3a-13cd-45dc-ac90-f69992f723f2}, !- Handle
-  Surface 97,                             !- Name
-  Wall,                                   !- Surface Type
-  ,                                       !- Construction Name
-  {1086dea1-95da-4620-9e64-334c85cbdad4}, !- Space Name
-  Surface,                                !- Outside Boundary Condition
-  {c801800a-2a81-4f43-9a14-609fdfe41c0f}, !- Outside Boundary Condition Object
-  NoSun,                                  !- Sun Exposure
-  NoWind,                                 !- Wind Exposure
-  ,                                       !- View Factor to Ground
-  ,                                       !- Number of Vertices
-  22.86, 0, 4.8768,                       !- X,Y,Z Vertex 1 {m}
-  22.86, 0, 2.4384,                       !- X,Y,Z Vertex 2 {m}
-  22.86, -9.144, 2.4384,                  !- X,Y,Z Vertex 3 {m}
-  22.86, -9.144, 4.8768;                  !- X,Y,Z Vertex 4 {m}
-
-OS:ThermalZone,
-  {dc91531f-cd15-4228-82e5-90cc1197add4}, !- Handle
-  living zone|unit 7,                     !- Name
-  ,                                       !- Multiplier
-  ,                                       !- Ceiling Height {m}
-  ,                                       !- Volume {m3}
-  ,                                       !- Floor Area {m2}
-  ,                                       !- Zone Inside Convection Algorithm
-  ,                                       !- Zone Outside Convection Algorithm
-  ,                                       !- Zone Conditioning Equipment List Name
-  {9106b3ba-d454-4d9e-888e-46525d420e81}, !- Zone Air Inlet Port List
-  {bcda40ab-4783-47c2-ab9a-68456f3319a3}, !- Zone Air Exhaust Port List
-  {588b2de5-476f-41c8-bf15-9e22f96726c2}, !- Zone Air Node Name
-  {616691fa-a226-4f9f-98ac-2039b6ff09fc}, !- Zone Return Air Port List
-  ,                                       !- Primary Daylighting Control Name
-  ,                                       !- Fraction of Zone Controlled by Primary Daylighting Control
-  ,                                       !- Secondary Daylighting Control Name
-  ,                                       !- Fraction of Zone Controlled by Secondary Daylighting Control
-  ,                                       !- Illuminance Map Name
-  ,                                       !- Group Rendering Name
-  ,                                       !- Thermostat Name
-  No;                                     !- Use Ideal Air Loads
-
-OS:Node,
-  {74a1e1a3-d8e6-4e54-9f9c-d353df13349c}, !- Handle
-  Node 7,                                 !- Name
-  {588b2de5-476f-41c8-bf15-9e22f96726c2}, !- Inlet Port
-  ;                                       !- Outlet Port
-
-OS:Connection,
-  {588b2de5-476f-41c8-bf15-9e22f96726c2}, !- Handle
-  {b0252e2a-9de3-49cd-ba8d-b056f380dda0}, !- Name
-  {dc91531f-cd15-4228-82e5-90cc1197add4}, !- Source Object
-  11,                                     !- Outlet Port
-  {74a1e1a3-d8e6-4e54-9f9c-d353df13349c}, !- Target Object
-  2;                                      !- Inlet Port
-
-OS:PortList,
-  {9106b3ba-d454-4d9e-888e-46525d420e81}, !- Handle
-  {b9f3e3cd-da3e-479e-9f59-20ab192be998}, !- Name
-  {dc91531f-cd15-4228-82e5-90cc1197add4}; !- HVAC Component
-
-OS:PortList,
-  {bcda40ab-4783-47c2-ab9a-68456f3319a3}, !- Handle
-  {7bc53439-4391-4164-99da-b0e5283fcbde}, !- Name
-  {dc91531f-cd15-4228-82e5-90cc1197add4}; !- HVAC Component
-
-OS:PortList,
-  {616691fa-a226-4f9f-98ac-2039b6ff09fc}, !- Handle
-  {381c38b1-7a08-4485-b5e6-e135bd4e74d5}, !- Name
-  {dc91531f-cd15-4228-82e5-90cc1197add4}; !- HVAC Component
-
-OS:Sizing:Zone,
-  {4dc63591-6f6f-466b-9768-17bbee061f97}, !- Handle
-  {dc91531f-cd15-4228-82e5-90cc1197add4}, !- Zone or ZoneList Name
-  SupplyAirTemperature,                   !- Zone Cooling Design Supply Air Temperature Input Method
-  14,                                     !- Zone Cooling Design Supply Air Temperature {C}
-  11.11,                                  !- Zone Cooling Design Supply Air Temperature Difference {deltaC}
-  SupplyAirTemperature,                   !- Zone Heating Design Supply Air Temperature Input Method
-  40,                                     !- Zone Heating Design Supply Air Temperature {C}
-  11.11,                                  !- Zone Heating Design Supply Air Temperature Difference {deltaC}
-  0.0085,                                 !- Zone Cooling Design Supply Air Humidity Ratio {kg-H2O/kg-air}
-  0.008,                                  !- Zone Heating Design Supply Air Humidity Ratio {kg-H2O/kg-air}
-  ,                                       !- Zone Heating Sizing Factor
-  ,                                       !- Zone Cooling Sizing Factor
-  DesignDay,                              !- Cooling Design Air Flow Method
-  ,                                       !- Cooling Design Air Flow Rate {m3/s}
-  ,                                       !- Cooling Minimum Air Flow per Zone Floor Area {m3/s-m2}
-  ,                                       !- Cooling Minimum Air Flow {m3/s}
-  ,                                       !- Cooling Minimum Air Flow Fraction
-  DesignDay,                              !- Heating Design Air Flow Method
-  ,                                       !- Heating Design Air Flow Rate {m3/s}
-  ,                                       !- Heating Maximum Air Flow per Zone Floor Area {m3/s-m2}
-  ,                                       !- Heating Maximum Air Flow {m3/s}
-  ,                                       !- Heating Maximum Air Flow Fraction
-  ,                                       !- Design Zone Air Distribution Effectiveness in Cooling Mode
-  ,                                       !- Design Zone Air Distribution Effectiveness in Heating Mode
-  No,                                     !- Account for Dedicated Outdoor Air System
-  NeutralSupplyAir,                       !- Dedicated Outdoor Air System Control Strategy
-  autosize,                               !- Dedicated Outdoor Air Low Setpoint Temperature for Design {C}
-  autosize;                               !- Dedicated Outdoor Air High Setpoint Temperature for Design {C}
-
-OS:ZoneHVAC:EquipmentList,
-  {546e2c89-ab2f-4688-bb95-979b69567fc2}, !- Handle
-  Zone HVAC Equipment List 7,             !- Name
-  {dc91531f-cd15-4228-82e5-90cc1197add4}; !- Thermal Zone
-
-OS:Space,
-  {951675d7-1fe2-407d-80f1-e88a6f77ede2}, !- Handle
-  living space|unit 7|story 1,            !- Name
-  {7ccb5e1c-e768-4a6b-821b-968249e8ba39}, !- Space Type Name
-  ,                                       !- Default Construction Set Name
-  ,                                       !- Default Schedule Set Name
-  -0,                                     !- Direction of Relative North {deg}
-  0,                                      !- X Origin {m}
-  0,                                      !- Y Origin {m}
-  0,                                      !- Z Origin {m}
-  ,                                       !- Building Story Name
-  {dc91531f-cd15-4228-82e5-90cc1197add4}, !- Thermal Zone Name
-  ,                                       !- Part of Total Floor Area
-  ,                                       !- Design Specification Outdoor Air Object Name
-  {e091a6b7-fc37-41dd-aa9b-1f0e49a47218}; !- Building Unit Name
-
-OS:Surface,
-  {5a432e3d-1c1a-4fba-9aee-71011efedce2}, !- Handle
-  Surface 103,                            !- Name
-  Wall,                                   !- Surface Type
-  ,                                       !- Construction Name
-  {951675d7-1fe2-407d-80f1-e88a6f77ede2}, !- Space Name
-  Outdoors,                               !- Outside Boundary Condition
-  ,                                       !- Outside Boundary Condition Object
-  SunExposed,                             !- Sun Exposure
-  WindExposed,                            !- Wind Exposure
-  ,                                       !- View Factor to Ground
-  ,                                       !- Number of Vertices
-  32.004, 0, 2.4384,                      !- X,Y,Z Vertex 1 {m}
-  32.004, 0, 0,                           !- X,Y,Z Vertex 2 {m}
-  27.432, 0, 0,                           !- X,Y,Z Vertex 3 {m}
-  27.432, 0, 2.4384;                      !- X,Y,Z Vertex 4 {m}
-
-OS:Surface,
-  {93065792-2b50-4eb8-b055-cb3411f591a2}, !- Handle
-  Surface 104,                            !- Name
-  Wall,                                   !- Surface Type
-  ,                                       !- Construction Name
-  {951675d7-1fe2-407d-80f1-e88a6f77ede2}, !- Space Name
-  Surface,                                !- Outside Boundary Condition
-  {4ef1510e-374c-44a3-9664-90f21ca0a077}, !- Outside Boundary Condition Object
-  NoSun,                                  !- Sun Exposure
-  NoWind,                                 !- Wind Exposure
-  ,                                       !- View Factor to Ground
-  ,                                       !- Number of Vertices
-  32.004, -9.144, 2.4384,                 !- X,Y,Z Vertex 1 {m}
-  32.004, -9.144, 0,                      !- X,Y,Z Vertex 2 {m}
-  32.004, 0, 0,                           !- X,Y,Z Vertex 3 {m}
-  32.004, 0, 2.4384;                      !- X,Y,Z Vertex 4 {m}
-
-OS:Surface,
-  {bd672f0d-bfad-4d93-a4c7-b6885f78a169}, !- Handle
-  Surface 105,                            !- Name
-  Floor,                                  !- Surface Type
-  ,                                       !- Construction Name
-  {951675d7-1fe2-407d-80f1-e88a6f77ede2}, !- Space Name
-  Foundation,                             !- Outside Boundary Condition
-  ,                                       !- Outside Boundary Condition Object
-  NoSun,                                  !- Sun Exposure
-  NoWind,                                 !- Wind Exposure
-  ,                                       !- View Factor to Ground
-  ,                                       !- Number of Vertices
-  27.432, -9.144, 0,                      !- X,Y,Z Vertex 1 {m}
-  27.432, 0, 0,                           !- X,Y,Z Vertex 2 {m}
-  32.004, 0, 0,                           !- X,Y,Z Vertex 3 {m}
-  32.004, -9.144, 0;                      !- X,Y,Z Vertex 4 {m}
-
-OS:Surface,
-  {e1e6838a-5898-4726-879d-7ba080385fdb}, !- Handle
-  Surface 106,                            !- Name
-  Wall,                                   !- Surface Type
-  ,                                       !- Construction Name
-  {951675d7-1fe2-407d-80f1-e88a6f77ede2}, !- Space Name
-  Surface,                                !- Outside Boundary Condition
-  {4beb47bc-3802-4fe0-84d5-3f1e129794d3}, !- Outside Boundary Condition Object
-  NoSun,                                  !- Sun Exposure
-  NoWind,                                 !- Wind Exposure
-  ,                                       !- View Factor to Ground
-  ,                                       !- Number of Vertices
-  27.432, 0, 2.4384,                      !- X,Y,Z Vertex 1 {m}
-  27.432, 0, 0,                           !- X,Y,Z Vertex 2 {m}
-  27.432, -9.144, 0,                      !- X,Y,Z Vertex 3 {m}
-  27.432, -9.144, 2.4384;                 !- X,Y,Z Vertex 4 {m}
-
-OS:Surface,
-  {a6fc0d61-5c7e-42f7-bcb7-3274e4395d36}, !- Handle
-  Surface 107,                            !- Name
-  Wall,                                   !- Surface Type
-  ,                                       !- Construction Name
-  {951675d7-1fe2-407d-80f1-e88a6f77ede2}, !- Space Name
-  Outdoors,                               !- Outside Boundary Condition
-  ,                                       !- Outside Boundary Condition Object
-  SunExposed,                             !- Sun Exposure
-  WindExposed,                            !- Wind Exposure
-  ,                                       !- View Factor to Ground
-  ,                                       !- Number of Vertices
-  27.432, -9.144, 2.4384,                 !- X,Y,Z Vertex 1 {m}
-  27.432, -9.144, 0,                      !- X,Y,Z Vertex 2 {m}
-  32.004, -9.144, 0,                      !- X,Y,Z Vertex 3 {m}
-  32.004, -9.144, 2.4384;                 !- X,Y,Z Vertex 4 {m}
-
-OS:Surface,
-  {f95dbfa6-2c46-470b-9d9e-2806ba7c319d}, !- Handle
-  Surface 108,                            !- Name
-  RoofCeiling,                            !- Surface Type
-  ,                                       !- Construction Name
-  {951675d7-1fe2-407d-80f1-e88a6f77ede2}, !- Space Name
-  Surface,                                !- Outside Boundary Condition
-  {5962ec57-21b5-4414-bb13-796da822a3c4}, !- Outside Boundary Condition Object
-  NoSun,                                  !- Sun Exposure
-  NoWind,                                 !- Wind Exposure
-  ,                                       !- View Factor to Ground
-  ,                                       !- Number of Vertices
-  32.004, -9.144, 2.4384,                 !- X,Y,Z Vertex 1 {m}
-  32.004, 0, 2.4384,                      !- X,Y,Z Vertex 2 {m}
-  27.432, 0, 2.4384,                      !- X,Y,Z Vertex 3 {m}
-  27.432, -9.144, 2.4384;                 !- X,Y,Z Vertex 4 {m}
-
-OS:Space,
-  {d2df6d57-59c3-4cef-a8f4-02b9ede7273a}, !- Handle
-  living space|unit 7|story 2,            !- Name
-  {7ccb5e1c-e768-4a6b-821b-968249e8ba39}, !- Space Type Name
-  ,                                       !- Default Construction Set Name
-  ,                                       !- Default Schedule Set Name
-  -0,                                     !- Direction of Relative North {deg}
-  0,                                      !- X Origin {m}
-  0,                                      !- Y Origin {m}
-  0,                                      !- Z Origin {m}
-  ,                                       !- Building Story Name
-  {dc91531f-cd15-4228-82e5-90cc1197add4}, !- Thermal Zone Name
-  ,                                       !- Part of Total Floor Area
-  ,                                       !- Design Specification Outdoor Air Object Name
-  {e091a6b7-fc37-41dd-aa9b-1f0e49a47218}; !- Building Unit Name
-
-OS:Surface,
-  {cf226d4d-3787-48ba-8d50-95605fb4526f}, !- Handle
-  Surface 109,                            !- Name
-  Wall,                                   !- Surface Type
-  ,                                       !- Construction Name
-  {d2df6d57-59c3-4cef-a8f4-02b9ede7273a}, !- Space Name
-  Surface,                                !- Outside Boundary Condition
-  {74016151-f9a4-4dac-a162-db37e3ebb4af}, !- Outside Boundary Condition Object
-  NoSun,                                  !- Sun Exposure
-  NoWind,                                 !- Wind Exposure
-  ,                                       !- View Factor to Ground
-  ,                                       !- Number of Vertices
-  32.004, -9.144, 4.8768,                 !- X,Y,Z Vertex 1 {m}
-  32.004, -9.144, 2.4384,                 !- X,Y,Z Vertex 2 {m}
-  32.004, 0, 2.4384,                      !- X,Y,Z Vertex 3 {m}
-  32.004, 0, 4.8768;                      !- X,Y,Z Vertex 4 {m}
-
-OS:Surface,
-  {fee0ca26-5f4b-4297-bc3b-23fd182b4102}, !- Handle
-  Surface 110,                            !- Name
-  Wall,                                   !- Surface Type
-  ,                                       !- Construction Name
-  {d2df6d57-59c3-4cef-a8f4-02b9ede7273a}, !- Space Name
-  Outdoors,                               !- Outside Boundary Condition
-  ,                                       !- Outside Boundary Condition Object
-  SunExposed,                             !- Sun Exposure
-  WindExposed,                            !- Wind Exposure
-  ,                                       !- View Factor to Ground
-  ,                                       !- Number of Vertices
-  27.432, -9.144, 4.8768,                 !- X,Y,Z Vertex 1 {m}
-  27.432, -9.144, 2.4384,                 !- X,Y,Z Vertex 2 {m}
-  32.004, -9.144, 2.4384,                 !- X,Y,Z Vertex 3 {m}
-  32.004, -9.144, 4.8768;                 !- X,Y,Z Vertex 4 {m}
-
-OS:Surface,
-  {5962ec57-21b5-4414-bb13-796da822a3c4}, !- Handle
-  Surface 111,                            !- Name
-  Floor,                                  !- Surface Type
-  ,                                       !- Construction Name
-  {d2df6d57-59c3-4cef-a8f4-02b9ede7273a}, !- Space Name
-  Surface,                                !- Outside Boundary Condition
-  {f95dbfa6-2c46-470b-9d9e-2806ba7c319d}, !- Outside Boundary Condition Object
-  NoSun,                                  !- Sun Exposure
-  NoWind,                                 !- Wind Exposure
-  ,                                       !- View Factor to Ground
-  ,                                       !- Number of Vertices
-  27.432, -9.144, 2.4384,                 !- X,Y,Z Vertex 1 {m}
-  27.432, 0, 2.4384,                      !- X,Y,Z Vertex 2 {m}
-  32.004, 0, 2.4384,                      !- X,Y,Z Vertex 3 {m}
-  32.004, -9.144, 2.4384;                 !- X,Y,Z Vertex 4 {m}
-
-OS:Surface,
-  {eba71acd-01e3-417c-8a67-bd26943cfb28}, !- Handle
-  Surface 112,                            !- Name
-  RoofCeiling,                            !- Surface Type
-  ,                                       !- Construction Name
-  {d2df6d57-59c3-4cef-a8f4-02b9ede7273a}, !- Space Name
-  Surface,                                !- Outside Boundary Condition
-  {64335b76-ec42-4c1b-b379-3054399d43de}, !- Outside Boundary Condition Object
-  NoSun,                                  !- Sun Exposure
-  NoWind,                                 !- Wind Exposure
-  ,                                       !- View Factor to Ground
-  ,                                       !- Number of Vertices
-  32.004, -9.144, 4.8768,                 !- X,Y,Z Vertex 1 {m}
-  32.004, 0, 4.8768,                      !- X,Y,Z Vertex 2 {m}
-  27.432, 0, 4.8768,                      !- X,Y,Z Vertex 3 {m}
-  27.432, -9.144, 4.8768;                 !- X,Y,Z Vertex 4 {m}
-
-OS:Surface,
-  {60fe62f6-d0cb-4b22-a5f3-e77aec2550a8}, !- Handle
-  Surface 113,                            !- Name
-  Wall,                                   !- Surface Type
-  ,                                       !- Construction Name
-  {d2df6d57-59c3-4cef-a8f4-02b9ede7273a}, !- Space Name
-  Outdoors,                               !- Outside Boundary Condition
-  ,                                       !- Outside Boundary Condition Object
-  SunExposed,                             !- Sun Exposure
-  WindExposed,                            !- Wind Exposure
-  ,                                       !- View Factor to Ground
-  ,                                       !- Number of Vertices
-  32.004, 0, 4.8768,                      !- X,Y,Z Vertex 1 {m}
-  32.004, 0, 2.4384,                      !- X,Y,Z Vertex 2 {m}
-  27.432, 0, 2.4384,                      !- X,Y,Z Vertex 3 {m}
-  27.432, 0, 4.8768;                      !- X,Y,Z Vertex 4 {m}
-
-OS:Surface,
-  {284d0ebb-1312-46c8-9a13-db48b77ccddc}, !- Handle
-  Surface 114,                            !- Name
-  Wall,                                   !- Surface Type
-  ,                                       !- Construction Name
-  {d2df6d57-59c3-4cef-a8f4-02b9ede7273a}, !- Space Name
-  Surface,                                !- Outside Boundary Condition
-  {9c3d0658-7919-4f4f-a64b-019179f31c5d}, !- Outside Boundary Condition Object
-  NoSun,                                  !- Sun Exposure
-  NoWind,                                 !- Wind Exposure
-  ,                                       !- View Factor to Ground
-  ,                                       !- Number of Vertices
-  27.432, 0, 4.8768,                      !- X,Y,Z Vertex 1 {m}
-  27.432, 0, 2.4384,                      !- X,Y,Z Vertex 2 {m}
-  27.432, -9.144, 2.4384,                 !- X,Y,Z Vertex 3 {m}
-  27.432, -9.144, 4.8768;                 !- X,Y,Z Vertex 4 {m}
-
-OS:ThermalZone,
-  {d28149d0-85c0-4460-ac2a-a2eff90d5aec}, !- Handle
-  living zone|unit 8,                     !- Name
-  ,                                       !- Multiplier
-  ,                                       !- Ceiling Height {m}
-  ,                                       !- Volume {m3}
-  ,                                       !- Floor Area {m2}
-  ,                                       !- Zone Inside Convection Algorithm
-  ,                                       !- Zone Outside Convection Algorithm
-  ,                                       !- Zone Conditioning Equipment List Name
-  {79e36dc2-1072-4f66-adaf-719c46fe9783}, !- Zone Air Inlet Port List
-  {a55a405b-469a-4773-a518-f68cb919ce74}, !- Zone Air Exhaust Port List
-  {cbd436b9-9842-42d2-abba-c6a3164fc72c}, !- Zone Air Node Name
-  {69ce2281-8a0a-4d35-bd75-73c1d502f6c4}, !- Zone Return Air Port List
-  ,                                       !- Primary Daylighting Control Name
-  ,                                       !- Fraction of Zone Controlled by Primary Daylighting Control
-  ,                                       !- Secondary Daylighting Control Name
-  ,                                       !- Fraction of Zone Controlled by Secondary Daylighting Control
-  ,                                       !- Illuminance Map Name
-  ,                                       !- Group Rendering Name
-  ,                                       !- Thermostat Name
-  No;                                     !- Use Ideal Air Loads
-
-OS:Node,
-  {a204be12-5a08-4296-9b6d-0d7bdb35efb2}, !- Handle
-  Node 8,                                 !- Name
-  {cbd436b9-9842-42d2-abba-c6a3164fc72c}, !- Inlet Port
-  ;                                       !- Outlet Port
-
-OS:Connection,
-  {cbd436b9-9842-42d2-abba-c6a3164fc72c}, !- Handle
-  {7f61ee69-ffaa-4d31-b5be-04e55a73dee7}, !- Name
-  {d28149d0-85c0-4460-ac2a-a2eff90d5aec}, !- Source Object
-  11,                                     !- Outlet Port
-  {a204be12-5a08-4296-9b6d-0d7bdb35efb2}, !- Target Object
-  2;                                      !- Inlet Port
-
-OS:PortList,
-  {79e36dc2-1072-4f66-adaf-719c46fe9783}, !- Handle
-  {a6825695-679f-4b23-b405-b57c6c1d7bd4}, !- Name
-  {d28149d0-85c0-4460-ac2a-a2eff90d5aec}; !- HVAC Component
-
-OS:PortList,
-  {a55a405b-469a-4773-a518-f68cb919ce74}, !- Handle
-  {2b750ebc-ce4d-42e8-af2b-555d0026b873}, !- Name
-  {d28149d0-85c0-4460-ac2a-a2eff90d5aec}; !- HVAC Component
-
-OS:PortList,
-  {69ce2281-8a0a-4d35-bd75-73c1d502f6c4}, !- Handle
-  {c7fa8ce1-979a-4098-acb6-b33d1024385e}, !- Name
-  {d28149d0-85c0-4460-ac2a-a2eff90d5aec}; !- HVAC Component
-
-OS:Sizing:Zone,
-  {a3439e2a-9fd1-44a0-80e2-ae9be10df673}, !- Handle
-  {d28149d0-85c0-4460-ac2a-a2eff90d5aec}, !- Zone or ZoneList Name
-  SupplyAirTemperature,                   !- Zone Cooling Design Supply Air Temperature Input Method
-  14,                                     !- Zone Cooling Design Supply Air Temperature {C}
-  11.11,                                  !- Zone Cooling Design Supply Air Temperature Difference {deltaC}
-  SupplyAirTemperature,                   !- Zone Heating Design Supply Air Temperature Input Method
-  40,                                     !- Zone Heating Design Supply Air Temperature {C}
-  11.11,                                  !- Zone Heating Design Supply Air Temperature Difference {deltaC}
-  0.0085,                                 !- Zone Cooling Design Supply Air Humidity Ratio {kg-H2O/kg-air}
-  0.008,                                  !- Zone Heating Design Supply Air Humidity Ratio {kg-H2O/kg-air}
-  ,                                       !- Zone Heating Sizing Factor
-  ,                                       !- Zone Cooling Sizing Factor
-  DesignDay,                              !- Cooling Design Air Flow Method
-  ,                                       !- Cooling Design Air Flow Rate {m3/s}
-  ,                                       !- Cooling Minimum Air Flow per Zone Floor Area {m3/s-m2}
-  ,                                       !- Cooling Minimum Air Flow {m3/s}
-  ,                                       !- Cooling Minimum Air Flow Fraction
-  DesignDay,                              !- Heating Design Air Flow Method
-  ,                                       !- Heating Design Air Flow Rate {m3/s}
-  ,                                       !- Heating Maximum Air Flow per Zone Floor Area {m3/s-m2}
-  ,                                       !- Heating Maximum Air Flow {m3/s}
-  ,                                       !- Heating Maximum Air Flow Fraction
-  ,                                       !- Design Zone Air Distribution Effectiveness in Cooling Mode
-  ,                                       !- Design Zone Air Distribution Effectiveness in Heating Mode
-  No,                                     !- Account for Dedicated Outdoor Air System
-  NeutralSupplyAir,                       !- Dedicated Outdoor Air System Control Strategy
-  autosize,                               !- Dedicated Outdoor Air Low Setpoint Temperature for Design {C}
-  autosize;                               !- Dedicated Outdoor Air High Setpoint Temperature for Design {C}
-
-OS:ZoneHVAC:EquipmentList,
-  {4a386230-b990-4efc-a1a7-98c54c06ef8f}, !- Handle
-  Zone HVAC Equipment List 8,             !- Name
-  {d28149d0-85c0-4460-ac2a-a2eff90d5aec}; !- Thermal Zone
-
-OS:Space,
-  {ccde5a1c-1af9-49e5-8007-bbaaf0a227af}, !- Handle
-  living space|unit 8|story 1,            !- Name
-  {7ccb5e1c-e768-4a6b-821b-968249e8ba39}, !- Space Type Name
-  ,                                       !- Default Construction Set Name
-  ,                                       !- Default Schedule Set Name
-  -0,                                     !- Direction of Relative North {deg}
-  0,                                      !- X Origin {m}
-  0,                                      !- Y Origin {m}
-  0,                                      !- Z Origin {m}
-  ,                                       !- Building Story Name
-  {d28149d0-85c0-4460-ac2a-a2eff90d5aec}, !- Thermal Zone Name
-  ,                                       !- Part of Total Floor Area
-  ,                                       !- Design Specification Outdoor Air Object Name
-  {42cd7216-e9d3-4670-b1e9-6543107f694a}; !- Building Unit Name
-
-OS:Surface,
-  {140b90fc-b7ce-4559-8807-9bf6c99b8bac}, !- Handle
-  Surface 120,                            !- Name
-  Wall,                                   !- Surface Type
-  ,                                       !- Construction Name
-  {ccde5a1c-1af9-49e5-8007-bbaaf0a227af}, !- Space Name
-  Outdoors,                               !- Outside Boundary Condition
-  ,                                       !- Outside Boundary Condition Object
-  SunExposed,                             !- Sun Exposure
-  WindExposed,                            !- Wind Exposure
-  ,                                       !- View Factor to Ground
-  ,                                       !- Number of Vertices
-  36.576, 0, 2.4384,                      !- X,Y,Z Vertex 1 {m}
-  36.576, 0, 0,                           !- X,Y,Z Vertex 2 {m}
-  32.004, 0, 0,                           !- X,Y,Z Vertex 3 {m}
-  32.004, 0, 2.4384;                      !- X,Y,Z Vertex 4 {m}
-
-OS:Surface,
-  {22d6d5d7-267c-474c-adf9-917bf3a6a74b}, !- Handle
-  Surface 121,                            !- Name
-  Wall,                                   !- Surface Type
-  ,                                       !- Construction Name
-  {ccde5a1c-1af9-49e5-8007-bbaaf0a227af}, !- Space Name
-  Surface,                                !- Outside Boundary Condition
-  {c52b63c1-0800-48e1-800b-eb7dbca1460c}, !- Outside Boundary Condition Object
-  NoSun,                                  !- Sun Exposure
-  NoWind,                                 !- Wind Exposure
-  ,                                       !- View Factor to Ground
-  ,                                       !- Number of Vertices
-  36.576, -9.144, 2.4384,                 !- X,Y,Z Vertex 1 {m}
-  36.576, -9.144, 0,                      !- X,Y,Z Vertex 2 {m}
-  36.576, 0, 0,                           !- X,Y,Z Vertex 3 {m}
-  36.576, 0, 2.4384;                      !- X,Y,Z Vertex 4 {m}
-
-OS:Surface,
-  {1fdc8122-a74e-4a15-b698-49a4984f6472}, !- Handle
-  Surface 122,                            !- Name
-  Floor,                                  !- Surface Type
-  ,                                       !- Construction Name
-  {ccde5a1c-1af9-49e5-8007-bbaaf0a227af}, !- Space Name
-  Foundation,                             !- Outside Boundary Condition
-  ,                                       !- Outside Boundary Condition Object
-  NoSun,                                  !- Sun Exposure
-  NoWind,                                 !- Wind Exposure
-  ,                                       !- View Factor to Ground
-  ,                                       !- Number of Vertices
-  32.004, -9.144, 0,                      !- X,Y,Z Vertex 1 {m}
-  32.004, 0, 0,                           !- X,Y,Z Vertex 2 {m}
-  36.576, 0, 0,                           !- X,Y,Z Vertex 3 {m}
-  36.576, -9.144, 0;                      !- X,Y,Z Vertex 4 {m}
-
-OS:Surface,
-  {4ef1510e-374c-44a3-9664-90f21ca0a077}, !- Handle
-  Surface 123,                            !- Name
-  Wall,                                   !- Surface Type
-  ,                                       !- Construction Name
-  {ccde5a1c-1af9-49e5-8007-bbaaf0a227af}, !- Space Name
-  Surface,                                !- Outside Boundary Condition
-  {93065792-2b50-4eb8-b055-cb3411f591a2}, !- Outside Boundary Condition Object
-  NoSun,                                  !- Sun Exposure
-  NoWind,                                 !- Wind Exposure
-  ,                                       !- View Factor to Ground
-  ,                                       !- Number of Vertices
-  32.004, 0, 2.4384,                      !- X,Y,Z Vertex 1 {m}
-  32.004, 0, 0,                           !- X,Y,Z Vertex 2 {m}
-  32.004, -9.144, 0,                      !- X,Y,Z Vertex 3 {m}
-  32.004, -9.144, 2.4384;                 !- X,Y,Z Vertex 4 {m}
-
-OS:Surface,
-  {e06ac92e-dbdd-4117-9d2b-51f57b9ab191}, !- Handle
-  Surface 124,                            !- Name
-  Wall,                                   !- Surface Type
-  ,                                       !- Construction Name
-  {ccde5a1c-1af9-49e5-8007-bbaaf0a227af}, !- Space Name
-  Outdoors,                               !- Outside Boundary Condition
-  ,                                       !- Outside Boundary Condition Object
-  SunExposed,                             !- Sun Exposure
-  WindExposed,                            !- Wind Exposure
-  ,                                       !- View Factor to Ground
-  ,                                       !- Number of Vertices
-  32.004, -9.144, 2.4384,                 !- X,Y,Z Vertex 1 {m}
-  32.004, -9.144, 0,                      !- X,Y,Z Vertex 2 {m}
-  36.576, -9.144, 0,                      !- X,Y,Z Vertex 3 {m}
-  36.576, -9.144, 2.4384;                 !- X,Y,Z Vertex 4 {m}
-
-OS:Surface,
-  {e7a20c78-14c3-4924-8910-4d700d3b2e3d}, !- Handle
-  Surface 125,                            !- Name
-  RoofCeiling,                            !- Surface Type
-  ,                                       !- Construction Name
-  {ccde5a1c-1af9-49e5-8007-bbaaf0a227af}, !- Space Name
-  Surface,                                !- Outside Boundary Condition
-  {d1b5058e-417e-42d7-8271-d2995ba551af}, !- Outside Boundary Condition Object
-  NoSun,                                  !- Sun Exposure
-  NoWind,                                 !- Wind Exposure
-  ,                                       !- View Factor to Ground
-  ,                                       !- Number of Vertices
-  36.576, -9.144, 2.4384,                 !- X,Y,Z Vertex 1 {m}
-  36.576, 0, 2.4384,                      !- X,Y,Z Vertex 2 {m}
-  32.004, 0, 2.4384,                      !- X,Y,Z Vertex 3 {m}
-  32.004, -9.144, 2.4384;                 !- X,Y,Z Vertex 4 {m}
-
-OS:Space,
-  {e2c84b3d-4ac9-40de-abf2-26ab90a8da62}, !- Handle
-  living space|unit 8|story 2,            !- Name
-  {7ccb5e1c-e768-4a6b-821b-968249e8ba39}, !- Space Type Name
-  ,                                       !- Default Construction Set Name
-  ,                                       !- Default Schedule Set Name
-  -0,                                     !- Direction of Relative North {deg}
-  0,                                      !- X Origin {m}
-  0,                                      !- Y Origin {m}
-  0,                                      !- Z Origin {m}
-  ,                                       !- Building Story Name
-  {d28149d0-85c0-4460-ac2a-a2eff90d5aec}, !- Thermal Zone Name
-  ,                                       !- Part of Total Floor Area
-  ,                                       !- Design Specification Outdoor Air Object Name
-  {42cd7216-e9d3-4670-b1e9-6543107f694a}; !- Building Unit Name
-
-OS:Surface,
-  {b32ce6b1-cee1-4679-a90a-38823f24e8a1}, !- Handle
-  Surface 126,                            !- Name
-  Wall,                                   !- Surface Type
-  ,                                       !- Construction Name
-  {e2c84b3d-4ac9-40de-abf2-26ab90a8da62}, !- Space Name
-  Surface,                                !- Outside Boundary Condition
-  {3fa6482c-705c-4f95-8ed5-d83dbda75311}, !- Outside Boundary Condition Object
-  NoSun,                                  !- Sun Exposure
-  NoWind,                                 !- Wind Exposure
-  ,                                       !- View Factor to Ground
-  ,                                       !- Number of Vertices
-  36.576, -9.144, 4.8768,                 !- X,Y,Z Vertex 1 {m}
-  36.576, -9.144, 2.4384,                 !- X,Y,Z Vertex 2 {m}
-  36.576, 0, 2.4384,                      !- X,Y,Z Vertex 3 {m}
-  36.576, 0, 4.8768;                      !- X,Y,Z Vertex 4 {m}
-
-OS:Surface,
-  {0932ed4f-8a53-426f-a19d-44c660a4b3cd}, !- Handle
-  Surface 127,                            !- Name
-  Wall,                                   !- Surface Type
-  ,                                       !- Construction Name
-  {e2c84b3d-4ac9-40de-abf2-26ab90a8da62}, !- Space Name
-  Outdoors,                               !- Outside Boundary Condition
-  ,                                       !- Outside Boundary Condition Object
-  SunExposed,                             !- Sun Exposure
-  WindExposed,                            !- Wind Exposure
-  ,                                       !- View Factor to Ground
-  ,                                       !- Number of Vertices
-  32.004, -9.144, 4.8768,                 !- X,Y,Z Vertex 1 {m}
-  32.004, -9.144, 2.4384,                 !- X,Y,Z Vertex 2 {m}
-  36.576, -9.144, 2.4384,                 !- X,Y,Z Vertex 3 {m}
-  36.576, -9.144, 4.8768;                 !- X,Y,Z Vertex 4 {m}
-
-OS:Surface,
-  {d1b5058e-417e-42d7-8271-d2995ba551af}, !- Handle
-  Surface 128,                            !- Name
-  Floor,                                  !- Surface Type
-  ,                                       !- Construction Name
-  {e2c84b3d-4ac9-40de-abf2-26ab90a8da62}, !- Space Name
-  Surface,                                !- Outside Boundary Condition
-  {e7a20c78-14c3-4924-8910-4d700d3b2e3d}, !- Outside Boundary Condition Object
-  NoSun,                                  !- Sun Exposure
-  NoWind,                                 !- Wind Exposure
-  ,                                       !- View Factor to Ground
-  ,                                       !- Number of Vertices
-  32.004, -9.144, 2.4384,                 !- X,Y,Z Vertex 1 {m}
-  32.004, 0, 2.4384,                      !- X,Y,Z Vertex 2 {m}
-  36.576, 0, 2.4384,                      !- X,Y,Z Vertex 3 {m}
-  36.576, -9.144, 2.4384;                 !- X,Y,Z Vertex 4 {m}
-
-OS:Surface,
-  {abce9e57-c091-441a-b7c8-58bcba7cc32c}, !- Handle
-  Surface 129,                            !- Name
-  RoofCeiling,                            !- Surface Type
-  ,                                       !- Construction Name
-  {e2c84b3d-4ac9-40de-abf2-26ab90a8da62}, !- Space Name
-  Surface,                                !- Outside Boundary Condition
-  {cc0deb12-a080-48e9-9bf8-565c4c0b52e6}, !- Outside Boundary Condition Object
-  NoSun,                                  !- Sun Exposure
-  NoWind,                                 !- Wind Exposure
-  ,                                       !- View Factor to Ground
-  ,                                       !- Number of Vertices
-  36.576, -9.144, 4.8768,                 !- X,Y,Z Vertex 1 {m}
-  36.576, 0, 4.8768,                      !- X,Y,Z Vertex 2 {m}
-  32.004, 0, 4.8768,                      !- X,Y,Z Vertex 3 {m}
-  32.004, -9.144, 4.8768;                 !- X,Y,Z Vertex 4 {m}
-
-OS:Surface,
-  {5c6393c4-8219-4e62-b0a9-af4745988bf7}, !- Handle
-  Surface 130,                            !- Name
-  Wall,                                   !- Surface Type
-  ,                                       !- Construction Name
-  {e2c84b3d-4ac9-40de-abf2-26ab90a8da62}, !- Space Name
-  Outdoors,                               !- Outside Boundary Condition
-  ,                                       !- Outside Boundary Condition Object
-  SunExposed,                             !- Sun Exposure
-  WindExposed,                            !- Wind Exposure
-  ,                                       !- View Factor to Ground
-  ,                                       !- Number of Vertices
-  36.576, 0, 4.8768,                      !- X,Y,Z Vertex 1 {m}
-  36.576, 0, 2.4384,                      !- X,Y,Z Vertex 2 {m}
-  32.004, 0, 2.4384,                      !- X,Y,Z Vertex 3 {m}
-  32.004, 0, 4.8768;                      !- X,Y,Z Vertex 4 {m}
-
-OS:Surface,
-  {74016151-f9a4-4dac-a162-db37e3ebb4af}, !- Handle
-  Surface 131,                            !- Name
-  Wall,                                   !- Surface Type
-  ,                                       !- Construction Name
-  {e2c84b3d-4ac9-40de-abf2-26ab90a8da62}, !- Space Name
-  Surface,                                !- Outside Boundary Condition
-  {cf226d4d-3787-48ba-8d50-95605fb4526f}, !- Outside Boundary Condition Object
-  NoSun,                                  !- Sun Exposure
-  NoWind,                                 !- Wind Exposure
-  ,                                       !- View Factor to Ground
-  ,                                       !- Number of Vertices
-  32.004, 0, 4.8768,                      !- X,Y,Z Vertex 1 {m}
-  32.004, 0, 2.4384,                      !- X,Y,Z Vertex 2 {m}
-  32.004, -9.144, 2.4384,                 !- X,Y,Z Vertex 3 {m}
-  32.004, -9.144, 4.8768;                 !- X,Y,Z Vertex 4 {m}
-
-OS:ThermalZone,
-  {8f14fa30-4d8a-4930-92a8-d9b039edaa32}, !- Handle
-  living zone|unit 9,                     !- Name
-  ,                                       !- Multiplier
-  ,                                       !- Ceiling Height {m}
-  ,                                       !- Volume {m3}
-  ,                                       !- Floor Area {m2}
-  ,                                       !- Zone Inside Convection Algorithm
-  ,                                       !- Zone Outside Convection Algorithm
-  ,                                       !- Zone Conditioning Equipment List Name
-  {07fa3710-f083-43a5-9a84-79ff5baf516f}, !- Zone Air Inlet Port List
-  {44017c54-3e03-4173-8b41-6e6c1f6ad922}, !- Zone Air Exhaust Port List
-  {e31a3773-0a6b-4f7c-9043-c15b4f866dea}, !- Zone Air Node Name
-  {4a856183-b90b-4f7b-baf4-7bc456ddbc70}, !- Zone Return Air Port List
-  ,                                       !- Primary Daylighting Control Name
-  ,                                       !- Fraction of Zone Controlled by Primary Daylighting Control
-  ,                                       !- Secondary Daylighting Control Name
-  ,                                       !- Fraction of Zone Controlled by Secondary Daylighting Control
-  ,                                       !- Illuminance Map Name
-  ,                                       !- Group Rendering Name
-  ,                                       !- Thermostat Name
-  No;                                     !- Use Ideal Air Loads
-
-OS:Node,
-  {54624992-147e-4d22-96fe-f838de49db79}, !- Handle
-  Node 9,                                 !- Name
-  {e31a3773-0a6b-4f7c-9043-c15b4f866dea}, !- Inlet Port
-  ;                                       !- Outlet Port
-
-OS:Connection,
-  {e31a3773-0a6b-4f7c-9043-c15b4f866dea}, !- Handle
-  {957afa5d-2c37-4fc8-bd0f-58b046ab6311}, !- Name
-  {8f14fa30-4d8a-4930-92a8-d9b039edaa32}, !- Source Object
-  11,                                     !- Outlet Port
-  {54624992-147e-4d22-96fe-f838de49db79}, !- Target Object
-  2;                                      !- Inlet Port
-
-OS:PortList,
-  {07fa3710-f083-43a5-9a84-79ff5baf516f}, !- Handle
-  {c7a6b86c-876e-4a1b-95d0-c5adfd61e446}, !- Name
-  {8f14fa30-4d8a-4930-92a8-d9b039edaa32}; !- HVAC Component
-
-OS:PortList,
-  {44017c54-3e03-4173-8b41-6e6c1f6ad922}, !- Handle
-  {72a15dc6-dd44-4431-abc6-bc11343975f2}, !- Name
-  {8f14fa30-4d8a-4930-92a8-d9b039edaa32}; !- HVAC Component
-
-OS:PortList,
-  {4a856183-b90b-4f7b-baf4-7bc456ddbc70}, !- Handle
-  {7ebb08f9-5087-4dd9-91e0-e65f1c161849}, !- Name
-  {8f14fa30-4d8a-4930-92a8-d9b039edaa32}; !- HVAC Component
-
-OS:Sizing:Zone,
-  {5d04f3d2-1c7f-4cd8-a15d-844498dbc4ac}, !- Handle
-  {8f14fa30-4d8a-4930-92a8-d9b039edaa32}, !- Zone or ZoneList Name
-  SupplyAirTemperature,                   !- Zone Cooling Design Supply Air Temperature Input Method
-  14,                                     !- Zone Cooling Design Supply Air Temperature {C}
-  11.11,                                  !- Zone Cooling Design Supply Air Temperature Difference {deltaC}
-  SupplyAirTemperature,                   !- Zone Heating Design Supply Air Temperature Input Method
-  40,                                     !- Zone Heating Design Supply Air Temperature {C}
-  11.11,                                  !- Zone Heating Design Supply Air Temperature Difference {deltaC}
-  0.0085,                                 !- Zone Cooling Design Supply Air Humidity Ratio {kg-H2O/kg-air}
-  0.008,                                  !- Zone Heating Design Supply Air Humidity Ratio {kg-H2O/kg-air}
-  ,                                       !- Zone Heating Sizing Factor
-  ,                                       !- Zone Cooling Sizing Factor
-  DesignDay,                              !- Cooling Design Air Flow Method
-  ,                                       !- Cooling Design Air Flow Rate {m3/s}
-  ,                                       !- Cooling Minimum Air Flow per Zone Floor Area {m3/s-m2}
-  ,                                       !- Cooling Minimum Air Flow {m3/s}
-  ,                                       !- Cooling Minimum Air Flow Fraction
-  DesignDay,                              !- Heating Design Air Flow Method
-  ,                                       !- Heating Design Air Flow Rate {m3/s}
-  ,                                       !- Heating Maximum Air Flow per Zone Floor Area {m3/s-m2}
-  ,                                       !- Heating Maximum Air Flow {m3/s}
-  ,                                       !- Heating Maximum Air Flow Fraction
-  ,                                       !- Design Zone Air Distribution Effectiveness in Cooling Mode
-  ,                                       !- Design Zone Air Distribution Effectiveness in Heating Mode
-  No,                                     !- Account for Dedicated Outdoor Air System
-  NeutralSupplyAir,                       !- Dedicated Outdoor Air System Control Strategy
-  autosize,                               !- Dedicated Outdoor Air Low Setpoint Temperature for Design {C}
-  autosize;                               !- Dedicated Outdoor Air High Setpoint Temperature for Design {C}
-
-OS:ZoneHVAC:EquipmentList,
-  {dfae7fd5-90fa-43ad-88a3-ff1d71af98fb}, !- Handle
-  Zone HVAC Equipment List 9,             !- Name
-  {8f14fa30-4d8a-4930-92a8-d9b039edaa32}; !- Thermal Zone
-
-OS:Space,
-  {c7573dab-7dff-497e-aace-3e34ce9f4f0a}, !- Handle
-  living space|unit 9|story 1,            !- Name
-  {7ccb5e1c-e768-4a6b-821b-968249e8ba39}, !- Space Type Name
-  ,                                       !- Default Construction Set Name
-  ,                                       !- Default Schedule Set Name
-  -0,                                     !- Direction of Relative North {deg}
-  0,                                      !- X Origin {m}
-  0,                                      !- Y Origin {m}
-  0,                                      !- Z Origin {m}
-  ,                                       !- Building Story Name
-  {8f14fa30-4d8a-4930-92a8-d9b039edaa32}, !- Thermal Zone Name
-  ,                                       !- Part of Total Floor Area
-  ,                                       !- Design Specification Outdoor Air Object Name
-  {af235c30-3dfb-473f-bf5b-18e8b4f9c7f2}; !- Building Unit Name
-
-OS:Surface,
-  {97986832-ffbe-495c-8596-577f2427b9cc}, !- Handle
-  Surface 137,                            !- Name
-  Wall,                                   !- Surface Type
-  ,                                       !- Construction Name
-  {c7573dab-7dff-497e-aace-3e34ce9f4f0a}, !- Space Name
-  Outdoors,                               !- Outside Boundary Condition
-  ,                                       !- Outside Boundary Condition Object
-  SunExposed,                             !- Sun Exposure
-  WindExposed,                            !- Wind Exposure
-  ,                                       !- View Factor to Ground
-  ,                                       !- Number of Vertices
-  41.148, 0, 2.4384,                      !- X,Y,Z Vertex 1 {m}
-  41.148, 0, 0,                           !- X,Y,Z Vertex 2 {m}
-  36.576, 0, 0,                           !- X,Y,Z Vertex 3 {m}
-  36.576, 0, 2.4384;                      !- X,Y,Z Vertex 4 {m}
-
-OS:Surface,
-  {6eb6bc44-595e-47ec-a881-eb4b7ac28d04}, !- Handle
-  Surface 138,                            !- Name
-  Wall,                                   !- Surface Type
-  ,                                       !- Construction Name
-  {c7573dab-7dff-497e-aace-3e34ce9f4f0a}, !- Space Name
-  Surface,                                !- Outside Boundary Condition
-  {485e2ef4-df79-498f-b292-09b15b7a3363}, !- Outside Boundary Condition Object
-  NoSun,                                  !- Sun Exposure
-  NoWind,                                 !- Wind Exposure
-  ,                                       !- View Factor to Ground
-  ,                                       !- Number of Vertices
-  41.148, -9.144, 2.4384,                 !- X,Y,Z Vertex 1 {m}
-  41.148, -9.144, 0,                      !- X,Y,Z Vertex 2 {m}
-  41.148, 0, 0,                           !- X,Y,Z Vertex 3 {m}
-  41.148, 0, 2.4384;                      !- X,Y,Z Vertex 4 {m}
-
-OS:Surface,
-  {455e02c7-12b0-4fec-9324-c6087a3c9b34}, !- Handle
-  Surface 139,                            !- Name
-  Floor,                                  !- Surface Type
-  ,                                       !- Construction Name
-  {c7573dab-7dff-497e-aace-3e34ce9f4f0a}, !- Space Name
-  Foundation,                             !- Outside Boundary Condition
-  ,                                       !- Outside Boundary Condition Object
-  NoSun,                                  !- Sun Exposure
-  NoWind,                                 !- Wind Exposure
-  ,                                       !- View Factor to Ground
-  ,                                       !- Number of Vertices
-  36.576, -9.144, 0,                      !- X,Y,Z Vertex 1 {m}
-  36.576, 0, 0,                           !- X,Y,Z Vertex 2 {m}
-  41.148, 0, 0,                           !- X,Y,Z Vertex 3 {m}
-  41.148, -9.144, 0;                      !- X,Y,Z Vertex 4 {m}
-
-OS:Surface,
-  {c52b63c1-0800-48e1-800b-eb7dbca1460c}, !- Handle
-  Surface 140,                            !- Name
-  Wall,                                   !- Surface Type
-  ,                                       !- Construction Name
-  {c7573dab-7dff-497e-aace-3e34ce9f4f0a}, !- Space Name
-  Surface,                                !- Outside Boundary Condition
-  {22d6d5d7-267c-474c-adf9-917bf3a6a74b}, !- Outside Boundary Condition Object
-  NoSun,                                  !- Sun Exposure
-  NoWind,                                 !- Wind Exposure
-  ,                                       !- View Factor to Ground
-  ,                                       !- Number of Vertices
-  36.576, 0, 2.4384,                      !- X,Y,Z Vertex 1 {m}
-  36.576, 0, 0,                           !- X,Y,Z Vertex 2 {m}
-  36.576, -9.144, 0,                      !- X,Y,Z Vertex 3 {m}
-  36.576, -9.144, 2.4384;                 !- X,Y,Z Vertex 4 {m}
-
-OS:Surface,
-  {a61071c9-056e-4980-8b30-71eecf5c3833}, !- Handle
-  Surface 141,                            !- Name
-  Wall,                                   !- Surface Type
-  ,                                       !- Construction Name
-  {c7573dab-7dff-497e-aace-3e34ce9f4f0a}, !- Space Name
-  Outdoors,                               !- Outside Boundary Condition
-  ,                                       !- Outside Boundary Condition Object
-  SunExposed,                             !- Sun Exposure
-  WindExposed,                            !- Wind Exposure
-  ,                                       !- View Factor to Ground
-  ,                                       !- Number of Vertices
-  36.576, -9.144, 2.4384,                 !- X,Y,Z Vertex 1 {m}
-  36.576, -9.144, 0,                      !- X,Y,Z Vertex 2 {m}
-  41.148, -9.144, 0,                      !- X,Y,Z Vertex 3 {m}
-  41.148, -9.144, 2.4384;                 !- X,Y,Z Vertex 4 {m}
-
-OS:Surface,
-  {e669c54c-7b4a-446e-8998-456772ad08c7}, !- Handle
-  Surface 142,                            !- Name
-  RoofCeiling,                            !- Surface Type
-  ,                                       !- Construction Name
-  {c7573dab-7dff-497e-aace-3e34ce9f4f0a}, !- Space Name
-  Surface,                                !- Outside Boundary Condition
-  {a174e6a1-b85e-44d5-bb5d-030baeacc62f}, !- Outside Boundary Condition Object
-  NoSun,                                  !- Sun Exposure
-  NoWind,                                 !- Wind Exposure
-  ,                                       !- View Factor to Ground
-  ,                                       !- Number of Vertices
-  41.148, -9.144, 2.4384,                 !- X,Y,Z Vertex 1 {m}
-  41.148, 0, 2.4384,                      !- X,Y,Z Vertex 2 {m}
-  36.576, 0, 2.4384,                      !- X,Y,Z Vertex 3 {m}
-  36.576, -9.144, 2.4384;                 !- X,Y,Z Vertex 4 {m}
-
-OS:Space,
-  {974f9c88-b324-4c9b-aa41-d9931be8b3d7}, !- Handle
-  living space|unit 9|story 2,            !- Name
-  {7ccb5e1c-e768-4a6b-821b-968249e8ba39}, !- Space Type Name
-  ,                                       !- Default Construction Set Name
-  ,                                       !- Default Schedule Set Name
-  -0,                                     !- Direction of Relative North {deg}
-  0,                                      !- X Origin {m}
-  0,                                      !- Y Origin {m}
-  0,                                      !- Z Origin {m}
-  ,                                       !- Building Story Name
-  {8f14fa30-4d8a-4930-92a8-d9b039edaa32}, !- Thermal Zone Name
-  ,                                       !- Part of Total Floor Area
-  ,                                       !- Design Specification Outdoor Air Object Name
-  {af235c30-3dfb-473f-bf5b-18e8b4f9c7f2}; !- Building Unit Name
-
-OS:Surface,
-  {10342519-94d1-4f9c-85b4-97cdada060c0}, !- Handle
-  Surface 143,                            !- Name
-  Wall,                                   !- Surface Type
-  ,                                       !- Construction Name
-  {974f9c88-b324-4c9b-aa41-d9931be8b3d7}, !- Space Name
-  Surface,                                !- Outside Boundary Condition
-  {199a152f-c9fd-4aa1-b11a-6332dcaa8902}, !- Outside Boundary Condition Object
-  NoSun,                                  !- Sun Exposure
-  NoWind,                                 !- Wind Exposure
-  ,                                       !- View Factor to Ground
-  ,                                       !- Number of Vertices
-  41.148, -9.144, 4.8768,                 !- X,Y,Z Vertex 1 {m}
-  41.148, -9.144, 2.4384,                 !- X,Y,Z Vertex 2 {m}
-  41.148, 0, 2.4384,                      !- X,Y,Z Vertex 3 {m}
-  41.148, 0, 4.8768;                      !- X,Y,Z Vertex 4 {m}
-
-OS:Surface,
-  {2cc80561-d945-4832-8c5e-36b48348e838}, !- Handle
-  Surface 144,                            !- Name
-  Wall,                                   !- Surface Type
-  ,                                       !- Construction Name
-  {974f9c88-b324-4c9b-aa41-d9931be8b3d7}, !- Space Name
-  Outdoors,                               !- Outside Boundary Condition
-  ,                                       !- Outside Boundary Condition Object
-  SunExposed,                             !- Sun Exposure
-  WindExposed,                            !- Wind Exposure
-  ,                                       !- View Factor to Ground
-  ,                                       !- Number of Vertices
-  36.576, -9.144, 4.8768,                 !- X,Y,Z Vertex 1 {m}
-  36.576, -9.144, 2.4384,                 !- X,Y,Z Vertex 2 {m}
-  41.148, -9.144, 2.4384,                 !- X,Y,Z Vertex 3 {m}
-  41.148, -9.144, 4.8768;                 !- X,Y,Z Vertex 4 {m}
-
-OS:Surface,
-  {a174e6a1-b85e-44d5-bb5d-030baeacc62f}, !- Handle
-  Surface 145,                            !- Name
-  Floor,                                  !- Surface Type
-  ,                                       !- Construction Name
-  {974f9c88-b324-4c9b-aa41-d9931be8b3d7}, !- Space Name
-  Surface,                                !- Outside Boundary Condition
-  {e669c54c-7b4a-446e-8998-456772ad08c7}, !- Outside Boundary Condition Object
-  NoSun,                                  !- Sun Exposure
-  NoWind,                                 !- Wind Exposure
-  ,                                       !- View Factor to Ground
-  ,                                       !- Number of Vertices
-  36.576, -9.144, 2.4384,                 !- X,Y,Z Vertex 1 {m}
-  36.576, 0, 2.4384,                      !- X,Y,Z Vertex 2 {m}
-  41.148, 0, 2.4384,                      !- X,Y,Z Vertex 3 {m}
-  41.148, -9.144, 2.4384;                 !- X,Y,Z Vertex 4 {m}
-
-OS:Surface,
-  {48acaae0-2310-4177-90b7-878d9ca915a8}, !- Handle
-  Surface 146,                            !- Name
-  RoofCeiling,                            !- Surface Type
-  ,                                       !- Construction Name
-  {974f9c88-b324-4c9b-aa41-d9931be8b3d7}, !- Space Name
-  Surface,                                !- Outside Boundary Condition
-  {f4d78e43-867a-4019-8e94-c72aff62db21}, !- Outside Boundary Condition Object
-  NoSun,                                  !- Sun Exposure
-  NoWind,                                 !- Wind Exposure
-  ,                                       !- View Factor to Ground
-  ,                                       !- Number of Vertices
-  41.148, -9.144, 4.8768,                 !- X,Y,Z Vertex 1 {m}
-  41.148, 0, 4.8768,                      !- X,Y,Z Vertex 2 {m}
-  36.576, 0, 4.8768,                      !- X,Y,Z Vertex 3 {m}
-  36.576, -9.144, 4.8768;                 !- X,Y,Z Vertex 4 {m}
-
-OS:Surface,
-  {dc98ff60-7a51-4ba1-afbc-7a823d35026a}, !- Handle
-  Surface 147,                            !- Name
-  Wall,                                   !- Surface Type
-  ,                                       !- Construction Name
-  {974f9c88-b324-4c9b-aa41-d9931be8b3d7}, !- Space Name
-  Outdoors,                               !- Outside Boundary Condition
-  ,                                       !- Outside Boundary Condition Object
-  SunExposed,                             !- Sun Exposure
-  WindExposed,                            !- Wind Exposure
-  ,                                       !- View Factor to Ground
-  ,                                       !- Number of Vertices
-  41.148, 0, 4.8768,                      !- X,Y,Z Vertex 1 {m}
-  41.148, 0, 2.4384,                      !- X,Y,Z Vertex 2 {m}
-  36.576, 0, 2.4384,                      !- X,Y,Z Vertex 3 {m}
-  36.576, 0, 4.8768;                      !- X,Y,Z Vertex 4 {m}
-
-OS:Surface,
-  {3fa6482c-705c-4f95-8ed5-d83dbda75311}, !- Handle
-  Surface 148,                            !- Name
-  Wall,                                   !- Surface Type
-  ,                                       !- Construction Name
-  {974f9c88-b324-4c9b-aa41-d9931be8b3d7}, !- Space Name
-  Surface,                                !- Outside Boundary Condition
-  {b32ce6b1-cee1-4679-a90a-38823f24e8a1}, !- Outside Boundary Condition Object
-  NoSun,                                  !- Sun Exposure
-  NoWind,                                 !- Wind Exposure
-  ,                                       !- View Factor to Ground
-  ,                                       !- Number of Vertices
-  36.576, 0, 4.8768,                      !- X,Y,Z Vertex 1 {m}
-  36.576, 0, 2.4384,                      !- X,Y,Z Vertex 2 {m}
-  36.576, -9.144, 2.4384,                 !- X,Y,Z Vertex 3 {m}
-  36.576, -9.144, 4.8768;                 !- X,Y,Z Vertex 4 {m}
-
-OS:ThermalZone,
-  {4940d452-d081-4696-9d1a-3ff308066087}, !- Handle
-  living zone|unit 10,                    !- Name
-  ,                                       !- Multiplier
-  ,                                       !- Ceiling Height {m}
-  ,                                       !- Volume {m3}
-  ,                                       !- Floor Area {m2}
-  ,                                       !- Zone Inside Convection Algorithm
-  ,                                       !- Zone Outside Convection Algorithm
-  ,                                       !- Zone Conditioning Equipment List Name
-  {2421f5ea-17e5-4250-a03e-324bd6422635}, !- Zone Air Inlet Port List
-  {65ad1057-c45d-4640-807d-7802d08cb85d}, !- Zone Air Exhaust Port List
-  {6ae36e99-bf74-4c3c-9ea9-4f14db0639d8}, !- Zone Air Node Name
-  {52126c92-eef8-4394-a1a8-50f300e2fa81}, !- Zone Return Air Port List
-  ,                                       !- Primary Daylighting Control Name
-  ,                                       !- Fraction of Zone Controlled by Primary Daylighting Control
-  ,                                       !- Secondary Daylighting Control Name
-  ,                                       !- Fraction of Zone Controlled by Secondary Daylighting Control
-  ,                                       !- Illuminance Map Name
-  ,                                       !- Group Rendering Name
-  ,                                       !- Thermostat Name
-  No;                                     !- Use Ideal Air Loads
-
-OS:Node,
-  {e5fc4c13-1daa-4d54-98f5-181dd37e845e}, !- Handle
-  Node 10,                                !- Name
-  {6ae36e99-bf74-4c3c-9ea9-4f14db0639d8}, !- Inlet Port
-  ;                                       !- Outlet Port
-
-OS:Connection,
-  {6ae36e99-bf74-4c3c-9ea9-4f14db0639d8}, !- Handle
-  {efab9939-e299-4ae5-8b46-a1f4ebe907c7}, !- Name
-  {4940d452-d081-4696-9d1a-3ff308066087}, !- Source Object
-  11,                                     !- Outlet Port
-  {e5fc4c13-1daa-4d54-98f5-181dd37e845e}, !- Target Object
-  2;                                      !- Inlet Port
-
-OS:PortList,
-  {2421f5ea-17e5-4250-a03e-324bd6422635}, !- Handle
-  {6ce3afd0-9759-4533-80af-baddb2e49b5c}, !- Name
-  {4940d452-d081-4696-9d1a-3ff308066087}; !- HVAC Component
-
-OS:PortList,
-  {65ad1057-c45d-4640-807d-7802d08cb85d}, !- Handle
-  {4d7bb40f-eb39-421e-aa01-f4d787c7a3e4}, !- Name
-  {4940d452-d081-4696-9d1a-3ff308066087}; !- HVAC Component
-
-OS:PortList,
-  {52126c92-eef8-4394-a1a8-50f300e2fa81}, !- Handle
-  {cc064ccf-e7e5-4e5e-884a-514800f22023}, !- Name
-  {4940d452-d081-4696-9d1a-3ff308066087}; !- HVAC Component
-
-OS:Sizing:Zone,
-  {7990a88e-e025-4e0c-ada4-000de354a9c0}, !- Handle
-  {4940d452-d081-4696-9d1a-3ff308066087}, !- Zone or ZoneList Name
-  SupplyAirTemperature,                   !- Zone Cooling Design Supply Air Temperature Input Method
-  14,                                     !- Zone Cooling Design Supply Air Temperature {C}
-  11.11,                                  !- Zone Cooling Design Supply Air Temperature Difference {deltaC}
-  SupplyAirTemperature,                   !- Zone Heating Design Supply Air Temperature Input Method
-  40,                                     !- Zone Heating Design Supply Air Temperature {C}
-  11.11,                                  !- Zone Heating Design Supply Air Temperature Difference {deltaC}
-  0.0085,                                 !- Zone Cooling Design Supply Air Humidity Ratio {kg-H2O/kg-air}
-  0.008,                                  !- Zone Heating Design Supply Air Humidity Ratio {kg-H2O/kg-air}
-  ,                                       !- Zone Heating Sizing Factor
-  ,                                       !- Zone Cooling Sizing Factor
-  DesignDay,                              !- Cooling Design Air Flow Method
-  ,                                       !- Cooling Design Air Flow Rate {m3/s}
-  ,                                       !- Cooling Minimum Air Flow per Zone Floor Area {m3/s-m2}
-  ,                                       !- Cooling Minimum Air Flow {m3/s}
-  ,                                       !- Cooling Minimum Air Flow Fraction
-  DesignDay,                              !- Heating Design Air Flow Method
-  ,                                       !- Heating Design Air Flow Rate {m3/s}
-  ,                                       !- Heating Maximum Air Flow per Zone Floor Area {m3/s-m2}
-  ,                                       !- Heating Maximum Air Flow {m3/s}
-  ,                                       !- Heating Maximum Air Flow Fraction
-  ,                                       !- Design Zone Air Distribution Effectiveness in Cooling Mode
-  ,                                       !- Design Zone Air Distribution Effectiveness in Heating Mode
-  No,                                     !- Account for Dedicated Outdoor Air System
-  NeutralSupplyAir,                       !- Dedicated Outdoor Air System Control Strategy
-  autosize,                               !- Dedicated Outdoor Air Low Setpoint Temperature for Design {C}
-  autosize;                               !- Dedicated Outdoor Air High Setpoint Temperature for Design {C}
-
-OS:ZoneHVAC:EquipmentList,
-  {52bd64d6-bc43-4a2a-b0b6-96b55cb1d682}, !- Handle
-  Zone HVAC Equipment List 10,            !- Name
-  {4940d452-d081-4696-9d1a-3ff308066087}; !- Thermal Zone
-
-OS:Space,
-  {fe46819b-cea0-4910-b354-8c9d565047da}, !- Handle
-  living space|unit 10|story 1,           !- Name
-  {7ccb5e1c-e768-4a6b-821b-968249e8ba39}, !- Space Type Name
-  ,                                       !- Default Construction Set Name
-  ,                                       !- Default Schedule Set Name
-  -0,                                     !- Direction of Relative North {deg}
-  0,                                      !- X Origin {m}
-  0,                                      !- Y Origin {m}
-  0,                                      !- Z Origin {m}
-  ,                                       !- Building Story Name
-  {4940d452-d081-4696-9d1a-3ff308066087}, !- Thermal Zone Name
-  ,                                       !- Part of Total Floor Area
-  ,                                       !- Design Specification Outdoor Air Object Name
-  {d837064d-c69b-463e-95d0-5362d29021ec}; !- Building Unit Name
-
-OS:Surface,
-  {df0437e0-7947-4f70-bf20-0ff2ffa00c9f}, !- Handle
-  Surface 154,                            !- Name
-  Wall,                                   !- Surface Type
-  ,                                       !- Construction Name
-  {fe46819b-cea0-4910-b354-8c9d565047da}, !- Space Name
-  Outdoors,                               !- Outside Boundary Condition
-  ,                                       !- Outside Boundary Condition Object
-  SunExposed,                             !- Sun Exposure
-  WindExposed,                            !- Wind Exposure
-  ,                                       !- View Factor to Ground
-  ,                                       !- Number of Vertices
-  45.72, 0, 2.4384,                       !- X,Y,Z Vertex 1 {m}
-  45.72, 0, 0,                            !- X,Y,Z Vertex 2 {m}
-  41.148, 0, 0,                           !- X,Y,Z Vertex 3 {m}
-  41.148, 0, 2.4384;                      !- X,Y,Z Vertex 4 {m}
-
-OS:Surface,
-  {b065868f-863e-42c9-a06f-5232cc7c3ee8}, !- Handle
-  Surface 155,                            !- Name
-  Wall,                                   !- Surface Type
-  ,                                       !- Construction Name
-  {fe46819b-cea0-4910-b354-8c9d565047da}, !- Space Name
-  Outdoors,                               !- Outside Boundary Condition
-  ,                                       !- Outside Boundary Condition Object
-  SunExposed,                             !- Sun Exposure
-  WindExposed,                            !- Wind Exposure
-  ,                                       !- View Factor to Ground
-  ,                                       !- Number of Vertices
-  45.72, -9.144, 2.4384,                  !- X,Y,Z Vertex 1 {m}
-  45.72, -9.144, 0,                       !- X,Y,Z Vertex 2 {m}
-  45.72, 0, 0,                            !- X,Y,Z Vertex 3 {m}
-  45.72, 0, 2.4384;                       !- X,Y,Z Vertex 4 {m}
-
-OS:Surface,
-  {21082f58-144c-44ed-bc9b-3d74c3c23049}, !- Handle
-  Surface 156,                            !- Name
-  Floor,                                  !- Surface Type
-  ,                                       !- Construction Name
-  {fe46819b-cea0-4910-b354-8c9d565047da}, !- Space Name
-  Foundation,                             !- Outside Boundary Condition
-  ,                                       !- Outside Boundary Condition Object
-  NoSun,                                  !- Sun Exposure
-  NoWind,                                 !- Wind Exposure
-  ,                                       !- View Factor to Ground
-  ,                                       !- Number of Vertices
-  41.148, -9.144, 0,                      !- X,Y,Z Vertex 1 {m}
-  41.148, 0, 0,                           !- X,Y,Z Vertex 2 {m}
-  45.72, 0, 0,                            !- X,Y,Z Vertex 3 {m}
-  45.72, -9.144, 0;                       !- X,Y,Z Vertex 4 {m}
-
-OS:Surface,
-  {485e2ef4-df79-498f-b292-09b15b7a3363}, !- Handle
-  Surface 157,                            !- Name
-  Wall,                                   !- Surface Type
-  ,                                       !- Construction Name
-  {fe46819b-cea0-4910-b354-8c9d565047da}, !- Space Name
-  Surface,                                !- Outside Boundary Condition
-  {6eb6bc44-595e-47ec-a881-eb4b7ac28d04}, !- Outside Boundary Condition Object
-  NoSun,                                  !- Sun Exposure
-  NoWind,                                 !- Wind Exposure
-  ,                                       !- View Factor to Ground
-  ,                                       !- Number of Vertices
-  41.148, 0, 2.4384,                      !- X,Y,Z Vertex 1 {m}
-  41.148, 0, 0,                           !- X,Y,Z Vertex 2 {m}
-  41.148, -9.144, 0,                      !- X,Y,Z Vertex 3 {m}
-  41.148, -9.144, 2.4384;                 !- X,Y,Z Vertex 4 {m}
-
-OS:Surface,
-  {7a649bbb-374f-46ee-adcb-bced4834da51}, !- Handle
-  Surface 158,                            !- Name
-  Wall,                                   !- Surface Type
-  ,                                       !- Construction Name
-  {fe46819b-cea0-4910-b354-8c9d565047da}, !- Space Name
-  Outdoors,                               !- Outside Boundary Condition
-  ,                                       !- Outside Boundary Condition Object
-  SunExposed,                             !- Sun Exposure
-  WindExposed,                            !- Wind Exposure
-  ,                                       !- View Factor to Ground
-  ,                                       !- Number of Vertices
-  41.148, -9.144, 2.4384,                 !- X,Y,Z Vertex 1 {m}
-  41.148, -9.144, 0,                      !- X,Y,Z Vertex 2 {m}
-  45.72, -9.144, 0,                       !- X,Y,Z Vertex 3 {m}
-  45.72, -9.144, 2.4384;                  !- X,Y,Z Vertex 4 {m}
-
-OS:Surface,
-  {d9887ea1-15c5-4204-b00d-8ec70bea83e8}, !- Handle
-  Surface 159,                            !- Name
-  RoofCeiling,                            !- Surface Type
-  ,                                       !- Construction Name
-  {fe46819b-cea0-4910-b354-8c9d565047da}, !- Space Name
-  Surface,                                !- Outside Boundary Condition
-  {7d27c712-d621-460b-bcfd-a141ad006847}, !- Outside Boundary Condition Object
-  NoSun,                                  !- Sun Exposure
-  NoWind,                                 !- Wind Exposure
-  ,                                       !- View Factor to Ground
-  ,                                       !- Number of Vertices
-  45.72, -9.144, 2.4384,                  !- X,Y,Z Vertex 1 {m}
-  45.72, 0, 2.4384,                       !- X,Y,Z Vertex 2 {m}
-  41.148, 0, 2.4384,                      !- X,Y,Z Vertex 3 {m}
-  41.148, -9.144, 2.4384;                 !- X,Y,Z Vertex 4 {m}
-
-OS:Space,
-  {41d07dea-3754-4c09-8f0b-a81284f00273}, !- Handle
-  living space|unit 10|story 2,           !- Name
-  {7ccb5e1c-e768-4a6b-821b-968249e8ba39}, !- Space Type Name
-  ,                                       !- Default Construction Set Name
-  ,                                       !- Default Schedule Set Name
-  -0,                                     !- Direction of Relative North {deg}
-  0,                                      !- X Origin {m}
-  0,                                      !- Y Origin {m}
-  0,                                      !- Z Origin {m}
-  ,                                       !- Building Story Name
-  {4940d452-d081-4696-9d1a-3ff308066087}, !- Thermal Zone Name
-  ,                                       !- Part of Total Floor Area
-  ,                                       !- Design Specification Outdoor Air Object Name
-  {d837064d-c69b-463e-95d0-5362d29021ec}; !- Building Unit Name
-
-OS:Surface,
-  {510a9cdf-934d-4bf4-8793-727214a9f133}, !- Handle
-  Surface 160,                            !- Name
-  Wall,                                   !- Surface Type
-  ,                                       !- Construction Name
-  {41d07dea-3754-4c09-8f0b-a81284f00273}, !- Space Name
-  Outdoors,                               !- Outside Boundary Condition
-  ,                                       !- Outside Boundary Condition Object
-  SunExposed,                             !- Sun Exposure
-  WindExposed,                            !- Wind Exposure
-  ,                                       !- View Factor to Ground
-  ,                                       !- Number of Vertices
-  45.72, -9.144, 4.8768,                  !- X,Y,Z Vertex 1 {m}
-  45.72, -9.144, 2.4384,                  !- X,Y,Z Vertex 2 {m}
-  45.72, 0, 2.4384,                       !- X,Y,Z Vertex 3 {m}
-  45.72, 0, 4.8768;                       !- X,Y,Z Vertex 4 {m}
-
-OS:Surface,
-  {dd4f9495-82d3-465f-b854-5d62e1f169d8}, !- Handle
-  Surface 161,                            !- Name
-  Wall,                                   !- Surface Type
-  ,                                       !- Construction Name
-  {41d07dea-3754-4c09-8f0b-a81284f00273}, !- Space Name
-  Outdoors,                               !- Outside Boundary Condition
-  ,                                       !- Outside Boundary Condition Object
-  SunExposed,                             !- Sun Exposure
-  WindExposed,                            !- Wind Exposure
-  ,                                       !- View Factor to Ground
-  ,                                       !- Number of Vertices
-  41.148, -9.144, 4.8768,                 !- X,Y,Z Vertex 1 {m}
-  41.148, -9.144, 2.4384,                 !- X,Y,Z Vertex 2 {m}
-  45.72, -9.144, 2.4384,                  !- X,Y,Z Vertex 3 {m}
-  45.72, -9.144, 4.8768;                  !- X,Y,Z Vertex 4 {m}
-
-OS:Surface,
-  {7d27c712-d621-460b-bcfd-a141ad006847}, !- Handle
-  Surface 162,                            !- Name
-  Floor,                                  !- Surface Type
-  ,                                       !- Construction Name
-  {41d07dea-3754-4c09-8f0b-a81284f00273}, !- Space Name
-  Surface,                                !- Outside Boundary Condition
-  {d9887ea1-15c5-4204-b00d-8ec70bea83e8}, !- Outside Boundary Condition Object
-  NoSun,                                  !- Sun Exposure
-  NoWind,                                 !- Wind Exposure
-  ,                                       !- View Factor to Ground
-  ,                                       !- Number of Vertices
-  41.148, -9.144, 2.4384,                 !- X,Y,Z Vertex 1 {m}
-  41.148, 0, 2.4384,                      !- X,Y,Z Vertex 2 {m}
-  45.72, 0, 2.4384,                       !- X,Y,Z Vertex 3 {m}
-  45.72, -9.144, 2.4384;                  !- X,Y,Z Vertex 4 {m}
-
-OS:Surface,
-  {1060c5ef-bab8-44c3-9146-8cf143ee5ab4}, !- Handle
-  Surface 163,                            !- Name
-  RoofCeiling,                            !- Surface Type
-  ,                                       !- Construction Name
-  {41d07dea-3754-4c09-8f0b-a81284f00273}, !- Space Name
-  Surface,                                !- Outside Boundary Condition
-  {495e6290-daac-40b0-acbe-7addd9cd3158}, !- Outside Boundary Condition Object
-  NoSun,                                  !- Sun Exposure
-  NoWind,                                 !- Wind Exposure
-  ,                                       !- View Factor to Ground
-  ,                                       !- Number of Vertices
-  45.72, -9.144, 4.8768,                  !- X,Y,Z Vertex 1 {m}
-  45.72, 0, 4.8768,                       !- X,Y,Z Vertex 2 {m}
-  41.148, 0, 4.8768,                      !- X,Y,Z Vertex 3 {m}
-  41.148, -9.144, 4.8768;                 !- X,Y,Z Vertex 4 {m}
-
-OS:Surface,
-  {275b767c-d263-4a96-a9b1-152311e65fb7}, !- Handle
-  Surface 164,                            !- Name
-  Wall,                                   !- Surface Type
-  ,                                       !- Construction Name
-  {41d07dea-3754-4c09-8f0b-a81284f00273}, !- Space Name
-  Outdoors,                               !- Outside Boundary Condition
-  ,                                       !- Outside Boundary Condition Object
-  SunExposed,                             !- Sun Exposure
-  WindExposed,                            !- Wind Exposure
-  ,                                       !- View Factor to Ground
-  ,                                       !- Number of Vertices
-  45.72, 0, 4.8768,                       !- X,Y,Z Vertex 1 {m}
-  45.72, 0, 2.4384,                       !- X,Y,Z Vertex 2 {m}
-  41.148, 0, 2.4384,                      !- X,Y,Z Vertex 3 {m}
-  41.148, 0, 4.8768;                      !- X,Y,Z Vertex 4 {m}
-
-OS:Surface,
-  {199a152f-c9fd-4aa1-b11a-6332dcaa8902}, !- Handle
-  Surface 165,                            !- Name
-  Wall,                                   !- Surface Type
-  ,                                       !- Construction Name
-  {41d07dea-3754-4c09-8f0b-a81284f00273}, !- Space Name
-  Surface,                                !- Outside Boundary Condition
-  {10342519-94d1-4f9c-85b4-97cdada060c0}, !- Outside Boundary Condition Object
-  NoSun,                                  !- Sun Exposure
-  NoWind,                                 !- Wind Exposure
-  ,                                       !- View Factor to Ground
-  ,                                       !- Number of Vertices
-  41.148, 0, 4.8768,                      !- X,Y,Z Vertex 1 {m}
-  41.148, 0, 2.4384,                      !- X,Y,Z Vertex 2 {m}
-  41.148, -9.144, 2.4384,                 !- X,Y,Z Vertex 3 {m}
-  41.148, -9.144, 4.8768;                 !- X,Y,Z Vertex 4 {m}
-
-OS:Surface,
-  {495e6290-daac-40b0-acbe-7addd9cd3158}, !- Handle
-  Surface 13,                             !- Name
-  Floor,                                  !- Surface Type
-  ,                                       !- Construction Name
-  {33d0293b-7a91-4bc3-84aa-edf62d73c5e4}, !- Space Name
-  Surface,                                !- Outside Boundary Condition
-  {1060c5ef-bab8-44c3-9146-8cf143ee5ab4}, !- Outside Boundary Condition Object
-  NoSun,                                  !- Sun Exposure
-  NoWind,                                 !- Wind Exposure
-  ,                                       !- View Factor to Ground
-  ,                                       !- Number of Vertices
-  45.72, 0, 4.8768,                       !- X,Y,Z Vertex 1 {m}
-  45.72, -9.144, 4.8768,                  !- X,Y,Z Vertex 2 {m}
-  41.148, -9.144, 4.8768,                 !- X,Y,Z Vertex 3 {m}
-  41.148, 0, 4.8768;                      !- X,Y,Z Vertex 4 {m}
-
-OS:Surface,
-  {c83e9ecb-30f3-4599-a0ad-93e04777ec3f}, !- Handle
-  Surface 14,                             !- Name
-  RoofCeiling,                            !- Surface Type
-  ,                                       !- Construction Name
-  {33d0293b-7a91-4bc3-84aa-edf62d73c5e4}, !- Space Name
-  Outdoors,                               !- Outside Boundary Condition
-  ,                                       !- Outside Boundary Condition Object
-  SunExposed,                             !- Sun Exposure
-  WindExposed,                            !- Wind Exposure
-  ,                                       !- View Factor to Ground
-  ,                                       !- Number of Vertices
-  0, -4.572, 7.1628,                      !- X,Y,Z Vertex 1 {m}
-  45.72, -4.572, 7.1628,                  !- X,Y,Z Vertex 2 {m}
-  45.72, 0, 4.8768,                       !- X,Y,Z Vertex 3 {m}
-  0, 0, 4.8768;                           !- X,Y,Z Vertex 4 {m}
-
-OS:Surface,
-  {21033a43-e189-4b59-abac-3eb9b084a62d}, !- Handle
-  Surface 15,                             !- Name
-  RoofCeiling,                            !- Surface Type
-  ,                                       !- Construction Name
-  {33d0293b-7a91-4bc3-84aa-edf62d73c5e4}, !- Space Name
-  Outdoors,                               !- Outside Boundary Condition
-  ,                                       !- Outside Boundary Condition Object
-  SunExposed,                             !- Sun Exposure
-  WindExposed,                            !- Wind Exposure
-  ,                                       !- View Factor to Ground
-  ,                                       !- Number of Vertices
-  45.72, -4.572, 7.1628,                  !- X,Y,Z Vertex 1 {m}
-  0, -4.572, 7.1628,                      !- X,Y,Z Vertex 2 {m}
-  0, -9.144, 4.8768,                      !- X,Y,Z Vertex 3 {m}
-  45.72, -9.144, 4.8768;                  !- X,Y,Z Vertex 4 {m}
-
-OS:Surface,
-  {d67d7513-6137-41aa-8d35-ddb17fce4d72}, !- Handle
-  Surface 16,                             !- Name
-  Wall,                                   !- Surface Type
-  ,                                       !- Construction Name
-  {33d0293b-7a91-4bc3-84aa-edf62d73c5e4}, !- Space Name
-  Outdoors,                               !- Outside Boundary Condition
-  ,                                       !- Outside Boundary Condition Object
-  SunExposed,                             !- Sun Exposure
-  WindExposed,                            !- Wind Exposure
-  ,                                       !- View Factor to Ground
-  ,                                       !- Number of Vertices
-  0, -4.572, 7.1628,                      !- X,Y,Z Vertex 1 {m}
-  0, 0, 4.8768,                           !- X,Y,Z Vertex 2 {m}
-  0, -9.144, 4.8768;                      !- X,Y,Z Vertex 3 {m}
-
-OS:Surface,
-  {69984565-a4c6-48cd-b923-fbca2187adc0}, !- Handle
-  Surface 17,                             !- Name
-  Wall,                                   !- Surface Type
-  ,                                       !- Construction Name
-  {33d0293b-7a91-4bc3-84aa-edf62d73c5e4}, !- Space Name
-  Outdoors,                               !- Outside Boundary Condition
-  ,                                       !- Outside Boundary Condition Object
-  SunExposed,                             !- Sun Exposure
-  WindExposed,                            !- Wind Exposure
-  ,                                       !- View Factor to Ground
-  ,                                       !- Number of Vertices
-  45.72, -4.572, 7.1628,                  !- X,Y,Z Vertex 1 {m}
-  45.72, -9.144, 4.8768,                  !- X,Y,Z Vertex 2 {m}
-  45.72, 0, 4.8768;                       !- X,Y,Z Vertex 3 {m}
-
-OS:Space,
-  {33d0293b-7a91-4bc3-84aa-edf62d73c5e4}, !- Handle
-  unfinished attic space,                 !- Name
-  {eb80195f-e9de-41fb-ae88-d61abb7add44}, !- Space Type Name
-  ,                                       !- Default Construction Set Name
-  ,                                       !- Default Schedule Set Name
-  ,                                       !- Direction of Relative North {deg}
-  ,                                       !- X Origin {m}
-  ,                                       !- Y Origin {m}
-  ,                                       !- Z Origin {m}
-  ,                                       !- Building Story Name
-  {e2967a01-7f57-4839-ad9f-569d7b247cf9}; !- Thermal Zone Name
-
-OS:ThermalZone,
-  {e2967a01-7f57-4839-ad9f-569d7b247cf9}, !- Handle
-  unfinished attic zone,                  !- Name
-  ,                                       !- Multiplier
-  ,                                       !- Ceiling Height {m}
-  ,                                       !- Volume {m3}
-  ,                                       !- Floor Area {m2}
-  ,                                       !- Zone Inside Convection Algorithm
-  ,                                       !- Zone Outside Convection Algorithm
-  ,                                       !- Zone Conditioning Equipment List Name
-  {938aa4ef-c756-400e-bc33-f15209aae296}, !- Zone Air Inlet Port List
-  {826d7203-7af8-469a-93e9-d0a7fd1acb85}, !- Zone Air Exhaust Port List
-  {6943a55b-4b9a-4fa7-bade-6e5d5e4dc0ed}, !- Zone Air Node Name
-  {48921916-76fa-4eca-b827-e7805c3dd625}, !- Zone Return Air Port List
-  ,                                       !- Primary Daylighting Control Name
-  ,                                       !- Fraction of Zone Controlled by Primary Daylighting Control
-  ,                                       !- Secondary Daylighting Control Name
-  ,                                       !- Fraction of Zone Controlled by Secondary Daylighting Control
-  ,                                       !- Illuminance Map Name
-  ,                                       !- Group Rendering Name
-  ,                                       !- Thermostat Name
-  No;                                     !- Use Ideal Air Loads
-
-OS:Node,
-  {a2eeb2ba-bd4a-49b9-ae90-3b96e4db91d3}, !- Handle
-  Node 11,                                !- Name
-  {6943a55b-4b9a-4fa7-bade-6e5d5e4dc0ed}, !- Inlet Port
-  ;                                       !- Outlet Port
-
-OS:Connection,
-  {6943a55b-4b9a-4fa7-bade-6e5d5e4dc0ed}, !- Handle
-  {d1428a52-b509-4ed5-a7a7-f75faf14b2f5}, !- Name
-  {e2967a01-7f57-4839-ad9f-569d7b247cf9}, !- Source Object
-  11,                                     !- Outlet Port
-  {a2eeb2ba-bd4a-49b9-ae90-3b96e4db91d3}, !- Target Object
-  2;                                      !- Inlet Port
-
-OS:PortList,
-  {938aa4ef-c756-400e-bc33-f15209aae296}, !- Handle
-  {98221a3f-bc81-4f7b-8226-c9e46261ab90}, !- Name
-  {e2967a01-7f57-4839-ad9f-569d7b247cf9}; !- HVAC Component
-
-OS:PortList,
-  {826d7203-7af8-469a-93e9-d0a7fd1acb85}, !- Handle
-  {0ecf064b-d4b5-4778-9d61-c11b993d8a69}, !- Name
-  {e2967a01-7f57-4839-ad9f-569d7b247cf9}; !- HVAC Component
-
-OS:PortList,
-  {48921916-76fa-4eca-b827-e7805c3dd625}, !- Handle
-  {6f8c5194-6005-4ef7-b109-fcb1f630c509}, !- Name
-  {e2967a01-7f57-4839-ad9f-569d7b247cf9}; !- HVAC Component
-
-OS:Sizing:Zone,
-  {651e56d6-1a66-47c8-9cc1-c6624f838dec}, !- Handle
-  {e2967a01-7f57-4839-ad9f-569d7b247cf9}, !- Zone or ZoneList Name
-  SupplyAirTemperature,                   !- Zone Cooling Design Supply Air Temperature Input Method
-  14,                                     !- Zone Cooling Design Supply Air Temperature {C}
-  11.11,                                  !- Zone Cooling Design Supply Air Temperature Difference {deltaC}
-  SupplyAirTemperature,                   !- Zone Heating Design Supply Air Temperature Input Method
-  40,                                     !- Zone Heating Design Supply Air Temperature {C}
-  11.11,                                  !- Zone Heating Design Supply Air Temperature Difference {deltaC}
-  0.0085,                                 !- Zone Cooling Design Supply Air Humidity Ratio {kg-H2O/kg-air}
-  0.008,                                  !- Zone Heating Design Supply Air Humidity Ratio {kg-H2O/kg-air}
-  ,                                       !- Zone Heating Sizing Factor
-  ,                                       !- Zone Cooling Sizing Factor
-  DesignDay,                              !- Cooling Design Air Flow Method
-  ,                                       !- Cooling Design Air Flow Rate {m3/s}
-  ,                                       !- Cooling Minimum Air Flow per Zone Floor Area {m3/s-m2}
-  ,                                       !- Cooling Minimum Air Flow {m3/s}
-  ,                                       !- Cooling Minimum Air Flow Fraction
-  DesignDay,                              !- Heating Design Air Flow Method
-  ,                                       !- Heating Design Air Flow Rate {m3/s}
-  ,                                       !- Heating Maximum Air Flow per Zone Floor Area {m3/s-m2}
-  ,                                       !- Heating Maximum Air Flow {m3/s}
-  ,                                       !- Heating Maximum Air Flow Fraction
-  ,                                       !- Design Zone Air Distribution Effectiveness in Cooling Mode
-  ,                                       !- Design Zone Air Distribution Effectiveness in Heating Mode
-  No,                                     !- Account for Dedicated Outdoor Air System
-  NeutralSupplyAir,                       !- Dedicated Outdoor Air System Control Strategy
-  autosize,                               !- Dedicated Outdoor Air Low Setpoint Temperature for Design {C}
-  autosize;                               !- Dedicated Outdoor Air High Setpoint Temperature for Design {C}
-
-OS:ZoneHVAC:EquipmentList,
-  {7d43a93b-0c77-466d-a426-92f6431e529d}, !- Handle
-  Zone HVAC Equipment List 11,            !- Name
-  {e2967a01-7f57-4839-ad9f-569d7b247cf9}; !- Thermal Zone
-
-OS:SpaceType,
-  {eb80195f-e9de-41fb-ae88-d61abb7add44}, !- Handle
-  Space Type 2,                           !- Name
-  ,                                       !- Default Construction Set Name
-  ,                                       !- Default Schedule Set Name
-  ,                                       !- Group Rendering Name
-  ,                                       !- Design Specification Outdoor Air Object Name
-  ,                                       !- Standards Template
-  ,                                       !- Standards Building Type
-  unfinished attic;                       !- Standards Space Type
-
-OS:BuildingUnit,
-  {3002eb99-adf2-472b-b399-c1da36641399}, !- Handle
-  unit 1,                                 !- Name
-  ,                                       !- Rendering Color
-  Residential;                            !- Building Unit Type
-
-OS:AdditionalProperties,
-  {6726c964-35cf-4646-9d70-36f6f75c2d2d}, !- Handle
-  {3002eb99-adf2-472b-b399-c1da36641399}, !- Object Name
-  Units Represented,                      !- Feature Name 1
-  Integer,                                !- Feature Data Type 1
-  1,                                      !- Feature Value 1
-  NumberOfBedrooms,                       !- Feature Name 2
-  Integer,                                !- Feature Data Type 2
-  3,                                      !- Feature Value 2
-  NumberOfBathrooms,                      !- Feature Name 3
-  Double,                                 !- Feature Data Type 3
-  2,                                      !- Feature Value 3
-  NumberOfOccupants,                      !- Feature Name 4
-  Double,                                 !- Feature Data Type 4
-  3.3900000000000001;                     !- Feature Value 4
-
-OS:BuildingUnit,
-  {285fe408-acb1-4b83-b856-de265bd2e6c2}, !- Handle
-  unit 2,                                 !- Name
-  ,                                       !- Rendering Color
-  Residential;                            !- Building Unit Type
-
-OS:AdditionalProperties,
-  {6fb89e03-4dc0-410d-8063-3bcea0cb2dce}, !- Handle
-  {285fe408-acb1-4b83-b856-de265bd2e6c2}, !- Object Name
-  Units Represented,                      !- Feature Name 1
-  Integer,                                !- Feature Data Type 1
-  1,                                      !- Feature Value 1
-  NumberOfBedrooms,                       !- Feature Name 2
-  Integer,                                !- Feature Data Type 2
-  3,                                      !- Feature Value 2
-  NumberOfBathrooms,                      !- Feature Name 3
-  Double,                                 !- Feature Data Type 3
-  2,                                      !- Feature Value 3
-  NumberOfOccupants,                      !- Feature Name 4
-  Double,                                 !- Feature Data Type 4
-  3.3900000000000001;                     !- Feature Value 4
-
-OS:BuildingUnit,
-  {c27c0486-46b7-4c9d-8161-79abe0480fed}, !- Handle
-  unit 3,                                 !- Name
-  ,                                       !- Rendering Color
-  Residential;                            !- Building Unit Type
-
-OS:AdditionalProperties,
-  {04c33f27-e6d0-4d59-9a49-806c78e50306}, !- Handle
-  {c27c0486-46b7-4c9d-8161-79abe0480fed}, !- Object Name
-  Units Represented,                      !- Feature Name 1
-  Integer,                                !- Feature Data Type 1
-  1,                                      !- Feature Value 1
-  NumberOfBedrooms,                       !- Feature Name 2
-  Integer,                                !- Feature Data Type 2
-  3,                                      !- Feature Value 2
-  NumberOfBathrooms,                      !- Feature Name 3
-  Double,                                 !- Feature Data Type 3
-  2,                                      !- Feature Value 3
-  NumberOfOccupants,                      !- Feature Name 4
-  Double,                                 !- Feature Data Type 4
-  3.3900000000000001;                     !- Feature Value 4
-
-OS:BuildingUnit,
-  {9d766ad9-4845-4869-abaf-0765813c9e95}, !- Handle
-  unit 4,                                 !- Name
-  ,                                       !- Rendering Color
-  Residential;                            !- Building Unit Type
-
-OS:AdditionalProperties,
-  {ae12e35d-6f6d-4196-8943-6b62849c6e75}, !- Handle
-  {9d766ad9-4845-4869-abaf-0765813c9e95}, !- Object Name
-  Units Represented,                      !- Feature Name 1
-  Integer,                                !- Feature Data Type 1
-  1,                                      !- Feature Value 1
-  NumberOfBedrooms,                       !- Feature Name 2
-  Integer,                                !- Feature Data Type 2
-  3,                                      !- Feature Value 2
-  NumberOfBathrooms,                      !- Feature Name 3
-  Double,                                 !- Feature Data Type 3
-  2,                                      !- Feature Value 3
-  NumberOfOccupants,                      !- Feature Name 4
-  Double,                                 !- Feature Data Type 4
-  3.3900000000000001;                     !- Feature Value 4
-
-OS:BuildingUnit,
-  {666a727d-b02c-4f4c-abf6-e772be0d7a28}, !- Handle
-  unit 5,                                 !- Name
-  ,                                       !- Rendering Color
-  Residential;                            !- Building Unit Type
-
-OS:AdditionalProperties,
-  {92a0e0c4-7970-4b30-a208-c610c6da7301}, !- Handle
-  {666a727d-b02c-4f4c-abf6-e772be0d7a28}, !- Object Name
-  Units Represented,                      !- Feature Name 1
-  Integer,                                !- Feature Data Type 1
-  1,                                      !- Feature Value 1
-  NumberOfBedrooms,                       !- Feature Name 2
-  Integer,                                !- Feature Data Type 2
-  3,                                      !- Feature Value 2
-  NumberOfBathrooms,                      !- Feature Name 3
-  Double,                                 !- Feature Data Type 3
-  2,                                      !- Feature Value 3
-  NumberOfOccupants,                      !- Feature Name 4
-  Double,                                 !- Feature Data Type 4
-  3.3900000000000001;                     !- Feature Value 4
-
-OS:BuildingUnit,
-  {9a91b351-9009-4381-8cf6-4175ddcfee3c}, !- Handle
-  unit 6,                                 !- Name
-  ,                                       !- Rendering Color
-  Residential;                            !- Building Unit Type
-
-OS:AdditionalProperties,
-  {19bf4a0c-2186-4fff-9170-d2d8b89161c9}, !- Handle
-  {9a91b351-9009-4381-8cf6-4175ddcfee3c}, !- Object Name
-  Units Represented,                      !- Feature Name 1
-  Integer,                                !- Feature Data Type 1
-  1,                                      !- Feature Value 1
-  NumberOfBedrooms,                       !- Feature Name 2
-  Integer,                                !- Feature Data Type 2
-  3,                                      !- Feature Value 2
-  NumberOfBathrooms,                      !- Feature Name 3
-  Double,                                 !- Feature Data Type 3
-  2,                                      !- Feature Value 3
-  NumberOfOccupants,                      !- Feature Name 4
-  Double,                                 !- Feature Data Type 4
-  3.3900000000000001;                     !- Feature Value 4
-
-OS:BuildingUnit,
-  {e091a6b7-fc37-41dd-aa9b-1f0e49a47218}, !- Handle
-  unit 7,                                 !- Name
-  ,                                       !- Rendering Color
-  Residential;                            !- Building Unit Type
-
-OS:AdditionalProperties,
-  {50c707dc-bf5a-4a3e-8407-b1c0912bae7b}, !- Handle
-  {e091a6b7-fc37-41dd-aa9b-1f0e49a47218}, !- Object Name
-  Units Represented,                      !- Feature Name 1
-  Integer,                                !- Feature Data Type 1
-  1,                                      !- Feature Value 1
-  NumberOfBedrooms,                       !- Feature Name 2
-  Integer,                                !- Feature Data Type 2
-  3,                                      !- Feature Value 2
-  NumberOfBathrooms,                      !- Feature Name 3
-  Double,                                 !- Feature Data Type 3
-  2,                                      !- Feature Value 3
-  NumberOfOccupants,                      !- Feature Name 4
-  Double,                                 !- Feature Data Type 4
-  3.3900000000000001;                     !- Feature Value 4
-
-OS:BuildingUnit,
-  {42cd7216-e9d3-4670-b1e9-6543107f694a}, !- Handle
-  unit 8,                                 !- Name
-  ,                                       !- Rendering Color
-  Residential;                            !- Building Unit Type
-
-OS:AdditionalProperties,
-  {54c1ce0f-bd32-4fcb-adab-b6dbb9800b19}, !- Handle
-  {42cd7216-e9d3-4670-b1e9-6543107f694a}, !- Object Name
-  Units Represented,                      !- Feature Name 1
-  Integer,                                !- Feature Data Type 1
-  1,                                      !- Feature Value 1
-  NumberOfBedrooms,                       !- Feature Name 2
-  Integer,                                !- Feature Data Type 2
-  3,                                      !- Feature Value 2
-  NumberOfBathrooms,                      !- Feature Name 3
-  Double,                                 !- Feature Data Type 3
-  2,                                      !- Feature Value 3
-  NumberOfOccupants,                      !- Feature Name 4
-  Double,                                 !- Feature Data Type 4
-  3.3900000000000001;                     !- Feature Value 4
-
-OS:BuildingUnit,
-  {af235c30-3dfb-473f-bf5b-18e8b4f9c7f2}, !- Handle
-  unit 9,                                 !- Name
-  ,                                       !- Rendering Color
-  Residential;                            !- Building Unit Type
-
-OS:AdditionalProperties,
-  {3ee5bc5d-2800-4e94-accb-0cd48a7c0af5}, !- Handle
-  {af235c30-3dfb-473f-bf5b-18e8b4f9c7f2}, !- Object Name
-  Units Represented,                      !- Feature Name 1
-  Integer,                                !- Feature Data Type 1
-  1,                                      !- Feature Value 1
-  NumberOfBedrooms,                       !- Feature Name 2
-  Integer,                                !- Feature Data Type 2
-  3,                                      !- Feature Value 2
-  NumberOfBathrooms,                      !- Feature Name 3
-  Double,                                 !- Feature Data Type 3
-  2,                                      !- Feature Value 3
-  NumberOfOccupants,                      !- Feature Name 4
-  Double,                                 !- Feature Data Type 4
-  3.3900000000000001;                     !- Feature Value 4
-
-OS:BuildingUnit,
-  {d837064d-c69b-463e-95d0-5362d29021ec}, !- Handle
-  unit 10,                                !- Name
-  ,                                       !- Rendering Color
-  Residential;                            !- Building Unit Type
-
-OS:AdditionalProperties,
-  {f3490919-012e-465b-b144-39ec710c64b2}, !- Handle
-  {d837064d-c69b-463e-95d0-5362d29021ec}, !- Object Name
-  Units Represented,                      !- Feature Name 1
-  Integer,                                !- Feature Data Type 1
-  1,                                      !- Feature Value 1
-  NumberOfBedrooms,                       !- Feature Name 2
-  Integer,                                !- Feature Data Type 2
-  3,                                      !- Feature Value 2
-  NumberOfBathrooms,                      !- Feature Name 3
-  Double,                                 !- Feature Data Type 3
-  2,                                      !- Feature Value 3
-  NumberOfOccupants,                      !- Feature Name 4
-  Double,                                 !- Feature Data Type 4
-  3.3900000000000001;                     !- Feature Value 4
-
-OS:Surface,
-  {0fc67c7f-25a8-424f-9532-4c8cc81194ad}, !- Handle
-  Surface 30,                             !- Name
-  Floor,                                  !- Surface Type
-  ,                                       !- Construction Name
-  {33d0293b-7a91-4bc3-84aa-edf62d73c5e4}, !- Space Name
-  Surface,                                !- Outside Boundary Condition
-  {4c2ead0b-7352-4387-91a9-3fcc235a76df}, !- Outside Boundary Condition Object
-  NoSun,                                  !- Sun Exposure
-  NoWind,                                 !- Wind Exposure
-  ,                                       !- View Factor to Ground
-  ,                                       !- Number of Vertices
-  13.716, 0, 4.8768,                      !- X,Y,Z Vertex 1 {m}
-  13.716, -9.144, 4.8768,                 !- X,Y,Z Vertex 2 {m}
-  9.144, -9.144, 4.8768,                  !- X,Y,Z Vertex 3 {m}
-  9.144, 0, 4.8768;                       !- X,Y,Z Vertex 4 {m}
-
-OS:Surface,
-  {c5c9a843-b37e-4075-b2d4-28b19b060196}, !- Handle
-  Surface 31,                             !- Name
-  Floor,                                  !- Surface Type
-  ,                                       !- Construction Name
-  {33d0293b-7a91-4bc3-84aa-edf62d73c5e4}, !- Space Name
-  Surface,                                !- Outside Boundary Condition
-  {abeec767-1e53-4024-a89e-52364038cace}, !- Outside Boundary Condition Object
-  NoSun,                                  !- Sun Exposure
-  NoWind,                                 !- Wind Exposure
-  ,                                       !- View Factor to Ground
-  ,                                       !- Number of Vertices
-  22.86, 0, 4.8768,                       !- X,Y,Z Vertex 1 {m}
-  22.86, -9.144, 4.8768,                  !- X,Y,Z Vertex 2 {m}
-  18.288, -9.144, 4.8768,                 !- X,Y,Z Vertex 3 {m}
-  18.288, 0, 4.8768;                      !- X,Y,Z Vertex 4 {m}
-
-OS:Surface,
-  {ac5c4b17-1e0b-43bc-86d7-d15410ca1d64}, !- Handle
-  Surface 32,                             !- Name
-  Floor,                                  !- Surface Type
-  ,                                       !- Construction Name
-  {33d0293b-7a91-4bc3-84aa-edf62d73c5e4}, !- Space Name
-  Surface,                                !- Outside Boundary Condition
-  {f4945393-6e9e-4635-a9f7-bb91a36fe917}, !- Outside Boundary Condition Object
-  NoSun,                                  !- Sun Exposure
-  NoWind,                                 !- Wind Exposure
-  ,                                       !- View Factor to Ground
-  ,                                       !- Number of Vertices
-  4.572, 0, 4.8768,                       !- X,Y,Z Vertex 1 {m}
-  4.572, -9.144, 4.8768,                  !- X,Y,Z Vertex 2 {m}
-  0, -9.144, 4.8768,                      !- X,Y,Z Vertex 3 {m}
-  0, 0, 4.8768;                           !- X,Y,Z Vertex 4 {m}
-
-OS:Surface,
-  {54bf18c6-c5da-4869-9606-31e067c2a3ac}, !- Handle
-  Surface 33,                             !- Name
-  Floor,                                  !- Surface Type
-  ,                                       !- Construction Name
-  {33d0293b-7a91-4bc3-84aa-edf62d73c5e4}, !- Space Name
-  Surface,                                !- Outside Boundary Condition
-  {0b470ed7-f8a3-4507-8262-f6fb6792ac05}, !- Outside Boundary Condition Object
-  NoSun,                                  !- Sun Exposure
-  NoWind,                                 !- Wind Exposure
-  ,                                       !- View Factor to Ground
-  ,                                       !- Number of Vertices
-  27.432, 0, 4.8768,                      !- X,Y,Z Vertex 1 {m}
-  27.432, -9.144, 4.8768,                 !- X,Y,Z Vertex 2 {m}
-  22.86, -9.144, 4.8768,                  !- X,Y,Z Vertex 3 {m}
-  22.86, 0, 4.8768;                       !- X,Y,Z Vertex 4 {m}
-
-OS:Surface,
-  {5304feb6-ed39-468e-8e87-3e0a6f6bf15f}, !- Handle
-  Surface 34,                             !- Name
-  Floor,                                  !- Surface Type
-  ,                                       !- Construction Name
-  {33d0293b-7a91-4bc3-84aa-edf62d73c5e4}, !- Space Name
-  Surface,                                !- Outside Boundary Condition
-  {6925c823-7190-4607-baac-e9249a927131}, !- Outside Boundary Condition Object
-  NoSun,                                  !- Sun Exposure
-  NoWind,                                 !- Wind Exposure
-  ,                                       !- View Factor to Ground
-  ,                                       !- Number of Vertices
-  18.288, 0, 4.8768,                      !- X,Y,Z Vertex 1 {m}
-  18.288, -9.144, 4.8768,                 !- X,Y,Z Vertex 2 {m}
-  13.716, -9.144, 4.8768,                 !- X,Y,Z Vertex 3 {m}
-  13.716, 0, 4.8768;                      !- X,Y,Z Vertex 4 {m}
-
-OS:Surface,
-  {64335b76-ec42-4c1b-b379-3054399d43de}, !- Handle
-  Surface 47,                             !- Name
-  Floor,                                  !- Surface Type
-  ,                                       !- Construction Name
-  {33d0293b-7a91-4bc3-84aa-edf62d73c5e4}, !- Space Name
-  Surface,                                !- Outside Boundary Condition
-  {eba71acd-01e3-417c-8a67-bd26943cfb28}, !- Outside Boundary Condition Object
-  NoSun,                                  !- Sun Exposure
-  NoWind,                                 !- Wind Exposure
-  ,                                       !- View Factor to Ground
-  ,                                       !- Number of Vertices
-  32.004, 0, 4.8768,                      !- X,Y,Z Vertex 1 {m}
-  32.004, -9.144, 4.8768,                 !- X,Y,Z Vertex 2 {m}
-  27.432, -9.144, 4.8768,                 !- X,Y,Z Vertex 3 {m}
-  27.432, 0, 4.8768;                      !- X,Y,Z Vertex 4 {m}
-
-OS:Surface,
-  {cc0deb12-a080-48e9-9bf8-565c4c0b52e6}, !- Handle
-  Surface 48,                             !- Name
-  Floor,                                  !- Surface Type
-  ,                                       !- Construction Name
-  {33d0293b-7a91-4bc3-84aa-edf62d73c5e4}, !- Space Name
-  Surface,                                !- Outside Boundary Condition
-  {abce9e57-c091-441a-b7c8-58bcba7cc32c}, !- Outside Boundary Condition Object
-  NoSun,                                  !- Sun Exposure
-  NoWind,                                 !- Wind Exposure
-  ,                                       !- View Factor to Ground
-  ,                                       !- Number of Vertices
-  36.576, 0, 4.8768,                      !- X,Y,Z Vertex 1 {m}
-  36.576, -9.144, 4.8768,                 !- X,Y,Z Vertex 2 {m}
-  32.004, -9.144, 4.8768,                 !- X,Y,Z Vertex 3 {m}
-  32.004, 0, 4.8768;                      !- X,Y,Z Vertex 4 {m}
-
-OS:Surface,
-  {b674bc11-ae15-47de-879d-cb7fd7f9c695}, !- Handle
-  Surface 49,                             !- Name
-  Floor,                                  !- Surface Type
-  ,                                       !- Construction Name
-  {33d0293b-7a91-4bc3-84aa-edf62d73c5e4}, !- Space Name
-  Surface,                                !- Outside Boundary Condition
-  {bfa77c55-49eb-42fc-8040-c2199d594ab2}, !- Outside Boundary Condition Object
-  NoSun,                                  !- Sun Exposure
-  NoWind,                                 !- Wind Exposure
-  ,                                       !- View Factor to Ground
-  ,                                       !- Number of Vertices
-  9.144, 0, 4.8768,                       !- X,Y,Z Vertex 1 {m}
-  9.144, -9.144, 4.8768,                  !- X,Y,Z Vertex 2 {m}
-  4.572, -9.144, 4.8768,                  !- X,Y,Z Vertex 3 {m}
-  4.572, 0, 4.8768;                       !- X,Y,Z Vertex 4 {m}
-
-OS:Surface,
-  {f4d78e43-867a-4019-8e94-c72aff62db21}, !- Handle
-  Surface 50,                             !- Name
-  Floor,                                  !- Surface Type
-  ,                                       !- Construction Name
-  {33d0293b-7a91-4bc3-84aa-edf62d73c5e4}, !- Space Name
-  Surface,                                !- Outside Boundary Condition
-  {48acaae0-2310-4177-90b7-878d9ca915a8}, !- Outside Boundary Condition Object
-  NoSun,                                  !- Sun Exposure
-  NoWind,                                 !- Wind Exposure
-  ,                                       !- View Factor to Ground
-  ,                                       !- Number of Vertices
-  41.148, 0, 4.8768,                      !- X,Y,Z Vertex 1 {m}
-  41.148, -9.144, 4.8768,                 !- X,Y,Z Vertex 2 {m}
-  36.576, -9.144, 4.8768,                 !- X,Y,Z Vertex 3 {m}
-  36.576, 0, 4.8768;                      !- X,Y,Z Vertex 4 {m}
-
-OS:External:File,
-  {78036b54-3dda-4f7b-82aa-5d9cbc843822}, !- Handle
-  8760.csv,                               !- Name
-  8760.csv;                               !- File Name
-
-OS:Schedule:Day,
-  {78517ac1-f78a-4a6f-9ee8-52a96440684b}, !- Handle
-  Schedule Day 1,                         !- Name
-  ,                                       !- Schedule Type Limits Name
-  ,                                       !- Interpolate to Timestep
-  24,                                     !- Hour 1
-  0,                                      !- Minute 1
-  0;                                      !- Value Until Time 1
-
-OS:Schedule:Day,
-  {fae4e280-8604-405a-9bc4-d2a50affd0c1}, !- Handle
-  Schedule Day 2,                         !- Name
-  ,                                       !- Schedule Type Limits Name
-  ,                                       !- Interpolate to Timestep
-  24,                                     !- Hour 1
-  0,                                      !- Minute 1
-  1;                                      !- Value Until Time 1
-
-OS:Schedule:File,
-  {f1425ceb-150e-4899-998f-6f9c10cfe9e2}, !- Handle
-  occupants,                              !- Name
-  {525bb944-6aca-4d0d-aafb-82998c37d1c8}, !- Schedule Type Limits Name
-  {78036b54-3dda-4f7b-82aa-5d9cbc843822}, !- External File Name
-  1,                                      !- Column Number
-  1,                                      !- Rows to Skip at Top
-  8760,                                   !- Number of Hours of Data
-  ,                                       !- Column Separator
-  ,                                       !- Interpolate to Timestep
-  60;                                     !- Minutes per Item
-
-OS:Schedule:Ruleset,
-  {5475f549-739e-422e-9260-ef413a9e80df}, !- Handle
-  Schedule Ruleset 1,                     !- Name
-  {0aed9adf-8a16-4143-ae14-7e9bb50839cd}, !- Schedule Type Limits Name
-  {a9986a3a-d09d-4479-bdc1-daf4b09c8658}; !- Default Day Schedule Name
-
-OS:Schedule:Day,
-  {a9986a3a-d09d-4479-bdc1-daf4b09c8658}, !- Handle
-  Schedule Day 3,                         !- Name
-  {0aed9adf-8a16-4143-ae14-7e9bb50839cd}, !- Schedule Type Limits Name
->>>>>>> 039e157a
+  {520b6d98-707c-41a3-b8cf-9edbaeaff161}, !- Schedule Type Limits Name
   ,                                       !- Interpolate to Timestep
   24,                                     !- Hour 1
   0,                                      !- Minute 1
   112.539290946133;                       !- Value Until Time 1
-<<<<<<< HEAD
 
 OS:People:Definition,
-  {02cd080c-d93b-475a-b8d1-ae4d21feba0b}, !- Handle
-  res occupants|living space,             !- Name
-=======
-
-OS:People:Definition,
-  {8ae88faa-fcc0-4500-b401-c0262064a9cc}, !- Handle
+  {438bc38f-4aa1-4def-852b-2bbb7481567f}, !- Handle
   res occupants|living space,             !- Name
   People,                                 !- Number of People Calculation Method
   1.695,                                  !- Number of People {people}
@@ -4631,12 +868,12 @@
   ZoneAveraged;                           !- Mean Radiant Temperature Calculation Type
 
 OS:People,
-  {d3f50727-10c2-4784-96ad-5af570144fd5}, !- Handle
+  {76da256f-bbb4-4df7-9e78-ea67849836b1}, !- Handle
   res occupants|living space,             !- Name
-  {8ae88faa-fcc0-4500-b401-c0262064a9cc}, !- People Definition Name
-  {35b73f13-8535-44d0-a374-baaa429a1477}, !- Space or SpaceType Name
-  {f1425ceb-150e-4899-998f-6f9c10cfe9e2}, !- Number of People Schedule Name
-  {5475f549-739e-422e-9260-ef413a9e80df}, !- Activity Level Schedule Name
+  {438bc38f-4aa1-4def-852b-2bbb7481567f}, !- People Definition Name
+  {7d448cc1-428f-4b55-b721-5dca82d2789c}, !- Space or SpaceType Name
+  {b5978450-e6f0-4401-bcb1-bbc1d4858b8f}, !- Number of People Schedule Name
+  {21238f6e-ea06-4e9d-9e13-acaa172f6153}, !- Activity Level Schedule Name
   ,                                       !- Surface Name/Angle Factor List Name
   ,                                       !- Work Efficiency Schedule Name
   ,                                       !- Clothing Insulation Schedule Name
@@ -4644,7 +881,7 @@
   1;                                      !- Multiplier
 
 OS:ScheduleTypeLimits,
-  {0aed9adf-8a16-4143-ae14-7e9bb50839cd}, !- Handle
+  {520b6d98-707c-41a3-b8cf-9edbaeaff161}, !- Handle
   ActivityLevel,                          !- Name
   0,                                      !- Lower Limit Value
   ,                                       !- Upper Limit Value
@@ -4652,14 +889,14 @@
   ActivityLevel;                          !- Unit Type
 
 OS:ScheduleTypeLimits,
-  {525bb944-6aca-4d0d-aafb-82998c37d1c8}, !- Handle
+  {656edf61-0250-4673-bf79-5997e40bc68b}, !- Handle
   Fractional,                             !- Name
   0,                                      !- Lower Limit Value
   1,                                      !- Upper Limit Value
   Continuous;                             !- Numeric Type
 
 OS:People:Definition,
-  {607aaa96-98df-41fb-8be0-6d67e4527e37}, !- Handle
+  {5688a4e4-805e-449e-91b4-0be077be84f1}, !- Handle
   res occupants|living space|story 2,     !- Name
   People,                                 !- Number of People Calculation Method
   1.695,                                  !- Number of People {people}
@@ -4672,684 +909,14 @@
   ZoneAveraged;                           !- Mean Radiant Temperature Calculation Type
 
 OS:People,
-  {20e256e8-e2f7-4fe5-9479-65b4c6d51769}, !- Handle
+  {9108b992-a841-4da0-a685-ea5510efd083}, !- Handle
   res occupants|living space|story 2,     !- Name
-  {607aaa96-98df-41fb-8be0-6d67e4527e37}, !- People Definition Name
-  {1404277a-e1ca-41b6-87e1-88459866af57}, !- Space or SpaceType Name
-  {f1425ceb-150e-4899-998f-6f9c10cfe9e2}, !- Number of People Schedule Name
-  {5475f549-739e-422e-9260-ef413a9e80df}, !- Activity Level Schedule Name
+  {5688a4e4-805e-449e-91b4-0be077be84f1}, !- People Definition Name
+  {b837aa6a-3fff-4527-be97-a6f43f9a7713}, !- Space or SpaceType Name
+  {b5978450-e6f0-4401-bcb1-bbc1d4858b8f}, !- Number of People Schedule Name
+  {21238f6e-ea06-4e9d-9e13-acaa172f6153}, !- Activity Level Schedule Name
   ,                                       !- Surface Name/Angle Factor List Name
   ,                                       !- Work Efficiency Schedule Name
   ,                                       !- Clothing Insulation Schedule Name
   ,                                       !- Air Velocity Schedule Name
   1;                                      !- Multiplier
-
-OS:Schedule:Day,
-  {b007f085-10c8-4804-814d-30cf171ff187}, !- Handle
-  Schedule Day 4,                         !- Name
-  ,                                       !- Schedule Type Limits Name
-  ,                                       !- Interpolate to Timestep
-  24,                                     !- Hour 1
-  0,                                      !- Minute 1
-  0;                                      !- Value Until Time 1
-
-OS:Schedule:Day,
-  {a1acd067-7156-4c44-92ab-9d68553bc89d}, !- Handle
-  Schedule Day 5,                         !- Name
-  ,                                       !- Schedule Type Limits Name
-  ,                                       !- Interpolate to Timestep
-  24,                                     !- Hour 1
-  0,                                      !- Minute 1
-  1;                                      !- Value Until Time 1
-
-OS:People:Definition,
-  {43390db8-03bb-4c4d-b981-d18ae1977798}, !- Handle
-  res occupants|unit 2|living space|unit 2|story 1, !- Name
-  People,                                 !- Number of People Calculation Method
-  1.695,                                  !- Number of People {people}
-  ,                                       !- People per Space Floor Area {person/m2}
-  ,                                       !- Space Floor Area per Person {m2/person}
-  0.319734,                               !- Fraction Radiant
-  0.573,                                  !- Sensible Heat Fraction
-  0,                                      !- Carbon Dioxide Generation Rate {m3/s-W}
-  No,                                     !- Enable ASHRAE 55 Comfort Warnings
-  ZoneAveraged;                           !- Mean Radiant Temperature Calculation Type
-
-OS:People,
-  {ce63c72f-3b28-4e0f-84a6-2692d91587d3}, !- Handle
-  res occupants|unit 2|living space|unit 2|story 1, !- Name
-  {43390db8-03bb-4c4d-b981-d18ae1977798}, !- People Definition Name
-  {26d0b652-b69f-4ad0-850a-d7cbfb259bc4}, !- Space or SpaceType Name
-  {f1425ceb-150e-4899-998f-6f9c10cfe9e2}, !- Number of People Schedule Name
-  {5475f549-739e-422e-9260-ef413a9e80df}, !- Activity Level Schedule Name
-  ,                                       !- Surface Name/Angle Factor List Name
-  ,                                       !- Work Efficiency Schedule Name
-  ,                                       !- Clothing Insulation Schedule Name
-  ,                                       !- Air Velocity Schedule Name
-  1;                                      !- Multiplier
-
-OS:People:Definition,
-  {f32a5664-3efc-40bc-9060-2d6604f86009}, !- Handle
-  res occupants|unit 2|living space|unit 2|story 2, !- Name
-  People,                                 !- Number of People Calculation Method
-  1.695,                                  !- Number of People {people}
-  ,                                       !- People per Space Floor Area {person/m2}
-  ,                                       !- Space Floor Area per Person {m2/person}
-  0.319734,                               !- Fraction Radiant
-  0.573,                                  !- Sensible Heat Fraction
-  0,                                      !- Carbon Dioxide Generation Rate {m3/s-W}
-  No,                                     !- Enable ASHRAE 55 Comfort Warnings
-  ZoneAveraged;                           !- Mean Radiant Temperature Calculation Type
-
-OS:People,
-  {f4fa0a1c-1cc4-4814-b6ae-6ad448eddca4}, !- Handle
-  res occupants|unit 2|living space|unit 2|story 2, !- Name
-  {f32a5664-3efc-40bc-9060-2d6604f86009}, !- People Definition Name
-  {0663905e-3443-4e7c-ad17-d00dbdcdac4a}, !- Space or SpaceType Name
-  {f1425ceb-150e-4899-998f-6f9c10cfe9e2}, !- Number of People Schedule Name
-  {5475f549-739e-422e-9260-ef413a9e80df}, !- Activity Level Schedule Name
-  ,                                       !- Surface Name/Angle Factor List Name
-  ,                                       !- Work Efficiency Schedule Name
-  ,                                       !- Clothing Insulation Schedule Name
-  ,                                       !- Air Velocity Schedule Name
-  1;                                      !- Multiplier
-
-OS:Schedule:Day,
-  {7f214d62-ac18-4d1a-8b0c-eae44d1cc7b1}, !- Handle
-  Schedule Day 6,                         !- Name
-  ,                                       !- Schedule Type Limits Name
-  ,                                       !- Interpolate to Timestep
-  24,                                     !- Hour 1
-  0,                                      !- Minute 1
-  0;                                      !- Value Until Time 1
-
-OS:Schedule:Day,
-  {81cdba34-c079-4079-8e60-6ada36b7efc8}, !- Handle
-  Schedule Day 7,                         !- Name
-  ,                                       !- Schedule Type Limits Name
-  ,                                       !- Interpolate to Timestep
-  24,                                     !- Hour 1
-  0,                                      !- Minute 1
-  1;                                      !- Value Until Time 1
-
-OS:People:Definition,
-  {684aa8fb-7891-4089-95e3-11f70f13d0c7}, !- Handle
-  res occupants|unit 3|living space|unit 3|story 1, !- Name
-  People,                                 !- Number of People Calculation Method
-  1.695,                                  !- Number of People {people}
-  ,                                       !- People per Space Floor Area {person/m2}
-  ,                                       !- Space Floor Area per Person {m2/person}
-  0.319734,                               !- Fraction Radiant
-  0.573,                                  !- Sensible Heat Fraction
-  0,                                      !- Carbon Dioxide Generation Rate {m3/s-W}
-  No,                                     !- Enable ASHRAE 55 Comfort Warnings
-  ZoneAveraged;                           !- Mean Radiant Temperature Calculation Type
-
-OS:People,
-  {287ff7db-7aec-4035-86c8-966f723b74c9}, !- Handle
-  res occupants|unit 3|living space|unit 3|story 1, !- Name
-  {684aa8fb-7891-4089-95e3-11f70f13d0c7}, !- People Definition Name
-  {65806c6f-0268-4be9-b85d-f1c8ec058295}, !- Space or SpaceType Name
-  {f1425ceb-150e-4899-998f-6f9c10cfe9e2}, !- Number of People Schedule Name
-  {5475f549-739e-422e-9260-ef413a9e80df}, !- Activity Level Schedule Name
-  ,                                       !- Surface Name/Angle Factor List Name
-  ,                                       !- Work Efficiency Schedule Name
-  ,                                       !- Clothing Insulation Schedule Name
-  ,                                       !- Air Velocity Schedule Name
-  1;                                      !- Multiplier
-
-OS:People:Definition,
-  {cf52c345-630d-4a53-942c-ee802fafb936}, !- Handle
-  res occupants|unit 3|living space|unit 3|story 2, !- Name
-  People,                                 !- Number of People Calculation Method
-  1.695,                                  !- Number of People {people}
-  ,                                       !- People per Space Floor Area {person/m2}
-  ,                                       !- Space Floor Area per Person {m2/person}
-  0.319734,                               !- Fraction Radiant
-  0.573,                                  !- Sensible Heat Fraction
-  0,                                      !- Carbon Dioxide Generation Rate {m3/s-W}
-  No,                                     !- Enable ASHRAE 55 Comfort Warnings
-  ZoneAveraged;                           !- Mean Radiant Temperature Calculation Type
-
-OS:People,
-  {02b03b42-76c1-4fe5-8dbb-4ca65ad898d1}, !- Handle
-  res occupants|unit 3|living space|unit 3|story 2, !- Name
-  {cf52c345-630d-4a53-942c-ee802fafb936}, !- People Definition Name
-  {92a02e0f-fbb6-4791-a0f7-405b3552f8ec}, !- Space or SpaceType Name
-  {f1425ceb-150e-4899-998f-6f9c10cfe9e2}, !- Number of People Schedule Name
-  {5475f549-739e-422e-9260-ef413a9e80df}, !- Activity Level Schedule Name
-  ,                                       !- Surface Name/Angle Factor List Name
-  ,                                       !- Work Efficiency Schedule Name
-  ,                                       !- Clothing Insulation Schedule Name
-  ,                                       !- Air Velocity Schedule Name
-  1;                                      !- Multiplier
-
-OS:Schedule:Day,
-  {4cf41794-0e89-4bc0-8f74-447ae3af2917}, !- Handle
-  Schedule Day 8,                         !- Name
-  ,                                       !- Schedule Type Limits Name
-  ,                                       !- Interpolate to Timestep
-  24,                                     !- Hour 1
-  0,                                      !- Minute 1
-  0;                                      !- Value Until Time 1
-
-OS:Schedule:Day,
-  {fbfdbd0f-b6bf-4777-93a8-44b518f6654b}, !- Handle
-  Schedule Day 9,                         !- Name
-  ,                                       !- Schedule Type Limits Name
-  ,                                       !- Interpolate to Timestep
-  24,                                     !- Hour 1
-  0,                                      !- Minute 1
-  1;                                      !- Value Until Time 1
-
-OS:People:Definition,
-  {2bb8ffa5-7826-43d5-adc6-2b190ece2a30}, !- Handle
-  res occupants|unit 4|living space|unit 4|story 1, !- Name
-  People,                                 !- Number of People Calculation Method
-  1.695,                                  !- Number of People {people}
-  ,                                       !- People per Space Floor Area {person/m2}
-  ,                                       !- Space Floor Area per Person {m2/person}
-  0.319734,                               !- Fraction Radiant
-  0.573,                                  !- Sensible Heat Fraction
-  0,                                      !- Carbon Dioxide Generation Rate {m3/s-W}
-  No,                                     !- Enable ASHRAE 55 Comfort Warnings
-  ZoneAveraged;                           !- Mean Radiant Temperature Calculation Type
-
-OS:People,
-  {22d94464-78ad-41e2-a43e-5db5b95f9d81}, !- Handle
-  res occupants|unit 4|living space|unit 4|story 1, !- Name
-  {2bb8ffa5-7826-43d5-adc6-2b190ece2a30}, !- People Definition Name
-  {f5d4b0ca-a2bd-405d-8750-b4c3b45c841a}, !- Space or SpaceType Name
-  {f1425ceb-150e-4899-998f-6f9c10cfe9e2}, !- Number of People Schedule Name
-  {5475f549-739e-422e-9260-ef413a9e80df}, !- Activity Level Schedule Name
-  ,                                       !- Surface Name/Angle Factor List Name
-  ,                                       !- Work Efficiency Schedule Name
-  ,                                       !- Clothing Insulation Schedule Name
-  ,                                       !- Air Velocity Schedule Name
-  1;                                      !- Multiplier
-
-OS:People:Definition,
-  {0d78e9e7-eb19-40d2-b1fb-cfc097d2b7e9}, !- Handle
-  res occupants|unit 4|living space|unit 4|story 2, !- Name
-  People,                                 !- Number of People Calculation Method
-  1.695,                                  !- Number of People {people}
-  ,                                       !- People per Space Floor Area {person/m2}
-  ,                                       !- Space Floor Area per Person {m2/person}
-  0.319734,                               !- Fraction Radiant
-  0.573,                                  !- Sensible Heat Fraction
-  0,                                      !- Carbon Dioxide Generation Rate {m3/s-W}
-  No,                                     !- Enable ASHRAE 55 Comfort Warnings
-  ZoneAveraged;                           !- Mean Radiant Temperature Calculation Type
-
-OS:People,
-  {f3bc0264-35df-4e71-8aed-1c28b1e627f9}, !- Handle
-  res occupants|unit 4|living space|unit 4|story 2, !- Name
-  {0d78e9e7-eb19-40d2-b1fb-cfc097d2b7e9}, !- People Definition Name
-  {e0ce5f12-c84c-4c7b-aa43-e36e827aa166}, !- Space or SpaceType Name
-  {f1425ceb-150e-4899-998f-6f9c10cfe9e2}, !- Number of People Schedule Name
-  {5475f549-739e-422e-9260-ef413a9e80df}, !- Activity Level Schedule Name
-  ,                                       !- Surface Name/Angle Factor List Name
-  ,                                       !- Work Efficiency Schedule Name
-  ,                                       !- Clothing Insulation Schedule Name
-  ,                                       !- Air Velocity Schedule Name
-  1;                                      !- Multiplier
-
-OS:Schedule:Day,
-  {51c8f42e-ea90-4c6b-9456-a3d3b12fb27c}, !- Handle
-  Schedule Day 10,                        !- Name
-  ,                                       !- Schedule Type Limits Name
-  ,                                       !- Interpolate to Timestep
-  24,                                     !- Hour 1
-  0,                                      !- Minute 1
-  0;                                      !- Value Until Time 1
-
-OS:Schedule:Day,
-  {bc7dfda3-9a1c-4d2d-84c1-7aa0ae0843c4}, !- Handle
-  Schedule Day 11,                        !- Name
-  ,                                       !- Schedule Type Limits Name
-  ,                                       !- Interpolate to Timestep
-  24,                                     !- Hour 1
-  0,                                      !- Minute 1
-  1;                                      !- Value Until Time 1
-
-OS:People:Definition,
-  {25a2ec1e-db9f-483f-a911-f0882612433f}, !- Handle
-  res occupants|unit 5|living space|unit 5|story 1, !- Name
-  People,                                 !- Number of People Calculation Method
-  1.695,                                  !- Number of People {people}
-  ,                                       !- People per Space Floor Area {person/m2}
-  ,                                       !- Space Floor Area per Person {m2/person}
-  0.319734,                               !- Fraction Radiant
-  0.573,                                  !- Sensible Heat Fraction
-  0,                                      !- Carbon Dioxide Generation Rate {m3/s-W}
-  No,                                     !- Enable ASHRAE 55 Comfort Warnings
-  ZoneAveraged;                           !- Mean Radiant Temperature Calculation Type
-
-OS:People,
-  {b8485cc3-c3d7-41f3-8025-d54ed1f65238}, !- Handle
-  res occupants|unit 5|living space|unit 5|story 1, !- Name
-  {25a2ec1e-db9f-483f-a911-f0882612433f}, !- People Definition Name
-  {a2065926-5d0b-40f8-bb66-06a06d12d657}, !- Space or SpaceType Name
-  {f1425ceb-150e-4899-998f-6f9c10cfe9e2}, !- Number of People Schedule Name
-  {5475f549-739e-422e-9260-ef413a9e80df}, !- Activity Level Schedule Name
-  ,                                       !- Surface Name/Angle Factor List Name
-  ,                                       !- Work Efficiency Schedule Name
-  ,                                       !- Clothing Insulation Schedule Name
-  ,                                       !- Air Velocity Schedule Name
-  1;                                      !- Multiplier
-
-OS:People:Definition,
-  {51552227-b3a4-4746-95a2-2c90ae244c3c}, !- Handle
-  res occupants|unit 5|living space|unit 5|story 2, !- Name
-  People,                                 !- Number of People Calculation Method
-  1.695,                                  !- Number of People {people}
-  ,                                       !- People per Space Floor Area {person/m2}
-  ,                                       !- Space Floor Area per Person {m2/person}
-  0.319734,                               !- Fraction Radiant
-  0.573,                                  !- Sensible Heat Fraction
-  0,                                      !- Carbon Dioxide Generation Rate {m3/s-W}
-  No,                                     !- Enable ASHRAE 55 Comfort Warnings
-  ZoneAveraged;                           !- Mean Radiant Temperature Calculation Type
-
-OS:People,
-  {b0476bb5-8406-47bb-8070-a388fc43a50d}, !- Handle
-  res occupants|unit 5|living space|unit 5|story 2, !- Name
-  {51552227-b3a4-4746-95a2-2c90ae244c3c}, !- People Definition Name
-  {20b6beb9-0255-4a21-a67f-81a507e1434c}, !- Space or SpaceType Name
-  {f1425ceb-150e-4899-998f-6f9c10cfe9e2}, !- Number of People Schedule Name
-  {5475f549-739e-422e-9260-ef413a9e80df}, !- Activity Level Schedule Name
-  ,                                       !- Surface Name/Angle Factor List Name
-  ,                                       !- Work Efficiency Schedule Name
-  ,                                       !- Clothing Insulation Schedule Name
-  ,                                       !- Air Velocity Schedule Name
-  1;                                      !- Multiplier
-
-OS:Schedule:Day,
-  {fb0d4085-c1b9-4d66-b783-8389673ae059}, !- Handle
-  Schedule Day 12,                        !- Name
-  ,                                       !- Schedule Type Limits Name
-  ,                                       !- Interpolate to Timestep
-  24,                                     !- Hour 1
-  0,                                      !- Minute 1
-  0;                                      !- Value Until Time 1
-
-OS:Schedule:Day,
-  {31816ef1-e534-4920-8590-2933f88c8828}, !- Handle
-  Schedule Day 13,                        !- Name
-  ,                                       !- Schedule Type Limits Name
-  ,                                       !- Interpolate to Timestep
-  24,                                     !- Hour 1
-  0,                                      !- Minute 1
-  1;                                      !- Value Until Time 1
-
-OS:People:Definition,
-  {172e9ed0-3950-4420-b8e6-5ec7a558fb82}, !- Handle
-  res occupants|unit 6|living space|unit 6|story 1, !- Name
-  People,                                 !- Number of People Calculation Method
-  1.695,                                  !- Number of People {people}
-  ,                                       !- People per Space Floor Area {person/m2}
-  ,                                       !- Space Floor Area per Person {m2/person}
-  0.319734,                               !- Fraction Radiant
-  0.573,                                  !- Sensible Heat Fraction
-  0,                                      !- Carbon Dioxide Generation Rate {m3/s-W}
-  No,                                     !- Enable ASHRAE 55 Comfort Warnings
-  ZoneAveraged;                           !- Mean Radiant Temperature Calculation Type
-
-OS:People,
-  {03038be8-79ee-4e99-bf66-8c9f83d771cc}, !- Handle
-  res occupants|unit 6|living space|unit 6|story 1, !- Name
-  {172e9ed0-3950-4420-b8e6-5ec7a558fb82}, !- People Definition Name
-  {9eb1f7ec-6db8-4840-92ed-54b16a8bb2ca}, !- Space or SpaceType Name
-  {f1425ceb-150e-4899-998f-6f9c10cfe9e2}, !- Number of People Schedule Name
-  {5475f549-739e-422e-9260-ef413a9e80df}, !- Activity Level Schedule Name
-  ,                                       !- Surface Name/Angle Factor List Name
-  ,                                       !- Work Efficiency Schedule Name
-  ,                                       !- Clothing Insulation Schedule Name
-  ,                                       !- Air Velocity Schedule Name
-  1;                                      !- Multiplier
-
-OS:People:Definition,
-  {72c8eae9-a95b-4950-bef9-bde222259d71}, !- Handle
-  res occupants|unit 6|living space|unit 6|story 2, !- Name
-  People,                                 !- Number of People Calculation Method
-  1.695,                                  !- Number of People {people}
-  ,                                       !- People per Space Floor Area {person/m2}
-  ,                                       !- Space Floor Area per Person {m2/person}
-  0.319734,                               !- Fraction Radiant
-  0.573,                                  !- Sensible Heat Fraction
-  0,                                      !- Carbon Dioxide Generation Rate {m3/s-W}
-  No,                                     !- Enable ASHRAE 55 Comfort Warnings
-  ZoneAveraged;                           !- Mean Radiant Temperature Calculation Type
-
-OS:People,
-  {43b839af-8ffa-4baa-9d9a-921bb00b0da2}, !- Handle
-  res occupants|unit 6|living space|unit 6|story 2, !- Name
-  {72c8eae9-a95b-4950-bef9-bde222259d71}, !- People Definition Name
-  {1086dea1-95da-4620-9e64-334c85cbdad4}, !- Space or SpaceType Name
-  {f1425ceb-150e-4899-998f-6f9c10cfe9e2}, !- Number of People Schedule Name
-  {5475f549-739e-422e-9260-ef413a9e80df}, !- Activity Level Schedule Name
-  ,                                       !- Surface Name/Angle Factor List Name
-  ,                                       !- Work Efficiency Schedule Name
-  ,                                       !- Clothing Insulation Schedule Name
-  ,                                       !- Air Velocity Schedule Name
-  1;                                      !- Multiplier
-
-OS:Schedule:Day,
-  {6a15af17-bc19-4521-a13c-0c98c1d40700}, !- Handle
-  Schedule Day 14,                        !- Name
-  ,                                       !- Schedule Type Limits Name
-  ,                                       !- Interpolate to Timestep
-  24,                                     !- Hour 1
-  0,                                      !- Minute 1
-  0;                                      !- Value Until Time 1
-
-OS:Schedule:Day,
-  {78ef1ab2-190b-4563-8b4c-ab753818a14c}, !- Handle
-  Schedule Day 15,                        !- Name
-  ,                                       !- Schedule Type Limits Name
-  ,                                       !- Interpolate to Timestep
-  24,                                     !- Hour 1
-  0,                                      !- Minute 1
-  1;                                      !- Value Until Time 1
-
-OS:People:Definition,
-  {0cffbfea-0b61-498b-8c58-8d1bf5669fa0}, !- Handle
-  res occupants|unit 7|living space|unit 7|story 2, !- Name
-  People,                                 !- Number of People Calculation Method
-  1.695,                                  !- Number of People {people}
-  ,                                       !- People per Space Floor Area {person/m2}
-  ,                                       !- Space Floor Area per Person {m2/person}
-  0.319734,                               !- Fraction Radiant
-  0.573,                                  !- Sensible Heat Fraction
-  0,                                      !- Carbon Dioxide Generation Rate {m3/s-W}
-  No,                                     !- Enable ASHRAE 55 Comfort Warnings
-  ZoneAveraged;                           !- Mean Radiant Temperature Calculation Type
-
-OS:People,
-  {7036853a-7df2-4b03-a845-4f42e7f9f0ae}, !- Handle
-  res occupants|unit 7|living space|unit 7|story 2, !- Name
-  {0cffbfea-0b61-498b-8c58-8d1bf5669fa0}, !- People Definition Name
-  {d2df6d57-59c3-4cef-a8f4-02b9ede7273a}, !- Space or SpaceType Name
-  {f1425ceb-150e-4899-998f-6f9c10cfe9e2}, !- Number of People Schedule Name
-  {5475f549-739e-422e-9260-ef413a9e80df}, !- Activity Level Schedule Name
-  ,                                       !- Surface Name/Angle Factor List Name
-  ,                                       !- Work Efficiency Schedule Name
-  ,                                       !- Clothing Insulation Schedule Name
-  ,                                       !- Air Velocity Schedule Name
-  1;                                      !- Multiplier
-
-OS:People:Definition,
-  {fa019d21-f9f7-4833-ab8a-9a2a3c31c5a5}, !- Handle
-  res occupants|unit 7|living space|unit 7|story 1, !- Name
-  People,                                 !- Number of People Calculation Method
-  1.695,                                  !- Number of People {people}
-  ,                                       !- People per Space Floor Area {person/m2}
-  ,                                       !- Space Floor Area per Person {m2/person}
-  0.319734,                               !- Fraction Radiant
-  0.573,                                  !- Sensible Heat Fraction
-  0,                                      !- Carbon Dioxide Generation Rate {m3/s-W}
-  No,                                     !- Enable ASHRAE 55 Comfort Warnings
-  ZoneAveraged;                           !- Mean Radiant Temperature Calculation Type
-
-OS:People,
-  {246acc2d-2931-427e-bbc3-43d1faf26509}, !- Handle
-  res occupants|unit 7|living space|unit 7|story 1, !- Name
-  {fa019d21-f9f7-4833-ab8a-9a2a3c31c5a5}, !- People Definition Name
-  {951675d7-1fe2-407d-80f1-e88a6f77ede2}, !- Space or SpaceType Name
-  {f1425ceb-150e-4899-998f-6f9c10cfe9e2}, !- Number of People Schedule Name
-  {5475f549-739e-422e-9260-ef413a9e80df}, !- Activity Level Schedule Name
-  ,                                       !- Surface Name/Angle Factor List Name
-  ,                                       !- Work Efficiency Schedule Name
-  ,                                       !- Clothing Insulation Schedule Name
-  ,                                       !- Air Velocity Schedule Name
-  1;                                      !- Multiplier
-
-OS:Schedule:Day,
-  {19c6f5b9-d327-49e1-89a8-10f6b4e543d0}, !- Handle
-  Schedule Day 16,                        !- Name
-  ,                                       !- Schedule Type Limits Name
-  ,                                       !- Interpolate to Timestep
-  24,                                     !- Hour 1
-  0,                                      !- Minute 1
-  0;                                      !- Value Until Time 1
-
-OS:Schedule:Day,
-  {5bbcbd02-c40a-476b-a09f-d367e72d2733}, !- Handle
-  Schedule Day 17,                        !- Name
-  ,                                       !- Schedule Type Limits Name
-  ,                                       !- Interpolate to Timestep
-  24,                                     !- Hour 1
-  0,                                      !- Minute 1
-  1;                                      !- Value Until Time 1
-
-OS:People:Definition,
-  {3b4cf853-6e76-412b-b9b4-9ad3d1e4222f}, !- Handle
-  res occupants|unit 8|living space|unit 8|story 2, !- Name
-  People,                                 !- Number of People Calculation Method
-  1.695,                                  !- Number of People {people}
-  ,                                       !- People per Space Floor Area {person/m2}
-  ,                                       !- Space Floor Area per Person {m2/person}
-  0.319734,                               !- Fraction Radiant
-  0.573,                                  !- Sensible Heat Fraction
-  0,                                      !- Carbon Dioxide Generation Rate {m3/s-W}
-  No,                                     !- Enable ASHRAE 55 Comfort Warnings
-  ZoneAveraged;                           !- Mean Radiant Temperature Calculation Type
-
-OS:People,
-  {aedcb21f-0271-4599-8e26-2f7075ff2d18}, !- Handle
-  res occupants|unit 8|living space|unit 8|story 2, !- Name
-  {3b4cf853-6e76-412b-b9b4-9ad3d1e4222f}, !- People Definition Name
-  {e2c84b3d-4ac9-40de-abf2-26ab90a8da62}, !- Space or SpaceType Name
-  {f1425ceb-150e-4899-998f-6f9c10cfe9e2}, !- Number of People Schedule Name
-  {5475f549-739e-422e-9260-ef413a9e80df}, !- Activity Level Schedule Name
-  ,                                       !- Surface Name/Angle Factor List Name
-  ,                                       !- Work Efficiency Schedule Name
-  ,                                       !- Clothing Insulation Schedule Name
-  ,                                       !- Air Velocity Schedule Name
-  1;                                      !- Multiplier
-
-OS:People:Definition,
-  {92f2d0d6-5d13-494a-8c81-10312650c164}, !- Handle
-  res occupants|unit 8|living space|unit 8|story 1, !- Name
-  People,                                 !- Number of People Calculation Method
-  1.695,                                  !- Number of People {people}
-  ,                                       !- People per Space Floor Area {person/m2}
-  ,                                       !- Space Floor Area per Person {m2/person}
-  0.319734,                               !- Fraction Radiant
-  0.573,                                  !- Sensible Heat Fraction
-  0,                                      !- Carbon Dioxide Generation Rate {m3/s-W}
-  No,                                     !- Enable ASHRAE 55 Comfort Warnings
-  ZoneAveraged;                           !- Mean Radiant Temperature Calculation Type
-
-OS:People,
-  {f8db2b90-2eb9-403a-9247-4ec1d6f13fe0}, !- Handle
-  res occupants|unit 8|living space|unit 8|story 1, !- Name
-  {92f2d0d6-5d13-494a-8c81-10312650c164}, !- People Definition Name
-  {ccde5a1c-1af9-49e5-8007-bbaaf0a227af}, !- Space or SpaceType Name
-  {f1425ceb-150e-4899-998f-6f9c10cfe9e2}, !- Number of People Schedule Name
-  {5475f549-739e-422e-9260-ef413a9e80df}, !- Activity Level Schedule Name
-  ,                                       !- Surface Name/Angle Factor List Name
-  ,                                       !- Work Efficiency Schedule Name
-  ,                                       !- Clothing Insulation Schedule Name
-  ,                                       !- Air Velocity Schedule Name
-  1;                                      !- Multiplier
-
-OS:Schedule:Day,
-  {38a93e35-3c57-4a7e-bed3-6931f6270e79}, !- Handle
-  Schedule Day 18,                        !- Name
-  ,                                       !- Schedule Type Limits Name
-  ,                                       !- Interpolate to Timestep
-  24,                                     !- Hour 1
-  0,                                      !- Minute 1
-  0;                                      !- Value Until Time 1
-
-OS:Schedule:Day,
-  {6d997ee4-b629-4483-9a57-0950169f9070}, !- Handle
-  Schedule Day 19,                        !- Name
-  ,                                       !- Schedule Type Limits Name
-  ,                                       !- Interpolate to Timestep
-  24,                                     !- Hour 1
-  0,                                      !- Minute 1
-  1;                                      !- Value Until Time 1
-
-OS:People:Definition,
-  {fec927a9-b3ba-469a-b5b8-e4e88001c332}, !- Handle
-  res occupants|unit 9|living space|unit 9|story 1, !- Name
-  People,                                 !- Number of People Calculation Method
-  1.695,                                  !- Number of People {people}
-  ,                                       !- People per Space Floor Area {person/m2}
-  ,                                       !- Space Floor Area per Person {m2/person}
-  0.319734,                               !- Fraction Radiant
-  0.573,                                  !- Sensible Heat Fraction
-  0,                                      !- Carbon Dioxide Generation Rate {m3/s-W}
-  No,                                     !- Enable ASHRAE 55 Comfort Warnings
-  ZoneAveraged;                           !- Mean Radiant Temperature Calculation Type
-
-OS:People,
-  {098d35d2-eb1c-4acf-8c3b-30716aa2b5e4}, !- Handle
-  res occupants|unit 9|living space|unit 9|story 1, !- Name
-  {fec927a9-b3ba-469a-b5b8-e4e88001c332}, !- People Definition Name
-  {c7573dab-7dff-497e-aace-3e34ce9f4f0a}, !- Space or SpaceType Name
-  {f1425ceb-150e-4899-998f-6f9c10cfe9e2}, !- Number of People Schedule Name
-  {5475f549-739e-422e-9260-ef413a9e80df}, !- Activity Level Schedule Name
-  ,                                       !- Surface Name/Angle Factor List Name
-  ,                                       !- Work Efficiency Schedule Name
-  ,                                       !- Clothing Insulation Schedule Name
-  ,                                       !- Air Velocity Schedule Name
-  1;                                      !- Multiplier
-
-OS:People:Definition,
-  {c9d3c17e-39c1-4d13-a63c-55aa78ef968f}, !- Handle
-  res occupants|unit 9|living space|unit 9|story 2, !- Name
->>>>>>> 039e157a
-  People,                                 !- Number of People Calculation Method
-  1.695,                                  !- Number of People {people}
-  ,                                       !- People per Space Floor Area {person/m2}
-  ,                                       !- Space Floor Area per Person {m2/person}
-  0.319734,                               !- Fraction Radiant
-  0.573,                                  !- Sensible Heat Fraction
-  0,                                      !- Carbon Dioxide Generation Rate {m3/s-W}
-  No,                                     !- Enable ASHRAE 55 Comfort Warnings
-  ZoneAveraged;                           !- Mean Radiant Temperature Calculation Type
-
-OS:People,
-<<<<<<< HEAD
-  {31f92c87-b6b0-45d7-a11c-b83bad0fe367}, !- Handle
-  res occupants|living space,             !- Name
-  {02cd080c-d93b-475a-b8d1-ae4d21feba0b}, !- People Definition Name
-  {7e21c448-6a66-4e39-90f6-542c58d3affa}, !- Space or SpaceType Name
-  {39179005-247d-4fb6-ab7a-03c317d5ae0e}, !- Number of People Schedule Name
-  {5e779c3a-dbbd-4fd4-9527-ff6351ff1330}, !- Activity Level Schedule Name
-=======
-  {947ab1df-0106-43bc-a448-7384351d299b}, !- Handle
-  res occupants|unit 9|living space|unit 9|story 2, !- Name
-  {c9d3c17e-39c1-4d13-a63c-55aa78ef968f}, !- People Definition Name
-  {974f9c88-b324-4c9b-aa41-d9931be8b3d7}, !- Space or SpaceType Name
-  {f1425ceb-150e-4899-998f-6f9c10cfe9e2}, !- Number of People Schedule Name
-  {5475f549-739e-422e-9260-ef413a9e80df}, !- Activity Level Schedule Name
->>>>>>> 039e157a
-  ,                                       !- Surface Name/Angle Factor List Name
-  ,                                       !- Work Efficiency Schedule Name
-  ,                                       !- Clothing Insulation Schedule Name
-  ,                                       !- Air Velocity Schedule Name
-  1;                                      !- Multiplier
-
-<<<<<<< HEAD
-OS:ScheduleTypeLimits,
-  {930c5f3e-8574-4370-8710-3f1c2314c90c}, !- Handle
-  ActivityLevel,                          !- Name
-  0,                                      !- Lower Limit Value
-  ,                                       !- Upper Limit Value
-  Continuous,                             !- Numeric Type
-  ActivityLevel;                          !- Unit Type
-
-OS:ScheduleTypeLimits,
-  {5d208e76-a057-47f8-b194-f7f896d4a16f}, !- Handle
-  Fractional,                             !- Name
-  0,                                      !- Lower Limit Value
-  1,                                      !- Upper Limit Value
-  Continuous;                             !- Numeric Type
-
-OS:People:Definition,
-  {8d9628c7-05c8-4d80-9209-617ef59da737}, !- Handle
-  res occupants|living space|story 2,     !- Name
-=======
-OS:Schedule:Day,
-  {4d887fc7-428c-43e9-92dd-e3550b377af8}, !- Handle
-  Schedule Day 20,                        !- Name
-  ,                                       !- Schedule Type Limits Name
-  ,                                       !- Interpolate to Timestep
-  24,                                     !- Hour 1
-  0,                                      !- Minute 1
-  0;                                      !- Value Until Time 1
-
-OS:Schedule:Day,
-  {dc982b7f-4c14-4395-bd8e-30f4d0b28b79}, !- Handle
-  Schedule Day 21,                        !- Name
-  ,                                       !- Schedule Type Limits Name
-  ,                                       !- Interpolate to Timestep
-  24,                                     !- Hour 1
-  0,                                      !- Minute 1
-  1;                                      !- Value Until Time 1
-
-OS:People:Definition,
-  {23eff9d3-1ea3-449f-b952-a8873a9d0f41}, !- Handle
-  res occupants|unit 10|living space|unit 10|story 2, !- Name
-  People,                                 !- Number of People Calculation Method
-  1.695,                                  !- Number of People {people}
-  ,                                       !- People per Space Floor Area {person/m2}
-  ,                                       !- Space Floor Area per Person {m2/person}
-  0.319734,                               !- Fraction Radiant
-  0.573,                                  !- Sensible Heat Fraction
-  0,                                      !- Carbon Dioxide Generation Rate {m3/s-W}
-  No,                                     !- Enable ASHRAE 55 Comfort Warnings
-  ZoneAveraged;                           !- Mean Radiant Temperature Calculation Type
-
-OS:People,
-  {0ae612bc-8f23-4272-8c2f-4db81c2d46fa}, !- Handle
-  res occupants|unit 10|living space|unit 10|story 2, !- Name
-  {23eff9d3-1ea3-449f-b952-a8873a9d0f41}, !- People Definition Name
-  {41d07dea-3754-4c09-8f0b-a81284f00273}, !- Space or SpaceType Name
-  {f1425ceb-150e-4899-998f-6f9c10cfe9e2}, !- Number of People Schedule Name
-  {5475f549-739e-422e-9260-ef413a9e80df}, !- Activity Level Schedule Name
-  ,                                       !- Surface Name/Angle Factor List Name
-  ,                                       !- Work Efficiency Schedule Name
-  ,                                       !- Clothing Insulation Schedule Name
-  ,                                       !- Air Velocity Schedule Name
-  1;                                      !- Multiplier
-
-OS:People:Definition,
-  {572014e5-e0d2-4fab-a326-0258601802a3}, !- Handle
-  res occupants|unit 10|living space|unit 10|story 1, !- Name
->>>>>>> 039e157a
-  People,                                 !- Number of People Calculation Method
-  1.695,                                  !- Number of People {people}
-  ,                                       !- People per Space Floor Area {person/m2}
-  ,                                       !- Space Floor Area per Person {m2/person}
-  0.319734,                               !- Fraction Radiant
-  0.573,                                  !- Sensible Heat Fraction
-  0,                                      !- Carbon Dioxide Generation Rate {m3/s-W}
-  No,                                     !- Enable ASHRAE 55 Comfort Warnings
-  ZoneAveraged;                           !- Mean Radiant Temperature Calculation Type
-
-OS:People,
-<<<<<<< HEAD
-  {9fae1348-9a30-431c-9984-fa90a37c3e93}, !- Handle
-  res occupants|living space|story 2,     !- Name
-  {8d9628c7-05c8-4d80-9209-617ef59da737}, !- People Definition Name
-  {65ba6ca2-0cd1-492c-8299-977c96bb9052}, !- Space or SpaceType Name
-  {39179005-247d-4fb6-ab7a-03c317d5ae0e}, !- Number of People Schedule Name
-  {5e779c3a-dbbd-4fd4-9527-ff6351ff1330}, !- Activity Level Schedule Name
-=======
-  {84ed1186-12f4-4355-8ade-9051aff51056}, !- Handle
-  res occupants|unit 10|living space|unit 10|story 1, !- Name
-  {572014e5-e0d2-4fab-a326-0258601802a3}, !- People Definition Name
-  {fe46819b-cea0-4910-b354-8c9d565047da}, !- Space or SpaceType Name
-  {f1425ceb-150e-4899-998f-6f9c10cfe9e2}, !- Number of People Schedule Name
-  {5475f549-739e-422e-9260-ef413a9e80df}, !- Activity Level Schedule Name
->>>>>>> 039e157a
-  ,                                       !- Surface Name/Angle Factor List Name
-  ,                                       !- Work Efficiency Schedule Name
-  ,                                       !- Clothing Insulation Schedule Name
-  ,                                       !- Air Velocity Schedule Name
-  1;                                      !- Multiplier
