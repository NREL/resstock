!- NOTE: Auto-generated from /test/osw_files/SFA_10units_2story_SL_UA_3Beds_2Baths_Denver.osw

OS:Version,
<<<<<<< HEAD
  {243b0db6-286f-4558-8c96-edc867be77bd}, !- Handle
  2.9.1;                                  !- Version Identifier

OS:SimulationControl,
  {68bf0b2f-511c-47fd-9dbb-f9335b6e16de}, !- Handle
=======
  {ceeee3d4-143a-4c61-82a8-19b047099c6e}, !- Handle
  2.9.0;                                  !- Version Identifier

OS:SimulationControl,
  {cb94b0d1-3a18-4294-b3e4-b33ee913007f}, !- Handle
>>>>>>> 78927444
  ,                                       !- Do Zone Sizing Calculation
  ,                                       !- Do System Sizing Calculation
  ,                                       !- Do Plant Sizing Calculation
  No;                                     !- Run Simulation for Sizing Periods

OS:Timestep,
<<<<<<< HEAD
  {5c5f5944-1c1f-4e89-ad27-1273596a78e8}, !- Handle
  6;                                      !- Number of Timesteps per Hour

OS:ShadowCalculation,
  {4f0a3566-e226-4c97-a063-2b3e27cada11}, !- Handle
=======
  {70798c5e-b9c1-495b-a61a-a68a02097a04}, !- Handle
  6;                                      !- Number of Timesteps per Hour

OS:ShadowCalculation,
  {10edbf27-20fe-47fc-b96b-6e1b40fccccb}, !- Handle
>>>>>>> 78927444
  20,                                     !- Calculation Frequency
  200;                                    !- Maximum Figures in Shadow Overlap Calculations

OS:SurfaceConvectionAlgorithm:Outside,
<<<<<<< HEAD
  {5c5ab9af-46b6-4fb4-a200-0026af8727d4}, !- Handle
  DOE-2;                                  !- Algorithm

OS:SurfaceConvectionAlgorithm:Inside,
  {ec1df7b4-4594-4ed9-9430-bd44eb3c814d}, !- Handle
  TARP;                                   !- Algorithm

OS:ZoneCapacitanceMultiplier:ResearchSpecial,
  {fd88dec9-8889-4671-80ea-795d25278a16}, !- Handle
=======
  {bb34d767-04f2-47c8-8b8a-3924410d2a18}, !- Handle
  DOE-2;                                  !- Algorithm

OS:SurfaceConvectionAlgorithm:Inside,
  {fc723962-225e-415f-9e06-ee5e62a2be1f}, !- Handle
  TARP;                                   !- Algorithm

OS:ZoneCapacitanceMultiplier:ResearchSpecial,
  {9e107dee-4255-49f2-9a60-f5cdb6c3459b}, !- Handle
>>>>>>> 78927444
  ,                                       !- Temperature Capacity Multiplier
  15,                                     !- Humidity Capacity Multiplier
  ;                                       !- Carbon Dioxide Capacity Multiplier

OS:RunPeriod,
<<<<<<< HEAD
  {634d34f2-d6e8-47be-9a06-2ff5abec551f}, !- Handle
=======
  {849b5f80-598e-4c37-9aa5-820179a624a0}, !- Handle
>>>>>>> 78927444
  Run Period 1,                           !- Name
  1,                                      !- Begin Month
  1,                                      !- Begin Day of Month
  12,                                     !- End Month
  31,                                     !- End Day of Month
  ,                                       !- Use Weather File Holidays and Special Days
  ,                                       !- Use Weather File Daylight Saving Period
  ,                                       !- Apply Weekend Holiday Rule
  ,                                       !- Use Weather File Rain Indicators
  ,                                       !- Use Weather File Snow Indicators
  ;                                       !- Number of Times Runperiod to be Repeated

OS:YearDescription,
<<<<<<< HEAD
  {4f8c98ed-1bf8-4ad8-9ce4-2866638e4f04}, !- Handle
=======
  {70e20978-3ca5-495f-b7cc-8ac79cf5fb72}, !- Handle
>>>>>>> 78927444
  2007,                                   !- Calendar Year
  ,                                       !- Day of Week for Start Day
  ;                                       !- Is Leap Year

OS:WeatherFile,
<<<<<<< HEAD
  {b754b6c8-d532-434e-9ab2-eb04f63daab0}, !- Handle
=======
  {1144a761-cef7-4eaa-a908-468bebdaccd3}, !- Handle
>>>>>>> 78927444
  Denver Intl Ap,                         !- City
  CO,                                     !- State Province Region
  USA,                                    !- Country
  TMY3,                                   !- Data Source
  725650,                                 !- WMO Number
  39.83,                                  !- Latitude {deg}
  -104.65,                                !- Longitude {deg}
  -7,                                     !- Time Zone {hr}
  1650,                                   !- Elevation {m}
  file:../weather/USA_CO_Denver.Intl.AP.725650_TMY3.epw, !- Url
  E23378AA;                               !- Checksum

OS:AdditionalProperties,
<<<<<<< HEAD
  {54b27069-d5bd-47c3-9668-86174b6fef6c}, !- Handle
  {b754b6c8-d532-434e-9ab2-eb04f63daab0}, !- Object Name
=======
  {2ed2a54b-1f48-4306-8ec0-cdeda3d017b7}, !- Handle
  {1144a761-cef7-4eaa-a908-468bebdaccd3}, !- Object Name
>>>>>>> 78927444
  EPWHeaderCity,                          !- Feature Name 1
  String,                                 !- Feature Data Type 1
  Denver Intl Ap,                         !- Feature Value 1
  EPWHeaderState,                         !- Feature Name 2
  String,                                 !- Feature Data Type 2
  CO,                                     !- Feature Value 2
  EPWHeaderCountry,                       !- Feature Name 3
  String,                                 !- Feature Data Type 3
  USA,                                    !- Feature Value 3
  EPWHeaderDataSource,                    !- Feature Name 4
  String,                                 !- Feature Data Type 4
  TMY3,                                   !- Feature Value 4
  EPWHeaderStation,                       !- Feature Name 5
  String,                                 !- Feature Data Type 5
  725650,                                 !- Feature Value 5
  EPWHeaderLatitude,                      !- Feature Name 6
  Double,                                 !- Feature Data Type 6
  39.829999999999998,                     !- Feature Value 6
  EPWHeaderLongitude,                     !- Feature Name 7
  Double,                                 !- Feature Data Type 7
  -104.65000000000001,                    !- Feature Value 7
  EPWHeaderTimezone,                      !- Feature Name 8
  Double,                                 !- Feature Data Type 8
  -7,                                     !- Feature Value 8
  EPWHeaderAltitude,                      !- Feature Name 9
  Double,                                 !- Feature Data Type 9
  5413.3858267716532,                     !- Feature Value 9
  EPWHeaderLocalPressure,                 !- Feature Name 10
  Double,                                 !- Feature Data Type 10
  0.81937567683596546,                    !- Feature Value 10
  EPWHeaderRecordsPerHour,                !- Feature Name 11
  Double,                                 !- Feature Data Type 11
  0,                                      !- Feature Value 11
  EPWDataAnnualAvgDrybulb,                !- Feature Name 12
  Double,                                 !- Feature Data Type 12
  51.575616438356228,                     !- Feature Value 12
  EPWDataAnnualMinDrybulb,                !- Feature Name 13
  Double,                                 !- Feature Data Type 13
  -2.9200000000000017,                    !- Feature Value 13
  EPWDataAnnualMaxDrybulb,                !- Feature Name 14
  Double,                                 !- Feature Data Type 14
  104,                                    !- Feature Value 14
  EPWDataCDD50F,                          !- Feature Name 15
  Double,                                 !- Feature Data Type 15
  3072.2925000000005,                     !- Feature Value 15
  EPWDataCDD65F,                          !- Feature Name 16
  Double,                                 !- Feature Data Type 16
  883.62000000000035,                     !- Feature Value 16
  EPWDataHDD50F,                          !- Feature Name 17
  Double,                                 !- Feature Data Type 17
  2497.1925000000001,                     !- Feature Value 17
  EPWDataHDD65F,                          !- Feature Name 18
  Double,                                 !- Feature Data Type 18
  5783.5200000000013,                     !- Feature Value 18
  EPWDataAnnualAvgWindspeed,              !- Feature Name 19
  Double,                                 !- Feature Data Type 19
  3.9165296803649667,                     !- Feature Value 19
  EPWDataMonthlyAvgDrybulbs,              !- Feature Name 20
  String,                                 !- Feature Data Type 20
  33.4191935483871&#4431.90142857142857&#4443.02620967741937&#4442.48624999999999&#4459.877741935483854&#4473.57574999999997&#4472.07975806451608&#4472.70008064516134&#4466.49200000000006&#4450.079112903225806&#4437.218250000000005&#4434.582177419354835, !- Feature Value 20
  EPWDataGroundMonthlyTemps,              !- Feature Name 21
  String,                                 !- Feature Data Type 21
  44.08306285945173&#4440.89570904991865&#4440.64045432632048&#4442.153016571250646&#4448.225111118704206&#4454.268919273837525&#4459.508577937551024&#4462.82777283423508&#4463.10975667174995&#4460.41014950381947&#4455.304105212311526&#4449.445696474514364, !- Feature Value 21
  EPWDataWSF,                             !- Feature Name 22
  Double,                                 !- Feature Data Type 22
  0.58999999999999997,                    !- Feature Value 22
  EPWDataMonthlyAvgDailyHighDrybulbs,     !- Feature Name 23
  String,                                 !- Feature Data Type 23
  47.41032258064516&#4446.58642857142857&#4455.15032258064517&#4453.708&#4472.80193548387098&#4488.67600000000002&#4486.1858064516129&#4485.87225806451613&#4482.082&#4463.18064516129033&#4448.73400000000001&#4448.87935483870968, !- Feature Value 23
  EPWDataMonthlyAvgDailyLowDrybulbs,      !- Feature Name 24
  String,                                 !- Feature Data Type 24
  19.347741935483874&#4419.856428571428573&#4430.316129032258065&#4431.112&#4447.41612903225806&#4457.901999999999994&#4459.063870967741934&#4460.956774193548384&#4452.352000000000004&#4438.41612903225806&#4427.002000000000002&#4423.02903225806451, !- Feature Value 24
  EPWDesignHeatingDrybulb,                !- Feature Name 25
  Double,                                 !- Feature Data Type 25
  12.02,                                  !- Feature Value 25
  EPWDesignHeatingWindspeed,              !- Feature Name 26
  Double,                                 !- Feature Data Type 26
  2.8062500000000004,                     !- Feature Value 26
  EPWDesignCoolingDrybulb,                !- Feature Name 27
  Double,                                 !- Feature Data Type 27
  91.939999999999998,                     !- Feature Value 27
  EPWDesignCoolingWetbulb,                !- Feature Name 28
  Double,                                 !- Feature Data Type 28
  59.95131430195849,                      !- Feature Value 28
  EPWDesignCoolingHumidityRatio,          !- Feature Name 29
  Double,                                 !- Feature Data Type 29
  0.0059161086834698092,                  !- Feature Value 29
  EPWDesignCoolingWindspeed,              !- Feature Name 30
  Double,                                 !- Feature Data Type 30
  3.7999999999999989,                     !- Feature Value 30
  EPWDesignDailyTemperatureRange,         !- Feature Name 31
  Double,                                 !- Feature Data Type 31
  24.915483870967748,                     !- Feature Value 31
  EPWDesignDehumidDrybulb,                !- Feature Name 32
  Double,                                 !- Feature Data Type 32
  67.996785714285721,                     !- Feature Value 32
  EPWDesignDehumidHumidityRatio,          !- Feature Name 33
  Double,                                 !- Feature Data Type 33
  0.012133744170488724,                   !- Feature Value 33
  EPWDesignCoolingDirectNormal,           !- Feature Name 34
  Double,                                 !- Feature Data Type 34
  985,                                    !- Feature Value 34
  EPWDesignCoolingDiffuseHorizontal,      !- Feature Name 35
  Double,                                 !- Feature Data Type 35
  84;                                     !- Feature Value 35

OS:Site,
<<<<<<< HEAD
  {4e4312fd-c051-4302-b9dd-3eefe94df7a3}, !- Handle
=======
  {7f9a3124-b3c3-4222-b641-85984d7fc9aa}, !- Handle
>>>>>>> 78927444
  Denver Intl Ap_CO_USA,                  !- Name
  39.83,                                  !- Latitude {deg}
  -104.65,                                !- Longitude {deg}
  -7,                                     !- Time Zone {hr}
  1650,                                   !- Elevation {m}
  ;                                       !- Terrain

OS:ClimateZones,
<<<<<<< HEAD
  {23fc2f14-5c70-462a-b1a0-800fad150d7a}, !- Handle
=======
  {1f152e1d-670e-4020-819f-cf61a41bb555}, !- Handle
>>>>>>> 78927444
  ,                                       !- Active Institution
  ,                                       !- Active Year
  ,                                       !- Climate Zone Institution Name 1
  ,                                       !- Climate Zone Document Name 1
  ,                                       !- Climate Zone Document Year 1
  ,                                       !- Climate Zone Value 1
  Building America,                       !- Climate Zone Institution Name 2
  ,                                       !- Climate Zone Document Name 2
  0,                                      !- Climate Zone Document Year 2
  Cold;                                   !- Climate Zone Value 2

OS:Site:WaterMainsTemperature,
<<<<<<< HEAD
  {d055f1aa-98da-4250-94f7-37743a93195d}, !- Handle
=======
  {ffe78b7a-1a01-4806-93e5-20d5e01312bd}, !- Handle
>>>>>>> 78927444
  Correlation,                            !- Calculation Method
  ,                                       !- Temperature Schedule Name
  10.8753424657535,                       !- Annual Average Outdoor Air Temperature {C}
  23.1524007936508;                       !- Maximum Difference In Monthly Average Outdoor Air Temperatures {deltaC}

OS:RunPeriodControl:DaylightSavingTime,
<<<<<<< HEAD
  {11ce50c1-78e0-45b5-b579-d805e1cd3e6a}, !- Handle
=======
  {f8e4985e-2aa8-46ca-9ee6-c585cb7eb1ff}, !- Handle
>>>>>>> 78927444
  3/12,                                   !- Start Date
  11/5;                                   !- End Date

OS:Site:GroundTemperature:Deep,
<<<<<<< HEAD
  {e8583ae6-878a-4016-abe5-6d5ba0f02009}, !- Handle
=======
  {4e5a552c-0b35-47ef-8330-2813768ad4bc}, !- Handle
>>>>>>> 78927444
  10.8753424657535,                       !- January Deep Ground Temperature {C}
  10.8753424657535,                       !- February Deep Ground Temperature {C}
  10.8753424657535,                       !- March Deep Ground Temperature {C}
  10.8753424657535,                       !- April Deep Ground Temperature {C}
  10.8753424657535,                       !- May Deep Ground Temperature {C}
  10.8753424657535,                       !- June Deep Ground Temperature {C}
  10.8753424657535,                       !- July Deep Ground Temperature {C}
  10.8753424657535,                       !- August Deep Ground Temperature {C}
  10.8753424657535,                       !- September Deep Ground Temperature {C}
  10.8753424657535,                       !- October Deep Ground Temperature {C}
  10.8753424657535,                       !- November Deep Ground Temperature {C}
  10.8753424657535;                       !- December Deep Ground Temperature {C}

OS:Building,
<<<<<<< HEAD
  {b44a55ca-1bd4-4967-a9b4-52081436f456}, !- Handle
=======
  {5eedc990-9a1e-4717-99ed-c5f5af7ba186}, !- Handle
>>>>>>> 78927444
  Building 1,                             !- Name
  ,                                       !- Building Sector Type
  0,                                      !- North Axis {deg}
  ,                                       !- Nominal Floor to Floor Height {m}
  ,                                       !- Space Type Name
  ,                                       !- Default Construction Set Name
  ,                                       !- Default Schedule Set Name
  2,                                      !- Standards Number of Stories
  2,                                      !- Standards Number of Above Ground Stories
  ,                                       !- Standards Template
  singlefamilyattached,                   !- Standards Building Type
  10;                                     !- Standards Number of Living Units

OS:AdditionalProperties,
<<<<<<< HEAD
  {cd49f9e0-e983-47f7-a540-d19292909092}, !- Handle
  {b44a55ca-1bd4-4967-a9b4-52081436f456}, !- Object Name
=======
  {03684791-f615-4905-a5d2-9401a388d9c4}, !- Handle
  {5eedc990-9a1e-4717-99ed-c5f5af7ba186}, !- Object Name
>>>>>>> 78927444
  num_units,                              !- Feature Name 1
  Integer,                                !- Feature Data Type 1
  10,                                     !- Feature Value 1
  has_rear_units,                         !- Feature Name 2
  Boolean,                                !- Feature Data Type 2
  false,                                  !- Feature Value 2
  horz_location,                          !- Feature Name 3
  String,                                 !- Feature Data Type 3
  Left,                                   !- Feature Value 3
  num_floors,                             !- Feature Name 4
  Integer,                                !- Feature Data Type 4
  2;                                      !- Feature Value 4

OS:ThermalZone,
<<<<<<< HEAD
  {cae27d0c-6375-4cf3-b206-443e4aae292c}, !- Handle
=======
  {a9cfe15d-ffa6-40b3-9421-5dcdd2b2dfd1}, !- Handle
>>>>>>> 78927444
  living zone,                            !- Name
  ,                                       !- Multiplier
  ,                                       !- Ceiling Height {m}
  ,                                       !- Volume {m3}
  ,                                       !- Floor Area {m2}
  ,                                       !- Zone Inside Convection Algorithm
  ,                                       !- Zone Outside Convection Algorithm
  ,                                       !- Zone Conditioning Equipment List Name
<<<<<<< HEAD
  {45a0e4f9-d736-4ff3-a90c-6f1d181f2a92}, !- Zone Air Inlet Port List
  {2d11f537-69d0-494d-ae5a-3e00f33a3720}, !- Zone Air Exhaust Port List
  {6ea459a2-0e77-41d3-8ec4-6d671e71387d}, !- Zone Air Node Name
  {d4165b86-836c-4c48-acd4-9597ad076bc0}, !- Zone Return Air Port List
=======
  {cff7d15e-6ce8-4bb5-94cf-3d9f29528af3}, !- Zone Air Inlet Port List
  {361ac784-bd94-4c03-b831-58628b8d74f3}, !- Zone Air Exhaust Port List
  {7d1dfa2f-bee4-483f-a1ec-826f21fafe14}, !- Zone Air Node Name
  {9110ec0d-7f8b-4feb-ae04-baf1bb0845ac}, !- Zone Return Air Port List
>>>>>>> 78927444
  ,                                       !- Primary Daylighting Control Name
  ,                                       !- Fraction of Zone Controlled by Primary Daylighting Control
  ,                                       !- Secondary Daylighting Control Name
  ,                                       !- Fraction of Zone Controlled by Secondary Daylighting Control
  ,                                       !- Illuminance Map Name
  ,                                       !- Group Rendering Name
  ,                                       !- Thermostat Name
  No;                                     !- Use Ideal Air Loads

OS:Node,
<<<<<<< HEAD
  {186c9d9c-f91f-4f58-aa05-8166696d603e}, !- Handle
  Node 1,                                 !- Name
  {6ea459a2-0e77-41d3-8ec4-6d671e71387d}, !- Inlet Port
  ;                                       !- Outlet Port

OS:Connection,
  {6ea459a2-0e77-41d3-8ec4-6d671e71387d}, !- Handle
  {532522f6-8264-4a7f-b537-0de00598e064}, !- Name
  {cae27d0c-6375-4cf3-b206-443e4aae292c}, !- Source Object
  11,                                     !- Outlet Port
  {186c9d9c-f91f-4f58-aa05-8166696d603e}, !- Target Object
  2;                                      !- Inlet Port

OS:PortList,
  {45a0e4f9-d736-4ff3-a90c-6f1d181f2a92}, !- Handle
  {db541128-4295-4a2d-b0a8-95b1ad7eaea5}, !- Name
  {cae27d0c-6375-4cf3-b206-443e4aae292c}; !- HVAC Component

OS:PortList,
  {2d11f537-69d0-494d-ae5a-3e00f33a3720}, !- Handle
  {4b3b99d0-79e2-4f51-a661-b646e8cf2921}, !- Name
  {cae27d0c-6375-4cf3-b206-443e4aae292c}; !- HVAC Component

OS:PortList,
  {d4165b86-836c-4c48-acd4-9597ad076bc0}, !- Handle
  {389eb32f-1fad-4a2a-a931-02c3e2de28e1}, !- Name
  {cae27d0c-6375-4cf3-b206-443e4aae292c}; !- HVAC Component

OS:Sizing:Zone,
  {7e587f53-7f1f-46a1-9782-96b8d9bbe562}, !- Handle
  {cae27d0c-6375-4cf3-b206-443e4aae292c}, !- Zone or ZoneList Name
=======
  {04f2e191-64ce-4f39-b1ab-bdd48b0f2181}, !- Handle
  Node 1,                                 !- Name
  {7d1dfa2f-bee4-483f-a1ec-826f21fafe14}, !- Inlet Port
  ;                                       !- Outlet Port

OS:Connection,
  {7d1dfa2f-bee4-483f-a1ec-826f21fafe14}, !- Handle
  {3e51b65e-c982-43b8-b54d-1d6d11c5adf3}, !- Name
  {a9cfe15d-ffa6-40b3-9421-5dcdd2b2dfd1}, !- Source Object
  11,                                     !- Outlet Port
  {04f2e191-64ce-4f39-b1ab-bdd48b0f2181}, !- Target Object
  2;                                      !- Inlet Port

OS:PortList,
  {cff7d15e-6ce8-4bb5-94cf-3d9f29528af3}, !- Handle
  {6e89419e-f9c0-40f8-96b2-37e524347e6c}, !- Name
  {a9cfe15d-ffa6-40b3-9421-5dcdd2b2dfd1}; !- HVAC Component

OS:PortList,
  {361ac784-bd94-4c03-b831-58628b8d74f3}, !- Handle
  {a499f23e-995d-4fdc-b421-3e0833654918}, !- Name
  {a9cfe15d-ffa6-40b3-9421-5dcdd2b2dfd1}; !- HVAC Component

OS:PortList,
  {9110ec0d-7f8b-4feb-ae04-baf1bb0845ac}, !- Handle
  {7db4eb47-51a2-4986-a884-e821d4233338}, !- Name
  {a9cfe15d-ffa6-40b3-9421-5dcdd2b2dfd1}; !- HVAC Component

OS:Sizing:Zone,
  {7e61403c-a3af-491f-b9e8-8f3340a021c2}, !- Handle
  {a9cfe15d-ffa6-40b3-9421-5dcdd2b2dfd1}, !- Zone or ZoneList Name
>>>>>>> 78927444
  SupplyAirTemperature,                   !- Zone Cooling Design Supply Air Temperature Input Method
  14,                                     !- Zone Cooling Design Supply Air Temperature {C}
  11.11,                                  !- Zone Cooling Design Supply Air Temperature Difference {deltaC}
  SupplyAirTemperature,                   !- Zone Heating Design Supply Air Temperature Input Method
  40,                                     !- Zone Heating Design Supply Air Temperature {C}
  11.11,                                  !- Zone Heating Design Supply Air Temperature Difference {deltaC}
  0.0085,                                 !- Zone Cooling Design Supply Air Humidity Ratio {kg-H2O/kg-air}
  0.008,                                  !- Zone Heating Design Supply Air Humidity Ratio {kg-H2O/kg-air}
  ,                                       !- Zone Heating Sizing Factor
  ,                                       !- Zone Cooling Sizing Factor
  DesignDay,                              !- Cooling Design Air Flow Method
  ,                                       !- Cooling Design Air Flow Rate {m3/s}
  ,                                       !- Cooling Minimum Air Flow per Zone Floor Area {m3/s-m2}
  ,                                       !- Cooling Minimum Air Flow {m3/s}
  ,                                       !- Cooling Minimum Air Flow Fraction
  DesignDay,                              !- Heating Design Air Flow Method
  ,                                       !- Heating Design Air Flow Rate {m3/s}
  ,                                       !- Heating Maximum Air Flow per Zone Floor Area {m3/s-m2}
  ,                                       !- Heating Maximum Air Flow {m3/s}
  ,                                       !- Heating Maximum Air Flow Fraction
  ,                                       !- Design Zone Air Distribution Effectiveness in Cooling Mode
  ,                                       !- Design Zone Air Distribution Effectiveness in Heating Mode
  No,                                     !- Account for Dedicated Outdoor Air System
  NeutralSupplyAir,                       !- Dedicated Outdoor Air System Control Strategy
  autosize,                               !- Dedicated Outdoor Air Low Setpoint Temperature for Design {C}
  autosize;                               !- Dedicated Outdoor Air High Setpoint Temperature for Design {C}

OS:ZoneHVAC:EquipmentList,
<<<<<<< HEAD
  {114d99f5-f252-478a-950c-bdd5d707af07}, !- Handle
  Zone HVAC Equipment List 1,             !- Name
  {cae27d0c-6375-4cf3-b206-443e4aae292c}; !- Thermal Zone

OS:Space,
  {dec9d49a-b52e-4eba-8769-960a2cdb000d}, !- Handle
  living space,                           !- Name
  {ce815bf7-a144-4f7d-ae6d-ad9644534529}, !- Space Type Name
=======
  {f3aa9c69-2cb1-488a-a4ab-9738b3e7092d}, !- Handle
  Zone HVAC Equipment List 1,             !- Name
  {a9cfe15d-ffa6-40b3-9421-5dcdd2b2dfd1}; !- Thermal Zone

OS:Space,
  {721175ae-e48b-4712-84f2-122619960af0}, !- Handle
  living space,                           !- Name
  {ee323c2a-1907-4bb8-bdc1-0983bef815e8}, !- Space Type Name
>>>>>>> 78927444
  ,                                       !- Default Construction Set Name
  ,                                       !- Default Schedule Set Name
  ,                                       !- Direction of Relative North {deg}
  ,                                       !- X Origin {m}
  ,                                       !- Y Origin {m}
  ,                                       !- Z Origin {m}
  ,                                       !- Building Story Name
<<<<<<< HEAD
  {cae27d0c-6375-4cf3-b206-443e4aae292c}, !- Thermal Zone Name
  ,                                       !- Part of Total Floor Area
  ,                                       !- Design Specification Outdoor Air Object Name
  {9388599a-1b52-4c07-9393-d269f88b595d}; !- Building Unit Name

OS:Surface,
  {5e63cf6f-1580-4ffb-afba-40d8df440b95}, !- Handle
  Surface 1,                              !- Name
  Floor,                                  !- Surface Type
  ,                                       !- Construction Name
  {dec9d49a-b52e-4eba-8769-960a2cdb000d}, !- Space Name
=======
  {a9cfe15d-ffa6-40b3-9421-5dcdd2b2dfd1}, !- Thermal Zone Name
  ,                                       !- Part of Total Floor Area
  ,                                       !- Design Specification Outdoor Air Object Name
  {ea45bb00-0729-411f-9d68-720025db2392}; !- Building Unit Name

OS:Surface,
  {2d3b86ba-15b8-43b7-9486-5f8000744faa}, !- Handle
  Surface 1,                              !- Name
  Floor,                                  !- Surface Type
  ,                                       !- Construction Name
  {721175ae-e48b-4712-84f2-122619960af0}, !- Space Name
>>>>>>> 78927444
  Foundation,                             !- Outside Boundary Condition
  ,                                       !- Outside Boundary Condition Object
  NoSun,                                  !- Sun Exposure
  NoWind,                                 !- Wind Exposure
  ,                                       !- View Factor to Ground
  ,                                       !- Number of Vertices
  0, -9.144, 0,                           !- X,Y,Z Vertex 1 {m}
  0, 0, 0,                                !- X,Y,Z Vertex 2 {m}
  4.572, 0, 0,                            !- X,Y,Z Vertex 3 {m}
  4.572, -9.144, 0;                       !- X,Y,Z Vertex 4 {m}

OS:Surface,
<<<<<<< HEAD
  {7530cc3a-56d1-4a96-a0b0-eb69702ff0d2}, !- Handle
  Surface 2,                              !- Name
  Wall,                                   !- Surface Type
  ,                                       !- Construction Name
  {dec9d49a-b52e-4eba-8769-960a2cdb000d}, !- Space Name
=======
  {ebfaa3bb-93f0-43b6-99e4-77df43b34f36}, !- Handle
  Surface 2,                              !- Name
  Wall,                                   !- Surface Type
  ,                                       !- Construction Name
  {721175ae-e48b-4712-84f2-122619960af0}, !- Space Name
>>>>>>> 78927444
  Outdoors,                               !- Outside Boundary Condition
  ,                                       !- Outside Boundary Condition Object
  SunExposed,                             !- Sun Exposure
  WindExposed,                            !- Wind Exposure
  ,                                       !- View Factor to Ground
  ,                                       !- Number of Vertices
  0, 0, 2.4384,                           !- X,Y,Z Vertex 1 {m}
  0, 0, 0,                                !- X,Y,Z Vertex 2 {m}
  0, -9.144, 0,                           !- X,Y,Z Vertex 3 {m}
  0, -9.144, 2.4384;                      !- X,Y,Z Vertex 4 {m}

OS:Surface,
<<<<<<< HEAD
  {8a2bc858-1c0d-4c07-a8db-482394c5797d}, !- Handle
  Surface 3,                              !- Name
  Wall,                                   !- Surface Type
  ,                                       !- Construction Name
  {dec9d49a-b52e-4eba-8769-960a2cdb000d}, !- Space Name
=======
  {2515318e-bef6-4f24-b3ad-46fd96064aa3}, !- Handle
  Surface 3,                              !- Name
  Wall,                                   !- Surface Type
  ,                                       !- Construction Name
  {721175ae-e48b-4712-84f2-122619960af0}, !- Space Name
>>>>>>> 78927444
  Outdoors,                               !- Outside Boundary Condition
  ,                                       !- Outside Boundary Condition Object
  SunExposed,                             !- Sun Exposure
  WindExposed,                            !- Wind Exposure
  ,                                       !- View Factor to Ground
  ,                                       !- Number of Vertices
  4.572, 0, 2.4384,                       !- X,Y,Z Vertex 1 {m}
  4.572, 0, 0,                            !- X,Y,Z Vertex 2 {m}
  0, 0, 0,                                !- X,Y,Z Vertex 3 {m}
  0, 0, 2.4384;                           !- X,Y,Z Vertex 4 {m}

OS:Surface,
<<<<<<< HEAD
  {b57c36ba-55eb-4be0-ac49-f5452a2ff3bd}, !- Handle
  Surface 4,                              !- Name
  Wall,                                   !- Surface Type
  ,                                       !- Construction Name
  {dec9d49a-b52e-4eba-8769-960a2cdb000d}, !- Space Name
=======
  {978930e2-07bd-4de0-aa55-8a828c352d1b}, !- Handle
  Surface 4,                              !- Name
  Wall,                                   !- Surface Type
  ,                                       !- Construction Name
  {721175ae-e48b-4712-84f2-122619960af0}, !- Space Name
>>>>>>> 78927444
  Adiabatic,                              !- Outside Boundary Condition
  ,                                       !- Outside Boundary Condition Object
  NoSun,                                  !- Sun Exposure
  NoWind,                                 !- Wind Exposure
  ,                                       !- View Factor to Ground
  ,                                       !- Number of Vertices
  4.572, -9.144, 2.4384,                  !- X,Y,Z Vertex 1 {m}
  4.572, -9.144, 0,                       !- X,Y,Z Vertex 2 {m}
  4.572, 0, 0,                            !- X,Y,Z Vertex 3 {m}
  4.572, 0, 2.4384;                       !- X,Y,Z Vertex 4 {m}

OS:Surface,
<<<<<<< HEAD
  {37d331db-ee8d-4deb-8166-e8477c6e42a4}, !- Handle
  Surface 5,                              !- Name
  Wall,                                   !- Surface Type
  ,                                       !- Construction Name
  {dec9d49a-b52e-4eba-8769-960a2cdb000d}, !- Space Name
=======
  {6e84bede-bb7c-48ef-bec9-e524faf91f32}, !- Handle
  Surface 5,                              !- Name
  Wall,                                   !- Surface Type
  ,                                       !- Construction Name
  {721175ae-e48b-4712-84f2-122619960af0}, !- Space Name
>>>>>>> 78927444
  Outdoors,                               !- Outside Boundary Condition
  ,                                       !- Outside Boundary Condition Object
  SunExposed,                             !- Sun Exposure
  WindExposed,                            !- Wind Exposure
  ,                                       !- View Factor to Ground
  ,                                       !- Number of Vertices
  0, -9.144, 2.4384,                      !- X,Y,Z Vertex 1 {m}
  0, -9.144, 0,                           !- X,Y,Z Vertex 2 {m}
  4.572, -9.144, 0,                       !- X,Y,Z Vertex 3 {m}
  4.572, -9.144, 2.4384;                  !- X,Y,Z Vertex 4 {m}

OS:Surface,
<<<<<<< HEAD
  {d46f3086-97b0-4092-b25f-8613b6747fb4}, !- Handle
  Surface 6,                              !- Name
  RoofCeiling,                            !- Surface Type
  ,                                       !- Construction Name
  {dec9d49a-b52e-4eba-8769-960a2cdb000d}, !- Space Name
  Surface,                                !- Outside Boundary Condition
  {c3c5632d-6f8a-42fc-b2d0-3d7e2ef25c6e}, !- Outside Boundary Condition Object
=======
  {6d3139a7-e5a8-41a8-80ab-b77c6f44f38d}, !- Handle
  Surface 6,                              !- Name
  RoofCeiling,                            !- Surface Type
  ,                                       !- Construction Name
  {721175ae-e48b-4712-84f2-122619960af0}, !- Space Name
  Surface,                                !- Outside Boundary Condition
  {4055dbc0-92fa-4180-8187-0f36c7f05e7d}, !- Outside Boundary Condition Object
>>>>>>> 78927444
  NoSun,                                  !- Sun Exposure
  NoWind,                                 !- Wind Exposure
  ,                                       !- View Factor to Ground
  ,                                       !- Number of Vertices
  4.572, -9.144, 2.4384,                  !- X,Y,Z Vertex 1 {m}
  4.572, 0, 2.4384,                       !- X,Y,Z Vertex 2 {m}
  0, 0, 2.4384,                           !- X,Y,Z Vertex 3 {m}
  0, -9.144, 2.4384;                      !- X,Y,Z Vertex 4 {m}

OS:SpaceType,
<<<<<<< HEAD
  {ce815bf7-a144-4f7d-ae6d-ad9644534529}, !- Handle
=======
  {ee323c2a-1907-4bb8-bdc1-0983bef815e8}, !- Handle
>>>>>>> 78927444
  Space Type 1,                           !- Name
  ,                                       !- Default Construction Set Name
  ,                                       !- Default Schedule Set Name
  ,                                       !- Group Rendering Name
  ,                                       !- Design Specification Outdoor Air Object Name
  ,                                       !- Standards Template
  ,                                       !- Standards Building Type
  living;                                 !- Standards Space Type

OS:Space,
<<<<<<< HEAD
  {42ea219f-d487-4b81-9686-e50d990e017e}, !- Handle
  living space|story 2,                   !- Name
  {ce815bf7-a144-4f7d-ae6d-ad9644534529}, !- Space Type Name
=======
  {219ae91c-eeb8-45ad-b0e9-3edd368bd64c}, !- Handle
  living space|story 2,                   !- Name
  {ee323c2a-1907-4bb8-bdc1-0983bef815e8}, !- Space Type Name
>>>>>>> 78927444
  ,                                       !- Default Construction Set Name
  ,                                       !- Default Schedule Set Name
  -0,                                     !- Direction of Relative North {deg}
  0,                                      !- X Origin {m}
  0,                                      !- Y Origin {m}
  2.4384,                                 !- Z Origin {m}
  ,                                       !- Building Story Name
<<<<<<< HEAD
  {cae27d0c-6375-4cf3-b206-443e4aae292c}, !- Thermal Zone Name
  ,                                       !- Part of Total Floor Area
  ,                                       !- Design Specification Outdoor Air Object Name
  {9388599a-1b52-4c07-9393-d269f88b595d}; !- Building Unit Name

OS:Surface,
  {f5c8f936-120d-494b-abf0-5e345c134a67}, !- Handle
=======
  {a9cfe15d-ffa6-40b3-9421-5dcdd2b2dfd1}, !- Thermal Zone Name
  ,                                       !- Part of Total Floor Area
  ,                                       !- Design Specification Outdoor Air Object Name
  {ea45bb00-0729-411f-9d68-720025db2392}; !- Building Unit Name

OS:Surface,
  {61f3271a-3bd2-46af-8f08-820f58293dd1}, !- Handle
>>>>>>> 78927444
  Surface 7,                              !- Name
  RoofCeiling,                            !- Surface Type
  ,                                       !- Construction Name
<<<<<<< HEAD
  {42ea219f-d487-4b81-9686-e50d990e017e}, !- Space Name
  Adiabatic,                              !- Outside Boundary Condition
  ,                                       !- Outside Boundary Condition Object
  NoSun,                                  !- Sun Exposure
  NoWind,                                 !- Wind Exposure
  ,                                       !- View Factor to Ground
  ,                                       !- Number of Vertices
  4.572, -9.144, 2.4384,                  !- X,Y,Z Vertex 1 {m}
  4.572, -9.144, 0,                       !- X,Y,Z Vertex 2 {m}
  4.572, 0, 0,                            !- X,Y,Z Vertex 3 {m}
  4.572, 0, 2.4384;                       !- X,Y,Z Vertex 4 {m}

OS:Surface,
  {cca6ee12-fcc1-4640-aeb0-22a82a62d1a7}, !- Handle
  Surface 8,                              !- Name
  Wall,                                   !- Surface Type
  ,                                       !- Construction Name
  {42ea219f-d487-4b81-9686-e50d990e017e}, !- Space Name
  Outdoors,                               !- Outside Boundary Condition
  ,                                       !- Outside Boundary Condition Object
  SunExposed,                             !- Sun Exposure
  WindExposed,                            !- Wind Exposure
=======
  {219ae91c-eeb8-45ad-b0e9-3edd368bd64c}, !- Space Name
  Surface,                                !- Outside Boundary Condition
  {dd4934ed-5bae-44ad-88f3-997d276d35f3}, !- Outside Boundary Condition Object
  NoSun,                                  !- Sun Exposure
  NoWind,                                 !- Wind Exposure
>>>>>>> 78927444
  ,                                       !- View Factor to Ground
  ,                                       !- Number of Vertices
  4.572, -9.144, 2.4384,                  !- X,Y,Z Vertex 1 {m}
  4.572, 0, 2.4384,                       !- X,Y,Z Vertex 2 {m}
  0, 0, 2.4384,                           !- X,Y,Z Vertex 3 {m}
  0, -9.144, 2.4384;                      !- X,Y,Z Vertex 4 {m}

OS:Surface,
<<<<<<< HEAD
  {c968c8f7-1a9f-479e-958f-1cc1c218e843}, !- Handle
  Surface 9,                              !- Name
  RoofCeiling,                            !- Surface Type
  ,                                       !- Construction Name
  {42ea219f-d487-4b81-9686-e50d990e017e}, !- Space Name
  Surface,                                !- Outside Boundary Condition
  {bbfdfbf9-2ce6-49af-a780-b34ca02ac50a}, !- Outside Boundary Condition Object
  NoSun,                                  !- Sun Exposure
  NoWind,                                 !- Wind Exposure
  ,                                       !- View Factor to Ground
  ,                                       !- Number of Vertices
  4.572, -9.144, 2.4384,                  !- X,Y,Z Vertex 1 {m}
  4.572, 0, 2.4384,                       !- X,Y,Z Vertex 2 {m}
  0, 0, 2.4384,                           !- X,Y,Z Vertex 3 {m}
  0, -9.144, 2.4384;                      !- X,Y,Z Vertex 4 {m}

OS:Surface,
  {c3c5632d-6f8a-42fc-b2d0-3d7e2ef25c6e}, !- Handle
  Surface 10,                             !- Name
  Floor,                                  !- Surface Type
  ,                                       !- Construction Name
  {42ea219f-d487-4b81-9686-e50d990e017e}, !- Space Name
  Surface,                                !- Outside Boundary Condition
  {d46f3086-97b0-4092-b25f-8613b6747fb4}, !- Outside Boundary Condition Object
=======
  {4055dbc0-92fa-4180-8187-0f36c7f05e7d}, !- Handle
  Surface 8,                              !- Name
  Floor,                                  !- Surface Type
  ,                                       !- Construction Name
  {219ae91c-eeb8-45ad-b0e9-3edd368bd64c}, !- Space Name
  Surface,                                !- Outside Boundary Condition
  {6d3139a7-e5a8-41a8-80ab-b77c6f44f38d}, !- Outside Boundary Condition Object
>>>>>>> 78927444
  NoSun,                                  !- Sun Exposure
  NoWind,                                 !- Wind Exposure
  ,                                       !- View Factor to Ground
  ,                                       !- Number of Vertices
  0, -9.144, 0,                           !- X,Y,Z Vertex 1 {m}
  0, 0, 0,                                !- X,Y,Z Vertex 2 {m}
  4.572, 0, 0,                            !- X,Y,Z Vertex 3 {m}
  4.572, -9.144, 0;                       !- X,Y,Z Vertex 4 {m}

OS:Surface,
<<<<<<< HEAD
  {0f3c7a8b-5ed9-4ce1-896b-8b1c9d3afae9}, !- Handle
  Surface 11,                             !- Name
  Wall,                                   !- Surface Type
  ,                                       !- Construction Name
  {42ea219f-d487-4b81-9686-e50d990e017e}, !- Space Name
=======
  {92d5ee1c-6cce-44f6-a8ac-78a7d403751d}, !- Handle
  Surface 9,                              !- Name
  Wall,                                   !- Surface Type
  ,                                       !- Construction Name
  {219ae91c-eeb8-45ad-b0e9-3edd368bd64c}, !- Space Name
>>>>>>> 78927444
  Outdoors,                               !- Outside Boundary Condition
  ,                                       !- Outside Boundary Condition Object
  SunExposed,                             !- Sun Exposure
  WindExposed,                            !- Wind Exposure
  ,                                       !- View Factor to Ground
  ,                                       !- Number of Vertices
  0, 0, 2.4384,                           !- X,Y,Z Vertex 1 {m}
  0, 0, 0,                                !- X,Y,Z Vertex 2 {m}
  0, -9.144, 0,                           !- X,Y,Z Vertex 3 {m}
  0, -9.144, 2.4384;                      !- X,Y,Z Vertex 4 {m}

OS:Surface,
<<<<<<< HEAD
  {c36f89cd-63a1-4a17-9905-018bcbc160bc}, !- Handle
  Surface 12,                             !- Name
  Wall,                                   !- Surface Type
  ,                                       !- Construction Name
  {42ea219f-d487-4b81-9686-e50d990e017e}, !- Space Name
=======
  {aaba90be-720b-4214-a6d8-a8e9299a748a}, !- Handle
  Surface 10,                             !- Name
  Wall,                                   !- Surface Type
  ,                                       !- Construction Name
  {219ae91c-eeb8-45ad-b0e9-3edd368bd64c}, !- Space Name
  Outdoors,                               !- Outside Boundary Condition
  ,                                       !- Outside Boundary Condition Object
  SunExposed,                             !- Sun Exposure
  WindExposed,                            !- Wind Exposure
  ,                                       !- View Factor to Ground
  ,                                       !- Number of Vertices
  0, -9.144, 2.4384,                      !- X,Y,Z Vertex 1 {m}
  0, -9.144, 0,                           !- X,Y,Z Vertex 2 {m}
  4.572, -9.144, 0,                       !- X,Y,Z Vertex 3 {m}
  4.572, -9.144, 2.4384;                  !- X,Y,Z Vertex 4 {m}

OS:Surface,
  {bc9f3cdb-f2d4-4658-907b-b3a675728075}, !- Handle
  Surface 11,                             !- Name
  Wall,                                   !- Surface Type
  ,                                       !- Construction Name
  {219ae91c-eeb8-45ad-b0e9-3edd368bd64c}, !- Space Name
>>>>>>> 78927444
  Outdoors,                               !- Outside Boundary Condition
  ,                                       !- Outside Boundary Condition Object
  SunExposed,                             !- Sun Exposure
  WindExposed,                            !- Wind Exposure
  ,                                       !- View Factor to Ground
  ,                                       !- Number of Vertices
  4.572, 0, 2.4384,                       !- X,Y,Z Vertex 1 {m}
  4.572, 0, 0,                            !- X,Y,Z Vertex 2 {m}
  0, 0, 0,                                !- X,Y,Z Vertex 3 {m}
  0, 0, 2.4384;                           !- X,Y,Z Vertex 4 {m}

OS:Surface,
<<<<<<< HEAD
  {bbfdfbf9-2ce6-49af-a780-b34ca02ac50a}, !- Handle
  Surface 13,                             !- Name
  Floor,                                  !- Surface Type
  ,                                       !- Construction Name
  {85a8d463-71d0-4cbf-9285-3ead179b3ce9}, !- Space Name
  Surface,                                !- Outside Boundary Condition
  {c968c8f7-1a9f-479e-958f-1cc1c218e843}, !- Outside Boundary Condition Object
=======
  {3d18abaa-af9c-40db-8098-8b71ac28b984}, !- Handle
  Surface 12,                             !- Name
  Wall,                                   !- Surface Type
  ,                                       !- Construction Name
  {219ae91c-eeb8-45ad-b0e9-3edd368bd64c}, !- Space Name
  Adiabatic,                              !- Outside Boundary Condition
  ,                                       !- Outside Boundary Condition Object
  NoSun,                                  !- Sun Exposure
  NoWind,                                 !- Wind Exposure
  ,                                       !- View Factor to Ground
  ,                                       !- Number of Vertices
  4.572, -9.144, 2.4384,                  !- X,Y,Z Vertex 1 {m}
  4.572, -9.144, 0,                       !- X,Y,Z Vertex 2 {m}
  4.572, 0, 0,                            !- X,Y,Z Vertex 3 {m}
  4.572, 0, 2.4384;                       !- X,Y,Z Vertex 4 {m}

OS:Surface,
  {dd4934ed-5bae-44ad-88f3-997d276d35f3}, !- Handle
  Surface 13,                             !- Name
  Floor,                                  !- Surface Type
  ,                                       !- Construction Name
  {0d4df7cb-4426-45b2-a4dc-baf3c15b186b}, !- Space Name
  Surface,                                !- Outside Boundary Condition
  {61f3271a-3bd2-46af-8f08-820f58293dd1}, !- Outside Boundary Condition Object
>>>>>>> 78927444
  NoSun,                                  !- Sun Exposure
  NoWind,                                 !- Wind Exposure
  ,                                       !- View Factor to Ground
  ,                                       !- Number of Vertices
  0, -9.144, 4.8768,                      !- X,Y,Z Vertex 1 {m}
  0, 0, 4.8768,                           !- X,Y,Z Vertex 2 {m}
  4.572, 0, 4.8768,                       !- X,Y,Z Vertex 3 {m}
  4.572, -9.144, 4.8768;                  !- X,Y,Z Vertex 4 {m}

OS:Surface,
<<<<<<< HEAD
  {68b7286a-996d-4673-8d1e-c76a1ddadcc5}, !- Handle
  Surface 14,                             !- Name
  RoofCeiling,                            !- Surface Type
  ,                                       !- Construction Name
  {85a8d463-71d0-4cbf-9285-3ead179b3ce9}, !- Space Name
=======
  {db216645-8928-45d4-9d94-aab996b6b454}, !- Handle
  Surface 14,                             !- Name
  RoofCeiling,                            !- Surface Type
  ,                                       !- Construction Name
  {0d4df7cb-4426-45b2-a4dc-baf3c15b186b}, !- Space Name
>>>>>>> 78927444
  Outdoors,                               !- Outside Boundary Condition
  ,                                       !- Outside Boundary Condition Object
  SunExposed,                             !- Sun Exposure
  WindExposed,                            !- Wind Exposure
  ,                                       !- View Factor to Ground
  ,                                       !- Number of Vertices
  0, -4.572, 7.1628,                      !- X,Y,Z Vertex 1 {m}
  4.572, -4.572, 7.1628,                  !- X,Y,Z Vertex 2 {m}
  4.572, 0, 4.8768,                       !- X,Y,Z Vertex 3 {m}
  0, 0, 4.8768;                           !- X,Y,Z Vertex 4 {m}

OS:Surface,
<<<<<<< HEAD
  {bb44eaca-08c2-4641-81ae-3eecd3667f7d}, !- Handle
  Surface 15,                             !- Name
  RoofCeiling,                            !- Surface Type
  ,                                       !- Construction Name
  {85a8d463-71d0-4cbf-9285-3ead179b3ce9}, !- Space Name
=======
  {375f220e-011c-4a71-b772-12e5b3eff066}, !- Handle
  Surface 15,                             !- Name
  RoofCeiling,                            !- Surface Type
  ,                                       !- Construction Name
  {0d4df7cb-4426-45b2-a4dc-baf3c15b186b}, !- Space Name
>>>>>>> 78927444
  Outdoors,                               !- Outside Boundary Condition
  ,                                       !- Outside Boundary Condition Object
  SunExposed,                             !- Sun Exposure
  WindExposed,                            !- Wind Exposure
  ,                                       !- View Factor to Ground
  ,                                       !- Number of Vertices
  4.572, -4.572, 7.1628,                  !- X,Y,Z Vertex 1 {m}
  0, -4.572, 7.1628,                      !- X,Y,Z Vertex 2 {m}
  0, -9.144, 4.8768,                      !- X,Y,Z Vertex 3 {m}
  4.572, -9.144, 4.8768;                  !- X,Y,Z Vertex 4 {m}

OS:Surface,
<<<<<<< HEAD
  {a62f58aa-e289-4d2e-b9bb-1cdedab7714f}, !- Handle
  Surface 16,                             !- Name
  Wall,                                   !- Surface Type
  ,                                       !- Construction Name
  {85a8d463-71d0-4cbf-9285-3ead179b3ce9}, !- Space Name
=======
  {af3e0316-ffb0-4788-bb3f-7cc699412fef}, !- Handle
  Surface 16,                             !- Name
  Wall,                                   !- Surface Type
  ,                                       !- Construction Name
  {0d4df7cb-4426-45b2-a4dc-baf3c15b186b}, !- Space Name
>>>>>>> 78927444
  Outdoors,                               !- Outside Boundary Condition
  ,                                       !- Outside Boundary Condition Object
  SunExposed,                             !- Sun Exposure
  WindExposed,                            !- Wind Exposure
  ,                                       !- View Factor to Ground
  ,                                       !- Number of Vertices
  0, -4.572, 7.1628,                      !- X,Y,Z Vertex 1 {m}
  0, 0, 4.8768,                           !- X,Y,Z Vertex 2 {m}
  0, -9.144, 4.8768;                      !- X,Y,Z Vertex 3 {m}

OS:Surface,
<<<<<<< HEAD
  {1bc3232f-2ff5-453c-9a2b-5d07a7950031}, !- Handle
  Surface 17,                             !- Name
  Wall,                                   !- Surface Type
  ,                                       !- Construction Name
  {85a8d463-71d0-4cbf-9285-3ead179b3ce9}, !- Space Name
=======
  {ba128358-19c1-454b-86bb-d68135cf30b1}, !- Handle
  Surface 17,                             !- Name
  Wall,                                   !- Surface Type
  ,                                       !- Construction Name
  {0d4df7cb-4426-45b2-a4dc-baf3c15b186b}, !- Space Name
>>>>>>> 78927444
  Adiabatic,                              !- Outside Boundary Condition
  ,                                       !- Outside Boundary Condition Object
  NoSun,                                  !- Sun Exposure
  NoWind,                                 !- Wind Exposure
  ,                                       !- View Factor to Ground
  ,                                       !- Number of Vertices
  4.572, -4.572, 7.1628,                  !- X,Y,Z Vertex 1 {m}
  4.572, -9.144, 4.8768,                  !- X,Y,Z Vertex 2 {m}
  4.572, 0, 4.8768;                       !- X,Y,Z Vertex 3 {m}

OS:Space,
<<<<<<< HEAD
  {85a8d463-71d0-4cbf-9285-3ead179b3ce9}, !- Handle
  unfinished attic space,                 !- Name
  {5b74fa9b-25d0-4f07-a23f-9fd49ef1d241}, !- Space Type Name
=======
  {0d4df7cb-4426-45b2-a4dc-baf3c15b186b}, !- Handle
  unfinished attic space,                 !- Name
  {26996a35-0443-4382-8c89-add098c8b455}, !- Space Type Name
>>>>>>> 78927444
  ,                                       !- Default Construction Set Name
  ,                                       !- Default Schedule Set Name
  ,                                       !- Direction of Relative North {deg}
  ,                                       !- X Origin {m}
  ,                                       !- Y Origin {m}
  ,                                       !- Z Origin {m}
  ,                                       !- Building Story Name
<<<<<<< HEAD
  {0adbcabc-7532-4a0d-9ac3-9c7c3ed6f54d}; !- Thermal Zone Name

OS:ThermalZone,
  {0adbcabc-7532-4a0d-9ac3-9c7c3ed6f54d}, !- Handle
=======
  {a78bccbd-56a7-42cd-8e74-180d829757a9}; !- Thermal Zone Name

OS:ThermalZone,
  {a78bccbd-56a7-42cd-8e74-180d829757a9}, !- Handle
>>>>>>> 78927444
  unfinished attic zone,                  !- Name
  ,                                       !- Multiplier
  ,                                       !- Ceiling Height {m}
  ,                                       !- Volume {m3}
  ,                                       !- Floor Area {m2}
  ,                                       !- Zone Inside Convection Algorithm
  ,                                       !- Zone Outside Convection Algorithm
  ,                                       !- Zone Conditioning Equipment List Name
<<<<<<< HEAD
  {81be2c1b-6fa7-42ab-bdc9-a52795343e32}, !- Zone Air Inlet Port List
  {19b1abc2-60fb-4272-a644-14271be3b825}, !- Zone Air Exhaust Port List
  {ebe0d93c-3352-4e69-9f92-0a529ae8da1b}, !- Zone Air Node Name
  {85ab5a02-0d2c-4992-848e-dd65a2f1c733}, !- Zone Return Air Port List
=======
  {b661ed4d-55ac-4abb-aab3-f58c6c4cb7b5}, !- Zone Air Inlet Port List
  {c83d5173-820d-4c96-b714-3e8c9112fe71}, !- Zone Air Exhaust Port List
  {d12b7da0-3657-4814-b3c7-f8fc4f28489f}, !- Zone Air Node Name
  {b20bb833-6cc3-49ba-8f56-5f9e10118351}, !- Zone Return Air Port List
>>>>>>> 78927444
  ,                                       !- Primary Daylighting Control Name
  ,                                       !- Fraction of Zone Controlled by Primary Daylighting Control
  ,                                       !- Secondary Daylighting Control Name
  ,                                       !- Fraction of Zone Controlled by Secondary Daylighting Control
  ,                                       !- Illuminance Map Name
  ,                                       !- Group Rendering Name
  ,                                       !- Thermostat Name
  No;                                     !- Use Ideal Air Loads

OS:Node,
<<<<<<< HEAD
  {c0f780c9-58b0-4b0e-89f2-927bc3fb7961}, !- Handle
  Node 2,                                 !- Name
  {ebe0d93c-3352-4e69-9f92-0a529ae8da1b}, !- Inlet Port
  ;                                       !- Outlet Port

OS:Connection,
  {ebe0d93c-3352-4e69-9f92-0a529ae8da1b}, !- Handle
  {1ea3ccdf-3cd7-4876-a026-1cd3e6a8fcb0}, !- Name
  {0adbcabc-7532-4a0d-9ac3-9c7c3ed6f54d}, !- Source Object
  11,                                     !- Outlet Port
  {c0f780c9-58b0-4b0e-89f2-927bc3fb7961}, !- Target Object
  2;                                      !- Inlet Port

OS:PortList,
  {81be2c1b-6fa7-42ab-bdc9-a52795343e32}, !- Handle
  {94750f74-5cd6-4f6b-a3b4-88bc930eb87b}, !- Name
  {0adbcabc-7532-4a0d-9ac3-9c7c3ed6f54d}; !- HVAC Component

OS:PortList,
  {19b1abc2-60fb-4272-a644-14271be3b825}, !- Handle
  {4f32c377-87d1-48a0-aedc-96bf7ce49bfa}, !- Name
  {0adbcabc-7532-4a0d-9ac3-9c7c3ed6f54d}; !- HVAC Component

OS:PortList,
  {85ab5a02-0d2c-4992-848e-dd65a2f1c733}, !- Handle
  {6189e37a-2d08-4fd5-9258-c7d1bd990ccf}, !- Name
  {0adbcabc-7532-4a0d-9ac3-9c7c3ed6f54d}; !- HVAC Component

OS:Sizing:Zone,
  {a359dce6-ccad-4c86-b532-0176fd150654}, !- Handle
  {0adbcabc-7532-4a0d-9ac3-9c7c3ed6f54d}, !- Zone or ZoneList Name
=======
  {86b1428b-4bfd-4fb8-9fc8-04ac32ac467f}, !- Handle
  Node 2,                                 !- Name
  {d12b7da0-3657-4814-b3c7-f8fc4f28489f}, !- Inlet Port
  ;                                       !- Outlet Port

OS:Connection,
  {d12b7da0-3657-4814-b3c7-f8fc4f28489f}, !- Handle
  {23932d8f-f86b-4eed-92ce-d6284c8eb81c}, !- Name
  {a78bccbd-56a7-42cd-8e74-180d829757a9}, !- Source Object
  11,                                     !- Outlet Port
  {86b1428b-4bfd-4fb8-9fc8-04ac32ac467f}, !- Target Object
  2;                                      !- Inlet Port

OS:PortList,
  {b661ed4d-55ac-4abb-aab3-f58c6c4cb7b5}, !- Handle
  {64fa676e-c24d-43f0-9e1e-740c788caa1a}, !- Name
  {a78bccbd-56a7-42cd-8e74-180d829757a9}; !- HVAC Component

OS:PortList,
  {c83d5173-820d-4c96-b714-3e8c9112fe71}, !- Handle
  {4b32b41f-6271-4d48-bc6c-7bf612ba5f43}, !- Name
  {a78bccbd-56a7-42cd-8e74-180d829757a9}; !- HVAC Component

OS:PortList,
  {b20bb833-6cc3-49ba-8f56-5f9e10118351}, !- Handle
  {76dd6f38-66eb-4316-9b0f-8a620cbf6910}, !- Name
  {a78bccbd-56a7-42cd-8e74-180d829757a9}; !- HVAC Component

OS:Sizing:Zone,
  {7814192b-6246-45dc-bc8e-a46fb12fd080}, !- Handle
  {a78bccbd-56a7-42cd-8e74-180d829757a9}, !- Zone or ZoneList Name
>>>>>>> 78927444
  SupplyAirTemperature,                   !- Zone Cooling Design Supply Air Temperature Input Method
  14,                                     !- Zone Cooling Design Supply Air Temperature {C}
  11.11,                                  !- Zone Cooling Design Supply Air Temperature Difference {deltaC}
  SupplyAirTemperature,                   !- Zone Heating Design Supply Air Temperature Input Method
  40,                                     !- Zone Heating Design Supply Air Temperature {C}
  11.11,                                  !- Zone Heating Design Supply Air Temperature Difference {deltaC}
  0.0085,                                 !- Zone Cooling Design Supply Air Humidity Ratio {kg-H2O/kg-air}
  0.008,                                  !- Zone Heating Design Supply Air Humidity Ratio {kg-H2O/kg-air}
  ,                                       !- Zone Heating Sizing Factor
  ,                                       !- Zone Cooling Sizing Factor
  DesignDay,                              !- Cooling Design Air Flow Method
  ,                                       !- Cooling Design Air Flow Rate {m3/s}
  ,                                       !- Cooling Minimum Air Flow per Zone Floor Area {m3/s-m2}
  ,                                       !- Cooling Minimum Air Flow {m3/s}
  ,                                       !- Cooling Minimum Air Flow Fraction
  DesignDay,                              !- Heating Design Air Flow Method
  ,                                       !- Heating Design Air Flow Rate {m3/s}
  ,                                       !- Heating Maximum Air Flow per Zone Floor Area {m3/s-m2}
  ,                                       !- Heating Maximum Air Flow {m3/s}
  ,                                       !- Heating Maximum Air Flow Fraction
  ,                                       !- Design Zone Air Distribution Effectiveness in Cooling Mode
  ,                                       !- Design Zone Air Distribution Effectiveness in Heating Mode
  No,                                     !- Account for Dedicated Outdoor Air System
  NeutralSupplyAir,                       !- Dedicated Outdoor Air System Control Strategy
  autosize,                               !- Dedicated Outdoor Air Low Setpoint Temperature for Design {C}
  autosize;                               !- Dedicated Outdoor Air High Setpoint Temperature for Design {C}

OS:ZoneHVAC:EquipmentList,
<<<<<<< HEAD
  {e0cdec9c-39d5-47dd-a017-72b4ccfbd919}, !- Handle
  Zone HVAC Equipment List 2,             !- Name
  {0adbcabc-7532-4a0d-9ac3-9c7c3ed6f54d}; !- Thermal Zone

OS:SpaceType,
  {5b74fa9b-25d0-4f07-a23f-9fd49ef1d241}, !- Handle
=======
  {5f35bef4-a59f-4fcc-8153-e6d504b1cc7d}, !- Handle
  Zone HVAC Equipment List 2,             !- Name
  {a78bccbd-56a7-42cd-8e74-180d829757a9}; !- Thermal Zone

OS:SpaceType,
  {26996a35-0443-4382-8c89-add098c8b455}, !- Handle
>>>>>>> 78927444
  Space Type 2,                           !- Name
  ,                                       !- Default Construction Set Name
  ,                                       !- Default Schedule Set Name
  ,                                       !- Group Rendering Name
  ,                                       !- Design Specification Outdoor Air Object Name
  ,                                       !- Standards Template
  ,                                       !- Standards Building Type
  unfinished attic;                       !- Standards Space Type

OS:BuildingUnit,
<<<<<<< HEAD
  {9388599a-1b52-4c07-9393-d269f88b595d}, !- Handle
=======
  {ea45bb00-0729-411f-9d68-720025db2392}, !- Handle
>>>>>>> 78927444
  unit 1,                                 !- Name
  ,                                       !- Rendering Color
  Residential;                            !- Building Unit Type

OS:AdditionalProperties,
<<<<<<< HEAD
  {939aa7b5-36ba-4188-ae1b-dd5372fbecaa}, !- Handle
  {9388599a-1b52-4c07-9393-d269f88b595d}, !- Object Name
=======
  {57a6af2f-70cc-423b-8c5f-50b13f134831}, !- Handle
  {ea45bb00-0729-411f-9d68-720025db2392}, !- Object Name
>>>>>>> 78927444
  NumberOfBedrooms,                       !- Feature Name 1
  Integer,                                !- Feature Data Type 1
  3,                                      !- Feature Value 1
  NumberOfBathrooms,                      !- Feature Name 2
  Double,                                 !- Feature Data Type 2
  2,                                      !- Feature Value 2
  NumberOfOccupants,                      !- Feature Name 3
  Double,                                 !- Feature Data Type 3
  3.3900000000000001;                     !- Feature Value 3

OS:External:File,
<<<<<<< HEAD
  {dee88a1e-a8da-4c52-82b1-bde730261909}, !- Handle
=======
  {050b9bf5-8305-43dd-b35f-00d758b12369}, !- Handle
>>>>>>> 78927444
  8760.csv,                               !- Name
  8760.csv;                               !- File Name

OS:Schedule:Day,
<<<<<<< HEAD
  {056f6cf0-e3d8-405c-9b53-bc38973afb46}, !- Handle
=======
  {9f7594e7-c888-4872-b302-df49f19bea60}, !- Handle
>>>>>>> 78927444
  Schedule Day 1,                         !- Name
  ,                                       !- Schedule Type Limits Name
  ,                                       !- Interpolate to Timestep
  24,                                     !- Hour 1
  0,                                      !- Minute 1
  0;                                      !- Value Until Time 1

OS:Schedule:Day,
<<<<<<< HEAD
  {d1f78650-f8e8-4adb-ae13-97021062c19a}, !- Handle
=======
  {dacb9239-9711-4793-a204-889ae8e143c4}, !- Handle
>>>>>>> 78927444
  Schedule Day 2,                         !- Name
  ,                                       !- Schedule Type Limits Name
  ,                                       !- Interpolate to Timestep
  24,                                     !- Hour 1
  0,                                      !- Minute 1
  1;                                      !- Value Until Time 1

OS:Schedule:File,
<<<<<<< HEAD
  {ecb2e452-4020-4777-8cf4-90bd5ae6dc04}, !- Handle
  occupants,                              !- Name
  {6a15716d-edc2-49c5-8136-e92aaacb22b6}, !- Schedule Type Limits Name
  {dee88a1e-a8da-4c52-82b1-bde730261909}, !- External File Name
=======
  {c35494f1-a9c9-4789-8c49-0412ed9f2ca7}, !- Handle
  occupants,                              !- Name
  {d94e6964-d94d-4cd4-9c4f-a8f9c81ea086}, !- Schedule Type Limits Name
  {050b9bf5-8305-43dd-b35f-00d758b12369}, !- External File Name
>>>>>>> 78927444
  1,                                      !- Column Number
  1,                                      !- Rows to Skip at Top
  8760,                                   !- Number of Hours of Data
  ,                                       !- Column Separator
  ,                                       !- Interpolate to Timestep
  60;                                     !- Minutes per Item

OS:Schedule:Ruleset,
<<<<<<< HEAD
  {5b82966e-bc19-424d-ab92-369016a8dd5e}, !- Handle
  Schedule Ruleset 1,                     !- Name
  {7fe0088d-5318-4b8f-a0f4-dcab60f6bfdb}, !- Schedule Type Limits Name
  {9abee5d0-3d82-4704-90ed-712ba798a348}; !- Default Day Schedule Name

OS:Schedule:Day,
  {9abee5d0-3d82-4704-90ed-712ba798a348}, !- Handle
  Schedule Day 3,                         !- Name
  {7fe0088d-5318-4b8f-a0f4-dcab60f6bfdb}, !- Schedule Type Limits Name
=======
  {070d5137-bead-47dc-90d6-7d083e5c3704}, !- Handle
  Schedule Ruleset 1,                     !- Name
  {773e9bdb-111b-4256-bf64-4b4e8137034e}, !- Schedule Type Limits Name
  {eabcc891-fe23-44eb-9f2b-369f16333297}; !- Default Day Schedule Name

OS:Schedule:Day,
  {eabcc891-fe23-44eb-9f2b-369f16333297}, !- Handle
  Schedule Day 3,                         !- Name
  {773e9bdb-111b-4256-bf64-4b4e8137034e}, !- Schedule Type Limits Name
>>>>>>> 78927444
  ,                                       !- Interpolate to Timestep
  24,                                     !- Hour 1
  0,                                      !- Minute 1
  112.539290946133;                       !- Value Until Time 1

OS:People:Definition,
<<<<<<< HEAD
  {8049a424-9f4d-47af-94d0-8c4c830f52ca}, !- Handle
=======
  {d8bef276-7a0e-4c6f-9e8c-29531109380a}, !- Handle
>>>>>>> 78927444
  res occupants|living space|story 2,     !- Name
  People,                                 !- Number of People Calculation Method
  1.695,                                  !- Number of People {people}
  ,                                       !- People per Space Floor Area {person/m2}
  ,                                       !- Space Floor Area per Person {m2/person}
  0.319734,                               !- Fraction Radiant
  0.573,                                  !- Sensible Heat Fraction
  0,                                      !- Carbon Dioxide Generation Rate {m3/s-W}
  No,                                     !- Enable ASHRAE 55 Comfort Warnings
  ZoneAveraged;                           !- Mean Radiant Temperature Calculation Type

OS:People,
<<<<<<< HEAD
  {cbde38a8-3fef-49b8-a9af-09395d0f3f86}, !- Handle
  res occupants|living space|story 2,     !- Name
  {8049a424-9f4d-47af-94d0-8c4c830f52ca}, !- People Definition Name
  {42ea219f-d487-4b81-9686-e50d990e017e}, !- Space or SpaceType Name
  {ecb2e452-4020-4777-8cf4-90bd5ae6dc04}, !- Number of People Schedule Name
  {5b82966e-bc19-424d-ab92-369016a8dd5e}, !- Activity Level Schedule Name
=======
  {cbcc006a-bbfa-4ccb-b70a-74575799cb4c}, !- Handle
  res occupants|living space|story 2,     !- Name
  {d8bef276-7a0e-4c6f-9e8c-29531109380a}, !- People Definition Name
  {219ae91c-eeb8-45ad-b0e9-3edd368bd64c}, !- Space or SpaceType Name
  {c35494f1-a9c9-4789-8c49-0412ed9f2ca7}, !- Number of People Schedule Name
  {070d5137-bead-47dc-90d6-7d083e5c3704}, !- Activity Level Schedule Name
>>>>>>> 78927444
  ,                                       !- Surface Name/Angle Factor List Name
  ,                                       !- Work Efficiency Schedule Name
  ,                                       !- Clothing Insulation Schedule Name
  ,                                       !- Air Velocity Schedule Name
  1;                                      !- Multiplier

OS:ScheduleTypeLimits,
<<<<<<< HEAD
  {7fe0088d-5318-4b8f-a0f4-dcab60f6bfdb}, !- Handle
=======
  {773e9bdb-111b-4256-bf64-4b4e8137034e}, !- Handle
>>>>>>> 78927444
  ActivityLevel,                          !- Name
  0,                                      !- Lower Limit Value
  ,                                       !- Upper Limit Value
  Continuous,                             !- Numeric Type
  ActivityLevel;                          !- Unit Type

OS:ScheduleTypeLimits,
<<<<<<< HEAD
  {6a15716d-edc2-49c5-8136-e92aaacb22b6}, !- Handle
=======
  {d94e6964-d94d-4cd4-9c4f-a8f9c81ea086}, !- Handle
>>>>>>> 78927444
  Fractional,                             !- Name
  0,                                      !- Lower Limit Value
  1,                                      !- Upper Limit Value
  Continuous;                             !- Numeric Type

OS:People:Definition,
<<<<<<< HEAD
  {f9515435-4efc-40b9-9d76-972da67ff809}, !- Handle
=======
  {2e673251-5143-41b4-9a92-091b823db85a}, !- Handle
>>>>>>> 78927444
  res occupants|living space,             !- Name
  People,                                 !- Number of People Calculation Method
  1.695,                                  !- Number of People {people}
  ,                                       !- People per Space Floor Area {person/m2}
  ,                                       !- Space Floor Area per Person {m2/person}
  0.319734,                               !- Fraction Radiant
  0.573,                                  !- Sensible Heat Fraction
  0,                                      !- Carbon Dioxide Generation Rate {m3/s-W}
  No,                                     !- Enable ASHRAE 55 Comfort Warnings
  ZoneAveraged;                           !- Mean Radiant Temperature Calculation Type

OS:People,
<<<<<<< HEAD
  {a749aed2-cce0-4b2d-896c-9de7382cad05}, !- Handle
  res occupants|living space,             !- Name
  {f9515435-4efc-40b9-9d76-972da67ff809}, !- People Definition Name
  {dec9d49a-b52e-4eba-8769-960a2cdb000d}, !- Space or SpaceType Name
  {ecb2e452-4020-4777-8cf4-90bd5ae6dc04}, !- Number of People Schedule Name
  {5b82966e-bc19-424d-ab92-369016a8dd5e}, !- Activity Level Schedule Name
=======
  {f79eb02a-6947-4b36-9cb9-bddb1fdc908a}, !- Handle
  res occupants|living space,             !- Name
  {2e673251-5143-41b4-9a92-091b823db85a}, !- People Definition Name
  {721175ae-e48b-4712-84f2-122619960af0}, !- Space or SpaceType Name
  {c35494f1-a9c9-4789-8c49-0412ed9f2ca7}, !- Number of People Schedule Name
  {070d5137-bead-47dc-90d6-7d083e5c3704}, !- Activity Level Schedule Name
>>>>>>> 78927444
  ,                                       !- Surface Name/Angle Factor List Name
  ,                                       !- Work Efficiency Schedule Name
  ,                                       !- Clothing Insulation Schedule Name
  ,                                       !- Air Velocity Schedule Name
  1;                                      !- Multiplier
<|MERGE_RESOLUTION|>--- conflicted
+++ resolved
@@ -1,73 +1,41 @@
 !- NOTE: Auto-generated from /test/osw_files/SFA_10units_2story_SL_UA_3Beds_2Baths_Denver.osw
 
 OS:Version,
-<<<<<<< HEAD
-  {243b0db6-286f-4558-8c96-edc867be77bd}, !- Handle
+  {0b8aeefb-74de-4269-9af6-237aff98bd37}, !- Handle
   2.9.1;                                  !- Version Identifier
 
 OS:SimulationControl,
-  {68bf0b2f-511c-47fd-9dbb-f9335b6e16de}, !- Handle
-=======
-  {ceeee3d4-143a-4c61-82a8-19b047099c6e}, !- Handle
-  2.9.0;                                  !- Version Identifier
-
-OS:SimulationControl,
-  {cb94b0d1-3a18-4294-b3e4-b33ee913007f}, !- Handle
->>>>>>> 78927444
+  {5c579831-30bb-4f65-82fa-ecc71864e7e0}, !- Handle
   ,                                       !- Do Zone Sizing Calculation
   ,                                       !- Do System Sizing Calculation
   ,                                       !- Do Plant Sizing Calculation
   No;                                     !- Run Simulation for Sizing Periods
 
 OS:Timestep,
-<<<<<<< HEAD
-  {5c5f5944-1c1f-4e89-ad27-1273596a78e8}, !- Handle
+  {56acc7a8-3337-4518-8dab-77953beb204e}, !- Handle
   6;                                      !- Number of Timesteps per Hour
 
 OS:ShadowCalculation,
-  {4f0a3566-e226-4c97-a063-2b3e27cada11}, !- Handle
-=======
-  {70798c5e-b9c1-495b-a61a-a68a02097a04}, !- Handle
-  6;                                      !- Number of Timesteps per Hour
-
-OS:ShadowCalculation,
-  {10edbf27-20fe-47fc-b96b-6e1b40fccccb}, !- Handle
->>>>>>> 78927444
+  {8d349bcc-3c11-47c7-9dea-356be9ba41f4}, !- Handle
   20,                                     !- Calculation Frequency
   200;                                    !- Maximum Figures in Shadow Overlap Calculations
 
 OS:SurfaceConvectionAlgorithm:Outside,
-<<<<<<< HEAD
-  {5c5ab9af-46b6-4fb4-a200-0026af8727d4}, !- Handle
+  {f06226f2-9bf0-493e-94d8-33c16da3bdcc}, !- Handle
   DOE-2;                                  !- Algorithm
 
 OS:SurfaceConvectionAlgorithm:Inside,
-  {ec1df7b4-4594-4ed9-9430-bd44eb3c814d}, !- Handle
+  {12c7b30a-e60e-4852-84fd-e8802d0894ad}, !- Handle
   TARP;                                   !- Algorithm
 
 OS:ZoneCapacitanceMultiplier:ResearchSpecial,
-  {fd88dec9-8889-4671-80ea-795d25278a16}, !- Handle
-=======
-  {bb34d767-04f2-47c8-8b8a-3924410d2a18}, !- Handle
-  DOE-2;                                  !- Algorithm
-
-OS:SurfaceConvectionAlgorithm:Inside,
-  {fc723962-225e-415f-9e06-ee5e62a2be1f}, !- Handle
-  TARP;                                   !- Algorithm
-
-OS:ZoneCapacitanceMultiplier:ResearchSpecial,
-  {9e107dee-4255-49f2-9a60-f5cdb6c3459b}, !- Handle
->>>>>>> 78927444
+  {646e2066-c927-485b-9606-ab65000d8dad}, !- Handle
   ,                                       !- Temperature Capacity Multiplier
   15,                                     !- Humidity Capacity Multiplier
   ;                                       !- Carbon Dioxide Capacity Multiplier
 
 OS:RunPeriod,
-<<<<<<< HEAD
-  {634d34f2-d6e8-47be-9a06-2ff5abec551f}, !- Handle
-=======
-  {849b5f80-598e-4c37-9aa5-820179a624a0}, !- Handle
->>>>>>> 78927444
+  {4787bc34-3ea0-4313-b54a-f3738a1ea634}, !- Handle
   Run Period 1,                           !- Name
   1,                                      !- Begin Month
   1,                                      !- Begin Day of Month
@@ -81,21 +49,13 @@
   ;                                       !- Number of Times Runperiod to be Repeated
 
 OS:YearDescription,
-<<<<<<< HEAD
-  {4f8c98ed-1bf8-4ad8-9ce4-2866638e4f04}, !- Handle
-=======
-  {70e20978-3ca5-495f-b7cc-8ac79cf5fb72}, !- Handle
->>>>>>> 78927444
+  {ca276ff5-f177-4494-b465-422c90def0a7}, !- Handle
   2007,                                   !- Calendar Year
   ,                                       !- Day of Week for Start Day
   ;                                       !- Is Leap Year
 
 OS:WeatherFile,
-<<<<<<< HEAD
-  {b754b6c8-d532-434e-9ab2-eb04f63daab0}, !- Handle
-=======
-  {1144a761-cef7-4eaa-a908-468bebdaccd3}, !- Handle
->>>>>>> 78927444
+  {8a95ea1c-69f0-489b-bb91-94bbc5d4e16e}, !- Handle
   Denver Intl Ap,                         !- City
   CO,                                     !- State Province Region
   USA,                                    !- Country
@@ -109,13 +69,8 @@
   E23378AA;                               !- Checksum
 
 OS:AdditionalProperties,
-<<<<<<< HEAD
-  {54b27069-d5bd-47c3-9668-86174b6fef6c}, !- Handle
-  {b754b6c8-d532-434e-9ab2-eb04f63daab0}, !- Object Name
-=======
-  {2ed2a54b-1f48-4306-8ec0-cdeda3d017b7}, !- Handle
-  {1144a761-cef7-4eaa-a908-468bebdaccd3}, !- Object Name
->>>>>>> 78927444
+  {4e5b95a4-eedc-4141-bf48-6b785ddc4469}, !- Handle
+  {8a95ea1c-69f0-489b-bb91-94bbc5d4e16e}, !- Object Name
   EPWHeaderCity,                          !- Feature Name 1
   String,                                 !- Feature Data Type 1
   Denver Intl Ap,                         !- Feature Value 1
@@ -223,11 +178,7 @@
   84;                                     !- Feature Value 35
 
 OS:Site,
-<<<<<<< HEAD
-  {4e4312fd-c051-4302-b9dd-3eefe94df7a3}, !- Handle
-=======
-  {7f9a3124-b3c3-4222-b641-85984d7fc9aa}, !- Handle
->>>>>>> 78927444
+  {4671dbae-7323-4897-9abb-999ba76b964b}, !- Handle
   Denver Intl Ap_CO_USA,                  !- Name
   39.83,                                  !- Latitude {deg}
   -104.65,                                !- Longitude {deg}
@@ -236,11 +187,7 @@
   ;                                       !- Terrain
 
 OS:ClimateZones,
-<<<<<<< HEAD
-  {23fc2f14-5c70-462a-b1a0-800fad150d7a}, !- Handle
-=======
-  {1f152e1d-670e-4020-819f-cf61a41bb555}, !- Handle
->>>>>>> 78927444
+  {a973bfae-3d21-4b9e-aad4-f8536c77ceee}, !- Handle
   ,                                       !- Active Institution
   ,                                       !- Active Year
   ,                                       !- Climate Zone Institution Name 1
@@ -253,31 +200,19 @@
   Cold;                                   !- Climate Zone Value 2
 
 OS:Site:WaterMainsTemperature,
-<<<<<<< HEAD
-  {d055f1aa-98da-4250-94f7-37743a93195d}, !- Handle
-=======
-  {ffe78b7a-1a01-4806-93e5-20d5e01312bd}, !- Handle
->>>>>>> 78927444
+  {f5a3fbde-08a8-4239-8267-1b788ae5efc0}, !- Handle
   Correlation,                            !- Calculation Method
   ,                                       !- Temperature Schedule Name
   10.8753424657535,                       !- Annual Average Outdoor Air Temperature {C}
   23.1524007936508;                       !- Maximum Difference In Monthly Average Outdoor Air Temperatures {deltaC}
 
 OS:RunPeriodControl:DaylightSavingTime,
-<<<<<<< HEAD
-  {11ce50c1-78e0-45b5-b579-d805e1cd3e6a}, !- Handle
-=======
-  {f8e4985e-2aa8-46ca-9ee6-c585cb7eb1ff}, !- Handle
->>>>>>> 78927444
+  {7ed68631-cd28-482f-9911-8f967cb25229}, !- Handle
   3/12,                                   !- Start Date
   11/5;                                   !- End Date
 
 OS:Site:GroundTemperature:Deep,
-<<<<<<< HEAD
-  {e8583ae6-878a-4016-abe5-6d5ba0f02009}, !- Handle
-=======
-  {4e5a552c-0b35-47ef-8330-2813768ad4bc}, !- Handle
->>>>>>> 78927444
+  {baa419fc-f6df-4083-ab04-e12285dc31aa}, !- Handle
   10.8753424657535,                       !- January Deep Ground Temperature {C}
   10.8753424657535,                       !- February Deep Ground Temperature {C}
   10.8753424657535,                       !- March Deep Ground Temperature {C}
@@ -292,11 +227,7 @@
   10.8753424657535;                       !- December Deep Ground Temperature {C}
 
 OS:Building,
-<<<<<<< HEAD
-  {b44a55ca-1bd4-4967-a9b4-52081436f456}, !- Handle
-=======
-  {5eedc990-9a1e-4717-99ed-c5f5af7ba186}, !- Handle
->>>>>>> 78927444
+  {65223fd9-0e40-459f-b585-5f82184462ed}, !- Handle
   Building 1,                             !- Name
   ,                                       !- Building Sector Type
   0,                                      !- North Axis {deg}
@@ -311,13 +242,8 @@
   10;                                     !- Standards Number of Living Units
 
 OS:AdditionalProperties,
-<<<<<<< HEAD
-  {cd49f9e0-e983-47f7-a540-d19292909092}, !- Handle
-  {b44a55ca-1bd4-4967-a9b4-52081436f456}, !- Object Name
-=======
-  {03684791-f615-4905-a5d2-9401a388d9c4}, !- Handle
-  {5eedc990-9a1e-4717-99ed-c5f5af7ba186}, !- Object Name
->>>>>>> 78927444
+  {a8359602-533c-4c65-9fb1-0c9c903080fa}, !- Handle
+  {65223fd9-0e40-459f-b585-5f82184462ed}, !- Object Name
   num_units,                              !- Feature Name 1
   Integer,                                !- Feature Data Type 1
   10,                                     !- Feature Value 1
@@ -332,11 +258,7 @@
   2;                                      !- Feature Value 4
 
 OS:ThermalZone,
-<<<<<<< HEAD
-  {cae27d0c-6375-4cf3-b206-443e4aae292c}, !- Handle
-=======
-  {a9cfe15d-ffa6-40b3-9421-5dcdd2b2dfd1}, !- Handle
->>>>>>> 78927444
+  {998aa780-0d39-43a7-ad7c-89315969d767}, !- Handle
   living zone,                            !- Name
   ,                                       !- Multiplier
   ,                                       !- Ceiling Height {m}
@@ -345,17 +267,10 @@
   ,                                       !- Zone Inside Convection Algorithm
   ,                                       !- Zone Outside Convection Algorithm
   ,                                       !- Zone Conditioning Equipment List Name
-<<<<<<< HEAD
-  {45a0e4f9-d736-4ff3-a90c-6f1d181f2a92}, !- Zone Air Inlet Port List
-  {2d11f537-69d0-494d-ae5a-3e00f33a3720}, !- Zone Air Exhaust Port List
-  {6ea459a2-0e77-41d3-8ec4-6d671e71387d}, !- Zone Air Node Name
-  {d4165b86-836c-4c48-acd4-9597ad076bc0}, !- Zone Return Air Port List
-=======
-  {cff7d15e-6ce8-4bb5-94cf-3d9f29528af3}, !- Zone Air Inlet Port List
-  {361ac784-bd94-4c03-b831-58628b8d74f3}, !- Zone Air Exhaust Port List
-  {7d1dfa2f-bee4-483f-a1ec-826f21fafe14}, !- Zone Air Node Name
-  {9110ec0d-7f8b-4feb-ae04-baf1bb0845ac}, !- Zone Return Air Port List
->>>>>>> 78927444
+  {c6bff6a0-155c-4a3a-8622-4dce0426a8e1}, !- Zone Air Inlet Port List
+  {1c7ed3a2-c872-46dc-9602-f62ebdef04e4}, !- Zone Air Exhaust Port List
+  {e7d96e9e-5e5e-48bc-b4a9-39d0a39b864b}, !- Zone Air Node Name
+  {89ed05ed-f08d-403f-98c2-5254badeae33}, !- Zone Return Air Port List
   ,                                       !- Primary Daylighting Control Name
   ,                                       !- Fraction of Zone Controlled by Primary Daylighting Control
   ,                                       !- Secondary Daylighting Control Name
@@ -366,71 +281,37 @@
   No;                                     !- Use Ideal Air Loads
 
 OS:Node,
-<<<<<<< HEAD
-  {186c9d9c-f91f-4f58-aa05-8166696d603e}, !- Handle
+  {52e3318e-837a-401f-83e3-a5b1821ba6e9}, !- Handle
   Node 1,                                 !- Name
-  {6ea459a2-0e77-41d3-8ec4-6d671e71387d}, !- Inlet Port
+  {e7d96e9e-5e5e-48bc-b4a9-39d0a39b864b}, !- Inlet Port
   ;                                       !- Outlet Port
 
 OS:Connection,
-  {6ea459a2-0e77-41d3-8ec4-6d671e71387d}, !- Handle
-  {532522f6-8264-4a7f-b537-0de00598e064}, !- Name
-  {cae27d0c-6375-4cf3-b206-443e4aae292c}, !- Source Object
+  {e7d96e9e-5e5e-48bc-b4a9-39d0a39b864b}, !- Handle
+  {57c8cb45-e52b-4032-af7c-f2863b9086c5}, !- Name
+  {998aa780-0d39-43a7-ad7c-89315969d767}, !- Source Object
   11,                                     !- Outlet Port
-  {186c9d9c-f91f-4f58-aa05-8166696d603e}, !- Target Object
+  {52e3318e-837a-401f-83e3-a5b1821ba6e9}, !- Target Object
   2;                                      !- Inlet Port
 
 OS:PortList,
-  {45a0e4f9-d736-4ff3-a90c-6f1d181f2a92}, !- Handle
-  {db541128-4295-4a2d-b0a8-95b1ad7eaea5}, !- Name
-  {cae27d0c-6375-4cf3-b206-443e4aae292c}; !- HVAC Component
+  {c6bff6a0-155c-4a3a-8622-4dce0426a8e1}, !- Handle
+  {abc132db-683f-42b8-8a22-e30f0fc7038e}, !- Name
+  {998aa780-0d39-43a7-ad7c-89315969d767}; !- HVAC Component
 
 OS:PortList,
-  {2d11f537-69d0-494d-ae5a-3e00f33a3720}, !- Handle
-  {4b3b99d0-79e2-4f51-a661-b646e8cf2921}, !- Name
-  {cae27d0c-6375-4cf3-b206-443e4aae292c}; !- HVAC Component
+  {1c7ed3a2-c872-46dc-9602-f62ebdef04e4}, !- Handle
+  {7890190f-0ea4-4a32-9047-e66518d7ac02}, !- Name
+  {998aa780-0d39-43a7-ad7c-89315969d767}; !- HVAC Component
 
 OS:PortList,
-  {d4165b86-836c-4c48-acd4-9597ad076bc0}, !- Handle
-  {389eb32f-1fad-4a2a-a931-02c3e2de28e1}, !- Name
-  {cae27d0c-6375-4cf3-b206-443e4aae292c}; !- HVAC Component
+  {89ed05ed-f08d-403f-98c2-5254badeae33}, !- Handle
+  {c6b9bc3d-8d72-470e-99ad-5e5575d07ac7}, !- Name
+  {998aa780-0d39-43a7-ad7c-89315969d767}; !- HVAC Component
 
 OS:Sizing:Zone,
-  {7e587f53-7f1f-46a1-9782-96b8d9bbe562}, !- Handle
-  {cae27d0c-6375-4cf3-b206-443e4aae292c}, !- Zone or ZoneList Name
-=======
-  {04f2e191-64ce-4f39-b1ab-bdd48b0f2181}, !- Handle
-  Node 1,                                 !- Name
-  {7d1dfa2f-bee4-483f-a1ec-826f21fafe14}, !- Inlet Port
-  ;                                       !- Outlet Port
-
-OS:Connection,
-  {7d1dfa2f-bee4-483f-a1ec-826f21fafe14}, !- Handle
-  {3e51b65e-c982-43b8-b54d-1d6d11c5adf3}, !- Name
-  {a9cfe15d-ffa6-40b3-9421-5dcdd2b2dfd1}, !- Source Object
-  11,                                     !- Outlet Port
-  {04f2e191-64ce-4f39-b1ab-bdd48b0f2181}, !- Target Object
-  2;                                      !- Inlet Port
-
-OS:PortList,
-  {cff7d15e-6ce8-4bb5-94cf-3d9f29528af3}, !- Handle
-  {6e89419e-f9c0-40f8-96b2-37e524347e6c}, !- Name
-  {a9cfe15d-ffa6-40b3-9421-5dcdd2b2dfd1}; !- HVAC Component
-
-OS:PortList,
-  {361ac784-bd94-4c03-b831-58628b8d74f3}, !- Handle
-  {a499f23e-995d-4fdc-b421-3e0833654918}, !- Name
-  {a9cfe15d-ffa6-40b3-9421-5dcdd2b2dfd1}; !- HVAC Component
-
-OS:PortList,
-  {9110ec0d-7f8b-4feb-ae04-baf1bb0845ac}, !- Handle
-  {7db4eb47-51a2-4986-a884-e821d4233338}, !- Name
-  {a9cfe15d-ffa6-40b3-9421-5dcdd2b2dfd1}; !- HVAC Component
-
-OS:Sizing:Zone,
-  {7e61403c-a3af-491f-b9e8-8f3340a021c2}, !- Handle
-  {a9cfe15d-ffa6-40b3-9421-5dcdd2b2dfd1}, !- Zone or ZoneList Name
->>>>>>> 78927444
+  {b262aeaa-53e1-4eaf-9a36-643168635c22}, !- Handle
+  {998aa780-0d39-43a7-ad7c-89315969d767}, !- Zone or ZoneList Name
   SupplyAirTemperature,                   !- Zone Cooling Design Supply Air Temperature Input Method
   14,                                     !- Zone Cooling Design Supply Air Temperature {C}
   11.11,                                  !- Zone Cooling Design Supply Air Temperature Difference {deltaC}
@@ -459,25 +340,14 @@
   autosize;                               !- Dedicated Outdoor Air High Setpoint Temperature for Design {C}
 
 OS:ZoneHVAC:EquipmentList,
-<<<<<<< HEAD
-  {114d99f5-f252-478a-950c-bdd5d707af07}, !- Handle
+  {c6290035-51c7-40ed-a990-65c2b2bd3c4b}, !- Handle
   Zone HVAC Equipment List 1,             !- Name
-  {cae27d0c-6375-4cf3-b206-443e4aae292c}; !- Thermal Zone
+  {998aa780-0d39-43a7-ad7c-89315969d767}; !- Thermal Zone
 
 OS:Space,
-  {dec9d49a-b52e-4eba-8769-960a2cdb000d}, !- Handle
+  {7493e63c-a1d6-4eb6-a5af-63d188bb532c}, !- Handle
   living space,                           !- Name
-  {ce815bf7-a144-4f7d-ae6d-ad9644534529}, !- Space Type Name
-=======
-  {f3aa9c69-2cb1-488a-a4ab-9738b3e7092d}, !- Handle
-  Zone HVAC Equipment List 1,             !- Name
-  {a9cfe15d-ffa6-40b3-9421-5dcdd2b2dfd1}; !- Thermal Zone
-
-OS:Space,
-  {721175ae-e48b-4712-84f2-122619960af0}, !- Handle
-  living space,                           !- Name
-  {ee323c2a-1907-4bb8-bdc1-0983bef815e8}, !- Space Type Name
->>>>>>> 78927444
+  {7176cff0-725b-4e6f-bd34-28fd29dcaeee}, !- Space Type Name
   ,                                       !- Default Construction Set Name
   ,                                       !- Default Schedule Set Name
   ,                                       !- Direction of Relative North {deg}
@@ -485,31 +355,17 @@
   ,                                       !- Y Origin {m}
   ,                                       !- Z Origin {m}
   ,                                       !- Building Story Name
-<<<<<<< HEAD
-  {cae27d0c-6375-4cf3-b206-443e4aae292c}, !- Thermal Zone Name
+  {998aa780-0d39-43a7-ad7c-89315969d767}, !- Thermal Zone Name
   ,                                       !- Part of Total Floor Area
   ,                                       !- Design Specification Outdoor Air Object Name
-  {9388599a-1b52-4c07-9393-d269f88b595d}; !- Building Unit Name
-
-OS:Surface,
-  {5e63cf6f-1580-4ffb-afba-40d8df440b95}, !- Handle
+  {5a4ded46-b968-4472-a8b5-9eb0c85ad0ce}; !- Building Unit Name
+
+OS:Surface,
+  {82ab96ba-91d5-4748-a49e-b360ccb64bee}, !- Handle
   Surface 1,                              !- Name
   Floor,                                  !- Surface Type
   ,                                       !- Construction Name
-  {dec9d49a-b52e-4eba-8769-960a2cdb000d}, !- Space Name
-=======
-  {a9cfe15d-ffa6-40b3-9421-5dcdd2b2dfd1}, !- Thermal Zone Name
-  ,                                       !- Part of Total Floor Area
-  ,                                       !- Design Specification Outdoor Air Object Name
-  {ea45bb00-0729-411f-9d68-720025db2392}; !- Building Unit Name
-
-OS:Surface,
-  {2d3b86ba-15b8-43b7-9486-5f8000744faa}, !- Handle
-  Surface 1,                              !- Name
-  Floor,                                  !- Surface Type
-  ,                                       !- Construction Name
-  {721175ae-e48b-4712-84f2-122619960af0}, !- Space Name
->>>>>>> 78927444
+  {7493e63c-a1d6-4eb6-a5af-63d188bb532c}, !- Space Name
   Foundation,                             !- Outside Boundary Condition
   ,                                       !- Outside Boundary Condition Object
   NoSun,                                  !- Sun Exposure
@@ -522,19 +378,11 @@
   4.572, -9.144, 0;                       !- X,Y,Z Vertex 4 {m}
 
 OS:Surface,
-<<<<<<< HEAD
-  {7530cc3a-56d1-4a96-a0b0-eb69702ff0d2}, !- Handle
+  {9b30258a-0416-4791-8db1-333f1742c070}, !- Handle
   Surface 2,                              !- Name
   Wall,                                   !- Surface Type
   ,                                       !- Construction Name
-  {dec9d49a-b52e-4eba-8769-960a2cdb000d}, !- Space Name
-=======
-  {ebfaa3bb-93f0-43b6-99e4-77df43b34f36}, !- Handle
-  Surface 2,                              !- Name
-  Wall,                                   !- Surface Type
-  ,                                       !- Construction Name
-  {721175ae-e48b-4712-84f2-122619960af0}, !- Space Name
->>>>>>> 78927444
+  {7493e63c-a1d6-4eb6-a5af-63d188bb532c}, !- Space Name
   Outdoors,                               !- Outside Boundary Condition
   ,                                       !- Outside Boundary Condition Object
   SunExposed,                             !- Sun Exposure
@@ -547,19 +395,11 @@
   0, -9.144, 2.4384;                      !- X,Y,Z Vertex 4 {m}
 
 OS:Surface,
-<<<<<<< HEAD
-  {8a2bc858-1c0d-4c07-a8db-482394c5797d}, !- Handle
+  {d4cd9b39-2e65-4f7f-aba1-7a1757c2a4fa}, !- Handle
   Surface 3,                              !- Name
   Wall,                                   !- Surface Type
   ,                                       !- Construction Name
-  {dec9d49a-b52e-4eba-8769-960a2cdb000d}, !- Space Name
-=======
-  {2515318e-bef6-4f24-b3ad-46fd96064aa3}, !- Handle
-  Surface 3,                              !- Name
-  Wall,                                   !- Surface Type
-  ,                                       !- Construction Name
-  {721175ae-e48b-4712-84f2-122619960af0}, !- Space Name
->>>>>>> 78927444
+  {7493e63c-a1d6-4eb6-a5af-63d188bb532c}, !- Space Name
   Outdoors,                               !- Outside Boundary Condition
   ,                                       !- Outside Boundary Condition Object
   SunExposed,                             !- Sun Exposure
@@ -572,19 +412,11 @@
   0, 0, 2.4384;                           !- X,Y,Z Vertex 4 {m}
 
 OS:Surface,
-<<<<<<< HEAD
-  {b57c36ba-55eb-4be0-ac49-f5452a2ff3bd}, !- Handle
+  {39492b14-56a6-46d5-ac83-f830454f26cc}, !- Handle
   Surface 4,                              !- Name
   Wall,                                   !- Surface Type
   ,                                       !- Construction Name
-  {dec9d49a-b52e-4eba-8769-960a2cdb000d}, !- Space Name
-=======
-  {978930e2-07bd-4de0-aa55-8a828c352d1b}, !- Handle
-  Surface 4,                              !- Name
-  Wall,                                   !- Surface Type
-  ,                                       !- Construction Name
-  {721175ae-e48b-4712-84f2-122619960af0}, !- Space Name
->>>>>>> 78927444
+  {7493e63c-a1d6-4eb6-a5af-63d188bb532c}, !- Space Name
   Adiabatic,                              !- Outside Boundary Condition
   ,                                       !- Outside Boundary Condition Object
   NoSun,                                  !- Sun Exposure
@@ -597,19 +429,11 @@
   4.572, 0, 2.4384;                       !- X,Y,Z Vertex 4 {m}
 
 OS:Surface,
-<<<<<<< HEAD
-  {37d331db-ee8d-4deb-8166-e8477c6e42a4}, !- Handle
+  {54e867fd-a487-4155-bbee-96958769b94d}, !- Handle
   Surface 5,                              !- Name
   Wall,                                   !- Surface Type
   ,                                       !- Construction Name
-  {dec9d49a-b52e-4eba-8769-960a2cdb000d}, !- Space Name
-=======
-  {6e84bede-bb7c-48ef-bec9-e524faf91f32}, !- Handle
-  Surface 5,                              !- Name
-  Wall,                                   !- Surface Type
-  ,                                       !- Construction Name
-  {721175ae-e48b-4712-84f2-122619960af0}, !- Space Name
->>>>>>> 78927444
+  {7493e63c-a1d6-4eb6-a5af-63d188bb532c}, !- Space Name
   Outdoors,                               !- Outside Boundary Condition
   ,                                       !- Outside Boundary Condition Object
   SunExposed,                             !- Sun Exposure
@@ -622,23 +446,13 @@
   4.572, -9.144, 2.4384;                  !- X,Y,Z Vertex 4 {m}
 
 OS:Surface,
-<<<<<<< HEAD
-  {d46f3086-97b0-4092-b25f-8613b6747fb4}, !- Handle
+  {d7c90f9f-7543-45a2-85c2-4975abc25967}, !- Handle
   Surface 6,                              !- Name
   RoofCeiling,                            !- Surface Type
   ,                                       !- Construction Name
-  {dec9d49a-b52e-4eba-8769-960a2cdb000d}, !- Space Name
+  {7493e63c-a1d6-4eb6-a5af-63d188bb532c}, !- Space Name
   Surface,                                !- Outside Boundary Condition
-  {c3c5632d-6f8a-42fc-b2d0-3d7e2ef25c6e}, !- Outside Boundary Condition Object
-=======
-  {6d3139a7-e5a8-41a8-80ab-b77c6f44f38d}, !- Handle
-  Surface 6,                              !- Name
-  RoofCeiling,                            !- Surface Type
-  ,                                       !- Construction Name
-  {721175ae-e48b-4712-84f2-122619960af0}, !- Space Name
-  Surface,                                !- Outside Boundary Condition
-  {4055dbc0-92fa-4180-8187-0f36c7f05e7d}, !- Outside Boundary Condition Object
->>>>>>> 78927444
+  {1afcac6e-dee2-4187-b563-c168f197545c}, !- Outside Boundary Condition Object
   NoSun,                                  !- Sun Exposure
   NoWind,                                 !- Wind Exposure
   ,                                       !- View Factor to Ground
@@ -649,11 +463,7 @@
   0, -9.144, 2.4384;                      !- X,Y,Z Vertex 4 {m}
 
 OS:SpaceType,
-<<<<<<< HEAD
-  {ce815bf7-a144-4f7d-ae6d-ad9644534529}, !- Handle
-=======
-  {ee323c2a-1907-4bb8-bdc1-0983bef815e8}, !- Handle
->>>>>>> 78927444
+  {7176cff0-725b-4e6f-bd34-28fd29dcaeee}, !- Handle
   Space Type 1,                           !- Name
   ,                                       !- Default Construction Set Name
   ,                                       !- Default Schedule Set Name
@@ -664,15 +474,9 @@
   living;                                 !- Standards Space Type
 
 OS:Space,
-<<<<<<< HEAD
-  {42ea219f-d487-4b81-9686-e50d990e017e}, !- Handle
+  {ed588aa7-53f5-4449-9725-fd6229bc7392}, !- Handle
   living space|story 2,                   !- Name
-  {ce815bf7-a144-4f7d-ae6d-ad9644534529}, !- Space Type Name
-=======
-  {219ae91c-eeb8-45ad-b0e9-3edd368bd64c}, !- Handle
-  living space|story 2,                   !- Name
-  {ee323c2a-1907-4bb8-bdc1-0983bef815e8}, !- Space Type Name
->>>>>>> 78927444
+  {7176cff0-725b-4e6f-bd34-28fd29dcaeee}, !- Space Type Name
   ,                                       !- Default Construction Set Name
   ,                                       !- Default Schedule Set Name
   -0,                                     !- Direction of Relative North {deg}
@@ -680,28 +484,102 @@
   0,                                      !- Y Origin {m}
   2.4384,                                 !- Z Origin {m}
   ,                                       !- Building Story Name
-<<<<<<< HEAD
-  {cae27d0c-6375-4cf3-b206-443e4aae292c}, !- Thermal Zone Name
+  {998aa780-0d39-43a7-ad7c-89315969d767}, !- Thermal Zone Name
   ,                                       !- Part of Total Floor Area
   ,                                       !- Design Specification Outdoor Air Object Name
-  {9388599a-1b52-4c07-9393-d269f88b595d}; !- Building Unit Name
-
-OS:Surface,
-  {f5c8f936-120d-494b-abf0-5e345c134a67}, !- Handle
-=======
-  {a9cfe15d-ffa6-40b3-9421-5dcdd2b2dfd1}, !- Thermal Zone Name
-  ,                                       !- Part of Total Floor Area
-  ,                                       !- Design Specification Outdoor Air Object Name
-  {ea45bb00-0729-411f-9d68-720025db2392}; !- Building Unit Name
-
-OS:Surface,
-  {61f3271a-3bd2-46af-8f08-820f58293dd1}, !- Handle
->>>>>>> 78927444
+  {5a4ded46-b968-4472-a8b5-9eb0c85ad0ce}; !- Building Unit Name
+
+OS:Surface,
+  {d20be6b8-db7c-489c-9f05-f64aaceabee8}, !- Handle
   Surface 7,                              !- Name
   RoofCeiling,                            !- Surface Type
   ,                                       !- Construction Name
-<<<<<<< HEAD
-  {42ea219f-d487-4b81-9686-e50d990e017e}, !- Space Name
+  {ed588aa7-53f5-4449-9725-fd6229bc7392}, !- Space Name
+  Surface,                                !- Outside Boundary Condition
+  {77306ae6-5b59-40ac-bf7e-3bff0d88d579}, !- Outside Boundary Condition Object
+  NoSun,                                  !- Sun Exposure
+  NoWind,                                 !- Wind Exposure
+  ,                                       !- View Factor to Ground
+  ,                                       !- Number of Vertices
+  4.572, -9.144, 2.4384,                  !- X,Y,Z Vertex 1 {m}
+  4.572, 0, 2.4384,                       !- X,Y,Z Vertex 2 {m}
+  0, 0, 2.4384,                           !- X,Y,Z Vertex 3 {m}
+  0, -9.144, 2.4384;                      !- X,Y,Z Vertex 4 {m}
+
+OS:Surface,
+  {43460540-cda3-46bb-8658-bac41bebb02e}, !- Handle
+  Surface 8,                              !- Name
+  Wall,                                   !- Surface Type
+  ,                                       !- Construction Name
+  {ed588aa7-53f5-4449-9725-fd6229bc7392}, !- Space Name
+  Outdoors,                               !- Outside Boundary Condition
+  ,                                       !- Outside Boundary Condition Object
+  SunExposed,                             !- Sun Exposure
+  WindExposed,                            !- Wind Exposure
+  ,                                       !- View Factor to Ground
+  ,                                       !- Number of Vertices
+  4.572, 0, 2.4384,                       !- X,Y,Z Vertex 1 {m}
+  4.572, 0, 0,                            !- X,Y,Z Vertex 2 {m}
+  0, 0, 0,                                !- X,Y,Z Vertex 3 {m}
+  0, 0, 2.4384;                           !- X,Y,Z Vertex 4 {m}
+
+OS:Surface,
+  {62b09c45-0dc8-42b8-a37e-101eb9c1a62d}, !- Handle
+  Surface 9,                              !- Name
+  Wall,                                   !- Surface Type
+  ,                                       !- Construction Name
+  {ed588aa7-53f5-4449-9725-fd6229bc7392}, !- Space Name
+  Outdoors,                               !- Outside Boundary Condition
+  ,                                       !- Outside Boundary Condition Object
+  SunExposed,                             !- Sun Exposure
+  WindExposed,                            !- Wind Exposure
+  ,                                       !- View Factor to Ground
+  ,                                       !- Number of Vertices
+  0, 0, 2.4384,                           !- X,Y,Z Vertex 1 {m}
+  0, 0, 0,                                !- X,Y,Z Vertex 2 {m}
+  0, -9.144, 0,                           !- X,Y,Z Vertex 3 {m}
+  0, -9.144, 2.4384;                      !- X,Y,Z Vertex 4 {m}
+
+OS:Surface,
+  {5f7339ba-4eb2-4c78-85ef-a0fb92950ee6}, !- Handle
+  Surface 10,                             !- Name
+  Wall,                                   !- Surface Type
+  ,                                       !- Construction Name
+  {ed588aa7-53f5-4449-9725-fd6229bc7392}, !- Space Name
+  Outdoors,                               !- Outside Boundary Condition
+  ,                                       !- Outside Boundary Condition Object
+  SunExposed,                             !- Sun Exposure
+  WindExposed,                            !- Wind Exposure
+  ,                                       !- View Factor to Ground
+  ,                                       !- Number of Vertices
+  0, -9.144, 2.4384,                      !- X,Y,Z Vertex 1 {m}
+  0, -9.144, 0,                           !- X,Y,Z Vertex 2 {m}
+  4.572, -9.144, 0,                       !- X,Y,Z Vertex 3 {m}
+  4.572, -9.144, 2.4384;                  !- X,Y,Z Vertex 4 {m}
+
+OS:Surface,
+  {1afcac6e-dee2-4187-b563-c168f197545c}, !- Handle
+  Surface 11,                             !- Name
+  Floor,                                  !- Surface Type
+  ,                                       !- Construction Name
+  {ed588aa7-53f5-4449-9725-fd6229bc7392}, !- Space Name
+  Surface,                                !- Outside Boundary Condition
+  {d7c90f9f-7543-45a2-85c2-4975abc25967}, !- Outside Boundary Condition Object
+  NoSun,                                  !- Sun Exposure
+  NoWind,                                 !- Wind Exposure
+  ,                                       !- View Factor to Ground
+  ,                                       !- Number of Vertices
+  0, -9.144, 0,                           !- X,Y,Z Vertex 1 {m}
+  0, 0, 0,                                !- X,Y,Z Vertex 2 {m}
+  4.572, 0, 0,                            !- X,Y,Z Vertex 3 {m}
+  4.572, -9.144, 0;                       !- X,Y,Z Vertex 4 {m}
+
+OS:Surface,
+  {c0eb8ecf-af5d-4133-a664-c250c55a9996}, !- Handle
+  Surface 12,                             !- Name
+  Wall,                                   !- Surface Type
+  ,                                       !- Construction Name
+  {ed588aa7-53f5-4449-9725-fd6229bc7392}, !- Space Name
   Adiabatic,                              !- Outside Boundary Condition
   ,                                       !- Outside Boundary Condition Object
   NoSun,                                  !- Sun Exposure
@@ -714,175 +592,13 @@
   4.572, 0, 2.4384;                       !- X,Y,Z Vertex 4 {m}
 
 OS:Surface,
-  {cca6ee12-fcc1-4640-aeb0-22a82a62d1a7}, !- Handle
-  Surface 8,                              !- Name
-  Wall,                                   !- Surface Type
-  ,                                       !- Construction Name
-  {42ea219f-d487-4b81-9686-e50d990e017e}, !- Space Name
-  Outdoors,                               !- Outside Boundary Condition
-  ,                                       !- Outside Boundary Condition Object
-  SunExposed,                             !- Sun Exposure
-  WindExposed,                            !- Wind Exposure
-=======
-  {219ae91c-eeb8-45ad-b0e9-3edd368bd64c}, !- Space Name
-  Surface,                                !- Outside Boundary Condition
-  {dd4934ed-5bae-44ad-88f3-997d276d35f3}, !- Outside Boundary Condition Object
-  NoSun,                                  !- Sun Exposure
-  NoWind,                                 !- Wind Exposure
->>>>>>> 78927444
-  ,                                       !- View Factor to Ground
-  ,                                       !- Number of Vertices
-  4.572, -9.144, 2.4384,                  !- X,Y,Z Vertex 1 {m}
-  4.572, 0, 2.4384,                       !- X,Y,Z Vertex 2 {m}
-  0, 0, 2.4384,                           !- X,Y,Z Vertex 3 {m}
-  0, -9.144, 2.4384;                      !- X,Y,Z Vertex 4 {m}
-
-OS:Surface,
-<<<<<<< HEAD
-  {c968c8f7-1a9f-479e-958f-1cc1c218e843}, !- Handle
-  Surface 9,                              !- Name
-  RoofCeiling,                            !- Surface Type
-  ,                                       !- Construction Name
-  {42ea219f-d487-4b81-9686-e50d990e017e}, !- Space Name
-  Surface,                                !- Outside Boundary Condition
-  {bbfdfbf9-2ce6-49af-a780-b34ca02ac50a}, !- Outside Boundary Condition Object
-  NoSun,                                  !- Sun Exposure
-  NoWind,                                 !- Wind Exposure
-  ,                                       !- View Factor to Ground
-  ,                                       !- Number of Vertices
-  4.572, -9.144, 2.4384,                  !- X,Y,Z Vertex 1 {m}
-  4.572, 0, 2.4384,                       !- X,Y,Z Vertex 2 {m}
-  0, 0, 2.4384,                           !- X,Y,Z Vertex 3 {m}
-  0, -9.144, 2.4384;                      !- X,Y,Z Vertex 4 {m}
-
-OS:Surface,
-  {c3c5632d-6f8a-42fc-b2d0-3d7e2ef25c6e}, !- Handle
-  Surface 10,                             !- Name
-  Floor,                                  !- Surface Type
-  ,                                       !- Construction Name
-  {42ea219f-d487-4b81-9686-e50d990e017e}, !- Space Name
-  Surface,                                !- Outside Boundary Condition
-  {d46f3086-97b0-4092-b25f-8613b6747fb4}, !- Outside Boundary Condition Object
-=======
-  {4055dbc0-92fa-4180-8187-0f36c7f05e7d}, !- Handle
-  Surface 8,                              !- Name
-  Floor,                                  !- Surface Type
-  ,                                       !- Construction Name
-  {219ae91c-eeb8-45ad-b0e9-3edd368bd64c}, !- Space Name
-  Surface,                                !- Outside Boundary Condition
-  {6d3139a7-e5a8-41a8-80ab-b77c6f44f38d}, !- Outside Boundary Condition Object
->>>>>>> 78927444
-  NoSun,                                  !- Sun Exposure
-  NoWind,                                 !- Wind Exposure
-  ,                                       !- View Factor to Ground
-  ,                                       !- Number of Vertices
-  0, -9.144, 0,                           !- X,Y,Z Vertex 1 {m}
-  0, 0, 0,                                !- X,Y,Z Vertex 2 {m}
-  4.572, 0, 0,                            !- X,Y,Z Vertex 3 {m}
-  4.572, -9.144, 0;                       !- X,Y,Z Vertex 4 {m}
-
-OS:Surface,
-<<<<<<< HEAD
-  {0f3c7a8b-5ed9-4ce1-896b-8b1c9d3afae9}, !- Handle
-  Surface 11,                             !- Name
-  Wall,                                   !- Surface Type
-  ,                                       !- Construction Name
-  {42ea219f-d487-4b81-9686-e50d990e017e}, !- Space Name
-=======
-  {92d5ee1c-6cce-44f6-a8ac-78a7d403751d}, !- Handle
-  Surface 9,                              !- Name
-  Wall,                                   !- Surface Type
-  ,                                       !- Construction Name
-  {219ae91c-eeb8-45ad-b0e9-3edd368bd64c}, !- Space Name
->>>>>>> 78927444
-  Outdoors,                               !- Outside Boundary Condition
-  ,                                       !- Outside Boundary Condition Object
-  SunExposed,                             !- Sun Exposure
-  WindExposed,                            !- Wind Exposure
-  ,                                       !- View Factor to Ground
-  ,                                       !- Number of Vertices
-  0, 0, 2.4384,                           !- X,Y,Z Vertex 1 {m}
-  0, 0, 0,                                !- X,Y,Z Vertex 2 {m}
-  0, -9.144, 0,                           !- X,Y,Z Vertex 3 {m}
-  0, -9.144, 2.4384;                      !- X,Y,Z Vertex 4 {m}
-
-OS:Surface,
-<<<<<<< HEAD
-  {c36f89cd-63a1-4a17-9905-018bcbc160bc}, !- Handle
-  Surface 12,                             !- Name
-  Wall,                                   !- Surface Type
-  ,                                       !- Construction Name
-  {42ea219f-d487-4b81-9686-e50d990e017e}, !- Space Name
-=======
-  {aaba90be-720b-4214-a6d8-a8e9299a748a}, !- Handle
-  Surface 10,                             !- Name
-  Wall,                                   !- Surface Type
-  ,                                       !- Construction Name
-  {219ae91c-eeb8-45ad-b0e9-3edd368bd64c}, !- Space Name
-  Outdoors,                               !- Outside Boundary Condition
-  ,                                       !- Outside Boundary Condition Object
-  SunExposed,                             !- Sun Exposure
-  WindExposed,                            !- Wind Exposure
-  ,                                       !- View Factor to Ground
-  ,                                       !- Number of Vertices
-  0, -9.144, 2.4384,                      !- X,Y,Z Vertex 1 {m}
-  0, -9.144, 0,                           !- X,Y,Z Vertex 2 {m}
-  4.572, -9.144, 0,                       !- X,Y,Z Vertex 3 {m}
-  4.572, -9.144, 2.4384;                  !- X,Y,Z Vertex 4 {m}
-
-OS:Surface,
-  {bc9f3cdb-f2d4-4658-907b-b3a675728075}, !- Handle
-  Surface 11,                             !- Name
-  Wall,                                   !- Surface Type
-  ,                                       !- Construction Name
-  {219ae91c-eeb8-45ad-b0e9-3edd368bd64c}, !- Space Name
->>>>>>> 78927444
-  Outdoors,                               !- Outside Boundary Condition
-  ,                                       !- Outside Boundary Condition Object
-  SunExposed,                             !- Sun Exposure
-  WindExposed,                            !- Wind Exposure
-  ,                                       !- View Factor to Ground
-  ,                                       !- Number of Vertices
-  4.572, 0, 2.4384,                       !- X,Y,Z Vertex 1 {m}
-  4.572, 0, 0,                            !- X,Y,Z Vertex 2 {m}
-  0, 0, 0,                                !- X,Y,Z Vertex 3 {m}
-  0, 0, 2.4384;                           !- X,Y,Z Vertex 4 {m}
-
-OS:Surface,
-<<<<<<< HEAD
-  {bbfdfbf9-2ce6-49af-a780-b34ca02ac50a}, !- Handle
+  {77306ae6-5b59-40ac-bf7e-3bff0d88d579}, !- Handle
   Surface 13,                             !- Name
   Floor,                                  !- Surface Type
   ,                                       !- Construction Name
-  {85a8d463-71d0-4cbf-9285-3ead179b3ce9}, !- Space Name
+  {41f181f1-e86d-490b-aa02-be03f071b074}, !- Space Name
   Surface,                                !- Outside Boundary Condition
-  {c968c8f7-1a9f-479e-958f-1cc1c218e843}, !- Outside Boundary Condition Object
-=======
-  {3d18abaa-af9c-40db-8098-8b71ac28b984}, !- Handle
-  Surface 12,                             !- Name
-  Wall,                                   !- Surface Type
-  ,                                       !- Construction Name
-  {219ae91c-eeb8-45ad-b0e9-3edd368bd64c}, !- Space Name
-  Adiabatic,                              !- Outside Boundary Condition
-  ,                                       !- Outside Boundary Condition Object
-  NoSun,                                  !- Sun Exposure
-  NoWind,                                 !- Wind Exposure
-  ,                                       !- View Factor to Ground
-  ,                                       !- Number of Vertices
-  4.572, -9.144, 2.4384,                  !- X,Y,Z Vertex 1 {m}
-  4.572, -9.144, 0,                       !- X,Y,Z Vertex 2 {m}
-  4.572, 0, 0,                            !- X,Y,Z Vertex 3 {m}
-  4.572, 0, 2.4384;                       !- X,Y,Z Vertex 4 {m}
-
-OS:Surface,
-  {dd4934ed-5bae-44ad-88f3-997d276d35f3}, !- Handle
-  Surface 13,                             !- Name
-  Floor,                                  !- Surface Type
-  ,                                       !- Construction Name
-  {0d4df7cb-4426-45b2-a4dc-baf3c15b186b}, !- Space Name
-  Surface,                                !- Outside Boundary Condition
-  {61f3271a-3bd2-46af-8f08-820f58293dd1}, !- Outside Boundary Condition Object
->>>>>>> 78927444
+  {d20be6b8-db7c-489c-9f05-f64aaceabee8}, !- Outside Boundary Condition Object
   NoSun,                                  !- Sun Exposure
   NoWind,                                 !- Wind Exposure
   ,                                       !- View Factor to Ground
@@ -893,19 +609,11 @@
   4.572, -9.144, 4.8768;                  !- X,Y,Z Vertex 4 {m}
 
 OS:Surface,
-<<<<<<< HEAD
-  {68b7286a-996d-4673-8d1e-c76a1ddadcc5}, !- Handle
+  {dd796b8d-218f-48ad-8aaf-7af57f8de08e}, !- Handle
   Surface 14,                             !- Name
   RoofCeiling,                            !- Surface Type
   ,                                       !- Construction Name
-  {85a8d463-71d0-4cbf-9285-3ead179b3ce9}, !- Space Name
-=======
-  {db216645-8928-45d4-9d94-aab996b6b454}, !- Handle
-  Surface 14,                             !- Name
-  RoofCeiling,                            !- Surface Type
-  ,                                       !- Construction Name
-  {0d4df7cb-4426-45b2-a4dc-baf3c15b186b}, !- Space Name
->>>>>>> 78927444
+  {41f181f1-e86d-490b-aa02-be03f071b074}, !- Space Name
   Outdoors,                               !- Outside Boundary Condition
   ,                                       !- Outside Boundary Condition Object
   SunExposed,                             !- Sun Exposure
@@ -918,19 +626,11 @@
   0, 0, 4.8768;                           !- X,Y,Z Vertex 4 {m}
 
 OS:Surface,
-<<<<<<< HEAD
-  {bb44eaca-08c2-4641-81ae-3eecd3667f7d}, !- Handle
+  {d032c4b5-719d-4fd5-8776-e29e057c0f82}, !- Handle
   Surface 15,                             !- Name
   RoofCeiling,                            !- Surface Type
   ,                                       !- Construction Name
-  {85a8d463-71d0-4cbf-9285-3ead179b3ce9}, !- Space Name
-=======
-  {375f220e-011c-4a71-b772-12e5b3eff066}, !- Handle
-  Surface 15,                             !- Name
-  RoofCeiling,                            !- Surface Type
-  ,                                       !- Construction Name
-  {0d4df7cb-4426-45b2-a4dc-baf3c15b186b}, !- Space Name
->>>>>>> 78927444
+  {41f181f1-e86d-490b-aa02-be03f071b074}, !- Space Name
   Outdoors,                               !- Outside Boundary Condition
   ,                                       !- Outside Boundary Condition Object
   SunExposed,                             !- Sun Exposure
@@ -943,19 +643,11 @@
   4.572, -9.144, 4.8768;                  !- X,Y,Z Vertex 4 {m}
 
 OS:Surface,
-<<<<<<< HEAD
-  {a62f58aa-e289-4d2e-b9bb-1cdedab7714f}, !- Handle
+  {444aaccf-dc79-408b-b2b1-ebd8cafdbcc9}, !- Handle
   Surface 16,                             !- Name
   Wall,                                   !- Surface Type
   ,                                       !- Construction Name
-  {85a8d463-71d0-4cbf-9285-3ead179b3ce9}, !- Space Name
-=======
-  {af3e0316-ffb0-4788-bb3f-7cc699412fef}, !- Handle
-  Surface 16,                             !- Name
-  Wall,                                   !- Surface Type
-  ,                                       !- Construction Name
-  {0d4df7cb-4426-45b2-a4dc-baf3c15b186b}, !- Space Name
->>>>>>> 78927444
+  {41f181f1-e86d-490b-aa02-be03f071b074}, !- Space Name
   Outdoors,                               !- Outside Boundary Condition
   ,                                       !- Outside Boundary Condition Object
   SunExposed,                             !- Sun Exposure
@@ -967,19 +659,11 @@
   0, -9.144, 4.8768;                      !- X,Y,Z Vertex 3 {m}
 
 OS:Surface,
-<<<<<<< HEAD
-  {1bc3232f-2ff5-453c-9a2b-5d07a7950031}, !- Handle
+  {5bdf067f-60cf-4701-935c-941e5f25e599}, !- Handle
   Surface 17,                             !- Name
   Wall,                                   !- Surface Type
   ,                                       !- Construction Name
-  {85a8d463-71d0-4cbf-9285-3ead179b3ce9}, !- Space Name
-=======
-  {ba128358-19c1-454b-86bb-d68135cf30b1}, !- Handle
-  Surface 17,                             !- Name
-  Wall,                                   !- Surface Type
-  ,                                       !- Construction Name
-  {0d4df7cb-4426-45b2-a4dc-baf3c15b186b}, !- Space Name
->>>>>>> 78927444
+  {41f181f1-e86d-490b-aa02-be03f071b074}, !- Space Name
   Adiabatic,                              !- Outside Boundary Condition
   ,                                       !- Outside Boundary Condition Object
   NoSun,                                  !- Sun Exposure
@@ -991,15 +675,9 @@
   4.572, 0, 4.8768;                       !- X,Y,Z Vertex 3 {m}
 
 OS:Space,
-<<<<<<< HEAD
-  {85a8d463-71d0-4cbf-9285-3ead179b3ce9}, !- Handle
+  {41f181f1-e86d-490b-aa02-be03f071b074}, !- Handle
   unfinished attic space,                 !- Name
-  {5b74fa9b-25d0-4f07-a23f-9fd49ef1d241}, !- Space Type Name
-=======
-  {0d4df7cb-4426-45b2-a4dc-baf3c15b186b}, !- Handle
-  unfinished attic space,                 !- Name
-  {26996a35-0443-4382-8c89-add098c8b455}, !- Space Type Name
->>>>>>> 78927444
+  {cae92288-02a5-45c5-8685-1b19bdc46eb0}, !- Space Type Name
   ,                                       !- Default Construction Set Name
   ,                                       !- Default Schedule Set Name
   ,                                       !- Direction of Relative North {deg}
@@ -1007,17 +685,10 @@
   ,                                       !- Y Origin {m}
   ,                                       !- Z Origin {m}
   ,                                       !- Building Story Name
-<<<<<<< HEAD
-  {0adbcabc-7532-4a0d-9ac3-9c7c3ed6f54d}; !- Thermal Zone Name
+  {beb45938-faa0-43ad-abb6-30ca05a159a6}; !- Thermal Zone Name
 
 OS:ThermalZone,
-  {0adbcabc-7532-4a0d-9ac3-9c7c3ed6f54d}, !- Handle
-=======
-  {a78bccbd-56a7-42cd-8e74-180d829757a9}; !- Thermal Zone Name
-
-OS:ThermalZone,
-  {a78bccbd-56a7-42cd-8e74-180d829757a9}, !- Handle
->>>>>>> 78927444
+  {beb45938-faa0-43ad-abb6-30ca05a159a6}, !- Handle
   unfinished attic zone,                  !- Name
   ,                                       !- Multiplier
   ,                                       !- Ceiling Height {m}
@@ -1026,17 +697,10 @@
   ,                                       !- Zone Inside Convection Algorithm
   ,                                       !- Zone Outside Convection Algorithm
   ,                                       !- Zone Conditioning Equipment List Name
-<<<<<<< HEAD
-  {81be2c1b-6fa7-42ab-bdc9-a52795343e32}, !- Zone Air Inlet Port List
-  {19b1abc2-60fb-4272-a644-14271be3b825}, !- Zone Air Exhaust Port List
-  {ebe0d93c-3352-4e69-9f92-0a529ae8da1b}, !- Zone Air Node Name
-  {85ab5a02-0d2c-4992-848e-dd65a2f1c733}, !- Zone Return Air Port List
-=======
-  {b661ed4d-55ac-4abb-aab3-f58c6c4cb7b5}, !- Zone Air Inlet Port List
-  {c83d5173-820d-4c96-b714-3e8c9112fe71}, !- Zone Air Exhaust Port List
-  {d12b7da0-3657-4814-b3c7-f8fc4f28489f}, !- Zone Air Node Name
-  {b20bb833-6cc3-49ba-8f56-5f9e10118351}, !- Zone Return Air Port List
->>>>>>> 78927444
+  {77b77c69-45e4-407d-b74f-dd768b0a24ab}, !- Zone Air Inlet Port List
+  {d9024d1c-484b-4bbb-aaa0-1ca8f0ee4bd0}, !- Zone Air Exhaust Port List
+  {85a3acc5-b82b-4867-a9f7-a0706c40390b}, !- Zone Air Node Name
+  {42379033-bb0b-4f57-8e22-e1360564c79c}, !- Zone Return Air Port List
   ,                                       !- Primary Daylighting Control Name
   ,                                       !- Fraction of Zone Controlled by Primary Daylighting Control
   ,                                       !- Secondary Daylighting Control Name
@@ -1047,71 +711,37 @@
   No;                                     !- Use Ideal Air Loads
 
 OS:Node,
-<<<<<<< HEAD
-  {c0f780c9-58b0-4b0e-89f2-927bc3fb7961}, !- Handle
+  {958d4fbc-a26c-480e-8b96-95f0113559ee}, !- Handle
   Node 2,                                 !- Name
-  {ebe0d93c-3352-4e69-9f92-0a529ae8da1b}, !- Inlet Port
+  {85a3acc5-b82b-4867-a9f7-a0706c40390b}, !- Inlet Port
   ;                                       !- Outlet Port
 
 OS:Connection,
-  {ebe0d93c-3352-4e69-9f92-0a529ae8da1b}, !- Handle
-  {1ea3ccdf-3cd7-4876-a026-1cd3e6a8fcb0}, !- Name
-  {0adbcabc-7532-4a0d-9ac3-9c7c3ed6f54d}, !- Source Object
+  {85a3acc5-b82b-4867-a9f7-a0706c40390b}, !- Handle
+  {446c84ff-bf3f-4f1b-a4b9-5e7d453fd730}, !- Name
+  {beb45938-faa0-43ad-abb6-30ca05a159a6}, !- Source Object
   11,                                     !- Outlet Port
-  {c0f780c9-58b0-4b0e-89f2-927bc3fb7961}, !- Target Object
+  {958d4fbc-a26c-480e-8b96-95f0113559ee}, !- Target Object
   2;                                      !- Inlet Port
 
 OS:PortList,
-  {81be2c1b-6fa7-42ab-bdc9-a52795343e32}, !- Handle
-  {94750f74-5cd6-4f6b-a3b4-88bc930eb87b}, !- Name
-  {0adbcabc-7532-4a0d-9ac3-9c7c3ed6f54d}; !- HVAC Component
+  {77b77c69-45e4-407d-b74f-dd768b0a24ab}, !- Handle
+  {e274583b-df84-45c0-95b4-b4f0b81e662e}, !- Name
+  {beb45938-faa0-43ad-abb6-30ca05a159a6}; !- HVAC Component
 
 OS:PortList,
-  {19b1abc2-60fb-4272-a644-14271be3b825}, !- Handle
-  {4f32c377-87d1-48a0-aedc-96bf7ce49bfa}, !- Name
-  {0adbcabc-7532-4a0d-9ac3-9c7c3ed6f54d}; !- HVAC Component
+  {d9024d1c-484b-4bbb-aaa0-1ca8f0ee4bd0}, !- Handle
+  {18682132-cd5e-49a8-b8f1-edd5aa3d3d68}, !- Name
+  {beb45938-faa0-43ad-abb6-30ca05a159a6}; !- HVAC Component
 
 OS:PortList,
-  {85ab5a02-0d2c-4992-848e-dd65a2f1c733}, !- Handle
-  {6189e37a-2d08-4fd5-9258-c7d1bd990ccf}, !- Name
-  {0adbcabc-7532-4a0d-9ac3-9c7c3ed6f54d}; !- HVAC Component
+  {42379033-bb0b-4f57-8e22-e1360564c79c}, !- Handle
+  {96f455b7-ea0d-4b0b-867b-a6a9fb8239ac}, !- Name
+  {beb45938-faa0-43ad-abb6-30ca05a159a6}; !- HVAC Component
 
 OS:Sizing:Zone,
-  {a359dce6-ccad-4c86-b532-0176fd150654}, !- Handle
-  {0adbcabc-7532-4a0d-9ac3-9c7c3ed6f54d}, !- Zone or ZoneList Name
-=======
-  {86b1428b-4bfd-4fb8-9fc8-04ac32ac467f}, !- Handle
-  Node 2,                                 !- Name
-  {d12b7da0-3657-4814-b3c7-f8fc4f28489f}, !- Inlet Port
-  ;                                       !- Outlet Port
-
-OS:Connection,
-  {d12b7da0-3657-4814-b3c7-f8fc4f28489f}, !- Handle
-  {23932d8f-f86b-4eed-92ce-d6284c8eb81c}, !- Name
-  {a78bccbd-56a7-42cd-8e74-180d829757a9}, !- Source Object
-  11,                                     !- Outlet Port
-  {86b1428b-4bfd-4fb8-9fc8-04ac32ac467f}, !- Target Object
-  2;                                      !- Inlet Port
-
-OS:PortList,
-  {b661ed4d-55ac-4abb-aab3-f58c6c4cb7b5}, !- Handle
-  {64fa676e-c24d-43f0-9e1e-740c788caa1a}, !- Name
-  {a78bccbd-56a7-42cd-8e74-180d829757a9}; !- HVAC Component
-
-OS:PortList,
-  {c83d5173-820d-4c96-b714-3e8c9112fe71}, !- Handle
-  {4b32b41f-6271-4d48-bc6c-7bf612ba5f43}, !- Name
-  {a78bccbd-56a7-42cd-8e74-180d829757a9}; !- HVAC Component
-
-OS:PortList,
-  {b20bb833-6cc3-49ba-8f56-5f9e10118351}, !- Handle
-  {76dd6f38-66eb-4316-9b0f-8a620cbf6910}, !- Name
-  {a78bccbd-56a7-42cd-8e74-180d829757a9}; !- HVAC Component
-
-OS:Sizing:Zone,
-  {7814192b-6246-45dc-bc8e-a46fb12fd080}, !- Handle
-  {a78bccbd-56a7-42cd-8e74-180d829757a9}, !- Zone or ZoneList Name
->>>>>>> 78927444
+  {b6f077a3-2fec-47ca-a564-d1e750f2db47}, !- Handle
+  {beb45938-faa0-43ad-abb6-30ca05a159a6}, !- Zone or ZoneList Name
   SupplyAirTemperature,                   !- Zone Cooling Design Supply Air Temperature Input Method
   14,                                     !- Zone Cooling Design Supply Air Temperature {C}
   11.11,                                  !- Zone Cooling Design Supply Air Temperature Difference {deltaC}
@@ -1140,21 +770,12 @@
   autosize;                               !- Dedicated Outdoor Air High Setpoint Temperature for Design {C}
 
 OS:ZoneHVAC:EquipmentList,
-<<<<<<< HEAD
-  {e0cdec9c-39d5-47dd-a017-72b4ccfbd919}, !- Handle
+  {7d096824-80c1-44a8-86ac-d35414792887}, !- Handle
   Zone HVAC Equipment List 2,             !- Name
-  {0adbcabc-7532-4a0d-9ac3-9c7c3ed6f54d}; !- Thermal Zone
+  {beb45938-faa0-43ad-abb6-30ca05a159a6}; !- Thermal Zone
 
 OS:SpaceType,
-  {5b74fa9b-25d0-4f07-a23f-9fd49ef1d241}, !- Handle
-=======
-  {5f35bef4-a59f-4fcc-8153-e6d504b1cc7d}, !- Handle
-  Zone HVAC Equipment List 2,             !- Name
-  {a78bccbd-56a7-42cd-8e74-180d829757a9}; !- Thermal Zone
-
-OS:SpaceType,
-  {26996a35-0443-4382-8c89-add098c8b455}, !- Handle
->>>>>>> 78927444
+  {cae92288-02a5-45c5-8685-1b19bdc46eb0}, !- Handle
   Space Type 2,                           !- Name
   ,                                       !- Default Construction Set Name
   ,                                       !- Default Schedule Set Name
@@ -1165,23 +786,14 @@
   unfinished attic;                       !- Standards Space Type
 
 OS:BuildingUnit,
-<<<<<<< HEAD
-  {9388599a-1b52-4c07-9393-d269f88b595d}, !- Handle
-=======
-  {ea45bb00-0729-411f-9d68-720025db2392}, !- Handle
->>>>>>> 78927444
+  {5a4ded46-b968-4472-a8b5-9eb0c85ad0ce}, !- Handle
   unit 1,                                 !- Name
   ,                                       !- Rendering Color
   Residential;                            !- Building Unit Type
 
 OS:AdditionalProperties,
-<<<<<<< HEAD
-  {939aa7b5-36ba-4188-ae1b-dd5372fbecaa}, !- Handle
-  {9388599a-1b52-4c07-9393-d269f88b595d}, !- Object Name
-=======
-  {57a6af2f-70cc-423b-8c5f-50b13f134831}, !- Handle
-  {ea45bb00-0729-411f-9d68-720025db2392}, !- Object Name
->>>>>>> 78927444
+  {809b6e0d-220e-412d-b1d2-dc33bc1241ce}, !- Handle
+  {5a4ded46-b968-4472-a8b5-9eb0c85ad0ce}, !- Object Name
   NumberOfBedrooms,                       !- Feature Name 1
   Integer,                                !- Feature Data Type 1
   3,                                      !- Feature Value 1
@@ -1193,20 +805,12 @@
   3.3900000000000001;                     !- Feature Value 3
 
 OS:External:File,
-<<<<<<< HEAD
-  {dee88a1e-a8da-4c52-82b1-bde730261909}, !- Handle
-=======
-  {050b9bf5-8305-43dd-b35f-00d758b12369}, !- Handle
->>>>>>> 78927444
+  {240723d6-ee40-47fc-83bd-4e570df8f775}, !- Handle
   8760.csv,                               !- Name
   8760.csv;                               !- File Name
 
 OS:Schedule:Day,
-<<<<<<< HEAD
-  {056f6cf0-e3d8-405c-9b53-bc38973afb46}, !- Handle
-=======
-  {9f7594e7-c888-4872-b302-df49f19bea60}, !- Handle
->>>>>>> 78927444
+  {64a13c06-cebe-4d1f-a90e-d749da115db5}, !- Handle
   Schedule Day 1,                         !- Name
   ,                                       !- Schedule Type Limits Name
   ,                                       !- Interpolate to Timestep
@@ -1215,11 +819,7 @@
   0;                                      !- Value Until Time 1
 
 OS:Schedule:Day,
-<<<<<<< HEAD
-  {d1f78650-f8e8-4adb-ae13-97021062c19a}, !- Handle
-=======
-  {dacb9239-9711-4793-a204-889ae8e143c4}, !- Handle
->>>>>>> 78927444
+  {6ef46976-a2d6-4e2b-bd60-fa176abf5b57}, !- Handle
   Schedule Day 2,                         !- Name
   ,                                       !- Schedule Type Limits Name
   ,                                       !- Interpolate to Timestep
@@ -1228,17 +828,10 @@
   1;                                      !- Value Until Time 1
 
 OS:Schedule:File,
-<<<<<<< HEAD
-  {ecb2e452-4020-4777-8cf4-90bd5ae6dc04}, !- Handle
+  {76a44414-3cfe-45b7-9273-b6c775ef49f9}, !- Handle
   occupants,                              !- Name
-  {6a15716d-edc2-49c5-8136-e92aaacb22b6}, !- Schedule Type Limits Name
-  {dee88a1e-a8da-4c52-82b1-bde730261909}, !- External File Name
-=======
-  {c35494f1-a9c9-4789-8c49-0412ed9f2ca7}, !- Handle
-  occupants,                              !- Name
-  {d94e6964-d94d-4cd4-9c4f-a8f9c81ea086}, !- Schedule Type Limits Name
-  {050b9bf5-8305-43dd-b35f-00d758b12369}, !- External File Name
->>>>>>> 78927444
+  {92c849ba-afad-4472-9a08-efae12d0f146}, !- Schedule Type Limits Name
+  {240723d6-ee40-47fc-83bd-4e570df8f775}, !- External File Name
   1,                                      !- Column Number
   1,                                      !- Rows to Skip at Top
   8760,                                   !- Number of Hours of Data
@@ -1247,38 +840,22 @@
   60;                                     !- Minutes per Item
 
 OS:Schedule:Ruleset,
-<<<<<<< HEAD
-  {5b82966e-bc19-424d-ab92-369016a8dd5e}, !- Handle
+  {67d83f35-2431-4fd6-875a-4a800d482cba}, !- Handle
   Schedule Ruleset 1,                     !- Name
-  {7fe0088d-5318-4b8f-a0f4-dcab60f6bfdb}, !- Schedule Type Limits Name
-  {9abee5d0-3d82-4704-90ed-712ba798a348}; !- Default Day Schedule Name
+  {99eb9334-2eef-40b4-b9ad-b1fc8c30ab05}, !- Schedule Type Limits Name
+  {44bfb952-77ed-45d2-852d-f30f6df64308}; !- Default Day Schedule Name
 
 OS:Schedule:Day,
-  {9abee5d0-3d82-4704-90ed-712ba798a348}, !- Handle
+  {44bfb952-77ed-45d2-852d-f30f6df64308}, !- Handle
   Schedule Day 3,                         !- Name
-  {7fe0088d-5318-4b8f-a0f4-dcab60f6bfdb}, !- Schedule Type Limits Name
-=======
-  {070d5137-bead-47dc-90d6-7d083e5c3704}, !- Handle
-  Schedule Ruleset 1,                     !- Name
-  {773e9bdb-111b-4256-bf64-4b4e8137034e}, !- Schedule Type Limits Name
-  {eabcc891-fe23-44eb-9f2b-369f16333297}; !- Default Day Schedule Name
-
-OS:Schedule:Day,
-  {eabcc891-fe23-44eb-9f2b-369f16333297}, !- Handle
-  Schedule Day 3,                         !- Name
-  {773e9bdb-111b-4256-bf64-4b4e8137034e}, !- Schedule Type Limits Name
->>>>>>> 78927444
+  {99eb9334-2eef-40b4-b9ad-b1fc8c30ab05}, !- Schedule Type Limits Name
   ,                                       !- Interpolate to Timestep
   24,                                     !- Hour 1
   0,                                      !- Minute 1
   112.539290946133;                       !- Value Until Time 1
 
 OS:People:Definition,
-<<<<<<< HEAD
-  {8049a424-9f4d-47af-94d0-8c4c830f52ca}, !- Handle
-=======
-  {d8bef276-7a0e-4c6f-9e8c-29531109380a}, !- Handle
->>>>>>> 78927444
+  {d2a66468-ad26-4135-89f7-d2b8d607b0c5}, !- Handle
   res occupants|living space|story 2,     !- Name
   People,                                 !- Number of People Calculation Method
   1.695,                                  !- Number of People {people}
@@ -1291,21 +868,12 @@
   ZoneAveraged;                           !- Mean Radiant Temperature Calculation Type
 
 OS:People,
-<<<<<<< HEAD
-  {cbde38a8-3fef-49b8-a9af-09395d0f3f86}, !- Handle
+  {65da748b-142c-4938-80ae-914c526b9795}, !- Handle
   res occupants|living space|story 2,     !- Name
-  {8049a424-9f4d-47af-94d0-8c4c830f52ca}, !- People Definition Name
-  {42ea219f-d487-4b81-9686-e50d990e017e}, !- Space or SpaceType Name
-  {ecb2e452-4020-4777-8cf4-90bd5ae6dc04}, !- Number of People Schedule Name
-  {5b82966e-bc19-424d-ab92-369016a8dd5e}, !- Activity Level Schedule Name
-=======
-  {cbcc006a-bbfa-4ccb-b70a-74575799cb4c}, !- Handle
-  res occupants|living space|story 2,     !- Name
-  {d8bef276-7a0e-4c6f-9e8c-29531109380a}, !- People Definition Name
-  {219ae91c-eeb8-45ad-b0e9-3edd368bd64c}, !- Space or SpaceType Name
-  {c35494f1-a9c9-4789-8c49-0412ed9f2ca7}, !- Number of People Schedule Name
-  {070d5137-bead-47dc-90d6-7d083e5c3704}, !- Activity Level Schedule Name
->>>>>>> 78927444
+  {d2a66468-ad26-4135-89f7-d2b8d607b0c5}, !- People Definition Name
+  {ed588aa7-53f5-4449-9725-fd6229bc7392}, !- Space or SpaceType Name
+  {76a44414-3cfe-45b7-9273-b6c775ef49f9}, !- Number of People Schedule Name
+  {67d83f35-2431-4fd6-875a-4a800d482cba}, !- Activity Level Schedule Name
   ,                                       !- Surface Name/Angle Factor List Name
   ,                                       !- Work Efficiency Schedule Name
   ,                                       !- Clothing Insulation Schedule Name
@@ -1313,11 +881,7 @@
   1;                                      !- Multiplier
 
 OS:ScheduleTypeLimits,
-<<<<<<< HEAD
-  {7fe0088d-5318-4b8f-a0f4-dcab60f6bfdb}, !- Handle
-=======
-  {773e9bdb-111b-4256-bf64-4b4e8137034e}, !- Handle
->>>>>>> 78927444
+  {99eb9334-2eef-40b4-b9ad-b1fc8c30ab05}, !- Handle
   ActivityLevel,                          !- Name
   0,                                      !- Lower Limit Value
   ,                                       !- Upper Limit Value
@@ -1325,22 +889,14 @@
   ActivityLevel;                          !- Unit Type
 
 OS:ScheduleTypeLimits,
-<<<<<<< HEAD
-  {6a15716d-edc2-49c5-8136-e92aaacb22b6}, !- Handle
-=======
-  {d94e6964-d94d-4cd4-9c4f-a8f9c81ea086}, !- Handle
->>>>>>> 78927444
+  {92c849ba-afad-4472-9a08-efae12d0f146}, !- Handle
   Fractional,                             !- Name
   0,                                      !- Lower Limit Value
   1,                                      !- Upper Limit Value
   Continuous;                             !- Numeric Type
 
 OS:People:Definition,
-<<<<<<< HEAD
-  {f9515435-4efc-40b9-9d76-972da67ff809}, !- Handle
-=======
-  {2e673251-5143-41b4-9a92-091b823db85a}, !- Handle
->>>>>>> 78927444
+  {f9d1d0f9-3f01-4de1-8fae-76570fb48f54}, !- Handle
   res occupants|living space,             !- Name
   People,                                 !- Number of People Calculation Method
   1.695,                                  !- Number of People {people}
@@ -1353,21 +909,12 @@
   ZoneAveraged;                           !- Mean Radiant Temperature Calculation Type
 
 OS:People,
-<<<<<<< HEAD
-  {a749aed2-cce0-4b2d-896c-9de7382cad05}, !- Handle
+  {751c268e-ecd9-4255-8403-115582a32715}, !- Handle
   res occupants|living space,             !- Name
-  {f9515435-4efc-40b9-9d76-972da67ff809}, !- People Definition Name
-  {dec9d49a-b52e-4eba-8769-960a2cdb000d}, !- Space or SpaceType Name
-  {ecb2e452-4020-4777-8cf4-90bd5ae6dc04}, !- Number of People Schedule Name
-  {5b82966e-bc19-424d-ab92-369016a8dd5e}, !- Activity Level Schedule Name
-=======
-  {f79eb02a-6947-4b36-9cb9-bddb1fdc908a}, !- Handle
-  res occupants|living space,             !- Name
-  {2e673251-5143-41b4-9a92-091b823db85a}, !- People Definition Name
-  {721175ae-e48b-4712-84f2-122619960af0}, !- Space or SpaceType Name
-  {c35494f1-a9c9-4789-8c49-0412ed9f2ca7}, !- Number of People Schedule Name
-  {070d5137-bead-47dc-90d6-7d083e5c3704}, !- Activity Level Schedule Name
->>>>>>> 78927444
+  {f9d1d0f9-3f01-4de1-8fae-76570fb48f54}, !- People Definition Name
+  {7493e63c-a1d6-4eb6-a5af-63d188bb532c}, !- Space or SpaceType Name
+  {76a44414-3cfe-45b7-9273-b6c775ef49f9}, !- Number of People Schedule Name
+  {67d83f35-2431-4fd6-875a-4a800d482cba}, !- Activity Level Schedule Name
   ,                                       !- Surface Name/Angle Factor List Name
   ,                                       !- Work Efficiency Schedule Name
   ,                                       !- Clothing Insulation Schedule Name
