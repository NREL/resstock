!- NOTE: Auto-generated from /test/osw_files/SFA_10units_2story_SL_UA_3Beds_2Baths_Denver.osw

OS:Version,
<<<<<<< HEAD
  {98c60141-dc42-4452-b27d-00a85bb377a6}, !- Handle
  2.9.0;                                  !- Version Identifier

OS:SimulationControl,
  {5c665889-055b-449b-9863-6e0829ccf4b2}, !- Handle
=======
  {edf14338-f5de-4c8e-bcb8-cba1af151cd6}, !- Handle
  2.9.0;                                  !- Version Identifier

OS:SimulationControl,
  {50a212c8-aa2c-4e6f-b910-cf5cb16d0c89}, !- Handle
>>>>>>> edda4442
  ,                                       !- Do Zone Sizing Calculation
  ,                                       !- Do System Sizing Calculation
  ,                                       !- Do Plant Sizing Calculation
  No;                                     !- Run Simulation for Sizing Periods

OS:Timestep,
<<<<<<< HEAD
  {1a3ef44b-d24b-4bc3-918e-766f98698572}, !- Handle
  6;                                      !- Number of Timesteps per Hour

OS:ShadowCalculation,
  {3c96f2b1-4904-4ccb-aeb2-4b33bbf26d24}, !- Handle
=======
  {24cb663d-4118-4325-8315-953d068c99c4}, !- Handle
  6;                                      !- Number of Timesteps per Hour

OS:ShadowCalculation,
  {31793699-a85c-4c51-8f6b-29123445ce8c}, !- Handle
>>>>>>> edda4442
  20,                                     !- Calculation Frequency
  200;                                    !- Maximum Figures in Shadow Overlap Calculations

OS:SurfaceConvectionAlgorithm:Outside,
<<<<<<< HEAD
  {785cb1ef-fb5c-494c-af26-4c2ac97a6c42}, !- Handle
  DOE-2;                                  !- Algorithm

OS:SurfaceConvectionAlgorithm:Inside,
  {aeaadb2a-aeea-4f11-ac43-d63491c20d45}, !- Handle
  TARP;                                   !- Algorithm

OS:ZoneCapacitanceMultiplier:ResearchSpecial,
  {c66e6c64-7591-4d92-ac7f-c40e7e0d1bc1}, !- Handle
=======
  {b145804f-df74-4226-af0a-f26423fa3b72}, !- Handle
  DOE-2;                                  !- Algorithm

OS:SurfaceConvectionAlgorithm:Inside,
  {ed129b2e-b958-4b96-aaf0-088cc4e186c5}, !- Handle
  TARP;                                   !- Algorithm

OS:ZoneCapacitanceMultiplier:ResearchSpecial,
  {f2382e34-0d27-4b05-a0b7-35c048fb2c09}, !- Handle
>>>>>>> edda4442
  ,                                       !- Temperature Capacity Multiplier
  15,                                     !- Humidity Capacity Multiplier
  ;                                       !- Carbon Dioxide Capacity Multiplier

OS:RunPeriod,
<<<<<<< HEAD
  {52208050-6241-4d89-80b0-b4f341973e36}, !- Handle
=======
  {e06c10df-945c-4a9d-bf03-102b6cd8575c}, !- Handle
>>>>>>> edda4442
  Run Period 1,                           !- Name
  1,                                      !- Begin Month
  1,                                      !- Begin Day of Month
  12,                                     !- End Month
  31,                                     !- End Day of Month
  ,                                       !- Use Weather File Holidays and Special Days
  ,                                       !- Use Weather File Daylight Saving Period
  ,                                       !- Apply Weekend Holiday Rule
  ,                                       !- Use Weather File Rain Indicators
  ,                                       !- Use Weather File Snow Indicators
  ;                                       !- Number of Times Runperiod to be Repeated

OS:YearDescription,
<<<<<<< HEAD
  {1157ab90-b889-4b59-b376-91a1e9980256}, !- Handle
=======
  {4256e7d6-c19d-4ac5-9f53-e43a1d11106b}, !- Handle
>>>>>>> edda4442
  2007,                                   !- Calendar Year
  ,                                       !- Day of Week for Start Day
  ;                                       !- Is Leap Year

OS:WeatherFile,
<<<<<<< HEAD
  {159926a5-225c-46c1-a9e0-355d3492afdd}, !- Handle
=======
  {f33b352a-39d7-4d28-b3be-62a4a5bb443e}, !- Handle
>>>>>>> edda4442
  Denver Intl Ap,                         !- City
  CO,                                     !- State Province Region
  USA,                                    !- Country
  TMY3,                                   !- Data Source
  725650,                                 !- WMO Number
  39.83,                                  !- Latitude {deg}
  -104.65,                                !- Longitude {deg}
  -7,                                     !- Time Zone {hr}
  1650,                                   !- Elevation {m}
  file:../weather/USA_CO_Denver.Intl.AP.725650_TMY3.epw, !- Url
  E23378AA;                               !- Checksum

OS:AdditionalProperties,
<<<<<<< HEAD
  {28ea9e0c-a2cb-4571-99d2-c230793fe2e1}, !- Handle
  {159926a5-225c-46c1-a9e0-355d3492afdd}, !- Object Name
=======
  {7fdca9dd-137f-469b-88d6-23a23da1fa3d}, !- Handle
  {f33b352a-39d7-4d28-b3be-62a4a5bb443e}, !- Object Name
>>>>>>> edda4442
  EPWHeaderCity,                          !- Feature Name 1
  String,                                 !- Feature Data Type 1
  Denver Intl Ap,                         !- Feature Value 1
  EPWHeaderState,                         !- Feature Name 2
  String,                                 !- Feature Data Type 2
  CO,                                     !- Feature Value 2
  EPWHeaderCountry,                       !- Feature Name 3
  String,                                 !- Feature Data Type 3
  USA,                                    !- Feature Value 3
  EPWHeaderDataSource,                    !- Feature Name 4
  String,                                 !- Feature Data Type 4
  TMY3,                                   !- Feature Value 4
  EPWHeaderStation,                       !- Feature Name 5
  String,                                 !- Feature Data Type 5
  725650,                                 !- Feature Value 5
  EPWHeaderLatitude,                      !- Feature Name 6
  Double,                                 !- Feature Data Type 6
  39.829999999999998,                     !- Feature Value 6
  EPWHeaderLongitude,                     !- Feature Name 7
  Double,                                 !- Feature Data Type 7
  -104.65000000000001,                    !- Feature Value 7
  EPWHeaderTimezone,                      !- Feature Name 8
  Double,                                 !- Feature Data Type 8
  -7,                                     !- Feature Value 8
  EPWHeaderAltitude,                      !- Feature Name 9
  Double,                                 !- Feature Data Type 9
  5413.3858267716532,                     !- Feature Value 9
  EPWHeaderLocalPressure,                 !- Feature Name 10
  Double,                                 !- Feature Data Type 10
  0.81937567683596546,                    !- Feature Value 10
  EPWHeaderRecordsPerHour,                !- Feature Name 11
  Double,                                 !- Feature Data Type 11
  0,                                      !- Feature Value 11
  EPWDataAnnualAvgDrybulb,                !- Feature Name 12
  Double,                                 !- Feature Data Type 12
  51.575616438356228,                     !- Feature Value 12
  EPWDataAnnualMinDrybulb,                !- Feature Name 13
  Double,                                 !- Feature Data Type 13
  -2.9200000000000017,                    !- Feature Value 13
  EPWDataAnnualMaxDrybulb,                !- Feature Name 14
  Double,                                 !- Feature Data Type 14
  104,                                    !- Feature Value 14
  EPWDataCDD50F,                          !- Feature Name 15
  Double,                                 !- Feature Data Type 15
  3072.2925000000005,                     !- Feature Value 15
  EPWDataCDD65F,                          !- Feature Name 16
  Double,                                 !- Feature Data Type 16
  883.62000000000035,                     !- Feature Value 16
  EPWDataHDD50F,                          !- Feature Name 17
  Double,                                 !- Feature Data Type 17
  2497.1925000000001,                     !- Feature Value 17
  EPWDataHDD65F,                          !- Feature Name 18
  Double,                                 !- Feature Data Type 18
  5783.5200000000013,                     !- Feature Value 18
  EPWDataAnnualAvgWindspeed,              !- Feature Name 19
  Double,                                 !- Feature Data Type 19
  3.9165296803649667,                     !- Feature Value 19
  EPWDataMonthlyAvgDrybulbs,              !- Feature Name 20
  String,                                 !- Feature Data Type 20
  33.4191935483871&#4431.90142857142857&#4443.02620967741937&#4442.48624999999999&#4459.877741935483854&#4473.57574999999997&#4472.07975806451608&#4472.70008064516134&#4466.49200000000006&#4450.079112903225806&#4437.218250000000005&#4434.582177419354835, !- Feature Value 20
  EPWDataGroundMonthlyTemps,              !- Feature Name 21
  String,                                 !- Feature Data Type 21
  44.08306285945173&#4440.89570904991865&#4440.64045432632048&#4442.153016571250646&#4448.225111118704206&#4454.268919273837525&#4459.508577937551024&#4462.82777283423508&#4463.10975667174995&#4460.41014950381947&#4455.304105212311526&#4449.445696474514364, !- Feature Value 21
  EPWDataWSF,                             !- Feature Name 22
  Double,                                 !- Feature Data Type 22
  0.58999999999999997,                    !- Feature Value 22
  EPWDataMonthlyAvgDailyHighDrybulbs,     !- Feature Name 23
  String,                                 !- Feature Data Type 23
  47.41032258064516&#4446.58642857142857&#4455.15032258064517&#4453.708&#4472.80193548387098&#4488.67600000000002&#4486.1858064516129&#4485.87225806451613&#4482.082&#4463.18064516129033&#4448.73400000000001&#4448.87935483870968, !- Feature Value 23
  EPWDataMonthlyAvgDailyLowDrybulbs,      !- Feature Name 24
  String,                                 !- Feature Data Type 24
  19.347741935483874&#4419.856428571428573&#4430.316129032258065&#4431.112&#4447.41612903225806&#4457.901999999999994&#4459.063870967741934&#4460.956774193548384&#4452.352000000000004&#4438.41612903225806&#4427.002000000000002&#4423.02903225806451, !- Feature Value 24
  EPWDesignHeatingDrybulb,                !- Feature Name 25
  Double,                                 !- Feature Data Type 25
  12.02,                                  !- Feature Value 25
  EPWDesignHeatingWindspeed,              !- Feature Name 26
  Double,                                 !- Feature Data Type 26
  2.8062500000000004,                     !- Feature Value 26
  EPWDesignCoolingDrybulb,                !- Feature Name 27
  Double,                                 !- Feature Data Type 27
  91.939999999999998,                     !- Feature Value 27
  EPWDesignCoolingWetbulb,                !- Feature Name 28
  Double,                                 !- Feature Data Type 28
  59.95131430195849,                      !- Feature Value 28
  EPWDesignCoolingHumidityRatio,          !- Feature Name 29
  Double,                                 !- Feature Data Type 29
  0.0059161086834698092,                  !- Feature Value 29
  EPWDesignCoolingWindspeed,              !- Feature Name 30
  Double,                                 !- Feature Data Type 30
  3.7999999999999989,                     !- Feature Value 30
  EPWDesignDailyTemperatureRange,         !- Feature Name 31
  Double,                                 !- Feature Data Type 31
  24.915483870967748,                     !- Feature Value 31
  EPWDesignDehumidDrybulb,                !- Feature Name 32
  Double,                                 !- Feature Data Type 32
  67.996785714285721,                     !- Feature Value 32
  EPWDesignDehumidHumidityRatio,          !- Feature Name 33
  Double,                                 !- Feature Data Type 33
  0.012133744170488724,                   !- Feature Value 33
  EPWDesignCoolingDirectNormal,           !- Feature Name 34
  Double,                                 !- Feature Data Type 34
  985,                                    !- Feature Value 34
  EPWDesignCoolingDiffuseHorizontal,      !- Feature Name 35
  Double,                                 !- Feature Data Type 35
  84;                                     !- Feature Value 35

OS:Site,
<<<<<<< HEAD
  {64d1ac4c-fd69-4659-8c30-6e845501488a}, !- Handle
=======
  {2fec1dee-75d3-4513-90db-d1cf33571943}, !- Handle
>>>>>>> edda4442
  Denver Intl Ap_CO_USA,                  !- Name
  39.83,                                  !- Latitude {deg}
  -104.65,                                !- Longitude {deg}
  -7,                                     !- Time Zone {hr}
  1650,                                   !- Elevation {m}
  ;                                       !- Terrain

OS:ClimateZones,
<<<<<<< HEAD
  {33b85cc4-86e7-4380-a9f0-761505d94e77}, !- Handle
=======
  {e5a3743b-1496-4d4a-8f18-858077d8ceef}, !- Handle
>>>>>>> edda4442
  ,                                       !- Active Institution
  ,                                       !- Active Year
  ,                                       !- Climate Zone Institution Name 1
  ,                                       !- Climate Zone Document Name 1
  ,                                       !- Climate Zone Document Year 1
  ,                                       !- Climate Zone Value 1
  Building America,                       !- Climate Zone Institution Name 2
  ,                                       !- Climate Zone Document Name 2
  0,                                      !- Climate Zone Document Year 2
  Cold;                                   !- Climate Zone Value 2

OS:Site:WaterMainsTemperature,
<<<<<<< HEAD
  {0628ab71-0299-4606-aac8-2ca669160360}, !- Handle
=======
  {40a47b0b-8b70-4ed1-933d-6d58720b36b2}, !- Handle
>>>>>>> edda4442
  Correlation,                            !- Calculation Method
  ,                                       !- Temperature Schedule Name
  10.8753424657535,                       !- Annual Average Outdoor Air Temperature {C}
  23.1524007936508;                       !- Maximum Difference In Monthly Average Outdoor Air Temperatures {deltaC}

OS:RunPeriodControl:DaylightSavingTime,
<<<<<<< HEAD
  {fbdd38c8-abf2-478e-a812-2b7d3521bc4c}, !- Handle
  4/7,                                    !- Start Date
  10/26;                                  !- End Date

OS:Site:GroundTemperature:Deep,
  {b623d628-3e25-4eb9-9518-ee502863f55b}, !- Handle
=======
  {05fa5166-2d05-4a19-96d4-e95ca7e47fd8}, !- Handle
  3/12,                                   !- Start Date
  11/5;                                   !- End Date

OS:Site:GroundTemperature:Deep,
  {06928c9e-bc8c-4857-ad31-3cbc71a98d76}, !- Handle
>>>>>>> edda4442
  10.8753424657535,                       !- January Deep Ground Temperature {C}
  10.8753424657535,                       !- February Deep Ground Temperature {C}
  10.8753424657535,                       !- March Deep Ground Temperature {C}
  10.8753424657535,                       !- April Deep Ground Temperature {C}
  10.8753424657535,                       !- May Deep Ground Temperature {C}
  10.8753424657535,                       !- June Deep Ground Temperature {C}
  10.8753424657535,                       !- July Deep Ground Temperature {C}
  10.8753424657535,                       !- August Deep Ground Temperature {C}
  10.8753424657535,                       !- September Deep Ground Temperature {C}
  10.8753424657535,                       !- October Deep Ground Temperature {C}
  10.8753424657535,                       !- November Deep Ground Temperature {C}
  10.8753424657535;                       !- December Deep Ground Temperature {C}

OS:Building,
<<<<<<< HEAD
  {8ddb93fb-ea0f-40ca-bc5b-76352f9e544d}, !- Handle
=======
  {ff449c19-5bc6-4dcf-b63d-cfe4f7d13c7b}, !- Handle
>>>>>>> edda4442
  Building 1,                             !- Name
  ,                                       !- Building Sector Type
  0,                                      !- North Axis {deg}
  ,                                       !- Nominal Floor to Floor Height {m}
  ,                                       !- Space Type Name
  ,                                       !- Default Construction Set Name
  ,                                       !- Default Schedule Set Name
  2,                                      !- Standards Number of Stories
  2,                                      !- Standards Number of Above Ground Stories
  ,                                       !- Standards Template
  singlefamilyattached,                   !- Standards Building Type
  10;                                     !- Standards Number of Living Units

OS:AdditionalProperties,
<<<<<<< HEAD
  {19db13dd-f582-41a6-a19e-a5ac8357ad1d}, !- Handle
  {8ddb93fb-ea0f-40ca-bc5b-76352f9e544d}, !- Object Name
=======
  {ae0165a5-e4a3-4926-b7a8-f62d594c0402}, !- Handle
  {ff449c19-5bc6-4dcf-b63d-cfe4f7d13c7b}, !- Object Name
>>>>>>> edda4442
  num_units,                              !- Feature Name 1
  Integer,                                !- Feature Data Type 1
  10,                                     !- Feature Value 1
  has_rear_units,                         !- Feature Name 2
  Boolean,                                !- Feature Data Type 2
  false,                                  !- Feature Value 2
  horz_location,                          !- Feature Name 3
  String,                                 !- Feature Data Type 3
  Left,                                   !- Feature Value 3
  num_floors,                             !- Feature Name 4
  Integer,                                !- Feature Data Type 4
  2;                                      !- Feature Value 4

OS:ThermalZone,
<<<<<<< HEAD
  {377b3af7-bf55-4a22-96c0-1c2c7ee35aba}, !- Handle
=======
  {0c7547a5-9fdc-4928-a1d8-9b084ee0c431}, !- Handle
>>>>>>> edda4442
  living zone,                            !- Name
  ,                                       !- Multiplier
  ,                                       !- Ceiling Height {m}
  ,                                       !- Volume {m3}
  ,                                       !- Floor Area {m2}
  ,                                       !- Zone Inside Convection Algorithm
  ,                                       !- Zone Outside Convection Algorithm
  ,                                       !- Zone Conditioning Equipment List Name
<<<<<<< HEAD
  {30293749-54a5-4859-b023-fc64d7dbb809}, !- Zone Air Inlet Port List
  {c7de787b-634b-4f65-8439-79c0fa74de1f}, !- Zone Air Exhaust Port List
  {8b5ba43f-2735-42ed-a21c-ca20cbf21c78}, !- Zone Air Node Name
  {635c1f44-5ca6-4481-8141-8fe836063d5a}, !- Zone Return Air Port List
=======
  {926730fd-db88-4c6a-bc98-860bc2eeab6c}, !- Zone Air Inlet Port List
  {a689d128-2af2-48c1-b7d1-2920348ea47e}, !- Zone Air Exhaust Port List
  {52b84cd6-62ed-43a1-9864-a6e0ebf9e353}, !- Zone Air Node Name
  {04f85317-5690-42a5-89af-37bdb2d23dee}, !- Zone Return Air Port List
>>>>>>> edda4442
  ,                                       !- Primary Daylighting Control Name
  ,                                       !- Fraction of Zone Controlled by Primary Daylighting Control
  ,                                       !- Secondary Daylighting Control Name
  ,                                       !- Fraction of Zone Controlled by Secondary Daylighting Control
  ,                                       !- Illuminance Map Name
  ,                                       !- Group Rendering Name
  ,                                       !- Thermostat Name
  No;                                     !- Use Ideal Air Loads

OS:Node,
<<<<<<< HEAD
  {b5c708e5-1ede-4aa6-b26e-84b91a01fcab}, !- Handle
  Node 1,                                 !- Name
  {8b5ba43f-2735-42ed-a21c-ca20cbf21c78}, !- Inlet Port
  ;                                       !- Outlet Port

OS:Connection,
  {8b5ba43f-2735-42ed-a21c-ca20cbf21c78}, !- Handle
  {d02ffcb6-e9e8-4396-87b6-5d57be4c8c6b}, !- Name
  {377b3af7-bf55-4a22-96c0-1c2c7ee35aba}, !- Source Object
  11,                                     !- Outlet Port
  {b5c708e5-1ede-4aa6-b26e-84b91a01fcab}, !- Target Object
  2;                                      !- Inlet Port

OS:PortList,
  {30293749-54a5-4859-b023-fc64d7dbb809}, !- Handle
  {be70d6f1-0f65-4f5e-8f0c-52871520ed24}, !- Name
  {377b3af7-bf55-4a22-96c0-1c2c7ee35aba}; !- HVAC Component

OS:PortList,
  {c7de787b-634b-4f65-8439-79c0fa74de1f}, !- Handle
  {c9c9c357-6fa1-4194-8870-40b408d4e4e3}, !- Name
  {377b3af7-bf55-4a22-96c0-1c2c7ee35aba}; !- HVAC Component

OS:PortList,
  {635c1f44-5ca6-4481-8141-8fe836063d5a}, !- Handle
  {93313f07-2f3e-445a-8da6-8b02a10849c1}, !- Name
  {377b3af7-bf55-4a22-96c0-1c2c7ee35aba}; !- HVAC Component

OS:Sizing:Zone,
  {4d84afca-03c0-460b-b156-2e4b17937358}, !- Handle
  {377b3af7-bf55-4a22-96c0-1c2c7ee35aba}, !- Zone or ZoneList Name
=======
  {ae6f1921-19c7-4d34-877f-e23c3c592ebd}, !- Handle
  Node 1,                                 !- Name
  {52b84cd6-62ed-43a1-9864-a6e0ebf9e353}, !- Inlet Port
  ;                                       !- Outlet Port

OS:Connection,
  {52b84cd6-62ed-43a1-9864-a6e0ebf9e353}, !- Handle
  {b3baa3f7-a985-4055-a615-6cefc12f74b1}, !- Name
  {0c7547a5-9fdc-4928-a1d8-9b084ee0c431}, !- Source Object
  11,                                     !- Outlet Port
  {ae6f1921-19c7-4d34-877f-e23c3c592ebd}, !- Target Object
  2;                                      !- Inlet Port

OS:PortList,
  {926730fd-db88-4c6a-bc98-860bc2eeab6c}, !- Handle
  {73d1d270-5f82-42ed-bdc4-1a546b0daf1e}, !- Name
  {0c7547a5-9fdc-4928-a1d8-9b084ee0c431}; !- HVAC Component

OS:PortList,
  {a689d128-2af2-48c1-b7d1-2920348ea47e}, !- Handle
  {82cdc3be-669f-4a36-a21c-5d079271be4d}, !- Name
  {0c7547a5-9fdc-4928-a1d8-9b084ee0c431}; !- HVAC Component

OS:PortList,
  {04f85317-5690-42a5-89af-37bdb2d23dee}, !- Handle
  {d92e4c60-e7ad-4743-95a4-9e3032dc43ed}, !- Name
  {0c7547a5-9fdc-4928-a1d8-9b084ee0c431}; !- HVAC Component

OS:Sizing:Zone,
  {d02d4438-73f4-4a3e-b6fa-7db39156b896}, !- Handle
  {0c7547a5-9fdc-4928-a1d8-9b084ee0c431}, !- Zone or ZoneList Name
>>>>>>> edda4442
  SupplyAirTemperature,                   !- Zone Cooling Design Supply Air Temperature Input Method
  14,                                     !- Zone Cooling Design Supply Air Temperature {C}
  11.11,                                  !- Zone Cooling Design Supply Air Temperature Difference {deltaC}
  SupplyAirTemperature,                   !- Zone Heating Design Supply Air Temperature Input Method
  40,                                     !- Zone Heating Design Supply Air Temperature {C}
  11.11,                                  !- Zone Heating Design Supply Air Temperature Difference {deltaC}
  0.0085,                                 !- Zone Cooling Design Supply Air Humidity Ratio {kg-H2O/kg-air}
  0.008,                                  !- Zone Heating Design Supply Air Humidity Ratio {kg-H2O/kg-air}
  ,                                       !- Zone Heating Sizing Factor
  ,                                       !- Zone Cooling Sizing Factor
  DesignDay,                              !- Cooling Design Air Flow Method
  ,                                       !- Cooling Design Air Flow Rate {m3/s}
  ,                                       !- Cooling Minimum Air Flow per Zone Floor Area {m3/s-m2}
  ,                                       !- Cooling Minimum Air Flow {m3/s}
  ,                                       !- Cooling Minimum Air Flow Fraction
  DesignDay,                              !- Heating Design Air Flow Method
  ,                                       !- Heating Design Air Flow Rate {m3/s}
  ,                                       !- Heating Maximum Air Flow per Zone Floor Area {m3/s-m2}
  ,                                       !- Heating Maximum Air Flow {m3/s}
  ,                                       !- Heating Maximum Air Flow Fraction
  ,                                       !- Design Zone Air Distribution Effectiveness in Cooling Mode
  ,                                       !- Design Zone Air Distribution Effectiveness in Heating Mode
  No,                                     !- Account for Dedicated Outdoor Air System
  NeutralSupplyAir,                       !- Dedicated Outdoor Air System Control Strategy
  autosize,                               !- Dedicated Outdoor Air Low Setpoint Temperature for Design {C}
  autosize;                               !- Dedicated Outdoor Air High Setpoint Temperature for Design {C}

OS:ZoneHVAC:EquipmentList,
<<<<<<< HEAD
  {578649e6-467f-4f12-9fe4-fc9d25e22261}, !- Handle
  Zone HVAC Equipment List 1,             !- Name
  {377b3af7-bf55-4a22-96c0-1c2c7ee35aba}; !- Thermal Zone

OS:Space,
  {4131f1be-6268-4575-8461-23b275b2a9a4}, !- Handle
  living space,                           !- Name
  {d058328c-365f-4acc-b653-86ed294a98d1}, !- Space Type Name
=======
  {fca072ba-5a04-4622-980b-d263f909ca9c}, !- Handle
  Zone HVAC Equipment List 1,             !- Name
  {0c7547a5-9fdc-4928-a1d8-9b084ee0c431}; !- Thermal Zone

OS:Space,
  {40e3469f-2c4e-41e2-bf13-c91d90dbf1c0}, !- Handle
  living space,                           !- Name
  {286235e3-9d90-4aa7-8d02-8097e222ee11}, !- Space Type Name
>>>>>>> edda4442
  ,                                       !- Default Construction Set Name
  ,                                       !- Default Schedule Set Name
  ,                                       !- Direction of Relative North {deg}
  ,                                       !- X Origin {m}
  ,                                       !- Y Origin {m}
  ,                                       !- Z Origin {m}
  ,                                       !- Building Story Name
<<<<<<< HEAD
  {377b3af7-bf55-4a22-96c0-1c2c7ee35aba}, !- Thermal Zone Name
  ,                                       !- Part of Total Floor Area
  ,                                       !- Design Specification Outdoor Air Object Name
  {17c8526c-174d-4888-94d7-df94be583d17}; !- Building Unit Name

OS:Surface,
  {3ed860d7-fc6f-4e8c-9fce-adc1cd9df6f0}, !- Handle
  Surface 1,                              !- Name
  Floor,                                  !- Surface Type
  ,                                       !- Construction Name
  {4131f1be-6268-4575-8461-23b275b2a9a4}, !- Space Name
=======
  {0c7547a5-9fdc-4928-a1d8-9b084ee0c431}, !- Thermal Zone Name
  ,                                       !- Part of Total Floor Area
  ,                                       !- Design Specification Outdoor Air Object Name
  {654a9ac6-82a3-41e1-9034-da383d28d7cd}; !- Building Unit Name

OS:Surface,
  {48f82053-7616-4024-afde-175c6ccf3440}, !- Handle
  Surface 1,                              !- Name
  Floor,                                  !- Surface Type
  ,                                       !- Construction Name
  {40e3469f-2c4e-41e2-bf13-c91d90dbf1c0}, !- Space Name
>>>>>>> edda4442
  Foundation,                             !- Outside Boundary Condition
  ,                                       !- Outside Boundary Condition Object
  NoSun,                                  !- Sun Exposure
  NoWind,                                 !- Wind Exposure
  ,                                       !- View Factor to Ground
  ,                                       !- Number of Vertices
  0, -9.144, 0,                           !- X,Y,Z Vertex 1 {m}
  0, 0, 0,                                !- X,Y,Z Vertex 2 {m}
  4.572, 0, 0,                            !- X,Y,Z Vertex 3 {m}
  4.572, -9.144, 0;                       !- X,Y,Z Vertex 4 {m}

OS:Surface,
<<<<<<< HEAD
  {2bbf764c-005e-49bc-817c-477b3879d759}, !- Handle
  Surface 2,                              !- Name
  Wall,                                   !- Surface Type
  ,                                       !- Construction Name
  {4131f1be-6268-4575-8461-23b275b2a9a4}, !- Space Name
=======
  {7dc6e487-24e7-49d9-abb9-66ee7150176e}, !- Handle
  Surface 2,                              !- Name
  Wall,                                   !- Surface Type
  ,                                       !- Construction Name
  {40e3469f-2c4e-41e2-bf13-c91d90dbf1c0}, !- Space Name
>>>>>>> edda4442
  Outdoors,                               !- Outside Boundary Condition
  ,                                       !- Outside Boundary Condition Object
  SunExposed,                             !- Sun Exposure
  WindExposed,                            !- Wind Exposure
  ,                                       !- View Factor to Ground
  ,                                       !- Number of Vertices
  0, 0, 2.4384,                           !- X,Y,Z Vertex 1 {m}
  0, 0, 0,                                !- X,Y,Z Vertex 2 {m}
  0, -9.144, 0,                           !- X,Y,Z Vertex 3 {m}
  0, -9.144, 2.4384;                      !- X,Y,Z Vertex 4 {m}

OS:Surface,
<<<<<<< HEAD
  {ae3adb44-78b0-45f5-90da-09c8cd38bd0b}, !- Handle
  Surface 3,                              !- Name
  Wall,                                   !- Surface Type
  ,                                       !- Construction Name
  {4131f1be-6268-4575-8461-23b275b2a9a4}, !- Space Name
=======
  {bc716ae2-c2f0-4c12-876d-e068e1fcd874}, !- Handle
  Surface 3,                              !- Name
  Wall,                                   !- Surface Type
  ,                                       !- Construction Name
  {40e3469f-2c4e-41e2-bf13-c91d90dbf1c0}, !- Space Name
>>>>>>> edda4442
  Outdoors,                               !- Outside Boundary Condition
  ,                                       !- Outside Boundary Condition Object
  SunExposed,                             !- Sun Exposure
  WindExposed,                            !- Wind Exposure
  ,                                       !- View Factor to Ground
  ,                                       !- Number of Vertices
  4.572, 0, 2.4384,                       !- X,Y,Z Vertex 1 {m}
  4.572, 0, 0,                            !- X,Y,Z Vertex 2 {m}
  0, 0, 0,                                !- X,Y,Z Vertex 3 {m}
  0, 0, 2.4384;                           !- X,Y,Z Vertex 4 {m}

OS:Surface,
<<<<<<< HEAD
  {6e886a3f-ceb3-42cb-9ade-174df097c3cf}, !- Handle
  Surface 4,                              !- Name
  Wall,                                   !- Surface Type
  ,                                       !- Construction Name
  {4131f1be-6268-4575-8461-23b275b2a9a4}, !- Space Name
=======
  {f9d69da0-fba7-4b60-941e-718c09c0d18e}, !- Handle
  Surface 4,                              !- Name
  Wall,                                   !- Surface Type
  ,                                       !- Construction Name
  {40e3469f-2c4e-41e2-bf13-c91d90dbf1c0}, !- Space Name
>>>>>>> edda4442
  Adiabatic,                              !- Outside Boundary Condition
  ,                                       !- Outside Boundary Condition Object
  NoSun,                                  !- Sun Exposure
  NoWind,                                 !- Wind Exposure
  ,                                       !- View Factor to Ground
  ,                                       !- Number of Vertices
  4.572, -9.144, 2.4384,                  !- X,Y,Z Vertex 1 {m}
  4.572, -9.144, 0,                       !- X,Y,Z Vertex 2 {m}
  4.572, 0, 0,                            !- X,Y,Z Vertex 3 {m}
  4.572, 0, 2.4384;                       !- X,Y,Z Vertex 4 {m}

OS:Surface,
<<<<<<< HEAD
  {babb4551-cb58-449e-bf91-8de1d028ef61}, !- Handle
  Surface 5,                              !- Name
  Wall,                                   !- Surface Type
  ,                                       !- Construction Name
  {4131f1be-6268-4575-8461-23b275b2a9a4}, !- Space Name
=======
  {7c68e2e4-954e-4aad-b8f8-f2be0e010c57}, !- Handle
  Surface 5,                              !- Name
  Wall,                                   !- Surface Type
  ,                                       !- Construction Name
  {40e3469f-2c4e-41e2-bf13-c91d90dbf1c0}, !- Space Name
>>>>>>> edda4442
  Outdoors,                               !- Outside Boundary Condition
  ,                                       !- Outside Boundary Condition Object
  SunExposed,                             !- Sun Exposure
  WindExposed,                            !- Wind Exposure
  ,                                       !- View Factor to Ground
  ,                                       !- Number of Vertices
  0, -9.144, 2.4384,                      !- X,Y,Z Vertex 1 {m}
  0, -9.144, 0,                           !- X,Y,Z Vertex 2 {m}
  4.572, -9.144, 0,                       !- X,Y,Z Vertex 3 {m}
  4.572, -9.144, 2.4384;                  !- X,Y,Z Vertex 4 {m}

OS:Surface,
<<<<<<< HEAD
  {5f762fb8-fbe6-42bb-90e2-1afe913efd97}, !- Handle
  Surface 6,                              !- Name
  RoofCeiling,                            !- Surface Type
  ,                                       !- Construction Name
  {4131f1be-6268-4575-8461-23b275b2a9a4}, !- Space Name
  Surface,                                !- Outside Boundary Condition
  {bdd56ad5-5594-4024-b19b-ac579c632728}, !- Outside Boundary Condition Object
=======
  {c29e80a2-a879-4d64-a92f-1611ef97edb4}, !- Handle
  Surface 6,                              !- Name
  RoofCeiling,                            !- Surface Type
  ,                                       !- Construction Name
  {40e3469f-2c4e-41e2-bf13-c91d90dbf1c0}, !- Space Name
  Surface,                                !- Outside Boundary Condition
  {4e971c19-df77-48eb-920f-cfa4f51c3b5d}, !- Outside Boundary Condition Object
>>>>>>> edda4442
  NoSun,                                  !- Sun Exposure
  NoWind,                                 !- Wind Exposure
  ,                                       !- View Factor to Ground
  ,                                       !- Number of Vertices
  4.572, -9.144, 2.4384,                  !- X,Y,Z Vertex 1 {m}
  4.572, 0, 2.4384,                       !- X,Y,Z Vertex 2 {m}
  0, 0, 2.4384,                           !- X,Y,Z Vertex 3 {m}
  0, -9.144, 2.4384;                      !- X,Y,Z Vertex 4 {m}

OS:SpaceType,
<<<<<<< HEAD
  {d058328c-365f-4acc-b653-86ed294a98d1}, !- Handle
=======
  {286235e3-9d90-4aa7-8d02-8097e222ee11}, !- Handle
>>>>>>> edda4442
  Space Type 1,                           !- Name
  ,                                       !- Default Construction Set Name
  ,                                       !- Default Schedule Set Name
  ,                                       !- Group Rendering Name
  ,                                       !- Design Specification Outdoor Air Object Name
  ,                                       !- Standards Template
  ,                                       !- Standards Building Type
  living;                                 !- Standards Space Type

OS:Space,
<<<<<<< HEAD
  {ce9450bd-541a-497f-8ba7-85c405c1fa45}, !- Handle
  living space|story 2,                   !- Name
  {d058328c-365f-4acc-b653-86ed294a98d1}, !- Space Type Name
=======
  {19678fe2-3e7f-4fe6-bed3-1271e6c4cf38}, !- Handle
  living space|story 2,                   !- Name
  {286235e3-9d90-4aa7-8d02-8097e222ee11}, !- Space Type Name
>>>>>>> edda4442
  ,                                       !- Default Construction Set Name
  ,                                       !- Default Schedule Set Name
  -0,                                     !- Direction of Relative North {deg}
  0,                                      !- X Origin {m}
  0,                                      !- Y Origin {m}
  2.4384,                                 !- Z Origin {m}
  ,                                       !- Building Story Name
<<<<<<< HEAD
  {377b3af7-bf55-4a22-96c0-1c2c7ee35aba}, !- Thermal Zone Name
  ,                                       !- Part of Total Floor Area
  ,                                       !- Design Specification Outdoor Air Object Name
  {17c8526c-174d-4888-94d7-df94be583d17}; !- Building Unit Name

OS:Surface,
  {35d5d4b9-0af8-4198-abc2-809867465a72}, !- Handle
  Surface 7,                              !- Name
  Wall,                                   !- Surface Type
  ,                                       !- Construction Name
  {ce9450bd-541a-497f-8ba7-85c405c1fa45}, !- Space Name
  Outdoors,                               !- Outside Boundary Condition
  ,                                       !- Outside Boundary Condition Object
  SunExposed,                             !- Sun Exposure
  WindExposed,                            !- Wind Exposure
  ,                                       !- View Factor to Ground
  ,                                       !- Number of Vertices
  0, -9.144, 2.4384,                      !- X,Y,Z Vertex 1 {m}
  0, -9.144, 0,                           !- X,Y,Z Vertex 2 {m}
  4.572, -9.144, 0,                       !- X,Y,Z Vertex 3 {m}
  4.572, -9.144, 2.4384;                  !- X,Y,Z Vertex 4 {m}

OS:Surface,
  {338c24fd-39e9-4d57-8e05-37578a8fd284}, !- Handle
  Surface 8,                              !- Name
  RoofCeiling,                            !- Surface Type
  ,                                       !- Construction Name
  {ce9450bd-541a-497f-8ba7-85c405c1fa45}, !- Space Name
  Surface,                                !- Outside Boundary Condition
  {c935fab6-8972-40c1-808a-bb930283929c}, !- Outside Boundary Condition Object
=======
  {0c7547a5-9fdc-4928-a1d8-9b084ee0c431}, !- Thermal Zone Name
  ,                                       !- Part of Total Floor Area
  ,                                       !- Design Specification Outdoor Air Object Name
  {654a9ac6-82a3-41e1-9034-da383d28d7cd}; !- Building Unit Name

OS:Surface,
  {a029c520-c3aa-46db-bd25-41121c868926}, !- Handle
  Surface 7,                              !- Name
  RoofCeiling,                            !- Surface Type
  ,                                       !- Construction Name
  {19678fe2-3e7f-4fe6-bed3-1271e6c4cf38}, !- Space Name
  Surface,                                !- Outside Boundary Condition
  {db4c7c41-5135-45b3-b40f-517347d01ac1}, !- Outside Boundary Condition Object
>>>>>>> edda4442
  NoSun,                                  !- Sun Exposure
  NoWind,                                 !- Wind Exposure
  ,                                       !- View Factor to Ground
  ,                                       !- Number of Vertices
  4.572, -9.144, 2.4384,                  !- X,Y,Z Vertex 1 {m}
  4.572, 0, 2.4384,                       !- X,Y,Z Vertex 2 {m}
  0, 0, 2.4384,                           !- X,Y,Z Vertex 3 {m}
  0, -9.144, 2.4384;                      !- X,Y,Z Vertex 4 {m}

OS:Surface,
<<<<<<< HEAD
  {38be23a2-8018-4651-9b45-f6b704dccc3e}, !- Handle
  Surface 9,                              !- Name
  Wall,                                   !- Surface Type
  ,                                       !- Construction Name
  {ce9450bd-541a-497f-8ba7-85c405c1fa45}, !- Space Name
  Outdoors,                               !- Outside Boundary Condition
  ,                                       !- Outside Boundary Condition Object
  SunExposed,                             !- Sun Exposure
  WindExposed,                            !- Wind Exposure
  ,                                       !- View Factor to Ground
  ,                                       !- Number of Vertices
  0, 0, 2.4384,                           !- X,Y,Z Vertex 1 {m}
  0, 0, 0,                                !- X,Y,Z Vertex 2 {m}
  0, -9.144, 0,                           !- X,Y,Z Vertex 3 {m}
  0, -9.144, 2.4384;                      !- X,Y,Z Vertex 4 {m}

OS:Surface,
  {eae2136f-3da7-463c-b8e1-93da3ccb816c}, !- Handle
  Surface 10,                             !- Name
  Wall,                                   !- Surface Type
  ,                                       !- Construction Name
  {ce9450bd-541a-497f-8ba7-85c405c1fa45}, !- Space Name
  Outdoors,                               !- Outside Boundary Condition
  ,                                       !- Outside Boundary Condition Object
  SunExposed,                             !- Sun Exposure
  WindExposed,                            !- Wind Exposure
  ,                                       !- View Factor to Ground
  ,                                       !- Number of Vertices
  4.572, 0, 2.4384,                       !- X,Y,Z Vertex 1 {m}
  4.572, 0, 0,                            !- X,Y,Z Vertex 2 {m}
  0, 0, 0,                                !- X,Y,Z Vertex 3 {m}
  0, 0, 2.4384;                           !- X,Y,Z Vertex 4 {m}

OS:Surface,
  {bdd56ad5-5594-4024-b19b-ac579c632728}, !- Handle
  Surface 11,                             !- Name
  Floor,                                  !- Surface Type
  ,                                       !- Construction Name
  {ce9450bd-541a-497f-8ba7-85c405c1fa45}, !- Space Name
  Surface,                                !- Outside Boundary Condition
  {5f762fb8-fbe6-42bb-90e2-1afe913efd97}, !- Outside Boundary Condition Object
=======
  {4e971c19-df77-48eb-920f-cfa4f51c3b5d}, !- Handle
  Surface 8,                              !- Name
  Floor,                                  !- Surface Type
  ,                                       !- Construction Name
  {19678fe2-3e7f-4fe6-bed3-1271e6c4cf38}, !- Space Name
  Surface,                                !- Outside Boundary Condition
  {c29e80a2-a879-4d64-a92f-1611ef97edb4}, !- Outside Boundary Condition Object
>>>>>>> edda4442
  NoSun,                                  !- Sun Exposure
  NoWind,                                 !- Wind Exposure
  ,                                       !- View Factor to Ground
  ,                                       !- Number of Vertices
  0, -9.144, 0,                           !- X,Y,Z Vertex 1 {m}
  0, 0, 0,                                !- X,Y,Z Vertex 2 {m}
  4.572, 0, 0,                            !- X,Y,Z Vertex 3 {m}
  4.572, -9.144, 0;                       !- X,Y,Z Vertex 4 {m}

OS:Surface,
<<<<<<< HEAD
  {2f936198-0f21-4c7f-bb24-076db49105a8}, !- Handle
  Surface 12,                             !- Name
  Wall,                                   !- Surface Type
  ,                                       !- Construction Name
  {ce9450bd-541a-497f-8ba7-85c405c1fa45}, !- Space Name
=======
  {395468e4-1103-4fd0-bb9c-f2fb0f5d60a2}, !- Handle
  Surface 9,                              !- Name
  Wall,                                   !- Surface Type
  ,                                       !- Construction Name
  {19678fe2-3e7f-4fe6-bed3-1271e6c4cf38}, !- Space Name
  Outdoors,                               !- Outside Boundary Condition
  ,                                       !- Outside Boundary Condition Object
  SunExposed,                             !- Sun Exposure
  WindExposed,                            !- Wind Exposure
  ,                                       !- View Factor to Ground
  ,                                       !- Number of Vertices
  0, 0, 2.4384,                           !- X,Y,Z Vertex 1 {m}
  0, 0, 0,                                !- X,Y,Z Vertex 2 {m}
  0, -9.144, 0,                           !- X,Y,Z Vertex 3 {m}
  0, -9.144, 2.4384;                      !- X,Y,Z Vertex 4 {m}

OS:Surface,
  {fa17e44e-160d-4f7b-b76b-527ff7a78bbd}, !- Handle
  Surface 10,                             !- Name
  Wall,                                   !- Surface Type
  ,                                       !- Construction Name
  {19678fe2-3e7f-4fe6-bed3-1271e6c4cf38}, !- Space Name
>>>>>>> edda4442
  Adiabatic,                              !- Outside Boundary Condition
  ,                                       !- Outside Boundary Condition Object
  NoSun,                                  !- Sun Exposure
  NoWind,                                 !- Wind Exposure
  ,                                       !- View Factor to Ground
  ,                                       !- Number of Vertices
  4.572, -9.144, 2.4384,                  !- X,Y,Z Vertex 1 {m}
  4.572, -9.144, 0,                       !- X,Y,Z Vertex 2 {m}
  4.572, 0, 0,                            !- X,Y,Z Vertex 3 {m}
  4.572, 0, 2.4384;                       !- X,Y,Z Vertex 4 {m}

OS:Surface,
<<<<<<< HEAD
  {c935fab6-8972-40c1-808a-bb930283929c}, !- Handle
  Surface 13,                             !- Name
  Floor,                                  !- Surface Type
  ,                                       !- Construction Name
  {d060babe-360b-409c-9532-bddd01cd3d4d}, !- Space Name
  Surface,                                !- Outside Boundary Condition
  {338c24fd-39e9-4d57-8e05-37578a8fd284}, !- Outside Boundary Condition Object
=======
  {ac4ed6db-e417-4b8e-8707-fd9d7dbc6cef}, !- Handle
  Surface 11,                             !- Name
  Wall,                                   !- Surface Type
  ,                                       !- Construction Name
  {19678fe2-3e7f-4fe6-bed3-1271e6c4cf38}, !- Space Name
  Outdoors,                               !- Outside Boundary Condition
  ,                                       !- Outside Boundary Condition Object
  SunExposed,                             !- Sun Exposure
  WindExposed,                            !- Wind Exposure
  ,                                       !- View Factor to Ground
  ,                                       !- Number of Vertices
  0, -9.144, 2.4384,                      !- X,Y,Z Vertex 1 {m}
  0, -9.144, 0,                           !- X,Y,Z Vertex 2 {m}
  4.572, -9.144, 0,                       !- X,Y,Z Vertex 3 {m}
  4.572, -9.144, 2.4384;                  !- X,Y,Z Vertex 4 {m}

OS:Surface,
  {0e20448a-522f-460e-a92b-c68a4d74b767}, !- Handle
  Surface 12,                             !- Name
  Wall,                                   !- Surface Type
  ,                                       !- Construction Name
  {19678fe2-3e7f-4fe6-bed3-1271e6c4cf38}, !- Space Name
  Outdoors,                               !- Outside Boundary Condition
  ,                                       !- Outside Boundary Condition Object
  SunExposed,                             !- Sun Exposure
  WindExposed,                            !- Wind Exposure
  ,                                       !- View Factor to Ground
  ,                                       !- Number of Vertices
  4.572, 0, 2.4384,                       !- X,Y,Z Vertex 1 {m}
  4.572, 0, 0,                            !- X,Y,Z Vertex 2 {m}
  0, 0, 0,                                !- X,Y,Z Vertex 3 {m}
  0, 0, 2.4384;                           !- X,Y,Z Vertex 4 {m}

OS:Surface,
  {db4c7c41-5135-45b3-b40f-517347d01ac1}, !- Handle
  Surface 13,                             !- Name
  Floor,                                  !- Surface Type
  ,                                       !- Construction Name
  {874de857-e2b4-4491-95cf-1f754a91abbe}, !- Space Name
  Surface,                                !- Outside Boundary Condition
  {a029c520-c3aa-46db-bd25-41121c868926}, !- Outside Boundary Condition Object
>>>>>>> edda4442
  NoSun,                                  !- Sun Exposure
  NoWind,                                 !- Wind Exposure
  ,                                       !- View Factor to Ground
  ,                                       !- Number of Vertices
  0, -9.144, 4.8768,                      !- X,Y,Z Vertex 1 {m}
  0, 0, 4.8768,                           !- X,Y,Z Vertex 2 {m}
  4.572, 0, 4.8768,                       !- X,Y,Z Vertex 3 {m}
  4.572, -9.144, 4.8768;                  !- X,Y,Z Vertex 4 {m}

OS:Surface,
<<<<<<< HEAD
  {f7881c7c-1709-4642-ac5b-ff365ea022a2}, !- Handle
  Surface 14,                             !- Name
  RoofCeiling,                            !- Surface Type
  ,                                       !- Construction Name
  {d060babe-360b-409c-9532-bddd01cd3d4d}, !- Space Name
=======
  {91850eee-017e-4477-999c-9354ecf1a3a6}, !- Handle
  Surface 14,                             !- Name
  RoofCeiling,                            !- Surface Type
  ,                                       !- Construction Name
  {874de857-e2b4-4491-95cf-1f754a91abbe}, !- Space Name
>>>>>>> edda4442
  Outdoors,                               !- Outside Boundary Condition
  ,                                       !- Outside Boundary Condition Object
  SunExposed,                             !- Sun Exposure
  WindExposed,                            !- Wind Exposure
  ,                                       !- View Factor to Ground
  ,                                       !- Number of Vertices
  0, -4.572, 7.1628,                      !- X,Y,Z Vertex 1 {m}
  4.572, -4.572, 7.1628,                  !- X,Y,Z Vertex 2 {m}
  4.572, 0, 4.8768,                       !- X,Y,Z Vertex 3 {m}
  0, 0, 4.8768;                           !- X,Y,Z Vertex 4 {m}

OS:Surface,
<<<<<<< HEAD
  {fe566485-62e5-4b5c-893c-417b0e0cc695}, !- Handle
  Surface 15,                             !- Name
  RoofCeiling,                            !- Surface Type
  ,                                       !- Construction Name
  {d060babe-360b-409c-9532-bddd01cd3d4d}, !- Space Name
=======
  {5bf6743f-6b29-4c71-b1f1-d84ecaf7af89}, !- Handle
  Surface 15,                             !- Name
  RoofCeiling,                            !- Surface Type
  ,                                       !- Construction Name
  {874de857-e2b4-4491-95cf-1f754a91abbe}, !- Space Name
>>>>>>> edda4442
  Outdoors,                               !- Outside Boundary Condition
  ,                                       !- Outside Boundary Condition Object
  SunExposed,                             !- Sun Exposure
  WindExposed,                            !- Wind Exposure
  ,                                       !- View Factor to Ground
  ,                                       !- Number of Vertices
  4.572, -4.572, 7.1628,                  !- X,Y,Z Vertex 1 {m}
  0, -4.572, 7.1628,                      !- X,Y,Z Vertex 2 {m}
  0, -9.144, 4.8768,                      !- X,Y,Z Vertex 3 {m}
  4.572, -9.144, 4.8768;                  !- X,Y,Z Vertex 4 {m}

OS:Surface,
<<<<<<< HEAD
  {f0fb5467-f55c-43f6-9648-2fd69f972b5b}, !- Handle
  Surface 16,                             !- Name
  Wall,                                   !- Surface Type
  ,                                       !- Construction Name
  {d060babe-360b-409c-9532-bddd01cd3d4d}, !- Space Name
=======
  {d621d8c2-f381-497f-8ecf-c1e17bf2e684}, !- Handle
  Surface 16,                             !- Name
  Wall,                                   !- Surface Type
  ,                                       !- Construction Name
  {874de857-e2b4-4491-95cf-1f754a91abbe}, !- Space Name
>>>>>>> edda4442
  Outdoors,                               !- Outside Boundary Condition
  ,                                       !- Outside Boundary Condition Object
  SunExposed,                             !- Sun Exposure
  WindExposed,                            !- Wind Exposure
  ,                                       !- View Factor to Ground
  ,                                       !- Number of Vertices
  0, -4.572, 7.1628,                      !- X,Y,Z Vertex 1 {m}
  0, 0, 4.8768,                           !- X,Y,Z Vertex 2 {m}
  0, -9.144, 4.8768;                      !- X,Y,Z Vertex 3 {m}

OS:Surface,
<<<<<<< HEAD
  {2d461b60-565f-4df4-883b-9fc1ca6599c3}, !- Handle
  Surface 17,                             !- Name
  Wall,                                   !- Surface Type
  ,                                       !- Construction Name
  {d060babe-360b-409c-9532-bddd01cd3d4d}, !- Space Name
=======
  {e593d305-cbf1-4c9d-9cf3-29f7f3440f03}, !- Handle
  Surface 17,                             !- Name
  Wall,                                   !- Surface Type
  ,                                       !- Construction Name
  {874de857-e2b4-4491-95cf-1f754a91abbe}, !- Space Name
>>>>>>> edda4442
  Adiabatic,                              !- Outside Boundary Condition
  ,                                       !- Outside Boundary Condition Object
  NoSun,                                  !- Sun Exposure
  NoWind,                                 !- Wind Exposure
  ,                                       !- View Factor to Ground
  ,                                       !- Number of Vertices
  4.572, -4.572, 7.1628,                  !- X,Y,Z Vertex 1 {m}
  4.572, -9.144, 4.8768,                  !- X,Y,Z Vertex 2 {m}
  4.572, 0, 4.8768;                       !- X,Y,Z Vertex 3 {m}

OS:Space,
<<<<<<< HEAD
  {d060babe-360b-409c-9532-bddd01cd3d4d}, !- Handle
  unfinished attic space,                 !- Name
  {9f01c19c-1846-44f1-b497-ff894c44723e}, !- Space Type Name
=======
  {874de857-e2b4-4491-95cf-1f754a91abbe}, !- Handle
  unfinished attic space,                 !- Name
  {8c52d876-47a2-4657-855a-e59f09e6ab06}, !- Space Type Name
>>>>>>> edda4442
  ,                                       !- Default Construction Set Name
  ,                                       !- Default Schedule Set Name
  ,                                       !- Direction of Relative North {deg}
  ,                                       !- X Origin {m}
  ,                                       !- Y Origin {m}
  ,                                       !- Z Origin {m}
  ,                                       !- Building Story Name
<<<<<<< HEAD
  {c9c6013b-7125-40ff-9cf9-6846cdaaf7e5}; !- Thermal Zone Name

OS:ThermalZone,
  {c9c6013b-7125-40ff-9cf9-6846cdaaf7e5}, !- Handle
=======
  {9266d726-d66d-4265-95d5-4e1d6467c6d6}; !- Thermal Zone Name

OS:ThermalZone,
  {9266d726-d66d-4265-95d5-4e1d6467c6d6}, !- Handle
>>>>>>> edda4442
  unfinished attic zone,                  !- Name
  ,                                       !- Multiplier
  ,                                       !- Ceiling Height {m}
  ,                                       !- Volume {m3}
  ,                                       !- Floor Area {m2}
  ,                                       !- Zone Inside Convection Algorithm
  ,                                       !- Zone Outside Convection Algorithm
  ,                                       !- Zone Conditioning Equipment List Name
<<<<<<< HEAD
  {32bf48c6-8b20-4c03-aabb-9938a24a079f}, !- Zone Air Inlet Port List
  {e633211c-f821-4859-a478-574c4bfeaa37}, !- Zone Air Exhaust Port List
  {6fb9a7fb-2ddb-4d76-9427-30cb95adb08d}, !- Zone Air Node Name
  {31354191-758c-4e14-8bb5-ec5d63c93308}, !- Zone Return Air Port List
=======
  {7001b95e-6c61-4022-812c-d1eb3d621eae}, !- Zone Air Inlet Port List
  {ed46cbe7-3fde-4776-b49e-a474704715a1}, !- Zone Air Exhaust Port List
  {52a33719-6b0a-4c46-9fb0-f0322f8bef02}, !- Zone Air Node Name
  {68a0bea1-3dc0-4bdf-98ff-d5c1dee1b425}, !- Zone Return Air Port List
>>>>>>> edda4442
  ,                                       !- Primary Daylighting Control Name
  ,                                       !- Fraction of Zone Controlled by Primary Daylighting Control
  ,                                       !- Secondary Daylighting Control Name
  ,                                       !- Fraction of Zone Controlled by Secondary Daylighting Control
  ,                                       !- Illuminance Map Name
  ,                                       !- Group Rendering Name
  ,                                       !- Thermostat Name
  No;                                     !- Use Ideal Air Loads

OS:Node,
<<<<<<< HEAD
  {425ca3e4-2a44-4200-9b9e-7fa2b4bc18e7}, !- Handle
  Node 2,                                 !- Name
  {6fb9a7fb-2ddb-4d76-9427-30cb95adb08d}, !- Inlet Port
  ;                                       !- Outlet Port

OS:Connection,
  {6fb9a7fb-2ddb-4d76-9427-30cb95adb08d}, !- Handle
  {0af1a525-a8fc-4097-9d90-c1ff7a38d587}, !- Name
  {c9c6013b-7125-40ff-9cf9-6846cdaaf7e5}, !- Source Object
  11,                                     !- Outlet Port
  {425ca3e4-2a44-4200-9b9e-7fa2b4bc18e7}, !- Target Object
  2;                                      !- Inlet Port

OS:PortList,
  {32bf48c6-8b20-4c03-aabb-9938a24a079f}, !- Handle
  {45f1bcfc-affa-4316-bb84-0d1908d32959}, !- Name
  {c9c6013b-7125-40ff-9cf9-6846cdaaf7e5}; !- HVAC Component

OS:PortList,
  {e633211c-f821-4859-a478-574c4bfeaa37}, !- Handle
  {af9d151f-0c6f-4b23-8889-515557ea3034}, !- Name
  {c9c6013b-7125-40ff-9cf9-6846cdaaf7e5}; !- HVAC Component

OS:PortList,
  {31354191-758c-4e14-8bb5-ec5d63c93308}, !- Handle
  {cbf6bb81-8efe-4ef2-8661-bf6f672106d6}, !- Name
  {c9c6013b-7125-40ff-9cf9-6846cdaaf7e5}; !- HVAC Component

OS:Sizing:Zone,
  {bca3f29e-cda6-42ff-bc5c-4da28449b107}, !- Handle
  {c9c6013b-7125-40ff-9cf9-6846cdaaf7e5}, !- Zone or ZoneList Name
=======
  {1f9c3bed-a3ed-433a-a4b4-b6f1b48edc35}, !- Handle
  Node 2,                                 !- Name
  {52a33719-6b0a-4c46-9fb0-f0322f8bef02}, !- Inlet Port
  ;                                       !- Outlet Port

OS:Connection,
  {52a33719-6b0a-4c46-9fb0-f0322f8bef02}, !- Handle
  {74d4392a-1de0-4936-99ea-aac5a9a68448}, !- Name
  {9266d726-d66d-4265-95d5-4e1d6467c6d6}, !- Source Object
  11,                                     !- Outlet Port
  {1f9c3bed-a3ed-433a-a4b4-b6f1b48edc35}, !- Target Object
  2;                                      !- Inlet Port

OS:PortList,
  {7001b95e-6c61-4022-812c-d1eb3d621eae}, !- Handle
  {12406d3e-3555-475a-87f8-522a7b5aa5f9}, !- Name
  {9266d726-d66d-4265-95d5-4e1d6467c6d6}; !- HVAC Component

OS:PortList,
  {ed46cbe7-3fde-4776-b49e-a474704715a1}, !- Handle
  {096c465f-5dcf-4377-94b5-ad2f48960367}, !- Name
  {9266d726-d66d-4265-95d5-4e1d6467c6d6}; !- HVAC Component

OS:PortList,
  {68a0bea1-3dc0-4bdf-98ff-d5c1dee1b425}, !- Handle
  {d128cde8-cf47-420b-8fa6-abc4daa7ac10}, !- Name
  {9266d726-d66d-4265-95d5-4e1d6467c6d6}; !- HVAC Component

OS:Sizing:Zone,
  {89175010-f3e8-407b-984d-ebd8a088481d}, !- Handle
  {9266d726-d66d-4265-95d5-4e1d6467c6d6}, !- Zone or ZoneList Name
>>>>>>> edda4442
  SupplyAirTemperature,                   !- Zone Cooling Design Supply Air Temperature Input Method
  14,                                     !- Zone Cooling Design Supply Air Temperature {C}
  11.11,                                  !- Zone Cooling Design Supply Air Temperature Difference {deltaC}
  SupplyAirTemperature,                   !- Zone Heating Design Supply Air Temperature Input Method
  40,                                     !- Zone Heating Design Supply Air Temperature {C}
  11.11,                                  !- Zone Heating Design Supply Air Temperature Difference {deltaC}
  0.0085,                                 !- Zone Cooling Design Supply Air Humidity Ratio {kg-H2O/kg-air}
  0.008,                                  !- Zone Heating Design Supply Air Humidity Ratio {kg-H2O/kg-air}
  ,                                       !- Zone Heating Sizing Factor
  ,                                       !- Zone Cooling Sizing Factor
  DesignDay,                              !- Cooling Design Air Flow Method
  ,                                       !- Cooling Design Air Flow Rate {m3/s}
  ,                                       !- Cooling Minimum Air Flow per Zone Floor Area {m3/s-m2}
  ,                                       !- Cooling Minimum Air Flow {m3/s}
  ,                                       !- Cooling Minimum Air Flow Fraction
  DesignDay,                              !- Heating Design Air Flow Method
  ,                                       !- Heating Design Air Flow Rate {m3/s}
  ,                                       !- Heating Maximum Air Flow per Zone Floor Area {m3/s-m2}
  ,                                       !- Heating Maximum Air Flow {m3/s}
  ,                                       !- Heating Maximum Air Flow Fraction
  ,                                       !- Design Zone Air Distribution Effectiveness in Cooling Mode
  ,                                       !- Design Zone Air Distribution Effectiveness in Heating Mode
  No,                                     !- Account for Dedicated Outdoor Air System
  NeutralSupplyAir,                       !- Dedicated Outdoor Air System Control Strategy
  autosize,                               !- Dedicated Outdoor Air Low Setpoint Temperature for Design {C}
  autosize;                               !- Dedicated Outdoor Air High Setpoint Temperature for Design {C}

OS:ZoneHVAC:EquipmentList,
<<<<<<< HEAD
  {ded871e5-a6ac-451d-bdd1-651a8a5faed8}, !- Handle
  Zone HVAC Equipment List 2,             !- Name
  {c9c6013b-7125-40ff-9cf9-6846cdaaf7e5}; !- Thermal Zone

OS:SpaceType,
  {9f01c19c-1846-44f1-b497-ff894c44723e}, !- Handle
=======
  {ae4202fa-7893-4658-b886-6df248cf3939}, !- Handle
  Zone HVAC Equipment List 2,             !- Name
  {9266d726-d66d-4265-95d5-4e1d6467c6d6}; !- Thermal Zone

OS:SpaceType,
  {8c52d876-47a2-4657-855a-e59f09e6ab06}, !- Handle
>>>>>>> edda4442
  Space Type 2,                           !- Name
  ,                                       !- Default Construction Set Name
  ,                                       !- Default Schedule Set Name
  ,                                       !- Group Rendering Name
  ,                                       !- Design Specification Outdoor Air Object Name
  ,                                       !- Standards Template
  ,                                       !- Standards Building Type
  unfinished attic;                       !- Standards Space Type

OS:BuildingUnit,
<<<<<<< HEAD
  {17c8526c-174d-4888-94d7-df94be583d17}, !- Handle
=======
  {654a9ac6-82a3-41e1-9034-da383d28d7cd}, !- Handle
>>>>>>> edda4442
  unit 1,                                 !- Name
  ,                                       !- Rendering Color
  Residential;                            !- Building Unit Type

OS:AdditionalProperties,
<<<<<<< HEAD
  {7c9c9735-08d6-4224-9ab6-46440fdc7cc2}, !- Handle
  {17c8526c-174d-4888-94d7-df94be583d17}, !- Object Name
=======
  {3ac53f29-fb0b-45f9-b858-9f9e76f308d7}, !- Handle
  {654a9ac6-82a3-41e1-9034-da383d28d7cd}, !- Object Name
>>>>>>> edda4442
  NumberOfBedrooms,                       !- Feature Name 1
  Integer,                                !- Feature Data Type 1
  3,                                      !- Feature Value 1
  NumberOfBathrooms,                      !- Feature Name 2
  Double,                                 !- Feature Data Type 2
  2,                                      !- Feature Value 2
  NumberOfOccupants,                      !- Feature Name 3
  Double,                                 !- Feature Data Type 3
  3.3900000000000001;                     !- Feature Value 3

OS:External:File,
<<<<<<< HEAD
  {884bfdbd-0e92-48a0-a166-126a0d595fac}, !- Handle
=======
  {03e5b814-3678-4f20-b5cb-5831b00ca0a0}, !- Handle
>>>>>>> edda4442
  8760.csv,                               !- Name
  8760.csv;                               !- File Name

OS:Schedule:Day,
<<<<<<< HEAD
  {cbddce6a-1aff-44cb-8f12-9f07ae54840b}, !- Handle
=======
  {6cc1c9e3-c667-40c0-917f-735b1194eec3}, !- Handle
>>>>>>> edda4442
  Schedule Day 1,                         !- Name
  ,                                       !- Schedule Type Limits Name
  ,                                       !- Interpolate to Timestep
  24,                                     !- Hour 1
  0,                                      !- Minute 1
  0;                                      !- Value Until Time 1

OS:Schedule:Day,
<<<<<<< HEAD
  {f6f999a2-1615-4dd2-917a-f45210208219}, !- Handle
=======
  {aa15309a-c12a-4c4a-8a5d-47c414e3343d}, !- Handle
>>>>>>> edda4442
  Schedule Day 2,                         !- Name
  ,                                       !- Schedule Type Limits Name
  ,                                       !- Interpolate to Timestep
  24,                                     !- Hour 1
  0,                                      !- Minute 1
  1;                                      !- Value Until Time 1

OS:Schedule:File,
<<<<<<< HEAD
  {45a5834b-37f2-43d2-bb36-507acb76269c}, !- Handle
  occupants,                              !- Name
  {4ca2edf0-563d-4a5a-b272-c35d1d8106d3}, !- Schedule Type Limits Name
  {884bfdbd-0e92-48a0-a166-126a0d595fac}, !- External File Name
=======
  {e506e2bc-b1f6-4b9d-bb9c-130057fdfa84}, !- Handle
  occupants,                              !- Name
  {322f11a9-a1cb-49a6-8185-1161629371b8}, !- Schedule Type Limits Name
  {03e5b814-3678-4f20-b5cb-5831b00ca0a0}, !- External File Name
>>>>>>> edda4442
  1,                                      !- Column Number
  1,                                      !- Rows to Skip at Top
  8760,                                   !- Number of Hours of Data
  ,                                       !- Column Separator
  ,                                       !- Interpolate to Timestep
  60;                                     !- Minutes per Item

OS:Schedule:Ruleset,
<<<<<<< HEAD
  {fd4f708f-3e6a-4c80-b930-a0abd57dceab}, !- Handle
  Schedule Ruleset 1,                     !- Name
  {b1cb3d4b-2239-4fe1-935b-ecc0d2a8d5a7}, !- Schedule Type Limits Name
  {62565e09-0e29-44f2-8273-61990ae5019d}; !- Default Day Schedule Name

OS:Schedule:Day,
  {62565e09-0e29-44f2-8273-61990ae5019d}, !- Handle
  Schedule Day 3,                         !- Name
  {b1cb3d4b-2239-4fe1-935b-ecc0d2a8d5a7}, !- Schedule Type Limits Name
=======
  {a0d4ad65-6071-4746-b743-ba2c82db81c1}, !- Handle
  Schedule Ruleset 1,                     !- Name
  {dfb0ebb4-0aea-4baf-a262-bbc8a75d49e7}, !- Schedule Type Limits Name
  {184ae472-a1b3-46d2-b16d-72f7843a72dd}; !- Default Day Schedule Name

OS:Schedule:Day,
  {184ae472-a1b3-46d2-b16d-72f7843a72dd}, !- Handle
  Schedule Day 3,                         !- Name
  {dfb0ebb4-0aea-4baf-a262-bbc8a75d49e7}, !- Schedule Type Limits Name
>>>>>>> edda4442
  ,                                       !- Interpolate to Timestep
  24,                                     !- Hour 1
  0,                                      !- Minute 1
  112.539290946133;                       !- Value Until Time 1

OS:People:Definition,
<<<<<<< HEAD
  {b3dce2b7-2e41-4102-b44f-7dde27f1e677}, !- Handle
  res occupants|living space,             !- Name
=======
  {a53dac8a-adaf-4de4-9a3b-83c01320a404}, !- Handle
  res occupants|living space|story 2,     !- Name
>>>>>>> edda4442
  People,                                 !- Number of People Calculation Method
  1.695,                                  !- Number of People {people}
  ,                                       !- People per Space Floor Area {person/m2}
  ,                                       !- Space Floor Area per Person {m2/person}
  0.319734,                               !- Fraction Radiant
  0.573,                                  !- Sensible Heat Fraction
  0,                                      !- Carbon Dioxide Generation Rate {m3/s-W}
  No,                                     !- Enable ASHRAE 55 Comfort Warnings
  ZoneAveraged;                           !- Mean Radiant Temperature Calculation Type

OS:People,
<<<<<<< HEAD
  {84ada259-d52b-4967-920a-f9f7673c59cf}, !- Handle
  res occupants|living space,             !- Name
  {b3dce2b7-2e41-4102-b44f-7dde27f1e677}, !- People Definition Name
  {4131f1be-6268-4575-8461-23b275b2a9a4}, !- Space or SpaceType Name
  {45a5834b-37f2-43d2-bb36-507acb76269c}, !- Number of People Schedule Name
  {fd4f708f-3e6a-4c80-b930-a0abd57dceab}, !- Activity Level Schedule Name
=======
  {558ac16b-6503-4784-b7cb-0b045e544a09}, !- Handle
  res occupants|living space|story 2,     !- Name
  {a53dac8a-adaf-4de4-9a3b-83c01320a404}, !- People Definition Name
  {19678fe2-3e7f-4fe6-bed3-1271e6c4cf38}, !- Space or SpaceType Name
  {e506e2bc-b1f6-4b9d-bb9c-130057fdfa84}, !- Number of People Schedule Name
  {a0d4ad65-6071-4746-b743-ba2c82db81c1}, !- Activity Level Schedule Name
>>>>>>> edda4442
  ,                                       !- Surface Name/Angle Factor List Name
  ,                                       !- Work Efficiency Schedule Name
  ,                                       !- Clothing Insulation Schedule Name
  ,                                       !- Air Velocity Schedule Name
  1;                                      !- Multiplier

OS:ScheduleTypeLimits,
<<<<<<< HEAD
  {b1cb3d4b-2239-4fe1-935b-ecc0d2a8d5a7}, !- Handle
=======
  {dfb0ebb4-0aea-4baf-a262-bbc8a75d49e7}, !- Handle
>>>>>>> edda4442
  ActivityLevel,                          !- Name
  0,                                      !- Lower Limit Value
  ,                                       !- Upper Limit Value
  Continuous,                             !- Numeric Type
  ActivityLevel;                          !- Unit Type

OS:ScheduleTypeLimits,
<<<<<<< HEAD
  {4ca2edf0-563d-4a5a-b272-c35d1d8106d3}, !- Handle
=======
  {322f11a9-a1cb-49a6-8185-1161629371b8}, !- Handle
>>>>>>> edda4442
  Fractional,                             !- Name
  0,                                      !- Lower Limit Value
  1,                                      !- Upper Limit Value
  Continuous;                             !- Numeric Type

OS:People:Definition,
<<<<<<< HEAD
  {5d506c40-9c4c-4d85-8a31-961634cef343}, !- Handle
  res occupants|living space|story 2,     !- Name
=======
  {6cbea6a9-6885-4cd8-9b3d-7fabefe80156}, !- Handle
  res occupants|living space,             !- Name
>>>>>>> edda4442
  People,                                 !- Number of People Calculation Method
  1.695,                                  !- Number of People {people}
  ,                                       !- People per Space Floor Area {person/m2}
  ,                                       !- Space Floor Area per Person {m2/person}
  0.319734,                               !- Fraction Radiant
  0.573,                                  !- Sensible Heat Fraction
  0,                                      !- Carbon Dioxide Generation Rate {m3/s-W}
  No,                                     !- Enable ASHRAE 55 Comfort Warnings
  ZoneAveraged;                           !- Mean Radiant Temperature Calculation Type

OS:People,
<<<<<<< HEAD
  {63324775-b80b-4860-bfc2-94cc27c9e5b1}, !- Handle
  res occupants|living space|story 2,     !- Name
  {5d506c40-9c4c-4d85-8a31-961634cef343}, !- People Definition Name
  {ce9450bd-541a-497f-8ba7-85c405c1fa45}, !- Space or SpaceType Name
  {45a5834b-37f2-43d2-bb36-507acb76269c}, !- Number of People Schedule Name
  {fd4f708f-3e6a-4c80-b930-a0abd57dceab}, !- Activity Level Schedule Name
=======
  {2dc08694-b55e-4a02-86a3-c0ddaf742312}, !- Handle
  res occupants|living space,             !- Name
  {6cbea6a9-6885-4cd8-9b3d-7fabefe80156}, !- People Definition Name
  {40e3469f-2c4e-41e2-bf13-c91d90dbf1c0}, !- Space or SpaceType Name
  {e506e2bc-b1f6-4b9d-bb9c-130057fdfa84}, !- Number of People Schedule Name
  {a0d4ad65-6071-4746-b743-ba2c82db81c1}, !- Activity Level Schedule Name
>>>>>>> edda4442
  ,                                       !- Surface Name/Angle Factor List Name
  ,                                       !- Work Efficiency Schedule Name
  ,                                       !- Clothing Insulation Schedule Name
  ,                                       !- Air Velocity Schedule Name
  1;                                      !- Multiplier
<|MERGE_RESOLUTION|>--- conflicted
+++ resolved
@@ -1,73 +1,41 @@
 !- NOTE: Auto-generated from /test/osw_files/SFA_10units_2story_SL_UA_3Beds_2Baths_Denver.osw
 
 OS:Version,
-<<<<<<< HEAD
-  {98c60141-dc42-4452-b27d-00a85bb377a6}, !- Handle
-  2.9.0;                                  !- Version Identifier
+  {bf567578-f30d-465b-ad51-d4e94d0ea09f}, !- Handle
+  2.9.1;                                  !- Version Identifier
 
 OS:SimulationControl,
-  {5c665889-055b-449b-9863-6e0829ccf4b2}, !- Handle
-=======
-  {edf14338-f5de-4c8e-bcb8-cba1af151cd6}, !- Handle
-  2.9.0;                                  !- Version Identifier
-
-OS:SimulationControl,
-  {50a212c8-aa2c-4e6f-b910-cf5cb16d0c89}, !- Handle
->>>>>>> edda4442
+  {063e2dc6-2cca-4e3f-a670-912cefae8997}, !- Handle
   ,                                       !- Do Zone Sizing Calculation
   ,                                       !- Do System Sizing Calculation
   ,                                       !- Do Plant Sizing Calculation
   No;                                     !- Run Simulation for Sizing Periods
 
 OS:Timestep,
-<<<<<<< HEAD
-  {1a3ef44b-d24b-4bc3-918e-766f98698572}, !- Handle
+  {5ea76013-5898-4a54-9f88-f58393bb3ac6}, !- Handle
   6;                                      !- Number of Timesteps per Hour
 
 OS:ShadowCalculation,
-  {3c96f2b1-4904-4ccb-aeb2-4b33bbf26d24}, !- Handle
-=======
-  {24cb663d-4118-4325-8315-953d068c99c4}, !- Handle
-  6;                                      !- Number of Timesteps per Hour
-
-OS:ShadowCalculation,
-  {31793699-a85c-4c51-8f6b-29123445ce8c}, !- Handle
->>>>>>> edda4442
+  {866cd484-a240-4160-947c-df4df798a637}, !- Handle
   20,                                     !- Calculation Frequency
   200;                                    !- Maximum Figures in Shadow Overlap Calculations
 
 OS:SurfaceConvectionAlgorithm:Outside,
-<<<<<<< HEAD
-  {785cb1ef-fb5c-494c-af26-4c2ac97a6c42}, !- Handle
+  {b089226b-89e0-4a24-9b5e-d52a429428b5}, !- Handle
   DOE-2;                                  !- Algorithm
 
 OS:SurfaceConvectionAlgorithm:Inside,
-  {aeaadb2a-aeea-4f11-ac43-d63491c20d45}, !- Handle
+  {0fafe90a-f5fd-40ad-8ccb-64ea5ed1dbd1}, !- Handle
   TARP;                                   !- Algorithm
 
 OS:ZoneCapacitanceMultiplier:ResearchSpecial,
-  {c66e6c64-7591-4d92-ac7f-c40e7e0d1bc1}, !- Handle
-=======
-  {b145804f-df74-4226-af0a-f26423fa3b72}, !- Handle
-  DOE-2;                                  !- Algorithm
-
-OS:SurfaceConvectionAlgorithm:Inside,
-  {ed129b2e-b958-4b96-aaf0-088cc4e186c5}, !- Handle
-  TARP;                                   !- Algorithm
-
-OS:ZoneCapacitanceMultiplier:ResearchSpecial,
-  {f2382e34-0d27-4b05-a0b7-35c048fb2c09}, !- Handle
->>>>>>> edda4442
+  {fd460da6-62e2-458f-95d6-d14165a7f292}, !- Handle
   ,                                       !- Temperature Capacity Multiplier
   15,                                     !- Humidity Capacity Multiplier
   ;                                       !- Carbon Dioxide Capacity Multiplier
 
 OS:RunPeriod,
-<<<<<<< HEAD
-  {52208050-6241-4d89-80b0-b4f341973e36}, !- Handle
-=======
-  {e06c10df-945c-4a9d-bf03-102b6cd8575c}, !- Handle
->>>>>>> edda4442
+  {d14dfd6a-a195-4fa2-9898-c57226cc4714}, !- Handle
   Run Period 1,                           !- Name
   1,                                      !- Begin Month
   1,                                      !- Begin Day of Month
@@ -81,21 +49,13 @@
   ;                                       !- Number of Times Runperiod to be Repeated
 
 OS:YearDescription,
-<<<<<<< HEAD
-  {1157ab90-b889-4b59-b376-91a1e9980256}, !- Handle
-=======
-  {4256e7d6-c19d-4ac5-9f53-e43a1d11106b}, !- Handle
->>>>>>> edda4442
+  {1f20f906-5b2e-4f8c-912a-4098e2f108fd}, !- Handle
   2007,                                   !- Calendar Year
   ,                                       !- Day of Week for Start Day
   ;                                       !- Is Leap Year
 
 OS:WeatherFile,
-<<<<<<< HEAD
-  {159926a5-225c-46c1-a9e0-355d3492afdd}, !- Handle
-=======
-  {f33b352a-39d7-4d28-b3be-62a4a5bb443e}, !- Handle
->>>>>>> edda4442
+  {98043963-36c1-43a1-b5af-310b5f2d592c}, !- Handle
   Denver Intl Ap,                         !- City
   CO,                                     !- State Province Region
   USA,                                    !- Country
@@ -109,13 +69,8 @@
   E23378AA;                               !- Checksum
 
 OS:AdditionalProperties,
-<<<<<<< HEAD
-  {28ea9e0c-a2cb-4571-99d2-c230793fe2e1}, !- Handle
-  {159926a5-225c-46c1-a9e0-355d3492afdd}, !- Object Name
-=======
-  {7fdca9dd-137f-469b-88d6-23a23da1fa3d}, !- Handle
-  {f33b352a-39d7-4d28-b3be-62a4a5bb443e}, !- Object Name
->>>>>>> edda4442
+  {4453ef3a-4835-4c01-861c-c0f35178f0c3}, !- Handle
+  {98043963-36c1-43a1-b5af-310b5f2d592c}, !- Object Name
   EPWHeaderCity,                          !- Feature Name 1
   String,                                 !- Feature Data Type 1
   Denver Intl Ap,                         !- Feature Value 1
@@ -223,11 +178,7 @@
   84;                                     !- Feature Value 35
 
 OS:Site,
-<<<<<<< HEAD
-  {64d1ac4c-fd69-4659-8c30-6e845501488a}, !- Handle
-=======
-  {2fec1dee-75d3-4513-90db-d1cf33571943}, !- Handle
->>>>>>> edda4442
+  {95a1fef0-9398-4b42-94a8-9e1c7c9a3d4f}, !- Handle
   Denver Intl Ap_CO_USA,                  !- Name
   39.83,                                  !- Latitude {deg}
   -104.65,                                !- Longitude {deg}
@@ -236,11 +187,7 @@
   ;                                       !- Terrain
 
 OS:ClimateZones,
-<<<<<<< HEAD
-  {33b85cc4-86e7-4380-a9f0-761505d94e77}, !- Handle
-=======
-  {e5a3743b-1496-4d4a-8f18-858077d8ceef}, !- Handle
->>>>>>> edda4442
+  {a080dd4e-ea1c-4d38-85e8-1dbab64ceb10}, !- Handle
   ,                                       !- Active Institution
   ,                                       !- Active Year
   ,                                       !- Climate Zone Institution Name 1
@@ -253,32 +200,19 @@
   Cold;                                   !- Climate Zone Value 2
 
 OS:Site:WaterMainsTemperature,
-<<<<<<< HEAD
-  {0628ab71-0299-4606-aac8-2ca669160360}, !- Handle
-=======
-  {40a47b0b-8b70-4ed1-933d-6d58720b36b2}, !- Handle
->>>>>>> edda4442
+  {871bfe20-d53b-4af2-b1d3-b48363163be4}, !- Handle
   Correlation,                            !- Calculation Method
   ,                                       !- Temperature Schedule Name
   10.8753424657535,                       !- Annual Average Outdoor Air Temperature {C}
   23.1524007936508;                       !- Maximum Difference In Monthly Average Outdoor Air Temperatures {deltaC}
 
 OS:RunPeriodControl:DaylightSavingTime,
-<<<<<<< HEAD
-  {fbdd38c8-abf2-478e-a812-2b7d3521bc4c}, !- Handle
-  4/7,                                    !- Start Date
-  10/26;                                  !- End Date
-
-OS:Site:GroundTemperature:Deep,
-  {b623d628-3e25-4eb9-9518-ee502863f55b}, !- Handle
-=======
-  {05fa5166-2d05-4a19-96d4-e95ca7e47fd8}, !- Handle
+  {c0cba173-9013-4f4d-8902-572e31b6e080}, !- Handle
   3/12,                                   !- Start Date
   11/5;                                   !- End Date
 
 OS:Site:GroundTemperature:Deep,
-  {06928c9e-bc8c-4857-ad31-3cbc71a98d76}, !- Handle
->>>>>>> edda4442
+  {a97ef608-9b05-4e3e-af02-5e9dbab969b3}, !- Handle
   10.8753424657535,                       !- January Deep Ground Temperature {C}
   10.8753424657535,                       !- February Deep Ground Temperature {C}
   10.8753424657535,                       !- March Deep Ground Temperature {C}
@@ -293,11 +227,7 @@
   10.8753424657535;                       !- December Deep Ground Temperature {C}
 
 OS:Building,
-<<<<<<< HEAD
-  {8ddb93fb-ea0f-40ca-bc5b-76352f9e544d}, !- Handle
-=======
-  {ff449c19-5bc6-4dcf-b63d-cfe4f7d13c7b}, !- Handle
->>>>>>> edda4442
+  {c110765c-ad78-4e30-b729-85d6fcad91ff}, !- Handle
   Building 1,                             !- Name
   ,                                       !- Building Sector Type
   0,                                      !- North Axis {deg}
@@ -312,13 +242,8 @@
   10;                                     !- Standards Number of Living Units
 
 OS:AdditionalProperties,
-<<<<<<< HEAD
-  {19db13dd-f582-41a6-a19e-a5ac8357ad1d}, !- Handle
-  {8ddb93fb-ea0f-40ca-bc5b-76352f9e544d}, !- Object Name
-=======
-  {ae0165a5-e4a3-4926-b7a8-f62d594c0402}, !- Handle
-  {ff449c19-5bc6-4dcf-b63d-cfe4f7d13c7b}, !- Object Name
->>>>>>> edda4442
+  {ffcf83a1-8267-40d6-82a6-74465423fc93}, !- Handle
+  {c110765c-ad78-4e30-b729-85d6fcad91ff}, !- Object Name
   num_units,                              !- Feature Name 1
   Integer,                                !- Feature Data Type 1
   10,                                     !- Feature Value 1
@@ -333,11 +258,7 @@
   2;                                      !- Feature Value 4
 
 OS:ThermalZone,
-<<<<<<< HEAD
-  {377b3af7-bf55-4a22-96c0-1c2c7ee35aba}, !- Handle
-=======
-  {0c7547a5-9fdc-4928-a1d8-9b084ee0c431}, !- Handle
->>>>>>> edda4442
+  {26759d64-d50b-4f97-9709-9d1b6414aafb}, !- Handle
   living zone,                            !- Name
   ,                                       !- Multiplier
   ,                                       !- Ceiling Height {m}
@@ -346,17 +267,10 @@
   ,                                       !- Zone Inside Convection Algorithm
   ,                                       !- Zone Outside Convection Algorithm
   ,                                       !- Zone Conditioning Equipment List Name
-<<<<<<< HEAD
-  {30293749-54a5-4859-b023-fc64d7dbb809}, !- Zone Air Inlet Port List
-  {c7de787b-634b-4f65-8439-79c0fa74de1f}, !- Zone Air Exhaust Port List
-  {8b5ba43f-2735-42ed-a21c-ca20cbf21c78}, !- Zone Air Node Name
-  {635c1f44-5ca6-4481-8141-8fe836063d5a}, !- Zone Return Air Port List
-=======
-  {926730fd-db88-4c6a-bc98-860bc2eeab6c}, !- Zone Air Inlet Port List
-  {a689d128-2af2-48c1-b7d1-2920348ea47e}, !- Zone Air Exhaust Port List
-  {52b84cd6-62ed-43a1-9864-a6e0ebf9e353}, !- Zone Air Node Name
-  {04f85317-5690-42a5-89af-37bdb2d23dee}, !- Zone Return Air Port List
->>>>>>> edda4442
+  {c3a51675-de92-4acd-97b1-04b7bc165ca9}, !- Zone Air Inlet Port List
+  {0b5c61a7-05b4-4896-8ee4-a23eb289390a}, !- Zone Air Exhaust Port List
+  {03d9246e-5714-4d42-9649-f63f5d46c59b}, !- Zone Air Node Name
+  {451ef92e-c47d-4221-9aa8-d6bd8aee6d7b}, !- Zone Return Air Port List
   ,                                       !- Primary Daylighting Control Name
   ,                                       !- Fraction of Zone Controlled by Primary Daylighting Control
   ,                                       !- Secondary Daylighting Control Name
@@ -367,71 +281,37 @@
   No;                                     !- Use Ideal Air Loads
 
 OS:Node,
-<<<<<<< HEAD
-  {b5c708e5-1ede-4aa6-b26e-84b91a01fcab}, !- Handle
+  {30a21c0a-5551-4aa8-94fd-683587b920d1}, !- Handle
   Node 1,                                 !- Name
-  {8b5ba43f-2735-42ed-a21c-ca20cbf21c78}, !- Inlet Port
+  {03d9246e-5714-4d42-9649-f63f5d46c59b}, !- Inlet Port
   ;                                       !- Outlet Port
 
 OS:Connection,
-  {8b5ba43f-2735-42ed-a21c-ca20cbf21c78}, !- Handle
-  {d02ffcb6-e9e8-4396-87b6-5d57be4c8c6b}, !- Name
-  {377b3af7-bf55-4a22-96c0-1c2c7ee35aba}, !- Source Object
+  {03d9246e-5714-4d42-9649-f63f5d46c59b}, !- Handle
+  {2782f42d-2bce-47d5-80e4-6d31ad3b64a2}, !- Name
+  {26759d64-d50b-4f97-9709-9d1b6414aafb}, !- Source Object
   11,                                     !- Outlet Port
-  {b5c708e5-1ede-4aa6-b26e-84b91a01fcab}, !- Target Object
+  {30a21c0a-5551-4aa8-94fd-683587b920d1}, !- Target Object
   2;                                      !- Inlet Port
 
 OS:PortList,
-  {30293749-54a5-4859-b023-fc64d7dbb809}, !- Handle
-  {be70d6f1-0f65-4f5e-8f0c-52871520ed24}, !- Name
-  {377b3af7-bf55-4a22-96c0-1c2c7ee35aba}; !- HVAC Component
+  {c3a51675-de92-4acd-97b1-04b7bc165ca9}, !- Handle
+  {7f0bb590-8c47-48e7-b9f5-ebf4b4c5630e}, !- Name
+  {26759d64-d50b-4f97-9709-9d1b6414aafb}; !- HVAC Component
 
 OS:PortList,
-  {c7de787b-634b-4f65-8439-79c0fa74de1f}, !- Handle
-  {c9c9c357-6fa1-4194-8870-40b408d4e4e3}, !- Name
-  {377b3af7-bf55-4a22-96c0-1c2c7ee35aba}; !- HVAC Component
+  {0b5c61a7-05b4-4896-8ee4-a23eb289390a}, !- Handle
+  {af3a7271-e3db-4a80-a053-3b3622d7c5cb}, !- Name
+  {26759d64-d50b-4f97-9709-9d1b6414aafb}; !- HVAC Component
 
 OS:PortList,
-  {635c1f44-5ca6-4481-8141-8fe836063d5a}, !- Handle
-  {93313f07-2f3e-445a-8da6-8b02a10849c1}, !- Name
-  {377b3af7-bf55-4a22-96c0-1c2c7ee35aba}; !- HVAC Component
+  {451ef92e-c47d-4221-9aa8-d6bd8aee6d7b}, !- Handle
+  {d005b3a4-6150-4b64-823f-3a68a317f5d0}, !- Name
+  {26759d64-d50b-4f97-9709-9d1b6414aafb}; !- HVAC Component
 
 OS:Sizing:Zone,
-  {4d84afca-03c0-460b-b156-2e4b17937358}, !- Handle
-  {377b3af7-bf55-4a22-96c0-1c2c7ee35aba}, !- Zone or ZoneList Name
-=======
-  {ae6f1921-19c7-4d34-877f-e23c3c592ebd}, !- Handle
-  Node 1,                                 !- Name
-  {52b84cd6-62ed-43a1-9864-a6e0ebf9e353}, !- Inlet Port
-  ;                                       !- Outlet Port
-
-OS:Connection,
-  {52b84cd6-62ed-43a1-9864-a6e0ebf9e353}, !- Handle
-  {b3baa3f7-a985-4055-a615-6cefc12f74b1}, !- Name
-  {0c7547a5-9fdc-4928-a1d8-9b084ee0c431}, !- Source Object
-  11,                                     !- Outlet Port
-  {ae6f1921-19c7-4d34-877f-e23c3c592ebd}, !- Target Object
-  2;                                      !- Inlet Port
-
-OS:PortList,
-  {926730fd-db88-4c6a-bc98-860bc2eeab6c}, !- Handle
-  {73d1d270-5f82-42ed-bdc4-1a546b0daf1e}, !- Name
-  {0c7547a5-9fdc-4928-a1d8-9b084ee0c431}; !- HVAC Component
-
-OS:PortList,
-  {a689d128-2af2-48c1-b7d1-2920348ea47e}, !- Handle
-  {82cdc3be-669f-4a36-a21c-5d079271be4d}, !- Name
-  {0c7547a5-9fdc-4928-a1d8-9b084ee0c431}; !- HVAC Component
-
-OS:PortList,
-  {04f85317-5690-42a5-89af-37bdb2d23dee}, !- Handle
-  {d92e4c60-e7ad-4743-95a4-9e3032dc43ed}, !- Name
-  {0c7547a5-9fdc-4928-a1d8-9b084ee0c431}; !- HVAC Component
-
-OS:Sizing:Zone,
-  {d02d4438-73f4-4a3e-b6fa-7db39156b896}, !- Handle
-  {0c7547a5-9fdc-4928-a1d8-9b084ee0c431}, !- Zone or ZoneList Name
->>>>>>> edda4442
+  {32afa073-beff-4068-828e-f06f49c04074}, !- Handle
+  {26759d64-d50b-4f97-9709-9d1b6414aafb}, !- Zone or ZoneList Name
   SupplyAirTemperature,                   !- Zone Cooling Design Supply Air Temperature Input Method
   14,                                     !- Zone Cooling Design Supply Air Temperature {C}
   11.11,                                  !- Zone Cooling Design Supply Air Temperature Difference {deltaC}
@@ -460,25 +340,14 @@
   autosize;                               !- Dedicated Outdoor Air High Setpoint Temperature for Design {C}
 
 OS:ZoneHVAC:EquipmentList,
-<<<<<<< HEAD
-  {578649e6-467f-4f12-9fe4-fc9d25e22261}, !- Handle
+  {51fd05ed-ce01-4720-8a40-6c70ad4ea857}, !- Handle
   Zone HVAC Equipment List 1,             !- Name
-  {377b3af7-bf55-4a22-96c0-1c2c7ee35aba}; !- Thermal Zone
+  {26759d64-d50b-4f97-9709-9d1b6414aafb}; !- Thermal Zone
 
 OS:Space,
-  {4131f1be-6268-4575-8461-23b275b2a9a4}, !- Handle
+  {564fdc7f-1e7b-407b-b892-4f650d67a031}, !- Handle
   living space,                           !- Name
-  {d058328c-365f-4acc-b653-86ed294a98d1}, !- Space Type Name
-=======
-  {fca072ba-5a04-4622-980b-d263f909ca9c}, !- Handle
-  Zone HVAC Equipment List 1,             !- Name
-  {0c7547a5-9fdc-4928-a1d8-9b084ee0c431}; !- Thermal Zone
-
-OS:Space,
-  {40e3469f-2c4e-41e2-bf13-c91d90dbf1c0}, !- Handle
-  living space,                           !- Name
-  {286235e3-9d90-4aa7-8d02-8097e222ee11}, !- Space Type Name
->>>>>>> edda4442
+  {6b73cb19-8aa1-4ac0-bdbf-cbcd7e8353eb}, !- Space Type Name
   ,                                       !- Default Construction Set Name
   ,                                       !- Default Schedule Set Name
   ,                                       !- Direction of Relative North {deg}
@@ -486,31 +355,17 @@
   ,                                       !- Y Origin {m}
   ,                                       !- Z Origin {m}
   ,                                       !- Building Story Name
-<<<<<<< HEAD
-  {377b3af7-bf55-4a22-96c0-1c2c7ee35aba}, !- Thermal Zone Name
+  {26759d64-d50b-4f97-9709-9d1b6414aafb}, !- Thermal Zone Name
   ,                                       !- Part of Total Floor Area
   ,                                       !- Design Specification Outdoor Air Object Name
-  {17c8526c-174d-4888-94d7-df94be583d17}; !- Building Unit Name
-
-OS:Surface,
-  {3ed860d7-fc6f-4e8c-9fce-adc1cd9df6f0}, !- Handle
+  {6eec9eba-f49e-4031-8490-a5bd108b5d99}; !- Building Unit Name
+
+OS:Surface,
+  {5929a975-a6cb-481e-b8a1-c3066620bdde}, !- Handle
   Surface 1,                              !- Name
   Floor,                                  !- Surface Type
   ,                                       !- Construction Name
-  {4131f1be-6268-4575-8461-23b275b2a9a4}, !- Space Name
-=======
-  {0c7547a5-9fdc-4928-a1d8-9b084ee0c431}, !- Thermal Zone Name
-  ,                                       !- Part of Total Floor Area
-  ,                                       !- Design Specification Outdoor Air Object Name
-  {654a9ac6-82a3-41e1-9034-da383d28d7cd}; !- Building Unit Name
-
-OS:Surface,
-  {48f82053-7616-4024-afde-175c6ccf3440}, !- Handle
-  Surface 1,                              !- Name
-  Floor,                                  !- Surface Type
-  ,                                       !- Construction Name
-  {40e3469f-2c4e-41e2-bf13-c91d90dbf1c0}, !- Space Name
->>>>>>> edda4442
+  {564fdc7f-1e7b-407b-b892-4f650d67a031}, !- Space Name
   Foundation,                             !- Outside Boundary Condition
   ,                                       !- Outside Boundary Condition Object
   NoSun,                                  !- Sun Exposure
@@ -523,19 +378,11 @@
   4.572, -9.144, 0;                       !- X,Y,Z Vertex 4 {m}
 
 OS:Surface,
-<<<<<<< HEAD
-  {2bbf764c-005e-49bc-817c-477b3879d759}, !- Handle
+  {c0ea622d-d370-4cf4-9164-5a1d45705329}, !- Handle
   Surface 2,                              !- Name
   Wall,                                   !- Surface Type
   ,                                       !- Construction Name
-  {4131f1be-6268-4575-8461-23b275b2a9a4}, !- Space Name
-=======
-  {7dc6e487-24e7-49d9-abb9-66ee7150176e}, !- Handle
-  Surface 2,                              !- Name
-  Wall,                                   !- Surface Type
-  ,                                       !- Construction Name
-  {40e3469f-2c4e-41e2-bf13-c91d90dbf1c0}, !- Space Name
->>>>>>> edda4442
+  {564fdc7f-1e7b-407b-b892-4f650d67a031}, !- Space Name
   Outdoors,                               !- Outside Boundary Condition
   ,                                       !- Outside Boundary Condition Object
   SunExposed,                             !- Sun Exposure
@@ -548,19 +395,11 @@
   0, -9.144, 2.4384;                      !- X,Y,Z Vertex 4 {m}
 
 OS:Surface,
-<<<<<<< HEAD
-  {ae3adb44-78b0-45f5-90da-09c8cd38bd0b}, !- Handle
+  {b2b2f068-fb31-4ea1-bd6d-cc0a1a47cf34}, !- Handle
   Surface 3,                              !- Name
   Wall,                                   !- Surface Type
   ,                                       !- Construction Name
-  {4131f1be-6268-4575-8461-23b275b2a9a4}, !- Space Name
-=======
-  {bc716ae2-c2f0-4c12-876d-e068e1fcd874}, !- Handle
-  Surface 3,                              !- Name
-  Wall,                                   !- Surface Type
-  ,                                       !- Construction Name
-  {40e3469f-2c4e-41e2-bf13-c91d90dbf1c0}, !- Space Name
->>>>>>> edda4442
+  {564fdc7f-1e7b-407b-b892-4f650d67a031}, !- Space Name
   Outdoors,                               !- Outside Boundary Condition
   ,                                       !- Outside Boundary Condition Object
   SunExposed,                             !- Sun Exposure
@@ -573,19 +412,11 @@
   0, 0, 2.4384;                           !- X,Y,Z Vertex 4 {m}
 
 OS:Surface,
-<<<<<<< HEAD
-  {6e886a3f-ceb3-42cb-9ade-174df097c3cf}, !- Handle
+  {6b4d9c74-ecfe-4da4-abe0-f1c24b1b0d02}, !- Handle
   Surface 4,                              !- Name
   Wall,                                   !- Surface Type
   ,                                       !- Construction Name
-  {4131f1be-6268-4575-8461-23b275b2a9a4}, !- Space Name
-=======
-  {f9d69da0-fba7-4b60-941e-718c09c0d18e}, !- Handle
-  Surface 4,                              !- Name
-  Wall,                                   !- Surface Type
-  ,                                       !- Construction Name
-  {40e3469f-2c4e-41e2-bf13-c91d90dbf1c0}, !- Space Name
->>>>>>> edda4442
+  {564fdc7f-1e7b-407b-b892-4f650d67a031}, !- Space Name
   Adiabatic,                              !- Outside Boundary Condition
   ,                                       !- Outside Boundary Condition Object
   NoSun,                                  !- Sun Exposure
@@ -598,19 +429,11 @@
   4.572, 0, 2.4384;                       !- X,Y,Z Vertex 4 {m}
 
 OS:Surface,
-<<<<<<< HEAD
-  {babb4551-cb58-449e-bf91-8de1d028ef61}, !- Handle
+  {f331509d-23de-492f-bd68-9ec9a6addc4c}, !- Handle
   Surface 5,                              !- Name
   Wall,                                   !- Surface Type
   ,                                       !- Construction Name
-  {4131f1be-6268-4575-8461-23b275b2a9a4}, !- Space Name
-=======
-  {7c68e2e4-954e-4aad-b8f8-f2be0e010c57}, !- Handle
-  Surface 5,                              !- Name
-  Wall,                                   !- Surface Type
-  ,                                       !- Construction Name
-  {40e3469f-2c4e-41e2-bf13-c91d90dbf1c0}, !- Space Name
->>>>>>> edda4442
+  {564fdc7f-1e7b-407b-b892-4f650d67a031}, !- Space Name
   Outdoors,                               !- Outside Boundary Condition
   ,                                       !- Outside Boundary Condition Object
   SunExposed,                             !- Sun Exposure
@@ -623,23 +446,13 @@
   4.572, -9.144, 2.4384;                  !- X,Y,Z Vertex 4 {m}
 
 OS:Surface,
-<<<<<<< HEAD
-  {5f762fb8-fbe6-42bb-90e2-1afe913efd97}, !- Handle
+  {a82b1fae-85ed-4604-b469-4ee70a67737c}, !- Handle
   Surface 6,                              !- Name
   RoofCeiling,                            !- Surface Type
   ,                                       !- Construction Name
-  {4131f1be-6268-4575-8461-23b275b2a9a4}, !- Space Name
+  {564fdc7f-1e7b-407b-b892-4f650d67a031}, !- Space Name
   Surface,                                !- Outside Boundary Condition
-  {bdd56ad5-5594-4024-b19b-ac579c632728}, !- Outside Boundary Condition Object
-=======
-  {c29e80a2-a879-4d64-a92f-1611ef97edb4}, !- Handle
-  Surface 6,                              !- Name
-  RoofCeiling,                            !- Surface Type
-  ,                                       !- Construction Name
-  {40e3469f-2c4e-41e2-bf13-c91d90dbf1c0}, !- Space Name
-  Surface,                                !- Outside Boundary Condition
-  {4e971c19-df77-48eb-920f-cfa4f51c3b5d}, !- Outside Boundary Condition Object
->>>>>>> edda4442
+  {eb64f368-e11e-4432-bec7-04a12a909462}, !- Outside Boundary Condition Object
   NoSun,                                  !- Sun Exposure
   NoWind,                                 !- Wind Exposure
   ,                                       !- View Factor to Ground
@@ -650,11 +463,7 @@
   0, -9.144, 2.4384;                      !- X,Y,Z Vertex 4 {m}
 
 OS:SpaceType,
-<<<<<<< HEAD
-  {d058328c-365f-4acc-b653-86ed294a98d1}, !- Handle
-=======
-  {286235e3-9d90-4aa7-8d02-8097e222ee11}, !- Handle
->>>>>>> edda4442
+  {6b73cb19-8aa1-4ac0-bdbf-cbcd7e8353eb}, !- Handle
   Space Type 1,                           !- Name
   ,                                       !- Default Construction Set Name
   ,                                       !- Default Schedule Set Name
@@ -665,15 +474,9 @@
   living;                                 !- Standards Space Type
 
 OS:Space,
-<<<<<<< HEAD
-  {ce9450bd-541a-497f-8ba7-85c405c1fa45}, !- Handle
+  {2a26af63-1682-4979-b9fd-c3f8a6b12f3e}, !- Handle
   living space|story 2,                   !- Name
-  {d058328c-365f-4acc-b653-86ed294a98d1}, !- Space Type Name
-=======
-  {19678fe2-3e7f-4fe6-bed3-1271e6c4cf38}, !- Handle
-  living space|story 2,                   !- Name
-  {286235e3-9d90-4aa7-8d02-8097e222ee11}, !- Space Type Name
->>>>>>> edda4442
+  {6b73cb19-8aa1-4ac0-bdbf-cbcd7e8353eb}, !- Space Type Name
   ,                                       !- Default Construction Set Name
   ,                                       !- Default Schedule Set Name
   -0,                                     !- Direction of Relative North {deg}
@@ -681,18 +484,102 @@
   0,                                      !- Y Origin {m}
   2.4384,                                 !- Z Origin {m}
   ,                                       !- Building Story Name
-<<<<<<< HEAD
-  {377b3af7-bf55-4a22-96c0-1c2c7ee35aba}, !- Thermal Zone Name
+  {26759d64-d50b-4f97-9709-9d1b6414aafb}, !- Thermal Zone Name
   ,                                       !- Part of Total Floor Area
   ,                                       !- Design Specification Outdoor Air Object Name
-  {17c8526c-174d-4888-94d7-df94be583d17}; !- Building Unit Name
-
-OS:Surface,
-  {35d5d4b9-0af8-4198-abc2-809867465a72}, !- Handle
+  {6eec9eba-f49e-4031-8490-a5bd108b5d99}; !- Building Unit Name
+
+OS:Surface,
+  {eb64f368-e11e-4432-bec7-04a12a909462}, !- Handle
   Surface 7,                              !- Name
+  Floor,                                  !- Surface Type
+  ,                                       !- Construction Name
+  {2a26af63-1682-4979-b9fd-c3f8a6b12f3e}, !- Space Name
+  Surface,                                !- Outside Boundary Condition
+  {a82b1fae-85ed-4604-b469-4ee70a67737c}, !- Outside Boundary Condition Object
+  NoSun,                                  !- Sun Exposure
+  NoWind,                                 !- Wind Exposure
+  ,                                       !- View Factor to Ground
+  ,                                       !- Number of Vertices
+  0, -9.144, 0,                           !- X,Y,Z Vertex 1 {m}
+  0, 0, 0,                                !- X,Y,Z Vertex 2 {m}
+  4.572, 0, 0,                            !- X,Y,Z Vertex 3 {m}
+  4.572, -9.144, 0;                       !- X,Y,Z Vertex 4 {m}
+
+OS:Surface,
+  {6eae00e8-fa20-4230-b633-deaadeebc945}, !- Handle
+  Surface 8,                              !- Name
   Wall,                                   !- Surface Type
   ,                                       !- Construction Name
-  {ce9450bd-541a-497f-8ba7-85c405c1fa45}, !- Space Name
+  {2a26af63-1682-4979-b9fd-c3f8a6b12f3e}, !- Space Name
+  Outdoors,                               !- Outside Boundary Condition
+  ,                                       !- Outside Boundary Condition Object
+  SunExposed,                             !- Sun Exposure
+  WindExposed,                            !- Wind Exposure
+  ,                                       !- View Factor to Ground
+  ,                                       !- Number of Vertices
+  0, 0, 2.4384,                           !- X,Y,Z Vertex 1 {m}
+  0, 0, 0,                                !- X,Y,Z Vertex 2 {m}
+  0, -9.144, 0,                           !- X,Y,Z Vertex 3 {m}
+  0, -9.144, 2.4384;                      !- X,Y,Z Vertex 4 {m}
+
+OS:Surface,
+  {672071ce-3f26-4852-9d16-52a22793fd1f}, !- Handle
+  Surface 9,                              !- Name
+  RoofCeiling,                            !- Surface Type
+  ,                                       !- Construction Name
+  {2a26af63-1682-4979-b9fd-c3f8a6b12f3e}, !- Space Name
+  Surface,                                !- Outside Boundary Condition
+  {7a801cf6-c529-445c-a931-29e979e8f1c1}, !- Outside Boundary Condition Object
+  NoSun,                                  !- Sun Exposure
+  NoWind,                                 !- Wind Exposure
+  ,                                       !- View Factor to Ground
+  ,                                       !- Number of Vertices
+  4.572, -9.144, 2.4384,                  !- X,Y,Z Vertex 1 {m}
+  4.572, 0, 2.4384,                       !- X,Y,Z Vertex 2 {m}
+  0, 0, 2.4384,                           !- X,Y,Z Vertex 3 {m}
+  0, -9.144, 2.4384;                      !- X,Y,Z Vertex 4 {m}
+
+OS:Surface,
+  {b0cf6c55-97e1-44bc-906e-80b536872c9e}, !- Handle
+  Surface 10,                             !- Name
+  Wall,                                   !- Surface Type
+  ,                                       !- Construction Name
+  {2a26af63-1682-4979-b9fd-c3f8a6b12f3e}, !- Space Name
+  Outdoors,                               !- Outside Boundary Condition
+  ,                                       !- Outside Boundary Condition Object
+  SunExposed,                             !- Sun Exposure
+  WindExposed,                            !- Wind Exposure
+  ,                                       !- View Factor to Ground
+  ,                                       !- Number of Vertices
+  4.572, 0, 2.4384,                       !- X,Y,Z Vertex 1 {m}
+  4.572, 0, 0,                            !- X,Y,Z Vertex 2 {m}
+  0, 0, 0,                                !- X,Y,Z Vertex 3 {m}
+  0, 0, 2.4384;                           !- X,Y,Z Vertex 4 {m}
+
+OS:Surface,
+  {b7da2b26-6106-4db2-8861-22943a061ebe}, !- Handle
+  Surface 11,                             !- Name
+  Wall,                                   !- Surface Type
+  ,                                       !- Construction Name
+  {2a26af63-1682-4979-b9fd-c3f8a6b12f3e}, !- Space Name
+  Adiabatic,                              !- Outside Boundary Condition
+  ,                                       !- Outside Boundary Condition Object
+  NoSun,                                  !- Sun Exposure
+  NoWind,                                 !- Wind Exposure
+  ,                                       !- View Factor to Ground
+  ,                                       !- Number of Vertices
+  4.572, -9.144, 2.4384,                  !- X,Y,Z Vertex 1 {m}
+  4.572, -9.144, 0,                       !- X,Y,Z Vertex 2 {m}
+  4.572, 0, 0,                            !- X,Y,Z Vertex 3 {m}
+  4.572, 0, 2.4384;                       !- X,Y,Z Vertex 4 {m}
+
+OS:Surface,
+  {d277cc5a-1a18-432e-8fa0-f6cf792d4210}, !- Handle
+  Surface 12,                             !- Name
+  Wall,                                   !- Surface Type
+  ,                                       !- Construction Name
+  {2a26af63-1682-4979-b9fd-c3f8a6b12f3e}, !- Space Name
   Outdoors,                               !- Outside Boundary Condition
   ,                                       !- Outside Boundary Condition Object
   SunExposed,                             !- Sun Exposure
@@ -705,192 +592,13 @@
   4.572, -9.144, 2.4384;                  !- X,Y,Z Vertex 4 {m}
 
 OS:Surface,
-  {338c24fd-39e9-4d57-8e05-37578a8fd284}, !- Handle
-  Surface 8,                              !- Name
-  RoofCeiling,                            !- Surface Type
-  ,                                       !- Construction Name
-  {ce9450bd-541a-497f-8ba7-85c405c1fa45}, !- Space Name
-  Surface,                                !- Outside Boundary Condition
-  {c935fab6-8972-40c1-808a-bb930283929c}, !- Outside Boundary Condition Object
-=======
-  {0c7547a5-9fdc-4928-a1d8-9b084ee0c431}, !- Thermal Zone Name
-  ,                                       !- Part of Total Floor Area
-  ,                                       !- Design Specification Outdoor Air Object Name
-  {654a9ac6-82a3-41e1-9034-da383d28d7cd}; !- Building Unit Name
-
-OS:Surface,
-  {a029c520-c3aa-46db-bd25-41121c868926}, !- Handle
-  Surface 7,                              !- Name
-  RoofCeiling,                            !- Surface Type
-  ,                                       !- Construction Name
-  {19678fe2-3e7f-4fe6-bed3-1271e6c4cf38}, !- Space Name
-  Surface,                                !- Outside Boundary Condition
-  {db4c7c41-5135-45b3-b40f-517347d01ac1}, !- Outside Boundary Condition Object
->>>>>>> edda4442
-  NoSun,                                  !- Sun Exposure
-  NoWind,                                 !- Wind Exposure
-  ,                                       !- View Factor to Ground
-  ,                                       !- Number of Vertices
-  4.572, -9.144, 2.4384,                  !- X,Y,Z Vertex 1 {m}
-  4.572, 0, 2.4384,                       !- X,Y,Z Vertex 2 {m}
-  0, 0, 2.4384,                           !- X,Y,Z Vertex 3 {m}
-  0, -9.144, 2.4384;                      !- X,Y,Z Vertex 4 {m}
-
-OS:Surface,
-<<<<<<< HEAD
-  {38be23a2-8018-4651-9b45-f6b704dccc3e}, !- Handle
-  Surface 9,                              !- Name
-  Wall,                                   !- Surface Type
-  ,                                       !- Construction Name
-  {ce9450bd-541a-497f-8ba7-85c405c1fa45}, !- Space Name
-  Outdoors,                               !- Outside Boundary Condition
-  ,                                       !- Outside Boundary Condition Object
-  SunExposed,                             !- Sun Exposure
-  WindExposed,                            !- Wind Exposure
-  ,                                       !- View Factor to Ground
-  ,                                       !- Number of Vertices
-  0, 0, 2.4384,                           !- X,Y,Z Vertex 1 {m}
-  0, 0, 0,                                !- X,Y,Z Vertex 2 {m}
-  0, -9.144, 0,                           !- X,Y,Z Vertex 3 {m}
-  0, -9.144, 2.4384;                      !- X,Y,Z Vertex 4 {m}
-
-OS:Surface,
-  {eae2136f-3da7-463c-b8e1-93da3ccb816c}, !- Handle
-  Surface 10,                             !- Name
-  Wall,                                   !- Surface Type
-  ,                                       !- Construction Name
-  {ce9450bd-541a-497f-8ba7-85c405c1fa45}, !- Space Name
-  Outdoors,                               !- Outside Boundary Condition
-  ,                                       !- Outside Boundary Condition Object
-  SunExposed,                             !- Sun Exposure
-  WindExposed,                            !- Wind Exposure
-  ,                                       !- View Factor to Ground
-  ,                                       !- Number of Vertices
-  4.572, 0, 2.4384,                       !- X,Y,Z Vertex 1 {m}
-  4.572, 0, 0,                            !- X,Y,Z Vertex 2 {m}
-  0, 0, 0,                                !- X,Y,Z Vertex 3 {m}
-  0, 0, 2.4384;                           !- X,Y,Z Vertex 4 {m}
-
-OS:Surface,
-  {bdd56ad5-5594-4024-b19b-ac579c632728}, !- Handle
-  Surface 11,                             !- Name
-  Floor,                                  !- Surface Type
-  ,                                       !- Construction Name
-  {ce9450bd-541a-497f-8ba7-85c405c1fa45}, !- Space Name
-  Surface,                                !- Outside Boundary Condition
-  {5f762fb8-fbe6-42bb-90e2-1afe913efd97}, !- Outside Boundary Condition Object
-=======
-  {4e971c19-df77-48eb-920f-cfa4f51c3b5d}, !- Handle
-  Surface 8,                              !- Name
-  Floor,                                  !- Surface Type
-  ,                                       !- Construction Name
-  {19678fe2-3e7f-4fe6-bed3-1271e6c4cf38}, !- Space Name
-  Surface,                                !- Outside Boundary Condition
-  {c29e80a2-a879-4d64-a92f-1611ef97edb4}, !- Outside Boundary Condition Object
->>>>>>> edda4442
-  NoSun,                                  !- Sun Exposure
-  NoWind,                                 !- Wind Exposure
-  ,                                       !- View Factor to Ground
-  ,                                       !- Number of Vertices
-  0, -9.144, 0,                           !- X,Y,Z Vertex 1 {m}
-  0, 0, 0,                                !- X,Y,Z Vertex 2 {m}
-  4.572, 0, 0,                            !- X,Y,Z Vertex 3 {m}
-  4.572, -9.144, 0;                       !- X,Y,Z Vertex 4 {m}
-
-OS:Surface,
-<<<<<<< HEAD
-  {2f936198-0f21-4c7f-bb24-076db49105a8}, !- Handle
-  Surface 12,                             !- Name
-  Wall,                                   !- Surface Type
-  ,                                       !- Construction Name
-  {ce9450bd-541a-497f-8ba7-85c405c1fa45}, !- Space Name
-=======
-  {395468e4-1103-4fd0-bb9c-f2fb0f5d60a2}, !- Handle
-  Surface 9,                              !- Name
-  Wall,                                   !- Surface Type
-  ,                                       !- Construction Name
-  {19678fe2-3e7f-4fe6-bed3-1271e6c4cf38}, !- Space Name
-  Outdoors,                               !- Outside Boundary Condition
-  ,                                       !- Outside Boundary Condition Object
-  SunExposed,                             !- Sun Exposure
-  WindExposed,                            !- Wind Exposure
-  ,                                       !- View Factor to Ground
-  ,                                       !- Number of Vertices
-  0, 0, 2.4384,                           !- X,Y,Z Vertex 1 {m}
-  0, 0, 0,                                !- X,Y,Z Vertex 2 {m}
-  0, -9.144, 0,                           !- X,Y,Z Vertex 3 {m}
-  0, -9.144, 2.4384;                      !- X,Y,Z Vertex 4 {m}
-
-OS:Surface,
-  {fa17e44e-160d-4f7b-b76b-527ff7a78bbd}, !- Handle
-  Surface 10,                             !- Name
-  Wall,                                   !- Surface Type
-  ,                                       !- Construction Name
-  {19678fe2-3e7f-4fe6-bed3-1271e6c4cf38}, !- Space Name
->>>>>>> edda4442
-  Adiabatic,                              !- Outside Boundary Condition
-  ,                                       !- Outside Boundary Condition Object
-  NoSun,                                  !- Sun Exposure
-  NoWind,                                 !- Wind Exposure
-  ,                                       !- View Factor to Ground
-  ,                                       !- Number of Vertices
-  4.572, -9.144, 2.4384,                  !- X,Y,Z Vertex 1 {m}
-  4.572, -9.144, 0,                       !- X,Y,Z Vertex 2 {m}
-  4.572, 0, 0,                            !- X,Y,Z Vertex 3 {m}
-  4.572, 0, 2.4384;                       !- X,Y,Z Vertex 4 {m}
-
-OS:Surface,
-<<<<<<< HEAD
-  {c935fab6-8972-40c1-808a-bb930283929c}, !- Handle
+  {7a801cf6-c529-445c-a931-29e979e8f1c1}, !- Handle
   Surface 13,                             !- Name
   Floor,                                  !- Surface Type
   ,                                       !- Construction Name
-  {d060babe-360b-409c-9532-bddd01cd3d4d}, !- Space Name
+  {c6fefd2a-f561-465f-a75c-a3b6f64d27e0}, !- Space Name
   Surface,                                !- Outside Boundary Condition
-  {338c24fd-39e9-4d57-8e05-37578a8fd284}, !- Outside Boundary Condition Object
-=======
-  {ac4ed6db-e417-4b8e-8707-fd9d7dbc6cef}, !- Handle
-  Surface 11,                             !- Name
-  Wall,                                   !- Surface Type
-  ,                                       !- Construction Name
-  {19678fe2-3e7f-4fe6-bed3-1271e6c4cf38}, !- Space Name
-  Outdoors,                               !- Outside Boundary Condition
-  ,                                       !- Outside Boundary Condition Object
-  SunExposed,                             !- Sun Exposure
-  WindExposed,                            !- Wind Exposure
-  ,                                       !- View Factor to Ground
-  ,                                       !- Number of Vertices
-  0, -9.144, 2.4384,                      !- X,Y,Z Vertex 1 {m}
-  0, -9.144, 0,                           !- X,Y,Z Vertex 2 {m}
-  4.572, -9.144, 0,                       !- X,Y,Z Vertex 3 {m}
-  4.572, -9.144, 2.4384;                  !- X,Y,Z Vertex 4 {m}
-
-OS:Surface,
-  {0e20448a-522f-460e-a92b-c68a4d74b767}, !- Handle
-  Surface 12,                             !- Name
-  Wall,                                   !- Surface Type
-  ,                                       !- Construction Name
-  {19678fe2-3e7f-4fe6-bed3-1271e6c4cf38}, !- Space Name
-  Outdoors,                               !- Outside Boundary Condition
-  ,                                       !- Outside Boundary Condition Object
-  SunExposed,                             !- Sun Exposure
-  WindExposed,                            !- Wind Exposure
-  ,                                       !- View Factor to Ground
-  ,                                       !- Number of Vertices
-  4.572, 0, 2.4384,                       !- X,Y,Z Vertex 1 {m}
-  4.572, 0, 0,                            !- X,Y,Z Vertex 2 {m}
-  0, 0, 0,                                !- X,Y,Z Vertex 3 {m}
-  0, 0, 2.4384;                           !- X,Y,Z Vertex 4 {m}
-
-OS:Surface,
-  {db4c7c41-5135-45b3-b40f-517347d01ac1}, !- Handle
-  Surface 13,                             !- Name
-  Floor,                                  !- Surface Type
-  ,                                       !- Construction Name
-  {874de857-e2b4-4491-95cf-1f754a91abbe}, !- Space Name
-  Surface,                                !- Outside Boundary Condition
-  {a029c520-c3aa-46db-bd25-41121c868926}, !- Outside Boundary Condition Object
->>>>>>> edda4442
+  {672071ce-3f26-4852-9d16-52a22793fd1f}, !- Outside Boundary Condition Object
   NoSun,                                  !- Sun Exposure
   NoWind,                                 !- Wind Exposure
   ,                                       !- View Factor to Ground
@@ -901,19 +609,11 @@
   4.572, -9.144, 4.8768;                  !- X,Y,Z Vertex 4 {m}
 
 OS:Surface,
-<<<<<<< HEAD
-  {f7881c7c-1709-4642-ac5b-ff365ea022a2}, !- Handle
+  {bf4f5b82-dae6-435a-b936-bb01a2de9da6}, !- Handle
   Surface 14,                             !- Name
   RoofCeiling,                            !- Surface Type
   ,                                       !- Construction Name
-  {d060babe-360b-409c-9532-bddd01cd3d4d}, !- Space Name
-=======
-  {91850eee-017e-4477-999c-9354ecf1a3a6}, !- Handle
-  Surface 14,                             !- Name
-  RoofCeiling,                            !- Surface Type
-  ,                                       !- Construction Name
-  {874de857-e2b4-4491-95cf-1f754a91abbe}, !- Space Name
->>>>>>> edda4442
+  {c6fefd2a-f561-465f-a75c-a3b6f64d27e0}, !- Space Name
   Outdoors,                               !- Outside Boundary Condition
   ,                                       !- Outside Boundary Condition Object
   SunExposed,                             !- Sun Exposure
@@ -926,19 +626,11 @@
   0, 0, 4.8768;                           !- X,Y,Z Vertex 4 {m}
 
 OS:Surface,
-<<<<<<< HEAD
-  {fe566485-62e5-4b5c-893c-417b0e0cc695}, !- Handle
+  {aae0510b-82b9-47c0-823d-bdfad7bbe4b9}, !- Handle
   Surface 15,                             !- Name
   RoofCeiling,                            !- Surface Type
   ,                                       !- Construction Name
-  {d060babe-360b-409c-9532-bddd01cd3d4d}, !- Space Name
-=======
-  {5bf6743f-6b29-4c71-b1f1-d84ecaf7af89}, !- Handle
-  Surface 15,                             !- Name
-  RoofCeiling,                            !- Surface Type
-  ,                                       !- Construction Name
-  {874de857-e2b4-4491-95cf-1f754a91abbe}, !- Space Name
->>>>>>> edda4442
+  {c6fefd2a-f561-465f-a75c-a3b6f64d27e0}, !- Space Name
   Outdoors,                               !- Outside Boundary Condition
   ,                                       !- Outside Boundary Condition Object
   SunExposed,                             !- Sun Exposure
@@ -951,19 +643,11 @@
   4.572, -9.144, 4.8768;                  !- X,Y,Z Vertex 4 {m}
 
 OS:Surface,
-<<<<<<< HEAD
-  {f0fb5467-f55c-43f6-9648-2fd69f972b5b}, !- Handle
+  {5df7f6c6-bfd6-4b94-bbf9-bef8bce32815}, !- Handle
   Surface 16,                             !- Name
   Wall,                                   !- Surface Type
   ,                                       !- Construction Name
-  {d060babe-360b-409c-9532-bddd01cd3d4d}, !- Space Name
-=======
-  {d621d8c2-f381-497f-8ecf-c1e17bf2e684}, !- Handle
-  Surface 16,                             !- Name
-  Wall,                                   !- Surface Type
-  ,                                       !- Construction Name
-  {874de857-e2b4-4491-95cf-1f754a91abbe}, !- Space Name
->>>>>>> edda4442
+  {c6fefd2a-f561-465f-a75c-a3b6f64d27e0}, !- Space Name
   Outdoors,                               !- Outside Boundary Condition
   ,                                       !- Outside Boundary Condition Object
   SunExposed,                             !- Sun Exposure
@@ -975,19 +659,11 @@
   0, -9.144, 4.8768;                      !- X,Y,Z Vertex 3 {m}
 
 OS:Surface,
-<<<<<<< HEAD
-  {2d461b60-565f-4df4-883b-9fc1ca6599c3}, !- Handle
+  {4058e49c-cd01-4123-b570-8d21113488f1}, !- Handle
   Surface 17,                             !- Name
   Wall,                                   !- Surface Type
   ,                                       !- Construction Name
-  {d060babe-360b-409c-9532-bddd01cd3d4d}, !- Space Name
-=======
-  {e593d305-cbf1-4c9d-9cf3-29f7f3440f03}, !- Handle
-  Surface 17,                             !- Name
-  Wall,                                   !- Surface Type
-  ,                                       !- Construction Name
-  {874de857-e2b4-4491-95cf-1f754a91abbe}, !- Space Name
->>>>>>> edda4442
+  {c6fefd2a-f561-465f-a75c-a3b6f64d27e0}, !- Space Name
   Adiabatic,                              !- Outside Boundary Condition
   ,                                       !- Outside Boundary Condition Object
   NoSun,                                  !- Sun Exposure
@@ -999,15 +675,9 @@
   4.572, 0, 4.8768;                       !- X,Y,Z Vertex 3 {m}
 
 OS:Space,
-<<<<<<< HEAD
-  {d060babe-360b-409c-9532-bddd01cd3d4d}, !- Handle
+  {c6fefd2a-f561-465f-a75c-a3b6f64d27e0}, !- Handle
   unfinished attic space,                 !- Name
-  {9f01c19c-1846-44f1-b497-ff894c44723e}, !- Space Type Name
-=======
-  {874de857-e2b4-4491-95cf-1f754a91abbe}, !- Handle
-  unfinished attic space,                 !- Name
-  {8c52d876-47a2-4657-855a-e59f09e6ab06}, !- Space Type Name
->>>>>>> edda4442
+  {e67f215c-dddd-49ba-bda7-715c96bfe78e}, !- Space Type Name
   ,                                       !- Default Construction Set Name
   ,                                       !- Default Schedule Set Name
   ,                                       !- Direction of Relative North {deg}
@@ -1015,17 +685,10 @@
   ,                                       !- Y Origin {m}
   ,                                       !- Z Origin {m}
   ,                                       !- Building Story Name
-<<<<<<< HEAD
-  {c9c6013b-7125-40ff-9cf9-6846cdaaf7e5}; !- Thermal Zone Name
+  {9f36c061-4cc1-4f83-98cc-df9b58fc5032}; !- Thermal Zone Name
 
 OS:ThermalZone,
-  {c9c6013b-7125-40ff-9cf9-6846cdaaf7e5}, !- Handle
-=======
-  {9266d726-d66d-4265-95d5-4e1d6467c6d6}; !- Thermal Zone Name
-
-OS:ThermalZone,
-  {9266d726-d66d-4265-95d5-4e1d6467c6d6}, !- Handle
->>>>>>> edda4442
+  {9f36c061-4cc1-4f83-98cc-df9b58fc5032}, !- Handle
   unfinished attic zone,                  !- Name
   ,                                       !- Multiplier
   ,                                       !- Ceiling Height {m}
@@ -1034,17 +697,10 @@
   ,                                       !- Zone Inside Convection Algorithm
   ,                                       !- Zone Outside Convection Algorithm
   ,                                       !- Zone Conditioning Equipment List Name
-<<<<<<< HEAD
-  {32bf48c6-8b20-4c03-aabb-9938a24a079f}, !- Zone Air Inlet Port List
-  {e633211c-f821-4859-a478-574c4bfeaa37}, !- Zone Air Exhaust Port List
-  {6fb9a7fb-2ddb-4d76-9427-30cb95adb08d}, !- Zone Air Node Name
-  {31354191-758c-4e14-8bb5-ec5d63c93308}, !- Zone Return Air Port List
-=======
-  {7001b95e-6c61-4022-812c-d1eb3d621eae}, !- Zone Air Inlet Port List
-  {ed46cbe7-3fde-4776-b49e-a474704715a1}, !- Zone Air Exhaust Port List
-  {52a33719-6b0a-4c46-9fb0-f0322f8bef02}, !- Zone Air Node Name
-  {68a0bea1-3dc0-4bdf-98ff-d5c1dee1b425}, !- Zone Return Air Port List
->>>>>>> edda4442
+  {421e8950-75c9-4ecb-b098-7a89568f5413}, !- Zone Air Inlet Port List
+  {cd3e2360-23eb-4086-b0f1-6bf47d8afd70}, !- Zone Air Exhaust Port List
+  {a4cf167b-48c7-4a50-9463-bc2f99c6a523}, !- Zone Air Node Name
+  {94cd9bab-0fa5-46ff-a3c5-b6e47afa620f}, !- Zone Return Air Port List
   ,                                       !- Primary Daylighting Control Name
   ,                                       !- Fraction of Zone Controlled by Primary Daylighting Control
   ,                                       !- Secondary Daylighting Control Name
@@ -1055,71 +711,37 @@
   No;                                     !- Use Ideal Air Loads
 
 OS:Node,
-<<<<<<< HEAD
-  {425ca3e4-2a44-4200-9b9e-7fa2b4bc18e7}, !- Handle
+  {1ef15541-fca6-4571-be84-025bb83e7d5d}, !- Handle
   Node 2,                                 !- Name
-  {6fb9a7fb-2ddb-4d76-9427-30cb95adb08d}, !- Inlet Port
+  {a4cf167b-48c7-4a50-9463-bc2f99c6a523}, !- Inlet Port
   ;                                       !- Outlet Port
 
 OS:Connection,
-  {6fb9a7fb-2ddb-4d76-9427-30cb95adb08d}, !- Handle
-  {0af1a525-a8fc-4097-9d90-c1ff7a38d587}, !- Name
-  {c9c6013b-7125-40ff-9cf9-6846cdaaf7e5}, !- Source Object
+  {a4cf167b-48c7-4a50-9463-bc2f99c6a523}, !- Handle
+  {b13a2232-e61b-4162-b02a-165de7a7e385}, !- Name
+  {9f36c061-4cc1-4f83-98cc-df9b58fc5032}, !- Source Object
   11,                                     !- Outlet Port
-  {425ca3e4-2a44-4200-9b9e-7fa2b4bc18e7}, !- Target Object
+  {1ef15541-fca6-4571-be84-025bb83e7d5d}, !- Target Object
   2;                                      !- Inlet Port
 
 OS:PortList,
-  {32bf48c6-8b20-4c03-aabb-9938a24a079f}, !- Handle
-  {45f1bcfc-affa-4316-bb84-0d1908d32959}, !- Name
-  {c9c6013b-7125-40ff-9cf9-6846cdaaf7e5}; !- HVAC Component
+  {421e8950-75c9-4ecb-b098-7a89568f5413}, !- Handle
+  {7509b131-737c-4930-b289-9b0d2eec91d7}, !- Name
+  {9f36c061-4cc1-4f83-98cc-df9b58fc5032}; !- HVAC Component
 
 OS:PortList,
-  {e633211c-f821-4859-a478-574c4bfeaa37}, !- Handle
-  {af9d151f-0c6f-4b23-8889-515557ea3034}, !- Name
-  {c9c6013b-7125-40ff-9cf9-6846cdaaf7e5}; !- HVAC Component
+  {cd3e2360-23eb-4086-b0f1-6bf47d8afd70}, !- Handle
+  {a501460c-1936-4390-be48-e8b1840318c0}, !- Name
+  {9f36c061-4cc1-4f83-98cc-df9b58fc5032}; !- HVAC Component
 
 OS:PortList,
-  {31354191-758c-4e14-8bb5-ec5d63c93308}, !- Handle
-  {cbf6bb81-8efe-4ef2-8661-bf6f672106d6}, !- Name
-  {c9c6013b-7125-40ff-9cf9-6846cdaaf7e5}; !- HVAC Component
+  {94cd9bab-0fa5-46ff-a3c5-b6e47afa620f}, !- Handle
+  {0eb835f8-719e-45ac-8380-b4f3a3d48a95}, !- Name
+  {9f36c061-4cc1-4f83-98cc-df9b58fc5032}; !- HVAC Component
 
 OS:Sizing:Zone,
-  {bca3f29e-cda6-42ff-bc5c-4da28449b107}, !- Handle
-  {c9c6013b-7125-40ff-9cf9-6846cdaaf7e5}, !- Zone or ZoneList Name
-=======
-  {1f9c3bed-a3ed-433a-a4b4-b6f1b48edc35}, !- Handle
-  Node 2,                                 !- Name
-  {52a33719-6b0a-4c46-9fb0-f0322f8bef02}, !- Inlet Port
-  ;                                       !- Outlet Port
-
-OS:Connection,
-  {52a33719-6b0a-4c46-9fb0-f0322f8bef02}, !- Handle
-  {74d4392a-1de0-4936-99ea-aac5a9a68448}, !- Name
-  {9266d726-d66d-4265-95d5-4e1d6467c6d6}, !- Source Object
-  11,                                     !- Outlet Port
-  {1f9c3bed-a3ed-433a-a4b4-b6f1b48edc35}, !- Target Object
-  2;                                      !- Inlet Port
-
-OS:PortList,
-  {7001b95e-6c61-4022-812c-d1eb3d621eae}, !- Handle
-  {12406d3e-3555-475a-87f8-522a7b5aa5f9}, !- Name
-  {9266d726-d66d-4265-95d5-4e1d6467c6d6}; !- HVAC Component
-
-OS:PortList,
-  {ed46cbe7-3fde-4776-b49e-a474704715a1}, !- Handle
-  {096c465f-5dcf-4377-94b5-ad2f48960367}, !- Name
-  {9266d726-d66d-4265-95d5-4e1d6467c6d6}; !- HVAC Component
-
-OS:PortList,
-  {68a0bea1-3dc0-4bdf-98ff-d5c1dee1b425}, !- Handle
-  {d128cde8-cf47-420b-8fa6-abc4daa7ac10}, !- Name
-  {9266d726-d66d-4265-95d5-4e1d6467c6d6}; !- HVAC Component
-
-OS:Sizing:Zone,
-  {89175010-f3e8-407b-984d-ebd8a088481d}, !- Handle
-  {9266d726-d66d-4265-95d5-4e1d6467c6d6}, !- Zone or ZoneList Name
->>>>>>> edda4442
+  {38fbc565-fb26-4531-9928-2e8c034b55b9}, !- Handle
+  {9f36c061-4cc1-4f83-98cc-df9b58fc5032}, !- Zone or ZoneList Name
   SupplyAirTemperature,                   !- Zone Cooling Design Supply Air Temperature Input Method
   14,                                     !- Zone Cooling Design Supply Air Temperature {C}
   11.11,                                  !- Zone Cooling Design Supply Air Temperature Difference {deltaC}
@@ -1148,21 +770,12 @@
   autosize;                               !- Dedicated Outdoor Air High Setpoint Temperature for Design {C}
 
 OS:ZoneHVAC:EquipmentList,
-<<<<<<< HEAD
-  {ded871e5-a6ac-451d-bdd1-651a8a5faed8}, !- Handle
+  {8ecf6520-1fad-493f-82c8-3456a5d6b8fe}, !- Handle
   Zone HVAC Equipment List 2,             !- Name
-  {c9c6013b-7125-40ff-9cf9-6846cdaaf7e5}; !- Thermal Zone
+  {9f36c061-4cc1-4f83-98cc-df9b58fc5032}; !- Thermal Zone
 
 OS:SpaceType,
-  {9f01c19c-1846-44f1-b497-ff894c44723e}, !- Handle
-=======
-  {ae4202fa-7893-4658-b886-6df248cf3939}, !- Handle
-  Zone HVAC Equipment List 2,             !- Name
-  {9266d726-d66d-4265-95d5-4e1d6467c6d6}; !- Thermal Zone
-
-OS:SpaceType,
-  {8c52d876-47a2-4657-855a-e59f09e6ab06}, !- Handle
->>>>>>> edda4442
+  {e67f215c-dddd-49ba-bda7-715c96bfe78e}, !- Handle
   Space Type 2,                           !- Name
   ,                                       !- Default Construction Set Name
   ,                                       !- Default Schedule Set Name
@@ -1173,23 +786,14 @@
   unfinished attic;                       !- Standards Space Type
 
 OS:BuildingUnit,
-<<<<<<< HEAD
-  {17c8526c-174d-4888-94d7-df94be583d17}, !- Handle
-=======
-  {654a9ac6-82a3-41e1-9034-da383d28d7cd}, !- Handle
->>>>>>> edda4442
+  {6eec9eba-f49e-4031-8490-a5bd108b5d99}, !- Handle
   unit 1,                                 !- Name
   ,                                       !- Rendering Color
   Residential;                            !- Building Unit Type
 
 OS:AdditionalProperties,
-<<<<<<< HEAD
-  {7c9c9735-08d6-4224-9ab6-46440fdc7cc2}, !- Handle
-  {17c8526c-174d-4888-94d7-df94be583d17}, !- Object Name
-=======
-  {3ac53f29-fb0b-45f9-b858-9f9e76f308d7}, !- Handle
-  {654a9ac6-82a3-41e1-9034-da383d28d7cd}, !- Object Name
->>>>>>> edda4442
+  {b337899c-85d9-4a03-be47-1fc94fb958a8}, !- Handle
+  {6eec9eba-f49e-4031-8490-a5bd108b5d99}, !- Object Name
   NumberOfBedrooms,                       !- Feature Name 1
   Integer,                                !- Feature Data Type 1
   3,                                      !- Feature Value 1
@@ -1201,20 +805,12 @@
   3.3900000000000001;                     !- Feature Value 3
 
 OS:External:File,
-<<<<<<< HEAD
-  {884bfdbd-0e92-48a0-a166-126a0d595fac}, !- Handle
-=======
-  {03e5b814-3678-4f20-b5cb-5831b00ca0a0}, !- Handle
->>>>>>> edda4442
+  {13f1687e-3b71-4109-8f8d-937dcac68263}, !- Handle
   8760.csv,                               !- Name
   8760.csv;                               !- File Name
 
 OS:Schedule:Day,
-<<<<<<< HEAD
-  {cbddce6a-1aff-44cb-8f12-9f07ae54840b}, !- Handle
-=======
-  {6cc1c9e3-c667-40c0-917f-735b1194eec3}, !- Handle
->>>>>>> edda4442
+  {4de1a66b-b7d4-476b-857e-eee2aa05964e}, !- Handle
   Schedule Day 1,                         !- Name
   ,                                       !- Schedule Type Limits Name
   ,                                       !- Interpolate to Timestep
@@ -1223,11 +819,7 @@
   0;                                      !- Value Until Time 1
 
 OS:Schedule:Day,
-<<<<<<< HEAD
-  {f6f999a2-1615-4dd2-917a-f45210208219}, !- Handle
-=======
-  {aa15309a-c12a-4c4a-8a5d-47c414e3343d}, !- Handle
->>>>>>> edda4442
+  {67655a28-32cc-4d36-a0a0-6b126cd612cd}, !- Handle
   Schedule Day 2,                         !- Name
   ,                                       !- Schedule Type Limits Name
   ,                                       !- Interpolate to Timestep
@@ -1236,17 +828,10 @@
   1;                                      !- Value Until Time 1
 
 OS:Schedule:File,
-<<<<<<< HEAD
-  {45a5834b-37f2-43d2-bb36-507acb76269c}, !- Handle
+  {02aed230-118e-43d5-902d-b2c3438f76d9}, !- Handle
   occupants,                              !- Name
-  {4ca2edf0-563d-4a5a-b272-c35d1d8106d3}, !- Schedule Type Limits Name
-  {884bfdbd-0e92-48a0-a166-126a0d595fac}, !- External File Name
-=======
-  {e506e2bc-b1f6-4b9d-bb9c-130057fdfa84}, !- Handle
-  occupants,                              !- Name
-  {322f11a9-a1cb-49a6-8185-1161629371b8}, !- Schedule Type Limits Name
-  {03e5b814-3678-4f20-b5cb-5831b00ca0a0}, !- External File Name
->>>>>>> edda4442
+  {7d1e87ed-2a93-44c2-9a6c-73fd6ef1e312}, !- Schedule Type Limits Name
+  {13f1687e-3b71-4109-8f8d-937dcac68263}, !- External File Name
   1,                                      !- Column Number
   1,                                      !- Rows to Skip at Top
   8760,                                   !- Number of Hours of Data
@@ -1255,40 +840,23 @@
   60;                                     !- Minutes per Item
 
 OS:Schedule:Ruleset,
-<<<<<<< HEAD
-  {fd4f708f-3e6a-4c80-b930-a0abd57dceab}, !- Handle
+  {6df5debb-75c8-417a-89bc-f7f52f4d347f}, !- Handle
   Schedule Ruleset 1,                     !- Name
-  {b1cb3d4b-2239-4fe1-935b-ecc0d2a8d5a7}, !- Schedule Type Limits Name
-  {62565e09-0e29-44f2-8273-61990ae5019d}; !- Default Day Schedule Name
+  {8e2a5eae-9008-454d-8058-bea9c0f8777c}, !- Schedule Type Limits Name
+  {5db83b46-f5da-4c73-8534-5f7e4f1fdf6c}; !- Default Day Schedule Name
 
 OS:Schedule:Day,
-  {62565e09-0e29-44f2-8273-61990ae5019d}, !- Handle
+  {5db83b46-f5da-4c73-8534-5f7e4f1fdf6c}, !- Handle
   Schedule Day 3,                         !- Name
-  {b1cb3d4b-2239-4fe1-935b-ecc0d2a8d5a7}, !- Schedule Type Limits Name
-=======
-  {a0d4ad65-6071-4746-b743-ba2c82db81c1}, !- Handle
-  Schedule Ruleset 1,                     !- Name
-  {dfb0ebb4-0aea-4baf-a262-bbc8a75d49e7}, !- Schedule Type Limits Name
-  {184ae472-a1b3-46d2-b16d-72f7843a72dd}; !- Default Day Schedule Name
-
-OS:Schedule:Day,
-  {184ae472-a1b3-46d2-b16d-72f7843a72dd}, !- Handle
-  Schedule Day 3,                         !- Name
-  {dfb0ebb4-0aea-4baf-a262-bbc8a75d49e7}, !- Schedule Type Limits Name
->>>>>>> edda4442
+  {8e2a5eae-9008-454d-8058-bea9c0f8777c}, !- Schedule Type Limits Name
   ,                                       !- Interpolate to Timestep
   24,                                     !- Hour 1
   0,                                      !- Minute 1
   112.539290946133;                       !- Value Until Time 1
 
 OS:People:Definition,
-<<<<<<< HEAD
-  {b3dce2b7-2e41-4102-b44f-7dde27f1e677}, !- Handle
-  res occupants|living space,             !- Name
-=======
-  {a53dac8a-adaf-4de4-9a3b-83c01320a404}, !- Handle
+  {b09548a2-a3d5-45ab-a07d-e0d1fd1b3cf3}, !- Handle
   res occupants|living space|story 2,     !- Name
->>>>>>> edda4442
   People,                                 !- Number of People Calculation Method
   1.695,                                  !- Number of People {people}
   ,                                       !- People per Space Floor Area {person/m2}
@@ -1300,21 +868,12 @@
   ZoneAveraged;                           !- Mean Radiant Temperature Calculation Type
 
 OS:People,
-<<<<<<< HEAD
-  {84ada259-d52b-4967-920a-f9f7673c59cf}, !- Handle
-  res occupants|living space,             !- Name
-  {b3dce2b7-2e41-4102-b44f-7dde27f1e677}, !- People Definition Name
-  {4131f1be-6268-4575-8461-23b275b2a9a4}, !- Space or SpaceType Name
-  {45a5834b-37f2-43d2-bb36-507acb76269c}, !- Number of People Schedule Name
-  {fd4f708f-3e6a-4c80-b930-a0abd57dceab}, !- Activity Level Schedule Name
-=======
-  {558ac16b-6503-4784-b7cb-0b045e544a09}, !- Handle
+  {6556002c-1ab2-4a1b-8e73-3e6c0389dd61}, !- Handle
   res occupants|living space|story 2,     !- Name
-  {a53dac8a-adaf-4de4-9a3b-83c01320a404}, !- People Definition Name
-  {19678fe2-3e7f-4fe6-bed3-1271e6c4cf38}, !- Space or SpaceType Name
-  {e506e2bc-b1f6-4b9d-bb9c-130057fdfa84}, !- Number of People Schedule Name
-  {a0d4ad65-6071-4746-b743-ba2c82db81c1}, !- Activity Level Schedule Name
->>>>>>> edda4442
+  {b09548a2-a3d5-45ab-a07d-e0d1fd1b3cf3}, !- People Definition Name
+  {2a26af63-1682-4979-b9fd-c3f8a6b12f3e}, !- Space or SpaceType Name
+  {02aed230-118e-43d5-902d-b2c3438f76d9}, !- Number of People Schedule Name
+  {6df5debb-75c8-417a-89bc-f7f52f4d347f}, !- Activity Level Schedule Name
   ,                                       !- Surface Name/Angle Factor List Name
   ,                                       !- Work Efficiency Schedule Name
   ,                                       !- Clothing Insulation Schedule Name
@@ -1322,11 +881,7 @@
   1;                                      !- Multiplier
 
 OS:ScheduleTypeLimits,
-<<<<<<< HEAD
-  {b1cb3d4b-2239-4fe1-935b-ecc0d2a8d5a7}, !- Handle
-=======
-  {dfb0ebb4-0aea-4baf-a262-bbc8a75d49e7}, !- Handle
->>>>>>> edda4442
+  {8e2a5eae-9008-454d-8058-bea9c0f8777c}, !- Handle
   ActivityLevel,                          !- Name
   0,                                      !- Lower Limit Value
   ,                                       !- Upper Limit Value
@@ -1334,24 +889,15 @@
   ActivityLevel;                          !- Unit Type
 
 OS:ScheduleTypeLimits,
-<<<<<<< HEAD
-  {4ca2edf0-563d-4a5a-b272-c35d1d8106d3}, !- Handle
-=======
-  {322f11a9-a1cb-49a6-8185-1161629371b8}, !- Handle
->>>>>>> edda4442
+  {7d1e87ed-2a93-44c2-9a6c-73fd6ef1e312}, !- Handle
   Fractional,                             !- Name
   0,                                      !- Lower Limit Value
   1,                                      !- Upper Limit Value
   Continuous;                             !- Numeric Type
 
 OS:People:Definition,
-<<<<<<< HEAD
-  {5d506c40-9c4c-4d85-8a31-961634cef343}, !- Handle
-  res occupants|living space|story 2,     !- Name
-=======
-  {6cbea6a9-6885-4cd8-9b3d-7fabefe80156}, !- Handle
+  {20daa610-01b6-4a54-b564-0e4100ccb939}, !- Handle
   res occupants|living space,             !- Name
->>>>>>> edda4442
   People,                                 !- Number of People Calculation Method
   1.695,                                  !- Number of People {people}
   ,                                       !- People per Space Floor Area {person/m2}
@@ -1363,21 +909,12 @@
   ZoneAveraged;                           !- Mean Radiant Temperature Calculation Type
 
 OS:People,
-<<<<<<< HEAD
-  {63324775-b80b-4860-bfc2-94cc27c9e5b1}, !- Handle
-  res occupants|living space|story 2,     !- Name
-  {5d506c40-9c4c-4d85-8a31-961634cef343}, !- People Definition Name
-  {ce9450bd-541a-497f-8ba7-85c405c1fa45}, !- Space or SpaceType Name
-  {45a5834b-37f2-43d2-bb36-507acb76269c}, !- Number of People Schedule Name
-  {fd4f708f-3e6a-4c80-b930-a0abd57dceab}, !- Activity Level Schedule Name
-=======
-  {2dc08694-b55e-4a02-86a3-c0ddaf742312}, !- Handle
+  {7d8c47ae-246f-427e-bbd1-450f5cfa67d8}, !- Handle
   res occupants|living space,             !- Name
-  {6cbea6a9-6885-4cd8-9b3d-7fabefe80156}, !- People Definition Name
-  {40e3469f-2c4e-41e2-bf13-c91d90dbf1c0}, !- Space or SpaceType Name
-  {e506e2bc-b1f6-4b9d-bb9c-130057fdfa84}, !- Number of People Schedule Name
-  {a0d4ad65-6071-4746-b743-ba2c82db81c1}, !- Activity Level Schedule Name
->>>>>>> edda4442
+  {20daa610-01b6-4a54-b564-0e4100ccb939}, !- People Definition Name
+  {564fdc7f-1e7b-407b-b892-4f650d67a031}, !- Space or SpaceType Name
+  {02aed230-118e-43d5-902d-b2c3438f76d9}, !- Number of People Schedule Name
+  {6df5debb-75c8-417a-89bc-f7f52f4d347f}, !- Activity Level Schedule Name
   ,                                       !- Surface Name/Angle Factor List Name
   ,                                       !- Work Efficiency Schedule Name
   ,                                       !- Clothing Insulation Schedule Name
