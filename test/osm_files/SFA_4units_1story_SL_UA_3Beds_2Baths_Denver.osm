--- conflicted
+++ resolved
@@ -1,32 +1,22 @@
 !- NOTE: Auto-generated from /test/osw_files/SFA_4units_1story_SL_UA_3Beds_2Baths_Denver.osw
 
 OS:Version,
-<<<<<<< HEAD
-  {08e172f3-20a3-49d1-8bf3-691b861ad515}, !- Handle
-  3.2.1,                                  !- Version Identifier
-  rc1;                                    !- Prerelease Identifier
+  {3f16c3f5-bc5f-4044-9cc9-30430e150d76}, !- Handle
+  3.2.0;                                  !- Version Identifier
 
 OS:SimulationControl,
-  {5da4df9d-01fa-4e36-bdde-9f0b1bf81717}, !- Handle
-=======
-  {5d9a5a32-1a0f-4acc-bbf8-9f3a8653d38c}, !- Handle
-  2.9.0;                                  !- Version Identifier
-
-OS:SimulationControl,
-  {b6a230de-c906-4797-9985-06c86bf13087}, !- Handle
->>>>>>> 3c1d7324
+  {c0ef9f13-71d8-4e19-be83-2243970c249d}, !- Handle
   ,                                       !- Do Zone Sizing Calculation
   ,                                       !- Do System Sizing Calculation
   ,                                       !- Do Plant Sizing Calculation
   No;                                     !- Run Simulation for Sizing Periods
 
 OS:Timestep,
-<<<<<<< HEAD
-  {8188c201-33d0-4e39-bf06-dfac90c65b03}, !- Handle
+  {22b44a06-5deb-4e4e-bf23-322dd89ddee6}, !- Handle
   6;                                      !- Number of Timesteps per Hour
 
 OS:ShadowCalculation,
-  {4cbde495-2afb-4dcc-b28a-08bd1bbbf66a}, !- Handle
+  {c2d94deb-3939-47c8-98c6-11e616c28533}, !- Handle
   PolygonClipping,                        !- Shading Calculation Method
   ,                                       !- Shading Calculation Update Frequency Method
   20,                                     !- Shading Calculation Update Frequency
@@ -39,45 +29,21 @@
   No;                                     !- Disable Self-Shading From Shading Zone Groups to Other Zones
 
 OS:SurfaceConvectionAlgorithm:Outside,
-  {1493b269-6742-4258-baff-b0cfb6280004}, !- Handle
+  {e0b42a1b-cb81-4ad1-8c8a-19f35cc43fc4}, !- Handle
   DOE-2;                                  !- Algorithm
 
 OS:SurfaceConvectionAlgorithm:Inside,
-  {0fa1ad2a-b73a-4388-9ac3-eeaa474285e6}, !- Handle
+  {0d21a248-44d8-43de-9db8-e81fd66767db}, !- Handle
   TARP;                                   !- Algorithm
 
 OS:ZoneCapacitanceMultiplier:ResearchSpecial,
-  {4725ed02-4ee1-4bdf-9096-23e6cc7606be}, !- Handle
-=======
-  {9ddbde0a-d3c0-45d6-9d59-8bc0f416a260}, !- Handle
-  6;                                      !- Number of Timesteps per Hour
-
-OS:ShadowCalculation,
-  {fdf8cb67-4313-4e1f-899b-3ad4ce4ea4e9}, !- Handle
-  20,                                     !- Calculation Frequency
-  200;                                    !- Maximum Figures in Shadow Overlap Calculations
-
-OS:SurfaceConvectionAlgorithm:Outside,
-  {dac2aa66-95ea-4124-a207-79fd63b645a1}, !- Handle
-  DOE-2;                                  !- Algorithm
-
-OS:SurfaceConvectionAlgorithm:Inside,
-  {4d345d63-cb29-42de-bf21-d4601daddd67}, !- Handle
-  TARP;                                   !- Algorithm
-
-OS:ZoneCapacitanceMultiplier:ResearchSpecial,
-  {c9d56f0e-0901-4bb2-a194-f8ad03639e5e}, !- Handle
->>>>>>> 3c1d7324
+  {770c696e-601f-4556-9af6-1af5f949f20e}, !- Handle
   ,                                       !- Temperature Capacity Multiplier
   15,                                     !- Humidity Capacity Multiplier
   ;                                       !- Carbon Dioxide Capacity Multiplier
 
 OS:RunPeriod,
-<<<<<<< HEAD
-  {dca38db0-b97f-4bc5-812f-fd25e6136334}, !- Handle
-=======
-  {ea60b8e0-feca-4012-b413-4d65d84a2d87}, !- Handle
->>>>>>> 3c1d7324
+  {e2f26e3d-aac9-4ada-a38b-71af3c881815}, !- Handle
   Run Period 1,                           !- Name
   1,                                      !- Begin Month
   1,                                      !- Begin Day of Month
@@ -91,21 +57,13 @@
   ;                                       !- Number of Times Runperiod to be Repeated
 
 OS:YearDescription,
-<<<<<<< HEAD
-  {046fa604-f9a6-4916-a659-64e895cb0aaa}, !- Handle
-=======
-  {e497da0d-fc5c-456f-9800-0b2a097a970c}, !- Handle
->>>>>>> 3c1d7324
+  {ac9fda53-d6ca-4854-b68f-a31f0b799387}, !- Handle
   2007,                                   !- Calendar Year
   ,                                       !- Day of Week for Start Day
   ;                                       !- Is Leap Year
 
 OS:WeatherFile,
-<<<<<<< HEAD
-  {ad6cf750-4d42-4555-a1dc-e515a117572f}, !- Handle
-=======
-  {44c25e17-89df-4c7a-99ec-502749f4fea3}, !- Handle
->>>>>>> 3c1d7324
+  {0c6c5cf3-4c0c-4519-9283-ce686868d75e}, !- Handle
   Denver Intl Ap,                         !- City
   CO,                                     !- State Province Region
   USA,                                    !- Country
@@ -115,17 +73,12 @@
   -104.65,                                !- Longitude {deg}
   -7,                                     !- Time Zone {hr}
   1650,                                   !- Elevation {m}
-  /mnt/c/git/resstock-develop/resources/measures/HPXMLtoOpenStudio/weather/USA_CO_Denver.Intl.AP.725650_TMY3.epw, !- Url
+  C:/OpenStudio/resstock/resources/measures/HPXMLtoOpenStudio/weather/USA_CO_Denver.Intl.AP.725650_TMY3.epw, !- Url
   E23378AA;                               !- Checksum
 
 OS:AdditionalProperties,
-<<<<<<< HEAD
-  {d153efec-f93c-405b-818b-01f859290e66}, !- Handle
-  {ad6cf750-4d42-4555-a1dc-e515a117572f}, !- Object Name
-=======
-  {2277398f-6a5b-444b-ae55-3a4a77741af7}, !- Handle
-  {44c25e17-89df-4c7a-99ec-502749f4fea3}, !- Object Name
->>>>>>> 3c1d7324
+  {0c5b1ecd-8a23-4028-a671-6f2bcaaba41c}, !- Handle
+  {0c6c5cf3-4c0c-4519-9283-ce686868d75e}, !- Object Name
   EPWHeaderCity,                          !- Feature Name 1
   String,                                 !- Feature Data Type 1
   Denver Intl Ap,                         !- Feature Value 1
@@ -233,11 +186,7 @@
   84;                                     !- Feature Value 35
 
 OS:Site,
-<<<<<<< HEAD
-  {01d72cb0-fa94-4834-a6d7-f78990558930}, !- Handle
-=======
-  {b25b8a0e-1a65-4e65-bda0-27137a551363}, !- Handle
->>>>>>> 3c1d7324
+  {38279a14-c145-48de-8193-dcf27e518401}, !- Handle
   Denver Intl Ap_CO_USA,                  !- Name
   39.83,                                  !- Latitude {deg}
   -104.65,                                !- Longitude {deg}
@@ -246,45 +195,26 @@
   ;                                       !- Terrain
 
 OS:ClimateZones,
-<<<<<<< HEAD
-  {19ea710f-0e25-4f65-90dc-bf73b1460229}, !- Handle
+  {23d74881-8b64-49ba-8472-4fe70268fb2e}, !- Handle
   Building America,                       !- Climate Zone Institution Name 1
-=======
-  {474dd312-80c4-45b8-8f05-a55a2c8596d5}, !- Handle
-  ,                                       !- Active Institution
-  ,                                       !- Active Year
-  ,                                       !- Climate Zone Institution Name 1
->>>>>>> 3c1d7324
   ,                                       !- Climate Zone Document Name 1
   0,                                      !- Climate Zone Document Year 1
   Cold;                                   !- Climate Zone Value 1
 
 OS:Site:WaterMainsTemperature,
-<<<<<<< HEAD
-  {5518e624-a83b-43dd-9c98-8f756cd2349c}, !- Handle
-=======
-  {3459d7d4-bda3-41c8-86d3-542ebd370276}, !- Handle
->>>>>>> 3c1d7324
+  {cdd02227-6361-460f-9ed0-3c139afc23b6}, !- Handle
   Correlation,                            !- Calculation Method
   ,                                       !- Temperature Schedule Name
   10.8753424657535,                       !- Annual Average Outdoor Air Temperature {C}
   23.1524007936508;                       !- Maximum Difference In Monthly Average Outdoor Air Temperatures {deltaC}
 
 OS:RunPeriodControl:DaylightSavingTime,
-<<<<<<< HEAD
-  {766ccfd8-fbfe-41f9-b53b-792ea5d0f63e}, !- Handle
-=======
-  {fc40c69f-ef71-434e-bf29-29277e8d281a}, !- Handle
->>>>>>> 3c1d7324
+  {25f879cc-d596-4fbf-9b30-5a60b653a200}, !- Handle
   3/12,                                   !- Start Date
   11/5;                                   !- End Date
 
 OS:Site:GroundTemperature:Deep,
-<<<<<<< HEAD
-  {fe3c234c-7f2a-4985-8e08-e796d72576e8}, !- Handle
-=======
-  {4eb238a5-6eee-426b-98cd-0126827870a4}, !- Handle
->>>>>>> 3c1d7324
+  {95a541c2-d0d6-4bce-ada2-302b22cdb224}, !- Handle
   10.8753424657535,                       !- January Deep Ground Temperature {C}
   10.8753424657535,                       !- February Deep Ground Temperature {C}
   10.8753424657535,                       !- March Deep Ground Temperature {C}
@@ -299,11 +229,7 @@
   10.8753424657535;                       !- December Deep Ground Temperature {C}
 
 OS:Building,
-<<<<<<< HEAD
-  {9e9268aa-af34-4aa5-ae75-c0c7f7af9f1d}, !- Handle
-=======
-  {d21ddeca-5adb-4f27-9e5a-5c1f5e70ecee}, !- Handle
->>>>>>> 3c1d7324
+  {3e351f14-f0bb-4ffc-ab38-223557def1e0}, !- Handle
   Building 1,                             !- Name
   ,                                       !- Building Sector Type
   0,                                      !- North Axis {deg}
@@ -318,13 +244,8 @@
   4;                                      !- Standards Number of Living Units
 
 OS:AdditionalProperties,
-<<<<<<< HEAD
-  {b5a24a70-ed3c-4453-9cb3-0f601bf6c23e}, !- Handle
-  {9e9268aa-af34-4aa5-ae75-c0c7f7af9f1d}, !- Object Name
-=======
-  {a084e813-7c77-428b-a156-f2a90f7b943a}, !- Handle
-  {d21ddeca-5adb-4f27-9e5a-5c1f5e70ecee}, !- Object Name
->>>>>>> 3c1d7324
+  {b094d146-5b58-4fa2-99c7-6ba7ec513bcb}, !- Handle
+  {3e351f14-f0bb-4ffc-ab38-223557def1e0}, !- Object Name
   num_units,                              !- Feature Name 1
   Integer,                                !- Feature Data Type 1
   4,                                      !- Feature Value 1
@@ -339,11 +260,7 @@
   1;                                      !- Feature Value 4
 
 OS:ThermalZone,
-<<<<<<< HEAD
-  {66f67995-f9be-4baa-a5b2-9f8d5ce98851}, !- Handle
-=======
-  {d3c71f5f-8e91-49f9-9584-d4521d7eb9fe}, !- Handle
->>>>>>> 3c1d7324
+  {abc40cb7-e093-469c-99de-213bf266f138}, !- Handle
   living zone,                            !- Name
   ,                                       !- Multiplier
   ,                                       !- Ceiling Height {m}
@@ -352,17 +269,10 @@
   ,                                       !- Zone Inside Convection Algorithm
   ,                                       !- Zone Outside Convection Algorithm
   ,                                       !- Zone Conditioning Equipment List Name
-<<<<<<< HEAD
-  {d5975d40-72da-4a08-b69d-f7da522bbfa7}, !- Zone Air Inlet Port List
-  {9b85ee79-1133-4391-8a6b-c77106aa9512}, !- Zone Air Exhaust Port List
-  {3c6a12db-98d6-4dc5-8fbb-3d7a97d94e81}, !- Zone Air Node Name
-  {10a39e13-7167-41c7-9fe3-4c02c98c79c1}, !- Zone Return Air Port List
-=======
-  {4cda8d56-63c2-455a-8834-454ce501e357}, !- Zone Air Inlet Port List
-  {dccccf7c-265f-481c-85aa-7513b395069c}, !- Zone Air Exhaust Port List
-  {fd97d890-18d7-4c26-a78c-75ae1166da78}, !- Zone Air Node Name
-  {985e3d54-0890-418c-895c-d3df497caaeb}, !- Zone Return Air Port List
->>>>>>> 3c1d7324
+  {47504d94-4a38-478f-953c-6faec86efee0}, !- Zone Air Inlet Port List
+  {eab606b0-ba8a-4ebc-8ab6-07edcd6b4764}, !- Zone Air Exhaust Port List
+  {942e22e2-fec5-42f0-b6b3-5c63ef8db801}, !- Zone Air Node Name
+  {40c7b089-4774-4611-aed2-80926e9870d0}, !- Zone Return Air Port List
   ,                                       !- Primary Daylighting Control Name
   ,                                       !- Fraction of Zone Controlled by Primary Daylighting Control
   ,                                       !- Secondary Daylighting Control Name
@@ -373,67 +283,33 @@
   No;                                     !- Use Ideal Air Loads
 
 OS:Node,
-<<<<<<< HEAD
-  {aa210b7e-d833-46e5-a51e-e23c7832cd9e}, !- Handle
+  {47fab66f-8b04-4dc9-85d9-2848783ed0c7}, !- Handle
   Node 1,                                 !- Name
-  {3c6a12db-98d6-4dc5-8fbb-3d7a97d94e81}, !- Inlet Port
+  {942e22e2-fec5-42f0-b6b3-5c63ef8db801}, !- Inlet Port
   ;                                       !- Outlet Port
 
 OS:Connection,
-  {3c6a12db-98d6-4dc5-8fbb-3d7a97d94e81}, !- Handle
-  {66f67995-f9be-4baa-a5b2-9f8d5ce98851}, !- Source Object
+  {942e22e2-fec5-42f0-b6b3-5c63ef8db801}, !- Handle
+  {abc40cb7-e093-469c-99de-213bf266f138}, !- Source Object
   11,                                     !- Outlet Port
-  {aa210b7e-d833-46e5-a51e-e23c7832cd9e}, !- Target Object
+  {47fab66f-8b04-4dc9-85d9-2848783ed0c7}, !- Target Object
   2;                                      !- Inlet Port
 
 OS:PortList,
-  {d5975d40-72da-4a08-b69d-f7da522bbfa7}, !- Handle
-  {66f67995-f9be-4baa-a5b2-9f8d5ce98851}; !- HVAC Component
+  {47504d94-4a38-478f-953c-6faec86efee0}, !- Handle
+  {abc40cb7-e093-469c-99de-213bf266f138}; !- HVAC Component
 
 OS:PortList,
-  {9b85ee79-1133-4391-8a6b-c77106aa9512}, !- Handle
-  {66f67995-f9be-4baa-a5b2-9f8d5ce98851}; !- HVAC Component
+  {eab606b0-ba8a-4ebc-8ab6-07edcd6b4764}, !- Handle
+  {abc40cb7-e093-469c-99de-213bf266f138}; !- HVAC Component
 
 OS:PortList,
-  {10a39e13-7167-41c7-9fe3-4c02c98c79c1}, !- Handle
-  {66f67995-f9be-4baa-a5b2-9f8d5ce98851}; !- HVAC Component
+  {40c7b089-4774-4611-aed2-80926e9870d0}, !- Handle
+  {abc40cb7-e093-469c-99de-213bf266f138}; !- HVAC Component
 
 OS:Sizing:Zone,
-  {1b4e7810-56c8-4bff-ab1b-0934e6f68c24}, !- Handle
-  {66f67995-f9be-4baa-a5b2-9f8d5ce98851}, !- Zone or ZoneList Name
-=======
-  {6896b28d-dd30-4bb2-bfee-0c5a32608907}, !- Handle
-  Node 1,                                 !- Name
-  {fd97d890-18d7-4c26-a78c-75ae1166da78}, !- Inlet Port
-  ;                                       !- Outlet Port
-
-OS:Connection,
-  {fd97d890-18d7-4c26-a78c-75ae1166da78}, !- Handle
-  {c8201f7a-60f7-4aeb-b29c-f1847dea01e6}, !- Name
-  {d3c71f5f-8e91-49f9-9584-d4521d7eb9fe}, !- Source Object
-  11,                                     !- Outlet Port
-  {6896b28d-dd30-4bb2-bfee-0c5a32608907}, !- Target Object
-  2;                                      !- Inlet Port
-
-OS:PortList,
-  {4cda8d56-63c2-455a-8834-454ce501e357}, !- Handle
-  {0b174cab-cdd5-4f36-8b5c-8d1c02c6ae6d}, !- Name
-  {d3c71f5f-8e91-49f9-9584-d4521d7eb9fe}; !- HVAC Component
-
-OS:PortList,
-  {dccccf7c-265f-481c-85aa-7513b395069c}, !- Handle
-  {8f2e06fa-5e3e-40aa-bbbe-d9bb202b0fee}, !- Name
-  {d3c71f5f-8e91-49f9-9584-d4521d7eb9fe}; !- HVAC Component
-
-OS:PortList,
-  {985e3d54-0890-418c-895c-d3df497caaeb}, !- Handle
-  {e09f9b41-232d-4dfe-9843-13f0644b4fbe}, !- Name
-  {d3c71f5f-8e91-49f9-9584-d4521d7eb9fe}; !- HVAC Component
-
-OS:Sizing:Zone,
-  {c177b47e-961f-452b-a30c-bebd09003bc8}, !- Handle
-  {d3c71f5f-8e91-49f9-9584-d4521d7eb9fe}, !- Zone or ZoneList Name
->>>>>>> 3c1d7324
+  {6738c704-49b8-4864-a926-44e86507991a}, !- Handle
+  {abc40cb7-e093-469c-99de-213bf266f138}, !- Zone or ZoneList Name
   SupplyAirTemperature,                   !- Zone Cooling Design Supply Air Temperature Input Method
   14,                                     !- Zone Cooling Design Supply Air Temperature {C}
   11.11,                                  !- Zone Cooling Design Supply Air Temperature Difference {deltaC}
@@ -460,25 +336,14 @@
   autosize;                               !- Dedicated Outdoor Air High Setpoint Temperature for Design {C}
 
 OS:ZoneHVAC:EquipmentList,
-<<<<<<< HEAD
-  {f3123140-3579-4c9e-b431-2a3fb8385948}, !- Handle
+  {e4170783-7077-4a84-9b96-4f8dd11b484d}, !- Handle
   Zone HVAC Equipment List 1,             !- Name
-  {66f67995-f9be-4baa-a5b2-9f8d5ce98851}; !- Thermal Zone
+  {abc40cb7-e093-469c-99de-213bf266f138}; !- Thermal Zone
 
 OS:Space,
-  {4fe55de8-0f39-40e7-84f8-bd7316225896}, !- Handle
+  {c1b0d5f3-9448-4d66-b83b-611d9d8a8f3f}, !- Handle
   living space,                           !- Name
-  {42d95cb6-9814-40d3-85ef-58df80e4f036}, !- Space Type Name
-=======
-  {55e3a3b5-9650-439d-a9b6-6ca9c3291d68}, !- Handle
-  Zone HVAC Equipment List 1,             !- Name
-  {d3c71f5f-8e91-49f9-9584-d4521d7eb9fe}; !- Thermal Zone
-
-OS:Space,
-  {8d595199-ff90-4a48-9ef9-ae28a628ebb2}, !- Handle
-  living space,                           !- Name
-  {6df6747e-91a6-40b9-9aef-9fe504cde4b9}, !- Space Type Name
->>>>>>> 3c1d7324
+  {3a572918-1af6-4a3d-8f6f-33b614eddd69}, !- Space Type Name
   ,                                       !- Default Construction Set Name
   ,                                       !- Default Schedule Set Name
   ,                                       !- Direction of Relative North {deg}
@@ -486,31 +351,17 @@
   ,                                       !- Y Origin {m}
   ,                                       !- Z Origin {m}
   ,                                       !- Building Story Name
-<<<<<<< HEAD
-  {66f67995-f9be-4baa-a5b2-9f8d5ce98851}, !- Thermal Zone Name
+  {abc40cb7-e093-469c-99de-213bf266f138}, !- Thermal Zone Name
   ,                                       !- Part of Total Floor Area
   ,                                       !- Design Specification Outdoor Air Object Name
-  {98b6df2c-711d-4a67-8195-46d90c9e6cfb}; !- Building Unit Name
-
-OS:Surface,
-  {067efa7c-de26-44e1-b53c-9992d807100c}, !- Handle
+  {322ec531-3811-4ae8-b68e-8de1da664f77}; !- Building Unit Name
+
+OS:Surface,
+  {15ac98a3-5ac1-4c1f-9ea0-1589f560419a}, !- Handle
   Surface 1,                              !- Name
   Floor,                                  !- Surface Type
   ,                                       !- Construction Name
-  {4fe55de8-0f39-40e7-84f8-bd7316225896}, !- Space Name
-=======
-  {d3c71f5f-8e91-49f9-9584-d4521d7eb9fe}, !- Thermal Zone Name
-  ,                                       !- Part of Total Floor Area
-  ,                                       !- Design Specification Outdoor Air Object Name
-  {e4a1f01c-8514-467a-87ca-1448a4506467}; !- Building Unit Name
-
-OS:Surface,
-  {7f36279f-2b48-4a3f-b7a8-5807ad7581af}, !- Handle
-  Surface 1,                              !- Name
-  Floor,                                  !- Surface Type
-  ,                                       !- Construction Name
-  {8d595199-ff90-4a48-9ef9-ae28a628ebb2}, !- Space Name
->>>>>>> 3c1d7324
+  {c1b0d5f3-9448-4d66-b83b-611d9d8a8f3f}, !- Space Name
   Foundation,                             !- Outside Boundary Condition
   ,                                       !- Outside Boundary Condition Object
   NoSun,                                  !- Sun Exposure
@@ -523,19 +374,11 @@
   6.46578440716979, -12.9315688143396, 0; !- X,Y,Z Vertex 4 {m}
 
 OS:Surface,
-<<<<<<< HEAD
-  {7784942e-41a2-4c1f-bdfd-2be396357972}, !- Handle
+  {bde7dd98-93f6-48c3-9afd-49c324997875}, !- Handle
   Surface 2,                              !- Name
   Wall,                                   !- Surface Type
   ,                                       !- Construction Name
-  {4fe55de8-0f39-40e7-84f8-bd7316225896}, !- Space Name
-=======
-  {d34b6e81-c5ae-4e3f-a2a8-9c18ade895f6}, !- Handle
-  Surface 2,                              !- Name
-  Wall,                                   !- Surface Type
-  ,                                       !- Construction Name
-  {8d595199-ff90-4a48-9ef9-ae28a628ebb2}, !- Space Name
->>>>>>> 3c1d7324
+  {c1b0d5f3-9448-4d66-b83b-611d9d8a8f3f}, !- Space Name
   Outdoors,                               !- Outside Boundary Condition
   ,                                       !- Outside Boundary Condition Object
   SunExposed,                             !- Sun Exposure
@@ -548,19 +391,11 @@
   0, -12.9315688143396, 2.4384;           !- X,Y,Z Vertex 4 {m}
 
 OS:Surface,
-<<<<<<< HEAD
-  {ae92b82f-05ab-423d-b9fa-b27f08d0231c}, !- Handle
+  {0d24ab36-17cf-4893-84cb-b0cd64355752}, !- Handle
   Surface 3,                              !- Name
   Wall,                                   !- Surface Type
   ,                                       !- Construction Name
-  {4fe55de8-0f39-40e7-84f8-bd7316225896}, !- Space Name
-=======
-  {d6c9fe1f-c806-4dd2-89ef-806d6435f678}, !- Handle
-  Surface 3,                              !- Name
-  Wall,                                   !- Surface Type
-  ,                                       !- Construction Name
-  {8d595199-ff90-4a48-9ef9-ae28a628ebb2}, !- Space Name
->>>>>>> 3c1d7324
+  {c1b0d5f3-9448-4d66-b83b-611d9d8a8f3f}, !- Space Name
   Outdoors,                               !- Outside Boundary Condition
   ,                                       !- Outside Boundary Condition Object
   SunExposed,                             !- Sun Exposure
@@ -573,19 +408,11 @@
   0, 0, 2.4384;                           !- X,Y,Z Vertex 4 {m}
 
 OS:Surface,
-<<<<<<< HEAD
-  {e945a76f-0cf7-4c20-98b6-5c7e6f17cc1c}, !- Handle
+  {3e0fd18f-a9b5-4a9b-9cad-c010d7d09b6a}, !- Handle
   Surface 4,                              !- Name
   Wall,                                   !- Surface Type
   ,                                       !- Construction Name
-  {4fe55de8-0f39-40e7-84f8-bd7316225896}, !- Space Name
-=======
-  {0904077f-4ba9-428c-b3eb-8e0816b0e9b9}, !- Handle
-  Surface 4,                              !- Name
-  Wall,                                   !- Surface Type
-  ,                                       !- Construction Name
-  {8d595199-ff90-4a48-9ef9-ae28a628ebb2}, !- Space Name
->>>>>>> 3c1d7324
+  {c1b0d5f3-9448-4d66-b83b-611d9d8a8f3f}, !- Space Name
   Adiabatic,                              !- Outside Boundary Condition
   ,                                       !- Outside Boundary Condition Object
   NoSun,                                  !- Sun Exposure
@@ -598,19 +425,11 @@
   6.46578440716979, 0, 2.4384;            !- X,Y,Z Vertex 4 {m}
 
 OS:Surface,
-<<<<<<< HEAD
-  {0fbb4047-fda4-4bdd-9aff-e3723a03521a}, !- Handle
+  {87747e33-5fe5-4d41-bb17-8f489659a6de}, !- Handle
   Surface 5,                              !- Name
   Wall,                                   !- Surface Type
   ,                                       !- Construction Name
-  {4fe55de8-0f39-40e7-84f8-bd7316225896}, !- Space Name
-=======
-  {b17e10e1-2c97-43b0-a1ea-7a1871647da7}, !- Handle
-  Surface 5,                              !- Name
-  Wall,                                   !- Surface Type
-  ,                                       !- Construction Name
-  {8d595199-ff90-4a48-9ef9-ae28a628ebb2}, !- Space Name
->>>>>>> 3c1d7324
+  {c1b0d5f3-9448-4d66-b83b-611d9d8a8f3f}, !- Space Name
   Outdoors,                               !- Outside Boundary Condition
   ,                                       !- Outside Boundary Condition Object
   SunExposed,                             !- Sun Exposure
@@ -623,23 +442,13 @@
   6.46578440716979, -12.9315688143396, 2.4384; !- X,Y,Z Vertex 4 {m}
 
 OS:Surface,
-<<<<<<< HEAD
-  {57375064-3936-4971-a6f3-7e8931deeebf}, !- Handle
+  {1563ccbf-f6d6-412a-8421-34b247cbbfb6}, !- Handle
   Surface 6,                              !- Name
   RoofCeiling,                            !- Surface Type
   ,                                       !- Construction Name
-  {4fe55de8-0f39-40e7-84f8-bd7316225896}, !- Space Name
+  {c1b0d5f3-9448-4d66-b83b-611d9d8a8f3f}, !- Space Name
   Surface,                                !- Outside Boundary Condition
-  {cd9926bd-4fe0-440e-852c-8e0c62d7de04}, !- Outside Boundary Condition Object
-=======
-  {b4642554-9519-4740-b76a-87dcd5189f2a}, !- Handle
-  Surface 6,                              !- Name
-  RoofCeiling,                            !- Surface Type
-  ,                                       !- Construction Name
-  {8d595199-ff90-4a48-9ef9-ae28a628ebb2}, !- Space Name
-  Surface,                                !- Outside Boundary Condition
-  {77b61ce2-5bc7-4b9f-a6c3-0784a437a5f5}, !- Outside Boundary Condition Object
->>>>>>> 3c1d7324
+  {b60f05fc-6b87-446f-8fe8-46f8405bf2f2}, !- Outside Boundary Condition Object
   NoSun,                                  !- Sun Exposure
   NoWind,                                 !- Wind Exposure
   ,                                       !- View Factor to Ground
@@ -650,11 +459,7 @@
   0, -12.9315688143396, 2.4384;           !- X,Y,Z Vertex 4 {m}
 
 OS:SpaceType,
-<<<<<<< HEAD
-  {42d95cb6-9814-40d3-85ef-58df80e4f036}, !- Handle
-=======
-  {6df6747e-91a6-40b9-9aef-9fe504cde4b9}, !- Handle
->>>>>>> 3c1d7324
+  {3a572918-1af6-4a3d-8f6f-33b614eddd69}, !- Handle
   Space Type 1,                           !- Name
   ,                                       !- Default Construction Set Name
   ,                                       !- Default Schedule Set Name
@@ -665,23 +470,13 @@
   living;                                 !- Standards Space Type
 
 OS:Surface,
-<<<<<<< HEAD
-  {cd9926bd-4fe0-440e-852c-8e0c62d7de04}, !- Handle
+  {b60f05fc-6b87-446f-8fe8-46f8405bf2f2}, !- Handle
   Surface 7,                              !- Name
   Floor,                                  !- Surface Type
   ,                                       !- Construction Name
-  {c865ee00-9dfe-4d48-b206-9d80dff0e08f}, !- Space Name
+  {c72695bf-2a78-4ed7-91eb-a12344956839}, !- Space Name
   Surface,                                !- Outside Boundary Condition
-  {57375064-3936-4971-a6f3-7e8931deeebf}, !- Outside Boundary Condition Object
-=======
-  {77b61ce2-5bc7-4b9f-a6c3-0784a437a5f5}, !- Handle
-  Surface 7,                              !- Name
-  Floor,                                  !- Surface Type
-  ,                                       !- Construction Name
-  {1ee0c561-e777-4bda-95de-a570bc4a57ef}, !- Space Name
-  Surface,                                !- Outside Boundary Condition
-  {b4642554-9519-4740-b76a-87dcd5189f2a}, !- Outside Boundary Condition Object
->>>>>>> 3c1d7324
+  {1563ccbf-f6d6-412a-8421-34b247cbbfb6}, !- Outside Boundary Condition Object
   NoSun,                                  !- Sun Exposure
   NoWind,                                 !- Wind Exposure
   ,                                       !- View Factor to Ground
@@ -692,19 +487,11 @@
   6.46578440716979, -12.9315688143396, 2.4384; !- X,Y,Z Vertex 4 {m}
 
 OS:Surface,
-<<<<<<< HEAD
-  {84f0639b-b800-4cd6-b1fb-e0708c6cb689}, !- Handle
+  {d684dae9-92e7-49c7-9543-0e0ab110986e}, !- Handle
   Surface 8,                              !- Name
   RoofCeiling,                            !- Surface Type
   ,                                       !- Construction Name
-  {c865ee00-9dfe-4d48-b206-9d80dff0e08f}, !- Space Name
-=======
-  {fa17483f-590d-49c1-ba1a-88222b632d16}, !- Handle
-  Surface 8,                              !- Name
-  RoofCeiling,                            !- Surface Type
-  ,                                       !- Construction Name
-  {1ee0c561-e777-4bda-95de-a570bc4a57ef}, !- Space Name
->>>>>>> 3c1d7324
+  {c72695bf-2a78-4ed7-91eb-a12344956839}, !- Space Name
   Outdoors,                               !- Outside Boundary Condition
   ,                                       !- Outside Boundary Condition Object
   SunExposed,                             !- Sun Exposure
@@ -717,19 +504,11 @@
   0, 0, 2.4384;                           !- X,Y,Z Vertex 4 {m}
 
 OS:Surface,
-<<<<<<< HEAD
-  {3ff981df-a7b0-4f1e-bc3c-854863de1eac}, !- Handle
+  {00da95aa-49cc-4c95-86a7-bf75026a516b}, !- Handle
   Surface 9,                              !- Name
   RoofCeiling,                            !- Surface Type
   ,                                       !- Construction Name
-  {c865ee00-9dfe-4d48-b206-9d80dff0e08f}, !- Space Name
-=======
-  {e57bc75d-7172-463d-8758-c83777572eaf}, !- Handle
-  Surface 9,                              !- Name
-  RoofCeiling,                            !- Surface Type
-  ,                                       !- Construction Name
-  {1ee0c561-e777-4bda-95de-a570bc4a57ef}, !- Space Name
->>>>>>> 3c1d7324
+  {c72695bf-2a78-4ed7-91eb-a12344956839}, !- Space Name
   Outdoors,                               !- Outside Boundary Condition
   ,                                       !- Outside Boundary Condition Object
   SunExposed,                             !- Sun Exposure
@@ -742,19 +521,11 @@
   6.46578440716979, -12.9315688143396, 2.4384; !- X,Y,Z Vertex 4 {m}
 
 OS:Surface,
-<<<<<<< HEAD
-  {ca69c117-eb54-4aac-ace4-ed94a03ba374}, !- Handle
+  {0168b09e-da93-490f-88d3-380da427cd27}, !- Handle
   Surface 10,                             !- Name
   Wall,                                   !- Surface Type
   ,                                       !- Construction Name
-  {c865ee00-9dfe-4d48-b206-9d80dff0e08f}, !- Space Name
-=======
-  {9dcb98f0-cf8a-4ef2-bc03-ea1ea64d2c05}, !- Handle
-  Surface 10,                             !- Name
-  Wall,                                   !- Surface Type
-  ,                                       !- Construction Name
-  {1ee0c561-e777-4bda-95de-a570bc4a57ef}, !- Space Name
->>>>>>> 3c1d7324
+  {c72695bf-2a78-4ed7-91eb-a12344956839}, !- Space Name
   Outdoors,                               !- Outside Boundary Condition
   ,                                       !- Outside Boundary Condition Object
   SunExposed,                             !- Sun Exposure
@@ -766,19 +537,11 @@
   0, -12.9315688143396, 2.4384;           !- X,Y,Z Vertex 3 {m}
 
 OS:Surface,
-<<<<<<< HEAD
-  {9bd34454-f3ae-413e-96a1-a3077e657bfe}, !- Handle
+  {f89742b2-1d47-4324-95ce-7b08cb6e76b1}, !- Handle
   Surface 11,                             !- Name
   Wall,                                   !- Surface Type
   ,                                       !- Construction Name
-  {c865ee00-9dfe-4d48-b206-9d80dff0e08f}, !- Space Name
-=======
-  {28270172-28c6-4b9e-9158-e92ad59572a0}, !- Handle
-  Surface 11,                             !- Name
-  Wall,                                   !- Surface Type
-  ,                                       !- Construction Name
-  {1ee0c561-e777-4bda-95de-a570bc4a57ef}, !- Space Name
->>>>>>> 3c1d7324
+  {c72695bf-2a78-4ed7-91eb-a12344956839}, !- Space Name
   Adiabatic,                              !- Outside Boundary Condition
   ,                                       !- Outside Boundary Condition Object
   NoSun,                                  !- Sun Exposure
@@ -790,15 +553,9 @@
   6.46578440716979, 0, 2.4384;            !- X,Y,Z Vertex 3 {m}
 
 OS:Space,
-<<<<<<< HEAD
-  {c865ee00-9dfe-4d48-b206-9d80dff0e08f}, !- Handle
+  {c72695bf-2a78-4ed7-91eb-a12344956839}, !- Handle
   unfinished attic space,                 !- Name
-  {c350b8ed-9775-4ea9-ae40-6d0f8d77064a}, !- Space Type Name
-=======
-  {1ee0c561-e777-4bda-95de-a570bc4a57ef}, !- Handle
-  unfinished attic space,                 !- Name
-  {554f85e3-136b-4d8c-9f20-56968e9977e1}, !- Space Type Name
->>>>>>> 3c1d7324
+  {b13fd432-0b8d-4ae9-889d-a0be9991f30c}, !- Space Type Name
   ,                                       !- Default Construction Set Name
   ,                                       !- Default Schedule Set Name
   ,                                       !- Direction of Relative North {deg}
@@ -806,17 +563,10 @@
   ,                                       !- Y Origin {m}
   ,                                       !- Z Origin {m}
   ,                                       !- Building Story Name
-<<<<<<< HEAD
-  {55ab3098-26d2-4c77-94f4-0fece7e411db}; !- Thermal Zone Name
+  {2bc7c9e1-c807-485a-9e00-bc1dca341214}; !- Thermal Zone Name
 
 OS:ThermalZone,
-  {55ab3098-26d2-4c77-94f4-0fece7e411db}, !- Handle
-=======
-  {f77c0823-5db4-44a6-bb50-9d4edbab226c}; !- Thermal Zone Name
-
-OS:ThermalZone,
-  {f77c0823-5db4-44a6-bb50-9d4edbab226c}, !- Handle
->>>>>>> 3c1d7324
+  {2bc7c9e1-c807-485a-9e00-bc1dca341214}, !- Handle
   unfinished attic zone,                  !- Name
   ,                                       !- Multiplier
   ,                                       !- Ceiling Height {m}
@@ -825,17 +575,10 @@
   ,                                       !- Zone Inside Convection Algorithm
   ,                                       !- Zone Outside Convection Algorithm
   ,                                       !- Zone Conditioning Equipment List Name
-<<<<<<< HEAD
-  {65d99dec-c258-4a4c-8838-4db391a098c9}, !- Zone Air Inlet Port List
-  {5d86fd42-e5d4-40c6-94e7-452654193e19}, !- Zone Air Exhaust Port List
-  {76d41d7f-9f5a-4afd-8502-169ae747b7d7}, !- Zone Air Node Name
-  {07859408-8bdc-4b03-b6ea-deedee6ca026}, !- Zone Return Air Port List
-=======
-  {3c2d0ba8-12d6-48b6-aa4e-75206baed0e8}, !- Zone Air Inlet Port List
-  {b671d0f4-0785-4f39-8e2e-22ba3167587e}, !- Zone Air Exhaust Port List
-  {e91af829-6a92-40d7-ae8d-0383ed2a10d4}, !- Zone Air Node Name
-  {76d49432-f976-45fa-ad7a-a05bfd122ea7}, !- Zone Return Air Port List
->>>>>>> 3c1d7324
+  {ca60f820-cd0f-428b-8619-234b7be3d4b3}, !- Zone Air Inlet Port List
+  {b6f40834-17a7-4f72-894e-85a0e8ab1967}, !- Zone Air Exhaust Port List
+  {9940904f-b39f-448c-8094-ec792405917a}, !- Zone Air Node Name
+  {f6558e46-b505-4f5d-8d16-038928cbdd60}, !- Zone Return Air Port List
   ,                                       !- Primary Daylighting Control Name
   ,                                       !- Fraction of Zone Controlled by Primary Daylighting Control
   ,                                       !- Secondary Daylighting Control Name
@@ -846,67 +589,33 @@
   No;                                     !- Use Ideal Air Loads
 
 OS:Node,
-<<<<<<< HEAD
-  {2cdad665-a978-41c7-9069-a92dde411a21}, !- Handle
+  {3fde33e1-b08f-4361-a0fe-17f093547f1b}, !- Handle
   Node 2,                                 !- Name
-  {76d41d7f-9f5a-4afd-8502-169ae747b7d7}, !- Inlet Port
+  {9940904f-b39f-448c-8094-ec792405917a}, !- Inlet Port
   ;                                       !- Outlet Port
 
 OS:Connection,
-  {76d41d7f-9f5a-4afd-8502-169ae747b7d7}, !- Handle
-  {55ab3098-26d2-4c77-94f4-0fece7e411db}, !- Source Object
+  {9940904f-b39f-448c-8094-ec792405917a}, !- Handle
+  {2bc7c9e1-c807-485a-9e00-bc1dca341214}, !- Source Object
   11,                                     !- Outlet Port
-  {2cdad665-a978-41c7-9069-a92dde411a21}, !- Target Object
+  {3fde33e1-b08f-4361-a0fe-17f093547f1b}, !- Target Object
   2;                                      !- Inlet Port
 
 OS:PortList,
-  {65d99dec-c258-4a4c-8838-4db391a098c9}, !- Handle
-  {55ab3098-26d2-4c77-94f4-0fece7e411db}; !- HVAC Component
+  {ca60f820-cd0f-428b-8619-234b7be3d4b3}, !- Handle
+  {2bc7c9e1-c807-485a-9e00-bc1dca341214}; !- HVAC Component
 
 OS:PortList,
-  {5d86fd42-e5d4-40c6-94e7-452654193e19}, !- Handle
-  {55ab3098-26d2-4c77-94f4-0fece7e411db}; !- HVAC Component
+  {b6f40834-17a7-4f72-894e-85a0e8ab1967}, !- Handle
+  {2bc7c9e1-c807-485a-9e00-bc1dca341214}; !- HVAC Component
 
 OS:PortList,
-  {07859408-8bdc-4b03-b6ea-deedee6ca026}, !- Handle
-  {55ab3098-26d2-4c77-94f4-0fece7e411db}; !- HVAC Component
+  {f6558e46-b505-4f5d-8d16-038928cbdd60}, !- Handle
+  {2bc7c9e1-c807-485a-9e00-bc1dca341214}; !- HVAC Component
 
 OS:Sizing:Zone,
-  {8ebbf2ff-1a12-4e8f-8c92-19d149c7cf4e}, !- Handle
-  {55ab3098-26d2-4c77-94f4-0fece7e411db}, !- Zone or ZoneList Name
-=======
-  {10ac7796-2f07-49ca-a85d-bb004c4a7e5a}, !- Handle
-  Node 2,                                 !- Name
-  {e91af829-6a92-40d7-ae8d-0383ed2a10d4}, !- Inlet Port
-  ;                                       !- Outlet Port
-
-OS:Connection,
-  {e91af829-6a92-40d7-ae8d-0383ed2a10d4}, !- Handle
-  {7118fe05-6f0a-480f-87e6-e81d9de5417a}, !- Name
-  {f77c0823-5db4-44a6-bb50-9d4edbab226c}, !- Source Object
-  11,                                     !- Outlet Port
-  {10ac7796-2f07-49ca-a85d-bb004c4a7e5a}, !- Target Object
-  2;                                      !- Inlet Port
-
-OS:PortList,
-  {3c2d0ba8-12d6-48b6-aa4e-75206baed0e8}, !- Handle
-  {05fcee03-7ea3-4e26-90dd-104916545281}, !- Name
-  {f77c0823-5db4-44a6-bb50-9d4edbab226c}; !- HVAC Component
-
-OS:PortList,
-  {b671d0f4-0785-4f39-8e2e-22ba3167587e}, !- Handle
-  {241ac4e8-58c9-4d76-8c37-5d6876fa797d}, !- Name
-  {f77c0823-5db4-44a6-bb50-9d4edbab226c}; !- HVAC Component
-
-OS:PortList,
-  {76d49432-f976-45fa-ad7a-a05bfd122ea7}, !- Handle
-  {bd8ce589-5985-4162-a915-742c8dc5a887}, !- Name
-  {f77c0823-5db4-44a6-bb50-9d4edbab226c}; !- HVAC Component
-
-OS:Sizing:Zone,
-  {f1c0d3da-cf33-4105-b3a0-f9810f982bf9}, !- Handle
-  {f77c0823-5db4-44a6-bb50-9d4edbab226c}, !- Zone or ZoneList Name
->>>>>>> 3c1d7324
+  {de657e31-9301-4a9f-b715-4e4f6afca84e}, !- Handle
+  {2bc7c9e1-c807-485a-9e00-bc1dca341214}, !- Zone or ZoneList Name
   SupplyAirTemperature,                   !- Zone Cooling Design Supply Air Temperature Input Method
   14,                                     !- Zone Cooling Design Supply Air Temperature {C}
   11.11,                                  !- Zone Cooling Design Supply Air Temperature Difference {deltaC}
@@ -933,21 +642,12 @@
   autosize;                               !- Dedicated Outdoor Air High Setpoint Temperature for Design {C}
 
 OS:ZoneHVAC:EquipmentList,
-<<<<<<< HEAD
-  {1c8f9e3d-be03-471c-a800-c000ed76486c}, !- Handle
+  {0607c070-3830-41ad-b725-908868160d03}, !- Handle
   Zone HVAC Equipment List 2,             !- Name
-  {55ab3098-26d2-4c77-94f4-0fece7e411db}; !- Thermal Zone
+  {2bc7c9e1-c807-485a-9e00-bc1dca341214}; !- Thermal Zone
 
 OS:SpaceType,
-  {c350b8ed-9775-4ea9-ae40-6d0f8d77064a}, !- Handle
-=======
-  {b46ffb6b-b61d-4150-9ce4-df91cf6bf9a0}, !- Handle
-  Zone HVAC Equipment List 2,             !- Name
-  {f77c0823-5db4-44a6-bb50-9d4edbab226c}; !- Thermal Zone
-
-OS:SpaceType,
-  {554f85e3-136b-4d8c-9f20-56968e9977e1}, !- Handle
->>>>>>> 3c1d7324
+  {b13fd432-0b8d-4ae9-889d-a0be9991f30c}, !- Handle
   Space Type 2,                           !- Name
   ,                                       !- Default Construction Set Name
   ,                                       !- Default Schedule Set Name
@@ -958,23 +658,14 @@
   unfinished attic;                       !- Standards Space Type
 
 OS:BuildingUnit,
-<<<<<<< HEAD
-  {98b6df2c-711d-4a67-8195-46d90c9e6cfb}, !- Handle
-=======
-  {e4a1f01c-8514-467a-87ca-1448a4506467}, !- Handle
->>>>>>> 3c1d7324
+  {322ec531-3811-4ae8-b68e-8de1da664f77}, !- Handle
   unit 1,                                 !- Name
   ,                                       !- Rendering Color
   Residential;                            !- Building Unit Type
 
 OS:AdditionalProperties,
-<<<<<<< HEAD
-  {62d780f0-cfed-41ea-85b5-53acbf558778}, !- Handle
-  {98b6df2c-711d-4a67-8195-46d90c9e6cfb}, !- Object Name
-=======
-  {a8b04e94-d7c1-4c38-8e12-c7e68f01833d}, !- Handle
-  {e4a1f01c-8514-467a-87ca-1448a4506467}, !- Object Name
->>>>>>> 3c1d7324
+  {fb20ac4e-603a-4ff2-8013-23adcaaf90dd}, !- Handle
+  {322ec531-3811-4ae8-b68e-8de1da664f77}, !- Object Name
   NumberOfBedrooms,                       !- Feature Name 1
   Integer,                                !- Feature Data Type 1
   3,                                      !- Feature Value 1
@@ -986,20 +677,12 @@
   3.3900000000000001;                     !- Feature Value 3
 
 OS:External:File,
-<<<<<<< HEAD
-  {d24325ab-8f77-48e6-96e8-4bfde588f2f6}, !- Handle
-=======
-  {abcb9f52-c7ec-432b-b414-416b330980b7}, !- Handle
->>>>>>> 3c1d7324
+  {e7c47ca2-1d09-4cfd-b6cd-38cf5347f653}, !- Handle
   8760.csv,                               !- Name
   8760.csv;                               !- File Name
 
 OS:Schedule:Day,
-<<<<<<< HEAD
-  {c5aaf07e-099c-498e-b152-161674ea0418}, !- Handle
-=======
-  {716fadf8-c6dd-4059-b5c6-47ae387df0ed}, !- Handle
->>>>>>> 3c1d7324
+  {cca565a1-4c72-4583-91f9-febb477b9860}, !- Handle
   Schedule Day 1,                         !- Name
   ,                                       !- Schedule Type Limits Name
   ,                                       !- Interpolate to Timestep
@@ -1008,11 +691,7 @@
   0;                                      !- Value Until Time 1
 
 OS:Schedule:Day,
-<<<<<<< HEAD
-  {2cb41404-d100-42c2-be1b-93bf78fe58d7}, !- Handle
-=======
-  {292fde1b-d6a7-4e26-95d6-fa75d5ad7ed7}, !- Handle
->>>>>>> 3c1d7324
+  {53b47bc8-ba54-4da4-b794-762dec196845}, !- Handle
   Schedule Day 2,                         !- Name
   ,                                       !- Schedule Type Limits Name
   ,                                       !- Interpolate to Timestep
@@ -1021,17 +700,10 @@
   1;                                      !- Value Until Time 1
 
 OS:Schedule:File,
-<<<<<<< HEAD
-  {bed8a1ca-b9f0-4107-85d0-9c973a05a046}, !- Handle
+  {24789134-1d9d-4762-88c9-44958544cfea}, !- Handle
   occupants,                              !- Name
-  {db8682c9-9f7a-43dd-911b-6a33e1f11a4f}, !- Schedule Type Limits Name
-  {d24325ab-8f77-48e6-96e8-4bfde588f2f6}, !- External File Name
-=======
-  {28741ada-00c9-4b2f-9d0b-9be5d0c1d0ab}, !- Handle
-  occupants,                              !- Name
-  {0ec21585-d27b-482e-84fd-bc4938455345}, !- Schedule Type Limits Name
-  {abcb9f52-c7ec-432b-b414-416b330980b7}, !- External File Name
->>>>>>> 3c1d7324
+  {42e10b01-158b-49bf-b091-df2dabafcf35}, !- Schedule Type Limits Name
+  {e7c47ca2-1d09-4cfd-b6cd-38cf5347f653}, !- External File Name
   1,                                      !- Column Number
   1,                                      !- Rows to Skip at Top
   8760,                                   !- Number of Hours of Data
@@ -1039,34 +711,14 @@
   ,                                       !- Interpolate to Timestep
   60;                                     !- Minutes per Item
 
-<<<<<<< HEAD
 OS:Schedule:Constant,
-  {8aea22ad-742e-4814-a0e9-c8cec718664f}, !- Handle
+  {4363eaf6-51ee-414d-815c-c88516886a97}, !- Handle
   res occupants activity schedule,        !- Name
-  {23ce68e8-e9be-47ed-a5df-1211be9b114e}, !- Schedule Type Limits Name
+  {12ca4060-a168-488c-962f-bc502db2509e}, !- Schedule Type Limits Name
   112.539290946133;                       !- Value
 
 OS:People:Definition,
-  {7de34275-1413-4b00-a871-111c5d81ea87}, !- Handle
-=======
-OS:Schedule:Ruleset,
-  {7b11fe7a-9957-4667-9e3d-b2fc0612bf06}, !- Handle
-  Schedule Ruleset 1,                     !- Name
-  {11e8e455-30df-48dc-87fd-c96c0b24175b}, !- Schedule Type Limits Name
-  {b06a7e88-0040-4e1a-b70d-73505a9963a9}; !- Default Day Schedule Name
-
-OS:Schedule:Day,
-  {b06a7e88-0040-4e1a-b70d-73505a9963a9}, !- Handle
-  Schedule Day 3,                         !- Name
-  {11e8e455-30df-48dc-87fd-c96c0b24175b}, !- Schedule Type Limits Name
-  ,                                       !- Interpolate to Timestep
-  24,                                     !- Hour 1
-  0,                                      !- Minute 1
-  112.539290946133;                       !- Value Until Time 1
-
-OS:People:Definition,
-  {3b1a7252-7c45-4a16-8233-22c88a560323}, !- Handle
->>>>>>> 3c1d7324
+  {8cfa9196-9d14-4c12-a4ea-6b184d0777f8}, !- Handle
   res occupants|living space,             !- Name
   People,                                 !- Number of People Calculation Method
   3.39,                                   !- Number of People {people}
@@ -1079,21 +731,12 @@
   ZoneAveraged;                           !- Mean Radiant Temperature Calculation Type
 
 OS:People,
-<<<<<<< HEAD
-  {3d1f3e8e-ee07-4fcd-8597-1b85e676f517}, !- Handle
+  {7a48e47e-3e8b-4c0c-94fa-d428579e6050}, !- Handle
   res occupants|living space,             !- Name
-  {7de34275-1413-4b00-a871-111c5d81ea87}, !- People Definition Name
-  {4fe55de8-0f39-40e7-84f8-bd7316225896}, !- Space or SpaceType Name
-  {bed8a1ca-b9f0-4107-85d0-9c973a05a046}, !- Number of People Schedule Name
-  {8aea22ad-742e-4814-a0e9-c8cec718664f}, !- Activity Level Schedule Name
-=======
-  {24e38c93-97ff-40fc-8ded-a39244ab97d0}, !- Handle
-  res occupants|living space,             !- Name
-  {3b1a7252-7c45-4a16-8233-22c88a560323}, !- People Definition Name
-  {8d595199-ff90-4a48-9ef9-ae28a628ebb2}, !- Space or SpaceType Name
-  {28741ada-00c9-4b2f-9d0b-9be5d0c1d0ab}, !- Number of People Schedule Name
-  {7b11fe7a-9957-4667-9e3d-b2fc0612bf06}, !- Activity Level Schedule Name
->>>>>>> 3c1d7324
+  {8cfa9196-9d14-4c12-a4ea-6b184d0777f8}, !- People Definition Name
+  {c1b0d5f3-9448-4d66-b83b-611d9d8a8f3f}, !- Space or SpaceType Name
+  {24789134-1d9d-4762-88c9-44958544cfea}, !- Number of People Schedule Name
+  {4363eaf6-51ee-414d-815c-c88516886a97}, !- Activity Level Schedule Name
   ,                                       !- Surface Name/Angle Factor List Name
   ,                                       !- Work Efficiency Schedule Name
   ,                                       !- Clothing Insulation Schedule Name
@@ -1101,11 +744,7 @@
   1;                                      !- Multiplier
 
 OS:ScheduleTypeLimits,
-<<<<<<< HEAD
-  {23ce68e8-e9be-47ed-a5df-1211be9b114e}, !- Handle
-=======
-  {11e8e455-30df-48dc-87fd-c96c0b24175b}, !- Handle
->>>>>>> 3c1d7324
+  {12ca4060-a168-488c-962f-bc502db2509e}, !- Handle
   ActivityLevel,                          !- Name
   0,                                      !- Lower Limit Value
   ,                                       !- Upper Limit Value
@@ -1113,11 +752,7 @@
   ActivityLevel;                          !- Unit Type
 
 OS:ScheduleTypeLimits,
-<<<<<<< HEAD
-  {db8682c9-9f7a-43dd-911b-6a33e1f11a4f}, !- Handle
-=======
-  {0ec21585-d27b-482e-84fd-bc4938455345}, !- Handle
->>>>>>> 3c1d7324
+  {42e10b01-158b-49bf-b091-df2dabafcf35}, !- Handle
   Fractional,                             !- Name
   0,                                      !- Lower Limit Value
   1,                                      !- Upper Limit Value
