!- NOTE: Auto-generated from /test/osw_files/SFA_4units_1story_SL_UA_3Beds_2Baths_Denver.osw

OS:Version,
<<<<<<< HEAD
  {d9a99034-ff8a-4bd0-95c6-0b009f65e8b3}, !- Handle
  3.2.1;                                  !- Version Identifier

OS:SimulationControl,
  {34981594-1591-4e68-b4c5-0a8dc1bcce08}, !- Handle
=======
  {9e736bf3-54c3-4b83-ab5e-bb75eb828746}, !- Handle
  2.9.1;                                  !- Version Identifier

OS:SimulationControl,
  {1771198a-b6bb-46c1-b0e3-eb4307a078ac}, !- Handle
>>>>>>> 4ec27a5f
  ,                                       !- Do Zone Sizing Calculation
  ,                                       !- Do System Sizing Calculation
  ,                                       !- Do Plant Sizing Calculation
  No;                                     !- Run Simulation for Sizing Periods

OS:Timestep,
<<<<<<< HEAD
  {d3473b63-a9d5-464c-9cb5-551055570ea9}, !- Handle
  6;                                      !- Number of Timesteps per Hour

OS:ShadowCalculation,
  {befa28e6-ab75-4999-bf3b-0a8d68e3c984}, !- Handle
  PolygonClipping,                        !- Shading Calculation Method
  ,                                       !- Shading Calculation Update Frequency Method
  20,                                     !- Shading Calculation Update Frequency
  200,                                    !- Maximum Figures in Shadow Overlap Calculations
  ,                                       !- Polygon Clipping Algorithm
  512,                                    !- Pixel Counting Resolution
  ,                                       !- Sky Diffuse Modeling Algorithm
  No,                                     !- Output External Shading Calculation Results
  No,                                     !- Disable Self-Shading Within Shading Zone Groups
  No;                                     !- Disable Self-Shading From Shading Zone Groups to Other Zones

OS:SurfaceConvectionAlgorithm:Outside,
  {d4c9cf4a-7cfd-40ef-bdda-051b792ac45c}, !- Handle
  DOE-2;                                  !- Algorithm

OS:SurfaceConvectionAlgorithm:Inside,
  {eac21f91-764e-40bb-977c-0d1b58f8780d}, !- Handle
  TARP;                                   !- Algorithm

OS:ZoneCapacitanceMultiplier:ResearchSpecial,
  {53a9389e-a8d6-4883-817f-74b560459429}, !- Handle
=======
  {e6c0ebf1-ba43-4b3c-82de-40587555da32}, !- Handle
  6;                                      !- Number of Timesteps per Hour

OS:ShadowCalculation,
  {e9bd6a58-60ca-4cec-8ef9-112362520651}, !- Handle
  20,                                     !- Calculation Frequency
  200;                                    !- Maximum Figures in Shadow Overlap Calculations

OS:SurfaceConvectionAlgorithm:Outside,
  {be5b1473-e1f7-4aa3-9247-50926110ba11}, !- Handle
  DOE-2;                                  !- Algorithm

OS:SurfaceConvectionAlgorithm:Inside,
  {5ca711fb-5d03-4b1a-9191-f1ddf2b60beb}, !- Handle
  TARP;                                   !- Algorithm

OS:ZoneCapacitanceMultiplier:ResearchSpecial,
  {83e4df79-252e-4ded-bce8-43d91faaa3e6}, !- Handle
>>>>>>> 4ec27a5f
  ,                                       !- Temperature Capacity Multiplier
  15,                                     !- Humidity Capacity Multiplier
  ;                                       !- Carbon Dioxide Capacity Multiplier

OS:RunPeriod,
<<<<<<< HEAD
  {5359b58f-20ec-4ab9-a29b-e7ef63ead83d}, !- Handle
=======
  {f76106de-4439-492b-841a-321c0027b6ae}, !- Handle
>>>>>>> 4ec27a5f
  Run Period 1,                           !- Name
  1,                                      !- Begin Month
  1,                                      !- Begin Day of Month
  12,                                     !- End Month
  31,                                     !- End Day of Month
  ,                                       !- Use Weather File Holidays and Special Days
  ,                                       !- Use Weather File Daylight Saving Period
  ,                                       !- Apply Weekend Holiday Rule
  ,                                       !- Use Weather File Rain Indicators
  ,                                       !- Use Weather File Snow Indicators
  ;                                       !- Number of Times Runperiod to be Repeated

OS:YearDescription,
<<<<<<< HEAD
  {3f9eae3a-3cfa-49b6-a11f-26f237851348}, !- Handle
=======
  {5eaa6813-3e08-4bd9-8416-b1595cce578c}, !- Handle
>>>>>>> 4ec27a5f
  2007,                                   !- Calendar Year
  ,                                       !- Day of Week for Start Day
  ;                                       !- Is Leap Year

OS:WeatherFile,
<<<<<<< HEAD
  {9a4a8508-e635-47ca-997c-887991a6a733}, !- Handle
=======
  {ebf1e433-5510-4685-accc-d195299a4915}, !- Handle
>>>>>>> 4ec27a5f
  Denver Intl Ap,                         !- City
  CO,                                     !- State Province Region
  USA,                                    !- Country
  TMY3,                                   !- Data Source
  725650,                                 !- WMO Number
  39.83,                                  !- Latitude {deg}
  -104.65,                                !- Longitude {deg}
  -7,                                     !- Time Zone {hr}
  1650,                                   !- Elevation {m}
  /mnt/c/git/resstock/resources/measures/HPXMLtoOpenStudio/weather/USA_CO_Denver.Intl.AP.725650_TMY3.epw, !- Url
  E23378AA;                               !- Checksum

OS:AdditionalProperties,
<<<<<<< HEAD
  {35963780-e22d-4b7c-bb8f-bd2c2a595c2e}, !- Handle
  {9a4a8508-e635-47ca-997c-887991a6a733}, !- Object Name
=======
  {745c57be-06e3-47f1-9e02-d68837ee18df}, !- Handle
  {ebf1e433-5510-4685-accc-d195299a4915}, !- Object Name
>>>>>>> 4ec27a5f
  EPWHeaderCity,                          !- Feature Name 1
  String,                                 !- Feature Data Type 1
  Denver Intl Ap,                         !- Feature Value 1
  EPWHeaderState,                         !- Feature Name 2
  String,                                 !- Feature Data Type 2
  CO,                                     !- Feature Value 2
  EPWHeaderCountry,                       !- Feature Name 3
  String,                                 !- Feature Data Type 3
  USA,                                    !- Feature Value 3
  EPWHeaderDataSource,                    !- Feature Name 4
  String,                                 !- Feature Data Type 4
  TMY3,                                   !- Feature Value 4
  EPWHeaderStation,                       !- Feature Name 5
  String,                                 !- Feature Data Type 5
  725650,                                 !- Feature Value 5
  EPWHeaderLatitude,                      !- Feature Name 6
  Double,                                 !- Feature Data Type 6
  39.829999999999998,                     !- Feature Value 6
  EPWHeaderLongitude,                     !- Feature Name 7
  Double,                                 !- Feature Data Type 7
  -104.65000000000001,                    !- Feature Value 7
  EPWHeaderTimezone,                      !- Feature Name 8
  Double,                                 !- Feature Data Type 8
  -7,                                     !- Feature Value 8
  EPWHeaderAltitude,                      !- Feature Name 9
  Double,                                 !- Feature Data Type 9
  5413.3858267716532,                     !- Feature Value 9
  EPWHeaderLocalPressure,                 !- Feature Name 10
  Double,                                 !- Feature Data Type 10
  0.81937567683596546,                    !- Feature Value 10
  EPWHeaderRecordsPerHour,                !- Feature Name 11
  Double,                                 !- Feature Data Type 11
  0,                                      !- Feature Value 11
  EPWDataAnnualAvgDrybulb,                !- Feature Name 12
  Double,                                 !- Feature Data Type 12
  51.575616438356228,                     !- Feature Value 12
  EPWDataAnnualMinDrybulb,                !- Feature Name 13
  Double,                                 !- Feature Data Type 13
  -2.9200000000000017,                    !- Feature Value 13
  EPWDataAnnualMaxDrybulb,                !- Feature Name 14
  Double,                                 !- Feature Data Type 14
  104,                                    !- Feature Value 14
  EPWDataCDD50F,                          !- Feature Name 15
  Double,                                 !- Feature Data Type 15
  3072.2925000000005,                     !- Feature Value 15
  EPWDataCDD65F,                          !- Feature Name 16
  Double,                                 !- Feature Data Type 16
  883.62000000000035,                     !- Feature Value 16
  EPWDataHDD50F,                          !- Feature Name 17
  Double,                                 !- Feature Data Type 17
  2497.1925000000001,                     !- Feature Value 17
  EPWDataHDD65F,                          !- Feature Name 18
  Double,                                 !- Feature Data Type 18
  5783.5200000000013,                     !- Feature Value 18
  EPWDataAnnualAvgWindspeed,              !- Feature Name 19
  Double,                                 !- Feature Data Type 19
  3.9165296803649667,                     !- Feature Value 19
  EPWDataMonthlyAvgDrybulbs,              !- Feature Name 20
  String,                                 !- Feature Data Type 20
  33.4191935483871&#4431.90142857142857&#4443.02620967741937&#4442.48624999999999&#4459.877741935483854&#4473.57574999999997&#4472.07975806451608&#4472.70008064516134&#4466.49200000000006&#4450.079112903225806&#4437.218250000000005&#4434.582177419354835, !- Feature Value 20
  EPWDataGroundMonthlyTemps,              !- Feature Name 21
  String,                                 !- Feature Data Type 21
  44.08306285945173&#4440.89570904991865&#4440.64045432632048&#4442.153016571250646&#4448.225111118704206&#4454.268919273837525&#4459.508577937551024&#4462.82777283423508&#4463.10975667174995&#4460.41014950381947&#4455.304105212311526&#4449.445696474514364, !- Feature Value 21
  EPWDataWSF,                             !- Feature Name 22
  Double,                                 !- Feature Data Type 22
  0.58999999999999997,                    !- Feature Value 22
  EPWDataMonthlyAvgDailyHighDrybulbs,     !- Feature Name 23
  String,                                 !- Feature Data Type 23
  47.41032258064516&#4446.58642857142857&#4455.15032258064517&#4453.708&#4472.80193548387098&#4488.67600000000002&#4486.1858064516129&#4485.87225806451613&#4482.082&#4463.18064516129033&#4448.73400000000001&#4448.87935483870968, !- Feature Value 23
  EPWDataMonthlyAvgDailyLowDrybulbs,      !- Feature Name 24
  String,                                 !- Feature Data Type 24
  19.347741935483874&#4419.856428571428573&#4430.316129032258065&#4431.112&#4447.41612903225806&#4457.901999999999994&#4459.063870967741934&#4460.956774193548384&#4452.352000000000004&#4438.41612903225806&#4427.002000000000002&#4423.02903225806451, !- Feature Value 24
  EPWDesignHeatingDrybulb,                !- Feature Name 25
  Double,                                 !- Feature Data Type 25
  12.02,                                  !- Feature Value 25
  EPWDesignHeatingWindspeed,              !- Feature Name 26
  Double,                                 !- Feature Data Type 26
  2.8062500000000004,                     !- Feature Value 26
  EPWDesignCoolingDrybulb,                !- Feature Name 27
  Double,                                 !- Feature Data Type 27
  91.939999999999998,                     !- Feature Value 27
  EPWDesignCoolingWetbulb,                !- Feature Name 28
  Double,                                 !- Feature Data Type 28
  59.95131430195849,                      !- Feature Value 28
  EPWDesignCoolingHumidityRatio,          !- Feature Name 29
  Double,                                 !- Feature Data Type 29
  0.0059161086834698092,                  !- Feature Value 29
  EPWDesignCoolingWindspeed,              !- Feature Name 30
  Double,                                 !- Feature Data Type 30
  3.7999999999999989,                     !- Feature Value 30
  EPWDesignDailyTemperatureRange,         !- Feature Name 31
  Double,                                 !- Feature Data Type 31
  24.915483870967748,                     !- Feature Value 31
  EPWDesignDehumidDrybulb,                !- Feature Name 32
  Double,                                 !- Feature Data Type 32
  67.996785714285721,                     !- Feature Value 32
  EPWDesignDehumidHumidityRatio,          !- Feature Name 33
  Double,                                 !- Feature Data Type 33
  0.012133744170488724,                   !- Feature Value 33
  EPWDesignCoolingDirectNormal,           !- Feature Name 34
  Double,                                 !- Feature Data Type 34
  985,                                    !- Feature Value 34
  EPWDesignCoolingDiffuseHorizontal,      !- Feature Name 35
  Double,                                 !- Feature Data Type 35
  84;                                     !- Feature Value 35

OS:Site,
<<<<<<< HEAD
  {d2296458-afd8-45ae-921a-ff5fd946f630}, !- Handle
=======
  {fac20714-3023-4811-bf63-9a68aaef30c2}, !- Handle
>>>>>>> 4ec27a5f
  Denver Intl Ap_CO_USA,                  !- Name
  39.83,                                  !- Latitude {deg}
  -104.65,                                !- Longitude {deg}
  -7,                                     !- Time Zone {hr}
  1650,                                   !- Elevation {m}
  ;                                       !- Terrain

OS:ClimateZones,
<<<<<<< HEAD
  {fb97b490-daa4-49a6-83db-76756f2400f6}, !- Handle
  Building America,                       !- Climate Zone Institution Name 1
=======
  {d28c5282-424a-48b0-ac7d-a8339f5e2006}, !- Handle
  ,                                       !- Active Institution
  ,                                       !- Active Year
  ,                                       !- Climate Zone Institution Name 1
>>>>>>> 4ec27a5f
  ,                                       !- Climate Zone Document Name 1
  0,                                      !- Climate Zone Document Year 1
  Cold;                                   !- Climate Zone Value 1

OS:Site:WaterMainsTemperature,
<<<<<<< HEAD
  {dca50a5f-10ed-44c9-9236-3aef53e74edd}, !- Handle
=======
  {a0f13209-4709-444d-8522-7a5169ebe290}, !- Handle
>>>>>>> 4ec27a5f
  Correlation,                            !- Calculation Method
  ,                                       !- Temperature Schedule Name
  10.8753424657535,                       !- Annual Average Outdoor Air Temperature {C}
  23.1524007936508;                       !- Maximum Difference In Monthly Average Outdoor Air Temperatures {deltaC}

OS:RunPeriodControl:DaylightSavingTime,
<<<<<<< HEAD
  {1f9f0df0-e1c2-4d28-b7b0-9fd32004d09b}, !- Handle
=======
  {8466a704-c704-444d-9bc0-8f4f85cfd7dc}, !- Handle
>>>>>>> 4ec27a5f
  3/12,                                   !- Start Date
  11/5;                                   !- End Date

OS:Site:GroundTemperature:Deep,
<<<<<<< HEAD
  {c353ba5d-eee3-4fa5-88c4-4d42c66e6220}, !- Handle
=======
  {7530a880-a749-4150-a477-09cce7bf95ec}, !- Handle
>>>>>>> 4ec27a5f
  10.8753424657535,                       !- January Deep Ground Temperature {C}
  10.8753424657535,                       !- February Deep Ground Temperature {C}
  10.8753424657535,                       !- March Deep Ground Temperature {C}
  10.8753424657535,                       !- April Deep Ground Temperature {C}
  10.8753424657535,                       !- May Deep Ground Temperature {C}
  10.8753424657535,                       !- June Deep Ground Temperature {C}
  10.8753424657535,                       !- July Deep Ground Temperature {C}
  10.8753424657535,                       !- August Deep Ground Temperature {C}
  10.8753424657535,                       !- September Deep Ground Temperature {C}
  10.8753424657535,                       !- October Deep Ground Temperature {C}
  10.8753424657535,                       !- November Deep Ground Temperature {C}
  10.8753424657535;                       !- December Deep Ground Temperature {C}

OS:Building,
<<<<<<< HEAD
  {f9bd0008-ae31-449e-b1ae-3b3b298804f4}, !- Handle
=======
  {00dba367-f1d2-4c0b-ab49-26abfbf5ed83}, !- Handle
>>>>>>> 4ec27a5f
  Building 1,                             !- Name
  ,                                       !- Building Sector Type
  0,                                      !- North Axis {deg}
  ,                                       !- Nominal Floor to Floor Height {m}
  ,                                       !- Space Type Name
  ,                                       !- Default Construction Set Name
  ,                                       !- Default Schedule Set Name
  1,                                      !- Standards Number of Stories
  1,                                      !- Standards Number of Above Ground Stories
  ,                                       !- Standards Template
  singlefamilyattached,                   !- Standards Building Type
  4;                                      !- Standards Number of Living Units

OS:AdditionalProperties,
<<<<<<< HEAD
  {df7f766e-d91c-4629-b3fa-6126b22a986c}, !- Handle
  {f9bd0008-ae31-449e-b1ae-3b3b298804f4}, !- Object Name
=======
  {d7e1d179-4ca5-4e92-9956-bf0e428958a6}, !- Handle
  {00dba367-f1d2-4c0b-ab49-26abfbf5ed83}, !- Object Name
>>>>>>> 4ec27a5f
  num_units,                              !- Feature Name 1
  Integer,                                !- Feature Data Type 1
  4,                                      !- Feature Value 1
  has_rear_units,                         !- Feature Name 2
  Boolean,                                !- Feature Data Type 2
  false,                                  !- Feature Value 2
  horz_location,                          !- Feature Name 3
  String,                                 !- Feature Data Type 3
  Left,                                   !- Feature Value 3
  num_floors,                             !- Feature Name 4
  Integer,                                !- Feature Data Type 4
  1;                                      !- Feature Value 4

OS:ThermalZone,
<<<<<<< HEAD
  {afb773fc-2e24-4e34-8fb2-707b048972e8}, !- Handle
=======
  {0d373369-8423-49e7-afcc-e733aa214325}, !- Handle
>>>>>>> 4ec27a5f
  living zone,                            !- Name
  ,                                       !- Multiplier
  ,                                       !- Ceiling Height {m}
  ,                                       !- Volume {m3}
  ,                                       !- Floor Area {m2}
  ,                                       !- Zone Inside Convection Algorithm
  ,                                       !- Zone Outside Convection Algorithm
  ,                                       !- Zone Conditioning Equipment List Name
<<<<<<< HEAD
  {8815641f-d7bd-4ee2-88ff-f5d430d71da4}, !- Zone Air Inlet Port List
  {1e26202f-5b0f-4549-a1ab-17ee4d00075d}, !- Zone Air Exhaust Port List
  {ed61ebe5-d7d5-493f-912b-8a5b222f76d3}, !- Zone Air Node Name
  {7b285bf8-e7f2-4d26-b0a2-16e751d0c88f}, !- Zone Return Air Port List
=======
  {a5df4d43-6cd7-468c-abc3-603391090c63}, !- Zone Air Inlet Port List
  {78d32aa0-6219-42d5-a6b9-7ff2c6816f52}, !- Zone Air Exhaust Port List
  {a96e4e7d-0f59-43ff-b3ed-075ddf684dfc}, !- Zone Air Node Name
  {5832bf3e-e8f5-460c-849a-1265dc3c5a43}, !- Zone Return Air Port List
>>>>>>> 4ec27a5f
  ,                                       !- Primary Daylighting Control Name
  ,                                       !- Fraction of Zone Controlled by Primary Daylighting Control
  ,                                       !- Secondary Daylighting Control Name
  ,                                       !- Fraction of Zone Controlled by Secondary Daylighting Control
  ,                                       !- Illuminance Map Name
  ,                                       !- Group Rendering Name
  ,                                       !- Thermostat Name
  No;                                     !- Use Ideal Air Loads

OS:Node,
<<<<<<< HEAD
  {b7308b2d-1521-4ebb-8811-3d813073de30}, !- Handle
  Node 1,                                 !- Name
  {ed61ebe5-d7d5-493f-912b-8a5b222f76d3}, !- Inlet Port
  ;                                       !- Outlet Port

OS:Connection,
  {ed61ebe5-d7d5-493f-912b-8a5b222f76d3}, !- Handle
  {afb773fc-2e24-4e34-8fb2-707b048972e8}, !- Source Object
  11,                                     !- Outlet Port
  {b7308b2d-1521-4ebb-8811-3d813073de30}, !- Target Object
  2;                                      !- Inlet Port

OS:PortList,
  {8815641f-d7bd-4ee2-88ff-f5d430d71da4}, !- Handle
  {afb773fc-2e24-4e34-8fb2-707b048972e8}; !- HVAC Component

OS:PortList,
  {1e26202f-5b0f-4549-a1ab-17ee4d00075d}, !- Handle
  {afb773fc-2e24-4e34-8fb2-707b048972e8}; !- HVAC Component

OS:PortList,
  {7b285bf8-e7f2-4d26-b0a2-16e751d0c88f}, !- Handle
  {afb773fc-2e24-4e34-8fb2-707b048972e8}; !- HVAC Component

OS:Sizing:Zone,
  {c16808af-9858-4285-be7d-0e005df91b0c}, !- Handle
  {afb773fc-2e24-4e34-8fb2-707b048972e8}, !- Zone or ZoneList Name
=======
  {a2a0c49a-114b-49cd-92cd-c079f88d254e}, !- Handle
  Node 1,                                 !- Name
  {a96e4e7d-0f59-43ff-b3ed-075ddf684dfc}, !- Inlet Port
  ;                                       !- Outlet Port

OS:Connection,
  {a96e4e7d-0f59-43ff-b3ed-075ddf684dfc}, !- Handle
  {3ac8d49a-597e-4f46-b21e-4794b70604df}, !- Name
  {0d373369-8423-49e7-afcc-e733aa214325}, !- Source Object
  11,                                     !- Outlet Port
  {a2a0c49a-114b-49cd-92cd-c079f88d254e}, !- Target Object
  2;                                      !- Inlet Port

OS:PortList,
  {a5df4d43-6cd7-468c-abc3-603391090c63}, !- Handle
  {c3f95da2-095a-439c-9976-d3f0c6d93681}, !- Name
  {0d373369-8423-49e7-afcc-e733aa214325}; !- HVAC Component

OS:PortList,
  {78d32aa0-6219-42d5-a6b9-7ff2c6816f52}, !- Handle
  {60903f6e-5667-41c9-a15b-4660f047e3bd}, !- Name
  {0d373369-8423-49e7-afcc-e733aa214325}; !- HVAC Component

OS:PortList,
  {5832bf3e-e8f5-460c-849a-1265dc3c5a43}, !- Handle
  {a2bd4fda-0ddb-4f81-9250-b1222f9d9747}, !- Name
  {0d373369-8423-49e7-afcc-e733aa214325}; !- HVAC Component

OS:Sizing:Zone,
  {3e42144b-a491-42a6-8d55-c38f14b8a818}, !- Handle
  {0d373369-8423-49e7-afcc-e733aa214325}, !- Zone or ZoneList Name
>>>>>>> 4ec27a5f
  SupplyAirTemperature,                   !- Zone Cooling Design Supply Air Temperature Input Method
  14,                                     !- Zone Cooling Design Supply Air Temperature {C}
  11.11,                                  !- Zone Cooling Design Supply Air Temperature Difference {deltaC}
  SupplyAirTemperature,                   !- Zone Heating Design Supply Air Temperature Input Method
  40,                                     !- Zone Heating Design Supply Air Temperature {C}
  11.11,                                  !- Zone Heating Design Supply Air Temperature Difference {deltaC}
  0.0085,                                 !- Zone Cooling Design Supply Air Humidity Ratio {kg-H2O/kg-air}
  0.008,                                  !- Zone Heating Design Supply Air Humidity Ratio {kg-H2O/kg-air}
  ,                                       !- Zone Heating Sizing Factor
  ,                                       !- Zone Cooling Sizing Factor
  DesignDay,                              !- Cooling Design Air Flow Method
  ,                                       !- Cooling Design Air Flow Rate {m3/s}
  ,                                       !- Cooling Minimum Air Flow per Zone Floor Area {m3/s-m2}
  ,                                       !- Cooling Minimum Air Flow {m3/s}
  ,                                       !- Cooling Minimum Air Flow Fraction
  DesignDay,                              !- Heating Design Air Flow Method
  ,                                       !- Heating Design Air Flow Rate {m3/s}
  ,                                       !- Heating Maximum Air Flow per Zone Floor Area {m3/s-m2}
  ,                                       !- Heating Maximum Air Flow {m3/s}
  ,                                       !- Heating Maximum Air Flow Fraction
  No,                                     !- Account for Dedicated Outdoor Air System
  NeutralSupplyAir,                       !- Dedicated Outdoor Air System Control Strategy
  autosize,                               !- Dedicated Outdoor Air Low Setpoint Temperature for Design {C}
  autosize;                               !- Dedicated Outdoor Air High Setpoint Temperature for Design {C}

OS:ZoneHVAC:EquipmentList,
<<<<<<< HEAD
  {f9b18a38-7602-4fef-adc1-6df799982f13}, !- Handle
  Zone HVAC Equipment List 1,             !- Name
  {afb773fc-2e24-4e34-8fb2-707b048972e8}; !- Thermal Zone

OS:Space,
  {73e3d56e-b3e4-4b37-9cda-58c043bffb47}, !- Handle
  living space,                           !- Name
  {78772b18-81d2-4ed0-9662-adaac635a600}, !- Space Type Name
=======
  {ac3d7ed6-21ca-4e87-ba80-28bb3776156e}, !- Handle
  Zone HVAC Equipment List 1,             !- Name
  {0d373369-8423-49e7-afcc-e733aa214325}; !- Thermal Zone

OS:Space,
  {b5ef5e44-7acf-45f6-b21a-77a4d7dfe286}, !- Handle
  living space,                           !- Name
  {81bfb7be-f55d-40fd-9066-f1989b5bc0fe}, !- Space Type Name
>>>>>>> 4ec27a5f
  ,                                       !- Default Construction Set Name
  ,                                       !- Default Schedule Set Name
  ,                                       !- Direction of Relative North {deg}
  ,                                       !- X Origin {m}
  ,                                       !- Y Origin {m}
  ,                                       !- Z Origin {m}
  ,                                       !- Building Story Name
<<<<<<< HEAD
  {afb773fc-2e24-4e34-8fb2-707b048972e8}, !- Thermal Zone Name
  ,                                       !- Part of Total Floor Area
  ,                                       !- Design Specification Outdoor Air Object Name
  {a3469adf-2c3a-45bd-88b6-867fbbd2a89d}; !- Building Unit Name

OS:Surface,
  {87c5e975-fee5-44d4-bc40-e60e3e086ab2}, !- Handle
  Surface 1,                              !- Name
  Floor,                                  !- Surface Type
  ,                                       !- Construction Name
  {73e3d56e-b3e4-4b37-9cda-58c043bffb47}, !- Space Name
=======
  {0d373369-8423-49e7-afcc-e733aa214325}, !- Thermal Zone Name
  ,                                       !- Part of Total Floor Area
  ,                                       !- Design Specification Outdoor Air Object Name
  {c3177024-cd94-4313-a9a2-f5bc4690c77e}; !- Building Unit Name

OS:Surface,
  {f0d5ecc9-87fd-41b1-a22e-ee09c7024aef}, !- Handle
  Surface 1,                              !- Name
  Floor,                                  !- Surface Type
  ,                                       !- Construction Name
  {b5ef5e44-7acf-45f6-b21a-77a4d7dfe286}, !- Space Name
>>>>>>> 4ec27a5f
  Foundation,                             !- Outside Boundary Condition
  ,                                       !- Outside Boundary Condition Object
  NoSun,                                  !- Sun Exposure
  NoWind,                                 !- Wind Exposure
  ,                                       !- View Factor to Ground
  ,                                       !- Number of Vertices
  0, -12.9315688143396, 0,                !- X,Y,Z Vertex 1 {m}
  0, 0, 0,                                !- X,Y,Z Vertex 2 {m}
  6.46578440716979, 0, 0,                 !- X,Y,Z Vertex 3 {m}
  6.46578440716979, -12.9315688143396, 0; !- X,Y,Z Vertex 4 {m}

OS:Surface,
<<<<<<< HEAD
  {9bc7d261-7751-4046-ba1f-5fd2d9f5ed43}, !- Handle
  Surface 2,                              !- Name
  Wall,                                   !- Surface Type
  ,                                       !- Construction Name
  {73e3d56e-b3e4-4b37-9cda-58c043bffb47}, !- Space Name
=======
  {55120171-96f5-4595-b20e-9c653a9e0397}, !- Handle
  Surface 2,                              !- Name
  Wall,                                   !- Surface Type
  ,                                       !- Construction Name
  {b5ef5e44-7acf-45f6-b21a-77a4d7dfe286}, !- Space Name
>>>>>>> 4ec27a5f
  Outdoors,                               !- Outside Boundary Condition
  ,                                       !- Outside Boundary Condition Object
  SunExposed,                             !- Sun Exposure
  WindExposed,                            !- Wind Exposure
  ,                                       !- View Factor to Ground
  ,                                       !- Number of Vertices
  0, 0, 2.4384,                           !- X,Y,Z Vertex 1 {m}
  0, 0, 0,                                !- X,Y,Z Vertex 2 {m}
  0, -12.9315688143396, 0,                !- X,Y,Z Vertex 3 {m}
  0, -12.9315688143396, 2.4384;           !- X,Y,Z Vertex 4 {m}

OS:Surface,
<<<<<<< HEAD
  {df7070cd-47b2-4b56-9da8-cbbc82eeb307}, !- Handle
  Surface 3,                              !- Name
  Wall,                                   !- Surface Type
  ,                                       !- Construction Name
  {73e3d56e-b3e4-4b37-9cda-58c043bffb47}, !- Space Name
=======
  {a83f7a68-69e2-4019-b210-3280be072bd3}, !- Handle
  Surface 3,                              !- Name
  Wall,                                   !- Surface Type
  ,                                       !- Construction Name
  {b5ef5e44-7acf-45f6-b21a-77a4d7dfe286}, !- Space Name
>>>>>>> 4ec27a5f
  Outdoors,                               !- Outside Boundary Condition
  ,                                       !- Outside Boundary Condition Object
  SunExposed,                             !- Sun Exposure
  WindExposed,                            !- Wind Exposure
  ,                                       !- View Factor to Ground
  ,                                       !- Number of Vertices
  6.46578440716979, 0, 2.4384,            !- X,Y,Z Vertex 1 {m}
  6.46578440716979, 0, 0,                 !- X,Y,Z Vertex 2 {m}
  0, 0, 0,                                !- X,Y,Z Vertex 3 {m}
  0, 0, 2.4384;                           !- X,Y,Z Vertex 4 {m}

OS:Surface,
<<<<<<< HEAD
  {cf17855a-e2d9-46ed-a229-76380ea63c54}, !- Handle
  Surface 4,                              !- Name
  Wall,                                   !- Surface Type
  ,                                       !- Construction Name
  {73e3d56e-b3e4-4b37-9cda-58c043bffb47}, !- Space Name
=======
  {98e56231-079c-4f55-a17d-f87592dd4733}, !- Handle
  Surface 4,                              !- Name
  Wall,                                   !- Surface Type
  ,                                       !- Construction Name
  {b5ef5e44-7acf-45f6-b21a-77a4d7dfe286}, !- Space Name
>>>>>>> 4ec27a5f
  Adiabatic,                              !- Outside Boundary Condition
  ,                                       !- Outside Boundary Condition Object
  NoSun,                                  !- Sun Exposure
  NoWind,                                 !- Wind Exposure
  ,                                       !- View Factor to Ground
  ,                                       !- Number of Vertices
  6.46578440716979, -12.9315688143396, 2.4384, !- X,Y,Z Vertex 1 {m}
  6.46578440716979, -12.9315688143396, 0, !- X,Y,Z Vertex 2 {m}
  6.46578440716979, 0, 0,                 !- X,Y,Z Vertex 3 {m}
  6.46578440716979, 0, 2.4384;            !- X,Y,Z Vertex 4 {m}

OS:Surface,
<<<<<<< HEAD
  {157ddaa6-004b-4122-b9b7-490c137b80e2}, !- Handle
  Surface 5,                              !- Name
  Wall,                                   !- Surface Type
  ,                                       !- Construction Name
  {73e3d56e-b3e4-4b37-9cda-58c043bffb47}, !- Space Name
=======
  {958484a4-b79e-419f-bc86-7d0b54a8db14}, !- Handle
  Surface 5,                              !- Name
  Wall,                                   !- Surface Type
  ,                                       !- Construction Name
  {b5ef5e44-7acf-45f6-b21a-77a4d7dfe286}, !- Space Name
>>>>>>> 4ec27a5f
  Outdoors,                               !- Outside Boundary Condition
  ,                                       !- Outside Boundary Condition Object
  SunExposed,                             !- Sun Exposure
  WindExposed,                            !- Wind Exposure
  ,                                       !- View Factor to Ground
  ,                                       !- Number of Vertices
  0, -12.9315688143396, 2.4384,           !- X,Y,Z Vertex 1 {m}
  0, -12.9315688143396, 0,                !- X,Y,Z Vertex 2 {m}
  6.46578440716979, -12.9315688143396, 0, !- X,Y,Z Vertex 3 {m}
  6.46578440716979, -12.9315688143396, 2.4384; !- X,Y,Z Vertex 4 {m}

OS:Surface,
<<<<<<< HEAD
  {8964df72-17f9-461e-b9c2-aa1159f20f77}, !- Handle
  Surface 6,                              !- Name
  RoofCeiling,                            !- Surface Type
  ,                                       !- Construction Name
  {73e3d56e-b3e4-4b37-9cda-58c043bffb47}, !- Space Name
  Surface,                                !- Outside Boundary Condition
  {99a4f561-b46f-4b2e-9902-6da7516a2d8a}, !- Outside Boundary Condition Object
=======
  {370f8b96-0b75-4597-9a40-b8de05ef7045}, !- Handle
  Surface 6,                              !- Name
  RoofCeiling,                            !- Surface Type
  ,                                       !- Construction Name
  {b5ef5e44-7acf-45f6-b21a-77a4d7dfe286}, !- Space Name
  Surface,                                !- Outside Boundary Condition
  {2dfb52c4-6a29-43a5-8c40-d5ef80262475}, !- Outside Boundary Condition Object
>>>>>>> 4ec27a5f
  NoSun,                                  !- Sun Exposure
  NoWind,                                 !- Wind Exposure
  ,                                       !- View Factor to Ground
  ,                                       !- Number of Vertices
  6.46578440716979, -12.9315688143396, 2.4384, !- X,Y,Z Vertex 1 {m}
  6.46578440716979, 0, 2.4384,            !- X,Y,Z Vertex 2 {m}
  0, 0, 2.4384,                           !- X,Y,Z Vertex 3 {m}
  0, -12.9315688143396, 2.4384;           !- X,Y,Z Vertex 4 {m}

OS:SpaceType,
<<<<<<< HEAD
  {78772b18-81d2-4ed0-9662-adaac635a600}, !- Handle
=======
  {81bfb7be-f55d-40fd-9066-f1989b5bc0fe}, !- Handle
>>>>>>> 4ec27a5f
  Space Type 1,                           !- Name
  ,                                       !- Default Construction Set Name
  ,                                       !- Default Schedule Set Name
  ,                                       !- Group Rendering Name
  ,                                       !- Design Specification Outdoor Air Object Name
  ,                                       !- Standards Template
  ,                                       !- Standards Building Type
  living;                                 !- Standards Space Type

OS:Surface,
<<<<<<< HEAD
  {99a4f561-b46f-4b2e-9902-6da7516a2d8a}, !- Handle
  Surface 7,                              !- Name
  Floor,                                  !- Surface Type
  ,                                       !- Construction Name
  {e3d90e60-dd4a-48c4-9145-bca685b0c975}, !- Space Name
  Surface,                                !- Outside Boundary Condition
  {8964df72-17f9-461e-b9c2-aa1159f20f77}, !- Outside Boundary Condition Object
=======
  {2dfb52c4-6a29-43a5-8c40-d5ef80262475}, !- Handle
  Surface 7,                              !- Name
  Floor,                                  !- Surface Type
  ,                                       !- Construction Name
  {dba0bb43-2e8d-4777-b31c-3db9b49fc364}, !- Space Name
  Surface,                                !- Outside Boundary Condition
  {370f8b96-0b75-4597-9a40-b8de05ef7045}, !- Outside Boundary Condition Object
>>>>>>> 4ec27a5f
  NoSun,                                  !- Sun Exposure
  NoWind,                                 !- Wind Exposure
  ,                                       !- View Factor to Ground
  ,                                       !- Number of Vertices
  0, -12.9315688143396, 2.4384,           !- X,Y,Z Vertex 1 {m}
  0, 0, 2.4384,                           !- X,Y,Z Vertex 2 {m}
  6.46578440716979, 0, 2.4384,            !- X,Y,Z Vertex 3 {m}
  6.46578440716979, -12.9315688143396, 2.4384; !- X,Y,Z Vertex 4 {m}

OS:Surface,
<<<<<<< HEAD
  {6713cf01-cb7d-4c0c-aa5e-e1aa9c0ac3ff}, !- Handle
  Surface 8,                              !- Name
  RoofCeiling,                            !- Surface Type
  ,                                       !- Construction Name
  {e3d90e60-dd4a-48c4-9145-bca685b0c975}, !- Space Name
=======
  {f117c5c8-1cfe-439f-9674-fee8787414fd}, !- Handle
  Surface 8,                              !- Name
  RoofCeiling,                            !- Surface Type
  ,                                       !- Construction Name
  {dba0bb43-2e8d-4777-b31c-3db9b49fc364}, !- Space Name
>>>>>>> 4ec27a5f
  Outdoors,                               !- Outside Boundary Condition
  ,                                       !- Outside Boundary Condition Object
  SunExposed,                             !- Sun Exposure
  WindExposed,                            !- Wind Exposure
  ,                                       !- View Factor to Ground
  ,                                       !- Number of Vertices
  0, -6.46578440716979, 5.6712922035849,  !- X,Y,Z Vertex 1 {m}
  6.46578440716979, -6.46578440716979, 5.6712922035849, !- X,Y,Z Vertex 2 {m}
  6.46578440716979, 0, 2.4384,            !- X,Y,Z Vertex 3 {m}
  0, 0, 2.4384;                           !- X,Y,Z Vertex 4 {m}

OS:Surface,
<<<<<<< HEAD
  {04080545-6a27-41c8-a80f-a764ecdee0be}, !- Handle
  Surface 9,                              !- Name
  RoofCeiling,                            !- Surface Type
  ,                                       !- Construction Name
  {e3d90e60-dd4a-48c4-9145-bca685b0c975}, !- Space Name
=======
  {7c6d9ed9-8fd7-48ac-b0e4-3ac820a369c4}, !- Handle
  Surface 9,                              !- Name
  RoofCeiling,                            !- Surface Type
  ,                                       !- Construction Name
  {dba0bb43-2e8d-4777-b31c-3db9b49fc364}, !- Space Name
>>>>>>> 4ec27a5f
  Outdoors,                               !- Outside Boundary Condition
  ,                                       !- Outside Boundary Condition Object
  SunExposed,                             !- Sun Exposure
  WindExposed,                            !- Wind Exposure
  ,                                       !- View Factor to Ground
  ,                                       !- Number of Vertices
  6.46578440716979, -6.46578440716979, 5.6712922035849, !- X,Y,Z Vertex 1 {m}
  0, -6.46578440716979, 5.6712922035849,  !- X,Y,Z Vertex 2 {m}
  0, -12.9315688143396, 2.4384,           !- X,Y,Z Vertex 3 {m}
  6.46578440716979, -12.9315688143396, 2.4384; !- X,Y,Z Vertex 4 {m}

OS:Surface,
<<<<<<< HEAD
  {e9207bab-54e5-4df5-84fb-310c0740048c}, !- Handle
  Surface 10,                             !- Name
  Wall,                                   !- Surface Type
  ,                                       !- Construction Name
  {e3d90e60-dd4a-48c4-9145-bca685b0c975}, !- Space Name
=======
  {b3513f58-3ec0-4eb7-9a21-68934d617aa3}, !- Handle
  Surface 10,                             !- Name
  Wall,                                   !- Surface Type
  ,                                       !- Construction Name
  {dba0bb43-2e8d-4777-b31c-3db9b49fc364}, !- Space Name
>>>>>>> 4ec27a5f
  Outdoors,                               !- Outside Boundary Condition
  ,                                       !- Outside Boundary Condition Object
  SunExposed,                             !- Sun Exposure
  WindExposed,                            !- Wind Exposure
  ,                                       !- View Factor to Ground
  ,                                       !- Number of Vertices
  0, -6.46578440716979, 5.6712922035849,  !- X,Y,Z Vertex 1 {m}
  0, 0, 2.4384,                           !- X,Y,Z Vertex 2 {m}
  0, -12.9315688143396, 2.4384;           !- X,Y,Z Vertex 3 {m}

OS:Surface,
<<<<<<< HEAD
  {b0097021-33fd-4bbe-95a4-3d04e38c5fdd}, !- Handle
  Surface 11,                             !- Name
  Wall,                                   !- Surface Type
  ,                                       !- Construction Name
  {e3d90e60-dd4a-48c4-9145-bca685b0c975}, !- Space Name
=======
  {f001542a-9e4e-45c0-bf42-409ebdeb31bd}, !- Handle
  Surface 11,                             !- Name
  Wall,                                   !- Surface Type
  ,                                       !- Construction Name
  {dba0bb43-2e8d-4777-b31c-3db9b49fc364}, !- Space Name
>>>>>>> 4ec27a5f
  Adiabatic,                              !- Outside Boundary Condition
  ,                                       !- Outside Boundary Condition Object
  NoSun,                                  !- Sun Exposure
  NoWind,                                 !- Wind Exposure
  ,                                       !- View Factor to Ground
  ,                                       !- Number of Vertices
  6.46578440716979, -6.46578440716979, 5.6712922035849, !- X,Y,Z Vertex 1 {m}
  6.46578440716979, -12.9315688143396, 2.4384, !- X,Y,Z Vertex 2 {m}
  6.46578440716979, 0, 2.4384;            !- X,Y,Z Vertex 3 {m}

OS:Space,
<<<<<<< HEAD
  {e3d90e60-dd4a-48c4-9145-bca685b0c975}, !- Handle
  unfinished attic space,                 !- Name
  {68be8125-b0b8-4144-a90e-bf2bb66ed593}, !- Space Type Name
=======
  {dba0bb43-2e8d-4777-b31c-3db9b49fc364}, !- Handle
  unfinished attic space,                 !- Name
  {73af9fd4-93b8-40c8-9f40-3ca89b442d98}, !- Space Type Name
>>>>>>> 4ec27a5f
  ,                                       !- Default Construction Set Name
  ,                                       !- Default Schedule Set Name
  ,                                       !- Direction of Relative North {deg}
  ,                                       !- X Origin {m}
  ,                                       !- Y Origin {m}
  ,                                       !- Z Origin {m}
  ,                                       !- Building Story Name
<<<<<<< HEAD
  {bbca23f9-5c93-4a7d-b9e1-b0317265eb47}; !- Thermal Zone Name

OS:ThermalZone,
  {bbca23f9-5c93-4a7d-b9e1-b0317265eb47}, !- Handle
=======
  {4571f943-dbe0-4f6e-a19e-11096a426139}; !- Thermal Zone Name

OS:ThermalZone,
  {4571f943-dbe0-4f6e-a19e-11096a426139}, !- Handle
>>>>>>> 4ec27a5f
  unfinished attic zone,                  !- Name
  ,                                       !- Multiplier
  ,                                       !- Ceiling Height {m}
  ,                                       !- Volume {m3}
  ,                                       !- Floor Area {m2}
  ,                                       !- Zone Inside Convection Algorithm
  ,                                       !- Zone Outside Convection Algorithm
  ,                                       !- Zone Conditioning Equipment List Name
<<<<<<< HEAD
  {f24fdbee-bff7-48de-92e4-7741970db8dc}, !- Zone Air Inlet Port List
  {ebaaa9f2-c4d7-401e-b64c-26cda643a5c3}, !- Zone Air Exhaust Port List
  {eadffd26-f845-4648-8909-708bb92ce18b}, !- Zone Air Node Name
  {12d3a6f7-f254-49b8-8a28-e571e39a357e}, !- Zone Return Air Port List
=======
  {8e167c0c-2a97-47ec-b4fc-5692e0846ee7}, !- Zone Air Inlet Port List
  {03d972c7-84dd-4a00-8a49-90a61547181f}, !- Zone Air Exhaust Port List
  {3371cba9-1316-47a3-af18-1081f97384ee}, !- Zone Air Node Name
  {67d5c600-506e-4ce6-8025-91af92c64b5d}, !- Zone Return Air Port List
>>>>>>> 4ec27a5f
  ,                                       !- Primary Daylighting Control Name
  ,                                       !- Fraction of Zone Controlled by Primary Daylighting Control
  ,                                       !- Secondary Daylighting Control Name
  ,                                       !- Fraction of Zone Controlled by Secondary Daylighting Control
  ,                                       !- Illuminance Map Name
  ,                                       !- Group Rendering Name
  ,                                       !- Thermostat Name
  No;                                     !- Use Ideal Air Loads

OS:Node,
<<<<<<< HEAD
  {3262e509-7583-4490-8ee8-51fba75a7cf5}, !- Handle
  Node 2,                                 !- Name
  {eadffd26-f845-4648-8909-708bb92ce18b}, !- Inlet Port
  ;                                       !- Outlet Port

OS:Connection,
  {eadffd26-f845-4648-8909-708bb92ce18b}, !- Handle
  {bbca23f9-5c93-4a7d-b9e1-b0317265eb47}, !- Source Object
  11,                                     !- Outlet Port
  {3262e509-7583-4490-8ee8-51fba75a7cf5}, !- Target Object
  2;                                      !- Inlet Port

OS:PortList,
  {f24fdbee-bff7-48de-92e4-7741970db8dc}, !- Handle
  {bbca23f9-5c93-4a7d-b9e1-b0317265eb47}; !- HVAC Component

OS:PortList,
  {ebaaa9f2-c4d7-401e-b64c-26cda643a5c3}, !- Handle
  {bbca23f9-5c93-4a7d-b9e1-b0317265eb47}; !- HVAC Component

OS:PortList,
  {12d3a6f7-f254-49b8-8a28-e571e39a357e}, !- Handle
  {bbca23f9-5c93-4a7d-b9e1-b0317265eb47}; !- HVAC Component

OS:Sizing:Zone,
  {535f99e6-9e8a-4a76-aed9-02b661703c09}, !- Handle
  {bbca23f9-5c93-4a7d-b9e1-b0317265eb47}, !- Zone or ZoneList Name
=======
  {2d843ea1-43c7-4d7c-a8b3-dc59cfe8fdb5}, !- Handle
  Node 2,                                 !- Name
  {3371cba9-1316-47a3-af18-1081f97384ee}, !- Inlet Port
  ;                                       !- Outlet Port

OS:Connection,
  {3371cba9-1316-47a3-af18-1081f97384ee}, !- Handle
  {7a2bf727-c299-4782-808d-343c289b25f1}, !- Name
  {4571f943-dbe0-4f6e-a19e-11096a426139}, !- Source Object
  11,                                     !- Outlet Port
  {2d843ea1-43c7-4d7c-a8b3-dc59cfe8fdb5}, !- Target Object
  2;                                      !- Inlet Port

OS:PortList,
  {8e167c0c-2a97-47ec-b4fc-5692e0846ee7}, !- Handle
  {32a4f944-6dc6-4329-9285-b9eb352a5da1}, !- Name
  {4571f943-dbe0-4f6e-a19e-11096a426139}; !- HVAC Component

OS:PortList,
  {03d972c7-84dd-4a00-8a49-90a61547181f}, !- Handle
  {968ad283-aad3-41ad-affb-b998055454ae}, !- Name
  {4571f943-dbe0-4f6e-a19e-11096a426139}; !- HVAC Component

OS:PortList,
  {67d5c600-506e-4ce6-8025-91af92c64b5d}, !- Handle
  {fadd700d-ced9-4cd3-bc76-765f74650a59}, !- Name
  {4571f943-dbe0-4f6e-a19e-11096a426139}; !- HVAC Component

OS:Sizing:Zone,
  {0ebe8abe-ca42-4da1-aa5d-410b925f5dae}, !- Handle
  {4571f943-dbe0-4f6e-a19e-11096a426139}, !- Zone or ZoneList Name
>>>>>>> 4ec27a5f
  SupplyAirTemperature,                   !- Zone Cooling Design Supply Air Temperature Input Method
  14,                                     !- Zone Cooling Design Supply Air Temperature {C}
  11.11,                                  !- Zone Cooling Design Supply Air Temperature Difference {deltaC}
  SupplyAirTemperature,                   !- Zone Heating Design Supply Air Temperature Input Method
  40,                                     !- Zone Heating Design Supply Air Temperature {C}
  11.11,                                  !- Zone Heating Design Supply Air Temperature Difference {deltaC}
  0.0085,                                 !- Zone Cooling Design Supply Air Humidity Ratio {kg-H2O/kg-air}
  0.008,                                  !- Zone Heating Design Supply Air Humidity Ratio {kg-H2O/kg-air}
  ,                                       !- Zone Heating Sizing Factor
  ,                                       !- Zone Cooling Sizing Factor
  DesignDay,                              !- Cooling Design Air Flow Method
  ,                                       !- Cooling Design Air Flow Rate {m3/s}
  ,                                       !- Cooling Minimum Air Flow per Zone Floor Area {m3/s-m2}
  ,                                       !- Cooling Minimum Air Flow {m3/s}
  ,                                       !- Cooling Minimum Air Flow Fraction
  DesignDay,                              !- Heating Design Air Flow Method
  ,                                       !- Heating Design Air Flow Rate {m3/s}
  ,                                       !- Heating Maximum Air Flow per Zone Floor Area {m3/s-m2}
  ,                                       !- Heating Maximum Air Flow {m3/s}
  ,                                       !- Heating Maximum Air Flow Fraction
  No,                                     !- Account for Dedicated Outdoor Air System
  NeutralSupplyAir,                       !- Dedicated Outdoor Air System Control Strategy
  autosize,                               !- Dedicated Outdoor Air Low Setpoint Temperature for Design {C}
  autosize;                               !- Dedicated Outdoor Air High Setpoint Temperature for Design {C}

OS:ZoneHVAC:EquipmentList,
<<<<<<< HEAD
  {4c473f05-34bb-4a00-ace4-849eb3e1f7d1}, !- Handle
  Zone HVAC Equipment List 2,             !- Name
  {bbca23f9-5c93-4a7d-b9e1-b0317265eb47}; !- Thermal Zone

OS:SpaceType,
  {68be8125-b0b8-4144-a90e-bf2bb66ed593}, !- Handle
=======
  {afb99485-82e4-4ebd-a8f5-c14b102547af}, !- Handle
  Zone HVAC Equipment List 2,             !- Name
  {4571f943-dbe0-4f6e-a19e-11096a426139}; !- Thermal Zone

OS:SpaceType,
  {73af9fd4-93b8-40c8-9f40-3ca89b442d98}, !- Handle
>>>>>>> 4ec27a5f
  Space Type 2,                           !- Name
  ,                                       !- Default Construction Set Name
  ,                                       !- Default Schedule Set Name
  ,                                       !- Group Rendering Name
  ,                                       !- Design Specification Outdoor Air Object Name
  ,                                       !- Standards Template
  ,                                       !- Standards Building Type
  unfinished attic;                       !- Standards Space Type

OS:BuildingUnit,
<<<<<<< HEAD
  {a3469adf-2c3a-45bd-88b6-867fbbd2a89d}, !- Handle
=======
  {c3177024-cd94-4313-a9a2-f5bc4690c77e}, !- Handle
>>>>>>> 4ec27a5f
  unit 1,                                 !- Name
  ,                                       !- Rendering Color
  Residential;                            !- Building Unit Type

OS:AdditionalProperties,
<<<<<<< HEAD
  {39ebb1aa-d4ae-4a67-abc5-359d34eb8b34}, !- Handle
  {a3469adf-2c3a-45bd-88b6-867fbbd2a89d}, !- Object Name
=======
  {707d8cb4-02e7-4129-8c3d-2c3d5fa9f5e5}, !- Handle
  {c3177024-cd94-4313-a9a2-f5bc4690c77e}, !- Object Name
>>>>>>> 4ec27a5f
  NumberOfBedrooms,                       !- Feature Name 1
  Integer,                                !- Feature Data Type 1
  3,                                      !- Feature Value 1
  NumberOfBathrooms,                      !- Feature Name 2
  Double,                                 !- Feature Data Type 2
  2,                                      !- Feature Value 2
  NumberOfOccupants,                      !- Feature Name 3
  Double,                                 !- Feature Data Type 3
  3.3900000000000001;                     !- Feature Value 3

OS:External:File,
<<<<<<< HEAD
  {a9ce57d1-523d-4db9-ab17-0f020c5600d2}, !- Handle
=======
  {c1163545-3601-46b1-a63a-7cfccde2aca4}, !- Handle
>>>>>>> 4ec27a5f
  8760.csv,                               !- Name
  8760.csv;                               !- File Name

OS:Schedule:Day,
<<<<<<< HEAD
  {aab82ab5-7489-4715-959a-59fcee946909}, !- Handle
=======
  {6a9f7c4d-8678-401f-913f-2358e9c15b89}, !- Handle
>>>>>>> 4ec27a5f
  Schedule Day 1,                         !- Name
  ,                                       !- Schedule Type Limits Name
  ,                                       !- Interpolate to Timestep
  24,                                     !- Hour 1
  0,                                      !- Minute 1
  0;                                      !- Value Until Time 1

OS:Schedule:Day,
<<<<<<< HEAD
  {5964b1d4-0586-4411-8b5c-c1dc358f66f4}, !- Handle
=======
  {a4186e14-8b91-454f-95b5-c583d092f0ea}, !- Handle
>>>>>>> 4ec27a5f
  Schedule Day 2,                         !- Name
  ,                                       !- Schedule Type Limits Name
  ,                                       !- Interpolate to Timestep
  24,                                     !- Hour 1
  0,                                      !- Minute 1
  1;                                      !- Value Until Time 1

OS:Schedule:File,
<<<<<<< HEAD
  {728dcb0f-ff87-44b4-84b3-4924a0359bb4}, !- Handle
  occupants,                              !- Name
  {bc5909f5-b84c-4f4d-83b0-5c081096f250}, !- Schedule Type Limits Name
  {a9ce57d1-523d-4db9-ab17-0f020c5600d2}, !- External File Name
=======
  {57694217-ce89-4dc0-8403-d156b170d868}, !- Handle
  occupants,                              !- Name
  {a44a32d8-b0a9-4f18-9028-a9ee70e0424b}, !- Schedule Type Limits Name
  {c1163545-3601-46b1-a63a-7cfccde2aca4}, !- External File Name
>>>>>>> 4ec27a5f
  1,                                      !- Column Number
  1,                                      !- Rows to Skip at Top
  8760,                                   !- Number of Hours of Data
  ,                                       !- Column Separator
  ,                                       !- Interpolate to Timestep
  60;                                     !- Minutes per Item

<<<<<<< HEAD
OS:Schedule:Constant,
  {50b1c79b-52ba-44f8-b9fe-938c86d29f9a}, !- Handle
  res occupants activity schedule,        !- Name
  {792398af-6e5b-4b60-82f7-2a69e68a3b59}, !- Schedule Type Limits Name
  112.539290946133;                       !- Value

OS:People:Definition,
  {c9a4063d-6edc-4e99-abd2-e2ad9fae380f}, !- Handle
=======
OS:Schedule:Ruleset,
  {2cd89ede-60b4-49ed-9637-432a1cf45b78}, !- Handle
  Schedule Ruleset 1,                     !- Name
  {66785d64-b96f-4f1b-8d50-e5e11eefec42}, !- Schedule Type Limits Name
  {dfdc361d-8b3f-4e2c-a231-be25cc4deb6e}; !- Default Day Schedule Name

OS:Schedule:Day,
  {dfdc361d-8b3f-4e2c-a231-be25cc4deb6e}, !- Handle
  Schedule Day 3,                         !- Name
  {66785d64-b96f-4f1b-8d50-e5e11eefec42}, !- Schedule Type Limits Name
  ,                                       !- Interpolate to Timestep
  24,                                     !- Hour 1
  0,                                      !- Minute 1
  112.539290946133;                       !- Value Until Time 1

OS:People:Definition,
  {b2152b8f-706c-4a48-bb44-8ccf25224e84}, !- Handle
>>>>>>> 4ec27a5f
  res occupants|living space,             !- Name
  People,                                 !- Number of People Calculation Method
  3.39,                                   !- Number of People {people}
  ,                                       !- People per Space Floor Area {person/m2}
  ,                                       !- Space Floor Area per Person {m2/person}
  0.319734,                               !- Fraction Radiant
  0.573,                                  !- Sensible Heat Fraction
  0,                                      !- Carbon Dioxide Generation Rate {m3/s-W}
  No,                                     !- Enable ASHRAE 55 Comfort Warnings
  ZoneAveraged;                           !- Mean Radiant Temperature Calculation Type

OS:People,
<<<<<<< HEAD
  {41321cac-22de-4cc9-81d7-a5b8c84db20b}, !- Handle
  res occupants|living space,             !- Name
  {c9a4063d-6edc-4e99-abd2-e2ad9fae380f}, !- People Definition Name
  {73e3d56e-b3e4-4b37-9cda-58c043bffb47}, !- Space or SpaceType Name
  {728dcb0f-ff87-44b4-84b3-4924a0359bb4}, !- Number of People Schedule Name
  {50b1c79b-52ba-44f8-b9fe-938c86d29f9a}, !- Activity Level Schedule Name
=======
  {40c1d810-2429-4a7a-b526-7581142d6568}, !- Handle
  res occupants|living space,             !- Name
  {b2152b8f-706c-4a48-bb44-8ccf25224e84}, !- People Definition Name
  {b5ef5e44-7acf-45f6-b21a-77a4d7dfe286}, !- Space or SpaceType Name
  {57694217-ce89-4dc0-8403-d156b170d868}, !- Number of People Schedule Name
  {2cd89ede-60b4-49ed-9637-432a1cf45b78}, !- Activity Level Schedule Name
>>>>>>> 4ec27a5f
  ,                                       !- Surface Name/Angle Factor List Name
  ,                                       !- Work Efficiency Schedule Name
  ,                                       !- Clothing Insulation Schedule Name
  ,                                       !- Air Velocity Schedule Name
  1;                                      !- Multiplier

OS:ScheduleTypeLimits,
<<<<<<< HEAD
  {792398af-6e5b-4b60-82f7-2a69e68a3b59}, !- Handle
=======
  {66785d64-b96f-4f1b-8d50-e5e11eefec42}, !- Handle
>>>>>>> 4ec27a5f
  ActivityLevel,                          !- Name
  0,                                      !- Lower Limit Value
  ,                                       !- Upper Limit Value
  Continuous,                             !- Numeric Type
  ActivityLevel;                          !- Unit Type

OS:ScheduleTypeLimits,
<<<<<<< HEAD
  {bc5909f5-b84c-4f4d-83b0-5c081096f250}, !- Handle
=======
  {a44a32d8-b0a9-4f18-9028-a9ee70e0424b}, !- Handle
>>>>>>> 4ec27a5f
  Fractional,                             !- Name
  0,                                      !- Lower Limit Value
  1,                                      !- Upper Limit Value
  Continuous;                             !- Numeric Type
<|MERGE_RESOLUTION|>--- conflicted
+++ resolved
@@ -1,31 +1,22 @@
 !- NOTE: Auto-generated from /test/osw_files/SFA_4units_1story_SL_UA_3Beds_2Baths_Denver.osw
 
 OS:Version,
-<<<<<<< HEAD
-  {d9a99034-ff8a-4bd0-95c6-0b009f65e8b3}, !- Handle
+  {76f558c5-0aaa-4fcb-be05-0e6f37d82064}, !- Handle
   3.2.1;                                  !- Version Identifier
 
 OS:SimulationControl,
-  {34981594-1591-4e68-b4c5-0a8dc1bcce08}, !- Handle
-=======
-  {9e736bf3-54c3-4b83-ab5e-bb75eb828746}, !- Handle
-  2.9.1;                                  !- Version Identifier
-
-OS:SimulationControl,
-  {1771198a-b6bb-46c1-b0e3-eb4307a078ac}, !- Handle
->>>>>>> 4ec27a5f
+  {3551b356-8f20-4d3a-b83b-dcae6c3af0b5}, !- Handle
   ,                                       !- Do Zone Sizing Calculation
   ,                                       !- Do System Sizing Calculation
   ,                                       !- Do Plant Sizing Calculation
   No;                                     !- Run Simulation for Sizing Periods
 
 OS:Timestep,
-<<<<<<< HEAD
-  {d3473b63-a9d5-464c-9cb5-551055570ea9}, !- Handle
+  {03afc780-d772-4940-9fce-186083fd2ae5}, !- Handle
   6;                                      !- Number of Timesteps per Hour
 
 OS:ShadowCalculation,
-  {befa28e6-ab75-4999-bf3b-0a8d68e3c984}, !- Handle
+  {a4a4bec7-a228-448a-abdb-f66b4bcea781}, !- Handle
   PolygonClipping,                        !- Shading Calculation Method
   ,                                       !- Shading Calculation Update Frequency Method
   20,                                     !- Shading Calculation Update Frequency
@@ -38,45 +29,21 @@
   No;                                     !- Disable Self-Shading From Shading Zone Groups to Other Zones
 
 OS:SurfaceConvectionAlgorithm:Outside,
-  {d4c9cf4a-7cfd-40ef-bdda-051b792ac45c}, !- Handle
+  {e7afd751-4c8e-4b73-b30e-c00b25966470}, !- Handle
   DOE-2;                                  !- Algorithm
 
 OS:SurfaceConvectionAlgorithm:Inside,
-  {eac21f91-764e-40bb-977c-0d1b58f8780d}, !- Handle
+  {c0c5fd05-e6b4-4a3d-aa51-104383a421f4}, !- Handle
   TARP;                                   !- Algorithm
 
 OS:ZoneCapacitanceMultiplier:ResearchSpecial,
-  {53a9389e-a8d6-4883-817f-74b560459429}, !- Handle
-=======
-  {e6c0ebf1-ba43-4b3c-82de-40587555da32}, !- Handle
-  6;                                      !- Number of Timesteps per Hour
-
-OS:ShadowCalculation,
-  {e9bd6a58-60ca-4cec-8ef9-112362520651}, !- Handle
-  20,                                     !- Calculation Frequency
-  200;                                    !- Maximum Figures in Shadow Overlap Calculations
-
-OS:SurfaceConvectionAlgorithm:Outside,
-  {be5b1473-e1f7-4aa3-9247-50926110ba11}, !- Handle
-  DOE-2;                                  !- Algorithm
-
-OS:SurfaceConvectionAlgorithm:Inside,
-  {5ca711fb-5d03-4b1a-9191-f1ddf2b60beb}, !- Handle
-  TARP;                                   !- Algorithm
-
-OS:ZoneCapacitanceMultiplier:ResearchSpecial,
-  {83e4df79-252e-4ded-bce8-43d91faaa3e6}, !- Handle
->>>>>>> 4ec27a5f
+  {76109cde-d07e-4485-8330-ec60bcd3e44e}, !- Handle
   ,                                       !- Temperature Capacity Multiplier
   15,                                     !- Humidity Capacity Multiplier
   ;                                       !- Carbon Dioxide Capacity Multiplier
 
 OS:RunPeriod,
-<<<<<<< HEAD
-  {5359b58f-20ec-4ab9-a29b-e7ef63ead83d}, !- Handle
-=======
-  {f76106de-4439-492b-841a-321c0027b6ae}, !- Handle
->>>>>>> 4ec27a5f
+  {73384c0e-964b-428d-94f2-4d65bf88c3a2}, !- Handle
   Run Period 1,                           !- Name
   1,                                      !- Begin Month
   1,                                      !- Begin Day of Month
@@ -90,21 +57,13 @@
   ;                                       !- Number of Times Runperiod to be Repeated
 
 OS:YearDescription,
-<<<<<<< HEAD
-  {3f9eae3a-3cfa-49b6-a11f-26f237851348}, !- Handle
-=======
-  {5eaa6813-3e08-4bd9-8416-b1595cce578c}, !- Handle
->>>>>>> 4ec27a5f
+  {61cfba79-15cd-4c90-90a7-f40518e761b2}, !- Handle
   2007,                                   !- Calendar Year
   ,                                       !- Day of Week for Start Day
   ;                                       !- Is Leap Year
 
 OS:WeatherFile,
-<<<<<<< HEAD
-  {9a4a8508-e635-47ca-997c-887991a6a733}, !- Handle
-=======
-  {ebf1e433-5510-4685-accc-d195299a4915}, !- Handle
->>>>>>> 4ec27a5f
+  {2bd89283-ae40-4425-ad33-cfd980864477}, !- Handle
   Denver Intl Ap,                         !- City
   CO,                                     !- State Province Region
   USA,                                    !- Country
@@ -118,13 +77,8 @@
   E23378AA;                               !- Checksum
 
 OS:AdditionalProperties,
-<<<<<<< HEAD
-  {35963780-e22d-4b7c-bb8f-bd2c2a595c2e}, !- Handle
-  {9a4a8508-e635-47ca-997c-887991a6a733}, !- Object Name
-=======
-  {745c57be-06e3-47f1-9e02-d68837ee18df}, !- Handle
-  {ebf1e433-5510-4685-accc-d195299a4915}, !- Object Name
->>>>>>> 4ec27a5f
+  {f256405d-2c13-43a1-bbfb-c17e725545bb}, !- Handle
+  {2bd89283-ae40-4425-ad33-cfd980864477}, !- Object Name
   EPWHeaderCity,                          !- Feature Name 1
   String,                                 !- Feature Data Type 1
   Denver Intl Ap,                         !- Feature Value 1
@@ -232,11 +186,7 @@
   84;                                     !- Feature Value 35
 
 OS:Site,
-<<<<<<< HEAD
-  {d2296458-afd8-45ae-921a-ff5fd946f630}, !- Handle
-=======
-  {fac20714-3023-4811-bf63-9a68aaef30c2}, !- Handle
->>>>>>> 4ec27a5f
+  {adef8e84-a0cb-4187-9706-e079260b25e7}, !- Handle
   Denver Intl Ap_CO_USA,                  !- Name
   39.83,                                  !- Latitude {deg}
   -104.65,                                !- Longitude {deg}
@@ -245,45 +195,26 @@
   ;                                       !- Terrain
 
 OS:ClimateZones,
-<<<<<<< HEAD
-  {fb97b490-daa4-49a6-83db-76756f2400f6}, !- Handle
+  {6b74e0f5-7655-49c8-a885-6dbaead3db33}, !- Handle
   Building America,                       !- Climate Zone Institution Name 1
-=======
-  {d28c5282-424a-48b0-ac7d-a8339f5e2006}, !- Handle
-  ,                                       !- Active Institution
-  ,                                       !- Active Year
-  ,                                       !- Climate Zone Institution Name 1
->>>>>>> 4ec27a5f
   ,                                       !- Climate Zone Document Name 1
   0,                                      !- Climate Zone Document Year 1
   Cold;                                   !- Climate Zone Value 1
 
 OS:Site:WaterMainsTemperature,
-<<<<<<< HEAD
-  {dca50a5f-10ed-44c9-9236-3aef53e74edd}, !- Handle
-=======
-  {a0f13209-4709-444d-8522-7a5169ebe290}, !- Handle
->>>>>>> 4ec27a5f
+  {e78cdff9-3692-46f0-afee-380d1e372049}, !- Handle
   Correlation,                            !- Calculation Method
   ,                                       !- Temperature Schedule Name
   10.8753424657535,                       !- Annual Average Outdoor Air Temperature {C}
   23.1524007936508;                       !- Maximum Difference In Monthly Average Outdoor Air Temperatures {deltaC}
 
 OS:RunPeriodControl:DaylightSavingTime,
-<<<<<<< HEAD
-  {1f9f0df0-e1c2-4d28-b7b0-9fd32004d09b}, !- Handle
-=======
-  {8466a704-c704-444d-9bc0-8f4f85cfd7dc}, !- Handle
->>>>>>> 4ec27a5f
+  {2089454e-3934-4615-bb5a-1dc82da7a4c5}, !- Handle
   3/12,                                   !- Start Date
   11/5;                                   !- End Date
 
 OS:Site:GroundTemperature:Deep,
-<<<<<<< HEAD
-  {c353ba5d-eee3-4fa5-88c4-4d42c66e6220}, !- Handle
-=======
-  {7530a880-a749-4150-a477-09cce7bf95ec}, !- Handle
->>>>>>> 4ec27a5f
+  {33213887-55ea-4ffb-8bbc-7da3c0eac5b0}, !- Handle
   10.8753424657535,                       !- January Deep Ground Temperature {C}
   10.8753424657535,                       !- February Deep Ground Temperature {C}
   10.8753424657535,                       !- March Deep Ground Temperature {C}
@@ -298,11 +229,7 @@
   10.8753424657535;                       !- December Deep Ground Temperature {C}
 
 OS:Building,
-<<<<<<< HEAD
-  {f9bd0008-ae31-449e-b1ae-3b3b298804f4}, !- Handle
-=======
-  {00dba367-f1d2-4c0b-ab49-26abfbf5ed83}, !- Handle
->>>>>>> 4ec27a5f
+  {7707617e-4af4-4c0d-b372-78505bb3cc15}, !- Handle
   Building 1,                             !- Name
   ,                                       !- Building Sector Type
   0,                                      !- North Axis {deg}
@@ -317,13 +244,8 @@
   4;                                      !- Standards Number of Living Units
 
 OS:AdditionalProperties,
-<<<<<<< HEAD
-  {df7f766e-d91c-4629-b3fa-6126b22a986c}, !- Handle
-  {f9bd0008-ae31-449e-b1ae-3b3b298804f4}, !- Object Name
-=======
-  {d7e1d179-4ca5-4e92-9956-bf0e428958a6}, !- Handle
-  {00dba367-f1d2-4c0b-ab49-26abfbf5ed83}, !- Object Name
->>>>>>> 4ec27a5f
+  {94386ead-780f-464b-8f37-4a736d0e5e07}, !- Handle
+  {7707617e-4af4-4c0d-b372-78505bb3cc15}, !- Object Name
   num_units,                              !- Feature Name 1
   Integer,                                !- Feature Data Type 1
   4,                                      !- Feature Value 1
@@ -338,11 +260,7 @@
   1;                                      !- Feature Value 4
 
 OS:ThermalZone,
-<<<<<<< HEAD
-  {afb773fc-2e24-4e34-8fb2-707b048972e8}, !- Handle
-=======
-  {0d373369-8423-49e7-afcc-e733aa214325}, !- Handle
->>>>>>> 4ec27a5f
+  {bbe13701-8bd4-445d-91d2-71fafe57cfcf}, !- Handle
   living zone,                            !- Name
   ,                                       !- Multiplier
   ,                                       !- Ceiling Height {m}
@@ -351,17 +269,10 @@
   ,                                       !- Zone Inside Convection Algorithm
   ,                                       !- Zone Outside Convection Algorithm
   ,                                       !- Zone Conditioning Equipment List Name
-<<<<<<< HEAD
-  {8815641f-d7bd-4ee2-88ff-f5d430d71da4}, !- Zone Air Inlet Port List
-  {1e26202f-5b0f-4549-a1ab-17ee4d00075d}, !- Zone Air Exhaust Port List
-  {ed61ebe5-d7d5-493f-912b-8a5b222f76d3}, !- Zone Air Node Name
-  {7b285bf8-e7f2-4d26-b0a2-16e751d0c88f}, !- Zone Return Air Port List
-=======
-  {a5df4d43-6cd7-468c-abc3-603391090c63}, !- Zone Air Inlet Port List
-  {78d32aa0-6219-42d5-a6b9-7ff2c6816f52}, !- Zone Air Exhaust Port List
-  {a96e4e7d-0f59-43ff-b3ed-075ddf684dfc}, !- Zone Air Node Name
-  {5832bf3e-e8f5-460c-849a-1265dc3c5a43}, !- Zone Return Air Port List
->>>>>>> 4ec27a5f
+  {2a71c75f-fae3-4029-9a63-96917ab7230b}, !- Zone Air Inlet Port List
+  {45b6eca0-f252-485f-b8d7-afee56c02b37}, !- Zone Air Exhaust Port List
+  {c4ad60c6-0947-410d-a23c-4a85a931340b}, !- Zone Air Node Name
+  {e6890dd6-40fb-469e-8c0c-e0db42f068a5}, !- Zone Return Air Port List
   ,                                       !- Primary Daylighting Control Name
   ,                                       !- Fraction of Zone Controlled by Primary Daylighting Control
   ,                                       !- Secondary Daylighting Control Name
@@ -372,67 +283,33 @@
   No;                                     !- Use Ideal Air Loads
 
 OS:Node,
-<<<<<<< HEAD
-  {b7308b2d-1521-4ebb-8811-3d813073de30}, !- Handle
+  {d7d6a41d-634e-491d-869f-6e2ae8422660}, !- Handle
   Node 1,                                 !- Name
-  {ed61ebe5-d7d5-493f-912b-8a5b222f76d3}, !- Inlet Port
+  {c4ad60c6-0947-410d-a23c-4a85a931340b}, !- Inlet Port
   ;                                       !- Outlet Port
 
 OS:Connection,
-  {ed61ebe5-d7d5-493f-912b-8a5b222f76d3}, !- Handle
-  {afb773fc-2e24-4e34-8fb2-707b048972e8}, !- Source Object
+  {c4ad60c6-0947-410d-a23c-4a85a931340b}, !- Handle
+  {bbe13701-8bd4-445d-91d2-71fafe57cfcf}, !- Source Object
   11,                                     !- Outlet Port
-  {b7308b2d-1521-4ebb-8811-3d813073de30}, !- Target Object
+  {d7d6a41d-634e-491d-869f-6e2ae8422660}, !- Target Object
   2;                                      !- Inlet Port
 
 OS:PortList,
-  {8815641f-d7bd-4ee2-88ff-f5d430d71da4}, !- Handle
-  {afb773fc-2e24-4e34-8fb2-707b048972e8}; !- HVAC Component
+  {2a71c75f-fae3-4029-9a63-96917ab7230b}, !- Handle
+  {bbe13701-8bd4-445d-91d2-71fafe57cfcf}; !- HVAC Component
 
 OS:PortList,
-  {1e26202f-5b0f-4549-a1ab-17ee4d00075d}, !- Handle
-  {afb773fc-2e24-4e34-8fb2-707b048972e8}; !- HVAC Component
+  {45b6eca0-f252-485f-b8d7-afee56c02b37}, !- Handle
+  {bbe13701-8bd4-445d-91d2-71fafe57cfcf}; !- HVAC Component
 
 OS:PortList,
-  {7b285bf8-e7f2-4d26-b0a2-16e751d0c88f}, !- Handle
-  {afb773fc-2e24-4e34-8fb2-707b048972e8}; !- HVAC Component
+  {e6890dd6-40fb-469e-8c0c-e0db42f068a5}, !- Handle
+  {bbe13701-8bd4-445d-91d2-71fafe57cfcf}; !- HVAC Component
 
 OS:Sizing:Zone,
-  {c16808af-9858-4285-be7d-0e005df91b0c}, !- Handle
-  {afb773fc-2e24-4e34-8fb2-707b048972e8}, !- Zone or ZoneList Name
-=======
-  {a2a0c49a-114b-49cd-92cd-c079f88d254e}, !- Handle
-  Node 1,                                 !- Name
-  {a96e4e7d-0f59-43ff-b3ed-075ddf684dfc}, !- Inlet Port
-  ;                                       !- Outlet Port
-
-OS:Connection,
-  {a96e4e7d-0f59-43ff-b3ed-075ddf684dfc}, !- Handle
-  {3ac8d49a-597e-4f46-b21e-4794b70604df}, !- Name
-  {0d373369-8423-49e7-afcc-e733aa214325}, !- Source Object
-  11,                                     !- Outlet Port
-  {a2a0c49a-114b-49cd-92cd-c079f88d254e}, !- Target Object
-  2;                                      !- Inlet Port
-
-OS:PortList,
-  {a5df4d43-6cd7-468c-abc3-603391090c63}, !- Handle
-  {c3f95da2-095a-439c-9976-d3f0c6d93681}, !- Name
-  {0d373369-8423-49e7-afcc-e733aa214325}; !- HVAC Component
-
-OS:PortList,
-  {78d32aa0-6219-42d5-a6b9-7ff2c6816f52}, !- Handle
-  {60903f6e-5667-41c9-a15b-4660f047e3bd}, !- Name
-  {0d373369-8423-49e7-afcc-e733aa214325}; !- HVAC Component
-
-OS:PortList,
-  {5832bf3e-e8f5-460c-849a-1265dc3c5a43}, !- Handle
-  {a2bd4fda-0ddb-4f81-9250-b1222f9d9747}, !- Name
-  {0d373369-8423-49e7-afcc-e733aa214325}; !- HVAC Component
-
-OS:Sizing:Zone,
-  {3e42144b-a491-42a6-8d55-c38f14b8a818}, !- Handle
-  {0d373369-8423-49e7-afcc-e733aa214325}, !- Zone or ZoneList Name
->>>>>>> 4ec27a5f
+  {8cac53aa-b2fa-4bbc-ad95-a8c923287097}, !- Handle
+  {bbe13701-8bd4-445d-91d2-71fafe57cfcf}, !- Zone or ZoneList Name
   SupplyAirTemperature,                   !- Zone Cooling Design Supply Air Temperature Input Method
   14,                                     !- Zone Cooling Design Supply Air Temperature {C}
   11.11,                                  !- Zone Cooling Design Supply Air Temperature Difference {deltaC}
@@ -459,25 +336,14 @@
   autosize;                               !- Dedicated Outdoor Air High Setpoint Temperature for Design {C}
 
 OS:ZoneHVAC:EquipmentList,
-<<<<<<< HEAD
-  {f9b18a38-7602-4fef-adc1-6df799982f13}, !- Handle
+  {dfbe6bc5-186f-49ee-a79a-59bcc8218c40}, !- Handle
   Zone HVAC Equipment List 1,             !- Name
-  {afb773fc-2e24-4e34-8fb2-707b048972e8}; !- Thermal Zone
+  {bbe13701-8bd4-445d-91d2-71fafe57cfcf}; !- Thermal Zone
 
 OS:Space,
-  {73e3d56e-b3e4-4b37-9cda-58c043bffb47}, !- Handle
+  {db4a5bee-8a35-459d-85cb-eaa9d2e486bf}, !- Handle
   living space,                           !- Name
-  {78772b18-81d2-4ed0-9662-adaac635a600}, !- Space Type Name
-=======
-  {ac3d7ed6-21ca-4e87-ba80-28bb3776156e}, !- Handle
-  Zone HVAC Equipment List 1,             !- Name
-  {0d373369-8423-49e7-afcc-e733aa214325}; !- Thermal Zone
-
-OS:Space,
-  {b5ef5e44-7acf-45f6-b21a-77a4d7dfe286}, !- Handle
-  living space,                           !- Name
-  {81bfb7be-f55d-40fd-9066-f1989b5bc0fe}, !- Space Type Name
->>>>>>> 4ec27a5f
+  {1f185fe3-2c10-46b3-a642-df56e1cc283d}, !- Space Type Name
   ,                                       !- Default Construction Set Name
   ,                                       !- Default Schedule Set Name
   ,                                       !- Direction of Relative North {deg}
@@ -485,31 +351,17 @@
   ,                                       !- Y Origin {m}
   ,                                       !- Z Origin {m}
   ,                                       !- Building Story Name
-<<<<<<< HEAD
-  {afb773fc-2e24-4e34-8fb2-707b048972e8}, !- Thermal Zone Name
+  {bbe13701-8bd4-445d-91d2-71fafe57cfcf}, !- Thermal Zone Name
   ,                                       !- Part of Total Floor Area
   ,                                       !- Design Specification Outdoor Air Object Name
-  {a3469adf-2c3a-45bd-88b6-867fbbd2a89d}; !- Building Unit Name
-
-OS:Surface,
-  {87c5e975-fee5-44d4-bc40-e60e3e086ab2}, !- Handle
+  {929ff9f9-2035-4957-ba69-8629a8cd6dd8}; !- Building Unit Name
+
+OS:Surface,
+  {2e5c1671-43cf-43e1-8ee3-62e530514e48}, !- Handle
   Surface 1,                              !- Name
   Floor,                                  !- Surface Type
   ,                                       !- Construction Name
-  {73e3d56e-b3e4-4b37-9cda-58c043bffb47}, !- Space Name
-=======
-  {0d373369-8423-49e7-afcc-e733aa214325}, !- Thermal Zone Name
-  ,                                       !- Part of Total Floor Area
-  ,                                       !- Design Specification Outdoor Air Object Name
-  {c3177024-cd94-4313-a9a2-f5bc4690c77e}; !- Building Unit Name
-
-OS:Surface,
-  {f0d5ecc9-87fd-41b1-a22e-ee09c7024aef}, !- Handle
-  Surface 1,                              !- Name
-  Floor,                                  !- Surface Type
-  ,                                       !- Construction Name
-  {b5ef5e44-7acf-45f6-b21a-77a4d7dfe286}, !- Space Name
->>>>>>> 4ec27a5f
+  {db4a5bee-8a35-459d-85cb-eaa9d2e486bf}, !- Space Name
   Foundation,                             !- Outside Boundary Condition
   ,                                       !- Outside Boundary Condition Object
   NoSun,                                  !- Sun Exposure
@@ -522,19 +374,11 @@
   6.46578440716979, -12.9315688143396, 0; !- X,Y,Z Vertex 4 {m}
 
 OS:Surface,
-<<<<<<< HEAD
-  {9bc7d261-7751-4046-ba1f-5fd2d9f5ed43}, !- Handle
+  {2d7cf826-2bdc-4623-b74e-a0541f7ddc81}, !- Handle
   Surface 2,                              !- Name
   Wall,                                   !- Surface Type
   ,                                       !- Construction Name
-  {73e3d56e-b3e4-4b37-9cda-58c043bffb47}, !- Space Name
-=======
-  {55120171-96f5-4595-b20e-9c653a9e0397}, !- Handle
-  Surface 2,                              !- Name
-  Wall,                                   !- Surface Type
-  ,                                       !- Construction Name
-  {b5ef5e44-7acf-45f6-b21a-77a4d7dfe286}, !- Space Name
->>>>>>> 4ec27a5f
+  {db4a5bee-8a35-459d-85cb-eaa9d2e486bf}, !- Space Name
   Outdoors,                               !- Outside Boundary Condition
   ,                                       !- Outside Boundary Condition Object
   SunExposed,                             !- Sun Exposure
@@ -547,19 +391,11 @@
   0, -12.9315688143396, 2.4384;           !- X,Y,Z Vertex 4 {m}
 
 OS:Surface,
-<<<<<<< HEAD
-  {df7070cd-47b2-4b56-9da8-cbbc82eeb307}, !- Handle
+  {f4520864-f32d-4164-ad94-d905453ea2d2}, !- Handle
   Surface 3,                              !- Name
   Wall,                                   !- Surface Type
   ,                                       !- Construction Name
-  {73e3d56e-b3e4-4b37-9cda-58c043bffb47}, !- Space Name
-=======
-  {a83f7a68-69e2-4019-b210-3280be072bd3}, !- Handle
-  Surface 3,                              !- Name
-  Wall,                                   !- Surface Type
-  ,                                       !- Construction Name
-  {b5ef5e44-7acf-45f6-b21a-77a4d7dfe286}, !- Space Name
->>>>>>> 4ec27a5f
+  {db4a5bee-8a35-459d-85cb-eaa9d2e486bf}, !- Space Name
   Outdoors,                               !- Outside Boundary Condition
   ,                                       !- Outside Boundary Condition Object
   SunExposed,                             !- Sun Exposure
@@ -572,19 +408,11 @@
   0, 0, 2.4384;                           !- X,Y,Z Vertex 4 {m}
 
 OS:Surface,
-<<<<<<< HEAD
-  {cf17855a-e2d9-46ed-a229-76380ea63c54}, !- Handle
+  {8a07567a-d94d-43d7-a853-5052ae965616}, !- Handle
   Surface 4,                              !- Name
   Wall,                                   !- Surface Type
   ,                                       !- Construction Name
-  {73e3d56e-b3e4-4b37-9cda-58c043bffb47}, !- Space Name
-=======
-  {98e56231-079c-4f55-a17d-f87592dd4733}, !- Handle
-  Surface 4,                              !- Name
-  Wall,                                   !- Surface Type
-  ,                                       !- Construction Name
-  {b5ef5e44-7acf-45f6-b21a-77a4d7dfe286}, !- Space Name
->>>>>>> 4ec27a5f
+  {db4a5bee-8a35-459d-85cb-eaa9d2e486bf}, !- Space Name
   Adiabatic,                              !- Outside Boundary Condition
   ,                                       !- Outside Boundary Condition Object
   NoSun,                                  !- Sun Exposure
@@ -597,19 +425,11 @@
   6.46578440716979, 0, 2.4384;            !- X,Y,Z Vertex 4 {m}
 
 OS:Surface,
-<<<<<<< HEAD
-  {157ddaa6-004b-4122-b9b7-490c137b80e2}, !- Handle
+  {7ae122dc-8b43-42cc-8210-86658ad4e288}, !- Handle
   Surface 5,                              !- Name
   Wall,                                   !- Surface Type
   ,                                       !- Construction Name
-  {73e3d56e-b3e4-4b37-9cda-58c043bffb47}, !- Space Name
-=======
-  {958484a4-b79e-419f-bc86-7d0b54a8db14}, !- Handle
-  Surface 5,                              !- Name
-  Wall,                                   !- Surface Type
-  ,                                       !- Construction Name
-  {b5ef5e44-7acf-45f6-b21a-77a4d7dfe286}, !- Space Name
->>>>>>> 4ec27a5f
+  {db4a5bee-8a35-459d-85cb-eaa9d2e486bf}, !- Space Name
   Outdoors,                               !- Outside Boundary Condition
   ,                                       !- Outside Boundary Condition Object
   SunExposed,                             !- Sun Exposure
@@ -622,23 +442,13 @@
   6.46578440716979, -12.9315688143396, 2.4384; !- X,Y,Z Vertex 4 {m}
 
 OS:Surface,
-<<<<<<< HEAD
-  {8964df72-17f9-461e-b9c2-aa1159f20f77}, !- Handle
+  {20f6c212-b22a-4742-8db9-2c078c2952ce}, !- Handle
   Surface 6,                              !- Name
   RoofCeiling,                            !- Surface Type
   ,                                       !- Construction Name
-  {73e3d56e-b3e4-4b37-9cda-58c043bffb47}, !- Space Name
+  {db4a5bee-8a35-459d-85cb-eaa9d2e486bf}, !- Space Name
   Surface,                                !- Outside Boundary Condition
-  {99a4f561-b46f-4b2e-9902-6da7516a2d8a}, !- Outside Boundary Condition Object
-=======
-  {370f8b96-0b75-4597-9a40-b8de05ef7045}, !- Handle
-  Surface 6,                              !- Name
-  RoofCeiling,                            !- Surface Type
-  ,                                       !- Construction Name
-  {b5ef5e44-7acf-45f6-b21a-77a4d7dfe286}, !- Space Name
-  Surface,                                !- Outside Boundary Condition
-  {2dfb52c4-6a29-43a5-8c40-d5ef80262475}, !- Outside Boundary Condition Object
->>>>>>> 4ec27a5f
+  {2303cd44-1d4f-418d-b9e2-e49b986abc8a}, !- Outside Boundary Condition Object
   NoSun,                                  !- Sun Exposure
   NoWind,                                 !- Wind Exposure
   ,                                       !- View Factor to Ground
@@ -649,11 +459,7 @@
   0, -12.9315688143396, 2.4384;           !- X,Y,Z Vertex 4 {m}
 
 OS:SpaceType,
-<<<<<<< HEAD
-  {78772b18-81d2-4ed0-9662-adaac635a600}, !- Handle
-=======
-  {81bfb7be-f55d-40fd-9066-f1989b5bc0fe}, !- Handle
->>>>>>> 4ec27a5f
+  {1f185fe3-2c10-46b3-a642-df56e1cc283d}, !- Handle
   Space Type 1,                           !- Name
   ,                                       !- Default Construction Set Name
   ,                                       !- Default Schedule Set Name
@@ -664,23 +470,13 @@
   living;                                 !- Standards Space Type
 
 OS:Surface,
-<<<<<<< HEAD
-  {99a4f561-b46f-4b2e-9902-6da7516a2d8a}, !- Handle
+  {2303cd44-1d4f-418d-b9e2-e49b986abc8a}, !- Handle
   Surface 7,                              !- Name
   Floor,                                  !- Surface Type
   ,                                       !- Construction Name
-  {e3d90e60-dd4a-48c4-9145-bca685b0c975}, !- Space Name
+  {2a1faf2f-8eca-41e5-9504-c7efc67c2169}, !- Space Name
   Surface,                                !- Outside Boundary Condition
-  {8964df72-17f9-461e-b9c2-aa1159f20f77}, !- Outside Boundary Condition Object
-=======
-  {2dfb52c4-6a29-43a5-8c40-d5ef80262475}, !- Handle
-  Surface 7,                              !- Name
-  Floor,                                  !- Surface Type
-  ,                                       !- Construction Name
-  {dba0bb43-2e8d-4777-b31c-3db9b49fc364}, !- Space Name
-  Surface,                                !- Outside Boundary Condition
-  {370f8b96-0b75-4597-9a40-b8de05ef7045}, !- Outside Boundary Condition Object
->>>>>>> 4ec27a5f
+  {20f6c212-b22a-4742-8db9-2c078c2952ce}, !- Outside Boundary Condition Object
   NoSun,                                  !- Sun Exposure
   NoWind,                                 !- Wind Exposure
   ,                                       !- View Factor to Ground
@@ -691,19 +487,11 @@
   6.46578440716979, -12.9315688143396, 2.4384; !- X,Y,Z Vertex 4 {m}
 
 OS:Surface,
-<<<<<<< HEAD
-  {6713cf01-cb7d-4c0c-aa5e-e1aa9c0ac3ff}, !- Handle
+  {f477f499-6540-457c-847a-d0261f61e97f}, !- Handle
   Surface 8,                              !- Name
   RoofCeiling,                            !- Surface Type
   ,                                       !- Construction Name
-  {e3d90e60-dd4a-48c4-9145-bca685b0c975}, !- Space Name
-=======
-  {f117c5c8-1cfe-439f-9674-fee8787414fd}, !- Handle
-  Surface 8,                              !- Name
-  RoofCeiling,                            !- Surface Type
-  ,                                       !- Construction Name
-  {dba0bb43-2e8d-4777-b31c-3db9b49fc364}, !- Space Name
->>>>>>> 4ec27a5f
+  {2a1faf2f-8eca-41e5-9504-c7efc67c2169}, !- Space Name
   Outdoors,                               !- Outside Boundary Condition
   ,                                       !- Outside Boundary Condition Object
   SunExposed,                             !- Sun Exposure
@@ -716,19 +504,11 @@
   0, 0, 2.4384;                           !- X,Y,Z Vertex 4 {m}
 
 OS:Surface,
-<<<<<<< HEAD
-  {04080545-6a27-41c8-a80f-a764ecdee0be}, !- Handle
+  {6911f938-cce4-4544-bd58-6ee705b99947}, !- Handle
   Surface 9,                              !- Name
   RoofCeiling,                            !- Surface Type
   ,                                       !- Construction Name
-  {e3d90e60-dd4a-48c4-9145-bca685b0c975}, !- Space Name
-=======
-  {7c6d9ed9-8fd7-48ac-b0e4-3ac820a369c4}, !- Handle
-  Surface 9,                              !- Name
-  RoofCeiling,                            !- Surface Type
-  ,                                       !- Construction Name
-  {dba0bb43-2e8d-4777-b31c-3db9b49fc364}, !- Space Name
->>>>>>> 4ec27a5f
+  {2a1faf2f-8eca-41e5-9504-c7efc67c2169}, !- Space Name
   Outdoors,                               !- Outside Boundary Condition
   ,                                       !- Outside Boundary Condition Object
   SunExposed,                             !- Sun Exposure
@@ -741,19 +521,11 @@
   6.46578440716979, -12.9315688143396, 2.4384; !- X,Y,Z Vertex 4 {m}
 
 OS:Surface,
-<<<<<<< HEAD
-  {e9207bab-54e5-4df5-84fb-310c0740048c}, !- Handle
+  {20327c5f-8988-4059-96de-e53a9cbb5888}, !- Handle
   Surface 10,                             !- Name
   Wall,                                   !- Surface Type
   ,                                       !- Construction Name
-  {e3d90e60-dd4a-48c4-9145-bca685b0c975}, !- Space Name
-=======
-  {b3513f58-3ec0-4eb7-9a21-68934d617aa3}, !- Handle
-  Surface 10,                             !- Name
-  Wall,                                   !- Surface Type
-  ,                                       !- Construction Name
-  {dba0bb43-2e8d-4777-b31c-3db9b49fc364}, !- Space Name
->>>>>>> 4ec27a5f
+  {2a1faf2f-8eca-41e5-9504-c7efc67c2169}, !- Space Name
   Outdoors,                               !- Outside Boundary Condition
   ,                                       !- Outside Boundary Condition Object
   SunExposed,                             !- Sun Exposure
@@ -765,19 +537,11 @@
   0, -12.9315688143396, 2.4384;           !- X,Y,Z Vertex 3 {m}
 
 OS:Surface,
-<<<<<<< HEAD
-  {b0097021-33fd-4bbe-95a4-3d04e38c5fdd}, !- Handle
+  {1692205c-ebf7-4613-935e-f093a5c253b1}, !- Handle
   Surface 11,                             !- Name
   Wall,                                   !- Surface Type
   ,                                       !- Construction Name
-  {e3d90e60-dd4a-48c4-9145-bca685b0c975}, !- Space Name
-=======
-  {f001542a-9e4e-45c0-bf42-409ebdeb31bd}, !- Handle
-  Surface 11,                             !- Name
-  Wall,                                   !- Surface Type
-  ,                                       !- Construction Name
-  {dba0bb43-2e8d-4777-b31c-3db9b49fc364}, !- Space Name
->>>>>>> 4ec27a5f
+  {2a1faf2f-8eca-41e5-9504-c7efc67c2169}, !- Space Name
   Adiabatic,                              !- Outside Boundary Condition
   ,                                       !- Outside Boundary Condition Object
   NoSun,                                  !- Sun Exposure
@@ -789,15 +553,9 @@
   6.46578440716979, 0, 2.4384;            !- X,Y,Z Vertex 3 {m}
 
 OS:Space,
-<<<<<<< HEAD
-  {e3d90e60-dd4a-48c4-9145-bca685b0c975}, !- Handle
+  {2a1faf2f-8eca-41e5-9504-c7efc67c2169}, !- Handle
   unfinished attic space,                 !- Name
-  {68be8125-b0b8-4144-a90e-bf2bb66ed593}, !- Space Type Name
-=======
-  {dba0bb43-2e8d-4777-b31c-3db9b49fc364}, !- Handle
-  unfinished attic space,                 !- Name
-  {73af9fd4-93b8-40c8-9f40-3ca89b442d98}, !- Space Type Name
->>>>>>> 4ec27a5f
+  {c1999394-b338-4986-b51d-46fa03b0ee9b}, !- Space Type Name
   ,                                       !- Default Construction Set Name
   ,                                       !- Default Schedule Set Name
   ,                                       !- Direction of Relative North {deg}
@@ -805,17 +563,10 @@
   ,                                       !- Y Origin {m}
   ,                                       !- Z Origin {m}
   ,                                       !- Building Story Name
-<<<<<<< HEAD
-  {bbca23f9-5c93-4a7d-b9e1-b0317265eb47}; !- Thermal Zone Name
+  {bcd4e05a-cb7b-44c4-a7a1-4ffd66359a7f}; !- Thermal Zone Name
 
 OS:ThermalZone,
-  {bbca23f9-5c93-4a7d-b9e1-b0317265eb47}, !- Handle
-=======
-  {4571f943-dbe0-4f6e-a19e-11096a426139}; !- Thermal Zone Name
-
-OS:ThermalZone,
-  {4571f943-dbe0-4f6e-a19e-11096a426139}, !- Handle
->>>>>>> 4ec27a5f
+  {bcd4e05a-cb7b-44c4-a7a1-4ffd66359a7f}, !- Handle
   unfinished attic zone,                  !- Name
   ,                                       !- Multiplier
   ,                                       !- Ceiling Height {m}
@@ -824,17 +575,10 @@
   ,                                       !- Zone Inside Convection Algorithm
   ,                                       !- Zone Outside Convection Algorithm
   ,                                       !- Zone Conditioning Equipment List Name
-<<<<<<< HEAD
-  {f24fdbee-bff7-48de-92e4-7741970db8dc}, !- Zone Air Inlet Port List
-  {ebaaa9f2-c4d7-401e-b64c-26cda643a5c3}, !- Zone Air Exhaust Port List
-  {eadffd26-f845-4648-8909-708bb92ce18b}, !- Zone Air Node Name
-  {12d3a6f7-f254-49b8-8a28-e571e39a357e}, !- Zone Return Air Port List
-=======
-  {8e167c0c-2a97-47ec-b4fc-5692e0846ee7}, !- Zone Air Inlet Port List
-  {03d972c7-84dd-4a00-8a49-90a61547181f}, !- Zone Air Exhaust Port List
-  {3371cba9-1316-47a3-af18-1081f97384ee}, !- Zone Air Node Name
-  {67d5c600-506e-4ce6-8025-91af92c64b5d}, !- Zone Return Air Port List
->>>>>>> 4ec27a5f
+  {fad1ebce-997e-4b42-af72-517ecd5128f7}, !- Zone Air Inlet Port List
+  {6b8c026d-e35e-4b7c-825c-52bc0fa647fa}, !- Zone Air Exhaust Port List
+  {9adbffd3-3b16-41b5-bcde-ffc20677a9d4}, !- Zone Air Node Name
+  {4156c036-d103-4538-ae1f-5179a53a5c20}, !- Zone Return Air Port List
   ,                                       !- Primary Daylighting Control Name
   ,                                       !- Fraction of Zone Controlled by Primary Daylighting Control
   ,                                       !- Secondary Daylighting Control Name
@@ -845,67 +589,33 @@
   No;                                     !- Use Ideal Air Loads
 
 OS:Node,
-<<<<<<< HEAD
-  {3262e509-7583-4490-8ee8-51fba75a7cf5}, !- Handle
+  {00847894-87b2-4333-ab72-b13cc1ecd4d9}, !- Handle
   Node 2,                                 !- Name
-  {eadffd26-f845-4648-8909-708bb92ce18b}, !- Inlet Port
+  {9adbffd3-3b16-41b5-bcde-ffc20677a9d4}, !- Inlet Port
   ;                                       !- Outlet Port
 
 OS:Connection,
-  {eadffd26-f845-4648-8909-708bb92ce18b}, !- Handle
-  {bbca23f9-5c93-4a7d-b9e1-b0317265eb47}, !- Source Object
+  {9adbffd3-3b16-41b5-bcde-ffc20677a9d4}, !- Handle
+  {bcd4e05a-cb7b-44c4-a7a1-4ffd66359a7f}, !- Source Object
   11,                                     !- Outlet Port
-  {3262e509-7583-4490-8ee8-51fba75a7cf5}, !- Target Object
+  {00847894-87b2-4333-ab72-b13cc1ecd4d9}, !- Target Object
   2;                                      !- Inlet Port
 
 OS:PortList,
-  {f24fdbee-bff7-48de-92e4-7741970db8dc}, !- Handle
-  {bbca23f9-5c93-4a7d-b9e1-b0317265eb47}; !- HVAC Component
+  {fad1ebce-997e-4b42-af72-517ecd5128f7}, !- Handle
+  {bcd4e05a-cb7b-44c4-a7a1-4ffd66359a7f}; !- HVAC Component
 
 OS:PortList,
-  {ebaaa9f2-c4d7-401e-b64c-26cda643a5c3}, !- Handle
-  {bbca23f9-5c93-4a7d-b9e1-b0317265eb47}; !- HVAC Component
+  {6b8c026d-e35e-4b7c-825c-52bc0fa647fa}, !- Handle
+  {bcd4e05a-cb7b-44c4-a7a1-4ffd66359a7f}; !- HVAC Component
 
 OS:PortList,
-  {12d3a6f7-f254-49b8-8a28-e571e39a357e}, !- Handle
-  {bbca23f9-5c93-4a7d-b9e1-b0317265eb47}; !- HVAC Component
+  {4156c036-d103-4538-ae1f-5179a53a5c20}, !- Handle
+  {bcd4e05a-cb7b-44c4-a7a1-4ffd66359a7f}; !- HVAC Component
 
 OS:Sizing:Zone,
-  {535f99e6-9e8a-4a76-aed9-02b661703c09}, !- Handle
-  {bbca23f9-5c93-4a7d-b9e1-b0317265eb47}, !- Zone or ZoneList Name
-=======
-  {2d843ea1-43c7-4d7c-a8b3-dc59cfe8fdb5}, !- Handle
-  Node 2,                                 !- Name
-  {3371cba9-1316-47a3-af18-1081f97384ee}, !- Inlet Port
-  ;                                       !- Outlet Port
-
-OS:Connection,
-  {3371cba9-1316-47a3-af18-1081f97384ee}, !- Handle
-  {7a2bf727-c299-4782-808d-343c289b25f1}, !- Name
-  {4571f943-dbe0-4f6e-a19e-11096a426139}, !- Source Object
-  11,                                     !- Outlet Port
-  {2d843ea1-43c7-4d7c-a8b3-dc59cfe8fdb5}, !- Target Object
-  2;                                      !- Inlet Port
-
-OS:PortList,
-  {8e167c0c-2a97-47ec-b4fc-5692e0846ee7}, !- Handle
-  {32a4f944-6dc6-4329-9285-b9eb352a5da1}, !- Name
-  {4571f943-dbe0-4f6e-a19e-11096a426139}; !- HVAC Component
-
-OS:PortList,
-  {03d972c7-84dd-4a00-8a49-90a61547181f}, !- Handle
-  {968ad283-aad3-41ad-affb-b998055454ae}, !- Name
-  {4571f943-dbe0-4f6e-a19e-11096a426139}; !- HVAC Component
-
-OS:PortList,
-  {67d5c600-506e-4ce6-8025-91af92c64b5d}, !- Handle
-  {fadd700d-ced9-4cd3-bc76-765f74650a59}, !- Name
-  {4571f943-dbe0-4f6e-a19e-11096a426139}; !- HVAC Component
-
-OS:Sizing:Zone,
-  {0ebe8abe-ca42-4da1-aa5d-410b925f5dae}, !- Handle
-  {4571f943-dbe0-4f6e-a19e-11096a426139}, !- Zone or ZoneList Name
->>>>>>> 4ec27a5f
+  {28aad9d9-39de-4a86-bef0-72867d0ea517}, !- Handle
+  {bcd4e05a-cb7b-44c4-a7a1-4ffd66359a7f}, !- Zone or ZoneList Name
   SupplyAirTemperature,                   !- Zone Cooling Design Supply Air Temperature Input Method
   14,                                     !- Zone Cooling Design Supply Air Temperature {C}
   11.11,                                  !- Zone Cooling Design Supply Air Temperature Difference {deltaC}
@@ -932,21 +642,12 @@
   autosize;                               !- Dedicated Outdoor Air High Setpoint Temperature for Design {C}
 
 OS:ZoneHVAC:EquipmentList,
-<<<<<<< HEAD
-  {4c473f05-34bb-4a00-ace4-849eb3e1f7d1}, !- Handle
+  {bb891123-aff5-490b-993f-8dc49fd74c5c}, !- Handle
   Zone HVAC Equipment List 2,             !- Name
-  {bbca23f9-5c93-4a7d-b9e1-b0317265eb47}; !- Thermal Zone
+  {bcd4e05a-cb7b-44c4-a7a1-4ffd66359a7f}; !- Thermal Zone
 
 OS:SpaceType,
-  {68be8125-b0b8-4144-a90e-bf2bb66ed593}, !- Handle
-=======
-  {afb99485-82e4-4ebd-a8f5-c14b102547af}, !- Handle
-  Zone HVAC Equipment List 2,             !- Name
-  {4571f943-dbe0-4f6e-a19e-11096a426139}; !- Thermal Zone
-
-OS:SpaceType,
-  {73af9fd4-93b8-40c8-9f40-3ca89b442d98}, !- Handle
->>>>>>> 4ec27a5f
+  {c1999394-b338-4986-b51d-46fa03b0ee9b}, !- Handle
   Space Type 2,                           !- Name
   ,                                       !- Default Construction Set Name
   ,                                       !- Default Schedule Set Name
@@ -957,23 +658,14 @@
   unfinished attic;                       !- Standards Space Type
 
 OS:BuildingUnit,
-<<<<<<< HEAD
-  {a3469adf-2c3a-45bd-88b6-867fbbd2a89d}, !- Handle
-=======
-  {c3177024-cd94-4313-a9a2-f5bc4690c77e}, !- Handle
->>>>>>> 4ec27a5f
+  {929ff9f9-2035-4957-ba69-8629a8cd6dd8}, !- Handle
   unit 1,                                 !- Name
   ,                                       !- Rendering Color
   Residential;                            !- Building Unit Type
 
 OS:AdditionalProperties,
-<<<<<<< HEAD
-  {39ebb1aa-d4ae-4a67-abc5-359d34eb8b34}, !- Handle
-  {a3469adf-2c3a-45bd-88b6-867fbbd2a89d}, !- Object Name
-=======
-  {707d8cb4-02e7-4129-8c3d-2c3d5fa9f5e5}, !- Handle
-  {c3177024-cd94-4313-a9a2-f5bc4690c77e}, !- Object Name
->>>>>>> 4ec27a5f
+  {d982159c-ebb3-41a2-80d2-e4bbe320bfc3}, !- Handle
+  {929ff9f9-2035-4957-ba69-8629a8cd6dd8}, !- Object Name
   NumberOfBedrooms,                       !- Feature Name 1
   Integer,                                !- Feature Data Type 1
   3,                                      !- Feature Value 1
@@ -985,20 +677,12 @@
   3.3900000000000001;                     !- Feature Value 3
 
 OS:External:File,
-<<<<<<< HEAD
-  {a9ce57d1-523d-4db9-ab17-0f020c5600d2}, !- Handle
-=======
-  {c1163545-3601-46b1-a63a-7cfccde2aca4}, !- Handle
->>>>>>> 4ec27a5f
+  {03428c82-7e94-4887-b916-3c4a33b262b1}, !- Handle
   8760.csv,                               !- Name
   8760.csv;                               !- File Name
 
 OS:Schedule:Day,
-<<<<<<< HEAD
-  {aab82ab5-7489-4715-959a-59fcee946909}, !- Handle
-=======
-  {6a9f7c4d-8678-401f-913f-2358e9c15b89}, !- Handle
->>>>>>> 4ec27a5f
+  {7f47ea9d-1086-4ffc-8899-14612b7b7c56}, !- Handle
   Schedule Day 1,                         !- Name
   ,                                       !- Schedule Type Limits Name
   ,                                       !- Interpolate to Timestep
@@ -1007,11 +691,7 @@
   0;                                      !- Value Until Time 1
 
 OS:Schedule:Day,
-<<<<<<< HEAD
-  {5964b1d4-0586-4411-8b5c-c1dc358f66f4}, !- Handle
-=======
-  {a4186e14-8b91-454f-95b5-c583d092f0ea}, !- Handle
->>>>>>> 4ec27a5f
+  {2cb067ee-4117-4fb7-aa9b-7c2ccc74cf29}, !- Handle
   Schedule Day 2,                         !- Name
   ,                                       !- Schedule Type Limits Name
   ,                                       !- Interpolate to Timestep
@@ -1020,17 +700,10 @@
   1;                                      !- Value Until Time 1
 
 OS:Schedule:File,
-<<<<<<< HEAD
-  {728dcb0f-ff87-44b4-84b3-4924a0359bb4}, !- Handle
+  {a6b5ade3-4ab6-422f-ba4e-83f2ffec1595}, !- Handle
   occupants,                              !- Name
-  {bc5909f5-b84c-4f4d-83b0-5c081096f250}, !- Schedule Type Limits Name
-  {a9ce57d1-523d-4db9-ab17-0f020c5600d2}, !- External File Name
-=======
-  {57694217-ce89-4dc0-8403-d156b170d868}, !- Handle
-  occupants,                              !- Name
-  {a44a32d8-b0a9-4f18-9028-a9ee70e0424b}, !- Schedule Type Limits Name
-  {c1163545-3601-46b1-a63a-7cfccde2aca4}, !- External File Name
->>>>>>> 4ec27a5f
+  {3c22d1d9-dc08-4bd1-b362-5a6d3850b6f6}, !- Schedule Type Limits Name
+  {03428c82-7e94-4887-b916-3c4a33b262b1}, !- External File Name
   1,                                      !- Column Number
   1,                                      !- Rows to Skip at Top
   8760,                                   !- Number of Hours of Data
@@ -1038,34 +711,14 @@
   ,                                       !- Interpolate to Timestep
   60;                                     !- Minutes per Item
 
-<<<<<<< HEAD
 OS:Schedule:Constant,
-  {50b1c79b-52ba-44f8-b9fe-938c86d29f9a}, !- Handle
+  {75bdb1b6-f186-4c61-bac9-5b28d6395fd6}, !- Handle
   res occupants activity schedule,        !- Name
-  {792398af-6e5b-4b60-82f7-2a69e68a3b59}, !- Schedule Type Limits Name
+  {4f1d776a-0e29-4b27-848c-d137d5cbd1c8}, !- Schedule Type Limits Name
   112.539290946133;                       !- Value
 
 OS:People:Definition,
-  {c9a4063d-6edc-4e99-abd2-e2ad9fae380f}, !- Handle
-=======
-OS:Schedule:Ruleset,
-  {2cd89ede-60b4-49ed-9637-432a1cf45b78}, !- Handle
-  Schedule Ruleset 1,                     !- Name
-  {66785d64-b96f-4f1b-8d50-e5e11eefec42}, !- Schedule Type Limits Name
-  {dfdc361d-8b3f-4e2c-a231-be25cc4deb6e}; !- Default Day Schedule Name
-
-OS:Schedule:Day,
-  {dfdc361d-8b3f-4e2c-a231-be25cc4deb6e}, !- Handle
-  Schedule Day 3,                         !- Name
-  {66785d64-b96f-4f1b-8d50-e5e11eefec42}, !- Schedule Type Limits Name
-  ,                                       !- Interpolate to Timestep
-  24,                                     !- Hour 1
-  0,                                      !- Minute 1
-  112.539290946133;                       !- Value Until Time 1
-
-OS:People:Definition,
-  {b2152b8f-706c-4a48-bb44-8ccf25224e84}, !- Handle
->>>>>>> 4ec27a5f
+  {b356fac2-0367-4d90-8b6f-aed3fea364f6}, !- Handle
   res occupants|living space,             !- Name
   People,                                 !- Number of People Calculation Method
   3.39,                                   !- Number of People {people}
@@ -1078,21 +731,12 @@
   ZoneAveraged;                           !- Mean Radiant Temperature Calculation Type
 
 OS:People,
-<<<<<<< HEAD
-  {41321cac-22de-4cc9-81d7-a5b8c84db20b}, !- Handle
+  {2f87c9c4-c893-4c05-8860-1983afab2af9}, !- Handle
   res occupants|living space,             !- Name
-  {c9a4063d-6edc-4e99-abd2-e2ad9fae380f}, !- People Definition Name
-  {73e3d56e-b3e4-4b37-9cda-58c043bffb47}, !- Space or SpaceType Name
-  {728dcb0f-ff87-44b4-84b3-4924a0359bb4}, !- Number of People Schedule Name
-  {50b1c79b-52ba-44f8-b9fe-938c86d29f9a}, !- Activity Level Schedule Name
-=======
-  {40c1d810-2429-4a7a-b526-7581142d6568}, !- Handle
-  res occupants|living space,             !- Name
-  {b2152b8f-706c-4a48-bb44-8ccf25224e84}, !- People Definition Name
-  {b5ef5e44-7acf-45f6-b21a-77a4d7dfe286}, !- Space or SpaceType Name
-  {57694217-ce89-4dc0-8403-d156b170d868}, !- Number of People Schedule Name
-  {2cd89ede-60b4-49ed-9637-432a1cf45b78}, !- Activity Level Schedule Name
->>>>>>> 4ec27a5f
+  {b356fac2-0367-4d90-8b6f-aed3fea364f6}, !- People Definition Name
+  {db4a5bee-8a35-459d-85cb-eaa9d2e486bf}, !- Space or SpaceType Name
+  {a6b5ade3-4ab6-422f-ba4e-83f2ffec1595}, !- Number of People Schedule Name
+  {75bdb1b6-f186-4c61-bac9-5b28d6395fd6}, !- Activity Level Schedule Name
   ,                                       !- Surface Name/Angle Factor List Name
   ,                                       !- Work Efficiency Schedule Name
   ,                                       !- Clothing Insulation Schedule Name
@@ -1100,11 +744,7 @@
   1;                                      !- Multiplier
 
 OS:ScheduleTypeLimits,
-<<<<<<< HEAD
-  {792398af-6e5b-4b60-82f7-2a69e68a3b59}, !- Handle
-=======
-  {66785d64-b96f-4f1b-8d50-e5e11eefec42}, !- Handle
->>>>>>> 4ec27a5f
+  {4f1d776a-0e29-4b27-848c-d137d5cbd1c8}, !- Handle
   ActivityLevel,                          !- Name
   0,                                      !- Lower Limit Value
   ,                                       !- Upper Limit Value
@@ -1112,11 +752,7 @@
   ActivityLevel;                          !- Unit Type
 
 OS:ScheduleTypeLimits,
-<<<<<<< HEAD
-  {bc5909f5-b84c-4f4d-83b0-5c081096f250}, !- Handle
-=======
-  {a44a32d8-b0a9-4f18-9028-a9ee70e0424b}, !- Handle
->>>>>>> 4ec27a5f
+  {3c22d1d9-dc08-4bd1-b362-5a6d3850b6f6}, !- Handle
   Fractional,                             !- Name
   0,                                      !- Lower Limit Value
   1,                                      !- Upper Limit Value
