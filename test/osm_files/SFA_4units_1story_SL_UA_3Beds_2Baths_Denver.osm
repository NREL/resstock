!- NOTE: Auto-generated from /test/osw_files/SFA_4units_1story_SL_UA_3Beds_2Baths_Denver.osw

OS:Version,
<<<<<<< HEAD
  {f30e8935-0489-482b-be9e-03ad2bb40f4a}, !- Handle
  2.9.0;                                  !- Version Identifier

OS:SimulationControl,
  {0c7bfa14-3cb0-4802-9a66-b0bdd19b9f98}, !- Handle
=======
  {cbe21cfc-d626-42f6-a3d5-5220286d3d86}, !- Handle
  2.9.0;                                  !- Version Identifier

OS:SimulationControl,
  {8cdb5acf-0fc0-405a-ae4e-51b168f617ff}, !- Handle
>>>>>>> 49f5e9b9
  ,                                       !- Do Zone Sizing Calculation
  ,                                       !- Do System Sizing Calculation
  ,                                       !- Do Plant Sizing Calculation
  No;                                     !- Run Simulation for Sizing Periods

OS:Timestep,
<<<<<<< HEAD
  {6b413b07-f3c6-45e2-a96c-1455d80851bb}, !- Handle
  6;                                      !- Number of Timesteps per Hour

OS:ShadowCalculation,
  {3881539d-db3d-483f-b868-1956badae5aa}, !- Handle
=======
  {bf02195f-7be2-43b9-b0b6-dbc6f701aece}, !- Handle
  6;                                      !- Number of Timesteps per Hour

OS:ShadowCalculation,
  {ad1268a2-87a1-4308-90f9-bd238799b95d}, !- Handle
>>>>>>> 49f5e9b9
  20,                                     !- Calculation Frequency
  200;                                    !- Maximum Figures in Shadow Overlap Calculations

OS:SurfaceConvectionAlgorithm:Outside,
<<<<<<< HEAD
  {633d66cd-0842-4c62-ae4f-f165f6d4c7f9}, !- Handle
  DOE-2;                                  !- Algorithm

OS:SurfaceConvectionAlgorithm:Inside,
  {6166c6f9-3909-4316-a970-134b38455da9}, !- Handle
  TARP;                                   !- Algorithm

OS:ZoneCapacitanceMultiplier:ResearchSpecial,
  {3a21d179-6d3a-4a50-a3ee-f5e7477228f0}, !- Handle
=======
  {da06125f-f75a-41ce-9bf8-1616d4a081e7}, !- Handle
  DOE-2;                                  !- Algorithm

OS:SurfaceConvectionAlgorithm:Inside,
  {d613ac8c-73fa-42bd-8f25-be5c15a39a7d}, !- Handle
  TARP;                                   !- Algorithm

OS:ZoneCapacitanceMultiplier:ResearchSpecial,
  {b6251c5b-9d94-484f-87df-48d52f3808b9}, !- Handle
>>>>>>> 49f5e9b9
  ,                                       !- Temperature Capacity Multiplier
  15,                                     !- Humidity Capacity Multiplier
  ;                                       !- Carbon Dioxide Capacity Multiplier

OS:RunPeriod,
<<<<<<< HEAD
  {d874e39c-2a38-45f8-85a2-c66fd23a7b9e}, !- Handle
=======
  {381b67db-2443-47d2-8ebb-37a1d9322565}, !- Handle
>>>>>>> 49f5e9b9
  Run Period 1,                           !- Name
  1,                                      !- Begin Month
  1,                                      !- Begin Day of Month
  12,                                     !- End Month
  31,                                     !- End Day of Month
  ,                                       !- Use Weather File Holidays and Special Days
  ,                                       !- Use Weather File Daylight Saving Period
  ,                                       !- Apply Weekend Holiday Rule
  ,                                       !- Use Weather File Rain Indicators
  ,                                       !- Use Weather File Snow Indicators
  ;                                       !- Number of Times Runperiod to be Repeated

OS:YearDescription,
<<<<<<< HEAD
  {718e1c38-ea3f-45e5-b090-12931c9cb8a9}, !- Handle
=======
  {812c55a5-5412-49e6-8d61-dcd26ee10c6c}, !- Handle
>>>>>>> 49f5e9b9
  2007,                                   !- Calendar Year
  ,                                       !- Day of Week for Start Day
  ;                                       !- Is Leap Year

OS:WeatherFile,
  {4468e338-17c6-4822-9685-c0950b00fe60}, !- Handle
  Denver Intl Ap,                         !- City
  CO,                                     !- State Province Region
  USA,                                    !- Country
  TMY3,                                   !- Data Source
  725650,                                 !- WMO Number
  39.83,                                  !- Latitude {deg}
  -104.65,                                !- Longitude {deg}
  -7,                                     !- Time Zone {hr}
  1650,                                   !- Elevation {m}
  file:../weather/USA_CO_Denver.Intl.AP.725650_TMY3.epw, !- Url
  E23378AA;                               !- Checksum

OS:AdditionalProperties,
  {a68cd38f-cb79-40ad-a507-6059ace3699b}, !- Handle
  {4468e338-17c6-4822-9685-c0950b00fe60}, !- Object Name
  EPWHeaderCity,                          !- Feature Name 1
  String,                                 !- Feature Data Type 1
  Denver Intl Ap,                         !- Feature Value 1
  EPWHeaderState,                         !- Feature Name 2
  String,                                 !- Feature Data Type 2
  CO,                                     !- Feature Value 2
  EPWHeaderCountry,                       !- Feature Name 3
  String,                                 !- Feature Data Type 3
  USA,                                    !- Feature Value 3
  EPWHeaderDataSource,                    !- Feature Name 4
  String,                                 !- Feature Data Type 4
  TMY3,                                   !- Feature Value 4
  EPWHeaderStation,                       !- Feature Name 5
  String,                                 !- Feature Data Type 5
  725650,                                 !- Feature Value 5
  EPWHeaderLatitude,                      !- Feature Name 6
  Double,                                 !- Feature Data Type 6
  39.829999999999998,                     !- Feature Value 6
  EPWHeaderLongitude,                     !- Feature Name 7
  Double,                                 !- Feature Data Type 7
  -104.65000000000001,                    !- Feature Value 7
  EPWHeaderTimezone,                      !- Feature Name 8
  Double,                                 !- Feature Data Type 8
  -7,                                     !- Feature Value 8
  EPWHeaderAltitude,                      !- Feature Name 9
  Double,                                 !- Feature Data Type 9
  5413.3858267716532,                     !- Feature Value 9
  EPWHeaderLocalPressure,                 !- Feature Name 10
  Double,                                 !- Feature Data Type 10
  0.81937567683596546,                    !- Feature Value 10
  EPWHeaderRecordsPerHour,                !- Feature Name 11
  Double,                                 !- Feature Data Type 11
  0,                                      !- Feature Value 11
  EPWDataAnnualAvgDrybulb,                !- Feature Name 12
  Double,                                 !- Feature Data Type 12
  51.575616438356228,                     !- Feature Value 12
  EPWDataAnnualMinDrybulb,                !- Feature Name 13
  Double,                                 !- Feature Data Type 13
  -2.9200000000000017,                    !- Feature Value 13
  EPWDataAnnualMaxDrybulb,                !- Feature Name 14
  Double,                                 !- Feature Data Type 14
  104,                                    !- Feature Value 14
  EPWDataCDD50F,                          !- Feature Name 15
  Double,                                 !- Feature Data Type 15
  3072.2925000000005,                     !- Feature Value 15
  EPWDataCDD65F,                          !- Feature Name 16
  Double,                                 !- Feature Data Type 16
  883.62000000000035,                     !- Feature Value 16
  EPWDataHDD50F,                          !- Feature Name 17
  Double,                                 !- Feature Data Type 17
  2497.1925000000001,                     !- Feature Value 17
  EPWDataHDD65F,                          !- Feature Name 18
  Double,                                 !- Feature Data Type 18
  5783.5200000000013,                     !- Feature Value 18
  EPWDataAnnualAvgWindspeed,              !- Feature Name 19
  Double,                                 !- Feature Data Type 19
  3.9165296803649667,                     !- Feature Value 19
  EPWDataMonthlyAvgDrybulbs,              !- Feature Name 20
  String,                                 !- Feature Data Type 20
  33.4191935483871&#4431.90142857142857&#4443.02620967741937&#4442.48624999999999&#4459.877741935483854&#4473.57574999999997&#4472.07975806451608&#4472.70008064516134&#4466.49200000000006&#4450.079112903225806&#4437.218250000000005&#4434.582177419354835, !- Feature Value 20
  EPWDataGroundMonthlyTemps,              !- Feature Name 21
  String,                                 !- Feature Data Type 21
  44.08306285945173&#4440.89570904991865&#4440.64045432632048&#4442.153016571250646&#4448.225111118704206&#4454.268919273837525&#4459.508577937551024&#4462.82777283423508&#4463.10975667174995&#4460.41014950381947&#4455.304105212311526&#4449.445696474514364, !- Feature Value 21
  EPWDataWSF,                             !- Feature Name 22
  Double,                                 !- Feature Data Type 22
  0.58999999999999997,                    !- Feature Value 22
  EPWDataMonthlyAvgDailyHighDrybulbs,     !- Feature Name 23
  String,                                 !- Feature Data Type 23
  47.41032258064516&#4446.58642857142857&#4455.15032258064517&#4453.708&#4472.80193548387098&#4488.67600000000002&#4486.1858064516129&#4485.87225806451613&#4482.082&#4463.18064516129033&#4448.73400000000001&#4448.87935483870968, !- Feature Value 23
  EPWDataMonthlyAvgDailyLowDrybulbs,      !- Feature Name 24
  String,                                 !- Feature Data Type 24
  19.347741935483874&#4419.856428571428573&#4430.316129032258065&#4431.112&#4447.41612903225806&#4457.901999999999994&#4459.063870967741934&#4460.956774193548384&#4452.352000000000004&#4438.41612903225806&#4427.002000000000002&#4423.02903225806451, !- Feature Value 24
  EPWDesignHeatingDrybulb,                !- Feature Name 25
  Double,                                 !- Feature Data Type 25
  12.02,                                  !- Feature Value 25
  EPWDesignHeatingWindspeed,              !- Feature Name 26
  Double,                                 !- Feature Data Type 26
  2.8062500000000004,                     !- Feature Value 26
  EPWDesignCoolingDrybulb,                !- Feature Name 27
  Double,                                 !- Feature Data Type 27
  91.939999999999998,                     !- Feature Value 27
  EPWDesignCoolingWetbulb,                !- Feature Name 28
  Double,                                 !- Feature Data Type 28
  59.95131430195849,                      !- Feature Value 28
  EPWDesignCoolingHumidityRatio,          !- Feature Name 29
  Double,                                 !- Feature Data Type 29
  0.0059161086834698092,                  !- Feature Value 29
  EPWDesignCoolingWindspeed,              !- Feature Name 30
  Double,                                 !- Feature Data Type 30
  3.7999999999999989,                     !- Feature Value 30
  EPWDesignDailyTemperatureRange,         !- Feature Name 31
  Double,                                 !- Feature Data Type 31
  24.915483870967748,                     !- Feature Value 31
  EPWDesignDehumidDrybulb,                !- Feature Name 32
  Double,                                 !- Feature Data Type 32
  67.996785714285721,                     !- Feature Value 32
  EPWDesignDehumidHumidityRatio,          !- Feature Name 33
  Double,                                 !- Feature Data Type 33
  0.012133744170488724,                   !- Feature Value 33
  EPWDesignCoolingDirectNormal,           !- Feature Name 34
  Double,                                 !- Feature Data Type 34
  985,                                    !- Feature Value 34
  EPWDesignCoolingDiffuseHorizontal,      !- Feature Name 35
  Double,                                 !- Feature Data Type 35
  84;                                     !- Feature Value 35

OS:Site,
  {3192c57e-2c63-4759-89ee-4b9d193b7f86}, !- Handle
  Denver Intl Ap_CO_USA,                  !- Name
  39.83,                                  !- Latitude {deg}
  -104.65,                                !- Longitude {deg}
  -7,                                     !- Time Zone {hr}
  1650,                                   !- Elevation {m}
  ;                                       !- Terrain

OS:ClimateZones,
  {86e669d7-b8f9-46f0-8b32-e49592095fa7}, !- Handle
  ,                                       !- Active Institution
  ,                                       !- Active Year
  ,                                       !- Climate Zone Institution Name 1
  ,                                       !- Climate Zone Document Name 1
  ,                                       !- Climate Zone Document Year 1
  ,                                       !- Climate Zone Value 1
  Building America,                       !- Climate Zone Institution Name 2
  ,                                       !- Climate Zone Document Name 2
  0,                                      !- Climate Zone Document Year 2
  Cold;                                   !- Climate Zone Value 2

OS:Site:WaterMainsTemperature,
  {3abe6d10-5523-4f23-b516-d0d7e71a4b3f}, !- Handle
  Correlation,                            !- Calculation Method
  ,                                       !- Temperature Schedule Name
  10.8753424657535,                       !- Annual Average Outdoor Air Temperature {C}
  23.1524007936508;                       !- Maximum Difference In Monthly Average Outdoor Air Temperatures {deltaC}

OS:RunPeriodControl:DaylightSavingTime,
  {b1432aec-98b3-411f-8ed3-b158e514725b}, !- Handle
  4/7,                                    !- Start Date
  10/26;                                  !- End Date

OS:Site:GroundTemperature:Deep,
  {cfd424c0-f66a-484f-9d77-b8a598fade01}, !- Handle
  10.8753424657535,                       !- January Deep Ground Temperature {C}
  10.8753424657535,                       !- February Deep Ground Temperature {C}
  10.8753424657535,                       !- March Deep Ground Temperature {C}
  10.8753424657535,                       !- April Deep Ground Temperature {C}
  10.8753424657535,                       !- May Deep Ground Temperature {C}
  10.8753424657535,                       !- June Deep Ground Temperature {C}
  10.8753424657535,                       !- July Deep Ground Temperature {C}
  10.8753424657535,                       !- August Deep Ground Temperature {C}
  10.8753424657535,                       !- September Deep Ground Temperature {C}
  10.8753424657535,                       !- October Deep Ground Temperature {C}
  10.8753424657535,                       !- November Deep Ground Temperature {C}
  10.8753424657535;                       !- December Deep Ground Temperature {C}

OS:Building,
  {408e97a6-7052-4590-b69a-8f2e6c4c3151}, !- Handle
  Building 1,                             !- Name
  ,                                       !- Building Sector Type
  0,                                      !- North Axis {deg}
  ,                                       !- Nominal Floor to Floor Height {m}
  ,                                       !- Space Type Name
  ,                                       !- Default Construction Set Name
  ,                                       !- Default Schedule Set Name
  1,                                      !- Standards Number of Stories
  1,                                      !- Standards Number of Above Ground Stories
  ,                                       !- Standards Template
  singlefamilyattached,                   !- Standards Building Type
  4;                                      !- Standards Number of Living Units

OS:AdditionalProperties,
  {2c3a1cc2-0c75-4856-bc92-227e7225f71f}, !- Handle
  {408e97a6-7052-4590-b69a-8f2e6c4c3151}, !- Object Name
  num_units,                              !- Feature Name 1
  Integer,                                !- Feature Data Type 1
  4,                                      !- Feature Value 1
  has_rear_units,                         !- Feature Name 2
  Boolean,                                !- Feature Data Type 2
  false,                                  !- Feature Value 2
  horz_location,                          !- Feature Name 3
  String,                                 !- Feature Data Type 3
  Left,                                   !- Feature Value 3
  num_floors,                             !- Feature Name 4
  Integer,                                !- Feature Data Type 4
  1;                                      !- Feature Value 4

OS:ThermalZone,
<<<<<<< HEAD
  {01302c9d-005d-49ee-b940-3f6889eafb7e}, !- Handle
=======
  {7195b2dd-cf30-41e3-a628-f88070be1b75}, !- Handle
>>>>>>> 49f5e9b9
  living zone,                            !- Name
  ,                                       !- Multiplier
  ,                                       !- Ceiling Height {m}
  ,                                       !- Volume {m3}
  ,                                       !- Floor Area {m2}
  ,                                       !- Zone Inside Convection Algorithm
  ,                                       !- Zone Outside Convection Algorithm
  ,                                       !- Zone Conditioning Equipment List Name
<<<<<<< HEAD
  {4e902b4c-8ee7-4ba3-ade5-2ca8515ccbfd}, !- Zone Air Inlet Port List
  {b32d9ea6-5abf-41c6-904c-010d35c31fd3}, !- Zone Air Exhaust Port List
  {32e063b1-d5fa-4a31-9f30-c7a64a72e1fe}, !- Zone Air Node Name
  {6748fde4-5426-44b2-b3a4-69d9eeec65bc}, !- Zone Return Air Port List
=======
  {c58ac7c2-8601-4499-aa26-aa6700000a75}, !- Zone Air Inlet Port List
  {f231216f-6bb7-4fbf-bf3f-17658ca3a251}, !- Zone Air Exhaust Port List
  {c772f43b-99d7-4253-9209-c01fe5291ccb}, !- Zone Air Node Name
  {9d85d1e0-8d96-41b1-9584-934433b59a0b}, !- Zone Return Air Port List
>>>>>>> 49f5e9b9
  ,                                       !- Primary Daylighting Control Name
  ,                                       !- Fraction of Zone Controlled by Primary Daylighting Control
  ,                                       !- Secondary Daylighting Control Name
  ,                                       !- Fraction of Zone Controlled by Secondary Daylighting Control
  ,                                       !- Illuminance Map Name
  ,                                       !- Group Rendering Name
  ,                                       !- Thermostat Name
  No;                                     !- Use Ideal Air Loads

OS:Node,
<<<<<<< HEAD
  {0634b6db-2d6d-4caa-a57b-fe09c947df23}, !- Handle
  Node 1,                                 !- Name
  {32e063b1-d5fa-4a31-9f30-c7a64a72e1fe}, !- Inlet Port
  ;                                       !- Outlet Port

OS:Connection,
  {32e063b1-d5fa-4a31-9f30-c7a64a72e1fe}, !- Handle
  {c6b5f4db-c35a-4f66-80b1-9743097be23e}, !- Name
  {01302c9d-005d-49ee-b940-3f6889eafb7e}, !- Source Object
  11,                                     !- Outlet Port
  {0634b6db-2d6d-4caa-a57b-fe09c947df23}, !- Target Object
  2;                                      !- Inlet Port

OS:PortList,
  {4e902b4c-8ee7-4ba3-ade5-2ca8515ccbfd}, !- Handle
  {3905f1f1-b1b3-4998-8da9-f5c0d09f0c63}, !- Name
  {01302c9d-005d-49ee-b940-3f6889eafb7e}; !- HVAC Component

OS:PortList,
  {b32d9ea6-5abf-41c6-904c-010d35c31fd3}, !- Handle
  {399cde96-280e-493d-b28c-cc89b16d6cbb}, !- Name
  {01302c9d-005d-49ee-b940-3f6889eafb7e}; !- HVAC Component

OS:PortList,
  {6748fde4-5426-44b2-b3a4-69d9eeec65bc}, !- Handle
  {1ffb9f6c-ed0c-4e56-83a7-229ee37cdc86}, !- Name
  {01302c9d-005d-49ee-b940-3f6889eafb7e}; !- HVAC Component

OS:Sizing:Zone,
  {f7cc4a84-943c-44d9-a33a-f215954ab658}, !- Handle
  {01302c9d-005d-49ee-b940-3f6889eafb7e}, !- Zone or ZoneList Name
=======
  {da3797d7-eba6-4879-b7cc-268067d6604a}, !- Handle
  Node 1,                                 !- Name
  {c772f43b-99d7-4253-9209-c01fe5291ccb}, !- Inlet Port
  ;                                       !- Outlet Port

OS:Connection,
  {c772f43b-99d7-4253-9209-c01fe5291ccb}, !- Handle
  {fab03c9e-be9b-467e-a718-5407119e57d0}, !- Name
  {7195b2dd-cf30-41e3-a628-f88070be1b75}, !- Source Object
  11,                                     !- Outlet Port
  {da3797d7-eba6-4879-b7cc-268067d6604a}, !- Target Object
  2;                                      !- Inlet Port

OS:PortList,
  {c58ac7c2-8601-4499-aa26-aa6700000a75}, !- Handle
  {cfb04a95-d6e8-44b9-8ded-11f10cc1ceec}, !- Name
  {7195b2dd-cf30-41e3-a628-f88070be1b75}; !- HVAC Component

OS:PortList,
  {f231216f-6bb7-4fbf-bf3f-17658ca3a251}, !- Handle
  {9717493d-e9ac-4c32-a3e1-1ffb90998fd8}, !- Name
  {7195b2dd-cf30-41e3-a628-f88070be1b75}; !- HVAC Component

OS:PortList,
  {9d85d1e0-8d96-41b1-9584-934433b59a0b}, !- Handle
  {f63cfbee-8af5-4005-bf34-1d26451da6bf}, !- Name
  {7195b2dd-cf30-41e3-a628-f88070be1b75}; !- HVAC Component

OS:Sizing:Zone,
  {ecfa8dcf-7d78-4a49-8123-b5279d717ff5}, !- Handle
  {7195b2dd-cf30-41e3-a628-f88070be1b75}, !- Zone or ZoneList Name
>>>>>>> 49f5e9b9
  SupplyAirTemperature,                   !- Zone Cooling Design Supply Air Temperature Input Method
  14,                                     !- Zone Cooling Design Supply Air Temperature {C}
  11.11,                                  !- Zone Cooling Design Supply Air Temperature Difference {deltaC}
  SupplyAirTemperature,                   !- Zone Heating Design Supply Air Temperature Input Method
  40,                                     !- Zone Heating Design Supply Air Temperature {C}
  11.11,                                  !- Zone Heating Design Supply Air Temperature Difference {deltaC}
  0.0085,                                 !- Zone Cooling Design Supply Air Humidity Ratio {kg-H2O/kg-air}
  0.008,                                  !- Zone Heating Design Supply Air Humidity Ratio {kg-H2O/kg-air}
  ,                                       !- Zone Heating Sizing Factor
  ,                                       !- Zone Cooling Sizing Factor
  DesignDay,                              !- Cooling Design Air Flow Method
  ,                                       !- Cooling Design Air Flow Rate {m3/s}
  ,                                       !- Cooling Minimum Air Flow per Zone Floor Area {m3/s-m2}
  ,                                       !- Cooling Minimum Air Flow {m3/s}
  ,                                       !- Cooling Minimum Air Flow Fraction
  DesignDay,                              !- Heating Design Air Flow Method
  ,                                       !- Heating Design Air Flow Rate {m3/s}
  ,                                       !- Heating Maximum Air Flow per Zone Floor Area {m3/s-m2}
  ,                                       !- Heating Maximum Air Flow {m3/s}
  ,                                       !- Heating Maximum Air Flow Fraction
  ,                                       !- Design Zone Air Distribution Effectiveness in Cooling Mode
  ,                                       !- Design Zone Air Distribution Effectiveness in Heating Mode
  No,                                     !- Account for Dedicated Outdoor Air System
  NeutralSupplyAir,                       !- Dedicated Outdoor Air System Control Strategy
  autosize,                               !- Dedicated Outdoor Air Low Setpoint Temperature for Design {C}
  autosize;                               !- Dedicated Outdoor Air High Setpoint Temperature for Design {C}

OS:ZoneHVAC:EquipmentList,
<<<<<<< HEAD
  {52c03d1b-999b-4515-a2f8-403588829779}, !- Handle
  Zone HVAC Equipment List 1,             !- Name
  {01302c9d-005d-49ee-b940-3f6889eafb7e}; !- Thermal Zone

OS:Space,
  {b33c6e4b-66e6-4b67-ab65-5c2fdffc559d}, !- Handle
  living space,                           !- Name
  {657590d8-8e71-466d-965a-139cf8632129}, !- Space Type Name
=======
  {aa011a8f-d018-4d6e-8d7d-2255788abd93}, !- Handle
  Zone HVAC Equipment List 1,             !- Name
  {7195b2dd-cf30-41e3-a628-f88070be1b75}; !- Thermal Zone

OS:Space,
  {331984c0-33bf-453c-b7ab-717261040ee5}, !- Handle
  living space,                           !- Name
  {f91d87ba-335c-477b-bd90-0e800c52b38f}, !- Space Type Name
>>>>>>> 49f5e9b9
  ,                                       !- Default Construction Set Name
  ,                                       !- Default Schedule Set Name
  ,                                       !- Direction of Relative North {deg}
  ,                                       !- X Origin {m}
  ,                                       !- Y Origin {m}
  ,                                       !- Z Origin {m}
  ,                                       !- Building Story Name
<<<<<<< HEAD
  {01302c9d-005d-49ee-b940-3f6889eafb7e}, !- Thermal Zone Name
  ,                                       !- Part of Total Floor Area
  ,                                       !- Design Specification Outdoor Air Object Name
  {3fd23c37-b68f-4981-acf6-d307ab1433a9}; !- Building Unit Name

OS:Surface,
  {b6f1a108-8c6d-4a9c-bf8f-00f8349901ed}, !- Handle
  Surface 1,                              !- Name
  Floor,                                  !- Surface Type
  ,                                       !- Construction Name
  {b33c6e4b-66e6-4b67-ab65-5c2fdffc559d}, !- Space Name
=======
  {7195b2dd-cf30-41e3-a628-f88070be1b75}, !- Thermal Zone Name
  ,                                       !- Part of Total Floor Area
  ,                                       !- Design Specification Outdoor Air Object Name
  {c4956af8-f58d-47fd-998b-6a14f7eec084}; !- Building Unit Name

OS:Surface,
  {41349175-c09e-4990-acd6-8c7425e67ffa}, !- Handle
  Surface 1,                              !- Name
  Floor,                                  !- Surface Type
  ,                                       !- Construction Name
  {331984c0-33bf-453c-b7ab-717261040ee5}, !- Space Name
>>>>>>> 49f5e9b9
  Foundation,                             !- Outside Boundary Condition
  ,                                       !- Outside Boundary Condition Object
  NoSun,                                  !- Sun Exposure
  NoWind,                                 !- Wind Exposure
  ,                                       !- View Factor to Ground
  ,                                       !- Number of Vertices
  0, -12.9315688143396, 0,                !- X,Y,Z Vertex 1 {m}
  0, 0, 0,                                !- X,Y,Z Vertex 2 {m}
  6.46578440716979, 0, 0,                 !- X,Y,Z Vertex 3 {m}
  6.46578440716979, -12.9315688143396, 0; !- X,Y,Z Vertex 4 {m}

OS:Surface,
<<<<<<< HEAD
  {add76ff7-73dc-485f-9402-dc853d34d6a5}, !- Handle
  Surface 2,                              !- Name
  Wall,                                   !- Surface Type
  ,                                       !- Construction Name
  {b33c6e4b-66e6-4b67-ab65-5c2fdffc559d}, !- Space Name
=======
  {90dc80d5-1b3c-47f4-a997-83a2c3255702}, !- Handle
  Surface 2,                              !- Name
  Wall,                                   !- Surface Type
  ,                                       !- Construction Name
  {331984c0-33bf-453c-b7ab-717261040ee5}, !- Space Name
>>>>>>> 49f5e9b9
  Outdoors,                               !- Outside Boundary Condition
  ,                                       !- Outside Boundary Condition Object
  SunExposed,                             !- Sun Exposure
  WindExposed,                            !- Wind Exposure
  ,                                       !- View Factor to Ground
  ,                                       !- Number of Vertices
  0, 0, 2.4384,                           !- X,Y,Z Vertex 1 {m}
  0, 0, 0,                                !- X,Y,Z Vertex 2 {m}
  0, -12.9315688143396, 0,                !- X,Y,Z Vertex 3 {m}
  0, -12.9315688143396, 2.4384;           !- X,Y,Z Vertex 4 {m}

OS:Surface,
<<<<<<< HEAD
  {1cf6651c-613a-4f05-b768-23d2a0fefa9f}, !- Handle
  Surface 3,                              !- Name
  Wall,                                   !- Surface Type
  ,                                       !- Construction Name
  {b33c6e4b-66e6-4b67-ab65-5c2fdffc559d}, !- Space Name
=======
  {ddea5b8c-9938-4ee3-956b-ddbc8590b0ae}, !- Handle
  Surface 3,                              !- Name
  Wall,                                   !- Surface Type
  ,                                       !- Construction Name
  {331984c0-33bf-453c-b7ab-717261040ee5}, !- Space Name
>>>>>>> 49f5e9b9
  Outdoors,                               !- Outside Boundary Condition
  ,                                       !- Outside Boundary Condition Object
  SunExposed,                             !- Sun Exposure
  WindExposed,                            !- Wind Exposure
  ,                                       !- View Factor to Ground
  ,                                       !- Number of Vertices
  6.46578440716979, 0, 2.4384,            !- X,Y,Z Vertex 1 {m}
  6.46578440716979, 0, 0,                 !- X,Y,Z Vertex 2 {m}
  0, 0, 0,                                !- X,Y,Z Vertex 3 {m}
  0, 0, 2.4384;                           !- X,Y,Z Vertex 4 {m}

OS:Surface,
<<<<<<< HEAD
  {6bb716fc-91e5-4e02-9725-8b212bc1f337}, !- Handle
  Surface 4,                              !- Name
  Wall,                                   !- Surface Type
  ,                                       !- Construction Name
  {b33c6e4b-66e6-4b67-ab65-5c2fdffc559d}, !- Space Name
  Surface,                                !- Outside Boundary Condition
  {4c9e6ada-64a4-49ea-b98f-bf2027227f6a}, !- Outside Boundary Condition Object
=======
  {7fe2773a-b9ae-4c83-a318-50456462487b}, !- Handle
  Surface 4,                              !- Name
  Wall,                                   !- Surface Type
  ,                                       !- Construction Name
  {331984c0-33bf-453c-b7ab-717261040ee5}, !- Space Name
  Adiabatic,                              !- Outside Boundary Condition
  ,                                       !- Outside Boundary Condition Object
>>>>>>> 49f5e9b9
  NoSun,                                  !- Sun Exposure
  NoWind,                                 !- Wind Exposure
  ,                                       !- View Factor to Ground
  ,                                       !- Number of Vertices
  6.46578440716979, -12.9315688143396, 2.4384, !- X,Y,Z Vertex 1 {m}
  6.46578440716979, -12.9315688143396, 0, !- X,Y,Z Vertex 2 {m}
  6.46578440716979, 0, 0,                 !- X,Y,Z Vertex 3 {m}
  6.46578440716979, 0, 2.4384;            !- X,Y,Z Vertex 4 {m}

OS:Surface,
<<<<<<< HEAD
  {e072942e-a37c-4437-823e-ea3410cf1083}, !- Handle
  Surface 5,                              !- Name
  Wall,                                   !- Surface Type
  ,                                       !- Construction Name
  {b33c6e4b-66e6-4b67-ab65-5c2fdffc559d}, !- Space Name
=======
  {be8e4189-013f-4f5e-a963-fb27710158f7}, !- Handle
  Surface 5,                              !- Name
  Wall,                                   !- Surface Type
  ,                                       !- Construction Name
  {331984c0-33bf-453c-b7ab-717261040ee5}, !- Space Name
>>>>>>> 49f5e9b9
  Outdoors,                               !- Outside Boundary Condition
  ,                                       !- Outside Boundary Condition Object
  SunExposed,                             !- Sun Exposure
  WindExposed,                            !- Wind Exposure
  ,                                       !- View Factor to Ground
  ,                                       !- Number of Vertices
  0, -12.9315688143396, 2.4384,           !- X,Y,Z Vertex 1 {m}
  0, -12.9315688143396, 0,                !- X,Y,Z Vertex 2 {m}
  6.46578440716979, -12.9315688143396, 0, !- X,Y,Z Vertex 3 {m}
  6.46578440716979, -12.9315688143396, 2.4384; !- X,Y,Z Vertex 4 {m}

OS:Surface,
<<<<<<< HEAD
  {91f50488-93ac-496e-be95-cb6a0896f11e}, !- Handle
  Surface 6,                              !- Name
  RoofCeiling,                            !- Surface Type
  ,                                       !- Construction Name
  {b33c6e4b-66e6-4b67-ab65-5c2fdffc559d}, !- Space Name
  Surface,                                !- Outside Boundary Condition
  {9231a339-c6ab-4514-b480-6903ef33d63d}, !- Outside Boundary Condition Object
=======
  {dd2aa908-c73c-4b19-8b12-d1eee069e5c8}, !- Handle
  Surface 6,                              !- Name
  RoofCeiling,                            !- Surface Type
  ,                                       !- Construction Name
  {331984c0-33bf-453c-b7ab-717261040ee5}, !- Space Name
  Surface,                                !- Outside Boundary Condition
  {e29572e1-bb1b-46bc-a101-d0619854e180}, !- Outside Boundary Condition Object
>>>>>>> 49f5e9b9
  NoSun,                                  !- Sun Exposure
  NoWind,                                 !- Wind Exposure
  ,                                       !- View Factor to Ground
  ,                                       !- Number of Vertices
  6.46578440716979, -12.9315688143396, 2.4384, !- X,Y,Z Vertex 1 {m}
  6.46578440716979, 0, 2.4384,            !- X,Y,Z Vertex 2 {m}
  0, 0, 2.4384,                           !- X,Y,Z Vertex 3 {m}
  0, -12.9315688143396, 2.4384;           !- X,Y,Z Vertex 4 {m}

OS:SpaceType,
<<<<<<< HEAD
  {657590d8-8e71-466d-965a-139cf8632129}, !- Handle
=======
  {f91d87ba-335c-477b-bd90-0e800c52b38f}, !- Handle
>>>>>>> 49f5e9b9
  Space Type 1,                           !- Name
  ,                                       !- Default Construction Set Name
  ,                                       !- Default Schedule Set Name
  ,                                       !- Group Rendering Name
  ,                                       !- Design Specification Outdoor Air Object Name
  ,                                       !- Standards Template
  ,                                       !- Standards Building Type
  living;                                 !- Standards Space Type

<<<<<<< HEAD
OS:ThermalZone,
  {df36cdd1-99f3-45cd-aaf7-4b1d2f3573d2}, !- Handle
  living zone|unit 2,                     !- Name
  ,                                       !- Multiplier
  ,                                       !- Ceiling Height {m}
  ,                                       !- Volume {m3}
  ,                                       !- Floor Area {m2}
  ,                                       !- Zone Inside Convection Algorithm
  ,                                       !- Zone Outside Convection Algorithm
  ,                                       !- Zone Conditioning Equipment List Name
  {83eb466e-97b2-45d3-96ca-0cfd63c5c842}, !- Zone Air Inlet Port List
  {a3a6e108-85cf-4875-92fa-d0918f899cb6}, !- Zone Air Exhaust Port List
  {29532b0c-0651-495e-aded-5788c89ccef7}, !- Zone Air Node Name
  {0ca89425-c8f8-459d-b03d-9a28d5d71fc2}, !- Zone Return Air Port List
  ,                                       !- Primary Daylighting Control Name
  ,                                       !- Fraction of Zone Controlled by Primary Daylighting Control
  ,                                       !- Secondary Daylighting Control Name
  ,                                       !- Fraction of Zone Controlled by Secondary Daylighting Control
  ,                                       !- Illuminance Map Name
  ,                                       !- Group Rendering Name
  ,                                       !- Thermostat Name
  No;                                     !- Use Ideal Air Loads

OS:Node,
  {f043b43b-35cd-4711-842b-5c6750c50193}, !- Handle
  Node 2,                                 !- Name
  {29532b0c-0651-495e-aded-5788c89ccef7}, !- Inlet Port
  ;                                       !- Outlet Port

OS:Connection,
  {29532b0c-0651-495e-aded-5788c89ccef7}, !- Handle
  {0c3fd8a0-bf39-45e9-b447-f43701f0c83a}, !- Name
  {df36cdd1-99f3-45cd-aaf7-4b1d2f3573d2}, !- Source Object
  11,                                     !- Outlet Port
  {f043b43b-35cd-4711-842b-5c6750c50193}, !- Target Object
  2;                                      !- Inlet Port

OS:PortList,
  {83eb466e-97b2-45d3-96ca-0cfd63c5c842}, !- Handle
  {90051c8c-c501-42f4-9037-966cbcf36994}, !- Name
  {df36cdd1-99f3-45cd-aaf7-4b1d2f3573d2}; !- HVAC Component

OS:PortList,
  {a3a6e108-85cf-4875-92fa-d0918f899cb6}, !- Handle
  {0abdd9ff-799a-4fea-95b2-a12fcf48f22d}, !- Name
  {df36cdd1-99f3-45cd-aaf7-4b1d2f3573d2}; !- HVAC Component

OS:PortList,
  {0ca89425-c8f8-459d-b03d-9a28d5d71fc2}, !- Handle
  {633588ba-86c5-48ae-86dc-1080cfb82361}, !- Name
  {df36cdd1-99f3-45cd-aaf7-4b1d2f3573d2}; !- HVAC Component

OS:Sizing:Zone,
  {abdf5d45-564e-4b4a-afa8-a82397f09b1e}, !- Handle
  {df36cdd1-99f3-45cd-aaf7-4b1d2f3573d2}, !- Zone or ZoneList Name
  SupplyAirTemperature,                   !- Zone Cooling Design Supply Air Temperature Input Method
  14,                                     !- Zone Cooling Design Supply Air Temperature {C}
  11.11,                                  !- Zone Cooling Design Supply Air Temperature Difference {deltaC}
  SupplyAirTemperature,                   !- Zone Heating Design Supply Air Temperature Input Method
  40,                                     !- Zone Heating Design Supply Air Temperature {C}
  11.11,                                  !- Zone Heating Design Supply Air Temperature Difference {deltaC}
  0.0085,                                 !- Zone Cooling Design Supply Air Humidity Ratio {kg-H2O/kg-air}
  0.008,                                  !- Zone Heating Design Supply Air Humidity Ratio {kg-H2O/kg-air}
  ,                                       !- Zone Heating Sizing Factor
  ,                                       !- Zone Cooling Sizing Factor
  DesignDay,                              !- Cooling Design Air Flow Method
  ,                                       !- Cooling Design Air Flow Rate {m3/s}
  ,                                       !- Cooling Minimum Air Flow per Zone Floor Area {m3/s-m2}
  ,                                       !- Cooling Minimum Air Flow {m3/s}
  ,                                       !- Cooling Minimum Air Flow Fraction
  DesignDay,                              !- Heating Design Air Flow Method
  ,                                       !- Heating Design Air Flow Rate {m3/s}
  ,                                       !- Heating Maximum Air Flow per Zone Floor Area {m3/s-m2}
  ,                                       !- Heating Maximum Air Flow {m3/s}
  ,                                       !- Heating Maximum Air Flow Fraction
  ,                                       !- Design Zone Air Distribution Effectiveness in Cooling Mode
  ,                                       !- Design Zone Air Distribution Effectiveness in Heating Mode
  No,                                     !- Account for Dedicated Outdoor Air System
  NeutralSupplyAir,                       !- Dedicated Outdoor Air System Control Strategy
  autosize,                               !- Dedicated Outdoor Air Low Setpoint Temperature for Design {C}
  autosize;                               !- Dedicated Outdoor Air High Setpoint Temperature for Design {C}

OS:ZoneHVAC:EquipmentList,
  {a74b65bc-b32f-4679-9b25-0fd2aab8bd29}, !- Handle
  Zone HVAC Equipment List 2,             !- Name
  {df36cdd1-99f3-45cd-aaf7-4b1d2f3573d2}; !- Thermal Zone

OS:Space,
  {5fcfc3d1-b160-47b1-8ee5-d8145a69b84c}, !- Handle
  living space|unit 2|story 1,            !- Name
  {657590d8-8e71-466d-965a-139cf8632129}, !- Space Type Name
  ,                                       !- Default Construction Set Name
  ,                                       !- Default Schedule Set Name
  -0,                                     !- Direction of Relative North {deg}
  0,                                      !- X Origin {m}
  0,                                      !- Y Origin {m}
  0,                                      !- Z Origin {m}
  ,                                       !- Building Story Name
  {df36cdd1-99f3-45cd-aaf7-4b1d2f3573d2}, !- Thermal Zone Name
  ,                                       !- Part of Total Floor Area
  ,                                       !- Design Specification Outdoor Air Object Name
  {14502703-0b8b-4690-a502-7afc52d302fc}; !- Building Unit Name

OS:Surface,
  {4c9e6ada-64a4-49ea-b98f-bf2027227f6a}, !- Handle
  Surface 12,                             !- Name
  Wall,                                   !- Surface Type
  ,                                       !- Construction Name
  {5fcfc3d1-b160-47b1-8ee5-d8145a69b84c}, !- Space Name
  Surface,                                !- Outside Boundary Condition
  {6bb716fc-91e5-4e02-9725-8b212bc1f337}, !- Outside Boundary Condition Object
  NoSun,                                  !- Sun Exposure
  NoWind,                                 !- Wind Exposure
  ,                                       !- View Factor to Ground
  ,                                       !- Number of Vertices
  6.46578440716979, 0, 2.4384,            !- X,Y,Z Vertex 1 {m}
  6.46578440716979, 0, 0,                 !- X,Y,Z Vertex 2 {m}
  6.46578440716979, -12.9315688143396, 0, !- X,Y,Z Vertex 3 {m}
  6.46578440716979, -12.9315688143396, 2.4384; !- X,Y,Z Vertex 4 {m}

OS:Surface,
  {0e00f45a-08d3-4250-b779-cdec13abd887}, !- Handle
  Surface 13,                             !- Name
  Floor,                                  !- Surface Type
  ,                                       !- Construction Name
  {5fcfc3d1-b160-47b1-8ee5-d8145a69b84c}, !- Space Name
  Foundation,                             !- Outside Boundary Condition
  ,                                       !- Outside Boundary Condition Object
  NoSun,                                  !- Sun Exposure
  NoWind,                                 !- Wind Exposure
  ,                                       !- View Factor to Ground
  ,                                       !- Number of Vertices
  6.46578440716979, -12.9315688143396, 0, !- X,Y,Z Vertex 1 {m}
  6.46578440716979, 0, 0,                 !- X,Y,Z Vertex 2 {m}
  12.9315688143396, 0, 0,                 !- X,Y,Z Vertex 3 {m}
  12.9315688143396, -12.9315688143396, 0; !- X,Y,Z Vertex 4 {m}

OS:Surface,
  {4c136650-1a25-4411-8d41-7e352fe1dcb6}, !- Handle
  Surface 14,                             !- Name
  Wall,                                   !- Surface Type
  ,                                       !- Construction Name
  {5fcfc3d1-b160-47b1-8ee5-d8145a69b84c}, !- Space Name
  Surface,                                !- Outside Boundary Condition
  {1ae81994-fcc3-461c-b9eb-c959182fb147}, !- Outside Boundary Condition Object
  NoSun,                                  !- Sun Exposure
  NoWind,                                 !- Wind Exposure
  ,                                       !- View Factor to Ground
  ,                                       !- Number of Vertices
  12.9315688143396, -12.9315688143396, 2.4384, !- X,Y,Z Vertex 1 {m}
  12.9315688143396, -12.9315688143396, 0, !- X,Y,Z Vertex 2 {m}
  12.9315688143396, 0, 0,                 !- X,Y,Z Vertex 3 {m}
  12.9315688143396, 0, 2.4384;            !- X,Y,Z Vertex 4 {m}

OS:Surface,
  {558e7727-7659-4a26-ae89-05d3dc3e90de}, !- Handle
  Surface 15,                             !- Name
  RoofCeiling,                            !- Surface Type
  ,                                       !- Construction Name
  {5fcfc3d1-b160-47b1-8ee5-d8145a69b84c}, !- Space Name
  Surface,                                !- Outside Boundary Condition
  {fa09c1dd-6d28-439e-a2d0-e096f4b6d8c0}, !- Outside Boundary Condition Object
  NoSun,                                  !- Sun Exposure
  NoWind,                                 !- Wind Exposure
  ,                                       !- View Factor to Ground
  ,                                       !- Number of Vertices
  12.9315688143396, -12.9315688143396, 2.4384, !- X,Y,Z Vertex 1 {m}
  12.9315688143396, 0, 2.4384,            !- X,Y,Z Vertex 2 {m}
  6.46578440716979, 0, 2.4384,            !- X,Y,Z Vertex 3 {m}
  6.46578440716979, -12.9315688143396, 2.4384; !- X,Y,Z Vertex 4 {m}

OS:Surface,
  {a88c9094-836e-4359-8a3c-aa91683a013b}, !- Handle
  Surface 16,                             !- Name
  Wall,                                   !- Surface Type
  ,                                       !- Construction Name
  {5fcfc3d1-b160-47b1-8ee5-d8145a69b84c}, !- Space Name
  Outdoors,                               !- Outside Boundary Condition
  ,                                       !- Outside Boundary Condition Object
  SunExposed,                             !- Sun Exposure
  WindExposed,                            !- Wind Exposure
  ,                                       !- View Factor to Ground
  ,                                       !- Number of Vertices
  6.46578440716979, -12.9315688143396, 2.4384, !- X,Y,Z Vertex 1 {m}
  6.46578440716979, -12.9315688143396, 0, !- X,Y,Z Vertex 2 {m}
  12.9315688143396, -12.9315688143396, 0, !- X,Y,Z Vertex 3 {m}
  12.9315688143396, -12.9315688143396, 2.4384; !- X,Y,Z Vertex 4 {m}

OS:Surface,
  {d64329b8-0c4f-41a4-8ae8-24ddca4c9599}, !- Handle
  Surface 17,                             !- Name
  Wall,                                   !- Surface Type
  ,                                       !- Construction Name
  {5fcfc3d1-b160-47b1-8ee5-d8145a69b84c}, !- Space Name
  Outdoors,                               !- Outside Boundary Condition
  ,                                       !- Outside Boundary Condition Object
  SunExposed,                             !- Sun Exposure
  WindExposed,                            !- Wind Exposure
  ,                                       !- View Factor to Ground
  ,                                       !- Number of Vertices
  12.9315688143396, 0, 2.4384,            !- X,Y,Z Vertex 1 {m}
  12.9315688143396, 0, 0,                 !- X,Y,Z Vertex 2 {m}
  6.46578440716979, 0, 0,                 !- X,Y,Z Vertex 3 {m}
  6.46578440716979, 0, 2.4384;            !- X,Y,Z Vertex 4 {m}

OS:ThermalZone,
  {6699683c-3f69-4011-8bfa-c25130c8539f}, !- Handle
  living zone|unit 3,                     !- Name
=======
OS:Surface,
  {e29572e1-bb1b-46bc-a101-d0619854e180}, !- Handle
  Surface 7,                              !- Name
  Floor,                                  !- Surface Type
  ,                                       !- Construction Name
  {0b8759b6-b444-4f45-b779-b8f97ee90ef8}, !- Space Name
  Surface,                                !- Outside Boundary Condition
  {dd2aa908-c73c-4b19-8b12-d1eee069e5c8}, !- Outside Boundary Condition Object
  NoSun,                                  !- Sun Exposure
  NoWind,                                 !- Wind Exposure
  ,                                       !- View Factor to Ground
  ,                                       !- Number of Vertices
  0, -12.9315688143396, 2.4384,           !- X,Y,Z Vertex 1 {m}
  0, 0, 2.4384,                           !- X,Y,Z Vertex 2 {m}
  6.46578440716979, 0, 2.4384,            !- X,Y,Z Vertex 3 {m}
  6.46578440716979, -12.9315688143396, 2.4384; !- X,Y,Z Vertex 4 {m}

OS:Surface,
  {fe12de81-ae3d-4e50-ad01-fcd9089782f7}, !- Handle
  Surface 8,                              !- Name
  RoofCeiling,                            !- Surface Type
  ,                                       !- Construction Name
  {0b8759b6-b444-4f45-b779-b8f97ee90ef8}, !- Space Name
  Outdoors,                               !- Outside Boundary Condition
  ,                                       !- Outside Boundary Condition Object
  SunExposed,                             !- Sun Exposure
  WindExposed,                            !- Wind Exposure
  ,                                       !- View Factor to Ground
  ,                                       !- Number of Vertices
  0, -6.46578440716979, 5.6712922035849,  !- X,Y,Z Vertex 1 {m}
  6.46578440716979, -6.46578440716979, 5.6712922035849, !- X,Y,Z Vertex 2 {m}
  6.46578440716979, 0, 2.4384,            !- X,Y,Z Vertex 3 {m}
  0, 0, 2.4384;                           !- X,Y,Z Vertex 4 {m}

OS:Surface,
  {5bc51645-b7f7-4be9-bdbe-845a5d068baa}, !- Handle
  Surface 9,                              !- Name
  RoofCeiling,                            !- Surface Type
  ,                                       !- Construction Name
  {0b8759b6-b444-4f45-b779-b8f97ee90ef8}, !- Space Name
  Outdoors,                               !- Outside Boundary Condition
  ,                                       !- Outside Boundary Condition Object
  SunExposed,                             !- Sun Exposure
  WindExposed,                            !- Wind Exposure
  ,                                       !- View Factor to Ground
  ,                                       !- Number of Vertices
  6.46578440716979, -6.46578440716979, 5.6712922035849, !- X,Y,Z Vertex 1 {m}
  0, -6.46578440716979, 5.6712922035849,  !- X,Y,Z Vertex 2 {m}
  0, -12.9315688143396, 2.4384,           !- X,Y,Z Vertex 3 {m}
  6.46578440716979, -12.9315688143396, 2.4384; !- X,Y,Z Vertex 4 {m}

OS:Surface,
  {a8d5db80-dfb6-42d5-8c09-cf5e7ddf1759}, !- Handle
  Surface 10,                             !- Name
  Wall,                                   !- Surface Type
  ,                                       !- Construction Name
  {0b8759b6-b444-4f45-b779-b8f97ee90ef8}, !- Space Name
  Outdoors,                               !- Outside Boundary Condition
  ,                                       !- Outside Boundary Condition Object
  SunExposed,                             !- Sun Exposure
  WindExposed,                            !- Wind Exposure
  ,                                       !- View Factor to Ground
  ,                                       !- Number of Vertices
  0, -6.46578440716979, 5.6712922035849,  !- X,Y,Z Vertex 1 {m}
  0, 0, 2.4384,                           !- X,Y,Z Vertex 2 {m}
  0, -12.9315688143396, 2.4384;           !- X,Y,Z Vertex 3 {m}

OS:Surface,
  {cfc30cc1-ee34-4029-9240-d0c8c0f7f084}, !- Handle
  Surface 11,                             !- Name
  Wall,                                   !- Surface Type
  ,                                       !- Construction Name
  {0b8759b6-b444-4f45-b779-b8f97ee90ef8}, !- Space Name
  Adiabatic,                              !- Outside Boundary Condition
  ,                                       !- Outside Boundary Condition Object
  NoSun,                                  !- Sun Exposure
  NoWind,                                 !- Wind Exposure
  ,                                       !- View Factor to Ground
  ,                                       !- Number of Vertices
  6.46578440716979, -6.46578440716979, 5.6712922035849, !- X,Y,Z Vertex 1 {m}
  6.46578440716979, -12.9315688143396, 2.4384, !- X,Y,Z Vertex 2 {m}
  6.46578440716979, 0, 2.4384;            !- X,Y,Z Vertex 3 {m}

OS:Space,
  {0b8759b6-b444-4f45-b779-b8f97ee90ef8}, !- Handle
  unfinished attic space,                 !- Name
  {9f45aca8-4b56-4b98-a3d0-f9b1ba7e5689}, !- Space Type Name
  ,                                       !- Default Construction Set Name
  ,                                       !- Default Schedule Set Name
  ,                                       !- Direction of Relative North {deg}
  ,                                       !- X Origin {m}
  ,                                       !- Y Origin {m}
  ,                                       !- Z Origin {m}
  ,                                       !- Building Story Name
  {55f946da-de72-4553-9b05-6ad600b356dc}; !- Thermal Zone Name

OS:ThermalZone,
  {55f946da-de72-4553-9b05-6ad600b356dc}, !- Handle
  unfinished attic zone,                  !- Name
>>>>>>> 49f5e9b9
  ,                                       !- Multiplier
  ,                                       !- Ceiling Height {m}
  ,                                       !- Volume {m3}
  ,                                       !- Floor Area {m2}
  ,                                       !- Zone Inside Convection Algorithm
  ,                                       !- Zone Outside Convection Algorithm
  ,                                       !- Zone Conditioning Equipment List Name
<<<<<<< HEAD
  {951cdf45-2e14-4987-bfe9-a254d9c8eaa2}, !- Zone Air Inlet Port List
  {786de179-fb3e-4caf-b0b8-d91c4bb6d9e1}, !- Zone Air Exhaust Port List
  {6c573596-23e3-47c5-ac38-f3afe861450c}, !- Zone Air Node Name
  {3f9dbbd4-3146-401c-aeed-cbcbd6132df4}, !- Zone Return Air Port List
=======
  {904a1f11-c98b-4cc0-9b08-1e38d233cb07}, !- Zone Air Inlet Port List
  {ff590f14-053d-43b5-950b-2658c9c0a77e}, !- Zone Air Exhaust Port List
  {77c68f56-dbc1-408c-aeb4-1842e23774ac}, !- Zone Air Node Name
  {313a35e2-9423-47f0-9599-63a9d7c4f752}, !- Zone Return Air Port List
>>>>>>> 49f5e9b9
  ,                                       !- Primary Daylighting Control Name
  ,                                       !- Fraction of Zone Controlled by Primary Daylighting Control
  ,                                       !- Secondary Daylighting Control Name
  ,                                       !- Fraction of Zone Controlled by Secondary Daylighting Control
  ,                                       !- Illuminance Map Name
  ,                                       !- Group Rendering Name
  ,                                       !- Thermostat Name
  No;                                     !- Use Ideal Air Loads

OS:Node,
<<<<<<< HEAD
  {061bd0df-3760-4514-bf81-589a11328537}, !- Handle
  Node 3,                                 !- Name
  {6c573596-23e3-47c5-ac38-f3afe861450c}, !- Inlet Port
  ;                                       !- Outlet Port

OS:Connection,
  {6c573596-23e3-47c5-ac38-f3afe861450c}, !- Handle
  {e8c78901-4f13-47b8-a33e-83bae83025a1}, !- Name
  {6699683c-3f69-4011-8bfa-c25130c8539f}, !- Source Object
  11,                                     !- Outlet Port
  {061bd0df-3760-4514-bf81-589a11328537}, !- Target Object
  2;                                      !- Inlet Port

OS:PortList,
  {951cdf45-2e14-4987-bfe9-a254d9c8eaa2}, !- Handle
  {15b92b06-3d5d-4961-8a4d-e16a08243973}, !- Name
  {6699683c-3f69-4011-8bfa-c25130c8539f}; !- HVAC Component

OS:PortList,
  {786de179-fb3e-4caf-b0b8-d91c4bb6d9e1}, !- Handle
  {39ef4666-1e8b-4e2b-abd3-7f2df16a13aa}, !- Name
  {6699683c-3f69-4011-8bfa-c25130c8539f}; !- HVAC Component

OS:PortList,
  {3f9dbbd4-3146-401c-aeed-cbcbd6132df4}, !- Handle
  {cd1e89fe-fb63-4a1e-a4d0-d06af709c7dd}, !- Name
  {6699683c-3f69-4011-8bfa-c25130c8539f}; !- HVAC Component

OS:Sizing:Zone,
  {24915c76-d7ef-4d3c-b717-89cfd470f869}, !- Handle
  {6699683c-3f69-4011-8bfa-c25130c8539f}, !- Zone or ZoneList Name
=======
  {c0d4e41a-de9f-4d50-bc75-6aa758e26407}, !- Handle
  Node 2,                                 !- Name
  {77c68f56-dbc1-408c-aeb4-1842e23774ac}, !- Inlet Port
  ;                                       !- Outlet Port

OS:Connection,
  {77c68f56-dbc1-408c-aeb4-1842e23774ac}, !- Handle
  {a4df5ac8-a989-4308-8a3a-d6a6f556e7e1}, !- Name
  {55f946da-de72-4553-9b05-6ad600b356dc}, !- Source Object
  11,                                     !- Outlet Port
  {c0d4e41a-de9f-4d50-bc75-6aa758e26407}, !- Target Object
  2;                                      !- Inlet Port

OS:PortList,
  {904a1f11-c98b-4cc0-9b08-1e38d233cb07}, !- Handle
  {ed9ffc3d-081f-4de0-980d-4b69ea9743d0}, !- Name
  {55f946da-de72-4553-9b05-6ad600b356dc}; !- HVAC Component

OS:PortList,
  {ff590f14-053d-43b5-950b-2658c9c0a77e}, !- Handle
  {e64c7dae-9bf6-4062-a139-ad2f3bd90c09}, !- Name
  {55f946da-de72-4553-9b05-6ad600b356dc}; !- HVAC Component

OS:PortList,
  {313a35e2-9423-47f0-9599-63a9d7c4f752}, !- Handle
  {49ffe8eb-419a-43be-a5fe-10788f36c177}, !- Name
  {55f946da-de72-4553-9b05-6ad600b356dc}; !- HVAC Component

OS:Sizing:Zone,
  {0f62372a-e379-4ea4-a237-53f8fae700d4}, !- Handle
  {55f946da-de72-4553-9b05-6ad600b356dc}, !- Zone or ZoneList Name
>>>>>>> 49f5e9b9
  SupplyAirTemperature,                   !- Zone Cooling Design Supply Air Temperature Input Method
  14,                                     !- Zone Cooling Design Supply Air Temperature {C}
  11.11,                                  !- Zone Cooling Design Supply Air Temperature Difference {deltaC}
  SupplyAirTemperature,                   !- Zone Heating Design Supply Air Temperature Input Method
  40,                                     !- Zone Heating Design Supply Air Temperature {C}
  11.11,                                  !- Zone Heating Design Supply Air Temperature Difference {deltaC}
  0.0085,                                 !- Zone Cooling Design Supply Air Humidity Ratio {kg-H2O/kg-air}
  0.008,                                  !- Zone Heating Design Supply Air Humidity Ratio {kg-H2O/kg-air}
  ,                                       !- Zone Heating Sizing Factor
  ,                                       !- Zone Cooling Sizing Factor
  DesignDay,                              !- Cooling Design Air Flow Method
  ,                                       !- Cooling Design Air Flow Rate {m3/s}
  ,                                       !- Cooling Minimum Air Flow per Zone Floor Area {m3/s-m2}
  ,                                       !- Cooling Minimum Air Flow {m3/s}
  ,                                       !- Cooling Minimum Air Flow Fraction
  DesignDay,                              !- Heating Design Air Flow Method
  ,                                       !- Heating Design Air Flow Rate {m3/s}
  ,                                       !- Heating Maximum Air Flow per Zone Floor Area {m3/s-m2}
  ,                                       !- Heating Maximum Air Flow {m3/s}
  ,                                       !- Heating Maximum Air Flow Fraction
  ,                                       !- Design Zone Air Distribution Effectiveness in Cooling Mode
  ,                                       !- Design Zone Air Distribution Effectiveness in Heating Mode
  No,                                     !- Account for Dedicated Outdoor Air System
  NeutralSupplyAir,                       !- Dedicated Outdoor Air System Control Strategy
  autosize,                               !- Dedicated Outdoor Air Low Setpoint Temperature for Design {C}
  autosize;                               !- Dedicated Outdoor Air High Setpoint Temperature for Design {C}

OS:ZoneHVAC:EquipmentList,
<<<<<<< HEAD
  {d9fc6983-dba9-4c2d-bdea-13c60680faaa}, !- Handle
  Zone HVAC Equipment List 3,             !- Name
  {6699683c-3f69-4011-8bfa-c25130c8539f}; !- Thermal Zone

OS:Space,
  {58b0396e-31d5-46a5-8870-f28a021823a1}, !- Handle
  living space|unit 3|story 1,            !- Name
  {657590d8-8e71-466d-965a-139cf8632129}, !- Space Type Name
  ,                                       !- Default Construction Set Name
  ,                                       !- Default Schedule Set Name
  -0,                                     !- Direction of Relative North {deg}
  0,                                      !- X Origin {m}
  0,                                      !- Y Origin {m}
  0,                                      !- Z Origin {m}
  ,                                       !- Building Story Name
  {6699683c-3f69-4011-8bfa-c25130c8539f}, !- Thermal Zone Name
  ,                                       !- Part of Total Floor Area
  ,                                       !- Design Specification Outdoor Air Object Name
  {981ae148-8e15-4055-9d48-eccd1835ea56}; !- Building Unit Name

OS:Surface,
  {1ae81994-fcc3-461c-b9eb-c959182fb147}, !- Handle
  Surface 23,                             !- Name
  Wall,                                   !- Surface Type
  ,                                       !- Construction Name
  {58b0396e-31d5-46a5-8870-f28a021823a1}, !- Space Name
  Surface,                                !- Outside Boundary Condition
  {4c136650-1a25-4411-8d41-7e352fe1dcb6}, !- Outside Boundary Condition Object
  NoSun,                                  !- Sun Exposure
  NoWind,                                 !- Wind Exposure
  ,                                       !- View Factor to Ground
  ,                                       !- Number of Vertices
  12.9315688143396, 0, 2.4384,            !- X,Y,Z Vertex 1 {m}
  12.9315688143396, 0, 0,                 !- X,Y,Z Vertex 2 {m}
  12.9315688143396, -12.9315688143396, 0, !- X,Y,Z Vertex 3 {m}
  12.9315688143396, -12.9315688143396, 2.4384; !- X,Y,Z Vertex 4 {m}

OS:Surface,
  {46e024e6-0f37-4095-962c-65543528fa65}, !- Handle
  Surface 24,                             !- Name
  Floor,                                  !- Surface Type
  ,                                       !- Construction Name
  {58b0396e-31d5-46a5-8870-f28a021823a1}, !- Space Name
  Foundation,                             !- Outside Boundary Condition
  ,                                       !- Outside Boundary Condition Object
  NoSun,                                  !- Sun Exposure
  NoWind,                                 !- Wind Exposure
  ,                                       !- View Factor to Ground
  ,                                       !- Number of Vertices
  12.9315688143396, -12.9315688143396, 0, !- X,Y,Z Vertex 1 {m}
  12.9315688143396, 0, 0,                 !- X,Y,Z Vertex 2 {m}
  19.3973532215094, 0, 0,                 !- X,Y,Z Vertex 3 {m}
  19.3973532215094, -12.9315688143396, 0; !- X,Y,Z Vertex 4 {m}

OS:Surface,
  {066cd349-f893-4918-8fb9-36fca36337a5}, !- Handle
  Surface 25,                             !- Name
  Wall,                                   !- Surface Type
  ,                                       !- Construction Name
  {58b0396e-31d5-46a5-8870-f28a021823a1}, !- Space Name
  Surface,                                !- Outside Boundary Condition
  {909c8e63-ded7-4ea4-813d-d3936bc9584c}, !- Outside Boundary Condition Object
  NoSun,                                  !- Sun Exposure
  NoWind,                                 !- Wind Exposure
  ,                                       !- View Factor to Ground
  ,                                       !- Number of Vertices
  19.3973532215094, -12.9315688143396, 2.4384, !- X,Y,Z Vertex 1 {m}
  19.3973532215094, -12.9315688143396, 0, !- X,Y,Z Vertex 2 {m}
  19.3973532215094, 0, 0,                 !- X,Y,Z Vertex 3 {m}
  19.3973532215094, 0, 2.4384;            !- X,Y,Z Vertex 4 {m}

OS:Surface,
  {aecd8867-7541-4314-9782-8c151bc0e5c6}, !- Handle
  Surface 26,                             !- Name
  RoofCeiling,                            !- Surface Type
  ,                                       !- Construction Name
  {58b0396e-31d5-46a5-8870-f28a021823a1}, !- Space Name
  Surface,                                !- Outside Boundary Condition
  {d01102c2-3052-46b3-b984-de379178ebd6}, !- Outside Boundary Condition Object
  NoSun,                                  !- Sun Exposure
  NoWind,                                 !- Wind Exposure
  ,                                       !- View Factor to Ground
  ,                                       !- Number of Vertices
  19.3973532215094, -12.9315688143396, 2.4384, !- X,Y,Z Vertex 1 {m}
  19.3973532215094, 0, 2.4384,            !- X,Y,Z Vertex 2 {m}
  12.9315688143396, 0, 2.4384,            !- X,Y,Z Vertex 3 {m}
  12.9315688143396, -12.9315688143396, 2.4384; !- X,Y,Z Vertex 4 {m}

OS:Surface,
  {41537822-9944-41a1-8726-23db3e2d56a4}, !- Handle
  Surface 27,                             !- Name
  Wall,                                   !- Surface Type
  ,                                       !- Construction Name
  {58b0396e-31d5-46a5-8870-f28a021823a1}, !- Space Name
  Outdoors,                               !- Outside Boundary Condition
  ,                                       !- Outside Boundary Condition Object
  SunExposed,                             !- Sun Exposure
  WindExposed,                            !- Wind Exposure
  ,                                       !- View Factor to Ground
  ,                                       !- Number of Vertices
  12.9315688143396, -12.9315688143396, 2.4384, !- X,Y,Z Vertex 1 {m}
  12.9315688143396, -12.9315688143396, 0, !- X,Y,Z Vertex 2 {m}
  19.3973532215094, -12.9315688143396, 0, !- X,Y,Z Vertex 3 {m}
  19.3973532215094, -12.9315688143396, 2.4384; !- X,Y,Z Vertex 4 {m}

OS:Surface,
  {e76d6f17-5e46-469d-bfe8-790603496c55}, !- Handle
  Surface 28,                             !- Name
  Wall,                                   !- Surface Type
  ,                                       !- Construction Name
  {58b0396e-31d5-46a5-8870-f28a021823a1}, !- Space Name
  Outdoors,                               !- Outside Boundary Condition
  ,                                       !- Outside Boundary Condition Object
  SunExposed,                             !- Sun Exposure
  WindExposed,                            !- Wind Exposure
  ,                                       !- View Factor to Ground
  ,                                       !- Number of Vertices
  19.3973532215094, 0, 2.4384,            !- X,Y,Z Vertex 1 {m}
  19.3973532215094, 0, 0,                 !- X,Y,Z Vertex 2 {m}
  12.9315688143396, 0, 0,                 !- X,Y,Z Vertex 3 {m}
  12.9315688143396, 0, 2.4384;            !- X,Y,Z Vertex 4 {m}

OS:ThermalZone,
  {4a88e47d-e9bd-4ec3-893e-fdcdc8017ae9}, !- Handle
  living zone|unit 4,                     !- Name
  ,                                       !- Multiplier
  ,                                       !- Ceiling Height {m}
  ,                                       !- Volume {m3}
  ,                                       !- Floor Area {m2}
  ,                                       !- Zone Inside Convection Algorithm
  ,                                       !- Zone Outside Convection Algorithm
  ,                                       !- Zone Conditioning Equipment List Name
  {eaa602b4-0268-4f22-9adf-ae26b812e3c6}, !- Zone Air Inlet Port List
  {fc456289-d2dd-4ef1-92ed-9a84066b8cbf}, !- Zone Air Exhaust Port List
  {5cf0392c-6f45-4981-9e65-eeae4cb3d5ca}, !- Zone Air Node Name
  {e02a1031-c79b-4094-acf4-561b29007878}, !- Zone Return Air Port List
  ,                                       !- Primary Daylighting Control Name
  ,                                       !- Fraction of Zone Controlled by Primary Daylighting Control
  ,                                       !- Secondary Daylighting Control Name
  ,                                       !- Fraction of Zone Controlled by Secondary Daylighting Control
  ,                                       !- Illuminance Map Name
  ,                                       !- Group Rendering Name
  ,                                       !- Thermostat Name
  No;                                     !- Use Ideal Air Loads

OS:Node,
  {41d21f54-d91b-4032-a60f-b5114141975a}, !- Handle
  Node 4,                                 !- Name
  {5cf0392c-6f45-4981-9e65-eeae4cb3d5ca}, !- Inlet Port
  ;                                       !- Outlet Port

OS:Connection,
  {5cf0392c-6f45-4981-9e65-eeae4cb3d5ca}, !- Handle
  {d092a36b-40e3-402e-a92d-cc5cd0900e6d}, !- Name
  {4a88e47d-e9bd-4ec3-893e-fdcdc8017ae9}, !- Source Object
  11,                                     !- Outlet Port
  {41d21f54-d91b-4032-a60f-b5114141975a}, !- Target Object
  2;                                      !- Inlet Port

OS:PortList,
  {eaa602b4-0268-4f22-9adf-ae26b812e3c6}, !- Handle
  {c61bd59b-38b5-411c-b8fb-04a3414fd4cd}, !- Name
  {4a88e47d-e9bd-4ec3-893e-fdcdc8017ae9}; !- HVAC Component

OS:PortList,
  {fc456289-d2dd-4ef1-92ed-9a84066b8cbf}, !- Handle
  {877c0450-c8f7-4de1-a4f8-622b01780a53}, !- Name
  {4a88e47d-e9bd-4ec3-893e-fdcdc8017ae9}; !- HVAC Component

OS:PortList,
  {e02a1031-c79b-4094-acf4-561b29007878}, !- Handle
  {1097f50b-5e2f-464d-9dc2-118a6576ff1b}, !- Name
  {4a88e47d-e9bd-4ec3-893e-fdcdc8017ae9}; !- HVAC Component

OS:Sizing:Zone,
  {c5bba336-7c2e-47e3-a7e5-8c421a60a690}, !- Handle
  {4a88e47d-e9bd-4ec3-893e-fdcdc8017ae9}, !- Zone or ZoneList Name
  SupplyAirTemperature,                   !- Zone Cooling Design Supply Air Temperature Input Method
  14,                                     !- Zone Cooling Design Supply Air Temperature {C}
  11.11,                                  !- Zone Cooling Design Supply Air Temperature Difference {deltaC}
  SupplyAirTemperature,                   !- Zone Heating Design Supply Air Temperature Input Method
  40,                                     !- Zone Heating Design Supply Air Temperature {C}
  11.11,                                  !- Zone Heating Design Supply Air Temperature Difference {deltaC}
  0.0085,                                 !- Zone Cooling Design Supply Air Humidity Ratio {kg-H2O/kg-air}
  0.008,                                  !- Zone Heating Design Supply Air Humidity Ratio {kg-H2O/kg-air}
  ,                                       !- Zone Heating Sizing Factor
  ,                                       !- Zone Cooling Sizing Factor
  DesignDay,                              !- Cooling Design Air Flow Method
  ,                                       !- Cooling Design Air Flow Rate {m3/s}
  ,                                       !- Cooling Minimum Air Flow per Zone Floor Area {m3/s-m2}
  ,                                       !- Cooling Minimum Air Flow {m3/s}
  ,                                       !- Cooling Minimum Air Flow Fraction
  DesignDay,                              !- Heating Design Air Flow Method
  ,                                       !- Heating Design Air Flow Rate {m3/s}
  ,                                       !- Heating Maximum Air Flow per Zone Floor Area {m3/s-m2}
  ,                                       !- Heating Maximum Air Flow {m3/s}
  ,                                       !- Heating Maximum Air Flow Fraction
  ,                                       !- Design Zone Air Distribution Effectiveness in Cooling Mode
  ,                                       !- Design Zone Air Distribution Effectiveness in Heating Mode
  No,                                     !- Account for Dedicated Outdoor Air System
  NeutralSupplyAir,                       !- Dedicated Outdoor Air System Control Strategy
  autosize,                               !- Dedicated Outdoor Air Low Setpoint Temperature for Design {C}
  autosize;                               !- Dedicated Outdoor Air High Setpoint Temperature for Design {C}

OS:ZoneHVAC:EquipmentList,
  {f8d23bd8-107b-4a9e-ada5-eb4cc589eefc}, !- Handle
  Zone HVAC Equipment List 4,             !- Name
  {4a88e47d-e9bd-4ec3-893e-fdcdc8017ae9}; !- Thermal Zone

OS:Space,
  {690039d5-2b3b-4632-adf8-077ab9b1233e}, !- Handle
  living space|unit 4|story 1,            !- Name
  {657590d8-8e71-466d-965a-139cf8632129}, !- Space Type Name
  ,                                       !- Default Construction Set Name
  ,                                       !- Default Schedule Set Name
  -0,                                     !- Direction of Relative North {deg}
  0,                                      !- X Origin {m}
  0,                                      !- Y Origin {m}
  0,                                      !- Z Origin {m}
  ,                                       !- Building Story Name
  {4a88e47d-e9bd-4ec3-893e-fdcdc8017ae9}, !- Thermal Zone Name
  ,                                       !- Part of Total Floor Area
  ,                                       !- Design Specification Outdoor Air Object Name
  {ae99619c-a5d3-4885-8db5-fcc159621aa9}; !- Building Unit Name

OS:Surface,
  {909c8e63-ded7-4ea4-813d-d3936bc9584c}, !- Handle
  Surface 34,                             !- Name
  Wall,                                   !- Surface Type
  ,                                       !- Construction Name
  {690039d5-2b3b-4632-adf8-077ab9b1233e}, !- Space Name
  Surface,                                !- Outside Boundary Condition
  {066cd349-f893-4918-8fb9-36fca36337a5}, !- Outside Boundary Condition Object
  NoSun,                                  !- Sun Exposure
  NoWind,                                 !- Wind Exposure
  ,                                       !- View Factor to Ground
  ,                                       !- Number of Vertices
  19.3973532215094, 0, 2.4384,            !- X,Y,Z Vertex 1 {m}
  19.3973532215094, 0, 0,                 !- X,Y,Z Vertex 2 {m}
  19.3973532215094, -12.9315688143396, 0, !- X,Y,Z Vertex 3 {m}
  19.3973532215094, -12.9315688143396, 2.4384; !- X,Y,Z Vertex 4 {m}

OS:Surface,
  {68427a03-b9dd-454d-a47f-8846be57bfd8}, !- Handle
  Surface 35,                             !- Name
  Floor,                                  !- Surface Type
  ,                                       !- Construction Name
  {690039d5-2b3b-4632-adf8-077ab9b1233e}, !- Space Name
  Foundation,                             !- Outside Boundary Condition
  ,                                       !- Outside Boundary Condition Object
  NoSun,                                  !- Sun Exposure
  NoWind,                                 !- Wind Exposure
  ,                                       !- View Factor to Ground
  ,                                       !- Number of Vertices
  19.3973532215094, -12.9315688143396, 0, !- X,Y,Z Vertex 1 {m}
  19.3973532215094, 0, 0,                 !- X,Y,Z Vertex 2 {m}
  25.8631376286792, 0, 0,                 !- X,Y,Z Vertex 3 {m}
  25.8631376286792, -12.9315688143396, 0; !- X,Y,Z Vertex 4 {m}

OS:Surface,
  {f712adff-2241-4952-94e9-36b9858a4c78}, !- Handle
  Surface 36,                             !- Name
  Wall,                                   !- Surface Type
  ,                                       !- Construction Name
  {690039d5-2b3b-4632-adf8-077ab9b1233e}, !- Space Name
  Outdoors,                               !- Outside Boundary Condition
  ,                                       !- Outside Boundary Condition Object
  SunExposed,                             !- Sun Exposure
  WindExposed,                            !- Wind Exposure
  ,                                       !- View Factor to Ground
  ,                                       !- Number of Vertices
  25.8631376286792, -12.9315688143396, 2.4384, !- X,Y,Z Vertex 1 {m}
  25.8631376286792, -12.9315688143396, 0, !- X,Y,Z Vertex 2 {m}
  25.8631376286792, 0, 0,                 !- X,Y,Z Vertex 3 {m}
  25.8631376286792, 0, 2.4384;            !- X,Y,Z Vertex 4 {m}

OS:Surface,
  {9b89104d-a90f-4978-9469-20b7283158e9}, !- Handle
  Surface 37,                             !- Name
  RoofCeiling,                            !- Surface Type
  ,                                       !- Construction Name
  {690039d5-2b3b-4632-adf8-077ab9b1233e}, !- Space Name
  Surface,                                !- Outside Boundary Condition
  {6e16855d-e460-4b50-a6e6-0e0a897bbd71}, !- Outside Boundary Condition Object
  NoSun,                                  !- Sun Exposure
  NoWind,                                 !- Wind Exposure
  ,                                       !- View Factor to Ground
  ,                                       !- Number of Vertices
  25.8631376286792, -12.9315688143396, 2.4384, !- X,Y,Z Vertex 1 {m}
  25.8631376286792, 0, 2.4384,            !- X,Y,Z Vertex 2 {m}
  19.3973532215094, 0, 2.4384,            !- X,Y,Z Vertex 3 {m}
  19.3973532215094, -12.9315688143396, 2.4384; !- X,Y,Z Vertex 4 {m}

OS:Surface,
  {eff69a95-9a0a-4e6d-b290-4467f6b578dd}, !- Handle
  Surface 38,                             !- Name
  Wall,                                   !- Surface Type
  ,                                       !- Construction Name
  {690039d5-2b3b-4632-adf8-077ab9b1233e}, !- Space Name
  Outdoors,                               !- Outside Boundary Condition
  ,                                       !- Outside Boundary Condition Object
  SunExposed,                             !- Sun Exposure
  WindExposed,                            !- Wind Exposure
  ,                                       !- View Factor to Ground
  ,                                       !- Number of Vertices
  19.3973532215094, -12.9315688143396, 2.4384, !- X,Y,Z Vertex 1 {m}
  19.3973532215094, -12.9315688143396, 0, !- X,Y,Z Vertex 2 {m}
  25.8631376286792, -12.9315688143396, 0, !- X,Y,Z Vertex 3 {m}
  25.8631376286792, -12.9315688143396, 2.4384; !- X,Y,Z Vertex 4 {m}

OS:Surface,
  {1a8bc7ee-24ca-46f3-aeaf-e98d267b97de}, !- Handle
  Surface 39,                             !- Name
  Wall,                                   !- Surface Type
  ,                                       !- Construction Name
  {690039d5-2b3b-4632-adf8-077ab9b1233e}, !- Space Name
  Outdoors,                               !- Outside Boundary Condition
  ,                                       !- Outside Boundary Condition Object
  SunExposed,                             !- Sun Exposure
  WindExposed,                            !- Wind Exposure
  ,                                       !- View Factor to Ground
  ,                                       !- Number of Vertices
  25.8631376286792, 0, 2.4384,            !- X,Y,Z Vertex 1 {m}
  25.8631376286792, 0, 0,                 !- X,Y,Z Vertex 2 {m}
  19.3973532215094, 0, 0,                 !- X,Y,Z Vertex 3 {m}
  19.3973532215094, 0, 2.4384;            !- X,Y,Z Vertex 4 {m}

OS:Surface,
  {9231a339-c6ab-4514-b480-6903ef33d63d}, !- Handle
  Surface 7,                              !- Name
  Floor,                                  !- Surface Type
  ,                                       !- Construction Name
  {a2dea0ae-3655-400a-a4e5-2e6223983403}, !- Space Name
  Surface,                                !- Outside Boundary Condition
  {91f50488-93ac-496e-be95-cb6a0896f11e}, !- Outside Boundary Condition Object
  NoSun,                                  !- Sun Exposure
  NoWind,                                 !- Wind Exposure
  ,                                       !- View Factor to Ground
  ,                                       !- Number of Vertices
  6.46578440716979, 0, 2.4384,            !- X,Y,Z Vertex 1 {m}
  6.46578440716979, -12.9315688143396, 2.4384, !- X,Y,Z Vertex 2 {m}
  0, -12.9315688143396, 2.4384,           !- X,Y,Z Vertex 3 {m}
  0, 0, 2.4384;                           !- X,Y,Z Vertex 4 {m}

OS:Surface,
  {55d9e6ed-93fa-4307-a29f-a8b673b918da}, !- Handle
  Surface 8,                              !- Name
  RoofCeiling,                            !- Surface Type
  ,                                       !- Construction Name
  {a2dea0ae-3655-400a-a4e5-2e6223983403}, !- Space Name
  Outdoors,                               !- Outside Boundary Condition
  ,                                       !- Outside Boundary Condition Object
  SunExposed,                             !- Sun Exposure
  WindExposed,                            !- Wind Exposure
  ,                                       !- View Factor to Ground
  ,                                       !- Number of Vertices
  0, -6.46578440716979, 5.6712922035849,  !- X,Y,Z Vertex 1 {m}
  25.8631376286792, -6.46578440716979, 5.6712922035849, !- X,Y,Z Vertex 2 {m}
  25.8631376286792, 0, 2.4384,            !- X,Y,Z Vertex 3 {m}
  0, 0, 2.4384;                           !- X,Y,Z Vertex 4 {m}

OS:Surface,
  {3f62cbab-6b9e-44a0-8810-3bc3e9053145}, !- Handle
  Surface 9,                              !- Name
  RoofCeiling,                            !- Surface Type
  ,                                       !- Construction Name
  {a2dea0ae-3655-400a-a4e5-2e6223983403}, !- Space Name
  Outdoors,                               !- Outside Boundary Condition
  ,                                       !- Outside Boundary Condition Object
  SunExposed,                             !- Sun Exposure
  WindExposed,                            !- Wind Exposure
  ,                                       !- View Factor to Ground
  ,                                       !- Number of Vertices
  25.8631376286792, -6.46578440716979, 5.6712922035849, !- X,Y,Z Vertex 1 {m}
  0, -6.46578440716979, 5.6712922035849,  !- X,Y,Z Vertex 2 {m}
  0, -12.9315688143396, 2.4384,           !- X,Y,Z Vertex 3 {m}
  25.8631376286792, -12.9315688143396, 2.4384; !- X,Y,Z Vertex 4 {m}

OS:Surface,
  {18e04c78-7ba9-4129-80a5-6e30843ea283}, !- Handle
  Surface 10,                             !- Name
  Wall,                                   !- Surface Type
  ,                                       !- Construction Name
  {a2dea0ae-3655-400a-a4e5-2e6223983403}, !- Space Name
  Outdoors,                               !- Outside Boundary Condition
  ,                                       !- Outside Boundary Condition Object
  SunExposed,                             !- Sun Exposure
  WindExposed,                            !- Wind Exposure
  ,                                       !- View Factor to Ground
  ,                                       !- Number of Vertices
  0, -6.46578440716979, 5.6712922035849,  !- X,Y,Z Vertex 1 {m}
  0, 0, 2.4384,                           !- X,Y,Z Vertex 2 {m}
  0, -12.9315688143396, 2.4384;           !- X,Y,Z Vertex 3 {m}

OS:Surface,
  {30fb1554-5e11-410c-bc3a-4d21d7910453}, !- Handle
  Surface 11,                             !- Name
  Wall,                                   !- Surface Type
  ,                                       !- Construction Name
  {a2dea0ae-3655-400a-a4e5-2e6223983403}, !- Space Name
  Outdoors,                               !- Outside Boundary Condition
  ,                                       !- Outside Boundary Condition Object
  SunExposed,                             !- Sun Exposure
  WindExposed,                            !- Wind Exposure
  ,                                       !- View Factor to Ground
  ,                                       !- Number of Vertices
  25.8631376286792, -6.46578440716979, 5.6712922035849, !- X,Y,Z Vertex 1 {m}
  25.8631376286792, -12.9315688143396, 2.4384, !- X,Y,Z Vertex 2 {m}
  25.8631376286792, 0, 2.4384;            !- X,Y,Z Vertex 3 {m}

OS:Space,
  {a2dea0ae-3655-400a-a4e5-2e6223983403}, !- Handle
  unfinished attic space,                 !- Name
  {842d5d55-af26-4159-9d6f-b2750d831a02}, !- Space Type Name
  ,                                       !- Default Construction Set Name
  ,                                       !- Default Schedule Set Name
  ,                                       !- Direction of Relative North {deg}
  ,                                       !- X Origin {m}
  ,                                       !- Y Origin {m}
  ,                                       !- Z Origin {m}
  ,                                       !- Building Story Name
  {fcc0a91d-34fd-4eee-992c-157297a2f084}; !- Thermal Zone Name

OS:ThermalZone,
  {fcc0a91d-34fd-4eee-992c-157297a2f084}, !- Handle
  unfinished attic zone,                  !- Name
  ,                                       !- Multiplier
  ,                                       !- Ceiling Height {m}
  ,                                       !- Volume {m3}
  ,                                       !- Floor Area {m2}
  ,                                       !- Zone Inside Convection Algorithm
  ,                                       !- Zone Outside Convection Algorithm
  ,                                       !- Zone Conditioning Equipment List Name
  {5d0f04b5-a89a-4279-9816-2e0cd3606e25}, !- Zone Air Inlet Port List
  {cf3864a4-acc8-4132-93dd-08b4c427a3b6}, !- Zone Air Exhaust Port List
  {c8ac378e-8f1f-4b68-8db6-62b824fb1b0e}, !- Zone Air Node Name
  {5d887654-5f33-426e-a00e-947624abe45e}, !- Zone Return Air Port List
  ,                                       !- Primary Daylighting Control Name
  ,                                       !- Fraction of Zone Controlled by Primary Daylighting Control
  ,                                       !- Secondary Daylighting Control Name
  ,                                       !- Fraction of Zone Controlled by Secondary Daylighting Control
  ,                                       !- Illuminance Map Name
  ,                                       !- Group Rendering Name
  ,                                       !- Thermostat Name
  No;                                     !- Use Ideal Air Loads

OS:Node,
  {ee86ef8b-bfb8-47b3-8522-974d950374ce}, !- Handle
  Node 5,                                 !- Name
  {c8ac378e-8f1f-4b68-8db6-62b824fb1b0e}, !- Inlet Port
  ;                                       !- Outlet Port

OS:Connection,
  {c8ac378e-8f1f-4b68-8db6-62b824fb1b0e}, !- Handle
  {e375687d-3799-4070-82c6-4ed76efc78a5}, !- Name
  {fcc0a91d-34fd-4eee-992c-157297a2f084}, !- Source Object
  11,                                     !- Outlet Port
  {ee86ef8b-bfb8-47b3-8522-974d950374ce}, !- Target Object
  2;                                      !- Inlet Port

OS:PortList,
  {5d0f04b5-a89a-4279-9816-2e0cd3606e25}, !- Handle
  {784e32a0-2566-4286-b704-5b0fb4ef0847}, !- Name
  {fcc0a91d-34fd-4eee-992c-157297a2f084}; !- HVAC Component

OS:PortList,
  {cf3864a4-acc8-4132-93dd-08b4c427a3b6}, !- Handle
  {6fbb82ae-36c5-47b3-b354-f1c8a5e406e1}, !- Name
  {fcc0a91d-34fd-4eee-992c-157297a2f084}; !- HVAC Component

OS:PortList,
  {5d887654-5f33-426e-a00e-947624abe45e}, !- Handle
  {c6ac08e8-b0b7-43a2-b30e-c1ca529a3a69}, !- Name
  {fcc0a91d-34fd-4eee-992c-157297a2f084}; !- HVAC Component

OS:Sizing:Zone,
  {769f771a-39df-4e35-844a-620aa5724996}, !- Handle
  {fcc0a91d-34fd-4eee-992c-157297a2f084}, !- Zone or ZoneList Name
  SupplyAirTemperature,                   !- Zone Cooling Design Supply Air Temperature Input Method
  14,                                     !- Zone Cooling Design Supply Air Temperature {C}
  11.11,                                  !- Zone Cooling Design Supply Air Temperature Difference {deltaC}
  SupplyAirTemperature,                   !- Zone Heating Design Supply Air Temperature Input Method
  40,                                     !- Zone Heating Design Supply Air Temperature {C}
  11.11,                                  !- Zone Heating Design Supply Air Temperature Difference {deltaC}
  0.0085,                                 !- Zone Cooling Design Supply Air Humidity Ratio {kg-H2O/kg-air}
  0.008,                                  !- Zone Heating Design Supply Air Humidity Ratio {kg-H2O/kg-air}
  ,                                       !- Zone Heating Sizing Factor
  ,                                       !- Zone Cooling Sizing Factor
  DesignDay,                              !- Cooling Design Air Flow Method
  ,                                       !- Cooling Design Air Flow Rate {m3/s}
  ,                                       !- Cooling Minimum Air Flow per Zone Floor Area {m3/s-m2}
  ,                                       !- Cooling Minimum Air Flow {m3/s}
  ,                                       !- Cooling Minimum Air Flow Fraction
  DesignDay,                              !- Heating Design Air Flow Method
  ,                                       !- Heating Design Air Flow Rate {m3/s}
  ,                                       !- Heating Maximum Air Flow per Zone Floor Area {m3/s-m2}
  ,                                       !- Heating Maximum Air Flow {m3/s}
  ,                                       !- Heating Maximum Air Flow Fraction
  ,                                       !- Design Zone Air Distribution Effectiveness in Cooling Mode
  ,                                       !- Design Zone Air Distribution Effectiveness in Heating Mode
  No,                                     !- Account for Dedicated Outdoor Air System
  NeutralSupplyAir,                       !- Dedicated Outdoor Air System Control Strategy
  autosize,                               !- Dedicated Outdoor Air Low Setpoint Temperature for Design {C}
  autosize;                               !- Dedicated Outdoor Air High Setpoint Temperature for Design {C}

OS:ZoneHVAC:EquipmentList,
  {37e60c77-99e0-4ad9-b530-d3475c2f585e}, !- Handle
  Zone HVAC Equipment List 5,             !- Name
  {fcc0a91d-34fd-4eee-992c-157297a2f084}; !- Thermal Zone

OS:SpaceType,
  {842d5d55-af26-4159-9d6f-b2750d831a02}, !- Handle
  Space Type 2,                           !- Name
  ,                                       !- Default Construction Set Name
  ,                                       !- Default Schedule Set Name
  ,                                       !- Group Rendering Name
  ,                                       !- Design Specification Outdoor Air Object Name
  ,                                       !- Standards Template
  ,                                       !- Standards Building Type
  unfinished attic;                       !- Standards Space Type

OS:BuildingUnit,
  {3fd23c37-b68f-4981-acf6-d307ab1433a9}, !- Handle
  unit 1,                                 !- Name
  ,                                       !- Rendering Color
  Residential;                            !- Building Unit Type

OS:AdditionalProperties,
  {118d1c40-9afd-47a0-8bb3-240dbdeae9ee}, !- Handle
  {3fd23c37-b68f-4981-acf6-d307ab1433a9}, !- Object Name
  Units Represented,                      !- Feature Name 1
  Integer,                                !- Feature Data Type 1
  1,                                      !- Feature Value 1
  NumberOfBedrooms,                       !- Feature Name 2
  Integer,                                !- Feature Data Type 2
  3,                                      !- Feature Value 2
  NumberOfBathrooms,                      !- Feature Name 3
  Double,                                 !- Feature Data Type 3
  2;                                      !- Feature Value 3

OS:BuildingUnit,
  {14502703-0b8b-4690-a502-7afc52d302fc}, !- Handle
  unit 2,                                 !- Name
  ,                                       !- Rendering Color
  Residential;                            !- Building Unit Type

OS:AdditionalProperties,
  {5ce5d152-5c74-4547-a02a-64eb868a39e1}, !- Handle
  {14502703-0b8b-4690-a502-7afc52d302fc}, !- Object Name
  Units Represented,                      !- Feature Name 1
  Integer,                                !- Feature Data Type 1
  1,                                      !- Feature Value 1
  NumberOfBedrooms,                       !- Feature Name 2
  Integer,                                !- Feature Data Type 2
  3,                                      !- Feature Value 2
  NumberOfBathrooms,                      !- Feature Name 3
  Double,                                 !- Feature Data Type 3
  2;                                      !- Feature Value 3

OS:BuildingUnit,
  {981ae148-8e15-4055-9d48-eccd1835ea56}, !- Handle
  unit 3,                                 !- Name
  ,                                       !- Rendering Color
  Residential;                            !- Building Unit Type

OS:AdditionalProperties,
  {265cc372-bccc-4689-affe-0ea21a952417}, !- Handle
  {981ae148-8e15-4055-9d48-eccd1835ea56}, !- Object Name
  Units Represented,                      !- Feature Name 1
  Integer,                                !- Feature Data Type 1
  1,                                      !- Feature Value 1
  NumberOfBedrooms,                       !- Feature Name 2
  Integer,                                !- Feature Data Type 2
  3,                                      !- Feature Value 2
  NumberOfBathrooms,                      !- Feature Name 3
  Double,                                 !- Feature Data Type 3
  2;                                      !- Feature Value 3

OS:BuildingUnit,
  {ae99619c-a5d3-4885-8db5-fcc159621aa9}, !- Handle
  unit 4,                                 !- Name
  ,                                       !- Rendering Color
  Residential;                            !- Building Unit Type

OS:AdditionalProperties,
  {f77979e8-50af-49e5-9446-057d4909ad39}, !- Handle
  {ae99619c-a5d3-4885-8db5-fcc159621aa9}, !- Object Name
  Units Represented,                      !- Feature Name 1
  Integer,                                !- Feature Data Type 1
  1,                                      !- Feature Value 1
  NumberOfBedrooms,                       !- Feature Name 2
  Integer,                                !- Feature Data Type 2
  3,                                      !- Feature Value 2
  NumberOfBathrooms,                      !- Feature Name 3
  Double,                                 !- Feature Data Type 3
  2;                                      !- Feature Value 3

OS:Building,
  {e5b9ce8f-67ce-46c2-bb8d-164cd2c88c63}, !- Handle
  Building 1,                             !- Name
  ,                                       !- Building Sector Type
  0,                                      !- North Axis {deg}
  ,                                       !- Nominal Floor to Floor Height {m}
  ,                                       !- Space Type Name
  ,                                       !- Default Construction Set Name
  ,                                       !- Default Schedule Set Name
  1,                                      !- Standards Number of Stories
  1,                                      !- Standards Number of Above Ground Stories
  ,                                       !- Standards Template
  singlefamilyattached,                   !- Standards Building Type
  4;                                      !- Standards Number of Living Units

OS:AdditionalProperties,
  {a6b1dc60-396a-4f74-b3da-f39120003425}, !- Handle
  {e5b9ce8f-67ce-46c2-bb8d-164cd2c88c63}, !- Object Name
  Total Units Represented,                !- Feature Name 1
  Integer,                                !- Feature Data Type 1
  4,                                      !- Feature Value 1
  Total Units Modeled,                    !- Feature Name 2
  Integer,                                !- Feature Data Type 2
  4;                                      !- Feature Value 2

OS:Surface,
  {d01102c2-3052-46b3-b984-de379178ebd6}, !- Handle
  Surface 18,                             !- Name
  Floor,                                  !- Surface Type
  ,                                       !- Construction Name
  {a2dea0ae-3655-400a-a4e5-2e6223983403}, !- Space Name
  Surface,                                !- Outside Boundary Condition
  {aecd8867-7541-4314-9782-8c151bc0e5c6}, !- Outside Boundary Condition Object
  NoSun,                                  !- Sun Exposure
  NoWind,                                 !- Wind Exposure
  ,                                       !- View Factor to Ground
  ,                                       !- Number of Vertices
  19.3973532215094, 0, 2.4384,            !- X,Y,Z Vertex 1 {m}
  19.3973532215094, -12.9315688143396, 2.4384, !- X,Y,Z Vertex 2 {m}
  12.9315688143396, -12.9315688143396, 2.4384, !- X,Y,Z Vertex 3 {m}
  12.9315688143396, 0, 2.4384;            !- X,Y,Z Vertex 4 {m}

OS:Surface,
  {6e16855d-e460-4b50-a6e6-0e0a897bbd71}, !- Handle
  Surface 19,                             !- Name
  Floor,                                  !- Surface Type
  ,                                       !- Construction Name
  {a2dea0ae-3655-400a-a4e5-2e6223983403}, !- Space Name
  Surface,                                !- Outside Boundary Condition
  {9b89104d-a90f-4978-9469-20b7283158e9}, !- Outside Boundary Condition Object
  NoSun,                                  !- Sun Exposure
  NoWind,                                 !- Wind Exposure
  ,                                       !- View Factor to Ground
  ,                                       !- Number of Vertices
  25.8631376286792, 0, 2.4384,            !- X,Y,Z Vertex 1 {m}
  25.8631376286792, -12.9315688143396, 2.4384, !- X,Y,Z Vertex 2 {m}
  19.3973532215094, -12.9315688143396, 2.4384, !- X,Y,Z Vertex 3 {m}
  19.3973532215094, 0, 2.4384;            !- X,Y,Z Vertex 4 {m}

OS:Surface,
  {fa09c1dd-6d28-439e-a2d0-e096f4b6d8c0}, !- Handle
  Surface 20,                             !- Name
  Floor,                                  !- Surface Type
  ,                                       !- Construction Name
  {a2dea0ae-3655-400a-a4e5-2e6223983403}, !- Space Name
  Surface,                                !- Outside Boundary Condition
  {558e7727-7659-4a26-ae89-05d3dc3e90de}, !- Outside Boundary Condition Object
  NoSun,                                  !- Sun Exposure
  NoWind,                                 !- Wind Exposure
  ,                                       !- View Factor to Ground
  ,                                       !- Number of Vertices
  12.9315688143396, 0, 2.4384,            !- X,Y,Z Vertex 1 {m}
  12.9315688143396, -12.9315688143396, 2.4384, !- X,Y,Z Vertex 2 {m}
  6.46578440716979, -12.9315688143396, 2.4384, !- X,Y,Z Vertex 3 {m}
  6.46578440716979, 0, 2.4384;            !- X,Y,Z Vertex 4 {m}

OS:Schedule:Day,
  {e94eeda9-cf25-440d-b172-c2d7d325676f}, !- Handle
  Schedule Day 1,                         !- Name
  ,                                       !- Schedule Type Limits Name
  ,                                       !- Interpolate to Timestep
  24,                                     !- Hour 1
  0,                                      !- Minute 1
  0;                                      !- Value Until Time 1

OS:Schedule:Day,
  {38b9a473-4955-4645-8b9c-40217d11cfcb}, !- Handle
  Schedule Day 2,                         !- Name
  ,                                       !- Schedule Type Limits Name
  ,                                       !- Interpolate to Timestep
  24,                                     !- Hour 1
  0,                                      !- Minute 1
  1;                                      !- Value Until Time 1

OS:Schedule:Day,
  {6af8b2e3-c8f0-438c-b812-635fba471b30}, !- Handle
=======
  {8e74a5a5-3829-4b42-bb51-ab77bce7ad69}, !- Handle
  Zone HVAC Equipment List 2,             !- Name
  {55f946da-de72-4553-9b05-6ad600b356dc}; !- Thermal Zone

OS:SpaceType,
  {9f45aca8-4b56-4b98-a3d0-f9b1ba7e5689}, !- Handle
  Space Type 2,                           !- Name
  ,                                       !- Default Construction Set Name
  ,                                       !- Default Schedule Set Name
  ,                                       !- Group Rendering Name
  ,                                       !- Design Specification Outdoor Air Object Name
  ,                                       !- Standards Template
  ,                                       !- Standards Building Type
  unfinished attic;                       !- Standards Space Type

OS:BuildingUnit,
  {c4956af8-f58d-47fd-998b-6a14f7eec084}, !- Handle
  unit 1,                                 !- Name
  ,                                       !- Rendering Color
  Residential;                            !- Building Unit Type

OS:AdditionalProperties,
  {94a4e931-d7c8-46f4-80f2-a88fa8d0b152}, !- Handle
  {c4956af8-f58d-47fd-998b-6a14f7eec084}, !- Object Name
  NumberOfBedrooms,                       !- Feature Name 1
  Integer,                                !- Feature Data Type 1
  3,                                      !- Feature Value 1
  NumberOfBathrooms,                      !- Feature Name 2
  Double,                                 !- Feature Data Type 2
  2,                                      !- Feature Value 2
  NumberOfOccupants,                      !- Feature Name 3
  Double,                                 !- Feature Data Type 3
  3.3900000000000001;                     !- Feature Value 3

OS:External:File,
  {b8e70c3e-5ca5-4f09-8b8c-6d29cfff02a3}, !- Handle
  8760.csv,                               !- Name
  8760.csv;                               !- File Name

OS:Schedule:Day,
  {c71517c2-7e22-457f-8b56-8d97a42c468c}, !- Handle
  Schedule Day 1,                         !- Name
  ,                                       !- Schedule Type Limits Name
  ,                                       !- Interpolate to Timestep
  24,                                     !- Hour 1
  0,                                      !- Minute 1
  0;                                      !- Value Until Time 1

OS:Schedule:Day,
  {930e6219-65fe-45c1-b664-a2556a083e30}, !- Handle
  Schedule Day 2,                         !- Name
  ,                                       !- Schedule Type Limits Name
  ,                                       !- Interpolate to Timestep
  24,                                     !- Hour 1
  0,                                      !- Minute 1
  1;                                      !- Value Until Time 1

OS:Schedule:File,
  {0a501bf0-03c7-4a57-ad46-6e12582d854e}, !- Handle
  occupants,                              !- Name
  {660f50ae-7bdf-4f6c-b53d-1a586d2c24e3}, !- Schedule Type Limits Name
  {b8e70c3e-5ca5-4f09-8b8c-6d29cfff02a3}, !- External File Name
  1,                                      !- Column Number
  1,                                      !- Rows to Skip at Top
  8760,                                   !- Number of Hours of Data
  ,                                       !- Column Separator
  ,                                       !- Interpolate to Timestep
  60;                                     !- Minutes per Item

OS:Schedule:Ruleset,
  {c77119a4-a2fc-4331-a93c-bd3164fe06f3}, !- Handle
  Schedule Ruleset 1,                     !- Name
  {90976c33-062f-49a5-aa58-f07bee436147}, !- Schedule Type Limits Name
  {325fa2e4-56a9-45ff-80fe-f3eb95d6c3ed}; !- Default Day Schedule Name

OS:Schedule:Day,
  {325fa2e4-56a9-45ff-80fe-f3eb95d6c3ed}, !- Handle
>>>>>>> 49f5e9b9
  Schedule Day 3,                         !- Name
  {90976c33-062f-49a5-aa58-f07bee436147}, !- Schedule Type Limits Name
  ,                                       !- Interpolate to Timestep
  24,                                     !- Hour 1
  0,                                      !- Minute 1
<<<<<<< HEAD
  0;                                      !- Value Until Time 1

OS:Schedule:Day,
  {ab59fb32-383b-4eb9-a6af-4789d66597cd}, !- Handle
  Schedule Day 4,                         !- Name
  ,                                       !- Schedule Type Limits Name
  ,                                       !- Interpolate to Timestep
  24,                                     !- Hour 1
  0,                                      !- Minute 1
  1;                                      !- Value Until Time 1

OS:Schedule:Day,
  {645c33ad-b3bb-4f6f-96e1-ef87d15eb8e7}, !- Handle
  Schedule Day 5,                         !- Name
  ,                                       !- Schedule Type Limits Name
  ,                                       !- Interpolate to Timestep
  24,                                     !- Hour 1
  0,                                      !- Minute 1
  0;                                      !- Value Until Time 1

OS:Schedule:Day,
  {f4451b1e-ecf0-45e1-82e9-b00612765dff}, !- Handle
  Schedule Day 6,                         !- Name
  ,                                       !- Schedule Type Limits Name
  ,                                       !- Interpolate to Timestep
  24,                                     !- Hour 1
  0,                                      !- Minute 1
  1;                                      !- Value Until Time 1

OS:Schedule:Day,
  {18b4bfea-41a3-4d7d-a261-ddfc1e072356}, !- Handle
  Schedule Day 7,                         !- Name
  ,                                       !- Schedule Type Limits Name
  ,                                       !- Interpolate to Timestep
  24,                                     !- Hour 1
  0,                                      !- Minute 1
  0;                                      !- Value Until Time 1

OS:Schedule:Day,
  {959d5832-362a-4ab9-b639-9448147f9a82}, !- Handle
  Schedule Day 8,                         !- Name
  ,                                       !- Schedule Type Limits Name
  ,                                       !- Interpolate to Timestep
  24,                                     !- Hour 1
  0,                                      !- Minute 1
  1;                                      !- Value Until Time 1

OS:WeatherFile,
  {6c597b19-c214-480f-9793-bfe36d53aeb8}, !- Handle
  Denver Intl Ap,                         !- City
  CO,                                     !- State Province Region
  USA,                                    !- Country
  TMY3,                                   !- Data Source
  725650,                                 !- WMO Number
  39.83,                                  !- Latitude {deg}
  -104.65,                                !- Longitude {deg}
  -7,                                     !- Time Zone {hr}
  1650,                                   !- Elevation {m}
  file:../weather/USA_CO_Denver.Intl.AP.725650_TMY3.epw, !- Url
  E23378AA;                               !- Checksum

OS:AdditionalProperties,
  {6b0d8486-e671-45c7-994e-2a60b3c583b6}, !- Handle
  {6c597b19-c214-480f-9793-bfe36d53aeb8}, !- Object Name
  EPWHeaderCity,                          !- Feature Name 1
  String,                                 !- Feature Data Type 1
  Denver Intl Ap,                         !- Feature Value 1
  EPWHeaderState,                         !- Feature Name 2
  String,                                 !- Feature Data Type 2
  CO,                                     !- Feature Value 2
  EPWHeaderCountry,                       !- Feature Name 3
  String,                                 !- Feature Data Type 3
  USA,                                    !- Feature Value 3
  EPWHeaderDataSource,                    !- Feature Name 4
  String,                                 !- Feature Data Type 4
  TMY3,                                   !- Feature Value 4
  EPWHeaderStation,                       !- Feature Name 5
  String,                                 !- Feature Data Type 5
  725650,                                 !- Feature Value 5
  EPWHeaderLatitude,                      !- Feature Name 6
  Double,                                 !- Feature Data Type 6
  39.829999999999998,                     !- Feature Value 6
  EPWHeaderLongitude,                     !- Feature Name 7
  Double,                                 !- Feature Data Type 7
  -104.65000000000001,                    !- Feature Value 7
  EPWHeaderTimezone,                      !- Feature Name 8
  Double,                                 !- Feature Data Type 8
  -7,                                     !- Feature Value 8
  EPWHeaderAltitude,                      !- Feature Name 9
  Double,                                 !- Feature Data Type 9
  5413.3858267716532,                     !- Feature Value 9
  EPWHeaderLocalPressure,                 !- Feature Name 10
  Double,                                 !- Feature Data Type 10
  0.81937567683596546,                    !- Feature Value 10
  EPWHeaderRecordsPerHour,                !- Feature Name 11
  Double,                                 !- Feature Data Type 11
  0,                                      !- Feature Value 11
  EPWDataAnnualAvgDrybulb,                !- Feature Name 12
  Double,                                 !- Feature Data Type 12
  51.575616438356228,                     !- Feature Value 12
  EPWDataAnnualMinDrybulb,                !- Feature Name 13
  Double,                                 !- Feature Data Type 13
  -2.9200000000000017,                    !- Feature Value 13
  EPWDataAnnualMaxDrybulb,                !- Feature Name 14
  Double,                                 !- Feature Data Type 14
  104,                                    !- Feature Value 14
  EPWDataCDD50F,                          !- Feature Name 15
  Double,                                 !- Feature Data Type 15
  3072.2925000000005,                     !- Feature Value 15
  EPWDataCDD65F,                          !- Feature Name 16
  Double,                                 !- Feature Data Type 16
  883.62000000000035,                     !- Feature Value 16
  EPWDataHDD50F,                          !- Feature Name 17
  Double,                                 !- Feature Data Type 17
  2497.1925000000001,                     !- Feature Value 17
  EPWDataHDD65F,                          !- Feature Name 18
  Double,                                 !- Feature Data Type 18
  5783.5200000000013,                     !- Feature Value 18
  EPWDataAnnualAvgWindspeed,              !- Feature Name 19
  Double,                                 !- Feature Data Type 19
  3.9165296803649667,                     !- Feature Value 19
  EPWDataMonthlyAvgDrybulbs,              !- Feature Name 20
  String,                                 !- Feature Data Type 20
  33.4191935483871&#4431.90142857142857&#4443.02620967741937&#4442.48624999999999&#4459.877741935483854&#4473.57574999999997&#4472.07975806451608&#4472.70008064516134&#4466.49200000000006&#4450.079112903225806&#4437.218250000000005&#4434.582177419354835, !- Feature Value 20
  EPWDataGroundMonthlyTemps,              !- Feature Name 21
  String,                                 !- Feature Data Type 21
  44.08306285945173&#4440.89570904991865&#4440.64045432632048&#4442.153016571250646&#4448.225111118704206&#4454.268919273837525&#4459.508577937551024&#4462.82777283423508&#4463.10975667174995&#4460.41014950381947&#4455.304105212311526&#4449.445696474514364, !- Feature Value 21
  EPWDataWSF,                             !- Feature Name 22
  Double,                                 !- Feature Data Type 22
  0.58999999999999997,                    !- Feature Value 22
  EPWDataMonthlyAvgDailyHighDrybulbs,     !- Feature Name 23
  String,                                 !- Feature Data Type 23
  47.41032258064516&#4446.58642857142857&#4455.15032258064517&#4453.708&#4472.80193548387098&#4488.67600000000002&#4486.1858064516129&#4485.87225806451613&#4482.082&#4463.18064516129033&#4448.73400000000001&#4448.87935483870968, !- Feature Value 23
  EPWDataMonthlyAvgDailyLowDrybulbs,      !- Feature Name 24
  String,                                 !- Feature Data Type 24
  19.347741935483874&#4419.856428571428573&#4430.316129032258065&#4431.112&#4447.41612903225806&#4457.901999999999994&#4459.063870967741934&#4460.956774193548384&#4452.352000000000004&#4438.41612903225806&#4427.002000000000002&#4423.02903225806451, !- Feature Value 24
  EPWDesignHeatingDrybulb,                !- Feature Name 25
  Double,                                 !- Feature Data Type 25
  12.02,                                  !- Feature Value 25
  EPWDesignHeatingWindspeed,              !- Feature Name 26
  Double,                                 !- Feature Data Type 26
  2.8062500000000004,                     !- Feature Value 26
  EPWDesignCoolingDrybulb,                !- Feature Name 27
  Double,                                 !- Feature Data Type 27
  91.939999999999998,                     !- Feature Value 27
  EPWDesignCoolingWetbulb,                !- Feature Name 28
  Double,                                 !- Feature Data Type 28
  59.95131430195849,                      !- Feature Value 28
  EPWDesignCoolingHumidityRatio,          !- Feature Name 29
  Double,                                 !- Feature Data Type 29
  0.0059161086834698092,                  !- Feature Value 29
  EPWDesignCoolingWindspeed,              !- Feature Name 30
  Double,                                 !- Feature Data Type 30
  3.7999999999999989,                     !- Feature Value 30
  EPWDesignDailyTemperatureRange,         !- Feature Name 31
  Double,                                 !- Feature Data Type 31
  24.915483870967748,                     !- Feature Value 31
  EPWDesignDehumidDrybulb,                !- Feature Name 32
  Double,                                 !- Feature Data Type 32
  67.996785714285721,                     !- Feature Value 32
  EPWDesignDehumidHumidityRatio,          !- Feature Name 33
  Double,                                 !- Feature Data Type 33
  0.012133744170488724,                   !- Feature Value 33
  EPWDesignCoolingDirectNormal,           !- Feature Name 34
  Double,                                 !- Feature Data Type 34
  985,                                    !- Feature Value 34
  EPWDesignCoolingDiffuseHorizontal,      !- Feature Name 35
  Double,                                 !- Feature Data Type 35
  84;                                     !- Feature Value 35

OS:Site,
  {404c12be-8f76-4c61-9746-4b03eb5f5e96}, !- Handle
  Denver Intl Ap_CO_USA,                  !- Name
  39.83,                                  !- Latitude {deg}
  -104.65,                                !- Longitude {deg}
  -7,                                     !- Time Zone {hr}
  1650,                                   !- Elevation {m}
  ;                                       !- Terrain

OS:ClimateZones,
  {2ab0312b-0c77-4e2a-b62f-012813341093}, !- Handle
  ,                                       !- Active Institution
  ,                                       !- Active Year
  ,                                       !- Climate Zone Institution Name 1
  ,                                       !- Climate Zone Document Name 1
  ,                                       !- Climate Zone Document Year 1
  ,                                       !- Climate Zone Value 1
  Building America,                       !- Climate Zone Institution Name 2
  ,                                       !- Climate Zone Document Name 2
  0,                                      !- Climate Zone Document Year 2
  Cold;                                   !- Climate Zone Value 2

OS:Site:WaterMainsTemperature,
  {bbf98bec-a7c0-49c7-9491-bf96b157663a}, !- Handle
  Correlation,                            !- Calculation Method
  ,                                       !- Temperature Schedule Name
  10.8753424657535,                       !- Annual Average Outdoor Air Temperature {C}
  23.1524007936508;                       !- Maximum Difference In Monthly Average Outdoor Air Temperatures {deltaC}

OS:RunPeriodControl:DaylightSavingTime,
  {be708a6b-f12a-4d7e-8a02-18901c3b94ae}, !- Handle
  4/7,                                    !- Start Date
  10/26;                                  !- End Date

OS:Site:GroundTemperature:Deep,
  {6f642de8-284b-450e-a4b8-325ad79d516b}, !- Handle
  10.8753424657535,                       !- January Deep Ground Temperature {C}
  10.8753424657535,                       !- February Deep Ground Temperature {C}
  10.8753424657535,                       !- March Deep Ground Temperature {C}
  10.8753424657535,                       !- April Deep Ground Temperature {C}
  10.8753424657535,                       !- May Deep Ground Temperature {C}
  10.8753424657535,                       !- June Deep Ground Temperature {C}
  10.8753424657535,                       !- July Deep Ground Temperature {C}
  10.8753424657535,                       !- August Deep Ground Temperature {C}
  10.8753424657535,                       !- September Deep Ground Temperature {C}
  10.8753424657535,                       !- October Deep Ground Temperature {C}
  10.8753424657535,                       !- November Deep Ground Temperature {C}
  10.8753424657535;                       !- December Deep Ground Temperature {C}
=======
  112.539290946133;                       !- Value Until Time 1

OS:People:Definition,
  {c57c1a1a-ffc5-46d6-894f-c0e58984b54f}, !- Handle
  res occupants|living space,             !- Name
  People,                                 !- Number of People Calculation Method
  3.39,                                   !- Number of People {people}
  ,                                       !- People per Space Floor Area {person/m2}
  ,                                       !- Space Floor Area per Person {m2/person}
  0.319734,                               !- Fraction Radiant
  0.573,                                  !- Sensible Heat Fraction
  0,                                      !- Carbon Dioxide Generation Rate {m3/s-W}
  No,                                     !- Enable ASHRAE 55 Comfort Warnings
  ZoneAveraged;                           !- Mean Radiant Temperature Calculation Type

OS:People,
  {29a56f39-a8f0-4656-a1c9-52ec9882a91c}, !- Handle
  res occupants|living space,             !- Name
  {c57c1a1a-ffc5-46d6-894f-c0e58984b54f}, !- People Definition Name
  {331984c0-33bf-453c-b7ab-717261040ee5}, !- Space or SpaceType Name
  {0a501bf0-03c7-4a57-ad46-6e12582d854e}, !- Number of People Schedule Name
  {c77119a4-a2fc-4331-a93c-bd3164fe06f3}, !- Activity Level Schedule Name
  ,                                       !- Surface Name/Angle Factor List Name
  ,                                       !- Work Efficiency Schedule Name
  ,                                       !- Clothing Insulation Schedule Name
  ,                                       !- Air Velocity Schedule Name
  1;                                      !- Multiplier

OS:ScheduleTypeLimits,
  {90976c33-062f-49a5-aa58-f07bee436147}, !- Handle
  ActivityLevel,                          !- Name
  0,                                      !- Lower Limit Value
  ,                                       !- Upper Limit Value
  Continuous,                             !- Numeric Type
  ActivityLevel;                          !- Unit Type

OS:ScheduleTypeLimits,
  {660f50ae-7bdf-4f6c-b53d-1a586d2c24e3}, !- Handle
  Fractional,                             !- Name
  0,                                      !- Lower Limit Value
  1,                                      !- Upper Limit Value
  Continuous;                             !- Numeric Type
>>>>>>> 49f5e9b9
<|MERGE_RESOLUTION|>--- conflicted
+++ resolved
@@ -1,53 +1,26 @@
 !- NOTE: Auto-generated from /test/osw_files/SFA_4units_1story_SL_UA_3Beds_2Baths_Denver.osw
 
 OS:Version,
-<<<<<<< HEAD
-  {f30e8935-0489-482b-be9e-03ad2bb40f4a}, !- Handle
-  2.9.0;                                  !- Version Identifier
-
-OS:SimulationControl,
-  {0c7bfa14-3cb0-4802-9a66-b0bdd19b9f98}, !- Handle
-=======
   {cbe21cfc-d626-42f6-a3d5-5220286d3d86}, !- Handle
   2.9.0;                                  !- Version Identifier
 
 OS:SimulationControl,
   {8cdb5acf-0fc0-405a-ae4e-51b168f617ff}, !- Handle
->>>>>>> 49f5e9b9
   ,                                       !- Do Zone Sizing Calculation
   ,                                       !- Do System Sizing Calculation
   ,                                       !- Do Plant Sizing Calculation
   No;                                     !- Run Simulation for Sizing Periods
 
 OS:Timestep,
-<<<<<<< HEAD
-  {6b413b07-f3c6-45e2-a96c-1455d80851bb}, !- Handle
-  6;                                      !- Number of Timesteps per Hour
-
-OS:ShadowCalculation,
-  {3881539d-db3d-483f-b868-1956badae5aa}, !- Handle
-=======
   {bf02195f-7be2-43b9-b0b6-dbc6f701aece}, !- Handle
   6;                                      !- Number of Timesteps per Hour
 
 OS:ShadowCalculation,
   {ad1268a2-87a1-4308-90f9-bd238799b95d}, !- Handle
->>>>>>> 49f5e9b9
   20,                                     !- Calculation Frequency
   200;                                    !- Maximum Figures in Shadow Overlap Calculations
 
 OS:SurfaceConvectionAlgorithm:Outside,
-<<<<<<< HEAD
-  {633d66cd-0842-4c62-ae4f-f165f6d4c7f9}, !- Handle
-  DOE-2;                                  !- Algorithm
-
-OS:SurfaceConvectionAlgorithm:Inside,
-  {6166c6f9-3909-4316-a970-134b38455da9}, !- Handle
-  TARP;                                   !- Algorithm
-
-OS:ZoneCapacitanceMultiplier:ResearchSpecial,
-  {3a21d179-6d3a-4a50-a3ee-f5e7477228f0}, !- Handle
-=======
   {da06125f-f75a-41ce-9bf8-1616d4a081e7}, !- Handle
   DOE-2;                                  !- Algorithm
 
@@ -57,17 +30,12 @@
 
 OS:ZoneCapacitanceMultiplier:ResearchSpecial,
   {b6251c5b-9d94-484f-87df-48d52f3808b9}, !- Handle
->>>>>>> 49f5e9b9
   ,                                       !- Temperature Capacity Multiplier
   15,                                     !- Humidity Capacity Multiplier
   ;                                       !- Carbon Dioxide Capacity Multiplier
 
 OS:RunPeriod,
-<<<<<<< HEAD
-  {d874e39c-2a38-45f8-85a2-c66fd23a7b9e}, !- Handle
-=======
   {381b67db-2443-47d2-8ebb-37a1d9322565}, !- Handle
->>>>>>> 49f5e9b9
   Run Period 1,                           !- Name
   1,                                      !- Begin Month
   1,                                      !- Begin Day of Month
@@ -81,11 +49,7 @@
   ;                                       !- Number of Times Runperiod to be Repeated
 
 OS:YearDescription,
-<<<<<<< HEAD
-  {718e1c38-ea3f-45e5-b090-12931c9cb8a9}, !- Handle
-=======
   {812c55a5-5412-49e6-8d61-dcd26ee10c6c}, !- Handle
->>>>>>> 49f5e9b9
   2007,                                   !- Calendar Year
   ,                                       !- Day of Week for Start Day
   ;                                       !- Is Leap Year
@@ -294,11 +258,7 @@
   1;                                      !- Feature Value 4
 
 OS:ThermalZone,
-<<<<<<< HEAD
-  {01302c9d-005d-49ee-b940-3f6889eafb7e}, !- Handle
-=======
   {7195b2dd-cf30-41e3-a628-f88070be1b75}, !- Handle
->>>>>>> 49f5e9b9
   living zone,                            !- Name
   ,                                       !- Multiplier
   ,                                       !- Ceiling Height {m}
@@ -307,17 +267,10 @@
   ,                                       !- Zone Inside Convection Algorithm
   ,                                       !- Zone Outside Convection Algorithm
   ,                                       !- Zone Conditioning Equipment List Name
-<<<<<<< HEAD
-  {4e902b4c-8ee7-4ba3-ade5-2ca8515ccbfd}, !- Zone Air Inlet Port List
-  {b32d9ea6-5abf-41c6-904c-010d35c31fd3}, !- Zone Air Exhaust Port List
-  {32e063b1-d5fa-4a31-9f30-c7a64a72e1fe}, !- Zone Air Node Name
-  {6748fde4-5426-44b2-b3a4-69d9eeec65bc}, !- Zone Return Air Port List
-=======
   {c58ac7c2-8601-4499-aa26-aa6700000a75}, !- Zone Air Inlet Port List
   {f231216f-6bb7-4fbf-bf3f-17658ca3a251}, !- Zone Air Exhaust Port List
   {c772f43b-99d7-4253-9209-c01fe5291ccb}, !- Zone Air Node Name
   {9d85d1e0-8d96-41b1-9584-934433b59a0b}, !- Zone Return Air Port List
->>>>>>> 49f5e9b9
   ,                                       !- Primary Daylighting Control Name
   ,                                       !- Fraction of Zone Controlled by Primary Daylighting Control
   ,                                       !- Secondary Daylighting Control Name
@@ -328,39 +281,6 @@
   No;                                     !- Use Ideal Air Loads
 
 OS:Node,
-<<<<<<< HEAD
-  {0634b6db-2d6d-4caa-a57b-fe09c947df23}, !- Handle
-  Node 1,                                 !- Name
-  {32e063b1-d5fa-4a31-9f30-c7a64a72e1fe}, !- Inlet Port
-  ;                                       !- Outlet Port
-
-OS:Connection,
-  {32e063b1-d5fa-4a31-9f30-c7a64a72e1fe}, !- Handle
-  {c6b5f4db-c35a-4f66-80b1-9743097be23e}, !- Name
-  {01302c9d-005d-49ee-b940-3f6889eafb7e}, !- Source Object
-  11,                                     !- Outlet Port
-  {0634b6db-2d6d-4caa-a57b-fe09c947df23}, !- Target Object
-  2;                                      !- Inlet Port
-
-OS:PortList,
-  {4e902b4c-8ee7-4ba3-ade5-2ca8515ccbfd}, !- Handle
-  {3905f1f1-b1b3-4998-8da9-f5c0d09f0c63}, !- Name
-  {01302c9d-005d-49ee-b940-3f6889eafb7e}; !- HVAC Component
-
-OS:PortList,
-  {b32d9ea6-5abf-41c6-904c-010d35c31fd3}, !- Handle
-  {399cde96-280e-493d-b28c-cc89b16d6cbb}, !- Name
-  {01302c9d-005d-49ee-b940-3f6889eafb7e}; !- HVAC Component
-
-OS:PortList,
-  {6748fde4-5426-44b2-b3a4-69d9eeec65bc}, !- Handle
-  {1ffb9f6c-ed0c-4e56-83a7-229ee37cdc86}, !- Name
-  {01302c9d-005d-49ee-b940-3f6889eafb7e}; !- HVAC Component
-
-OS:Sizing:Zone,
-  {f7cc4a84-943c-44d9-a33a-f215954ab658}, !- Handle
-  {01302c9d-005d-49ee-b940-3f6889eafb7e}, !- Zone or ZoneList Name
-=======
   {da3797d7-eba6-4879-b7cc-268067d6604a}, !- Handle
   Node 1,                                 !- Name
   {c772f43b-99d7-4253-9209-c01fe5291ccb}, !- Inlet Port
@@ -392,7 +312,6 @@
 OS:Sizing:Zone,
   {ecfa8dcf-7d78-4a49-8123-b5279d717ff5}, !- Handle
   {7195b2dd-cf30-41e3-a628-f88070be1b75}, !- Zone or ZoneList Name
->>>>>>> 49f5e9b9
   SupplyAirTemperature,                   !- Zone Cooling Design Supply Air Temperature Input Method
   14,                                     !- Zone Cooling Design Supply Air Temperature {C}
   11.11,                                  !- Zone Cooling Design Supply Air Temperature Difference {deltaC}
@@ -421,16 +340,6 @@
   autosize;                               !- Dedicated Outdoor Air High Setpoint Temperature for Design {C}
 
 OS:ZoneHVAC:EquipmentList,
-<<<<<<< HEAD
-  {52c03d1b-999b-4515-a2f8-403588829779}, !- Handle
-  Zone HVAC Equipment List 1,             !- Name
-  {01302c9d-005d-49ee-b940-3f6889eafb7e}; !- Thermal Zone
-
-OS:Space,
-  {b33c6e4b-66e6-4b67-ab65-5c2fdffc559d}, !- Handle
-  living space,                           !- Name
-  {657590d8-8e71-466d-965a-139cf8632129}, !- Space Type Name
-=======
   {aa011a8f-d018-4d6e-8d7d-2255788abd93}, !- Handle
   Zone HVAC Equipment List 1,             !- Name
   {7195b2dd-cf30-41e3-a628-f88070be1b75}; !- Thermal Zone
@@ -439,7 +348,6 @@
   {331984c0-33bf-453c-b7ab-717261040ee5}, !- Handle
   living space,                           !- Name
   {f91d87ba-335c-477b-bd90-0e800c52b38f}, !- Space Type Name
->>>>>>> 49f5e9b9
   ,                                       !- Default Construction Set Name
   ,                                       !- Default Schedule Set Name
   ,                                       !- Direction of Relative North {deg}
@@ -447,19 +355,6 @@
   ,                                       !- Y Origin {m}
   ,                                       !- Z Origin {m}
   ,                                       !- Building Story Name
-<<<<<<< HEAD
-  {01302c9d-005d-49ee-b940-3f6889eafb7e}, !- Thermal Zone Name
-  ,                                       !- Part of Total Floor Area
-  ,                                       !- Design Specification Outdoor Air Object Name
-  {3fd23c37-b68f-4981-acf6-d307ab1433a9}; !- Building Unit Name
-
-OS:Surface,
-  {b6f1a108-8c6d-4a9c-bf8f-00f8349901ed}, !- Handle
-  Surface 1,                              !- Name
-  Floor,                                  !- Surface Type
-  ,                                       !- Construction Name
-  {b33c6e4b-66e6-4b67-ab65-5c2fdffc559d}, !- Space Name
-=======
   {7195b2dd-cf30-41e3-a628-f88070be1b75}, !- Thermal Zone Name
   ,                                       !- Part of Total Floor Area
   ,                                       !- Design Specification Outdoor Air Object Name
@@ -471,7 +366,6 @@
   Floor,                                  !- Surface Type
   ,                                       !- Construction Name
   {331984c0-33bf-453c-b7ab-717261040ee5}, !- Space Name
->>>>>>> 49f5e9b9
   Foundation,                             !- Outside Boundary Condition
   ,                                       !- Outside Boundary Condition Object
   NoSun,                                  !- Sun Exposure
@@ -484,19 +378,11 @@
   6.46578440716979, -12.9315688143396, 0; !- X,Y,Z Vertex 4 {m}
 
 OS:Surface,
-<<<<<<< HEAD
-  {add76ff7-73dc-485f-9402-dc853d34d6a5}, !- Handle
-  Surface 2,                              !- Name
-  Wall,                                   !- Surface Type
-  ,                                       !- Construction Name
-  {b33c6e4b-66e6-4b67-ab65-5c2fdffc559d}, !- Space Name
-=======
   {90dc80d5-1b3c-47f4-a997-83a2c3255702}, !- Handle
   Surface 2,                              !- Name
   Wall,                                   !- Surface Type
   ,                                       !- Construction Name
   {331984c0-33bf-453c-b7ab-717261040ee5}, !- Space Name
->>>>>>> 49f5e9b9
   Outdoors,                               !- Outside Boundary Condition
   ,                                       !- Outside Boundary Condition Object
   SunExposed,                             !- Sun Exposure
@@ -509,19 +395,11 @@
   0, -12.9315688143396, 2.4384;           !- X,Y,Z Vertex 4 {m}
 
 OS:Surface,
-<<<<<<< HEAD
-  {1cf6651c-613a-4f05-b768-23d2a0fefa9f}, !- Handle
-  Surface 3,                              !- Name
-  Wall,                                   !- Surface Type
-  ,                                       !- Construction Name
-  {b33c6e4b-66e6-4b67-ab65-5c2fdffc559d}, !- Space Name
-=======
   {ddea5b8c-9938-4ee3-956b-ddbc8590b0ae}, !- Handle
   Surface 3,                              !- Name
   Wall,                                   !- Surface Type
   ,                                       !- Construction Name
   {331984c0-33bf-453c-b7ab-717261040ee5}, !- Space Name
->>>>>>> 49f5e9b9
   Outdoors,                               !- Outside Boundary Condition
   ,                                       !- Outside Boundary Condition Object
   SunExposed,                             !- Sun Exposure
@@ -534,15 +412,6 @@
   0, 0, 2.4384;                           !- X,Y,Z Vertex 4 {m}
 
 OS:Surface,
-<<<<<<< HEAD
-  {6bb716fc-91e5-4e02-9725-8b212bc1f337}, !- Handle
-  Surface 4,                              !- Name
-  Wall,                                   !- Surface Type
-  ,                                       !- Construction Name
-  {b33c6e4b-66e6-4b67-ab65-5c2fdffc559d}, !- Space Name
-  Surface,                                !- Outside Boundary Condition
-  {4c9e6ada-64a4-49ea-b98f-bf2027227f6a}, !- Outside Boundary Condition Object
-=======
   {7fe2773a-b9ae-4c83-a318-50456462487b}, !- Handle
   Surface 4,                              !- Name
   Wall,                                   !- Surface Type
@@ -550,7 +419,6 @@
   {331984c0-33bf-453c-b7ab-717261040ee5}, !- Space Name
   Adiabatic,                              !- Outside Boundary Condition
   ,                                       !- Outside Boundary Condition Object
->>>>>>> 49f5e9b9
   NoSun,                                  !- Sun Exposure
   NoWind,                                 !- Wind Exposure
   ,                                       !- View Factor to Ground
@@ -561,19 +429,11 @@
   6.46578440716979, 0, 2.4384;            !- X,Y,Z Vertex 4 {m}
 
 OS:Surface,
-<<<<<<< HEAD
-  {e072942e-a37c-4437-823e-ea3410cf1083}, !- Handle
-  Surface 5,                              !- Name
-  Wall,                                   !- Surface Type
-  ,                                       !- Construction Name
-  {b33c6e4b-66e6-4b67-ab65-5c2fdffc559d}, !- Space Name
-=======
   {be8e4189-013f-4f5e-a963-fb27710158f7}, !- Handle
   Surface 5,                              !- Name
   Wall,                                   !- Surface Type
   ,                                       !- Construction Name
   {331984c0-33bf-453c-b7ab-717261040ee5}, !- Space Name
->>>>>>> 49f5e9b9
   Outdoors,                               !- Outside Boundary Condition
   ,                                       !- Outside Boundary Condition Object
   SunExposed,                             !- Sun Exposure
@@ -586,15 +446,6 @@
   6.46578440716979, -12.9315688143396, 2.4384; !- X,Y,Z Vertex 4 {m}
 
 OS:Surface,
-<<<<<<< HEAD
-  {91f50488-93ac-496e-be95-cb6a0896f11e}, !- Handle
-  Surface 6,                              !- Name
-  RoofCeiling,                            !- Surface Type
-  ,                                       !- Construction Name
-  {b33c6e4b-66e6-4b67-ab65-5c2fdffc559d}, !- Space Name
-  Surface,                                !- Outside Boundary Condition
-  {9231a339-c6ab-4514-b480-6903ef33d63d}, !- Outside Boundary Condition Object
-=======
   {dd2aa908-c73c-4b19-8b12-d1eee069e5c8}, !- Handle
   Surface 6,                              !- Name
   RoofCeiling,                            !- Surface Type
@@ -602,7 +453,6 @@
   {331984c0-33bf-453c-b7ab-717261040ee5}, !- Space Name
   Surface,                                !- Outside Boundary Condition
   {e29572e1-bb1b-46bc-a101-d0619854e180}, !- Outside Boundary Condition Object
->>>>>>> 49f5e9b9
   NoSun,                                  !- Sun Exposure
   NoWind,                                 !- Wind Exposure
   ,                                       !- View Factor to Ground
@@ -613,11 +463,7 @@
   0, -12.9315688143396, 2.4384;           !- X,Y,Z Vertex 4 {m}
 
 OS:SpaceType,
-<<<<<<< HEAD
-  {657590d8-8e71-466d-965a-139cf8632129}, !- Handle
-=======
   {f91d87ba-335c-477b-bd90-0e800c52b38f}, !- Handle
->>>>>>> 49f5e9b9
   Space Type 1,                           !- Name
   ,                                       !- Default Construction Set Name
   ,                                       !- Default Schedule Set Name
@@ -627,10 +473,105 @@
   ,                                       !- Standards Building Type
   living;                                 !- Standards Space Type
 
-<<<<<<< HEAD
+OS:Surface,
+  {e29572e1-bb1b-46bc-a101-d0619854e180}, !- Handle
+  Surface 7,                              !- Name
+  Floor,                                  !- Surface Type
+  ,                                       !- Construction Name
+  {0b8759b6-b444-4f45-b779-b8f97ee90ef8}, !- Space Name
+  Surface,                                !- Outside Boundary Condition
+  {dd2aa908-c73c-4b19-8b12-d1eee069e5c8}, !- Outside Boundary Condition Object
+  NoSun,                                  !- Sun Exposure
+  NoWind,                                 !- Wind Exposure
+  ,                                       !- View Factor to Ground
+  ,                                       !- Number of Vertices
+  0, -12.9315688143396, 2.4384,           !- X,Y,Z Vertex 1 {m}
+  0, 0, 2.4384,                           !- X,Y,Z Vertex 2 {m}
+  6.46578440716979, 0, 2.4384,            !- X,Y,Z Vertex 3 {m}
+  6.46578440716979, -12.9315688143396, 2.4384; !- X,Y,Z Vertex 4 {m}
+
+OS:Surface,
+  {fe12de81-ae3d-4e50-ad01-fcd9089782f7}, !- Handle
+  Surface 8,                              !- Name
+  RoofCeiling,                            !- Surface Type
+  ,                                       !- Construction Name
+  {0b8759b6-b444-4f45-b779-b8f97ee90ef8}, !- Space Name
+  Outdoors,                               !- Outside Boundary Condition
+  ,                                       !- Outside Boundary Condition Object
+  SunExposed,                             !- Sun Exposure
+  WindExposed,                            !- Wind Exposure
+  ,                                       !- View Factor to Ground
+  ,                                       !- Number of Vertices
+  0, -6.46578440716979, 5.6712922035849,  !- X,Y,Z Vertex 1 {m}
+  6.46578440716979, -6.46578440716979, 5.6712922035849, !- X,Y,Z Vertex 2 {m}
+  6.46578440716979, 0, 2.4384,            !- X,Y,Z Vertex 3 {m}
+  0, 0, 2.4384;                           !- X,Y,Z Vertex 4 {m}
+
+OS:Surface,
+  {5bc51645-b7f7-4be9-bdbe-845a5d068baa}, !- Handle
+  Surface 9,                              !- Name
+  RoofCeiling,                            !- Surface Type
+  ,                                       !- Construction Name
+  {0b8759b6-b444-4f45-b779-b8f97ee90ef8}, !- Space Name
+  Outdoors,                               !- Outside Boundary Condition
+  ,                                       !- Outside Boundary Condition Object
+  SunExposed,                             !- Sun Exposure
+  WindExposed,                            !- Wind Exposure
+  ,                                       !- View Factor to Ground
+  ,                                       !- Number of Vertices
+  6.46578440716979, -6.46578440716979, 5.6712922035849, !- X,Y,Z Vertex 1 {m}
+  0, -6.46578440716979, 5.6712922035849,  !- X,Y,Z Vertex 2 {m}
+  0, -12.9315688143396, 2.4384,           !- X,Y,Z Vertex 3 {m}
+  6.46578440716979, -12.9315688143396, 2.4384; !- X,Y,Z Vertex 4 {m}
+
+OS:Surface,
+  {a8d5db80-dfb6-42d5-8c09-cf5e7ddf1759}, !- Handle
+  Surface 10,                             !- Name
+  Wall,                                   !- Surface Type
+  ,                                       !- Construction Name
+  {0b8759b6-b444-4f45-b779-b8f97ee90ef8}, !- Space Name
+  Outdoors,                               !- Outside Boundary Condition
+  ,                                       !- Outside Boundary Condition Object
+  SunExposed,                             !- Sun Exposure
+  WindExposed,                            !- Wind Exposure
+  ,                                       !- View Factor to Ground
+  ,                                       !- Number of Vertices
+  0, -6.46578440716979, 5.6712922035849,  !- X,Y,Z Vertex 1 {m}
+  0, 0, 2.4384,                           !- X,Y,Z Vertex 2 {m}
+  0, -12.9315688143396, 2.4384;           !- X,Y,Z Vertex 3 {m}
+
+OS:Surface,
+  {cfc30cc1-ee34-4029-9240-d0c8c0f7f084}, !- Handle
+  Surface 11,                             !- Name
+  Wall,                                   !- Surface Type
+  ,                                       !- Construction Name
+  {0b8759b6-b444-4f45-b779-b8f97ee90ef8}, !- Space Name
+  Adiabatic,                              !- Outside Boundary Condition
+  ,                                       !- Outside Boundary Condition Object
+  NoSun,                                  !- Sun Exposure
+  NoWind,                                 !- Wind Exposure
+  ,                                       !- View Factor to Ground
+  ,                                       !- Number of Vertices
+  6.46578440716979, -6.46578440716979, 5.6712922035849, !- X,Y,Z Vertex 1 {m}
+  6.46578440716979, -12.9315688143396, 2.4384, !- X,Y,Z Vertex 2 {m}
+  6.46578440716979, 0, 2.4384;            !- X,Y,Z Vertex 3 {m}
+
+OS:Space,
+  {0b8759b6-b444-4f45-b779-b8f97ee90ef8}, !- Handle
+  unfinished attic space,                 !- Name
+  {9f45aca8-4b56-4b98-a3d0-f9b1ba7e5689}, !- Space Type Name
+  ,                                       !- Default Construction Set Name
+  ,                                       !- Default Schedule Set Name
+  ,                                       !- Direction of Relative North {deg}
+  ,                                       !- X Origin {m}
+  ,                                       !- Y Origin {m}
+  ,                                       !- Z Origin {m}
+  ,                                       !- Building Story Name
+  {55f946da-de72-4553-9b05-6ad600b356dc}; !- Thermal Zone Name
+
 OS:ThermalZone,
-  {df36cdd1-99f3-45cd-aaf7-4b1d2f3573d2}, !- Handle
-  living zone|unit 2,                     !- Name
+  {55f946da-de72-4553-9b05-6ad600b356dc}, !- Handle
+  unfinished attic zone,                  !- Name
   ,                                       !- Multiplier
   ,                                       !- Ceiling Height {m}
   ,                                       !- Volume {m3}
@@ -638,10 +579,10 @@
   ,                                       !- Zone Inside Convection Algorithm
   ,                                       !- Zone Outside Convection Algorithm
   ,                                       !- Zone Conditioning Equipment List Name
-  {83eb466e-97b2-45d3-96ca-0cfd63c5c842}, !- Zone Air Inlet Port List
-  {a3a6e108-85cf-4875-92fa-d0918f899cb6}, !- Zone Air Exhaust Port List
-  {29532b0c-0651-495e-aded-5788c89ccef7}, !- Zone Air Node Name
-  {0ca89425-c8f8-459d-b03d-9a28d5d71fc2}, !- Zone Return Air Port List
+  {904a1f11-c98b-4cc0-9b08-1e38d233cb07}, !- Zone Air Inlet Port List
+  {ff590f14-053d-43b5-950b-2658c9c0a77e}, !- Zone Air Exhaust Port List
+  {77c68f56-dbc1-408c-aeb4-1842e23774ac}, !- Zone Air Node Name
+  {313a35e2-9423-47f0-9599-63a9d7c4f752}, !- Zone Return Air Port List
   ,                                       !- Primary Daylighting Control Name
   ,                                       !- Fraction of Zone Controlled by Primary Daylighting Control
   ,                                       !- Secondary Daylighting Control Name
@@ -652,37 +593,37 @@
   No;                                     !- Use Ideal Air Loads
 
 OS:Node,
-  {f043b43b-35cd-4711-842b-5c6750c50193}, !- Handle
+  {c0d4e41a-de9f-4d50-bc75-6aa758e26407}, !- Handle
   Node 2,                                 !- Name
-  {29532b0c-0651-495e-aded-5788c89ccef7}, !- Inlet Port
+  {77c68f56-dbc1-408c-aeb4-1842e23774ac}, !- Inlet Port
   ;                                       !- Outlet Port
 
 OS:Connection,
-  {29532b0c-0651-495e-aded-5788c89ccef7}, !- Handle
-  {0c3fd8a0-bf39-45e9-b447-f43701f0c83a}, !- Name
-  {df36cdd1-99f3-45cd-aaf7-4b1d2f3573d2}, !- Source Object
+  {77c68f56-dbc1-408c-aeb4-1842e23774ac}, !- Handle
+  {a4df5ac8-a989-4308-8a3a-d6a6f556e7e1}, !- Name
+  {55f946da-de72-4553-9b05-6ad600b356dc}, !- Source Object
   11,                                     !- Outlet Port
-  {f043b43b-35cd-4711-842b-5c6750c50193}, !- Target Object
+  {c0d4e41a-de9f-4d50-bc75-6aa758e26407}, !- Target Object
   2;                                      !- Inlet Port
 
 OS:PortList,
-  {83eb466e-97b2-45d3-96ca-0cfd63c5c842}, !- Handle
-  {90051c8c-c501-42f4-9037-966cbcf36994}, !- Name
-  {df36cdd1-99f3-45cd-aaf7-4b1d2f3573d2}; !- HVAC Component
+  {904a1f11-c98b-4cc0-9b08-1e38d233cb07}, !- Handle
+  {ed9ffc3d-081f-4de0-980d-4b69ea9743d0}, !- Name
+  {55f946da-de72-4553-9b05-6ad600b356dc}; !- HVAC Component
 
 OS:PortList,
-  {a3a6e108-85cf-4875-92fa-d0918f899cb6}, !- Handle
-  {0abdd9ff-799a-4fea-95b2-a12fcf48f22d}, !- Name
-  {df36cdd1-99f3-45cd-aaf7-4b1d2f3573d2}; !- HVAC Component
+  {ff590f14-053d-43b5-950b-2658c9c0a77e}, !- Handle
+  {e64c7dae-9bf6-4062-a139-ad2f3bd90c09}, !- Name
+  {55f946da-de72-4553-9b05-6ad600b356dc}; !- HVAC Component
 
 OS:PortList,
-  {0ca89425-c8f8-459d-b03d-9a28d5d71fc2}, !- Handle
-  {633588ba-86c5-48ae-86dc-1080cfb82361}, !- Name
-  {df36cdd1-99f3-45cd-aaf7-4b1d2f3573d2}; !- HVAC Component
+  {313a35e2-9423-47f0-9599-63a9d7c4f752}, !- Handle
+  {49ffe8eb-419a-43be-a5fe-10788f36c177}, !- Name
+  {55f946da-de72-4553-9b05-6ad600b356dc}; !- HVAC Component
 
 OS:Sizing:Zone,
-  {abdf5d45-564e-4b4a-afa8-a82397f09b1e}, !- Handle
-  {df36cdd1-99f3-45cd-aaf7-4b1d2f3573d2}, !- Zone or ZoneList Name
+  {0f62372a-e379-4ea4-a237-53f8fae700d4}, !- Handle
+  {55f946da-de72-4553-9b05-6ad600b356dc}, !- Zone or ZoneList Name
   SupplyAirTemperature,                   !- Zone Cooling Design Supply Air Temperature Input Method
   14,                                     !- Zone Cooling Design Supply Air Temperature {C}
   11.11,                                  !- Zone Cooling Design Supply Air Temperature Difference {deltaC}
@@ -711,1048 +652,6 @@
   autosize;                               !- Dedicated Outdoor Air High Setpoint Temperature for Design {C}
 
 OS:ZoneHVAC:EquipmentList,
-  {a74b65bc-b32f-4679-9b25-0fd2aab8bd29}, !- Handle
-  Zone HVAC Equipment List 2,             !- Name
-  {df36cdd1-99f3-45cd-aaf7-4b1d2f3573d2}; !- Thermal Zone
-
-OS:Space,
-  {5fcfc3d1-b160-47b1-8ee5-d8145a69b84c}, !- Handle
-  living space|unit 2|story 1,            !- Name
-  {657590d8-8e71-466d-965a-139cf8632129}, !- Space Type Name
-  ,                                       !- Default Construction Set Name
-  ,                                       !- Default Schedule Set Name
-  -0,                                     !- Direction of Relative North {deg}
-  0,                                      !- X Origin {m}
-  0,                                      !- Y Origin {m}
-  0,                                      !- Z Origin {m}
-  ,                                       !- Building Story Name
-  {df36cdd1-99f3-45cd-aaf7-4b1d2f3573d2}, !- Thermal Zone Name
-  ,                                       !- Part of Total Floor Area
-  ,                                       !- Design Specification Outdoor Air Object Name
-  {14502703-0b8b-4690-a502-7afc52d302fc}; !- Building Unit Name
-
-OS:Surface,
-  {4c9e6ada-64a4-49ea-b98f-bf2027227f6a}, !- Handle
-  Surface 12,                             !- Name
-  Wall,                                   !- Surface Type
-  ,                                       !- Construction Name
-  {5fcfc3d1-b160-47b1-8ee5-d8145a69b84c}, !- Space Name
-  Surface,                                !- Outside Boundary Condition
-  {6bb716fc-91e5-4e02-9725-8b212bc1f337}, !- Outside Boundary Condition Object
-  NoSun,                                  !- Sun Exposure
-  NoWind,                                 !- Wind Exposure
-  ,                                       !- View Factor to Ground
-  ,                                       !- Number of Vertices
-  6.46578440716979, 0, 2.4384,            !- X,Y,Z Vertex 1 {m}
-  6.46578440716979, 0, 0,                 !- X,Y,Z Vertex 2 {m}
-  6.46578440716979, -12.9315688143396, 0, !- X,Y,Z Vertex 3 {m}
-  6.46578440716979, -12.9315688143396, 2.4384; !- X,Y,Z Vertex 4 {m}
-
-OS:Surface,
-  {0e00f45a-08d3-4250-b779-cdec13abd887}, !- Handle
-  Surface 13,                             !- Name
-  Floor,                                  !- Surface Type
-  ,                                       !- Construction Name
-  {5fcfc3d1-b160-47b1-8ee5-d8145a69b84c}, !- Space Name
-  Foundation,                             !- Outside Boundary Condition
-  ,                                       !- Outside Boundary Condition Object
-  NoSun,                                  !- Sun Exposure
-  NoWind,                                 !- Wind Exposure
-  ,                                       !- View Factor to Ground
-  ,                                       !- Number of Vertices
-  6.46578440716979, -12.9315688143396, 0, !- X,Y,Z Vertex 1 {m}
-  6.46578440716979, 0, 0,                 !- X,Y,Z Vertex 2 {m}
-  12.9315688143396, 0, 0,                 !- X,Y,Z Vertex 3 {m}
-  12.9315688143396, -12.9315688143396, 0; !- X,Y,Z Vertex 4 {m}
-
-OS:Surface,
-  {4c136650-1a25-4411-8d41-7e352fe1dcb6}, !- Handle
-  Surface 14,                             !- Name
-  Wall,                                   !- Surface Type
-  ,                                       !- Construction Name
-  {5fcfc3d1-b160-47b1-8ee5-d8145a69b84c}, !- Space Name
-  Surface,                                !- Outside Boundary Condition
-  {1ae81994-fcc3-461c-b9eb-c959182fb147}, !- Outside Boundary Condition Object
-  NoSun,                                  !- Sun Exposure
-  NoWind,                                 !- Wind Exposure
-  ,                                       !- View Factor to Ground
-  ,                                       !- Number of Vertices
-  12.9315688143396, -12.9315688143396, 2.4384, !- X,Y,Z Vertex 1 {m}
-  12.9315688143396, -12.9315688143396, 0, !- X,Y,Z Vertex 2 {m}
-  12.9315688143396, 0, 0,                 !- X,Y,Z Vertex 3 {m}
-  12.9315688143396, 0, 2.4384;            !- X,Y,Z Vertex 4 {m}
-
-OS:Surface,
-  {558e7727-7659-4a26-ae89-05d3dc3e90de}, !- Handle
-  Surface 15,                             !- Name
-  RoofCeiling,                            !- Surface Type
-  ,                                       !- Construction Name
-  {5fcfc3d1-b160-47b1-8ee5-d8145a69b84c}, !- Space Name
-  Surface,                                !- Outside Boundary Condition
-  {fa09c1dd-6d28-439e-a2d0-e096f4b6d8c0}, !- Outside Boundary Condition Object
-  NoSun,                                  !- Sun Exposure
-  NoWind,                                 !- Wind Exposure
-  ,                                       !- View Factor to Ground
-  ,                                       !- Number of Vertices
-  12.9315688143396, -12.9315688143396, 2.4384, !- X,Y,Z Vertex 1 {m}
-  12.9315688143396, 0, 2.4384,            !- X,Y,Z Vertex 2 {m}
-  6.46578440716979, 0, 2.4384,            !- X,Y,Z Vertex 3 {m}
-  6.46578440716979, -12.9315688143396, 2.4384; !- X,Y,Z Vertex 4 {m}
-
-OS:Surface,
-  {a88c9094-836e-4359-8a3c-aa91683a013b}, !- Handle
-  Surface 16,                             !- Name
-  Wall,                                   !- Surface Type
-  ,                                       !- Construction Name
-  {5fcfc3d1-b160-47b1-8ee5-d8145a69b84c}, !- Space Name
-  Outdoors,                               !- Outside Boundary Condition
-  ,                                       !- Outside Boundary Condition Object
-  SunExposed,                             !- Sun Exposure
-  WindExposed,                            !- Wind Exposure
-  ,                                       !- View Factor to Ground
-  ,                                       !- Number of Vertices
-  6.46578440716979, -12.9315688143396, 2.4384, !- X,Y,Z Vertex 1 {m}
-  6.46578440716979, -12.9315688143396, 0, !- X,Y,Z Vertex 2 {m}
-  12.9315688143396, -12.9315688143396, 0, !- X,Y,Z Vertex 3 {m}
-  12.9315688143396, -12.9315688143396, 2.4384; !- X,Y,Z Vertex 4 {m}
-
-OS:Surface,
-  {d64329b8-0c4f-41a4-8ae8-24ddca4c9599}, !- Handle
-  Surface 17,                             !- Name
-  Wall,                                   !- Surface Type
-  ,                                       !- Construction Name
-  {5fcfc3d1-b160-47b1-8ee5-d8145a69b84c}, !- Space Name
-  Outdoors,                               !- Outside Boundary Condition
-  ,                                       !- Outside Boundary Condition Object
-  SunExposed,                             !- Sun Exposure
-  WindExposed,                            !- Wind Exposure
-  ,                                       !- View Factor to Ground
-  ,                                       !- Number of Vertices
-  12.9315688143396, 0, 2.4384,            !- X,Y,Z Vertex 1 {m}
-  12.9315688143396, 0, 0,                 !- X,Y,Z Vertex 2 {m}
-  6.46578440716979, 0, 0,                 !- X,Y,Z Vertex 3 {m}
-  6.46578440716979, 0, 2.4384;            !- X,Y,Z Vertex 4 {m}
-
-OS:ThermalZone,
-  {6699683c-3f69-4011-8bfa-c25130c8539f}, !- Handle
-  living zone|unit 3,                     !- Name
-=======
-OS:Surface,
-  {e29572e1-bb1b-46bc-a101-d0619854e180}, !- Handle
-  Surface 7,                              !- Name
-  Floor,                                  !- Surface Type
-  ,                                       !- Construction Name
-  {0b8759b6-b444-4f45-b779-b8f97ee90ef8}, !- Space Name
-  Surface,                                !- Outside Boundary Condition
-  {dd2aa908-c73c-4b19-8b12-d1eee069e5c8}, !- Outside Boundary Condition Object
-  NoSun,                                  !- Sun Exposure
-  NoWind,                                 !- Wind Exposure
-  ,                                       !- View Factor to Ground
-  ,                                       !- Number of Vertices
-  0, -12.9315688143396, 2.4384,           !- X,Y,Z Vertex 1 {m}
-  0, 0, 2.4384,                           !- X,Y,Z Vertex 2 {m}
-  6.46578440716979, 0, 2.4384,            !- X,Y,Z Vertex 3 {m}
-  6.46578440716979, -12.9315688143396, 2.4384; !- X,Y,Z Vertex 4 {m}
-
-OS:Surface,
-  {fe12de81-ae3d-4e50-ad01-fcd9089782f7}, !- Handle
-  Surface 8,                              !- Name
-  RoofCeiling,                            !- Surface Type
-  ,                                       !- Construction Name
-  {0b8759b6-b444-4f45-b779-b8f97ee90ef8}, !- Space Name
-  Outdoors,                               !- Outside Boundary Condition
-  ,                                       !- Outside Boundary Condition Object
-  SunExposed,                             !- Sun Exposure
-  WindExposed,                            !- Wind Exposure
-  ,                                       !- View Factor to Ground
-  ,                                       !- Number of Vertices
-  0, -6.46578440716979, 5.6712922035849,  !- X,Y,Z Vertex 1 {m}
-  6.46578440716979, -6.46578440716979, 5.6712922035849, !- X,Y,Z Vertex 2 {m}
-  6.46578440716979, 0, 2.4384,            !- X,Y,Z Vertex 3 {m}
-  0, 0, 2.4384;                           !- X,Y,Z Vertex 4 {m}
-
-OS:Surface,
-  {5bc51645-b7f7-4be9-bdbe-845a5d068baa}, !- Handle
-  Surface 9,                              !- Name
-  RoofCeiling,                            !- Surface Type
-  ,                                       !- Construction Name
-  {0b8759b6-b444-4f45-b779-b8f97ee90ef8}, !- Space Name
-  Outdoors,                               !- Outside Boundary Condition
-  ,                                       !- Outside Boundary Condition Object
-  SunExposed,                             !- Sun Exposure
-  WindExposed,                            !- Wind Exposure
-  ,                                       !- View Factor to Ground
-  ,                                       !- Number of Vertices
-  6.46578440716979, -6.46578440716979, 5.6712922035849, !- X,Y,Z Vertex 1 {m}
-  0, -6.46578440716979, 5.6712922035849,  !- X,Y,Z Vertex 2 {m}
-  0, -12.9315688143396, 2.4384,           !- X,Y,Z Vertex 3 {m}
-  6.46578440716979, -12.9315688143396, 2.4384; !- X,Y,Z Vertex 4 {m}
-
-OS:Surface,
-  {a8d5db80-dfb6-42d5-8c09-cf5e7ddf1759}, !- Handle
-  Surface 10,                             !- Name
-  Wall,                                   !- Surface Type
-  ,                                       !- Construction Name
-  {0b8759b6-b444-4f45-b779-b8f97ee90ef8}, !- Space Name
-  Outdoors,                               !- Outside Boundary Condition
-  ,                                       !- Outside Boundary Condition Object
-  SunExposed,                             !- Sun Exposure
-  WindExposed,                            !- Wind Exposure
-  ,                                       !- View Factor to Ground
-  ,                                       !- Number of Vertices
-  0, -6.46578440716979, 5.6712922035849,  !- X,Y,Z Vertex 1 {m}
-  0, 0, 2.4384,                           !- X,Y,Z Vertex 2 {m}
-  0, -12.9315688143396, 2.4384;           !- X,Y,Z Vertex 3 {m}
-
-OS:Surface,
-  {cfc30cc1-ee34-4029-9240-d0c8c0f7f084}, !- Handle
-  Surface 11,                             !- Name
-  Wall,                                   !- Surface Type
-  ,                                       !- Construction Name
-  {0b8759b6-b444-4f45-b779-b8f97ee90ef8}, !- Space Name
-  Adiabatic,                              !- Outside Boundary Condition
-  ,                                       !- Outside Boundary Condition Object
-  NoSun,                                  !- Sun Exposure
-  NoWind,                                 !- Wind Exposure
-  ,                                       !- View Factor to Ground
-  ,                                       !- Number of Vertices
-  6.46578440716979, -6.46578440716979, 5.6712922035849, !- X,Y,Z Vertex 1 {m}
-  6.46578440716979, -12.9315688143396, 2.4384, !- X,Y,Z Vertex 2 {m}
-  6.46578440716979, 0, 2.4384;            !- X,Y,Z Vertex 3 {m}
-
-OS:Space,
-  {0b8759b6-b444-4f45-b779-b8f97ee90ef8}, !- Handle
-  unfinished attic space,                 !- Name
-  {9f45aca8-4b56-4b98-a3d0-f9b1ba7e5689}, !- Space Type Name
-  ,                                       !- Default Construction Set Name
-  ,                                       !- Default Schedule Set Name
-  ,                                       !- Direction of Relative North {deg}
-  ,                                       !- X Origin {m}
-  ,                                       !- Y Origin {m}
-  ,                                       !- Z Origin {m}
-  ,                                       !- Building Story Name
-  {55f946da-de72-4553-9b05-6ad600b356dc}; !- Thermal Zone Name
-
-OS:ThermalZone,
-  {55f946da-de72-4553-9b05-6ad600b356dc}, !- Handle
-  unfinished attic zone,                  !- Name
->>>>>>> 49f5e9b9
-  ,                                       !- Multiplier
-  ,                                       !- Ceiling Height {m}
-  ,                                       !- Volume {m3}
-  ,                                       !- Floor Area {m2}
-  ,                                       !- Zone Inside Convection Algorithm
-  ,                                       !- Zone Outside Convection Algorithm
-  ,                                       !- Zone Conditioning Equipment List Name
-<<<<<<< HEAD
-  {951cdf45-2e14-4987-bfe9-a254d9c8eaa2}, !- Zone Air Inlet Port List
-  {786de179-fb3e-4caf-b0b8-d91c4bb6d9e1}, !- Zone Air Exhaust Port List
-  {6c573596-23e3-47c5-ac38-f3afe861450c}, !- Zone Air Node Name
-  {3f9dbbd4-3146-401c-aeed-cbcbd6132df4}, !- Zone Return Air Port List
-=======
-  {904a1f11-c98b-4cc0-9b08-1e38d233cb07}, !- Zone Air Inlet Port List
-  {ff590f14-053d-43b5-950b-2658c9c0a77e}, !- Zone Air Exhaust Port List
-  {77c68f56-dbc1-408c-aeb4-1842e23774ac}, !- Zone Air Node Name
-  {313a35e2-9423-47f0-9599-63a9d7c4f752}, !- Zone Return Air Port List
->>>>>>> 49f5e9b9
-  ,                                       !- Primary Daylighting Control Name
-  ,                                       !- Fraction of Zone Controlled by Primary Daylighting Control
-  ,                                       !- Secondary Daylighting Control Name
-  ,                                       !- Fraction of Zone Controlled by Secondary Daylighting Control
-  ,                                       !- Illuminance Map Name
-  ,                                       !- Group Rendering Name
-  ,                                       !- Thermostat Name
-  No;                                     !- Use Ideal Air Loads
-
-OS:Node,
-<<<<<<< HEAD
-  {061bd0df-3760-4514-bf81-589a11328537}, !- Handle
-  Node 3,                                 !- Name
-  {6c573596-23e3-47c5-ac38-f3afe861450c}, !- Inlet Port
-  ;                                       !- Outlet Port
-
-OS:Connection,
-  {6c573596-23e3-47c5-ac38-f3afe861450c}, !- Handle
-  {e8c78901-4f13-47b8-a33e-83bae83025a1}, !- Name
-  {6699683c-3f69-4011-8bfa-c25130c8539f}, !- Source Object
-  11,                                     !- Outlet Port
-  {061bd0df-3760-4514-bf81-589a11328537}, !- Target Object
-  2;                                      !- Inlet Port
-
-OS:PortList,
-  {951cdf45-2e14-4987-bfe9-a254d9c8eaa2}, !- Handle
-  {15b92b06-3d5d-4961-8a4d-e16a08243973}, !- Name
-  {6699683c-3f69-4011-8bfa-c25130c8539f}; !- HVAC Component
-
-OS:PortList,
-  {786de179-fb3e-4caf-b0b8-d91c4bb6d9e1}, !- Handle
-  {39ef4666-1e8b-4e2b-abd3-7f2df16a13aa}, !- Name
-  {6699683c-3f69-4011-8bfa-c25130c8539f}; !- HVAC Component
-
-OS:PortList,
-  {3f9dbbd4-3146-401c-aeed-cbcbd6132df4}, !- Handle
-  {cd1e89fe-fb63-4a1e-a4d0-d06af709c7dd}, !- Name
-  {6699683c-3f69-4011-8bfa-c25130c8539f}; !- HVAC Component
-
-OS:Sizing:Zone,
-  {24915c76-d7ef-4d3c-b717-89cfd470f869}, !- Handle
-  {6699683c-3f69-4011-8bfa-c25130c8539f}, !- Zone or ZoneList Name
-=======
-  {c0d4e41a-de9f-4d50-bc75-6aa758e26407}, !- Handle
-  Node 2,                                 !- Name
-  {77c68f56-dbc1-408c-aeb4-1842e23774ac}, !- Inlet Port
-  ;                                       !- Outlet Port
-
-OS:Connection,
-  {77c68f56-dbc1-408c-aeb4-1842e23774ac}, !- Handle
-  {a4df5ac8-a989-4308-8a3a-d6a6f556e7e1}, !- Name
-  {55f946da-de72-4553-9b05-6ad600b356dc}, !- Source Object
-  11,                                     !- Outlet Port
-  {c0d4e41a-de9f-4d50-bc75-6aa758e26407}, !- Target Object
-  2;                                      !- Inlet Port
-
-OS:PortList,
-  {904a1f11-c98b-4cc0-9b08-1e38d233cb07}, !- Handle
-  {ed9ffc3d-081f-4de0-980d-4b69ea9743d0}, !- Name
-  {55f946da-de72-4553-9b05-6ad600b356dc}; !- HVAC Component
-
-OS:PortList,
-  {ff590f14-053d-43b5-950b-2658c9c0a77e}, !- Handle
-  {e64c7dae-9bf6-4062-a139-ad2f3bd90c09}, !- Name
-  {55f946da-de72-4553-9b05-6ad600b356dc}; !- HVAC Component
-
-OS:PortList,
-  {313a35e2-9423-47f0-9599-63a9d7c4f752}, !- Handle
-  {49ffe8eb-419a-43be-a5fe-10788f36c177}, !- Name
-  {55f946da-de72-4553-9b05-6ad600b356dc}; !- HVAC Component
-
-OS:Sizing:Zone,
-  {0f62372a-e379-4ea4-a237-53f8fae700d4}, !- Handle
-  {55f946da-de72-4553-9b05-6ad600b356dc}, !- Zone or ZoneList Name
->>>>>>> 49f5e9b9
-  SupplyAirTemperature,                   !- Zone Cooling Design Supply Air Temperature Input Method
-  14,                                     !- Zone Cooling Design Supply Air Temperature {C}
-  11.11,                                  !- Zone Cooling Design Supply Air Temperature Difference {deltaC}
-  SupplyAirTemperature,                   !- Zone Heating Design Supply Air Temperature Input Method
-  40,                                     !- Zone Heating Design Supply Air Temperature {C}
-  11.11,                                  !- Zone Heating Design Supply Air Temperature Difference {deltaC}
-  0.0085,                                 !- Zone Cooling Design Supply Air Humidity Ratio {kg-H2O/kg-air}
-  0.008,                                  !- Zone Heating Design Supply Air Humidity Ratio {kg-H2O/kg-air}
-  ,                                       !- Zone Heating Sizing Factor
-  ,                                       !- Zone Cooling Sizing Factor
-  DesignDay,                              !- Cooling Design Air Flow Method
-  ,                                       !- Cooling Design Air Flow Rate {m3/s}
-  ,                                       !- Cooling Minimum Air Flow per Zone Floor Area {m3/s-m2}
-  ,                                       !- Cooling Minimum Air Flow {m3/s}
-  ,                                       !- Cooling Minimum Air Flow Fraction
-  DesignDay,                              !- Heating Design Air Flow Method
-  ,                                       !- Heating Design Air Flow Rate {m3/s}
-  ,                                       !- Heating Maximum Air Flow per Zone Floor Area {m3/s-m2}
-  ,                                       !- Heating Maximum Air Flow {m3/s}
-  ,                                       !- Heating Maximum Air Flow Fraction
-  ,                                       !- Design Zone Air Distribution Effectiveness in Cooling Mode
-  ,                                       !- Design Zone Air Distribution Effectiveness in Heating Mode
-  No,                                     !- Account for Dedicated Outdoor Air System
-  NeutralSupplyAir,                       !- Dedicated Outdoor Air System Control Strategy
-  autosize,                               !- Dedicated Outdoor Air Low Setpoint Temperature for Design {C}
-  autosize;                               !- Dedicated Outdoor Air High Setpoint Temperature for Design {C}
-
-OS:ZoneHVAC:EquipmentList,
-<<<<<<< HEAD
-  {d9fc6983-dba9-4c2d-bdea-13c60680faaa}, !- Handle
-  Zone HVAC Equipment List 3,             !- Name
-  {6699683c-3f69-4011-8bfa-c25130c8539f}; !- Thermal Zone
-
-OS:Space,
-  {58b0396e-31d5-46a5-8870-f28a021823a1}, !- Handle
-  living space|unit 3|story 1,            !- Name
-  {657590d8-8e71-466d-965a-139cf8632129}, !- Space Type Name
-  ,                                       !- Default Construction Set Name
-  ,                                       !- Default Schedule Set Name
-  -0,                                     !- Direction of Relative North {deg}
-  0,                                      !- X Origin {m}
-  0,                                      !- Y Origin {m}
-  0,                                      !- Z Origin {m}
-  ,                                       !- Building Story Name
-  {6699683c-3f69-4011-8bfa-c25130c8539f}, !- Thermal Zone Name
-  ,                                       !- Part of Total Floor Area
-  ,                                       !- Design Specification Outdoor Air Object Name
-  {981ae148-8e15-4055-9d48-eccd1835ea56}; !- Building Unit Name
-
-OS:Surface,
-  {1ae81994-fcc3-461c-b9eb-c959182fb147}, !- Handle
-  Surface 23,                             !- Name
-  Wall,                                   !- Surface Type
-  ,                                       !- Construction Name
-  {58b0396e-31d5-46a5-8870-f28a021823a1}, !- Space Name
-  Surface,                                !- Outside Boundary Condition
-  {4c136650-1a25-4411-8d41-7e352fe1dcb6}, !- Outside Boundary Condition Object
-  NoSun,                                  !- Sun Exposure
-  NoWind,                                 !- Wind Exposure
-  ,                                       !- View Factor to Ground
-  ,                                       !- Number of Vertices
-  12.9315688143396, 0, 2.4384,            !- X,Y,Z Vertex 1 {m}
-  12.9315688143396, 0, 0,                 !- X,Y,Z Vertex 2 {m}
-  12.9315688143396, -12.9315688143396, 0, !- X,Y,Z Vertex 3 {m}
-  12.9315688143396, -12.9315688143396, 2.4384; !- X,Y,Z Vertex 4 {m}
-
-OS:Surface,
-  {46e024e6-0f37-4095-962c-65543528fa65}, !- Handle
-  Surface 24,                             !- Name
-  Floor,                                  !- Surface Type
-  ,                                       !- Construction Name
-  {58b0396e-31d5-46a5-8870-f28a021823a1}, !- Space Name
-  Foundation,                             !- Outside Boundary Condition
-  ,                                       !- Outside Boundary Condition Object
-  NoSun,                                  !- Sun Exposure
-  NoWind,                                 !- Wind Exposure
-  ,                                       !- View Factor to Ground
-  ,                                       !- Number of Vertices
-  12.9315688143396, -12.9315688143396, 0, !- X,Y,Z Vertex 1 {m}
-  12.9315688143396, 0, 0,                 !- X,Y,Z Vertex 2 {m}
-  19.3973532215094, 0, 0,                 !- X,Y,Z Vertex 3 {m}
-  19.3973532215094, -12.9315688143396, 0; !- X,Y,Z Vertex 4 {m}
-
-OS:Surface,
-  {066cd349-f893-4918-8fb9-36fca36337a5}, !- Handle
-  Surface 25,                             !- Name
-  Wall,                                   !- Surface Type
-  ,                                       !- Construction Name
-  {58b0396e-31d5-46a5-8870-f28a021823a1}, !- Space Name
-  Surface,                                !- Outside Boundary Condition
-  {909c8e63-ded7-4ea4-813d-d3936bc9584c}, !- Outside Boundary Condition Object
-  NoSun,                                  !- Sun Exposure
-  NoWind,                                 !- Wind Exposure
-  ,                                       !- View Factor to Ground
-  ,                                       !- Number of Vertices
-  19.3973532215094, -12.9315688143396, 2.4384, !- X,Y,Z Vertex 1 {m}
-  19.3973532215094, -12.9315688143396, 0, !- X,Y,Z Vertex 2 {m}
-  19.3973532215094, 0, 0,                 !- X,Y,Z Vertex 3 {m}
-  19.3973532215094, 0, 2.4384;            !- X,Y,Z Vertex 4 {m}
-
-OS:Surface,
-  {aecd8867-7541-4314-9782-8c151bc0e5c6}, !- Handle
-  Surface 26,                             !- Name
-  RoofCeiling,                            !- Surface Type
-  ,                                       !- Construction Name
-  {58b0396e-31d5-46a5-8870-f28a021823a1}, !- Space Name
-  Surface,                                !- Outside Boundary Condition
-  {d01102c2-3052-46b3-b984-de379178ebd6}, !- Outside Boundary Condition Object
-  NoSun,                                  !- Sun Exposure
-  NoWind,                                 !- Wind Exposure
-  ,                                       !- View Factor to Ground
-  ,                                       !- Number of Vertices
-  19.3973532215094, -12.9315688143396, 2.4384, !- X,Y,Z Vertex 1 {m}
-  19.3973532215094, 0, 2.4384,            !- X,Y,Z Vertex 2 {m}
-  12.9315688143396, 0, 2.4384,            !- X,Y,Z Vertex 3 {m}
-  12.9315688143396, -12.9315688143396, 2.4384; !- X,Y,Z Vertex 4 {m}
-
-OS:Surface,
-  {41537822-9944-41a1-8726-23db3e2d56a4}, !- Handle
-  Surface 27,                             !- Name
-  Wall,                                   !- Surface Type
-  ,                                       !- Construction Name
-  {58b0396e-31d5-46a5-8870-f28a021823a1}, !- Space Name
-  Outdoors,                               !- Outside Boundary Condition
-  ,                                       !- Outside Boundary Condition Object
-  SunExposed,                             !- Sun Exposure
-  WindExposed,                            !- Wind Exposure
-  ,                                       !- View Factor to Ground
-  ,                                       !- Number of Vertices
-  12.9315688143396, -12.9315688143396, 2.4384, !- X,Y,Z Vertex 1 {m}
-  12.9315688143396, -12.9315688143396, 0, !- X,Y,Z Vertex 2 {m}
-  19.3973532215094, -12.9315688143396, 0, !- X,Y,Z Vertex 3 {m}
-  19.3973532215094, -12.9315688143396, 2.4384; !- X,Y,Z Vertex 4 {m}
-
-OS:Surface,
-  {e76d6f17-5e46-469d-bfe8-790603496c55}, !- Handle
-  Surface 28,                             !- Name
-  Wall,                                   !- Surface Type
-  ,                                       !- Construction Name
-  {58b0396e-31d5-46a5-8870-f28a021823a1}, !- Space Name
-  Outdoors,                               !- Outside Boundary Condition
-  ,                                       !- Outside Boundary Condition Object
-  SunExposed,                             !- Sun Exposure
-  WindExposed,                            !- Wind Exposure
-  ,                                       !- View Factor to Ground
-  ,                                       !- Number of Vertices
-  19.3973532215094, 0, 2.4384,            !- X,Y,Z Vertex 1 {m}
-  19.3973532215094, 0, 0,                 !- X,Y,Z Vertex 2 {m}
-  12.9315688143396, 0, 0,                 !- X,Y,Z Vertex 3 {m}
-  12.9315688143396, 0, 2.4384;            !- X,Y,Z Vertex 4 {m}
-
-OS:ThermalZone,
-  {4a88e47d-e9bd-4ec3-893e-fdcdc8017ae9}, !- Handle
-  living zone|unit 4,                     !- Name
-  ,                                       !- Multiplier
-  ,                                       !- Ceiling Height {m}
-  ,                                       !- Volume {m3}
-  ,                                       !- Floor Area {m2}
-  ,                                       !- Zone Inside Convection Algorithm
-  ,                                       !- Zone Outside Convection Algorithm
-  ,                                       !- Zone Conditioning Equipment List Name
-  {eaa602b4-0268-4f22-9adf-ae26b812e3c6}, !- Zone Air Inlet Port List
-  {fc456289-d2dd-4ef1-92ed-9a84066b8cbf}, !- Zone Air Exhaust Port List
-  {5cf0392c-6f45-4981-9e65-eeae4cb3d5ca}, !- Zone Air Node Name
-  {e02a1031-c79b-4094-acf4-561b29007878}, !- Zone Return Air Port List
-  ,                                       !- Primary Daylighting Control Name
-  ,                                       !- Fraction of Zone Controlled by Primary Daylighting Control
-  ,                                       !- Secondary Daylighting Control Name
-  ,                                       !- Fraction of Zone Controlled by Secondary Daylighting Control
-  ,                                       !- Illuminance Map Name
-  ,                                       !- Group Rendering Name
-  ,                                       !- Thermostat Name
-  No;                                     !- Use Ideal Air Loads
-
-OS:Node,
-  {41d21f54-d91b-4032-a60f-b5114141975a}, !- Handle
-  Node 4,                                 !- Name
-  {5cf0392c-6f45-4981-9e65-eeae4cb3d5ca}, !- Inlet Port
-  ;                                       !- Outlet Port
-
-OS:Connection,
-  {5cf0392c-6f45-4981-9e65-eeae4cb3d5ca}, !- Handle
-  {d092a36b-40e3-402e-a92d-cc5cd0900e6d}, !- Name
-  {4a88e47d-e9bd-4ec3-893e-fdcdc8017ae9}, !- Source Object
-  11,                                     !- Outlet Port
-  {41d21f54-d91b-4032-a60f-b5114141975a}, !- Target Object
-  2;                                      !- Inlet Port
-
-OS:PortList,
-  {eaa602b4-0268-4f22-9adf-ae26b812e3c6}, !- Handle
-  {c61bd59b-38b5-411c-b8fb-04a3414fd4cd}, !- Name
-  {4a88e47d-e9bd-4ec3-893e-fdcdc8017ae9}; !- HVAC Component
-
-OS:PortList,
-  {fc456289-d2dd-4ef1-92ed-9a84066b8cbf}, !- Handle
-  {877c0450-c8f7-4de1-a4f8-622b01780a53}, !- Name
-  {4a88e47d-e9bd-4ec3-893e-fdcdc8017ae9}; !- HVAC Component
-
-OS:PortList,
-  {e02a1031-c79b-4094-acf4-561b29007878}, !- Handle
-  {1097f50b-5e2f-464d-9dc2-118a6576ff1b}, !- Name
-  {4a88e47d-e9bd-4ec3-893e-fdcdc8017ae9}; !- HVAC Component
-
-OS:Sizing:Zone,
-  {c5bba336-7c2e-47e3-a7e5-8c421a60a690}, !- Handle
-  {4a88e47d-e9bd-4ec3-893e-fdcdc8017ae9}, !- Zone or ZoneList Name
-  SupplyAirTemperature,                   !- Zone Cooling Design Supply Air Temperature Input Method
-  14,                                     !- Zone Cooling Design Supply Air Temperature {C}
-  11.11,                                  !- Zone Cooling Design Supply Air Temperature Difference {deltaC}
-  SupplyAirTemperature,                   !- Zone Heating Design Supply Air Temperature Input Method
-  40,                                     !- Zone Heating Design Supply Air Temperature {C}
-  11.11,                                  !- Zone Heating Design Supply Air Temperature Difference {deltaC}
-  0.0085,                                 !- Zone Cooling Design Supply Air Humidity Ratio {kg-H2O/kg-air}
-  0.008,                                  !- Zone Heating Design Supply Air Humidity Ratio {kg-H2O/kg-air}
-  ,                                       !- Zone Heating Sizing Factor
-  ,                                       !- Zone Cooling Sizing Factor
-  DesignDay,                              !- Cooling Design Air Flow Method
-  ,                                       !- Cooling Design Air Flow Rate {m3/s}
-  ,                                       !- Cooling Minimum Air Flow per Zone Floor Area {m3/s-m2}
-  ,                                       !- Cooling Minimum Air Flow {m3/s}
-  ,                                       !- Cooling Minimum Air Flow Fraction
-  DesignDay,                              !- Heating Design Air Flow Method
-  ,                                       !- Heating Design Air Flow Rate {m3/s}
-  ,                                       !- Heating Maximum Air Flow per Zone Floor Area {m3/s-m2}
-  ,                                       !- Heating Maximum Air Flow {m3/s}
-  ,                                       !- Heating Maximum Air Flow Fraction
-  ,                                       !- Design Zone Air Distribution Effectiveness in Cooling Mode
-  ,                                       !- Design Zone Air Distribution Effectiveness in Heating Mode
-  No,                                     !- Account for Dedicated Outdoor Air System
-  NeutralSupplyAir,                       !- Dedicated Outdoor Air System Control Strategy
-  autosize,                               !- Dedicated Outdoor Air Low Setpoint Temperature for Design {C}
-  autosize;                               !- Dedicated Outdoor Air High Setpoint Temperature for Design {C}
-
-OS:ZoneHVAC:EquipmentList,
-  {f8d23bd8-107b-4a9e-ada5-eb4cc589eefc}, !- Handle
-  Zone HVAC Equipment List 4,             !- Name
-  {4a88e47d-e9bd-4ec3-893e-fdcdc8017ae9}; !- Thermal Zone
-
-OS:Space,
-  {690039d5-2b3b-4632-adf8-077ab9b1233e}, !- Handle
-  living space|unit 4|story 1,            !- Name
-  {657590d8-8e71-466d-965a-139cf8632129}, !- Space Type Name
-  ,                                       !- Default Construction Set Name
-  ,                                       !- Default Schedule Set Name
-  -0,                                     !- Direction of Relative North {deg}
-  0,                                      !- X Origin {m}
-  0,                                      !- Y Origin {m}
-  0,                                      !- Z Origin {m}
-  ,                                       !- Building Story Name
-  {4a88e47d-e9bd-4ec3-893e-fdcdc8017ae9}, !- Thermal Zone Name
-  ,                                       !- Part of Total Floor Area
-  ,                                       !- Design Specification Outdoor Air Object Name
-  {ae99619c-a5d3-4885-8db5-fcc159621aa9}; !- Building Unit Name
-
-OS:Surface,
-  {909c8e63-ded7-4ea4-813d-d3936bc9584c}, !- Handle
-  Surface 34,                             !- Name
-  Wall,                                   !- Surface Type
-  ,                                       !- Construction Name
-  {690039d5-2b3b-4632-adf8-077ab9b1233e}, !- Space Name
-  Surface,                                !- Outside Boundary Condition
-  {066cd349-f893-4918-8fb9-36fca36337a5}, !- Outside Boundary Condition Object
-  NoSun,                                  !- Sun Exposure
-  NoWind,                                 !- Wind Exposure
-  ,                                       !- View Factor to Ground
-  ,                                       !- Number of Vertices
-  19.3973532215094, 0, 2.4384,            !- X,Y,Z Vertex 1 {m}
-  19.3973532215094, 0, 0,                 !- X,Y,Z Vertex 2 {m}
-  19.3973532215094, -12.9315688143396, 0, !- X,Y,Z Vertex 3 {m}
-  19.3973532215094, -12.9315688143396, 2.4384; !- X,Y,Z Vertex 4 {m}
-
-OS:Surface,
-  {68427a03-b9dd-454d-a47f-8846be57bfd8}, !- Handle
-  Surface 35,                             !- Name
-  Floor,                                  !- Surface Type
-  ,                                       !- Construction Name
-  {690039d5-2b3b-4632-adf8-077ab9b1233e}, !- Space Name
-  Foundation,                             !- Outside Boundary Condition
-  ,                                       !- Outside Boundary Condition Object
-  NoSun,                                  !- Sun Exposure
-  NoWind,                                 !- Wind Exposure
-  ,                                       !- View Factor to Ground
-  ,                                       !- Number of Vertices
-  19.3973532215094, -12.9315688143396, 0, !- X,Y,Z Vertex 1 {m}
-  19.3973532215094, 0, 0,                 !- X,Y,Z Vertex 2 {m}
-  25.8631376286792, 0, 0,                 !- X,Y,Z Vertex 3 {m}
-  25.8631376286792, -12.9315688143396, 0; !- X,Y,Z Vertex 4 {m}
-
-OS:Surface,
-  {f712adff-2241-4952-94e9-36b9858a4c78}, !- Handle
-  Surface 36,                             !- Name
-  Wall,                                   !- Surface Type
-  ,                                       !- Construction Name
-  {690039d5-2b3b-4632-adf8-077ab9b1233e}, !- Space Name
-  Outdoors,                               !- Outside Boundary Condition
-  ,                                       !- Outside Boundary Condition Object
-  SunExposed,                             !- Sun Exposure
-  WindExposed,                            !- Wind Exposure
-  ,                                       !- View Factor to Ground
-  ,                                       !- Number of Vertices
-  25.8631376286792, -12.9315688143396, 2.4384, !- X,Y,Z Vertex 1 {m}
-  25.8631376286792, -12.9315688143396, 0, !- X,Y,Z Vertex 2 {m}
-  25.8631376286792, 0, 0,                 !- X,Y,Z Vertex 3 {m}
-  25.8631376286792, 0, 2.4384;            !- X,Y,Z Vertex 4 {m}
-
-OS:Surface,
-  {9b89104d-a90f-4978-9469-20b7283158e9}, !- Handle
-  Surface 37,                             !- Name
-  RoofCeiling,                            !- Surface Type
-  ,                                       !- Construction Name
-  {690039d5-2b3b-4632-adf8-077ab9b1233e}, !- Space Name
-  Surface,                                !- Outside Boundary Condition
-  {6e16855d-e460-4b50-a6e6-0e0a897bbd71}, !- Outside Boundary Condition Object
-  NoSun,                                  !- Sun Exposure
-  NoWind,                                 !- Wind Exposure
-  ,                                       !- View Factor to Ground
-  ,                                       !- Number of Vertices
-  25.8631376286792, -12.9315688143396, 2.4384, !- X,Y,Z Vertex 1 {m}
-  25.8631376286792, 0, 2.4384,            !- X,Y,Z Vertex 2 {m}
-  19.3973532215094, 0, 2.4384,            !- X,Y,Z Vertex 3 {m}
-  19.3973532215094, -12.9315688143396, 2.4384; !- X,Y,Z Vertex 4 {m}
-
-OS:Surface,
-  {eff69a95-9a0a-4e6d-b290-4467f6b578dd}, !- Handle
-  Surface 38,                             !- Name
-  Wall,                                   !- Surface Type
-  ,                                       !- Construction Name
-  {690039d5-2b3b-4632-adf8-077ab9b1233e}, !- Space Name
-  Outdoors,                               !- Outside Boundary Condition
-  ,                                       !- Outside Boundary Condition Object
-  SunExposed,                             !- Sun Exposure
-  WindExposed,                            !- Wind Exposure
-  ,                                       !- View Factor to Ground
-  ,                                       !- Number of Vertices
-  19.3973532215094, -12.9315688143396, 2.4384, !- X,Y,Z Vertex 1 {m}
-  19.3973532215094, -12.9315688143396, 0, !- X,Y,Z Vertex 2 {m}
-  25.8631376286792, -12.9315688143396, 0, !- X,Y,Z Vertex 3 {m}
-  25.8631376286792, -12.9315688143396, 2.4384; !- X,Y,Z Vertex 4 {m}
-
-OS:Surface,
-  {1a8bc7ee-24ca-46f3-aeaf-e98d267b97de}, !- Handle
-  Surface 39,                             !- Name
-  Wall,                                   !- Surface Type
-  ,                                       !- Construction Name
-  {690039d5-2b3b-4632-adf8-077ab9b1233e}, !- Space Name
-  Outdoors,                               !- Outside Boundary Condition
-  ,                                       !- Outside Boundary Condition Object
-  SunExposed,                             !- Sun Exposure
-  WindExposed,                            !- Wind Exposure
-  ,                                       !- View Factor to Ground
-  ,                                       !- Number of Vertices
-  25.8631376286792, 0, 2.4384,            !- X,Y,Z Vertex 1 {m}
-  25.8631376286792, 0, 0,                 !- X,Y,Z Vertex 2 {m}
-  19.3973532215094, 0, 0,                 !- X,Y,Z Vertex 3 {m}
-  19.3973532215094, 0, 2.4384;            !- X,Y,Z Vertex 4 {m}
-
-OS:Surface,
-  {9231a339-c6ab-4514-b480-6903ef33d63d}, !- Handle
-  Surface 7,                              !- Name
-  Floor,                                  !- Surface Type
-  ,                                       !- Construction Name
-  {a2dea0ae-3655-400a-a4e5-2e6223983403}, !- Space Name
-  Surface,                                !- Outside Boundary Condition
-  {91f50488-93ac-496e-be95-cb6a0896f11e}, !- Outside Boundary Condition Object
-  NoSun,                                  !- Sun Exposure
-  NoWind,                                 !- Wind Exposure
-  ,                                       !- View Factor to Ground
-  ,                                       !- Number of Vertices
-  6.46578440716979, 0, 2.4384,            !- X,Y,Z Vertex 1 {m}
-  6.46578440716979, -12.9315688143396, 2.4384, !- X,Y,Z Vertex 2 {m}
-  0, -12.9315688143396, 2.4384,           !- X,Y,Z Vertex 3 {m}
-  0, 0, 2.4384;                           !- X,Y,Z Vertex 4 {m}
-
-OS:Surface,
-  {55d9e6ed-93fa-4307-a29f-a8b673b918da}, !- Handle
-  Surface 8,                              !- Name
-  RoofCeiling,                            !- Surface Type
-  ,                                       !- Construction Name
-  {a2dea0ae-3655-400a-a4e5-2e6223983403}, !- Space Name
-  Outdoors,                               !- Outside Boundary Condition
-  ,                                       !- Outside Boundary Condition Object
-  SunExposed,                             !- Sun Exposure
-  WindExposed,                            !- Wind Exposure
-  ,                                       !- View Factor to Ground
-  ,                                       !- Number of Vertices
-  0, -6.46578440716979, 5.6712922035849,  !- X,Y,Z Vertex 1 {m}
-  25.8631376286792, -6.46578440716979, 5.6712922035849, !- X,Y,Z Vertex 2 {m}
-  25.8631376286792, 0, 2.4384,            !- X,Y,Z Vertex 3 {m}
-  0, 0, 2.4384;                           !- X,Y,Z Vertex 4 {m}
-
-OS:Surface,
-  {3f62cbab-6b9e-44a0-8810-3bc3e9053145}, !- Handle
-  Surface 9,                              !- Name
-  RoofCeiling,                            !- Surface Type
-  ,                                       !- Construction Name
-  {a2dea0ae-3655-400a-a4e5-2e6223983403}, !- Space Name
-  Outdoors,                               !- Outside Boundary Condition
-  ,                                       !- Outside Boundary Condition Object
-  SunExposed,                             !- Sun Exposure
-  WindExposed,                            !- Wind Exposure
-  ,                                       !- View Factor to Ground
-  ,                                       !- Number of Vertices
-  25.8631376286792, -6.46578440716979, 5.6712922035849, !- X,Y,Z Vertex 1 {m}
-  0, -6.46578440716979, 5.6712922035849,  !- X,Y,Z Vertex 2 {m}
-  0, -12.9315688143396, 2.4384,           !- X,Y,Z Vertex 3 {m}
-  25.8631376286792, -12.9315688143396, 2.4384; !- X,Y,Z Vertex 4 {m}
-
-OS:Surface,
-  {18e04c78-7ba9-4129-80a5-6e30843ea283}, !- Handle
-  Surface 10,                             !- Name
-  Wall,                                   !- Surface Type
-  ,                                       !- Construction Name
-  {a2dea0ae-3655-400a-a4e5-2e6223983403}, !- Space Name
-  Outdoors,                               !- Outside Boundary Condition
-  ,                                       !- Outside Boundary Condition Object
-  SunExposed,                             !- Sun Exposure
-  WindExposed,                            !- Wind Exposure
-  ,                                       !- View Factor to Ground
-  ,                                       !- Number of Vertices
-  0, -6.46578440716979, 5.6712922035849,  !- X,Y,Z Vertex 1 {m}
-  0, 0, 2.4384,                           !- X,Y,Z Vertex 2 {m}
-  0, -12.9315688143396, 2.4384;           !- X,Y,Z Vertex 3 {m}
-
-OS:Surface,
-  {30fb1554-5e11-410c-bc3a-4d21d7910453}, !- Handle
-  Surface 11,                             !- Name
-  Wall,                                   !- Surface Type
-  ,                                       !- Construction Name
-  {a2dea0ae-3655-400a-a4e5-2e6223983403}, !- Space Name
-  Outdoors,                               !- Outside Boundary Condition
-  ,                                       !- Outside Boundary Condition Object
-  SunExposed,                             !- Sun Exposure
-  WindExposed,                            !- Wind Exposure
-  ,                                       !- View Factor to Ground
-  ,                                       !- Number of Vertices
-  25.8631376286792, -6.46578440716979, 5.6712922035849, !- X,Y,Z Vertex 1 {m}
-  25.8631376286792, -12.9315688143396, 2.4384, !- X,Y,Z Vertex 2 {m}
-  25.8631376286792, 0, 2.4384;            !- X,Y,Z Vertex 3 {m}
-
-OS:Space,
-  {a2dea0ae-3655-400a-a4e5-2e6223983403}, !- Handle
-  unfinished attic space,                 !- Name
-  {842d5d55-af26-4159-9d6f-b2750d831a02}, !- Space Type Name
-  ,                                       !- Default Construction Set Name
-  ,                                       !- Default Schedule Set Name
-  ,                                       !- Direction of Relative North {deg}
-  ,                                       !- X Origin {m}
-  ,                                       !- Y Origin {m}
-  ,                                       !- Z Origin {m}
-  ,                                       !- Building Story Name
-  {fcc0a91d-34fd-4eee-992c-157297a2f084}; !- Thermal Zone Name
-
-OS:ThermalZone,
-  {fcc0a91d-34fd-4eee-992c-157297a2f084}, !- Handle
-  unfinished attic zone,                  !- Name
-  ,                                       !- Multiplier
-  ,                                       !- Ceiling Height {m}
-  ,                                       !- Volume {m3}
-  ,                                       !- Floor Area {m2}
-  ,                                       !- Zone Inside Convection Algorithm
-  ,                                       !- Zone Outside Convection Algorithm
-  ,                                       !- Zone Conditioning Equipment List Name
-  {5d0f04b5-a89a-4279-9816-2e0cd3606e25}, !- Zone Air Inlet Port List
-  {cf3864a4-acc8-4132-93dd-08b4c427a3b6}, !- Zone Air Exhaust Port List
-  {c8ac378e-8f1f-4b68-8db6-62b824fb1b0e}, !- Zone Air Node Name
-  {5d887654-5f33-426e-a00e-947624abe45e}, !- Zone Return Air Port List
-  ,                                       !- Primary Daylighting Control Name
-  ,                                       !- Fraction of Zone Controlled by Primary Daylighting Control
-  ,                                       !- Secondary Daylighting Control Name
-  ,                                       !- Fraction of Zone Controlled by Secondary Daylighting Control
-  ,                                       !- Illuminance Map Name
-  ,                                       !- Group Rendering Name
-  ,                                       !- Thermostat Name
-  No;                                     !- Use Ideal Air Loads
-
-OS:Node,
-  {ee86ef8b-bfb8-47b3-8522-974d950374ce}, !- Handle
-  Node 5,                                 !- Name
-  {c8ac378e-8f1f-4b68-8db6-62b824fb1b0e}, !- Inlet Port
-  ;                                       !- Outlet Port
-
-OS:Connection,
-  {c8ac378e-8f1f-4b68-8db6-62b824fb1b0e}, !- Handle
-  {e375687d-3799-4070-82c6-4ed76efc78a5}, !- Name
-  {fcc0a91d-34fd-4eee-992c-157297a2f084}, !- Source Object
-  11,                                     !- Outlet Port
-  {ee86ef8b-bfb8-47b3-8522-974d950374ce}, !- Target Object
-  2;                                      !- Inlet Port
-
-OS:PortList,
-  {5d0f04b5-a89a-4279-9816-2e0cd3606e25}, !- Handle
-  {784e32a0-2566-4286-b704-5b0fb4ef0847}, !- Name
-  {fcc0a91d-34fd-4eee-992c-157297a2f084}; !- HVAC Component
-
-OS:PortList,
-  {cf3864a4-acc8-4132-93dd-08b4c427a3b6}, !- Handle
-  {6fbb82ae-36c5-47b3-b354-f1c8a5e406e1}, !- Name
-  {fcc0a91d-34fd-4eee-992c-157297a2f084}; !- HVAC Component
-
-OS:PortList,
-  {5d887654-5f33-426e-a00e-947624abe45e}, !- Handle
-  {c6ac08e8-b0b7-43a2-b30e-c1ca529a3a69}, !- Name
-  {fcc0a91d-34fd-4eee-992c-157297a2f084}; !- HVAC Component
-
-OS:Sizing:Zone,
-  {769f771a-39df-4e35-844a-620aa5724996}, !- Handle
-  {fcc0a91d-34fd-4eee-992c-157297a2f084}, !- Zone or ZoneList Name
-  SupplyAirTemperature,                   !- Zone Cooling Design Supply Air Temperature Input Method
-  14,                                     !- Zone Cooling Design Supply Air Temperature {C}
-  11.11,                                  !- Zone Cooling Design Supply Air Temperature Difference {deltaC}
-  SupplyAirTemperature,                   !- Zone Heating Design Supply Air Temperature Input Method
-  40,                                     !- Zone Heating Design Supply Air Temperature {C}
-  11.11,                                  !- Zone Heating Design Supply Air Temperature Difference {deltaC}
-  0.0085,                                 !- Zone Cooling Design Supply Air Humidity Ratio {kg-H2O/kg-air}
-  0.008,                                  !- Zone Heating Design Supply Air Humidity Ratio {kg-H2O/kg-air}
-  ,                                       !- Zone Heating Sizing Factor
-  ,                                       !- Zone Cooling Sizing Factor
-  DesignDay,                              !- Cooling Design Air Flow Method
-  ,                                       !- Cooling Design Air Flow Rate {m3/s}
-  ,                                       !- Cooling Minimum Air Flow per Zone Floor Area {m3/s-m2}
-  ,                                       !- Cooling Minimum Air Flow {m3/s}
-  ,                                       !- Cooling Minimum Air Flow Fraction
-  DesignDay,                              !- Heating Design Air Flow Method
-  ,                                       !- Heating Design Air Flow Rate {m3/s}
-  ,                                       !- Heating Maximum Air Flow per Zone Floor Area {m3/s-m2}
-  ,                                       !- Heating Maximum Air Flow {m3/s}
-  ,                                       !- Heating Maximum Air Flow Fraction
-  ,                                       !- Design Zone Air Distribution Effectiveness in Cooling Mode
-  ,                                       !- Design Zone Air Distribution Effectiveness in Heating Mode
-  No,                                     !- Account for Dedicated Outdoor Air System
-  NeutralSupplyAir,                       !- Dedicated Outdoor Air System Control Strategy
-  autosize,                               !- Dedicated Outdoor Air Low Setpoint Temperature for Design {C}
-  autosize;                               !- Dedicated Outdoor Air High Setpoint Temperature for Design {C}
-
-OS:ZoneHVAC:EquipmentList,
-  {37e60c77-99e0-4ad9-b530-d3475c2f585e}, !- Handle
-  Zone HVAC Equipment List 5,             !- Name
-  {fcc0a91d-34fd-4eee-992c-157297a2f084}; !- Thermal Zone
-
-OS:SpaceType,
-  {842d5d55-af26-4159-9d6f-b2750d831a02}, !- Handle
-  Space Type 2,                           !- Name
-  ,                                       !- Default Construction Set Name
-  ,                                       !- Default Schedule Set Name
-  ,                                       !- Group Rendering Name
-  ,                                       !- Design Specification Outdoor Air Object Name
-  ,                                       !- Standards Template
-  ,                                       !- Standards Building Type
-  unfinished attic;                       !- Standards Space Type
-
-OS:BuildingUnit,
-  {3fd23c37-b68f-4981-acf6-d307ab1433a9}, !- Handle
-  unit 1,                                 !- Name
-  ,                                       !- Rendering Color
-  Residential;                            !- Building Unit Type
-
-OS:AdditionalProperties,
-  {118d1c40-9afd-47a0-8bb3-240dbdeae9ee}, !- Handle
-  {3fd23c37-b68f-4981-acf6-d307ab1433a9}, !- Object Name
-  Units Represented,                      !- Feature Name 1
-  Integer,                                !- Feature Data Type 1
-  1,                                      !- Feature Value 1
-  NumberOfBedrooms,                       !- Feature Name 2
-  Integer,                                !- Feature Data Type 2
-  3,                                      !- Feature Value 2
-  NumberOfBathrooms,                      !- Feature Name 3
-  Double,                                 !- Feature Data Type 3
-  2;                                      !- Feature Value 3
-
-OS:BuildingUnit,
-  {14502703-0b8b-4690-a502-7afc52d302fc}, !- Handle
-  unit 2,                                 !- Name
-  ,                                       !- Rendering Color
-  Residential;                            !- Building Unit Type
-
-OS:AdditionalProperties,
-  {5ce5d152-5c74-4547-a02a-64eb868a39e1}, !- Handle
-  {14502703-0b8b-4690-a502-7afc52d302fc}, !- Object Name
-  Units Represented,                      !- Feature Name 1
-  Integer,                                !- Feature Data Type 1
-  1,                                      !- Feature Value 1
-  NumberOfBedrooms,                       !- Feature Name 2
-  Integer,                                !- Feature Data Type 2
-  3,                                      !- Feature Value 2
-  NumberOfBathrooms,                      !- Feature Name 3
-  Double,                                 !- Feature Data Type 3
-  2;                                      !- Feature Value 3
-
-OS:BuildingUnit,
-  {981ae148-8e15-4055-9d48-eccd1835ea56}, !- Handle
-  unit 3,                                 !- Name
-  ,                                       !- Rendering Color
-  Residential;                            !- Building Unit Type
-
-OS:AdditionalProperties,
-  {265cc372-bccc-4689-affe-0ea21a952417}, !- Handle
-  {981ae148-8e15-4055-9d48-eccd1835ea56}, !- Object Name
-  Units Represented,                      !- Feature Name 1
-  Integer,                                !- Feature Data Type 1
-  1,                                      !- Feature Value 1
-  NumberOfBedrooms,                       !- Feature Name 2
-  Integer,                                !- Feature Data Type 2
-  3,                                      !- Feature Value 2
-  NumberOfBathrooms,                      !- Feature Name 3
-  Double,                                 !- Feature Data Type 3
-  2;                                      !- Feature Value 3
-
-OS:BuildingUnit,
-  {ae99619c-a5d3-4885-8db5-fcc159621aa9}, !- Handle
-  unit 4,                                 !- Name
-  ,                                       !- Rendering Color
-  Residential;                            !- Building Unit Type
-
-OS:AdditionalProperties,
-  {f77979e8-50af-49e5-9446-057d4909ad39}, !- Handle
-  {ae99619c-a5d3-4885-8db5-fcc159621aa9}, !- Object Name
-  Units Represented,                      !- Feature Name 1
-  Integer,                                !- Feature Data Type 1
-  1,                                      !- Feature Value 1
-  NumberOfBedrooms,                       !- Feature Name 2
-  Integer,                                !- Feature Data Type 2
-  3,                                      !- Feature Value 2
-  NumberOfBathrooms,                      !- Feature Name 3
-  Double,                                 !- Feature Data Type 3
-  2;                                      !- Feature Value 3
-
-OS:Building,
-  {e5b9ce8f-67ce-46c2-bb8d-164cd2c88c63}, !- Handle
-  Building 1,                             !- Name
-  ,                                       !- Building Sector Type
-  0,                                      !- North Axis {deg}
-  ,                                       !- Nominal Floor to Floor Height {m}
-  ,                                       !- Space Type Name
-  ,                                       !- Default Construction Set Name
-  ,                                       !- Default Schedule Set Name
-  1,                                      !- Standards Number of Stories
-  1,                                      !- Standards Number of Above Ground Stories
-  ,                                       !- Standards Template
-  singlefamilyattached,                   !- Standards Building Type
-  4;                                      !- Standards Number of Living Units
-
-OS:AdditionalProperties,
-  {a6b1dc60-396a-4f74-b3da-f39120003425}, !- Handle
-  {e5b9ce8f-67ce-46c2-bb8d-164cd2c88c63}, !- Object Name
-  Total Units Represented,                !- Feature Name 1
-  Integer,                                !- Feature Data Type 1
-  4,                                      !- Feature Value 1
-  Total Units Modeled,                    !- Feature Name 2
-  Integer,                                !- Feature Data Type 2
-  4;                                      !- Feature Value 2
-
-OS:Surface,
-  {d01102c2-3052-46b3-b984-de379178ebd6}, !- Handle
-  Surface 18,                             !- Name
-  Floor,                                  !- Surface Type
-  ,                                       !- Construction Name
-  {a2dea0ae-3655-400a-a4e5-2e6223983403}, !- Space Name
-  Surface,                                !- Outside Boundary Condition
-  {aecd8867-7541-4314-9782-8c151bc0e5c6}, !- Outside Boundary Condition Object
-  NoSun,                                  !- Sun Exposure
-  NoWind,                                 !- Wind Exposure
-  ,                                       !- View Factor to Ground
-  ,                                       !- Number of Vertices
-  19.3973532215094, 0, 2.4384,            !- X,Y,Z Vertex 1 {m}
-  19.3973532215094, -12.9315688143396, 2.4384, !- X,Y,Z Vertex 2 {m}
-  12.9315688143396, -12.9315688143396, 2.4384, !- X,Y,Z Vertex 3 {m}
-  12.9315688143396, 0, 2.4384;            !- X,Y,Z Vertex 4 {m}
-
-OS:Surface,
-  {6e16855d-e460-4b50-a6e6-0e0a897bbd71}, !- Handle
-  Surface 19,                             !- Name
-  Floor,                                  !- Surface Type
-  ,                                       !- Construction Name
-  {a2dea0ae-3655-400a-a4e5-2e6223983403}, !- Space Name
-  Surface,                                !- Outside Boundary Condition
-  {9b89104d-a90f-4978-9469-20b7283158e9}, !- Outside Boundary Condition Object
-  NoSun,                                  !- Sun Exposure
-  NoWind,                                 !- Wind Exposure
-  ,                                       !- View Factor to Ground
-  ,                                       !- Number of Vertices
-  25.8631376286792, 0, 2.4384,            !- X,Y,Z Vertex 1 {m}
-  25.8631376286792, -12.9315688143396, 2.4384, !- X,Y,Z Vertex 2 {m}
-  19.3973532215094, -12.9315688143396, 2.4384, !- X,Y,Z Vertex 3 {m}
-  19.3973532215094, 0, 2.4384;            !- X,Y,Z Vertex 4 {m}
-
-OS:Surface,
-  {fa09c1dd-6d28-439e-a2d0-e096f4b6d8c0}, !- Handle
-  Surface 20,                             !- Name
-  Floor,                                  !- Surface Type
-  ,                                       !- Construction Name
-  {a2dea0ae-3655-400a-a4e5-2e6223983403}, !- Space Name
-  Surface,                                !- Outside Boundary Condition
-  {558e7727-7659-4a26-ae89-05d3dc3e90de}, !- Outside Boundary Condition Object
-  NoSun,                                  !- Sun Exposure
-  NoWind,                                 !- Wind Exposure
-  ,                                       !- View Factor to Ground
-  ,                                       !- Number of Vertices
-  12.9315688143396, 0, 2.4384,            !- X,Y,Z Vertex 1 {m}
-  12.9315688143396, -12.9315688143396, 2.4384, !- X,Y,Z Vertex 2 {m}
-  6.46578440716979, -12.9315688143396, 2.4384, !- X,Y,Z Vertex 3 {m}
-  6.46578440716979, 0, 2.4384;            !- X,Y,Z Vertex 4 {m}
-
-OS:Schedule:Day,
-  {e94eeda9-cf25-440d-b172-c2d7d325676f}, !- Handle
-  Schedule Day 1,                         !- Name
-  ,                                       !- Schedule Type Limits Name
-  ,                                       !- Interpolate to Timestep
-  24,                                     !- Hour 1
-  0,                                      !- Minute 1
-  0;                                      !- Value Until Time 1
-
-OS:Schedule:Day,
-  {38b9a473-4955-4645-8b9c-40217d11cfcb}, !- Handle
-  Schedule Day 2,                         !- Name
-  ,                                       !- Schedule Type Limits Name
-  ,                                       !- Interpolate to Timestep
-  24,                                     !- Hour 1
-  0,                                      !- Minute 1
-  1;                                      !- Value Until Time 1
-
-OS:Schedule:Day,
-  {6af8b2e3-c8f0-438c-b812-635fba471b30}, !- Handle
-=======
   {8e74a5a5-3829-4b42-bb51-ab77bce7ad69}, !- Handle
   Zone HVAC Equipment List 2,             !- Name
   {55f946da-de72-4553-9b05-6ad600b356dc}; !- Thermal Zone
@@ -1830,232 +729,11 @@
 
 OS:Schedule:Day,
   {325fa2e4-56a9-45ff-80fe-f3eb95d6c3ed}, !- Handle
->>>>>>> 49f5e9b9
   Schedule Day 3,                         !- Name
   {90976c33-062f-49a5-aa58-f07bee436147}, !- Schedule Type Limits Name
   ,                                       !- Interpolate to Timestep
   24,                                     !- Hour 1
   0,                                      !- Minute 1
-<<<<<<< HEAD
-  0;                                      !- Value Until Time 1
-
-OS:Schedule:Day,
-  {ab59fb32-383b-4eb9-a6af-4789d66597cd}, !- Handle
-  Schedule Day 4,                         !- Name
-  ,                                       !- Schedule Type Limits Name
-  ,                                       !- Interpolate to Timestep
-  24,                                     !- Hour 1
-  0,                                      !- Minute 1
-  1;                                      !- Value Until Time 1
-
-OS:Schedule:Day,
-  {645c33ad-b3bb-4f6f-96e1-ef87d15eb8e7}, !- Handle
-  Schedule Day 5,                         !- Name
-  ,                                       !- Schedule Type Limits Name
-  ,                                       !- Interpolate to Timestep
-  24,                                     !- Hour 1
-  0,                                      !- Minute 1
-  0;                                      !- Value Until Time 1
-
-OS:Schedule:Day,
-  {f4451b1e-ecf0-45e1-82e9-b00612765dff}, !- Handle
-  Schedule Day 6,                         !- Name
-  ,                                       !- Schedule Type Limits Name
-  ,                                       !- Interpolate to Timestep
-  24,                                     !- Hour 1
-  0,                                      !- Minute 1
-  1;                                      !- Value Until Time 1
-
-OS:Schedule:Day,
-  {18b4bfea-41a3-4d7d-a261-ddfc1e072356}, !- Handle
-  Schedule Day 7,                         !- Name
-  ,                                       !- Schedule Type Limits Name
-  ,                                       !- Interpolate to Timestep
-  24,                                     !- Hour 1
-  0,                                      !- Minute 1
-  0;                                      !- Value Until Time 1
-
-OS:Schedule:Day,
-  {959d5832-362a-4ab9-b639-9448147f9a82}, !- Handle
-  Schedule Day 8,                         !- Name
-  ,                                       !- Schedule Type Limits Name
-  ,                                       !- Interpolate to Timestep
-  24,                                     !- Hour 1
-  0,                                      !- Minute 1
-  1;                                      !- Value Until Time 1
-
-OS:WeatherFile,
-  {6c597b19-c214-480f-9793-bfe36d53aeb8}, !- Handle
-  Denver Intl Ap,                         !- City
-  CO,                                     !- State Province Region
-  USA,                                    !- Country
-  TMY3,                                   !- Data Source
-  725650,                                 !- WMO Number
-  39.83,                                  !- Latitude {deg}
-  -104.65,                                !- Longitude {deg}
-  -7,                                     !- Time Zone {hr}
-  1650,                                   !- Elevation {m}
-  file:../weather/USA_CO_Denver.Intl.AP.725650_TMY3.epw, !- Url
-  E23378AA;                               !- Checksum
-
-OS:AdditionalProperties,
-  {6b0d8486-e671-45c7-994e-2a60b3c583b6}, !- Handle
-  {6c597b19-c214-480f-9793-bfe36d53aeb8}, !- Object Name
-  EPWHeaderCity,                          !- Feature Name 1
-  String,                                 !- Feature Data Type 1
-  Denver Intl Ap,                         !- Feature Value 1
-  EPWHeaderState,                         !- Feature Name 2
-  String,                                 !- Feature Data Type 2
-  CO,                                     !- Feature Value 2
-  EPWHeaderCountry,                       !- Feature Name 3
-  String,                                 !- Feature Data Type 3
-  USA,                                    !- Feature Value 3
-  EPWHeaderDataSource,                    !- Feature Name 4
-  String,                                 !- Feature Data Type 4
-  TMY3,                                   !- Feature Value 4
-  EPWHeaderStation,                       !- Feature Name 5
-  String,                                 !- Feature Data Type 5
-  725650,                                 !- Feature Value 5
-  EPWHeaderLatitude,                      !- Feature Name 6
-  Double,                                 !- Feature Data Type 6
-  39.829999999999998,                     !- Feature Value 6
-  EPWHeaderLongitude,                     !- Feature Name 7
-  Double,                                 !- Feature Data Type 7
-  -104.65000000000001,                    !- Feature Value 7
-  EPWHeaderTimezone,                      !- Feature Name 8
-  Double,                                 !- Feature Data Type 8
-  -7,                                     !- Feature Value 8
-  EPWHeaderAltitude,                      !- Feature Name 9
-  Double,                                 !- Feature Data Type 9
-  5413.3858267716532,                     !- Feature Value 9
-  EPWHeaderLocalPressure,                 !- Feature Name 10
-  Double,                                 !- Feature Data Type 10
-  0.81937567683596546,                    !- Feature Value 10
-  EPWHeaderRecordsPerHour,                !- Feature Name 11
-  Double,                                 !- Feature Data Type 11
-  0,                                      !- Feature Value 11
-  EPWDataAnnualAvgDrybulb,                !- Feature Name 12
-  Double,                                 !- Feature Data Type 12
-  51.575616438356228,                     !- Feature Value 12
-  EPWDataAnnualMinDrybulb,                !- Feature Name 13
-  Double,                                 !- Feature Data Type 13
-  -2.9200000000000017,                    !- Feature Value 13
-  EPWDataAnnualMaxDrybulb,                !- Feature Name 14
-  Double,                                 !- Feature Data Type 14
-  104,                                    !- Feature Value 14
-  EPWDataCDD50F,                          !- Feature Name 15
-  Double,                                 !- Feature Data Type 15
-  3072.2925000000005,                     !- Feature Value 15
-  EPWDataCDD65F,                          !- Feature Name 16
-  Double,                                 !- Feature Data Type 16
-  883.62000000000035,                     !- Feature Value 16
-  EPWDataHDD50F,                          !- Feature Name 17
-  Double,                                 !- Feature Data Type 17
-  2497.1925000000001,                     !- Feature Value 17
-  EPWDataHDD65F,                          !- Feature Name 18
-  Double,                                 !- Feature Data Type 18
-  5783.5200000000013,                     !- Feature Value 18
-  EPWDataAnnualAvgWindspeed,              !- Feature Name 19
-  Double,                                 !- Feature Data Type 19
-  3.9165296803649667,                     !- Feature Value 19
-  EPWDataMonthlyAvgDrybulbs,              !- Feature Name 20
-  String,                                 !- Feature Data Type 20
-  33.4191935483871&#4431.90142857142857&#4443.02620967741937&#4442.48624999999999&#4459.877741935483854&#4473.57574999999997&#4472.07975806451608&#4472.70008064516134&#4466.49200000000006&#4450.079112903225806&#4437.218250000000005&#4434.582177419354835, !- Feature Value 20
-  EPWDataGroundMonthlyTemps,              !- Feature Name 21
-  String,                                 !- Feature Data Type 21
-  44.08306285945173&#4440.89570904991865&#4440.64045432632048&#4442.153016571250646&#4448.225111118704206&#4454.268919273837525&#4459.508577937551024&#4462.82777283423508&#4463.10975667174995&#4460.41014950381947&#4455.304105212311526&#4449.445696474514364, !- Feature Value 21
-  EPWDataWSF,                             !- Feature Name 22
-  Double,                                 !- Feature Data Type 22
-  0.58999999999999997,                    !- Feature Value 22
-  EPWDataMonthlyAvgDailyHighDrybulbs,     !- Feature Name 23
-  String,                                 !- Feature Data Type 23
-  47.41032258064516&#4446.58642857142857&#4455.15032258064517&#4453.708&#4472.80193548387098&#4488.67600000000002&#4486.1858064516129&#4485.87225806451613&#4482.082&#4463.18064516129033&#4448.73400000000001&#4448.87935483870968, !- Feature Value 23
-  EPWDataMonthlyAvgDailyLowDrybulbs,      !- Feature Name 24
-  String,                                 !- Feature Data Type 24
-  19.347741935483874&#4419.856428571428573&#4430.316129032258065&#4431.112&#4447.41612903225806&#4457.901999999999994&#4459.063870967741934&#4460.956774193548384&#4452.352000000000004&#4438.41612903225806&#4427.002000000000002&#4423.02903225806451, !- Feature Value 24
-  EPWDesignHeatingDrybulb,                !- Feature Name 25
-  Double,                                 !- Feature Data Type 25
-  12.02,                                  !- Feature Value 25
-  EPWDesignHeatingWindspeed,              !- Feature Name 26
-  Double,                                 !- Feature Data Type 26
-  2.8062500000000004,                     !- Feature Value 26
-  EPWDesignCoolingDrybulb,                !- Feature Name 27
-  Double,                                 !- Feature Data Type 27
-  91.939999999999998,                     !- Feature Value 27
-  EPWDesignCoolingWetbulb,                !- Feature Name 28
-  Double,                                 !- Feature Data Type 28
-  59.95131430195849,                      !- Feature Value 28
-  EPWDesignCoolingHumidityRatio,          !- Feature Name 29
-  Double,                                 !- Feature Data Type 29
-  0.0059161086834698092,                  !- Feature Value 29
-  EPWDesignCoolingWindspeed,              !- Feature Name 30
-  Double,                                 !- Feature Data Type 30
-  3.7999999999999989,                     !- Feature Value 30
-  EPWDesignDailyTemperatureRange,         !- Feature Name 31
-  Double,                                 !- Feature Data Type 31
-  24.915483870967748,                     !- Feature Value 31
-  EPWDesignDehumidDrybulb,                !- Feature Name 32
-  Double,                                 !- Feature Data Type 32
-  67.996785714285721,                     !- Feature Value 32
-  EPWDesignDehumidHumidityRatio,          !- Feature Name 33
-  Double,                                 !- Feature Data Type 33
-  0.012133744170488724,                   !- Feature Value 33
-  EPWDesignCoolingDirectNormal,           !- Feature Name 34
-  Double,                                 !- Feature Data Type 34
-  985,                                    !- Feature Value 34
-  EPWDesignCoolingDiffuseHorizontal,      !- Feature Name 35
-  Double,                                 !- Feature Data Type 35
-  84;                                     !- Feature Value 35
-
-OS:Site,
-  {404c12be-8f76-4c61-9746-4b03eb5f5e96}, !- Handle
-  Denver Intl Ap_CO_USA,                  !- Name
-  39.83,                                  !- Latitude {deg}
-  -104.65,                                !- Longitude {deg}
-  -7,                                     !- Time Zone {hr}
-  1650,                                   !- Elevation {m}
-  ;                                       !- Terrain
-
-OS:ClimateZones,
-  {2ab0312b-0c77-4e2a-b62f-012813341093}, !- Handle
-  ,                                       !- Active Institution
-  ,                                       !- Active Year
-  ,                                       !- Climate Zone Institution Name 1
-  ,                                       !- Climate Zone Document Name 1
-  ,                                       !- Climate Zone Document Year 1
-  ,                                       !- Climate Zone Value 1
-  Building America,                       !- Climate Zone Institution Name 2
-  ,                                       !- Climate Zone Document Name 2
-  0,                                      !- Climate Zone Document Year 2
-  Cold;                                   !- Climate Zone Value 2
-
-OS:Site:WaterMainsTemperature,
-  {bbf98bec-a7c0-49c7-9491-bf96b157663a}, !- Handle
-  Correlation,                            !- Calculation Method
-  ,                                       !- Temperature Schedule Name
-  10.8753424657535,                       !- Annual Average Outdoor Air Temperature {C}
-  23.1524007936508;                       !- Maximum Difference In Monthly Average Outdoor Air Temperatures {deltaC}
-
-OS:RunPeriodControl:DaylightSavingTime,
-  {be708a6b-f12a-4d7e-8a02-18901c3b94ae}, !- Handle
-  4/7,                                    !- Start Date
-  10/26;                                  !- End Date
-
-OS:Site:GroundTemperature:Deep,
-  {6f642de8-284b-450e-a4b8-325ad79d516b}, !- Handle
-  10.8753424657535,                       !- January Deep Ground Temperature {C}
-  10.8753424657535,                       !- February Deep Ground Temperature {C}
-  10.8753424657535,                       !- March Deep Ground Temperature {C}
-  10.8753424657535,                       !- April Deep Ground Temperature {C}
-  10.8753424657535,                       !- May Deep Ground Temperature {C}
-  10.8753424657535,                       !- June Deep Ground Temperature {C}
-  10.8753424657535,                       !- July Deep Ground Temperature {C}
-  10.8753424657535,                       !- August Deep Ground Temperature {C}
-  10.8753424657535,                       !- September Deep Ground Temperature {C}
-  10.8753424657535,                       !- October Deep Ground Temperature {C}
-  10.8753424657535,                       !- November Deep Ground Temperature {C}
-  10.8753424657535;                       !- December Deep Ground Temperature {C}
-=======
   112.539290946133;                       !- Value Until Time 1
 
 OS:People:Definition,
@@ -2098,4 +776,3 @@
   0,                                      !- Lower Limit Value
   1,                                      !- Upper Limit Value
   Continuous;                             !- Numeric Type
->>>>>>> 49f5e9b9
