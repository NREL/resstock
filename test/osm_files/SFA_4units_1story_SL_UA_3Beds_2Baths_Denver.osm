!- NOTE: Auto-generated from /test/osw_files/SFA_4units_1story_SL_UA_3Beds_2Baths_Denver.osw

OS:Version,
<<<<<<< HEAD
  {3e7e2881-a958-4b97-b43d-e38b5fd49ee0}, !- Handle
  2.9.0;                                  !- Version Identifier

OS:SimulationControl,
  {910ffe1e-572f-4ca9-ab32-cf23493aa16a}, !- Handle
=======
  {5d9a5a32-1a0f-4acc-bbf8-9f3a8653d38c}, !- Handle
  2.9.0;                                  !- Version Identifier

OS:SimulationControl,
  {b6a230de-c906-4797-9985-06c86bf13087}, !- Handle
>>>>>>> 3c1d7324
  ,                                       !- Do Zone Sizing Calculation
  ,                                       !- Do System Sizing Calculation
  ,                                       !- Do Plant Sizing Calculation
  No;                                     !- Run Simulation for Sizing Periods

OS:Timestep,
<<<<<<< HEAD
  {c07dc973-c7eb-4d43-aac9-3eddab9f76c4}, !- Handle
  6;                                      !- Number of Timesteps per Hour

OS:ShadowCalculation,
  {c7de5614-7dcd-4214-930a-e0c27a0b034c}, !- Handle
=======
  {9ddbde0a-d3c0-45d6-9d59-8bc0f416a260}, !- Handle
  6;                                      !- Number of Timesteps per Hour

OS:ShadowCalculation,
  {fdf8cb67-4313-4e1f-899b-3ad4ce4ea4e9}, !- Handle
>>>>>>> 3c1d7324
  20,                                     !- Calculation Frequency
  200;                                    !- Maximum Figures in Shadow Overlap Calculations

OS:SurfaceConvectionAlgorithm:Outside,
<<<<<<< HEAD
  {5ed8866b-a3fd-46b1-9ef2-1f6dda6bf4aa}, !- Handle
  DOE-2;                                  !- Algorithm

OS:SurfaceConvectionAlgorithm:Inside,
  {6ee7eae3-4358-424d-b9a7-4e34d26fc23b}, !- Handle
  TARP;                                   !- Algorithm

OS:ZoneCapacitanceMultiplier:ResearchSpecial,
  {4772c9fe-99ab-42d9-9a7d-024cfccdf804}, !- Handle
=======
  {dac2aa66-95ea-4124-a207-79fd63b645a1}, !- Handle
  DOE-2;                                  !- Algorithm

OS:SurfaceConvectionAlgorithm:Inside,
  {4d345d63-cb29-42de-bf21-d4601daddd67}, !- Handle
  TARP;                                   !- Algorithm

OS:ZoneCapacitanceMultiplier:ResearchSpecial,
  {c9d56f0e-0901-4bb2-a194-f8ad03639e5e}, !- Handle
>>>>>>> 3c1d7324
  ,                                       !- Temperature Capacity Multiplier
  15,                                     !- Humidity Capacity Multiplier
  ;                                       !- Carbon Dioxide Capacity Multiplier

OS:RunPeriod,
<<<<<<< HEAD
  {bc176e65-8ffc-4760-9b6a-ebc1ce02df9a}, !- Handle
=======
  {ea60b8e0-feca-4012-b413-4d65d84a2d87}, !- Handle
>>>>>>> 3c1d7324
  Run Period 1,                           !- Name
  1,                                      !- Begin Month
  1,                                      !- Begin Day of Month
  12,                                     !- End Month
  31,                                     !- End Day of Month
  ,                                       !- Use Weather File Holidays and Special Days
  ,                                       !- Use Weather File Daylight Saving Period
  ,                                       !- Apply Weekend Holiday Rule
  ,                                       !- Use Weather File Rain Indicators
  ,                                       !- Use Weather File Snow Indicators
  ;                                       !- Number of Times Runperiod to be Repeated

OS:YearDescription,
<<<<<<< HEAD
  {f814e21a-fba4-4363-9d4b-856f837dc224}, !- Handle
=======
  {e497da0d-fc5c-456f-9800-0b2a097a970c}, !- Handle
>>>>>>> 3c1d7324
  2007,                                   !- Calendar Year
  ,                                       !- Day of Week for Start Day
  ;                                       !- Is Leap Year

OS:WeatherFile,
<<<<<<< HEAD
  {afed9305-e7f7-4b5c-8a8b-e27b70446b2a}, !- Handle
=======
  {44c25e17-89df-4c7a-99ec-502749f4fea3}, !- Handle
>>>>>>> 3c1d7324
  Denver Intl Ap,                         !- City
  CO,                                     !- State Province Region
  USA,                                    !- Country
  TMY3,                                   !- Data Source
  725650,                                 !- WMO Number
  39.83,                                  !- Latitude {deg}
  -104.65,                                !- Longitude {deg}
  -7,                                     !- Time Zone {hr}
  1650,                                   !- Elevation {m}
  file:../weather/USA_CO_Denver.Intl.AP.725650_TMY3.epw, !- Url
  E23378AA;                               !- Checksum

OS:AdditionalProperties,
<<<<<<< HEAD
  {39472d6a-4ac8-45f7-853c-c264ab0dc563}, !- Handle
  {afed9305-e7f7-4b5c-8a8b-e27b70446b2a}, !- Object Name
=======
  {2277398f-6a5b-444b-ae55-3a4a77741af7}, !- Handle
  {44c25e17-89df-4c7a-99ec-502749f4fea3}, !- Object Name
>>>>>>> 3c1d7324
  EPWHeaderCity,                          !- Feature Name 1
  String,                                 !- Feature Data Type 1
  Denver Intl Ap,                         !- Feature Value 1
  EPWHeaderState,                         !- Feature Name 2
  String,                                 !- Feature Data Type 2
  CO,                                     !- Feature Value 2
  EPWHeaderCountry,                       !- Feature Name 3
  String,                                 !- Feature Data Type 3
  USA,                                    !- Feature Value 3
  EPWHeaderDataSource,                    !- Feature Name 4
  String,                                 !- Feature Data Type 4
  TMY3,                                   !- Feature Value 4
  EPWHeaderStation,                       !- Feature Name 5
  String,                                 !- Feature Data Type 5
  725650,                                 !- Feature Value 5
  EPWHeaderLatitude,                      !- Feature Name 6
  Double,                                 !- Feature Data Type 6
  39.829999999999998,                     !- Feature Value 6
  EPWHeaderLongitude,                     !- Feature Name 7
  Double,                                 !- Feature Data Type 7
  -104.65000000000001,                    !- Feature Value 7
  EPWHeaderTimezone,                      !- Feature Name 8
  Double,                                 !- Feature Data Type 8
  -7,                                     !- Feature Value 8
  EPWHeaderAltitude,                      !- Feature Name 9
  Double,                                 !- Feature Data Type 9
  5413.3858267716532,                     !- Feature Value 9
  EPWHeaderLocalPressure,                 !- Feature Name 10
  Double,                                 !- Feature Data Type 10
  0.81937567683596546,                    !- Feature Value 10
  EPWHeaderRecordsPerHour,                !- Feature Name 11
  Double,                                 !- Feature Data Type 11
  0,                                      !- Feature Value 11
  EPWDataAnnualAvgDrybulb,                !- Feature Name 12
  Double,                                 !- Feature Data Type 12
  51.575616438356228,                     !- Feature Value 12
  EPWDataAnnualMinDrybulb,                !- Feature Name 13
  Double,                                 !- Feature Data Type 13
  -2.9200000000000017,                    !- Feature Value 13
  EPWDataAnnualMaxDrybulb,                !- Feature Name 14
  Double,                                 !- Feature Data Type 14
  104,                                    !- Feature Value 14
  EPWDataCDD50F,                          !- Feature Name 15
  Double,                                 !- Feature Data Type 15
  3072.2925000000005,                     !- Feature Value 15
  EPWDataCDD65F,                          !- Feature Name 16
  Double,                                 !- Feature Data Type 16
  883.62000000000035,                     !- Feature Value 16
  EPWDataHDD50F,                          !- Feature Name 17
  Double,                                 !- Feature Data Type 17
  2497.1925000000001,                     !- Feature Value 17
  EPWDataHDD65F,                          !- Feature Name 18
  Double,                                 !- Feature Data Type 18
  5783.5200000000013,                     !- Feature Value 18
  EPWDataAnnualAvgWindspeed,              !- Feature Name 19
  Double,                                 !- Feature Data Type 19
  3.9165296803649667,                     !- Feature Value 19
  EPWDataMonthlyAvgDrybulbs,              !- Feature Name 20
  String,                                 !- Feature Data Type 20
  33.4191935483871&#4431.90142857142857&#4443.02620967741937&#4442.48624999999999&#4459.877741935483854&#4473.57574999999997&#4472.07975806451608&#4472.70008064516134&#4466.49200000000006&#4450.079112903225806&#4437.218250000000005&#4434.582177419354835, !- Feature Value 20
  EPWDataGroundMonthlyTemps,              !- Feature Name 21
  String,                                 !- Feature Data Type 21
  44.08306285945173&#4440.89570904991865&#4440.64045432632048&#4442.153016571250646&#4448.225111118704206&#4454.268919273837525&#4459.508577937551024&#4462.82777283423508&#4463.10975667174995&#4460.41014950381947&#4455.304105212311526&#4449.445696474514364, !- Feature Value 21
  EPWDataWSF,                             !- Feature Name 22
  Double,                                 !- Feature Data Type 22
  0.58999999999999997,                    !- Feature Value 22
  EPWDataMonthlyAvgDailyHighDrybulbs,     !- Feature Name 23
  String,                                 !- Feature Data Type 23
  47.41032258064516&#4446.58642857142857&#4455.15032258064517&#4453.708&#4472.80193548387098&#4488.67600000000002&#4486.1858064516129&#4485.87225806451613&#4482.082&#4463.18064516129033&#4448.73400000000001&#4448.87935483870968, !- Feature Value 23
  EPWDataMonthlyAvgDailyLowDrybulbs,      !- Feature Name 24
  String,                                 !- Feature Data Type 24
  19.347741935483874&#4419.856428571428573&#4430.316129032258065&#4431.112&#4447.41612903225806&#4457.901999999999994&#4459.063870967741934&#4460.956774193548384&#4452.352000000000004&#4438.41612903225806&#4427.002000000000002&#4423.02903225806451, !- Feature Value 24
  EPWDesignHeatingDrybulb,                !- Feature Name 25
  Double,                                 !- Feature Data Type 25
  12.02,                                  !- Feature Value 25
  EPWDesignHeatingWindspeed,              !- Feature Name 26
  Double,                                 !- Feature Data Type 26
  2.8062500000000004,                     !- Feature Value 26
  EPWDesignCoolingDrybulb,                !- Feature Name 27
  Double,                                 !- Feature Data Type 27
  91.939999999999998,                     !- Feature Value 27
  EPWDesignCoolingWetbulb,                !- Feature Name 28
  Double,                                 !- Feature Data Type 28
  59.95131430195849,                      !- Feature Value 28
  EPWDesignCoolingHumidityRatio,          !- Feature Name 29
  Double,                                 !- Feature Data Type 29
  0.0059161086834698092,                  !- Feature Value 29
  EPWDesignCoolingWindspeed,              !- Feature Name 30
  Double,                                 !- Feature Data Type 30
  3.7999999999999989,                     !- Feature Value 30
  EPWDesignDailyTemperatureRange,         !- Feature Name 31
  Double,                                 !- Feature Data Type 31
  24.915483870967748,                     !- Feature Value 31
  EPWDesignDehumidDrybulb,                !- Feature Name 32
  Double,                                 !- Feature Data Type 32
  67.996785714285721,                     !- Feature Value 32
  EPWDesignDehumidHumidityRatio,          !- Feature Name 33
  Double,                                 !- Feature Data Type 33
  0.012133744170488724,                   !- Feature Value 33
  EPWDesignCoolingDirectNormal,           !- Feature Name 34
  Double,                                 !- Feature Data Type 34
  985,                                    !- Feature Value 34
  EPWDesignCoolingDiffuseHorizontal,      !- Feature Name 35
  Double,                                 !- Feature Data Type 35
  84;                                     !- Feature Value 35

OS:Site,
<<<<<<< HEAD
  {df13d230-b5e0-4437-971f-a26120acb674}, !- Handle
=======
  {b25b8a0e-1a65-4e65-bda0-27137a551363}, !- Handle
>>>>>>> 3c1d7324
  Denver Intl Ap_CO_USA,                  !- Name
  39.83,                                  !- Latitude {deg}
  -104.65,                                !- Longitude {deg}
  -7,                                     !- Time Zone {hr}
  1650,                                   !- Elevation {m}
  ;                                       !- Terrain

OS:ClimateZones,
<<<<<<< HEAD
  {4c92bfd5-c57c-4042-ac8b-a8ecbd1f1ce6}, !- Handle
=======
  {474dd312-80c4-45b8-8f05-a55a2c8596d5}, !- Handle
>>>>>>> 3c1d7324
  ,                                       !- Active Institution
  ,                                       !- Active Year
  ,                                       !- Climate Zone Institution Name 1
  ,                                       !- Climate Zone Document Name 1
  ,                                       !- Climate Zone Document Year 1
  ,                                       !- Climate Zone Value 1
  Building America,                       !- Climate Zone Institution Name 2
  ,                                       !- Climate Zone Document Name 2
  0,                                      !- Climate Zone Document Year 2
  Cold;                                   !- Climate Zone Value 2

OS:Site:WaterMainsTemperature,
<<<<<<< HEAD
  {fe9a7b7e-50c4-4390-a9c2-0629ba528cb0}, !- Handle
=======
  {3459d7d4-bda3-41c8-86d3-542ebd370276}, !- Handle
>>>>>>> 3c1d7324
  Correlation,                            !- Calculation Method
  ,                                       !- Temperature Schedule Name
  10.8753424657535,                       !- Annual Average Outdoor Air Temperature {C}
  23.1524007936508;                       !- Maximum Difference In Monthly Average Outdoor Air Temperatures {deltaC}

OS:RunPeriodControl:DaylightSavingTime,
<<<<<<< HEAD
  {dbbb8f11-a422-44a3-94c7-6609294ed682}, !- Handle
=======
  {fc40c69f-ef71-434e-bf29-29277e8d281a}, !- Handle
>>>>>>> 3c1d7324
  3/12,                                   !- Start Date
  11/5;                                   !- End Date

OS:Site:GroundTemperature:Deep,
<<<<<<< HEAD
  {a9eddafe-d446-490f-9b1e-5beba979c21f}, !- Handle
=======
  {4eb238a5-6eee-426b-98cd-0126827870a4}, !- Handle
>>>>>>> 3c1d7324
  10.8753424657535,                       !- January Deep Ground Temperature {C}
  10.8753424657535,                       !- February Deep Ground Temperature {C}
  10.8753424657535,                       !- March Deep Ground Temperature {C}
  10.8753424657535,                       !- April Deep Ground Temperature {C}
  10.8753424657535,                       !- May Deep Ground Temperature {C}
  10.8753424657535,                       !- June Deep Ground Temperature {C}
  10.8753424657535,                       !- July Deep Ground Temperature {C}
  10.8753424657535,                       !- August Deep Ground Temperature {C}
  10.8753424657535,                       !- September Deep Ground Temperature {C}
  10.8753424657535,                       !- October Deep Ground Temperature {C}
  10.8753424657535,                       !- November Deep Ground Temperature {C}
  10.8753424657535;                       !- December Deep Ground Temperature {C}

OS:Building,
<<<<<<< HEAD
  {8614110f-3c76-41ae-877c-820b6fca7728}, !- Handle
=======
  {d21ddeca-5adb-4f27-9e5a-5c1f5e70ecee}, !- Handle
>>>>>>> 3c1d7324
  Building 1,                             !- Name
  ,                                       !- Building Sector Type
  0,                                      !- North Axis {deg}
  ,                                       !- Nominal Floor to Floor Height {m}
  ,                                       !- Space Type Name
  ,                                       !- Default Construction Set Name
  ,                                       !- Default Schedule Set Name
  1,                                      !- Standards Number of Stories
  1,                                      !- Standards Number of Above Ground Stories
  ,                                       !- Standards Template
  singlefamilyattached,                   !- Standards Building Type
  4;                                      !- Standards Number of Living Units

OS:AdditionalProperties,
<<<<<<< HEAD
  {d72383d3-236d-45e1-a29e-183092db57a7}, !- Handle
  {8614110f-3c76-41ae-877c-820b6fca7728}, !- Object Name
=======
  {a084e813-7c77-428b-a156-f2a90f7b943a}, !- Handle
  {d21ddeca-5adb-4f27-9e5a-5c1f5e70ecee}, !- Object Name
>>>>>>> 3c1d7324
  num_units,                              !- Feature Name 1
  Integer,                                !- Feature Data Type 1
  4,                                      !- Feature Value 1
  has_rear_units,                         !- Feature Name 2
  Boolean,                                !- Feature Data Type 2
  false,                                  !- Feature Value 2
  horz_location,                          !- Feature Name 3
  String,                                 !- Feature Data Type 3
  Left,                                   !- Feature Value 3
  num_floors,                             !- Feature Name 4
  Integer,                                !- Feature Data Type 4
  1;                                      !- Feature Value 4

OS:ThermalZone,
<<<<<<< HEAD
  {fe119069-84fe-4ace-b29b-90e26988619a}, !- Handle
=======
  {d3c71f5f-8e91-49f9-9584-d4521d7eb9fe}, !- Handle
>>>>>>> 3c1d7324
  living zone,                            !- Name
  ,                                       !- Multiplier
  ,                                       !- Ceiling Height {m}
  ,                                       !- Volume {m3}
  ,                                       !- Floor Area {m2}
  ,                                       !- Zone Inside Convection Algorithm
  ,                                       !- Zone Outside Convection Algorithm
  ,                                       !- Zone Conditioning Equipment List Name
<<<<<<< HEAD
  {1632f084-18d6-453a-b919-d74eb0d9e29a}, !- Zone Air Inlet Port List
  {79142389-43b8-4538-8e1f-84eec329831e}, !- Zone Air Exhaust Port List
  {2fe5a67f-f3c6-44d0-9c2a-051e0e554600}, !- Zone Air Node Name
  {b4ad4025-dc41-4c7a-87f4-d0685e1175e9}, !- Zone Return Air Port List
=======
  {4cda8d56-63c2-455a-8834-454ce501e357}, !- Zone Air Inlet Port List
  {dccccf7c-265f-481c-85aa-7513b395069c}, !- Zone Air Exhaust Port List
  {fd97d890-18d7-4c26-a78c-75ae1166da78}, !- Zone Air Node Name
  {985e3d54-0890-418c-895c-d3df497caaeb}, !- Zone Return Air Port List
>>>>>>> 3c1d7324
  ,                                       !- Primary Daylighting Control Name
  ,                                       !- Fraction of Zone Controlled by Primary Daylighting Control
  ,                                       !- Secondary Daylighting Control Name
  ,                                       !- Fraction of Zone Controlled by Secondary Daylighting Control
  ,                                       !- Illuminance Map Name
  ,                                       !- Group Rendering Name
  ,                                       !- Thermostat Name
  No;                                     !- Use Ideal Air Loads

OS:Node,
<<<<<<< HEAD
  {a0507a0e-2921-4d76-8066-8eb560fc249a}, !- Handle
  Node 1,                                 !- Name
  {2fe5a67f-f3c6-44d0-9c2a-051e0e554600}, !- Inlet Port
  ;                                       !- Outlet Port

OS:Connection,
  {2fe5a67f-f3c6-44d0-9c2a-051e0e554600}, !- Handle
  {9b2bcf61-6d1d-4e9e-9ed4-80114e3a6da2}, !- Name
  {fe119069-84fe-4ace-b29b-90e26988619a}, !- Source Object
  11,                                     !- Outlet Port
  {a0507a0e-2921-4d76-8066-8eb560fc249a}, !- Target Object
  2;                                      !- Inlet Port

OS:PortList,
  {1632f084-18d6-453a-b919-d74eb0d9e29a}, !- Handle
  {6a418821-8136-414f-b797-9aec6bcb002c}, !- Name
  {fe119069-84fe-4ace-b29b-90e26988619a}; !- HVAC Component

OS:PortList,
  {79142389-43b8-4538-8e1f-84eec329831e}, !- Handle
  {596c14fc-3d01-4f8e-9d4e-2d5217b7bcd2}, !- Name
  {fe119069-84fe-4ace-b29b-90e26988619a}; !- HVAC Component

OS:PortList,
  {b4ad4025-dc41-4c7a-87f4-d0685e1175e9}, !- Handle
  {fc931062-7a7b-4d91-aa72-9292742e12a5}, !- Name
  {fe119069-84fe-4ace-b29b-90e26988619a}; !- HVAC Component

OS:Sizing:Zone,
  {2d75b3bc-9847-4d0e-a602-e147a4d7d0b7}, !- Handle
  {fe119069-84fe-4ace-b29b-90e26988619a}, !- Zone or ZoneList Name
=======
  {6896b28d-dd30-4bb2-bfee-0c5a32608907}, !- Handle
  Node 1,                                 !- Name
  {fd97d890-18d7-4c26-a78c-75ae1166da78}, !- Inlet Port
  ;                                       !- Outlet Port

OS:Connection,
  {fd97d890-18d7-4c26-a78c-75ae1166da78}, !- Handle
  {c8201f7a-60f7-4aeb-b29c-f1847dea01e6}, !- Name
  {d3c71f5f-8e91-49f9-9584-d4521d7eb9fe}, !- Source Object
  11,                                     !- Outlet Port
  {6896b28d-dd30-4bb2-bfee-0c5a32608907}, !- Target Object
  2;                                      !- Inlet Port

OS:PortList,
  {4cda8d56-63c2-455a-8834-454ce501e357}, !- Handle
  {0b174cab-cdd5-4f36-8b5c-8d1c02c6ae6d}, !- Name
  {d3c71f5f-8e91-49f9-9584-d4521d7eb9fe}; !- HVAC Component

OS:PortList,
  {dccccf7c-265f-481c-85aa-7513b395069c}, !- Handle
  {8f2e06fa-5e3e-40aa-bbbe-d9bb202b0fee}, !- Name
  {d3c71f5f-8e91-49f9-9584-d4521d7eb9fe}; !- HVAC Component

OS:PortList,
  {985e3d54-0890-418c-895c-d3df497caaeb}, !- Handle
  {e09f9b41-232d-4dfe-9843-13f0644b4fbe}, !- Name
  {d3c71f5f-8e91-49f9-9584-d4521d7eb9fe}; !- HVAC Component

OS:Sizing:Zone,
  {c177b47e-961f-452b-a30c-bebd09003bc8}, !- Handle
  {d3c71f5f-8e91-49f9-9584-d4521d7eb9fe}, !- Zone or ZoneList Name
>>>>>>> 3c1d7324
  SupplyAirTemperature,                   !- Zone Cooling Design Supply Air Temperature Input Method
  14,                                     !- Zone Cooling Design Supply Air Temperature {C}
  11.11,                                  !- Zone Cooling Design Supply Air Temperature Difference {deltaC}
  SupplyAirTemperature,                   !- Zone Heating Design Supply Air Temperature Input Method
  40,                                     !- Zone Heating Design Supply Air Temperature {C}
  11.11,                                  !- Zone Heating Design Supply Air Temperature Difference {deltaC}
  0.0085,                                 !- Zone Cooling Design Supply Air Humidity Ratio {kg-H2O/kg-air}
  0.008,                                  !- Zone Heating Design Supply Air Humidity Ratio {kg-H2O/kg-air}
  ,                                       !- Zone Heating Sizing Factor
  ,                                       !- Zone Cooling Sizing Factor
  DesignDay,                              !- Cooling Design Air Flow Method
  ,                                       !- Cooling Design Air Flow Rate {m3/s}
  ,                                       !- Cooling Minimum Air Flow per Zone Floor Area {m3/s-m2}
  ,                                       !- Cooling Minimum Air Flow {m3/s}
  ,                                       !- Cooling Minimum Air Flow Fraction
  DesignDay,                              !- Heating Design Air Flow Method
  ,                                       !- Heating Design Air Flow Rate {m3/s}
  ,                                       !- Heating Maximum Air Flow per Zone Floor Area {m3/s-m2}
  ,                                       !- Heating Maximum Air Flow {m3/s}
  ,                                       !- Heating Maximum Air Flow Fraction
  ,                                       !- Design Zone Air Distribution Effectiveness in Cooling Mode
  ,                                       !- Design Zone Air Distribution Effectiveness in Heating Mode
  No,                                     !- Account for Dedicated Outdoor Air System
  NeutralSupplyAir,                       !- Dedicated Outdoor Air System Control Strategy
  autosize,                               !- Dedicated Outdoor Air Low Setpoint Temperature for Design {C}
  autosize;                               !- Dedicated Outdoor Air High Setpoint Temperature for Design {C}

OS:ZoneHVAC:EquipmentList,
<<<<<<< HEAD
  {b1ed8a04-e5c6-40a4-88be-56217a43f8b1}, !- Handle
  Zone HVAC Equipment List 1,             !- Name
  {fe119069-84fe-4ace-b29b-90e26988619a}; !- Thermal Zone

OS:Space,
  {24c9be11-4330-490a-b774-76d651aca3a6}, !- Handle
  living space,                           !- Name
  {3af57e32-f37f-4c76-8405-624c0fb8b72a}, !- Space Type Name
=======
  {55e3a3b5-9650-439d-a9b6-6ca9c3291d68}, !- Handle
  Zone HVAC Equipment List 1,             !- Name
  {d3c71f5f-8e91-49f9-9584-d4521d7eb9fe}; !- Thermal Zone

OS:Space,
  {8d595199-ff90-4a48-9ef9-ae28a628ebb2}, !- Handle
  living space,                           !- Name
  {6df6747e-91a6-40b9-9aef-9fe504cde4b9}, !- Space Type Name
>>>>>>> 3c1d7324
  ,                                       !- Default Construction Set Name
  ,                                       !- Default Schedule Set Name
  ,                                       !- Direction of Relative North {deg}
  ,                                       !- X Origin {m}
  ,                                       !- Y Origin {m}
  ,                                       !- Z Origin {m}
  ,                                       !- Building Story Name
<<<<<<< HEAD
  {fe119069-84fe-4ace-b29b-90e26988619a}, !- Thermal Zone Name
  ,                                       !- Part of Total Floor Area
  ,                                       !- Design Specification Outdoor Air Object Name
  {9b0dbb83-1f1b-4f65-bf41-e07d4f72270b}; !- Building Unit Name

OS:Surface,
  {d8a4c701-9c01-4062-9ee0-1d20f4a8397b}, !- Handle
  Surface 1,                              !- Name
  Floor,                                  !- Surface Type
  ,                                       !- Construction Name
  {24c9be11-4330-490a-b774-76d651aca3a6}, !- Space Name
=======
  {d3c71f5f-8e91-49f9-9584-d4521d7eb9fe}, !- Thermal Zone Name
  ,                                       !- Part of Total Floor Area
  ,                                       !- Design Specification Outdoor Air Object Name
  {e4a1f01c-8514-467a-87ca-1448a4506467}; !- Building Unit Name

OS:Surface,
  {7f36279f-2b48-4a3f-b7a8-5807ad7581af}, !- Handle
  Surface 1,                              !- Name
  Floor,                                  !- Surface Type
  ,                                       !- Construction Name
  {8d595199-ff90-4a48-9ef9-ae28a628ebb2}, !- Space Name
>>>>>>> 3c1d7324
  Foundation,                             !- Outside Boundary Condition
  ,                                       !- Outside Boundary Condition Object
  NoSun,                                  !- Sun Exposure
  NoWind,                                 !- Wind Exposure
  ,                                       !- View Factor to Ground
  ,                                       !- Number of Vertices
  0, -12.9315688143396, 0,                !- X,Y,Z Vertex 1 {m}
  0, 0, 0,                                !- X,Y,Z Vertex 2 {m}
  6.46578440716979, 0, 0,                 !- X,Y,Z Vertex 3 {m}
  6.46578440716979, -12.9315688143396, 0; !- X,Y,Z Vertex 4 {m}

OS:Surface,
<<<<<<< HEAD
  {a2742d5d-b69f-4f5f-b586-728e38c01aeb}, !- Handle
  Surface 2,                              !- Name
  Wall,                                   !- Surface Type
  ,                                       !- Construction Name
  {24c9be11-4330-490a-b774-76d651aca3a6}, !- Space Name
=======
  {d34b6e81-c5ae-4e3f-a2a8-9c18ade895f6}, !- Handle
  Surface 2,                              !- Name
  Wall,                                   !- Surface Type
  ,                                       !- Construction Name
  {8d595199-ff90-4a48-9ef9-ae28a628ebb2}, !- Space Name
>>>>>>> 3c1d7324
  Outdoors,                               !- Outside Boundary Condition
  ,                                       !- Outside Boundary Condition Object
  SunExposed,                             !- Sun Exposure
  WindExposed,                            !- Wind Exposure
  ,                                       !- View Factor to Ground
  ,                                       !- Number of Vertices
  0, 0, 2.4384,                           !- X,Y,Z Vertex 1 {m}
  0, 0, 0,                                !- X,Y,Z Vertex 2 {m}
  0, -12.9315688143396, 0,                !- X,Y,Z Vertex 3 {m}
  0, -12.9315688143396, 2.4384;           !- X,Y,Z Vertex 4 {m}

OS:Surface,
<<<<<<< HEAD
  {fc8d6216-ed91-4af4-b2eb-970b4367ba84}, !- Handle
  Surface 3,                              !- Name
  Wall,                                   !- Surface Type
  ,                                       !- Construction Name
  {24c9be11-4330-490a-b774-76d651aca3a6}, !- Space Name
=======
  {d6c9fe1f-c806-4dd2-89ef-806d6435f678}, !- Handle
  Surface 3,                              !- Name
  Wall,                                   !- Surface Type
  ,                                       !- Construction Name
  {8d595199-ff90-4a48-9ef9-ae28a628ebb2}, !- Space Name
>>>>>>> 3c1d7324
  Outdoors,                               !- Outside Boundary Condition
  ,                                       !- Outside Boundary Condition Object
  SunExposed,                             !- Sun Exposure
  WindExposed,                            !- Wind Exposure
  ,                                       !- View Factor to Ground
  ,                                       !- Number of Vertices
  6.46578440716979, 0, 2.4384,            !- X,Y,Z Vertex 1 {m}
  6.46578440716979, 0, 0,                 !- X,Y,Z Vertex 2 {m}
  0, 0, 0,                                !- X,Y,Z Vertex 3 {m}
  0, 0, 2.4384;                           !- X,Y,Z Vertex 4 {m}

OS:Surface,
<<<<<<< HEAD
  {a94d9a56-7615-4f11-a5ba-5d490e4956ff}, !- Handle
  Surface 4,                              !- Name
  Wall,                                   !- Surface Type
  ,                                       !- Construction Name
  {24c9be11-4330-490a-b774-76d651aca3a6}, !- Space Name
=======
  {0904077f-4ba9-428c-b3eb-8e0816b0e9b9}, !- Handle
  Surface 4,                              !- Name
  Wall,                                   !- Surface Type
  ,                                       !- Construction Name
  {8d595199-ff90-4a48-9ef9-ae28a628ebb2}, !- Space Name
>>>>>>> 3c1d7324
  Adiabatic,                              !- Outside Boundary Condition
  ,                                       !- Outside Boundary Condition Object
  NoSun,                                  !- Sun Exposure
  NoWind,                                 !- Wind Exposure
  ,                                       !- View Factor to Ground
  ,                                       !- Number of Vertices
  6.46578440716979, -12.9315688143396, 2.4384, !- X,Y,Z Vertex 1 {m}
  6.46578440716979, -12.9315688143396, 0, !- X,Y,Z Vertex 2 {m}
  6.46578440716979, 0, 0,                 !- X,Y,Z Vertex 3 {m}
  6.46578440716979, 0, 2.4384;            !- X,Y,Z Vertex 4 {m}

OS:Surface,
<<<<<<< HEAD
  {d5146e50-82d3-4a73-a764-f64835692adb}, !- Handle
  Surface 5,                              !- Name
  Wall,                                   !- Surface Type
  ,                                       !- Construction Name
  {24c9be11-4330-490a-b774-76d651aca3a6}, !- Space Name
=======
  {b17e10e1-2c97-43b0-a1ea-7a1871647da7}, !- Handle
  Surface 5,                              !- Name
  Wall,                                   !- Surface Type
  ,                                       !- Construction Name
  {8d595199-ff90-4a48-9ef9-ae28a628ebb2}, !- Space Name
>>>>>>> 3c1d7324
  Outdoors,                               !- Outside Boundary Condition
  ,                                       !- Outside Boundary Condition Object
  SunExposed,                             !- Sun Exposure
  WindExposed,                            !- Wind Exposure
  ,                                       !- View Factor to Ground
  ,                                       !- Number of Vertices
  0, -12.9315688143396, 2.4384,           !- X,Y,Z Vertex 1 {m}
  0, -12.9315688143396, 0,                !- X,Y,Z Vertex 2 {m}
  6.46578440716979, -12.9315688143396, 0, !- X,Y,Z Vertex 3 {m}
  6.46578440716979, -12.9315688143396, 2.4384; !- X,Y,Z Vertex 4 {m}

OS:Surface,
<<<<<<< HEAD
  {98d391a4-bf29-4ecf-8191-e07c85890d65}, !- Handle
  Surface 6,                              !- Name
  RoofCeiling,                            !- Surface Type
  ,                                       !- Construction Name
  {24c9be11-4330-490a-b774-76d651aca3a6}, !- Space Name
  Surface,                                !- Outside Boundary Condition
  {2985c9d2-b0e6-4c71-9f98-81f2adfe5951}, !- Outside Boundary Condition Object
=======
  {b4642554-9519-4740-b76a-87dcd5189f2a}, !- Handle
  Surface 6,                              !- Name
  RoofCeiling,                            !- Surface Type
  ,                                       !- Construction Name
  {8d595199-ff90-4a48-9ef9-ae28a628ebb2}, !- Space Name
  Surface,                                !- Outside Boundary Condition
  {77b61ce2-5bc7-4b9f-a6c3-0784a437a5f5}, !- Outside Boundary Condition Object
>>>>>>> 3c1d7324
  NoSun,                                  !- Sun Exposure
  NoWind,                                 !- Wind Exposure
  ,                                       !- View Factor to Ground
  ,                                       !- Number of Vertices
  6.46578440716979, -12.9315688143396, 2.4384, !- X,Y,Z Vertex 1 {m}
  6.46578440716979, 0, 2.4384,            !- X,Y,Z Vertex 2 {m}
  0, 0, 2.4384,                           !- X,Y,Z Vertex 3 {m}
  0, -12.9315688143396, 2.4384;           !- X,Y,Z Vertex 4 {m}

OS:SpaceType,
<<<<<<< HEAD
  {3af57e32-f37f-4c76-8405-624c0fb8b72a}, !- Handle
=======
  {6df6747e-91a6-40b9-9aef-9fe504cde4b9}, !- Handle
>>>>>>> 3c1d7324
  Space Type 1,                           !- Name
  ,                                       !- Default Construction Set Name
  ,                                       !- Default Schedule Set Name
  ,                                       !- Group Rendering Name
  ,                                       !- Design Specification Outdoor Air Object Name
  ,                                       !- Standards Template
  ,                                       !- Standards Building Type
  living;                                 !- Standards Space Type

OS:Surface,
<<<<<<< HEAD
  {2985c9d2-b0e6-4c71-9f98-81f2adfe5951}, !- Handle
  Surface 7,                              !- Name
  Floor,                                  !- Surface Type
  ,                                       !- Construction Name
  {626067ad-b071-4fa3-8e48-08c33fed9590}, !- Space Name
  Surface,                                !- Outside Boundary Condition
  {98d391a4-bf29-4ecf-8191-e07c85890d65}, !- Outside Boundary Condition Object
=======
  {77b61ce2-5bc7-4b9f-a6c3-0784a437a5f5}, !- Handle
  Surface 7,                              !- Name
  Floor,                                  !- Surface Type
  ,                                       !- Construction Name
  {1ee0c561-e777-4bda-95de-a570bc4a57ef}, !- Space Name
  Surface,                                !- Outside Boundary Condition
  {b4642554-9519-4740-b76a-87dcd5189f2a}, !- Outside Boundary Condition Object
>>>>>>> 3c1d7324
  NoSun,                                  !- Sun Exposure
  NoWind,                                 !- Wind Exposure
  ,                                       !- View Factor to Ground
  ,                                       !- Number of Vertices
  0, -12.9315688143396, 2.4384,           !- X,Y,Z Vertex 1 {m}
  0, 0, 2.4384,                           !- X,Y,Z Vertex 2 {m}
  6.46578440716979, 0, 2.4384,            !- X,Y,Z Vertex 3 {m}
  6.46578440716979, -12.9315688143396, 2.4384; !- X,Y,Z Vertex 4 {m}

OS:Surface,
<<<<<<< HEAD
  {669cbd32-2a5b-4c65-bc1b-aa9272192ced}, !- Handle
  Surface 8,                              !- Name
  RoofCeiling,                            !- Surface Type
  ,                                       !- Construction Name
  {626067ad-b071-4fa3-8e48-08c33fed9590}, !- Space Name
=======
  {fa17483f-590d-49c1-ba1a-88222b632d16}, !- Handle
  Surface 8,                              !- Name
  RoofCeiling,                            !- Surface Type
  ,                                       !- Construction Name
  {1ee0c561-e777-4bda-95de-a570bc4a57ef}, !- Space Name
>>>>>>> 3c1d7324
  Outdoors,                               !- Outside Boundary Condition
  ,                                       !- Outside Boundary Condition Object
  SunExposed,                             !- Sun Exposure
  WindExposed,                            !- Wind Exposure
  ,                                       !- View Factor to Ground
  ,                                       !- Number of Vertices
  0, -6.46578440716979, 5.6712922035849,  !- X,Y,Z Vertex 1 {m}
  6.46578440716979, -6.46578440716979, 5.6712922035849, !- X,Y,Z Vertex 2 {m}
  6.46578440716979, 0, 2.4384,            !- X,Y,Z Vertex 3 {m}
  0, 0, 2.4384;                           !- X,Y,Z Vertex 4 {m}

OS:Surface,
<<<<<<< HEAD
  {c24de8e4-7271-4d6a-aaeb-8bed025db953}, !- Handle
  Surface 9,                              !- Name
  RoofCeiling,                            !- Surface Type
  ,                                       !- Construction Name
  {626067ad-b071-4fa3-8e48-08c33fed9590}, !- Space Name
=======
  {e57bc75d-7172-463d-8758-c83777572eaf}, !- Handle
  Surface 9,                              !- Name
  RoofCeiling,                            !- Surface Type
  ,                                       !- Construction Name
  {1ee0c561-e777-4bda-95de-a570bc4a57ef}, !- Space Name
>>>>>>> 3c1d7324
  Outdoors,                               !- Outside Boundary Condition
  ,                                       !- Outside Boundary Condition Object
  SunExposed,                             !- Sun Exposure
  WindExposed,                            !- Wind Exposure
  ,                                       !- View Factor to Ground
  ,                                       !- Number of Vertices
  6.46578440716979, -6.46578440716979, 5.6712922035849, !- X,Y,Z Vertex 1 {m}
  0, -6.46578440716979, 5.6712922035849,  !- X,Y,Z Vertex 2 {m}
  0, -12.9315688143396, 2.4384,           !- X,Y,Z Vertex 3 {m}
  6.46578440716979, -12.9315688143396, 2.4384; !- X,Y,Z Vertex 4 {m}

OS:Surface,
<<<<<<< HEAD
  {56ae50f2-9cd7-455b-8077-f972333991cf}, !- Handle
  Surface 10,                             !- Name
  Wall,                                   !- Surface Type
  ,                                       !- Construction Name
  {626067ad-b071-4fa3-8e48-08c33fed9590}, !- Space Name
=======
  {9dcb98f0-cf8a-4ef2-bc03-ea1ea64d2c05}, !- Handle
  Surface 10,                             !- Name
  Wall,                                   !- Surface Type
  ,                                       !- Construction Name
  {1ee0c561-e777-4bda-95de-a570bc4a57ef}, !- Space Name
>>>>>>> 3c1d7324
  Outdoors,                               !- Outside Boundary Condition
  ,                                       !- Outside Boundary Condition Object
  SunExposed,                             !- Sun Exposure
  WindExposed,                            !- Wind Exposure
  ,                                       !- View Factor to Ground
  ,                                       !- Number of Vertices
  0, -6.46578440716979, 5.6712922035849,  !- X,Y,Z Vertex 1 {m}
  0, 0, 2.4384,                           !- X,Y,Z Vertex 2 {m}
  0, -12.9315688143396, 2.4384;           !- X,Y,Z Vertex 3 {m}

OS:Surface,
<<<<<<< HEAD
  {0fb5a905-4547-4c42-bb5f-40c290c847f8}, !- Handle
  Surface 11,                             !- Name
  Wall,                                   !- Surface Type
  ,                                       !- Construction Name
  {626067ad-b071-4fa3-8e48-08c33fed9590}, !- Space Name
=======
  {28270172-28c6-4b9e-9158-e92ad59572a0}, !- Handle
  Surface 11,                             !- Name
  Wall,                                   !- Surface Type
  ,                                       !- Construction Name
  {1ee0c561-e777-4bda-95de-a570bc4a57ef}, !- Space Name
>>>>>>> 3c1d7324
  Adiabatic,                              !- Outside Boundary Condition
  ,                                       !- Outside Boundary Condition Object
  NoSun,                                  !- Sun Exposure
  NoWind,                                 !- Wind Exposure
  ,                                       !- View Factor to Ground
  ,                                       !- Number of Vertices
  6.46578440716979, -6.46578440716979, 5.6712922035849, !- X,Y,Z Vertex 1 {m}
  6.46578440716979, -12.9315688143396, 2.4384, !- X,Y,Z Vertex 2 {m}
  6.46578440716979, 0, 2.4384;            !- X,Y,Z Vertex 3 {m}

OS:Space,
<<<<<<< HEAD
  {626067ad-b071-4fa3-8e48-08c33fed9590}, !- Handle
  unfinished attic space,                 !- Name
  {8823b88d-8292-482b-b14a-bb8a4723e10b}, !- Space Type Name
=======
  {1ee0c561-e777-4bda-95de-a570bc4a57ef}, !- Handle
  unfinished attic space,                 !- Name
  {554f85e3-136b-4d8c-9f20-56968e9977e1}, !- Space Type Name
>>>>>>> 3c1d7324
  ,                                       !- Default Construction Set Name
  ,                                       !- Default Schedule Set Name
  ,                                       !- Direction of Relative North {deg}
  ,                                       !- X Origin {m}
  ,                                       !- Y Origin {m}
  ,                                       !- Z Origin {m}
  ,                                       !- Building Story Name
<<<<<<< HEAD
  {232f4faf-fdbe-4f4a-968d-adec05b30da2}; !- Thermal Zone Name

OS:ThermalZone,
  {232f4faf-fdbe-4f4a-968d-adec05b30da2}, !- Handle
=======
  {f77c0823-5db4-44a6-bb50-9d4edbab226c}; !- Thermal Zone Name

OS:ThermalZone,
  {f77c0823-5db4-44a6-bb50-9d4edbab226c}, !- Handle
>>>>>>> 3c1d7324
  unfinished attic zone,                  !- Name
  ,                                       !- Multiplier
  ,                                       !- Ceiling Height {m}
  ,                                       !- Volume {m3}
  ,                                       !- Floor Area {m2}
  ,                                       !- Zone Inside Convection Algorithm
  ,                                       !- Zone Outside Convection Algorithm
  ,                                       !- Zone Conditioning Equipment List Name
<<<<<<< HEAD
  {0b5b19d4-14cc-4b0b-9fa9-3b654fedf476}, !- Zone Air Inlet Port List
  {c02204d6-8ef6-4d95-a2bc-5831fc6ad517}, !- Zone Air Exhaust Port List
  {16fa64bb-3d18-4e3a-a490-e3e9258a44aa}, !- Zone Air Node Name
  {470e69af-17d9-4bd0-a168-2dada3fea616}, !- Zone Return Air Port List
=======
  {3c2d0ba8-12d6-48b6-aa4e-75206baed0e8}, !- Zone Air Inlet Port List
  {b671d0f4-0785-4f39-8e2e-22ba3167587e}, !- Zone Air Exhaust Port List
  {e91af829-6a92-40d7-ae8d-0383ed2a10d4}, !- Zone Air Node Name
  {76d49432-f976-45fa-ad7a-a05bfd122ea7}, !- Zone Return Air Port List
>>>>>>> 3c1d7324
  ,                                       !- Primary Daylighting Control Name
  ,                                       !- Fraction of Zone Controlled by Primary Daylighting Control
  ,                                       !- Secondary Daylighting Control Name
  ,                                       !- Fraction of Zone Controlled by Secondary Daylighting Control
  ,                                       !- Illuminance Map Name
  ,                                       !- Group Rendering Name
  ,                                       !- Thermostat Name
  No;                                     !- Use Ideal Air Loads

OS:Node,
<<<<<<< HEAD
  {74a9a0ea-e353-42a3-bd92-68e43a269103}, !- Handle
  Node 2,                                 !- Name
  {16fa64bb-3d18-4e3a-a490-e3e9258a44aa}, !- Inlet Port
  ;                                       !- Outlet Port

OS:Connection,
  {16fa64bb-3d18-4e3a-a490-e3e9258a44aa}, !- Handle
  {61d6aff3-d123-4963-aa7a-b3d258799594}, !- Name
  {232f4faf-fdbe-4f4a-968d-adec05b30da2}, !- Source Object
  11,                                     !- Outlet Port
  {74a9a0ea-e353-42a3-bd92-68e43a269103}, !- Target Object
  2;                                      !- Inlet Port

OS:PortList,
  {0b5b19d4-14cc-4b0b-9fa9-3b654fedf476}, !- Handle
  {235a56ac-b473-4356-af0f-4aad29630a5b}, !- Name
  {232f4faf-fdbe-4f4a-968d-adec05b30da2}; !- HVAC Component

OS:PortList,
  {c02204d6-8ef6-4d95-a2bc-5831fc6ad517}, !- Handle
  {7f622bea-534c-4dc3-97a3-c5421a443577}, !- Name
  {232f4faf-fdbe-4f4a-968d-adec05b30da2}; !- HVAC Component

OS:PortList,
  {470e69af-17d9-4bd0-a168-2dada3fea616}, !- Handle
  {fc1f7f56-5295-402a-ac6c-e5e212892e09}, !- Name
  {232f4faf-fdbe-4f4a-968d-adec05b30da2}; !- HVAC Component

OS:Sizing:Zone,
  {68ee372f-7d35-49c4-8a73-357a6e34a809}, !- Handle
  {232f4faf-fdbe-4f4a-968d-adec05b30da2}, !- Zone or ZoneList Name
=======
  {10ac7796-2f07-49ca-a85d-bb004c4a7e5a}, !- Handle
  Node 2,                                 !- Name
  {e91af829-6a92-40d7-ae8d-0383ed2a10d4}, !- Inlet Port
  ;                                       !- Outlet Port

OS:Connection,
  {e91af829-6a92-40d7-ae8d-0383ed2a10d4}, !- Handle
  {7118fe05-6f0a-480f-87e6-e81d9de5417a}, !- Name
  {f77c0823-5db4-44a6-bb50-9d4edbab226c}, !- Source Object
  11,                                     !- Outlet Port
  {10ac7796-2f07-49ca-a85d-bb004c4a7e5a}, !- Target Object
  2;                                      !- Inlet Port

OS:PortList,
  {3c2d0ba8-12d6-48b6-aa4e-75206baed0e8}, !- Handle
  {05fcee03-7ea3-4e26-90dd-104916545281}, !- Name
  {f77c0823-5db4-44a6-bb50-9d4edbab226c}; !- HVAC Component

OS:PortList,
  {b671d0f4-0785-4f39-8e2e-22ba3167587e}, !- Handle
  {241ac4e8-58c9-4d76-8c37-5d6876fa797d}, !- Name
  {f77c0823-5db4-44a6-bb50-9d4edbab226c}; !- HVAC Component

OS:PortList,
  {76d49432-f976-45fa-ad7a-a05bfd122ea7}, !- Handle
  {bd8ce589-5985-4162-a915-742c8dc5a887}, !- Name
  {f77c0823-5db4-44a6-bb50-9d4edbab226c}; !- HVAC Component

OS:Sizing:Zone,
  {f1c0d3da-cf33-4105-b3a0-f9810f982bf9}, !- Handle
  {f77c0823-5db4-44a6-bb50-9d4edbab226c}, !- Zone or ZoneList Name
>>>>>>> 3c1d7324
  SupplyAirTemperature,                   !- Zone Cooling Design Supply Air Temperature Input Method
  14,                                     !- Zone Cooling Design Supply Air Temperature {C}
  11.11,                                  !- Zone Cooling Design Supply Air Temperature Difference {deltaC}
  SupplyAirTemperature,                   !- Zone Heating Design Supply Air Temperature Input Method
  40,                                     !- Zone Heating Design Supply Air Temperature {C}
  11.11,                                  !- Zone Heating Design Supply Air Temperature Difference {deltaC}
  0.0085,                                 !- Zone Cooling Design Supply Air Humidity Ratio {kg-H2O/kg-air}
  0.008,                                  !- Zone Heating Design Supply Air Humidity Ratio {kg-H2O/kg-air}
  ,                                       !- Zone Heating Sizing Factor
  ,                                       !- Zone Cooling Sizing Factor
  DesignDay,                              !- Cooling Design Air Flow Method
  ,                                       !- Cooling Design Air Flow Rate {m3/s}
  ,                                       !- Cooling Minimum Air Flow per Zone Floor Area {m3/s-m2}
  ,                                       !- Cooling Minimum Air Flow {m3/s}
  ,                                       !- Cooling Minimum Air Flow Fraction
  DesignDay,                              !- Heating Design Air Flow Method
  ,                                       !- Heating Design Air Flow Rate {m3/s}
  ,                                       !- Heating Maximum Air Flow per Zone Floor Area {m3/s-m2}
  ,                                       !- Heating Maximum Air Flow {m3/s}
  ,                                       !- Heating Maximum Air Flow Fraction
  ,                                       !- Design Zone Air Distribution Effectiveness in Cooling Mode
  ,                                       !- Design Zone Air Distribution Effectiveness in Heating Mode
  No,                                     !- Account for Dedicated Outdoor Air System
  NeutralSupplyAir,                       !- Dedicated Outdoor Air System Control Strategy
  autosize,                               !- Dedicated Outdoor Air Low Setpoint Temperature for Design {C}
  autosize;                               !- Dedicated Outdoor Air High Setpoint Temperature for Design {C}

OS:ZoneHVAC:EquipmentList,
<<<<<<< HEAD
  {290a1e72-21e7-4b0e-8b1c-65dce2e84f19}, !- Handle
  Zone HVAC Equipment List 2,             !- Name
  {232f4faf-fdbe-4f4a-968d-adec05b30da2}; !- Thermal Zone

OS:SpaceType,
  {8823b88d-8292-482b-b14a-bb8a4723e10b}, !- Handle
=======
  {b46ffb6b-b61d-4150-9ce4-df91cf6bf9a0}, !- Handle
  Zone HVAC Equipment List 2,             !- Name
  {f77c0823-5db4-44a6-bb50-9d4edbab226c}; !- Thermal Zone

OS:SpaceType,
  {554f85e3-136b-4d8c-9f20-56968e9977e1}, !- Handle
>>>>>>> 3c1d7324
  Space Type 2,                           !- Name
  ,                                       !- Default Construction Set Name
  ,                                       !- Default Schedule Set Name
  ,                                       !- Group Rendering Name
  ,                                       !- Design Specification Outdoor Air Object Name
  ,                                       !- Standards Template
  ,                                       !- Standards Building Type
  unfinished attic;                       !- Standards Space Type

OS:BuildingUnit,
<<<<<<< HEAD
  {9b0dbb83-1f1b-4f65-bf41-e07d4f72270b}, !- Handle
=======
  {e4a1f01c-8514-467a-87ca-1448a4506467}, !- Handle
>>>>>>> 3c1d7324
  unit 1,                                 !- Name
  ,                                       !- Rendering Color
  Residential;                            !- Building Unit Type

OS:AdditionalProperties,
<<<<<<< HEAD
  {917ea43f-685a-4a2f-a5f1-43139d1f5ca4}, !- Handle
  {9b0dbb83-1f1b-4f65-bf41-e07d4f72270b}, !- Object Name
=======
  {a8b04e94-d7c1-4c38-8e12-c7e68f01833d}, !- Handle
  {e4a1f01c-8514-467a-87ca-1448a4506467}, !- Object Name
>>>>>>> 3c1d7324
  NumberOfBedrooms,                       !- Feature Name 1
  Integer,                                !- Feature Data Type 1
  3,                                      !- Feature Value 1
  NumberOfBathrooms,                      !- Feature Name 2
  Double,                                 !- Feature Data Type 2
  2,                                      !- Feature Value 2
  NumberOfOccupants,                      !- Feature Name 3
  Double,                                 !- Feature Data Type 3
  3.3900000000000001;                     !- Feature Value 3

OS:External:File,
<<<<<<< HEAD
  {4f29b2ee-bde4-44b6-ada0-4622945abb8d}, !- Handle
=======
  {abcb9f52-c7ec-432b-b414-416b330980b7}, !- Handle
>>>>>>> 3c1d7324
  8760.csv,                               !- Name
  8760.csv;                               !- File Name

OS:Schedule:Day,
<<<<<<< HEAD
  {79619ff9-f78f-45af-a880-7d301d1aef8b}, !- Handle
=======
  {716fadf8-c6dd-4059-b5c6-47ae387df0ed}, !- Handle
>>>>>>> 3c1d7324
  Schedule Day 1,                         !- Name
  ,                                       !- Schedule Type Limits Name
  ,                                       !- Interpolate to Timestep
  24,                                     !- Hour 1
  0,                                      !- Minute 1
  0;                                      !- Value Until Time 1

OS:Schedule:Day,
<<<<<<< HEAD
  {3de1af3b-18ff-4589-8dea-49c1b78503ff}, !- Handle
=======
  {292fde1b-d6a7-4e26-95d6-fa75d5ad7ed7}, !- Handle
>>>>>>> 3c1d7324
  Schedule Day 2,                         !- Name
  ,                                       !- Schedule Type Limits Name
  ,                                       !- Interpolate to Timestep
  24,                                     !- Hour 1
  0,                                      !- Minute 1
  1;                                      !- Value Until Time 1

OS:Schedule:File,
<<<<<<< HEAD
  {6b36d66b-4f05-42f0-9b07-5456214ab8a2}, !- Handle
  occupants,                              !- Name
  {a68abf73-8ef4-4156-b443-860b9c73784d}, !- Schedule Type Limits Name
  {4f29b2ee-bde4-44b6-ada0-4622945abb8d}, !- External File Name
=======
  {28741ada-00c9-4b2f-9d0b-9be5d0c1d0ab}, !- Handle
  occupants,                              !- Name
  {0ec21585-d27b-482e-84fd-bc4938455345}, !- Schedule Type Limits Name
  {abcb9f52-c7ec-432b-b414-416b330980b7}, !- External File Name
>>>>>>> 3c1d7324
  1,                                      !- Column Number
  1,                                      !- Rows to Skip at Top
  8760,                                   !- Number of Hours of Data
  ,                                       !- Column Separator
  ,                                       !- Interpolate to Timestep
  60;                                     !- Minutes per Item

OS:Schedule:Ruleset,
<<<<<<< HEAD
  {8003b15c-9dfd-41cc-8551-400c1bdca0dc}, !- Handle
  Schedule Ruleset 1,                     !- Name
  {deeb9990-80f7-48fe-bd60-3394eb356d6b}, !- Schedule Type Limits Name
  {fb23ecfa-b88e-43d4-81b2-5da8e7c1ace8}; !- Default Day Schedule Name

OS:Schedule:Day,
  {fb23ecfa-b88e-43d4-81b2-5da8e7c1ace8}, !- Handle
  Schedule Day 3,                         !- Name
  {deeb9990-80f7-48fe-bd60-3394eb356d6b}, !- Schedule Type Limits Name
=======
  {7b11fe7a-9957-4667-9e3d-b2fc0612bf06}, !- Handle
  Schedule Ruleset 1,                     !- Name
  {11e8e455-30df-48dc-87fd-c96c0b24175b}, !- Schedule Type Limits Name
  {b06a7e88-0040-4e1a-b70d-73505a9963a9}; !- Default Day Schedule Name

OS:Schedule:Day,
  {b06a7e88-0040-4e1a-b70d-73505a9963a9}, !- Handle
  Schedule Day 3,                         !- Name
  {11e8e455-30df-48dc-87fd-c96c0b24175b}, !- Schedule Type Limits Name
>>>>>>> 3c1d7324
  ,                                       !- Interpolate to Timestep
  24,                                     !- Hour 1
  0,                                      !- Minute 1
  112.539290946133;                       !- Value Until Time 1

OS:People:Definition,
<<<<<<< HEAD
  {d898eb77-8c35-44f9-a7c4-d01e0a7ea42a}, !- Handle
=======
  {3b1a7252-7c45-4a16-8233-22c88a560323}, !- Handle
>>>>>>> 3c1d7324
  res occupants|living space,             !- Name
  People,                                 !- Number of People Calculation Method
  3.39,                                   !- Number of People {people}
  ,                                       !- People per Space Floor Area {person/m2}
  ,                                       !- Space Floor Area per Person {m2/person}
  0.319734,                               !- Fraction Radiant
  0.573,                                  !- Sensible Heat Fraction
  0,                                      !- Carbon Dioxide Generation Rate {m3/s-W}
  No,                                     !- Enable ASHRAE 55 Comfort Warnings
  ZoneAveraged;                           !- Mean Radiant Temperature Calculation Type

OS:People,
<<<<<<< HEAD
  {10e90a4f-c3c2-407b-b2dc-393441289de9}, !- Handle
  res occupants|living space,             !- Name
  {d898eb77-8c35-44f9-a7c4-d01e0a7ea42a}, !- People Definition Name
  {24c9be11-4330-490a-b774-76d651aca3a6}, !- Space or SpaceType Name
  {6b36d66b-4f05-42f0-9b07-5456214ab8a2}, !- Number of People Schedule Name
  {8003b15c-9dfd-41cc-8551-400c1bdca0dc}, !- Activity Level Schedule Name
=======
  {24e38c93-97ff-40fc-8ded-a39244ab97d0}, !- Handle
  res occupants|living space,             !- Name
  {3b1a7252-7c45-4a16-8233-22c88a560323}, !- People Definition Name
  {8d595199-ff90-4a48-9ef9-ae28a628ebb2}, !- Space or SpaceType Name
  {28741ada-00c9-4b2f-9d0b-9be5d0c1d0ab}, !- Number of People Schedule Name
  {7b11fe7a-9957-4667-9e3d-b2fc0612bf06}, !- Activity Level Schedule Name
>>>>>>> 3c1d7324
  ,                                       !- Surface Name/Angle Factor List Name
  ,                                       !- Work Efficiency Schedule Name
  ,                                       !- Clothing Insulation Schedule Name
  ,                                       !- Air Velocity Schedule Name
  1;                                      !- Multiplier

OS:ScheduleTypeLimits,
<<<<<<< HEAD
  {deeb9990-80f7-48fe-bd60-3394eb356d6b}, !- Handle
=======
  {11e8e455-30df-48dc-87fd-c96c0b24175b}, !- Handle
>>>>>>> 3c1d7324
  ActivityLevel,                          !- Name
  0,                                      !- Lower Limit Value
  ,                                       !- Upper Limit Value
  Continuous,                             !- Numeric Type
  ActivityLevel;                          !- Unit Type

OS:ScheduleTypeLimits,
<<<<<<< HEAD
  {a68abf73-8ef4-4156-b443-860b9c73784d}, !- Handle
=======
  {0ec21585-d27b-482e-84fd-bc4938455345}, !- Handle
>>>>>>> 3c1d7324
  Fractional,                             !- Name
  0,                                      !- Lower Limit Value
  1,                                      !- Upper Limit Value
  Continuous;                             !- Numeric Type
<|MERGE_RESOLUTION|>--- conflicted
+++ resolved
@@ -1,73 +1,41 @@
 !- NOTE: Auto-generated from /test/osw_files/SFA_4units_1story_SL_UA_3Beds_2Baths_Denver.osw
 
 OS:Version,
-<<<<<<< HEAD
-  {3e7e2881-a958-4b97-b43d-e38b5fd49ee0}, !- Handle
+  {79c6d42a-4686-439f-8c58-f020b0997511}, !- Handle
   2.9.0;                                  !- Version Identifier
 
 OS:SimulationControl,
-  {910ffe1e-572f-4ca9-ab32-cf23493aa16a}, !- Handle
-=======
-  {5d9a5a32-1a0f-4acc-bbf8-9f3a8653d38c}, !- Handle
-  2.9.0;                                  !- Version Identifier
-
-OS:SimulationControl,
-  {b6a230de-c906-4797-9985-06c86bf13087}, !- Handle
->>>>>>> 3c1d7324
+  {cc2d209a-2c16-4217-a1af-896a1546d3d4}, !- Handle
   ,                                       !- Do Zone Sizing Calculation
   ,                                       !- Do System Sizing Calculation
   ,                                       !- Do Plant Sizing Calculation
   No;                                     !- Run Simulation for Sizing Periods
 
 OS:Timestep,
-<<<<<<< HEAD
-  {c07dc973-c7eb-4d43-aac9-3eddab9f76c4}, !- Handle
+  {bd3ea3db-8a52-4741-8437-9488bc350a88}, !- Handle
   6;                                      !- Number of Timesteps per Hour
 
 OS:ShadowCalculation,
-  {c7de5614-7dcd-4214-930a-e0c27a0b034c}, !- Handle
-=======
-  {9ddbde0a-d3c0-45d6-9d59-8bc0f416a260}, !- Handle
-  6;                                      !- Number of Timesteps per Hour
-
-OS:ShadowCalculation,
-  {fdf8cb67-4313-4e1f-899b-3ad4ce4ea4e9}, !- Handle
->>>>>>> 3c1d7324
+  {6ba13c03-0be0-40b7-910e-45d00ee575b6}, !- Handle
   20,                                     !- Calculation Frequency
   200;                                    !- Maximum Figures in Shadow Overlap Calculations
 
 OS:SurfaceConvectionAlgorithm:Outside,
-<<<<<<< HEAD
-  {5ed8866b-a3fd-46b1-9ef2-1f6dda6bf4aa}, !- Handle
+  {91a596c4-7c62-49ef-aa1f-def450ab4f62}, !- Handle
   DOE-2;                                  !- Algorithm
 
 OS:SurfaceConvectionAlgorithm:Inside,
-  {6ee7eae3-4358-424d-b9a7-4e34d26fc23b}, !- Handle
+  {9e10e06c-bf4c-4014-9215-12059eb250e9}, !- Handle
   TARP;                                   !- Algorithm
 
 OS:ZoneCapacitanceMultiplier:ResearchSpecial,
-  {4772c9fe-99ab-42d9-9a7d-024cfccdf804}, !- Handle
-=======
-  {dac2aa66-95ea-4124-a207-79fd63b645a1}, !- Handle
-  DOE-2;                                  !- Algorithm
-
-OS:SurfaceConvectionAlgorithm:Inside,
-  {4d345d63-cb29-42de-bf21-d4601daddd67}, !- Handle
-  TARP;                                   !- Algorithm
-
-OS:ZoneCapacitanceMultiplier:ResearchSpecial,
-  {c9d56f0e-0901-4bb2-a194-f8ad03639e5e}, !- Handle
->>>>>>> 3c1d7324
+  {1585f681-330e-4a72-80b4-2a5e4d0a6ae6}, !- Handle
   ,                                       !- Temperature Capacity Multiplier
   15,                                     !- Humidity Capacity Multiplier
   ;                                       !- Carbon Dioxide Capacity Multiplier
 
 OS:RunPeriod,
-<<<<<<< HEAD
-  {bc176e65-8ffc-4760-9b6a-ebc1ce02df9a}, !- Handle
-=======
-  {ea60b8e0-feca-4012-b413-4d65d84a2d87}, !- Handle
->>>>>>> 3c1d7324
+  {6dac8967-505b-4d01-aecb-df89e216c58d}, !- Handle
   Run Period 1,                           !- Name
   1,                                      !- Begin Month
   1,                                      !- Begin Day of Month
@@ -81,21 +49,13 @@
   ;                                       !- Number of Times Runperiod to be Repeated
 
 OS:YearDescription,
-<<<<<<< HEAD
-  {f814e21a-fba4-4363-9d4b-856f837dc224}, !- Handle
-=======
-  {e497da0d-fc5c-456f-9800-0b2a097a970c}, !- Handle
->>>>>>> 3c1d7324
+  {254e21e1-2087-43db-b877-6abe2996bbc2}, !- Handle
   2007,                                   !- Calendar Year
   ,                                       !- Day of Week for Start Day
   ;                                       !- Is Leap Year
 
 OS:WeatherFile,
-<<<<<<< HEAD
-  {afed9305-e7f7-4b5c-8a8b-e27b70446b2a}, !- Handle
-=======
-  {44c25e17-89df-4c7a-99ec-502749f4fea3}, !- Handle
->>>>>>> 3c1d7324
+  {5e0e7237-5eb8-4de8-9633-df41ede82816}, !- Handle
   Denver Intl Ap,                         !- City
   CO,                                     !- State Province Region
   USA,                                    !- Country
@@ -109,13 +69,8 @@
   E23378AA;                               !- Checksum
 
 OS:AdditionalProperties,
-<<<<<<< HEAD
-  {39472d6a-4ac8-45f7-853c-c264ab0dc563}, !- Handle
-  {afed9305-e7f7-4b5c-8a8b-e27b70446b2a}, !- Object Name
-=======
-  {2277398f-6a5b-444b-ae55-3a4a77741af7}, !- Handle
-  {44c25e17-89df-4c7a-99ec-502749f4fea3}, !- Object Name
->>>>>>> 3c1d7324
+  {b8b0aa39-7c31-4477-a6d8-c513961ad130}, !- Handle
+  {5e0e7237-5eb8-4de8-9633-df41ede82816}, !- Object Name
   EPWHeaderCity,                          !- Feature Name 1
   String,                                 !- Feature Data Type 1
   Denver Intl Ap,                         !- Feature Value 1
@@ -223,11 +178,7 @@
   84;                                     !- Feature Value 35
 
 OS:Site,
-<<<<<<< HEAD
-  {df13d230-b5e0-4437-971f-a26120acb674}, !- Handle
-=======
-  {b25b8a0e-1a65-4e65-bda0-27137a551363}, !- Handle
->>>>>>> 3c1d7324
+  {ce7c6499-4624-4bec-999b-a3384bb00560}, !- Handle
   Denver Intl Ap_CO_USA,                  !- Name
   39.83,                                  !- Latitude {deg}
   -104.65,                                !- Longitude {deg}
@@ -236,11 +187,7 @@
   ;                                       !- Terrain
 
 OS:ClimateZones,
-<<<<<<< HEAD
-  {4c92bfd5-c57c-4042-ac8b-a8ecbd1f1ce6}, !- Handle
-=======
-  {474dd312-80c4-45b8-8f05-a55a2c8596d5}, !- Handle
->>>>>>> 3c1d7324
+  {350e195b-07e7-4341-b57f-98f04b7f8d18}, !- Handle
   ,                                       !- Active Institution
   ,                                       !- Active Year
   ,                                       !- Climate Zone Institution Name 1
@@ -253,31 +200,19 @@
   Cold;                                   !- Climate Zone Value 2
 
 OS:Site:WaterMainsTemperature,
-<<<<<<< HEAD
-  {fe9a7b7e-50c4-4390-a9c2-0629ba528cb0}, !- Handle
-=======
-  {3459d7d4-bda3-41c8-86d3-542ebd370276}, !- Handle
->>>>>>> 3c1d7324
+  {c12cc820-2194-4432-90d2-34918abca8fb}, !- Handle
   Correlation,                            !- Calculation Method
   ,                                       !- Temperature Schedule Name
   10.8753424657535,                       !- Annual Average Outdoor Air Temperature {C}
   23.1524007936508;                       !- Maximum Difference In Monthly Average Outdoor Air Temperatures {deltaC}
 
 OS:RunPeriodControl:DaylightSavingTime,
-<<<<<<< HEAD
-  {dbbb8f11-a422-44a3-94c7-6609294ed682}, !- Handle
-=======
-  {fc40c69f-ef71-434e-bf29-29277e8d281a}, !- Handle
->>>>>>> 3c1d7324
+  {1093925f-0634-4797-91b5-170a6abfeb81}, !- Handle
   3/12,                                   !- Start Date
   11/5;                                   !- End Date
 
 OS:Site:GroundTemperature:Deep,
-<<<<<<< HEAD
-  {a9eddafe-d446-490f-9b1e-5beba979c21f}, !- Handle
-=======
-  {4eb238a5-6eee-426b-98cd-0126827870a4}, !- Handle
->>>>>>> 3c1d7324
+  {2b2a318a-8723-44b6-8543-861662246cd0}, !- Handle
   10.8753424657535,                       !- January Deep Ground Temperature {C}
   10.8753424657535,                       !- February Deep Ground Temperature {C}
   10.8753424657535,                       !- March Deep Ground Temperature {C}
@@ -292,11 +227,7 @@
   10.8753424657535;                       !- December Deep Ground Temperature {C}
 
 OS:Building,
-<<<<<<< HEAD
-  {8614110f-3c76-41ae-877c-820b6fca7728}, !- Handle
-=======
-  {d21ddeca-5adb-4f27-9e5a-5c1f5e70ecee}, !- Handle
->>>>>>> 3c1d7324
+  {245dac53-5aef-42c5-9cba-2a58bb387a59}, !- Handle
   Building 1,                             !- Name
   ,                                       !- Building Sector Type
   0,                                      !- North Axis {deg}
@@ -311,13 +242,8 @@
   4;                                      !- Standards Number of Living Units
 
 OS:AdditionalProperties,
-<<<<<<< HEAD
-  {d72383d3-236d-45e1-a29e-183092db57a7}, !- Handle
-  {8614110f-3c76-41ae-877c-820b6fca7728}, !- Object Name
-=======
-  {a084e813-7c77-428b-a156-f2a90f7b943a}, !- Handle
-  {d21ddeca-5adb-4f27-9e5a-5c1f5e70ecee}, !- Object Name
->>>>>>> 3c1d7324
+  {6c261ff7-54e0-4ca8-8d72-9e5a87754d1e}, !- Handle
+  {245dac53-5aef-42c5-9cba-2a58bb387a59}, !- Object Name
   num_units,                              !- Feature Name 1
   Integer,                                !- Feature Data Type 1
   4,                                      !- Feature Value 1
@@ -332,11 +258,7 @@
   1;                                      !- Feature Value 4
 
 OS:ThermalZone,
-<<<<<<< HEAD
-  {fe119069-84fe-4ace-b29b-90e26988619a}, !- Handle
-=======
-  {d3c71f5f-8e91-49f9-9584-d4521d7eb9fe}, !- Handle
->>>>>>> 3c1d7324
+  {5c2eb5f5-6830-441e-94ac-c087b215d427}, !- Handle
   living zone,                            !- Name
   ,                                       !- Multiplier
   ,                                       !- Ceiling Height {m}
@@ -345,17 +267,10 @@
   ,                                       !- Zone Inside Convection Algorithm
   ,                                       !- Zone Outside Convection Algorithm
   ,                                       !- Zone Conditioning Equipment List Name
-<<<<<<< HEAD
-  {1632f084-18d6-453a-b919-d74eb0d9e29a}, !- Zone Air Inlet Port List
-  {79142389-43b8-4538-8e1f-84eec329831e}, !- Zone Air Exhaust Port List
-  {2fe5a67f-f3c6-44d0-9c2a-051e0e554600}, !- Zone Air Node Name
-  {b4ad4025-dc41-4c7a-87f4-d0685e1175e9}, !- Zone Return Air Port List
-=======
-  {4cda8d56-63c2-455a-8834-454ce501e357}, !- Zone Air Inlet Port List
-  {dccccf7c-265f-481c-85aa-7513b395069c}, !- Zone Air Exhaust Port List
-  {fd97d890-18d7-4c26-a78c-75ae1166da78}, !- Zone Air Node Name
-  {985e3d54-0890-418c-895c-d3df497caaeb}, !- Zone Return Air Port List
->>>>>>> 3c1d7324
+  {5b59d44f-8dad-43aa-a7d3-88dcfd1b657a}, !- Zone Air Inlet Port List
+  {8d5e6ecd-6e6a-4034-95b2-ce5780ca8a7c}, !- Zone Air Exhaust Port List
+  {13d227a0-1c87-4245-8f67-afcc39ae41a8}, !- Zone Air Node Name
+  {a68a3b2f-25fb-4c38-ba56-4c3f18538644}, !- Zone Return Air Port List
   ,                                       !- Primary Daylighting Control Name
   ,                                       !- Fraction of Zone Controlled by Primary Daylighting Control
   ,                                       !- Secondary Daylighting Control Name
@@ -366,71 +281,37 @@
   No;                                     !- Use Ideal Air Loads
 
 OS:Node,
-<<<<<<< HEAD
-  {a0507a0e-2921-4d76-8066-8eb560fc249a}, !- Handle
+  {c7b2754e-cd23-4ee2-ab7e-dc221a27ffdb}, !- Handle
   Node 1,                                 !- Name
-  {2fe5a67f-f3c6-44d0-9c2a-051e0e554600}, !- Inlet Port
+  {13d227a0-1c87-4245-8f67-afcc39ae41a8}, !- Inlet Port
   ;                                       !- Outlet Port
 
 OS:Connection,
-  {2fe5a67f-f3c6-44d0-9c2a-051e0e554600}, !- Handle
-  {9b2bcf61-6d1d-4e9e-9ed4-80114e3a6da2}, !- Name
-  {fe119069-84fe-4ace-b29b-90e26988619a}, !- Source Object
+  {13d227a0-1c87-4245-8f67-afcc39ae41a8}, !- Handle
+  {695a0c42-c703-4c53-a076-1e96db4df9c9}, !- Name
+  {5c2eb5f5-6830-441e-94ac-c087b215d427}, !- Source Object
   11,                                     !- Outlet Port
-  {a0507a0e-2921-4d76-8066-8eb560fc249a}, !- Target Object
+  {c7b2754e-cd23-4ee2-ab7e-dc221a27ffdb}, !- Target Object
   2;                                      !- Inlet Port
 
 OS:PortList,
-  {1632f084-18d6-453a-b919-d74eb0d9e29a}, !- Handle
-  {6a418821-8136-414f-b797-9aec6bcb002c}, !- Name
-  {fe119069-84fe-4ace-b29b-90e26988619a}; !- HVAC Component
+  {5b59d44f-8dad-43aa-a7d3-88dcfd1b657a}, !- Handle
+  {2d2f0158-2580-4b96-aedf-83fde616a210}, !- Name
+  {5c2eb5f5-6830-441e-94ac-c087b215d427}; !- HVAC Component
 
 OS:PortList,
-  {79142389-43b8-4538-8e1f-84eec329831e}, !- Handle
-  {596c14fc-3d01-4f8e-9d4e-2d5217b7bcd2}, !- Name
-  {fe119069-84fe-4ace-b29b-90e26988619a}; !- HVAC Component
+  {8d5e6ecd-6e6a-4034-95b2-ce5780ca8a7c}, !- Handle
+  {98dd54f7-fbab-494c-a3eb-6e04d40175a0}, !- Name
+  {5c2eb5f5-6830-441e-94ac-c087b215d427}; !- HVAC Component
 
 OS:PortList,
-  {b4ad4025-dc41-4c7a-87f4-d0685e1175e9}, !- Handle
-  {fc931062-7a7b-4d91-aa72-9292742e12a5}, !- Name
-  {fe119069-84fe-4ace-b29b-90e26988619a}; !- HVAC Component
+  {a68a3b2f-25fb-4c38-ba56-4c3f18538644}, !- Handle
+  {71ca14bf-9613-422d-b8b3-b8b241035258}, !- Name
+  {5c2eb5f5-6830-441e-94ac-c087b215d427}; !- HVAC Component
 
 OS:Sizing:Zone,
-  {2d75b3bc-9847-4d0e-a602-e147a4d7d0b7}, !- Handle
-  {fe119069-84fe-4ace-b29b-90e26988619a}, !- Zone or ZoneList Name
-=======
-  {6896b28d-dd30-4bb2-bfee-0c5a32608907}, !- Handle
-  Node 1,                                 !- Name
-  {fd97d890-18d7-4c26-a78c-75ae1166da78}, !- Inlet Port
-  ;                                       !- Outlet Port
-
-OS:Connection,
-  {fd97d890-18d7-4c26-a78c-75ae1166da78}, !- Handle
-  {c8201f7a-60f7-4aeb-b29c-f1847dea01e6}, !- Name
-  {d3c71f5f-8e91-49f9-9584-d4521d7eb9fe}, !- Source Object
-  11,                                     !- Outlet Port
-  {6896b28d-dd30-4bb2-bfee-0c5a32608907}, !- Target Object
-  2;                                      !- Inlet Port
-
-OS:PortList,
-  {4cda8d56-63c2-455a-8834-454ce501e357}, !- Handle
-  {0b174cab-cdd5-4f36-8b5c-8d1c02c6ae6d}, !- Name
-  {d3c71f5f-8e91-49f9-9584-d4521d7eb9fe}; !- HVAC Component
-
-OS:PortList,
-  {dccccf7c-265f-481c-85aa-7513b395069c}, !- Handle
-  {8f2e06fa-5e3e-40aa-bbbe-d9bb202b0fee}, !- Name
-  {d3c71f5f-8e91-49f9-9584-d4521d7eb9fe}; !- HVAC Component
-
-OS:PortList,
-  {985e3d54-0890-418c-895c-d3df497caaeb}, !- Handle
-  {e09f9b41-232d-4dfe-9843-13f0644b4fbe}, !- Name
-  {d3c71f5f-8e91-49f9-9584-d4521d7eb9fe}; !- HVAC Component
-
-OS:Sizing:Zone,
-  {c177b47e-961f-452b-a30c-bebd09003bc8}, !- Handle
-  {d3c71f5f-8e91-49f9-9584-d4521d7eb9fe}, !- Zone or ZoneList Name
->>>>>>> 3c1d7324
+  {840eab12-0e59-4f40-b0d3-95e93595719f}, !- Handle
+  {5c2eb5f5-6830-441e-94ac-c087b215d427}, !- Zone or ZoneList Name
   SupplyAirTemperature,                   !- Zone Cooling Design Supply Air Temperature Input Method
   14,                                     !- Zone Cooling Design Supply Air Temperature {C}
   11.11,                                  !- Zone Cooling Design Supply Air Temperature Difference {deltaC}
@@ -459,25 +340,14 @@
   autosize;                               !- Dedicated Outdoor Air High Setpoint Temperature for Design {C}
 
 OS:ZoneHVAC:EquipmentList,
-<<<<<<< HEAD
-  {b1ed8a04-e5c6-40a4-88be-56217a43f8b1}, !- Handle
+  {e01ea086-fabc-45f2-ada1-bd60db066114}, !- Handle
   Zone HVAC Equipment List 1,             !- Name
-  {fe119069-84fe-4ace-b29b-90e26988619a}; !- Thermal Zone
+  {5c2eb5f5-6830-441e-94ac-c087b215d427}; !- Thermal Zone
 
 OS:Space,
-  {24c9be11-4330-490a-b774-76d651aca3a6}, !- Handle
+  {21a1e50f-9c2e-45c8-ade1-2e73eb828543}, !- Handle
   living space,                           !- Name
-  {3af57e32-f37f-4c76-8405-624c0fb8b72a}, !- Space Type Name
-=======
-  {55e3a3b5-9650-439d-a9b6-6ca9c3291d68}, !- Handle
-  Zone HVAC Equipment List 1,             !- Name
-  {d3c71f5f-8e91-49f9-9584-d4521d7eb9fe}; !- Thermal Zone
-
-OS:Space,
-  {8d595199-ff90-4a48-9ef9-ae28a628ebb2}, !- Handle
-  living space,                           !- Name
-  {6df6747e-91a6-40b9-9aef-9fe504cde4b9}, !- Space Type Name
->>>>>>> 3c1d7324
+  {fc975706-cd84-4500-9813-e3b356d7b386}, !- Space Type Name
   ,                                       !- Default Construction Set Name
   ,                                       !- Default Schedule Set Name
   ,                                       !- Direction of Relative North {deg}
@@ -485,31 +355,17 @@
   ,                                       !- Y Origin {m}
   ,                                       !- Z Origin {m}
   ,                                       !- Building Story Name
-<<<<<<< HEAD
-  {fe119069-84fe-4ace-b29b-90e26988619a}, !- Thermal Zone Name
+  {5c2eb5f5-6830-441e-94ac-c087b215d427}, !- Thermal Zone Name
   ,                                       !- Part of Total Floor Area
   ,                                       !- Design Specification Outdoor Air Object Name
-  {9b0dbb83-1f1b-4f65-bf41-e07d4f72270b}; !- Building Unit Name
-
-OS:Surface,
-  {d8a4c701-9c01-4062-9ee0-1d20f4a8397b}, !- Handle
+  {9b0241ae-d9e6-49f5-8cdd-0b9c648bd2e9}; !- Building Unit Name
+
+OS:Surface,
+  {fa244957-4894-42ec-bb24-2163292935e3}, !- Handle
   Surface 1,                              !- Name
   Floor,                                  !- Surface Type
   ,                                       !- Construction Name
-  {24c9be11-4330-490a-b774-76d651aca3a6}, !- Space Name
-=======
-  {d3c71f5f-8e91-49f9-9584-d4521d7eb9fe}, !- Thermal Zone Name
-  ,                                       !- Part of Total Floor Area
-  ,                                       !- Design Specification Outdoor Air Object Name
-  {e4a1f01c-8514-467a-87ca-1448a4506467}; !- Building Unit Name
-
-OS:Surface,
-  {7f36279f-2b48-4a3f-b7a8-5807ad7581af}, !- Handle
-  Surface 1,                              !- Name
-  Floor,                                  !- Surface Type
-  ,                                       !- Construction Name
-  {8d595199-ff90-4a48-9ef9-ae28a628ebb2}, !- Space Name
->>>>>>> 3c1d7324
+  {21a1e50f-9c2e-45c8-ade1-2e73eb828543}, !- Space Name
   Foundation,                             !- Outside Boundary Condition
   ,                                       !- Outside Boundary Condition Object
   NoSun,                                  !- Sun Exposure
@@ -522,19 +378,11 @@
   6.46578440716979, -12.9315688143396, 0; !- X,Y,Z Vertex 4 {m}
 
 OS:Surface,
-<<<<<<< HEAD
-  {a2742d5d-b69f-4f5f-b586-728e38c01aeb}, !- Handle
+  {645dc30c-b0a3-40e7-b35b-a6ffc57c1618}, !- Handle
   Surface 2,                              !- Name
   Wall,                                   !- Surface Type
   ,                                       !- Construction Name
-  {24c9be11-4330-490a-b774-76d651aca3a6}, !- Space Name
-=======
-  {d34b6e81-c5ae-4e3f-a2a8-9c18ade895f6}, !- Handle
-  Surface 2,                              !- Name
-  Wall,                                   !- Surface Type
-  ,                                       !- Construction Name
-  {8d595199-ff90-4a48-9ef9-ae28a628ebb2}, !- Space Name
->>>>>>> 3c1d7324
+  {21a1e50f-9c2e-45c8-ade1-2e73eb828543}, !- Space Name
   Outdoors,                               !- Outside Boundary Condition
   ,                                       !- Outside Boundary Condition Object
   SunExposed,                             !- Sun Exposure
@@ -547,19 +395,11 @@
   0, -12.9315688143396, 2.4384;           !- X,Y,Z Vertex 4 {m}
 
 OS:Surface,
-<<<<<<< HEAD
-  {fc8d6216-ed91-4af4-b2eb-970b4367ba84}, !- Handle
+  {fa60dc08-f3da-488e-a163-8df80501799f}, !- Handle
   Surface 3,                              !- Name
   Wall,                                   !- Surface Type
   ,                                       !- Construction Name
-  {24c9be11-4330-490a-b774-76d651aca3a6}, !- Space Name
-=======
-  {d6c9fe1f-c806-4dd2-89ef-806d6435f678}, !- Handle
-  Surface 3,                              !- Name
-  Wall,                                   !- Surface Type
-  ,                                       !- Construction Name
-  {8d595199-ff90-4a48-9ef9-ae28a628ebb2}, !- Space Name
->>>>>>> 3c1d7324
+  {21a1e50f-9c2e-45c8-ade1-2e73eb828543}, !- Space Name
   Outdoors,                               !- Outside Boundary Condition
   ,                                       !- Outside Boundary Condition Object
   SunExposed,                             !- Sun Exposure
@@ -572,19 +412,11 @@
   0, 0, 2.4384;                           !- X,Y,Z Vertex 4 {m}
 
 OS:Surface,
-<<<<<<< HEAD
-  {a94d9a56-7615-4f11-a5ba-5d490e4956ff}, !- Handle
+  {478cf75f-1dd5-4440-9ec8-bce6dd7fd88b}, !- Handle
   Surface 4,                              !- Name
   Wall,                                   !- Surface Type
   ,                                       !- Construction Name
-  {24c9be11-4330-490a-b774-76d651aca3a6}, !- Space Name
-=======
-  {0904077f-4ba9-428c-b3eb-8e0816b0e9b9}, !- Handle
-  Surface 4,                              !- Name
-  Wall,                                   !- Surface Type
-  ,                                       !- Construction Name
-  {8d595199-ff90-4a48-9ef9-ae28a628ebb2}, !- Space Name
->>>>>>> 3c1d7324
+  {21a1e50f-9c2e-45c8-ade1-2e73eb828543}, !- Space Name
   Adiabatic,                              !- Outside Boundary Condition
   ,                                       !- Outside Boundary Condition Object
   NoSun,                                  !- Sun Exposure
@@ -597,19 +429,11 @@
   6.46578440716979, 0, 2.4384;            !- X,Y,Z Vertex 4 {m}
 
 OS:Surface,
-<<<<<<< HEAD
-  {d5146e50-82d3-4a73-a764-f64835692adb}, !- Handle
+  {9540c464-5de1-4267-ba8c-3491847983e9}, !- Handle
   Surface 5,                              !- Name
   Wall,                                   !- Surface Type
   ,                                       !- Construction Name
-  {24c9be11-4330-490a-b774-76d651aca3a6}, !- Space Name
-=======
-  {b17e10e1-2c97-43b0-a1ea-7a1871647da7}, !- Handle
-  Surface 5,                              !- Name
-  Wall,                                   !- Surface Type
-  ,                                       !- Construction Name
-  {8d595199-ff90-4a48-9ef9-ae28a628ebb2}, !- Space Name
->>>>>>> 3c1d7324
+  {21a1e50f-9c2e-45c8-ade1-2e73eb828543}, !- Space Name
   Outdoors,                               !- Outside Boundary Condition
   ,                                       !- Outside Boundary Condition Object
   SunExposed,                             !- Sun Exposure
@@ -622,23 +446,13 @@
   6.46578440716979, -12.9315688143396, 2.4384; !- X,Y,Z Vertex 4 {m}
 
 OS:Surface,
-<<<<<<< HEAD
-  {98d391a4-bf29-4ecf-8191-e07c85890d65}, !- Handle
+  {e73e1fd7-6b7b-4093-b6ae-b9a2308be1ca}, !- Handle
   Surface 6,                              !- Name
   RoofCeiling,                            !- Surface Type
   ,                                       !- Construction Name
-  {24c9be11-4330-490a-b774-76d651aca3a6}, !- Space Name
+  {21a1e50f-9c2e-45c8-ade1-2e73eb828543}, !- Space Name
   Surface,                                !- Outside Boundary Condition
-  {2985c9d2-b0e6-4c71-9f98-81f2adfe5951}, !- Outside Boundary Condition Object
-=======
-  {b4642554-9519-4740-b76a-87dcd5189f2a}, !- Handle
-  Surface 6,                              !- Name
-  RoofCeiling,                            !- Surface Type
-  ,                                       !- Construction Name
-  {8d595199-ff90-4a48-9ef9-ae28a628ebb2}, !- Space Name
-  Surface,                                !- Outside Boundary Condition
-  {77b61ce2-5bc7-4b9f-a6c3-0784a437a5f5}, !- Outside Boundary Condition Object
->>>>>>> 3c1d7324
+  {30100d9f-68e3-4957-9841-0ddcff52f383}, !- Outside Boundary Condition Object
   NoSun,                                  !- Sun Exposure
   NoWind,                                 !- Wind Exposure
   ,                                       !- View Factor to Ground
@@ -649,11 +463,7 @@
   0, -12.9315688143396, 2.4384;           !- X,Y,Z Vertex 4 {m}
 
 OS:SpaceType,
-<<<<<<< HEAD
-  {3af57e32-f37f-4c76-8405-624c0fb8b72a}, !- Handle
-=======
-  {6df6747e-91a6-40b9-9aef-9fe504cde4b9}, !- Handle
->>>>>>> 3c1d7324
+  {fc975706-cd84-4500-9813-e3b356d7b386}, !- Handle
   Space Type 1,                           !- Name
   ,                                       !- Default Construction Set Name
   ,                                       !- Default Schedule Set Name
@@ -664,23 +474,13 @@
   living;                                 !- Standards Space Type
 
 OS:Surface,
-<<<<<<< HEAD
-  {2985c9d2-b0e6-4c71-9f98-81f2adfe5951}, !- Handle
+  {30100d9f-68e3-4957-9841-0ddcff52f383}, !- Handle
   Surface 7,                              !- Name
   Floor,                                  !- Surface Type
   ,                                       !- Construction Name
-  {626067ad-b071-4fa3-8e48-08c33fed9590}, !- Space Name
+  {b3ba2de3-842f-4c47-a4f9-941be61ae8f6}, !- Space Name
   Surface,                                !- Outside Boundary Condition
-  {98d391a4-bf29-4ecf-8191-e07c85890d65}, !- Outside Boundary Condition Object
-=======
-  {77b61ce2-5bc7-4b9f-a6c3-0784a437a5f5}, !- Handle
-  Surface 7,                              !- Name
-  Floor,                                  !- Surface Type
-  ,                                       !- Construction Name
-  {1ee0c561-e777-4bda-95de-a570bc4a57ef}, !- Space Name
-  Surface,                                !- Outside Boundary Condition
-  {b4642554-9519-4740-b76a-87dcd5189f2a}, !- Outside Boundary Condition Object
->>>>>>> 3c1d7324
+  {e73e1fd7-6b7b-4093-b6ae-b9a2308be1ca}, !- Outside Boundary Condition Object
   NoSun,                                  !- Sun Exposure
   NoWind,                                 !- Wind Exposure
   ,                                       !- View Factor to Ground
@@ -691,19 +491,11 @@
   6.46578440716979, -12.9315688143396, 2.4384; !- X,Y,Z Vertex 4 {m}
 
 OS:Surface,
-<<<<<<< HEAD
-  {669cbd32-2a5b-4c65-bc1b-aa9272192ced}, !- Handle
+  {82f97019-a35c-4a1e-8907-515bbba7029a}, !- Handle
   Surface 8,                              !- Name
   RoofCeiling,                            !- Surface Type
   ,                                       !- Construction Name
-  {626067ad-b071-4fa3-8e48-08c33fed9590}, !- Space Name
-=======
-  {fa17483f-590d-49c1-ba1a-88222b632d16}, !- Handle
-  Surface 8,                              !- Name
-  RoofCeiling,                            !- Surface Type
-  ,                                       !- Construction Name
-  {1ee0c561-e777-4bda-95de-a570bc4a57ef}, !- Space Name
->>>>>>> 3c1d7324
+  {b3ba2de3-842f-4c47-a4f9-941be61ae8f6}, !- Space Name
   Outdoors,                               !- Outside Boundary Condition
   ,                                       !- Outside Boundary Condition Object
   SunExposed,                             !- Sun Exposure
@@ -716,19 +508,11 @@
   0, 0, 2.4384;                           !- X,Y,Z Vertex 4 {m}
 
 OS:Surface,
-<<<<<<< HEAD
-  {c24de8e4-7271-4d6a-aaeb-8bed025db953}, !- Handle
+  {770043e3-e843-447b-af25-df87d3648c8b}, !- Handle
   Surface 9,                              !- Name
   RoofCeiling,                            !- Surface Type
   ,                                       !- Construction Name
-  {626067ad-b071-4fa3-8e48-08c33fed9590}, !- Space Name
-=======
-  {e57bc75d-7172-463d-8758-c83777572eaf}, !- Handle
-  Surface 9,                              !- Name
-  RoofCeiling,                            !- Surface Type
-  ,                                       !- Construction Name
-  {1ee0c561-e777-4bda-95de-a570bc4a57ef}, !- Space Name
->>>>>>> 3c1d7324
+  {b3ba2de3-842f-4c47-a4f9-941be61ae8f6}, !- Space Name
   Outdoors,                               !- Outside Boundary Condition
   ,                                       !- Outside Boundary Condition Object
   SunExposed,                             !- Sun Exposure
@@ -741,19 +525,11 @@
   6.46578440716979, -12.9315688143396, 2.4384; !- X,Y,Z Vertex 4 {m}
 
 OS:Surface,
-<<<<<<< HEAD
-  {56ae50f2-9cd7-455b-8077-f972333991cf}, !- Handle
+  {570e5da4-e4ed-416a-ada0-e520124ebd1f}, !- Handle
   Surface 10,                             !- Name
   Wall,                                   !- Surface Type
   ,                                       !- Construction Name
-  {626067ad-b071-4fa3-8e48-08c33fed9590}, !- Space Name
-=======
-  {9dcb98f0-cf8a-4ef2-bc03-ea1ea64d2c05}, !- Handle
-  Surface 10,                             !- Name
-  Wall,                                   !- Surface Type
-  ,                                       !- Construction Name
-  {1ee0c561-e777-4bda-95de-a570bc4a57ef}, !- Space Name
->>>>>>> 3c1d7324
+  {b3ba2de3-842f-4c47-a4f9-941be61ae8f6}, !- Space Name
   Outdoors,                               !- Outside Boundary Condition
   ,                                       !- Outside Boundary Condition Object
   SunExposed,                             !- Sun Exposure
@@ -765,19 +541,11 @@
   0, -12.9315688143396, 2.4384;           !- X,Y,Z Vertex 3 {m}
 
 OS:Surface,
-<<<<<<< HEAD
-  {0fb5a905-4547-4c42-bb5f-40c290c847f8}, !- Handle
+  {e2b6bf49-c321-4d9d-b795-f3e90b90148e}, !- Handle
   Surface 11,                             !- Name
   Wall,                                   !- Surface Type
   ,                                       !- Construction Name
-  {626067ad-b071-4fa3-8e48-08c33fed9590}, !- Space Name
-=======
-  {28270172-28c6-4b9e-9158-e92ad59572a0}, !- Handle
-  Surface 11,                             !- Name
-  Wall,                                   !- Surface Type
-  ,                                       !- Construction Name
-  {1ee0c561-e777-4bda-95de-a570bc4a57ef}, !- Space Name
->>>>>>> 3c1d7324
+  {b3ba2de3-842f-4c47-a4f9-941be61ae8f6}, !- Space Name
   Adiabatic,                              !- Outside Boundary Condition
   ,                                       !- Outside Boundary Condition Object
   NoSun,                                  !- Sun Exposure
@@ -789,15 +557,9 @@
   6.46578440716979, 0, 2.4384;            !- X,Y,Z Vertex 3 {m}
 
 OS:Space,
-<<<<<<< HEAD
-  {626067ad-b071-4fa3-8e48-08c33fed9590}, !- Handle
+  {b3ba2de3-842f-4c47-a4f9-941be61ae8f6}, !- Handle
   unfinished attic space,                 !- Name
-  {8823b88d-8292-482b-b14a-bb8a4723e10b}, !- Space Type Name
-=======
-  {1ee0c561-e777-4bda-95de-a570bc4a57ef}, !- Handle
-  unfinished attic space,                 !- Name
-  {554f85e3-136b-4d8c-9f20-56968e9977e1}, !- Space Type Name
->>>>>>> 3c1d7324
+  {6568d23d-1230-410d-b6a8-d25e72aea0d1}, !- Space Type Name
   ,                                       !- Default Construction Set Name
   ,                                       !- Default Schedule Set Name
   ,                                       !- Direction of Relative North {deg}
@@ -805,17 +567,10 @@
   ,                                       !- Y Origin {m}
   ,                                       !- Z Origin {m}
   ,                                       !- Building Story Name
-<<<<<<< HEAD
-  {232f4faf-fdbe-4f4a-968d-adec05b30da2}; !- Thermal Zone Name
+  {8aa30029-92c6-4020-8a6c-d1b51bd252d9}; !- Thermal Zone Name
 
 OS:ThermalZone,
-  {232f4faf-fdbe-4f4a-968d-adec05b30da2}, !- Handle
-=======
-  {f77c0823-5db4-44a6-bb50-9d4edbab226c}; !- Thermal Zone Name
-
-OS:ThermalZone,
-  {f77c0823-5db4-44a6-bb50-9d4edbab226c}, !- Handle
->>>>>>> 3c1d7324
+  {8aa30029-92c6-4020-8a6c-d1b51bd252d9}, !- Handle
   unfinished attic zone,                  !- Name
   ,                                       !- Multiplier
   ,                                       !- Ceiling Height {m}
@@ -824,17 +579,10 @@
   ,                                       !- Zone Inside Convection Algorithm
   ,                                       !- Zone Outside Convection Algorithm
   ,                                       !- Zone Conditioning Equipment List Name
-<<<<<<< HEAD
-  {0b5b19d4-14cc-4b0b-9fa9-3b654fedf476}, !- Zone Air Inlet Port List
-  {c02204d6-8ef6-4d95-a2bc-5831fc6ad517}, !- Zone Air Exhaust Port List
-  {16fa64bb-3d18-4e3a-a490-e3e9258a44aa}, !- Zone Air Node Name
-  {470e69af-17d9-4bd0-a168-2dada3fea616}, !- Zone Return Air Port List
-=======
-  {3c2d0ba8-12d6-48b6-aa4e-75206baed0e8}, !- Zone Air Inlet Port List
-  {b671d0f4-0785-4f39-8e2e-22ba3167587e}, !- Zone Air Exhaust Port List
-  {e91af829-6a92-40d7-ae8d-0383ed2a10d4}, !- Zone Air Node Name
-  {76d49432-f976-45fa-ad7a-a05bfd122ea7}, !- Zone Return Air Port List
->>>>>>> 3c1d7324
+  {a6abc656-ae2b-4ebb-b7ff-dd49f67ee524}, !- Zone Air Inlet Port List
+  {f0a3922b-db42-40bd-9078-ee482d0b1094}, !- Zone Air Exhaust Port List
+  {2770cfe5-99de-40f5-9416-ca45bb3b2acd}, !- Zone Air Node Name
+  {a82b48cb-e6be-41fc-ac11-eef584e9ac7e}, !- Zone Return Air Port List
   ,                                       !- Primary Daylighting Control Name
   ,                                       !- Fraction of Zone Controlled by Primary Daylighting Control
   ,                                       !- Secondary Daylighting Control Name
@@ -845,71 +593,37 @@
   No;                                     !- Use Ideal Air Loads
 
 OS:Node,
-<<<<<<< HEAD
-  {74a9a0ea-e353-42a3-bd92-68e43a269103}, !- Handle
+  {a25be0e2-7d80-4817-a4f5-c5a4383f94b6}, !- Handle
   Node 2,                                 !- Name
-  {16fa64bb-3d18-4e3a-a490-e3e9258a44aa}, !- Inlet Port
+  {2770cfe5-99de-40f5-9416-ca45bb3b2acd}, !- Inlet Port
   ;                                       !- Outlet Port
 
 OS:Connection,
-  {16fa64bb-3d18-4e3a-a490-e3e9258a44aa}, !- Handle
-  {61d6aff3-d123-4963-aa7a-b3d258799594}, !- Name
-  {232f4faf-fdbe-4f4a-968d-adec05b30da2}, !- Source Object
+  {2770cfe5-99de-40f5-9416-ca45bb3b2acd}, !- Handle
+  {99398956-2a17-4288-bad7-56b3094997c5}, !- Name
+  {8aa30029-92c6-4020-8a6c-d1b51bd252d9}, !- Source Object
   11,                                     !- Outlet Port
-  {74a9a0ea-e353-42a3-bd92-68e43a269103}, !- Target Object
+  {a25be0e2-7d80-4817-a4f5-c5a4383f94b6}, !- Target Object
   2;                                      !- Inlet Port
 
 OS:PortList,
-  {0b5b19d4-14cc-4b0b-9fa9-3b654fedf476}, !- Handle
-  {235a56ac-b473-4356-af0f-4aad29630a5b}, !- Name
-  {232f4faf-fdbe-4f4a-968d-adec05b30da2}; !- HVAC Component
+  {a6abc656-ae2b-4ebb-b7ff-dd49f67ee524}, !- Handle
+  {f3ecfe2b-13f2-4a54-8ddc-af3c2e70d4fa}, !- Name
+  {8aa30029-92c6-4020-8a6c-d1b51bd252d9}; !- HVAC Component
 
 OS:PortList,
-  {c02204d6-8ef6-4d95-a2bc-5831fc6ad517}, !- Handle
-  {7f622bea-534c-4dc3-97a3-c5421a443577}, !- Name
-  {232f4faf-fdbe-4f4a-968d-adec05b30da2}; !- HVAC Component
+  {f0a3922b-db42-40bd-9078-ee482d0b1094}, !- Handle
+  {533f2b36-e1f2-4102-ae05-b6474e99d203}, !- Name
+  {8aa30029-92c6-4020-8a6c-d1b51bd252d9}; !- HVAC Component
 
 OS:PortList,
-  {470e69af-17d9-4bd0-a168-2dada3fea616}, !- Handle
-  {fc1f7f56-5295-402a-ac6c-e5e212892e09}, !- Name
-  {232f4faf-fdbe-4f4a-968d-adec05b30da2}; !- HVAC Component
+  {a82b48cb-e6be-41fc-ac11-eef584e9ac7e}, !- Handle
+  {1e97dd2e-f6a5-4380-b0c5-3dbdc65be7c4}, !- Name
+  {8aa30029-92c6-4020-8a6c-d1b51bd252d9}; !- HVAC Component
 
 OS:Sizing:Zone,
-  {68ee372f-7d35-49c4-8a73-357a6e34a809}, !- Handle
-  {232f4faf-fdbe-4f4a-968d-adec05b30da2}, !- Zone or ZoneList Name
-=======
-  {10ac7796-2f07-49ca-a85d-bb004c4a7e5a}, !- Handle
-  Node 2,                                 !- Name
-  {e91af829-6a92-40d7-ae8d-0383ed2a10d4}, !- Inlet Port
-  ;                                       !- Outlet Port
-
-OS:Connection,
-  {e91af829-6a92-40d7-ae8d-0383ed2a10d4}, !- Handle
-  {7118fe05-6f0a-480f-87e6-e81d9de5417a}, !- Name
-  {f77c0823-5db4-44a6-bb50-9d4edbab226c}, !- Source Object
-  11,                                     !- Outlet Port
-  {10ac7796-2f07-49ca-a85d-bb004c4a7e5a}, !- Target Object
-  2;                                      !- Inlet Port
-
-OS:PortList,
-  {3c2d0ba8-12d6-48b6-aa4e-75206baed0e8}, !- Handle
-  {05fcee03-7ea3-4e26-90dd-104916545281}, !- Name
-  {f77c0823-5db4-44a6-bb50-9d4edbab226c}; !- HVAC Component
-
-OS:PortList,
-  {b671d0f4-0785-4f39-8e2e-22ba3167587e}, !- Handle
-  {241ac4e8-58c9-4d76-8c37-5d6876fa797d}, !- Name
-  {f77c0823-5db4-44a6-bb50-9d4edbab226c}; !- HVAC Component
-
-OS:PortList,
-  {76d49432-f976-45fa-ad7a-a05bfd122ea7}, !- Handle
-  {bd8ce589-5985-4162-a915-742c8dc5a887}, !- Name
-  {f77c0823-5db4-44a6-bb50-9d4edbab226c}; !- HVAC Component
-
-OS:Sizing:Zone,
-  {f1c0d3da-cf33-4105-b3a0-f9810f982bf9}, !- Handle
-  {f77c0823-5db4-44a6-bb50-9d4edbab226c}, !- Zone or ZoneList Name
->>>>>>> 3c1d7324
+  {3175558f-f129-4de0-8a98-bb877aec61df}, !- Handle
+  {8aa30029-92c6-4020-8a6c-d1b51bd252d9}, !- Zone or ZoneList Name
   SupplyAirTemperature,                   !- Zone Cooling Design Supply Air Temperature Input Method
   14,                                     !- Zone Cooling Design Supply Air Temperature {C}
   11.11,                                  !- Zone Cooling Design Supply Air Temperature Difference {deltaC}
@@ -938,21 +652,12 @@
   autosize;                               !- Dedicated Outdoor Air High Setpoint Temperature for Design {C}
 
 OS:ZoneHVAC:EquipmentList,
-<<<<<<< HEAD
-  {290a1e72-21e7-4b0e-8b1c-65dce2e84f19}, !- Handle
+  {df7a6562-c0bb-40bf-abe8-5f23d93ca425}, !- Handle
   Zone HVAC Equipment List 2,             !- Name
-  {232f4faf-fdbe-4f4a-968d-adec05b30da2}; !- Thermal Zone
+  {8aa30029-92c6-4020-8a6c-d1b51bd252d9}; !- Thermal Zone
 
 OS:SpaceType,
-  {8823b88d-8292-482b-b14a-bb8a4723e10b}, !- Handle
-=======
-  {b46ffb6b-b61d-4150-9ce4-df91cf6bf9a0}, !- Handle
-  Zone HVAC Equipment List 2,             !- Name
-  {f77c0823-5db4-44a6-bb50-9d4edbab226c}; !- Thermal Zone
-
-OS:SpaceType,
-  {554f85e3-136b-4d8c-9f20-56968e9977e1}, !- Handle
->>>>>>> 3c1d7324
+  {6568d23d-1230-410d-b6a8-d25e72aea0d1}, !- Handle
   Space Type 2,                           !- Name
   ,                                       !- Default Construction Set Name
   ,                                       !- Default Schedule Set Name
@@ -963,23 +668,14 @@
   unfinished attic;                       !- Standards Space Type
 
 OS:BuildingUnit,
-<<<<<<< HEAD
-  {9b0dbb83-1f1b-4f65-bf41-e07d4f72270b}, !- Handle
-=======
-  {e4a1f01c-8514-467a-87ca-1448a4506467}, !- Handle
->>>>>>> 3c1d7324
+  {9b0241ae-d9e6-49f5-8cdd-0b9c648bd2e9}, !- Handle
   unit 1,                                 !- Name
   ,                                       !- Rendering Color
   Residential;                            !- Building Unit Type
 
 OS:AdditionalProperties,
-<<<<<<< HEAD
-  {917ea43f-685a-4a2f-a5f1-43139d1f5ca4}, !- Handle
-  {9b0dbb83-1f1b-4f65-bf41-e07d4f72270b}, !- Object Name
-=======
-  {a8b04e94-d7c1-4c38-8e12-c7e68f01833d}, !- Handle
-  {e4a1f01c-8514-467a-87ca-1448a4506467}, !- Object Name
->>>>>>> 3c1d7324
+  {d18d6771-360e-4249-9358-c50990b10d2c}, !- Handle
+  {9b0241ae-d9e6-49f5-8cdd-0b9c648bd2e9}, !- Object Name
   NumberOfBedrooms,                       !- Feature Name 1
   Integer,                                !- Feature Data Type 1
   3,                                      !- Feature Value 1
@@ -991,20 +687,12 @@
   3.3900000000000001;                     !- Feature Value 3
 
 OS:External:File,
-<<<<<<< HEAD
-  {4f29b2ee-bde4-44b6-ada0-4622945abb8d}, !- Handle
-=======
-  {abcb9f52-c7ec-432b-b414-416b330980b7}, !- Handle
->>>>>>> 3c1d7324
+  {eb881269-5ef5-4a2d-96fe-80653b8c7cdb}, !- Handle
   8760.csv,                               !- Name
   8760.csv;                               !- File Name
 
 OS:Schedule:Day,
-<<<<<<< HEAD
-  {79619ff9-f78f-45af-a880-7d301d1aef8b}, !- Handle
-=======
-  {716fadf8-c6dd-4059-b5c6-47ae387df0ed}, !- Handle
->>>>>>> 3c1d7324
+  {4fc26d99-bb89-4628-8264-dda9ab002741}, !- Handle
   Schedule Day 1,                         !- Name
   ,                                       !- Schedule Type Limits Name
   ,                                       !- Interpolate to Timestep
@@ -1013,11 +701,7 @@
   0;                                      !- Value Until Time 1
 
 OS:Schedule:Day,
-<<<<<<< HEAD
-  {3de1af3b-18ff-4589-8dea-49c1b78503ff}, !- Handle
-=======
-  {292fde1b-d6a7-4e26-95d6-fa75d5ad7ed7}, !- Handle
->>>>>>> 3c1d7324
+  {3e7ca234-9a3e-4f2e-bbb8-d9847309b2f1}, !- Handle
   Schedule Day 2,                         !- Name
   ,                                       !- Schedule Type Limits Name
   ,                                       !- Interpolate to Timestep
@@ -1026,17 +710,10 @@
   1;                                      !- Value Until Time 1
 
 OS:Schedule:File,
-<<<<<<< HEAD
-  {6b36d66b-4f05-42f0-9b07-5456214ab8a2}, !- Handle
+  {89898ebe-dc91-417d-8677-3f034239d4b2}, !- Handle
   occupants,                              !- Name
-  {a68abf73-8ef4-4156-b443-860b9c73784d}, !- Schedule Type Limits Name
-  {4f29b2ee-bde4-44b6-ada0-4622945abb8d}, !- External File Name
-=======
-  {28741ada-00c9-4b2f-9d0b-9be5d0c1d0ab}, !- Handle
-  occupants,                              !- Name
-  {0ec21585-d27b-482e-84fd-bc4938455345}, !- Schedule Type Limits Name
-  {abcb9f52-c7ec-432b-b414-416b330980b7}, !- External File Name
->>>>>>> 3c1d7324
+  {d45dbcc6-5282-4609-8d1f-f1efe34e108a}, !- Schedule Type Limits Name
+  {eb881269-5ef5-4a2d-96fe-80653b8c7cdb}, !- External File Name
   1,                                      !- Column Number
   1,                                      !- Rows to Skip at Top
   8760,                                   !- Number of Hours of Data
@@ -1045,38 +722,22 @@
   60;                                     !- Minutes per Item
 
 OS:Schedule:Ruleset,
-<<<<<<< HEAD
-  {8003b15c-9dfd-41cc-8551-400c1bdca0dc}, !- Handle
+  {f4ccce23-c2f2-47c9-bb63-26bdfcb85fef}, !- Handle
   Schedule Ruleset 1,                     !- Name
-  {deeb9990-80f7-48fe-bd60-3394eb356d6b}, !- Schedule Type Limits Name
-  {fb23ecfa-b88e-43d4-81b2-5da8e7c1ace8}; !- Default Day Schedule Name
+  {5505c5f6-f2e9-4b1c-9617-a968a14d7a67}, !- Schedule Type Limits Name
+  {41a51d45-fb5d-4bef-8a2a-3107ab8e07af}; !- Default Day Schedule Name
 
 OS:Schedule:Day,
-  {fb23ecfa-b88e-43d4-81b2-5da8e7c1ace8}, !- Handle
+  {41a51d45-fb5d-4bef-8a2a-3107ab8e07af}, !- Handle
   Schedule Day 3,                         !- Name
-  {deeb9990-80f7-48fe-bd60-3394eb356d6b}, !- Schedule Type Limits Name
-=======
-  {7b11fe7a-9957-4667-9e3d-b2fc0612bf06}, !- Handle
-  Schedule Ruleset 1,                     !- Name
-  {11e8e455-30df-48dc-87fd-c96c0b24175b}, !- Schedule Type Limits Name
-  {b06a7e88-0040-4e1a-b70d-73505a9963a9}; !- Default Day Schedule Name
-
-OS:Schedule:Day,
-  {b06a7e88-0040-4e1a-b70d-73505a9963a9}, !- Handle
-  Schedule Day 3,                         !- Name
-  {11e8e455-30df-48dc-87fd-c96c0b24175b}, !- Schedule Type Limits Name
->>>>>>> 3c1d7324
+  {5505c5f6-f2e9-4b1c-9617-a968a14d7a67}, !- Schedule Type Limits Name
   ,                                       !- Interpolate to Timestep
   24,                                     !- Hour 1
   0,                                      !- Minute 1
   112.539290946133;                       !- Value Until Time 1
 
 OS:People:Definition,
-<<<<<<< HEAD
-  {d898eb77-8c35-44f9-a7c4-d01e0a7ea42a}, !- Handle
-=======
-  {3b1a7252-7c45-4a16-8233-22c88a560323}, !- Handle
->>>>>>> 3c1d7324
+  {efa010fb-b6cf-4709-8184-7d8ff51380c5}, !- Handle
   res occupants|living space,             !- Name
   People,                                 !- Number of People Calculation Method
   3.39,                                   !- Number of People {people}
@@ -1089,21 +750,12 @@
   ZoneAveraged;                           !- Mean Radiant Temperature Calculation Type
 
 OS:People,
-<<<<<<< HEAD
-  {10e90a4f-c3c2-407b-b2dc-393441289de9}, !- Handle
+  {67de41c3-d819-4b8c-9355-ebce2ea37900}, !- Handle
   res occupants|living space,             !- Name
-  {d898eb77-8c35-44f9-a7c4-d01e0a7ea42a}, !- People Definition Name
-  {24c9be11-4330-490a-b774-76d651aca3a6}, !- Space or SpaceType Name
-  {6b36d66b-4f05-42f0-9b07-5456214ab8a2}, !- Number of People Schedule Name
-  {8003b15c-9dfd-41cc-8551-400c1bdca0dc}, !- Activity Level Schedule Name
-=======
-  {24e38c93-97ff-40fc-8ded-a39244ab97d0}, !- Handle
-  res occupants|living space,             !- Name
-  {3b1a7252-7c45-4a16-8233-22c88a560323}, !- People Definition Name
-  {8d595199-ff90-4a48-9ef9-ae28a628ebb2}, !- Space or SpaceType Name
-  {28741ada-00c9-4b2f-9d0b-9be5d0c1d0ab}, !- Number of People Schedule Name
-  {7b11fe7a-9957-4667-9e3d-b2fc0612bf06}, !- Activity Level Schedule Name
->>>>>>> 3c1d7324
+  {efa010fb-b6cf-4709-8184-7d8ff51380c5}, !- People Definition Name
+  {21a1e50f-9c2e-45c8-ade1-2e73eb828543}, !- Space or SpaceType Name
+  {89898ebe-dc91-417d-8677-3f034239d4b2}, !- Number of People Schedule Name
+  {f4ccce23-c2f2-47c9-bb63-26bdfcb85fef}, !- Activity Level Schedule Name
   ,                                       !- Surface Name/Angle Factor List Name
   ,                                       !- Work Efficiency Schedule Name
   ,                                       !- Clothing Insulation Schedule Name
@@ -1111,11 +763,7 @@
   1;                                      !- Multiplier
 
 OS:ScheduleTypeLimits,
-<<<<<<< HEAD
-  {deeb9990-80f7-48fe-bd60-3394eb356d6b}, !- Handle
-=======
-  {11e8e455-30df-48dc-87fd-c96c0b24175b}, !- Handle
->>>>>>> 3c1d7324
+  {5505c5f6-f2e9-4b1c-9617-a968a14d7a67}, !- Handle
   ActivityLevel,                          !- Name
   0,                                      !- Lower Limit Value
   ,                                       !- Upper Limit Value
@@ -1123,11 +771,7 @@
   ActivityLevel;                          !- Unit Type
 
 OS:ScheduleTypeLimits,
-<<<<<<< HEAD
-  {a68abf73-8ef4-4156-b443-860b9c73784d}, !- Handle
-=======
-  {0ec21585-d27b-482e-84fd-bc4938455345}, !- Handle
->>>>>>> 3c1d7324
+  {d45dbcc6-5282-4609-8d1f-f1efe34e108a}, !- Handle
   Fractional,                             !- Name
   0,                                      !- Lower Limit Value
   1,                                      !- Upper Limit Value
