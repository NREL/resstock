!- NOTE: Auto-generated from /test/osw_files/SFA_4units_1story_SL_UA_3Beds_2Baths_Denver.osw

OS:Version,
<<<<<<< HEAD
  {090b52b3-9637-454b-bc2b-aa8e10f0e9c7}, !- Handle
  2.9.0;                                  !- Version Identifier

OS:SimulationControl,
  {7ae48b1c-e9be-4db2-aa47-49d35268cb00}, !- Handle
=======
  {79c6d42a-4686-439f-8c58-f020b0997511}, !- Handle
  2.9.0;                                  !- Version Identifier

OS:SimulationControl,
  {cc2d209a-2c16-4217-a1af-896a1546d3d4}, !- Handle
>>>>>>> 935faeed
  ,                                       !- Do Zone Sizing Calculation
  ,                                       !- Do System Sizing Calculation
  ,                                       !- Do Plant Sizing Calculation
  No;                                     !- Run Simulation for Sizing Periods

OS:Timestep,
<<<<<<< HEAD
  {32d7e98d-08d3-4ab5-bfa7-fe51c5f98e08}, !- Handle
  6;                                      !- Number of Timesteps per Hour

OS:ShadowCalculation,
  {0ab6da76-f2ee-43ed-81fd-fc92423f24de}, !- Handle
=======
  {bd3ea3db-8a52-4741-8437-9488bc350a88}, !- Handle
  6;                                      !- Number of Timesteps per Hour

OS:ShadowCalculation,
  {6ba13c03-0be0-40b7-910e-45d00ee575b6}, !- Handle
>>>>>>> 935faeed
  20,                                     !- Calculation Frequency
  200;                                    !- Maximum Figures in Shadow Overlap Calculations

OS:SurfaceConvectionAlgorithm:Outside,
<<<<<<< HEAD
  {9d513938-23bb-43ec-a3c9-844487df5b43}, !- Handle
  DOE-2;                                  !- Algorithm

OS:SurfaceConvectionAlgorithm:Inside,
  {9720b95a-b301-4b4b-8321-0b5e1bf7e059}, !- Handle
  TARP;                                   !- Algorithm

OS:ZoneCapacitanceMultiplier:ResearchSpecial,
  {bef93a59-be74-47a1-a014-948269967cdc}, !- Handle
=======
  {91a596c4-7c62-49ef-aa1f-def450ab4f62}, !- Handle
  DOE-2;                                  !- Algorithm

OS:SurfaceConvectionAlgorithm:Inside,
  {9e10e06c-bf4c-4014-9215-12059eb250e9}, !- Handle
  TARP;                                   !- Algorithm

OS:ZoneCapacitanceMultiplier:ResearchSpecial,
  {1585f681-330e-4a72-80b4-2a5e4d0a6ae6}, !- Handle
>>>>>>> 935faeed
  ,                                       !- Temperature Capacity Multiplier
  15,                                     !- Humidity Capacity Multiplier
  ;                                       !- Carbon Dioxide Capacity Multiplier

OS:RunPeriod,
<<<<<<< HEAD
  {52c9be80-a281-4978-9128-d0e0d0b09a2f}, !- Handle
=======
  {6dac8967-505b-4d01-aecb-df89e216c58d}, !- Handle
>>>>>>> 935faeed
  Run Period 1,                           !- Name
  1,                                      !- Begin Month
  1,                                      !- Begin Day of Month
  12,                                     !- End Month
  31,                                     !- End Day of Month
  ,                                       !- Use Weather File Holidays and Special Days
  ,                                       !- Use Weather File Daylight Saving Period
  ,                                       !- Apply Weekend Holiday Rule
  ,                                       !- Use Weather File Rain Indicators
  ,                                       !- Use Weather File Snow Indicators
  ;                                       !- Number of Times Runperiod to be Repeated

OS:YearDescription,
<<<<<<< HEAD
  {8efce39d-d4e5-4b10-bc4c-1319d3729364}, !- Handle
=======
  {254e21e1-2087-43db-b877-6abe2996bbc2}, !- Handle
>>>>>>> 935faeed
  2007,                                   !- Calendar Year
  ,                                       !- Day of Week for Start Day
  ;                                       !- Is Leap Year

OS:WeatherFile,
<<<<<<< HEAD
  {4366315d-7e2e-488f-85bb-6bb159229135}, !- Handle
=======
  {5e0e7237-5eb8-4de8-9633-df41ede82816}, !- Handle
>>>>>>> 935faeed
  Denver Intl Ap,                         !- City
  CO,                                     !- State Province Region
  USA,                                    !- Country
  TMY3,                                   !- Data Source
  725650,                                 !- WMO Number
  39.83,                                  !- Latitude {deg}
  -104.65,                                !- Longitude {deg}
  -7,                                     !- Time Zone {hr}
  1650,                                   !- Elevation {m}
  file:../weather/USA_CO_Denver.Intl.AP.725650_TMY3.epw, !- Url
  E23378AA;                               !- Checksum

OS:AdditionalProperties,
<<<<<<< HEAD
  {0320f739-6684-4607-ba7f-69815ef7ac92}, !- Handle
  {4366315d-7e2e-488f-85bb-6bb159229135}, !- Object Name
=======
  {b8b0aa39-7c31-4477-a6d8-c513961ad130}, !- Handle
  {5e0e7237-5eb8-4de8-9633-df41ede82816}, !- Object Name
>>>>>>> 935faeed
  EPWHeaderCity,                          !- Feature Name 1
  String,                                 !- Feature Data Type 1
  Denver Intl Ap,                         !- Feature Value 1
  EPWHeaderState,                         !- Feature Name 2
  String,                                 !- Feature Data Type 2
  CO,                                     !- Feature Value 2
  EPWHeaderCountry,                       !- Feature Name 3
  String,                                 !- Feature Data Type 3
  USA,                                    !- Feature Value 3
  EPWHeaderDataSource,                    !- Feature Name 4
  String,                                 !- Feature Data Type 4
  TMY3,                                   !- Feature Value 4
  EPWHeaderStation,                       !- Feature Name 5
  String,                                 !- Feature Data Type 5
  725650,                                 !- Feature Value 5
  EPWHeaderLatitude,                      !- Feature Name 6
  Double,                                 !- Feature Data Type 6
  39.829999999999998,                     !- Feature Value 6
  EPWHeaderLongitude,                     !- Feature Name 7
  Double,                                 !- Feature Data Type 7
  -104.65000000000001,                    !- Feature Value 7
  EPWHeaderTimezone,                      !- Feature Name 8
  Double,                                 !- Feature Data Type 8
  -7,                                     !- Feature Value 8
  EPWHeaderAltitude,                      !- Feature Name 9
  Double,                                 !- Feature Data Type 9
  5413.3858267716532,                     !- Feature Value 9
  EPWHeaderLocalPressure,                 !- Feature Name 10
  Double,                                 !- Feature Data Type 10
  0.81937567683596546,                    !- Feature Value 10
  EPWHeaderRecordsPerHour,                !- Feature Name 11
  Double,                                 !- Feature Data Type 11
  0,                                      !- Feature Value 11
  EPWDataAnnualAvgDrybulb,                !- Feature Name 12
  Double,                                 !- Feature Data Type 12
  51.575616438356228,                     !- Feature Value 12
  EPWDataAnnualMinDrybulb,                !- Feature Name 13
  Double,                                 !- Feature Data Type 13
  -2.9200000000000017,                    !- Feature Value 13
  EPWDataAnnualMaxDrybulb,                !- Feature Name 14
  Double,                                 !- Feature Data Type 14
  104,                                    !- Feature Value 14
  EPWDataCDD50F,                          !- Feature Name 15
  Double,                                 !- Feature Data Type 15
  3072.2925000000005,                     !- Feature Value 15
  EPWDataCDD65F,                          !- Feature Name 16
  Double,                                 !- Feature Data Type 16
  883.62000000000035,                     !- Feature Value 16
  EPWDataHDD50F,                          !- Feature Name 17
  Double,                                 !- Feature Data Type 17
  2497.1925000000001,                     !- Feature Value 17
  EPWDataHDD65F,                          !- Feature Name 18
  Double,                                 !- Feature Data Type 18
  5783.5200000000013,                     !- Feature Value 18
  EPWDataAnnualAvgWindspeed,              !- Feature Name 19
  Double,                                 !- Feature Data Type 19
  3.9165296803649667,                     !- Feature Value 19
  EPWDataMonthlyAvgDrybulbs,              !- Feature Name 20
  String,                                 !- Feature Data Type 20
  33.4191935483871&#4431.90142857142857&#4443.02620967741937&#4442.48624999999999&#4459.877741935483854&#4473.57574999999997&#4472.07975806451608&#4472.70008064516134&#4466.49200000000006&#4450.079112903225806&#4437.218250000000005&#4434.582177419354835, !- Feature Value 20
  EPWDataGroundMonthlyTemps,              !- Feature Name 21
  String,                                 !- Feature Data Type 21
  44.08306285945173&#4440.89570904991865&#4440.64045432632048&#4442.153016571250646&#4448.225111118704206&#4454.268919273837525&#4459.508577937551024&#4462.82777283423508&#4463.10975667174995&#4460.41014950381947&#4455.304105212311526&#4449.445696474514364, !- Feature Value 21
  EPWDataWSF,                             !- Feature Name 22
  Double,                                 !- Feature Data Type 22
  0.58999999999999997,                    !- Feature Value 22
  EPWDataMonthlyAvgDailyHighDrybulbs,     !- Feature Name 23
  String,                                 !- Feature Data Type 23
  47.41032258064516&#4446.58642857142857&#4455.15032258064517&#4453.708&#4472.80193548387098&#4488.67600000000002&#4486.1858064516129&#4485.87225806451613&#4482.082&#4463.18064516129033&#4448.73400000000001&#4448.87935483870968, !- Feature Value 23
  EPWDataMonthlyAvgDailyLowDrybulbs,      !- Feature Name 24
  String,                                 !- Feature Data Type 24
  19.347741935483874&#4419.856428571428573&#4430.316129032258065&#4431.112&#4447.41612903225806&#4457.901999999999994&#4459.063870967741934&#4460.956774193548384&#4452.352000000000004&#4438.41612903225806&#4427.002000000000002&#4423.02903225806451, !- Feature Value 24
  EPWDesignHeatingDrybulb,                !- Feature Name 25
  Double,                                 !- Feature Data Type 25
  12.02,                                  !- Feature Value 25
  EPWDesignHeatingWindspeed,              !- Feature Name 26
  Double,                                 !- Feature Data Type 26
  2.8062500000000004,                     !- Feature Value 26
  EPWDesignCoolingDrybulb,                !- Feature Name 27
  Double,                                 !- Feature Data Type 27
  91.939999999999998,                     !- Feature Value 27
  EPWDesignCoolingWetbulb,                !- Feature Name 28
  Double,                                 !- Feature Data Type 28
  59.95131430195849,                      !- Feature Value 28
  EPWDesignCoolingHumidityRatio,          !- Feature Name 29
  Double,                                 !- Feature Data Type 29
  0.0059161086834698092,                  !- Feature Value 29
  EPWDesignCoolingWindspeed,              !- Feature Name 30
  Double,                                 !- Feature Data Type 30
  3.7999999999999989,                     !- Feature Value 30
  EPWDesignDailyTemperatureRange,         !- Feature Name 31
  Double,                                 !- Feature Data Type 31
  24.915483870967748,                     !- Feature Value 31
  EPWDesignDehumidDrybulb,                !- Feature Name 32
  Double,                                 !- Feature Data Type 32
  67.996785714285721,                     !- Feature Value 32
  EPWDesignDehumidHumidityRatio,          !- Feature Name 33
  Double,                                 !- Feature Data Type 33
  0.012133744170488724,                   !- Feature Value 33
  EPWDesignCoolingDirectNormal,           !- Feature Name 34
  Double,                                 !- Feature Data Type 34
  985,                                    !- Feature Value 34
  EPWDesignCoolingDiffuseHorizontal,      !- Feature Name 35
  Double,                                 !- Feature Data Type 35
  84;                                     !- Feature Value 35

OS:Site,
<<<<<<< HEAD
  {8b4a10e8-8da1-4a2a-9b9f-adc246802b83}, !- Handle
=======
  {ce7c6499-4624-4bec-999b-a3384bb00560}, !- Handle
>>>>>>> 935faeed
  Denver Intl Ap_CO_USA,                  !- Name
  39.83,                                  !- Latitude {deg}
  -104.65,                                !- Longitude {deg}
  -7,                                     !- Time Zone {hr}
  1650,                                   !- Elevation {m}
  ;                                       !- Terrain

OS:ClimateZones,
<<<<<<< HEAD
  {d6b23e46-fd7c-4e11-909f-1cf5b7237cfc}, !- Handle
=======
  {350e195b-07e7-4341-b57f-98f04b7f8d18}, !- Handle
>>>>>>> 935faeed
  ,                                       !- Active Institution
  ,                                       !- Active Year
  ,                                       !- Climate Zone Institution Name 1
  ,                                       !- Climate Zone Document Name 1
  ,                                       !- Climate Zone Document Year 1
  ,                                       !- Climate Zone Value 1
  Building America,                       !- Climate Zone Institution Name 2
  ,                                       !- Climate Zone Document Name 2
  0,                                      !- Climate Zone Document Year 2
  Cold;                                   !- Climate Zone Value 2

OS:Site:WaterMainsTemperature,
<<<<<<< HEAD
  {7d9e9fe2-b4cf-4198-8ded-c2d858a8c8b5}, !- Handle
=======
  {c12cc820-2194-4432-90d2-34918abca8fb}, !- Handle
>>>>>>> 935faeed
  Correlation,                            !- Calculation Method
  ,                                       !- Temperature Schedule Name
  10.8753424657535,                       !- Annual Average Outdoor Air Temperature {C}
  23.1524007936508;                       !- Maximum Difference In Monthly Average Outdoor Air Temperatures {deltaC}

OS:RunPeriodControl:DaylightSavingTime,
<<<<<<< HEAD
  {09d6dff8-837a-40a1-806c-c1cdf76ba295}, !- Handle
=======
  {1093925f-0634-4797-91b5-170a6abfeb81}, !- Handle
>>>>>>> 935faeed
  3/12,                                   !- Start Date
  11/5;                                   !- End Date

OS:Site:GroundTemperature:Deep,
<<<<<<< HEAD
  {30842130-99de-4528-a295-c97a2c54a7b9}, !- Handle
=======
  {2b2a318a-8723-44b6-8543-861662246cd0}, !- Handle
>>>>>>> 935faeed
  10.8753424657535,                       !- January Deep Ground Temperature {C}
  10.8753424657535,                       !- February Deep Ground Temperature {C}
  10.8753424657535,                       !- March Deep Ground Temperature {C}
  10.8753424657535,                       !- April Deep Ground Temperature {C}
  10.8753424657535,                       !- May Deep Ground Temperature {C}
  10.8753424657535,                       !- June Deep Ground Temperature {C}
  10.8753424657535,                       !- July Deep Ground Temperature {C}
  10.8753424657535,                       !- August Deep Ground Temperature {C}
  10.8753424657535,                       !- September Deep Ground Temperature {C}
  10.8753424657535,                       !- October Deep Ground Temperature {C}
  10.8753424657535,                       !- November Deep Ground Temperature {C}
  10.8753424657535;                       !- December Deep Ground Temperature {C}

OS:Building,
<<<<<<< HEAD
  {17b8e26f-fade-468a-9aee-ed5dccea1e09}, !- Handle
=======
  {245dac53-5aef-42c5-9cba-2a58bb387a59}, !- Handle
>>>>>>> 935faeed
  Building 1,                             !- Name
  ,                                       !- Building Sector Type
  0,                                      !- North Axis {deg}
  ,                                       !- Nominal Floor to Floor Height {m}
  ,                                       !- Space Type Name
  ,                                       !- Default Construction Set Name
  ,                                       !- Default Schedule Set Name
  1,                                      !- Standards Number of Stories
  1,                                      !- Standards Number of Above Ground Stories
  ,                                       !- Standards Template
  singlefamilyattached,                   !- Standards Building Type
  4;                                      !- Standards Number of Living Units

OS:AdditionalProperties,
<<<<<<< HEAD
  {f32d8b71-8c88-4850-be90-6e29557ac77c}, !- Handle
  {17b8e26f-fade-468a-9aee-ed5dccea1e09}, !- Object Name
=======
  {6c261ff7-54e0-4ca8-8d72-9e5a87754d1e}, !- Handle
  {245dac53-5aef-42c5-9cba-2a58bb387a59}, !- Object Name
>>>>>>> 935faeed
  num_units,                              !- Feature Name 1
  Integer,                                !- Feature Data Type 1
  4,                                      !- Feature Value 1
  has_rear_units,                         !- Feature Name 2
  Boolean,                                !- Feature Data Type 2
  false,                                  !- Feature Value 2
  horz_location,                          !- Feature Name 3
  String,                                 !- Feature Data Type 3
  Left,                                   !- Feature Value 3
  num_floors,                             !- Feature Name 4
  Integer,                                !- Feature Data Type 4
  1;                                      !- Feature Value 4

OS:ThermalZone,
<<<<<<< HEAD
  {ff96cb98-5d4d-4025-823b-8f752a5146cb}, !- Handle
=======
  {5c2eb5f5-6830-441e-94ac-c087b215d427}, !- Handle
>>>>>>> 935faeed
  living zone,                            !- Name
  ,                                       !- Multiplier
  ,                                       !- Ceiling Height {m}
  ,                                       !- Volume {m3}
  ,                                       !- Floor Area {m2}
  ,                                       !- Zone Inside Convection Algorithm
  ,                                       !- Zone Outside Convection Algorithm
  ,                                       !- Zone Conditioning Equipment List Name
<<<<<<< HEAD
  {e018e97c-4937-4890-837b-4831d02942d4}, !- Zone Air Inlet Port List
  {ffe38a15-a16b-4487-833b-96df847d06ae}, !- Zone Air Exhaust Port List
  {24375cbe-e78f-408b-9970-3c1391282f9c}, !- Zone Air Node Name
  {8d02f33a-47db-4be0-9f70-2b25b02482c9}, !- Zone Return Air Port List
=======
  {5b59d44f-8dad-43aa-a7d3-88dcfd1b657a}, !- Zone Air Inlet Port List
  {8d5e6ecd-6e6a-4034-95b2-ce5780ca8a7c}, !- Zone Air Exhaust Port List
  {13d227a0-1c87-4245-8f67-afcc39ae41a8}, !- Zone Air Node Name
  {a68a3b2f-25fb-4c38-ba56-4c3f18538644}, !- Zone Return Air Port List
>>>>>>> 935faeed
  ,                                       !- Primary Daylighting Control Name
  ,                                       !- Fraction of Zone Controlled by Primary Daylighting Control
  ,                                       !- Secondary Daylighting Control Name
  ,                                       !- Fraction of Zone Controlled by Secondary Daylighting Control
  ,                                       !- Illuminance Map Name
  ,                                       !- Group Rendering Name
  ,                                       !- Thermostat Name
  No;                                     !- Use Ideal Air Loads

OS:Node,
<<<<<<< HEAD
  {2eee811a-7491-409e-bc40-64e06a1cb908}, !- Handle
  Node 1,                                 !- Name
  {24375cbe-e78f-408b-9970-3c1391282f9c}, !- Inlet Port
  ;                                       !- Outlet Port

OS:Connection,
  {24375cbe-e78f-408b-9970-3c1391282f9c}, !- Handle
  {46afa74c-9789-4fee-861d-9f40ac214383}, !- Name
  {ff96cb98-5d4d-4025-823b-8f752a5146cb}, !- Source Object
  11,                                     !- Outlet Port
  {2eee811a-7491-409e-bc40-64e06a1cb908}, !- Target Object
  2;                                      !- Inlet Port

OS:PortList,
  {e018e97c-4937-4890-837b-4831d02942d4}, !- Handle
  {6c2ae918-2a2a-470b-a269-bb580995ec58}, !- Name
  {ff96cb98-5d4d-4025-823b-8f752a5146cb}; !- HVAC Component

OS:PortList,
  {ffe38a15-a16b-4487-833b-96df847d06ae}, !- Handle
  {0bc80515-b8f3-4c3e-a1f6-e594ad39bcc3}, !- Name
  {ff96cb98-5d4d-4025-823b-8f752a5146cb}; !- HVAC Component

OS:PortList,
  {8d02f33a-47db-4be0-9f70-2b25b02482c9}, !- Handle
  {0894b315-724b-43af-9208-844c5914fa77}, !- Name
  {ff96cb98-5d4d-4025-823b-8f752a5146cb}; !- HVAC Component

OS:Sizing:Zone,
  {c2d76ccc-9633-42e1-8f04-1e378558ec4f}, !- Handle
  {ff96cb98-5d4d-4025-823b-8f752a5146cb}, !- Zone or ZoneList Name
=======
  {c7b2754e-cd23-4ee2-ab7e-dc221a27ffdb}, !- Handle
  Node 1,                                 !- Name
  {13d227a0-1c87-4245-8f67-afcc39ae41a8}, !- Inlet Port
  ;                                       !- Outlet Port

OS:Connection,
  {13d227a0-1c87-4245-8f67-afcc39ae41a8}, !- Handle
  {695a0c42-c703-4c53-a076-1e96db4df9c9}, !- Name
  {5c2eb5f5-6830-441e-94ac-c087b215d427}, !- Source Object
  11,                                     !- Outlet Port
  {c7b2754e-cd23-4ee2-ab7e-dc221a27ffdb}, !- Target Object
  2;                                      !- Inlet Port

OS:PortList,
  {5b59d44f-8dad-43aa-a7d3-88dcfd1b657a}, !- Handle
  {2d2f0158-2580-4b96-aedf-83fde616a210}, !- Name
  {5c2eb5f5-6830-441e-94ac-c087b215d427}; !- HVAC Component

OS:PortList,
  {8d5e6ecd-6e6a-4034-95b2-ce5780ca8a7c}, !- Handle
  {98dd54f7-fbab-494c-a3eb-6e04d40175a0}, !- Name
  {5c2eb5f5-6830-441e-94ac-c087b215d427}; !- HVAC Component

OS:PortList,
  {a68a3b2f-25fb-4c38-ba56-4c3f18538644}, !- Handle
  {71ca14bf-9613-422d-b8b3-b8b241035258}, !- Name
  {5c2eb5f5-6830-441e-94ac-c087b215d427}; !- HVAC Component

OS:Sizing:Zone,
  {840eab12-0e59-4f40-b0d3-95e93595719f}, !- Handle
  {5c2eb5f5-6830-441e-94ac-c087b215d427}, !- Zone or ZoneList Name
>>>>>>> 935faeed
  SupplyAirTemperature,                   !- Zone Cooling Design Supply Air Temperature Input Method
  14,                                     !- Zone Cooling Design Supply Air Temperature {C}
  11.11,                                  !- Zone Cooling Design Supply Air Temperature Difference {deltaC}
  SupplyAirTemperature,                   !- Zone Heating Design Supply Air Temperature Input Method
  40,                                     !- Zone Heating Design Supply Air Temperature {C}
  11.11,                                  !- Zone Heating Design Supply Air Temperature Difference {deltaC}
  0.0085,                                 !- Zone Cooling Design Supply Air Humidity Ratio {kg-H2O/kg-air}
  0.008,                                  !- Zone Heating Design Supply Air Humidity Ratio {kg-H2O/kg-air}
  ,                                       !- Zone Heating Sizing Factor
  ,                                       !- Zone Cooling Sizing Factor
  DesignDay,                              !- Cooling Design Air Flow Method
  ,                                       !- Cooling Design Air Flow Rate {m3/s}
  ,                                       !- Cooling Minimum Air Flow per Zone Floor Area {m3/s-m2}
  ,                                       !- Cooling Minimum Air Flow {m3/s}
  ,                                       !- Cooling Minimum Air Flow Fraction
  DesignDay,                              !- Heating Design Air Flow Method
  ,                                       !- Heating Design Air Flow Rate {m3/s}
  ,                                       !- Heating Maximum Air Flow per Zone Floor Area {m3/s-m2}
  ,                                       !- Heating Maximum Air Flow {m3/s}
  ,                                       !- Heating Maximum Air Flow Fraction
  ,                                       !- Design Zone Air Distribution Effectiveness in Cooling Mode
  ,                                       !- Design Zone Air Distribution Effectiveness in Heating Mode
  No,                                     !- Account for Dedicated Outdoor Air System
  NeutralSupplyAir,                       !- Dedicated Outdoor Air System Control Strategy
  autosize,                               !- Dedicated Outdoor Air Low Setpoint Temperature for Design {C}
  autosize;                               !- Dedicated Outdoor Air High Setpoint Temperature for Design {C}

OS:ZoneHVAC:EquipmentList,
<<<<<<< HEAD
  {81c868ce-8baf-4d40-8da7-db69232bc560}, !- Handle
  Zone HVAC Equipment List 1,             !- Name
  {ff96cb98-5d4d-4025-823b-8f752a5146cb}; !- Thermal Zone

OS:Space,
  {8805c4e1-fccc-494e-a0a8-bb72c2ada839}, !- Handle
  living space,                           !- Name
  {e3766562-f359-4e2a-bf62-5a3d1715caf2}, !- Space Type Name
=======
  {e01ea086-fabc-45f2-ada1-bd60db066114}, !- Handle
  Zone HVAC Equipment List 1,             !- Name
  {5c2eb5f5-6830-441e-94ac-c087b215d427}; !- Thermal Zone

OS:Space,
  {21a1e50f-9c2e-45c8-ade1-2e73eb828543}, !- Handle
  living space,                           !- Name
  {fc975706-cd84-4500-9813-e3b356d7b386}, !- Space Type Name
>>>>>>> 935faeed
  ,                                       !- Default Construction Set Name
  ,                                       !- Default Schedule Set Name
  ,                                       !- Direction of Relative North {deg}
  ,                                       !- X Origin {m}
  ,                                       !- Y Origin {m}
  ,                                       !- Z Origin {m}
  ,                                       !- Building Story Name
<<<<<<< HEAD
  {ff96cb98-5d4d-4025-823b-8f752a5146cb}, !- Thermal Zone Name
  ,                                       !- Part of Total Floor Area
  ,                                       !- Design Specification Outdoor Air Object Name
  {5b317111-8502-4ed3-b3cb-87a1d0eaf0e8}; !- Building Unit Name

OS:Surface,
  {8338f4b2-4072-42cb-90a8-6e07b7386b5d}, !- Handle
  Surface 1,                              !- Name
  Floor,                                  !- Surface Type
  ,                                       !- Construction Name
  {8805c4e1-fccc-494e-a0a8-bb72c2ada839}, !- Space Name
=======
  {5c2eb5f5-6830-441e-94ac-c087b215d427}, !- Thermal Zone Name
  ,                                       !- Part of Total Floor Area
  ,                                       !- Design Specification Outdoor Air Object Name
  {9b0241ae-d9e6-49f5-8cdd-0b9c648bd2e9}; !- Building Unit Name

OS:Surface,
  {fa244957-4894-42ec-bb24-2163292935e3}, !- Handle
  Surface 1,                              !- Name
  Floor,                                  !- Surface Type
  ,                                       !- Construction Name
  {21a1e50f-9c2e-45c8-ade1-2e73eb828543}, !- Space Name
>>>>>>> 935faeed
  Foundation,                             !- Outside Boundary Condition
  ,                                       !- Outside Boundary Condition Object
  NoSun,                                  !- Sun Exposure
  NoWind,                                 !- Wind Exposure
  ,                                       !- View Factor to Ground
  ,                                       !- Number of Vertices
  0, -12.9315688143396, 0,                !- X,Y,Z Vertex 1 {m}
  0, 0, 0,                                !- X,Y,Z Vertex 2 {m}
  6.46578440716979, 0, 0,                 !- X,Y,Z Vertex 3 {m}
  6.46578440716979, -12.9315688143396, 0; !- X,Y,Z Vertex 4 {m}

OS:Surface,
<<<<<<< HEAD
  {b0dad39d-3124-41b3-858d-30352905777e}, !- Handle
  Surface 2,                              !- Name
  Wall,                                   !- Surface Type
  ,                                       !- Construction Name
  {8805c4e1-fccc-494e-a0a8-bb72c2ada839}, !- Space Name
=======
  {645dc30c-b0a3-40e7-b35b-a6ffc57c1618}, !- Handle
  Surface 2,                              !- Name
  Wall,                                   !- Surface Type
  ,                                       !- Construction Name
  {21a1e50f-9c2e-45c8-ade1-2e73eb828543}, !- Space Name
>>>>>>> 935faeed
  Outdoors,                               !- Outside Boundary Condition
  ,                                       !- Outside Boundary Condition Object
  SunExposed,                             !- Sun Exposure
  WindExposed,                            !- Wind Exposure
  ,                                       !- View Factor to Ground
  ,                                       !- Number of Vertices
  0, 0, 2.4384,                           !- X,Y,Z Vertex 1 {m}
  0, 0, 0,                                !- X,Y,Z Vertex 2 {m}
  0, -12.9315688143396, 0,                !- X,Y,Z Vertex 3 {m}
  0, -12.9315688143396, 2.4384;           !- X,Y,Z Vertex 4 {m}

OS:Surface,
<<<<<<< HEAD
  {5fed0274-95c8-4674-bd7a-aeb30a185ec5}, !- Handle
  Surface 3,                              !- Name
  Wall,                                   !- Surface Type
  ,                                       !- Construction Name
  {8805c4e1-fccc-494e-a0a8-bb72c2ada839}, !- Space Name
=======
  {fa60dc08-f3da-488e-a163-8df80501799f}, !- Handle
  Surface 3,                              !- Name
  Wall,                                   !- Surface Type
  ,                                       !- Construction Name
  {21a1e50f-9c2e-45c8-ade1-2e73eb828543}, !- Space Name
>>>>>>> 935faeed
  Outdoors,                               !- Outside Boundary Condition
  ,                                       !- Outside Boundary Condition Object
  SunExposed,                             !- Sun Exposure
  WindExposed,                            !- Wind Exposure
  ,                                       !- View Factor to Ground
  ,                                       !- Number of Vertices
  6.46578440716979, 0, 2.4384,            !- X,Y,Z Vertex 1 {m}
  6.46578440716979, 0, 0,                 !- X,Y,Z Vertex 2 {m}
  0, 0, 0,                                !- X,Y,Z Vertex 3 {m}
  0, 0, 2.4384;                           !- X,Y,Z Vertex 4 {m}

OS:Surface,
<<<<<<< HEAD
  {39c028cf-59a2-40da-8db9-6841d9afa03a}, !- Handle
  Surface 4,                              !- Name
  Wall,                                   !- Surface Type
  ,                                       !- Construction Name
  {8805c4e1-fccc-494e-a0a8-bb72c2ada839}, !- Space Name
=======
  {478cf75f-1dd5-4440-9ec8-bce6dd7fd88b}, !- Handle
  Surface 4,                              !- Name
  Wall,                                   !- Surface Type
  ,                                       !- Construction Name
  {21a1e50f-9c2e-45c8-ade1-2e73eb828543}, !- Space Name
>>>>>>> 935faeed
  Adiabatic,                              !- Outside Boundary Condition
  ,                                       !- Outside Boundary Condition Object
  NoSun,                                  !- Sun Exposure
  NoWind,                                 !- Wind Exposure
  ,                                       !- View Factor to Ground
  ,                                       !- Number of Vertices
  6.46578440716979, -12.9315688143396, 2.4384, !- X,Y,Z Vertex 1 {m}
  6.46578440716979, -12.9315688143396, 0, !- X,Y,Z Vertex 2 {m}
  6.46578440716979, 0, 0,                 !- X,Y,Z Vertex 3 {m}
  6.46578440716979, 0, 2.4384;            !- X,Y,Z Vertex 4 {m}

OS:Surface,
<<<<<<< HEAD
  {142cabb2-f45e-4f99-901c-970eb9c1a2e1}, !- Handle
  Surface 5,                              !- Name
  Wall,                                   !- Surface Type
  ,                                       !- Construction Name
  {8805c4e1-fccc-494e-a0a8-bb72c2ada839}, !- Space Name
=======
  {9540c464-5de1-4267-ba8c-3491847983e9}, !- Handle
  Surface 5,                              !- Name
  Wall,                                   !- Surface Type
  ,                                       !- Construction Name
  {21a1e50f-9c2e-45c8-ade1-2e73eb828543}, !- Space Name
>>>>>>> 935faeed
  Outdoors,                               !- Outside Boundary Condition
  ,                                       !- Outside Boundary Condition Object
  SunExposed,                             !- Sun Exposure
  WindExposed,                            !- Wind Exposure
  ,                                       !- View Factor to Ground
  ,                                       !- Number of Vertices
  0, -12.9315688143396, 2.4384,           !- X,Y,Z Vertex 1 {m}
  0, -12.9315688143396, 0,                !- X,Y,Z Vertex 2 {m}
  6.46578440716979, -12.9315688143396, 0, !- X,Y,Z Vertex 3 {m}
  6.46578440716979, -12.9315688143396, 2.4384; !- X,Y,Z Vertex 4 {m}

OS:Surface,
<<<<<<< HEAD
  {6ebd464c-8ebc-4d84-9a07-b6ce34c494dd}, !- Handle
  Surface 6,                              !- Name
  RoofCeiling,                            !- Surface Type
  ,                                       !- Construction Name
  {8805c4e1-fccc-494e-a0a8-bb72c2ada839}, !- Space Name
  Surface,                                !- Outside Boundary Condition
  {fac0944e-b8b0-4de1-ac2e-eee66c1f491e}, !- Outside Boundary Condition Object
=======
  {e73e1fd7-6b7b-4093-b6ae-b9a2308be1ca}, !- Handle
  Surface 6,                              !- Name
  RoofCeiling,                            !- Surface Type
  ,                                       !- Construction Name
  {21a1e50f-9c2e-45c8-ade1-2e73eb828543}, !- Space Name
  Surface,                                !- Outside Boundary Condition
  {30100d9f-68e3-4957-9841-0ddcff52f383}, !- Outside Boundary Condition Object
>>>>>>> 935faeed
  NoSun,                                  !- Sun Exposure
  NoWind,                                 !- Wind Exposure
  ,                                       !- View Factor to Ground
  ,                                       !- Number of Vertices
  6.46578440716979, -12.9315688143396, 2.4384, !- X,Y,Z Vertex 1 {m}
  6.46578440716979, 0, 2.4384,            !- X,Y,Z Vertex 2 {m}
  0, 0, 2.4384,                           !- X,Y,Z Vertex 3 {m}
  0, -12.9315688143396, 2.4384;           !- X,Y,Z Vertex 4 {m}

OS:SpaceType,
<<<<<<< HEAD
  {e3766562-f359-4e2a-bf62-5a3d1715caf2}, !- Handle
=======
  {fc975706-cd84-4500-9813-e3b356d7b386}, !- Handle
>>>>>>> 935faeed
  Space Type 1,                           !- Name
  ,                                       !- Default Construction Set Name
  ,                                       !- Default Schedule Set Name
  ,                                       !- Group Rendering Name
  ,                                       !- Design Specification Outdoor Air Object Name
  ,                                       !- Standards Template
  ,                                       !- Standards Building Type
  living;                                 !- Standards Space Type

OS:Surface,
<<<<<<< HEAD
  {fac0944e-b8b0-4de1-ac2e-eee66c1f491e}, !- Handle
  Surface 7,                              !- Name
  Floor,                                  !- Surface Type
  ,                                       !- Construction Name
  {c978646e-2264-4a5c-be1f-7409b14d8d6e}, !- Space Name
  Surface,                                !- Outside Boundary Condition
  {6ebd464c-8ebc-4d84-9a07-b6ce34c494dd}, !- Outside Boundary Condition Object
=======
  {30100d9f-68e3-4957-9841-0ddcff52f383}, !- Handle
  Surface 7,                              !- Name
  Floor,                                  !- Surface Type
  ,                                       !- Construction Name
  {b3ba2de3-842f-4c47-a4f9-941be61ae8f6}, !- Space Name
  Surface,                                !- Outside Boundary Condition
  {e73e1fd7-6b7b-4093-b6ae-b9a2308be1ca}, !- Outside Boundary Condition Object
>>>>>>> 935faeed
  NoSun,                                  !- Sun Exposure
  NoWind,                                 !- Wind Exposure
  ,                                       !- View Factor to Ground
  ,                                       !- Number of Vertices
  0, -12.9315688143396, 2.4384,           !- X,Y,Z Vertex 1 {m}
  0, 0, 2.4384,                           !- X,Y,Z Vertex 2 {m}
  6.46578440716979, 0, 2.4384,            !- X,Y,Z Vertex 3 {m}
  6.46578440716979, -12.9315688143396, 2.4384; !- X,Y,Z Vertex 4 {m}

OS:Surface,
<<<<<<< HEAD
  {4bcfef7b-1ff6-4934-a65a-dd310777e419}, !- Handle
  Surface 8,                              !- Name
  RoofCeiling,                            !- Surface Type
  ,                                       !- Construction Name
  {c978646e-2264-4a5c-be1f-7409b14d8d6e}, !- Space Name
=======
  {82f97019-a35c-4a1e-8907-515bbba7029a}, !- Handle
  Surface 8,                              !- Name
  RoofCeiling,                            !- Surface Type
  ,                                       !- Construction Name
  {b3ba2de3-842f-4c47-a4f9-941be61ae8f6}, !- Space Name
>>>>>>> 935faeed
  Outdoors,                               !- Outside Boundary Condition
  ,                                       !- Outside Boundary Condition Object
  SunExposed,                             !- Sun Exposure
  WindExposed,                            !- Wind Exposure
  ,                                       !- View Factor to Ground
  ,                                       !- Number of Vertices
  0, -6.46578440716979, 5.6712922035849,  !- X,Y,Z Vertex 1 {m}
  6.46578440716979, -6.46578440716979, 5.6712922035849, !- X,Y,Z Vertex 2 {m}
  6.46578440716979, 0, 2.4384,            !- X,Y,Z Vertex 3 {m}
  0, 0, 2.4384;                           !- X,Y,Z Vertex 4 {m}

OS:Surface,
<<<<<<< HEAD
  {3b6b6dce-9751-49f9-bc03-7cb4f9a7023b}, !- Handle
  Surface 9,                              !- Name
  RoofCeiling,                            !- Surface Type
  ,                                       !- Construction Name
  {c978646e-2264-4a5c-be1f-7409b14d8d6e}, !- Space Name
=======
  {770043e3-e843-447b-af25-df87d3648c8b}, !- Handle
  Surface 9,                              !- Name
  RoofCeiling,                            !- Surface Type
  ,                                       !- Construction Name
  {b3ba2de3-842f-4c47-a4f9-941be61ae8f6}, !- Space Name
>>>>>>> 935faeed
  Outdoors,                               !- Outside Boundary Condition
  ,                                       !- Outside Boundary Condition Object
  SunExposed,                             !- Sun Exposure
  WindExposed,                            !- Wind Exposure
  ,                                       !- View Factor to Ground
  ,                                       !- Number of Vertices
  6.46578440716979, -6.46578440716979, 5.6712922035849, !- X,Y,Z Vertex 1 {m}
  0, -6.46578440716979, 5.6712922035849,  !- X,Y,Z Vertex 2 {m}
  0, -12.9315688143396, 2.4384,           !- X,Y,Z Vertex 3 {m}
  6.46578440716979, -12.9315688143396, 2.4384; !- X,Y,Z Vertex 4 {m}

OS:Surface,
<<<<<<< HEAD
  {977cf2a0-835a-4249-a28d-c2079d0f66bf}, !- Handle
  Surface 10,                             !- Name
  Wall,                                   !- Surface Type
  ,                                       !- Construction Name
  {c978646e-2264-4a5c-be1f-7409b14d8d6e}, !- Space Name
=======
  {570e5da4-e4ed-416a-ada0-e520124ebd1f}, !- Handle
  Surface 10,                             !- Name
  Wall,                                   !- Surface Type
  ,                                       !- Construction Name
  {b3ba2de3-842f-4c47-a4f9-941be61ae8f6}, !- Space Name
>>>>>>> 935faeed
  Outdoors,                               !- Outside Boundary Condition
  ,                                       !- Outside Boundary Condition Object
  SunExposed,                             !- Sun Exposure
  WindExposed,                            !- Wind Exposure
  ,                                       !- View Factor to Ground
  ,                                       !- Number of Vertices
  0, -6.46578440716979, 5.6712922035849,  !- X,Y,Z Vertex 1 {m}
  0, 0, 2.4384,                           !- X,Y,Z Vertex 2 {m}
  0, -12.9315688143396, 2.4384;           !- X,Y,Z Vertex 3 {m}

OS:Surface,
<<<<<<< HEAD
  {1fa8b3a4-c039-4d3b-95e4-415cd586cbbd}, !- Handle
  Surface 11,                             !- Name
  Wall,                                   !- Surface Type
  ,                                       !- Construction Name
  {c978646e-2264-4a5c-be1f-7409b14d8d6e}, !- Space Name
=======
  {e2b6bf49-c321-4d9d-b795-f3e90b90148e}, !- Handle
  Surface 11,                             !- Name
  Wall,                                   !- Surface Type
  ,                                       !- Construction Name
  {b3ba2de3-842f-4c47-a4f9-941be61ae8f6}, !- Space Name
>>>>>>> 935faeed
  Adiabatic,                              !- Outside Boundary Condition
  ,                                       !- Outside Boundary Condition Object
  NoSun,                                  !- Sun Exposure
  NoWind,                                 !- Wind Exposure
  ,                                       !- View Factor to Ground
  ,                                       !- Number of Vertices
  6.46578440716979, -6.46578440716979, 5.6712922035849, !- X,Y,Z Vertex 1 {m}
  6.46578440716979, -12.9315688143396, 2.4384, !- X,Y,Z Vertex 2 {m}
  6.46578440716979, 0, 2.4384;            !- X,Y,Z Vertex 3 {m}

OS:Space,
<<<<<<< HEAD
  {c978646e-2264-4a5c-be1f-7409b14d8d6e}, !- Handle
  unfinished attic space,                 !- Name
  {61c025bf-4861-4dc6-83a9-de965cda7ffa}, !- Space Type Name
=======
  {b3ba2de3-842f-4c47-a4f9-941be61ae8f6}, !- Handle
  unfinished attic space,                 !- Name
  {6568d23d-1230-410d-b6a8-d25e72aea0d1}, !- Space Type Name
>>>>>>> 935faeed
  ,                                       !- Default Construction Set Name
  ,                                       !- Default Schedule Set Name
  ,                                       !- Direction of Relative North {deg}
  ,                                       !- X Origin {m}
  ,                                       !- Y Origin {m}
  ,                                       !- Z Origin {m}
  ,                                       !- Building Story Name
<<<<<<< HEAD
  {4ec3782f-ba03-494c-95df-2c2dfefa0097}; !- Thermal Zone Name

OS:ThermalZone,
  {4ec3782f-ba03-494c-95df-2c2dfefa0097}, !- Handle
=======
  {8aa30029-92c6-4020-8a6c-d1b51bd252d9}; !- Thermal Zone Name

OS:ThermalZone,
  {8aa30029-92c6-4020-8a6c-d1b51bd252d9}, !- Handle
>>>>>>> 935faeed
  unfinished attic zone,                  !- Name
  ,                                       !- Multiplier
  ,                                       !- Ceiling Height {m}
  ,                                       !- Volume {m3}
  ,                                       !- Floor Area {m2}
  ,                                       !- Zone Inside Convection Algorithm
  ,                                       !- Zone Outside Convection Algorithm
  ,                                       !- Zone Conditioning Equipment List Name
<<<<<<< HEAD
  {ff8ffce9-0655-4f75-aeca-2b458816334a}, !- Zone Air Inlet Port List
  {d7f57f07-ee06-4243-a7a8-4691df2d8933}, !- Zone Air Exhaust Port List
  {5b1fe5f4-43fe-473b-89b6-30544325c31c}, !- Zone Air Node Name
  {a5063f30-c123-4f0e-bf72-be3e0d2c1d5c}, !- Zone Return Air Port List
=======
  {a6abc656-ae2b-4ebb-b7ff-dd49f67ee524}, !- Zone Air Inlet Port List
  {f0a3922b-db42-40bd-9078-ee482d0b1094}, !- Zone Air Exhaust Port List
  {2770cfe5-99de-40f5-9416-ca45bb3b2acd}, !- Zone Air Node Name
  {a82b48cb-e6be-41fc-ac11-eef584e9ac7e}, !- Zone Return Air Port List
>>>>>>> 935faeed
  ,                                       !- Primary Daylighting Control Name
  ,                                       !- Fraction of Zone Controlled by Primary Daylighting Control
  ,                                       !- Secondary Daylighting Control Name
  ,                                       !- Fraction of Zone Controlled by Secondary Daylighting Control
  ,                                       !- Illuminance Map Name
  ,                                       !- Group Rendering Name
  ,                                       !- Thermostat Name
  No;                                     !- Use Ideal Air Loads

OS:Node,
<<<<<<< HEAD
  {a637fb8d-272f-4088-a19c-56a3638f1f45}, !- Handle
  Node 2,                                 !- Name
  {5b1fe5f4-43fe-473b-89b6-30544325c31c}, !- Inlet Port
  ;                                       !- Outlet Port

OS:Connection,
  {5b1fe5f4-43fe-473b-89b6-30544325c31c}, !- Handle
  {3ed4f5d7-3142-4c02-9867-c286a62fc028}, !- Name
  {4ec3782f-ba03-494c-95df-2c2dfefa0097}, !- Source Object
  11,                                     !- Outlet Port
  {a637fb8d-272f-4088-a19c-56a3638f1f45}, !- Target Object
  2;                                      !- Inlet Port

OS:PortList,
  {ff8ffce9-0655-4f75-aeca-2b458816334a}, !- Handle
  {d1903a88-3fa6-4743-a858-727c3afdf055}, !- Name
  {4ec3782f-ba03-494c-95df-2c2dfefa0097}; !- HVAC Component

OS:PortList,
  {d7f57f07-ee06-4243-a7a8-4691df2d8933}, !- Handle
  {7882c8c2-d32b-47fd-a742-b4d89249bce1}, !- Name
  {4ec3782f-ba03-494c-95df-2c2dfefa0097}; !- HVAC Component

OS:PortList,
  {a5063f30-c123-4f0e-bf72-be3e0d2c1d5c}, !- Handle
  {464c6bd8-9ff8-4540-9509-9e58586e09f8}, !- Name
  {4ec3782f-ba03-494c-95df-2c2dfefa0097}; !- HVAC Component

OS:Sizing:Zone,
  {9865b0a3-06d7-4dce-a3bd-22529df5df27}, !- Handle
  {4ec3782f-ba03-494c-95df-2c2dfefa0097}, !- Zone or ZoneList Name
=======
  {a25be0e2-7d80-4817-a4f5-c5a4383f94b6}, !- Handle
  Node 2,                                 !- Name
  {2770cfe5-99de-40f5-9416-ca45bb3b2acd}, !- Inlet Port
  ;                                       !- Outlet Port

OS:Connection,
  {2770cfe5-99de-40f5-9416-ca45bb3b2acd}, !- Handle
  {99398956-2a17-4288-bad7-56b3094997c5}, !- Name
  {8aa30029-92c6-4020-8a6c-d1b51bd252d9}, !- Source Object
  11,                                     !- Outlet Port
  {a25be0e2-7d80-4817-a4f5-c5a4383f94b6}, !- Target Object
  2;                                      !- Inlet Port

OS:PortList,
  {a6abc656-ae2b-4ebb-b7ff-dd49f67ee524}, !- Handle
  {f3ecfe2b-13f2-4a54-8ddc-af3c2e70d4fa}, !- Name
  {8aa30029-92c6-4020-8a6c-d1b51bd252d9}; !- HVAC Component

OS:PortList,
  {f0a3922b-db42-40bd-9078-ee482d0b1094}, !- Handle
  {533f2b36-e1f2-4102-ae05-b6474e99d203}, !- Name
  {8aa30029-92c6-4020-8a6c-d1b51bd252d9}; !- HVAC Component

OS:PortList,
  {a82b48cb-e6be-41fc-ac11-eef584e9ac7e}, !- Handle
  {1e97dd2e-f6a5-4380-b0c5-3dbdc65be7c4}, !- Name
  {8aa30029-92c6-4020-8a6c-d1b51bd252d9}; !- HVAC Component

OS:Sizing:Zone,
  {3175558f-f129-4de0-8a98-bb877aec61df}, !- Handle
  {8aa30029-92c6-4020-8a6c-d1b51bd252d9}, !- Zone or ZoneList Name
>>>>>>> 935faeed
  SupplyAirTemperature,                   !- Zone Cooling Design Supply Air Temperature Input Method
  14,                                     !- Zone Cooling Design Supply Air Temperature {C}
  11.11,                                  !- Zone Cooling Design Supply Air Temperature Difference {deltaC}
  SupplyAirTemperature,                   !- Zone Heating Design Supply Air Temperature Input Method
  40,                                     !- Zone Heating Design Supply Air Temperature {C}
  11.11,                                  !- Zone Heating Design Supply Air Temperature Difference {deltaC}
  0.0085,                                 !- Zone Cooling Design Supply Air Humidity Ratio {kg-H2O/kg-air}
  0.008,                                  !- Zone Heating Design Supply Air Humidity Ratio {kg-H2O/kg-air}
  ,                                       !- Zone Heating Sizing Factor
  ,                                       !- Zone Cooling Sizing Factor
  DesignDay,                              !- Cooling Design Air Flow Method
  ,                                       !- Cooling Design Air Flow Rate {m3/s}
  ,                                       !- Cooling Minimum Air Flow per Zone Floor Area {m3/s-m2}
  ,                                       !- Cooling Minimum Air Flow {m3/s}
  ,                                       !- Cooling Minimum Air Flow Fraction
  DesignDay,                              !- Heating Design Air Flow Method
  ,                                       !- Heating Design Air Flow Rate {m3/s}
  ,                                       !- Heating Maximum Air Flow per Zone Floor Area {m3/s-m2}
  ,                                       !- Heating Maximum Air Flow {m3/s}
  ,                                       !- Heating Maximum Air Flow Fraction
  ,                                       !- Design Zone Air Distribution Effectiveness in Cooling Mode
  ,                                       !- Design Zone Air Distribution Effectiveness in Heating Mode
  No,                                     !- Account for Dedicated Outdoor Air System
  NeutralSupplyAir,                       !- Dedicated Outdoor Air System Control Strategy
  autosize,                               !- Dedicated Outdoor Air Low Setpoint Temperature for Design {C}
  autosize;                               !- Dedicated Outdoor Air High Setpoint Temperature for Design {C}

OS:ZoneHVAC:EquipmentList,
<<<<<<< HEAD
  {fc8519fa-8d04-48fa-95bf-0ba382197af6}, !- Handle
  Zone HVAC Equipment List 2,             !- Name
  {4ec3782f-ba03-494c-95df-2c2dfefa0097}; !- Thermal Zone

OS:SpaceType,
  {61c025bf-4861-4dc6-83a9-de965cda7ffa}, !- Handle
=======
  {df7a6562-c0bb-40bf-abe8-5f23d93ca425}, !- Handle
  Zone HVAC Equipment List 2,             !- Name
  {8aa30029-92c6-4020-8a6c-d1b51bd252d9}; !- Thermal Zone

OS:SpaceType,
  {6568d23d-1230-410d-b6a8-d25e72aea0d1}, !- Handle
>>>>>>> 935faeed
  Space Type 2,                           !- Name
  ,                                       !- Default Construction Set Name
  ,                                       !- Default Schedule Set Name
  ,                                       !- Group Rendering Name
  ,                                       !- Design Specification Outdoor Air Object Name
  ,                                       !- Standards Template
  ,                                       !- Standards Building Type
  unfinished attic;                       !- Standards Space Type

OS:BuildingUnit,
<<<<<<< HEAD
  {5b317111-8502-4ed3-b3cb-87a1d0eaf0e8}, !- Handle
=======
  {9b0241ae-d9e6-49f5-8cdd-0b9c648bd2e9}, !- Handle
>>>>>>> 935faeed
  unit 1,                                 !- Name
  ,                                       !- Rendering Color
  Residential;                            !- Building Unit Type

OS:AdditionalProperties,
<<<<<<< HEAD
  {8aa06de5-ed32-461c-8012-a3ea6a12f329}, !- Handle
  {5b317111-8502-4ed3-b3cb-87a1d0eaf0e8}, !- Object Name
=======
  {d18d6771-360e-4249-9358-c50990b10d2c}, !- Handle
  {9b0241ae-d9e6-49f5-8cdd-0b9c648bd2e9}, !- Object Name
>>>>>>> 935faeed
  NumberOfBedrooms,                       !- Feature Name 1
  Integer,                                !- Feature Data Type 1
  3,                                      !- Feature Value 1
  NumberOfBathrooms,                      !- Feature Name 2
  Double,                                 !- Feature Data Type 2
  2,                                      !- Feature Value 2
  NumberOfOccupants,                      !- Feature Name 3
  Double,                                 !- Feature Data Type 3
  3.3900000000000001;                     !- Feature Value 3

OS:External:File,
<<<<<<< HEAD
  {1fc4da4a-8f08-4bcc-a452-2cc12e8518da}, !- Handle
=======
  {eb881269-5ef5-4a2d-96fe-80653b8c7cdb}, !- Handle
>>>>>>> 935faeed
  8760.csv,                               !- Name
  8760.csv;                               !- File Name

OS:Schedule:Day,
<<<<<<< HEAD
  {fdfadbf5-4f27-46a2-a5f0-4fd813878adc}, !- Handle
=======
  {4fc26d99-bb89-4628-8264-dda9ab002741}, !- Handle
>>>>>>> 935faeed
  Schedule Day 1,                         !- Name
  ,                                       !- Schedule Type Limits Name
  ,                                       !- Interpolate to Timestep
  24,                                     !- Hour 1
  0,                                      !- Minute 1
  0;                                      !- Value Until Time 1

OS:Schedule:Day,
<<<<<<< HEAD
  {6787905c-4454-40d5-998b-8fb272427a5c}, !- Handle
=======
  {3e7ca234-9a3e-4f2e-bbb8-d9847309b2f1}, !- Handle
>>>>>>> 935faeed
  Schedule Day 2,                         !- Name
  ,                                       !- Schedule Type Limits Name
  ,                                       !- Interpolate to Timestep
  24,                                     !- Hour 1
  0,                                      !- Minute 1
  1;                                      !- Value Until Time 1

OS:Schedule:File,
<<<<<<< HEAD
  {91b6f415-f07f-4ce1-ad07-0798d0af166f}, !- Handle
  occupants,                              !- Name
  {7aa4a025-9152-4afa-9699-c29407c9a3f5}, !- Schedule Type Limits Name
  {1fc4da4a-8f08-4bcc-a452-2cc12e8518da}, !- External File Name
=======
  {89898ebe-dc91-417d-8677-3f034239d4b2}, !- Handle
  occupants,                              !- Name
  {d45dbcc6-5282-4609-8d1f-f1efe34e108a}, !- Schedule Type Limits Name
  {eb881269-5ef5-4a2d-96fe-80653b8c7cdb}, !- External File Name
>>>>>>> 935faeed
  1,                                      !- Column Number
  1,                                      !- Rows to Skip at Top
  8760,                                   !- Number of Hours of Data
  ,                                       !- Column Separator
  ,                                       !- Interpolate to Timestep
  60;                                     !- Minutes per Item

OS:Schedule:Ruleset,
<<<<<<< HEAD
  {6d9c8d4b-e012-413e-bc78-7ad1b2b113fe}, !- Handle
  Schedule Ruleset 1,                     !- Name
  {09794e2f-d90a-4eb1-a1cd-26a24027db4e}, !- Schedule Type Limits Name
  {e0825cb8-59f6-4e13-aaa1-8be27957924f}; !- Default Day Schedule Name

OS:Schedule:Day,
  {e0825cb8-59f6-4e13-aaa1-8be27957924f}, !- Handle
  Schedule Day 3,                         !- Name
  {09794e2f-d90a-4eb1-a1cd-26a24027db4e}, !- Schedule Type Limits Name
=======
  {f4ccce23-c2f2-47c9-bb63-26bdfcb85fef}, !- Handle
  Schedule Ruleset 1,                     !- Name
  {5505c5f6-f2e9-4b1c-9617-a968a14d7a67}, !- Schedule Type Limits Name
  {41a51d45-fb5d-4bef-8a2a-3107ab8e07af}; !- Default Day Schedule Name

OS:Schedule:Day,
  {41a51d45-fb5d-4bef-8a2a-3107ab8e07af}, !- Handle
  Schedule Day 3,                         !- Name
  {5505c5f6-f2e9-4b1c-9617-a968a14d7a67}, !- Schedule Type Limits Name
>>>>>>> 935faeed
  ,                                       !- Interpolate to Timestep
  24,                                     !- Hour 1
  0,                                      !- Minute 1
  112.539290946133;                       !- Value Until Time 1

OS:People:Definition,
<<<<<<< HEAD
  {11645718-7f10-43aa-81d4-0e0dff03758b}, !- Handle
=======
  {efa010fb-b6cf-4709-8184-7d8ff51380c5}, !- Handle
>>>>>>> 935faeed
  res occupants|living space,             !- Name
  People,                                 !- Number of People Calculation Method
  3.39,                                   !- Number of People {people}
  ,                                       !- People per Space Floor Area {person/m2}
  ,                                       !- Space Floor Area per Person {m2/person}
  0.319734,                               !- Fraction Radiant
  0.573,                                  !- Sensible Heat Fraction
  0,                                      !- Carbon Dioxide Generation Rate {m3/s-W}
  No,                                     !- Enable ASHRAE 55 Comfort Warnings
  ZoneAveraged;                           !- Mean Radiant Temperature Calculation Type

OS:People,
<<<<<<< HEAD
  {2cf18f6a-55e0-414e-b5fe-acb9594c4b87}, !- Handle
  res occupants|living space,             !- Name
  {11645718-7f10-43aa-81d4-0e0dff03758b}, !- People Definition Name
  {8805c4e1-fccc-494e-a0a8-bb72c2ada839}, !- Space or SpaceType Name
  {91b6f415-f07f-4ce1-ad07-0798d0af166f}, !- Number of People Schedule Name
  {6d9c8d4b-e012-413e-bc78-7ad1b2b113fe}, !- Activity Level Schedule Name
=======
  {67de41c3-d819-4b8c-9355-ebce2ea37900}, !- Handle
  res occupants|living space,             !- Name
  {efa010fb-b6cf-4709-8184-7d8ff51380c5}, !- People Definition Name
  {21a1e50f-9c2e-45c8-ade1-2e73eb828543}, !- Space or SpaceType Name
  {89898ebe-dc91-417d-8677-3f034239d4b2}, !- Number of People Schedule Name
  {f4ccce23-c2f2-47c9-bb63-26bdfcb85fef}, !- Activity Level Schedule Name
>>>>>>> 935faeed
  ,                                       !- Surface Name/Angle Factor List Name
  ,                                       !- Work Efficiency Schedule Name
  ,                                       !- Clothing Insulation Schedule Name
  ,                                       !- Air Velocity Schedule Name
  1;                                      !- Multiplier

OS:ScheduleTypeLimits,
<<<<<<< HEAD
  {09794e2f-d90a-4eb1-a1cd-26a24027db4e}, !- Handle
=======
  {5505c5f6-f2e9-4b1c-9617-a968a14d7a67}, !- Handle
>>>>>>> 935faeed
  ActivityLevel,                          !- Name
  0,                                      !- Lower Limit Value
  ,                                       !- Upper Limit Value
  Continuous,                             !- Numeric Type
  ActivityLevel;                          !- Unit Type

OS:ScheduleTypeLimits,
<<<<<<< HEAD
  {7aa4a025-9152-4afa-9699-c29407c9a3f5}, !- Handle
=======
  {d45dbcc6-5282-4609-8d1f-f1efe34e108a}, !- Handle
>>>>>>> 935faeed
  Fractional,                             !- Name
  0,                                      !- Lower Limit Value
  1,                                      !- Upper Limit Value
  Continuous;                             !- Numeric Type
<|MERGE_RESOLUTION|>--- conflicted
+++ resolved
@@ -1,53 +1,26 @@
 !- NOTE: Auto-generated from /test/osw_files/SFA_4units_1story_SL_UA_3Beds_2Baths_Denver.osw
 
 OS:Version,
-<<<<<<< HEAD
-  {090b52b3-9637-454b-bc2b-aa8e10f0e9c7}, !- Handle
-  2.9.0;                                  !- Version Identifier
-
-OS:SimulationControl,
-  {7ae48b1c-e9be-4db2-aa47-49d35268cb00}, !- Handle
-=======
   {79c6d42a-4686-439f-8c58-f020b0997511}, !- Handle
   2.9.0;                                  !- Version Identifier
 
 OS:SimulationControl,
   {cc2d209a-2c16-4217-a1af-896a1546d3d4}, !- Handle
->>>>>>> 935faeed
   ,                                       !- Do Zone Sizing Calculation
   ,                                       !- Do System Sizing Calculation
   ,                                       !- Do Plant Sizing Calculation
   No;                                     !- Run Simulation for Sizing Periods
 
 OS:Timestep,
-<<<<<<< HEAD
-  {32d7e98d-08d3-4ab5-bfa7-fe51c5f98e08}, !- Handle
-  6;                                      !- Number of Timesteps per Hour
-
-OS:ShadowCalculation,
-  {0ab6da76-f2ee-43ed-81fd-fc92423f24de}, !- Handle
-=======
   {bd3ea3db-8a52-4741-8437-9488bc350a88}, !- Handle
   6;                                      !- Number of Timesteps per Hour
 
 OS:ShadowCalculation,
   {6ba13c03-0be0-40b7-910e-45d00ee575b6}, !- Handle
->>>>>>> 935faeed
   20,                                     !- Calculation Frequency
   200;                                    !- Maximum Figures in Shadow Overlap Calculations
 
 OS:SurfaceConvectionAlgorithm:Outside,
-<<<<<<< HEAD
-  {9d513938-23bb-43ec-a3c9-844487df5b43}, !- Handle
-  DOE-2;                                  !- Algorithm
-
-OS:SurfaceConvectionAlgorithm:Inside,
-  {9720b95a-b301-4b4b-8321-0b5e1bf7e059}, !- Handle
-  TARP;                                   !- Algorithm
-
-OS:ZoneCapacitanceMultiplier:ResearchSpecial,
-  {bef93a59-be74-47a1-a014-948269967cdc}, !- Handle
-=======
   {91a596c4-7c62-49ef-aa1f-def450ab4f62}, !- Handle
   DOE-2;                                  !- Algorithm
 
@@ -57,17 +30,12 @@
 
 OS:ZoneCapacitanceMultiplier:ResearchSpecial,
   {1585f681-330e-4a72-80b4-2a5e4d0a6ae6}, !- Handle
->>>>>>> 935faeed
   ,                                       !- Temperature Capacity Multiplier
   15,                                     !- Humidity Capacity Multiplier
   ;                                       !- Carbon Dioxide Capacity Multiplier
 
 OS:RunPeriod,
-<<<<<<< HEAD
-  {52c9be80-a281-4978-9128-d0e0d0b09a2f}, !- Handle
-=======
   {6dac8967-505b-4d01-aecb-df89e216c58d}, !- Handle
->>>>>>> 935faeed
   Run Period 1,                           !- Name
   1,                                      !- Begin Month
   1,                                      !- Begin Day of Month
@@ -81,21 +49,13 @@
   ;                                       !- Number of Times Runperiod to be Repeated
 
 OS:YearDescription,
-<<<<<<< HEAD
-  {8efce39d-d4e5-4b10-bc4c-1319d3729364}, !- Handle
-=======
   {254e21e1-2087-43db-b877-6abe2996bbc2}, !- Handle
->>>>>>> 935faeed
   2007,                                   !- Calendar Year
   ,                                       !- Day of Week for Start Day
   ;                                       !- Is Leap Year
 
 OS:WeatherFile,
-<<<<<<< HEAD
-  {4366315d-7e2e-488f-85bb-6bb159229135}, !- Handle
-=======
   {5e0e7237-5eb8-4de8-9633-df41ede82816}, !- Handle
->>>>>>> 935faeed
   Denver Intl Ap,                         !- City
   CO,                                     !- State Province Region
   USA,                                    !- Country
@@ -109,13 +69,8 @@
   E23378AA;                               !- Checksum
 
 OS:AdditionalProperties,
-<<<<<<< HEAD
-  {0320f739-6684-4607-ba7f-69815ef7ac92}, !- Handle
-  {4366315d-7e2e-488f-85bb-6bb159229135}, !- Object Name
-=======
   {b8b0aa39-7c31-4477-a6d8-c513961ad130}, !- Handle
   {5e0e7237-5eb8-4de8-9633-df41ede82816}, !- Object Name
->>>>>>> 935faeed
   EPWHeaderCity,                          !- Feature Name 1
   String,                                 !- Feature Data Type 1
   Denver Intl Ap,                         !- Feature Value 1
@@ -223,11 +178,7 @@
   84;                                     !- Feature Value 35
 
 OS:Site,
-<<<<<<< HEAD
-  {8b4a10e8-8da1-4a2a-9b9f-adc246802b83}, !- Handle
-=======
   {ce7c6499-4624-4bec-999b-a3384bb00560}, !- Handle
->>>>>>> 935faeed
   Denver Intl Ap_CO_USA,                  !- Name
   39.83,                                  !- Latitude {deg}
   -104.65,                                !- Longitude {deg}
@@ -236,11 +187,7 @@
   ;                                       !- Terrain
 
 OS:ClimateZones,
-<<<<<<< HEAD
-  {d6b23e46-fd7c-4e11-909f-1cf5b7237cfc}, !- Handle
-=======
   {350e195b-07e7-4341-b57f-98f04b7f8d18}, !- Handle
->>>>>>> 935faeed
   ,                                       !- Active Institution
   ,                                       !- Active Year
   ,                                       !- Climate Zone Institution Name 1
@@ -253,31 +200,19 @@
   Cold;                                   !- Climate Zone Value 2
 
 OS:Site:WaterMainsTemperature,
-<<<<<<< HEAD
-  {7d9e9fe2-b4cf-4198-8ded-c2d858a8c8b5}, !- Handle
-=======
   {c12cc820-2194-4432-90d2-34918abca8fb}, !- Handle
->>>>>>> 935faeed
   Correlation,                            !- Calculation Method
   ,                                       !- Temperature Schedule Name
   10.8753424657535,                       !- Annual Average Outdoor Air Temperature {C}
   23.1524007936508;                       !- Maximum Difference In Monthly Average Outdoor Air Temperatures {deltaC}
 
 OS:RunPeriodControl:DaylightSavingTime,
-<<<<<<< HEAD
-  {09d6dff8-837a-40a1-806c-c1cdf76ba295}, !- Handle
-=======
   {1093925f-0634-4797-91b5-170a6abfeb81}, !- Handle
->>>>>>> 935faeed
   3/12,                                   !- Start Date
   11/5;                                   !- End Date
 
 OS:Site:GroundTemperature:Deep,
-<<<<<<< HEAD
-  {30842130-99de-4528-a295-c97a2c54a7b9}, !- Handle
-=======
   {2b2a318a-8723-44b6-8543-861662246cd0}, !- Handle
->>>>>>> 935faeed
   10.8753424657535,                       !- January Deep Ground Temperature {C}
   10.8753424657535,                       !- February Deep Ground Temperature {C}
   10.8753424657535,                       !- March Deep Ground Temperature {C}
@@ -292,11 +227,7 @@
   10.8753424657535;                       !- December Deep Ground Temperature {C}
 
 OS:Building,
-<<<<<<< HEAD
-  {17b8e26f-fade-468a-9aee-ed5dccea1e09}, !- Handle
-=======
   {245dac53-5aef-42c5-9cba-2a58bb387a59}, !- Handle
->>>>>>> 935faeed
   Building 1,                             !- Name
   ,                                       !- Building Sector Type
   0,                                      !- North Axis {deg}
@@ -311,13 +242,8 @@
   4;                                      !- Standards Number of Living Units
 
 OS:AdditionalProperties,
-<<<<<<< HEAD
-  {f32d8b71-8c88-4850-be90-6e29557ac77c}, !- Handle
-  {17b8e26f-fade-468a-9aee-ed5dccea1e09}, !- Object Name
-=======
   {6c261ff7-54e0-4ca8-8d72-9e5a87754d1e}, !- Handle
   {245dac53-5aef-42c5-9cba-2a58bb387a59}, !- Object Name
->>>>>>> 935faeed
   num_units,                              !- Feature Name 1
   Integer,                                !- Feature Data Type 1
   4,                                      !- Feature Value 1
@@ -332,11 +258,7 @@
   1;                                      !- Feature Value 4
 
 OS:ThermalZone,
-<<<<<<< HEAD
-  {ff96cb98-5d4d-4025-823b-8f752a5146cb}, !- Handle
-=======
   {5c2eb5f5-6830-441e-94ac-c087b215d427}, !- Handle
->>>>>>> 935faeed
   living zone,                            !- Name
   ,                                       !- Multiplier
   ,                                       !- Ceiling Height {m}
@@ -345,17 +267,10 @@
   ,                                       !- Zone Inside Convection Algorithm
   ,                                       !- Zone Outside Convection Algorithm
   ,                                       !- Zone Conditioning Equipment List Name
-<<<<<<< HEAD
-  {e018e97c-4937-4890-837b-4831d02942d4}, !- Zone Air Inlet Port List
-  {ffe38a15-a16b-4487-833b-96df847d06ae}, !- Zone Air Exhaust Port List
-  {24375cbe-e78f-408b-9970-3c1391282f9c}, !- Zone Air Node Name
-  {8d02f33a-47db-4be0-9f70-2b25b02482c9}, !- Zone Return Air Port List
-=======
   {5b59d44f-8dad-43aa-a7d3-88dcfd1b657a}, !- Zone Air Inlet Port List
   {8d5e6ecd-6e6a-4034-95b2-ce5780ca8a7c}, !- Zone Air Exhaust Port List
   {13d227a0-1c87-4245-8f67-afcc39ae41a8}, !- Zone Air Node Name
   {a68a3b2f-25fb-4c38-ba56-4c3f18538644}, !- Zone Return Air Port List
->>>>>>> 935faeed
   ,                                       !- Primary Daylighting Control Name
   ,                                       !- Fraction of Zone Controlled by Primary Daylighting Control
   ,                                       !- Secondary Daylighting Control Name
@@ -366,39 +281,6 @@
   No;                                     !- Use Ideal Air Loads
 
 OS:Node,
-<<<<<<< HEAD
-  {2eee811a-7491-409e-bc40-64e06a1cb908}, !- Handle
-  Node 1,                                 !- Name
-  {24375cbe-e78f-408b-9970-3c1391282f9c}, !- Inlet Port
-  ;                                       !- Outlet Port
-
-OS:Connection,
-  {24375cbe-e78f-408b-9970-3c1391282f9c}, !- Handle
-  {46afa74c-9789-4fee-861d-9f40ac214383}, !- Name
-  {ff96cb98-5d4d-4025-823b-8f752a5146cb}, !- Source Object
-  11,                                     !- Outlet Port
-  {2eee811a-7491-409e-bc40-64e06a1cb908}, !- Target Object
-  2;                                      !- Inlet Port
-
-OS:PortList,
-  {e018e97c-4937-4890-837b-4831d02942d4}, !- Handle
-  {6c2ae918-2a2a-470b-a269-bb580995ec58}, !- Name
-  {ff96cb98-5d4d-4025-823b-8f752a5146cb}; !- HVAC Component
-
-OS:PortList,
-  {ffe38a15-a16b-4487-833b-96df847d06ae}, !- Handle
-  {0bc80515-b8f3-4c3e-a1f6-e594ad39bcc3}, !- Name
-  {ff96cb98-5d4d-4025-823b-8f752a5146cb}; !- HVAC Component
-
-OS:PortList,
-  {8d02f33a-47db-4be0-9f70-2b25b02482c9}, !- Handle
-  {0894b315-724b-43af-9208-844c5914fa77}, !- Name
-  {ff96cb98-5d4d-4025-823b-8f752a5146cb}; !- HVAC Component
-
-OS:Sizing:Zone,
-  {c2d76ccc-9633-42e1-8f04-1e378558ec4f}, !- Handle
-  {ff96cb98-5d4d-4025-823b-8f752a5146cb}, !- Zone or ZoneList Name
-=======
   {c7b2754e-cd23-4ee2-ab7e-dc221a27ffdb}, !- Handle
   Node 1,                                 !- Name
   {13d227a0-1c87-4245-8f67-afcc39ae41a8}, !- Inlet Port
@@ -430,7 +312,6 @@
 OS:Sizing:Zone,
   {840eab12-0e59-4f40-b0d3-95e93595719f}, !- Handle
   {5c2eb5f5-6830-441e-94ac-c087b215d427}, !- Zone or ZoneList Name
->>>>>>> 935faeed
   SupplyAirTemperature,                   !- Zone Cooling Design Supply Air Temperature Input Method
   14,                                     !- Zone Cooling Design Supply Air Temperature {C}
   11.11,                                  !- Zone Cooling Design Supply Air Temperature Difference {deltaC}
@@ -459,16 +340,6 @@
   autosize;                               !- Dedicated Outdoor Air High Setpoint Temperature for Design {C}
 
 OS:ZoneHVAC:EquipmentList,
-<<<<<<< HEAD
-  {81c868ce-8baf-4d40-8da7-db69232bc560}, !- Handle
-  Zone HVAC Equipment List 1,             !- Name
-  {ff96cb98-5d4d-4025-823b-8f752a5146cb}; !- Thermal Zone
-
-OS:Space,
-  {8805c4e1-fccc-494e-a0a8-bb72c2ada839}, !- Handle
-  living space,                           !- Name
-  {e3766562-f359-4e2a-bf62-5a3d1715caf2}, !- Space Type Name
-=======
   {e01ea086-fabc-45f2-ada1-bd60db066114}, !- Handle
   Zone HVAC Equipment List 1,             !- Name
   {5c2eb5f5-6830-441e-94ac-c087b215d427}; !- Thermal Zone
@@ -477,7 +348,6 @@
   {21a1e50f-9c2e-45c8-ade1-2e73eb828543}, !- Handle
   living space,                           !- Name
   {fc975706-cd84-4500-9813-e3b356d7b386}, !- Space Type Name
->>>>>>> 935faeed
   ,                                       !- Default Construction Set Name
   ,                                       !- Default Schedule Set Name
   ,                                       !- Direction of Relative North {deg}
@@ -485,19 +355,6 @@
   ,                                       !- Y Origin {m}
   ,                                       !- Z Origin {m}
   ,                                       !- Building Story Name
-<<<<<<< HEAD
-  {ff96cb98-5d4d-4025-823b-8f752a5146cb}, !- Thermal Zone Name
-  ,                                       !- Part of Total Floor Area
-  ,                                       !- Design Specification Outdoor Air Object Name
-  {5b317111-8502-4ed3-b3cb-87a1d0eaf0e8}; !- Building Unit Name
-
-OS:Surface,
-  {8338f4b2-4072-42cb-90a8-6e07b7386b5d}, !- Handle
-  Surface 1,                              !- Name
-  Floor,                                  !- Surface Type
-  ,                                       !- Construction Name
-  {8805c4e1-fccc-494e-a0a8-bb72c2ada839}, !- Space Name
-=======
   {5c2eb5f5-6830-441e-94ac-c087b215d427}, !- Thermal Zone Name
   ,                                       !- Part of Total Floor Area
   ,                                       !- Design Specification Outdoor Air Object Name
@@ -509,7 +366,6 @@
   Floor,                                  !- Surface Type
   ,                                       !- Construction Name
   {21a1e50f-9c2e-45c8-ade1-2e73eb828543}, !- Space Name
->>>>>>> 935faeed
   Foundation,                             !- Outside Boundary Condition
   ,                                       !- Outside Boundary Condition Object
   NoSun,                                  !- Sun Exposure
@@ -522,19 +378,11 @@
   6.46578440716979, -12.9315688143396, 0; !- X,Y,Z Vertex 4 {m}
 
 OS:Surface,
-<<<<<<< HEAD
-  {b0dad39d-3124-41b3-858d-30352905777e}, !- Handle
-  Surface 2,                              !- Name
-  Wall,                                   !- Surface Type
-  ,                                       !- Construction Name
-  {8805c4e1-fccc-494e-a0a8-bb72c2ada839}, !- Space Name
-=======
   {645dc30c-b0a3-40e7-b35b-a6ffc57c1618}, !- Handle
   Surface 2,                              !- Name
   Wall,                                   !- Surface Type
   ,                                       !- Construction Name
   {21a1e50f-9c2e-45c8-ade1-2e73eb828543}, !- Space Name
->>>>>>> 935faeed
   Outdoors,                               !- Outside Boundary Condition
   ,                                       !- Outside Boundary Condition Object
   SunExposed,                             !- Sun Exposure
@@ -547,19 +395,11 @@
   0, -12.9315688143396, 2.4384;           !- X,Y,Z Vertex 4 {m}
 
 OS:Surface,
-<<<<<<< HEAD
-  {5fed0274-95c8-4674-bd7a-aeb30a185ec5}, !- Handle
-  Surface 3,                              !- Name
-  Wall,                                   !- Surface Type
-  ,                                       !- Construction Name
-  {8805c4e1-fccc-494e-a0a8-bb72c2ada839}, !- Space Name
-=======
   {fa60dc08-f3da-488e-a163-8df80501799f}, !- Handle
   Surface 3,                              !- Name
   Wall,                                   !- Surface Type
   ,                                       !- Construction Name
   {21a1e50f-9c2e-45c8-ade1-2e73eb828543}, !- Space Name
->>>>>>> 935faeed
   Outdoors,                               !- Outside Boundary Condition
   ,                                       !- Outside Boundary Condition Object
   SunExposed,                             !- Sun Exposure
@@ -572,19 +412,11 @@
   0, 0, 2.4384;                           !- X,Y,Z Vertex 4 {m}
 
 OS:Surface,
-<<<<<<< HEAD
-  {39c028cf-59a2-40da-8db9-6841d9afa03a}, !- Handle
-  Surface 4,                              !- Name
-  Wall,                                   !- Surface Type
-  ,                                       !- Construction Name
-  {8805c4e1-fccc-494e-a0a8-bb72c2ada839}, !- Space Name
-=======
   {478cf75f-1dd5-4440-9ec8-bce6dd7fd88b}, !- Handle
   Surface 4,                              !- Name
   Wall,                                   !- Surface Type
   ,                                       !- Construction Name
   {21a1e50f-9c2e-45c8-ade1-2e73eb828543}, !- Space Name
->>>>>>> 935faeed
   Adiabatic,                              !- Outside Boundary Condition
   ,                                       !- Outside Boundary Condition Object
   NoSun,                                  !- Sun Exposure
@@ -597,19 +429,11 @@
   6.46578440716979, 0, 2.4384;            !- X,Y,Z Vertex 4 {m}
 
 OS:Surface,
-<<<<<<< HEAD
-  {142cabb2-f45e-4f99-901c-970eb9c1a2e1}, !- Handle
-  Surface 5,                              !- Name
-  Wall,                                   !- Surface Type
-  ,                                       !- Construction Name
-  {8805c4e1-fccc-494e-a0a8-bb72c2ada839}, !- Space Name
-=======
   {9540c464-5de1-4267-ba8c-3491847983e9}, !- Handle
   Surface 5,                              !- Name
   Wall,                                   !- Surface Type
   ,                                       !- Construction Name
   {21a1e50f-9c2e-45c8-ade1-2e73eb828543}, !- Space Name
->>>>>>> 935faeed
   Outdoors,                               !- Outside Boundary Condition
   ,                                       !- Outside Boundary Condition Object
   SunExposed,                             !- Sun Exposure
@@ -622,15 +446,6 @@
   6.46578440716979, -12.9315688143396, 2.4384; !- X,Y,Z Vertex 4 {m}
 
 OS:Surface,
-<<<<<<< HEAD
-  {6ebd464c-8ebc-4d84-9a07-b6ce34c494dd}, !- Handle
-  Surface 6,                              !- Name
-  RoofCeiling,                            !- Surface Type
-  ,                                       !- Construction Name
-  {8805c4e1-fccc-494e-a0a8-bb72c2ada839}, !- Space Name
-  Surface,                                !- Outside Boundary Condition
-  {fac0944e-b8b0-4de1-ac2e-eee66c1f491e}, !- Outside Boundary Condition Object
-=======
   {e73e1fd7-6b7b-4093-b6ae-b9a2308be1ca}, !- Handle
   Surface 6,                              !- Name
   RoofCeiling,                            !- Surface Type
@@ -638,7 +453,6 @@
   {21a1e50f-9c2e-45c8-ade1-2e73eb828543}, !- Space Name
   Surface,                                !- Outside Boundary Condition
   {30100d9f-68e3-4957-9841-0ddcff52f383}, !- Outside Boundary Condition Object
->>>>>>> 935faeed
   NoSun,                                  !- Sun Exposure
   NoWind,                                 !- Wind Exposure
   ,                                       !- View Factor to Ground
@@ -649,11 +463,7 @@
   0, -12.9315688143396, 2.4384;           !- X,Y,Z Vertex 4 {m}
 
 OS:SpaceType,
-<<<<<<< HEAD
-  {e3766562-f359-4e2a-bf62-5a3d1715caf2}, !- Handle
-=======
   {fc975706-cd84-4500-9813-e3b356d7b386}, !- Handle
->>>>>>> 935faeed
   Space Type 1,                           !- Name
   ,                                       !- Default Construction Set Name
   ,                                       !- Default Schedule Set Name
@@ -664,15 +474,6 @@
   living;                                 !- Standards Space Type
 
 OS:Surface,
-<<<<<<< HEAD
-  {fac0944e-b8b0-4de1-ac2e-eee66c1f491e}, !- Handle
-  Surface 7,                              !- Name
-  Floor,                                  !- Surface Type
-  ,                                       !- Construction Name
-  {c978646e-2264-4a5c-be1f-7409b14d8d6e}, !- Space Name
-  Surface,                                !- Outside Boundary Condition
-  {6ebd464c-8ebc-4d84-9a07-b6ce34c494dd}, !- Outside Boundary Condition Object
-=======
   {30100d9f-68e3-4957-9841-0ddcff52f383}, !- Handle
   Surface 7,                              !- Name
   Floor,                                  !- Surface Type
@@ -680,7 +481,6 @@
   {b3ba2de3-842f-4c47-a4f9-941be61ae8f6}, !- Space Name
   Surface,                                !- Outside Boundary Condition
   {e73e1fd7-6b7b-4093-b6ae-b9a2308be1ca}, !- Outside Boundary Condition Object
->>>>>>> 935faeed
   NoSun,                                  !- Sun Exposure
   NoWind,                                 !- Wind Exposure
   ,                                       !- View Factor to Ground
@@ -691,19 +491,11 @@
   6.46578440716979, -12.9315688143396, 2.4384; !- X,Y,Z Vertex 4 {m}
 
 OS:Surface,
-<<<<<<< HEAD
-  {4bcfef7b-1ff6-4934-a65a-dd310777e419}, !- Handle
-  Surface 8,                              !- Name
-  RoofCeiling,                            !- Surface Type
-  ,                                       !- Construction Name
-  {c978646e-2264-4a5c-be1f-7409b14d8d6e}, !- Space Name
-=======
   {82f97019-a35c-4a1e-8907-515bbba7029a}, !- Handle
   Surface 8,                              !- Name
   RoofCeiling,                            !- Surface Type
   ,                                       !- Construction Name
   {b3ba2de3-842f-4c47-a4f9-941be61ae8f6}, !- Space Name
->>>>>>> 935faeed
   Outdoors,                               !- Outside Boundary Condition
   ,                                       !- Outside Boundary Condition Object
   SunExposed,                             !- Sun Exposure
@@ -716,19 +508,11 @@
   0, 0, 2.4384;                           !- X,Y,Z Vertex 4 {m}
 
 OS:Surface,
-<<<<<<< HEAD
-  {3b6b6dce-9751-49f9-bc03-7cb4f9a7023b}, !- Handle
-  Surface 9,                              !- Name
-  RoofCeiling,                            !- Surface Type
-  ,                                       !- Construction Name
-  {c978646e-2264-4a5c-be1f-7409b14d8d6e}, !- Space Name
-=======
   {770043e3-e843-447b-af25-df87d3648c8b}, !- Handle
   Surface 9,                              !- Name
   RoofCeiling,                            !- Surface Type
   ,                                       !- Construction Name
   {b3ba2de3-842f-4c47-a4f9-941be61ae8f6}, !- Space Name
->>>>>>> 935faeed
   Outdoors,                               !- Outside Boundary Condition
   ,                                       !- Outside Boundary Condition Object
   SunExposed,                             !- Sun Exposure
@@ -741,19 +525,11 @@
   6.46578440716979, -12.9315688143396, 2.4384; !- X,Y,Z Vertex 4 {m}
 
 OS:Surface,
-<<<<<<< HEAD
-  {977cf2a0-835a-4249-a28d-c2079d0f66bf}, !- Handle
-  Surface 10,                             !- Name
-  Wall,                                   !- Surface Type
-  ,                                       !- Construction Name
-  {c978646e-2264-4a5c-be1f-7409b14d8d6e}, !- Space Name
-=======
   {570e5da4-e4ed-416a-ada0-e520124ebd1f}, !- Handle
   Surface 10,                             !- Name
   Wall,                                   !- Surface Type
   ,                                       !- Construction Name
   {b3ba2de3-842f-4c47-a4f9-941be61ae8f6}, !- Space Name
->>>>>>> 935faeed
   Outdoors,                               !- Outside Boundary Condition
   ,                                       !- Outside Boundary Condition Object
   SunExposed,                             !- Sun Exposure
@@ -765,19 +541,11 @@
   0, -12.9315688143396, 2.4384;           !- X,Y,Z Vertex 3 {m}
 
 OS:Surface,
-<<<<<<< HEAD
-  {1fa8b3a4-c039-4d3b-95e4-415cd586cbbd}, !- Handle
-  Surface 11,                             !- Name
-  Wall,                                   !- Surface Type
-  ,                                       !- Construction Name
-  {c978646e-2264-4a5c-be1f-7409b14d8d6e}, !- Space Name
-=======
   {e2b6bf49-c321-4d9d-b795-f3e90b90148e}, !- Handle
   Surface 11,                             !- Name
   Wall,                                   !- Surface Type
   ,                                       !- Construction Name
   {b3ba2de3-842f-4c47-a4f9-941be61ae8f6}, !- Space Name
->>>>>>> 935faeed
   Adiabatic,                              !- Outside Boundary Condition
   ,                                       !- Outside Boundary Condition Object
   NoSun,                                  !- Sun Exposure
@@ -789,15 +557,9 @@
   6.46578440716979, 0, 2.4384;            !- X,Y,Z Vertex 3 {m}
 
 OS:Space,
-<<<<<<< HEAD
-  {c978646e-2264-4a5c-be1f-7409b14d8d6e}, !- Handle
-  unfinished attic space,                 !- Name
-  {61c025bf-4861-4dc6-83a9-de965cda7ffa}, !- Space Type Name
-=======
   {b3ba2de3-842f-4c47-a4f9-941be61ae8f6}, !- Handle
   unfinished attic space,                 !- Name
   {6568d23d-1230-410d-b6a8-d25e72aea0d1}, !- Space Type Name
->>>>>>> 935faeed
   ,                                       !- Default Construction Set Name
   ,                                       !- Default Schedule Set Name
   ,                                       !- Direction of Relative North {deg}
@@ -805,17 +567,10 @@
   ,                                       !- Y Origin {m}
   ,                                       !- Z Origin {m}
   ,                                       !- Building Story Name
-<<<<<<< HEAD
-  {4ec3782f-ba03-494c-95df-2c2dfefa0097}; !- Thermal Zone Name
-
-OS:ThermalZone,
-  {4ec3782f-ba03-494c-95df-2c2dfefa0097}, !- Handle
-=======
   {8aa30029-92c6-4020-8a6c-d1b51bd252d9}; !- Thermal Zone Name
 
 OS:ThermalZone,
   {8aa30029-92c6-4020-8a6c-d1b51bd252d9}, !- Handle
->>>>>>> 935faeed
   unfinished attic zone,                  !- Name
   ,                                       !- Multiplier
   ,                                       !- Ceiling Height {m}
@@ -824,17 +579,10 @@
   ,                                       !- Zone Inside Convection Algorithm
   ,                                       !- Zone Outside Convection Algorithm
   ,                                       !- Zone Conditioning Equipment List Name
-<<<<<<< HEAD
-  {ff8ffce9-0655-4f75-aeca-2b458816334a}, !- Zone Air Inlet Port List
-  {d7f57f07-ee06-4243-a7a8-4691df2d8933}, !- Zone Air Exhaust Port List
-  {5b1fe5f4-43fe-473b-89b6-30544325c31c}, !- Zone Air Node Name
-  {a5063f30-c123-4f0e-bf72-be3e0d2c1d5c}, !- Zone Return Air Port List
-=======
   {a6abc656-ae2b-4ebb-b7ff-dd49f67ee524}, !- Zone Air Inlet Port List
   {f0a3922b-db42-40bd-9078-ee482d0b1094}, !- Zone Air Exhaust Port List
   {2770cfe5-99de-40f5-9416-ca45bb3b2acd}, !- Zone Air Node Name
   {a82b48cb-e6be-41fc-ac11-eef584e9ac7e}, !- Zone Return Air Port List
->>>>>>> 935faeed
   ,                                       !- Primary Daylighting Control Name
   ,                                       !- Fraction of Zone Controlled by Primary Daylighting Control
   ,                                       !- Secondary Daylighting Control Name
@@ -845,39 +593,6 @@
   No;                                     !- Use Ideal Air Loads
 
 OS:Node,
-<<<<<<< HEAD
-  {a637fb8d-272f-4088-a19c-56a3638f1f45}, !- Handle
-  Node 2,                                 !- Name
-  {5b1fe5f4-43fe-473b-89b6-30544325c31c}, !- Inlet Port
-  ;                                       !- Outlet Port
-
-OS:Connection,
-  {5b1fe5f4-43fe-473b-89b6-30544325c31c}, !- Handle
-  {3ed4f5d7-3142-4c02-9867-c286a62fc028}, !- Name
-  {4ec3782f-ba03-494c-95df-2c2dfefa0097}, !- Source Object
-  11,                                     !- Outlet Port
-  {a637fb8d-272f-4088-a19c-56a3638f1f45}, !- Target Object
-  2;                                      !- Inlet Port
-
-OS:PortList,
-  {ff8ffce9-0655-4f75-aeca-2b458816334a}, !- Handle
-  {d1903a88-3fa6-4743-a858-727c3afdf055}, !- Name
-  {4ec3782f-ba03-494c-95df-2c2dfefa0097}; !- HVAC Component
-
-OS:PortList,
-  {d7f57f07-ee06-4243-a7a8-4691df2d8933}, !- Handle
-  {7882c8c2-d32b-47fd-a742-b4d89249bce1}, !- Name
-  {4ec3782f-ba03-494c-95df-2c2dfefa0097}; !- HVAC Component
-
-OS:PortList,
-  {a5063f30-c123-4f0e-bf72-be3e0d2c1d5c}, !- Handle
-  {464c6bd8-9ff8-4540-9509-9e58586e09f8}, !- Name
-  {4ec3782f-ba03-494c-95df-2c2dfefa0097}; !- HVAC Component
-
-OS:Sizing:Zone,
-  {9865b0a3-06d7-4dce-a3bd-22529df5df27}, !- Handle
-  {4ec3782f-ba03-494c-95df-2c2dfefa0097}, !- Zone or ZoneList Name
-=======
   {a25be0e2-7d80-4817-a4f5-c5a4383f94b6}, !- Handle
   Node 2,                                 !- Name
   {2770cfe5-99de-40f5-9416-ca45bb3b2acd}, !- Inlet Port
@@ -909,7 +624,6 @@
 OS:Sizing:Zone,
   {3175558f-f129-4de0-8a98-bb877aec61df}, !- Handle
   {8aa30029-92c6-4020-8a6c-d1b51bd252d9}, !- Zone or ZoneList Name
->>>>>>> 935faeed
   SupplyAirTemperature,                   !- Zone Cooling Design Supply Air Temperature Input Method
   14,                                     !- Zone Cooling Design Supply Air Temperature {C}
   11.11,                                  !- Zone Cooling Design Supply Air Temperature Difference {deltaC}
@@ -938,21 +652,12 @@
   autosize;                               !- Dedicated Outdoor Air High Setpoint Temperature for Design {C}
 
 OS:ZoneHVAC:EquipmentList,
-<<<<<<< HEAD
-  {fc8519fa-8d04-48fa-95bf-0ba382197af6}, !- Handle
-  Zone HVAC Equipment List 2,             !- Name
-  {4ec3782f-ba03-494c-95df-2c2dfefa0097}; !- Thermal Zone
-
-OS:SpaceType,
-  {61c025bf-4861-4dc6-83a9-de965cda7ffa}, !- Handle
-=======
   {df7a6562-c0bb-40bf-abe8-5f23d93ca425}, !- Handle
   Zone HVAC Equipment List 2,             !- Name
   {8aa30029-92c6-4020-8a6c-d1b51bd252d9}; !- Thermal Zone
 
 OS:SpaceType,
   {6568d23d-1230-410d-b6a8-d25e72aea0d1}, !- Handle
->>>>>>> 935faeed
   Space Type 2,                           !- Name
   ,                                       !- Default Construction Set Name
   ,                                       !- Default Schedule Set Name
@@ -963,23 +668,14 @@
   unfinished attic;                       !- Standards Space Type
 
 OS:BuildingUnit,
-<<<<<<< HEAD
-  {5b317111-8502-4ed3-b3cb-87a1d0eaf0e8}, !- Handle
-=======
   {9b0241ae-d9e6-49f5-8cdd-0b9c648bd2e9}, !- Handle
->>>>>>> 935faeed
   unit 1,                                 !- Name
   ,                                       !- Rendering Color
   Residential;                            !- Building Unit Type
 
 OS:AdditionalProperties,
-<<<<<<< HEAD
-  {8aa06de5-ed32-461c-8012-a3ea6a12f329}, !- Handle
-  {5b317111-8502-4ed3-b3cb-87a1d0eaf0e8}, !- Object Name
-=======
   {d18d6771-360e-4249-9358-c50990b10d2c}, !- Handle
   {9b0241ae-d9e6-49f5-8cdd-0b9c648bd2e9}, !- Object Name
->>>>>>> 935faeed
   NumberOfBedrooms,                       !- Feature Name 1
   Integer,                                !- Feature Data Type 1
   3,                                      !- Feature Value 1
@@ -991,20 +687,12 @@
   3.3900000000000001;                     !- Feature Value 3
 
 OS:External:File,
-<<<<<<< HEAD
-  {1fc4da4a-8f08-4bcc-a452-2cc12e8518da}, !- Handle
-=======
   {eb881269-5ef5-4a2d-96fe-80653b8c7cdb}, !- Handle
->>>>>>> 935faeed
   8760.csv,                               !- Name
   8760.csv;                               !- File Name
 
 OS:Schedule:Day,
-<<<<<<< HEAD
-  {fdfadbf5-4f27-46a2-a5f0-4fd813878adc}, !- Handle
-=======
   {4fc26d99-bb89-4628-8264-dda9ab002741}, !- Handle
->>>>>>> 935faeed
   Schedule Day 1,                         !- Name
   ,                                       !- Schedule Type Limits Name
   ,                                       !- Interpolate to Timestep
@@ -1013,11 +701,7 @@
   0;                                      !- Value Until Time 1
 
 OS:Schedule:Day,
-<<<<<<< HEAD
-  {6787905c-4454-40d5-998b-8fb272427a5c}, !- Handle
-=======
   {3e7ca234-9a3e-4f2e-bbb8-d9847309b2f1}, !- Handle
->>>>>>> 935faeed
   Schedule Day 2,                         !- Name
   ,                                       !- Schedule Type Limits Name
   ,                                       !- Interpolate to Timestep
@@ -1026,17 +710,10 @@
   1;                                      !- Value Until Time 1
 
 OS:Schedule:File,
-<<<<<<< HEAD
-  {91b6f415-f07f-4ce1-ad07-0798d0af166f}, !- Handle
-  occupants,                              !- Name
-  {7aa4a025-9152-4afa-9699-c29407c9a3f5}, !- Schedule Type Limits Name
-  {1fc4da4a-8f08-4bcc-a452-2cc12e8518da}, !- External File Name
-=======
   {89898ebe-dc91-417d-8677-3f034239d4b2}, !- Handle
   occupants,                              !- Name
   {d45dbcc6-5282-4609-8d1f-f1efe34e108a}, !- Schedule Type Limits Name
   {eb881269-5ef5-4a2d-96fe-80653b8c7cdb}, !- External File Name
->>>>>>> 935faeed
   1,                                      !- Column Number
   1,                                      !- Rows to Skip at Top
   8760,                                   !- Number of Hours of Data
@@ -1045,17 +722,6 @@
   60;                                     !- Minutes per Item
 
 OS:Schedule:Ruleset,
-<<<<<<< HEAD
-  {6d9c8d4b-e012-413e-bc78-7ad1b2b113fe}, !- Handle
-  Schedule Ruleset 1,                     !- Name
-  {09794e2f-d90a-4eb1-a1cd-26a24027db4e}, !- Schedule Type Limits Name
-  {e0825cb8-59f6-4e13-aaa1-8be27957924f}; !- Default Day Schedule Name
-
-OS:Schedule:Day,
-  {e0825cb8-59f6-4e13-aaa1-8be27957924f}, !- Handle
-  Schedule Day 3,                         !- Name
-  {09794e2f-d90a-4eb1-a1cd-26a24027db4e}, !- Schedule Type Limits Name
-=======
   {f4ccce23-c2f2-47c9-bb63-26bdfcb85fef}, !- Handle
   Schedule Ruleset 1,                     !- Name
   {5505c5f6-f2e9-4b1c-9617-a968a14d7a67}, !- Schedule Type Limits Name
@@ -1065,18 +731,13 @@
   {41a51d45-fb5d-4bef-8a2a-3107ab8e07af}, !- Handle
   Schedule Day 3,                         !- Name
   {5505c5f6-f2e9-4b1c-9617-a968a14d7a67}, !- Schedule Type Limits Name
->>>>>>> 935faeed
   ,                                       !- Interpolate to Timestep
   24,                                     !- Hour 1
   0,                                      !- Minute 1
   112.539290946133;                       !- Value Until Time 1
 
 OS:People:Definition,
-<<<<<<< HEAD
-  {11645718-7f10-43aa-81d4-0e0dff03758b}, !- Handle
-=======
   {efa010fb-b6cf-4709-8184-7d8ff51380c5}, !- Handle
->>>>>>> 935faeed
   res occupants|living space,             !- Name
   People,                                 !- Number of People Calculation Method
   3.39,                                   !- Number of People {people}
@@ -1089,21 +750,12 @@
   ZoneAveraged;                           !- Mean Radiant Temperature Calculation Type
 
 OS:People,
-<<<<<<< HEAD
-  {2cf18f6a-55e0-414e-b5fe-acb9594c4b87}, !- Handle
-  res occupants|living space,             !- Name
-  {11645718-7f10-43aa-81d4-0e0dff03758b}, !- People Definition Name
-  {8805c4e1-fccc-494e-a0a8-bb72c2ada839}, !- Space or SpaceType Name
-  {91b6f415-f07f-4ce1-ad07-0798d0af166f}, !- Number of People Schedule Name
-  {6d9c8d4b-e012-413e-bc78-7ad1b2b113fe}, !- Activity Level Schedule Name
-=======
   {67de41c3-d819-4b8c-9355-ebce2ea37900}, !- Handle
   res occupants|living space,             !- Name
   {efa010fb-b6cf-4709-8184-7d8ff51380c5}, !- People Definition Name
   {21a1e50f-9c2e-45c8-ade1-2e73eb828543}, !- Space or SpaceType Name
   {89898ebe-dc91-417d-8677-3f034239d4b2}, !- Number of People Schedule Name
   {f4ccce23-c2f2-47c9-bb63-26bdfcb85fef}, !- Activity Level Schedule Name
->>>>>>> 935faeed
   ,                                       !- Surface Name/Angle Factor List Name
   ,                                       !- Work Efficiency Schedule Name
   ,                                       !- Clothing Insulation Schedule Name
@@ -1111,11 +763,7 @@
   1;                                      !- Multiplier
 
 OS:ScheduleTypeLimits,
-<<<<<<< HEAD
-  {09794e2f-d90a-4eb1-a1cd-26a24027db4e}, !- Handle
-=======
   {5505c5f6-f2e9-4b1c-9617-a968a14d7a67}, !- Handle
->>>>>>> 935faeed
   ActivityLevel,                          !- Name
   0,                                      !- Lower Limit Value
   ,                                       !- Upper Limit Value
@@ -1123,11 +771,7 @@
   ActivityLevel;                          !- Unit Type
 
 OS:ScheduleTypeLimits,
-<<<<<<< HEAD
-  {7aa4a025-9152-4afa-9699-c29407c9a3f5}, !- Handle
-=======
   {d45dbcc6-5282-4609-8d1f-f1efe34e108a}, !- Handle
->>>>>>> 935faeed
   Fractional,                             !- Name
   0,                                      !- Lower Limit Value
   1,                                      !- Upper Limit Value
