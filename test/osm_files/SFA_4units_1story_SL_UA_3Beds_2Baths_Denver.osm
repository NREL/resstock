!- NOTE: Auto-generated from /test/osw_files/SFA_4units_1story_SL_UA_3Beds_2Baths_Denver.osw

OS:Version,
<<<<<<< HEAD
  {c95a342b-6bc4-4dc3-8349-43e55ca12aea}, !- Handle
  2.9.0;                                  !- Version Identifier

OS:SimulationControl,
  {78507c14-4635-428b-9a28-88d6af4ac68f}, !- Handle
=======
  {9ad75fc5-f812-4cd6-837e-becd863756c5}, !- Handle
  2.9.0;                                  !- Version Identifier

OS:SimulationControl,
  {f5172c44-7806-42e9-8566-09291a307485}, !- Handle
>>>>>>> 7902c0f9
  ,                                       !- Do Zone Sizing Calculation
  ,                                       !- Do System Sizing Calculation
  ,                                       !- Do Plant Sizing Calculation
  No;                                     !- Run Simulation for Sizing Periods

OS:Timestep,
<<<<<<< HEAD
  {b749542c-66e7-461c-8bc3-32bf23533bfb}, !- Handle
  6;                                      !- Number of Timesteps per Hour

OS:ShadowCalculation,
  {314f8d29-0b2b-4a71-ae05-f2f67e4bd77a}, !- Handle
=======
  {d8c87bbe-a756-4ba2-afa8-2f9d3fc0af69}, !- Handle
  6;                                      !- Number of Timesteps per Hour

OS:ShadowCalculation,
  {53d8e14a-f237-42a5-9f3e-f25a0471cf25}, !- Handle
>>>>>>> 7902c0f9
  20,                                     !- Calculation Frequency
  200;                                    !- Maximum Figures in Shadow Overlap Calculations

OS:SurfaceConvectionAlgorithm:Outside,
<<<<<<< HEAD
  {9e126afe-c60a-4b59-816f-85c92fc9d8a6}, !- Handle
  DOE-2;                                  !- Algorithm

OS:SurfaceConvectionAlgorithm:Inside,
  {8ffbb598-07f4-46bd-9abb-dfe2ffba5aa7}, !- Handle
  TARP;                                   !- Algorithm

OS:ZoneCapacitanceMultiplier:ResearchSpecial,
  {39ebdb3f-5ded-4c24-8946-d7b50da37f9c}, !- Handle
=======
  {39f064d7-3030-493c-aa49-cf8cc6f82318}, !- Handle
  DOE-2;                                  !- Algorithm

OS:SurfaceConvectionAlgorithm:Inside,
  {87064bfd-9fa7-4cc3-9143-3f64f6f64e20}, !- Handle
  TARP;                                   !- Algorithm

OS:ZoneCapacitanceMultiplier:ResearchSpecial,
  {281c48f9-2cee-44fa-a053-4803766c7279}, !- Handle
>>>>>>> 7902c0f9
  ,                                       !- Temperature Capacity Multiplier
  15,                                     !- Humidity Capacity Multiplier
  ;                                       !- Carbon Dioxide Capacity Multiplier

OS:RunPeriod,
<<<<<<< HEAD
  {4b99b087-b0ce-49cd-840c-06493037d170}, !- Handle
=======
  {336d6627-b0e4-4d14-abd5-56f15bf6a87c}, !- Handle
>>>>>>> 7902c0f9
  Run Period 1,                           !- Name
  1,                                      !- Begin Month
  1,                                      !- Begin Day of Month
  12,                                     !- End Month
  31,                                     !- End Day of Month
  ,                                       !- Use Weather File Holidays and Special Days
  ,                                       !- Use Weather File Daylight Saving Period
  ,                                       !- Apply Weekend Holiday Rule
  ,                                       !- Use Weather File Rain Indicators
  ,                                       !- Use Weather File Snow Indicators
  ;                                       !- Number of Times Runperiod to be Repeated

OS:YearDescription,
<<<<<<< HEAD
  {355cffa3-9e95-4df8-8440-5600c4f7b81b}, !- Handle
=======
  {55acf4ff-8ed4-4225-bc4c-dbeffe4aeaa0}, !- Handle
>>>>>>> 7902c0f9
  2007,                                   !- Calendar Year
  ,                                       !- Day of Week for Start Day
  ;                                       !- Is Leap Year

OS:WeatherFile,
<<<<<<< HEAD
  {aa0e0bf4-9d41-4be8-817d-449be67d65b0}, !- Handle
=======
  {aabf5eca-95f6-4367-bb58-6175416e6a3c}, !- Handle
>>>>>>> 7902c0f9
  Denver Intl Ap,                         !- City
  CO,                                     !- State Province Region
  USA,                                    !- Country
  TMY3,                                   !- Data Source
  725650,                                 !- WMO Number
  39.83,                                  !- Latitude {deg}
  -104.65,                                !- Longitude {deg}
  -7,                                     !- Time Zone {hr}
  1650,                                   !- Elevation {m}
  file:../weather/USA_CO_Denver.Intl.AP.725650_TMY3.epw, !- Url
  E23378AA;                               !- Checksum

OS:AdditionalProperties,
<<<<<<< HEAD
  {ed27bdbb-a420-4732-b7eb-b00d5171e18e}, !- Handle
  {aa0e0bf4-9d41-4be8-817d-449be67d65b0}, !- Object Name
=======
  {ed5a3494-d0c6-45ea-af81-99b832fa70b8}, !- Handle
  {aabf5eca-95f6-4367-bb58-6175416e6a3c}, !- Object Name
>>>>>>> 7902c0f9
  EPWHeaderCity,                          !- Feature Name 1
  String,                                 !- Feature Data Type 1
  Denver Intl Ap,                         !- Feature Value 1
  EPWHeaderState,                         !- Feature Name 2
  String,                                 !- Feature Data Type 2
  CO,                                     !- Feature Value 2
  EPWHeaderCountry,                       !- Feature Name 3
  String,                                 !- Feature Data Type 3
  USA,                                    !- Feature Value 3
  EPWHeaderDataSource,                    !- Feature Name 4
  String,                                 !- Feature Data Type 4
  TMY3,                                   !- Feature Value 4
  EPWHeaderStation,                       !- Feature Name 5
  String,                                 !- Feature Data Type 5
  725650,                                 !- Feature Value 5
  EPWHeaderLatitude,                      !- Feature Name 6
  Double,                                 !- Feature Data Type 6
  39.829999999999998,                     !- Feature Value 6
  EPWHeaderLongitude,                     !- Feature Name 7
  Double,                                 !- Feature Data Type 7
  -104.65000000000001,                    !- Feature Value 7
  EPWHeaderTimezone,                      !- Feature Name 8
  Double,                                 !- Feature Data Type 8
  -7,                                     !- Feature Value 8
  EPWHeaderAltitude,                      !- Feature Name 9
  Double,                                 !- Feature Data Type 9
  5413.3858267716532,                     !- Feature Value 9
  EPWHeaderLocalPressure,                 !- Feature Name 10
  Double,                                 !- Feature Data Type 10
  0.81937567683596546,                    !- Feature Value 10
  EPWHeaderRecordsPerHour,                !- Feature Name 11
  Double,                                 !- Feature Data Type 11
  0,                                      !- Feature Value 11
  EPWDataAnnualAvgDrybulb,                !- Feature Name 12
  Double,                                 !- Feature Data Type 12
  51.575616438356228,                     !- Feature Value 12
  EPWDataAnnualMinDrybulb,                !- Feature Name 13
  Double,                                 !- Feature Data Type 13
  -2.9200000000000017,                    !- Feature Value 13
  EPWDataAnnualMaxDrybulb,                !- Feature Name 14
  Double,                                 !- Feature Data Type 14
  104,                                    !- Feature Value 14
  EPWDataCDD50F,                          !- Feature Name 15
  Double,                                 !- Feature Data Type 15
  3072.2925000000005,                     !- Feature Value 15
  EPWDataCDD65F,                          !- Feature Name 16
  Double,                                 !- Feature Data Type 16
  883.62000000000035,                     !- Feature Value 16
  EPWDataHDD50F,                          !- Feature Name 17
  Double,                                 !- Feature Data Type 17
  2497.1925000000001,                     !- Feature Value 17
  EPWDataHDD65F,                          !- Feature Name 18
  Double,                                 !- Feature Data Type 18
  5783.5200000000013,                     !- Feature Value 18
  EPWDataAnnualAvgWindspeed,              !- Feature Name 19
  Double,                                 !- Feature Data Type 19
  3.9165296803649667,                     !- Feature Value 19
  EPWDataMonthlyAvgDrybulbs,              !- Feature Name 20
  String,                                 !- Feature Data Type 20
  33.4191935483871&#4431.90142857142857&#4443.02620967741937&#4442.48624999999999&#4459.877741935483854&#4473.57574999999997&#4472.07975806451608&#4472.70008064516134&#4466.49200000000006&#4450.079112903225806&#4437.218250000000005&#4434.582177419354835, !- Feature Value 20
  EPWDataGroundMonthlyTemps,              !- Feature Name 21
  String,                                 !- Feature Data Type 21
  44.08306285945173&#4440.89570904991865&#4440.64045432632048&#4442.153016571250646&#4448.225111118704206&#4454.268919273837525&#4459.508577937551024&#4462.82777283423508&#4463.10975667174995&#4460.41014950381947&#4455.304105212311526&#4449.445696474514364, !- Feature Value 21
  EPWDataWSF,                             !- Feature Name 22
  Double,                                 !- Feature Data Type 22
  0.58999999999999997,                    !- Feature Value 22
  EPWDataMonthlyAvgDailyHighDrybulbs,     !- Feature Name 23
  String,                                 !- Feature Data Type 23
  47.41032258064516&#4446.58642857142857&#4455.15032258064517&#4453.708&#4472.80193548387098&#4488.67600000000002&#4486.1858064516129&#4485.87225806451613&#4482.082&#4463.18064516129033&#4448.73400000000001&#4448.87935483870968, !- Feature Value 23
  EPWDataMonthlyAvgDailyLowDrybulbs,      !- Feature Name 24
  String,                                 !- Feature Data Type 24
  19.347741935483874&#4419.856428571428573&#4430.316129032258065&#4431.112&#4447.41612903225806&#4457.901999999999994&#4459.063870967741934&#4460.956774193548384&#4452.352000000000004&#4438.41612903225806&#4427.002000000000002&#4423.02903225806451, !- Feature Value 24
  EPWDesignHeatingDrybulb,                !- Feature Name 25
  Double,                                 !- Feature Data Type 25
  12.02,                                  !- Feature Value 25
  EPWDesignHeatingWindspeed,              !- Feature Name 26
  Double,                                 !- Feature Data Type 26
  2.8062500000000004,                     !- Feature Value 26
  EPWDesignCoolingDrybulb,                !- Feature Name 27
  Double,                                 !- Feature Data Type 27
  91.939999999999998,                     !- Feature Value 27
  EPWDesignCoolingWetbulb,                !- Feature Name 28
  Double,                                 !- Feature Data Type 28
  59.95131430195849,                      !- Feature Value 28
  EPWDesignCoolingHumidityRatio,          !- Feature Name 29
  Double,                                 !- Feature Data Type 29
  0.0059161086834698092,                  !- Feature Value 29
  EPWDesignCoolingWindspeed,              !- Feature Name 30
  Double,                                 !- Feature Data Type 30
  3.7999999999999989,                     !- Feature Value 30
  EPWDesignDailyTemperatureRange,         !- Feature Name 31
  Double,                                 !- Feature Data Type 31
  24.915483870967748,                     !- Feature Value 31
  EPWDesignDehumidDrybulb,                !- Feature Name 32
  Double,                                 !- Feature Data Type 32
  67.996785714285721,                     !- Feature Value 32
  EPWDesignDehumidHumidityRatio,          !- Feature Name 33
  Double,                                 !- Feature Data Type 33
  0.012133744170488724,                   !- Feature Value 33
  EPWDesignCoolingDirectNormal,           !- Feature Name 34
  Double,                                 !- Feature Data Type 34
  985,                                    !- Feature Value 34
  EPWDesignCoolingDiffuseHorizontal,      !- Feature Name 35
  Double,                                 !- Feature Data Type 35
  84;                                     !- Feature Value 35

OS:Site,
<<<<<<< HEAD
  {bff0ebc7-61f0-46db-adc9-7d52e8c3baac}, !- Handle
=======
  {c02faac1-6955-4652-893c-1aae058c4226}, !- Handle
>>>>>>> 7902c0f9
  Denver Intl Ap_CO_USA,                  !- Name
  39.83,                                  !- Latitude {deg}
  -104.65,                                !- Longitude {deg}
  -7,                                     !- Time Zone {hr}
  1650,                                   !- Elevation {m}
  ;                                       !- Terrain

OS:ClimateZones,
<<<<<<< HEAD
  {d6b82fff-5980-45a8-a63c-ba2b79189749}, !- Handle
=======
  {2a71d60f-db95-47d1-bc5c-44d5359bdafe}, !- Handle
>>>>>>> 7902c0f9
  ,                                       !- Active Institution
  ,                                       !- Active Year
  ,                                       !- Climate Zone Institution Name 1
  ,                                       !- Climate Zone Document Name 1
  ,                                       !- Climate Zone Document Year 1
  ,                                       !- Climate Zone Value 1
  Building America,                       !- Climate Zone Institution Name 2
  ,                                       !- Climate Zone Document Name 2
  0,                                      !- Climate Zone Document Year 2
  Cold;                                   !- Climate Zone Value 2

OS:Site:WaterMainsTemperature,
<<<<<<< HEAD
  {db04bb31-bc49-419c-962b-ec5789472cec}, !- Handle
=======
  {aa002e6c-54b7-4f43-b58e-78a49de7968d}, !- Handle
>>>>>>> 7902c0f9
  Correlation,                            !- Calculation Method
  ,                                       !- Temperature Schedule Name
  10.8753424657535,                       !- Annual Average Outdoor Air Temperature {C}
  23.1524007936508;                       !- Maximum Difference In Monthly Average Outdoor Air Temperatures {deltaC}

OS:RunPeriodControl:DaylightSavingTime,
<<<<<<< HEAD
  {0fc52915-219c-4328-bc90-084b61ee0ff2}, !- Handle
=======
  {6a483590-19c9-48b7-a77c-a5dcda3952f1}, !- Handle
>>>>>>> 7902c0f9
  3/12,                                   !- Start Date
  11/5;                                   !- End Date

OS:Site:GroundTemperature:Deep,
<<<<<<< HEAD
  {c78bed5c-12a8-44aa-8af2-d955f500c67c}, !- Handle
=======
  {bb6e88d7-32c6-4aac-ac63-9dda10ba6863}, !- Handle
>>>>>>> 7902c0f9
  10.8753424657535,                       !- January Deep Ground Temperature {C}
  10.8753424657535,                       !- February Deep Ground Temperature {C}
  10.8753424657535,                       !- March Deep Ground Temperature {C}
  10.8753424657535,                       !- April Deep Ground Temperature {C}
  10.8753424657535,                       !- May Deep Ground Temperature {C}
  10.8753424657535,                       !- June Deep Ground Temperature {C}
  10.8753424657535,                       !- July Deep Ground Temperature {C}
  10.8753424657535,                       !- August Deep Ground Temperature {C}
  10.8753424657535,                       !- September Deep Ground Temperature {C}
  10.8753424657535,                       !- October Deep Ground Temperature {C}
  10.8753424657535,                       !- November Deep Ground Temperature {C}
  10.8753424657535;                       !- December Deep Ground Temperature {C}

OS:Building,
<<<<<<< HEAD
  {631d10f8-06af-42a9-ba13-d0dc0c493203}, !- Handle
=======
  {94d93869-7670-4fc1-b51a-01b8948aa7d8}, !- Handle
>>>>>>> 7902c0f9
  Building 1,                             !- Name
  ,                                       !- Building Sector Type
  0,                                      !- North Axis {deg}
  ,                                       !- Nominal Floor to Floor Height {m}
  ,                                       !- Space Type Name
  ,                                       !- Default Construction Set Name
  ,                                       !- Default Schedule Set Name
  1,                                      !- Standards Number of Stories
  1,                                      !- Standards Number of Above Ground Stories
  ,                                       !- Standards Template
  singlefamilyattached,                   !- Standards Building Type
  4;                                      !- Standards Number of Living Units

OS:AdditionalProperties,
<<<<<<< HEAD
  {8b7f614a-8bea-4fb2-9a3b-91673c825b35}, !- Handle
  {631d10f8-06af-42a9-ba13-d0dc0c493203}, !- Object Name
=======
  {7af165e8-be6e-4d83-804f-4846cd2eaa3b}, !- Handle
  {94d93869-7670-4fc1-b51a-01b8948aa7d8}, !- Object Name
>>>>>>> 7902c0f9
  num_units,                              !- Feature Name 1
  Integer,                                !- Feature Data Type 1
  4,                                      !- Feature Value 1
  has_rear_units,                         !- Feature Name 2
  Boolean,                                !- Feature Data Type 2
  false,                                  !- Feature Value 2
  horz_location,                          !- Feature Name 3
  String,                                 !- Feature Data Type 3
  Left,                                   !- Feature Value 3
  num_floors,                             !- Feature Name 4
  Integer,                                !- Feature Data Type 4
  1;                                      !- Feature Value 4

OS:ThermalZone,
<<<<<<< HEAD
  {1fbc8032-9478-4d29-9d4b-5cbc33042818}, !- Handle
=======
  {001bd463-d621-44d4-bb49-2f03364a9c20}, !- Handle
>>>>>>> 7902c0f9
  living zone,                            !- Name
  ,                                       !- Multiplier
  ,                                       !- Ceiling Height {m}
  ,                                       !- Volume {m3}
  ,                                       !- Floor Area {m2}
  ,                                       !- Zone Inside Convection Algorithm
  ,                                       !- Zone Outside Convection Algorithm
  ,                                       !- Zone Conditioning Equipment List Name
<<<<<<< HEAD
  {187b66bf-a2df-46a0-9f8c-a38d434965ce}, !- Zone Air Inlet Port List
  {9a247abc-0f87-475b-856f-545430962753}, !- Zone Air Exhaust Port List
  {6b8ae202-5918-41c1-83ac-8a40727b254a}, !- Zone Air Node Name
  {771925b1-bdf6-41e3-825e-f9361576e1ff}, !- Zone Return Air Port List
=======
  {343c3285-8972-4a75-8170-e04773007b62}, !- Zone Air Inlet Port List
  {f584ef13-67d1-4026-8ac6-0ffe66852af1}, !- Zone Air Exhaust Port List
  {d0ae2413-d497-446c-a1bd-8675cb2f054c}, !- Zone Air Node Name
  {5cd808a6-7f4e-4310-becf-5ab2ae44f9eb}, !- Zone Return Air Port List
>>>>>>> 7902c0f9
  ,                                       !- Primary Daylighting Control Name
  ,                                       !- Fraction of Zone Controlled by Primary Daylighting Control
  ,                                       !- Secondary Daylighting Control Name
  ,                                       !- Fraction of Zone Controlled by Secondary Daylighting Control
  ,                                       !- Illuminance Map Name
  ,                                       !- Group Rendering Name
  ,                                       !- Thermostat Name
  No;                                     !- Use Ideal Air Loads

OS:Node,
<<<<<<< HEAD
  {621f7f73-e043-4387-bfc3-2ee01a4dee17}, !- Handle
  Node 1,                                 !- Name
  {6b8ae202-5918-41c1-83ac-8a40727b254a}, !- Inlet Port
  ;                                       !- Outlet Port

OS:Connection,
  {6b8ae202-5918-41c1-83ac-8a40727b254a}, !- Handle
  {0b357bba-92e3-4c0f-9a54-322953adf5c7}, !- Name
  {1fbc8032-9478-4d29-9d4b-5cbc33042818}, !- Source Object
  11,                                     !- Outlet Port
  {621f7f73-e043-4387-bfc3-2ee01a4dee17}, !- Target Object
  2;                                      !- Inlet Port

OS:PortList,
  {187b66bf-a2df-46a0-9f8c-a38d434965ce}, !- Handle
  {72764216-680f-47a2-83b4-fc63b843a430}, !- Name
  {1fbc8032-9478-4d29-9d4b-5cbc33042818}; !- HVAC Component

OS:PortList,
  {9a247abc-0f87-475b-856f-545430962753}, !- Handle
  {f6323061-6907-427b-bdc7-533bb647a505}, !- Name
  {1fbc8032-9478-4d29-9d4b-5cbc33042818}; !- HVAC Component

OS:PortList,
  {771925b1-bdf6-41e3-825e-f9361576e1ff}, !- Handle
  {66194254-510b-408d-be07-31ca72e9a928}, !- Name
  {1fbc8032-9478-4d29-9d4b-5cbc33042818}; !- HVAC Component

OS:Sizing:Zone,
  {304c052a-abd0-460c-a764-89ec12780c50}, !- Handle
  {1fbc8032-9478-4d29-9d4b-5cbc33042818}, !- Zone or ZoneList Name
=======
  {7db6efd8-f30f-4d45-a60c-5d8d9b5b77d4}, !- Handle
  Node 1,                                 !- Name
  {d0ae2413-d497-446c-a1bd-8675cb2f054c}, !- Inlet Port
  ;                                       !- Outlet Port

OS:Connection,
  {d0ae2413-d497-446c-a1bd-8675cb2f054c}, !- Handle
  {684b9e09-2238-40b0-acfb-0a15464c8987}, !- Name
  {001bd463-d621-44d4-bb49-2f03364a9c20}, !- Source Object
  11,                                     !- Outlet Port
  {7db6efd8-f30f-4d45-a60c-5d8d9b5b77d4}, !- Target Object
  2;                                      !- Inlet Port

OS:PortList,
  {343c3285-8972-4a75-8170-e04773007b62}, !- Handle
  {3f234227-4f5d-4f14-977c-2dfcfe8a43b2}, !- Name
  {001bd463-d621-44d4-bb49-2f03364a9c20}; !- HVAC Component

OS:PortList,
  {f584ef13-67d1-4026-8ac6-0ffe66852af1}, !- Handle
  {4009b24d-11f5-4185-be58-0c99449ea399}, !- Name
  {001bd463-d621-44d4-bb49-2f03364a9c20}; !- HVAC Component

OS:PortList,
  {5cd808a6-7f4e-4310-becf-5ab2ae44f9eb}, !- Handle
  {11e8e1af-49ff-4b7c-a9a7-7f555c61578b}, !- Name
  {001bd463-d621-44d4-bb49-2f03364a9c20}; !- HVAC Component

OS:Sizing:Zone,
  {2c7fb618-ee3e-4bdd-861b-35e301cd1cc1}, !- Handle
  {001bd463-d621-44d4-bb49-2f03364a9c20}, !- Zone or ZoneList Name
>>>>>>> 7902c0f9
  SupplyAirTemperature,                   !- Zone Cooling Design Supply Air Temperature Input Method
  14,                                     !- Zone Cooling Design Supply Air Temperature {C}
  11.11,                                  !- Zone Cooling Design Supply Air Temperature Difference {deltaC}
  SupplyAirTemperature,                   !- Zone Heating Design Supply Air Temperature Input Method
  40,                                     !- Zone Heating Design Supply Air Temperature {C}
  11.11,                                  !- Zone Heating Design Supply Air Temperature Difference {deltaC}
  0.0085,                                 !- Zone Cooling Design Supply Air Humidity Ratio {kg-H2O/kg-air}
  0.008,                                  !- Zone Heating Design Supply Air Humidity Ratio {kg-H2O/kg-air}
  ,                                       !- Zone Heating Sizing Factor
  ,                                       !- Zone Cooling Sizing Factor
  DesignDay,                              !- Cooling Design Air Flow Method
  ,                                       !- Cooling Design Air Flow Rate {m3/s}
  ,                                       !- Cooling Minimum Air Flow per Zone Floor Area {m3/s-m2}
  ,                                       !- Cooling Minimum Air Flow {m3/s}
  ,                                       !- Cooling Minimum Air Flow Fraction
  DesignDay,                              !- Heating Design Air Flow Method
  ,                                       !- Heating Design Air Flow Rate {m3/s}
  ,                                       !- Heating Maximum Air Flow per Zone Floor Area {m3/s-m2}
  ,                                       !- Heating Maximum Air Flow {m3/s}
  ,                                       !- Heating Maximum Air Flow Fraction
  ,                                       !- Design Zone Air Distribution Effectiveness in Cooling Mode
  ,                                       !- Design Zone Air Distribution Effectiveness in Heating Mode
  No,                                     !- Account for Dedicated Outdoor Air System
  NeutralSupplyAir,                       !- Dedicated Outdoor Air System Control Strategy
  autosize,                               !- Dedicated Outdoor Air Low Setpoint Temperature for Design {C}
  autosize;                               !- Dedicated Outdoor Air High Setpoint Temperature for Design {C}

OS:ZoneHVAC:EquipmentList,
<<<<<<< HEAD
  {06b34de3-1845-42aa-a9e8-032bde840ce1}, !- Handle
  Zone HVAC Equipment List 1,             !- Name
  {1fbc8032-9478-4d29-9d4b-5cbc33042818}; !- Thermal Zone

OS:Space,
  {bef35a50-d158-4ae1-81dd-8b032b4361f1}, !- Handle
  living space,                           !- Name
  {ec947eaf-493e-469f-a6e9-df33a9f83bdb}, !- Space Type Name
=======
  {4cb8fb7d-ccd4-4156-b1f2-239b5b759a2a}, !- Handle
  Zone HVAC Equipment List 1,             !- Name
  {001bd463-d621-44d4-bb49-2f03364a9c20}; !- Thermal Zone

OS:Space,
  {38c4a4ee-fade-48dc-b05f-0fdb384b255e}, !- Handle
  living space,                           !- Name
  {597207ad-b444-4321-b6fd-79987e0b5464}, !- Space Type Name
>>>>>>> 7902c0f9
  ,                                       !- Default Construction Set Name
  ,                                       !- Default Schedule Set Name
  ,                                       !- Direction of Relative North {deg}
  ,                                       !- X Origin {m}
  ,                                       !- Y Origin {m}
  ,                                       !- Z Origin {m}
  ,                                       !- Building Story Name
<<<<<<< HEAD
  {1fbc8032-9478-4d29-9d4b-5cbc33042818}, !- Thermal Zone Name
  ,                                       !- Part of Total Floor Area
  ,                                       !- Design Specification Outdoor Air Object Name
  {690a5fb0-bea7-4ac5-9b84-0c5ba3c6205d}; !- Building Unit Name

OS:Surface,
  {6f3b74da-d3fd-4c8b-83cf-4eb60a9f6502}, !- Handle
  Surface 1,                              !- Name
  Floor,                                  !- Surface Type
  ,                                       !- Construction Name
  {bef35a50-d158-4ae1-81dd-8b032b4361f1}, !- Space Name
=======
  {001bd463-d621-44d4-bb49-2f03364a9c20}, !- Thermal Zone Name
  ,                                       !- Part of Total Floor Area
  ,                                       !- Design Specification Outdoor Air Object Name
  {d85a4b68-825d-4c07-bbdb-68a27be40bca}; !- Building Unit Name

OS:Surface,
  {c2793318-abd6-4d8c-af66-ed7b057df8ea}, !- Handle
  Surface 1,                              !- Name
  Floor,                                  !- Surface Type
  ,                                       !- Construction Name
  {38c4a4ee-fade-48dc-b05f-0fdb384b255e}, !- Space Name
>>>>>>> 7902c0f9
  Foundation,                             !- Outside Boundary Condition
  ,                                       !- Outside Boundary Condition Object
  NoSun,                                  !- Sun Exposure
  NoWind,                                 !- Wind Exposure
  ,                                       !- View Factor to Ground
  ,                                       !- Number of Vertices
  0, -12.9315688143396, 0,                !- X,Y,Z Vertex 1 {m}
  0, 0, 0,                                !- X,Y,Z Vertex 2 {m}
  6.46578440716979, 0, 0,                 !- X,Y,Z Vertex 3 {m}
  6.46578440716979, -12.9315688143396, 0; !- X,Y,Z Vertex 4 {m}

OS:Surface,
<<<<<<< HEAD
  {364e5d97-92c3-4d1d-8f8b-5aa8c1a2565e}, !- Handle
  Surface 2,                              !- Name
  Wall,                                   !- Surface Type
  ,                                       !- Construction Name
  {bef35a50-d158-4ae1-81dd-8b032b4361f1}, !- Space Name
=======
  {5a5ae7f5-9c73-4587-be16-3f8f45a514ed}, !- Handle
  Surface 2,                              !- Name
  Wall,                                   !- Surface Type
  ,                                       !- Construction Name
  {38c4a4ee-fade-48dc-b05f-0fdb384b255e}, !- Space Name
>>>>>>> 7902c0f9
  Outdoors,                               !- Outside Boundary Condition
  ,                                       !- Outside Boundary Condition Object
  SunExposed,                             !- Sun Exposure
  WindExposed,                            !- Wind Exposure
  ,                                       !- View Factor to Ground
  ,                                       !- Number of Vertices
  0, 0, 2.4384,                           !- X,Y,Z Vertex 1 {m}
  0, 0, 0,                                !- X,Y,Z Vertex 2 {m}
  0, -12.9315688143396, 0,                !- X,Y,Z Vertex 3 {m}
  0, -12.9315688143396, 2.4384;           !- X,Y,Z Vertex 4 {m}

OS:Surface,
<<<<<<< HEAD
  {71550c1c-9b1a-42d6-b71b-c4833f618a1b}, !- Handle
  Surface 3,                              !- Name
  Wall,                                   !- Surface Type
  ,                                       !- Construction Name
  {bef35a50-d158-4ae1-81dd-8b032b4361f1}, !- Space Name
=======
  {0d4cfc78-7b63-4ea1-ba38-90b2fea6e1da}, !- Handle
  Surface 3,                              !- Name
  Wall,                                   !- Surface Type
  ,                                       !- Construction Name
  {38c4a4ee-fade-48dc-b05f-0fdb384b255e}, !- Space Name
>>>>>>> 7902c0f9
  Outdoors,                               !- Outside Boundary Condition
  ,                                       !- Outside Boundary Condition Object
  SunExposed,                             !- Sun Exposure
  WindExposed,                            !- Wind Exposure
  ,                                       !- View Factor to Ground
  ,                                       !- Number of Vertices
  6.46578440716979, 0, 2.4384,            !- X,Y,Z Vertex 1 {m}
  6.46578440716979, 0, 0,                 !- X,Y,Z Vertex 2 {m}
  0, 0, 0,                                !- X,Y,Z Vertex 3 {m}
  0, 0, 2.4384;                           !- X,Y,Z Vertex 4 {m}

OS:Surface,
<<<<<<< HEAD
  {5be7dc58-ab9c-474e-b1c1-6a673c55eec4}, !- Handle
  Surface 4,                              !- Name
  Wall,                                   !- Surface Type
  ,                                       !- Construction Name
  {bef35a50-d158-4ae1-81dd-8b032b4361f1}, !- Space Name
=======
  {ec5cddfc-0e6d-4d65-b4e5-3a54afc8bb81}, !- Handle
  Surface 4,                              !- Name
  Wall,                                   !- Surface Type
  ,                                       !- Construction Name
  {38c4a4ee-fade-48dc-b05f-0fdb384b255e}, !- Space Name
>>>>>>> 7902c0f9
  Adiabatic,                              !- Outside Boundary Condition
  ,                                       !- Outside Boundary Condition Object
  NoSun,                                  !- Sun Exposure
  NoWind,                                 !- Wind Exposure
  ,                                       !- View Factor to Ground
  ,                                       !- Number of Vertices
  6.46578440716979, -12.9315688143396, 2.4384, !- X,Y,Z Vertex 1 {m}
  6.46578440716979, -12.9315688143396, 0, !- X,Y,Z Vertex 2 {m}
  6.46578440716979, 0, 0,                 !- X,Y,Z Vertex 3 {m}
  6.46578440716979, 0, 2.4384;            !- X,Y,Z Vertex 4 {m}

OS:Surface,
<<<<<<< HEAD
  {b0a0ffe0-8415-4fdf-b35e-4e7ba1ad3964}, !- Handle
  Surface 5,                              !- Name
  Wall,                                   !- Surface Type
  ,                                       !- Construction Name
  {bef35a50-d158-4ae1-81dd-8b032b4361f1}, !- Space Name
=======
  {d7853370-c285-40cc-8556-c44adbfcce1e}, !- Handle
  Surface 5,                              !- Name
  Wall,                                   !- Surface Type
  ,                                       !- Construction Name
  {38c4a4ee-fade-48dc-b05f-0fdb384b255e}, !- Space Name
>>>>>>> 7902c0f9
  Outdoors,                               !- Outside Boundary Condition
  ,                                       !- Outside Boundary Condition Object
  SunExposed,                             !- Sun Exposure
  WindExposed,                            !- Wind Exposure
  ,                                       !- View Factor to Ground
  ,                                       !- Number of Vertices
  0, -12.9315688143396, 2.4384,           !- X,Y,Z Vertex 1 {m}
  0, -12.9315688143396, 0,                !- X,Y,Z Vertex 2 {m}
  6.46578440716979, -12.9315688143396, 0, !- X,Y,Z Vertex 3 {m}
  6.46578440716979, -12.9315688143396, 2.4384; !- X,Y,Z Vertex 4 {m}

OS:Surface,
<<<<<<< HEAD
  {4911b00b-2619-41eb-81d5-522d8a1a26e1}, !- Handle
  Surface 6,                              !- Name
  RoofCeiling,                            !- Surface Type
  ,                                       !- Construction Name
  {bef35a50-d158-4ae1-81dd-8b032b4361f1}, !- Space Name
  Surface,                                !- Outside Boundary Condition
  {515e1753-40db-49da-8f0e-56aea0d4892e}, !- Outside Boundary Condition Object
=======
  {3f1934bf-bef2-44a6-b5d4-442e4d81ab9b}, !- Handle
  Surface 6,                              !- Name
  RoofCeiling,                            !- Surface Type
  ,                                       !- Construction Name
  {38c4a4ee-fade-48dc-b05f-0fdb384b255e}, !- Space Name
  Surface,                                !- Outside Boundary Condition
  {e615fbde-36fc-4d8b-9b04-95e6f99983cc}, !- Outside Boundary Condition Object
>>>>>>> 7902c0f9
  NoSun,                                  !- Sun Exposure
  NoWind,                                 !- Wind Exposure
  ,                                       !- View Factor to Ground
  ,                                       !- Number of Vertices
  6.46578440716979, -12.9315688143396, 2.4384, !- X,Y,Z Vertex 1 {m}
  6.46578440716979, 0, 2.4384,            !- X,Y,Z Vertex 2 {m}
  0, 0, 2.4384,                           !- X,Y,Z Vertex 3 {m}
  0, -12.9315688143396, 2.4384;           !- X,Y,Z Vertex 4 {m}

OS:SpaceType,
<<<<<<< HEAD
  {ec947eaf-493e-469f-a6e9-df33a9f83bdb}, !- Handle
=======
  {597207ad-b444-4321-b6fd-79987e0b5464}, !- Handle
>>>>>>> 7902c0f9
  Space Type 1,                           !- Name
  ,                                       !- Default Construction Set Name
  ,                                       !- Default Schedule Set Name
  ,                                       !- Group Rendering Name
  ,                                       !- Design Specification Outdoor Air Object Name
  ,                                       !- Standards Template
  ,                                       !- Standards Building Type
  living;                                 !- Standards Space Type

OS:Surface,
<<<<<<< HEAD
  {515e1753-40db-49da-8f0e-56aea0d4892e}, !- Handle
  Surface 7,                              !- Name
  Floor,                                  !- Surface Type
  ,                                       !- Construction Name
  {4d205cd8-7625-428a-9da0-036477d744be}, !- Space Name
  Surface,                                !- Outside Boundary Condition
  {4911b00b-2619-41eb-81d5-522d8a1a26e1}, !- Outside Boundary Condition Object
=======
  {e615fbde-36fc-4d8b-9b04-95e6f99983cc}, !- Handle
  Surface 7,                              !- Name
  Floor,                                  !- Surface Type
  ,                                       !- Construction Name
  {9f7f0a7c-8b18-454c-8143-2018fa02f9c2}, !- Space Name
  Surface,                                !- Outside Boundary Condition
  {3f1934bf-bef2-44a6-b5d4-442e4d81ab9b}, !- Outside Boundary Condition Object
>>>>>>> 7902c0f9
  NoSun,                                  !- Sun Exposure
  NoWind,                                 !- Wind Exposure
  ,                                       !- View Factor to Ground
  ,                                       !- Number of Vertices
  0, -12.9315688143396, 2.4384,           !- X,Y,Z Vertex 1 {m}
  0, 0, 2.4384,                           !- X,Y,Z Vertex 2 {m}
  6.46578440716979, 0, 2.4384,            !- X,Y,Z Vertex 3 {m}
  6.46578440716979, -12.9315688143396, 2.4384; !- X,Y,Z Vertex 4 {m}

OS:Surface,
<<<<<<< HEAD
  {6d596814-3ac8-40ee-ac62-ead0058f418d}, !- Handle
  Surface 8,                              !- Name
  RoofCeiling,                            !- Surface Type
  ,                                       !- Construction Name
  {4d205cd8-7625-428a-9da0-036477d744be}, !- Space Name
=======
  {9c35922b-82aa-4459-a7ba-8dcdb2123778}, !- Handle
  Surface 8,                              !- Name
  RoofCeiling,                            !- Surface Type
  ,                                       !- Construction Name
  {9f7f0a7c-8b18-454c-8143-2018fa02f9c2}, !- Space Name
>>>>>>> 7902c0f9
  Outdoors,                               !- Outside Boundary Condition
  ,                                       !- Outside Boundary Condition Object
  SunExposed,                             !- Sun Exposure
  WindExposed,                            !- Wind Exposure
  ,                                       !- View Factor to Ground
  ,                                       !- Number of Vertices
  0, -6.46578440716979, 5.6712922035849,  !- X,Y,Z Vertex 1 {m}
  6.46578440716979, -6.46578440716979, 5.6712922035849, !- X,Y,Z Vertex 2 {m}
  6.46578440716979, 0, 2.4384,            !- X,Y,Z Vertex 3 {m}
  0, 0, 2.4384;                           !- X,Y,Z Vertex 4 {m}

OS:Surface,
<<<<<<< HEAD
  {82a2d5f8-d038-4dd2-ac32-5d0f67847753}, !- Handle
  Surface 9,                              !- Name
  RoofCeiling,                            !- Surface Type
  ,                                       !- Construction Name
  {4d205cd8-7625-428a-9da0-036477d744be}, !- Space Name
=======
  {2fe083d2-9f27-47cb-9980-c136cb483e00}, !- Handle
  Surface 9,                              !- Name
  RoofCeiling,                            !- Surface Type
  ,                                       !- Construction Name
  {9f7f0a7c-8b18-454c-8143-2018fa02f9c2}, !- Space Name
>>>>>>> 7902c0f9
  Outdoors,                               !- Outside Boundary Condition
  ,                                       !- Outside Boundary Condition Object
  SunExposed,                             !- Sun Exposure
  WindExposed,                            !- Wind Exposure
  ,                                       !- View Factor to Ground
  ,                                       !- Number of Vertices
  6.46578440716979, -6.46578440716979, 5.6712922035849, !- X,Y,Z Vertex 1 {m}
  0, -6.46578440716979, 5.6712922035849,  !- X,Y,Z Vertex 2 {m}
  0, -12.9315688143396, 2.4384,           !- X,Y,Z Vertex 3 {m}
  6.46578440716979, -12.9315688143396, 2.4384; !- X,Y,Z Vertex 4 {m}

OS:Surface,
<<<<<<< HEAD
  {6196dd65-7b81-4d22-b57d-0e91963dd66c}, !- Handle
  Surface 10,                             !- Name
  Wall,                                   !- Surface Type
  ,                                       !- Construction Name
  {4d205cd8-7625-428a-9da0-036477d744be}, !- Space Name
=======
  {78f5809e-21f4-4aa0-91ee-7a26acc646d5}, !- Handle
  Surface 10,                             !- Name
  Wall,                                   !- Surface Type
  ,                                       !- Construction Name
  {9f7f0a7c-8b18-454c-8143-2018fa02f9c2}, !- Space Name
>>>>>>> 7902c0f9
  Outdoors,                               !- Outside Boundary Condition
  ,                                       !- Outside Boundary Condition Object
  SunExposed,                             !- Sun Exposure
  WindExposed,                            !- Wind Exposure
  ,                                       !- View Factor to Ground
  ,                                       !- Number of Vertices
  0, -6.46578440716979, 5.6712922035849,  !- X,Y,Z Vertex 1 {m}
  0, 0, 2.4384,                           !- X,Y,Z Vertex 2 {m}
  0, -12.9315688143396, 2.4384;           !- X,Y,Z Vertex 3 {m}

OS:Surface,
<<<<<<< HEAD
  {73472055-47ac-4d04-89b1-1512aeeed7e9}, !- Handle
  Surface 11,                             !- Name
  Wall,                                   !- Surface Type
  ,                                       !- Construction Name
  {4d205cd8-7625-428a-9da0-036477d744be}, !- Space Name
=======
  {03b1cf6c-e30c-4d8c-8c41-9aab2a9fb217}, !- Handle
  Surface 11,                             !- Name
  Wall,                                   !- Surface Type
  ,                                       !- Construction Name
  {9f7f0a7c-8b18-454c-8143-2018fa02f9c2}, !- Space Name
>>>>>>> 7902c0f9
  Adiabatic,                              !- Outside Boundary Condition
  ,                                       !- Outside Boundary Condition Object
  NoSun,                                  !- Sun Exposure
  NoWind,                                 !- Wind Exposure
  ,                                       !- View Factor to Ground
  ,                                       !- Number of Vertices
  6.46578440716979, -6.46578440716979, 5.6712922035849, !- X,Y,Z Vertex 1 {m}
  6.46578440716979, -12.9315688143396, 2.4384, !- X,Y,Z Vertex 2 {m}
  6.46578440716979, 0, 2.4384;            !- X,Y,Z Vertex 3 {m}

OS:Space,
<<<<<<< HEAD
  {4d205cd8-7625-428a-9da0-036477d744be}, !- Handle
  unfinished attic space,                 !- Name
  {3edb2061-3ef2-418c-849e-22c0c8f172d3}, !- Space Type Name
=======
  {9f7f0a7c-8b18-454c-8143-2018fa02f9c2}, !- Handle
  unfinished attic space,                 !- Name
  {60f4f6b0-d9ea-4c46-a98e-d4b46aabcf03}, !- Space Type Name
>>>>>>> 7902c0f9
  ,                                       !- Default Construction Set Name
  ,                                       !- Default Schedule Set Name
  ,                                       !- Direction of Relative North {deg}
  ,                                       !- X Origin {m}
  ,                                       !- Y Origin {m}
  ,                                       !- Z Origin {m}
  ,                                       !- Building Story Name
<<<<<<< HEAD
  {224bc2fe-57c9-4405-9ae2-9925b5c65971}; !- Thermal Zone Name

OS:ThermalZone,
  {224bc2fe-57c9-4405-9ae2-9925b5c65971}, !- Handle
=======
  {5078f36f-52ee-44a6-9fad-ee1b5fb1e1da}; !- Thermal Zone Name

OS:ThermalZone,
  {5078f36f-52ee-44a6-9fad-ee1b5fb1e1da}, !- Handle
>>>>>>> 7902c0f9
  unfinished attic zone,                  !- Name
  ,                                       !- Multiplier
  ,                                       !- Ceiling Height {m}
  ,                                       !- Volume {m3}
  ,                                       !- Floor Area {m2}
  ,                                       !- Zone Inside Convection Algorithm
  ,                                       !- Zone Outside Convection Algorithm
  ,                                       !- Zone Conditioning Equipment List Name
<<<<<<< HEAD
  {3913d615-2d20-45a4-82c5-70353f00f53e}, !- Zone Air Inlet Port List
  {16d1f647-ac4f-41cc-8253-e5e34a46a2d8}, !- Zone Air Exhaust Port List
  {6a1ebecf-a52b-458d-9223-2337f37a124f}, !- Zone Air Node Name
  {94df4a63-4738-4ef9-8cab-6a90503ea50b}, !- Zone Return Air Port List
=======
  {c7cc3e4c-2468-499f-b6ea-3f9ad04f52ba}, !- Zone Air Inlet Port List
  {538515fc-d22d-4aed-bff9-986fef78b993}, !- Zone Air Exhaust Port List
  {2eb44b26-4263-4298-ad5d-7da7d40a5aec}, !- Zone Air Node Name
  {301b9c61-99f5-4c02-91a8-d19e0bef196b}, !- Zone Return Air Port List
>>>>>>> 7902c0f9
  ,                                       !- Primary Daylighting Control Name
  ,                                       !- Fraction of Zone Controlled by Primary Daylighting Control
  ,                                       !- Secondary Daylighting Control Name
  ,                                       !- Fraction of Zone Controlled by Secondary Daylighting Control
  ,                                       !- Illuminance Map Name
  ,                                       !- Group Rendering Name
  ,                                       !- Thermostat Name
  No;                                     !- Use Ideal Air Loads

OS:Node,
<<<<<<< HEAD
  {6795f1c0-937a-4765-9831-7b4c27847294}, !- Handle
  Node 2,                                 !- Name
  {6a1ebecf-a52b-458d-9223-2337f37a124f}, !- Inlet Port
  ;                                       !- Outlet Port

OS:Connection,
  {6a1ebecf-a52b-458d-9223-2337f37a124f}, !- Handle
  {a1e52577-4a88-49a8-a603-d8b1cc30078a}, !- Name
  {224bc2fe-57c9-4405-9ae2-9925b5c65971}, !- Source Object
  11,                                     !- Outlet Port
  {6795f1c0-937a-4765-9831-7b4c27847294}, !- Target Object
  2;                                      !- Inlet Port

OS:PortList,
  {3913d615-2d20-45a4-82c5-70353f00f53e}, !- Handle
  {99b91dcf-b2e3-4b39-a0c6-fe3f4e34dcb8}, !- Name
  {224bc2fe-57c9-4405-9ae2-9925b5c65971}; !- HVAC Component

OS:PortList,
  {16d1f647-ac4f-41cc-8253-e5e34a46a2d8}, !- Handle
  {fa8c0b56-302b-4bfb-a449-49b3c9c4b6c5}, !- Name
  {224bc2fe-57c9-4405-9ae2-9925b5c65971}; !- HVAC Component

OS:PortList,
  {94df4a63-4738-4ef9-8cab-6a90503ea50b}, !- Handle
  {3badd0e8-f708-40a0-96ad-cdaf258547d6}, !- Name
  {224bc2fe-57c9-4405-9ae2-9925b5c65971}; !- HVAC Component

OS:Sizing:Zone,
  {f49778d5-af28-4e41-8194-84561576b75a}, !- Handle
  {224bc2fe-57c9-4405-9ae2-9925b5c65971}, !- Zone or ZoneList Name
=======
  {052323d6-c5e4-405c-a315-3d8437929642}, !- Handle
  Node 2,                                 !- Name
  {2eb44b26-4263-4298-ad5d-7da7d40a5aec}, !- Inlet Port
  ;                                       !- Outlet Port

OS:Connection,
  {2eb44b26-4263-4298-ad5d-7da7d40a5aec}, !- Handle
  {c3ad4a66-194d-4989-b5b5-1b6cab9f74f9}, !- Name
  {5078f36f-52ee-44a6-9fad-ee1b5fb1e1da}, !- Source Object
  11,                                     !- Outlet Port
  {052323d6-c5e4-405c-a315-3d8437929642}, !- Target Object
  2;                                      !- Inlet Port

OS:PortList,
  {c7cc3e4c-2468-499f-b6ea-3f9ad04f52ba}, !- Handle
  {9b11c912-06bb-44b8-84f0-28b85c335a6a}, !- Name
  {5078f36f-52ee-44a6-9fad-ee1b5fb1e1da}; !- HVAC Component

OS:PortList,
  {538515fc-d22d-4aed-bff9-986fef78b993}, !- Handle
  {def72bee-ccdf-42c5-818a-1642114da157}, !- Name
  {5078f36f-52ee-44a6-9fad-ee1b5fb1e1da}; !- HVAC Component

OS:PortList,
  {301b9c61-99f5-4c02-91a8-d19e0bef196b}, !- Handle
  {1d7c3e8f-1b1c-4d12-ad4f-5f78b3905e22}, !- Name
  {5078f36f-52ee-44a6-9fad-ee1b5fb1e1da}; !- HVAC Component

OS:Sizing:Zone,
  {7c47b5ec-f6e8-4121-901d-987cc7eef5a1}, !- Handle
  {5078f36f-52ee-44a6-9fad-ee1b5fb1e1da}, !- Zone or ZoneList Name
>>>>>>> 7902c0f9
  SupplyAirTemperature,                   !- Zone Cooling Design Supply Air Temperature Input Method
  14,                                     !- Zone Cooling Design Supply Air Temperature {C}
  11.11,                                  !- Zone Cooling Design Supply Air Temperature Difference {deltaC}
  SupplyAirTemperature,                   !- Zone Heating Design Supply Air Temperature Input Method
  40,                                     !- Zone Heating Design Supply Air Temperature {C}
  11.11,                                  !- Zone Heating Design Supply Air Temperature Difference {deltaC}
  0.0085,                                 !- Zone Cooling Design Supply Air Humidity Ratio {kg-H2O/kg-air}
  0.008,                                  !- Zone Heating Design Supply Air Humidity Ratio {kg-H2O/kg-air}
  ,                                       !- Zone Heating Sizing Factor
  ,                                       !- Zone Cooling Sizing Factor
  DesignDay,                              !- Cooling Design Air Flow Method
  ,                                       !- Cooling Design Air Flow Rate {m3/s}
  ,                                       !- Cooling Minimum Air Flow per Zone Floor Area {m3/s-m2}
  ,                                       !- Cooling Minimum Air Flow {m3/s}
  ,                                       !- Cooling Minimum Air Flow Fraction
  DesignDay,                              !- Heating Design Air Flow Method
  ,                                       !- Heating Design Air Flow Rate {m3/s}
  ,                                       !- Heating Maximum Air Flow per Zone Floor Area {m3/s-m2}
  ,                                       !- Heating Maximum Air Flow {m3/s}
  ,                                       !- Heating Maximum Air Flow Fraction
  ,                                       !- Design Zone Air Distribution Effectiveness in Cooling Mode
  ,                                       !- Design Zone Air Distribution Effectiveness in Heating Mode
  No,                                     !- Account for Dedicated Outdoor Air System
  NeutralSupplyAir,                       !- Dedicated Outdoor Air System Control Strategy
  autosize,                               !- Dedicated Outdoor Air Low Setpoint Temperature for Design {C}
  autosize;                               !- Dedicated Outdoor Air High Setpoint Temperature for Design {C}

OS:ZoneHVAC:EquipmentList,
<<<<<<< HEAD
  {98e3cf15-d497-4222-97b9-74dec6fb76a2}, !- Handle
  Zone HVAC Equipment List 2,             !- Name
  {224bc2fe-57c9-4405-9ae2-9925b5c65971}; !- Thermal Zone

OS:SpaceType,
  {3edb2061-3ef2-418c-849e-22c0c8f172d3}, !- Handle
=======
  {01fceb38-4d83-4e01-acf1-75f2153e2132}, !- Handle
  Zone HVAC Equipment List 2,             !- Name
  {5078f36f-52ee-44a6-9fad-ee1b5fb1e1da}; !- Thermal Zone

OS:SpaceType,
  {60f4f6b0-d9ea-4c46-a98e-d4b46aabcf03}, !- Handle
>>>>>>> 7902c0f9
  Space Type 2,                           !- Name
  ,                                       !- Default Construction Set Name
  ,                                       !- Default Schedule Set Name
  ,                                       !- Group Rendering Name
  ,                                       !- Design Specification Outdoor Air Object Name
  ,                                       !- Standards Template
  ,                                       !- Standards Building Type
  unfinished attic;                       !- Standards Space Type

OS:BuildingUnit,
<<<<<<< HEAD
  {690a5fb0-bea7-4ac5-9b84-0c5ba3c6205d}, !- Handle
=======
  {d85a4b68-825d-4c07-bbdb-68a27be40bca}, !- Handle
>>>>>>> 7902c0f9
  unit 1,                                 !- Name
  ,                                       !- Rendering Color
  Residential;                            !- Building Unit Type

OS:AdditionalProperties,
<<<<<<< HEAD
  {fc050c00-ae45-4479-b630-e9335aef850e}, !- Handle
  {690a5fb0-bea7-4ac5-9b84-0c5ba3c6205d}, !- Object Name
=======
  {99e485fb-9a50-404e-9873-2fe45351495c}, !- Handle
  {d85a4b68-825d-4c07-bbdb-68a27be40bca}, !- Object Name
>>>>>>> 7902c0f9
  NumberOfBedrooms,                       !- Feature Name 1
  Integer,                                !- Feature Data Type 1
  3,                                      !- Feature Value 1
  NumberOfBathrooms,                      !- Feature Name 2
  Double,                                 !- Feature Data Type 2
  2,                                      !- Feature Value 2
  NumberOfOccupants,                      !- Feature Name 3
  Double,                                 !- Feature Data Type 3
  3.3900000000000001;                     !- Feature Value 3

OS:External:File,
<<<<<<< HEAD
  {1afed8df-95c4-4445-a409-9b5e20f68a2e}, !- Handle
=======
  {f427ffaf-1b8a-473d-a932-ebe386278058}, !- Handle
>>>>>>> 7902c0f9
  8760.csv,                               !- Name
  8760.csv;                               !- File Name

OS:Schedule:Day,
<<<<<<< HEAD
  {c41eb5b5-c7c0-46bc-92a5-941ba0e7b46a}, !- Handle
=======
  {05e472aa-0d02-4649-8936-b731753ed62b}, !- Handle
>>>>>>> 7902c0f9
  Schedule Day 1,                         !- Name
  ,                                       !- Schedule Type Limits Name
  ,                                       !- Interpolate to Timestep
  24,                                     !- Hour 1
  0,                                      !- Minute 1
  0;                                      !- Value Until Time 1

OS:Schedule:Day,
<<<<<<< HEAD
  {8e0284cf-c622-49fa-abb3-ed1570dc4fc7}, !- Handle
=======
  {d07c7bf6-b578-44f0-a585-d290448fe7db}, !- Handle
>>>>>>> 7902c0f9
  Schedule Day 2,                         !- Name
  ,                                       !- Schedule Type Limits Name
  ,                                       !- Interpolate to Timestep
  24,                                     !- Hour 1
  0,                                      !- Minute 1
  1;                                      !- Value Until Time 1

OS:Schedule:File,
<<<<<<< HEAD
  {66e1e538-9438-4753-9dbe-71ee89f33bfc}, !- Handle
  occupants,                              !- Name
  {876793e4-076a-4066-afe4-d0d051baeecc}, !- Schedule Type Limits Name
  {1afed8df-95c4-4445-a409-9b5e20f68a2e}, !- External File Name
=======
  {5b44431d-67da-4ad2-9918-f003eae85a8e}, !- Handle
  occupants,                              !- Name
  {f7ba5a5f-fe21-4742-8458-0e15c95e1ce1}, !- Schedule Type Limits Name
  {f427ffaf-1b8a-473d-a932-ebe386278058}, !- External File Name
>>>>>>> 7902c0f9
  1,                                      !- Column Number
  1,                                      !- Rows to Skip at Top
  8760,                                   !- Number of Hours of Data
  ,                                       !- Column Separator
  ,                                       !- Interpolate to Timestep
  60;                                     !- Minutes per Item

OS:Schedule:Ruleset,
<<<<<<< HEAD
  {f2411e08-4501-4131-a6e9-7f849b22716a}, !- Handle
  Schedule Ruleset 1,                     !- Name
  {3a3579ed-420e-4ebe-ba46-6a984192e1b4}, !- Schedule Type Limits Name
  {732e7d52-5c49-4a7e-ad12-8c3ed13477b3}; !- Default Day Schedule Name

OS:Schedule:Day,
  {732e7d52-5c49-4a7e-ad12-8c3ed13477b3}, !- Handle
  Schedule Day 3,                         !- Name
  {3a3579ed-420e-4ebe-ba46-6a984192e1b4}, !- Schedule Type Limits Name
=======
  {acf43cf7-c440-42f1-99ab-458b50f13c51}, !- Handle
  Schedule Ruleset 1,                     !- Name
  {1281106e-063c-4788-8545-7d228f337bc9}, !- Schedule Type Limits Name
  {b0396e6c-f062-4623-88e0-465400260e83}; !- Default Day Schedule Name

OS:Schedule:Day,
  {b0396e6c-f062-4623-88e0-465400260e83}, !- Handle
  Schedule Day 3,                         !- Name
  {1281106e-063c-4788-8545-7d228f337bc9}, !- Schedule Type Limits Name
>>>>>>> 7902c0f9
  ,                                       !- Interpolate to Timestep
  24,                                     !- Hour 1
  0,                                      !- Minute 1
  112.539290946133;                       !- Value Until Time 1

OS:People:Definition,
<<<<<<< HEAD
  {09b0e274-7eca-45aa-8c62-979d8c9d929f}, !- Handle
=======
  {6f651dfa-38ec-43fc-912a-453c6b51d09a}, !- Handle
>>>>>>> 7902c0f9
  res occupants|living space,             !- Name
  People,                                 !- Number of People Calculation Method
  3.39,                                   !- Number of People {people}
  ,                                       !- People per Space Floor Area {person/m2}
  ,                                       !- Space Floor Area per Person {m2/person}
  0.319734,                               !- Fraction Radiant
  0.573,                                  !- Sensible Heat Fraction
  0,                                      !- Carbon Dioxide Generation Rate {m3/s-W}
  No,                                     !- Enable ASHRAE 55 Comfort Warnings
  ZoneAveraged;                           !- Mean Radiant Temperature Calculation Type

OS:People,
<<<<<<< HEAD
  {f5285069-52d1-4802-b376-1029acfe920d}, !- Handle
  res occupants|living space,             !- Name
  {09b0e274-7eca-45aa-8c62-979d8c9d929f}, !- People Definition Name
  {bef35a50-d158-4ae1-81dd-8b032b4361f1}, !- Space or SpaceType Name
  {66e1e538-9438-4753-9dbe-71ee89f33bfc}, !- Number of People Schedule Name
  {f2411e08-4501-4131-a6e9-7f849b22716a}, !- Activity Level Schedule Name
=======
  {21f71fd7-9209-4974-ae46-15476d6385d7}, !- Handle
  res occupants|living space,             !- Name
  {6f651dfa-38ec-43fc-912a-453c6b51d09a}, !- People Definition Name
  {38c4a4ee-fade-48dc-b05f-0fdb384b255e}, !- Space or SpaceType Name
  {5b44431d-67da-4ad2-9918-f003eae85a8e}, !- Number of People Schedule Name
  {acf43cf7-c440-42f1-99ab-458b50f13c51}, !- Activity Level Schedule Name
>>>>>>> 7902c0f9
  ,                                       !- Surface Name/Angle Factor List Name
  ,                                       !- Work Efficiency Schedule Name
  ,                                       !- Clothing Insulation Schedule Name
  ,                                       !- Air Velocity Schedule Name
  1;                                      !- Multiplier

OS:ScheduleTypeLimits,
<<<<<<< HEAD
  {3a3579ed-420e-4ebe-ba46-6a984192e1b4}, !- Handle
=======
  {1281106e-063c-4788-8545-7d228f337bc9}, !- Handle
>>>>>>> 7902c0f9
  ActivityLevel,                          !- Name
  0,                                      !- Lower Limit Value
  ,                                       !- Upper Limit Value
  Continuous,                             !- Numeric Type
  ActivityLevel;                          !- Unit Type

OS:ScheduleTypeLimits,
<<<<<<< HEAD
  {876793e4-076a-4066-afe4-d0d051baeecc}, !- Handle
=======
  {f7ba5a5f-fe21-4742-8458-0e15c95e1ce1}, !- Handle
>>>>>>> 7902c0f9
  Fractional,                             !- Name
  0,                                      !- Lower Limit Value
  1,                                      !- Upper Limit Value
  Continuous;                             !- Numeric Type
<|MERGE_RESOLUTION|>--- conflicted
+++ resolved
@@ -1,73 +1,41 @@
 !- NOTE: Auto-generated from /test/osw_files/SFA_4units_1story_SL_UA_3Beds_2Baths_Denver.osw
 
 OS:Version,
-<<<<<<< HEAD
-  {c95a342b-6bc4-4dc3-8349-43e55ca12aea}, !- Handle
+  {b1357a10-3318-46fc-9877-3611f84e3430}, !- Handle
   2.9.0;                                  !- Version Identifier
 
 OS:SimulationControl,
-  {78507c14-4635-428b-9a28-88d6af4ac68f}, !- Handle
-=======
-  {9ad75fc5-f812-4cd6-837e-becd863756c5}, !- Handle
-  2.9.0;                                  !- Version Identifier
-
-OS:SimulationControl,
-  {f5172c44-7806-42e9-8566-09291a307485}, !- Handle
->>>>>>> 7902c0f9
+  {a1429c07-79d6-4a89-a4e0-f051abbfa772}, !- Handle
   ,                                       !- Do Zone Sizing Calculation
   ,                                       !- Do System Sizing Calculation
   ,                                       !- Do Plant Sizing Calculation
   No;                                     !- Run Simulation for Sizing Periods
 
 OS:Timestep,
-<<<<<<< HEAD
-  {b749542c-66e7-461c-8bc3-32bf23533bfb}, !- Handle
+  {a1e02660-bb02-4eab-9a21-f36debb5940e}, !- Handle
   6;                                      !- Number of Timesteps per Hour
 
 OS:ShadowCalculation,
-  {314f8d29-0b2b-4a71-ae05-f2f67e4bd77a}, !- Handle
-=======
-  {d8c87bbe-a756-4ba2-afa8-2f9d3fc0af69}, !- Handle
-  6;                                      !- Number of Timesteps per Hour
-
-OS:ShadowCalculation,
-  {53d8e14a-f237-42a5-9f3e-f25a0471cf25}, !- Handle
->>>>>>> 7902c0f9
+  {97f27213-7321-45c8-ace5-a7fdfd2b0d58}, !- Handle
   20,                                     !- Calculation Frequency
   200;                                    !- Maximum Figures in Shadow Overlap Calculations
 
 OS:SurfaceConvectionAlgorithm:Outside,
-<<<<<<< HEAD
-  {9e126afe-c60a-4b59-816f-85c92fc9d8a6}, !- Handle
+  {0337ecc4-842d-4c06-9ba9-e39ed017fd17}, !- Handle
   DOE-2;                                  !- Algorithm
 
 OS:SurfaceConvectionAlgorithm:Inside,
-  {8ffbb598-07f4-46bd-9abb-dfe2ffba5aa7}, !- Handle
+  {9454e810-392b-4c42-a16b-03dc2fbb83fe}, !- Handle
   TARP;                                   !- Algorithm
 
 OS:ZoneCapacitanceMultiplier:ResearchSpecial,
-  {39ebdb3f-5ded-4c24-8946-d7b50da37f9c}, !- Handle
-=======
-  {39f064d7-3030-493c-aa49-cf8cc6f82318}, !- Handle
-  DOE-2;                                  !- Algorithm
-
-OS:SurfaceConvectionAlgorithm:Inside,
-  {87064bfd-9fa7-4cc3-9143-3f64f6f64e20}, !- Handle
-  TARP;                                   !- Algorithm
-
-OS:ZoneCapacitanceMultiplier:ResearchSpecial,
-  {281c48f9-2cee-44fa-a053-4803766c7279}, !- Handle
->>>>>>> 7902c0f9
+  {9fa74085-4dc8-43cb-9f4e-cf7b17b01aad}, !- Handle
   ,                                       !- Temperature Capacity Multiplier
   15,                                     !- Humidity Capacity Multiplier
   ;                                       !- Carbon Dioxide Capacity Multiplier
 
 OS:RunPeriod,
-<<<<<<< HEAD
-  {4b99b087-b0ce-49cd-840c-06493037d170}, !- Handle
-=======
-  {336d6627-b0e4-4d14-abd5-56f15bf6a87c}, !- Handle
->>>>>>> 7902c0f9
+  {c9b652fb-4925-4c0f-9dce-9efd92055b7f}, !- Handle
   Run Period 1,                           !- Name
   1,                                      !- Begin Month
   1,                                      !- Begin Day of Month
@@ -81,21 +49,13 @@
   ;                                       !- Number of Times Runperiod to be Repeated
 
 OS:YearDescription,
-<<<<<<< HEAD
-  {355cffa3-9e95-4df8-8440-5600c4f7b81b}, !- Handle
-=======
-  {55acf4ff-8ed4-4225-bc4c-dbeffe4aeaa0}, !- Handle
->>>>>>> 7902c0f9
+  {b5a478a5-1ea9-42e3-a08d-548a7f2f4412}, !- Handle
   2007,                                   !- Calendar Year
   ,                                       !- Day of Week for Start Day
   ;                                       !- Is Leap Year
 
 OS:WeatherFile,
-<<<<<<< HEAD
-  {aa0e0bf4-9d41-4be8-817d-449be67d65b0}, !- Handle
-=======
-  {aabf5eca-95f6-4367-bb58-6175416e6a3c}, !- Handle
->>>>>>> 7902c0f9
+  {656e32e2-1739-4bf8-879e-990a30bb337b}, !- Handle
   Denver Intl Ap,                         !- City
   CO,                                     !- State Province Region
   USA,                                    !- Country
@@ -109,13 +69,8 @@
   E23378AA;                               !- Checksum
 
 OS:AdditionalProperties,
-<<<<<<< HEAD
-  {ed27bdbb-a420-4732-b7eb-b00d5171e18e}, !- Handle
-  {aa0e0bf4-9d41-4be8-817d-449be67d65b0}, !- Object Name
-=======
-  {ed5a3494-d0c6-45ea-af81-99b832fa70b8}, !- Handle
-  {aabf5eca-95f6-4367-bb58-6175416e6a3c}, !- Object Name
->>>>>>> 7902c0f9
+  {57a13abf-6e6b-4894-b71a-7370708135d2}, !- Handle
+  {656e32e2-1739-4bf8-879e-990a30bb337b}, !- Object Name
   EPWHeaderCity,                          !- Feature Name 1
   String,                                 !- Feature Data Type 1
   Denver Intl Ap,                         !- Feature Value 1
@@ -223,11 +178,7 @@
   84;                                     !- Feature Value 35
 
 OS:Site,
-<<<<<<< HEAD
-  {bff0ebc7-61f0-46db-adc9-7d52e8c3baac}, !- Handle
-=======
-  {c02faac1-6955-4652-893c-1aae058c4226}, !- Handle
->>>>>>> 7902c0f9
+  {a445e76a-8a65-472f-bcb4-56e867b66f45}, !- Handle
   Denver Intl Ap_CO_USA,                  !- Name
   39.83,                                  !- Latitude {deg}
   -104.65,                                !- Longitude {deg}
@@ -236,11 +187,7 @@
   ;                                       !- Terrain
 
 OS:ClimateZones,
-<<<<<<< HEAD
-  {d6b82fff-5980-45a8-a63c-ba2b79189749}, !- Handle
-=======
-  {2a71d60f-db95-47d1-bc5c-44d5359bdafe}, !- Handle
->>>>>>> 7902c0f9
+  {79ccf01a-2371-44e6-9a03-53ff07f0fc52}, !- Handle
   ,                                       !- Active Institution
   ,                                       !- Active Year
   ,                                       !- Climate Zone Institution Name 1
@@ -253,31 +200,19 @@
   Cold;                                   !- Climate Zone Value 2
 
 OS:Site:WaterMainsTemperature,
-<<<<<<< HEAD
-  {db04bb31-bc49-419c-962b-ec5789472cec}, !- Handle
-=======
-  {aa002e6c-54b7-4f43-b58e-78a49de7968d}, !- Handle
->>>>>>> 7902c0f9
+  {2c79bb3d-2a30-44b2-9ee3-960c04dcb5d4}, !- Handle
   Correlation,                            !- Calculation Method
   ,                                       !- Temperature Schedule Name
   10.8753424657535,                       !- Annual Average Outdoor Air Temperature {C}
   23.1524007936508;                       !- Maximum Difference In Monthly Average Outdoor Air Temperatures {deltaC}
 
 OS:RunPeriodControl:DaylightSavingTime,
-<<<<<<< HEAD
-  {0fc52915-219c-4328-bc90-084b61ee0ff2}, !- Handle
-=======
-  {6a483590-19c9-48b7-a77c-a5dcda3952f1}, !- Handle
->>>>>>> 7902c0f9
+  {72f782f0-9c01-45e7-97a3-895a7523856f}, !- Handle
   3/12,                                   !- Start Date
   11/5;                                   !- End Date
 
 OS:Site:GroundTemperature:Deep,
-<<<<<<< HEAD
-  {c78bed5c-12a8-44aa-8af2-d955f500c67c}, !- Handle
-=======
-  {bb6e88d7-32c6-4aac-ac63-9dda10ba6863}, !- Handle
->>>>>>> 7902c0f9
+  {692b85ce-d745-40ae-a62d-ec2350b8a2fb}, !- Handle
   10.8753424657535,                       !- January Deep Ground Temperature {C}
   10.8753424657535,                       !- February Deep Ground Temperature {C}
   10.8753424657535,                       !- March Deep Ground Temperature {C}
@@ -292,11 +227,7 @@
   10.8753424657535;                       !- December Deep Ground Temperature {C}
 
 OS:Building,
-<<<<<<< HEAD
-  {631d10f8-06af-42a9-ba13-d0dc0c493203}, !- Handle
-=======
-  {94d93869-7670-4fc1-b51a-01b8948aa7d8}, !- Handle
->>>>>>> 7902c0f9
+  {0e33eca9-d37c-488e-b713-ae601ed56526}, !- Handle
   Building 1,                             !- Name
   ,                                       !- Building Sector Type
   0,                                      !- North Axis {deg}
@@ -311,13 +242,8 @@
   4;                                      !- Standards Number of Living Units
 
 OS:AdditionalProperties,
-<<<<<<< HEAD
-  {8b7f614a-8bea-4fb2-9a3b-91673c825b35}, !- Handle
-  {631d10f8-06af-42a9-ba13-d0dc0c493203}, !- Object Name
-=======
-  {7af165e8-be6e-4d83-804f-4846cd2eaa3b}, !- Handle
-  {94d93869-7670-4fc1-b51a-01b8948aa7d8}, !- Object Name
->>>>>>> 7902c0f9
+  {fccad11e-967b-431f-9338-d675d6561a09}, !- Handle
+  {0e33eca9-d37c-488e-b713-ae601ed56526}, !- Object Name
   num_units,                              !- Feature Name 1
   Integer,                                !- Feature Data Type 1
   4,                                      !- Feature Value 1
@@ -332,11 +258,7 @@
   1;                                      !- Feature Value 4
 
 OS:ThermalZone,
-<<<<<<< HEAD
-  {1fbc8032-9478-4d29-9d4b-5cbc33042818}, !- Handle
-=======
-  {001bd463-d621-44d4-bb49-2f03364a9c20}, !- Handle
->>>>>>> 7902c0f9
+  {25de297d-5e42-4c9b-bf76-0d0c95b28679}, !- Handle
   living zone,                            !- Name
   ,                                       !- Multiplier
   ,                                       !- Ceiling Height {m}
@@ -345,17 +267,10 @@
   ,                                       !- Zone Inside Convection Algorithm
   ,                                       !- Zone Outside Convection Algorithm
   ,                                       !- Zone Conditioning Equipment List Name
-<<<<<<< HEAD
-  {187b66bf-a2df-46a0-9f8c-a38d434965ce}, !- Zone Air Inlet Port List
-  {9a247abc-0f87-475b-856f-545430962753}, !- Zone Air Exhaust Port List
-  {6b8ae202-5918-41c1-83ac-8a40727b254a}, !- Zone Air Node Name
-  {771925b1-bdf6-41e3-825e-f9361576e1ff}, !- Zone Return Air Port List
-=======
-  {343c3285-8972-4a75-8170-e04773007b62}, !- Zone Air Inlet Port List
-  {f584ef13-67d1-4026-8ac6-0ffe66852af1}, !- Zone Air Exhaust Port List
-  {d0ae2413-d497-446c-a1bd-8675cb2f054c}, !- Zone Air Node Name
-  {5cd808a6-7f4e-4310-becf-5ab2ae44f9eb}, !- Zone Return Air Port List
->>>>>>> 7902c0f9
+  {aff2a4f3-d3a9-45f9-86ba-abd239ab7de2}, !- Zone Air Inlet Port List
+  {b9c719c7-08cb-491b-b358-527ca8c3c0f0}, !- Zone Air Exhaust Port List
+  {e2ee52f4-ab76-4051-898d-bc830f988389}, !- Zone Air Node Name
+  {8156f43a-29e0-47b7-b9fb-85a190bb5bc6}, !- Zone Return Air Port List
   ,                                       !- Primary Daylighting Control Name
   ,                                       !- Fraction of Zone Controlled by Primary Daylighting Control
   ,                                       !- Secondary Daylighting Control Name
@@ -366,71 +281,37 @@
   No;                                     !- Use Ideal Air Loads
 
 OS:Node,
-<<<<<<< HEAD
-  {621f7f73-e043-4387-bfc3-2ee01a4dee17}, !- Handle
+  {51202aad-39b6-498b-a76c-bee1c6d671c2}, !- Handle
   Node 1,                                 !- Name
-  {6b8ae202-5918-41c1-83ac-8a40727b254a}, !- Inlet Port
+  {e2ee52f4-ab76-4051-898d-bc830f988389}, !- Inlet Port
   ;                                       !- Outlet Port
 
 OS:Connection,
-  {6b8ae202-5918-41c1-83ac-8a40727b254a}, !- Handle
-  {0b357bba-92e3-4c0f-9a54-322953adf5c7}, !- Name
-  {1fbc8032-9478-4d29-9d4b-5cbc33042818}, !- Source Object
+  {e2ee52f4-ab76-4051-898d-bc830f988389}, !- Handle
+  {1d7d305d-843d-49e0-8d76-6d47ea28cc9e}, !- Name
+  {25de297d-5e42-4c9b-bf76-0d0c95b28679}, !- Source Object
   11,                                     !- Outlet Port
-  {621f7f73-e043-4387-bfc3-2ee01a4dee17}, !- Target Object
+  {51202aad-39b6-498b-a76c-bee1c6d671c2}, !- Target Object
   2;                                      !- Inlet Port
 
 OS:PortList,
-  {187b66bf-a2df-46a0-9f8c-a38d434965ce}, !- Handle
-  {72764216-680f-47a2-83b4-fc63b843a430}, !- Name
-  {1fbc8032-9478-4d29-9d4b-5cbc33042818}; !- HVAC Component
+  {aff2a4f3-d3a9-45f9-86ba-abd239ab7de2}, !- Handle
+  {816addbf-56ed-4ea8-85f3-6563629104fb}, !- Name
+  {25de297d-5e42-4c9b-bf76-0d0c95b28679}; !- HVAC Component
 
 OS:PortList,
-  {9a247abc-0f87-475b-856f-545430962753}, !- Handle
-  {f6323061-6907-427b-bdc7-533bb647a505}, !- Name
-  {1fbc8032-9478-4d29-9d4b-5cbc33042818}; !- HVAC Component
+  {b9c719c7-08cb-491b-b358-527ca8c3c0f0}, !- Handle
+  {8c92d720-df26-4c06-959c-e55eef4c20e9}, !- Name
+  {25de297d-5e42-4c9b-bf76-0d0c95b28679}; !- HVAC Component
 
 OS:PortList,
-  {771925b1-bdf6-41e3-825e-f9361576e1ff}, !- Handle
-  {66194254-510b-408d-be07-31ca72e9a928}, !- Name
-  {1fbc8032-9478-4d29-9d4b-5cbc33042818}; !- HVAC Component
+  {8156f43a-29e0-47b7-b9fb-85a190bb5bc6}, !- Handle
+  {1daa5740-aef3-43cd-9009-bf386adc1238}, !- Name
+  {25de297d-5e42-4c9b-bf76-0d0c95b28679}; !- HVAC Component
 
 OS:Sizing:Zone,
-  {304c052a-abd0-460c-a764-89ec12780c50}, !- Handle
-  {1fbc8032-9478-4d29-9d4b-5cbc33042818}, !- Zone or ZoneList Name
-=======
-  {7db6efd8-f30f-4d45-a60c-5d8d9b5b77d4}, !- Handle
-  Node 1,                                 !- Name
-  {d0ae2413-d497-446c-a1bd-8675cb2f054c}, !- Inlet Port
-  ;                                       !- Outlet Port
-
-OS:Connection,
-  {d0ae2413-d497-446c-a1bd-8675cb2f054c}, !- Handle
-  {684b9e09-2238-40b0-acfb-0a15464c8987}, !- Name
-  {001bd463-d621-44d4-bb49-2f03364a9c20}, !- Source Object
-  11,                                     !- Outlet Port
-  {7db6efd8-f30f-4d45-a60c-5d8d9b5b77d4}, !- Target Object
-  2;                                      !- Inlet Port
-
-OS:PortList,
-  {343c3285-8972-4a75-8170-e04773007b62}, !- Handle
-  {3f234227-4f5d-4f14-977c-2dfcfe8a43b2}, !- Name
-  {001bd463-d621-44d4-bb49-2f03364a9c20}; !- HVAC Component
-
-OS:PortList,
-  {f584ef13-67d1-4026-8ac6-0ffe66852af1}, !- Handle
-  {4009b24d-11f5-4185-be58-0c99449ea399}, !- Name
-  {001bd463-d621-44d4-bb49-2f03364a9c20}; !- HVAC Component
-
-OS:PortList,
-  {5cd808a6-7f4e-4310-becf-5ab2ae44f9eb}, !- Handle
-  {11e8e1af-49ff-4b7c-a9a7-7f555c61578b}, !- Name
-  {001bd463-d621-44d4-bb49-2f03364a9c20}; !- HVAC Component
-
-OS:Sizing:Zone,
-  {2c7fb618-ee3e-4bdd-861b-35e301cd1cc1}, !- Handle
-  {001bd463-d621-44d4-bb49-2f03364a9c20}, !- Zone or ZoneList Name
->>>>>>> 7902c0f9
+  {957d03c3-bb18-4a89-b9e9-6d78cf5c6b23}, !- Handle
+  {25de297d-5e42-4c9b-bf76-0d0c95b28679}, !- Zone or ZoneList Name
   SupplyAirTemperature,                   !- Zone Cooling Design Supply Air Temperature Input Method
   14,                                     !- Zone Cooling Design Supply Air Temperature {C}
   11.11,                                  !- Zone Cooling Design Supply Air Temperature Difference {deltaC}
@@ -459,25 +340,14 @@
   autosize;                               !- Dedicated Outdoor Air High Setpoint Temperature for Design {C}
 
 OS:ZoneHVAC:EquipmentList,
-<<<<<<< HEAD
-  {06b34de3-1845-42aa-a9e8-032bde840ce1}, !- Handle
+  {2ea792a5-ea5a-4d8a-864c-86d764c8bae8}, !- Handle
   Zone HVAC Equipment List 1,             !- Name
-  {1fbc8032-9478-4d29-9d4b-5cbc33042818}; !- Thermal Zone
+  {25de297d-5e42-4c9b-bf76-0d0c95b28679}; !- Thermal Zone
 
 OS:Space,
-  {bef35a50-d158-4ae1-81dd-8b032b4361f1}, !- Handle
+  {9f350a1f-dbe8-42c5-9d62-1b2bc5032e62}, !- Handle
   living space,                           !- Name
-  {ec947eaf-493e-469f-a6e9-df33a9f83bdb}, !- Space Type Name
-=======
-  {4cb8fb7d-ccd4-4156-b1f2-239b5b759a2a}, !- Handle
-  Zone HVAC Equipment List 1,             !- Name
-  {001bd463-d621-44d4-bb49-2f03364a9c20}; !- Thermal Zone
-
-OS:Space,
-  {38c4a4ee-fade-48dc-b05f-0fdb384b255e}, !- Handle
-  living space,                           !- Name
-  {597207ad-b444-4321-b6fd-79987e0b5464}, !- Space Type Name
->>>>>>> 7902c0f9
+  {2b8926c7-97a9-4612-848e-dc1095a773ca}, !- Space Type Name
   ,                                       !- Default Construction Set Name
   ,                                       !- Default Schedule Set Name
   ,                                       !- Direction of Relative North {deg}
@@ -485,31 +355,17 @@
   ,                                       !- Y Origin {m}
   ,                                       !- Z Origin {m}
   ,                                       !- Building Story Name
-<<<<<<< HEAD
-  {1fbc8032-9478-4d29-9d4b-5cbc33042818}, !- Thermal Zone Name
+  {25de297d-5e42-4c9b-bf76-0d0c95b28679}, !- Thermal Zone Name
   ,                                       !- Part of Total Floor Area
   ,                                       !- Design Specification Outdoor Air Object Name
-  {690a5fb0-bea7-4ac5-9b84-0c5ba3c6205d}; !- Building Unit Name
-
-OS:Surface,
-  {6f3b74da-d3fd-4c8b-83cf-4eb60a9f6502}, !- Handle
+  {49a5093f-9991-4216-a9b5-cc7c9d79d037}; !- Building Unit Name
+
+OS:Surface,
+  {e98d9f25-f238-45cf-9bdd-b542aafacea3}, !- Handle
   Surface 1,                              !- Name
   Floor,                                  !- Surface Type
   ,                                       !- Construction Name
-  {bef35a50-d158-4ae1-81dd-8b032b4361f1}, !- Space Name
-=======
-  {001bd463-d621-44d4-bb49-2f03364a9c20}, !- Thermal Zone Name
-  ,                                       !- Part of Total Floor Area
-  ,                                       !- Design Specification Outdoor Air Object Name
-  {d85a4b68-825d-4c07-bbdb-68a27be40bca}; !- Building Unit Name
-
-OS:Surface,
-  {c2793318-abd6-4d8c-af66-ed7b057df8ea}, !- Handle
-  Surface 1,                              !- Name
-  Floor,                                  !- Surface Type
-  ,                                       !- Construction Name
-  {38c4a4ee-fade-48dc-b05f-0fdb384b255e}, !- Space Name
->>>>>>> 7902c0f9
+  {9f350a1f-dbe8-42c5-9d62-1b2bc5032e62}, !- Space Name
   Foundation,                             !- Outside Boundary Condition
   ,                                       !- Outside Boundary Condition Object
   NoSun,                                  !- Sun Exposure
@@ -522,19 +378,11 @@
   6.46578440716979, -12.9315688143396, 0; !- X,Y,Z Vertex 4 {m}
 
 OS:Surface,
-<<<<<<< HEAD
-  {364e5d97-92c3-4d1d-8f8b-5aa8c1a2565e}, !- Handle
+  {f54e8fe1-4f1a-434a-8df5-15296153c058}, !- Handle
   Surface 2,                              !- Name
   Wall,                                   !- Surface Type
   ,                                       !- Construction Name
-  {bef35a50-d158-4ae1-81dd-8b032b4361f1}, !- Space Name
-=======
-  {5a5ae7f5-9c73-4587-be16-3f8f45a514ed}, !- Handle
-  Surface 2,                              !- Name
-  Wall,                                   !- Surface Type
-  ,                                       !- Construction Name
-  {38c4a4ee-fade-48dc-b05f-0fdb384b255e}, !- Space Name
->>>>>>> 7902c0f9
+  {9f350a1f-dbe8-42c5-9d62-1b2bc5032e62}, !- Space Name
   Outdoors,                               !- Outside Boundary Condition
   ,                                       !- Outside Boundary Condition Object
   SunExposed,                             !- Sun Exposure
@@ -547,19 +395,11 @@
   0, -12.9315688143396, 2.4384;           !- X,Y,Z Vertex 4 {m}
 
 OS:Surface,
-<<<<<<< HEAD
-  {71550c1c-9b1a-42d6-b71b-c4833f618a1b}, !- Handle
+  {729cfe64-a4d0-40da-8af3-c8697493c93d}, !- Handle
   Surface 3,                              !- Name
   Wall,                                   !- Surface Type
   ,                                       !- Construction Name
-  {bef35a50-d158-4ae1-81dd-8b032b4361f1}, !- Space Name
-=======
-  {0d4cfc78-7b63-4ea1-ba38-90b2fea6e1da}, !- Handle
-  Surface 3,                              !- Name
-  Wall,                                   !- Surface Type
-  ,                                       !- Construction Name
-  {38c4a4ee-fade-48dc-b05f-0fdb384b255e}, !- Space Name
->>>>>>> 7902c0f9
+  {9f350a1f-dbe8-42c5-9d62-1b2bc5032e62}, !- Space Name
   Outdoors,                               !- Outside Boundary Condition
   ,                                       !- Outside Boundary Condition Object
   SunExposed,                             !- Sun Exposure
@@ -572,19 +412,11 @@
   0, 0, 2.4384;                           !- X,Y,Z Vertex 4 {m}
 
 OS:Surface,
-<<<<<<< HEAD
-  {5be7dc58-ab9c-474e-b1c1-6a673c55eec4}, !- Handle
+  {e5600e9f-4574-4625-98f2-2655352afe7f}, !- Handle
   Surface 4,                              !- Name
   Wall,                                   !- Surface Type
   ,                                       !- Construction Name
-  {bef35a50-d158-4ae1-81dd-8b032b4361f1}, !- Space Name
-=======
-  {ec5cddfc-0e6d-4d65-b4e5-3a54afc8bb81}, !- Handle
-  Surface 4,                              !- Name
-  Wall,                                   !- Surface Type
-  ,                                       !- Construction Name
-  {38c4a4ee-fade-48dc-b05f-0fdb384b255e}, !- Space Name
->>>>>>> 7902c0f9
+  {9f350a1f-dbe8-42c5-9d62-1b2bc5032e62}, !- Space Name
   Adiabatic,                              !- Outside Boundary Condition
   ,                                       !- Outside Boundary Condition Object
   NoSun,                                  !- Sun Exposure
@@ -597,19 +429,11 @@
   6.46578440716979, 0, 2.4384;            !- X,Y,Z Vertex 4 {m}
 
 OS:Surface,
-<<<<<<< HEAD
-  {b0a0ffe0-8415-4fdf-b35e-4e7ba1ad3964}, !- Handle
+  {dc3ef080-0466-4981-892b-560e59c3155b}, !- Handle
   Surface 5,                              !- Name
   Wall,                                   !- Surface Type
   ,                                       !- Construction Name
-  {bef35a50-d158-4ae1-81dd-8b032b4361f1}, !- Space Name
-=======
-  {d7853370-c285-40cc-8556-c44adbfcce1e}, !- Handle
-  Surface 5,                              !- Name
-  Wall,                                   !- Surface Type
-  ,                                       !- Construction Name
-  {38c4a4ee-fade-48dc-b05f-0fdb384b255e}, !- Space Name
->>>>>>> 7902c0f9
+  {9f350a1f-dbe8-42c5-9d62-1b2bc5032e62}, !- Space Name
   Outdoors,                               !- Outside Boundary Condition
   ,                                       !- Outside Boundary Condition Object
   SunExposed,                             !- Sun Exposure
@@ -622,23 +446,13 @@
   6.46578440716979, -12.9315688143396, 2.4384; !- X,Y,Z Vertex 4 {m}
 
 OS:Surface,
-<<<<<<< HEAD
-  {4911b00b-2619-41eb-81d5-522d8a1a26e1}, !- Handle
+  {a214d3e6-a5ea-4b0b-ad50-535f768d4915}, !- Handle
   Surface 6,                              !- Name
   RoofCeiling,                            !- Surface Type
   ,                                       !- Construction Name
-  {bef35a50-d158-4ae1-81dd-8b032b4361f1}, !- Space Name
+  {9f350a1f-dbe8-42c5-9d62-1b2bc5032e62}, !- Space Name
   Surface,                                !- Outside Boundary Condition
-  {515e1753-40db-49da-8f0e-56aea0d4892e}, !- Outside Boundary Condition Object
-=======
-  {3f1934bf-bef2-44a6-b5d4-442e4d81ab9b}, !- Handle
-  Surface 6,                              !- Name
-  RoofCeiling,                            !- Surface Type
-  ,                                       !- Construction Name
-  {38c4a4ee-fade-48dc-b05f-0fdb384b255e}, !- Space Name
-  Surface,                                !- Outside Boundary Condition
-  {e615fbde-36fc-4d8b-9b04-95e6f99983cc}, !- Outside Boundary Condition Object
->>>>>>> 7902c0f9
+  {f7db79ae-77bd-4615-8716-5aa2790f2b80}, !- Outside Boundary Condition Object
   NoSun,                                  !- Sun Exposure
   NoWind,                                 !- Wind Exposure
   ,                                       !- View Factor to Ground
@@ -649,11 +463,7 @@
   0, -12.9315688143396, 2.4384;           !- X,Y,Z Vertex 4 {m}
 
 OS:SpaceType,
-<<<<<<< HEAD
-  {ec947eaf-493e-469f-a6e9-df33a9f83bdb}, !- Handle
-=======
-  {597207ad-b444-4321-b6fd-79987e0b5464}, !- Handle
->>>>>>> 7902c0f9
+  {2b8926c7-97a9-4612-848e-dc1095a773ca}, !- Handle
   Space Type 1,                           !- Name
   ,                                       !- Default Construction Set Name
   ,                                       !- Default Schedule Set Name
@@ -664,23 +474,13 @@
   living;                                 !- Standards Space Type
 
 OS:Surface,
-<<<<<<< HEAD
-  {515e1753-40db-49da-8f0e-56aea0d4892e}, !- Handle
+  {f7db79ae-77bd-4615-8716-5aa2790f2b80}, !- Handle
   Surface 7,                              !- Name
   Floor,                                  !- Surface Type
   ,                                       !- Construction Name
-  {4d205cd8-7625-428a-9da0-036477d744be}, !- Space Name
+  {e9b9d310-0631-4f3b-8f69-575977772e39}, !- Space Name
   Surface,                                !- Outside Boundary Condition
-  {4911b00b-2619-41eb-81d5-522d8a1a26e1}, !- Outside Boundary Condition Object
-=======
-  {e615fbde-36fc-4d8b-9b04-95e6f99983cc}, !- Handle
-  Surface 7,                              !- Name
-  Floor,                                  !- Surface Type
-  ,                                       !- Construction Name
-  {9f7f0a7c-8b18-454c-8143-2018fa02f9c2}, !- Space Name
-  Surface,                                !- Outside Boundary Condition
-  {3f1934bf-bef2-44a6-b5d4-442e4d81ab9b}, !- Outside Boundary Condition Object
->>>>>>> 7902c0f9
+  {a214d3e6-a5ea-4b0b-ad50-535f768d4915}, !- Outside Boundary Condition Object
   NoSun,                                  !- Sun Exposure
   NoWind,                                 !- Wind Exposure
   ,                                       !- View Factor to Ground
@@ -691,19 +491,11 @@
   6.46578440716979, -12.9315688143396, 2.4384; !- X,Y,Z Vertex 4 {m}
 
 OS:Surface,
-<<<<<<< HEAD
-  {6d596814-3ac8-40ee-ac62-ead0058f418d}, !- Handle
+  {0ef9c42d-5fcd-46b9-98a7-8ac2b9e9a312}, !- Handle
   Surface 8,                              !- Name
   RoofCeiling,                            !- Surface Type
   ,                                       !- Construction Name
-  {4d205cd8-7625-428a-9da0-036477d744be}, !- Space Name
-=======
-  {9c35922b-82aa-4459-a7ba-8dcdb2123778}, !- Handle
-  Surface 8,                              !- Name
-  RoofCeiling,                            !- Surface Type
-  ,                                       !- Construction Name
-  {9f7f0a7c-8b18-454c-8143-2018fa02f9c2}, !- Space Name
->>>>>>> 7902c0f9
+  {e9b9d310-0631-4f3b-8f69-575977772e39}, !- Space Name
   Outdoors,                               !- Outside Boundary Condition
   ,                                       !- Outside Boundary Condition Object
   SunExposed,                             !- Sun Exposure
@@ -716,19 +508,11 @@
   0, 0, 2.4384;                           !- X,Y,Z Vertex 4 {m}
 
 OS:Surface,
-<<<<<<< HEAD
-  {82a2d5f8-d038-4dd2-ac32-5d0f67847753}, !- Handle
+  {ee2e994f-77c1-452c-b8fc-18fdd5c0636b}, !- Handle
   Surface 9,                              !- Name
   RoofCeiling,                            !- Surface Type
   ,                                       !- Construction Name
-  {4d205cd8-7625-428a-9da0-036477d744be}, !- Space Name
-=======
-  {2fe083d2-9f27-47cb-9980-c136cb483e00}, !- Handle
-  Surface 9,                              !- Name
-  RoofCeiling,                            !- Surface Type
-  ,                                       !- Construction Name
-  {9f7f0a7c-8b18-454c-8143-2018fa02f9c2}, !- Space Name
->>>>>>> 7902c0f9
+  {e9b9d310-0631-4f3b-8f69-575977772e39}, !- Space Name
   Outdoors,                               !- Outside Boundary Condition
   ,                                       !- Outside Boundary Condition Object
   SunExposed,                             !- Sun Exposure
@@ -741,19 +525,11 @@
   6.46578440716979, -12.9315688143396, 2.4384; !- X,Y,Z Vertex 4 {m}
 
 OS:Surface,
-<<<<<<< HEAD
-  {6196dd65-7b81-4d22-b57d-0e91963dd66c}, !- Handle
+  {0cc7d528-a2c0-4bb4-a12a-1d9bdf119d68}, !- Handle
   Surface 10,                             !- Name
   Wall,                                   !- Surface Type
   ,                                       !- Construction Name
-  {4d205cd8-7625-428a-9da0-036477d744be}, !- Space Name
-=======
-  {78f5809e-21f4-4aa0-91ee-7a26acc646d5}, !- Handle
-  Surface 10,                             !- Name
-  Wall,                                   !- Surface Type
-  ,                                       !- Construction Name
-  {9f7f0a7c-8b18-454c-8143-2018fa02f9c2}, !- Space Name
->>>>>>> 7902c0f9
+  {e9b9d310-0631-4f3b-8f69-575977772e39}, !- Space Name
   Outdoors,                               !- Outside Boundary Condition
   ,                                       !- Outside Boundary Condition Object
   SunExposed,                             !- Sun Exposure
@@ -765,19 +541,11 @@
   0, -12.9315688143396, 2.4384;           !- X,Y,Z Vertex 3 {m}
 
 OS:Surface,
-<<<<<<< HEAD
-  {73472055-47ac-4d04-89b1-1512aeeed7e9}, !- Handle
+  {dfa9069b-dcff-4ec7-9175-0de5b1628c1a}, !- Handle
   Surface 11,                             !- Name
   Wall,                                   !- Surface Type
   ,                                       !- Construction Name
-  {4d205cd8-7625-428a-9da0-036477d744be}, !- Space Name
-=======
-  {03b1cf6c-e30c-4d8c-8c41-9aab2a9fb217}, !- Handle
-  Surface 11,                             !- Name
-  Wall,                                   !- Surface Type
-  ,                                       !- Construction Name
-  {9f7f0a7c-8b18-454c-8143-2018fa02f9c2}, !- Space Name
->>>>>>> 7902c0f9
+  {e9b9d310-0631-4f3b-8f69-575977772e39}, !- Space Name
   Adiabatic,                              !- Outside Boundary Condition
   ,                                       !- Outside Boundary Condition Object
   NoSun,                                  !- Sun Exposure
@@ -789,15 +557,9 @@
   6.46578440716979, 0, 2.4384;            !- X,Y,Z Vertex 3 {m}
 
 OS:Space,
-<<<<<<< HEAD
-  {4d205cd8-7625-428a-9da0-036477d744be}, !- Handle
+  {e9b9d310-0631-4f3b-8f69-575977772e39}, !- Handle
   unfinished attic space,                 !- Name
-  {3edb2061-3ef2-418c-849e-22c0c8f172d3}, !- Space Type Name
-=======
-  {9f7f0a7c-8b18-454c-8143-2018fa02f9c2}, !- Handle
-  unfinished attic space,                 !- Name
-  {60f4f6b0-d9ea-4c46-a98e-d4b46aabcf03}, !- Space Type Name
->>>>>>> 7902c0f9
+  {4ed14118-4fa0-4115-8e3a-b1e25f994058}, !- Space Type Name
   ,                                       !- Default Construction Set Name
   ,                                       !- Default Schedule Set Name
   ,                                       !- Direction of Relative North {deg}
@@ -805,17 +567,10 @@
   ,                                       !- Y Origin {m}
   ,                                       !- Z Origin {m}
   ,                                       !- Building Story Name
-<<<<<<< HEAD
-  {224bc2fe-57c9-4405-9ae2-9925b5c65971}; !- Thermal Zone Name
+  {9e38116c-eb34-47ad-8327-403e84f8697e}; !- Thermal Zone Name
 
 OS:ThermalZone,
-  {224bc2fe-57c9-4405-9ae2-9925b5c65971}, !- Handle
-=======
-  {5078f36f-52ee-44a6-9fad-ee1b5fb1e1da}; !- Thermal Zone Name
-
-OS:ThermalZone,
-  {5078f36f-52ee-44a6-9fad-ee1b5fb1e1da}, !- Handle
->>>>>>> 7902c0f9
+  {9e38116c-eb34-47ad-8327-403e84f8697e}, !- Handle
   unfinished attic zone,                  !- Name
   ,                                       !- Multiplier
   ,                                       !- Ceiling Height {m}
@@ -824,17 +579,10 @@
   ,                                       !- Zone Inside Convection Algorithm
   ,                                       !- Zone Outside Convection Algorithm
   ,                                       !- Zone Conditioning Equipment List Name
-<<<<<<< HEAD
-  {3913d615-2d20-45a4-82c5-70353f00f53e}, !- Zone Air Inlet Port List
-  {16d1f647-ac4f-41cc-8253-e5e34a46a2d8}, !- Zone Air Exhaust Port List
-  {6a1ebecf-a52b-458d-9223-2337f37a124f}, !- Zone Air Node Name
-  {94df4a63-4738-4ef9-8cab-6a90503ea50b}, !- Zone Return Air Port List
-=======
-  {c7cc3e4c-2468-499f-b6ea-3f9ad04f52ba}, !- Zone Air Inlet Port List
-  {538515fc-d22d-4aed-bff9-986fef78b993}, !- Zone Air Exhaust Port List
-  {2eb44b26-4263-4298-ad5d-7da7d40a5aec}, !- Zone Air Node Name
-  {301b9c61-99f5-4c02-91a8-d19e0bef196b}, !- Zone Return Air Port List
->>>>>>> 7902c0f9
+  {e6b344c6-a53a-4c79-97e5-108b9def067f}, !- Zone Air Inlet Port List
+  {f9cef64f-23bc-4335-b230-1d55b83b2f31}, !- Zone Air Exhaust Port List
+  {667fb076-4678-4a17-97b2-82d921eb807f}, !- Zone Air Node Name
+  {f2ec2551-8e97-4dba-b3ff-0346edceb651}, !- Zone Return Air Port List
   ,                                       !- Primary Daylighting Control Name
   ,                                       !- Fraction of Zone Controlled by Primary Daylighting Control
   ,                                       !- Secondary Daylighting Control Name
@@ -845,71 +593,37 @@
   No;                                     !- Use Ideal Air Loads
 
 OS:Node,
-<<<<<<< HEAD
-  {6795f1c0-937a-4765-9831-7b4c27847294}, !- Handle
+  {1b726025-952e-4b38-a7d6-c6e794b35e35}, !- Handle
   Node 2,                                 !- Name
-  {6a1ebecf-a52b-458d-9223-2337f37a124f}, !- Inlet Port
+  {667fb076-4678-4a17-97b2-82d921eb807f}, !- Inlet Port
   ;                                       !- Outlet Port
 
 OS:Connection,
-  {6a1ebecf-a52b-458d-9223-2337f37a124f}, !- Handle
-  {a1e52577-4a88-49a8-a603-d8b1cc30078a}, !- Name
-  {224bc2fe-57c9-4405-9ae2-9925b5c65971}, !- Source Object
+  {667fb076-4678-4a17-97b2-82d921eb807f}, !- Handle
+  {d16c6b72-2c69-4b1a-8dff-6cab9a6a1ff2}, !- Name
+  {9e38116c-eb34-47ad-8327-403e84f8697e}, !- Source Object
   11,                                     !- Outlet Port
-  {6795f1c0-937a-4765-9831-7b4c27847294}, !- Target Object
+  {1b726025-952e-4b38-a7d6-c6e794b35e35}, !- Target Object
   2;                                      !- Inlet Port
 
 OS:PortList,
-  {3913d615-2d20-45a4-82c5-70353f00f53e}, !- Handle
-  {99b91dcf-b2e3-4b39-a0c6-fe3f4e34dcb8}, !- Name
-  {224bc2fe-57c9-4405-9ae2-9925b5c65971}; !- HVAC Component
+  {e6b344c6-a53a-4c79-97e5-108b9def067f}, !- Handle
+  {6e25a920-df11-4ae0-9144-61194a30fe97}, !- Name
+  {9e38116c-eb34-47ad-8327-403e84f8697e}; !- HVAC Component
 
 OS:PortList,
-  {16d1f647-ac4f-41cc-8253-e5e34a46a2d8}, !- Handle
-  {fa8c0b56-302b-4bfb-a449-49b3c9c4b6c5}, !- Name
-  {224bc2fe-57c9-4405-9ae2-9925b5c65971}; !- HVAC Component
+  {f9cef64f-23bc-4335-b230-1d55b83b2f31}, !- Handle
+  {79c44aae-be6e-41fa-b31d-efb42f720500}, !- Name
+  {9e38116c-eb34-47ad-8327-403e84f8697e}; !- HVAC Component
 
 OS:PortList,
-  {94df4a63-4738-4ef9-8cab-6a90503ea50b}, !- Handle
-  {3badd0e8-f708-40a0-96ad-cdaf258547d6}, !- Name
-  {224bc2fe-57c9-4405-9ae2-9925b5c65971}; !- HVAC Component
+  {f2ec2551-8e97-4dba-b3ff-0346edceb651}, !- Handle
+  {d55b9f82-afba-4323-acc6-ed64348ff9b1}, !- Name
+  {9e38116c-eb34-47ad-8327-403e84f8697e}; !- HVAC Component
 
 OS:Sizing:Zone,
-  {f49778d5-af28-4e41-8194-84561576b75a}, !- Handle
-  {224bc2fe-57c9-4405-9ae2-9925b5c65971}, !- Zone or ZoneList Name
-=======
-  {052323d6-c5e4-405c-a315-3d8437929642}, !- Handle
-  Node 2,                                 !- Name
-  {2eb44b26-4263-4298-ad5d-7da7d40a5aec}, !- Inlet Port
-  ;                                       !- Outlet Port
-
-OS:Connection,
-  {2eb44b26-4263-4298-ad5d-7da7d40a5aec}, !- Handle
-  {c3ad4a66-194d-4989-b5b5-1b6cab9f74f9}, !- Name
-  {5078f36f-52ee-44a6-9fad-ee1b5fb1e1da}, !- Source Object
-  11,                                     !- Outlet Port
-  {052323d6-c5e4-405c-a315-3d8437929642}, !- Target Object
-  2;                                      !- Inlet Port
-
-OS:PortList,
-  {c7cc3e4c-2468-499f-b6ea-3f9ad04f52ba}, !- Handle
-  {9b11c912-06bb-44b8-84f0-28b85c335a6a}, !- Name
-  {5078f36f-52ee-44a6-9fad-ee1b5fb1e1da}; !- HVAC Component
-
-OS:PortList,
-  {538515fc-d22d-4aed-bff9-986fef78b993}, !- Handle
-  {def72bee-ccdf-42c5-818a-1642114da157}, !- Name
-  {5078f36f-52ee-44a6-9fad-ee1b5fb1e1da}; !- HVAC Component
-
-OS:PortList,
-  {301b9c61-99f5-4c02-91a8-d19e0bef196b}, !- Handle
-  {1d7c3e8f-1b1c-4d12-ad4f-5f78b3905e22}, !- Name
-  {5078f36f-52ee-44a6-9fad-ee1b5fb1e1da}; !- HVAC Component
-
-OS:Sizing:Zone,
-  {7c47b5ec-f6e8-4121-901d-987cc7eef5a1}, !- Handle
-  {5078f36f-52ee-44a6-9fad-ee1b5fb1e1da}, !- Zone or ZoneList Name
->>>>>>> 7902c0f9
+  {a48693ec-9638-4694-bf05-4aaa17027b4e}, !- Handle
+  {9e38116c-eb34-47ad-8327-403e84f8697e}, !- Zone or ZoneList Name
   SupplyAirTemperature,                   !- Zone Cooling Design Supply Air Temperature Input Method
   14,                                     !- Zone Cooling Design Supply Air Temperature {C}
   11.11,                                  !- Zone Cooling Design Supply Air Temperature Difference {deltaC}
@@ -938,21 +652,12 @@
   autosize;                               !- Dedicated Outdoor Air High Setpoint Temperature for Design {C}
 
 OS:ZoneHVAC:EquipmentList,
-<<<<<<< HEAD
-  {98e3cf15-d497-4222-97b9-74dec6fb76a2}, !- Handle
+  {2350eff3-c05c-4c4b-9684-a30d87bd4bcf}, !- Handle
   Zone HVAC Equipment List 2,             !- Name
-  {224bc2fe-57c9-4405-9ae2-9925b5c65971}; !- Thermal Zone
+  {9e38116c-eb34-47ad-8327-403e84f8697e}; !- Thermal Zone
 
 OS:SpaceType,
-  {3edb2061-3ef2-418c-849e-22c0c8f172d3}, !- Handle
-=======
-  {01fceb38-4d83-4e01-acf1-75f2153e2132}, !- Handle
-  Zone HVAC Equipment List 2,             !- Name
-  {5078f36f-52ee-44a6-9fad-ee1b5fb1e1da}; !- Thermal Zone
-
-OS:SpaceType,
-  {60f4f6b0-d9ea-4c46-a98e-d4b46aabcf03}, !- Handle
->>>>>>> 7902c0f9
+  {4ed14118-4fa0-4115-8e3a-b1e25f994058}, !- Handle
   Space Type 2,                           !- Name
   ,                                       !- Default Construction Set Name
   ,                                       !- Default Schedule Set Name
@@ -963,23 +668,14 @@
   unfinished attic;                       !- Standards Space Type
 
 OS:BuildingUnit,
-<<<<<<< HEAD
-  {690a5fb0-bea7-4ac5-9b84-0c5ba3c6205d}, !- Handle
-=======
-  {d85a4b68-825d-4c07-bbdb-68a27be40bca}, !- Handle
->>>>>>> 7902c0f9
+  {49a5093f-9991-4216-a9b5-cc7c9d79d037}, !- Handle
   unit 1,                                 !- Name
   ,                                       !- Rendering Color
   Residential;                            !- Building Unit Type
 
 OS:AdditionalProperties,
-<<<<<<< HEAD
-  {fc050c00-ae45-4479-b630-e9335aef850e}, !- Handle
-  {690a5fb0-bea7-4ac5-9b84-0c5ba3c6205d}, !- Object Name
-=======
-  {99e485fb-9a50-404e-9873-2fe45351495c}, !- Handle
-  {d85a4b68-825d-4c07-bbdb-68a27be40bca}, !- Object Name
->>>>>>> 7902c0f9
+  {3f8e5021-68e1-404f-8357-bdc91da3be9c}, !- Handle
+  {49a5093f-9991-4216-a9b5-cc7c9d79d037}, !- Object Name
   NumberOfBedrooms,                       !- Feature Name 1
   Integer,                                !- Feature Data Type 1
   3,                                      !- Feature Value 1
@@ -991,20 +687,12 @@
   3.3900000000000001;                     !- Feature Value 3
 
 OS:External:File,
-<<<<<<< HEAD
-  {1afed8df-95c4-4445-a409-9b5e20f68a2e}, !- Handle
-=======
-  {f427ffaf-1b8a-473d-a932-ebe386278058}, !- Handle
->>>>>>> 7902c0f9
+  {a1acd30c-650b-43d9-8b21-c7700205f1f7}, !- Handle
   8760.csv,                               !- Name
   8760.csv;                               !- File Name
 
 OS:Schedule:Day,
-<<<<<<< HEAD
-  {c41eb5b5-c7c0-46bc-92a5-941ba0e7b46a}, !- Handle
-=======
-  {05e472aa-0d02-4649-8936-b731753ed62b}, !- Handle
->>>>>>> 7902c0f9
+  {edff6be6-eae9-456e-91ce-d7d9a5f3857b}, !- Handle
   Schedule Day 1,                         !- Name
   ,                                       !- Schedule Type Limits Name
   ,                                       !- Interpolate to Timestep
@@ -1013,11 +701,7 @@
   0;                                      !- Value Until Time 1
 
 OS:Schedule:Day,
-<<<<<<< HEAD
-  {8e0284cf-c622-49fa-abb3-ed1570dc4fc7}, !- Handle
-=======
-  {d07c7bf6-b578-44f0-a585-d290448fe7db}, !- Handle
->>>>>>> 7902c0f9
+  {f68f8bf6-0623-4e41-90c7-39f41b02d709}, !- Handle
   Schedule Day 2,                         !- Name
   ,                                       !- Schedule Type Limits Name
   ,                                       !- Interpolate to Timestep
@@ -1026,17 +710,10 @@
   1;                                      !- Value Until Time 1
 
 OS:Schedule:File,
-<<<<<<< HEAD
-  {66e1e538-9438-4753-9dbe-71ee89f33bfc}, !- Handle
+  {1f09a64d-4f3d-4874-94b8-bcbbb237d463}, !- Handle
   occupants,                              !- Name
-  {876793e4-076a-4066-afe4-d0d051baeecc}, !- Schedule Type Limits Name
-  {1afed8df-95c4-4445-a409-9b5e20f68a2e}, !- External File Name
-=======
-  {5b44431d-67da-4ad2-9918-f003eae85a8e}, !- Handle
-  occupants,                              !- Name
-  {f7ba5a5f-fe21-4742-8458-0e15c95e1ce1}, !- Schedule Type Limits Name
-  {f427ffaf-1b8a-473d-a932-ebe386278058}, !- External File Name
->>>>>>> 7902c0f9
+  {ff49faaf-7d6a-4645-8480-cb742cc7186b}, !- Schedule Type Limits Name
+  {a1acd30c-650b-43d9-8b21-c7700205f1f7}, !- External File Name
   1,                                      !- Column Number
   1,                                      !- Rows to Skip at Top
   8760,                                   !- Number of Hours of Data
@@ -1045,38 +722,22 @@
   60;                                     !- Minutes per Item
 
 OS:Schedule:Ruleset,
-<<<<<<< HEAD
-  {f2411e08-4501-4131-a6e9-7f849b22716a}, !- Handle
+  {7c48304b-2f09-4646-b5cb-3892977810c2}, !- Handle
   Schedule Ruleset 1,                     !- Name
-  {3a3579ed-420e-4ebe-ba46-6a984192e1b4}, !- Schedule Type Limits Name
-  {732e7d52-5c49-4a7e-ad12-8c3ed13477b3}; !- Default Day Schedule Name
+  {0fe59683-ef02-419a-9810-05e8fbc30af3}, !- Schedule Type Limits Name
+  {d706bda8-5748-4fe6-b994-99b68d04c6ea}; !- Default Day Schedule Name
 
 OS:Schedule:Day,
-  {732e7d52-5c49-4a7e-ad12-8c3ed13477b3}, !- Handle
+  {d706bda8-5748-4fe6-b994-99b68d04c6ea}, !- Handle
   Schedule Day 3,                         !- Name
-  {3a3579ed-420e-4ebe-ba46-6a984192e1b4}, !- Schedule Type Limits Name
-=======
-  {acf43cf7-c440-42f1-99ab-458b50f13c51}, !- Handle
-  Schedule Ruleset 1,                     !- Name
-  {1281106e-063c-4788-8545-7d228f337bc9}, !- Schedule Type Limits Name
-  {b0396e6c-f062-4623-88e0-465400260e83}; !- Default Day Schedule Name
-
-OS:Schedule:Day,
-  {b0396e6c-f062-4623-88e0-465400260e83}, !- Handle
-  Schedule Day 3,                         !- Name
-  {1281106e-063c-4788-8545-7d228f337bc9}, !- Schedule Type Limits Name
->>>>>>> 7902c0f9
+  {0fe59683-ef02-419a-9810-05e8fbc30af3}, !- Schedule Type Limits Name
   ,                                       !- Interpolate to Timestep
   24,                                     !- Hour 1
   0,                                      !- Minute 1
   112.539290946133;                       !- Value Until Time 1
 
 OS:People:Definition,
-<<<<<<< HEAD
-  {09b0e274-7eca-45aa-8c62-979d8c9d929f}, !- Handle
-=======
-  {6f651dfa-38ec-43fc-912a-453c6b51d09a}, !- Handle
->>>>>>> 7902c0f9
+  {a3cdf4f7-40cd-4d69-b306-3f783dda4a9d}, !- Handle
   res occupants|living space,             !- Name
   People,                                 !- Number of People Calculation Method
   3.39,                                   !- Number of People {people}
@@ -1089,21 +750,12 @@
   ZoneAveraged;                           !- Mean Radiant Temperature Calculation Type
 
 OS:People,
-<<<<<<< HEAD
-  {f5285069-52d1-4802-b376-1029acfe920d}, !- Handle
+  {5d18f5e1-2762-43ec-af48-310309137654}, !- Handle
   res occupants|living space,             !- Name
-  {09b0e274-7eca-45aa-8c62-979d8c9d929f}, !- People Definition Name
-  {bef35a50-d158-4ae1-81dd-8b032b4361f1}, !- Space or SpaceType Name
-  {66e1e538-9438-4753-9dbe-71ee89f33bfc}, !- Number of People Schedule Name
-  {f2411e08-4501-4131-a6e9-7f849b22716a}, !- Activity Level Schedule Name
-=======
-  {21f71fd7-9209-4974-ae46-15476d6385d7}, !- Handle
-  res occupants|living space,             !- Name
-  {6f651dfa-38ec-43fc-912a-453c6b51d09a}, !- People Definition Name
-  {38c4a4ee-fade-48dc-b05f-0fdb384b255e}, !- Space or SpaceType Name
-  {5b44431d-67da-4ad2-9918-f003eae85a8e}, !- Number of People Schedule Name
-  {acf43cf7-c440-42f1-99ab-458b50f13c51}, !- Activity Level Schedule Name
->>>>>>> 7902c0f9
+  {a3cdf4f7-40cd-4d69-b306-3f783dda4a9d}, !- People Definition Name
+  {9f350a1f-dbe8-42c5-9d62-1b2bc5032e62}, !- Space or SpaceType Name
+  {1f09a64d-4f3d-4874-94b8-bcbbb237d463}, !- Number of People Schedule Name
+  {7c48304b-2f09-4646-b5cb-3892977810c2}, !- Activity Level Schedule Name
   ,                                       !- Surface Name/Angle Factor List Name
   ,                                       !- Work Efficiency Schedule Name
   ,                                       !- Clothing Insulation Schedule Name
@@ -1111,11 +763,7 @@
   1;                                      !- Multiplier
 
 OS:ScheduleTypeLimits,
-<<<<<<< HEAD
-  {3a3579ed-420e-4ebe-ba46-6a984192e1b4}, !- Handle
-=======
-  {1281106e-063c-4788-8545-7d228f337bc9}, !- Handle
->>>>>>> 7902c0f9
+  {0fe59683-ef02-419a-9810-05e8fbc30af3}, !- Handle
   ActivityLevel,                          !- Name
   0,                                      !- Lower Limit Value
   ,                                       !- Upper Limit Value
@@ -1123,11 +771,7 @@
   ActivityLevel;                          !- Unit Type
 
 OS:ScheduleTypeLimits,
-<<<<<<< HEAD
-  {876793e4-076a-4066-afe4-d0d051baeecc}, !- Handle
-=======
-  {f7ba5a5f-fe21-4742-8458-0e15c95e1ce1}, !- Handle
->>>>>>> 7902c0f9
+  {ff49faaf-7d6a-4645-8480-cb742cc7186b}, !- Handle
   Fractional,                             !- Name
   0,                                      !- Lower Limit Value
   1,                                      !- Upper Limit Value
