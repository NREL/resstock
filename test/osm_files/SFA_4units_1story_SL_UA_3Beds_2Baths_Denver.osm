!- NOTE: Auto-generated from /test/osw_files/SFA_4units_1story_SL_UA_3Beds_2Baths_Denver.osw

OS:Version,
<<<<<<< HEAD
  {e4b1ca94-13c1-4ff7-a526-99294735ff14}, !- Handle
  2.9.1;                                  !- Version Identifier

OS:SimulationControl,
  {e90e2d10-548a-4706-800e-35e09bdd7913}, !- Handle
=======
  {79c6d42a-4686-439f-8c58-f020b0997511}, !- Handle
  2.9.0;                                  !- Version Identifier

OS:SimulationControl,
  {cc2d209a-2c16-4217-a1af-896a1546d3d4}, !- Handle
>>>>>>> 93199ada
  ,                                       !- Do Zone Sizing Calculation
  ,                                       !- Do System Sizing Calculation
  ,                                       !- Do Plant Sizing Calculation
  No;                                     !- Run Simulation for Sizing Periods

OS:Timestep,
<<<<<<< HEAD
  {61f74a7c-174d-46ba-ac1d-50c67b8e70b3}, !- Handle
  6;                                      !- Number of Timesteps per Hour

OS:ShadowCalculation,
  {8d06652e-2c88-4692-8517-3c2a901b9262}, !- Handle
=======
  {bd3ea3db-8a52-4741-8437-9488bc350a88}, !- Handle
  6;                                      !- Number of Timesteps per Hour

OS:ShadowCalculation,
  {6ba13c03-0be0-40b7-910e-45d00ee575b6}, !- Handle
>>>>>>> 93199ada
  20,                                     !- Calculation Frequency
  200;                                    !- Maximum Figures in Shadow Overlap Calculations

OS:SurfaceConvectionAlgorithm:Outside,
<<<<<<< HEAD
  {b45786c6-c2ab-422f-872c-3a1cd3731fa1}, !- Handle
  DOE-2;                                  !- Algorithm

OS:SurfaceConvectionAlgorithm:Inside,
  {75ff9cae-204c-476b-bad4-21ad3a0a8205}, !- Handle
  TARP;                                   !- Algorithm

OS:ZoneCapacitanceMultiplier:ResearchSpecial,
  {34f16010-f468-4e0d-b577-78bc37793380}, !- Handle
=======
  {91a596c4-7c62-49ef-aa1f-def450ab4f62}, !- Handle
  DOE-2;                                  !- Algorithm

OS:SurfaceConvectionAlgorithm:Inside,
  {9e10e06c-bf4c-4014-9215-12059eb250e9}, !- Handle
  TARP;                                   !- Algorithm

OS:ZoneCapacitanceMultiplier:ResearchSpecial,
  {1585f681-330e-4a72-80b4-2a5e4d0a6ae6}, !- Handle
>>>>>>> 93199ada
  ,                                       !- Temperature Capacity Multiplier
  15,                                     !- Humidity Capacity Multiplier
  ;                                       !- Carbon Dioxide Capacity Multiplier

OS:RunPeriod,
<<<<<<< HEAD
  {e172cdcb-82f2-4887-9ad0-5e4739c44a95}, !- Handle
=======
  {6dac8967-505b-4d01-aecb-df89e216c58d}, !- Handle
>>>>>>> 93199ada
  Run Period 1,                           !- Name
  1,                                      !- Begin Month
  1,                                      !- Begin Day of Month
  12,                                     !- End Month
  31,                                     !- End Day of Month
  ,                                       !- Use Weather File Holidays and Special Days
  ,                                       !- Use Weather File Daylight Saving Period
  ,                                       !- Apply Weekend Holiday Rule
  ,                                       !- Use Weather File Rain Indicators
  ,                                       !- Use Weather File Snow Indicators
  ;                                       !- Number of Times Runperiod to be Repeated

OS:YearDescription,
<<<<<<< HEAD
  {13c3ccdc-bffb-460e-89a4-96623562bb5e}, !- Handle
=======
  {254e21e1-2087-43db-b877-6abe2996bbc2}, !- Handle
>>>>>>> 93199ada
  2007,                                   !- Calendar Year
  ,                                       !- Day of Week for Start Day
  ;                                       !- Is Leap Year

OS:WeatherFile,
<<<<<<< HEAD
  {03f180ef-04f5-4039-84e5-5700fa401f23}, !- Handle
=======
  {5e0e7237-5eb8-4de8-9633-df41ede82816}, !- Handle
>>>>>>> 93199ada
  Denver Intl Ap,                         !- City
  CO,                                     !- State Province Region
  USA,                                    !- Country
  TMY3,                                   !- Data Source
  725650,                                 !- WMO Number
  39.83,                                  !- Latitude {deg}
  -104.65,                                !- Longitude {deg}
  -7,                                     !- Time Zone {hr}
  1650,                                   !- Elevation {m}
  file:../weather/USA_CO_Denver.Intl.AP.725650_TMY3.epw, !- Url
  E23378AA;                               !- Checksum

OS:AdditionalProperties,
<<<<<<< HEAD
  {b1124c0b-9ac7-49aa-a7da-e87a322a9a46}, !- Handle
  {03f180ef-04f5-4039-84e5-5700fa401f23}, !- Object Name
=======
  {b8b0aa39-7c31-4477-a6d8-c513961ad130}, !- Handle
  {5e0e7237-5eb8-4de8-9633-df41ede82816}, !- Object Name
>>>>>>> 93199ada
  EPWHeaderCity,                          !- Feature Name 1
  String,                                 !- Feature Data Type 1
  Denver Intl Ap,                         !- Feature Value 1
  EPWHeaderState,                         !- Feature Name 2
  String,                                 !- Feature Data Type 2
  CO,                                     !- Feature Value 2
  EPWHeaderCountry,                       !- Feature Name 3
  String,                                 !- Feature Data Type 3
  USA,                                    !- Feature Value 3
  EPWHeaderDataSource,                    !- Feature Name 4
  String,                                 !- Feature Data Type 4
  TMY3,                                   !- Feature Value 4
  EPWHeaderStation,                       !- Feature Name 5
  String,                                 !- Feature Data Type 5
  725650,                                 !- Feature Value 5
  EPWHeaderLatitude,                      !- Feature Name 6
  Double,                                 !- Feature Data Type 6
  39.829999999999998,                     !- Feature Value 6
  EPWHeaderLongitude,                     !- Feature Name 7
  Double,                                 !- Feature Data Type 7
  -104.65000000000001,                    !- Feature Value 7
  EPWHeaderTimezone,                      !- Feature Name 8
  Double,                                 !- Feature Data Type 8
  -7,                                     !- Feature Value 8
  EPWHeaderAltitude,                      !- Feature Name 9
  Double,                                 !- Feature Data Type 9
  5413.3858267716532,                     !- Feature Value 9
  EPWHeaderLocalPressure,                 !- Feature Name 10
  Double,                                 !- Feature Data Type 10
  0.81937567683596546,                    !- Feature Value 10
  EPWHeaderRecordsPerHour,                !- Feature Name 11
  Double,                                 !- Feature Data Type 11
  0,                                      !- Feature Value 11
  EPWDataAnnualAvgDrybulb,                !- Feature Name 12
  Double,                                 !- Feature Data Type 12
  51.575616438356228,                     !- Feature Value 12
  EPWDataAnnualMinDrybulb,                !- Feature Name 13
  Double,                                 !- Feature Data Type 13
  -2.9200000000000017,                    !- Feature Value 13
  EPWDataAnnualMaxDrybulb,                !- Feature Name 14
  Double,                                 !- Feature Data Type 14
  104,                                    !- Feature Value 14
  EPWDataCDD50F,                          !- Feature Name 15
  Double,                                 !- Feature Data Type 15
  3072.2925000000005,                     !- Feature Value 15
  EPWDataCDD65F,                          !- Feature Name 16
  Double,                                 !- Feature Data Type 16
  883.62000000000035,                     !- Feature Value 16
  EPWDataHDD50F,                          !- Feature Name 17
  Double,                                 !- Feature Data Type 17
  2497.1925000000001,                     !- Feature Value 17
  EPWDataHDD65F,                          !- Feature Name 18
  Double,                                 !- Feature Data Type 18
  5783.5200000000013,                     !- Feature Value 18
  EPWDataAnnualAvgWindspeed,              !- Feature Name 19
  Double,                                 !- Feature Data Type 19
  3.9165296803649667,                     !- Feature Value 19
  EPWDataMonthlyAvgDrybulbs,              !- Feature Name 20
  String,                                 !- Feature Data Type 20
  33.4191935483871&#4431.90142857142857&#4443.02620967741937&#4442.48624999999999&#4459.877741935483854&#4473.57574999999997&#4472.07975806451608&#4472.70008064516134&#4466.49200000000006&#4450.079112903225806&#4437.218250000000005&#4434.582177419354835, !- Feature Value 20
  EPWDataGroundMonthlyTemps,              !- Feature Name 21
  String,                                 !- Feature Data Type 21
  44.08306285945173&#4440.89570904991865&#4440.64045432632048&#4442.153016571250646&#4448.225111118704206&#4454.268919273837525&#4459.508577937551024&#4462.82777283423508&#4463.10975667174995&#4460.41014950381947&#4455.304105212311526&#4449.445696474514364, !- Feature Value 21
  EPWDataWSF,                             !- Feature Name 22
  Double,                                 !- Feature Data Type 22
  0.58999999999999997,                    !- Feature Value 22
  EPWDataMonthlyAvgDailyHighDrybulbs,     !- Feature Name 23
  String,                                 !- Feature Data Type 23
  47.41032258064516&#4446.58642857142857&#4455.15032258064517&#4453.708&#4472.80193548387098&#4488.67600000000002&#4486.1858064516129&#4485.87225806451613&#4482.082&#4463.18064516129033&#4448.73400000000001&#4448.87935483870968, !- Feature Value 23
  EPWDataMonthlyAvgDailyLowDrybulbs,      !- Feature Name 24
  String,                                 !- Feature Data Type 24
  19.347741935483874&#4419.856428571428573&#4430.316129032258065&#4431.112&#4447.41612903225806&#4457.901999999999994&#4459.063870967741934&#4460.956774193548384&#4452.352000000000004&#4438.41612903225806&#4427.002000000000002&#4423.02903225806451, !- Feature Value 24
  EPWDesignHeatingDrybulb,                !- Feature Name 25
  Double,                                 !- Feature Data Type 25
  12.02,                                  !- Feature Value 25
  EPWDesignHeatingWindspeed,              !- Feature Name 26
  Double,                                 !- Feature Data Type 26
  2.8062500000000004,                     !- Feature Value 26
  EPWDesignCoolingDrybulb,                !- Feature Name 27
  Double,                                 !- Feature Data Type 27
  91.939999999999998,                     !- Feature Value 27
  EPWDesignCoolingWetbulb,                !- Feature Name 28
  Double,                                 !- Feature Data Type 28
  59.95131430195849,                      !- Feature Value 28
  EPWDesignCoolingHumidityRatio,          !- Feature Name 29
  Double,                                 !- Feature Data Type 29
  0.0059161086834698092,                  !- Feature Value 29
  EPWDesignCoolingWindspeed,              !- Feature Name 30
  Double,                                 !- Feature Data Type 30
  3.7999999999999989,                     !- Feature Value 30
  EPWDesignDailyTemperatureRange,         !- Feature Name 31
  Double,                                 !- Feature Data Type 31
  24.915483870967748,                     !- Feature Value 31
  EPWDesignDehumidDrybulb,                !- Feature Name 32
  Double,                                 !- Feature Data Type 32
  67.996785714285721,                     !- Feature Value 32
  EPWDesignDehumidHumidityRatio,          !- Feature Name 33
  Double,                                 !- Feature Data Type 33
  0.012133744170488724,                   !- Feature Value 33
  EPWDesignCoolingDirectNormal,           !- Feature Name 34
  Double,                                 !- Feature Data Type 34
  985,                                    !- Feature Value 34
  EPWDesignCoolingDiffuseHorizontal,      !- Feature Name 35
  Double,                                 !- Feature Data Type 35
  84;                                     !- Feature Value 35

OS:Site,
<<<<<<< HEAD
  {c4a417f2-6bea-45e9-b7d7-92902cdbf285}, !- Handle
=======
  {ce7c6499-4624-4bec-999b-a3384bb00560}, !- Handle
>>>>>>> 93199ada
  Denver Intl Ap_CO_USA,                  !- Name
  39.83,                                  !- Latitude {deg}
  -104.65,                                !- Longitude {deg}
  -7,                                     !- Time Zone {hr}
  1650,                                   !- Elevation {m}
  ;                                       !- Terrain

OS:ClimateZones,
<<<<<<< HEAD
  {ad2b6f50-9c3e-484b-977e-d86312f2ec0a}, !- Handle
=======
  {350e195b-07e7-4341-b57f-98f04b7f8d18}, !- Handle
>>>>>>> 93199ada
  ,                                       !- Active Institution
  ,                                       !- Active Year
  ,                                       !- Climate Zone Institution Name 1
  ,                                       !- Climate Zone Document Name 1
  ,                                       !- Climate Zone Document Year 1
  ,                                       !- Climate Zone Value 1
  Building America,                       !- Climate Zone Institution Name 2
  ,                                       !- Climate Zone Document Name 2
  0,                                      !- Climate Zone Document Year 2
  Cold;                                   !- Climate Zone Value 2

OS:Site:WaterMainsTemperature,
<<<<<<< HEAD
  {8c21ef25-4f1b-4669-9c8d-7b9dc3b412f6}, !- Handle
=======
  {c12cc820-2194-4432-90d2-34918abca8fb}, !- Handle
>>>>>>> 93199ada
  Correlation,                            !- Calculation Method
  ,                                       !- Temperature Schedule Name
  10.8753424657535,                       !- Annual Average Outdoor Air Temperature {C}
  23.1524007936508;                       !- Maximum Difference In Monthly Average Outdoor Air Temperatures {deltaC}

OS:RunPeriodControl:DaylightSavingTime,
<<<<<<< HEAD
  {d36993c8-fe0b-418f-874b-fbcb774f92ec}, !- Handle
=======
  {1093925f-0634-4797-91b5-170a6abfeb81}, !- Handle
>>>>>>> 93199ada
  3/12,                                   !- Start Date
  11/5;                                   !- End Date

OS:Site:GroundTemperature:Deep,
<<<<<<< HEAD
  {0690b35e-8aab-44eb-b7b1-4268efdb71bb}, !- Handle
=======
  {2b2a318a-8723-44b6-8543-861662246cd0}, !- Handle
>>>>>>> 93199ada
  10.8753424657535,                       !- January Deep Ground Temperature {C}
  10.8753424657535,                       !- February Deep Ground Temperature {C}
  10.8753424657535,                       !- March Deep Ground Temperature {C}
  10.8753424657535,                       !- April Deep Ground Temperature {C}
  10.8753424657535,                       !- May Deep Ground Temperature {C}
  10.8753424657535,                       !- June Deep Ground Temperature {C}
  10.8753424657535,                       !- July Deep Ground Temperature {C}
  10.8753424657535,                       !- August Deep Ground Temperature {C}
  10.8753424657535,                       !- September Deep Ground Temperature {C}
  10.8753424657535,                       !- October Deep Ground Temperature {C}
  10.8753424657535,                       !- November Deep Ground Temperature {C}
  10.8753424657535;                       !- December Deep Ground Temperature {C}

OS:Building,
<<<<<<< HEAD
  {797983eb-fb1a-4dd1-9392-15c241bb82bc}, !- Handle
=======
  {245dac53-5aef-42c5-9cba-2a58bb387a59}, !- Handle
>>>>>>> 93199ada
  Building 1,                             !- Name
  ,                                       !- Building Sector Type
  0,                                      !- North Axis {deg}
  ,                                       !- Nominal Floor to Floor Height {m}
  ,                                       !- Space Type Name
  ,                                       !- Default Construction Set Name
  ,                                       !- Default Schedule Set Name
  1,                                      !- Standards Number of Stories
  1,                                      !- Standards Number of Above Ground Stories
  ,                                       !- Standards Template
  singlefamilyattached,                   !- Standards Building Type
  4;                                      !- Standards Number of Living Units

OS:AdditionalProperties,
<<<<<<< HEAD
  {d42d334c-bc89-4612-a353-c16e366a9f19}, !- Handle
  {797983eb-fb1a-4dd1-9392-15c241bb82bc}, !- Object Name
=======
  {6c261ff7-54e0-4ca8-8d72-9e5a87754d1e}, !- Handle
  {245dac53-5aef-42c5-9cba-2a58bb387a59}, !- Object Name
>>>>>>> 93199ada
  num_units,                              !- Feature Name 1
  Integer,                                !- Feature Data Type 1
  4,                                      !- Feature Value 1
  has_rear_units,                         !- Feature Name 2
  Boolean,                                !- Feature Data Type 2
  false,                                  !- Feature Value 2
  horz_location,                          !- Feature Name 3
  String,                                 !- Feature Data Type 3
  Left,                                   !- Feature Value 3
  num_floors,                             !- Feature Name 4
  Integer,                                !- Feature Data Type 4
  1;                                      !- Feature Value 4

OS:ThermalZone,
<<<<<<< HEAD
  {1d9ab03e-b92d-4d0a-8d48-5114cf5ee981}, !- Handle
=======
  {5c2eb5f5-6830-441e-94ac-c087b215d427}, !- Handle
>>>>>>> 93199ada
  living zone,                            !- Name
  ,                                       !- Multiplier
  ,                                       !- Ceiling Height {m}
  ,                                       !- Volume {m3}
  ,                                       !- Floor Area {m2}
  ,                                       !- Zone Inside Convection Algorithm
  ,                                       !- Zone Outside Convection Algorithm
  ,                                       !- Zone Conditioning Equipment List Name
<<<<<<< HEAD
  {c1bcc8d6-ffc1-4435-9735-bfe94a94e83d}, !- Zone Air Inlet Port List
  {a2a8f7c7-fa95-4626-a211-4097f0f45e26}, !- Zone Air Exhaust Port List
  {76b569b6-f11b-4c8c-ba2b-65c29c45b4fb}, !- Zone Air Node Name
  {19f7a2ba-c149-4363-99c8-b34c5afe6488}, !- Zone Return Air Port List
=======
  {5b59d44f-8dad-43aa-a7d3-88dcfd1b657a}, !- Zone Air Inlet Port List
  {8d5e6ecd-6e6a-4034-95b2-ce5780ca8a7c}, !- Zone Air Exhaust Port List
  {13d227a0-1c87-4245-8f67-afcc39ae41a8}, !- Zone Air Node Name
  {a68a3b2f-25fb-4c38-ba56-4c3f18538644}, !- Zone Return Air Port List
>>>>>>> 93199ada
  ,                                       !- Primary Daylighting Control Name
  ,                                       !- Fraction of Zone Controlled by Primary Daylighting Control
  ,                                       !- Secondary Daylighting Control Name
  ,                                       !- Fraction of Zone Controlled by Secondary Daylighting Control
  ,                                       !- Illuminance Map Name
  ,                                       !- Group Rendering Name
  ,                                       !- Thermostat Name
  No;                                     !- Use Ideal Air Loads

OS:Node,
<<<<<<< HEAD
  {6fdd1874-a509-4ead-bc42-45c2150d56a0}, !- Handle
  Node 1,                                 !- Name
  {76b569b6-f11b-4c8c-ba2b-65c29c45b4fb}, !- Inlet Port
  ;                                       !- Outlet Port

OS:Connection,
  {76b569b6-f11b-4c8c-ba2b-65c29c45b4fb}, !- Handle
  {42030468-2f5c-4ba3-99ee-e2eb7a1f3b50}, !- Name
  {1d9ab03e-b92d-4d0a-8d48-5114cf5ee981}, !- Source Object
  11,                                     !- Outlet Port
  {6fdd1874-a509-4ead-bc42-45c2150d56a0}, !- Target Object
  2;                                      !- Inlet Port

OS:PortList,
  {c1bcc8d6-ffc1-4435-9735-bfe94a94e83d}, !- Handle
  {90eec389-7d35-4804-973f-fec653f1b8fd}, !- Name
  {1d9ab03e-b92d-4d0a-8d48-5114cf5ee981}; !- HVAC Component

OS:PortList,
  {a2a8f7c7-fa95-4626-a211-4097f0f45e26}, !- Handle
  {c6408a51-65f4-49a7-8418-7212c4d50ca1}, !- Name
  {1d9ab03e-b92d-4d0a-8d48-5114cf5ee981}; !- HVAC Component

OS:PortList,
  {19f7a2ba-c149-4363-99c8-b34c5afe6488}, !- Handle
  {7272d9a1-3bdd-4187-859e-53e74a0db0cf}, !- Name
  {1d9ab03e-b92d-4d0a-8d48-5114cf5ee981}; !- HVAC Component

OS:Sizing:Zone,
  {1ab603e5-9cea-4d87-bd39-6b03a96c390e}, !- Handle
  {1d9ab03e-b92d-4d0a-8d48-5114cf5ee981}, !- Zone or ZoneList Name
=======
  {c7b2754e-cd23-4ee2-ab7e-dc221a27ffdb}, !- Handle
  Node 1,                                 !- Name
  {13d227a0-1c87-4245-8f67-afcc39ae41a8}, !- Inlet Port
  ;                                       !- Outlet Port

OS:Connection,
  {13d227a0-1c87-4245-8f67-afcc39ae41a8}, !- Handle
  {695a0c42-c703-4c53-a076-1e96db4df9c9}, !- Name
  {5c2eb5f5-6830-441e-94ac-c087b215d427}, !- Source Object
  11,                                     !- Outlet Port
  {c7b2754e-cd23-4ee2-ab7e-dc221a27ffdb}, !- Target Object
  2;                                      !- Inlet Port

OS:PortList,
  {5b59d44f-8dad-43aa-a7d3-88dcfd1b657a}, !- Handle
  {2d2f0158-2580-4b96-aedf-83fde616a210}, !- Name
  {5c2eb5f5-6830-441e-94ac-c087b215d427}; !- HVAC Component

OS:PortList,
  {8d5e6ecd-6e6a-4034-95b2-ce5780ca8a7c}, !- Handle
  {98dd54f7-fbab-494c-a3eb-6e04d40175a0}, !- Name
  {5c2eb5f5-6830-441e-94ac-c087b215d427}; !- HVAC Component

OS:PortList,
  {a68a3b2f-25fb-4c38-ba56-4c3f18538644}, !- Handle
  {71ca14bf-9613-422d-b8b3-b8b241035258}, !- Name
  {5c2eb5f5-6830-441e-94ac-c087b215d427}; !- HVAC Component

OS:Sizing:Zone,
  {840eab12-0e59-4f40-b0d3-95e93595719f}, !- Handle
  {5c2eb5f5-6830-441e-94ac-c087b215d427}, !- Zone or ZoneList Name
>>>>>>> 93199ada
  SupplyAirTemperature,                   !- Zone Cooling Design Supply Air Temperature Input Method
  14,                                     !- Zone Cooling Design Supply Air Temperature {C}
  11.11,                                  !- Zone Cooling Design Supply Air Temperature Difference {deltaC}
  SupplyAirTemperature,                   !- Zone Heating Design Supply Air Temperature Input Method
  40,                                     !- Zone Heating Design Supply Air Temperature {C}
  11.11,                                  !- Zone Heating Design Supply Air Temperature Difference {deltaC}
  0.0085,                                 !- Zone Cooling Design Supply Air Humidity Ratio {kg-H2O/kg-air}
  0.008,                                  !- Zone Heating Design Supply Air Humidity Ratio {kg-H2O/kg-air}
  ,                                       !- Zone Heating Sizing Factor
  ,                                       !- Zone Cooling Sizing Factor
  DesignDay,                              !- Cooling Design Air Flow Method
  ,                                       !- Cooling Design Air Flow Rate {m3/s}
  ,                                       !- Cooling Minimum Air Flow per Zone Floor Area {m3/s-m2}
  ,                                       !- Cooling Minimum Air Flow {m3/s}
  ,                                       !- Cooling Minimum Air Flow Fraction
  DesignDay,                              !- Heating Design Air Flow Method
  ,                                       !- Heating Design Air Flow Rate {m3/s}
  ,                                       !- Heating Maximum Air Flow per Zone Floor Area {m3/s-m2}
  ,                                       !- Heating Maximum Air Flow {m3/s}
  ,                                       !- Heating Maximum Air Flow Fraction
  ,                                       !- Design Zone Air Distribution Effectiveness in Cooling Mode
  ,                                       !- Design Zone Air Distribution Effectiveness in Heating Mode
  No,                                     !- Account for Dedicated Outdoor Air System
  NeutralSupplyAir,                       !- Dedicated Outdoor Air System Control Strategy
  autosize,                               !- Dedicated Outdoor Air Low Setpoint Temperature for Design {C}
  autosize;                               !- Dedicated Outdoor Air High Setpoint Temperature for Design {C}

OS:ZoneHVAC:EquipmentList,
<<<<<<< HEAD
  {0f429857-4037-40fa-9fbb-915f18a05f76}, !- Handle
  Zone HVAC Equipment List 1,             !- Name
  {1d9ab03e-b92d-4d0a-8d48-5114cf5ee981}; !- Thermal Zone

OS:Space,
  {706fb6e7-ef20-458e-9de2-28da8dad249a}, !- Handle
  living space,                           !- Name
  {ebd7dfbc-2a14-431b-8663-5cd0bd4749fe}, !- Space Type Name
=======
  {e01ea086-fabc-45f2-ada1-bd60db066114}, !- Handle
  Zone HVAC Equipment List 1,             !- Name
  {5c2eb5f5-6830-441e-94ac-c087b215d427}; !- Thermal Zone

OS:Space,
  {21a1e50f-9c2e-45c8-ade1-2e73eb828543}, !- Handle
  living space,                           !- Name
  {fc975706-cd84-4500-9813-e3b356d7b386}, !- Space Type Name
>>>>>>> 93199ada
  ,                                       !- Default Construction Set Name
  ,                                       !- Default Schedule Set Name
  ,                                       !- Direction of Relative North {deg}
  ,                                       !- X Origin {m}
  ,                                       !- Y Origin {m}
  ,                                       !- Z Origin {m}
  ,                                       !- Building Story Name
<<<<<<< HEAD
  {1d9ab03e-b92d-4d0a-8d48-5114cf5ee981}, !- Thermal Zone Name
  ,                                       !- Part of Total Floor Area
  ,                                       !- Design Specification Outdoor Air Object Name
  {e412d6d9-bf9e-4fc1-9f90-e605e19ffc82}; !- Building Unit Name

OS:Surface,
  {cf222876-6403-426d-8b83-39ea738171db}, !- Handle
  Surface 1,                              !- Name
  Floor,                                  !- Surface Type
  ,                                       !- Construction Name
  {706fb6e7-ef20-458e-9de2-28da8dad249a}, !- Space Name
=======
  {5c2eb5f5-6830-441e-94ac-c087b215d427}, !- Thermal Zone Name
  ,                                       !- Part of Total Floor Area
  ,                                       !- Design Specification Outdoor Air Object Name
  {9b0241ae-d9e6-49f5-8cdd-0b9c648bd2e9}; !- Building Unit Name

OS:Surface,
  {fa244957-4894-42ec-bb24-2163292935e3}, !- Handle
  Surface 1,                              !- Name
  Floor,                                  !- Surface Type
  ,                                       !- Construction Name
  {21a1e50f-9c2e-45c8-ade1-2e73eb828543}, !- Space Name
>>>>>>> 93199ada
  Foundation,                             !- Outside Boundary Condition
  ,                                       !- Outside Boundary Condition Object
  NoSun,                                  !- Sun Exposure
  NoWind,                                 !- Wind Exposure
  ,                                       !- View Factor to Ground
  ,                                       !- Number of Vertices
  0, -12.9315688143396, 0,                !- X,Y,Z Vertex 1 {m}
  0, 0, 0,                                !- X,Y,Z Vertex 2 {m}
  6.46578440716979, 0, 0,                 !- X,Y,Z Vertex 3 {m}
  6.46578440716979, -12.9315688143396, 0; !- X,Y,Z Vertex 4 {m}

OS:Surface,
<<<<<<< HEAD
  {581f1e3f-988a-4878-b7cf-c3145c6097aa}, !- Handle
  Surface 2,                              !- Name
  Wall,                                   !- Surface Type
  ,                                       !- Construction Name
  {706fb6e7-ef20-458e-9de2-28da8dad249a}, !- Space Name
=======
  {645dc30c-b0a3-40e7-b35b-a6ffc57c1618}, !- Handle
  Surface 2,                              !- Name
  Wall,                                   !- Surface Type
  ,                                       !- Construction Name
  {21a1e50f-9c2e-45c8-ade1-2e73eb828543}, !- Space Name
>>>>>>> 93199ada
  Outdoors,                               !- Outside Boundary Condition
  ,                                       !- Outside Boundary Condition Object
  SunExposed,                             !- Sun Exposure
  WindExposed,                            !- Wind Exposure
  ,                                       !- View Factor to Ground
  ,                                       !- Number of Vertices
  0, 0, 2.4384,                           !- X,Y,Z Vertex 1 {m}
  0, 0, 0,                                !- X,Y,Z Vertex 2 {m}
  0, -12.9315688143396, 0,                !- X,Y,Z Vertex 3 {m}
  0, -12.9315688143396, 2.4384;           !- X,Y,Z Vertex 4 {m}

OS:Surface,
<<<<<<< HEAD
  {b852e771-34c7-46b2-ae31-50dceceeb39d}, !- Handle
  Surface 3,                              !- Name
  Wall,                                   !- Surface Type
  ,                                       !- Construction Name
  {706fb6e7-ef20-458e-9de2-28da8dad249a}, !- Space Name
=======
  {fa60dc08-f3da-488e-a163-8df80501799f}, !- Handle
  Surface 3,                              !- Name
  Wall,                                   !- Surface Type
  ,                                       !- Construction Name
  {21a1e50f-9c2e-45c8-ade1-2e73eb828543}, !- Space Name
>>>>>>> 93199ada
  Outdoors,                               !- Outside Boundary Condition
  ,                                       !- Outside Boundary Condition Object
  SunExposed,                             !- Sun Exposure
  WindExposed,                            !- Wind Exposure
  ,                                       !- View Factor to Ground
  ,                                       !- Number of Vertices
  6.46578440716979, 0, 2.4384,            !- X,Y,Z Vertex 1 {m}
  6.46578440716979, 0, 0,                 !- X,Y,Z Vertex 2 {m}
  0, 0, 0,                                !- X,Y,Z Vertex 3 {m}
  0, 0, 2.4384;                           !- X,Y,Z Vertex 4 {m}

OS:Surface,
<<<<<<< HEAD
  {a56cab70-ef61-4aee-8f65-6520618b938c}, !- Handle
  Surface 4,                              !- Name
  Wall,                                   !- Surface Type
  ,                                       !- Construction Name
  {706fb6e7-ef20-458e-9de2-28da8dad249a}, !- Space Name
=======
  {478cf75f-1dd5-4440-9ec8-bce6dd7fd88b}, !- Handle
  Surface 4,                              !- Name
  Wall,                                   !- Surface Type
  ,                                       !- Construction Name
  {21a1e50f-9c2e-45c8-ade1-2e73eb828543}, !- Space Name
>>>>>>> 93199ada
  Adiabatic,                              !- Outside Boundary Condition
  ,                                       !- Outside Boundary Condition Object
  NoSun,                                  !- Sun Exposure
  NoWind,                                 !- Wind Exposure
  ,                                       !- View Factor to Ground
  ,                                       !- Number of Vertices
  6.46578440716979, -12.9315688143396, 2.4384, !- X,Y,Z Vertex 1 {m}
  6.46578440716979, -12.9315688143396, 0, !- X,Y,Z Vertex 2 {m}
  6.46578440716979, 0, 0,                 !- X,Y,Z Vertex 3 {m}
  6.46578440716979, 0, 2.4384;            !- X,Y,Z Vertex 4 {m}

OS:Surface,
<<<<<<< HEAD
  {dbbfb3b5-be03-42d5-a8c5-bc9b10050dec}, !- Handle
  Surface 5,                              !- Name
  Wall,                                   !- Surface Type
  ,                                       !- Construction Name
  {706fb6e7-ef20-458e-9de2-28da8dad249a}, !- Space Name
=======
  {9540c464-5de1-4267-ba8c-3491847983e9}, !- Handle
  Surface 5,                              !- Name
  Wall,                                   !- Surface Type
  ,                                       !- Construction Name
  {21a1e50f-9c2e-45c8-ade1-2e73eb828543}, !- Space Name
>>>>>>> 93199ada
  Outdoors,                               !- Outside Boundary Condition
  ,                                       !- Outside Boundary Condition Object
  SunExposed,                             !- Sun Exposure
  WindExposed,                            !- Wind Exposure
  ,                                       !- View Factor to Ground
  ,                                       !- Number of Vertices
  0, -12.9315688143396, 2.4384,           !- X,Y,Z Vertex 1 {m}
  0, -12.9315688143396, 0,                !- X,Y,Z Vertex 2 {m}
  6.46578440716979, -12.9315688143396, 0, !- X,Y,Z Vertex 3 {m}
  6.46578440716979, -12.9315688143396, 2.4384; !- X,Y,Z Vertex 4 {m}

OS:Surface,
<<<<<<< HEAD
  {8f0ceaad-32b7-4570-bfe3-1780387ed81b}, !- Handle
  Surface 6,                              !- Name
  RoofCeiling,                            !- Surface Type
  ,                                       !- Construction Name
  {706fb6e7-ef20-458e-9de2-28da8dad249a}, !- Space Name
  Surface,                                !- Outside Boundary Condition
  {18bc074b-50cd-4f20-a862-aee1a5c9e1f1}, !- Outside Boundary Condition Object
=======
  {e73e1fd7-6b7b-4093-b6ae-b9a2308be1ca}, !- Handle
  Surface 6,                              !- Name
  RoofCeiling,                            !- Surface Type
  ,                                       !- Construction Name
  {21a1e50f-9c2e-45c8-ade1-2e73eb828543}, !- Space Name
  Surface,                                !- Outside Boundary Condition
  {30100d9f-68e3-4957-9841-0ddcff52f383}, !- Outside Boundary Condition Object
>>>>>>> 93199ada
  NoSun,                                  !- Sun Exposure
  NoWind,                                 !- Wind Exposure
  ,                                       !- View Factor to Ground
  ,                                       !- Number of Vertices
  6.46578440716979, -12.9315688143396, 2.4384, !- X,Y,Z Vertex 1 {m}
  6.46578440716979, 0, 2.4384,            !- X,Y,Z Vertex 2 {m}
  0, 0, 2.4384,                           !- X,Y,Z Vertex 3 {m}
  0, -12.9315688143396, 2.4384;           !- X,Y,Z Vertex 4 {m}

OS:SpaceType,
<<<<<<< HEAD
  {ebd7dfbc-2a14-431b-8663-5cd0bd4749fe}, !- Handle
=======
  {fc975706-cd84-4500-9813-e3b356d7b386}, !- Handle
>>>>>>> 93199ada
  Space Type 1,                           !- Name
  ,                                       !- Default Construction Set Name
  ,                                       !- Default Schedule Set Name
  ,                                       !- Group Rendering Name
  ,                                       !- Design Specification Outdoor Air Object Name
  ,                                       !- Standards Template
  ,                                       !- Standards Building Type
  living;                                 !- Standards Space Type

OS:Surface,
<<<<<<< HEAD
  {18bc074b-50cd-4f20-a862-aee1a5c9e1f1}, !- Handle
  Surface 7,                              !- Name
  Floor,                                  !- Surface Type
  ,                                       !- Construction Name
  {265740d9-cd2a-43c2-872e-e18f8959c5da}, !- Space Name
  Surface,                                !- Outside Boundary Condition
  {8f0ceaad-32b7-4570-bfe3-1780387ed81b}, !- Outside Boundary Condition Object
=======
  {30100d9f-68e3-4957-9841-0ddcff52f383}, !- Handle
  Surface 7,                              !- Name
  Floor,                                  !- Surface Type
  ,                                       !- Construction Name
  {b3ba2de3-842f-4c47-a4f9-941be61ae8f6}, !- Space Name
  Surface,                                !- Outside Boundary Condition
  {e73e1fd7-6b7b-4093-b6ae-b9a2308be1ca}, !- Outside Boundary Condition Object
>>>>>>> 93199ada
  NoSun,                                  !- Sun Exposure
  NoWind,                                 !- Wind Exposure
  ,                                       !- View Factor to Ground
  ,                                       !- Number of Vertices
  0, -12.9315688143396, 2.4384,           !- X,Y,Z Vertex 1 {m}
  0, 0, 2.4384,                           !- X,Y,Z Vertex 2 {m}
  6.46578440716979, 0, 2.4384,            !- X,Y,Z Vertex 3 {m}
  6.46578440716979, -12.9315688143396, 2.4384; !- X,Y,Z Vertex 4 {m}

OS:Surface,
<<<<<<< HEAD
  {885b2703-83ba-4614-8cf0-ffd8e727e927}, !- Handle
  Surface 8,                              !- Name
  RoofCeiling,                            !- Surface Type
  ,                                       !- Construction Name
  {265740d9-cd2a-43c2-872e-e18f8959c5da}, !- Space Name
=======
  {82f97019-a35c-4a1e-8907-515bbba7029a}, !- Handle
  Surface 8,                              !- Name
  RoofCeiling,                            !- Surface Type
  ,                                       !- Construction Name
  {b3ba2de3-842f-4c47-a4f9-941be61ae8f6}, !- Space Name
>>>>>>> 93199ada
  Outdoors,                               !- Outside Boundary Condition
  ,                                       !- Outside Boundary Condition Object
  SunExposed,                             !- Sun Exposure
  WindExposed,                            !- Wind Exposure
  ,                                       !- View Factor to Ground
  ,                                       !- Number of Vertices
  0, -6.46578440716979, 5.6712922035849,  !- X,Y,Z Vertex 1 {m}
  6.46578440716979, -6.46578440716979, 5.6712922035849, !- X,Y,Z Vertex 2 {m}
  6.46578440716979, 0, 2.4384,            !- X,Y,Z Vertex 3 {m}
  0, 0, 2.4384;                           !- X,Y,Z Vertex 4 {m}

OS:Surface,
<<<<<<< HEAD
  {fe5d65a0-fd53-45e6-ab13-986e57790f53}, !- Handle
  Surface 9,                              !- Name
  RoofCeiling,                            !- Surface Type
  ,                                       !- Construction Name
  {265740d9-cd2a-43c2-872e-e18f8959c5da}, !- Space Name
=======
  {770043e3-e843-447b-af25-df87d3648c8b}, !- Handle
  Surface 9,                              !- Name
  RoofCeiling,                            !- Surface Type
  ,                                       !- Construction Name
  {b3ba2de3-842f-4c47-a4f9-941be61ae8f6}, !- Space Name
>>>>>>> 93199ada
  Outdoors,                               !- Outside Boundary Condition
  ,                                       !- Outside Boundary Condition Object
  SunExposed,                             !- Sun Exposure
  WindExposed,                            !- Wind Exposure
  ,                                       !- View Factor to Ground
  ,                                       !- Number of Vertices
  6.46578440716979, -6.46578440716979, 5.6712922035849, !- X,Y,Z Vertex 1 {m}
  0, -6.46578440716979, 5.6712922035849,  !- X,Y,Z Vertex 2 {m}
  0, -12.9315688143396, 2.4384,           !- X,Y,Z Vertex 3 {m}
  6.46578440716979, -12.9315688143396, 2.4384; !- X,Y,Z Vertex 4 {m}

OS:Surface,
<<<<<<< HEAD
  {a202db41-fc34-4b83-9498-ba50f6c8addf}, !- Handle
  Surface 10,                             !- Name
  Wall,                                   !- Surface Type
  ,                                       !- Construction Name
  {265740d9-cd2a-43c2-872e-e18f8959c5da}, !- Space Name
=======
  {570e5da4-e4ed-416a-ada0-e520124ebd1f}, !- Handle
  Surface 10,                             !- Name
  Wall,                                   !- Surface Type
  ,                                       !- Construction Name
  {b3ba2de3-842f-4c47-a4f9-941be61ae8f6}, !- Space Name
>>>>>>> 93199ada
  Outdoors,                               !- Outside Boundary Condition
  ,                                       !- Outside Boundary Condition Object
  SunExposed,                             !- Sun Exposure
  WindExposed,                            !- Wind Exposure
  ,                                       !- View Factor to Ground
  ,                                       !- Number of Vertices
  0, -6.46578440716979, 5.6712922035849,  !- X,Y,Z Vertex 1 {m}
  0, 0, 2.4384,                           !- X,Y,Z Vertex 2 {m}
  0, -12.9315688143396, 2.4384;           !- X,Y,Z Vertex 3 {m}

OS:Surface,
<<<<<<< HEAD
  {5f4b1b97-eef7-4e36-988f-39ca1acfffdb}, !- Handle
  Surface 11,                             !- Name
  Wall,                                   !- Surface Type
  ,                                       !- Construction Name
  {265740d9-cd2a-43c2-872e-e18f8959c5da}, !- Space Name
=======
  {e2b6bf49-c321-4d9d-b795-f3e90b90148e}, !- Handle
  Surface 11,                             !- Name
  Wall,                                   !- Surface Type
  ,                                       !- Construction Name
  {b3ba2de3-842f-4c47-a4f9-941be61ae8f6}, !- Space Name
>>>>>>> 93199ada
  Adiabatic,                              !- Outside Boundary Condition
  ,                                       !- Outside Boundary Condition Object
  NoSun,                                  !- Sun Exposure
  NoWind,                                 !- Wind Exposure
  ,                                       !- View Factor to Ground
  ,                                       !- Number of Vertices
  6.46578440716979, -6.46578440716979, 5.6712922035849, !- X,Y,Z Vertex 1 {m}
  6.46578440716979, -12.9315688143396, 2.4384, !- X,Y,Z Vertex 2 {m}
  6.46578440716979, 0, 2.4384;            !- X,Y,Z Vertex 3 {m}

OS:Space,
<<<<<<< HEAD
  {265740d9-cd2a-43c2-872e-e18f8959c5da}, !- Handle
  unfinished attic space,                 !- Name
  {554dcf34-6361-4f72-9a3a-97d8e3e60401}, !- Space Type Name
=======
  {b3ba2de3-842f-4c47-a4f9-941be61ae8f6}, !- Handle
  unfinished attic space,                 !- Name
  {6568d23d-1230-410d-b6a8-d25e72aea0d1}, !- Space Type Name
>>>>>>> 93199ada
  ,                                       !- Default Construction Set Name
  ,                                       !- Default Schedule Set Name
  ,                                       !- Direction of Relative North {deg}
  ,                                       !- X Origin {m}
  ,                                       !- Y Origin {m}
  ,                                       !- Z Origin {m}
  ,                                       !- Building Story Name
<<<<<<< HEAD
  {58bcd70f-6be6-47fe-9def-9823d25c4947}; !- Thermal Zone Name

OS:ThermalZone,
  {58bcd70f-6be6-47fe-9def-9823d25c4947}, !- Handle
=======
  {8aa30029-92c6-4020-8a6c-d1b51bd252d9}; !- Thermal Zone Name

OS:ThermalZone,
  {8aa30029-92c6-4020-8a6c-d1b51bd252d9}, !- Handle
>>>>>>> 93199ada
  unfinished attic zone,                  !- Name
  ,                                       !- Multiplier
  ,                                       !- Ceiling Height {m}
  ,                                       !- Volume {m3}
  ,                                       !- Floor Area {m2}
  ,                                       !- Zone Inside Convection Algorithm
  ,                                       !- Zone Outside Convection Algorithm
  ,                                       !- Zone Conditioning Equipment List Name
<<<<<<< HEAD
  {bfecd594-47a3-464f-b301-c3a0590444db}, !- Zone Air Inlet Port List
  {84857d96-5fc3-48f7-af1b-366cf3dc3c13}, !- Zone Air Exhaust Port List
  {73bb33b8-79e7-465d-8fe9-79603f59573e}, !- Zone Air Node Name
  {340b19df-14a9-4dd3-bf15-a663f0ee2d3b}, !- Zone Return Air Port List
=======
  {a6abc656-ae2b-4ebb-b7ff-dd49f67ee524}, !- Zone Air Inlet Port List
  {f0a3922b-db42-40bd-9078-ee482d0b1094}, !- Zone Air Exhaust Port List
  {2770cfe5-99de-40f5-9416-ca45bb3b2acd}, !- Zone Air Node Name
  {a82b48cb-e6be-41fc-ac11-eef584e9ac7e}, !- Zone Return Air Port List
>>>>>>> 93199ada
  ,                                       !- Primary Daylighting Control Name
  ,                                       !- Fraction of Zone Controlled by Primary Daylighting Control
  ,                                       !- Secondary Daylighting Control Name
  ,                                       !- Fraction of Zone Controlled by Secondary Daylighting Control
  ,                                       !- Illuminance Map Name
  ,                                       !- Group Rendering Name
  ,                                       !- Thermostat Name
  No;                                     !- Use Ideal Air Loads

OS:Node,
<<<<<<< HEAD
  {285fa0da-141d-49e8-b624-ef260d27bbb4}, !- Handle
  Node 2,                                 !- Name
  {73bb33b8-79e7-465d-8fe9-79603f59573e}, !- Inlet Port
  ;                                       !- Outlet Port

OS:Connection,
  {73bb33b8-79e7-465d-8fe9-79603f59573e}, !- Handle
  {d79d7c94-9926-4aeb-950d-974892c541af}, !- Name
  {58bcd70f-6be6-47fe-9def-9823d25c4947}, !- Source Object
  11,                                     !- Outlet Port
  {285fa0da-141d-49e8-b624-ef260d27bbb4}, !- Target Object
  2;                                      !- Inlet Port

OS:PortList,
  {bfecd594-47a3-464f-b301-c3a0590444db}, !- Handle
  {abd055bb-4df8-42cc-9506-2560ed32f327}, !- Name
  {58bcd70f-6be6-47fe-9def-9823d25c4947}; !- HVAC Component

OS:PortList,
  {84857d96-5fc3-48f7-af1b-366cf3dc3c13}, !- Handle
  {e89cd42d-d65f-4ccf-ae26-dfa7a0c9d460}, !- Name
  {58bcd70f-6be6-47fe-9def-9823d25c4947}; !- HVAC Component

OS:PortList,
  {340b19df-14a9-4dd3-bf15-a663f0ee2d3b}, !- Handle
  {5a24533a-cbb5-4322-ad1e-da45c7372f6e}, !- Name
  {58bcd70f-6be6-47fe-9def-9823d25c4947}; !- HVAC Component

OS:Sizing:Zone,
  {992c0c6b-d991-4c13-ba95-fb700127d6d9}, !- Handle
  {58bcd70f-6be6-47fe-9def-9823d25c4947}, !- Zone or ZoneList Name
=======
  {a25be0e2-7d80-4817-a4f5-c5a4383f94b6}, !- Handle
  Node 2,                                 !- Name
  {2770cfe5-99de-40f5-9416-ca45bb3b2acd}, !- Inlet Port
  ;                                       !- Outlet Port

OS:Connection,
  {2770cfe5-99de-40f5-9416-ca45bb3b2acd}, !- Handle
  {99398956-2a17-4288-bad7-56b3094997c5}, !- Name
  {8aa30029-92c6-4020-8a6c-d1b51bd252d9}, !- Source Object
  11,                                     !- Outlet Port
  {a25be0e2-7d80-4817-a4f5-c5a4383f94b6}, !- Target Object
  2;                                      !- Inlet Port

OS:PortList,
  {a6abc656-ae2b-4ebb-b7ff-dd49f67ee524}, !- Handle
  {f3ecfe2b-13f2-4a54-8ddc-af3c2e70d4fa}, !- Name
  {8aa30029-92c6-4020-8a6c-d1b51bd252d9}; !- HVAC Component

OS:PortList,
  {f0a3922b-db42-40bd-9078-ee482d0b1094}, !- Handle
  {533f2b36-e1f2-4102-ae05-b6474e99d203}, !- Name
  {8aa30029-92c6-4020-8a6c-d1b51bd252d9}; !- HVAC Component

OS:PortList,
  {a82b48cb-e6be-41fc-ac11-eef584e9ac7e}, !- Handle
  {1e97dd2e-f6a5-4380-b0c5-3dbdc65be7c4}, !- Name
  {8aa30029-92c6-4020-8a6c-d1b51bd252d9}; !- HVAC Component

OS:Sizing:Zone,
  {3175558f-f129-4de0-8a98-bb877aec61df}, !- Handle
  {8aa30029-92c6-4020-8a6c-d1b51bd252d9}, !- Zone or ZoneList Name
>>>>>>> 93199ada
  SupplyAirTemperature,                   !- Zone Cooling Design Supply Air Temperature Input Method
  14,                                     !- Zone Cooling Design Supply Air Temperature {C}
  11.11,                                  !- Zone Cooling Design Supply Air Temperature Difference {deltaC}
  SupplyAirTemperature,                   !- Zone Heating Design Supply Air Temperature Input Method
  40,                                     !- Zone Heating Design Supply Air Temperature {C}
  11.11,                                  !- Zone Heating Design Supply Air Temperature Difference {deltaC}
  0.0085,                                 !- Zone Cooling Design Supply Air Humidity Ratio {kg-H2O/kg-air}
  0.008,                                  !- Zone Heating Design Supply Air Humidity Ratio {kg-H2O/kg-air}
  ,                                       !- Zone Heating Sizing Factor
  ,                                       !- Zone Cooling Sizing Factor
  DesignDay,                              !- Cooling Design Air Flow Method
  ,                                       !- Cooling Design Air Flow Rate {m3/s}
  ,                                       !- Cooling Minimum Air Flow per Zone Floor Area {m3/s-m2}
  ,                                       !- Cooling Minimum Air Flow {m3/s}
  ,                                       !- Cooling Minimum Air Flow Fraction
  DesignDay,                              !- Heating Design Air Flow Method
  ,                                       !- Heating Design Air Flow Rate {m3/s}
  ,                                       !- Heating Maximum Air Flow per Zone Floor Area {m3/s-m2}
  ,                                       !- Heating Maximum Air Flow {m3/s}
  ,                                       !- Heating Maximum Air Flow Fraction
  ,                                       !- Design Zone Air Distribution Effectiveness in Cooling Mode
  ,                                       !- Design Zone Air Distribution Effectiveness in Heating Mode
  No,                                     !- Account for Dedicated Outdoor Air System
  NeutralSupplyAir,                       !- Dedicated Outdoor Air System Control Strategy
  autosize,                               !- Dedicated Outdoor Air Low Setpoint Temperature for Design {C}
  autosize;                               !- Dedicated Outdoor Air High Setpoint Temperature for Design {C}

OS:ZoneHVAC:EquipmentList,
<<<<<<< HEAD
  {59f14cec-9349-4dcc-8b15-f82a357fd3ea}, !- Handle
  Zone HVAC Equipment List 2,             !- Name
  {58bcd70f-6be6-47fe-9def-9823d25c4947}; !- Thermal Zone

OS:SpaceType,
  {554dcf34-6361-4f72-9a3a-97d8e3e60401}, !- Handle
=======
  {df7a6562-c0bb-40bf-abe8-5f23d93ca425}, !- Handle
  Zone HVAC Equipment List 2,             !- Name
  {8aa30029-92c6-4020-8a6c-d1b51bd252d9}; !- Thermal Zone

OS:SpaceType,
  {6568d23d-1230-410d-b6a8-d25e72aea0d1}, !- Handle
>>>>>>> 93199ada
  Space Type 2,                           !- Name
  ,                                       !- Default Construction Set Name
  ,                                       !- Default Schedule Set Name
  ,                                       !- Group Rendering Name
  ,                                       !- Design Specification Outdoor Air Object Name
  ,                                       !- Standards Template
  ,                                       !- Standards Building Type
  unfinished attic;                       !- Standards Space Type

OS:BuildingUnit,
<<<<<<< HEAD
  {e412d6d9-bf9e-4fc1-9f90-e605e19ffc82}, !- Handle
=======
  {9b0241ae-d9e6-49f5-8cdd-0b9c648bd2e9}, !- Handle
>>>>>>> 93199ada
  unit 1,                                 !- Name
  ,                                       !- Rendering Color
  Residential;                            !- Building Unit Type

OS:AdditionalProperties,
<<<<<<< HEAD
  {9dff54a1-f7d2-4cdb-81ef-82fddd058076}, !- Handle
  {e412d6d9-bf9e-4fc1-9f90-e605e19ffc82}, !- Object Name
=======
  {d18d6771-360e-4249-9358-c50990b10d2c}, !- Handle
  {9b0241ae-d9e6-49f5-8cdd-0b9c648bd2e9}, !- Object Name
>>>>>>> 93199ada
  NumberOfBedrooms,                       !- Feature Name 1
  Integer,                                !- Feature Data Type 1
  3,                                      !- Feature Value 1
  NumberOfBathrooms,                      !- Feature Name 2
  Double,                                 !- Feature Data Type 2
  2,                                      !- Feature Value 2
  NumberOfOccupants,                      !- Feature Name 3
  Double,                                 !- Feature Data Type 3
  3.3900000000000001;                     !- Feature Value 3

OS:External:File,
<<<<<<< HEAD
  {aab01ae9-49b7-4f48-87b6-a78c961cf55e}, !- Handle
=======
  {eb881269-5ef5-4a2d-96fe-80653b8c7cdb}, !- Handle
>>>>>>> 93199ada
  8760.csv,                               !- Name
  8760.csv;                               !- File Name

OS:Schedule:Day,
<<<<<<< HEAD
  {98132a41-4ca8-4df0-9e55-b1e906591c3e}, !- Handle
=======
  {4fc26d99-bb89-4628-8264-dda9ab002741}, !- Handle
>>>>>>> 93199ada
  Schedule Day 1,                         !- Name
  ,                                       !- Schedule Type Limits Name
  ,                                       !- Interpolate to Timestep
  24,                                     !- Hour 1
  0,                                      !- Minute 1
  0;                                      !- Value Until Time 1

OS:Schedule:Day,
<<<<<<< HEAD
  {2370daff-f0ac-4fbe-a9a3-38e123d5c226}, !- Handle
=======
  {3e7ca234-9a3e-4f2e-bbb8-d9847309b2f1}, !- Handle
>>>>>>> 93199ada
  Schedule Day 2,                         !- Name
  ,                                       !- Schedule Type Limits Name
  ,                                       !- Interpolate to Timestep
  24,                                     !- Hour 1
  0,                                      !- Minute 1
  1;                                      !- Value Until Time 1

OS:Schedule:File,
<<<<<<< HEAD
  {02717917-7fd8-4bfd-91a5-29f7ff33c2b6}, !- Handle
  occupants,                              !- Name
  {22a30a43-a46e-4cff-9949-6988168a07a6}, !- Schedule Type Limits Name
  {aab01ae9-49b7-4f48-87b6-a78c961cf55e}, !- External File Name
=======
  {89898ebe-dc91-417d-8677-3f034239d4b2}, !- Handle
  occupants,                              !- Name
  {d45dbcc6-5282-4609-8d1f-f1efe34e108a}, !- Schedule Type Limits Name
  {eb881269-5ef5-4a2d-96fe-80653b8c7cdb}, !- External File Name
>>>>>>> 93199ada
  1,                                      !- Column Number
  1,                                      !- Rows to Skip at Top
  8760,                                   !- Number of Hours of Data
  ,                                       !- Column Separator
  ,                                       !- Interpolate to Timestep
  60;                                     !- Minutes per Item

OS:Schedule:Ruleset,
<<<<<<< HEAD
  {b9731ff6-1ac0-4049-a5f0-6084d2dd4b64}, !- Handle
  Schedule Ruleset 1,                     !- Name
  {f377381f-f31b-4f8b-943e-92c89ce7619a}, !- Schedule Type Limits Name
  {6e4a6dbd-be75-49f0-b0fe-7b8d3773905c}; !- Default Day Schedule Name

OS:Schedule:Day,
  {6e4a6dbd-be75-49f0-b0fe-7b8d3773905c}, !- Handle
  Schedule Day 3,                         !- Name
  {f377381f-f31b-4f8b-943e-92c89ce7619a}, !- Schedule Type Limits Name
=======
  {f4ccce23-c2f2-47c9-bb63-26bdfcb85fef}, !- Handle
  Schedule Ruleset 1,                     !- Name
  {5505c5f6-f2e9-4b1c-9617-a968a14d7a67}, !- Schedule Type Limits Name
  {41a51d45-fb5d-4bef-8a2a-3107ab8e07af}; !- Default Day Schedule Name

OS:Schedule:Day,
  {41a51d45-fb5d-4bef-8a2a-3107ab8e07af}, !- Handle
  Schedule Day 3,                         !- Name
  {5505c5f6-f2e9-4b1c-9617-a968a14d7a67}, !- Schedule Type Limits Name
>>>>>>> 93199ada
  ,                                       !- Interpolate to Timestep
  24,                                     !- Hour 1
  0,                                      !- Minute 1
  112.539290946133;                       !- Value Until Time 1

OS:People:Definition,
<<<<<<< HEAD
  {77f1c7e6-9b89-4d80-b80e-1b0197087315}, !- Handle
=======
  {efa010fb-b6cf-4709-8184-7d8ff51380c5}, !- Handle
>>>>>>> 93199ada
  res occupants|living space,             !- Name
  People,                                 !- Number of People Calculation Method
  3.39,                                   !- Number of People {people}
  ,                                       !- People per Space Floor Area {person/m2}
  ,                                       !- Space Floor Area per Person {m2/person}
  0.319734,                               !- Fraction Radiant
  0.573,                                  !- Sensible Heat Fraction
  0,                                      !- Carbon Dioxide Generation Rate {m3/s-W}
  No,                                     !- Enable ASHRAE 55 Comfort Warnings
  ZoneAveraged;                           !- Mean Radiant Temperature Calculation Type

OS:People,
<<<<<<< HEAD
  {18d536d2-bdca-4872-81f3-bf4aab7410da}, !- Handle
  res occupants|living space,             !- Name
  {77f1c7e6-9b89-4d80-b80e-1b0197087315}, !- People Definition Name
  {706fb6e7-ef20-458e-9de2-28da8dad249a}, !- Space or SpaceType Name
  {02717917-7fd8-4bfd-91a5-29f7ff33c2b6}, !- Number of People Schedule Name
  {b9731ff6-1ac0-4049-a5f0-6084d2dd4b64}, !- Activity Level Schedule Name
=======
  {67de41c3-d819-4b8c-9355-ebce2ea37900}, !- Handle
  res occupants|living space,             !- Name
  {efa010fb-b6cf-4709-8184-7d8ff51380c5}, !- People Definition Name
  {21a1e50f-9c2e-45c8-ade1-2e73eb828543}, !- Space or SpaceType Name
  {89898ebe-dc91-417d-8677-3f034239d4b2}, !- Number of People Schedule Name
  {f4ccce23-c2f2-47c9-bb63-26bdfcb85fef}, !- Activity Level Schedule Name
>>>>>>> 93199ada
  ,                                       !- Surface Name/Angle Factor List Name
  ,                                       !- Work Efficiency Schedule Name
  ,                                       !- Clothing Insulation Schedule Name
  ,                                       !- Air Velocity Schedule Name
  1;                                      !- Multiplier

OS:ScheduleTypeLimits,
<<<<<<< HEAD
  {f377381f-f31b-4f8b-943e-92c89ce7619a}, !- Handle
=======
  {5505c5f6-f2e9-4b1c-9617-a968a14d7a67}, !- Handle
>>>>>>> 93199ada
  ActivityLevel,                          !- Name
  0,                                      !- Lower Limit Value
  ,                                       !- Upper Limit Value
  Continuous,                             !- Numeric Type
  ActivityLevel;                          !- Unit Type

OS:ScheduleTypeLimits,
<<<<<<< HEAD
  {22a30a43-a46e-4cff-9949-6988168a07a6}, !- Handle
=======
  {d45dbcc6-5282-4609-8d1f-f1efe34e108a}, !- Handle
>>>>>>> 93199ada
  Fractional,                             !- Name
  0,                                      !- Lower Limit Value
  1,                                      !- Upper Limit Value
  Continuous;                             !- Numeric Type
<|MERGE_RESOLUTION|>--- conflicted
+++ resolved
@@ -1,73 +1,41 @@
 !- NOTE: Auto-generated from /test/osw_files/SFA_4units_1story_SL_UA_3Beds_2Baths_Denver.osw
 
 OS:Version,
-<<<<<<< HEAD
-  {e4b1ca94-13c1-4ff7-a526-99294735ff14}, !- Handle
-  2.9.1;                                  !- Version Identifier
+  {6d4ab40c-4b79-441a-b95d-10abac47366a}, !- Handle
+  2.9.0;                                  !- Version Identifier
 
 OS:SimulationControl,
-  {e90e2d10-548a-4706-800e-35e09bdd7913}, !- Handle
-=======
-  {79c6d42a-4686-439f-8c58-f020b0997511}, !- Handle
-  2.9.0;                                  !- Version Identifier
-
-OS:SimulationControl,
-  {cc2d209a-2c16-4217-a1af-896a1546d3d4}, !- Handle
->>>>>>> 93199ada
+  {ebe94562-3597-4b9d-8f1d-34d0cca8b8bf}, !- Handle
   ,                                       !- Do Zone Sizing Calculation
   ,                                       !- Do System Sizing Calculation
   ,                                       !- Do Plant Sizing Calculation
   No;                                     !- Run Simulation for Sizing Periods
 
 OS:Timestep,
-<<<<<<< HEAD
-  {61f74a7c-174d-46ba-ac1d-50c67b8e70b3}, !- Handle
+  {2497a616-8b6c-4497-8473-ae1f16f990f2}, !- Handle
   6;                                      !- Number of Timesteps per Hour
 
 OS:ShadowCalculation,
-  {8d06652e-2c88-4692-8517-3c2a901b9262}, !- Handle
-=======
-  {bd3ea3db-8a52-4741-8437-9488bc350a88}, !- Handle
-  6;                                      !- Number of Timesteps per Hour
-
-OS:ShadowCalculation,
-  {6ba13c03-0be0-40b7-910e-45d00ee575b6}, !- Handle
->>>>>>> 93199ada
+  {679c2257-ed4d-4c7e-b4f7-b9baaed4e2d6}, !- Handle
   20,                                     !- Calculation Frequency
   200;                                    !- Maximum Figures in Shadow Overlap Calculations
 
 OS:SurfaceConvectionAlgorithm:Outside,
-<<<<<<< HEAD
-  {b45786c6-c2ab-422f-872c-3a1cd3731fa1}, !- Handle
+  {31902d22-985d-486b-9007-d621f844a414}, !- Handle
   DOE-2;                                  !- Algorithm
 
 OS:SurfaceConvectionAlgorithm:Inside,
-  {75ff9cae-204c-476b-bad4-21ad3a0a8205}, !- Handle
+  {1bb0020b-8b28-4cb7-a4ab-e0c283420456}, !- Handle
   TARP;                                   !- Algorithm
 
 OS:ZoneCapacitanceMultiplier:ResearchSpecial,
-  {34f16010-f468-4e0d-b577-78bc37793380}, !- Handle
-=======
-  {91a596c4-7c62-49ef-aa1f-def450ab4f62}, !- Handle
-  DOE-2;                                  !- Algorithm
-
-OS:SurfaceConvectionAlgorithm:Inside,
-  {9e10e06c-bf4c-4014-9215-12059eb250e9}, !- Handle
-  TARP;                                   !- Algorithm
-
-OS:ZoneCapacitanceMultiplier:ResearchSpecial,
-  {1585f681-330e-4a72-80b4-2a5e4d0a6ae6}, !- Handle
->>>>>>> 93199ada
+  {b96ac81f-26fa-4479-b506-a6c646eb13d4}, !- Handle
   ,                                       !- Temperature Capacity Multiplier
   15,                                     !- Humidity Capacity Multiplier
   ;                                       !- Carbon Dioxide Capacity Multiplier
 
 OS:RunPeriod,
-<<<<<<< HEAD
-  {e172cdcb-82f2-4887-9ad0-5e4739c44a95}, !- Handle
-=======
-  {6dac8967-505b-4d01-aecb-df89e216c58d}, !- Handle
->>>>>>> 93199ada
+  {f62a3441-1e46-4c29-98c1-c0541a7244bd}, !- Handle
   Run Period 1,                           !- Name
   1,                                      !- Begin Month
   1,                                      !- Begin Day of Month
@@ -81,21 +49,13 @@
   ;                                       !- Number of Times Runperiod to be Repeated
 
 OS:YearDescription,
-<<<<<<< HEAD
-  {13c3ccdc-bffb-460e-89a4-96623562bb5e}, !- Handle
-=======
-  {254e21e1-2087-43db-b877-6abe2996bbc2}, !- Handle
->>>>>>> 93199ada
+  {347232b7-7efb-4b30-9f40-3700a320317c}, !- Handle
   2007,                                   !- Calendar Year
   ,                                       !- Day of Week for Start Day
   ;                                       !- Is Leap Year
 
 OS:WeatherFile,
-<<<<<<< HEAD
-  {03f180ef-04f5-4039-84e5-5700fa401f23}, !- Handle
-=======
-  {5e0e7237-5eb8-4de8-9633-df41ede82816}, !- Handle
->>>>>>> 93199ada
+  {b3f94525-3c12-415b-993d-e9cde912e87c}, !- Handle
   Denver Intl Ap,                         !- City
   CO,                                     !- State Province Region
   USA,                                    !- Country
@@ -109,13 +69,8 @@
   E23378AA;                               !- Checksum
 
 OS:AdditionalProperties,
-<<<<<<< HEAD
-  {b1124c0b-9ac7-49aa-a7da-e87a322a9a46}, !- Handle
-  {03f180ef-04f5-4039-84e5-5700fa401f23}, !- Object Name
-=======
-  {b8b0aa39-7c31-4477-a6d8-c513961ad130}, !- Handle
-  {5e0e7237-5eb8-4de8-9633-df41ede82816}, !- Object Name
->>>>>>> 93199ada
+  {91a955ac-2294-477a-9d3e-936412f66b0c}, !- Handle
+  {b3f94525-3c12-415b-993d-e9cde912e87c}, !- Object Name
   EPWHeaderCity,                          !- Feature Name 1
   String,                                 !- Feature Data Type 1
   Denver Intl Ap,                         !- Feature Value 1
@@ -223,11 +178,7 @@
   84;                                     !- Feature Value 35
 
 OS:Site,
-<<<<<<< HEAD
-  {c4a417f2-6bea-45e9-b7d7-92902cdbf285}, !- Handle
-=======
-  {ce7c6499-4624-4bec-999b-a3384bb00560}, !- Handle
->>>>>>> 93199ada
+  {3fdd791d-0569-47d3-81c2-1d876b979cf0}, !- Handle
   Denver Intl Ap_CO_USA,                  !- Name
   39.83,                                  !- Latitude {deg}
   -104.65,                                !- Longitude {deg}
@@ -236,11 +187,7 @@
   ;                                       !- Terrain
 
 OS:ClimateZones,
-<<<<<<< HEAD
-  {ad2b6f50-9c3e-484b-977e-d86312f2ec0a}, !- Handle
-=======
-  {350e195b-07e7-4341-b57f-98f04b7f8d18}, !- Handle
->>>>>>> 93199ada
+  {cec59eef-f258-432c-83c2-0d3d8e6bfe3e}, !- Handle
   ,                                       !- Active Institution
   ,                                       !- Active Year
   ,                                       !- Climate Zone Institution Name 1
@@ -253,31 +200,19 @@
   Cold;                                   !- Climate Zone Value 2
 
 OS:Site:WaterMainsTemperature,
-<<<<<<< HEAD
-  {8c21ef25-4f1b-4669-9c8d-7b9dc3b412f6}, !- Handle
-=======
-  {c12cc820-2194-4432-90d2-34918abca8fb}, !- Handle
->>>>>>> 93199ada
+  {2f6c1037-1081-4f70-b7c7-b9ec3bf7a2f9}, !- Handle
   Correlation,                            !- Calculation Method
   ,                                       !- Temperature Schedule Name
   10.8753424657535,                       !- Annual Average Outdoor Air Temperature {C}
   23.1524007936508;                       !- Maximum Difference In Monthly Average Outdoor Air Temperatures {deltaC}
 
 OS:RunPeriodControl:DaylightSavingTime,
-<<<<<<< HEAD
-  {d36993c8-fe0b-418f-874b-fbcb774f92ec}, !- Handle
-=======
-  {1093925f-0634-4797-91b5-170a6abfeb81}, !- Handle
->>>>>>> 93199ada
+  {c0e8ddb2-b951-4af8-a33d-208a55c4fad1}, !- Handle
   3/12,                                   !- Start Date
   11/5;                                   !- End Date
 
 OS:Site:GroundTemperature:Deep,
-<<<<<<< HEAD
-  {0690b35e-8aab-44eb-b7b1-4268efdb71bb}, !- Handle
-=======
-  {2b2a318a-8723-44b6-8543-861662246cd0}, !- Handle
->>>>>>> 93199ada
+  {dc5033ae-2681-4eb5-912f-06c2387eb5b2}, !- Handle
   10.8753424657535,                       !- January Deep Ground Temperature {C}
   10.8753424657535,                       !- February Deep Ground Temperature {C}
   10.8753424657535,                       !- March Deep Ground Temperature {C}
@@ -292,11 +227,7 @@
   10.8753424657535;                       !- December Deep Ground Temperature {C}
 
 OS:Building,
-<<<<<<< HEAD
-  {797983eb-fb1a-4dd1-9392-15c241bb82bc}, !- Handle
-=======
-  {245dac53-5aef-42c5-9cba-2a58bb387a59}, !- Handle
->>>>>>> 93199ada
+  {f3909e98-4bcd-4edb-9fe3-e32cc7cf7af5}, !- Handle
   Building 1,                             !- Name
   ,                                       !- Building Sector Type
   0,                                      !- North Axis {deg}
@@ -311,13 +242,8 @@
   4;                                      !- Standards Number of Living Units
 
 OS:AdditionalProperties,
-<<<<<<< HEAD
-  {d42d334c-bc89-4612-a353-c16e366a9f19}, !- Handle
-  {797983eb-fb1a-4dd1-9392-15c241bb82bc}, !- Object Name
-=======
-  {6c261ff7-54e0-4ca8-8d72-9e5a87754d1e}, !- Handle
-  {245dac53-5aef-42c5-9cba-2a58bb387a59}, !- Object Name
->>>>>>> 93199ada
+  {7a065321-638e-413c-bbff-20d70906870a}, !- Handle
+  {f3909e98-4bcd-4edb-9fe3-e32cc7cf7af5}, !- Object Name
   num_units,                              !- Feature Name 1
   Integer,                                !- Feature Data Type 1
   4,                                      !- Feature Value 1
@@ -332,11 +258,7 @@
   1;                                      !- Feature Value 4
 
 OS:ThermalZone,
-<<<<<<< HEAD
-  {1d9ab03e-b92d-4d0a-8d48-5114cf5ee981}, !- Handle
-=======
-  {5c2eb5f5-6830-441e-94ac-c087b215d427}, !- Handle
->>>>>>> 93199ada
+  {05ebce73-c0f8-403e-97bb-cd7ce3200d3f}, !- Handle
   living zone,                            !- Name
   ,                                       !- Multiplier
   ,                                       !- Ceiling Height {m}
@@ -345,17 +267,10 @@
   ,                                       !- Zone Inside Convection Algorithm
   ,                                       !- Zone Outside Convection Algorithm
   ,                                       !- Zone Conditioning Equipment List Name
-<<<<<<< HEAD
-  {c1bcc8d6-ffc1-4435-9735-bfe94a94e83d}, !- Zone Air Inlet Port List
-  {a2a8f7c7-fa95-4626-a211-4097f0f45e26}, !- Zone Air Exhaust Port List
-  {76b569b6-f11b-4c8c-ba2b-65c29c45b4fb}, !- Zone Air Node Name
-  {19f7a2ba-c149-4363-99c8-b34c5afe6488}, !- Zone Return Air Port List
-=======
-  {5b59d44f-8dad-43aa-a7d3-88dcfd1b657a}, !- Zone Air Inlet Port List
-  {8d5e6ecd-6e6a-4034-95b2-ce5780ca8a7c}, !- Zone Air Exhaust Port List
-  {13d227a0-1c87-4245-8f67-afcc39ae41a8}, !- Zone Air Node Name
-  {a68a3b2f-25fb-4c38-ba56-4c3f18538644}, !- Zone Return Air Port List
->>>>>>> 93199ada
+  {dc63c2a2-72b2-4da1-b381-f3ef4fabf151}, !- Zone Air Inlet Port List
+  {589efd99-51d2-4d9d-95f6-d5e82b5e3883}, !- Zone Air Exhaust Port List
+  {1656a00f-c417-4d41-be69-e3b468624f4f}, !- Zone Air Node Name
+  {60f2424a-45f8-4fea-9919-77e25a66a4e5}, !- Zone Return Air Port List
   ,                                       !- Primary Daylighting Control Name
   ,                                       !- Fraction of Zone Controlled by Primary Daylighting Control
   ,                                       !- Secondary Daylighting Control Name
@@ -366,71 +281,37 @@
   No;                                     !- Use Ideal Air Loads
 
 OS:Node,
-<<<<<<< HEAD
-  {6fdd1874-a509-4ead-bc42-45c2150d56a0}, !- Handle
+  {34da2cc6-ff57-4ef3-bf87-e179c0b3996f}, !- Handle
   Node 1,                                 !- Name
-  {76b569b6-f11b-4c8c-ba2b-65c29c45b4fb}, !- Inlet Port
+  {1656a00f-c417-4d41-be69-e3b468624f4f}, !- Inlet Port
   ;                                       !- Outlet Port
 
 OS:Connection,
-  {76b569b6-f11b-4c8c-ba2b-65c29c45b4fb}, !- Handle
-  {42030468-2f5c-4ba3-99ee-e2eb7a1f3b50}, !- Name
-  {1d9ab03e-b92d-4d0a-8d48-5114cf5ee981}, !- Source Object
+  {1656a00f-c417-4d41-be69-e3b468624f4f}, !- Handle
+  {92bac101-4dfd-4fa7-8d08-0a739bfe42f2}, !- Name
+  {05ebce73-c0f8-403e-97bb-cd7ce3200d3f}, !- Source Object
   11,                                     !- Outlet Port
-  {6fdd1874-a509-4ead-bc42-45c2150d56a0}, !- Target Object
+  {34da2cc6-ff57-4ef3-bf87-e179c0b3996f}, !- Target Object
   2;                                      !- Inlet Port
 
 OS:PortList,
-  {c1bcc8d6-ffc1-4435-9735-bfe94a94e83d}, !- Handle
-  {90eec389-7d35-4804-973f-fec653f1b8fd}, !- Name
-  {1d9ab03e-b92d-4d0a-8d48-5114cf5ee981}; !- HVAC Component
+  {dc63c2a2-72b2-4da1-b381-f3ef4fabf151}, !- Handle
+  {442ed624-1ba7-476c-b39e-3e845f5e80e8}, !- Name
+  {05ebce73-c0f8-403e-97bb-cd7ce3200d3f}; !- HVAC Component
 
 OS:PortList,
-  {a2a8f7c7-fa95-4626-a211-4097f0f45e26}, !- Handle
-  {c6408a51-65f4-49a7-8418-7212c4d50ca1}, !- Name
-  {1d9ab03e-b92d-4d0a-8d48-5114cf5ee981}; !- HVAC Component
+  {589efd99-51d2-4d9d-95f6-d5e82b5e3883}, !- Handle
+  {337e4e3a-2763-4bf0-a74f-26bf38a4e074}, !- Name
+  {05ebce73-c0f8-403e-97bb-cd7ce3200d3f}; !- HVAC Component
 
 OS:PortList,
-  {19f7a2ba-c149-4363-99c8-b34c5afe6488}, !- Handle
-  {7272d9a1-3bdd-4187-859e-53e74a0db0cf}, !- Name
-  {1d9ab03e-b92d-4d0a-8d48-5114cf5ee981}; !- HVAC Component
+  {60f2424a-45f8-4fea-9919-77e25a66a4e5}, !- Handle
+  {09e344bf-e717-41d8-b22d-f3da42a8972f}, !- Name
+  {05ebce73-c0f8-403e-97bb-cd7ce3200d3f}; !- HVAC Component
 
 OS:Sizing:Zone,
-  {1ab603e5-9cea-4d87-bd39-6b03a96c390e}, !- Handle
-  {1d9ab03e-b92d-4d0a-8d48-5114cf5ee981}, !- Zone or ZoneList Name
-=======
-  {c7b2754e-cd23-4ee2-ab7e-dc221a27ffdb}, !- Handle
-  Node 1,                                 !- Name
-  {13d227a0-1c87-4245-8f67-afcc39ae41a8}, !- Inlet Port
-  ;                                       !- Outlet Port
-
-OS:Connection,
-  {13d227a0-1c87-4245-8f67-afcc39ae41a8}, !- Handle
-  {695a0c42-c703-4c53-a076-1e96db4df9c9}, !- Name
-  {5c2eb5f5-6830-441e-94ac-c087b215d427}, !- Source Object
-  11,                                     !- Outlet Port
-  {c7b2754e-cd23-4ee2-ab7e-dc221a27ffdb}, !- Target Object
-  2;                                      !- Inlet Port
-
-OS:PortList,
-  {5b59d44f-8dad-43aa-a7d3-88dcfd1b657a}, !- Handle
-  {2d2f0158-2580-4b96-aedf-83fde616a210}, !- Name
-  {5c2eb5f5-6830-441e-94ac-c087b215d427}; !- HVAC Component
-
-OS:PortList,
-  {8d5e6ecd-6e6a-4034-95b2-ce5780ca8a7c}, !- Handle
-  {98dd54f7-fbab-494c-a3eb-6e04d40175a0}, !- Name
-  {5c2eb5f5-6830-441e-94ac-c087b215d427}; !- HVAC Component
-
-OS:PortList,
-  {a68a3b2f-25fb-4c38-ba56-4c3f18538644}, !- Handle
-  {71ca14bf-9613-422d-b8b3-b8b241035258}, !- Name
-  {5c2eb5f5-6830-441e-94ac-c087b215d427}; !- HVAC Component
-
-OS:Sizing:Zone,
-  {840eab12-0e59-4f40-b0d3-95e93595719f}, !- Handle
-  {5c2eb5f5-6830-441e-94ac-c087b215d427}, !- Zone or ZoneList Name
->>>>>>> 93199ada
+  {372ab87f-d9ec-48a5-a507-192e4cd27495}, !- Handle
+  {05ebce73-c0f8-403e-97bb-cd7ce3200d3f}, !- Zone or ZoneList Name
   SupplyAirTemperature,                   !- Zone Cooling Design Supply Air Temperature Input Method
   14,                                     !- Zone Cooling Design Supply Air Temperature {C}
   11.11,                                  !- Zone Cooling Design Supply Air Temperature Difference {deltaC}
@@ -459,25 +340,14 @@
   autosize;                               !- Dedicated Outdoor Air High Setpoint Temperature for Design {C}
 
 OS:ZoneHVAC:EquipmentList,
-<<<<<<< HEAD
-  {0f429857-4037-40fa-9fbb-915f18a05f76}, !- Handle
+  {2e06b28c-54ef-4a3a-966a-03c7bf5c19e8}, !- Handle
   Zone HVAC Equipment List 1,             !- Name
-  {1d9ab03e-b92d-4d0a-8d48-5114cf5ee981}; !- Thermal Zone
+  {05ebce73-c0f8-403e-97bb-cd7ce3200d3f}; !- Thermal Zone
 
 OS:Space,
-  {706fb6e7-ef20-458e-9de2-28da8dad249a}, !- Handle
+  {e24b105d-4681-4005-aa69-fb180e949765}, !- Handle
   living space,                           !- Name
-  {ebd7dfbc-2a14-431b-8663-5cd0bd4749fe}, !- Space Type Name
-=======
-  {e01ea086-fabc-45f2-ada1-bd60db066114}, !- Handle
-  Zone HVAC Equipment List 1,             !- Name
-  {5c2eb5f5-6830-441e-94ac-c087b215d427}; !- Thermal Zone
-
-OS:Space,
-  {21a1e50f-9c2e-45c8-ade1-2e73eb828543}, !- Handle
-  living space,                           !- Name
-  {fc975706-cd84-4500-9813-e3b356d7b386}, !- Space Type Name
->>>>>>> 93199ada
+  {f383ae45-5908-4def-8349-22cf9a06324c}, !- Space Type Name
   ,                                       !- Default Construction Set Name
   ,                                       !- Default Schedule Set Name
   ,                                       !- Direction of Relative North {deg}
@@ -485,31 +355,17 @@
   ,                                       !- Y Origin {m}
   ,                                       !- Z Origin {m}
   ,                                       !- Building Story Name
-<<<<<<< HEAD
-  {1d9ab03e-b92d-4d0a-8d48-5114cf5ee981}, !- Thermal Zone Name
+  {05ebce73-c0f8-403e-97bb-cd7ce3200d3f}, !- Thermal Zone Name
   ,                                       !- Part of Total Floor Area
   ,                                       !- Design Specification Outdoor Air Object Name
-  {e412d6d9-bf9e-4fc1-9f90-e605e19ffc82}; !- Building Unit Name
-
-OS:Surface,
-  {cf222876-6403-426d-8b83-39ea738171db}, !- Handle
+  {c39f07aa-eac8-4b95-a026-2813706ee585}; !- Building Unit Name
+
+OS:Surface,
+  {929d244f-3555-4246-a7c7-e5aab3ff7d53}, !- Handle
   Surface 1,                              !- Name
   Floor,                                  !- Surface Type
   ,                                       !- Construction Name
-  {706fb6e7-ef20-458e-9de2-28da8dad249a}, !- Space Name
-=======
-  {5c2eb5f5-6830-441e-94ac-c087b215d427}, !- Thermal Zone Name
-  ,                                       !- Part of Total Floor Area
-  ,                                       !- Design Specification Outdoor Air Object Name
-  {9b0241ae-d9e6-49f5-8cdd-0b9c648bd2e9}; !- Building Unit Name
-
-OS:Surface,
-  {fa244957-4894-42ec-bb24-2163292935e3}, !- Handle
-  Surface 1,                              !- Name
-  Floor,                                  !- Surface Type
-  ,                                       !- Construction Name
-  {21a1e50f-9c2e-45c8-ade1-2e73eb828543}, !- Space Name
->>>>>>> 93199ada
+  {e24b105d-4681-4005-aa69-fb180e949765}, !- Space Name
   Foundation,                             !- Outside Boundary Condition
   ,                                       !- Outside Boundary Condition Object
   NoSun,                                  !- Sun Exposure
@@ -522,19 +378,11 @@
   6.46578440716979, -12.9315688143396, 0; !- X,Y,Z Vertex 4 {m}
 
 OS:Surface,
-<<<<<<< HEAD
-  {581f1e3f-988a-4878-b7cf-c3145c6097aa}, !- Handle
+  {23f1a37b-ddd1-4f39-9905-ca72b8a097fd}, !- Handle
   Surface 2,                              !- Name
   Wall,                                   !- Surface Type
   ,                                       !- Construction Name
-  {706fb6e7-ef20-458e-9de2-28da8dad249a}, !- Space Name
-=======
-  {645dc30c-b0a3-40e7-b35b-a6ffc57c1618}, !- Handle
-  Surface 2,                              !- Name
-  Wall,                                   !- Surface Type
-  ,                                       !- Construction Name
-  {21a1e50f-9c2e-45c8-ade1-2e73eb828543}, !- Space Name
->>>>>>> 93199ada
+  {e24b105d-4681-4005-aa69-fb180e949765}, !- Space Name
   Outdoors,                               !- Outside Boundary Condition
   ,                                       !- Outside Boundary Condition Object
   SunExposed,                             !- Sun Exposure
@@ -547,19 +395,11 @@
   0, -12.9315688143396, 2.4384;           !- X,Y,Z Vertex 4 {m}
 
 OS:Surface,
-<<<<<<< HEAD
-  {b852e771-34c7-46b2-ae31-50dceceeb39d}, !- Handle
+  {852a50b1-7ebc-433e-9128-b920f9d43679}, !- Handle
   Surface 3,                              !- Name
   Wall,                                   !- Surface Type
   ,                                       !- Construction Name
-  {706fb6e7-ef20-458e-9de2-28da8dad249a}, !- Space Name
-=======
-  {fa60dc08-f3da-488e-a163-8df80501799f}, !- Handle
-  Surface 3,                              !- Name
-  Wall,                                   !- Surface Type
-  ,                                       !- Construction Name
-  {21a1e50f-9c2e-45c8-ade1-2e73eb828543}, !- Space Name
->>>>>>> 93199ada
+  {e24b105d-4681-4005-aa69-fb180e949765}, !- Space Name
   Outdoors,                               !- Outside Boundary Condition
   ,                                       !- Outside Boundary Condition Object
   SunExposed,                             !- Sun Exposure
@@ -572,19 +412,11 @@
   0, 0, 2.4384;                           !- X,Y,Z Vertex 4 {m}
 
 OS:Surface,
-<<<<<<< HEAD
-  {a56cab70-ef61-4aee-8f65-6520618b938c}, !- Handle
+  {eae18b74-602d-4760-a9c4-9b54d45e3832}, !- Handle
   Surface 4,                              !- Name
   Wall,                                   !- Surface Type
   ,                                       !- Construction Name
-  {706fb6e7-ef20-458e-9de2-28da8dad249a}, !- Space Name
-=======
-  {478cf75f-1dd5-4440-9ec8-bce6dd7fd88b}, !- Handle
-  Surface 4,                              !- Name
-  Wall,                                   !- Surface Type
-  ,                                       !- Construction Name
-  {21a1e50f-9c2e-45c8-ade1-2e73eb828543}, !- Space Name
->>>>>>> 93199ada
+  {e24b105d-4681-4005-aa69-fb180e949765}, !- Space Name
   Adiabatic,                              !- Outside Boundary Condition
   ,                                       !- Outside Boundary Condition Object
   NoSun,                                  !- Sun Exposure
@@ -597,19 +429,11 @@
   6.46578440716979, 0, 2.4384;            !- X,Y,Z Vertex 4 {m}
 
 OS:Surface,
-<<<<<<< HEAD
-  {dbbfb3b5-be03-42d5-a8c5-bc9b10050dec}, !- Handle
+  {abeffe5a-0fd5-44ff-817b-d0f9697166df}, !- Handle
   Surface 5,                              !- Name
   Wall,                                   !- Surface Type
   ,                                       !- Construction Name
-  {706fb6e7-ef20-458e-9de2-28da8dad249a}, !- Space Name
-=======
-  {9540c464-5de1-4267-ba8c-3491847983e9}, !- Handle
-  Surface 5,                              !- Name
-  Wall,                                   !- Surface Type
-  ,                                       !- Construction Name
-  {21a1e50f-9c2e-45c8-ade1-2e73eb828543}, !- Space Name
->>>>>>> 93199ada
+  {e24b105d-4681-4005-aa69-fb180e949765}, !- Space Name
   Outdoors,                               !- Outside Boundary Condition
   ,                                       !- Outside Boundary Condition Object
   SunExposed,                             !- Sun Exposure
@@ -622,23 +446,13 @@
   6.46578440716979, -12.9315688143396, 2.4384; !- X,Y,Z Vertex 4 {m}
 
 OS:Surface,
-<<<<<<< HEAD
-  {8f0ceaad-32b7-4570-bfe3-1780387ed81b}, !- Handle
+  {bebade2c-6d2e-4124-a357-efb2291af7e0}, !- Handle
   Surface 6,                              !- Name
   RoofCeiling,                            !- Surface Type
   ,                                       !- Construction Name
-  {706fb6e7-ef20-458e-9de2-28da8dad249a}, !- Space Name
+  {e24b105d-4681-4005-aa69-fb180e949765}, !- Space Name
   Surface,                                !- Outside Boundary Condition
-  {18bc074b-50cd-4f20-a862-aee1a5c9e1f1}, !- Outside Boundary Condition Object
-=======
-  {e73e1fd7-6b7b-4093-b6ae-b9a2308be1ca}, !- Handle
-  Surface 6,                              !- Name
-  RoofCeiling,                            !- Surface Type
-  ,                                       !- Construction Name
-  {21a1e50f-9c2e-45c8-ade1-2e73eb828543}, !- Space Name
-  Surface,                                !- Outside Boundary Condition
-  {30100d9f-68e3-4957-9841-0ddcff52f383}, !- Outside Boundary Condition Object
->>>>>>> 93199ada
+  {51dc5787-246f-4958-85c1-f6fd9f3866a8}, !- Outside Boundary Condition Object
   NoSun,                                  !- Sun Exposure
   NoWind,                                 !- Wind Exposure
   ,                                       !- View Factor to Ground
@@ -649,11 +463,7 @@
   0, -12.9315688143396, 2.4384;           !- X,Y,Z Vertex 4 {m}
 
 OS:SpaceType,
-<<<<<<< HEAD
-  {ebd7dfbc-2a14-431b-8663-5cd0bd4749fe}, !- Handle
-=======
-  {fc975706-cd84-4500-9813-e3b356d7b386}, !- Handle
->>>>>>> 93199ada
+  {f383ae45-5908-4def-8349-22cf9a06324c}, !- Handle
   Space Type 1,                           !- Name
   ,                                       !- Default Construction Set Name
   ,                                       !- Default Schedule Set Name
@@ -664,23 +474,13 @@
   living;                                 !- Standards Space Type
 
 OS:Surface,
-<<<<<<< HEAD
-  {18bc074b-50cd-4f20-a862-aee1a5c9e1f1}, !- Handle
+  {51dc5787-246f-4958-85c1-f6fd9f3866a8}, !- Handle
   Surface 7,                              !- Name
   Floor,                                  !- Surface Type
   ,                                       !- Construction Name
-  {265740d9-cd2a-43c2-872e-e18f8959c5da}, !- Space Name
+  {5fdbcc2b-cb3f-4e1b-8982-062dc9678484}, !- Space Name
   Surface,                                !- Outside Boundary Condition
-  {8f0ceaad-32b7-4570-bfe3-1780387ed81b}, !- Outside Boundary Condition Object
-=======
-  {30100d9f-68e3-4957-9841-0ddcff52f383}, !- Handle
-  Surface 7,                              !- Name
-  Floor,                                  !- Surface Type
-  ,                                       !- Construction Name
-  {b3ba2de3-842f-4c47-a4f9-941be61ae8f6}, !- Space Name
-  Surface,                                !- Outside Boundary Condition
-  {e73e1fd7-6b7b-4093-b6ae-b9a2308be1ca}, !- Outside Boundary Condition Object
->>>>>>> 93199ada
+  {bebade2c-6d2e-4124-a357-efb2291af7e0}, !- Outside Boundary Condition Object
   NoSun,                                  !- Sun Exposure
   NoWind,                                 !- Wind Exposure
   ,                                       !- View Factor to Ground
@@ -691,19 +491,11 @@
   6.46578440716979, -12.9315688143396, 2.4384; !- X,Y,Z Vertex 4 {m}
 
 OS:Surface,
-<<<<<<< HEAD
-  {885b2703-83ba-4614-8cf0-ffd8e727e927}, !- Handle
+  {356dcd1c-e930-44a9-b5fd-878d7d7c5c54}, !- Handle
   Surface 8,                              !- Name
   RoofCeiling,                            !- Surface Type
   ,                                       !- Construction Name
-  {265740d9-cd2a-43c2-872e-e18f8959c5da}, !- Space Name
-=======
-  {82f97019-a35c-4a1e-8907-515bbba7029a}, !- Handle
-  Surface 8,                              !- Name
-  RoofCeiling,                            !- Surface Type
-  ,                                       !- Construction Name
-  {b3ba2de3-842f-4c47-a4f9-941be61ae8f6}, !- Space Name
->>>>>>> 93199ada
+  {5fdbcc2b-cb3f-4e1b-8982-062dc9678484}, !- Space Name
   Outdoors,                               !- Outside Boundary Condition
   ,                                       !- Outside Boundary Condition Object
   SunExposed,                             !- Sun Exposure
@@ -716,19 +508,11 @@
   0, 0, 2.4384;                           !- X,Y,Z Vertex 4 {m}
 
 OS:Surface,
-<<<<<<< HEAD
-  {fe5d65a0-fd53-45e6-ab13-986e57790f53}, !- Handle
+  {2ab6a28d-3382-4f84-9a60-936af8584911}, !- Handle
   Surface 9,                              !- Name
   RoofCeiling,                            !- Surface Type
   ,                                       !- Construction Name
-  {265740d9-cd2a-43c2-872e-e18f8959c5da}, !- Space Name
-=======
-  {770043e3-e843-447b-af25-df87d3648c8b}, !- Handle
-  Surface 9,                              !- Name
-  RoofCeiling,                            !- Surface Type
-  ,                                       !- Construction Name
-  {b3ba2de3-842f-4c47-a4f9-941be61ae8f6}, !- Space Name
->>>>>>> 93199ada
+  {5fdbcc2b-cb3f-4e1b-8982-062dc9678484}, !- Space Name
   Outdoors,                               !- Outside Boundary Condition
   ,                                       !- Outside Boundary Condition Object
   SunExposed,                             !- Sun Exposure
@@ -741,19 +525,11 @@
   6.46578440716979, -12.9315688143396, 2.4384; !- X,Y,Z Vertex 4 {m}
 
 OS:Surface,
-<<<<<<< HEAD
-  {a202db41-fc34-4b83-9498-ba50f6c8addf}, !- Handle
+  {c34598f1-db10-48f1-97c7-e9121419a0c7}, !- Handle
   Surface 10,                             !- Name
   Wall,                                   !- Surface Type
   ,                                       !- Construction Name
-  {265740d9-cd2a-43c2-872e-e18f8959c5da}, !- Space Name
-=======
-  {570e5da4-e4ed-416a-ada0-e520124ebd1f}, !- Handle
-  Surface 10,                             !- Name
-  Wall,                                   !- Surface Type
-  ,                                       !- Construction Name
-  {b3ba2de3-842f-4c47-a4f9-941be61ae8f6}, !- Space Name
->>>>>>> 93199ada
+  {5fdbcc2b-cb3f-4e1b-8982-062dc9678484}, !- Space Name
   Outdoors,                               !- Outside Boundary Condition
   ,                                       !- Outside Boundary Condition Object
   SunExposed,                             !- Sun Exposure
@@ -765,19 +541,11 @@
   0, -12.9315688143396, 2.4384;           !- X,Y,Z Vertex 3 {m}
 
 OS:Surface,
-<<<<<<< HEAD
-  {5f4b1b97-eef7-4e36-988f-39ca1acfffdb}, !- Handle
+  {0aba1ea2-c6ce-419a-90c3-9b53efa41dce}, !- Handle
   Surface 11,                             !- Name
   Wall,                                   !- Surface Type
   ,                                       !- Construction Name
-  {265740d9-cd2a-43c2-872e-e18f8959c5da}, !- Space Name
-=======
-  {e2b6bf49-c321-4d9d-b795-f3e90b90148e}, !- Handle
-  Surface 11,                             !- Name
-  Wall,                                   !- Surface Type
-  ,                                       !- Construction Name
-  {b3ba2de3-842f-4c47-a4f9-941be61ae8f6}, !- Space Name
->>>>>>> 93199ada
+  {5fdbcc2b-cb3f-4e1b-8982-062dc9678484}, !- Space Name
   Adiabatic,                              !- Outside Boundary Condition
   ,                                       !- Outside Boundary Condition Object
   NoSun,                                  !- Sun Exposure
@@ -789,15 +557,9 @@
   6.46578440716979, 0, 2.4384;            !- X,Y,Z Vertex 3 {m}
 
 OS:Space,
-<<<<<<< HEAD
-  {265740d9-cd2a-43c2-872e-e18f8959c5da}, !- Handle
+  {5fdbcc2b-cb3f-4e1b-8982-062dc9678484}, !- Handle
   unfinished attic space,                 !- Name
-  {554dcf34-6361-4f72-9a3a-97d8e3e60401}, !- Space Type Name
-=======
-  {b3ba2de3-842f-4c47-a4f9-941be61ae8f6}, !- Handle
-  unfinished attic space,                 !- Name
-  {6568d23d-1230-410d-b6a8-d25e72aea0d1}, !- Space Type Name
->>>>>>> 93199ada
+  {99880669-3f28-4597-adea-47b92b8ff922}, !- Space Type Name
   ,                                       !- Default Construction Set Name
   ,                                       !- Default Schedule Set Name
   ,                                       !- Direction of Relative North {deg}
@@ -805,17 +567,10 @@
   ,                                       !- Y Origin {m}
   ,                                       !- Z Origin {m}
   ,                                       !- Building Story Name
-<<<<<<< HEAD
-  {58bcd70f-6be6-47fe-9def-9823d25c4947}; !- Thermal Zone Name
+  {2f1f78da-3135-4e78-a044-ba7c76cfa3c9}; !- Thermal Zone Name
 
 OS:ThermalZone,
-  {58bcd70f-6be6-47fe-9def-9823d25c4947}, !- Handle
-=======
-  {8aa30029-92c6-4020-8a6c-d1b51bd252d9}; !- Thermal Zone Name
-
-OS:ThermalZone,
-  {8aa30029-92c6-4020-8a6c-d1b51bd252d9}, !- Handle
->>>>>>> 93199ada
+  {2f1f78da-3135-4e78-a044-ba7c76cfa3c9}, !- Handle
   unfinished attic zone,                  !- Name
   ,                                       !- Multiplier
   ,                                       !- Ceiling Height {m}
@@ -824,17 +579,10 @@
   ,                                       !- Zone Inside Convection Algorithm
   ,                                       !- Zone Outside Convection Algorithm
   ,                                       !- Zone Conditioning Equipment List Name
-<<<<<<< HEAD
-  {bfecd594-47a3-464f-b301-c3a0590444db}, !- Zone Air Inlet Port List
-  {84857d96-5fc3-48f7-af1b-366cf3dc3c13}, !- Zone Air Exhaust Port List
-  {73bb33b8-79e7-465d-8fe9-79603f59573e}, !- Zone Air Node Name
-  {340b19df-14a9-4dd3-bf15-a663f0ee2d3b}, !- Zone Return Air Port List
-=======
-  {a6abc656-ae2b-4ebb-b7ff-dd49f67ee524}, !- Zone Air Inlet Port List
-  {f0a3922b-db42-40bd-9078-ee482d0b1094}, !- Zone Air Exhaust Port List
-  {2770cfe5-99de-40f5-9416-ca45bb3b2acd}, !- Zone Air Node Name
-  {a82b48cb-e6be-41fc-ac11-eef584e9ac7e}, !- Zone Return Air Port List
->>>>>>> 93199ada
+  {843df1cf-4636-4be2-9b1b-c2fb7aa49b43}, !- Zone Air Inlet Port List
+  {86383b8d-26fd-4ef9-9b94-34c974713711}, !- Zone Air Exhaust Port List
+  {6d34d38d-bb98-4c49-bdb2-c82b74e7ef67}, !- Zone Air Node Name
+  {eac747c3-181a-443a-bdb5-b26940b35fce}, !- Zone Return Air Port List
   ,                                       !- Primary Daylighting Control Name
   ,                                       !- Fraction of Zone Controlled by Primary Daylighting Control
   ,                                       !- Secondary Daylighting Control Name
@@ -845,71 +593,37 @@
   No;                                     !- Use Ideal Air Loads
 
 OS:Node,
-<<<<<<< HEAD
-  {285fa0da-141d-49e8-b624-ef260d27bbb4}, !- Handle
+  {e88a390f-e53e-4b7d-9d51-e0ca58aa55ca}, !- Handle
   Node 2,                                 !- Name
-  {73bb33b8-79e7-465d-8fe9-79603f59573e}, !- Inlet Port
+  {6d34d38d-bb98-4c49-bdb2-c82b74e7ef67}, !- Inlet Port
   ;                                       !- Outlet Port
 
 OS:Connection,
-  {73bb33b8-79e7-465d-8fe9-79603f59573e}, !- Handle
-  {d79d7c94-9926-4aeb-950d-974892c541af}, !- Name
-  {58bcd70f-6be6-47fe-9def-9823d25c4947}, !- Source Object
+  {6d34d38d-bb98-4c49-bdb2-c82b74e7ef67}, !- Handle
+  {b69aee51-4fde-4fa9-b893-cc9543d63a41}, !- Name
+  {2f1f78da-3135-4e78-a044-ba7c76cfa3c9}, !- Source Object
   11,                                     !- Outlet Port
-  {285fa0da-141d-49e8-b624-ef260d27bbb4}, !- Target Object
+  {e88a390f-e53e-4b7d-9d51-e0ca58aa55ca}, !- Target Object
   2;                                      !- Inlet Port
 
 OS:PortList,
-  {bfecd594-47a3-464f-b301-c3a0590444db}, !- Handle
-  {abd055bb-4df8-42cc-9506-2560ed32f327}, !- Name
-  {58bcd70f-6be6-47fe-9def-9823d25c4947}; !- HVAC Component
+  {843df1cf-4636-4be2-9b1b-c2fb7aa49b43}, !- Handle
+  {731dfa85-827b-4741-9e94-b71e7ae1237f}, !- Name
+  {2f1f78da-3135-4e78-a044-ba7c76cfa3c9}; !- HVAC Component
 
 OS:PortList,
-  {84857d96-5fc3-48f7-af1b-366cf3dc3c13}, !- Handle
-  {e89cd42d-d65f-4ccf-ae26-dfa7a0c9d460}, !- Name
-  {58bcd70f-6be6-47fe-9def-9823d25c4947}; !- HVAC Component
+  {86383b8d-26fd-4ef9-9b94-34c974713711}, !- Handle
+  {a8c0bc9f-e885-4785-8c10-e21651eacfe7}, !- Name
+  {2f1f78da-3135-4e78-a044-ba7c76cfa3c9}; !- HVAC Component
 
 OS:PortList,
-  {340b19df-14a9-4dd3-bf15-a663f0ee2d3b}, !- Handle
-  {5a24533a-cbb5-4322-ad1e-da45c7372f6e}, !- Name
-  {58bcd70f-6be6-47fe-9def-9823d25c4947}; !- HVAC Component
+  {eac747c3-181a-443a-bdb5-b26940b35fce}, !- Handle
+  {0509c892-eb9c-4898-9ae3-ea5f17c9a9a5}, !- Name
+  {2f1f78da-3135-4e78-a044-ba7c76cfa3c9}; !- HVAC Component
 
 OS:Sizing:Zone,
-  {992c0c6b-d991-4c13-ba95-fb700127d6d9}, !- Handle
-  {58bcd70f-6be6-47fe-9def-9823d25c4947}, !- Zone or ZoneList Name
-=======
-  {a25be0e2-7d80-4817-a4f5-c5a4383f94b6}, !- Handle
-  Node 2,                                 !- Name
-  {2770cfe5-99de-40f5-9416-ca45bb3b2acd}, !- Inlet Port
-  ;                                       !- Outlet Port
-
-OS:Connection,
-  {2770cfe5-99de-40f5-9416-ca45bb3b2acd}, !- Handle
-  {99398956-2a17-4288-bad7-56b3094997c5}, !- Name
-  {8aa30029-92c6-4020-8a6c-d1b51bd252d9}, !- Source Object
-  11,                                     !- Outlet Port
-  {a25be0e2-7d80-4817-a4f5-c5a4383f94b6}, !- Target Object
-  2;                                      !- Inlet Port
-
-OS:PortList,
-  {a6abc656-ae2b-4ebb-b7ff-dd49f67ee524}, !- Handle
-  {f3ecfe2b-13f2-4a54-8ddc-af3c2e70d4fa}, !- Name
-  {8aa30029-92c6-4020-8a6c-d1b51bd252d9}; !- HVAC Component
-
-OS:PortList,
-  {f0a3922b-db42-40bd-9078-ee482d0b1094}, !- Handle
-  {533f2b36-e1f2-4102-ae05-b6474e99d203}, !- Name
-  {8aa30029-92c6-4020-8a6c-d1b51bd252d9}; !- HVAC Component
-
-OS:PortList,
-  {a82b48cb-e6be-41fc-ac11-eef584e9ac7e}, !- Handle
-  {1e97dd2e-f6a5-4380-b0c5-3dbdc65be7c4}, !- Name
-  {8aa30029-92c6-4020-8a6c-d1b51bd252d9}; !- HVAC Component
-
-OS:Sizing:Zone,
-  {3175558f-f129-4de0-8a98-bb877aec61df}, !- Handle
-  {8aa30029-92c6-4020-8a6c-d1b51bd252d9}, !- Zone or ZoneList Name
->>>>>>> 93199ada
+  {d179d8e1-3260-4099-a0dc-10f1b6c1b8b6}, !- Handle
+  {2f1f78da-3135-4e78-a044-ba7c76cfa3c9}, !- Zone or ZoneList Name
   SupplyAirTemperature,                   !- Zone Cooling Design Supply Air Temperature Input Method
   14,                                     !- Zone Cooling Design Supply Air Temperature {C}
   11.11,                                  !- Zone Cooling Design Supply Air Temperature Difference {deltaC}
@@ -938,21 +652,12 @@
   autosize;                               !- Dedicated Outdoor Air High Setpoint Temperature for Design {C}
 
 OS:ZoneHVAC:EquipmentList,
-<<<<<<< HEAD
-  {59f14cec-9349-4dcc-8b15-f82a357fd3ea}, !- Handle
+  {923e30fd-25d9-4d39-a4d2-5dfe3d860829}, !- Handle
   Zone HVAC Equipment List 2,             !- Name
-  {58bcd70f-6be6-47fe-9def-9823d25c4947}; !- Thermal Zone
+  {2f1f78da-3135-4e78-a044-ba7c76cfa3c9}; !- Thermal Zone
 
 OS:SpaceType,
-  {554dcf34-6361-4f72-9a3a-97d8e3e60401}, !- Handle
-=======
-  {df7a6562-c0bb-40bf-abe8-5f23d93ca425}, !- Handle
-  Zone HVAC Equipment List 2,             !- Name
-  {8aa30029-92c6-4020-8a6c-d1b51bd252d9}; !- Thermal Zone
-
-OS:SpaceType,
-  {6568d23d-1230-410d-b6a8-d25e72aea0d1}, !- Handle
->>>>>>> 93199ada
+  {99880669-3f28-4597-adea-47b92b8ff922}, !- Handle
   Space Type 2,                           !- Name
   ,                                       !- Default Construction Set Name
   ,                                       !- Default Schedule Set Name
@@ -963,23 +668,14 @@
   unfinished attic;                       !- Standards Space Type
 
 OS:BuildingUnit,
-<<<<<<< HEAD
-  {e412d6d9-bf9e-4fc1-9f90-e605e19ffc82}, !- Handle
-=======
-  {9b0241ae-d9e6-49f5-8cdd-0b9c648bd2e9}, !- Handle
->>>>>>> 93199ada
+  {c39f07aa-eac8-4b95-a026-2813706ee585}, !- Handle
   unit 1,                                 !- Name
   ,                                       !- Rendering Color
   Residential;                            !- Building Unit Type
 
 OS:AdditionalProperties,
-<<<<<<< HEAD
-  {9dff54a1-f7d2-4cdb-81ef-82fddd058076}, !- Handle
-  {e412d6d9-bf9e-4fc1-9f90-e605e19ffc82}, !- Object Name
-=======
-  {d18d6771-360e-4249-9358-c50990b10d2c}, !- Handle
-  {9b0241ae-d9e6-49f5-8cdd-0b9c648bd2e9}, !- Object Name
->>>>>>> 93199ada
+  {40565652-71c9-44ea-9b3a-5a4378b90626}, !- Handle
+  {c39f07aa-eac8-4b95-a026-2813706ee585}, !- Object Name
   NumberOfBedrooms,                       !- Feature Name 1
   Integer,                                !- Feature Data Type 1
   3,                                      !- Feature Value 1
@@ -991,20 +687,12 @@
   3.3900000000000001;                     !- Feature Value 3
 
 OS:External:File,
-<<<<<<< HEAD
-  {aab01ae9-49b7-4f48-87b6-a78c961cf55e}, !- Handle
-=======
-  {eb881269-5ef5-4a2d-96fe-80653b8c7cdb}, !- Handle
->>>>>>> 93199ada
+  {bc21c417-97d2-4b6c-9cda-603dcbd5dfae}, !- Handle
   8760.csv,                               !- Name
   8760.csv;                               !- File Name
 
 OS:Schedule:Day,
-<<<<<<< HEAD
-  {98132a41-4ca8-4df0-9e55-b1e906591c3e}, !- Handle
-=======
-  {4fc26d99-bb89-4628-8264-dda9ab002741}, !- Handle
->>>>>>> 93199ada
+  {1f9167a8-0e6d-4433-adfb-76acad94a2e5}, !- Handle
   Schedule Day 1,                         !- Name
   ,                                       !- Schedule Type Limits Name
   ,                                       !- Interpolate to Timestep
@@ -1013,11 +701,7 @@
   0;                                      !- Value Until Time 1
 
 OS:Schedule:Day,
-<<<<<<< HEAD
-  {2370daff-f0ac-4fbe-a9a3-38e123d5c226}, !- Handle
-=======
-  {3e7ca234-9a3e-4f2e-bbb8-d9847309b2f1}, !- Handle
->>>>>>> 93199ada
+  {b3a9bd7c-1c89-4124-9ed7-60e5448b5f67}, !- Handle
   Schedule Day 2,                         !- Name
   ,                                       !- Schedule Type Limits Name
   ,                                       !- Interpolate to Timestep
@@ -1026,17 +710,10 @@
   1;                                      !- Value Until Time 1
 
 OS:Schedule:File,
-<<<<<<< HEAD
-  {02717917-7fd8-4bfd-91a5-29f7ff33c2b6}, !- Handle
+  {30e5c2be-394c-47da-9859-868e1ded79c0}, !- Handle
   occupants,                              !- Name
-  {22a30a43-a46e-4cff-9949-6988168a07a6}, !- Schedule Type Limits Name
-  {aab01ae9-49b7-4f48-87b6-a78c961cf55e}, !- External File Name
-=======
-  {89898ebe-dc91-417d-8677-3f034239d4b2}, !- Handle
-  occupants,                              !- Name
-  {d45dbcc6-5282-4609-8d1f-f1efe34e108a}, !- Schedule Type Limits Name
-  {eb881269-5ef5-4a2d-96fe-80653b8c7cdb}, !- External File Name
->>>>>>> 93199ada
+  {b2c86b29-42a7-417c-b9ed-e7966e9e5615}, !- Schedule Type Limits Name
+  {bc21c417-97d2-4b6c-9cda-603dcbd5dfae}, !- External File Name
   1,                                      !- Column Number
   1,                                      !- Rows to Skip at Top
   8760,                                   !- Number of Hours of Data
@@ -1045,38 +722,22 @@
   60;                                     !- Minutes per Item
 
 OS:Schedule:Ruleset,
-<<<<<<< HEAD
-  {b9731ff6-1ac0-4049-a5f0-6084d2dd4b64}, !- Handle
+  {eb5fbeb1-46af-4564-9b71-b07f8213c6af}, !- Handle
   Schedule Ruleset 1,                     !- Name
-  {f377381f-f31b-4f8b-943e-92c89ce7619a}, !- Schedule Type Limits Name
-  {6e4a6dbd-be75-49f0-b0fe-7b8d3773905c}; !- Default Day Schedule Name
+  {6d51e434-5762-4a15-8b6e-2dc314985e43}, !- Schedule Type Limits Name
+  {744d9d46-0cdf-4d68-a604-55b6804bd6c0}; !- Default Day Schedule Name
 
 OS:Schedule:Day,
-  {6e4a6dbd-be75-49f0-b0fe-7b8d3773905c}, !- Handle
+  {744d9d46-0cdf-4d68-a604-55b6804bd6c0}, !- Handle
   Schedule Day 3,                         !- Name
-  {f377381f-f31b-4f8b-943e-92c89ce7619a}, !- Schedule Type Limits Name
-=======
-  {f4ccce23-c2f2-47c9-bb63-26bdfcb85fef}, !- Handle
-  Schedule Ruleset 1,                     !- Name
-  {5505c5f6-f2e9-4b1c-9617-a968a14d7a67}, !- Schedule Type Limits Name
-  {41a51d45-fb5d-4bef-8a2a-3107ab8e07af}; !- Default Day Schedule Name
-
-OS:Schedule:Day,
-  {41a51d45-fb5d-4bef-8a2a-3107ab8e07af}, !- Handle
-  Schedule Day 3,                         !- Name
-  {5505c5f6-f2e9-4b1c-9617-a968a14d7a67}, !- Schedule Type Limits Name
->>>>>>> 93199ada
+  {6d51e434-5762-4a15-8b6e-2dc314985e43}, !- Schedule Type Limits Name
   ,                                       !- Interpolate to Timestep
   24,                                     !- Hour 1
   0,                                      !- Minute 1
   112.539290946133;                       !- Value Until Time 1
 
 OS:People:Definition,
-<<<<<<< HEAD
-  {77f1c7e6-9b89-4d80-b80e-1b0197087315}, !- Handle
-=======
-  {efa010fb-b6cf-4709-8184-7d8ff51380c5}, !- Handle
->>>>>>> 93199ada
+  {9383026e-475c-4283-89ee-b5c96d184821}, !- Handle
   res occupants|living space,             !- Name
   People,                                 !- Number of People Calculation Method
   3.39,                                   !- Number of People {people}
@@ -1089,21 +750,12 @@
   ZoneAveraged;                           !- Mean Radiant Temperature Calculation Type
 
 OS:People,
-<<<<<<< HEAD
-  {18d536d2-bdca-4872-81f3-bf4aab7410da}, !- Handle
+  {d4efeb5b-50ae-49e7-b126-cda41078cb05}, !- Handle
   res occupants|living space,             !- Name
-  {77f1c7e6-9b89-4d80-b80e-1b0197087315}, !- People Definition Name
-  {706fb6e7-ef20-458e-9de2-28da8dad249a}, !- Space or SpaceType Name
-  {02717917-7fd8-4bfd-91a5-29f7ff33c2b6}, !- Number of People Schedule Name
-  {b9731ff6-1ac0-4049-a5f0-6084d2dd4b64}, !- Activity Level Schedule Name
-=======
-  {67de41c3-d819-4b8c-9355-ebce2ea37900}, !- Handle
-  res occupants|living space,             !- Name
-  {efa010fb-b6cf-4709-8184-7d8ff51380c5}, !- People Definition Name
-  {21a1e50f-9c2e-45c8-ade1-2e73eb828543}, !- Space or SpaceType Name
-  {89898ebe-dc91-417d-8677-3f034239d4b2}, !- Number of People Schedule Name
-  {f4ccce23-c2f2-47c9-bb63-26bdfcb85fef}, !- Activity Level Schedule Name
->>>>>>> 93199ada
+  {9383026e-475c-4283-89ee-b5c96d184821}, !- People Definition Name
+  {e24b105d-4681-4005-aa69-fb180e949765}, !- Space or SpaceType Name
+  {30e5c2be-394c-47da-9859-868e1ded79c0}, !- Number of People Schedule Name
+  {eb5fbeb1-46af-4564-9b71-b07f8213c6af}, !- Activity Level Schedule Name
   ,                                       !- Surface Name/Angle Factor List Name
   ,                                       !- Work Efficiency Schedule Name
   ,                                       !- Clothing Insulation Schedule Name
@@ -1111,11 +763,7 @@
   1;                                      !- Multiplier
 
 OS:ScheduleTypeLimits,
-<<<<<<< HEAD
-  {f377381f-f31b-4f8b-943e-92c89ce7619a}, !- Handle
-=======
-  {5505c5f6-f2e9-4b1c-9617-a968a14d7a67}, !- Handle
->>>>>>> 93199ada
+  {6d51e434-5762-4a15-8b6e-2dc314985e43}, !- Handle
   ActivityLevel,                          !- Name
   0,                                      !- Lower Limit Value
   ,                                       !- Upper Limit Value
@@ -1123,11 +771,7 @@
   ActivityLevel;                          !- Unit Type
 
 OS:ScheduleTypeLimits,
-<<<<<<< HEAD
-  {22a30a43-a46e-4cff-9949-6988168a07a6}, !- Handle
-=======
-  {d45dbcc6-5282-4609-8d1f-f1efe34e108a}, !- Handle
->>>>>>> 93199ada
+  {b2c86b29-42a7-417c-b9ed-e7966e9e5615}, !- Handle
   Fractional,                             !- Name
   0,                                      !- Lower Limit Value
   1,                                      !- Upper Limit Value
