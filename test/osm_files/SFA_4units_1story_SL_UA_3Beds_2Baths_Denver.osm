!- NOTE: Auto-generated from /test/osw_files/SFA_4units_1story_SL_UA_3Beds_2Baths_Denver.osw

OS:Version,
<<<<<<< HEAD
  {f75375cd-8474-42b0-a6f2-782d8b365b1b}, !- Handle
  2.9.0;                                  !- Version Identifier

OS:SimulationControl,
  {b44b781b-e7ec-4499-99c9-f2a5e64c0c73}, !- Handle
=======
  {b71406a6-33ff-4ebc-a936-eed22a2112cd}, !- Handle
  2.9.0;                                  !- Version Identifier

OS:SimulationControl,
  {d4b8f078-eab8-4c51-bd2f-918d5312b4bc}, !- Handle
>>>>>>> edda4442
  ,                                       !- Do Zone Sizing Calculation
  ,                                       !- Do System Sizing Calculation
  ,                                       !- Do Plant Sizing Calculation
  No;                                     !- Run Simulation for Sizing Periods

OS:Timestep,
<<<<<<< HEAD
  {5ab43cd7-81d5-43e0-9991-8d87ca805545}, !- Handle
  6;                                      !- Number of Timesteps per Hour

OS:ShadowCalculation,
  {ee1c4650-5238-4d69-be75-fcc71d098377}, !- Handle
=======
  {0c75f33a-443b-48e5-9d3d-902f29d5cb9c}, !- Handle
  6;                                      !- Number of Timesteps per Hour

OS:ShadowCalculation,
  {61831665-6d75-42d3-952c-d199a319c1fc}, !- Handle
>>>>>>> edda4442
  20,                                     !- Calculation Frequency
  200;                                    !- Maximum Figures in Shadow Overlap Calculations

OS:SurfaceConvectionAlgorithm:Outside,
<<<<<<< HEAD
  {8103267d-1aa5-43c8-9fd0-cad21a526013}, !- Handle
  DOE-2;                                  !- Algorithm

OS:SurfaceConvectionAlgorithm:Inside,
  {d4943385-8c25-4c96-9ebb-ad26446bad36}, !- Handle
  TARP;                                   !- Algorithm

OS:ZoneCapacitanceMultiplier:ResearchSpecial,
  {5aaf022d-b62e-4806-be45-1d6ba81dfbf4}, !- Handle
=======
  {7ea12407-dd22-4c28-9ee4-b49a85eeaa17}, !- Handle
  DOE-2;                                  !- Algorithm

OS:SurfaceConvectionAlgorithm:Inside,
  {a602918f-881a-4cd2-b08c-f94e77ba96e2}, !- Handle
  TARP;                                   !- Algorithm

OS:ZoneCapacitanceMultiplier:ResearchSpecial,
  {d4b29412-52c4-4dae-82b9-9fb482424c79}, !- Handle
>>>>>>> edda4442
  ,                                       !- Temperature Capacity Multiplier
  15,                                     !- Humidity Capacity Multiplier
  ;                                       !- Carbon Dioxide Capacity Multiplier

OS:RunPeriod,
<<<<<<< HEAD
  {6931c36a-b286-4c8a-a56f-9048506f7aed}, !- Handle
=======
  {4d405251-5516-477a-8feb-b2ace1ec3ba9}, !- Handle
>>>>>>> edda4442
  Run Period 1,                           !- Name
  1,                                      !- Begin Month
  1,                                      !- Begin Day of Month
  12,                                     !- End Month
  31,                                     !- End Day of Month
  ,                                       !- Use Weather File Holidays and Special Days
  ,                                       !- Use Weather File Daylight Saving Period
  ,                                       !- Apply Weekend Holiday Rule
  ,                                       !- Use Weather File Rain Indicators
  ,                                       !- Use Weather File Snow Indicators
  ;                                       !- Number of Times Runperiod to be Repeated

OS:YearDescription,
<<<<<<< HEAD
  {4b22e7ac-2b13-441b-9e8f-22c4a950db86}, !- Handle
=======
  {c52adc53-af2e-4d8a-a778-20c6f94a3a42}, !- Handle
>>>>>>> edda4442
  2007,                                   !- Calendar Year
  ,                                       !- Day of Week for Start Day
  ;                                       !- Is Leap Year

OS:WeatherFile,
<<<<<<< HEAD
  {195f6967-e54f-44b1-a693-99e0ad675393}, !- Handle
=======
  {80a67683-fbec-4425-b7c7-eda855e51a93}, !- Handle
>>>>>>> edda4442
  Denver Intl Ap,                         !- City
  CO,                                     !- State Province Region
  USA,                                    !- Country
  TMY3,                                   !- Data Source
  725650,                                 !- WMO Number
  39.83,                                  !- Latitude {deg}
  -104.65,                                !- Longitude {deg}
  -7,                                     !- Time Zone {hr}
  1650,                                   !- Elevation {m}
  file:../weather/USA_CO_Denver.Intl.AP.725650_TMY3.epw, !- Url
  E23378AA;                               !- Checksum

OS:AdditionalProperties,
<<<<<<< HEAD
  {0be48495-0768-4684-95aa-b50d93bac1af}, !- Handle
  {195f6967-e54f-44b1-a693-99e0ad675393}, !- Object Name
=======
  {78756309-0c9a-4e85-ad16-9d8ae7773fa0}, !- Handle
  {80a67683-fbec-4425-b7c7-eda855e51a93}, !- Object Name
>>>>>>> edda4442
  EPWHeaderCity,                          !- Feature Name 1
  String,                                 !- Feature Data Type 1
  Denver Intl Ap,                         !- Feature Value 1
  EPWHeaderState,                         !- Feature Name 2
  String,                                 !- Feature Data Type 2
  CO,                                     !- Feature Value 2
  EPWHeaderCountry,                       !- Feature Name 3
  String,                                 !- Feature Data Type 3
  USA,                                    !- Feature Value 3
  EPWHeaderDataSource,                    !- Feature Name 4
  String,                                 !- Feature Data Type 4
  TMY3,                                   !- Feature Value 4
  EPWHeaderStation,                       !- Feature Name 5
  String,                                 !- Feature Data Type 5
  725650,                                 !- Feature Value 5
  EPWHeaderLatitude,                      !- Feature Name 6
  Double,                                 !- Feature Data Type 6
  39.829999999999998,                     !- Feature Value 6
  EPWHeaderLongitude,                     !- Feature Name 7
  Double,                                 !- Feature Data Type 7
  -104.65000000000001,                    !- Feature Value 7
  EPWHeaderTimezone,                      !- Feature Name 8
  Double,                                 !- Feature Data Type 8
  -7,                                     !- Feature Value 8
  EPWHeaderAltitude,                      !- Feature Name 9
  Double,                                 !- Feature Data Type 9
  5413.3858267716532,                     !- Feature Value 9
  EPWHeaderLocalPressure,                 !- Feature Name 10
  Double,                                 !- Feature Data Type 10
  0.81937567683596546,                    !- Feature Value 10
  EPWHeaderRecordsPerHour,                !- Feature Name 11
  Double,                                 !- Feature Data Type 11
  0,                                      !- Feature Value 11
  EPWDataAnnualAvgDrybulb,                !- Feature Name 12
  Double,                                 !- Feature Data Type 12
  51.575616438356228,                     !- Feature Value 12
  EPWDataAnnualMinDrybulb,                !- Feature Name 13
  Double,                                 !- Feature Data Type 13
  -2.9200000000000017,                    !- Feature Value 13
  EPWDataAnnualMaxDrybulb,                !- Feature Name 14
  Double,                                 !- Feature Data Type 14
  104,                                    !- Feature Value 14
  EPWDataCDD50F,                          !- Feature Name 15
  Double,                                 !- Feature Data Type 15
  3072.2925000000005,                     !- Feature Value 15
  EPWDataCDD65F,                          !- Feature Name 16
  Double,                                 !- Feature Data Type 16
  883.62000000000035,                     !- Feature Value 16
  EPWDataHDD50F,                          !- Feature Name 17
  Double,                                 !- Feature Data Type 17
  2497.1925000000001,                     !- Feature Value 17
  EPWDataHDD65F,                          !- Feature Name 18
  Double,                                 !- Feature Data Type 18
  5783.5200000000013,                     !- Feature Value 18
  EPWDataAnnualAvgWindspeed,              !- Feature Name 19
  Double,                                 !- Feature Data Type 19
  3.9165296803649667,                     !- Feature Value 19
  EPWDataMonthlyAvgDrybulbs,              !- Feature Name 20
  String,                                 !- Feature Data Type 20
  33.4191935483871&#4431.90142857142857&#4443.02620967741937&#4442.48624999999999&#4459.877741935483854&#4473.57574999999997&#4472.07975806451608&#4472.70008064516134&#4466.49200000000006&#4450.079112903225806&#4437.218250000000005&#4434.582177419354835, !- Feature Value 20
  EPWDataGroundMonthlyTemps,              !- Feature Name 21
  String,                                 !- Feature Data Type 21
  44.08306285945173&#4440.89570904991865&#4440.64045432632048&#4442.153016571250646&#4448.225111118704206&#4454.268919273837525&#4459.508577937551024&#4462.82777283423508&#4463.10975667174995&#4460.41014950381947&#4455.304105212311526&#4449.445696474514364, !- Feature Value 21
  EPWDataWSF,                             !- Feature Name 22
  Double,                                 !- Feature Data Type 22
  0.58999999999999997,                    !- Feature Value 22
  EPWDataMonthlyAvgDailyHighDrybulbs,     !- Feature Name 23
  String,                                 !- Feature Data Type 23
  47.41032258064516&#4446.58642857142857&#4455.15032258064517&#4453.708&#4472.80193548387098&#4488.67600000000002&#4486.1858064516129&#4485.87225806451613&#4482.082&#4463.18064516129033&#4448.73400000000001&#4448.87935483870968, !- Feature Value 23
  EPWDataMonthlyAvgDailyLowDrybulbs,      !- Feature Name 24
  String,                                 !- Feature Data Type 24
  19.347741935483874&#4419.856428571428573&#4430.316129032258065&#4431.112&#4447.41612903225806&#4457.901999999999994&#4459.063870967741934&#4460.956774193548384&#4452.352000000000004&#4438.41612903225806&#4427.002000000000002&#4423.02903225806451, !- Feature Value 24
  EPWDesignHeatingDrybulb,                !- Feature Name 25
  Double,                                 !- Feature Data Type 25
  12.02,                                  !- Feature Value 25
  EPWDesignHeatingWindspeed,              !- Feature Name 26
  Double,                                 !- Feature Data Type 26
  2.8062500000000004,                     !- Feature Value 26
  EPWDesignCoolingDrybulb,                !- Feature Name 27
  Double,                                 !- Feature Data Type 27
  91.939999999999998,                     !- Feature Value 27
  EPWDesignCoolingWetbulb,                !- Feature Name 28
  Double,                                 !- Feature Data Type 28
  59.95131430195849,                      !- Feature Value 28
  EPWDesignCoolingHumidityRatio,          !- Feature Name 29
  Double,                                 !- Feature Data Type 29
  0.0059161086834698092,                  !- Feature Value 29
  EPWDesignCoolingWindspeed,              !- Feature Name 30
  Double,                                 !- Feature Data Type 30
  3.7999999999999989,                     !- Feature Value 30
  EPWDesignDailyTemperatureRange,         !- Feature Name 31
  Double,                                 !- Feature Data Type 31
  24.915483870967748,                     !- Feature Value 31
  EPWDesignDehumidDrybulb,                !- Feature Name 32
  Double,                                 !- Feature Data Type 32
  67.996785714285721,                     !- Feature Value 32
  EPWDesignDehumidHumidityRatio,          !- Feature Name 33
  Double,                                 !- Feature Data Type 33
  0.012133744170488724,                   !- Feature Value 33
  EPWDesignCoolingDirectNormal,           !- Feature Name 34
  Double,                                 !- Feature Data Type 34
  985,                                    !- Feature Value 34
  EPWDesignCoolingDiffuseHorizontal,      !- Feature Name 35
  Double,                                 !- Feature Data Type 35
  84;                                     !- Feature Value 35

OS:Site,
<<<<<<< HEAD
  {315d7c53-7e6c-4bcc-aeaa-b52359f8cd3b}, !- Handle
=======
  {f80716ca-704c-44fe-8488-882d5c58610e}, !- Handle
>>>>>>> edda4442
  Denver Intl Ap_CO_USA,                  !- Name
  39.83,                                  !- Latitude {deg}
  -104.65,                                !- Longitude {deg}
  -7,                                     !- Time Zone {hr}
  1650,                                   !- Elevation {m}
  ;                                       !- Terrain

OS:ClimateZones,
<<<<<<< HEAD
  {394154c7-93c4-4adf-98b8-97baf67a3b2b}, !- Handle
=======
  {325cc445-662c-4647-8f11-68f71ab1f6e9}, !- Handle
>>>>>>> edda4442
  ,                                       !- Active Institution
  ,                                       !- Active Year
  ,                                       !- Climate Zone Institution Name 1
  ,                                       !- Climate Zone Document Name 1
  ,                                       !- Climate Zone Document Year 1
  ,                                       !- Climate Zone Value 1
  Building America,                       !- Climate Zone Institution Name 2
  ,                                       !- Climate Zone Document Name 2
  0,                                      !- Climate Zone Document Year 2
  Cold;                                   !- Climate Zone Value 2

OS:Site:WaterMainsTemperature,
<<<<<<< HEAD
  {e32a799f-50e2-4353-b229-5c65a969bb69}, !- Handle
=======
  {a857eab2-e261-4eb5-9336-9c99535635a2}, !- Handle
>>>>>>> edda4442
  Correlation,                            !- Calculation Method
  ,                                       !- Temperature Schedule Name
  10.8753424657535,                       !- Annual Average Outdoor Air Temperature {C}
  23.1524007936508;                       !- Maximum Difference In Monthly Average Outdoor Air Temperatures {deltaC}

OS:RunPeriodControl:DaylightSavingTime,
<<<<<<< HEAD
  {4f3ec746-da54-4692-b75f-b2eda949d6a5}, !- Handle
  4/7,                                    !- Start Date
  10/26;                                  !- End Date

OS:Site:GroundTemperature:Deep,
  {70920faf-b88d-45c8-b921-7caef0f3702c}, !- Handle
=======
  {e38b79d6-e7ce-46ec-99f0-4b9ad7365e55}, !- Handle
  3/12,                                   !- Start Date
  11/5;                                   !- End Date

OS:Site:GroundTemperature:Deep,
  {ce42d0c2-21fd-47cc-a71c-86d97690123b}, !- Handle
>>>>>>> edda4442
  10.8753424657535,                       !- January Deep Ground Temperature {C}
  10.8753424657535,                       !- February Deep Ground Temperature {C}
  10.8753424657535,                       !- March Deep Ground Temperature {C}
  10.8753424657535,                       !- April Deep Ground Temperature {C}
  10.8753424657535,                       !- May Deep Ground Temperature {C}
  10.8753424657535,                       !- June Deep Ground Temperature {C}
  10.8753424657535,                       !- July Deep Ground Temperature {C}
  10.8753424657535,                       !- August Deep Ground Temperature {C}
  10.8753424657535,                       !- September Deep Ground Temperature {C}
  10.8753424657535,                       !- October Deep Ground Temperature {C}
  10.8753424657535,                       !- November Deep Ground Temperature {C}
  10.8753424657535;                       !- December Deep Ground Temperature {C}

OS:Building,
<<<<<<< HEAD
  {b193cf42-8b6f-4fde-89c1-ee921f2a8ef6}, !- Handle
=======
  {d7830853-a5bd-495b-b489-ab60597757f2}, !- Handle
>>>>>>> edda4442
  Building 1,                             !- Name
  ,                                       !- Building Sector Type
  0,                                      !- North Axis {deg}
  ,                                       !- Nominal Floor to Floor Height {m}
  ,                                       !- Space Type Name
  ,                                       !- Default Construction Set Name
  ,                                       !- Default Schedule Set Name
  1,                                      !- Standards Number of Stories
  1,                                      !- Standards Number of Above Ground Stories
  ,                                       !- Standards Template
  singlefamilyattached,                   !- Standards Building Type
  4;                                      !- Standards Number of Living Units

OS:AdditionalProperties,
<<<<<<< HEAD
  {bcfbadde-1e41-41a3-851a-60030864f6c2}, !- Handle
  {b193cf42-8b6f-4fde-89c1-ee921f2a8ef6}, !- Object Name
=======
  {f95e4d21-2543-47fa-92dc-fa68caec282f}, !- Handle
  {d7830853-a5bd-495b-b489-ab60597757f2}, !- Object Name
>>>>>>> edda4442
  num_units,                              !- Feature Name 1
  Integer,                                !- Feature Data Type 1
  4,                                      !- Feature Value 1
  has_rear_units,                         !- Feature Name 2
  Boolean,                                !- Feature Data Type 2
  false,                                  !- Feature Value 2
  horz_location,                          !- Feature Name 3
  String,                                 !- Feature Data Type 3
  Left,                                   !- Feature Value 3
  num_floors,                             !- Feature Name 4
  Integer,                                !- Feature Data Type 4
  1;                                      !- Feature Value 4

OS:ThermalZone,
<<<<<<< HEAD
  {4b41826a-e6b6-4580-9c57-a41914194b46}, !- Handle
=======
  {d4f6adab-345e-4b25-90d4-8648a1f26d81}, !- Handle
>>>>>>> edda4442
  living zone,                            !- Name
  ,                                       !- Multiplier
  ,                                       !- Ceiling Height {m}
  ,                                       !- Volume {m3}
  ,                                       !- Floor Area {m2}
  ,                                       !- Zone Inside Convection Algorithm
  ,                                       !- Zone Outside Convection Algorithm
  ,                                       !- Zone Conditioning Equipment List Name
<<<<<<< HEAD
  {873c1d88-916a-45a7-a161-91794d26dcfe}, !- Zone Air Inlet Port List
  {bce69c59-f015-47ab-81e4-d8225930993c}, !- Zone Air Exhaust Port List
  {e3fe508d-2cb8-48b4-8571-548719d37ace}, !- Zone Air Node Name
  {235e60b6-cb14-4c99-9f05-061329004413}, !- Zone Return Air Port List
=======
  {18dcb657-6e4b-4149-bf3a-d25d27d2b302}, !- Zone Air Inlet Port List
  {b98002f4-b798-424a-b1f9-d087c6d5565a}, !- Zone Air Exhaust Port List
  {c18ab2ce-ff33-4f1a-bdcd-43e3f92e5371}, !- Zone Air Node Name
  {66a44948-8921-451a-832f-28cce11d39b3}, !- Zone Return Air Port List
>>>>>>> edda4442
  ,                                       !- Primary Daylighting Control Name
  ,                                       !- Fraction of Zone Controlled by Primary Daylighting Control
  ,                                       !- Secondary Daylighting Control Name
  ,                                       !- Fraction of Zone Controlled by Secondary Daylighting Control
  ,                                       !- Illuminance Map Name
  ,                                       !- Group Rendering Name
  ,                                       !- Thermostat Name
  No;                                     !- Use Ideal Air Loads

OS:Node,
<<<<<<< HEAD
  {f45dc665-e63d-415f-aa8c-255bcfdb1b06}, !- Handle
  Node 1,                                 !- Name
  {e3fe508d-2cb8-48b4-8571-548719d37ace}, !- Inlet Port
  ;                                       !- Outlet Port

OS:Connection,
  {e3fe508d-2cb8-48b4-8571-548719d37ace}, !- Handle
  {cf014fc3-70ea-4c92-97ea-8c159676c4e3}, !- Name
  {4b41826a-e6b6-4580-9c57-a41914194b46}, !- Source Object
  11,                                     !- Outlet Port
  {f45dc665-e63d-415f-aa8c-255bcfdb1b06}, !- Target Object
  2;                                      !- Inlet Port

OS:PortList,
  {873c1d88-916a-45a7-a161-91794d26dcfe}, !- Handle
  {89725f91-a2ce-4b5c-bffd-e8b0d59e1611}, !- Name
  {4b41826a-e6b6-4580-9c57-a41914194b46}; !- HVAC Component

OS:PortList,
  {bce69c59-f015-47ab-81e4-d8225930993c}, !- Handle
  {79a1f7cc-9d3e-49b6-8bcf-24a57e4d8cd5}, !- Name
  {4b41826a-e6b6-4580-9c57-a41914194b46}; !- HVAC Component

OS:PortList,
  {235e60b6-cb14-4c99-9f05-061329004413}, !- Handle
  {afce4d08-2213-4795-9fe4-3744a9b49915}, !- Name
  {4b41826a-e6b6-4580-9c57-a41914194b46}; !- HVAC Component

OS:Sizing:Zone,
  {520c4bac-e8ae-4fae-a217-128b6ef68708}, !- Handle
  {4b41826a-e6b6-4580-9c57-a41914194b46}, !- Zone or ZoneList Name
=======
  {0e0459e3-648c-458f-b991-18bb1ed16513}, !- Handle
  Node 1,                                 !- Name
  {c18ab2ce-ff33-4f1a-bdcd-43e3f92e5371}, !- Inlet Port
  ;                                       !- Outlet Port

OS:Connection,
  {c18ab2ce-ff33-4f1a-bdcd-43e3f92e5371}, !- Handle
  {13d56bcf-312a-457a-9b2f-c6437dda383b}, !- Name
  {d4f6adab-345e-4b25-90d4-8648a1f26d81}, !- Source Object
  11,                                     !- Outlet Port
  {0e0459e3-648c-458f-b991-18bb1ed16513}, !- Target Object
  2;                                      !- Inlet Port

OS:PortList,
  {18dcb657-6e4b-4149-bf3a-d25d27d2b302}, !- Handle
  {f316f85a-8969-4218-b302-94b28eb08beb}, !- Name
  {d4f6adab-345e-4b25-90d4-8648a1f26d81}; !- HVAC Component

OS:PortList,
  {b98002f4-b798-424a-b1f9-d087c6d5565a}, !- Handle
  {8a825250-3eae-4dce-9db9-f6ff6a8529c4}, !- Name
  {d4f6adab-345e-4b25-90d4-8648a1f26d81}; !- HVAC Component

OS:PortList,
  {66a44948-8921-451a-832f-28cce11d39b3}, !- Handle
  {671164f6-400b-41d4-9ee4-ad74a6557208}, !- Name
  {d4f6adab-345e-4b25-90d4-8648a1f26d81}; !- HVAC Component

OS:Sizing:Zone,
  {d88f0410-472e-4aa2-bf13-b942c5f0b7f5}, !- Handle
  {d4f6adab-345e-4b25-90d4-8648a1f26d81}, !- Zone or ZoneList Name
>>>>>>> edda4442
  SupplyAirTemperature,                   !- Zone Cooling Design Supply Air Temperature Input Method
  14,                                     !- Zone Cooling Design Supply Air Temperature {C}
  11.11,                                  !- Zone Cooling Design Supply Air Temperature Difference {deltaC}
  SupplyAirTemperature,                   !- Zone Heating Design Supply Air Temperature Input Method
  40,                                     !- Zone Heating Design Supply Air Temperature {C}
  11.11,                                  !- Zone Heating Design Supply Air Temperature Difference {deltaC}
  0.0085,                                 !- Zone Cooling Design Supply Air Humidity Ratio {kg-H2O/kg-air}
  0.008,                                  !- Zone Heating Design Supply Air Humidity Ratio {kg-H2O/kg-air}
  ,                                       !- Zone Heating Sizing Factor
  ,                                       !- Zone Cooling Sizing Factor
  DesignDay,                              !- Cooling Design Air Flow Method
  ,                                       !- Cooling Design Air Flow Rate {m3/s}
  ,                                       !- Cooling Minimum Air Flow per Zone Floor Area {m3/s-m2}
  ,                                       !- Cooling Minimum Air Flow {m3/s}
  ,                                       !- Cooling Minimum Air Flow Fraction
  DesignDay,                              !- Heating Design Air Flow Method
  ,                                       !- Heating Design Air Flow Rate {m3/s}
  ,                                       !- Heating Maximum Air Flow per Zone Floor Area {m3/s-m2}
  ,                                       !- Heating Maximum Air Flow {m3/s}
  ,                                       !- Heating Maximum Air Flow Fraction
  ,                                       !- Design Zone Air Distribution Effectiveness in Cooling Mode
  ,                                       !- Design Zone Air Distribution Effectiveness in Heating Mode
  No,                                     !- Account for Dedicated Outdoor Air System
  NeutralSupplyAir,                       !- Dedicated Outdoor Air System Control Strategy
  autosize,                               !- Dedicated Outdoor Air Low Setpoint Temperature for Design {C}
  autosize;                               !- Dedicated Outdoor Air High Setpoint Temperature for Design {C}

OS:ZoneHVAC:EquipmentList,
<<<<<<< HEAD
  {b1926260-7703-4aad-b9e4-cec0c153ba6b}, !- Handle
  Zone HVAC Equipment List 1,             !- Name
  {4b41826a-e6b6-4580-9c57-a41914194b46}; !- Thermal Zone

OS:Space,
  {967ee9c0-72f8-4c18-bf42-59fa8157585b}, !- Handle
  living space,                           !- Name
  {1c30f423-2f80-4866-96cb-7d7b88b22a2f}, !- Space Type Name
=======
  {c5a2ce22-efc6-4a48-bda3-0a10f98ac940}, !- Handle
  Zone HVAC Equipment List 1,             !- Name
  {d4f6adab-345e-4b25-90d4-8648a1f26d81}; !- Thermal Zone

OS:Space,
  {372eeff9-b00f-4098-a538-a3d45d9067e7}, !- Handle
  living space,                           !- Name
  {6aaf0c35-bb28-4928-8cd5-3fbe4dfa6c7c}, !- Space Type Name
>>>>>>> edda4442
  ,                                       !- Default Construction Set Name
  ,                                       !- Default Schedule Set Name
  ,                                       !- Direction of Relative North {deg}
  ,                                       !- X Origin {m}
  ,                                       !- Y Origin {m}
  ,                                       !- Z Origin {m}
  ,                                       !- Building Story Name
<<<<<<< HEAD
  {4b41826a-e6b6-4580-9c57-a41914194b46}, !- Thermal Zone Name
  ,                                       !- Part of Total Floor Area
  ,                                       !- Design Specification Outdoor Air Object Name
  {4d191d26-47a1-4b54-88ba-46fe083f298a}; !- Building Unit Name

OS:Surface,
  {ad6d9d67-8620-4ba4-aacc-67fe36e25b7c}, !- Handle
  Surface 1,                              !- Name
  Floor,                                  !- Surface Type
  ,                                       !- Construction Name
  {967ee9c0-72f8-4c18-bf42-59fa8157585b}, !- Space Name
=======
  {d4f6adab-345e-4b25-90d4-8648a1f26d81}, !- Thermal Zone Name
  ,                                       !- Part of Total Floor Area
  ,                                       !- Design Specification Outdoor Air Object Name
  {7fbc2a65-da0b-427e-acf5-032313d5a191}; !- Building Unit Name

OS:Surface,
  {3eafe44b-858a-471e-9d6b-62f083e9f12f}, !- Handle
  Surface 1,                              !- Name
  Floor,                                  !- Surface Type
  ,                                       !- Construction Name
  {372eeff9-b00f-4098-a538-a3d45d9067e7}, !- Space Name
>>>>>>> edda4442
  Foundation,                             !- Outside Boundary Condition
  ,                                       !- Outside Boundary Condition Object
  NoSun,                                  !- Sun Exposure
  NoWind,                                 !- Wind Exposure
  ,                                       !- View Factor to Ground
  ,                                       !- Number of Vertices
  0, -12.9315688143396, 0,                !- X,Y,Z Vertex 1 {m}
  0, 0, 0,                                !- X,Y,Z Vertex 2 {m}
  6.46578440716979, 0, 0,                 !- X,Y,Z Vertex 3 {m}
  6.46578440716979, -12.9315688143396, 0; !- X,Y,Z Vertex 4 {m}

OS:Surface,
<<<<<<< HEAD
  {b6fee7d5-db2f-4586-b5eb-0fe989963480}, !- Handle
  Surface 2,                              !- Name
  Wall,                                   !- Surface Type
  ,                                       !- Construction Name
  {967ee9c0-72f8-4c18-bf42-59fa8157585b}, !- Space Name
=======
  {cddc3262-2cc1-453f-a256-a93b355256ab}, !- Handle
  Surface 2,                              !- Name
  Wall,                                   !- Surface Type
  ,                                       !- Construction Name
  {372eeff9-b00f-4098-a538-a3d45d9067e7}, !- Space Name
>>>>>>> edda4442
  Outdoors,                               !- Outside Boundary Condition
  ,                                       !- Outside Boundary Condition Object
  SunExposed,                             !- Sun Exposure
  WindExposed,                            !- Wind Exposure
  ,                                       !- View Factor to Ground
  ,                                       !- Number of Vertices
  0, 0, 2.4384,                           !- X,Y,Z Vertex 1 {m}
  0, 0, 0,                                !- X,Y,Z Vertex 2 {m}
  0, -12.9315688143396, 0,                !- X,Y,Z Vertex 3 {m}
  0, -12.9315688143396, 2.4384;           !- X,Y,Z Vertex 4 {m}

OS:Surface,
<<<<<<< HEAD
  {8748ed7f-c0de-4886-a5dd-afc200061991}, !- Handle
  Surface 3,                              !- Name
  Wall,                                   !- Surface Type
  ,                                       !- Construction Name
  {967ee9c0-72f8-4c18-bf42-59fa8157585b}, !- Space Name
=======
  {155effe3-dcd8-40a8-a7ab-4c52f7e58fa2}, !- Handle
  Surface 3,                              !- Name
  Wall,                                   !- Surface Type
  ,                                       !- Construction Name
  {372eeff9-b00f-4098-a538-a3d45d9067e7}, !- Space Name
>>>>>>> edda4442
  Outdoors,                               !- Outside Boundary Condition
  ,                                       !- Outside Boundary Condition Object
  SunExposed,                             !- Sun Exposure
  WindExposed,                            !- Wind Exposure
  ,                                       !- View Factor to Ground
  ,                                       !- Number of Vertices
  6.46578440716979, 0, 2.4384,            !- X,Y,Z Vertex 1 {m}
  6.46578440716979, 0, 0,                 !- X,Y,Z Vertex 2 {m}
  0, 0, 0,                                !- X,Y,Z Vertex 3 {m}
  0, 0, 2.4384;                           !- X,Y,Z Vertex 4 {m}

OS:Surface,
<<<<<<< HEAD
  {3efe4a35-e5e2-451e-a482-44e6b0c25b98}, !- Handle
  Surface 4,                              !- Name
  Wall,                                   !- Surface Type
  ,                                       !- Construction Name
  {967ee9c0-72f8-4c18-bf42-59fa8157585b}, !- Space Name
=======
  {8dd2dd06-39a6-4827-9a8f-7f06803911ab}, !- Handle
  Surface 4,                              !- Name
  Wall,                                   !- Surface Type
  ,                                       !- Construction Name
  {372eeff9-b00f-4098-a538-a3d45d9067e7}, !- Space Name
>>>>>>> edda4442
  Adiabatic,                              !- Outside Boundary Condition
  ,                                       !- Outside Boundary Condition Object
  NoSun,                                  !- Sun Exposure
  NoWind,                                 !- Wind Exposure
  ,                                       !- View Factor to Ground
  ,                                       !- Number of Vertices
  6.46578440716979, -12.9315688143396, 2.4384, !- X,Y,Z Vertex 1 {m}
  6.46578440716979, -12.9315688143396, 0, !- X,Y,Z Vertex 2 {m}
  6.46578440716979, 0, 0,                 !- X,Y,Z Vertex 3 {m}
  6.46578440716979, 0, 2.4384;            !- X,Y,Z Vertex 4 {m}

OS:Surface,
<<<<<<< HEAD
  {3bf87df6-3e72-4d99-bfa8-ab590af6b4d1}, !- Handle
  Surface 5,                              !- Name
  Wall,                                   !- Surface Type
  ,                                       !- Construction Name
  {967ee9c0-72f8-4c18-bf42-59fa8157585b}, !- Space Name
=======
  {0cef1c34-6f31-4662-b8a1-6f378d2481ee}, !- Handle
  Surface 5,                              !- Name
  Wall,                                   !- Surface Type
  ,                                       !- Construction Name
  {372eeff9-b00f-4098-a538-a3d45d9067e7}, !- Space Name
>>>>>>> edda4442
  Outdoors,                               !- Outside Boundary Condition
  ,                                       !- Outside Boundary Condition Object
  SunExposed,                             !- Sun Exposure
  WindExposed,                            !- Wind Exposure
  ,                                       !- View Factor to Ground
  ,                                       !- Number of Vertices
  0, -12.9315688143396, 2.4384,           !- X,Y,Z Vertex 1 {m}
  0, -12.9315688143396, 0,                !- X,Y,Z Vertex 2 {m}
  6.46578440716979, -12.9315688143396, 0, !- X,Y,Z Vertex 3 {m}
  6.46578440716979, -12.9315688143396, 2.4384; !- X,Y,Z Vertex 4 {m}

OS:Surface,
<<<<<<< HEAD
  {46a6019b-b326-4406-ab23-000bb8636310}, !- Handle
  Surface 6,                              !- Name
  RoofCeiling,                            !- Surface Type
  ,                                       !- Construction Name
  {967ee9c0-72f8-4c18-bf42-59fa8157585b}, !- Space Name
  Surface,                                !- Outside Boundary Condition
  {9739646e-f2a6-4c49-b0f0-34d1d63a6973}, !- Outside Boundary Condition Object
=======
  {e3355ffb-8f3e-44e1-a69f-2dc0b774b995}, !- Handle
  Surface 6,                              !- Name
  RoofCeiling,                            !- Surface Type
  ,                                       !- Construction Name
  {372eeff9-b00f-4098-a538-a3d45d9067e7}, !- Space Name
  Surface,                                !- Outside Boundary Condition
  {dee1dbb7-5a7c-408c-b66b-974cafe2e5ee}, !- Outside Boundary Condition Object
>>>>>>> edda4442
  NoSun,                                  !- Sun Exposure
  NoWind,                                 !- Wind Exposure
  ,                                       !- View Factor to Ground
  ,                                       !- Number of Vertices
  6.46578440716979, -12.9315688143396, 2.4384, !- X,Y,Z Vertex 1 {m}
  6.46578440716979, 0, 2.4384,            !- X,Y,Z Vertex 2 {m}
  0, 0, 2.4384,                           !- X,Y,Z Vertex 3 {m}
  0, -12.9315688143396, 2.4384;           !- X,Y,Z Vertex 4 {m}

OS:SpaceType,
<<<<<<< HEAD
  {1c30f423-2f80-4866-96cb-7d7b88b22a2f}, !- Handle
=======
  {6aaf0c35-bb28-4928-8cd5-3fbe4dfa6c7c}, !- Handle
>>>>>>> edda4442
  Space Type 1,                           !- Name
  ,                                       !- Default Construction Set Name
  ,                                       !- Default Schedule Set Name
  ,                                       !- Group Rendering Name
  ,                                       !- Design Specification Outdoor Air Object Name
  ,                                       !- Standards Template
  ,                                       !- Standards Building Type
  living;                                 !- Standards Space Type

OS:Surface,
<<<<<<< HEAD
  {9739646e-f2a6-4c49-b0f0-34d1d63a6973}, !- Handle
  Surface 7,                              !- Name
  Floor,                                  !- Surface Type
  ,                                       !- Construction Name
  {2b972b2b-5f48-41d8-9bc3-ba4965d6466e}, !- Space Name
  Surface,                                !- Outside Boundary Condition
  {46a6019b-b326-4406-ab23-000bb8636310}, !- Outside Boundary Condition Object
=======
  {dee1dbb7-5a7c-408c-b66b-974cafe2e5ee}, !- Handle
  Surface 7,                              !- Name
  Floor,                                  !- Surface Type
  ,                                       !- Construction Name
  {177c89fd-48a3-47f0-881a-df1c2f2c1bfb}, !- Space Name
  Surface,                                !- Outside Boundary Condition
  {e3355ffb-8f3e-44e1-a69f-2dc0b774b995}, !- Outside Boundary Condition Object
>>>>>>> edda4442
  NoSun,                                  !- Sun Exposure
  NoWind,                                 !- Wind Exposure
  ,                                       !- View Factor to Ground
  ,                                       !- Number of Vertices
  0, -12.9315688143396, 2.4384,           !- X,Y,Z Vertex 1 {m}
  0, 0, 2.4384,                           !- X,Y,Z Vertex 2 {m}
  6.46578440716979, 0, 2.4384,            !- X,Y,Z Vertex 3 {m}
  6.46578440716979, -12.9315688143396, 2.4384; !- X,Y,Z Vertex 4 {m}

OS:Surface,
<<<<<<< HEAD
  {826d3490-a29a-4172-b813-f779f2e97b4b}, !- Handle
  Surface 8,                              !- Name
  RoofCeiling,                            !- Surface Type
  ,                                       !- Construction Name
  {2b972b2b-5f48-41d8-9bc3-ba4965d6466e}, !- Space Name
=======
  {27479806-6aa4-4ad8-ba8d-af54edc2d35e}, !- Handle
  Surface 8,                              !- Name
  RoofCeiling,                            !- Surface Type
  ,                                       !- Construction Name
  {177c89fd-48a3-47f0-881a-df1c2f2c1bfb}, !- Space Name
>>>>>>> edda4442
  Outdoors,                               !- Outside Boundary Condition
  ,                                       !- Outside Boundary Condition Object
  SunExposed,                             !- Sun Exposure
  WindExposed,                            !- Wind Exposure
  ,                                       !- View Factor to Ground
  ,                                       !- Number of Vertices
  0, -6.46578440716979, 5.6712922035849,  !- X,Y,Z Vertex 1 {m}
  6.46578440716979, -6.46578440716979, 5.6712922035849, !- X,Y,Z Vertex 2 {m}
  6.46578440716979, 0, 2.4384,            !- X,Y,Z Vertex 3 {m}
  0, 0, 2.4384;                           !- X,Y,Z Vertex 4 {m}

OS:Surface,
<<<<<<< HEAD
  {b2e8effd-6e29-4ffe-b17b-c711a52ebb25}, !- Handle
  Surface 9,                              !- Name
  RoofCeiling,                            !- Surface Type
  ,                                       !- Construction Name
  {2b972b2b-5f48-41d8-9bc3-ba4965d6466e}, !- Space Name
=======
  {11f7d78f-c610-4bd2-b9d6-dee033e507de}, !- Handle
  Surface 9,                              !- Name
  RoofCeiling,                            !- Surface Type
  ,                                       !- Construction Name
  {177c89fd-48a3-47f0-881a-df1c2f2c1bfb}, !- Space Name
>>>>>>> edda4442
  Outdoors,                               !- Outside Boundary Condition
  ,                                       !- Outside Boundary Condition Object
  SunExposed,                             !- Sun Exposure
  WindExposed,                            !- Wind Exposure
  ,                                       !- View Factor to Ground
  ,                                       !- Number of Vertices
  6.46578440716979, -6.46578440716979, 5.6712922035849, !- X,Y,Z Vertex 1 {m}
  0, -6.46578440716979, 5.6712922035849,  !- X,Y,Z Vertex 2 {m}
  0, -12.9315688143396, 2.4384,           !- X,Y,Z Vertex 3 {m}
  6.46578440716979, -12.9315688143396, 2.4384; !- X,Y,Z Vertex 4 {m}

OS:Surface,
<<<<<<< HEAD
  {dd40caca-0a60-425f-9907-91b0b8b02069}, !- Handle
  Surface 10,                             !- Name
  Wall,                                   !- Surface Type
  ,                                       !- Construction Name
  {2b972b2b-5f48-41d8-9bc3-ba4965d6466e}, !- Space Name
=======
  {b111ad36-b316-4713-a56c-ac5d71c528ba}, !- Handle
  Surface 10,                             !- Name
  Wall,                                   !- Surface Type
  ,                                       !- Construction Name
  {177c89fd-48a3-47f0-881a-df1c2f2c1bfb}, !- Space Name
>>>>>>> edda4442
  Outdoors,                               !- Outside Boundary Condition
  ,                                       !- Outside Boundary Condition Object
  SunExposed,                             !- Sun Exposure
  WindExposed,                            !- Wind Exposure
  ,                                       !- View Factor to Ground
  ,                                       !- Number of Vertices
  0, -6.46578440716979, 5.6712922035849,  !- X,Y,Z Vertex 1 {m}
  0, 0, 2.4384,                           !- X,Y,Z Vertex 2 {m}
  0, -12.9315688143396, 2.4384;           !- X,Y,Z Vertex 3 {m}

OS:Surface,
<<<<<<< HEAD
  {c3686c14-e77e-4352-9f87-3090f4821b85}, !- Handle
  Surface 11,                             !- Name
  Wall,                                   !- Surface Type
  ,                                       !- Construction Name
  {2b972b2b-5f48-41d8-9bc3-ba4965d6466e}, !- Space Name
=======
  {ced7a368-f6f4-437d-8a78-b16085a7f67d}, !- Handle
  Surface 11,                             !- Name
  Wall,                                   !- Surface Type
  ,                                       !- Construction Name
  {177c89fd-48a3-47f0-881a-df1c2f2c1bfb}, !- Space Name
>>>>>>> edda4442
  Adiabatic,                              !- Outside Boundary Condition
  ,                                       !- Outside Boundary Condition Object
  NoSun,                                  !- Sun Exposure
  NoWind,                                 !- Wind Exposure
  ,                                       !- View Factor to Ground
  ,                                       !- Number of Vertices
  6.46578440716979, -6.46578440716979, 5.6712922035849, !- X,Y,Z Vertex 1 {m}
  6.46578440716979, -12.9315688143396, 2.4384, !- X,Y,Z Vertex 2 {m}
  6.46578440716979, 0, 2.4384;            !- X,Y,Z Vertex 3 {m}

OS:Space,
<<<<<<< HEAD
  {2b972b2b-5f48-41d8-9bc3-ba4965d6466e}, !- Handle
  unfinished attic space,                 !- Name
  {3819cffd-d36d-4d1d-91e2-ffa56f3b8719}, !- Space Type Name
=======
  {177c89fd-48a3-47f0-881a-df1c2f2c1bfb}, !- Handle
  unfinished attic space,                 !- Name
  {bd538756-fdef-4b33-b8fc-a5dba3337c94}, !- Space Type Name
>>>>>>> edda4442
  ,                                       !- Default Construction Set Name
  ,                                       !- Default Schedule Set Name
  ,                                       !- Direction of Relative North {deg}
  ,                                       !- X Origin {m}
  ,                                       !- Y Origin {m}
  ,                                       !- Z Origin {m}
  ,                                       !- Building Story Name
<<<<<<< HEAD
  {1bac0f03-2995-4313-a8a5-bcd1e9b37907}; !- Thermal Zone Name

OS:ThermalZone,
  {1bac0f03-2995-4313-a8a5-bcd1e9b37907}, !- Handle
=======
  {8f384d46-7c72-4832-a827-c0278019ff54}; !- Thermal Zone Name

OS:ThermalZone,
  {8f384d46-7c72-4832-a827-c0278019ff54}, !- Handle
>>>>>>> edda4442
  unfinished attic zone,                  !- Name
  ,                                       !- Multiplier
  ,                                       !- Ceiling Height {m}
  ,                                       !- Volume {m3}
  ,                                       !- Floor Area {m2}
  ,                                       !- Zone Inside Convection Algorithm
  ,                                       !- Zone Outside Convection Algorithm
  ,                                       !- Zone Conditioning Equipment List Name
<<<<<<< HEAD
  {a2b7efcc-c47e-4412-a96e-d662c3d38f40}, !- Zone Air Inlet Port List
  {46956d46-d437-4c32-ad4b-51c72a0f0d94}, !- Zone Air Exhaust Port List
  {e9d7c8d5-6238-4666-adc6-f9afcb862f3e}, !- Zone Air Node Name
  {9d0c4c87-5025-4014-b1bb-a5f62e016bf1}, !- Zone Return Air Port List
=======
  {135f5b20-9790-4642-874e-80400ec5c45d}, !- Zone Air Inlet Port List
  {e1f6a528-8bb6-4b6b-879a-a595b91b9ebb}, !- Zone Air Exhaust Port List
  {13a4c291-5d7f-4ba8-a794-1efac4548d4b}, !- Zone Air Node Name
  {7a38d933-f426-4aec-8357-30d6a66e66cf}, !- Zone Return Air Port List
>>>>>>> edda4442
  ,                                       !- Primary Daylighting Control Name
  ,                                       !- Fraction of Zone Controlled by Primary Daylighting Control
  ,                                       !- Secondary Daylighting Control Name
  ,                                       !- Fraction of Zone Controlled by Secondary Daylighting Control
  ,                                       !- Illuminance Map Name
  ,                                       !- Group Rendering Name
  ,                                       !- Thermostat Name
  No;                                     !- Use Ideal Air Loads

OS:Node,
<<<<<<< HEAD
  {1377531c-38ea-4067-9c5c-263e7298b951}, !- Handle
  Node 2,                                 !- Name
  {e9d7c8d5-6238-4666-adc6-f9afcb862f3e}, !- Inlet Port
  ;                                       !- Outlet Port

OS:Connection,
  {e9d7c8d5-6238-4666-adc6-f9afcb862f3e}, !- Handle
  {46a09e49-de17-4d6d-a51e-7611640fac67}, !- Name
  {1bac0f03-2995-4313-a8a5-bcd1e9b37907}, !- Source Object
  11,                                     !- Outlet Port
  {1377531c-38ea-4067-9c5c-263e7298b951}, !- Target Object
  2;                                      !- Inlet Port

OS:PortList,
  {a2b7efcc-c47e-4412-a96e-d662c3d38f40}, !- Handle
  {4d099ae5-ea52-4ced-9e49-e690dff5c547}, !- Name
  {1bac0f03-2995-4313-a8a5-bcd1e9b37907}; !- HVAC Component

OS:PortList,
  {46956d46-d437-4c32-ad4b-51c72a0f0d94}, !- Handle
  {4fe9a12c-e573-42f9-abce-c7c76973b98e}, !- Name
  {1bac0f03-2995-4313-a8a5-bcd1e9b37907}; !- HVAC Component

OS:PortList,
  {9d0c4c87-5025-4014-b1bb-a5f62e016bf1}, !- Handle
  {42f52a0c-cde0-458e-8a37-52065310c5d7}, !- Name
  {1bac0f03-2995-4313-a8a5-bcd1e9b37907}; !- HVAC Component

OS:Sizing:Zone,
  {34c5c686-eddb-4cfc-90ae-afdbac363a74}, !- Handle
  {1bac0f03-2995-4313-a8a5-bcd1e9b37907}, !- Zone or ZoneList Name
=======
  {03578e60-9b3c-4cff-8e29-1d6829033178}, !- Handle
  Node 2,                                 !- Name
  {13a4c291-5d7f-4ba8-a794-1efac4548d4b}, !- Inlet Port
  ;                                       !- Outlet Port

OS:Connection,
  {13a4c291-5d7f-4ba8-a794-1efac4548d4b}, !- Handle
  {64ac4228-83ba-4de7-b5f7-f780e59a354c}, !- Name
  {8f384d46-7c72-4832-a827-c0278019ff54}, !- Source Object
  11,                                     !- Outlet Port
  {03578e60-9b3c-4cff-8e29-1d6829033178}, !- Target Object
  2;                                      !- Inlet Port

OS:PortList,
  {135f5b20-9790-4642-874e-80400ec5c45d}, !- Handle
  {0a8ad1a4-fd3f-4c4f-ad25-d07b583e9d5c}, !- Name
  {8f384d46-7c72-4832-a827-c0278019ff54}; !- HVAC Component

OS:PortList,
  {e1f6a528-8bb6-4b6b-879a-a595b91b9ebb}, !- Handle
  {8495db73-03f9-4711-aafa-0a874761a7c4}, !- Name
  {8f384d46-7c72-4832-a827-c0278019ff54}; !- HVAC Component

OS:PortList,
  {7a38d933-f426-4aec-8357-30d6a66e66cf}, !- Handle
  {8eec9d39-2aab-4003-8d97-b5ec5d9921bc}, !- Name
  {8f384d46-7c72-4832-a827-c0278019ff54}; !- HVAC Component

OS:Sizing:Zone,
  {f430c637-38f5-4bc4-a91b-f1f5a226e012}, !- Handle
  {8f384d46-7c72-4832-a827-c0278019ff54}, !- Zone or ZoneList Name
>>>>>>> edda4442
  SupplyAirTemperature,                   !- Zone Cooling Design Supply Air Temperature Input Method
  14,                                     !- Zone Cooling Design Supply Air Temperature {C}
  11.11,                                  !- Zone Cooling Design Supply Air Temperature Difference {deltaC}
  SupplyAirTemperature,                   !- Zone Heating Design Supply Air Temperature Input Method
  40,                                     !- Zone Heating Design Supply Air Temperature {C}
  11.11,                                  !- Zone Heating Design Supply Air Temperature Difference {deltaC}
  0.0085,                                 !- Zone Cooling Design Supply Air Humidity Ratio {kg-H2O/kg-air}
  0.008,                                  !- Zone Heating Design Supply Air Humidity Ratio {kg-H2O/kg-air}
  ,                                       !- Zone Heating Sizing Factor
  ,                                       !- Zone Cooling Sizing Factor
  DesignDay,                              !- Cooling Design Air Flow Method
  ,                                       !- Cooling Design Air Flow Rate {m3/s}
  ,                                       !- Cooling Minimum Air Flow per Zone Floor Area {m3/s-m2}
  ,                                       !- Cooling Minimum Air Flow {m3/s}
  ,                                       !- Cooling Minimum Air Flow Fraction
  DesignDay,                              !- Heating Design Air Flow Method
  ,                                       !- Heating Design Air Flow Rate {m3/s}
  ,                                       !- Heating Maximum Air Flow per Zone Floor Area {m3/s-m2}
  ,                                       !- Heating Maximum Air Flow {m3/s}
  ,                                       !- Heating Maximum Air Flow Fraction
  ,                                       !- Design Zone Air Distribution Effectiveness in Cooling Mode
  ,                                       !- Design Zone Air Distribution Effectiveness in Heating Mode
  No,                                     !- Account for Dedicated Outdoor Air System
  NeutralSupplyAir,                       !- Dedicated Outdoor Air System Control Strategy
  autosize,                               !- Dedicated Outdoor Air Low Setpoint Temperature for Design {C}
  autosize;                               !- Dedicated Outdoor Air High Setpoint Temperature for Design {C}

OS:ZoneHVAC:EquipmentList,
<<<<<<< HEAD
  {c4754324-a86b-43a7-b7bf-60d1832ee2ec}, !- Handle
  Zone HVAC Equipment List 2,             !- Name
  {1bac0f03-2995-4313-a8a5-bcd1e9b37907}; !- Thermal Zone

OS:SpaceType,
  {3819cffd-d36d-4d1d-91e2-ffa56f3b8719}, !- Handle
=======
  {40e8a018-58c6-46a6-95fd-b25da9a8fc55}, !- Handle
  Zone HVAC Equipment List 2,             !- Name
  {8f384d46-7c72-4832-a827-c0278019ff54}; !- Thermal Zone

OS:SpaceType,
  {bd538756-fdef-4b33-b8fc-a5dba3337c94}, !- Handle
>>>>>>> edda4442
  Space Type 2,                           !- Name
  ,                                       !- Default Construction Set Name
  ,                                       !- Default Schedule Set Name
  ,                                       !- Group Rendering Name
  ,                                       !- Design Specification Outdoor Air Object Name
  ,                                       !- Standards Template
  ,                                       !- Standards Building Type
  unfinished attic;                       !- Standards Space Type

OS:BuildingUnit,
<<<<<<< HEAD
  {4d191d26-47a1-4b54-88ba-46fe083f298a}, !- Handle
=======
  {7fbc2a65-da0b-427e-acf5-032313d5a191}, !- Handle
>>>>>>> edda4442
  unit 1,                                 !- Name
  ,                                       !- Rendering Color
  Residential;                            !- Building Unit Type

OS:AdditionalProperties,
<<<<<<< HEAD
  {56be3935-37d3-4c6c-9f4b-281109496841}, !- Handle
  {4d191d26-47a1-4b54-88ba-46fe083f298a}, !- Object Name
=======
  {e056f42b-d362-4008-84db-cb10a7248098}, !- Handle
  {7fbc2a65-da0b-427e-acf5-032313d5a191}, !- Object Name
>>>>>>> edda4442
  NumberOfBedrooms,                       !- Feature Name 1
  Integer,                                !- Feature Data Type 1
  3,                                      !- Feature Value 1
  NumberOfBathrooms,                      !- Feature Name 2
  Double,                                 !- Feature Data Type 2
  2,                                      !- Feature Value 2
  NumberOfOccupants,                      !- Feature Name 3
  Double,                                 !- Feature Data Type 3
  3.3900000000000001;                     !- Feature Value 3

OS:External:File,
<<<<<<< HEAD
  {8ab7f21c-06cc-46ec-b3ae-cc53e66dccc2}, !- Handle
=======
  {87abc488-fc1f-4890-bc76-a5a863977bfd}, !- Handle
>>>>>>> edda4442
  8760.csv,                               !- Name
  8760.csv;                               !- File Name

OS:Schedule:Day,
<<<<<<< HEAD
  {97b1efb9-de72-4215-b50f-b6c3730b300b}, !- Handle
=======
  {66006d5c-e551-436d-9550-c22a0eef427c}, !- Handle
>>>>>>> edda4442
  Schedule Day 1,                         !- Name
  ,                                       !- Schedule Type Limits Name
  ,                                       !- Interpolate to Timestep
  24,                                     !- Hour 1
  0,                                      !- Minute 1
  0;                                      !- Value Until Time 1

OS:Schedule:Day,
<<<<<<< HEAD
  {6f2b9b54-c8ad-4748-a097-f6bc368aeb87}, !- Handle
=======
  {74290461-2f06-412f-907b-e37d37541f62}, !- Handle
>>>>>>> edda4442
  Schedule Day 2,                         !- Name
  ,                                       !- Schedule Type Limits Name
  ,                                       !- Interpolate to Timestep
  24,                                     !- Hour 1
  0,                                      !- Minute 1
  1;                                      !- Value Until Time 1

OS:Schedule:File,
<<<<<<< HEAD
  {cb99eb71-eaad-4161-b3ac-99848ba95200}, !- Handle
  occupants,                              !- Name
  {7ed0df80-0172-4c35-90ae-e3eb5ee33880}, !- Schedule Type Limits Name
  {8ab7f21c-06cc-46ec-b3ae-cc53e66dccc2}, !- External File Name
=======
  {8364aea4-5b9e-44d2-85c0-11802349cb67}, !- Handle
  occupants,                              !- Name
  {ff9cdc5a-d088-44c1-b366-847d9f9695f0}, !- Schedule Type Limits Name
  {87abc488-fc1f-4890-bc76-a5a863977bfd}, !- External File Name
>>>>>>> edda4442
  1,                                      !- Column Number
  1,                                      !- Rows to Skip at Top
  8760,                                   !- Number of Hours of Data
  ,                                       !- Column Separator
  ,                                       !- Interpolate to Timestep
  60;                                     !- Minutes per Item

OS:Schedule:Ruleset,
<<<<<<< HEAD
  {43417fc4-a65c-4590-9d9a-e03c59c1aeb3}, !- Handle
  Schedule Ruleset 1,                     !- Name
  {fca2210c-ac36-4b01-bf80-20bf89fddf73}, !- Schedule Type Limits Name
  {25c19a5d-d415-4068-9fbb-96a0a9fc5e54}; !- Default Day Schedule Name

OS:Schedule:Day,
  {25c19a5d-d415-4068-9fbb-96a0a9fc5e54}, !- Handle
  Schedule Day 3,                         !- Name
  {fca2210c-ac36-4b01-bf80-20bf89fddf73}, !- Schedule Type Limits Name
=======
  {0308ac60-5e43-499c-8394-daa691051039}, !- Handle
  Schedule Ruleset 1,                     !- Name
  {4f081fc9-b767-47b4-820b-1f760e8bed42}, !- Schedule Type Limits Name
  {b39292a5-06af-4662-aab8-5dbac7150e53}; !- Default Day Schedule Name

OS:Schedule:Day,
  {b39292a5-06af-4662-aab8-5dbac7150e53}, !- Handle
  Schedule Day 3,                         !- Name
  {4f081fc9-b767-47b4-820b-1f760e8bed42}, !- Schedule Type Limits Name
>>>>>>> edda4442
  ,                                       !- Interpolate to Timestep
  24,                                     !- Hour 1
  0,                                      !- Minute 1
  112.539290946133;                       !- Value Until Time 1

OS:People:Definition,
<<<<<<< HEAD
  {d2348677-747b-42e6-8cbe-144de98a3b8c}, !- Handle
=======
  {c7674aa4-fcae-4e79-9b2a-dcf14bc7b7d1}, !- Handle
>>>>>>> edda4442
  res occupants|living space,             !- Name
  People,                                 !- Number of People Calculation Method
  3.39,                                   !- Number of People {people}
  ,                                       !- People per Space Floor Area {person/m2}
  ,                                       !- Space Floor Area per Person {m2/person}
  0.319734,                               !- Fraction Radiant
  0.573,                                  !- Sensible Heat Fraction
  0,                                      !- Carbon Dioxide Generation Rate {m3/s-W}
  No,                                     !- Enable ASHRAE 55 Comfort Warnings
  ZoneAveraged;                           !- Mean Radiant Temperature Calculation Type

OS:People,
<<<<<<< HEAD
  {71f4d444-e21e-4387-8ea4-9cc5471bfc49}, !- Handle
  res occupants|living space,             !- Name
  {d2348677-747b-42e6-8cbe-144de98a3b8c}, !- People Definition Name
  {967ee9c0-72f8-4c18-bf42-59fa8157585b}, !- Space or SpaceType Name
  {cb99eb71-eaad-4161-b3ac-99848ba95200}, !- Number of People Schedule Name
  {43417fc4-a65c-4590-9d9a-e03c59c1aeb3}, !- Activity Level Schedule Name
=======
  {a383f205-2cbd-45be-8e34-34a8445539e7}, !- Handle
  res occupants|living space,             !- Name
  {c7674aa4-fcae-4e79-9b2a-dcf14bc7b7d1}, !- People Definition Name
  {372eeff9-b00f-4098-a538-a3d45d9067e7}, !- Space or SpaceType Name
  {8364aea4-5b9e-44d2-85c0-11802349cb67}, !- Number of People Schedule Name
  {0308ac60-5e43-499c-8394-daa691051039}, !- Activity Level Schedule Name
>>>>>>> edda4442
  ,                                       !- Surface Name/Angle Factor List Name
  ,                                       !- Work Efficiency Schedule Name
  ,                                       !- Clothing Insulation Schedule Name
  ,                                       !- Air Velocity Schedule Name
  1;                                      !- Multiplier

OS:ScheduleTypeLimits,
<<<<<<< HEAD
  {fca2210c-ac36-4b01-bf80-20bf89fddf73}, !- Handle
=======
  {4f081fc9-b767-47b4-820b-1f760e8bed42}, !- Handle
>>>>>>> edda4442
  ActivityLevel,                          !- Name
  0,                                      !- Lower Limit Value
  ,                                       !- Upper Limit Value
  Continuous,                             !- Numeric Type
  ActivityLevel;                          !- Unit Type

OS:ScheduleTypeLimits,
<<<<<<< HEAD
  {7ed0df80-0172-4c35-90ae-e3eb5ee33880}, !- Handle
=======
  {ff9cdc5a-d088-44c1-b366-847d9f9695f0}, !- Handle
>>>>>>> edda4442
  Fractional,                             !- Name
  0,                                      !- Lower Limit Value
  1,                                      !- Upper Limit Value
  Continuous;                             !- Numeric Type
<|MERGE_RESOLUTION|>--- conflicted
+++ resolved
@@ -1,73 +1,41 @@
 !- NOTE: Auto-generated from /test/osw_files/SFA_4units_1story_SL_UA_3Beds_2Baths_Denver.osw
 
 OS:Version,
-<<<<<<< HEAD
-  {f75375cd-8474-42b0-a6f2-782d8b365b1b}, !- Handle
-  2.9.0;                                  !- Version Identifier
+  {f95db590-9961-495f-a46a-fbfd534efc60}, !- Handle
+  2.9.1;                                  !- Version Identifier
 
 OS:SimulationControl,
-  {b44b781b-e7ec-4499-99c9-f2a5e64c0c73}, !- Handle
-=======
-  {b71406a6-33ff-4ebc-a936-eed22a2112cd}, !- Handle
-  2.9.0;                                  !- Version Identifier
-
-OS:SimulationControl,
-  {d4b8f078-eab8-4c51-bd2f-918d5312b4bc}, !- Handle
->>>>>>> edda4442
+  {9bf4aeb1-e485-41b3-a625-8ac9bf9857b2}, !- Handle
   ,                                       !- Do Zone Sizing Calculation
   ,                                       !- Do System Sizing Calculation
   ,                                       !- Do Plant Sizing Calculation
   No;                                     !- Run Simulation for Sizing Periods
 
 OS:Timestep,
-<<<<<<< HEAD
-  {5ab43cd7-81d5-43e0-9991-8d87ca805545}, !- Handle
+  {a221db13-c94c-475c-87f6-7308c9ccc2ea}, !- Handle
   6;                                      !- Number of Timesteps per Hour
 
 OS:ShadowCalculation,
-  {ee1c4650-5238-4d69-be75-fcc71d098377}, !- Handle
-=======
-  {0c75f33a-443b-48e5-9d3d-902f29d5cb9c}, !- Handle
-  6;                                      !- Number of Timesteps per Hour
-
-OS:ShadowCalculation,
-  {61831665-6d75-42d3-952c-d199a319c1fc}, !- Handle
->>>>>>> edda4442
+  {aabb0168-c2b4-49b5-9be3-410a8bba7e14}, !- Handle
   20,                                     !- Calculation Frequency
   200;                                    !- Maximum Figures in Shadow Overlap Calculations
 
 OS:SurfaceConvectionAlgorithm:Outside,
-<<<<<<< HEAD
-  {8103267d-1aa5-43c8-9fd0-cad21a526013}, !- Handle
+  {f89f6b12-5444-46ed-98c4-81c5c04d3474}, !- Handle
   DOE-2;                                  !- Algorithm
 
 OS:SurfaceConvectionAlgorithm:Inside,
-  {d4943385-8c25-4c96-9ebb-ad26446bad36}, !- Handle
+  {d85c032a-d614-4c34-8cf6-78200c472efc}, !- Handle
   TARP;                                   !- Algorithm
 
 OS:ZoneCapacitanceMultiplier:ResearchSpecial,
-  {5aaf022d-b62e-4806-be45-1d6ba81dfbf4}, !- Handle
-=======
-  {7ea12407-dd22-4c28-9ee4-b49a85eeaa17}, !- Handle
-  DOE-2;                                  !- Algorithm
-
-OS:SurfaceConvectionAlgorithm:Inside,
-  {a602918f-881a-4cd2-b08c-f94e77ba96e2}, !- Handle
-  TARP;                                   !- Algorithm
-
-OS:ZoneCapacitanceMultiplier:ResearchSpecial,
-  {d4b29412-52c4-4dae-82b9-9fb482424c79}, !- Handle
->>>>>>> edda4442
+  {703ba445-8893-4bd9-a84e-b0f340508e32}, !- Handle
   ,                                       !- Temperature Capacity Multiplier
   15,                                     !- Humidity Capacity Multiplier
   ;                                       !- Carbon Dioxide Capacity Multiplier
 
 OS:RunPeriod,
-<<<<<<< HEAD
-  {6931c36a-b286-4c8a-a56f-9048506f7aed}, !- Handle
-=======
-  {4d405251-5516-477a-8feb-b2ace1ec3ba9}, !- Handle
->>>>>>> edda4442
+  {c0ffc8e6-4af3-4eef-aa41-e5c6abe4dbf4}, !- Handle
   Run Period 1,                           !- Name
   1,                                      !- Begin Month
   1,                                      !- Begin Day of Month
@@ -81,21 +49,13 @@
   ;                                       !- Number of Times Runperiod to be Repeated
 
 OS:YearDescription,
-<<<<<<< HEAD
-  {4b22e7ac-2b13-441b-9e8f-22c4a950db86}, !- Handle
-=======
-  {c52adc53-af2e-4d8a-a778-20c6f94a3a42}, !- Handle
->>>>>>> edda4442
+  {eaf7cc9d-3bb1-4cea-941e-01cd143d1c95}, !- Handle
   2007,                                   !- Calendar Year
   ,                                       !- Day of Week for Start Day
   ;                                       !- Is Leap Year
 
 OS:WeatherFile,
-<<<<<<< HEAD
-  {195f6967-e54f-44b1-a693-99e0ad675393}, !- Handle
-=======
-  {80a67683-fbec-4425-b7c7-eda855e51a93}, !- Handle
->>>>>>> edda4442
+  {077cff04-b7b1-41bf-b126-deb39c53269a}, !- Handle
   Denver Intl Ap,                         !- City
   CO,                                     !- State Province Region
   USA,                                    !- Country
@@ -109,13 +69,8 @@
   E23378AA;                               !- Checksum
 
 OS:AdditionalProperties,
-<<<<<<< HEAD
-  {0be48495-0768-4684-95aa-b50d93bac1af}, !- Handle
-  {195f6967-e54f-44b1-a693-99e0ad675393}, !- Object Name
-=======
-  {78756309-0c9a-4e85-ad16-9d8ae7773fa0}, !- Handle
-  {80a67683-fbec-4425-b7c7-eda855e51a93}, !- Object Name
->>>>>>> edda4442
+  {c0dc1413-6bd1-4f5c-9c9b-397f8d78d71e}, !- Handle
+  {077cff04-b7b1-41bf-b126-deb39c53269a}, !- Object Name
   EPWHeaderCity,                          !- Feature Name 1
   String,                                 !- Feature Data Type 1
   Denver Intl Ap,                         !- Feature Value 1
@@ -223,11 +178,7 @@
   84;                                     !- Feature Value 35
 
 OS:Site,
-<<<<<<< HEAD
-  {315d7c53-7e6c-4bcc-aeaa-b52359f8cd3b}, !- Handle
-=======
-  {f80716ca-704c-44fe-8488-882d5c58610e}, !- Handle
->>>>>>> edda4442
+  {ad0baedb-2bfa-4294-9a75-24d175f583ea}, !- Handle
   Denver Intl Ap_CO_USA,                  !- Name
   39.83,                                  !- Latitude {deg}
   -104.65,                                !- Longitude {deg}
@@ -236,11 +187,7 @@
   ;                                       !- Terrain
 
 OS:ClimateZones,
-<<<<<<< HEAD
-  {394154c7-93c4-4adf-98b8-97baf67a3b2b}, !- Handle
-=======
-  {325cc445-662c-4647-8f11-68f71ab1f6e9}, !- Handle
->>>>>>> edda4442
+  {72c08771-ef17-492e-a138-b87c86b6366e}, !- Handle
   ,                                       !- Active Institution
   ,                                       !- Active Year
   ,                                       !- Climate Zone Institution Name 1
@@ -253,32 +200,19 @@
   Cold;                                   !- Climate Zone Value 2
 
 OS:Site:WaterMainsTemperature,
-<<<<<<< HEAD
-  {e32a799f-50e2-4353-b229-5c65a969bb69}, !- Handle
-=======
-  {a857eab2-e261-4eb5-9336-9c99535635a2}, !- Handle
->>>>>>> edda4442
+  {7f32897c-1515-4318-9516-bdeba4dee35e}, !- Handle
   Correlation,                            !- Calculation Method
   ,                                       !- Temperature Schedule Name
   10.8753424657535,                       !- Annual Average Outdoor Air Temperature {C}
   23.1524007936508;                       !- Maximum Difference In Monthly Average Outdoor Air Temperatures {deltaC}
 
 OS:RunPeriodControl:DaylightSavingTime,
-<<<<<<< HEAD
-  {4f3ec746-da54-4692-b75f-b2eda949d6a5}, !- Handle
-  4/7,                                    !- Start Date
-  10/26;                                  !- End Date
-
-OS:Site:GroundTemperature:Deep,
-  {70920faf-b88d-45c8-b921-7caef0f3702c}, !- Handle
-=======
-  {e38b79d6-e7ce-46ec-99f0-4b9ad7365e55}, !- Handle
+  {2fae6946-7520-444a-9f8d-1291c27ec335}, !- Handle
   3/12,                                   !- Start Date
   11/5;                                   !- End Date
 
 OS:Site:GroundTemperature:Deep,
-  {ce42d0c2-21fd-47cc-a71c-86d97690123b}, !- Handle
->>>>>>> edda4442
+  {4954e808-2342-4c98-8845-5906440d1495}, !- Handle
   10.8753424657535,                       !- January Deep Ground Temperature {C}
   10.8753424657535,                       !- February Deep Ground Temperature {C}
   10.8753424657535,                       !- March Deep Ground Temperature {C}
@@ -293,11 +227,7 @@
   10.8753424657535;                       !- December Deep Ground Temperature {C}
 
 OS:Building,
-<<<<<<< HEAD
-  {b193cf42-8b6f-4fde-89c1-ee921f2a8ef6}, !- Handle
-=======
-  {d7830853-a5bd-495b-b489-ab60597757f2}, !- Handle
->>>>>>> edda4442
+  {c615d81a-bd0c-4ddd-90f6-f20f22e8a566}, !- Handle
   Building 1,                             !- Name
   ,                                       !- Building Sector Type
   0,                                      !- North Axis {deg}
@@ -312,13 +242,8 @@
   4;                                      !- Standards Number of Living Units
 
 OS:AdditionalProperties,
-<<<<<<< HEAD
-  {bcfbadde-1e41-41a3-851a-60030864f6c2}, !- Handle
-  {b193cf42-8b6f-4fde-89c1-ee921f2a8ef6}, !- Object Name
-=======
-  {f95e4d21-2543-47fa-92dc-fa68caec282f}, !- Handle
-  {d7830853-a5bd-495b-b489-ab60597757f2}, !- Object Name
->>>>>>> edda4442
+  {f69d729b-c26e-4193-936b-17ff29ab42b2}, !- Handle
+  {c615d81a-bd0c-4ddd-90f6-f20f22e8a566}, !- Object Name
   num_units,                              !- Feature Name 1
   Integer,                                !- Feature Data Type 1
   4,                                      !- Feature Value 1
@@ -333,11 +258,7 @@
   1;                                      !- Feature Value 4
 
 OS:ThermalZone,
-<<<<<<< HEAD
-  {4b41826a-e6b6-4580-9c57-a41914194b46}, !- Handle
-=======
-  {d4f6adab-345e-4b25-90d4-8648a1f26d81}, !- Handle
->>>>>>> edda4442
+  {13039113-3837-4f88-bfef-3b637411f031}, !- Handle
   living zone,                            !- Name
   ,                                       !- Multiplier
   ,                                       !- Ceiling Height {m}
@@ -346,17 +267,10 @@
   ,                                       !- Zone Inside Convection Algorithm
   ,                                       !- Zone Outside Convection Algorithm
   ,                                       !- Zone Conditioning Equipment List Name
-<<<<<<< HEAD
-  {873c1d88-916a-45a7-a161-91794d26dcfe}, !- Zone Air Inlet Port List
-  {bce69c59-f015-47ab-81e4-d8225930993c}, !- Zone Air Exhaust Port List
-  {e3fe508d-2cb8-48b4-8571-548719d37ace}, !- Zone Air Node Name
-  {235e60b6-cb14-4c99-9f05-061329004413}, !- Zone Return Air Port List
-=======
-  {18dcb657-6e4b-4149-bf3a-d25d27d2b302}, !- Zone Air Inlet Port List
-  {b98002f4-b798-424a-b1f9-d087c6d5565a}, !- Zone Air Exhaust Port List
-  {c18ab2ce-ff33-4f1a-bdcd-43e3f92e5371}, !- Zone Air Node Name
-  {66a44948-8921-451a-832f-28cce11d39b3}, !- Zone Return Air Port List
->>>>>>> edda4442
+  {24d1a999-c298-4795-a19a-592eb0721ab0}, !- Zone Air Inlet Port List
+  {b49d0001-97b1-40ec-813c-af9bb3e12b59}, !- Zone Air Exhaust Port List
+  {4a90e550-4804-4861-bc11-197c8c8782e8}, !- Zone Air Node Name
+  {3e971d3d-21fd-4c4b-a1c0-b50b82abc068}, !- Zone Return Air Port List
   ,                                       !- Primary Daylighting Control Name
   ,                                       !- Fraction of Zone Controlled by Primary Daylighting Control
   ,                                       !- Secondary Daylighting Control Name
@@ -367,71 +281,37 @@
   No;                                     !- Use Ideal Air Loads
 
 OS:Node,
-<<<<<<< HEAD
-  {f45dc665-e63d-415f-aa8c-255bcfdb1b06}, !- Handle
+  {1cdbbdb2-a033-4625-95b7-0357191bec38}, !- Handle
   Node 1,                                 !- Name
-  {e3fe508d-2cb8-48b4-8571-548719d37ace}, !- Inlet Port
+  {4a90e550-4804-4861-bc11-197c8c8782e8}, !- Inlet Port
   ;                                       !- Outlet Port
 
 OS:Connection,
-  {e3fe508d-2cb8-48b4-8571-548719d37ace}, !- Handle
-  {cf014fc3-70ea-4c92-97ea-8c159676c4e3}, !- Name
-  {4b41826a-e6b6-4580-9c57-a41914194b46}, !- Source Object
+  {4a90e550-4804-4861-bc11-197c8c8782e8}, !- Handle
+  {089c19f8-2e9e-4268-bc0a-ba3cc9099e35}, !- Name
+  {13039113-3837-4f88-bfef-3b637411f031}, !- Source Object
   11,                                     !- Outlet Port
-  {f45dc665-e63d-415f-aa8c-255bcfdb1b06}, !- Target Object
+  {1cdbbdb2-a033-4625-95b7-0357191bec38}, !- Target Object
   2;                                      !- Inlet Port
 
 OS:PortList,
-  {873c1d88-916a-45a7-a161-91794d26dcfe}, !- Handle
-  {89725f91-a2ce-4b5c-bffd-e8b0d59e1611}, !- Name
-  {4b41826a-e6b6-4580-9c57-a41914194b46}; !- HVAC Component
+  {24d1a999-c298-4795-a19a-592eb0721ab0}, !- Handle
+  {3f4b5198-7485-4e89-9451-62493cf423eb}, !- Name
+  {13039113-3837-4f88-bfef-3b637411f031}; !- HVAC Component
 
 OS:PortList,
-  {bce69c59-f015-47ab-81e4-d8225930993c}, !- Handle
-  {79a1f7cc-9d3e-49b6-8bcf-24a57e4d8cd5}, !- Name
-  {4b41826a-e6b6-4580-9c57-a41914194b46}; !- HVAC Component
+  {b49d0001-97b1-40ec-813c-af9bb3e12b59}, !- Handle
+  {00b40422-685b-4655-9585-790369d74ae7}, !- Name
+  {13039113-3837-4f88-bfef-3b637411f031}; !- HVAC Component
 
 OS:PortList,
-  {235e60b6-cb14-4c99-9f05-061329004413}, !- Handle
-  {afce4d08-2213-4795-9fe4-3744a9b49915}, !- Name
-  {4b41826a-e6b6-4580-9c57-a41914194b46}; !- HVAC Component
+  {3e971d3d-21fd-4c4b-a1c0-b50b82abc068}, !- Handle
+  {6d152bf7-24df-4329-a43e-77547137f430}, !- Name
+  {13039113-3837-4f88-bfef-3b637411f031}; !- HVAC Component
 
 OS:Sizing:Zone,
-  {520c4bac-e8ae-4fae-a217-128b6ef68708}, !- Handle
-  {4b41826a-e6b6-4580-9c57-a41914194b46}, !- Zone or ZoneList Name
-=======
-  {0e0459e3-648c-458f-b991-18bb1ed16513}, !- Handle
-  Node 1,                                 !- Name
-  {c18ab2ce-ff33-4f1a-bdcd-43e3f92e5371}, !- Inlet Port
-  ;                                       !- Outlet Port
-
-OS:Connection,
-  {c18ab2ce-ff33-4f1a-bdcd-43e3f92e5371}, !- Handle
-  {13d56bcf-312a-457a-9b2f-c6437dda383b}, !- Name
-  {d4f6adab-345e-4b25-90d4-8648a1f26d81}, !- Source Object
-  11,                                     !- Outlet Port
-  {0e0459e3-648c-458f-b991-18bb1ed16513}, !- Target Object
-  2;                                      !- Inlet Port
-
-OS:PortList,
-  {18dcb657-6e4b-4149-bf3a-d25d27d2b302}, !- Handle
-  {f316f85a-8969-4218-b302-94b28eb08beb}, !- Name
-  {d4f6adab-345e-4b25-90d4-8648a1f26d81}; !- HVAC Component
-
-OS:PortList,
-  {b98002f4-b798-424a-b1f9-d087c6d5565a}, !- Handle
-  {8a825250-3eae-4dce-9db9-f6ff6a8529c4}, !- Name
-  {d4f6adab-345e-4b25-90d4-8648a1f26d81}; !- HVAC Component
-
-OS:PortList,
-  {66a44948-8921-451a-832f-28cce11d39b3}, !- Handle
-  {671164f6-400b-41d4-9ee4-ad74a6557208}, !- Name
-  {d4f6adab-345e-4b25-90d4-8648a1f26d81}; !- HVAC Component
-
-OS:Sizing:Zone,
-  {d88f0410-472e-4aa2-bf13-b942c5f0b7f5}, !- Handle
-  {d4f6adab-345e-4b25-90d4-8648a1f26d81}, !- Zone or ZoneList Name
->>>>>>> edda4442
+  {886121e8-fd65-476e-86ca-e72261fd3635}, !- Handle
+  {13039113-3837-4f88-bfef-3b637411f031}, !- Zone or ZoneList Name
   SupplyAirTemperature,                   !- Zone Cooling Design Supply Air Temperature Input Method
   14,                                     !- Zone Cooling Design Supply Air Temperature {C}
   11.11,                                  !- Zone Cooling Design Supply Air Temperature Difference {deltaC}
@@ -460,25 +340,14 @@
   autosize;                               !- Dedicated Outdoor Air High Setpoint Temperature for Design {C}
 
 OS:ZoneHVAC:EquipmentList,
-<<<<<<< HEAD
-  {b1926260-7703-4aad-b9e4-cec0c153ba6b}, !- Handle
+  {6dfa5fb1-82e9-431f-9975-1725846b92fa}, !- Handle
   Zone HVAC Equipment List 1,             !- Name
-  {4b41826a-e6b6-4580-9c57-a41914194b46}; !- Thermal Zone
+  {13039113-3837-4f88-bfef-3b637411f031}; !- Thermal Zone
 
 OS:Space,
-  {967ee9c0-72f8-4c18-bf42-59fa8157585b}, !- Handle
+  {801dd5c6-18c7-4d70-9d95-ced3f748f7b7}, !- Handle
   living space,                           !- Name
-  {1c30f423-2f80-4866-96cb-7d7b88b22a2f}, !- Space Type Name
-=======
-  {c5a2ce22-efc6-4a48-bda3-0a10f98ac940}, !- Handle
-  Zone HVAC Equipment List 1,             !- Name
-  {d4f6adab-345e-4b25-90d4-8648a1f26d81}; !- Thermal Zone
-
-OS:Space,
-  {372eeff9-b00f-4098-a538-a3d45d9067e7}, !- Handle
-  living space,                           !- Name
-  {6aaf0c35-bb28-4928-8cd5-3fbe4dfa6c7c}, !- Space Type Name
->>>>>>> edda4442
+  {ccacadce-38cf-4e78-9964-d9cd73c908cc}, !- Space Type Name
   ,                                       !- Default Construction Set Name
   ,                                       !- Default Schedule Set Name
   ,                                       !- Direction of Relative North {deg}
@@ -486,31 +355,17 @@
   ,                                       !- Y Origin {m}
   ,                                       !- Z Origin {m}
   ,                                       !- Building Story Name
-<<<<<<< HEAD
-  {4b41826a-e6b6-4580-9c57-a41914194b46}, !- Thermal Zone Name
+  {13039113-3837-4f88-bfef-3b637411f031}, !- Thermal Zone Name
   ,                                       !- Part of Total Floor Area
   ,                                       !- Design Specification Outdoor Air Object Name
-  {4d191d26-47a1-4b54-88ba-46fe083f298a}; !- Building Unit Name
-
-OS:Surface,
-  {ad6d9d67-8620-4ba4-aacc-67fe36e25b7c}, !- Handle
+  {32f638c8-4f5b-48dc-aaff-da90c5c9550c}; !- Building Unit Name
+
+OS:Surface,
+  {3f007913-20b3-4313-8af2-5ae945cec726}, !- Handle
   Surface 1,                              !- Name
   Floor,                                  !- Surface Type
   ,                                       !- Construction Name
-  {967ee9c0-72f8-4c18-bf42-59fa8157585b}, !- Space Name
-=======
-  {d4f6adab-345e-4b25-90d4-8648a1f26d81}, !- Thermal Zone Name
-  ,                                       !- Part of Total Floor Area
-  ,                                       !- Design Specification Outdoor Air Object Name
-  {7fbc2a65-da0b-427e-acf5-032313d5a191}; !- Building Unit Name
-
-OS:Surface,
-  {3eafe44b-858a-471e-9d6b-62f083e9f12f}, !- Handle
-  Surface 1,                              !- Name
-  Floor,                                  !- Surface Type
-  ,                                       !- Construction Name
-  {372eeff9-b00f-4098-a538-a3d45d9067e7}, !- Space Name
->>>>>>> edda4442
+  {801dd5c6-18c7-4d70-9d95-ced3f748f7b7}, !- Space Name
   Foundation,                             !- Outside Boundary Condition
   ,                                       !- Outside Boundary Condition Object
   NoSun,                                  !- Sun Exposure
@@ -523,19 +378,11 @@
   6.46578440716979, -12.9315688143396, 0; !- X,Y,Z Vertex 4 {m}
 
 OS:Surface,
-<<<<<<< HEAD
-  {b6fee7d5-db2f-4586-b5eb-0fe989963480}, !- Handle
+  {7979e8e1-ad7d-435e-b490-1cae622391cd}, !- Handle
   Surface 2,                              !- Name
   Wall,                                   !- Surface Type
   ,                                       !- Construction Name
-  {967ee9c0-72f8-4c18-bf42-59fa8157585b}, !- Space Name
-=======
-  {cddc3262-2cc1-453f-a256-a93b355256ab}, !- Handle
-  Surface 2,                              !- Name
-  Wall,                                   !- Surface Type
-  ,                                       !- Construction Name
-  {372eeff9-b00f-4098-a538-a3d45d9067e7}, !- Space Name
->>>>>>> edda4442
+  {801dd5c6-18c7-4d70-9d95-ced3f748f7b7}, !- Space Name
   Outdoors,                               !- Outside Boundary Condition
   ,                                       !- Outside Boundary Condition Object
   SunExposed,                             !- Sun Exposure
@@ -548,19 +395,11 @@
   0, -12.9315688143396, 2.4384;           !- X,Y,Z Vertex 4 {m}
 
 OS:Surface,
-<<<<<<< HEAD
-  {8748ed7f-c0de-4886-a5dd-afc200061991}, !- Handle
+  {e63be87e-fe98-498f-a33a-e850f4db6493}, !- Handle
   Surface 3,                              !- Name
   Wall,                                   !- Surface Type
   ,                                       !- Construction Name
-  {967ee9c0-72f8-4c18-bf42-59fa8157585b}, !- Space Name
-=======
-  {155effe3-dcd8-40a8-a7ab-4c52f7e58fa2}, !- Handle
-  Surface 3,                              !- Name
-  Wall,                                   !- Surface Type
-  ,                                       !- Construction Name
-  {372eeff9-b00f-4098-a538-a3d45d9067e7}, !- Space Name
->>>>>>> edda4442
+  {801dd5c6-18c7-4d70-9d95-ced3f748f7b7}, !- Space Name
   Outdoors,                               !- Outside Boundary Condition
   ,                                       !- Outside Boundary Condition Object
   SunExposed,                             !- Sun Exposure
@@ -573,19 +412,11 @@
   0, 0, 2.4384;                           !- X,Y,Z Vertex 4 {m}
 
 OS:Surface,
-<<<<<<< HEAD
-  {3efe4a35-e5e2-451e-a482-44e6b0c25b98}, !- Handle
+  {77636d30-86a1-414b-8be5-5a041b0c7c18}, !- Handle
   Surface 4,                              !- Name
   Wall,                                   !- Surface Type
   ,                                       !- Construction Name
-  {967ee9c0-72f8-4c18-bf42-59fa8157585b}, !- Space Name
-=======
-  {8dd2dd06-39a6-4827-9a8f-7f06803911ab}, !- Handle
-  Surface 4,                              !- Name
-  Wall,                                   !- Surface Type
-  ,                                       !- Construction Name
-  {372eeff9-b00f-4098-a538-a3d45d9067e7}, !- Space Name
->>>>>>> edda4442
+  {801dd5c6-18c7-4d70-9d95-ced3f748f7b7}, !- Space Name
   Adiabatic,                              !- Outside Boundary Condition
   ,                                       !- Outside Boundary Condition Object
   NoSun,                                  !- Sun Exposure
@@ -598,19 +429,11 @@
   6.46578440716979, 0, 2.4384;            !- X,Y,Z Vertex 4 {m}
 
 OS:Surface,
-<<<<<<< HEAD
-  {3bf87df6-3e72-4d99-bfa8-ab590af6b4d1}, !- Handle
+  {f1f47201-ce53-4d78-b374-f0037a353aec}, !- Handle
   Surface 5,                              !- Name
   Wall,                                   !- Surface Type
   ,                                       !- Construction Name
-  {967ee9c0-72f8-4c18-bf42-59fa8157585b}, !- Space Name
-=======
-  {0cef1c34-6f31-4662-b8a1-6f378d2481ee}, !- Handle
-  Surface 5,                              !- Name
-  Wall,                                   !- Surface Type
-  ,                                       !- Construction Name
-  {372eeff9-b00f-4098-a538-a3d45d9067e7}, !- Space Name
->>>>>>> edda4442
+  {801dd5c6-18c7-4d70-9d95-ced3f748f7b7}, !- Space Name
   Outdoors,                               !- Outside Boundary Condition
   ,                                       !- Outside Boundary Condition Object
   SunExposed,                             !- Sun Exposure
@@ -623,23 +446,13 @@
   6.46578440716979, -12.9315688143396, 2.4384; !- X,Y,Z Vertex 4 {m}
 
 OS:Surface,
-<<<<<<< HEAD
-  {46a6019b-b326-4406-ab23-000bb8636310}, !- Handle
+  {87e9b190-c51c-4aaa-9d44-73d2266acc45}, !- Handle
   Surface 6,                              !- Name
   RoofCeiling,                            !- Surface Type
   ,                                       !- Construction Name
-  {967ee9c0-72f8-4c18-bf42-59fa8157585b}, !- Space Name
+  {801dd5c6-18c7-4d70-9d95-ced3f748f7b7}, !- Space Name
   Surface,                                !- Outside Boundary Condition
-  {9739646e-f2a6-4c49-b0f0-34d1d63a6973}, !- Outside Boundary Condition Object
-=======
-  {e3355ffb-8f3e-44e1-a69f-2dc0b774b995}, !- Handle
-  Surface 6,                              !- Name
-  RoofCeiling,                            !- Surface Type
-  ,                                       !- Construction Name
-  {372eeff9-b00f-4098-a538-a3d45d9067e7}, !- Space Name
-  Surface,                                !- Outside Boundary Condition
-  {dee1dbb7-5a7c-408c-b66b-974cafe2e5ee}, !- Outside Boundary Condition Object
->>>>>>> edda4442
+  {6f00e181-04d8-48a6-a90d-fc16618844c0}, !- Outside Boundary Condition Object
   NoSun,                                  !- Sun Exposure
   NoWind,                                 !- Wind Exposure
   ,                                       !- View Factor to Ground
@@ -650,11 +463,7 @@
   0, -12.9315688143396, 2.4384;           !- X,Y,Z Vertex 4 {m}
 
 OS:SpaceType,
-<<<<<<< HEAD
-  {1c30f423-2f80-4866-96cb-7d7b88b22a2f}, !- Handle
-=======
-  {6aaf0c35-bb28-4928-8cd5-3fbe4dfa6c7c}, !- Handle
->>>>>>> edda4442
+  {ccacadce-38cf-4e78-9964-d9cd73c908cc}, !- Handle
   Space Type 1,                           !- Name
   ,                                       !- Default Construction Set Name
   ,                                       !- Default Schedule Set Name
@@ -665,23 +474,13 @@
   living;                                 !- Standards Space Type
 
 OS:Surface,
-<<<<<<< HEAD
-  {9739646e-f2a6-4c49-b0f0-34d1d63a6973}, !- Handle
+  {6f00e181-04d8-48a6-a90d-fc16618844c0}, !- Handle
   Surface 7,                              !- Name
   Floor,                                  !- Surface Type
   ,                                       !- Construction Name
-  {2b972b2b-5f48-41d8-9bc3-ba4965d6466e}, !- Space Name
+  {c4e3a55b-0a60-42f2-a9d6-743223eb05cc}, !- Space Name
   Surface,                                !- Outside Boundary Condition
-  {46a6019b-b326-4406-ab23-000bb8636310}, !- Outside Boundary Condition Object
-=======
-  {dee1dbb7-5a7c-408c-b66b-974cafe2e5ee}, !- Handle
-  Surface 7,                              !- Name
-  Floor,                                  !- Surface Type
-  ,                                       !- Construction Name
-  {177c89fd-48a3-47f0-881a-df1c2f2c1bfb}, !- Space Name
-  Surface,                                !- Outside Boundary Condition
-  {e3355ffb-8f3e-44e1-a69f-2dc0b774b995}, !- Outside Boundary Condition Object
->>>>>>> edda4442
+  {87e9b190-c51c-4aaa-9d44-73d2266acc45}, !- Outside Boundary Condition Object
   NoSun,                                  !- Sun Exposure
   NoWind,                                 !- Wind Exposure
   ,                                       !- View Factor to Ground
@@ -692,19 +491,11 @@
   6.46578440716979, -12.9315688143396, 2.4384; !- X,Y,Z Vertex 4 {m}
 
 OS:Surface,
-<<<<<<< HEAD
-  {826d3490-a29a-4172-b813-f779f2e97b4b}, !- Handle
+  {2e731e1b-adf2-42b8-8bb0-f7d404289c77}, !- Handle
   Surface 8,                              !- Name
   RoofCeiling,                            !- Surface Type
   ,                                       !- Construction Name
-  {2b972b2b-5f48-41d8-9bc3-ba4965d6466e}, !- Space Name
-=======
-  {27479806-6aa4-4ad8-ba8d-af54edc2d35e}, !- Handle
-  Surface 8,                              !- Name
-  RoofCeiling,                            !- Surface Type
-  ,                                       !- Construction Name
-  {177c89fd-48a3-47f0-881a-df1c2f2c1bfb}, !- Space Name
->>>>>>> edda4442
+  {c4e3a55b-0a60-42f2-a9d6-743223eb05cc}, !- Space Name
   Outdoors,                               !- Outside Boundary Condition
   ,                                       !- Outside Boundary Condition Object
   SunExposed,                             !- Sun Exposure
@@ -717,19 +508,11 @@
   0, 0, 2.4384;                           !- X,Y,Z Vertex 4 {m}
 
 OS:Surface,
-<<<<<<< HEAD
-  {b2e8effd-6e29-4ffe-b17b-c711a52ebb25}, !- Handle
+  {d5df6efe-9038-4501-8cfe-80eec49b4664}, !- Handle
   Surface 9,                              !- Name
   RoofCeiling,                            !- Surface Type
   ,                                       !- Construction Name
-  {2b972b2b-5f48-41d8-9bc3-ba4965d6466e}, !- Space Name
-=======
-  {11f7d78f-c610-4bd2-b9d6-dee033e507de}, !- Handle
-  Surface 9,                              !- Name
-  RoofCeiling,                            !- Surface Type
-  ,                                       !- Construction Name
-  {177c89fd-48a3-47f0-881a-df1c2f2c1bfb}, !- Space Name
->>>>>>> edda4442
+  {c4e3a55b-0a60-42f2-a9d6-743223eb05cc}, !- Space Name
   Outdoors,                               !- Outside Boundary Condition
   ,                                       !- Outside Boundary Condition Object
   SunExposed,                             !- Sun Exposure
@@ -742,19 +525,11 @@
   6.46578440716979, -12.9315688143396, 2.4384; !- X,Y,Z Vertex 4 {m}
 
 OS:Surface,
-<<<<<<< HEAD
-  {dd40caca-0a60-425f-9907-91b0b8b02069}, !- Handle
+  {2a7a134e-c251-4689-8e97-f40baf65a5b0}, !- Handle
   Surface 10,                             !- Name
   Wall,                                   !- Surface Type
   ,                                       !- Construction Name
-  {2b972b2b-5f48-41d8-9bc3-ba4965d6466e}, !- Space Name
-=======
-  {b111ad36-b316-4713-a56c-ac5d71c528ba}, !- Handle
-  Surface 10,                             !- Name
-  Wall,                                   !- Surface Type
-  ,                                       !- Construction Name
-  {177c89fd-48a3-47f0-881a-df1c2f2c1bfb}, !- Space Name
->>>>>>> edda4442
+  {c4e3a55b-0a60-42f2-a9d6-743223eb05cc}, !- Space Name
   Outdoors,                               !- Outside Boundary Condition
   ,                                       !- Outside Boundary Condition Object
   SunExposed,                             !- Sun Exposure
@@ -766,19 +541,11 @@
   0, -12.9315688143396, 2.4384;           !- X,Y,Z Vertex 3 {m}
 
 OS:Surface,
-<<<<<<< HEAD
-  {c3686c14-e77e-4352-9f87-3090f4821b85}, !- Handle
+  {7ec2e0df-9c26-4628-b006-500840b99ca4}, !- Handle
   Surface 11,                             !- Name
   Wall,                                   !- Surface Type
   ,                                       !- Construction Name
-  {2b972b2b-5f48-41d8-9bc3-ba4965d6466e}, !- Space Name
-=======
-  {ced7a368-f6f4-437d-8a78-b16085a7f67d}, !- Handle
-  Surface 11,                             !- Name
-  Wall,                                   !- Surface Type
-  ,                                       !- Construction Name
-  {177c89fd-48a3-47f0-881a-df1c2f2c1bfb}, !- Space Name
->>>>>>> edda4442
+  {c4e3a55b-0a60-42f2-a9d6-743223eb05cc}, !- Space Name
   Adiabatic,                              !- Outside Boundary Condition
   ,                                       !- Outside Boundary Condition Object
   NoSun,                                  !- Sun Exposure
@@ -790,15 +557,9 @@
   6.46578440716979, 0, 2.4384;            !- X,Y,Z Vertex 3 {m}
 
 OS:Space,
-<<<<<<< HEAD
-  {2b972b2b-5f48-41d8-9bc3-ba4965d6466e}, !- Handle
+  {c4e3a55b-0a60-42f2-a9d6-743223eb05cc}, !- Handle
   unfinished attic space,                 !- Name
-  {3819cffd-d36d-4d1d-91e2-ffa56f3b8719}, !- Space Type Name
-=======
-  {177c89fd-48a3-47f0-881a-df1c2f2c1bfb}, !- Handle
-  unfinished attic space,                 !- Name
-  {bd538756-fdef-4b33-b8fc-a5dba3337c94}, !- Space Type Name
->>>>>>> edda4442
+  {2bcedf34-5b75-41a7-bae4-38bc2e27eaad}, !- Space Type Name
   ,                                       !- Default Construction Set Name
   ,                                       !- Default Schedule Set Name
   ,                                       !- Direction of Relative North {deg}
@@ -806,17 +567,10 @@
   ,                                       !- Y Origin {m}
   ,                                       !- Z Origin {m}
   ,                                       !- Building Story Name
-<<<<<<< HEAD
-  {1bac0f03-2995-4313-a8a5-bcd1e9b37907}; !- Thermal Zone Name
+  {e9505dd3-744b-4349-9633-68d841ca46e6}; !- Thermal Zone Name
 
 OS:ThermalZone,
-  {1bac0f03-2995-4313-a8a5-bcd1e9b37907}, !- Handle
-=======
-  {8f384d46-7c72-4832-a827-c0278019ff54}; !- Thermal Zone Name
-
-OS:ThermalZone,
-  {8f384d46-7c72-4832-a827-c0278019ff54}, !- Handle
->>>>>>> edda4442
+  {e9505dd3-744b-4349-9633-68d841ca46e6}, !- Handle
   unfinished attic zone,                  !- Name
   ,                                       !- Multiplier
   ,                                       !- Ceiling Height {m}
@@ -825,17 +579,10 @@
   ,                                       !- Zone Inside Convection Algorithm
   ,                                       !- Zone Outside Convection Algorithm
   ,                                       !- Zone Conditioning Equipment List Name
-<<<<<<< HEAD
-  {a2b7efcc-c47e-4412-a96e-d662c3d38f40}, !- Zone Air Inlet Port List
-  {46956d46-d437-4c32-ad4b-51c72a0f0d94}, !- Zone Air Exhaust Port List
-  {e9d7c8d5-6238-4666-adc6-f9afcb862f3e}, !- Zone Air Node Name
-  {9d0c4c87-5025-4014-b1bb-a5f62e016bf1}, !- Zone Return Air Port List
-=======
-  {135f5b20-9790-4642-874e-80400ec5c45d}, !- Zone Air Inlet Port List
-  {e1f6a528-8bb6-4b6b-879a-a595b91b9ebb}, !- Zone Air Exhaust Port List
-  {13a4c291-5d7f-4ba8-a794-1efac4548d4b}, !- Zone Air Node Name
-  {7a38d933-f426-4aec-8357-30d6a66e66cf}, !- Zone Return Air Port List
->>>>>>> edda4442
+  {e7ddc2d5-c3e4-488f-a79b-8cbdf152785c}, !- Zone Air Inlet Port List
+  {9995be20-625c-4a8c-9a93-55c5ff1a3dec}, !- Zone Air Exhaust Port List
+  {51420cfe-4b05-4e35-a188-5b937ab971fb}, !- Zone Air Node Name
+  {4dd9d3a9-68bc-495f-9e7d-5a09c25c06d9}, !- Zone Return Air Port List
   ,                                       !- Primary Daylighting Control Name
   ,                                       !- Fraction of Zone Controlled by Primary Daylighting Control
   ,                                       !- Secondary Daylighting Control Name
@@ -846,71 +593,37 @@
   No;                                     !- Use Ideal Air Loads
 
 OS:Node,
-<<<<<<< HEAD
-  {1377531c-38ea-4067-9c5c-263e7298b951}, !- Handle
+  {04b20129-fd3e-4e4e-bf56-80ef412c40ff}, !- Handle
   Node 2,                                 !- Name
-  {e9d7c8d5-6238-4666-adc6-f9afcb862f3e}, !- Inlet Port
+  {51420cfe-4b05-4e35-a188-5b937ab971fb}, !- Inlet Port
   ;                                       !- Outlet Port
 
 OS:Connection,
-  {e9d7c8d5-6238-4666-adc6-f9afcb862f3e}, !- Handle
-  {46a09e49-de17-4d6d-a51e-7611640fac67}, !- Name
-  {1bac0f03-2995-4313-a8a5-bcd1e9b37907}, !- Source Object
+  {51420cfe-4b05-4e35-a188-5b937ab971fb}, !- Handle
+  {ee05662e-bd1e-4d00-9347-6dabada6a2a3}, !- Name
+  {e9505dd3-744b-4349-9633-68d841ca46e6}, !- Source Object
   11,                                     !- Outlet Port
-  {1377531c-38ea-4067-9c5c-263e7298b951}, !- Target Object
+  {04b20129-fd3e-4e4e-bf56-80ef412c40ff}, !- Target Object
   2;                                      !- Inlet Port
 
 OS:PortList,
-  {a2b7efcc-c47e-4412-a96e-d662c3d38f40}, !- Handle
-  {4d099ae5-ea52-4ced-9e49-e690dff5c547}, !- Name
-  {1bac0f03-2995-4313-a8a5-bcd1e9b37907}; !- HVAC Component
+  {e7ddc2d5-c3e4-488f-a79b-8cbdf152785c}, !- Handle
+  {2ee3631c-05f8-4e46-82f6-c7a3b202e42d}, !- Name
+  {e9505dd3-744b-4349-9633-68d841ca46e6}; !- HVAC Component
 
 OS:PortList,
-  {46956d46-d437-4c32-ad4b-51c72a0f0d94}, !- Handle
-  {4fe9a12c-e573-42f9-abce-c7c76973b98e}, !- Name
-  {1bac0f03-2995-4313-a8a5-bcd1e9b37907}; !- HVAC Component
+  {9995be20-625c-4a8c-9a93-55c5ff1a3dec}, !- Handle
+  {ee916d60-4e7e-4158-a4d1-d05abf584d24}, !- Name
+  {e9505dd3-744b-4349-9633-68d841ca46e6}; !- HVAC Component
 
 OS:PortList,
-  {9d0c4c87-5025-4014-b1bb-a5f62e016bf1}, !- Handle
-  {42f52a0c-cde0-458e-8a37-52065310c5d7}, !- Name
-  {1bac0f03-2995-4313-a8a5-bcd1e9b37907}; !- HVAC Component
+  {4dd9d3a9-68bc-495f-9e7d-5a09c25c06d9}, !- Handle
+  {f8690e76-ebca-4e4f-8460-8a4ae399e408}, !- Name
+  {e9505dd3-744b-4349-9633-68d841ca46e6}; !- HVAC Component
 
 OS:Sizing:Zone,
-  {34c5c686-eddb-4cfc-90ae-afdbac363a74}, !- Handle
-  {1bac0f03-2995-4313-a8a5-bcd1e9b37907}, !- Zone or ZoneList Name
-=======
-  {03578e60-9b3c-4cff-8e29-1d6829033178}, !- Handle
-  Node 2,                                 !- Name
-  {13a4c291-5d7f-4ba8-a794-1efac4548d4b}, !- Inlet Port
-  ;                                       !- Outlet Port
-
-OS:Connection,
-  {13a4c291-5d7f-4ba8-a794-1efac4548d4b}, !- Handle
-  {64ac4228-83ba-4de7-b5f7-f780e59a354c}, !- Name
-  {8f384d46-7c72-4832-a827-c0278019ff54}, !- Source Object
-  11,                                     !- Outlet Port
-  {03578e60-9b3c-4cff-8e29-1d6829033178}, !- Target Object
-  2;                                      !- Inlet Port
-
-OS:PortList,
-  {135f5b20-9790-4642-874e-80400ec5c45d}, !- Handle
-  {0a8ad1a4-fd3f-4c4f-ad25-d07b583e9d5c}, !- Name
-  {8f384d46-7c72-4832-a827-c0278019ff54}; !- HVAC Component
-
-OS:PortList,
-  {e1f6a528-8bb6-4b6b-879a-a595b91b9ebb}, !- Handle
-  {8495db73-03f9-4711-aafa-0a874761a7c4}, !- Name
-  {8f384d46-7c72-4832-a827-c0278019ff54}; !- HVAC Component
-
-OS:PortList,
-  {7a38d933-f426-4aec-8357-30d6a66e66cf}, !- Handle
-  {8eec9d39-2aab-4003-8d97-b5ec5d9921bc}, !- Name
-  {8f384d46-7c72-4832-a827-c0278019ff54}; !- HVAC Component
-
-OS:Sizing:Zone,
-  {f430c637-38f5-4bc4-a91b-f1f5a226e012}, !- Handle
-  {8f384d46-7c72-4832-a827-c0278019ff54}, !- Zone or ZoneList Name
->>>>>>> edda4442
+  {8454aaa3-72f4-4b75-b66a-e35e1324ca22}, !- Handle
+  {e9505dd3-744b-4349-9633-68d841ca46e6}, !- Zone or ZoneList Name
   SupplyAirTemperature,                   !- Zone Cooling Design Supply Air Temperature Input Method
   14,                                     !- Zone Cooling Design Supply Air Temperature {C}
   11.11,                                  !- Zone Cooling Design Supply Air Temperature Difference {deltaC}
@@ -939,21 +652,12 @@
   autosize;                               !- Dedicated Outdoor Air High Setpoint Temperature for Design {C}
 
 OS:ZoneHVAC:EquipmentList,
-<<<<<<< HEAD
-  {c4754324-a86b-43a7-b7bf-60d1832ee2ec}, !- Handle
+  {e7de9e5c-7de0-41a7-a281-c69b3445e153}, !- Handle
   Zone HVAC Equipment List 2,             !- Name
-  {1bac0f03-2995-4313-a8a5-bcd1e9b37907}; !- Thermal Zone
+  {e9505dd3-744b-4349-9633-68d841ca46e6}; !- Thermal Zone
 
 OS:SpaceType,
-  {3819cffd-d36d-4d1d-91e2-ffa56f3b8719}, !- Handle
-=======
-  {40e8a018-58c6-46a6-95fd-b25da9a8fc55}, !- Handle
-  Zone HVAC Equipment List 2,             !- Name
-  {8f384d46-7c72-4832-a827-c0278019ff54}; !- Thermal Zone
-
-OS:SpaceType,
-  {bd538756-fdef-4b33-b8fc-a5dba3337c94}, !- Handle
->>>>>>> edda4442
+  {2bcedf34-5b75-41a7-bae4-38bc2e27eaad}, !- Handle
   Space Type 2,                           !- Name
   ,                                       !- Default Construction Set Name
   ,                                       !- Default Schedule Set Name
@@ -964,23 +668,14 @@
   unfinished attic;                       !- Standards Space Type
 
 OS:BuildingUnit,
-<<<<<<< HEAD
-  {4d191d26-47a1-4b54-88ba-46fe083f298a}, !- Handle
-=======
-  {7fbc2a65-da0b-427e-acf5-032313d5a191}, !- Handle
->>>>>>> edda4442
+  {32f638c8-4f5b-48dc-aaff-da90c5c9550c}, !- Handle
   unit 1,                                 !- Name
   ,                                       !- Rendering Color
   Residential;                            !- Building Unit Type
 
 OS:AdditionalProperties,
-<<<<<<< HEAD
-  {56be3935-37d3-4c6c-9f4b-281109496841}, !- Handle
-  {4d191d26-47a1-4b54-88ba-46fe083f298a}, !- Object Name
-=======
-  {e056f42b-d362-4008-84db-cb10a7248098}, !- Handle
-  {7fbc2a65-da0b-427e-acf5-032313d5a191}, !- Object Name
->>>>>>> edda4442
+  {4ecff5f2-e35b-45fb-b3b3-f8da3fa9bf57}, !- Handle
+  {32f638c8-4f5b-48dc-aaff-da90c5c9550c}, !- Object Name
   NumberOfBedrooms,                       !- Feature Name 1
   Integer,                                !- Feature Data Type 1
   3,                                      !- Feature Value 1
@@ -992,20 +687,12 @@
   3.3900000000000001;                     !- Feature Value 3
 
 OS:External:File,
-<<<<<<< HEAD
-  {8ab7f21c-06cc-46ec-b3ae-cc53e66dccc2}, !- Handle
-=======
-  {87abc488-fc1f-4890-bc76-a5a863977bfd}, !- Handle
->>>>>>> edda4442
+  {46ced051-fd2b-4f96-b998-f8a7d6e9dc7e}, !- Handle
   8760.csv,                               !- Name
   8760.csv;                               !- File Name
 
 OS:Schedule:Day,
-<<<<<<< HEAD
-  {97b1efb9-de72-4215-b50f-b6c3730b300b}, !- Handle
-=======
-  {66006d5c-e551-436d-9550-c22a0eef427c}, !- Handle
->>>>>>> edda4442
+  {2e15200a-8f09-4502-a724-904d2c818ef0}, !- Handle
   Schedule Day 1,                         !- Name
   ,                                       !- Schedule Type Limits Name
   ,                                       !- Interpolate to Timestep
@@ -1014,11 +701,7 @@
   0;                                      !- Value Until Time 1
 
 OS:Schedule:Day,
-<<<<<<< HEAD
-  {6f2b9b54-c8ad-4748-a097-f6bc368aeb87}, !- Handle
-=======
-  {74290461-2f06-412f-907b-e37d37541f62}, !- Handle
->>>>>>> edda4442
+  {db0ce27a-e5e6-49aa-a542-08034c7bd35c}, !- Handle
   Schedule Day 2,                         !- Name
   ,                                       !- Schedule Type Limits Name
   ,                                       !- Interpolate to Timestep
@@ -1027,17 +710,10 @@
   1;                                      !- Value Until Time 1
 
 OS:Schedule:File,
-<<<<<<< HEAD
-  {cb99eb71-eaad-4161-b3ac-99848ba95200}, !- Handle
+  {6768f927-f9d6-41cf-a57f-266eb2216751}, !- Handle
   occupants,                              !- Name
-  {7ed0df80-0172-4c35-90ae-e3eb5ee33880}, !- Schedule Type Limits Name
-  {8ab7f21c-06cc-46ec-b3ae-cc53e66dccc2}, !- External File Name
-=======
-  {8364aea4-5b9e-44d2-85c0-11802349cb67}, !- Handle
-  occupants,                              !- Name
-  {ff9cdc5a-d088-44c1-b366-847d9f9695f0}, !- Schedule Type Limits Name
-  {87abc488-fc1f-4890-bc76-a5a863977bfd}, !- External File Name
->>>>>>> edda4442
+  {c850f03c-8c31-498b-9f74-7612673269fb}, !- Schedule Type Limits Name
+  {46ced051-fd2b-4f96-b998-f8a7d6e9dc7e}, !- External File Name
   1,                                      !- Column Number
   1,                                      !- Rows to Skip at Top
   8760,                                   !- Number of Hours of Data
@@ -1046,38 +722,22 @@
   60;                                     !- Minutes per Item
 
 OS:Schedule:Ruleset,
-<<<<<<< HEAD
-  {43417fc4-a65c-4590-9d9a-e03c59c1aeb3}, !- Handle
+  {ac2299ef-5af2-416e-97e6-9636063ed87e}, !- Handle
   Schedule Ruleset 1,                     !- Name
-  {fca2210c-ac36-4b01-bf80-20bf89fddf73}, !- Schedule Type Limits Name
-  {25c19a5d-d415-4068-9fbb-96a0a9fc5e54}; !- Default Day Schedule Name
+  {0fd3b6f8-17b7-4c5c-a39e-dbed1b97bb4b}, !- Schedule Type Limits Name
+  {473da122-f215-4563-a977-12c058643aa8}; !- Default Day Schedule Name
 
 OS:Schedule:Day,
-  {25c19a5d-d415-4068-9fbb-96a0a9fc5e54}, !- Handle
+  {473da122-f215-4563-a977-12c058643aa8}, !- Handle
   Schedule Day 3,                         !- Name
-  {fca2210c-ac36-4b01-bf80-20bf89fddf73}, !- Schedule Type Limits Name
-=======
-  {0308ac60-5e43-499c-8394-daa691051039}, !- Handle
-  Schedule Ruleset 1,                     !- Name
-  {4f081fc9-b767-47b4-820b-1f760e8bed42}, !- Schedule Type Limits Name
-  {b39292a5-06af-4662-aab8-5dbac7150e53}; !- Default Day Schedule Name
-
-OS:Schedule:Day,
-  {b39292a5-06af-4662-aab8-5dbac7150e53}, !- Handle
-  Schedule Day 3,                         !- Name
-  {4f081fc9-b767-47b4-820b-1f760e8bed42}, !- Schedule Type Limits Name
->>>>>>> edda4442
+  {0fd3b6f8-17b7-4c5c-a39e-dbed1b97bb4b}, !- Schedule Type Limits Name
   ,                                       !- Interpolate to Timestep
   24,                                     !- Hour 1
   0,                                      !- Minute 1
   112.539290946133;                       !- Value Until Time 1
 
 OS:People:Definition,
-<<<<<<< HEAD
-  {d2348677-747b-42e6-8cbe-144de98a3b8c}, !- Handle
-=======
-  {c7674aa4-fcae-4e79-9b2a-dcf14bc7b7d1}, !- Handle
->>>>>>> edda4442
+  {211b4774-cd55-4884-b5f7-7fee4bd49f4d}, !- Handle
   res occupants|living space,             !- Name
   People,                                 !- Number of People Calculation Method
   3.39,                                   !- Number of People {people}
@@ -1090,21 +750,12 @@
   ZoneAveraged;                           !- Mean Radiant Temperature Calculation Type
 
 OS:People,
-<<<<<<< HEAD
-  {71f4d444-e21e-4387-8ea4-9cc5471bfc49}, !- Handle
+  {d0362a29-9bd4-4c77-9e6a-1c23f0f947af}, !- Handle
   res occupants|living space,             !- Name
-  {d2348677-747b-42e6-8cbe-144de98a3b8c}, !- People Definition Name
-  {967ee9c0-72f8-4c18-bf42-59fa8157585b}, !- Space or SpaceType Name
-  {cb99eb71-eaad-4161-b3ac-99848ba95200}, !- Number of People Schedule Name
-  {43417fc4-a65c-4590-9d9a-e03c59c1aeb3}, !- Activity Level Schedule Name
-=======
-  {a383f205-2cbd-45be-8e34-34a8445539e7}, !- Handle
-  res occupants|living space,             !- Name
-  {c7674aa4-fcae-4e79-9b2a-dcf14bc7b7d1}, !- People Definition Name
-  {372eeff9-b00f-4098-a538-a3d45d9067e7}, !- Space or SpaceType Name
-  {8364aea4-5b9e-44d2-85c0-11802349cb67}, !- Number of People Schedule Name
-  {0308ac60-5e43-499c-8394-daa691051039}, !- Activity Level Schedule Name
->>>>>>> edda4442
+  {211b4774-cd55-4884-b5f7-7fee4bd49f4d}, !- People Definition Name
+  {801dd5c6-18c7-4d70-9d95-ced3f748f7b7}, !- Space or SpaceType Name
+  {6768f927-f9d6-41cf-a57f-266eb2216751}, !- Number of People Schedule Name
+  {ac2299ef-5af2-416e-97e6-9636063ed87e}, !- Activity Level Schedule Name
   ,                                       !- Surface Name/Angle Factor List Name
   ,                                       !- Work Efficiency Schedule Name
   ,                                       !- Clothing Insulation Schedule Name
@@ -1112,11 +763,7 @@
   1;                                      !- Multiplier
 
 OS:ScheduleTypeLimits,
-<<<<<<< HEAD
-  {fca2210c-ac36-4b01-bf80-20bf89fddf73}, !- Handle
-=======
-  {4f081fc9-b767-47b4-820b-1f760e8bed42}, !- Handle
->>>>>>> edda4442
+  {0fd3b6f8-17b7-4c5c-a39e-dbed1b97bb4b}, !- Handle
   ActivityLevel,                          !- Name
   0,                                      !- Lower Limit Value
   ,                                       !- Upper Limit Value
@@ -1124,11 +771,7 @@
   ActivityLevel;                          !- Unit Type
 
 OS:ScheduleTypeLimits,
-<<<<<<< HEAD
-  {7ed0df80-0172-4c35-90ae-e3eb5ee33880}, !- Handle
-=======
-  {ff9cdc5a-d088-44c1-b366-847d9f9695f0}, !- Handle
->>>>>>> edda4442
+  {c850f03c-8c31-498b-9f74-7612673269fb}, !- Handle
   Fractional,                             !- Name
   0,                                      !- Lower Limit Value
   1,                                      !- Upper Limit Value
