--- conflicted
+++ resolved
@@ -1,53 +1,26 @@
 !- NOTE: Auto-generated from /test/osw_files/SFA_4units_1story_SL_UA_3Beds_2Baths_Denver.osw
 
 OS:Version,
-<<<<<<< HEAD
-  {cbe21cfc-d626-42f6-a3d5-5220286d3d86}, !- Handle
-  2.9.0;                                  !- Version Identifier
-
-OS:SimulationControl,
-  {8cdb5acf-0fc0-405a-ae4e-51b168f617ff}, !- Handle
-=======
   {f75375cd-8474-42b0-a6f2-782d8b365b1b}, !- Handle
   2.9.0;                                  !- Version Identifier
 
 OS:SimulationControl,
   {b44b781b-e7ec-4499-99c9-f2a5e64c0c73}, !- Handle
->>>>>>> 78d739aa
   ,                                       !- Do Zone Sizing Calculation
   ,                                       !- Do System Sizing Calculation
   ,                                       !- Do Plant Sizing Calculation
   No;                                     !- Run Simulation for Sizing Periods
 
 OS:Timestep,
-<<<<<<< HEAD
-  {bf02195f-7be2-43b9-b0b6-dbc6f701aece}, !- Handle
-  6;                                      !- Number of Timesteps per Hour
-
-OS:ShadowCalculation,
-  {ad1268a2-87a1-4308-90f9-bd238799b95d}, !- Handle
-=======
   {5ab43cd7-81d5-43e0-9991-8d87ca805545}, !- Handle
   6;                                      !- Number of Timesteps per Hour
 
 OS:ShadowCalculation,
   {ee1c4650-5238-4d69-be75-fcc71d098377}, !- Handle
->>>>>>> 78d739aa
   20,                                     !- Calculation Frequency
   200;                                    !- Maximum Figures in Shadow Overlap Calculations
 
 OS:SurfaceConvectionAlgorithm:Outside,
-<<<<<<< HEAD
-  {da06125f-f75a-41ce-9bf8-1616d4a081e7}, !- Handle
-  DOE-2;                                  !- Algorithm
-
-OS:SurfaceConvectionAlgorithm:Inside,
-  {d613ac8c-73fa-42bd-8f25-be5c15a39a7d}, !- Handle
-  TARP;                                   !- Algorithm
-
-OS:ZoneCapacitanceMultiplier:ResearchSpecial,
-  {b6251c5b-9d94-484f-87df-48d52f3808b9}, !- Handle
-=======
   {8103267d-1aa5-43c8-9fd0-cad21a526013}, !- Handle
   DOE-2;                                  !- Algorithm
 
@@ -57,17 +30,12 @@
 
 OS:ZoneCapacitanceMultiplier:ResearchSpecial,
   {5aaf022d-b62e-4806-be45-1d6ba81dfbf4}, !- Handle
->>>>>>> 78d739aa
   ,                                       !- Temperature Capacity Multiplier
   15,                                     !- Humidity Capacity Multiplier
   ;                                       !- Carbon Dioxide Capacity Multiplier
 
 OS:RunPeriod,
-<<<<<<< HEAD
-  {381b67db-2443-47d2-8ebb-37a1d9322565}, !- Handle
-=======
   {6931c36a-b286-4c8a-a56f-9048506f7aed}, !- Handle
->>>>>>> 78d739aa
   Run Period 1,                           !- Name
   1,                                      !- Begin Month
   1,                                      !- Begin Day of Month
@@ -81,21 +49,13 @@
   ;                                       !- Number of Times Runperiod to be Repeated
 
 OS:YearDescription,
-<<<<<<< HEAD
-  {812c55a5-5412-49e6-8d61-dcd26ee10c6c}, !- Handle
-=======
   {4b22e7ac-2b13-441b-9e8f-22c4a950db86}, !- Handle
->>>>>>> 78d739aa
   2007,                                   !- Calendar Year
   ,                                       !- Day of Week for Start Day
   ;                                       !- Is Leap Year
 
 OS:WeatherFile,
-<<<<<<< HEAD
-  {4468e338-17c6-4822-9685-c0950b00fe60}, !- Handle
-=======
   {195f6967-e54f-44b1-a693-99e0ad675393}, !- Handle
->>>>>>> 78d739aa
   Denver Intl Ap,                         !- City
   CO,                                     !- State Province Region
   USA,                                    !- Country
@@ -109,13 +69,8 @@
   E23378AA;                               !- Checksum
 
 OS:AdditionalProperties,
-<<<<<<< HEAD
-  {a68cd38f-cb79-40ad-a507-6059ace3699b}, !- Handle
-  {4468e338-17c6-4822-9685-c0950b00fe60}, !- Object Name
-=======
   {0be48495-0768-4684-95aa-b50d93bac1af}, !- Handle
   {195f6967-e54f-44b1-a693-99e0ad675393}, !- Object Name
->>>>>>> 78d739aa
   EPWHeaderCity,                          !- Feature Name 1
   String,                                 !- Feature Data Type 1
   Denver Intl Ap,                         !- Feature Value 1
@@ -223,11 +178,7 @@
   84;                                     !- Feature Value 35
 
 OS:Site,
-<<<<<<< HEAD
-  {3192c57e-2c63-4759-89ee-4b9d193b7f86}, !- Handle
-=======
   {315d7c53-7e6c-4bcc-aeaa-b52359f8cd3b}, !- Handle
->>>>>>> 78d739aa
   Denver Intl Ap_CO_USA,                  !- Name
   39.83,                                  !- Latitude {deg}
   -104.65,                                !- Longitude {deg}
@@ -236,11 +187,7 @@
   ;                                       !- Terrain
 
 OS:ClimateZones,
-<<<<<<< HEAD
-  {86e669d7-b8f9-46f0-8b32-e49592095fa7}, !- Handle
-=======
   {394154c7-93c4-4adf-98b8-97baf67a3b2b}, !- Handle
->>>>>>> 78d739aa
   ,                                       !- Active Institution
   ,                                       !- Active Year
   ,                                       !- Climate Zone Institution Name 1
@@ -253,31 +200,19 @@
   Cold;                                   !- Climate Zone Value 2
 
 OS:Site:WaterMainsTemperature,
-<<<<<<< HEAD
-  {3abe6d10-5523-4f23-b516-d0d7e71a4b3f}, !- Handle
-=======
   {e32a799f-50e2-4353-b229-5c65a969bb69}, !- Handle
->>>>>>> 78d739aa
   Correlation,                            !- Calculation Method
   ,                                       !- Temperature Schedule Name
   10.8753424657535,                       !- Annual Average Outdoor Air Temperature {C}
   23.1524007936508;                       !- Maximum Difference In Monthly Average Outdoor Air Temperatures {deltaC}
 
 OS:RunPeriodControl:DaylightSavingTime,
-<<<<<<< HEAD
-  {b1432aec-98b3-411f-8ed3-b158e514725b}, !- Handle
-=======
   {4f3ec746-da54-4692-b75f-b2eda949d6a5}, !- Handle
->>>>>>> 78d739aa
   4/7,                                    !- Start Date
   10/26;                                  !- End Date
 
 OS:Site:GroundTemperature:Deep,
-<<<<<<< HEAD
-  {cfd424c0-f66a-484f-9d77-b8a598fade01}, !- Handle
-=======
   {70920faf-b88d-45c8-b921-7caef0f3702c}, !- Handle
->>>>>>> 78d739aa
   10.8753424657535,                       !- January Deep Ground Temperature {C}
   10.8753424657535,                       !- February Deep Ground Temperature {C}
   10.8753424657535,                       !- March Deep Ground Temperature {C}
@@ -292,11 +227,7 @@
   10.8753424657535;                       !- December Deep Ground Temperature {C}
 
 OS:Building,
-<<<<<<< HEAD
-  {408e97a6-7052-4590-b69a-8f2e6c4c3151}, !- Handle
-=======
   {b193cf42-8b6f-4fde-89c1-ee921f2a8ef6}, !- Handle
->>>>>>> 78d739aa
   Building 1,                             !- Name
   ,                                       !- Building Sector Type
   0,                                      !- North Axis {deg}
@@ -311,13 +242,8 @@
   4;                                      !- Standards Number of Living Units
 
 OS:AdditionalProperties,
-<<<<<<< HEAD
-  {2c3a1cc2-0c75-4856-bc92-227e7225f71f}, !- Handle
-  {408e97a6-7052-4590-b69a-8f2e6c4c3151}, !- Object Name
-=======
   {bcfbadde-1e41-41a3-851a-60030864f6c2}, !- Handle
   {b193cf42-8b6f-4fde-89c1-ee921f2a8ef6}, !- Object Name
->>>>>>> 78d739aa
   num_units,                              !- Feature Name 1
   Integer,                                !- Feature Data Type 1
   4,                                      !- Feature Value 1
@@ -332,11 +258,7 @@
   1;                                      !- Feature Value 4
 
 OS:ThermalZone,
-<<<<<<< HEAD
-  {7195b2dd-cf30-41e3-a628-f88070be1b75}, !- Handle
-=======
   {4b41826a-e6b6-4580-9c57-a41914194b46}, !- Handle
->>>>>>> 78d739aa
   living zone,                            !- Name
   ,                                       !- Multiplier
   ,                                       !- Ceiling Height {m}
@@ -345,17 +267,10 @@
   ,                                       !- Zone Inside Convection Algorithm
   ,                                       !- Zone Outside Convection Algorithm
   ,                                       !- Zone Conditioning Equipment List Name
-<<<<<<< HEAD
-  {c58ac7c2-8601-4499-aa26-aa6700000a75}, !- Zone Air Inlet Port List
-  {f231216f-6bb7-4fbf-bf3f-17658ca3a251}, !- Zone Air Exhaust Port List
-  {c772f43b-99d7-4253-9209-c01fe5291ccb}, !- Zone Air Node Name
-  {9d85d1e0-8d96-41b1-9584-934433b59a0b}, !- Zone Return Air Port List
-=======
   {873c1d88-916a-45a7-a161-91794d26dcfe}, !- Zone Air Inlet Port List
   {bce69c59-f015-47ab-81e4-d8225930993c}, !- Zone Air Exhaust Port List
   {e3fe508d-2cb8-48b4-8571-548719d37ace}, !- Zone Air Node Name
   {235e60b6-cb14-4c99-9f05-061329004413}, !- Zone Return Air Port List
->>>>>>> 78d739aa
   ,                                       !- Primary Daylighting Control Name
   ,                                       !- Fraction of Zone Controlled by Primary Daylighting Control
   ,                                       !- Secondary Daylighting Control Name
@@ -366,39 +281,6 @@
   No;                                     !- Use Ideal Air Loads
 
 OS:Node,
-<<<<<<< HEAD
-  {da3797d7-eba6-4879-b7cc-268067d6604a}, !- Handle
-  Node 1,                                 !- Name
-  {c772f43b-99d7-4253-9209-c01fe5291ccb}, !- Inlet Port
-  ;                                       !- Outlet Port
-
-OS:Connection,
-  {c772f43b-99d7-4253-9209-c01fe5291ccb}, !- Handle
-  {fab03c9e-be9b-467e-a718-5407119e57d0}, !- Name
-  {7195b2dd-cf30-41e3-a628-f88070be1b75}, !- Source Object
-  11,                                     !- Outlet Port
-  {da3797d7-eba6-4879-b7cc-268067d6604a}, !- Target Object
-  2;                                      !- Inlet Port
-
-OS:PortList,
-  {c58ac7c2-8601-4499-aa26-aa6700000a75}, !- Handle
-  {cfb04a95-d6e8-44b9-8ded-11f10cc1ceec}, !- Name
-  {7195b2dd-cf30-41e3-a628-f88070be1b75}; !- HVAC Component
-
-OS:PortList,
-  {f231216f-6bb7-4fbf-bf3f-17658ca3a251}, !- Handle
-  {9717493d-e9ac-4c32-a3e1-1ffb90998fd8}, !- Name
-  {7195b2dd-cf30-41e3-a628-f88070be1b75}; !- HVAC Component
-
-OS:PortList,
-  {9d85d1e0-8d96-41b1-9584-934433b59a0b}, !- Handle
-  {f63cfbee-8af5-4005-bf34-1d26451da6bf}, !- Name
-  {7195b2dd-cf30-41e3-a628-f88070be1b75}; !- HVAC Component
-
-OS:Sizing:Zone,
-  {ecfa8dcf-7d78-4a49-8123-b5279d717ff5}, !- Handle
-  {7195b2dd-cf30-41e3-a628-f88070be1b75}, !- Zone or ZoneList Name
-=======
   {f45dc665-e63d-415f-aa8c-255bcfdb1b06}, !- Handle
   Node 1,                                 !- Name
   {e3fe508d-2cb8-48b4-8571-548719d37ace}, !- Inlet Port
@@ -430,7 +312,6 @@
 OS:Sizing:Zone,
   {520c4bac-e8ae-4fae-a217-128b6ef68708}, !- Handle
   {4b41826a-e6b6-4580-9c57-a41914194b46}, !- Zone or ZoneList Name
->>>>>>> 78d739aa
   SupplyAirTemperature,                   !- Zone Cooling Design Supply Air Temperature Input Method
   14,                                     !- Zone Cooling Design Supply Air Temperature {C}
   11.11,                                  !- Zone Cooling Design Supply Air Temperature Difference {deltaC}
@@ -459,16 +340,6 @@
   autosize;                               !- Dedicated Outdoor Air High Setpoint Temperature for Design {C}
 
 OS:ZoneHVAC:EquipmentList,
-<<<<<<< HEAD
-  {aa011a8f-d018-4d6e-8d7d-2255788abd93}, !- Handle
-  Zone HVAC Equipment List 1,             !- Name
-  {7195b2dd-cf30-41e3-a628-f88070be1b75}; !- Thermal Zone
-
-OS:Space,
-  {331984c0-33bf-453c-b7ab-717261040ee5}, !- Handle
-  living space,                           !- Name
-  {f91d87ba-335c-477b-bd90-0e800c52b38f}, !- Space Type Name
-=======
   {b1926260-7703-4aad-b9e4-cec0c153ba6b}, !- Handle
   Zone HVAC Equipment List 1,             !- Name
   {4b41826a-e6b6-4580-9c57-a41914194b46}; !- Thermal Zone
@@ -477,7 +348,6 @@
   {967ee9c0-72f8-4c18-bf42-59fa8157585b}, !- Handle
   living space,                           !- Name
   {1c30f423-2f80-4866-96cb-7d7b88b22a2f}, !- Space Type Name
->>>>>>> 78d739aa
   ,                                       !- Default Construction Set Name
   ,                                       !- Default Schedule Set Name
   ,                                       !- Direction of Relative North {deg}
@@ -485,19 +355,6 @@
   ,                                       !- Y Origin {m}
   ,                                       !- Z Origin {m}
   ,                                       !- Building Story Name
-<<<<<<< HEAD
-  {7195b2dd-cf30-41e3-a628-f88070be1b75}, !- Thermal Zone Name
-  ,                                       !- Part of Total Floor Area
-  ,                                       !- Design Specification Outdoor Air Object Name
-  {c4956af8-f58d-47fd-998b-6a14f7eec084}; !- Building Unit Name
-
-OS:Surface,
-  {41349175-c09e-4990-acd6-8c7425e67ffa}, !- Handle
-  Surface 1,                              !- Name
-  Floor,                                  !- Surface Type
-  ,                                       !- Construction Name
-  {331984c0-33bf-453c-b7ab-717261040ee5}, !- Space Name
-=======
   {4b41826a-e6b6-4580-9c57-a41914194b46}, !- Thermal Zone Name
   ,                                       !- Part of Total Floor Area
   ,                                       !- Design Specification Outdoor Air Object Name
@@ -509,7 +366,6 @@
   Floor,                                  !- Surface Type
   ,                                       !- Construction Name
   {967ee9c0-72f8-4c18-bf42-59fa8157585b}, !- Space Name
->>>>>>> 78d739aa
   Foundation,                             !- Outside Boundary Condition
   ,                                       !- Outside Boundary Condition Object
   NoSun,                                  !- Sun Exposure
@@ -522,19 +378,11 @@
   6.46578440716979, -12.9315688143396, 0; !- X,Y,Z Vertex 4 {m}
 
 OS:Surface,
-<<<<<<< HEAD
-  {90dc80d5-1b3c-47f4-a997-83a2c3255702}, !- Handle
-  Surface 2,                              !- Name
-  Wall,                                   !- Surface Type
-  ,                                       !- Construction Name
-  {331984c0-33bf-453c-b7ab-717261040ee5}, !- Space Name
-=======
   {b6fee7d5-db2f-4586-b5eb-0fe989963480}, !- Handle
   Surface 2,                              !- Name
   Wall,                                   !- Surface Type
   ,                                       !- Construction Name
   {967ee9c0-72f8-4c18-bf42-59fa8157585b}, !- Space Name
->>>>>>> 78d739aa
   Outdoors,                               !- Outside Boundary Condition
   ,                                       !- Outside Boundary Condition Object
   SunExposed,                             !- Sun Exposure
@@ -547,19 +395,11 @@
   0, -12.9315688143396, 2.4384;           !- X,Y,Z Vertex 4 {m}
 
 OS:Surface,
-<<<<<<< HEAD
-  {ddea5b8c-9938-4ee3-956b-ddbc8590b0ae}, !- Handle
-  Surface 3,                              !- Name
-  Wall,                                   !- Surface Type
-  ,                                       !- Construction Name
-  {331984c0-33bf-453c-b7ab-717261040ee5}, !- Space Name
-=======
   {8748ed7f-c0de-4886-a5dd-afc200061991}, !- Handle
   Surface 3,                              !- Name
   Wall,                                   !- Surface Type
   ,                                       !- Construction Name
   {967ee9c0-72f8-4c18-bf42-59fa8157585b}, !- Space Name
->>>>>>> 78d739aa
   Outdoors,                               !- Outside Boundary Condition
   ,                                       !- Outside Boundary Condition Object
   SunExposed,                             !- Sun Exposure
@@ -572,19 +412,11 @@
   0, 0, 2.4384;                           !- X,Y,Z Vertex 4 {m}
 
 OS:Surface,
-<<<<<<< HEAD
-  {7fe2773a-b9ae-4c83-a318-50456462487b}, !- Handle
-  Surface 4,                              !- Name
-  Wall,                                   !- Surface Type
-  ,                                       !- Construction Name
-  {331984c0-33bf-453c-b7ab-717261040ee5}, !- Space Name
-=======
   {3efe4a35-e5e2-451e-a482-44e6b0c25b98}, !- Handle
   Surface 4,                              !- Name
   Wall,                                   !- Surface Type
   ,                                       !- Construction Name
   {967ee9c0-72f8-4c18-bf42-59fa8157585b}, !- Space Name
->>>>>>> 78d739aa
   Adiabatic,                              !- Outside Boundary Condition
   ,                                       !- Outside Boundary Condition Object
   NoSun,                                  !- Sun Exposure
@@ -597,19 +429,11 @@
   6.46578440716979, 0, 2.4384;            !- X,Y,Z Vertex 4 {m}
 
 OS:Surface,
-<<<<<<< HEAD
-  {be8e4189-013f-4f5e-a963-fb27710158f7}, !- Handle
-  Surface 5,                              !- Name
-  Wall,                                   !- Surface Type
-  ,                                       !- Construction Name
-  {331984c0-33bf-453c-b7ab-717261040ee5}, !- Space Name
-=======
   {3bf87df6-3e72-4d99-bfa8-ab590af6b4d1}, !- Handle
   Surface 5,                              !- Name
   Wall,                                   !- Surface Type
   ,                                       !- Construction Name
   {967ee9c0-72f8-4c18-bf42-59fa8157585b}, !- Space Name
->>>>>>> 78d739aa
   Outdoors,                               !- Outside Boundary Condition
   ,                                       !- Outside Boundary Condition Object
   SunExposed,                             !- Sun Exposure
@@ -622,15 +446,6 @@
   6.46578440716979, -12.9315688143396, 2.4384; !- X,Y,Z Vertex 4 {m}
 
 OS:Surface,
-<<<<<<< HEAD
-  {dd2aa908-c73c-4b19-8b12-d1eee069e5c8}, !- Handle
-  Surface 6,                              !- Name
-  RoofCeiling,                            !- Surface Type
-  ,                                       !- Construction Name
-  {331984c0-33bf-453c-b7ab-717261040ee5}, !- Space Name
-  Surface,                                !- Outside Boundary Condition
-  {e29572e1-bb1b-46bc-a101-d0619854e180}, !- Outside Boundary Condition Object
-=======
   {46a6019b-b326-4406-ab23-000bb8636310}, !- Handle
   Surface 6,                              !- Name
   RoofCeiling,                            !- Surface Type
@@ -638,7 +453,6 @@
   {967ee9c0-72f8-4c18-bf42-59fa8157585b}, !- Space Name
   Surface,                                !- Outside Boundary Condition
   {9739646e-f2a6-4c49-b0f0-34d1d63a6973}, !- Outside Boundary Condition Object
->>>>>>> 78d739aa
   NoSun,                                  !- Sun Exposure
   NoWind,                                 !- Wind Exposure
   ,                                       !- View Factor to Ground
@@ -649,11 +463,7 @@
   0, -12.9315688143396, 2.4384;           !- X,Y,Z Vertex 4 {m}
 
 OS:SpaceType,
-<<<<<<< HEAD
-  {f91d87ba-335c-477b-bd90-0e800c52b38f}, !- Handle
-=======
   {1c30f423-2f80-4866-96cb-7d7b88b22a2f}, !- Handle
->>>>>>> 78d739aa
   Space Type 1,                           !- Name
   ,                                       !- Default Construction Set Name
   ,                                       !- Default Schedule Set Name
@@ -664,15 +474,6 @@
   living;                                 !- Standards Space Type
 
 OS:Surface,
-<<<<<<< HEAD
-  {e29572e1-bb1b-46bc-a101-d0619854e180}, !- Handle
-  Surface 7,                              !- Name
-  Floor,                                  !- Surface Type
-  ,                                       !- Construction Name
-  {0b8759b6-b444-4f45-b779-b8f97ee90ef8}, !- Space Name
-  Surface,                                !- Outside Boundary Condition
-  {dd2aa908-c73c-4b19-8b12-d1eee069e5c8}, !- Outside Boundary Condition Object
-=======
   {9739646e-f2a6-4c49-b0f0-34d1d63a6973}, !- Handle
   Surface 7,                              !- Name
   Floor,                                  !- Surface Type
@@ -680,7 +481,6 @@
   {2b972b2b-5f48-41d8-9bc3-ba4965d6466e}, !- Space Name
   Surface,                                !- Outside Boundary Condition
   {46a6019b-b326-4406-ab23-000bb8636310}, !- Outside Boundary Condition Object
->>>>>>> 78d739aa
   NoSun,                                  !- Sun Exposure
   NoWind,                                 !- Wind Exposure
   ,                                       !- View Factor to Ground
@@ -691,19 +491,11 @@
   6.46578440716979, -12.9315688143396, 2.4384; !- X,Y,Z Vertex 4 {m}
 
 OS:Surface,
-<<<<<<< HEAD
-  {fe12de81-ae3d-4e50-ad01-fcd9089782f7}, !- Handle
-  Surface 8,                              !- Name
-  RoofCeiling,                            !- Surface Type
-  ,                                       !- Construction Name
-  {0b8759b6-b444-4f45-b779-b8f97ee90ef8}, !- Space Name
-=======
   {826d3490-a29a-4172-b813-f779f2e97b4b}, !- Handle
   Surface 8,                              !- Name
   RoofCeiling,                            !- Surface Type
   ,                                       !- Construction Name
   {2b972b2b-5f48-41d8-9bc3-ba4965d6466e}, !- Space Name
->>>>>>> 78d739aa
   Outdoors,                               !- Outside Boundary Condition
   ,                                       !- Outside Boundary Condition Object
   SunExposed,                             !- Sun Exposure
@@ -716,19 +508,11 @@
   0, 0, 2.4384;                           !- X,Y,Z Vertex 4 {m}
 
 OS:Surface,
-<<<<<<< HEAD
-  {5bc51645-b7f7-4be9-bdbe-845a5d068baa}, !- Handle
-  Surface 9,                              !- Name
-  RoofCeiling,                            !- Surface Type
-  ,                                       !- Construction Name
-  {0b8759b6-b444-4f45-b779-b8f97ee90ef8}, !- Space Name
-=======
   {b2e8effd-6e29-4ffe-b17b-c711a52ebb25}, !- Handle
   Surface 9,                              !- Name
   RoofCeiling,                            !- Surface Type
   ,                                       !- Construction Name
   {2b972b2b-5f48-41d8-9bc3-ba4965d6466e}, !- Space Name
->>>>>>> 78d739aa
   Outdoors,                               !- Outside Boundary Condition
   ,                                       !- Outside Boundary Condition Object
   SunExposed,                             !- Sun Exposure
@@ -741,19 +525,11 @@
   6.46578440716979, -12.9315688143396, 2.4384; !- X,Y,Z Vertex 4 {m}
 
 OS:Surface,
-<<<<<<< HEAD
-  {a8d5db80-dfb6-42d5-8c09-cf5e7ddf1759}, !- Handle
-  Surface 10,                             !- Name
-  Wall,                                   !- Surface Type
-  ,                                       !- Construction Name
-  {0b8759b6-b444-4f45-b779-b8f97ee90ef8}, !- Space Name
-=======
   {dd40caca-0a60-425f-9907-91b0b8b02069}, !- Handle
   Surface 10,                             !- Name
   Wall,                                   !- Surface Type
   ,                                       !- Construction Name
   {2b972b2b-5f48-41d8-9bc3-ba4965d6466e}, !- Space Name
->>>>>>> 78d739aa
   Outdoors,                               !- Outside Boundary Condition
   ,                                       !- Outside Boundary Condition Object
   SunExposed,                             !- Sun Exposure
@@ -765,19 +541,11 @@
   0, -12.9315688143396, 2.4384;           !- X,Y,Z Vertex 3 {m}
 
 OS:Surface,
-<<<<<<< HEAD
-  {cfc30cc1-ee34-4029-9240-d0c8c0f7f084}, !- Handle
-  Surface 11,                             !- Name
-  Wall,                                   !- Surface Type
-  ,                                       !- Construction Name
-  {0b8759b6-b444-4f45-b779-b8f97ee90ef8}, !- Space Name
-=======
   {c3686c14-e77e-4352-9f87-3090f4821b85}, !- Handle
   Surface 11,                             !- Name
   Wall,                                   !- Surface Type
   ,                                       !- Construction Name
   {2b972b2b-5f48-41d8-9bc3-ba4965d6466e}, !- Space Name
->>>>>>> 78d739aa
   Adiabatic,                              !- Outside Boundary Condition
   ,                                       !- Outside Boundary Condition Object
   NoSun,                                  !- Sun Exposure
@@ -789,15 +557,9 @@
   6.46578440716979, 0, 2.4384;            !- X,Y,Z Vertex 3 {m}
 
 OS:Space,
-<<<<<<< HEAD
-  {0b8759b6-b444-4f45-b779-b8f97ee90ef8}, !- Handle
-  unfinished attic space,                 !- Name
-  {9f45aca8-4b56-4b98-a3d0-f9b1ba7e5689}, !- Space Type Name
-=======
   {2b972b2b-5f48-41d8-9bc3-ba4965d6466e}, !- Handle
   unfinished attic space,                 !- Name
   {3819cffd-d36d-4d1d-91e2-ffa56f3b8719}, !- Space Type Name
->>>>>>> 78d739aa
   ,                                       !- Default Construction Set Name
   ,                                       !- Default Schedule Set Name
   ,                                       !- Direction of Relative North {deg}
@@ -805,17 +567,10 @@
   ,                                       !- Y Origin {m}
   ,                                       !- Z Origin {m}
   ,                                       !- Building Story Name
-<<<<<<< HEAD
-  {55f946da-de72-4553-9b05-6ad600b356dc}; !- Thermal Zone Name
-
-OS:ThermalZone,
-  {55f946da-de72-4553-9b05-6ad600b356dc}, !- Handle
-=======
   {1bac0f03-2995-4313-a8a5-bcd1e9b37907}; !- Thermal Zone Name
 
 OS:ThermalZone,
   {1bac0f03-2995-4313-a8a5-bcd1e9b37907}, !- Handle
->>>>>>> 78d739aa
   unfinished attic zone,                  !- Name
   ,                                       !- Multiplier
   ,                                       !- Ceiling Height {m}
@@ -824,17 +579,10 @@
   ,                                       !- Zone Inside Convection Algorithm
   ,                                       !- Zone Outside Convection Algorithm
   ,                                       !- Zone Conditioning Equipment List Name
-<<<<<<< HEAD
-  {904a1f11-c98b-4cc0-9b08-1e38d233cb07}, !- Zone Air Inlet Port List
-  {ff590f14-053d-43b5-950b-2658c9c0a77e}, !- Zone Air Exhaust Port List
-  {77c68f56-dbc1-408c-aeb4-1842e23774ac}, !- Zone Air Node Name
-  {313a35e2-9423-47f0-9599-63a9d7c4f752}, !- Zone Return Air Port List
-=======
   {a2b7efcc-c47e-4412-a96e-d662c3d38f40}, !- Zone Air Inlet Port List
   {46956d46-d437-4c32-ad4b-51c72a0f0d94}, !- Zone Air Exhaust Port List
   {e9d7c8d5-6238-4666-adc6-f9afcb862f3e}, !- Zone Air Node Name
   {9d0c4c87-5025-4014-b1bb-a5f62e016bf1}, !- Zone Return Air Port List
->>>>>>> 78d739aa
   ,                                       !- Primary Daylighting Control Name
   ,                                       !- Fraction of Zone Controlled by Primary Daylighting Control
   ,                                       !- Secondary Daylighting Control Name
@@ -845,39 +593,6 @@
   No;                                     !- Use Ideal Air Loads
 
 OS:Node,
-<<<<<<< HEAD
-  {c0d4e41a-de9f-4d50-bc75-6aa758e26407}, !- Handle
-  Node 2,                                 !- Name
-  {77c68f56-dbc1-408c-aeb4-1842e23774ac}, !- Inlet Port
-  ;                                       !- Outlet Port
-
-OS:Connection,
-  {77c68f56-dbc1-408c-aeb4-1842e23774ac}, !- Handle
-  {a4df5ac8-a989-4308-8a3a-d6a6f556e7e1}, !- Name
-  {55f946da-de72-4553-9b05-6ad600b356dc}, !- Source Object
-  11,                                     !- Outlet Port
-  {c0d4e41a-de9f-4d50-bc75-6aa758e26407}, !- Target Object
-  2;                                      !- Inlet Port
-
-OS:PortList,
-  {904a1f11-c98b-4cc0-9b08-1e38d233cb07}, !- Handle
-  {ed9ffc3d-081f-4de0-980d-4b69ea9743d0}, !- Name
-  {55f946da-de72-4553-9b05-6ad600b356dc}; !- HVAC Component
-
-OS:PortList,
-  {ff590f14-053d-43b5-950b-2658c9c0a77e}, !- Handle
-  {e64c7dae-9bf6-4062-a139-ad2f3bd90c09}, !- Name
-  {55f946da-de72-4553-9b05-6ad600b356dc}; !- HVAC Component
-
-OS:PortList,
-  {313a35e2-9423-47f0-9599-63a9d7c4f752}, !- Handle
-  {49ffe8eb-419a-43be-a5fe-10788f36c177}, !- Name
-  {55f946da-de72-4553-9b05-6ad600b356dc}; !- HVAC Component
-
-OS:Sizing:Zone,
-  {0f62372a-e379-4ea4-a237-53f8fae700d4}, !- Handle
-  {55f946da-de72-4553-9b05-6ad600b356dc}, !- Zone or ZoneList Name
-=======
   {1377531c-38ea-4067-9c5c-263e7298b951}, !- Handle
   Node 2,                                 !- Name
   {e9d7c8d5-6238-4666-adc6-f9afcb862f3e}, !- Inlet Port
@@ -909,7 +624,6 @@
 OS:Sizing:Zone,
   {34c5c686-eddb-4cfc-90ae-afdbac363a74}, !- Handle
   {1bac0f03-2995-4313-a8a5-bcd1e9b37907}, !- Zone or ZoneList Name
->>>>>>> 78d739aa
   SupplyAirTemperature,                   !- Zone Cooling Design Supply Air Temperature Input Method
   14,                                     !- Zone Cooling Design Supply Air Temperature {C}
   11.11,                                  !- Zone Cooling Design Supply Air Temperature Difference {deltaC}
@@ -938,21 +652,12 @@
   autosize;                               !- Dedicated Outdoor Air High Setpoint Temperature for Design {C}
 
 OS:ZoneHVAC:EquipmentList,
-<<<<<<< HEAD
-  {8e74a5a5-3829-4b42-bb51-ab77bce7ad69}, !- Handle
-  Zone HVAC Equipment List 2,             !- Name
-  {55f946da-de72-4553-9b05-6ad600b356dc}; !- Thermal Zone
-
-OS:SpaceType,
-  {9f45aca8-4b56-4b98-a3d0-f9b1ba7e5689}, !- Handle
-=======
   {c4754324-a86b-43a7-b7bf-60d1832ee2ec}, !- Handle
   Zone HVAC Equipment List 2,             !- Name
   {1bac0f03-2995-4313-a8a5-bcd1e9b37907}; !- Thermal Zone
 
 OS:SpaceType,
   {3819cffd-d36d-4d1d-91e2-ffa56f3b8719}, !- Handle
->>>>>>> 78d739aa
   Space Type 2,                           !- Name
   ,                                       !- Default Construction Set Name
   ,                                       !- Default Schedule Set Name
@@ -963,23 +668,14 @@
   unfinished attic;                       !- Standards Space Type
 
 OS:BuildingUnit,
-<<<<<<< HEAD
-  {c4956af8-f58d-47fd-998b-6a14f7eec084}, !- Handle
-=======
   {4d191d26-47a1-4b54-88ba-46fe083f298a}, !- Handle
->>>>>>> 78d739aa
   unit 1,                                 !- Name
   ,                                       !- Rendering Color
   Residential;                            !- Building Unit Type
 
 OS:AdditionalProperties,
-<<<<<<< HEAD
-  {94a4e931-d7c8-46f4-80f2-a88fa8d0b152}, !- Handle
-  {c4956af8-f58d-47fd-998b-6a14f7eec084}, !- Object Name
-=======
   {56be3935-37d3-4c6c-9f4b-281109496841}, !- Handle
   {4d191d26-47a1-4b54-88ba-46fe083f298a}, !- Object Name
->>>>>>> 78d739aa
   NumberOfBedrooms,                       !- Feature Name 1
   Integer,                                !- Feature Data Type 1
   3,                                      !- Feature Value 1
@@ -991,20 +687,12 @@
   3.3900000000000001;                     !- Feature Value 3
 
 OS:External:File,
-<<<<<<< HEAD
-  {b8e70c3e-5ca5-4f09-8b8c-6d29cfff02a3}, !- Handle
-=======
   {8ab7f21c-06cc-46ec-b3ae-cc53e66dccc2}, !- Handle
->>>>>>> 78d739aa
   8760.csv,                               !- Name
   8760.csv;                               !- File Name
 
 OS:Schedule:Day,
-<<<<<<< HEAD
-  {c71517c2-7e22-457f-8b56-8d97a42c468c}, !- Handle
-=======
   {97b1efb9-de72-4215-b50f-b6c3730b300b}, !- Handle
->>>>>>> 78d739aa
   Schedule Day 1,                         !- Name
   ,                                       !- Schedule Type Limits Name
   ,                                       !- Interpolate to Timestep
@@ -1013,11 +701,7 @@
   0;                                      !- Value Until Time 1
 
 OS:Schedule:Day,
-<<<<<<< HEAD
-  {930e6219-65fe-45c1-b664-a2556a083e30}, !- Handle
-=======
   {6f2b9b54-c8ad-4748-a097-f6bc368aeb87}, !- Handle
->>>>>>> 78d739aa
   Schedule Day 2,                         !- Name
   ,                                       !- Schedule Type Limits Name
   ,                                       !- Interpolate to Timestep
@@ -1026,17 +710,10 @@
   1;                                      !- Value Until Time 1
 
 OS:Schedule:File,
-<<<<<<< HEAD
-  {0a501bf0-03c7-4a57-ad46-6e12582d854e}, !- Handle
-  occupants,                              !- Name
-  {660f50ae-7bdf-4f6c-b53d-1a586d2c24e3}, !- Schedule Type Limits Name
-  {b8e70c3e-5ca5-4f09-8b8c-6d29cfff02a3}, !- External File Name
-=======
   {cb99eb71-eaad-4161-b3ac-99848ba95200}, !- Handle
   occupants,                              !- Name
   {7ed0df80-0172-4c35-90ae-e3eb5ee33880}, !- Schedule Type Limits Name
   {8ab7f21c-06cc-46ec-b3ae-cc53e66dccc2}, !- External File Name
->>>>>>> 78d739aa
   1,                                      !- Column Number
   1,                                      !- Rows to Skip at Top
   8760,                                   !- Number of Hours of Data
@@ -1045,17 +722,6 @@
   60;                                     !- Minutes per Item
 
 OS:Schedule:Ruleset,
-<<<<<<< HEAD
-  {c77119a4-a2fc-4331-a93c-bd3164fe06f3}, !- Handle
-  Schedule Ruleset 1,                     !- Name
-  {90976c33-062f-49a5-aa58-f07bee436147}, !- Schedule Type Limits Name
-  {325fa2e4-56a9-45ff-80fe-f3eb95d6c3ed}; !- Default Day Schedule Name
-
-OS:Schedule:Day,
-  {325fa2e4-56a9-45ff-80fe-f3eb95d6c3ed}, !- Handle
-  Schedule Day 3,                         !- Name
-  {90976c33-062f-49a5-aa58-f07bee436147}, !- Schedule Type Limits Name
-=======
   {43417fc4-a65c-4590-9d9a-e03c59c1aeb3}, !- Handle
   Schedule Ruleset 1,                     !- Name
   {fca2210c-ac36-4b01-bf80-20bf89fddf73}, !- Schedule Type Limits Name
@@ -1065,18 +731,13 @@
   {25c19a5d-d415-4068-9fbb-96a0a9fc5e54}, !- Handle
   Schedule Day 3,                         !- Name
   {fca2210c-ac36-4b01-bf80-20bf89fddf73}, !- Schedule Type Limits Name
->>>>>>> 78d739aa
   ,                                       !- Interpolate to Timestep
   24,                                     !- Hour 1
   0,                                      !- Minute 1
   112.539290946133;                       !- Value Until Time 1
 
 OS:People:Definition,
-<<<<<<< HEAD
-  {c57c1a1a-ffc5-46d6-894f-c0e58984b54f}, !- Handle
-=======
   {d2348677-747b-42e6-8cbe-144de98a3b8c}, !- Handle
->>>>>>> 78d739aa
   res occupants|living space,             !- Name
   People,                                 !- Number of People Calculation Method
   3.39,                                   !- Number of People {people}
@@ -1089,21 +750,12 @@
   ZoneAveraged;                           !- Mean Radiant Temperature Calculation Type
 
 OS:People,
-<<<<<<< HEAD
-  {29a56f39-a8f0-4656-a1c9-52ec9882a91c}, !- Handle
-  res occupants|living space,             !- Name
-  {c57c1a1a-ffc5-46d6-894f-c0e58984b54f}, !- People Definition Name
-  {331984c0-33bf-453c-b7ab-717261040ee5}, !- Space or SpaceType Name
-  {0a501bf0-03c7-4a57-ad46-6e12582d854e}, !- Number of People Schedule Name
-  {c77119a4-a2fc-4331-a93c-bd3164fe06f3}, !- Activity Level Schedule Name
-=======
   {71f4d444-e21e-4387-8ea4-9cc5471bfc49}, !- Handle
   res occupants|living space,             !- Name
   {d2348677-747b-42e6-8cbe-144de98a3b8c}, !- People Definition Name
   {967ee9c0-72f8-4c18-bf42-59fa8157585b}, !- Space or SpaceType Name
   {cb99eb71-eaad-4161-b3ac-99848ba95200}, !- Number of People Schedule Name
   {43417fc4-a65c-4590-9d9a-e03c59c1aeb3}, !- Activity Level Schedule Name
->>>>>>> 78d739aa
   ,                                       !- Surface Name/Angle Factor List Name
   ,                                       !- Work Efficiency Schedule Name
   ,                                       !- Clothing Insulation Schedule Name
@@ -1111,11 +763,7 @@
   1;                                      !- Multiplier
 
 OS:ScheduleTypeLimits,
-<<<<<<< HEAD
-  {90976c33-062f-49a5-aa58-f07bee436147}, !- Handle
-=======
   {fca2210c-ac36-4b01-bf80-20bf89fddf73}, !- Handle
->>>>>>> 78d739aa
   ActivityLevel,                          !- Name
   0,                                      !- Lower Limit Value
   ,                                       !- Upper Limit Value
@@ -1123,11 +771,7 @@
   ActivityLevel;                          !- Unit Type
 
 OS:ScheduleTypeLimits,
-<<<<<<< HEAD
-  {660f50ae-7bdf-4f6c-b53d-1a586d2c24e3}, !- Handle
-=======
   {7ed0df80-0172-4c35-90ae-e3eb5ee33880}, !- Handle
->>>>>>> 78d739aa
   Fractional,                             !- Name
   0,                                      !- Lower Limit Value
   1,                                      !- Upper Limit Value
