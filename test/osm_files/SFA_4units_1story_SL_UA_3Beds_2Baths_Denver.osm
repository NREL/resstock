!- NOTE: Auto-generated from /test/osw_files/SFA_4units_1story_SL_UA_3Beds_2Baths_Denver.osw

OS:Version,
<<<<<<< HEAD
  {f48269c3-a347-417a-bbff-e2660251468e}, !- Handle
  2.9.0;                                  !- Version Identifier

OS:SimulationControl,
  {73bf2088-295b-4b2a-97d9-d336ea7ea36d}, !- Handle
=======
  {a393628d-be68-49a3-b2f1-ea234f75c5a9}, !- Handle
  3.2.1;                                  !- Version Identifier

OS:SimulationControl,
  {01b9459b-f613-4f40-ae2d-00ab472431b4}, !- Handle
>>>>>>> ecc00d0a
  ,                                       !- Do Zone Sizing Calculation
  ,                                       !- Do System Sizing Calculation
  ,                                       !- Do Plant Sizing Calculation
  No;                                     !- Run Simulation for Sizing Periods

OS:Timestep,
<<<<<<< HEAD
  {d9d4984d-31d0-4af5-9608-3d6971d1e8c5}, !- Handle
  6;                                      !- Number of Timesteps per Hour

OS:ShadowCalculation,
  {7d9bb80e-1462-4a5f-9277-700e6ea18bdd}, !- Handle
  20,                                     !- Calculation Frequency
  200;                                    !- Maximum Figures in Shadow Overlap Calculations

OS:SurfaceConvectionAlgorithm:Outside,
  {2ec9c4aa-4ab2-420f-9490-056ea1137330}, !- Handle
  DOE-2;                                  !- Algorithm

OS:SurfaceConvectionAlgorithm:Inside,
  {0f859970-6e2b-4b40-bf6c-e59f4007ccb7}, !- Handle
  TARP;                                   !- Algorithm

OS:ZoneCapacitanceMultiplier:ResearchSpecial,
  {56f7389d-aa14-4777-ba83-48131d2f862d}, !- Handle
=======
  {0a2e0b72-5350-4049-b7e8-4a53906b1938}, !- Handle
  6;                                      !- Number of Timesteps per Hour

OS:ShadowCalculation,
  {53543d7b-990c-4ea8-9257-e190d32acd11}, !- Handle
  PolygonClipping,                        !- Shading Calculation Method
  ,                                       !- Shading Calculation Update Frequency Method
  20,                                     !- Shading Calculation Update Frequency
  200,                                    !- Maximum Figures in Shadow Overlap Calculations
  ,                                       !- Polygon Clipping Algorithm
  512,                                    !- Pixel Counting Resolution
  DetailedSkyDiffuseModeling,             !- Sky Diffuse Modeling Algorithm
  No,                                     !- Output External Shading Calculation Results
  No,                                     !- Disable Self-Shading Within Shading Zone Groups
  No;                                     !- Disable Self-Shading From Shading Zone Groups to Other Zones

OS:SurfaceConvectionAlgorithm:Outside,
  {62bb16d6-a045-448b-88b5-9de50aa0834f}, !- Handle
  DOE-2;                                  !- Algorithm

OS:SurfaceConvectionAlgorithm:Inside,
  {203ef72c-ddee-4a2c-9c73-eef73199d39a}, !- Handle
  TARP;                                   !- Algorithm

OS:ZoneCapacitanceMultiplier:ResearchSpecial,
  {969c625e-f52b-4a46-9ae9-dce2f1b7e622}, !- Handle
>>>>>>> ecc00d0a
  ,                                       !- Temperature Capacity Multiplier
  15,                                     !- Humidity Capacity Multiplier
  ;                                       !- Carbon Dioxide Capacity Multiplier

OS:RunPeriod,
<<<<<<< HEAD
  {6133d129-29b0-4c7a-8146-0b17b7239b81}, !- Handle
=======
  {6dd3dd2e-5283-41b7-9ca0-b6ec8f24057a}, !- Handle
>>>>>>> ecc00d0a
  Run Period 1,                           !- Name
  1,                                      !- Begin Month
  1,                                      !- Begin Day of Month
  12,                                     !- End Month
  31,                                     !- End Day of Month
  ,                                       !- Use Weather File Holidays and Special Days
  ,                                       !- Use Weather File Daylight Saving Period
  ,                                       !- Apply Weekend Holiday Rule
  ,                                       !- Use Weather File Rain Indicators
  ,                                       !- Use Weather File Snow Indicators
  ;                                       !- Number of Times Runperiod to be Repeated

OS:YearDescription,
<<<<<<< HEAD
  {ba1a2679-44e5-4bce-a8b5-18e027683b29}, !- Handle
=======
  {c1ec6cd5-5e74-4b19-a03b-8cd8f2745822}, !- Handle
>>>>>>> ecc00d0a
  2007,                                   !- Calendar Year
  ,                                       !- Day of Week for Start Day
  ;                                       !- Is Leap Year

OS:WeatherFile,
<<<<<<< HEAD
  {6596214c-f4f6-4922-bcf1-81fbd28fb09c}, !- Handle
=======
  {00ea4252-0a3a-44bf-b2e5-79370f7eeadd}, !- Handle
>>>>>>> ecc00d0a
  Denver Intl Ap,                         !- City
  CO,                                     !- State Province Region
  USA,                                    !- Country
  TMY3,                                   !- Data Source
  725650,                                 !- WMO Number
  39.83,                                  !- Latitude {deg}
  -104.65,                                !- Longitude {deg}
  -7,                                     !- Time Zone {hr}
  1650,                                   !- Elevation {m}
  /mnt/c/git/resstock/resources/measures/HPXMLtoOpenStudio/weather/USA_CO_Denver.Intl.AP.725650_TMY3.epw, !- Url
  E23378AA;                               !- Checksum

OS:AdditionalProperties,
<<<<<<< HEAD
  {94a80076-7602-4553-a7e4-dea5e32b8d58}, !- Handle
  {6596214c-f4f6-4922-bcf1-81fbd28fb09c}, !- Object Name
=======
  {d25b21bd-a983-4a92-a0cf-9b9d9963357d}, !- Handle
  {00ea4252-0a3a-44bf-b2e5-79370f7eeadd}, !- Object Name
>>>>>>> ecc00d0a
  EPWHeaderCity,                          !- Feature Name 1
  String,                                 !- Feature Data Type 1
  Denver Intl Ap,                         !- Feature Value 1
  EPWHeaderState,                         !- Feature Name 2
  String,                                 !- Feature Data Type 2
  CO,                                     !- Feature Value 2
  EPWHeaderCountry,                       !- Feature Name 3
  String,                                 !- Feature Data Type 3
  USA,                                    !- Feature Value 3
  EPWHeaderDataSource,                    !- Feature Name 4
  String,                                 !- Feature Data Type 4
  TMY3,                                   !- Feature Value 4
  EPWHeaderStation,                       !- Feature Name 5
  String,                                 !- Feature Data Type 5
  725650,                                 !- Feature Value 5
  EPWHeaderLatitude,                      !- Feature Name 6
  Double,                                 !- Feature Data Type 6
  39.829999999999998,                     !- Feature Value 6
  EPWHeaderLongitude,                     !- Feature Name 7
  Double,                                 !- Feature Data Type 7
  -104.65000000000001,                    !- Feature Value 7
  EPWHeaderTimezone,                      !- Feature Name 8
  Double,                                 !- Feature Data Type 8
  -7,                                     !- Feature Value 8
  EPWHeaderAltitude,                      !- Feature Name 9
  Double,                                 !- Feature Data Type 9
  5413.3858267716532,                     !- Feature Value 9
  EPWHeaderLocalPressure,                 !- Feature Name 10
  Double,                                 !- Feature Data Type 10
  0.81937567683596546,                    !- Feature Value 10
  EPWHeaderRecordsPerHour,                !- Feature Name 11
  Double,                                 !- Feature Data Type 11
  0,                                      !- Feature Value 11
  EPWDataAnnualAvgDrybulb,                !- Feature Name 12
  Double,                                 !- Feature Data Type 12
  51.575616438356228,                     !- Feature Value 12
  EPWDataAnnualMinDrybulb,                !- Feature Name 13
  Double,                                 !- Feature Data Type 13
  -2.9200000000000017,                    !- Feature Value 13
  EPWDataAnnualMaxDrybulb,                !- Feature Name 14
  Double,                                 !- Feature Data Type 14
  104,                                    !- Feature Value 14
  EPWDataCDD50F,                          !- Feature Name 15
  Double,                                 !- Feature Data Type 15
  3072.2925000000005,                     !- Feature Value 15
  EPWDataCDD65F,                          !- Feature Name 16
  Double,                                 !- Feature Data Type 16
  883.62000000000035,                     !- Feature Value 16
  EPWDataHDD50F,                          !- Feature Name 17
  Double,                                 !- Feature Data Type 17
  2497.1925000000001,                     !- Feature Value 17
  EPWDataHDD65F,                          !- Feature Name 18
  Double,                                 !- Feature Data Type 18
  5783.5200000000013,                     !- Feature Value 18
  EPWDataAnnualAvgWindspeed,              !- Feature Name 19
  Double,                                 !- Feature Data Type 19
  3.9165296803649667,                     !- Feature Value 19
  EPWDataMonthlyAvgDrybulbs,              !- Feature Name 20
  String,                                 !- Feature Data Type 20
  33.4191935483871&#4431.90142857142857&#4443.02620967741937&#4442.48624999999999&#4459.877741935483854&#4473.57574999999997&#4472.07975806451608&#4472.70008064516134&#4466.49200000000006&#4450.079112903225806&#4437.218250000000005&#4434.582177419354835, !- Feature Value 20
  EPWDataGroundMonthlyTemps,              !- Feature Name 21
  String,                                 !- Feature Data Type 21
  44.08306285945173&#4440.89570904991865&#4440.64045432632048&#4442.153016571250646&#4448.225111118704206&#4454.268919273837525&#4459.508577937551024&#4462.82777283423508&#4463.10975667174995&#4460.41014950381947&#4455.304105212311526&#4449.445696474514364, !- Feature Value 21
  EPWDataWSF,                             !- Feature Name 22
  Double,                                 !- Feature Data Type 22
  0.58999999999999997,                    !- Feature Value 22
  EPWDataMonthlyAvgDailyHighDrybulbs,     !- Feature Name 23
  String,                                 !- Feature Data Type 23
  47.41032258064516&#4446.58642857142857&#4455.15032258064517&#4453.708&#4472.80193548387098&#4488.67600000000002&#4486.1858064516129&#4485.87225806451613&#4482.082&#4463.18064516129033&#4448.73400000000001&#4448.87935483870968, !- Feature Value 23
  EPWDataMonthlyAvgDailyLowDrybulbs,      !- Feature Name 24
  String,                                 !- Feature Data Type 24
  19.347741935483874&#4419.856428571428573&#4430.316129032258065&#4431.112&#4447.41612903225806&#4457.901999999999994&#4459.063870967741934&#4460.956774193548384&#4452.352000000000004&#4438.41612903225806&#4427.002000000000002&#4423.02903225806451, !- Feature Value 24
  EPWDesignHeatingDrybulb,                !- Feature Name 25
  Double,                                 !- Feature Data Type 25
  12.02,                                  !- Feature Value 25
  EPWDesignHeatingWindspeed,              !- Feature Name 26
  Double,                                 !- Feature Data Type 26
  2.8062500000000004,                     !- Feature Value 26
  EPWDesignCoolingDrybulb,                !- Feature Name 27
  Double,                                 !- Feature Data Type 27
  91.939999999999998,                     !- Feature Value 27
  EPWDesignCoolingWetbulb,                !- Feature Name 28
  Double,                                 !- Feature Data Type 28
  59.95131430195849,                      !- Feature Value 28
  EPWDesignCoolingHumidityRatio,          !- Feature Name 29
  Double,                                 !- Feature Data Type 29
  0.0059161086834698092,                  !- Feature Value 29
  EPWDesignCoolingWindspeed,              !- Feature Name 30
  Double,                                 !- Feature Data Type 30
  3.7999999999999989,                     !- Feature Value 30
  EPWDesignDailyTemperatureRange,         !- Feature Name 31
  Double,                                 !- Feature Data Type 31
  24.915483870967748,                     !- Feature Value 31
  EPWDesignDehumidDrybulb,                !- Feature Name 32
  Double,                                 !- Feature Data Type 32
  67.996785714285721,                     !- Feature Value 32
  EPWDesignDehumidHumidityRatio,          !- Feature Name 33
  Double,                                 !- Feature Data Type 33
  0.012133744170488724,                   !- Feature Value 33
  EPWDesignCoolingDirectNormal,           !- Feature Name 34
  Double,                                 !- Feature Data Type 34
  985,                                    !- Feature Value 34
  EPWDesignCoolingDiffuseHorizontal,      !- Feature Name 35
  Double,                                 !- Feature Data Type 35
  84;                                     !- Feature Value 35

OS:Site,
<<<<<<< HEAD
  {1934f583-103f-47b7-8fd4-4206e084174a}, !- Handle
=======
  {4751b8c5-8035-4a54-b95d-b8d5875959c7}, !- Handle
>>>>>>> ecc00d0a
  Denver Intl Ap_CO_USA,                  !- Name
  39.83,                                  !- Latitude {deg}
  -104.65,                                !- Longitude {deg}
  -7,                                     !- Time Zone {hr}
  1650,                                   !- Elevation {m}
  ;                                       !- Terrain

OS:ClimateZones,
<<<<<<< HEAD
  {4c6d9734-059c-42b7-83ff-271d86ab6fde}, !- Handle
  ,                                       !- Active Institution
  ,                                       !- Active Year
  ,                                       !- Climate Zone Institution Name 1
=======
  {cb5ad90e-fc72-4148-92cf-1a1a35a80e25}, !- Handle
  Building America,                       !- Climate Zone Institution Name 1
>>>>>>> ecc00d0a
  ,                                       !- Climate Zone Document Name 1
  0,                                      !- Climate Zone Document Year 1
  Cold;                                   !- Climate Zone Value 1

OS:Site:WaterMainsTemperature,
<<<<<<< HEAD
  {7b2b8ef5-a9f8-41a3-a551-1dd584df6304}, !- Handle
=======
  {84bb9a68-6314-4d91-8989-c79b00fcad81}, !- Handle
>>>>>>> ecc00d0a
  Correlation,                            !- Calculation Method
  ,                                       !- Temperature Schedule Name
  10.8753424657535,                       !- Annual Average Outdoor Air Temperature {C}
  23.1524007936508;                       !- Maximum Difference In Monthly Average Outdoor Air Temperatures {deltaC}

OS:RunPeriodControl:DaylightSavingTime,
<<<<<<< HEAD
  {5237796a-4ae8-4df0-bbbf-45917be9297b}, !- Handle
=======
  {73455abe-73df-4610-a000-4966eba919c7}, !- Handle
>>>>>>> ecc00d0a
  3/12,                                   !- Start Date
  11/5;                                   !- End Date

OS:Site:GroundTemperature:Deep,
<<<<<<< HEAD
  {928dd2c1-742e-486c-989d-130fafe2e5ee}, !- Handle
=======
  {09426ffa-c6ab-4b78-b2b6-466caaf314d7}, !- Handle
>>>>>>> ecc00d0a
  10.8753424657535,                       !- January Deep Ground Temperature {C}
  10.8753424657535,                       !- February Deep Ground Temperature {C}
  10.8753424657535,                       !- March Deep Ground Temperature {C}
  10.8753424657535,                       !- April Deep Ground Temperature {C}
  10.8753424657535,                       !- May Deep Ground Temperature {C}
  10.8753424657535,                       !- June Deep Ground Temperature {C}
  10.8753424657535,                       !- July Deep Ground Temperature {C}
  10.8753424657535,                       !- August Deep Ground Temperature {C}
  10.8753424657535,                       !- September Deep Ground Temperature {C}
  10.8753424657535,                       !- October Deep Ground Temperature {C}
  10.8753424657535,                       !- November Deep Ground Temperature {C}
  10.8753424657535;                       !- December Deep Ground Temperature {C}

OS:Building,
<<<<<<< HEAD
  {eee8f602-2fbf-4cc6-9210-e1bde233aa07}, !- Handle
=======
  {4bc24bba-650d-4cdc-b747-32c7232d01ce}, !- Handle
>>>>>>> ecc00d0a
  Building 1,                             !- Name
  ,                                       !- Building Sector Type
  0,                                      !- North Axis {deg}
  ,                                       !- Nominal Floor to Floor Height {m}
  ,                                       !- Space Type Name
  ,                                       !- Default Construction Set Name
  ,                                       !- Default Schedule Set Name
  1,                                      !- Standards Number of Stories
  1,                                      !- Standards Number of Above Ground Stories
  ,                                       !- Standards Template
  singlefamilyattached,                   !- Standards Building Type
  4;                                      !- Standards Number of Living Units

OS:AdditionalProperties,
<<<<<<< HEAD
  {d42e8e0e-97aa-4478-b047-dd39a89f3852}, !- Handle
  {eee8f602-2fbf-4cc6-9210-e1bde233aa07}, !- Object Name
=======
  {f62f727a-076c-46a9-9f35-ea7300e21efb}, !- Handle
  {4bc24bba-650d-4cdc-b747-32c7232d01ce}, !- Object Name
>>>>>>> ecc00d0a
  num_units,                              !- Feature Name 1
  Integer,                                !- Feature Data Type 1
  4,                                      !- Feature Value 1
  has_rear_units,                         !- Feature Name 2
  Boolean,                                !- Feature Data Type 2
  false,                                  !- Feature Value 2
  horz_location,                          !- Feature Name 3
  String,                                 !- Feature Data Type 3
  Left,                                   !- Feature Value 3
  num_floors,                             !- Feature Name 4
  Integer,                                !- Feature Data Type 4
  1;                                      !- Feature Value 4

OS:ThermalZone,
<<<<<<< HEAD
  {558df6a2-2545-43fe-9d99-ef6ab96f6a96}, !- Handle
=======
  {0c31006b-1a9d-4936-9284-cff83725c232}, !- Handle
>>>>>>> ecc00d0a
  living zone,                            !- Name
  ,                                       !- Multiplier
  ,                                       !- Ceiling Height {m}
  ,                                       !- Volume {m3}
  ,                                       !- Floor Area {m2}
  ,                                       !- Zone Inside Convection Algorithm
  ,                                       !- Zone Outside Convection Algorithm
  ,                                       !- Zone Conditioning Equipment List Name
<<<<<<< HEAD
  {d936ccac-3ea8-495a-b435-10dad9c4ee10}, !- Zone Air Inlet Port List
  {449b56ae-94dd-4d8c-a2d7-3d5357aabeec}, !- Zone Air Exhaust Port List
  {38b10439-319b-40f4-a9b0-a9cfcb6ce8b4}, !- Zone Air Node Name
  {01e6348b-ea5c-451b-a553-bad3eae981a4}, !- Zone Return Air Port List
=======
  {b7726a33-84da-407e-85b8-141896ba9ce0}, !- Zone Air Inlet Port List
  {4e68346e-f87f-43fc-8fe7-a6df6bf1a7ea}, !- Zone Air Exhaust Port List
  {444f8e7d-1c96-4dbd-92ca-eaa6b354ac8b}, !- Zone Air Node Name
  {052c47d3-0834-4486-9e9e-3c99b7bb4d99}, !- Zone Return Air Port List
>>>>>>> ecc00d0a
  ,                                       !- Primary Daylighting Control Name
  ,                                       !- Fraction of Zone Controlled by Primary Daylighting Control
  ,                                       !- Secondary Daylighting Control Name
  ,                                       !- Fraction of Zone Controlled by Secondary Daylighting Control
  ,                                       !- Illuminance Map Name
  ,                                       !- Group Rendering Name
  ,                                       !- Thermostat Name
  No;                                     !- Use Ideal Air Loads

OS:Node,
<<<<<<< HEAD
  {23da36ec-5681-4e3b-994f-07ab3bc89bf3}, !- Handle
  Node 1,                                 !- Name
  {38b10439-319b-40f4-a9b0-a9cfcb6ce8b4}, !- Inlet Port
  ;                                       !- Outlet Port

OS:Connection,
  {38b10439-319b-40f4-a9b0-a9cfcb6ce8b4}, !- Handle
  {d8629099-d6f8-4386-9041-867a627f3166}, !- Name
  {558df6a2-2545-43fe-9d99-ef6ab96f6a96}, !- Source Object
  11,                                     !- Outlet Port
  {23da36ec-5681-4e3b-994f-07ab3bc89bf3}, !- Target Object
  2;                                      !- Inlet Port

OS:PortList,
  {d936ccac-3ea8-495a-b435-10dad9c4ee10}, !- Handle
  {f4e108f1-358f-405e-ae02-6830e65054a1}, !- Name
  {558df6a2-2545-43fe-9d99-ef6ab96f6a96}; !- HVAC Component

OS:PortList,
  {449b56ae-94dd-4d8c-a2d7-3d5357aabeec}, !- Handle
  {0d309c72-2f38-45e1-a756-199192ba7d53}, !- Name
  {558df6a2-2545-43fe-9d99-ef6ab96f6a96}; !- HVAC Component

OS:PortList,
  {01e6348b-ea5c-451b-a553-bad3eae981a4}, !- Handle
  {bd0ec2d7-be36-4005-a795-9251fd46f9ec}, !- Name
  {558df6a2-2545-43fe-9d99-ef6ab96f6a96}; !- HVAC Component

OS:Sizing:Zone,
  {fa5a4005-1fc4-4537-a447-02b2a4090adf}, !- Handle
  {558df6a2-2545-43fe-9d99-ef6ab96f6a96}, !- Zone or ZoneList Name
=======
  {77e01bad-e0c0-45ad-9447-833f27eedcb4}, !- Handle
  Node 1,                                 !- Name
  {444f8e7d-1c96-4dbd-92ca-eaa6b354ac8b}, !- Inlet Port
  ;                                       !- Outlet Port

OS:Connection,
  {444f8e7d-1c96-4dbd-92ca-eaa6b354ac8b}, !- Handle
  {0c31006b-1a9d-4936-9284-cff83725c232}, !- Source Object
  11,                                     !- Outlet Port
  {77e01bad-e0c0-45ad-9447-833f27eedcb4}, !- Target Object
  2;                                      !- Inlet Port

OS:PortList,
  {b7726a33-84da-407e-85b8-141896ba9ce0}, !- Handle
  {0c31006b-1a9d-4936-9284-cff83725c232}; !- HVAC Component

OS:PortList,
  {4e68346e-f87f-43fc-8fe7-a6df6bf1a7ea}, !- Handle
  {0c31006b-1a9d-4936-9284-cff83725c232}; !- HVAC Component

OS:PortList,
  {052c47d3-0834-4486-9e9e-3c99b7bb4d99}, !- Handle
  {0c31006b-1a9d-4936-9284-cff83725c232}; !- HVAC Component

OS:Sizing:Zone,
  {1f8290f4-8f50-4ce3-8cd3-bbfa49ec8a42}, !- Handle
  {0c31006b-1a9d-4936-9284-cff83725c232}, !- Zone or ZoneList Name
>>>>>>> ecc00d0a
  SupplyAirTemperature,                   !- Zone Cooling Design Supply Air Temperature Input Method
  14,                                     !- Zone Cooling Design Supply Air Temperature {C}
  11.11,                                  !- Zone Cooling Design Supply Air Temperature Difference {deltaC}
  SupplyAirTemperature,                   !- Zone Heating Design Supply Air Temperature Input Method
  40,                                     !- Zone Heating Design Supply Air Temperature {C}
  11.11,                                  !- Zone Heating Design Supply Air Temperature Difference {deltaC}
  0.0085,                                 !- Zone Cooling Design Supply Air Humidity Ratio {kg-H2O/kg-air}
  0.008,                                  !- Zone Heating Design Supply Air Humidity Ratio {kg-H2O/kg-air}
  ,                                       !- Zone Heating Sizing Factor
  ,                                       !- Zone Cooling Sizing Factor
  DesignDay,                              !- Cooling Design Air Flow Method
  ,                                       !- Cooling Design Air Flow Rate {m3/s}
  ,                                       !- Cooling Minimum Air Flow per Zone Floor Area {m3/s-m2}
  ,                                       !- Cooling Minimum Air Flow {m3/s}
  ,                                       !- Cooling Minimum Air Flow Fraction
  DesignDay,                              !- Heating Design Air Flow Method
  ,                                       !- Heating Design Air Flow Rate {m3/s}
  ,                                       !- Heating Maximum Air Flow per Zone Floor Area {m3/s-m2}
  ,                                       !- Heating Maximum Air Flow {m3/s}
  ,                                       !- Heating Maximum Air Flow Fraction
  No,                                     !- Account for Dedicated Outdoor Air System
  NeutralSupplyAir,                       !- Dedicated Outdoor Air System Control Strategy
  autosize,                               !- Dedicated Outdoor Air Low Setpoint Temperature for Design {C}
  autosize;                               !- Dedicated Outdoor Air High Setpoint Temperature for Design {C}

OS:ZoneHVAC:EquipmentList,
<<<<<<< HEAD
  {dab7fa69-0cc7-468f-8efe-821b698f73b2}, !- Handle
  Zone HVAC Equipment List 1,             !- Name
  {558df6a2-2545-43fe-9d99-ef6ab96f6a96}; !- Thermal Zone

OS:Space,
  {d1699734-7f79-4085-bef4-42b5a002cd19}, !- Handle
  living space,                           !- Name
  {3f212295-d111-40e3-81f9-d746401970ff}, !- Space Type Name
=======
  {c47897c2-b45f-4592-8e60-c49c13e032b5}, !- Handle
  Zone HVAC Equipment List 1,             !- Name
  {0c31006b-1a9d-4936-9284-cff83725c232}; !- Thermal Zone

OS:Space,
  {f2739b45-62ed-4f97-8036-e563ad805e88}, !- Handle
  living space,                           !- Name
  {e78ca59c-1749-4c3c-9763-09a5be2d7c0d}, !- Space Type Name
>>>>>>> ecc00d0a
  ,                                       !- Default Construction Set Name
  ,                                       !- Default Schedule Set Name
  ,                                       !- Direction of Relative North {deg}
  ,                                       !- X Origin {m}
  ,                                       !- Y Origin {m}
  ,                                       !- Z Origin {m}
  ,                                       !- Building Story Name
<<<<<<< HEAD
  {558df6a2-2545-43fe-9d99-ef6ab96f6a96}, !- Thermal Zone Name
  ,                                       !- Part of Total Floor Area
  ,                                       !- Design Specification Outdoor Air Object Name
  {fbf2ef29-5235-402c-9e56-12fb9485ce8b}; !- Building Unit Name

OS:Surface,
  {95a78456-da21-4083-9665-9236d4a88c2f}, !- Handle
  Surface 1,                              !- Name
  Floor,                                  !- Surface Type
  ,                                       !- Construction Name
  {d1699734-7f79-4085-bef4-42b5a002cd19}, !- Space Name
=======
  {0c31006b-1a9d-4936-9284-cff83725c232}, !- Thermal Zone Name
  ,                                       !- Part of Total Floor Area
  ,                                       !- Design Specification Outdoor Air Object Name
  {2908ccf3-2829-415e-aed7-7e5222bb392f}; !- Building Unit Name

OS:Surface,
  {e26e4570-335c-4e10-a1c8-2872303df806}, !- Handle
  Surface 1,                              !- Name
  Floor,                                  !- Surface Type
  ,                                       !- Construction Name
  {f2739b45-62ed-4f97-8036-e563ad805e88}, !- Space Name
>>>>>>> ecc00d0a
  Foundation,                             !- Outside Boundary Condition
  ,                                       !- Outside Boundary Condition Object
  NoSun,                                  !- Sun Exposure
  NoWind,                                 !- Wind Exposure
  ,                                       !- View Factor to Ground
  ,                                       !- Number of Vertices
  0, -12.9315688143396, 0,                !- X,Y,Z Vertex 1 {m}
  0, 0, 0,                                !- X,Y,Z Vertex 2 {m}
  6.46578440716979, 0, 0,                 !- X,Y,Z Vertex 3 {m}
  6.46578440716979, -12.9315688143396, 0; !- X,Y,Z Vertex 4 {m}

OS:Surface,
<<<<<<< HEAD
  {b010a5ac-7947-4eb2-a4d8-e7aeee4a676c}, !- Handle
  Surface 2,                              !- Name
  Wall,                                   !- Surface Type
  ,                                       !- Construction Name
  {d1699734-7f79-4085-bef4-42b5a002cd19}, !- Space Name
=======
  {fbf61e53-5894-41ea-aeda-6b575751dd17}, !- Handle
  Surface 2,                              !- Name
  Wall,                                   !- Surface Type
  ,                                       !- Construction Name
  {f2739b45-62ed-4f97-8036-e563ad805e88}, !- Space Name
>>>>>>> ecc00d0a
  Outdoors,                               !- Outside Boundary Condition
  ,                                       !- Outside Boundary Condition Object
  SunExposed,                             !- Sun Exposure
  WindExposed,                            !- Wind Exposure
  ,                                       !- View Factor to Ground
  ,                                       !- Number of Vertices
  0, 0, 2.4384,                           !- X,Y,Z Vertex 1 {m}
  0, 0, 0,                                !- X,Y,Z Vertex 2 {m}
  0, -12.9315688143396, 0,                !- X,Y,Z Vertex 3 {m}
  0, -12.9315688143396, 2.4384;           !- X,Y,Z Vertex 4 {m}

OS:Surface,
<<<<<<< HEAD
  {e0404e25-03f4-444e-8774-1ee66270bc19}, !- Handle
  Surface 3,                              !- Name
  Wall,                                   !- Surface Type
  ,                                       !- Construction Name
  {d1699734-7f79-4085-bef4-42b5a002cd19}, !- Space Name
=======
  {e02714b4-e8f1-4545-9d0c-307392d04154}, !- Handle
  Surface 3,                              !- Name
  Wall,                                   !- Surface Type
  ,                                       !- Construction Name
  {f2739b45-62ed-4f97-8036-e563ad805e88}, !- Space Name
>>>>>>> ecc00d0a
  Outdoors,                               !- Outside Boundary Condition
  ,                                       !- Outside Boundary Condition Object
  SunExposed,                             !- Sun Exposure
  WindExposed,                            !- Wind Exposure
  ,                                       !- View Factor to Ground
  ,                                       !- Number of Vertices
  6.46578440716979, 0, 2.4384,            !- X,Y,Z Vertex 1 {m}
  6.46578440716979, 0, 0,                 !- X,Y,Z Vertex 2 {m}
  0, 0, 0,                                !- X,Y,Z Vertex 3 {m}
  0, 0, 2.4384;                           !- X,Y,Z Vertex 4 {m}

OS:Surface,
<<<<<<< HEAD
  {86006577-8382-46c2-935d-771f953630a8}, !- Handle
  Surface 4,                              !- Name
  Wall,                                   !- Surface Type
  ,                                       !- Construction Name
  {d1699734-7f79-4085-bef4-42b5a002cd19}, !- Space Name
=======
  {993f2513-5e08-4b5e-b9d4-1b4ed3cc08c4}, !- Handle
  Surface 4,                              !- Name
  Wall,                                   !- Surface Type
  ,                                       !- Construction Name
  {f2739b45-62ed-4f97-8036-e563ad805e88}, !- Space Name
>>>>>>> ecc00d0a
  Adiabatic,                              !- Outside Boundary Condition
  ,                                       !- Outside Boundary Condition Object
  NoSun,                                  !- Sun Exposure
  NoWind,                                 !- Wind Exposure
  ,                                       !- View Factor to Ground
  ,                                       !- Number of Vertices
  6.46578440716979, -12.9315688143396, 2.4384, !- X,Y,Z Vertex 1 {m}
  6.46578440716979, -12.9315688143396, 0, !- X,Y,Z Vertex 2 {m}
  6.46578440716979, 0, 0,                 !- X,Y,Z Vertex 3 {m}
  6.46578440716979, 0, 2.4384;            !- X,Y,Z Vertex 4 {m}

OS:Surface,
<<<<<<< HEAD
  {62bef76b-1ca5-4278-b937-ada7c06b22ee}, !- Handle
  Surface 5,                              !- Name
  Wall,                                   !- Surface Type
  ,                                       !- Construction Name
  {d1699734-7f79-4085-bef4-42b5a002cd19}, !- Space Name
=======
  {d0555dab-fd3b-4256-9c33-6b710c6c2bb6}, !- Handle
  Surface 5,                              !- Name
  Wall,                                   !- Surface Type
  ,                                       !- Construction Name
  {f2739b45-62ed-4f97-8036-e563ad805e88}, !- Space Name
>>>>>>> ecc00d0a
  Outdoors,                               !- Outside Boundary Condition
  ,                                       !- Outside Boundary Condition Object
  SunExposed,                             !- Sun Exposure
  WindExposed,                            !- Wind Exposure
  ,                                       !- View Factor to Ground
  ,                                       !- Number of Vertices
  0, -12.9315688143396, 2.4384,           !- X,Y,Z Vertex 1 {m}
  0, -12.9315688143396, 0,                !- X,Y,Z Vertex 2 {m}
  6.46578440716979, -12.9315688143396, 0, !- X,Y,Z Vertex 3 {m}
  6.46578440716979, -12.9315688143396, 2.4384; !- X,Y,Z Vertex 4 {m}

OS:Surface,
<<<<<<< HEAD
  {92615e42-f7c2-4be7-82b6-ec22560e9a73}, !- Handle
  Surface 6,                              !- Name
  RoofCeiling,                            !- Surface Type
  ,                                       !- Construction Name
  {d1699734-7f79-4085-bef4-42b5a002cd19}, !- Space Name
  Surface,                                !- Outside Boundary Condition
  {0e8aac8d-0e57-46c2-9731-ece3e917afed}, !- Outside Boundary Condition Object
=======
  {9ae3bb1b-5903-44f5-a8bf-d8f724472442}, !- Handle
  Surface 6,                              !- Name
  RoofCeiling,                            !- Surface Type
  ,                                       !- Construction Name
  {f2739b45-62ed-4f97-8036-e563ad805e88}, !- Space Name
  Surface,                                !- Outside Boundary Condition
  {210dc36d-1b80-40a9-a015-325370d6d12d}, !- Outside Boundary Condition Object
>>>>>>> ecc00d0a
  NoSun,                                  !- Sun Exposure
  NoWind,                                 !- Wind Exposure
  ,                                       !- View Factor to Ground
  ,                                       !- Number of Vertices
  6.46578440716979, -12.9315688143396, 2.4384, !- X,Y,Z Vertex 1 {m}
  6.46578440716979, 0, 2.4384,            !- X,Y,Z Vertex 2 {m}
  0, 0, 2.4384,                           !- X,Y,Z Vertex 3 {m}
  0, -12.9315688143396, 2.4384;           !- X,Y,Z Vertex 4 {m}

OS:SpaceType,
<<<<<<< HEAD
  {3f212295-d111-40e3-81f9-d746401970ff}, !- Handle
=======
  {e78ca59c-1749-4c3c-9763-09a5be2d7c0d}, !- Handle
>>>>>>> ecc00d0a
  Space Type 1,                           !- Name
  ,                                       !- Default Construction Set Name
  ,                                       !- Default Schedule Set Name
  ,                                       !- Group Rendering Name
  ,                                       !- Design Specification Outdoor Air Object Name
  ,                                       !- Standards Template
  ,                                       !- Standards Building Type
  living;                                 !- Standards Space Type

OS:Surface,
<<<<<<< HEAD
  {0e8aac8d-0e57-46c2-9731-ece3e917afed}, !- Handle
  Surface 7,                              !- Name
  Floor,                                  !- Surface Type
  ,                                       !- Construction Name
  {523b17e8-1eac-4df6-bbc6-8cce29806eb5}, !- Space Name
  Surface,                                !- Outside Boundary Condition
  {92615e42-f7c2-4be7-82b6-ec22560e9a73}, !- Outside Boundary Condition Object
=======
  {210dc36d-1b80-40a9-a015-325370d6d12d}, !- Handle
  Surface 7,                              !- Name
  Floor,                                  !- Surface Type
  ,                                       !- Construction Name
  {035d8bc4-5df2-4ad5-a8d8-b3f3e0e8c33f}, !- Space Name
  Surface,                                !- Outside Boundary Condition
  {9ae3bb1b-5903-44f5-a8bf-d8f724472442}, !- Outside Boundary Condition Object
>>>>>>> ecc00d0a
  NoSun,                                  !- Sun Exposure
  NoWind,                                 !- Wind Exposure
  ,                                       !- View Factor to Ground
  ,                                       !- Number of Vertices
  0, -12.9315688143396, 2.4384,           !- X,Y,Z Vertex 1 {m}
  0, 0, 2.4384,                           !- X,Y,Z Vertex 2 {m}
  6.46578440716979, 0, 2.4384,            !- X,Y,Z Vertex 3 {m}
  6.46578440716979, -12.9315688143396, 2.4384; !- X,Y,Z Vertex 4 {m}

OS:Surface,
<<<<<<< HEAD
  {d1982fdd-dd24-4e13-aefd-4bf076edce9b}, !- Handle
  Surface 8,                              !- Name
  RoofCeiling,                            !- Surface Type
  ,                                       !- Construction Name
  {523b17e8-1eac-4df6-bbc6-8cce29806eb5}, !- Space Name
=======
  {ea78a7d8-68bc-4e81-969c-042307bc7baf}, !- Handle
  Surface 8,                              !- Name
  RoofCeiling,                            !- Surface Type
  ,                                       !- Construction Name
  {035d8bc4-5df2-4ad5-a8d8-b3f3e0e8c33f}, !- Space Name
>>>>>>> ecc00d0a
  Outdoors,                               !- Outside Boundary Condition
  ,                                       !- Outside Boundary Condition Object
  SunExposed,                             !- Sun Exposure
  WindExposed,                            !- Wind Exposure
  ,                                       !- View Factor to Ground
  ,                                       !- Number of Vertices
  0, -6.46578440716979, 5.6712922035849,  !- X,Y,Z Vertex 1 {m}
  6.46578440716979, -6.46578440716979, 5.6712922035849, !- X,Y,Z Vertex 2 {m}
  6.46578440716979, 0, 2.4384,            !- X,Y,Z Vertex 3 {m}
  0, 0, 2.4384;                           !- X,Y,Z Vertex 4 {m}

OS:Surface,
<<<<<<< HEAD
  {cabaab82-94be-430f-8c3d-a38feda0e300}, !- Handle
  Surface 9,                              !- Name
  RoofCeiling,                            !- Surface Type
  ,                                       !- Construction Name
  {523b17e8-1eac-4df6-bbc6-8cce29806eb5}, !- Space Name
=======
  {d3b45047-4a4b-45ed-8f75-e414bf1c3507}, !- Handle
  Surface 9,                              !- Name
  RoofCeiling,                            !- Surface Type
  ,                                       !- Construction Name
  {035d8bc4-5df2-4ad5-a8d8-b3f3e0e8c33f}, !- Space Name
>>>>>>> ecc00d0a
  Outdoors,                               !- Outside Boundary Condition
  ,                                       !- Outside Boundary Condition Object
  SunExposed,                             !- Sun Exposure
  WindExposed,                            !- Wind Exposure
  ,                                       !- View Factor to Ground
  ,                                       !- Number of Vertices
  6.46578440716979, -6.46578440716979, 5.6712922035849, !- X,Y,Z Vertex 1 {m}
  0, -6.46578440716979, 5.6712922035849,  !- X,Y,Z Vertex 2 {m}
  0, -12.9315688143396, 2.4384,           !- X,Y,Z Vertex 3 {m}
  6.46578440716979, -12.9315688143396, 2.4384; !- X,Y,Z Vertex 4 {m}

OS:Surface,
<<<<<<< HEAD
  {6bd5335a-a3e7-403a-affe-02fa3eb80e5e}, !- Handle
  Surface 10,                             !- Name
  Wall,                                   !- Surface Type
  ,                                       !- Construction Name
  {523b17e8-1eac-4df6-bbc6-8cce29806eb5}, !- Space Name
=======
  {0e733553-46a8-4949-8c7a-8492bea3172d}, !- Handle
  Surface 10,                             !- Name
  Wall,                                   !- Surface Type
  ,                                       !- Construction Name
  {035d8bc4-5df2-4ad5-a8d8-b3f3e0e8c33f}, !- Space Name
>>>>>>> ecc00d0a
  Outdoors,                               !- Outside Boundary Condition
  ,                                       !- Outside Boundary Condition Object
  SunExposed,                             !- Sun Exposure
  WindExposed,                            !- Wind Exposure
  ,                                       !- View Factor to Ground
  ,                                       !- Number of Vertices
  0, -6.46578440716979, 5.6712922035849,  !- X,Y,Z Vertex 1 {m}
  0, 0, 2.4384,                           !- X,Y,Z Vertex 2 {m}
  0, -12.9315688143396, 2.4384;           !- X,Y,Z Vertex 3 {m}

OS:Surface,
<<<<<<< HEAD
  {19160c94-d334-46c1-a1f5-d19c6f8dee36}, !- Handle
  Surface 11,                             !- Name
  Wall,                                   !- Surface Type
  ,                                       !- Construction Name
  {523b17e8-1eac-4df6-bbc6-8cce29806eb5}, !- Space Name
=======
  {c7062425-237d-4d8d-85af-4dc072e30e31}, !- Handle
  Surface 11,                             !- Name
  Wall,                                   !- Surface Type
  ,                                       !- Construction Name
  {035d8bc4-5df2-4ad5-a8d8-b3f3e0e8c33f}, !- Space Name
>>>>>>> ecc00d0a
  Adiabatic,                              !- Outside Boundary Condition
  ,                                       !- Outside Boundary Condition Object
  NoSun,                                  !- Sun Exposure
  NoWind,                                 !- Wind Exposure
  ,                                       !- View Factor to Ground
  ,                                       !- Number of Vertices
  6.46578440716979, -6.46578440716979, 5.6712922035849, !- X,Y,Z Vertex 1 {m}
  6.46578440716979, -12.9315688143396, 2.4384, !- X,Y,Z Vertex 2 {m}
  6.46578440716979, 0, 2.4384;            !- X,Y,Z Vertex 3 {m}

OS:Space,
<<<<<<< HEAD
  {523b17e8-1eac-4df6-bbc6-8cce29806eb5}, !- Handle
  unfinished attic space,                 !- Name
  {a55fe1e7-15ea-4f76-b6d0-fe9906d862fd}, !- Space Type Name
=======
  {035d8bc4-5df2-4ad5-a8d8-b3f3e0e8c33f}, !- Handle
  unfinished attic space,                 !- Name
  {7a41c51a-cfff-4dc8-b7fe-6b7e08707aa3}, !- Space Type Name
>>>>>>> ecc00d0a
  ,                                       !- Default Construction Set Name
  ,                                       !- Default Schedule Set Name
  ,                                       !- Direction of Relative North {deg}
  ,                                       !- X Origin {m}
  ,                                       !- Y Origin {m}
  ,                                       !- Z Origin {m}
  ,                                       !- Building Story Name
<<<<<<< HEAD
  {55438ad3-61f7-4cff-9f7b-acd36575a448}; !- Thermal Zone Name

OS:ThermalZone,
  {55438ad3-61f7-4cff-9f7b-acd36575a448}, !- Handle
=======
  {4775d395-229e-4222-a356-21781cd669b8}; !- Thermal Zone Name

OS:ThermalZone,
  {4775d395-229e-4222-a356-21781cd669b8}, !- Handle
>>>>>>> ecc00d0a
  unfinished attic zone,                  !- Name
  ,                                       !- Multiplier
  ,                                       !- Ceiling Height {m}
  ,                                       !- Volume {m3}
  ,                                       !- Floor Area {m2}
  ,                                       !- Zone Inside Convection Algorithm
  ,                                       !- Zone Outside Convection Algorithm
  ,                                       !- Zone Conditioning Equipment List Name
<<<<<<< HEAD
  {c4ff4e72-d0dc-4a8a-bb7c-bfca71f1c097}, !- Zone Air Inlet Port List
  {8f0f0ac8-da41-459a-b28c-dcb7655d23fe}, !- Zone Air Exhaust Port List
  {8e132beb-ebb4-4958-a41e-f41c365ef67c}, !- Zone Air Node Name
  {bad562ef-5853-4112-b938-cb3bc8250dc6}, !- Zone Return Air Port List
=======
  {5db38d6e-babb-420b-b99e-2fc6b579473b}, !- Zone Air Inlet Port List
  {3ab5fde7-d90d-48f6-b6e7-d3a7a9dfd6a1}, !- Zone Air Exhaust Port List
  {5423027b-8924-4906-9c78-15ab566e13eb}, !- Zone Air Node Name
  {bc6afe26-8eb3-4d7e-af70-4b101d8b770a}, !- Zone Return Air Port List
>>>>>>> ecc00d0a
  ,                                       !- Primary Daylighting Control Name
  ,                                       !- Fraction of Zone Controlled by Primary Daylighting Control
  ,                                       !- Secondary Daylighting Control Name
  ,                                       !- Fraction of Zone Controlled by Secondary Daylighting Control
  ,                                       !- Illuminance Map Name
  ,                                       !- Group Rendering Name
  ,                                       !- Thermostat Name
  No;                                     !- Use Ideal Air Loads

OS:Node,
<<<<<<< HEAD
  {b35ace24-5831-4a0b-b685-03920763d7e7}, !- Handle
  Node 2,                                 !- Name
  {8e132beb-ebb4-4958-a41e-f41c365ef67c}, !- Inlet Port
  ;                                       !- Outlet Port

OS:Connection,
  {8e132beb-ebb4-4958-a41e-f41c365ef67c}, !- Handle
  {d9d5393e-fe4f-4fe2-a05f-f25d880a7095}, !- Name
  {55438ad3-61f7-4cff-9f7b-acd36575a448}, !- Source Object
  11,                                     !- Outlet Port
  {b35ace24-5831-4a0b-b685-03920763d7e7}, !- Target Object
  2;                                      !- Inlet Port

OS:PortList,
  {c4ff4e72-d0dc-4a8a-bb7c-bfca71f1c097}, !- Handle
  {d87c621e-3a33-4c32-aebe-c19c0d018287}, !- Name
  {55438ad3-61f7-4cff-9f7b-acd36575a448}; !- HVAC Component

OS:PortList,
  {8f0f0ac8-da41-459a-b28c-dcb7655d23fe}, !- Handle
  {babb8288-af9d-4f6b-951f-b35c1a0d5faf}, !- Name
  {55438ad3-61f7-4cff-9f7b-acd36575a448}; !- HVAC Component

OS:PortList,
  {bad562ef-5853-4112-b938-cb3bc8250dc6}, !- Handle
  {6e86119c-9a5c-4425-b14f-35db10f38e9b}, !- Name
  {55438ad3-61f7-4cff-9f7b-acd36575a448}; !- HVAC Component

OS:Sizing:Zone,
  {e8735398-db6c-495c-8dfe-3e2683dc6a85}, !- Handle
  {55438ad3-61f7-4cff-9f7b-acd36575a448}, !- Zone or ZoneList Name
=======
  {12a3eca7-5c15-41c0-94bb-624e80e8d589}, !- Handle
  Node 2,                                 !- Name
  {5423027b-8924-4906-9c78-15ab566e13eb}, !- Inlet Port
  ;                                       !- Outlet Port

OS:Connection,
  {5423027b-8924-4906-9c78-15ab566e13eb}, !- Handle
  {4775d395-229e-4222-a356-21781cd669b8}, !- Source Object
  11,                                     !- Outlet Port
  {12a3eca7-5c15-41c0-94bb-624e80e8d589}, !- Target Object
  2;                                      !- Inlet Port

OS:PortList,
  {5db38d6e-babb-420b-b99e-2fc6b579473b}, !- Handle
  {4775d395-229e-4222-a356-21781cd669b8}; !- HVAC Component

OS:PortList,
  {3ab5fde7-d90d-48f6-b6e7-d3a7a9dfd6a1}, !- Handle
  {4775d395-229e-4222-a356-21781cd669b8}; !- HVAC Component

OS:PortList,
  {bc6afe26-8eb3-4d7e-af70-4b101d8b770a}, !- Handle
  {4775d395-229e-4222-a356-21781cd669b8}; !- HVAC Component

OS:Sizing:Zone,
  {71a81c2e-d7fb-4bab-9ec6-2d2e48ad250e}, !- Handle
  {4775d395-229e-4222-a356-21781cd669b8}, !- Zone or ZoneList Name
>>>>>>> ecc00d0a
  SupplyAirTemperature,                   !- Zone Cooling Design Supply Air Temperature Input Method
  14,                                     !- Zone Cooling Design Supply Air Temperature {C}
  11.11,                                  !- Zone Cooling Design Supply Air Temperature Difference {deltaC}
  SupplyAirTemperature,                   !- Zone Heating Design Supply Air Temperature Input Method
  40,                                     !- Zone Heating Design Supply Air Temperature {C}
  11.11,                                  !- Zone Heating Design Supply Air Temperature Difference {deltaC}
  0.0085,                                 !- Zone Cooling Design Supply Air Humidity Ratio {kg-H2O/kg-air}
  0.008,                                  !- Zone Heating Design Supply Air Humidity Ratio {kg-H2O/kg-air}
  ,                                       !- Zone Heating Sizing Factor
  ,                                       !- Zone Cooling Sizing Factor
  DesignDay,                              !- Cooling Design Air Flow Method
  ,                                       !- Cooling Design Air Flow Rate {m3/s}
  ,                                       !- Cooling Minimum Air Flow per Zone Floor Area {m3/s-m2}
  ,                                       !- Cooling Minimum Air Flow {m3/s}
  ,                                       !- Cooling Minimum Air Flow Fraction
  DesignDay,                              !- Heating Design Air Flow Method
  ,                                       !- Heating Design Air Flow Rate {m3/s}
  ,                                       !- Heating Maximum Air Flow per Zone Floor Area {m3/s-m2}
  ,                                       !- Heating Maximum Air Flow {m3/s}
  ,                                       !- Heating Maximum Air Flow Fraction
  No,                                     !- Account for Dedicated Outdoor Air System
  NeutralSupplyAir,                       !- Dedicated Outdoor Air System Control Strategy
  autosize,                               !- Dedicated Outdoor Air Low Setpoint Temperature for Design {C}
  autosize;                               !- Dedicated Outdoor Air High Setpoint Temperature for Design {C}

OS:ZoneHVAC:EquipmentList,
<<<<<<< HEAD
  {490be5fb-07b2-49f1-b1fb-315d58d5e82a}, !- Handle
  Zone HVAC Equipment List 2,             !- Name
  {55438ad3-61f7-4cff-9f7b-acd36575a448}; !- Thermal Zone

OS:SpaceType,
  {a55fe1e7-15ea-4f76-b6d0-fe9906d862fd}, !- Handle
=======
  {9021b6e3-8532-481b-af4e-c5dcd8a4d1f2}, !- Handle
  Zone HVAC Equipment List 2,             !- Name
  {4775d395-229e-4222-a356-21781cd669b8}; !- Thermal Zone

OS:SpaceType,
  {7a41c51a-cfff-4dc8-b7fe-6b7e08707aa3}, !- Handle
>>>>>>> ecc00d0a
  Space Type 2,                           !- Name
  ,                                       !- Default Construction Set Name
  ,                                       !- Default Schedule Set Name
  ,                                       !- Group Rendering Name
  ,                                       !- Design Specification Outdoor Air Object Name
  ,                                       !- Standards Template
  ,                                       !- Standards Building Type
  unfinished attic;                       !- Standards Space Type

OS:BuildingUnit,
<<<<<<< HEAD
  {fbf2ef29-5235-402c-9e56-12fb9485ce8b}, !- Handle
=======
  {2908ccf3-2829-415e-aed7-7e5222bb392f}, !- Handle
>>>>>>> ecc00d0a
  unit 1,                                 !- Name
  ,                                       !- Rendering Color
  Residential;                            !- Building Unit Type

OS:AdditionalProperties,
<<<<<<< HEAD
  {f45a21d9-078e-4042-a863-4e81d4f37012}, !- Handle
  {fbf2ef29-5235-402c-9e56-12fb9485ce8b}, !- Object Name
=======
  {fdfafad1-d2b7-4eda-9e20-80cf7354328f}, !- Handle
  {2908ccf3-2829-415e-aed7-7e5222bb392f}, !- Object Name
>>>>>>> ecc00d0a
  NumberOfBedrooms,                       !- Feature Name 1
  Integer,                                !- Feature Data Type 1
  3,                                      !- Feature Value 1
  NumberOfBathrooms,                      !- Feature Name 2
  Double,                                 !- Feature Data Type 2
  2,                                      !- Feature Value 2
  NumberOfOccupants,                      !- Feature Name 3
  Double,                                 !- Feature Data Type 3
  3.3900000000000001;                     !- Feature Value 3

OS:External:File,
<<<<<<< HEAD
  {44cdaa8e-3f5d-42e7-8b50-08d864a94882}, !- Handle
=======
  {19e879bf-93d3-49a2-92de-058e2d24931e}, !- Handle
>>>>>>> ecc00d0a
  8760.csv,                               !- Name
  8760.csv;                               !- File Name

OS:Schedule:Day,
<<<<<<< HEAD
  {185dbd7a-f20f-41e7-b400-2e271559b163}, !- Handle
=======
  {aacf287e-0193-4c97-89ea-c09eb6cada73}, !- Handle
>>>>>>> ecc00d0a
  Schedule Day 1,                         !- Name
  ,                                       !- Schedule Type Limits Name
  ,                                       !- Interpolate to Timestep
  24,                                     !- Hour 1
  0,                                      !- Minute 1
  0;                                      !- Value Until Time 1

OS:Schedule:Day,
<<<<<<< HEAD
  {07c02538-1207-445a-a2f5-7a5bdd83aebe}, !- Handle
=======
  {0825e600-87f9-4bd2-8175-0c8e0f0343d0}, !- Handle
>>>>>>> ecc00d0a
  Schedule Day 2,                         !- Name
  ,                                       !- Schedule Type Limits Name
  ,                                       !- Interpolate to Timestep
  24,                                     !- Hour 1
  0,                                      !- Minute 1
  1;                                      !- Value Until Time 1

OS:Schedule:File,
<<<<<<< HEAD
  {cecd44a3-acb2-42f2-9294-ac1d22315f91}, !- Handle
  occupants,                              !- Name
  {2cc9b9c9-8348-4529-97a7-76303b39e595}, !- Schedule Type Limits Name
  {44cdaa8e-3f5d-42e7-8b50-08d864a94882}, !- External File Name
=======
  {e67bc6ce-9d1e-433e-a7bb-1aa3b57da581}, !- Handle
  occupants,                              !- Name
  {893af723-b78b-45a2-96d1-f346521b1972}, !- Schedule Type Limits Name
  {19e879bf-93d3-49a2-92de-058e2d24931e}, !- External File Name
>>>>>>> ecc00d0a
  1,                                      !- Column Number
  1,                                      !- Rows to Skip at Top
  8760,                                   !- Number of Hours of Data
  ,                                       !- Column Separator
  ,                                       !- Interpolate to Timestep
  60;                                     !- Minutes per Item

<<<<<<< HEAD
OS:Schedule:Ruleset,
  {60fc586e-94a2-4cd8-a8f1-fd5b790fa68e}, !- Handle
  Schedule Ruleset 1,                     !- Name
  {6a77b0be-c68d-4600-8951-265e315d0cb4}, !- Schedule Type Limits Name
  {527b25a0-b2cd-4836-88bc-b6b5819fba30}; !- Default Day Schedule Name

OS:Schedule:Day,
  {527b25a0-b2cd-4836-88bc-b6b5819fba30}, !- Handle
  Schedule Day 3,                         !- Name
  {6a77b0be-c68d-4600-8951-265e315d0cb4}, !- Schedule Type Limits Name
  ,                                       !- Interpolate to Timestep
  24,                                     !- Hour 1
  0,                                      !- Minute 1
  112.539290946133;                       !- Value Until Time 1

OS:People:Definition,
  {d315b985-0418-48c7-a099-cbfea7d12f62}, !- Handle
=======
OS:Schedule:Constant,
  {5ffd5178-ae31-4b31-8cc8-f8cea970816c}, !- Handle
  res occupants activity schedule,        !- Name
  {dc9ad94f-ff7a-435a-ae31-b68347a408e6}, !- Schedule Type Limits Name
  112.539290946133;                       !- Value

OS:People:Definition,
  {c40b3a78-c66d-4203-95a9-a0e4193fbfa2}, !- Handle
>>>>>>> ecc00d0a
  res occupants|living space,             !- Name
  People,                                 !- Number of People Calculation Method
  3.39,                                   !- Number of People {people}
  ,                                       !- People per Space Floor Area {person/m2}
  ,                                       !- Space Floor Area per Person {m2/person}
  0.319734,                               !- Fraction Radiant
  0.573,                                  !- Sensible Heat Fraction
  0,                                      !- Carbon Dioxide Generation Rate {m3/s-W}
  No,                                     !- Enable ASHRAE 55 Comfort Warnings
  ZoneAveraged;                           !- Mean Radiant Temperature Calculation Type

OS:People,
<<<<<<< HEAD
  {20261c19-24c9-404d-b9e2-e0c43a2da794}, !- Handle
  res occupants|living space,             !- Name
  {d315b985-0418-48c7-a099-cbfea7d12f62}, !- People Definition Name
  {d1699734-7f79-4085-bef4-42b5a002cd19}, !- Space or SpaceType Name
  {cecd44a3-acb2-42f2-9294-ac1d22315f91}, !- Number of People Schedule Name
  {60fc586e-94a2-4cd8-a8f1-fd5b790fa68e}, !- Activity Level Schedule Name
=======
  {447e7fce-a53a-45c0-aa4a-796b7a0bbb4d}, !- Handle
  res occupants|living space,             !- Name
  {c40b3a78-c66d-4203-95a9-a0e4193fbfa2}, !- People Definition Name
  {f2739b45-62ed-4f97-8036-e563ad805e88}, !- Space or SpaceType Name
  {e67bc6ce-9d1e-433e-a7bb-1aa3b57da581}, !- Number of People Schedule Name
  {5ffd5178-ae31-4b31-8cc8-f8cea970816c}, !- Activity Level Schedule Name
>>>>>>> ecc00d0a
  ,                                       !- Surface Name/Angle Factor List Name
  ,                                       !- Work Efficiency Schedule Name
  ,                                       !- Clothing Insulation Schedule Name
  ,                                       !- Air Velocity Schedule Name
  1;                                      !- Multiplier

OS:ScheduleTypeLimits,
<<<<<<< HEAD
  {6a77b0be-c68d-4600-8951-265e315d0cb4}, !- Handle
=======
  {dc9ad94f-ff7a-435a-ae31-b68347a408e6}, !- Handle
>>>>>>> ecc00d0a
  ActivityLevel,                          !- Name
  0,                                      !- Lower Limit Value
  ,                                       !- Upper Limit Value
  Continuous,                             !- Numeric Type
  ActivityLevel;                          !- Unit Type

OS:ScheduleTypeLimits,
<<<<<<< HEAD
  {2cc9b9c9-8348-4529-97a7-76303b39e595}, !- Handle
=======
  {893af723-b78b-45a2-96d1-f346521b1972}, !- Handle
>>>>>>> ecc00d0a
  Fractional,                             !- Name
  0,                                      !- Lower Limit Value
  1,                                      !- Upper Limit Value
  Continuous;                             !- Numeric Type
<|MERGE_RESOLUTION|>--- conflicted
+++ resolved
@@ -1,50 +1,22 @@
 !- NOTE: Auto-generated from /test/osw_files/SFA_4units_1story_SL_UA_3Beds_2Baths_Denver.osw
 
 OS:Version,
-<<<<<<< HEAD
-  {f48269c3-a347-417a-bbff-e2660251468e}, !- Handle
-  2.9.0;                                  !- Version Identifier
+  {790145c5-ba90-44b9-884f-ccff7adcae90}, !- Handle
+  3.2.1;                                  !- Version Identifier
 
 OS:SimulationControl,
-  {73bf2088-295b-4b2a-97d9-d336ea7ea36d}, !- Handle
-=======
-  {a393628d-be68-49a3-b2f1-ea234f75c5a9}, !- Handle
-  3.2.1;                                  !- Version Identifier
-
-OS:SimulationControl,
-  {01b9459b-f613-4f40-ae2d-00ab472431b4}, !- Handle
->>>>>>> ecc00d0a
+  {bac0e921-174b-47d0-9bd0-e2872a4c9e2e}, !- Handle
   ,                                       !- Do Zone Sizing Calculation
   ,                                       !- Do System Sizing Calculation
   ,                                       !- Do Plant Sizing Calculation
   No;                                     !- Run Simulation for Sizing Periods
 
 OS:Timestep,
-<<<<<<< HEAD
-  {d9d4984d-31d0-4af5-9608-3d6971d1e8c5}, !- Handle
+  {564cdda1-dcd3-43e2-92df-f329cc6207f7}, !- Handle
   6;                                      !- Number of Timesteps per Hour
 
 OS:ShadowCalculation,
-  {7d9bb80e-1462-4a5f-9277-700e6ea18bdd}, !- Handle
-  20,                                     !- Calculation Frequency
-  200;                                    !- Maximum Figures in Shadow Overlap Calculations
-
-OS:SurfaceConvectionAlgorithm:Outside,
-  {2ec9c4aa-4ab2-420f-9490-056ea1137330}, !- Handle
-  DOE-2;                                  !- Algorithm
-
-OS:SurfaceConvectionAlgorithm:Inside,
-  {0f859970-6e2b-4b40-bf6c-e59f4007ccb7}, !- Handle
-  TARP;                                   !- Algorithm
-
-OS:ZoneCapacitanceMultiplier:ResearchSpecial,
-  {56f7389d-aa14-4777-ba83-48131d2f862d}, !- Handle
-=======
-  {0a2e0b72-5350-4049-b7e8-4a53906b1938}, !- Handle
-  6;                                      !- Number of Timesteps per Hour
-
-OS:ShadowCalculation,
-  {53543d7b-990c-4ea8-9257-e190d32acd11}, !- Handle
+  {04b84327-62f1-479b-8ff6-cdfbbf953b90}, !- Handle
   PolygonClipping,                        !- Shading Calculation Method
   ,                                       !- Shading Calculation Update Frequency Method
   20,                                     !- Shading Calculation Update Frequency
@@ -57,26 +29,21 @@
   No;                                     !- Disable Self-Shading From Shading Zone Groups to Other Zones
 
 OS:SurfaceConvectionAlgorithm:Outside,
-  {62bb16d6-a045-448b-88b5-9de50aa0834f}, !- Handle
+  {6349246f-a138-4b1b-84a7-eeb68f8e9742}, !- Handle
   DOE-2;                                  !- Algorithm
 
 OS:SurfaceConvectionAlgorithm:Inside,
-  {203ef72c-ddee-4a2c-9c73-eef73199d39a}, !- Handle
+  {5aa447f6-f693-4a4f-a101-cee7fda22a20}, !- Handle
   TARP;                                   !- Algorithm
 
 OS:ZoneCapacitanceMultiplier:ResearchSpecial,
-  {969c625e-f52b-4a46-9ae9-dce2f1b7e622}, !- Handle
->>>>>>> ecc00d0a
+  {9b69b26b-b3ac-4e29-9bd9-93a4df8a6bc0}, !- Handle
   ,                                       !- Temperature Capacity Multiplier
   15,                                     !- Humidity Capacity Multiplier
   ;                                       !- Carbon Dioxide Capacity Multiplier
 
 OS:RunPeriod,
-<<<<<<< HEAD
-  {6133d129-29b0-4c7a-8146-0b17b7239b81}, !- Handle
-=======
-  {6dd3dd2e-5283-41b7-9ca0-b6ec8f24057a}, !- Handle
->>>>>>> ecc00d0a
+  {5e177bd5-b119-4c7e-95cc-a6e171f40cf6}, !- Handle
   Run Period 1,                           !- Name
   1,                                      !- Begin Month
   1,                                      !- Begin Day of Month
@@ -90,21 +57,13 @@
   ;                                       !- Number of Times Runperiod to be Repeated
 
 OS:YearDescription,
-<<<<<<< HEAD
-  {ba1a2679-44e5-4bce-a8b5-18e027683b29}, !- Handle
-=======
-  {c1ec6cd5-5e74-4b19-a03b-8cd8f2745822}, !- Handle
->>>>>>> ecc00d0a
+  {ef714218-a403-45b0-91fb-047e8b21882c}, !- Handle
   2007,                                   !- Calendar Year
   ,                                       !- Day of Week for Start Day
   ;                                       !- Is Leap Year
 
 OS:WeatherFile,
-<<<<<<< HEAD
-  {6596214c-f4f6-4922-bcf1-81fbd28fb09c}, !- Handle
-=======
-  {00ea4252-0a3a-44bf-b2e5-79370f7eeadd}, !- Handle
->>>>>>> ecc00d0a
+  {71223176-937e-4c43-8e83-828e80dda29e}, !- Handle
   Denver Intl Ap,                         !- City
   CO,                                     !- State Province Region
   USA,                                    !- Country
@@ -114,17 +73,12 @@
   -104.65,                                !- Longitude {deg}
   -7,                                     !- Time Zone {hr}
   1650,                                   !- Elevation {m}
-  /mnt/c/git/resstock/resources/measures/HPXMLtoOpenStudio/weather/USA_CO_Denver.Intl.AP.725650_TMY3.epw, !- Url
+  C:/OpenStudio/resstock/resources/measures/HPXMLtoOpenStudio/weather/USA_CO_Denver.Intl.AP.725650_TMY3.epw, !- Url
   E23378AA;                               !- Checksum
 
 OS:AdditionalProperties,
-<<<<<<< HEAD
-  {94a80076-7602-4553-a7e4-dea5e32b8d58}, !- Handle
-  {6596214c-f4f6-4922-bcf1-81fbd28fb09c}, !- Object Name
-=======
-  {d25b21bd-a983-4a92-a0cf-9b9d9963357d}, !- Handle
-  {00ea4252-0a3a-44bf-b2e5-79370f7eeadd}, !- Object Name
->>>>>>> ecc00d0a
+  {a9cd487a-f834-418f-8a91-a6a04637c7ec}, !- Handle
+  {71223176-937e-4c43-8e83-828e80dda29e}, !- Object Name
   EPWHeaderCity,                          !- Feature Name 1
   String,                                 !- Feature Data Type 1
   Denver Intl Ap,                         !- Feature Value 1
@@ -232,11 +186,7 @@
   84;                                     !- Feature Value 35
 
 OS:Site,
-<<<<<<< HEAD
-  {1934f583-103f-47b7-8fd4-4206e084174a}, !- Handle
-=======
-  {4751b8c5-8035-4a54-b95d-b8d5875959c7}, !- Handle
->>>>>>> ecc00d0a
+  {2fa92fff-2991-4275-9c85-a3f14ed1ace7}, !- Handle
   Denver Intl Ap_CO_USA,                  !- Name
   39.83,                                  !- Latitude {deg}
   -104.65,                                !- Longitude {deg}
@@ -245,45 +195,26 @@
   ;                                       !- Terrain
 
 OS:ClimateZones,
-<<<<<<< HEAD
-  {4c6d9734-059c-42b7-83ff-271d86ab6fde}, !- Handle
-  ,                                       !- Active Institution
-  ,                                       !- Active Year
-  ,                                       !- Climate Zone Institution Name 1
-=======
-  {cb5ad90e-fc72-4148-92cf-1a1a35a80e25}, !- Handle
+  {acdda955-c64a-4954-981d-a8ff395ef573}, !- Handle
   Building America,                       !- Climate Zone Institution Name 1
->>>>>>> ecc00d0a
   ,                                       !- Climate Zone Document Name 1
   0,                                      !- Climate Zone Document Year 1
   Cold;                                   !- Climate Zone Value 1
 
 OS:Site:WaterMainsTemperature,
-<<<<<<< HEAD
-  {7b2b8ef5-a9f8-41a3-a551-1dd584df6304}, !- Handle
-=======
-  {84bb9a68-6314-4d91-8989-c79b00fcad81}, !- Handle
->>>>>>> ecc00d0a
+  {e36c9e9f-8725-4ae0-8b2b-1feb4fe927e5}, !- Handle
   Correlation,                            !- Calculation Method
   ,                                       !- Temperature Schedule Name
   10.8753424657535,                       !- Annual Average Outdoor Air Temperature {C}
   23.1524007936508;                       !- Maximum Difference In Monthly Average Outdoor Air Temperatures {deltaC}
 
 OS:RunPeriodControl:DaylightSavingTime,
-<<<<<<< HEAD
-  {5237796a-4ae8-4df0-bbbf-45917be9297b}, !- Handle
-=======
-  {73455abe-73df-4610-a000-4966eba919c7}, !- Handle
->>>>>>> ecc00d0a
+  {f51828e1-7453-4d75-93a3-45457afcb3d1}, !- Handle
   3/12,                                   !- Start Date
   11/5;                                   !- End Date
 
 OS:Site:GroundTemperature:Deep,
-<<<<<<< HEAD
-  {928dd2c1-742e-486c-989d-130fafe2e5ee}, !- Handle
-=======
-  {09426ffa-c6ab-4b78-b2b6-466caaf314d7}, !- Handle
->>>>>>> ecc00d0a
+  {32726937-ed0f-49d4-8076-a56f3f2760a4}, !- Handle
   10.8753424657535,                       !- January Deep Ground Temperature {C}
   10.8753424657535,                       !- February Deep Ground Temperature {C}
   10.8753424657535,                       !- March Deep Ground Temperature {C}
@@ -298,11 +229,7 @@
   10.8753424657535;                       !- December Deep Ground Temperature {C}
 
 OS:Building,
-<<<<<<< HEAD
-  {eee8f602-2fbf-4cc6-9210-e1bde233aa07}, !- Handle
-=======
-  {4bc24bba-650d-4cdc-b747-32c7232d01ce}, !- Handle
->>>>>>> ecc00d0a
+  {03ffcbbf-f8be-4dfb-99ae-1f548eac5e90}, !- Handle
   Building 1,                             !- Name
   ,                                       !- Building Sector Type
   0,                                      !- North Axis {deg}
@@ -317,13 +244,8 @@
   4;                                      !- Standards Number of Living Units
 
 OS:AdditionalProperties,
-<<<<<<< HEAD
-  {d42e8e0e-97aa-4478-b047-dd39a89f3852}, !- Handle
-  {eee8f602-2fbf-4cc6-9210-e1bde233aa07}, !- Object Name
-=======
-  {f62f727a-076c-46a9-9f35-ea7300e21efb}, !- Handle
-  {4bc24bba-650d-4cdc-b747-32c7232d01ce}, !- Object Name
->>>>>>> ecc00d0a
+  {5b781a56-b8b7-44c1-90af-5edacd2a35c2}, !- Handle
+  {03ffcbbf-f8be-4dfb-99ae-1f548eac5e90}, !- Object Name
   num_units,                              !- Feature Name 1
   Integer,                                !- Feature Data Type 1
   4,                                      !- Feature Value 1
@@ -338,11 +260,7 @@
   1;                                      !- Feature Value 4
 
 OS:ThermalZone,
-<<<<<<< HEAD
-  {558df6a2-2545-43fe-9d99-ef6ab96f6a96}, !- Handle
-=======
-  {0c31006b-1a9d-4936-9284-cff83725c232}, !- Handle
->>>>>>> ecc00d0a
+  {216cc927-08a5-4460-b090-05bb09e70e1d}, !- Handle
   living zone,                            !- Name
   ,                                       !- Multiplier
   ,                                       !- Ceiling Height {m}
@@ -351,17 +269,10 @@
   ,                                       !- Zone Inside Convection Algorithm
   ,                                       !- Zone Outside Convection Algorithm
   ,                                       !- Zone Conditioning Equipment List Name
-<<<<<<< HEAD
-  {d936ccac-3ea8-495a-b435-10dad9c4ee10}, !- Zone Air Inlet Port List
-  {449b56ae-94dd-4d8c-a2d7-3d5357aabeec}, !- Zone Air Exhaust Port List
-  {38b10439-319b-40f4-a9b0-a9cfcb6ce8b4}, !- Zone Air Node Name
-  {01e6348b-ea5c-451b-a553-bad3eae981a4}, !- Zone Return Air Port List
-=======
-  {b7726a33-84da-407e-85b8-141896ba9ce0}, !- Zone Air Inlet Port List
-  {4e68346e-f87f-43fc-8fe7-a6df6bf1a7ea}, !- Zone Air Exhaust Port List
-  {444f8e7d-1c96-4dbd-92ca-eaa6b354ac8b}, !- Zone Air Node Name
-  {052c47d3-0834-4486-9e9e-3c99b7bb4d99}, !- Zone Return Air Port List
->>>>>>> ecc00d0a
+  {b75bd8ff-f6bf-4d7e-983a-fddac2b8b0db}, !- Zone Air Inlet Port List
+  {5cea2501-4158-4e31-8e24-6608eb87f4f2}, !- Zone Air Exhaust Port List
+  {d631f24f-8c5d-427a-9d39-07179fe7cb61}, !- Zone Air Node Name
+  {2d286993-449a-48f4-868a-e5074b0e0771}, !- Zone Return Air Port List
   ,                                       !- Primary Daylighting Control Name
   ,                                       !- Fraction of Zone Controlled by Primary Daylighting Control
   ,                                       !- Secondary Daylighting Control Name
@@ -372,67 +283,33 @@
   No;                                     !- Use Ideal Air Loads
 
 OS:Node,
-<<<<<<< HEAD
-  {23da36ec-5681-4e3b-994f-07ab3bc89bf3}, !- Handle
+  {d3b316e9-e8e1-4671-86dd-71ff7fc7c6de}, !- Handle
   Node 1,                                 !- Name
-  {38b10439-319b-40f4-a9b0-a9cfcb6ce8b4}, !- Inlet Port
+  {d631f24f-8c5d-427a-9d39-07179fe7cb61}, !- Inlet Port
   ;                                       !- Outlet Port
 
 OS:Connection,
-  {38b10439-319b-40f4-a9b0-a9cfcb6ce8b4}, !- Handle
-  {d8629099-d6f8-4386-9041-867a627f3166}, !- Name
-  {558df6a2-2545-43fe-9d99-ef6ab96f6a96}, !- Source Object
+  {d631f24f-8c5d-427a-9d39-07179fe7cb61}, !- Handle
+  {216cc927-08a5-4460-b090-05bb09e70e1d}, !- Source Object
   11,                                     !- Outlet Port
-  {23da36ec-5681-4e3b-994f-07ab3bc89bf3}, !- Target Object
+  {d3b316e9-e8e1-4671-86dd-71ff7fc7c6de}, !- Target Object
   2;                                      !- Inlet Port
 
 OS:PortList,
-  {d936ccac-3ea8-495a-b435-10dad9c4ee10}, !- Handle
-  {f4e108f1-358f-405e-ae02-6830e65054a1}, !- Name
-  {558df6a2-2545-43fe-9d99-ef6ab96f6a96}; !- HVAC Component
+  {b75bd8ff-f6bf-4d7e-983a-fddac2b8b0db}, !- Handle
+  {216cc927-08a5-4460-b090-05bb09e70e1d}; !- HVAC Component
 
 OS:PortList,
-  {449b56ae-94dd-4d8c-a2d7-3d5357aabeec}, !- Handle
-  {0d309c72-2f38-45e1-a756-199192ba7d53}, !- Name
-  {558df6a2-2545-43fe-9d99-ef6ab96f6a96}; !- HVAC Component
+  {5cea2501-4158-4e31-8e24-6608eb87f4f2}, !- Handle
+  {216cc927-08a5-4460-b090-05bb09e70e1d}; !- HVAC Component
 
 OS:PortList,
-  {01e6348b-ea5c-451b-a553-bad3eae981a4}, !- Handle
-  {bd0ec2d7-be36-4005-a795-9251fd46f9ec}, !- Name
-  {558df6a2-2545-43fe-9d99-ef6ab96f6a96}; !- HVAC Component
+  {2d286993-449a-48f4-868a-e5074b0e0771}, !- Handle
+  {216cc927-08a5-4460-b090-05bb09e70e1d}; !- HVAC Component
 
 OS:Sizing:Zone,
-  {fa5a4005-1fc4-4537-a447-02b2a4090adf}, !- Handle
-  {558df6a2-2545-43fe-9d99-ef6ab96f6a96}, !- Zone or ZoneList Name
-=======
-  {77e01bad-e0c0-45ad-9447-833f27eedcb4}, !- Handle
-  Node 1,                                 !- Name
-  {444f8e7d-1c96-4dbd-92ca-eaa6b354ac8b}, !- Inlet Port
-  ;                                       !- Outlet Port
-
-OS:Connection,
-  {444f8e7d-1c96-4dbd-92ca-eaa6b354ac8b}, !- Handle
-  {0c31006b-1a9d-4936-9284-cff83725c232}, !- Source Object
-  11,                                     !- Outlet Port
-  {77e01bad-e0c0-45ad-9447-833f27eedcb4}, !- Target Object
-  2;                                      !- Inlet Port
-
-OS:PortList,
-  {b7726a33-84da-407e-85b8-141896ba9ce0}, !- Handle
-  {0c31006b-1a9d-4936-9284-cff83725c232}; !- HVAC Component
-
-OS:PortList,
-  {4e68346e-f87f-43fc-8fe7-a6df6bf1a7ea}, !- Handle
-  {0c31006b-1a9d-4936-9284-cff83725c232}; !- HVAC Component
-
-OS:PortList,
-  {052c47d3-0834-4486-9e9e-3c99b7bb4d99}, !- Handle
-  {0c31006b-1a9d-4936-9284-cff83725c232}; !- HVAC Component
-
-OS:Sizing:Zone,
-  {1f8290f4-8f50-4ce3-8cd3-bbfa49ec8a42}, !- Handle
-  {0c31006b-1a9d-4936-9284-cff83725c232}, !- Zone or ZoneList Name
->>>>>>> ecc00d0a
+  {85785cde-2fca-4bcf-8a69-76db95c7757c}, !- Handle
+  {216cc927-08a5-4460-b090-05bb09e70e1d}, !- Zone or ZoneList Name
   SupplyAirTemperature,                   !- Zone Cooling Design Supply Air Temperature Input Method
   14,                                     !- Zone Cooling Design Supply Air Temperature {C}
   11.11,                                  !- Zone Cooling Design Supply Air Temperature Difference {deltaC}
@@ -459,25 +336,14 @@
   autosize;                               !- Dedicated Outdoor Air High Setpoint Temperature for Design {C}
 
 OS:ZoneHVAC:EquipmentList,
-<<<<<<< HEAD
-  {dab7fa69-0cc7-468f-8efe-821b698f73b2}, !- Handle
+  {e1805ee9-dcd8-4b1a-a8bd-d0385de67392}, !- Handle
   Zone HVAC Equipment List 1,             !- Name
-  {558df6a2-2545-43fe-9d99-ef6ab96f6a96}; !- Thermal Zone
+  {216cc927-08a5-4460-b090-05bb09e70e1d}; !- Thermal Zone
 
 OS:Space,
-  {d1699734-7f79-4085-bef4-42b5a002cd19}, !- Handle
+  {a16cc0c5-d2ff-43b0-b03c-fd46311036d9}, !- Handle
   living space,                           !- Name
-  {3f212295-d111-40e3-81f9-d746401970ff}, !- Space Type Name
-=======
-  {c47897c2-b45f-4592-8e60-c49c13e032b5}, !- Handle
-  Zone HVAC Equipment List 1,             !- Name
-  {0c31006b-1a9d-4936-9284-cff83725c232}; !- Thermal Zone
-
-OS:Space,
-  {f2739b45-62ed-4f97-8036-e563ad805e88}, !- Handle
-  living space,                           !- Name
-  {e78ca59c-1749-4c3c-9763-09a5be2d7c0d}, !- Space Type Name
->>>>>>> ecc00d0a
+  {907fcc69-887d-4416-bc06-db82b3d1d7e1}, !- Space Type Name
   ,                                       !- Default Construction Set Name
   ,                                       !- Default Schedule Set Name
   ,                                       !- Direction of Relative North {deg}
@@ -485,31 +351,17 @@
   ,                                       !- Y Origin {m}
   ,                                       !- Z Origin {m}
   ,                                       !- Building Story Name
-<<<<<<< HEAD
-  {558df6a2-2545-43fe-9d99-ef6ab96f6a96}, !- Thermal Zone Name
+  {216cc927-08a5-4460-b090-05bb09e70e1d}, !- Thermal Zone Name
   ,                                       !- Part of Total Floor Area
   ,                                       !- Design Specification Outdoor Air Object Name
-  {fbf2ef29-5235-402c-9e56-12fb9485ce8b}; !- Building Unit Name
-
-OS:Surface,
-  {95a78456-da21-4083-9665-9236d4a88c2f}, !- Handle
+  {3cd2b967-4dc2-4dc4-b15a-d1350ed12de3}; !- Building Unit Name
+
+OS:Surface,
+  {2df014ec-4142-48be-9286-872293137b6e}, !- Handle
   Surface 1,                              !- Name
   Floor,                                  !- Surface Type
   ,                                       !- Construction Name
-  {d1699734-7f79-4085-bef4-42b5a002cd19}, !- Space Name
-=======
-  {0c31006b-1a9d-4936-9284-cff83725c232}, !- Thermal Zone Name
-  ,                                       !- Part of Total Floor Area
-  ,                                       !- Design Specification Outdoor Air Object Name
-  {2908ccf3-2829-415e-aed7-7e5222bb392f}; !- Building Unit Name
-
-OS:Surface,
-  {e26e4570-335c-4e10-a1c8-2872303df806}, !- Handle
-  Surface 1,                              !- Name
-  Floor,                                  !- Surface Type
-  ,                                       !- Construction Name
-  {f2739b45-62ed-4f97-8036-e563ad805e88}, !- Space Name
->>>>>>> ecc00d0a
+  {a16cc0c5-d2ff-43b0-b03c-fd46311036d9}, !- Space Name
   Foundation,                             !- Outside Boundary Condition
   ,                                       !- Outside Boundary Condition Object
   NoSun,                                  !- Sun Exposure
@@ -522,19 +374,11 @@
   6.46578440716979, -12.9315688143396, 0; !- X,Y,Z Vertex 4 {m}
 
 OS:Surface,
-<<<<<<< HEAD
-  {b010a5ac-7947-4eb2-a4d8-e7aeee4a676c}, !- Handle
+  {5741992a-979e-4be6-ae91-f951660b8a52}, !- Handle
   Surface 2,                              !- Name
   Wall,                                   !- Surface Type
   ,                                       !- Construction Name
-  {d1699734-7f79-4085-bef4-42b5a002cd19}, !- Space Name
-=======
-  {fbf61e53-5894-41ea-aeda-6b575751dd17}, !- Handle
-  Surface 2,                              !- Name
-  Wall,                                   !- Surface Type
-  ,                                       !- Construction Name
-  {f2739b45-62ed-4f97-8036-e563ad805e88}, !- Space Name
->>>>>>> ecc00d0a
+  {a16cc0c5-d2ff-43b0-b03c-fd46311036d9}, !- Space Name
   Outdoors,                               !- Outside Boundary Condition
   ,                                       !- Outside Boundary Condition Object
   SunExposed,                             !- Sun Exposure
@@ -547,19 +391,11 @@
   0, -12.9315688143396, 2.4384;           !- X,Y,Z Vertex 4 {m}
 
 OS:Surface,
-<<<<<<< HEAD
-  {e0404e25-03f4-444e-8774-1ee66270bc19}, !- Handle
+  {5909d1c0-c94e-4bf5-b941-fd844ff314ae}, !- Handle
   Surface 3,                              !- Name
   Wall,                                   !- Surface Type
   ,                                       !- Construction Name
-  {d1699734-7f79-4085-bef4-42b5a002cd19}, !- Space Name
-=======
-  {e02714b4-e8f1-4545-9d0c-307392d04154}, !- Handle
-  Surface 3,                              !- Name
-  Wall,                                   !- Surface Type
-  ,                                       !- Construction Name
-  {f2739b45-62ed-4f97-8036-e563ad805e88}, !- Space Name
->>>>>>> ecc00d0a
+  {a16cc0c5-d2ff-43b0-b03c-fd46311036d9}, !- Space Name
   Outdoors,                               !- Outside Boundary Condition
   ,                                       !- Outside Boundary Condition Object
   SunExposed,                             !- Sun Exposure
@@ -572,19 +408,11 @@
   0, 0, 2.4384;                           !- X,Y,Z Vertex 4 {m}
 
 OS:Surface,
-<<<<<<< HEAD
-  {86006577-8382-46c2-935d-771f953630a8}, !- Handle
+  {476684f9-1ae1-481c-8689-8a7593fdb843}, !- Handle
   Surface 4,                              !- Name
   Wall,                                   !- Surface Type
   ,                                       !- Construction Name
-  {d1699734-7f79-4085-bef4-42b5a002cd19}, !- Space Name
-=======
-  {993f2513-5e08-4b5e-b9d4-1b4ed3cc08c4}, !- Handle
-  Surface 4,                              !- Name
-  Wall,                                   !- Surface Type
-  ,                                       !- Construction Name
-  {f2739b45-62ed-4f97-8036-e563ad805e88}, !- Space Name
->>>>>>> ecc00d0a
+  {a16cc0c5-d2ff-43b0-b03c-fd46311036d9}, !- Space Name
   Adiabatic,                              !- Outside Boundary Condition
   ,                                       !- Outside Boundary Condition Object
   NoSun,                                  !- Sun Exposure
@@ -597,19 +425,11 @@
   6.46578440716979, 0, 2.4384;            !- X,Y,Z Vertex 4 {m}
 
 OS:Surface,
-<<<<<<< HEAD
-  {62bef76b-1ca5-4278-b937-ada7c06b22ee}, !- Handle
+  {f26ff76c-2e64-44e0-bd44-74a35c5db154}, !- Handle
   Surface 5,                              !- Name
   Wall,                                   !- Surface Type
   ,                                       !- Construction Name
-  {d1699734-7f79-4085-bef4-42b5a002cd19}, !- Space Name
-=======
-  {d0555dab-fd3b-4256-9c33-6b710c6c2bb6}, !- Handle
-  Surface 5,                              !- Name
-  Wall,                                   !- Surface Type
-  ,                                       !- Construction Name
-  {f2739b45-62ed-4f97-8036-e563ad805e88}, !- Space Name
->>>>>>> ecc00d0a
+  {a16cc0c5-d2ff-43b0-b03c-fd46311036d9}, !- Space Name
   Outdoors,                               !- Outside Boundary Condition
   ,                                       !- Outside Boundary Condition Object
   SunExposed,                             !- Sun Exposure
@@ -622,23 +442,13 @@
   6.46578440716979, -12.9315688143396, 2.4384; !- X,Y,Z Vertex 4 {m}
 
 OS:Surface,
-<<<<<<< HEAD
-  {92615e42-f7c2-4be7-82b6-ec22560e9a73}, !- Handle
+  {9557f537-1788-420d-9a3e-f385c57a4461}, !- Handle
   Surface 6,                              !- Name
   RoofCeiling,                            !- Surface Type
   ,                                       !- Construction Name
-  {d1699734-7f79-4085-bef4-42b5a002cd19}, !- Space Name
+  {a16cc0c5-d2ff-43b0-b03c-fd46311036d9}, !- Space Name
   Surface,                                !- Outside Boundary Condition
-  {0e8aac8d-0e57-46c2-9731-ece3e917afed}, !- Outside Boundary Condition Object
-=======
-  {9ae3bb1b-5903-44f5-a8bf-d8f724472442}, !- Handle
-  Surface 6,                              !- Name
-  RoofCeiling,                            !- Surface Type
-  ,                                       !- Construction Name
-  {f2739b45-62ed-4f97-8036-e563ad805e88}, !- Space Name
-  Surface,                                !- Outside Boundary Condition
-  {210dc36d-1b80-40a9-a015-325370d6d12d}, !- Outside Boundary Condition Object
->>>>>>> ecc00d0a
+  {4ddc42c6-a681-4e1e-b0e6-c5dd58bcaa3a}, !- Outside Boundary Condition Object
   NoSun,                                  !- Sun Exposure
   NoWind,                                 !- Wind Exposure
   ,                                       !- View Factor to Ground
@@ -649,11 +459,7 @@
   0, -12.9315688143396, 2.4384;           !- X,Y,Z Vertex 4 {m}
 
 OS:SpaceType,
-<<<<<<< HEAD
-  {3f212295-d111-40e3-81f9-d746401970ff}, !- Handle
-=======
-  {e78ca59c-1749-4c3c-9763-09a5be2d7c0d}, !- Handle
->>>>>>> ecc00d0a
+  {907fcc69-887d-4416-bc06-db82b3d1d7e1}, !- Handle
   Space Type 1,                           !- Name
   ,                                       !- Default Construction Set Name
   ,                                       !- Default Schedule Set Name
@@ -664,23 +470,13 @@
   living;                                 !- Standards Space Type
 
 OS:Surface,
-<<<<<<< HEAD
-  {0e8aac8d-0e57-46c2-9731-ece3e917afed}, !- Handle
+  {4ddc42c6-a681-4e1e-b0e6-c5dd58bcaa3a}, !- Handle
   Surface 7,                              !- Name
   Floor,                                  !- Surface Type
   ,                                       !- Construction Name
-  {523b17e8-1eac-4df6-bbc6-8cce29806eb5}, !- Space Name
+  {bf086a4a-451d-43b3-8211-85e0355a9b9d}, !- Space Name
   Surface,                                !- Outside Boundary Condition
-  {92615e42-f7c2-4be7-82b6-ec22560e9a73}, !- Outside Boundary Condition Object
-=======
-  {210dc36d-1b80-40a9-a015-325370d6d12d}, !- Handle
-  Surface 7,                              !- Name
-  Floor,                                  !- Surface Type
-  ,                                       !- Construction Name
-  {035d8bc4-5df2-4ad5-a8d8-b3f3e0e8c33f}, !- Space Name
-  Surface,                                !- Outside Boundary Condition
-  {9ae3bb1b-5903-44f5-a8bf-d8f724472442}, !- Outside Boundary Condition Object
->>>>>>> ecc00d0a
+  {9557f537-1788-420d-9a3e-f385c57a4461}, !- Outside Boundary Condition Object
   NoSun,                                  !- Sun Exposure
   NoWind,                                 !- Wind Exposure
   ,                                       !- View Factor to Ground
@@ -691,19 +487,11 @@
   6.46578440716979, -12.9315688143396, 2.4384; !- X,Y,Z Vertex 4 {m}
 
 OS:Surface,
-<<<<<<< HEAD
-  {d1982fdd-dd24-4e13-aefd-4bf076edce9b}, !- Handle
+  {981d396b-74c6-48ce-a40b-4e9ab8120bf2}, !- Handle
   Surface 8,                              !- Name
   RoofCeiling,                            !- Surface Type
   ,                                       !- Construction Name
-  {523b17e8-1eac-4df6-bbc6-8cce29806eb5}, !- Space Name
-=======
-  {ea78a7d8-68bc-4e81-969c-042307bc7baf}, !- Handle
-  Surface 8,                              !- Name
-  RoofCeiling,                            !- Surface Type
-  ,                                       !- Construction Name
-  {035d8bc4-5df2-4ad5-a8d8-b3f3e0e8c33f}, !- Space Name
->>>>>>> ecc00d0a
+  {bf086a4a-451d-43b3-8211-85e0355a9b9d}, !- Space Name
   Outdoors,                               !- Outside Boundary Condition
   ,                                       !- Outside Boundary Condition Object
   SunExposed,                             !- Sun Exposure
@@ -716,19 +504,11 @@
   0, 0, 2.4384;                           !- X,Y,Z Vertex 4 {m}
 
 OS:Surface,
-<<<<<<< HEAD
-  {cabaab82-94be-430f-8c3d-a38feda0e300}, !- Handle
+  {f24430fe-c23e-4324-ac31-9df3c578f8b6}, !- Handle
   Surface 9,                              !- Name
   RoofCeiling,                            !- Surface Type
   ,                                       !- Construction Name
-  {523b17e8-1eac-4df6-bbc6-8cce29806eb5}, !- Space Name
-=======
-  {d3b45047-4a4b-45ed-8f75-e414bf1c3507}, !- Handle
-  Surface 9,                              !- Name
-  RoofCeiling,                            !- Surface Type
-  ,                                       !- Construction Name
-  {035d8bc4-5df2-4ad5-a8d8-b3f3e0e8c33f}, !- Space Name
->>>>>>> ecc00d0a
+  {bf086a4a-451d-43b3-8211-85e0355a9b9d}, !- Space Name
   Outdoors,                               !- Outside Boundary Condition
   ,                                       !- Outside Boundary Condition Object
   SunExposed,                             !- Sun Exposure
@@ -741,19 +521,11 @@
   6.46578440716979, -12.9315688143396, 2.4384; !- X,Y,Z Vertex 4 {m}
 
 OS:Surface,
-<<<<<<< HEAD
-  {6bd5335a-a3e7-403a-affe-02fa3eb80e5e}, !- Handle
+  {906c3aba-94aa-4eeb-8496-6afb5c2d6e5a}, !- Handle
   Surface 10,                             !- Name
   Wall,                                   !- Surface Type
   ,                                       !- Construction Name
-  {523b17e8-1eac-4df6-bbc6-8cce29806eb5}, !- Space Name
-=======
-  {0e733553-46a8-4949-8c7a-8492bea3172d}, !- Handle
-  Surface 10,                             !- Name
-  Wall,                                   !- Surface Type
-  ,                                       !- Construction Name
-  {035d8bc4-5df2-4ad5-a8d8-b3f3e0e8c33f}, !- Space Name
->>>>>>> ecc00d0a
+  {bf086a4a-451d-43b3-8211-85e0355a9b9d}, !- Space Name
   Outdoors,                               !- Outside Boundary Condition
   ,                                       !- Outside Boundary Condition Object
   SunExposed,                             !- Sun Exposure
@@ -765,19 +537,11 @@
   0, -12.9315688143396, 2.4384;           !- X,Y,Z Vertex 3 {m}
 
 OS:Surface,
-<<<<<<< HEAD
-  {19160c94-d334-46c1-a1f5-d19c6f8dee36}, !- Handle
+  {a216af69-3b91-4c44-b420-a89908323062}, !- Handle
   Surface 11,                             !- Name
   Wall,                                   !- Surface Type
   ,                                       !- Construction Name
-  {523b17e8-1eac-4df6-bbc6-8cce29806eb5}, !- Space Name
-=======
-  {c7062425-237d-4d8d-85af-4dc072e30e31}, !- Handle
-  Surface 11,                             !- Name
-  Wall,                                   !- Surface Type
-  ,                                       !- Construction Name
-  {035d8bc4-5df2-4ad5-a8d8-b3f3e0e8c33f}, !- Space Name
->>>>>>> ecc00d0a
+  {bf086a4a-451d-43b3-8211-85e0355a9b9d}, !- Space Name
   Adiabatic,                              !- Outside Boundary Condition
   ,                                       !- Outside Boundary Condition Object
   NoSun,                                  !- Sun Exposure
@@ -789,15 +553,9 @@
   6.46578440716979, 0, 2.4384;            !- X,Y,Z Vertex 3 {m}
 
 OS:Space,
-<<<<<<< HEAD
-  {523b17e8-1eac-4df6-bbc6-8cce29806eb5}, !- Handle
+  {bf086a4a-451d-43b3-8211-85e0355a9b9d}, !- Handle
   unfinished attic space,                 !- Name
-  {a55fe1e7-15ea-4f76-b6d0-fe9906d862fd}, !- Space Type Name
-=======
-  {035d8bc4-5df2-4ad5-a8d8-b3f3e0e8c33f}, !- Handle
-  unfinished attic space,                 !- Name
-  {7a41c51a-cfff-4dc8-b7fe-6b7e08707aa3}, !- Space Type Name
->>>>>>> ecc00d0a
+  {64a3ffef-4d56-4bdb-b26e-75e91ae6d2ca}, !- Space Type Name
   ,                                       !- Default Construction Set Name
   ,                                       !- Default Schedule Set Name
   ,                                       !- Direction of Relative North {deg}
@@ -805,17 +563,10 @@
   ,                                       !- Y Origin {m}
   ,                                       !- Z Origin {m}
   ,                                       !- Building Story Name
-<<<<<<< HEAD
-  {55438ad3-61f7-4cff-9f7b-acd36575a448}; !- Thermal Zone Name
+  {d7eece19-b334-41ee-a210-e976d3af848c}; !- Thermal Zone Name
 
 OS:ThermalZone,
-  {55438ad3-61f7-4cff-9f7b-acd36575a448}, !- Handle
-=======
-  {4775d395-229e-4222-a356-21781cd669b8}; !- Thermal Zone Name
-
-OS:ThermalZone,
-  {4775d395-229e-4222-a356-21781cd669b8}, !- Handle
->>>>>>> ecc00d0a
+  {d7eece19-b334-41ee-a210-e976d3af848c}, !- Handle
   unfinished attic zone,                  !- Name
   ,                                       !- Multiplier
   ,                                       !- Ceiling Height {m}
@@ -824,17 +575,10 @@
   ,                                       !- Zone Inside Convection Algorithm
   ,                                       !- Zone Outside Convection Algorithm
   ,                                       !- Zone Conditioning Equipment List Name
-<<<<<<< HEAD
-  {c4ff4e72-d0dc-4a8a-bb7c-bfca71f1c097}, !- Zone Air Inlet Port List
-  {8f0f0ac8-da41-459a-b28c-dcb7655d23fe}, !- Zone Air Exhaust Port List
-  {8e132beb-ebb4-4958-a41e-f41c365ef67c}, !- Zone Air Node Name
-  {bad562ef-5853-4112-b938-cb3bc8250dc6}, !- Zone Return Air Port List
-=======
-  {5db38d6e-babb-420b-b99e-2fc6b579473b}, !- Zone Air Inlet Port List
-  {3ab5fde7-d90d-48f6-b6e7-d3a7a9dfd6a1}, !- Zone Air Exhaust Port List
-  {5423027b-8924-4906-9c78-15ab566e13eb}, !- Zone Air Node Name
-  {bc6afe26-8eb3-4d7e-af70-4b101d8b770a}, !- Zone Return Air Port List
->>>>>>> ecc00d0a
+  {ab521a97-3518-4da2-b041-9c00283bc281}, !- Zone Air Inlet Port List
+  {66fce6a9-485c-4603-aa32-6f865022a773}, !- Zone Air Exhaust Port List
+  {d511de7e-8a02-4603-920b-1173e31616bc}, !- Zone Air Node Name
+  {98739a2f-7d27-4464-bb86-9a5bd7141ca1}, !- Zone Return Air Port List
   ,                                       !- Primary Daylighting Control Name
   ,                                       !- Fraction of Zone Controlled by Primary Daylighting Control
   ,                                       !- Secondary Daylighting Control Name
@@ -845,67 +589,33 @@
   No;                                     !- Use Ideal Air Loads
 
 OS:Node,
-<<<<<<< HEAD
-  {b35ace24-5831-4a0b-b685-03920763d7e7}, !- Handle
+  {1a48ff3d-6876-4eaa-ad6c-318eae597b90}, !- Handle
   Node 2,                                 !- Name
-  {8e132beb-ebb4-4958-a41e-f41c365ef67c}, !- Inlet Port
+  {d511de7e-8a02-4603-920b-1173e31616bc}, !- Inlet Port
   ;                                       !- Outlet Port
 
 OS:Connection,
-  {8e132beb-ebb4-4958-a41e-f41c365ef67c}, !- Handle
-  {d9d5393e-fe4f-4fe2-a05f-f25d880a7095}, !- Name
-  {55438ad3-61f7-4cff-9f7b-acd36575a448}, !- Source Object
+  {d511de7e-8a02-4603-920b-1173e31616bc}, !- Handle
+  {d7eece19-b334-41ee-a210-e976d3af848c}, !- Source Object
   11,                                     !- Outlet Port
-  {b35ace24-5831-4a0b-b685-03920763d7e7}, !- Target Object
+  {1a48ff3d-6876-4eaa-ad6c-318eae597b90}, !- Target Object
   2;                                      !- Inlet Port
 
 OS:PortList,
-  {c4ff4e72-d0dc-4a8a-bb7c-bfca71f1c097}, !- Handle
-  {d87c621e-3a33-4c32-aebe-c19c0d018287}, !- Name
-  {55438ad3-61f7-4cff-9f7b-acd36575a448}; !- HVAC Component
+  {ab521a97-3518-4da2-b041-9c00283bc281}, !- Handle
+  {d7eece19-b334-41ee-a210-e976d3af848c}; !- HVAC Component
 
 OS:PortList,
-  {8f0f0ac8-da41-459a-b28c-dcb7655d23fe}, !- Handle
-  {babb8288-af9d-4f6b-951f-b35c1a0d5faf}, !- Name
-  {55438ad3-61f7-4cff-9f7b-acd36575a448}; !- HVAC Component
+  {66fce6a9-485c-4603-aa32-6f865022a773}, !- Handle
+  {d7eece19-b334-41ee-a210-e976d3af848c}; !- HVAC Component
 
 OS:PortList,
-  {bad562ef-5853-4112-b938-cb3bc8250dc6}, !- Handle
-  {6e86119c-9a5c-4425-b14f-35db10f38e9b}, !- Name
-  {55438ad3-61f7-4cff-9f7b-acd36575a448}; !- HVAC Component
+  {98739a2f-7d27-4464-bb86-9a5bd7141ca1}, !- Handle
+  {d7eece19-b334-41ee-a210-e976d3af848c}; !- HVAC Component
 
 OS:Sizing:Zone,
-  {e8735398-db6c-495c-8dfe-3e2683dc6a85}, !- Handle
-  {55438ad3-61f7-4cff-9f7b-acd36575a448}, !- Zone or ZoneList Name
-=======
-  {12a3eca7-5c15-41c0-94bb-624e80e8d589}, !- Handle
-  Node 2,                                 !- Name
-  {5423027b-8924-4906-9c78-15ab566e13eb}, !- Inlet Port
-  ;                                       !- Outlet Port
-
-OS:Connection,
-  {5423027b-8924-4906-9c78-15ab566e13eb}, !- Handle
-  {4775d395-229e-4222-a356-21781cd669b8}, !- Source Object
-  11,                                     !- Outlet Port
-  {12a3eca7-5c15-41c0-94bb-624e80e8d589}, !- Target Object
-  2;                                      !- Inlet Port
-
-OS:PortList,
-  {5db38d6e-babb-420b-b99e-2fc6b579473b}, !- Handle
-  {4775d395-229e-4222-a356-21781cd669b8}; !- HVAC Component
-
-OS:PortList,
-  {3ab5fde7-d90d-48f6-b6e7-d3a7a9dfd6a1}, !- Handle
-  {4775d395-229e-4222-a356-21781cd669b8}; !- HVAC Component
-
-OS:PortList,
-  {bc6afe26-8eb3-4d7e-af70-4b101d8b770a}, !- Handle
-  {4775d395-229e-4222-a356-21781cd669b8}; !- HVAC Component
-
-OS:Sizing:Zone,
-  {71a81c2e-d7fb-4bab-9ec6-2d2e48ad250e}, !- Handle
-  {4775d395-229e-4222-a356-21781cd669b8}, !- Zone or ZoneList Name
->>>>>>> ecc00d0a
+  {a6fde0ff-9cbd-49a1-9923-50a1826be14a}, !- Handle
+  {d7eece19-b334-41ee-a210-e976d3af848c}, !- Zone or ZoneList Name
   SupplyAirTemperature,                   !- Zone Cooling Design Supply Air Temperature Input Method
   14,                                     !- Zone Cooling Design Supply Air Temperature {C}
   11.11,                                  !- Zone Cooling Design Supply Air Temperature Difference {deltaC}
@@ -932,21 +642,12 @@
   autosize;                               !- Dedicated Outdoor Air High Setpoint Temperature for Design {C}
 
 OS:ZoneHVAC:EquipmentList,
-<<<<<<< HEAD
-  {490be5fb-07b2-49f1-b1fb-315d58d5e82a}, !- Handle
+  {52039caf-9fa6-4e1b-85fa-2f4ac0520eab}, !- Handle
   Zone HVAC Equipment List 2,             !- Name
-  {55438ad3-61f7-4cff-9f7b-acd36575a448}; !- Thermal Zone
+  {d7eece19-b334-41ee-a210-e976d3af848c}; !- Thermal Zone
 
 OS:SpaceType,
-  {a55fe1e7-15ea-4f76-b6d0-fe9906d862fd}, !- Handle
-=======
-  {9021b6e3-8532-481b-af4e-c5dcd8a4d1f2}, !- Handle
-  Zone HVAC Equipment List 2,             !- Name
-  {4775d395-229e-4222-a356-21781cd669b8}; !- Thermal Zone
-
-OS:SpaceType,
-  {7a41c51a-cfff-4dc8-b7fe-6b7e08707aa3}, !- Handle
->>>>>>> ecc00d0a
+  {64a3ffef-4d56-4bdb-b26e-75e91ae6d2ca}, !- Handle
   Space Type 2,                           !- Name
   ,                                       !- Default Construction Set Name
   ,                                       !- Default Schedule Set Name
@@ -957,23 +658,14 @@
   unfinished attic;                       !- Standards Space Type
 
 OS:BuildingUnit,
-<<<<<<< HEAD
-  {fbf2ef29-5235-402c-9e56-12fb9485ce8b}, !- Handle
-=======
-  {2908ccf3-2829-415e-aed7-7e5222bb392f}, !- Handle
->>>>>>> ecc00d0a
+  {3cd2b967-4dc2-4dc4-b15a-d1350ed12de3}, !- Handle
   unit 1,                                 !- Name
   ,                                       !- Rendering Color
   Residential;                            !- Building Unit Type
 
 OS:AdditionalProperties,
-<<<<<<< HEAD
-  {f45a21d9-078e-4042-a863-4e81d4f37012}, !- Handle
-  {fbf2ef29-5235-402c-9e56-12fb9485ce8b}, !- Object Name
-=======
-  {fdfafad1-d2b7-4eda-9e20-80cf7354328f}, !- Handle
-  {2908ccf3-2829-415e-aed7-7e5222bb392f}, !- Object Name
->>>>>>> ecc00d0a
+  {ac9cb6e7-fcc3-4ce9-8caf-2480168c5aaa}, !- Handle
+  {3cd2b967-4dc2-4dc4-b15a-d1350ed12de3}, !- Object Name
   NumberOfBedrooms,                       !- Feature Name 1
   Integer,                                !- Feature Data Type 1
   3,                                      !- Feature Value 1
@@ -985,20 +677,12 @@
   3.3900000000000001;                     !- Feature Value 3
 
 OS:External:File,
-<<<<<<< HEAD
-  {44cdaa8e-3f5d-42e7-8b50-08d864a94882}, !- Handle
-=======
-  {19e879bf-93d3-49a2-92de-058e2d24931e}, !- Handle
->>>>>>> ecc00d0a
+  {886bf25b-5058-4e8b-8597-c3f53a8b6e38}, !- Handle
   8760.csv,                               !- Name
   8760.csv;                               !- File Name
 
 OS:Schedule:Day,
-<<<<<<< HEAD
-  {185dbd7a-f20f-41e7-b400-2e271559b163}, !- Handle
-=======
-  {aacf287e-0193-4c97-89ea-c09eb6cada73}, !- Handle
->>>>>>> ecc00d0a
+  {9fa9ed65-082b-405b-b478-eebb48fc524b}, !- Handle
   Schedule Day 1,                         !- Name
   ,                                       !- Schedule Type Limits Name
   ,                                       !- Interpolate to Timestep
@@ -1007,11 +691,7 @@
   0;                                      !- Value Until Time 1
 
 OS:Schedule:Day,
-<<<<<<< HEAD
-  {07c02538-1207-445a-a2f5-7a5bdd83aebe}, !- Handle
-=======
-  {0825e600-87f9-4bd2-8175-0c8e0f0343d0}, !- Handle
->>>>>>> ecc00d0a
+  {310f976c-3b8e-419b-a391-a0963faff083}, !- Handle
   Schedule Day 2,                         !- Name
   ,                                       !- Schedule Type Limits Name
   ,                                       !- Interpolate to Timestep
@@ -1020,17 +700,10 @@
   1;                                      !- Value Until Time 1
 
 OS:Schedule:File,
-<<<<<<< HEAD
-  {cecd44a3-acb2-42f2-9294-ac1d22315f91}, !- Handle
+  {421e2b5c-ccb2-4804-a83b-e88d7c546b68}, !- Handle
   occupants,                              !- Name
-  {2cc9b9c9-8348-4529-97a7-76303b39e595}, !- Schedule Type Limits Name
-  {44cdaa8e-3f5d-42e7-8b50-08d864a94882}, !- External File Name
-=======
-  {e67bc6ce-9d1e-433e-a7bb-1aa3b57da581}, !- Handle
-  occupants,                              !- Name
-  {893af723-b78b-45a2-96d1-f346521b1972}, !- Schedule Type Limits Name
-  {19e879bf-93d3-49a2-92de-058e2d24931e}, !- External File Name
->>>>>>> ecc00d0a
+  {26fc5f17-212b-43f4-bb5e-7619facf3c12}, !- Schedule Type Limits Name
+  {886bf25b-5058-4e8b-8597-c3f53a8b6e38}, !- External File Name
   1,                                      !- Column Number
   1,                                      !- Rows to Skip at Top
   8760,                                   !- Number of Hours of Data
@@ -1038,34 +711,14 @@
   ,                                       !- Interpolate to Timestep
   60;                                     !- Minutes per Item
 
-<<<<<<< HEAD
-OS:Schedule:Ruleset,
-  {60fc586e-94a2-4cd8-a8f1-fd5b790fa68e}, !- Handle
-  Schedule Ruleset 1,                     !- Name
-  {6a77b0be-c68d-4600-8951-265e315d0cb4}, !- Schedule Type Limits Name
-  {527b25a0-b2cd-4836-88bc-b6b5819fba30}; !- Default Day Schedule Name
-
-OS:Schedule:Day,
-  {527b25a0-b2cd-4836-88bc-b6b5819fba30}, !- Handle
-  Schedule Day 3,                         !- Name
-  {6a77b0be-c68d-4600-8951-265e315d0cb4}, !- Schedule Type Limits Name
-  ,                                       !- Interpolate to Timestep
-  24,                                     !- Hour 1
-  0,                                      !- Minute 1
-  112.539290946133;                       !- Value Until Time 1
+OS:Schedule:Constant,
+  {fb89d57b-4657-4699-b301-a65af6532fbc}, !- Handle
+  res occupants activity schedule,        !- Name
+  {3e5c280f-4884-4d3d-bcd4-6c6ffe1e7030}, !- Schedule Type Limits Name
+  112.539290946133;                       !- Value
 
 OS:People:Definition,
-  {d315b985-0418-48c7-a099-cbfea7d12f62}, !- Handle
-=======
-OS:Schedule:Constant,
-  {5ffd5178-ae31-4b31-8cc8-f8cea970816c}, !- Handle
-  res occupants activity schedule,        !- Name
-  {dc9ad94f-ff7a-435a-ae31-b68347a408e6}, !- Schedule Type Limits Name
-  112.539290946133;                       !- Value
-
-OS:People:Definition,
-  {c40b3a78-c66d-4203-95a9-a0e4193fbfa2}, !- Handle
->>>>>>> ecc00d0a
+  {768c2265-b506-405e-be6b-c72332a1dc13}, !- Handle
   res occupants|living space,             !- Name
   People,                                 !- Number of People Calculation Method
   3.39,                                   !- Number of People {people}
@@ -1078,21 +731,12 @@
   ZoneAveraged;                           !- Mean Radiant Temperature Calculation Type
 
 OS:People,
-<<<<<<< HEAD
-  {20261c19-24c9-404d-b9e2-e0c43a2da794}, !- Handle
+  {0c0d1b14-0d1d-4afb-93cd-3d66c7bbd30b}, !- Handle
   res occupants|living space,             !- Name
-  {d315b985-0418-48c7-a099-cbfea7d12f62}, !- People Definition Name
-  {d1699734-7f79-4085-bef4-42b5a002cd19}, !- Space or SpaceType Name
-  {cecd44a3-acb2-42f2-9294-ac1d22315f91}, !- Number of People Schedule Name
-  {60fc586e-94a2-4cd8-a8f1-fd5b790fa68e}, !- Activity Level Schedule Name
-=======
-  {447e7fce-a53a-45c0-aa4a-796b7a0bbb4d}, !- Handle
-  res occupants|living space,             !- Name
-  {c40b3a78-c66d-4203-95a9-a0e4193fbfa2}, !- People Definition Name
-  {f2739b45-62ed-4f97-8036-e563ad805e88}, !- Space or SpaceType Name
-  {e67bc6ce-9d1e-433e-a7bb-1aa3b57da581}, !- Number of People Schedule Name
-  {5ffd5178-ae31-4b31-8cc8-f8cea970816c}, !- Activity Level Schedule Name
->>>>>>> ecc00d0a
+  {768c2265-b506-405e-be6b-c72332a1dc13}, !- People Definition Name
+  {a16cc0c5-d2ff-43b0-b03c-fd46311036d9}, !- Space or SpaceType Name
+  {421e2b5c-ccb2-4804-a83b-e88d7c546b68}, !- Number of People Schedule Name
+  {fb89d57b-4657-4699-b301-a65af6532fbc}, !- Activity Level Schedule Name
   ,                                       !- Surface Name/Angle Factor List Name
   ,                                       !- Work Efficiency Schedule Name
   ,                                       !- Clothing Insulation Schedule Name
@@ -1100,11 +744,7 @@
   1;                                      !- Multiplier
 
 OS:ScheduleTypeLimits,
-<<<<<<< HEAD
-  {6a77b0be-c68d-4600-8951-265e315d0cb4}, !- Handle
-=======
-  {dc9ad94f-ff7a-435a-ae31-b68347a408e6}, !- Handle
->>>>>>> ecc00d0a
+  {3e5c280f-4884-4d3d-bcd4-6c6ffe1e7030}, !- Handle
   ActivityLevel,                          !- Name
   0,                                      !- Lower Limit Value
   ,                                       !- Upper Limit Value
@@ -1112,11 +752,7 @@
   ActivityLevel;                          !- Unit Type
 
 OS:ScheduleTypeLimits,
-<<<<<<< HEAD
-  {2cc9b9c9-8348-4529-97a7-76303b39e595}, !- Handle
-=======
-  {893af723-b78b-45a2-96d1-f346521b1972}, !- Handle
->>>>>>> ecc00d0a
+  {26fc5f17-212b-43f4-bb5e-7619facf3c12}, !- Handle
   Fractional,                             !- Name
   0,                                      !- Lower Limit Value
   1,                                      !- Upper Limit Value
