--- conflicted
+++ resolved
@@ -1,38 +1,22 @@
 !- NOTE: Auto-generated from /test/osw_files/SFA_4units_1story_SL_UA_3Beds_2Baths_Denver.osw
 
 OS:Version,
-<<<<<<< HEAD
-  {a393628d-be68-49a3-b2f1-ea234f75c5a9}, !- Handle
-  3.2.1;                                  !- Version Identifier
-
-OS:SimulationControl,
-  {01b9459b-f613-4f40-ae2d-00ab472431b4}, !- Handle
-=======
   {3bb3b6a2-5e02-4d18-b6c1-c173de209278}, !- Handle
   3.3.0;                                  !- Version Identifier
 
 OS:SimulationControl,
   {b27e7b40-8b00-4656-aa2b-f97897c3f253}, !- Handle
->>>>>>> 9aa8a28a
   ,                                       !- Do Zone Sizing Calculation
   ,                                       !- Do System Sizing Calculation
   ,                                       !- Do Plant Sizing Calculation
   No;                                     !- Run Simulation for Sizing Periods
 
 OS:Timestep,
-<<<<<<< HEAD
-  {0a2e0b72-5350-4049-b7e8-4a53906b1938}, !- Handle
-  6;                                      !- Number of Timesteps per Hour
-
-OS:ShadowCalculation,
-  {53543d7b-990c-4ea8-9257-e190d32acd11}, !- Handle
-=======
   {cfe36205-ae8b-4cb2-bba8-c4b7f0499acd}, !- Handle
   6;                                      !- Number of Timesteps per Hour
 
 OS:ShadowCalculation,
   {12efff2c-a01d-44bb-b1d7-cb10cbae4f22}, !- Handle
->>>>>>> 9aa8a28a
   PolygonClipping,                        !- Shading Calculation Method
   ,                                       !- Shading Calculation Update Frequency Method
   20,                                     !- Shading Calculation Update Frequency
@@ -45,17 +29,6 @@
   No;                                     !- Disable Self-Shading From Shading Zone Groups to Other Zones
 
 OS:SurfaceConvectionAlgorithm:Outside,
-<<<<<<< HEAD
-  {62bb16d6-a045-448b-88b5-9de50aa0834f}, !- Handle
-  DOE-2;                                  !- Algorithm
-
-OS:SurfaceConvectionAlgorithm:Inside,
-  {203ef72c-ddee-4a2c-9c73-eef73199d39a}, !- Handle
-  TARP;                                   !- Algorithm
-
-OS:ZoneCapacitanceMultiplier:ResearchSpecial,
-  {969c625e-f52b-4a46-9ae9-dce2f1b7e622}, !- Handle
-=======
   {eadb7607-276a-41fd-8414-54fcdd459bae}, !- Handle
   DOE-2;                                  !- Algorithm
 
@@ -65,17 +38,12 @@
 
 OS:ZoneCapacitanceMultiplier:ResearchSpecial,
   {166e7ac7-4121-4524-bf2a-8dc3bfdbf96c}, !- Handle
->>>>>>> 9aa8a28a
   ,                                       !- Temperature Capacity Multiplier
   15,                                     !- Humidity Capacity Multiplier
   ;                                       !- Carbon Dioxide Capacity Multiplier
 
 OS:RunPeriod,
-<<<<<<< HEAD
-  {6dd3dd2e-5283-41b7-9ca0-b6ec8f24057a}, !- Handle
-=======
   {90d898cb-9217-4855-81a2-943831620729}, !- Handle
->>>>>>> 9aa8a28a
   Run Period 1,                           !- Name
   1,                                      !- Begin Month
   1,                                      !- Begin Day of Month
@@ -89,21 +57,13 @@
   ;                                       !- Number of Times Runperiod to be Repeated
 
 OS:YearDescription,
-<<<<<<< HEAD
-  {c1ec6cd5-5e74-4b19-a03b-8cd8f2745822}, !- Handle
-=======
   {64b99929-4ce8-48c6-af6a-21a1e35d49ec}, !- Handle
->>>>>>> 9aa8a28a
   2007,                                   !- Calendar Year
   ,                                       !- Day of Week for Start Day
   ;                                       !- Is Leap Year
 
 OS:WeatherFile,
-<<<<<<< HEAD
-  {00ea4252-0a3a-44bf-b2e5-79370f7eeadd}, !- Handle
-=======
   {f699408f-257f-4edf-adbc-e990b7e1ae61}, !- Handle
->>>>>>> 9aa8a28a
   Denver Intl Ap,                         !- City
   CO,                                     !- State Province Region
   USA,                                    !- Country
@@ -119,13 +79,8 @@
   Sunday;                                 !- Start Day of Week
 
 OS:AdditionalProperties,
-<<<<<<< HEAD
-  {d25b21bd-a983-4a92-a0cf-9b9d9963357d}, !- Handle
-  {00ea4252-0a3a-44bf-b2e5-79370f7eeadd}, !- Object Name
-=======
   {a2fc8652-d7c2-488b-a353-c6264c750fe4}, !- Handle
   {f699408f-257f-4edf-adbc-e990b7e1ae61}, !- Object Name
->>>>>>> 9aa8a28a
   EPWHeaderCity,                          !- Feature Name 1
   String,                                 !- Feature Data Type 1
   Denver Intl Ap,                         !- Feature Value 1
@@ -233,11 +188,7 @@
   84;                                     !- Feature Value 35
 
 OS:Site,
-<<<<<<< HEAD
-  {4751b8c5-8035-4a54-b95d-b8d5875959c7}, !- Handle
-=======
   {79630679-c3b0-4b30-9b48-2168f77fc112}, !- Handle
->>>>>>> 9aa8a28a
   Denver Intl Ap_CO_USA,                  !- Name
   39.83,                                  !- Latitude {deg}
   -104.65,                                !- Longitude {deg}
@@ -246,44 +197,26 @@
   ;                                       !- Terrain
 
 OS:ClimateZones,
-<<<<<<< HEAD
-  {cb5ad90e-fc72-4148-92cf-1a1a35a80e25}, !- Handle
-  Building America,                       !- Climate Zone Institution Name 1
-=======
   {0fc26bd7-b4a7-4553-b3c1-edb28c83f1dd}, !- Handle
   IECC,                                   !- Climate Zone Institution Name 1
->>>>>>> 9aa8a28a
   ,                                       !- Climate Zone Document Name 1
   0,                                      !- Climate Zone Document Year 1
   5B;                                     !- Climate Zone Value 1
 
 OS:Site:WaterMainsTemperature,
-<<<<<<< HEAD
-  {84bb9a68-6314-4d91-8989-c79b00fcad81}, !- Handle
-=======
   {33827f5a-0687-42da-83f7-ff027b4f6d2d}, !- Handle
->>>>>>> 9aa8a28a
   Correlation,                            !- Calculation Method
   ,                                       !- Temperature Schedule Name
   10.8753424657535,                       !- Annual Average Outdoor Air Temperature {C}
   23.1524007936508;                       !- Maximum Difference In Monthly Average Outdoor Air Temperatures {deltaC}
 
 OS:RunPeriodControl:DaylightSavingTime,
-<<<<<<< HEAD
-  {73455abe-73df-4610-a000-4966eba919c7}, !- Handle
-  3/12,                                   !- Start Date
-  11/5;                                   !- End Date
-
-OS:Site:GroundTemperature:Deep,
-  {09426ffa-c6ab-4b78-b2b6-466caaf314d7}, !- Handle
-=======
   {0ff1371a-9b70-4871-ad69-f0c9b7b92fd6}, !- Handle
   Mar 12,                                 !- Start Date
   Nov 5;                                  !- End Date
 
 OS:Site:GroundTemperature:Deep,
   {22a9f652-07f8-436b-a83b-b65ab913e336}, !- Handle
->>>>>>> 9aa8a28a
   10.8753424657535,                       !- January Deep Ground Temperature {C}
   10.8753424657535,                       !- February Deep Ground Temperature {C}
   10.8753424657535,                       !- March Deep Ground Temperature {C}
@@ -298,11 +231,7 @@
   10.8753424657535;                       !- December Deep Ground Temperature {C}
 
 OS:Building,
-<<<<<<< HEAD
-  {4bc24bba-650d-4cdc-b747-32c7232d01ce}, !- Handle
-=======
   {a5784645-ab9f-4108-a396-61ed2c33d334}, !- Handle
->>>>>>> 9aa8a28a
   Building 1,                             !- Name
   ,                                       !- Building Sector Type
   0,                                      !- North Axis {deg}
@@ -317,13 +246,8 @@
   4;                                      !- Standards Number of Living Units
 
 OS:AdditionalProperties,
-<<<<<<< HEAD
-  {f62f727a-076c-46a9-9f35-ea7300e21efb}, !- Handle
-  {4bc24bba-650d-4cdc-b747-32c7232d01ce}, !- Object Name
-=======
   {74c0fb0a-8916-4f78-aa75-7531774573bd}, !- Handle
   {a5784645-ab9f-4108-a396-61ed2c33d334}, !- Object Name
->>>>>>> 9aa8a28a
   num_units,                              !- Feature Name 1
   Integer,                                !- Feature Data Type 1
   4,                                      !- Feature Value 1
@@ -338,11 +262,7 @@
   1;                                      !- Feature Value 4
 
 OS:ThermalZone,
-<<<<<<< HEAD
-  {0c31006b-1a9d-4936-9284-cff83725c232}, !- Handle
-=======
   {be324043-b5f3-434d-8e49-aa2edf5193ad}, !- Handle
->>>>>>> 9aa8a28a
   living zone,                            !- Name
   ,                                       !- Multiplier
   ,                                       !- Ceiling Height {m}
@@ -351,17 +271,10 @@
   ,                                       !- Zone Inside Convection Algorithm
   ,                                       !- Zone Outside Convection Algorithm
   ,                                       !- Zone Conditioning Equipment List Name
-<<<<<<< HEAD
-  {b7726a33-84da-407e-85b8-141896ba9ce0}, !- Zone Air Inlet Port List
-  {4e68346e-f87f-43fc-8fe7-a6df6bf1a7ea}, !- Zone Air Exhaust Port List
-  {444f8e7d-1c96-4dbd-92ca-eaa6b354ac8b}, !- Zone Air Node Name
-  {052c47d3-0834-4486-9e9e-3c99b7bb4d99}, !- Zone Return Air Port List
-=======
   {36fdb512-4804-4cc1-b708-f37c49bc1790}, !- Zone Air Inlet Port List
   {468c9b4b-0f1e-4b68-b704-a2d6de143389}, !- Zone Air Exhaust Port List
   {2e133765-a1a9-46c1-a836-135c5360e35e}, !- Zone Air Node Name
   {6f90c12b-37bb-4450-a506-a41ac01044e0}, !- Zone Return Air Port List
->>>>>>> 9aa8a28a
   ,                                       !- Primary Daylighting Control Name
   ,                                       !- Fraction of Zone Controlled by Primary Daylighting Control
   ,                                       !- Secondary Daylighting Control Name
@@ -372,35 +285,6 @@
   No;                                     !- Use Ideal Air Loads
 
 OS:Node,
-<<<<<<< HEAD
-  {77e01bad-e0c0-45ad-9447-833f27eedcb4}, !- Handle
-  Node 1,                                 !- Name
-  {444f8e7d-1c96-4dbd-92ca-eaa6b354ac8b}, !- Inlet Port
-  ;                                       !- Outlet Port
-
-OS:Connection,
-  {444f8e7d-1c96-4dbd-92ca-eaa6b354ac8b}, !- Handle
-  {0c31006b-1a9d-4936-9284-cff83725c232}, !- Source Object
-  11,                                     !- Outlet Port
-  {77e01bad-e0c0-45ad-9447-833f27eedcb4}, !- Target Object
-  2;                                      !- Inlet Port
-
-OS:PortList,
-  {b7726a33-84da-407e-85b8-141896ba9ce0}, !- Handle
-  {0c31006b-1a9d-4936-9284-cff83725c232}; !- HVAC Component
-
-OS:PortList,
-  {4e68346e-f87f-43fc-8fe7-a6df6bf1a7ea}, !- Handle
-  {0c31006b-1a9d-4936-9284-cff83725c232}; !- HVAC Component
-
-OS:PortList,
-  {052c47d3-0834-4486-9e9e-3c99b7bb4d99}, !- Handle
-  {0c31006b-1a9d-4936-9284-cff83725c232}; !- HVAC Component
-
-OS:Sizing:Zone,
-  {1f8290f4-8f50-4ce3-8cd3-bbfa49ec8a42}, !- Handle
-  {0c31006b-1a9d-4936-9284-cff83725c232}, !- Zone or ZoneList Name
-=======
   {74579204-2139-4552-9d01-ccd38ca50f99}, !- Handle
   Node 1,                                 !- Name
   {2e133765-a1a9-46c1-a836-135c5360e35e}, !- Inlet Port
@@ -428,7 +312,6 @@
 OS:Sizing:Zone,
   {fe086a2e-cbf7-4924-9fb2-1d92f32ac3ed}, !- Handle
   {be324043-b5f3-434d-8e49-aa2edf5193ad}, !- Zone or ZoneList Name
->>>>>>> 9aa8a28a
   SupplyAirTemperature,                   !- Zone Cooling Design Supply Air Temperature Input Method
   14,                                     !- Zone Cooling Design Supply Air Temperature {C}
   11.11,                                  !- Zone Cooling Design Supply Air Temperature Difference {deltaC}
@@ -455,16 +338,6 @@
   autosize;                               !- Dedicated Outdoor Air High Setpoint Temperature for Design {C}
 
 OS:ZoneHVAC:EquipmentList,
-<<<<<<< HEAD
-  {c47897c2-b45f-4592-8e60-c49c13e032b5}, !- Handle
-  Zone HVAC Equipment List 1,             !- Name
-  {0c31006b-1a9d-4936-9284-cff83725c232}; !- Thermal Zone
-
-OS:Space,
-  {f2739b45-62ed-4f97-8036-e563ad805e88}, !- Handle
-  living space,                           !- Name
-  {e78ca59c-1749-4c3c-9763-09a5be2d7c0d}, !- Space Type Name
-=======
   {eef87cb4-211e-42d4-aa9c-37bfa13e6df8}, !- Handle
   Zone HVAC Equipment List 1,             !- Name
   {be324043-b5f3-434d-8e49-aa2edf5193ad}; !- Thermal Zone
@@ -473,7 +346,6 @@
   {91b5690c-a55c-431c-b670-8adc9860f741}, !- Handle
   living space,                           !- Name
   {eebdcbaf-ff93-4ec7-8264-faa507891ba8}, !- Space Type Name
->>>>>>> 9aa8a28a
   ,                                       !- Default Construction Set Name
   ,                                       !- Default Schedule Set Name
   ,                                       !- Direction of Relative North {deg}
@@ -481,19 +353,6 @@
   ,                                       !- Y Origin {m}
   ,                                       !- Z Origin {m}
   ,                                       !- Building Story Name
-<<<<<<< HEAD
-  {0c31006b-1a9d-4936-9284-cff83725c232}, !- Thermal Zone Name
-  ,                                       !- Part of Total Floor Area
-  ,                                       !- Design Specification Outdoor Air Object Name
-  {2908ccf3-2829-415e-aed7-7e5222bb392f}; !- Building Unit Name
-
-OS:Surface,
-  {e26e4570-335c-4e10-a1c8-2872303df806}, !- Handle
-  Surface 1,                              !- Name
-  Floor,                                  !- Surface Type
-  ,                                       !- Construction Name
-  {f2739b45-62ed-4f97-8036-e563ad805e88}, !- Space Name
-=======
   {be324043-b5f3-434d-8e49-aa2edf5193ad}, !- Thermal Zone Name
   ,                                       !- Part of Total Floor Area
   ,                                       !- Design Specification Outdoor Air Object Name
@@ -505,7 +364,6 @@
   Floor,                                  !- Surface Type
   ,                                       !- Construction Name
   {91b5690c-a55c-431c-b670-8adc9860f741}, !- Space Name
->>>>>>> 9aa8a28a
   Foundation,                             !- Outside Boundary Condition
   ,                                       !- Outside Boundary Condition Object
   NoSun,                                  !- Sun Exposure
@@ -518,19 +376,11 @@
   6.46578440716979, -12.9315688143396, 0; !- X,Y,Z Vertex 4 {m}
 
 OS:Surface,
-<<<<<<< HEAD
-  {fbf61e53-5894-41ea-aeda-6b575751dd17}, !- Handle
-  Surface 2,                              !- Name
-  Wall,                                   !- Surface Type
-  ,                                       !- Construction Name
-  {f2739b45-62ed-4f97-8036-e563ad805e88}, !- Space Name
-=======
   {146313b7-027e-4098-931d-738a4a2a3016}, !- Handle
   Surface 2,                              !- Name
   Wall,                                   !- Surface Type
   ,                                       !- Construction Name
   {91b5690c-a55c-431c-b670-8adc9860f741}, !- Space Name
->>>>>>> 9aa8a28a
   Outdoors,                               !- Outside Boundary Condition
   ,                                       !- Outside Boundary Condition Object
   SunExposed,                             !- Sun Exposure
@@ -543,19 +393,11 @@
   0, -12.9315688143396, 2.4384;           !- X,Y,Z Vertex 4 {m}
 
 OS:Surface,
-<<<<<<< HEAD
-  {e02714b4-e8f1-4545-9d0c-307392d04154}, !- Handle
-  Surface 3,                              !- Name
-  Wall,                                   !- Surface Type
-  ,                                       !- Construction Name
-  {f2739b45-62ed-4f97-8036-e563ad805e88}, !- Space Name
-=======
   {2f3f15b4-3e31-4b67-97f0-0359e1278f56}, !- Handle
   Surface 3,                              !- Name
   Wall,                                   !- Surface Type
   ,                                       !- Construction Name
   {91b5690c-a55c-431c-b670-8adc9860f741}, !- Space Name
->>>>>>> 9aa8a28a
   Outdoors,                               !- Outside Boundary Condition
   ,                                       !- Outside Boundary Condition Object
   SunExposed,                             !- Sun Exposure
@@ -568,19 +410,11 @@
   0, 0, 2.4384;                           !- X,Y,Z Vertex 4 {m}
 
 OS:Surface,
-<<<<<<< HEAD
-  {993f2513-5e08-4b5e-b9d4-1b4ed3cc08c4}, !- Handle
-  Surface 4,                              !- Name
-  Wall,                                   !- Surface Type
-  ,                                       !- Construction Name
-  {f2739b45-62ed-4f97-8036-e563ad805e88}, !- Space Name
-=======
   {171f9757-8ddb-4a96-bac0-0f0f0ba5e78d}, !- Handle
   Surface 4,                              !- Name
   Wall,                                   !- Surface Type
   ,                                       !- Construction Name
   {91b5690c-a55c-431c-b670-8adc9860f741}, !- Space Name
->>>>>>> 9aa8a28a
   Adiabatic,                              !- Outside Boundary Condition
   ,                                       !- Outside Boundary Condition Object
   NoSun,                                  !- Sun Exposure
@@ -593,19 +427,11 @@
   6.46578440716979, 0, 2.4384;            !- X,Y,Z Vertex 4 {m}
 
 OS:Surface,
-<<<<<<< HEAD
-  {d0555dab-fd3b-4256-9c33-6b710c6c2bb6}, !- Handle
-  Surface 5,                              !- Name
-  Wall,                                   !- Surface Type
-  ,                                       !- Construction Name
-  {f2739b45-62ed-4f97-8036-e563ad805e88}, !- Space Name
-=======
   {5384682d-cae9-4de4-a8a7-dab005101d78}, !- Handle
   Surface 5,                              !- Name
   Wall,                                   !- Surface Type
   ,                                       !- Construction Name
   {91b5690c-a55c-431c-b670-8adc9860f741}, !- Space Name
->>>>>>> 9aa8a28a
   Outdoors,                               !- Outside Boundary Condition
   ,                                       !- Outside Boundary Condition Object
   SunExposed,                             !- Sun Exposure
@@ -618,15 +444,6 @@
   6.46578440716979, -12.9315688143396, 2.4384; !- X,Y,Z Vertex 4 {m}
 
 OS:Surface,
-<<<<<<< HEAD
-  {9ae3bb1b-5903-44f5-a8bf-d8f724472442}, !- Handle
-  Surface 6,                              !- Name
-  RoofCeiling,                            !- Surface Type
-  ,                                       !- Construction Name
-  {f2739b45-62ed-4f97-8036-e563ad805e88}, !- Space Name
-  Surface,                                !- Outside Boundary Condition
-  {210dc36d-1b80-40a9-a015-325370d6d12d}, !- Outside Boundary Condition Object
-=======
   {b00e43d6-65ff-4d35-869e-d78d79b4b57c}, !- Handle
   Surface 6,                              !- Name
   RoofCeiling,                            !- Surface Type
@@ -634,7 +451,6 @@
   {91b5690c-a55c-431c-b670-8adc9860f741}, !- Space Name
   Surface,                                !- Outside Boundary Condition
   {a2243862-3893-4d17-8528-7467afa41db9}, !- Outside Boundary Condition Object
->>>>>>> 9aa8a28a
   NoSun,                                  !- Sun Exposure
   NoWind,                                 !- Wind Exposure
   ,                                       !- View Factor to Ground
@@ -645,11 +461,7 @@
   0, -12.9315688143396, 2.4384;           !- X,Y,Z Vertex 4 {m}
 
 OS:SpaceType,
-<<<<<<< HEAD
-  {e78ca59c-1749-4c3c-9763-09a5be2d7c0d}, !- Handle
-=======
   {eebdcbaf-ff93-4ec7-8264-faa507891ba8}, !- Handle
->>>>>>> 9aa8a28a
   Space Type 1,                           !- Name
   ,                                       !- Default Construction Set Name
   ,                                       !- Default Schedule Set Name
@@ -660,15 +472,6 @@
   living;                                 !- Standards Space Type
 
 OS:Surface,
-<<<<<<< HEAD
-  {210dc36d-1b80-40a9-a015-325370d6d12d}, !- Handle
-  Surface 7,                              !- Name
-  Floor,                                  !- Surface Type
-  ,                                       !- Construction Name
-  {035d8bc4-5df2-4ad5-a8d8-b3f3e0e8c33f}, !- Space Name
-  Surface,                                !- Outside Boundary Condition
-  {9ae3bb1b-5903-44f5-a8bf-d8f724472442}, !- Outside Boundary Condition Object
-=======
   {a2243862-3893-4d17-8528-7467afa41db9}, !- Handle
   Surface 7,                              !- Name
   Floor,                                  !- Surface Type
@@ -676,7 +479,6 @@
   {6ac61066-6809-449f-b70f-28bea814626f}, !- Space Name
   Surface,                                !- Outside Boundary Condition
   {b00e43d6-65ff-4d35-869e-d78d79b4b57c}, !- Outside Boundary Condition Object
->>>>>>> 9aa8a28a
   NoSun,                                  !- Sun Exposure
   NoWind,                                 !- Wind Exposure
   ,                                       !- View Factor to Ground
@@ -687,19 +489,11 @@
   6.46578440716979, -12.9315688143396, 2.4384; !- X,Y,Z Vertex 4 {m}
 
 OS:Surface,
-<<<<<<< HEAD
-  {ea78a7d8-68bc-4e81-969c-042307bc7baf}, !- Handle
-  Surface 8,                              !- Name
-  RoofCeiling,                            !- Surface Type
-  ,                                       !- Construction Name
-  {035d8bc4-5df2-4ad5-a8d8-b3f3e0e8c33f}, !- Space Name
-=======
   {d5a1c2c4-bd98-461a-affb-c4a85570fdfb}, !- Handle
   Surface 8,                              !- Name
   RoofCeiling,                            !- Surface Type
   ,                                       !- Construction Name
   {6ac61066-6809-449f-b70f-28bea814626f}, !- Space Name
->>>>>>> 9aa8a28a
   Outdoors,                               !- Outside Boundary Condition
   ,                                       !- Outside Boundary Condition Object
   SunExposed,                             !- Sun Exposure
@@ -712,19 +506,11 @@
   0, 0, 2.4384;                           !- X,Y,Z Vertex 4 {m}
 
 OS:Surface,
-<<<<<<< HEAD
-  {d3b45047-4a4b-45ed-8f75-e414bf1c3507}, !- Handle
-  Surface 9,                              !- Name
-  RoofCeiling,                            !- Surface Type
-  ,                                       !- Construction Name
-  {035d8bc4-5df2-4ad5-a8d8-b3f3e0e8c33f}, !- Space Name
-=======
   {2d8d18e8-1180-4832-b3ba-fe9fca617805}, !- Handle
   Surface 9,                              !- Name
   RoofCeiling,                            !- Surface Type
   ,                                       !- Construction Name
   {6ac61066-6809-449f-b70f-28bea814626f}, !- Space Name
->>>>>>> 9aa8a28a
   Outdoors,                               !- Outside Boundary Condition
   ,                                       !- Outside Boundary Condition Object
   SunExposed,                             !- Sun Exposure
@@ -737,19 +523,11 @@
   6.46578440716979, -12.9315688143396, 2.4384; !- X,Y,Z Vertex 4 {m}
 
 OS:Surface,
-<<<<<<< HEAD
-  {0e733553-46a8-4949-8c7a-8492bea3172d}, !- Handle
-  Surface 10,                             !- Name
-  Wall,                                   !- Surface Type
-  ,                                       !- Construction Name
-  {035d8bc4-5df2-4ad5-a8d8-b3f3e0e8c33f}, !- Space Name
-=======
   {2fbc8483-4e0b-43a1-b90f-1b69c8de38ea}, !- Handle
   Surface 10,                             !- Name
   Wall,                                   !- Surface Type
   ,                                       !- Construction Name
   {6ac61066-6809-449f-b70f-28bea814626f}, !- Space Name
->>>>>>> 9aa8a28a
   Outdoors,                               !- Outside Boundary Condition
   ,                                       !- Outside Boundary Condition Object
   SunExposed,                             !- Sun Exposure
@@ -761,19 +539,11 @@
   0, -12.9315688143396, 2.4384;           !- X,Y,Z Vertex 3 {m}
 
 OS:Surface,
-<<<<<<< HEAD
-  {c7062425-237d-4d8d-85af-4dc072e30e31}, !- Handle
-  Surface 11,                             !- Name
-  Wall,                                   !- Surface Type
-  ,                                       !- Construction Name
-  {035d8bc4-5df2-4ad5-a8d8-b3f3e0e8c33f}, !- Space Name
-=======
   {e7c1f810-39e3-42e1-8e0e-ab73fea43816}, !- Handle
   Surface 11,                             !- Name
   Wall,                                   !- Surface Type
   ,                                       !- Construction Name
   {6ac61066-6809-449f-b70f-28bea814626f}, !- Space Name
->>>>>>> 9aa8a28a
   Adiabatic,                              !- Outside Boundary Condition
   ,                                       !- Outside Boundary Condition Object
   NoSun,                                  !- Sun Exposure
@@ -785,15 +555,9 @@
   6.46578440716979, 0, 2.4384;            !- X,Y,Z Vertex 3 {m}
 
 OS:Space,
-<<<<<<< HEAD
-  {035d8bc4-5df2-4ad5-a8d8-b3f3e0e8c33f}, !- Handle
-  unfinished attic space,                 !- Name
-  {7a41c51a-cfff-4dc8-b7fe-6b7e08707aa3}, !- Space Type Name
-=======
   {6ac61066-6809-449f-b70f-28bea814626f}, !- Handle
   unfinished attic space,                 !- Name
   {caf0943b-4b70-42a5-b9c6-d2bc91b5d9cf}, !- Space Type Name
->>>>>>> 9aa8a28a
   ,                                       !- Default Construction Set Name
   ,                                       !- Default Schedule Set Name
   ,                                       !- Direction of Relative North {deg}
@@ -801,17 +565,10 @@
   ,                                       !- Y Origin {m}
   ,                                       !- Z Origin {m}
   ,                                       !- Building Story Name
-<<<<<<< HEAD
-  {4775d395-229e-4222-a356-21781cd669b8}; !- Thermal Zone Name
-
-OS:ThermalZone,
-  {4775d395-229e-4222-a356-21781cd669b8}, !- Handle
-=======
   {42663a98-bc58-482f-868b-987172a7a0dd}; !- Thermal Zone Name
 
 OS:ThermalZone,
   {42663a98-bc58-482f-868b-987172a7a0dd}, !- Handle
->>>>>>> 9aa8a28a
   unfinished attic zone,                  !- Name
   ,                                       !- Multiplier
   ,                                       !- Ceiling Height {m}
@@ -820,17 +577,10 @@
   ,                                       !- Zone Inside Convection Algorithm
   ,                                       !- Zone Outside Convection Algorithm
   ,                                       !- Zone Conditioning Equipment List Name
-<<<<<<< HEAD
-  {5db38d6e-babb-420b-b99e-2fc6b579473b}, !- Zone Air Inlet Port List
-  {3ab5fde7-d90d-48f6-b6e7-d3a7a9dfd6a1}, !- Zone Air Exhaust Port List
-  {5423027b-8924-4906-9c78-15ab566e13eb}, !- Zone Air Node Name
-  {bc6afe26-8eb3-4d7e-af70-4b101d8b770a}, !- Zone Return Air Port List
-=======
   {a122999f-9f72-445b-a778-e1637575d27e}, !- Zone Air Inlet Port List
   {fa0f210f-2311-4281-b0e5-f5b1aac81e49}, !- Zone Air Exhaust Port List
   {0dfac863-e1a8-4ce2-8222-878334932ed9}, !- Zone Air Node Name
   {fcd51f67-3e46-4f79-b80f-cc14c47bf96a}, !- Zone Return Air Port List
->>>>>>> 9aa8a28a
   ,                                       !- Primary Daylighting Control Name
   ,                                       !- Fraction of Zone Controlled by Primary Daylighting Control
   ,                                       !- Secondary Daylighting Control Name
@@ -841,35 +591,6 @@
   No;                                     !- Use Ideal Air Loads
 
 OS:Node,
-<<<<<<< HEAD
-  {12a3eca7-5c15-41c0-94bb-624e80e8d589}, !- Handle
-  Node 2,                                 !- Name
-  {5423027b-8924-4906-9c78-15ab566e13eb}, !- Inlet Port
-  ;                                       !- Outlet Port
-
-OS:Connection,
-  {5423027b-8924-4906-9c78-15ab566e13eb}, !- Handle
-  {4775d395-229e-4222-a356-21781cd669b8}, !- Source Object
-  11,                                     !- Outlet Port
-  {12a3eca7-5c15-41c0-94bb-624e80e8d589}, !- Target Object
-  2;                                      !- Inlet Port
-
-OS:PortList,
-  {5db38d6e-babb-420b-b99e-2fc6b579473b}, !- Handle
-  {4775d395-229e-4222-a356-21781cd669b8}; !- HVAC Component
-
-OS:PortList,
-  {3ab5fde7-d90d-48f6-b6e7-d3a7a9dfd6a1}, !- Handle
-  {4775d395-229e-4222-a356-21781cd669b8}; !- HVAC Component
-
-OS:PortList,
-  {bc6afe26-8eb3-4d7e-af70-4b101d8b770a}, !- Handle
-  {4775d395-229e-4222-a356-21781cd669b8}; !- HVAC Component
-
-OS:Sizing:Zone,
-  {71a81c2e-d7fb-4bab-9ec6-2d2e48ad250e}, !- Handle
-  {4775d395-229e-4222-a356-21781cd669b8}, !- Zone or ZoneList Name
-=======
   {0ef79267-1263-4dd6-9198-96a53bf10120}, !- Handle
   Node 2,                                 !- Name
   {0dfac863-e1a8-4ce2-8222-878334932ed9}, !- Inlet Port
@@ -897,7 +618,6 @@
 OS:Sizing:Zone,
   {eca52dec-6ab3-45bc-a528-034df268d2f1}, !- Handle
   {42663a98-bc58-482f-868b-987172a7a0dd}, !- Zone or ZoneList Name
->>>>>>> 9aa8a28a
   SupplyAirTemperature,                   !- Zone Cooling Design Supply Air Temperature Input Method
   14,                                     !- Zone Cooling Design Supply Air Temperature {C}
   11.11,                                  !- Zone Cooling Design Supply Air Temperature Difference {deltaC}
@@ -924,21 +644,12 @@
   autosize;                               !- Dedicated Outdoor Air High Setpoint Temperature for Design {C}
 
 OS:ZoneHVAC:EquipmentList,
-<<<<<<< HEAD
-  {9021b6e3-8532-481b-af4e-c5dcd8a4d1f2}, !- Handle
-  Zone HVAC Equipment List 2,             !- Name
-  {4775d395-229e-4222-a356-21781cd669b8}; !- Thermal Zone
-
-OS:SpaceType,
-  {7a41c51a-cfff-4dc8-b7fe-6b7e08707aa3}, !- Handle
-=======
   {6240cca1-9a58-44ac-902d-45f9ddaff74c}, !- Handle
   Zone HVAC Equipment List 2,             !- Name
   {42663a98-bc58-482f-868b-987172a7a0dd}; !- Thermal Zone
 
 OS:SpaceType,
   {caf0943b-4b70-42a5-b9c6-d2bc91b5d9cf}, !- Handle
->>>>>>> 9aa8a28a
   Space Type 2,                           !- Name
   ,                                       !- Default Construction Set Name
   ,                                       !- Default Schedule Set Name
@@ -949,23 +660,14 @@
   unfinished attic;                       !- Standards Space Type
 
 OS:BuildingUnit,
-<<<<<<< HEAD
-  {2908ccf3-2829-415e-aed7-7e5222bb392f}, !- Handle
-=======
   {002438b2-2362-4944-952c-0bbb55d96625}, !- Handle
->>>>>>> 9aa8a28a
   unit 1,                                 !- Name
   ,                                       !- Rendering Color
   Residential;                            !- Building Unit Type
 
 OS:AdditionalProperties,
-<<<<<<< HEAD
-  {fdfafad1-d2b7-4eda-9e20-80cf7354328f}, !- Handle
-  {2908ccf3-2829-415e-aed7-7e5222bb392f}, !- Object Name
-=======
   {76051f58-403c-4eac-9084-7a7303c4394b}, !- Handle
   {002438b2-2362-4944-952c-0bbb55d96625}, !- Object Name
->>>>>>> 9aa8a28a
   NumberOfBedrooms,                       !- Feature Name 1
   Integer,                                !- Feature Data Type 1
   3,                                      !- Feature Value 1
@@ -977,20 +679,12 @@
   3.3900000000000001;                     !- Feature Value 3
 
 OS:External:File,
-<<<<<<< HEAD
-  {19e879bf-93d3-49a2-92de-058e2d24931e}, !- Handle
-=======
   {69aeb38e-bb85-4f34-b45d-566f1495f128}, !- Handle
->>>>>>> 9aa8a28a
   8760.csv,                               !- Name
   8760.csv;                               !- File Name
 
 OS:Schedule:Day,
-<<<<<<< HEAD
-  {aacf287e-0193-4c97-89ea-c09eb6cada73}, !- Handle
-=======
   {05060965-9910-4545-9d3a-c58884206cb6}, !- Handle
->>>>>>> 9aa8a28a
   Schedule Day 1,                         !- Name
   ,                                       !- Schedule Type Limits Name
   ,                                       !- Interpolate to Timestep
@@ -999,11 +693,7 @@
   0;                                      !- Value Until Time 1
 
 OS:Schedule:Day,
-<<<<<<< HEAD
-  {0825e600-87f9-4bd2-8175-0c8e0f0343d0}, !- Handle
-=======
   {2a9adf29-4043-4efe-9d3b-c4d1a04e56cc}, !- Handle
->>>>>>> 9aa8a28a
   Schedule Day 2,                         !- Name
   ,                                       !- Schedule Type Limits Name
   ,                                       !- Interpolate to Timestep
@@ -1012,17 +702,10 @@
   1;                                      !- Value Until Time 1
 
 OS:Schedule:File,
-<<<<<<< HEAD
-  {e67bc6ce-9d1e-433e-a7bb-1aa3b57da581}, !- Handle
-  occupants,                              !- Name
-  {893af723-b78b-45a2-96d1-f346521b1972}, !- Schedule Type Limits Name
-  {19e879bf-93d3-49a2-92de-058e2d24931e}, !- External File Name
-=======
   {7d8c5748-1fc3-4639-9e73-3ac55168880e}, !- Handle
   occupants,                              !- Name
   {833c344b-41ad-4b68-91ae-5e99034f553e}, !- Schedule Type Limits Name
   {69aeb38e-bb85-4f34-b45d-566f1495f128}, !- External File Name
->>>>>>> 9aa8a28a
   1,                                      !- Column Number
   1,                                      !- Rows to Skip at Top
   8760,                                   !- Number of Hours of Data
@@ -1031,15 +714,6 @@
   60;                                     !- Minutes per Item
 
 OS:Schedule:Constant,
-<<<<<<< HEAD
-  {5ffd5178-ae31-4b31-8cc8-f8cea970816c}, !- Handle
-  res occupants activity schedule,        !- Name
-  {dc9ad94f-ff7a-435a-ae31-b68347a408e6}, !- Schedule Type Limits Name
-  112.539290946133;                       !- Value
-
-OS:People:Definition,
-  {c40b3a78-c66d-4203-95a9-a0e4193fbfa2}, !- Handle
-=======
   {d91b2d38-bd0a-4a81-8a7e-0321f8b6775b}, !- Handle
   res occupants activity schedule,        !- Name
   {c4831c41-e39d-4fd6-99df-ac8ca4c2ec16}, !- Schedule Type Limits Name
@@ -1047,7 +721,6 @@
 
 OS:People:Definition,
   {96e45028-21cf-4db1-a09a-972c30b182a5}, !- Handle
->>>>>>> 9aa8a28a
   res occupants|living space,             !- Name
   People,                                 !- Number of People Calculation Method
   3.39,                                   !- Number of People {people}
@@ -1060,21 +733,12 @@
   ZoneAveraged;                           !- Mean Radiant Temperature Calculation Type
 
 OS:People,
-<<<<<<< HEAD
-  {447e7fce-a53a-45c0-aa4a-796b7a0bbb4d}, !- Handle
-  res occupants|living space,             !- Name
-  {c40b3a78-c66d-4203-95a9-a0e4193fbfa2}, !- People Definition Name
-  {f2739b45-62ed-4f97-8036-e563ad805e88}, !- Space or SpaceType Name
-  {e67bc6ce-9d1e-433e-a7bb-1aa3b57da581}, !- Number of People Schedule Name
-  {5ffd5178-ae31-4b31-8cc8-f8cea970816c}, !- Activity Level Schedule Name
-=======
   {a3d08498-0b16-45b0-8674-88612ed589a8}, !- Handle
   res occupants|living space,             !- Name
   {96e45028-21cf-4db1-a09a-972c30b182a5}, !- People Definition Name
   {91b5690c-a55c-431c-b670-8adc9860f741}, !- Space or SpaceType Name
   {7d8c5748-1fc3-4639-9e73-3ac55168880e}, !- Number of People Schedule Name
   {d91b2d38-bd0a-4a81-8a7e-0321f8b6775b}, !- Activity Level Schedule Name
->>>>>>> 9aa8a28a
   ,                                       !- Surface Name/Angle Factor List Name
   ,                                       !- Work Efficiency Schedule Name
   ,                                       !- Clothing Insulation Schedule Name
@@ -1082,11 +746,7 @@
   1;                                      !- Multiplier
 
 OS:ScheduleTypeLimits,
-<<<<<<< HEAD
-  {dc9ad94f-ff7a-435a-ae31-b68347a408e6}, !- Handle
-=======
   {c4831c41-e39d-4fd6-99df-ac8ca4c2ec16}, !- Handle
->>>>>>> 9aa8a28a
   ActivityLevel,                          !- Name
   0,                                      !- Lower Limit Value
   ,                                       !- Upper Limit Value
@@ -1094,11 +754,7 @@
   ActivityLevel;                          !- Unit Type
 
 OS:ScheduleTypeLimits,
-<<<<<<< HEAD
-  {893af723-b78b-45a2-96d1-f346521b1972}, !- Handle
-=======
   {833c344b-41ad-4b68-91ae-5e99034f553e}, !- Handle
->>>>>>> 9aa8a28a
   Fractional,                             !- Name
   0,                                      !- Lower Limit Value
   1,                                      !- Upper Limit Value
