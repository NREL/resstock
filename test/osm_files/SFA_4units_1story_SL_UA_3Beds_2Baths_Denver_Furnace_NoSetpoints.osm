!- NOTE: Auto-generated from /test/osw_files/SFA_4units_1story_SL_UA_3Beds_2Baths_Denver_Furnace_NoSetpoints.osw

OS:Version,
<<<<<<< HEAD
  {a57dc4d7-739e-44de-9905-5be3f16ed510}, !- Handle
  2.9.1;                                  !- Version Identifier

OS:SimulationControl,
  {88dd6202-834a-4efa-87c2-2d1a8149d048}, !- Handle
=======
  {ab0c1a3e-ea42-4c9b-9515-295923d9b51f}, !- Handle
  2.9.0;                                  !- Version Identifier

OS:SimulationControl,
  {f3fc52ac-8217-4b1f-ab53-5c6ca8f23896}, !- Handle
>>>>>>> 93199ada
  ,                                       !- Do Zone Sizing Calculation
  ,                                       !- Do System Sizing Calculation
  ,                                       !- Do Plant Sizing Calculation
  No;                                     !- Run Simulation for Sizing Periods

OS:Timestep,
<<<<<<< HEAD
  {f1e8119f-2f28-4611-bcee-4d299bbeb717}, !- Handle
  6;                                      !- Number of Timesteps per Hour

OS:ShadowCalculation,
  {590b232b-3c2d-4ef7-a38d-3ed8e9304dba}, !- Handle
=======
  {5b6fd41d-2af5-426e-a7f7-45199ddd5fcc}, !- Handle
  6;                                      !- Number of Timesteps per Hour

OS:ShadowCalculation,
  {3a85f431-34d5-4724-8803-6cf2a8eb4c56}, !- Handle
>>>>>>> 93199ada
  20,                                     !- Calculation Frequency
  200;                                    !- Maximum Figures in Shadow Overlap Calculations

OS:SurfaceConvectionAlgorithm:Outside,
<<<<<<< HEAD
  {091c1a8c-ec43-4687-9245-e0e87d23ab78}, !- Handle
  DOE-2;                                  !- Algorithm

OS:SurfaceConvectionAlgorithm:Inside,
  {6130e6a2-f364-4538-84bb-17f45a344e7e}, !- Handle
  TARP;                                   !- Algorithm

OS:ZoneCapacitanceMultiplier:ResearchSpecial,
  {9d119bc6-5423-44e9-bb27-9ecc9640bdb0}, !- Handle
=======
  {c6fbfdfc-833f-4508-9f0c-0784e65fd73c}, !- Handle
  DOE-2;                                  !- Algorithm

OS:SurfaceConvectionAlgorithm:Inside,
  {1495ceea-907e-4b84-a1a9-8ea5772e89ad}, !- Handle
  TARP;                                   !- Algorithm

OS:ZoneCapacitanceMultiplier:ResearchSpecial,
  {fb9aaf60-601b-4194-9b76-9696bc27c633}, !- Handle
>>>>>>> 93199ada
  ,                                       !- Temperature Capacity Multiplier
  15,                                     !- Humidity Capacity Multiplier
  ;                                       !- Carbon Dioxide Capacity Multiplier

OS:RunPeriod,
<<<<<<< HEAD
  {e9c879d8-9739-44cd-a652-490e0faa4a56}, !- Handle
=======
  {31c2d69d-a019-4ef1-8db2-72d6d53a3dd0}, !- Handle
>>>>>>> 93199ada
  Run Period 1,                           !- Name
  1,                                      !- Begin Month
  1,                                      !- Begin Day of Month
  12,                                     !- End Month
  31,                                     !- End Day of Month
  ,                                       !- Use Weather File Holidays and Special Days
  ,                                       !- Use Weather File Daylight Saving Period
  ,                                       !- Apply Weekend Holiday Rule
  ,                                       !- Use Weather File Rain Indicators
  ,                                       !- Use Weather File Snow Indicators
  ;                                       !- Number of Times Runperiod to be Repeated

OS:YearDescription,
<<<<<<< HEAD
  {3b7ccc76-42ec-4780-a1c6-bcac5f06d955}, !- Handle
=======
  {fdeff35a-8c24-4ff4-afea-60d79635fa64}, !- Handle
>>>>>>> 93199ada
  2007,                                   !- Calendar Year
  ,                                       !- Day of Week for Start Day
  ;                                       !- Is Leap Year

OS:WeatherFile,
<<<<<<< HEAD
  {ba60b186-81a4-408d-a8aa-7fa654636696}, !- Handle
=======
  {3bdfd0cf-e307-4037-8069-f25cb3631e91}, !- Handle
>>>>>>> 93199ada
  Denver Intl Ap,                         !- City
  CO,                                     !- State Province Region
  USA,                                    !- Country
  TMY3,                                   !- Data Source
  725650,                                 !- WMO Number
  39.83,                                  !- Latitude {deg}
  -104.65,                                !- Longitude {deg}
  -7,                                     !- Time Zone {hr}
  1650,                                   !- Elevation {m}
  file:../weather/USA_CO_Denver.Intl.AP.725650_TMY3.epw, !- Url
  E23378AA;                               !- Checksum

OS:AdditionalProperties,
<<<<<<< HEAD
  {4021f4ce-85cf-4ee8-95d9-59c921e5652a}, !- Handle
  {ba60b186-81a4-408d-a8aa-7fa654636696}, !- Object Name
=======
  {cc1bda55-01ac-4795-9e92-c3b7ff91151c}, !- Handle
  {3bdfd0cf-e307-4037-8069-f25cb3631e91}, !- Object Name
>>>>>>> 93199ada
  EPWHeaderCity,                          !- Feature Name 1
  String,                                 !- Feature Data Type 1
  Denver Intl Ap,                         !- Feature Value 1
  EPWHeaderState,                         !- Feature Name 2
  String,                                 !- Feature Data Type 2
  CO,                                     !- Feature Value 2
  EPWHeaderCountry,                       !- Feature Name 3
  String,                                 !- Feature Data Type 3
  USA,                                    !- Feature Value 3
  EPWHeaderDataSource,                    !- Feature Name 4
  String,                                 !- Feature Data Type 4
  TMY3,                                   !- Feature Value 4
  EPWHeaderStation,                       !- Feature Name 5
  String,                                 !- Feature Data Type 5
  725650,                                 !- Feature Value 5
  EPWHeaderLatitude,                      !- Feature Name 6
  Double,                                 !- Feature Data Type 6
  39.829999999999998,                     !- Feature Value 6
  EPWHeaderLongitude,                     !- Feature Name 7
  Double,                                 !- Feature Data Type 7
  -104.65000000000001,                    !- Feature Value 7
  EPWHeaderTimezone,                      !- Feature Name 8
  Double,                                 !- Feature Data Type 8
  -7,                                     !- Feature Value 8
  EPWHeaderAltitude,                      !- Feature Name 9
  Double,                                 !- Feature Data Type 9
  5413.3858267716532,                     !- Feature Value 9
  EPWHeaderLocalPressure,                 !- Feature Name 10
  Double,                                 !- Feature Data Type 10
  0.81937567683596546,                    !- Feature Value 10
  EPWHeaderRecordsPerHour,                !- Feature Name 11
  Double,                                 !- Feature Data Type 11
  0,                                      !- Feature Value 11
  EPWDataAnnualAvgDrybulb,                !- Feature Name 12
  Double,                                 !- Feature Data Type 12
  51.575616438356228,                     !- Feature Value 12
  EPWDataAnnualMinDrybulb,                !- Feature Name 13
  Double,                                 !- Feature Data Type 13
  -2.9200000000000017,                    !- Feature Value 13
  EPWDataAnnualMaxDrybulb,                !- Feature Name 14
  Double,                                 !- Feature Data Type 14
  104,                                    !- Feature Value 14
  EPWDataCDD50F,                          !- Feature Name 15
  Double,                                 !- Feature Data Type 15
  3072.2925000000005,                     !- Feature Value 15
  EPWDataCDD65F,                          !- Feature Name 16
  Double,                                 !- Feature Data Type 16
  883.62000000000035,                     !- Feature Value 16
  EPWDataHDD50F,                          !- Feature Name 17
  Double,                                 !- Feature Data Type 17
  2497.1925000000001,                     !- Feature Value 17
  EPWDataHDD65F,                          !- Feature Name 18
  Double,                                 !- Feature Data Type 18
  5783.5200000000013,                     !- Feature Value 18
  EPWDataAnnualAvgWindspeed,              !- Feature Name 19
  Double,                                 !- Feature Data Type 19
  3.9165296803649667,                     !- Feature Value 19
  EPWDataMonthlyAvgDrybulbs,              !- Feature Name 20
  String,                                 !- Feature Data Type 20
  33.4191935483871&#4431.90142857142857&#4443.02620967741937&#4442.48624999999999&#4459.877741935483854&#4473.57574999999997&#4472.07975806451608&#4472.70008064516134&#4466.49200000000006&#4450.079112903225806&#4437.218250000000005&#4434.582177419354835, !- Feature Value 20
  EPWDataGroundMonthlyTemps,              !- Feature Name 21
  String,                                 !- Feature Data Type 21
  44.08306285945173&#4440.89570904991865&#4440.64045432632048&#4442.153016571250646&#4448.225111118704206&#4454.268919273837525&#4459.508577937551024&#4462.82777283423508&#4463.10975667174995&#4460.41014950381947&#4455.304105212311526&#4449.445696474514364, !- Feature Value 21
  EPWDataWSF,                             !- Feature Name 22
  Double,                                 !- Feature Data Type 22
  0.58999999999999997,                    !- Feature Value 22
  EPWDataMonthlyAvgDailyHighDrybulbs,     !- Feature Name 23
  String,                                 !- Feature Data Type 23
  47.41032258064516&#4446.58642857142857&#4455.15032258064517&#4453.708&#4472.80193548387098&#4488.67600000000002&#4486.1858064516129&#4485.87225806451613&#4482.082&#4463.18064516129033&#4448.73400000000001&#4448.87935483870968, !- Feature Value 23
  EPWDataMonthlyAvgDailyLowDrybulbs,      !- Feature Name 24
  String,                                 !- Feature Data Type 24
  19.347741935483874&#4419.856428571428573&#4430.316129032258065&#4431.112&#4447.41612903225806&#4457.901999999999994&#4459.063870967741934&#4460.956774193548384&#4452.352000000000004&#4438.41612903225806&#4427.002000000000002&#4423.02903225806451, !- Feature Value 24
  EPWDesignHeatingDrybulb,                !- Feature Name 25
  Double,                                 !- Feature Data Type 25
  12.02,                                  !- Feature Value 25
  EPWDesignHeatingWindspeed,              !- Feature Name 26
  Double,                                 !- Feature Data Type 26
  2.8062500000000004,                     !- Feature Value 26
  EPWDesignCoolingDrybulb,                !- Feature Name 27
  Double,                                 !- Feature Data Type 27
  91.939999999999998,                     !- Feature Value 27
  EPWDesignCoolingWetbulb,                !- Feature Name 28
  Double,                                 !- Feature Data Type 28
  59.95131430195849,                      !- Feature Value 28
  EPWDesignCoolingHumidityRatio,          !- Feature Name 29
  Double,                                 !- Feature Data Type 29
  0.0059161086834698092,                  !- Feature Value 29
  EPWDesignCoolingWindspeed,              !- Feature Name 30
  Double,                                 !- Feature Data Type 30
  3.7999999999999989,                     !- Feature Value 30
  EPWDesignDailyTemperatureRange,         !- Feature Name 31
  Double,                                 !- Feature Data Type 31
  24.915483870967748,                     !- Feature Value 31
  EPWDesignDehumidDrybulb,                !- Feature Name 32
  Double,                                 !- Feature Data Type 32
  67.996785714285721,                     !- Feature Value 32
  EPWDesignDehumidHumidityRatio,          !- Feature Name 33
  Double,                                 !- Feature Data Type 33
  0.012133744170488724,                   !- Feature Value 33
  EPWDesignCoolingDirectNormal,           !- Feature Name 34
  Double,                                 !- Feature Data Type 34
  985,                                    !- Feature Value 34
  EPWDesignCoolingDiffuseHorizontal,      !- Feature Name 35
  Double,                                 !- Feature Data Type 35
  84;                                     !- Feature Value 35

OS:Site,
<<<<<<< HEAD
  {bdec4f3e-0300-4948-825d-cfc3929b5e69}, !- Handle
=======
  {ca27124e-a6ba-40c3-8948-c53a324e8583}, !- Handle
>>>>>>> 93199ada
  Denver Intl Ap_CO_USA,                  !- Name
  39.83,                                  !- Latitude {deg}
  -104.65,                                !- Longitude {deg}
  -7,                                     !- Time Zone {hr}
  1650,                                   !- Elevation {m}
  ;                                       !- Terrain

OS:ClimateZones,
<<<<<<< HEAD
  {dac5319e-3fbb-4525-9120-bd4851a5fc5a}, !- Handle
=======
  {c1dc69db-3a03-4769-83c9-35620748cd36}, !- Handle
>>>>>>> 93199ada
  ,                                       !- Active Institution
  ,                                       !- Active Year
  ,                                       !- Climate Zone Institution Name 1
  ,                                       !- Climate Zone Document Name 1
  ,                                       !- Climate Zone Document Year 1
  ,                                       !- Climate Zone Value 1
  Building America,                       !- Climate Zone Institution Name 2
  ,                                       !- Climate Zone Document Name 2
  0,                                      !- Climate Zone Document Year 2
  Cold;                                   !- Climate Zone Value 2

OS:Site:WaterMainsTemperature,
<<<<<<< HEAD
  {7a3c2a44-e53d-4024-b714-276920460773}, !- Handle
=======
  {079e1dca-8157-417a-ab9a-e991ac3dca4f}, !- Handle
>>>>>>> 93199ada
  Correlation,                            !- Calculation Method
  ,                                       !- Temperature Schedule Name
  10.8753424657535,                       !- Annual Average Outdoor Air Temperature {C}
  23.1524007936508;                       !- Maximum Difference In Monthly Average Outdoor Air Temperatures {deltaC}

OS:RunPeriodControl:DaylightSavingTime,
<<<<<<< HEAD
  {84bc1771-e58a-48bf-8c92-1f7b7bca226d}, !- Handle
=======
  {dafdba9c-94f3-4eb5-a3da-aea15c5e0765}, !- Handle
>>>>>>> 93199ada
  3/12,                                   !- Start Date
  11/5;                                   !- End Date

OS:Site:GroundTemperature:Deep,
<<<<<<< HEAD
  {d7691578-ba18-45b1-b6a5-2f60835d1cc6}, !- Handle
=======
  {313265a6-7eb6-4c62-835e-27eab14ffe72}, !- Handle
>>>>>>> 93199ada
  10.8753424657535,                       !- January Deep Ground Temperature {C}
  10.8753424657535,                       !- February Deep Ground Temperature {C}
  10.8753424657535,                       !- March Deep Ground Temperature {C}
  10.8753424657535,                       !- April Deep Ground Temperature {C}
  10.8753424657535,                       !- May Deep Ground Temperature {C}
  10.8753424657535,                       !- June Deep Ground Temperature {C}
  10.8753424657535,                       !- July Deep Ground Temperature {C}
  10.8753424657535,                       !- August Deep Ground Temperature {C}
  10.8753424657535,                       !- September Deep Ground Temperature {C}
  10.8753424657535,                       !- October Deep Ground Temperature {C}
  10.8753424657535,                       !- November Deep Ground Temperature {C}
  10.8753424657535;                       !- December Deep Ground Temperature {C}

OS:Building,
<<<<<<< HEAD
  {33582ae7-3ed2-4483-85a9-8df97e032a5c}, !- Handle
=======
  {79bdc328-1aa1-4225-84c0-a87c5329beb3}, !- Handle
>>>>>>> 93199ada
  Building 1,                             !- Name
  ,                                       !- Building Sector Type
  0,                                      !- North Axis {deg}
  ,                                       !- Nominal Floor to Floor Height {m}
  ,                                       !- Space Type Name
  ,                                       !- Default Construction Set Name
  ,                                       !- Default Schedule Set Name
  1,                                      !- Standards Number of Stories
  1,                                      !- Standards Number of Above Ground Stories
  ,                                       !- Standards Template
  singlefamilyattached,                   !- Standards Building Type
  4;                                      !- Standards Number of Living Units

OS:AdditionalProperties,
<<<<<<< HEAD
  {b63e7785-756a-4bea-a753-c81034e577d0}, !- Handle
  {33582ae7-3ed2-4483-85a9-8df97e032a5c}, !- Object Name
=======
  {9aee64f2-384f-4113-acb7-b61537bfcbeb}, !- Handle
  {79bdc328-1aa1-4225-84c0-a87c5329beb3}, !- Object Name
>>>>>>> 93199ada
  num_units,                              !- Feature Name 1
  Integer,                                !- Feature Data Type 1
  4,                                      !- Feature Value 1
  has_rear_units,                         !- Feature Name 2
  Boolean,                                !- Feature Data Type 2
  false,                                  !- Feature Value 2
  horz_location,                          !- Feature Name 3
  String,                                 !- Feature Data Type 3
  Left,                                   !- Feature Value 3
  num_floors,                             !- Feature Name 4
  Integer,                                !- Feature Data Type 4
  1,                                      !- Feature Value 4
  has_hvac_flue,                          !- Feature Name 5
  Boolean,                                !- Feature Data Type 5
  true;                                   !- Feature Value 5

OS:ThermalZone,
<<<<<<< HEAD
  {b3aca2f2-87ee-4108-ae8b-462018272d59}, !- Handle
=======
  {be966ecd-88b3-4720-b404-4a96df285b7d}, !- Handle
>>>>>>> 93199ada
  living zone,                            !- Name
  ,                                       !- Multiplier
  ,                                       !- Ceiling Height {m}
  ,                                       !- Volume {m3}
  ,                                       !- Floor Area {m2}
  ,                                       !- Zone Inside Convection Algorithm
  ,                                       !- Zone Outside Convection Algorithm
  ,                                       !- Zone Conditioning Equipment List Name
<<<<<<< HEAD
  {091281c9-d298-497a-bf4d-55fb7a02889f}, !- Zone Air Inlet Port List
  {0abd5324-454e-434a-bd83-a9a9e6801435}, !- Zone Air Exhaust Port List
  {5c9beb70-84ee-46aa-9898-677404b57c03}, !- Zone Air Node Name
  {11c5b254-00cb-4c03-8b80-1e1143385148}, !- Zone Return Air Port List
=======
  {365563d2-7c76-4637-9f84-25c0f371e5a4}, !- Zone Air Inlet Port List
  {dac803a6-1a36-4c18-a58d-8f88ee7bf6cd}, !- Zone Air Exhaust Port List
  {31ac828e-5c8d-444e-b9ec-7ba98ca41a15}, !- Zone Air Node Name
  {05be062f-478a-4006-9af6-f4a22999f51c}, !- Zone Return Air Port List
>>>>>>> 93199ada
  ,                                       !- Primary Daylighting Control Name
  ,                                       !- Fraction of Zone Controlled by Primary Daylighting Control
  ,                                       !- Secondary Daylighting Control Name
  ,                                       !- Fraction of Zone Controlled by Secondary Daylighting Control
  ,                                       !- Illuminance Map Name
  ,                                       !- Group Rendering Name
  ,                                       !- Thermostat Name
  No;                                     !- Use Ideal Air Loads

OS:Node,
<<<<<<< HEAD
  {be444db1-a3bc-49c2-a7ac-ed1df2cac048}, !- Handle
  Node 1,                                 !- Name
  {5c9beb70-84ee-46aa-9898-677404b57c03}, !- Inlet Port
  ;                                       !- Outlet Port

OS:Connection,
  {5c9beb70-84ee-46aa-9898-677404b57c03}, !- Handle
  {a548a2db-c24c-4e42-830a-cb0c2f4c0d2d}, !- Name
  {b3aca2f2-87ee-4108-ae8b-462018272d59}, !- Source Object
  11,                                     !- Outlet Port
  {be444db1-a3bc-49c2-a7ac-ed1df2cac048}, !- Target Object
  2;                                      !- Inlet Port

OS:PortList,
  {091281c9-d298-497a-bf4d-55fb7a02889f}, !- Handle
  {a6bac788-a9f2-40fb-a82e-10431e4f26e6}, !- Name
  {b3aca2f2-87ee-4108-ae8b-462018272d59}, !- HVAC Component
  {6c37841f-b814-486c-b548-3bc854ea71fa}; !- Port 1

OS:PortList,
  {0abd5324-454e-434a-bd83-a9a9e6801435}, !- Handle
  {5a38a41f-9480-468c-a00a-05abb30eac20}, !- Name
  {b3aca2f2-87ee-4108-ae8b-462018272d59}; !- HVAC Component

OS:PortList,
  {11c5b254-00cb-4c03-8b80-1e1143385148}, !- Handle
  {ae6f0f4d-5966-4a95-b5da-fa856c1a57ec}, !- Name
  {b3aca2f2-87ee-4108-ae8b-462018272d59}, !- HVAC Component
  {2bd28726-c99d-480c-bd77-a21451d64875}; !- Port 1

OS:Sizing:Zone,
  {5de3a7b1-a8a2-4b45-a44f-1716a6541f47}, !- Handle
  {b3aca2f2-87ee-4108-ae8b-462018272d59}, !- Zone or ZoneList Name
=======
  {8e50b12a-b6d6-4517-89e3-8524b6323c8e}, !- Handle
  Node 1,                                 !- Name
  {31ac828e-5c8d-444e-b9ec-7ba98ca41a15}, !- Inlet Port
  ;                                       !- Outlet Port

OS:Connection,
  {31ac828e-5c8d-444e-b9ec-7ba98ca41a15}, !- Handle
  {1252ac53-fd91-4f90-9ed8-b0e3bd2ce40f}, !- Name
  {be966ecd-88b3-4720-b404-4a96df285b7d}, !- Source Object
  11,                                     !- Outlet Port
  {8e50b12a-b6d6-4517-89e3-8524b6323c8e}, !- Target Object
  2;                                      !- Inlet Port

OS:PortList,
  {365563d2-7c76-4637-9f84-25c0f371e5a4}, !- Handle
  {24ca9b5f-8814-4f5a-9bc7-122c130d464f}, !- Name
  {be966ecd-88b3-4720-b404-4a96df285b7d}, !- HVAC Component
  {55712dd6-b80f-417f-960a-0035a29b0850}; !- Port 1

OS:PortList,
  {dac803a6-1a36-4c18-a58d-8f88ee7bf6cd}, !- Handle
  {6e2f31dd-5f16-432a-8370-577202dc393e}, !- Name
  {be966ecd-88b3-4720-b404-4a96df285b7d}; !- HVAC Component

OS:PortList,
  {05be062f-478a-4006-9af6-f4a22999f51c}, !- Handle
  {33d3f115-135b-4d28-969c-4e453431c385}, !- Name
  {be966ecd-88b3-4720-b404-4a96df285b7d}, !- HVAC Component
  {48a804bf-1be3-4c94-b157-3750fac365a0}; !- Port 1

OS:Sizing:Zone,
  {e222e2ea-693e-421e-8850-5b2299c3777d}, !- Handle
  {be966ecd-88b3-4720-b404-4a96df285b7d}, !- Zone or ZoneList Name
>>>>>>> 93199ada
  SupplyAirTemperature,                   !- Zone Cooling Design Supply Air Temperature Input Method
  14,                                     !- Zone Cooling Design Supply Air Temperature {C}
  11.11,                                  !- Zone Cooling Design Supply Air Temperature Difference {deltaC}
  SupplyAirTemperature,                   !- Zone Heating Design Supply Air Temperature Input Method
  40,                                     !- Zone Heating Design Supply Air Temperature {C}
  11.11,                                  !- Zone Heating Design Supply Air Temperature Difference {deltaC}
  0.0085,                                 !- Zone Cooling Design Supply Air Humidity Ratio {kg-H2O/kg-air}
  0.008,                                  !- Zone Heating Design Supply Air Humidity Ratio {kg-H2O/kg-air}
  ,                                       !- Zone Heating Sizing Factor
  ,                                       !- Zone Cooling Sizing Factor
  DesignDay,                              !- Cooling Design Air Flow Method
  ,                                       !- Cooling Design Air Flow Rate {m3/s}
  ,                                       !- Cooling Minimum Air Flow per Zone Floor Area {m3/s-m2}
  ,                                       !- Cooling Minimum Air Flow {m3/s}
  ,                                       !- Cooling Minimum Air Flow Fraction
  DesignDay,                              !- Heating Design Air Flow Method
  ,                                       !- Heating Design Air Flow Rate {m3/s}
  ,                                       !- Heating Maximum Air Flow per Zone Floor Area {m3/s-m2}
  ,                                       !- Heating Maximum Air Flow {m3/s}
  ,                                       !- Heating Maximum Air Flow Fraction
  ,                                       !- Design Zone Air Distribution Effectiveness in Cooling Mode
  ,                                       !- Design Zone Air Distribution Effectiveness in Heating Mode
  No,                                     !- Account for Dedicated Outdoor Air System
  NeutralSupplyAir,                       !- Dedicated Outdoor Air System Control Strategy
  autosize,                               !- Dedicated Outdoor Air Low Setpoint Temperature for Design {C}
  autosize;                               !- Dedicated Outdoor Air High Setpoint Temperature for Design {C}

OS:ZoneHVAC:EquipmentList,
<<<<<<< HEAD
  {591c4713-10fb-4242-a918-22875001202a}, !- Handle
  Zone HVAC Equipment List 1,             !- Name
  {b3aca2f2-87ee-4108-ae8b-462018272d59}, !- Thermal Zone
  SequentialLoad,                         !- Load Distribution Scheme
  {f94bde07-210f-4d9d-baf4-ce13926df031}, !- Zone Equipment 1
=======
  {0502a0bd-86d1-47a4-a60b-2802e2f6b982}, !- Handle
  Zone HVAC Equipment List 1,             !- Name
  {be966ecd-88b3-4720-b404-4a96df285b7d}, !- Thermal Zone
  SequentialLoad,                         !- Load Distribution Scheme
  {dc449b06-6332-4bc0-b242-f235219dee2f}, !- Zone Equipment 1
>>>>>>> 93199ada
  1,                                      !- Zone Equipment Cooling Sequence 1
  1,                                      !- Zone Equipment Heating or No-Load Sequence 1
  ,                                       !- Zone Equipment Sequential Cooling Fraction Schedule Name 1
  ;                                       !- Zone Equipment Sequential Heating Fraction Schedule Name 1

OS:Space,
<<<<<<< HEAD
  {055afe1e-c993-436f-ab0d-64fee457420e}, !- Handle
  living space,                           !- Name
  {4481c335-178c-4fcc-823a-6f69a7064f6d}, !- Space Type Name
=======
  {e066e041-5ec5-4589-bb24-6c387593eb0b}, !- Handle
  living space,                           !- Name
  {57b64808-c28b-4f60-ad08-64ed5608b7c5}, !- Space Type Name
>>>>>>> 93199ada
  ,                                       !- Default Construction Set Name
  ,                                       !- Default Schedule Set Name
  ,                                       !- Direction of Relative North {deg}
  ,                                       !- X Origin {m}
  ,                                       !- Y Origin {m}
  ,                                       !- Z Origin {m}
  ,                                       !- Building Story Name
<<<<<<< HEAD
  {b3aca2f2-87ee-4108-ae8b-462018272d59}, !- Thermal Zone Name
  ,                                       !- Part of Total Floor Area
  ,                                       !- Design Specification Outdoor Air Object Name
  {f2f0ab54-9831-44d8-ab81-e27273a26af5}; !- Building Unit Name

OS:Surface,
  {ee5134f3-a040-4456-9ecd-bb1f6b19adc7}, !- Handle
  Surface 1,                              !- Name
  Floor,                                  !- Surface Type
  ,                                       !- Construction Name
  {055afe1e-c993-436f-ab0d-64fee457420e}, !- Space Name
=======
  {be966ecd-88b3-4720-b404-4a96df285b7d}, !- Thermal Zone Name
  ,                                       !- Part of Total Floor Area
  ,                                       !- Design Specification Outdoor Air Object Name
  {6e88ac5d-19a0-4c69-acd3-eeef0515e78f}; !- Building Unit Name

OS:Surface,
  {9fdf7336-9219-42f0-9189-afac3932e442}, !- Handle
  Surface 1,                              !- Name
  Floor,                                  !- Surface Type
  ,                                       !- Construction Name
  {e066e041-5ec5-4589-bb24-6c387593eb0b}, !- Space Name
>>>>>>> 93199ada
  Foundation,                             !- Outside Boundary Condition
  ,                                       !- Outside Boundary Condition Object
  NoSun,                                  !- Sun Exposure
  NoWind,                                 !- Wind Exposure
  ,                                       !- View Factor to Ground
  ,                                       !- Number of Vertices
  0, -12.9315688143396, 0,                !- X,Y,Z Vertex 1 {m}
  0, 0, 0,                                !- X,Y,Z Vertex 2 {m}
  6.46578440716979, 0, 0,                 !- X,Y,Z Vertex 3 {m}
  6.46578440716979, -12.9315688143396, 0; !- X,Y,Z Vertex 4 {m}

OS:Surface,
<<<<<<< HEAD
  {5439bcc9-c4c4-4f1f-97f9-7d4fd1e30716}, !- Handle
  Surface 2,                              !- Name
  Wall,                                   !- Surface Type
  ,                                       !- Construction Name
  {055afe1e-c993-436f-ab0d-64fee457420e}, !- Space Name
=======
  {4813fdb5-a134-4e4e-9340-a7d86040677d}, !- Handle
  Surface 2,                              !- Name
  Wall,                                   !- Surface Type
  ,                                       !- Construction Name
  {e066e041-5ec5-4589-bb24-6c387593eb0b}, !- Space Name
>>>>>>> 93199ada
  Outdoors,                               !- Outside Boundary Condition
  ,                                       !- Outside Boundary Condition Object
  SunExposed,                             !- Sun Exposure
  WindExposed,                            !- Wind Exposure
  ,                                       !- View Factor to Ground
  ,                                       !- Number of Vertices
  0, 0, 2.4384,                           !- X,Y,Z Vertex 1 {m}
  0, 0, 0,                                !- X,Y,Z Vertex 2 {m}
  0, -12.9315688143396, 0,                !- X,Y,Z Vertex 3 {m}
  0, -12.9315688143396, 2.4384;           !- X,Y,Z Vertex 4 {m}

OS:Surface,
<<<<<<< HEAD
  {2a03be1b-4c2d-4fda-81ae-b534cd48cfb8}, !- Handle
  Surface 3,                              !- Name
  Wall,                                   !- Surface Type
  ,                                       !- Construction Name
  {055afe1e-c993-436f-ab0d-64fee457420e}, !- Space Name
=======
  {014ffef8-7554-4cde-8183-9a3476b8d8de}, !- Handle
  Surface 3,                              !- Name
  Wall,                                   !- Surface Type
  ,                                       !- Construction Name
  {e066e041-5ec5-4589-bb24-6c387593eb0b}, !- Space Name
>>>>>>> 93199ada
  Outdoors,                               !- Outside Boundary Condition
  ,                                       !- Outside Boundary Condition Object
  SunExposed,                             !- Sun Exposure
  WindExposed,                            !- Wind Exposure
  ,                                       !- View Factor to Ground
  ,                                       !- Number of Vertices
  6.46578440716979, 0, 2.4384,            !- X,Y,Z Vertex 1 {m}
  6.46578440716979, 0, 0,                 !- X,Y,Z Vertex 2 {m}
  0, 0, 0,                                !- X,Y,Z Vertex 3 {m}
  0, 0, 2.4384;                           !- X,Y,Z Vertex 4 {m}

OS:Surface,
<<<<<<< HEAD
  {6ec38374-d4ae-42aa-bdec-7881a51a7fbd}, !- Handle
  Surface 4,                              !- Name
  Wall,                                   !- Surface Type
  ,                                       !- Construction Name
  {055afe1e-c993-436f-ab0d-64fee457420e}, !- Space Name
=======
  {83119aa2-a67c-43c7-a48f-b0f9b708ef7a}, !- Handle
  Surface 4,                              !- Name
  Wall,                                   !- Surface Type
  ,                                       !- Construction Name
  {e066e041-5ec5-4589-bb24-6c387593eb0b}, !- Space Name
>>>>>>> 93199ada
  Adiabatic,                              !- Outside Boundary Condition
  ,                                       !- Outside Boundary Condition Object
  NoSun,                                  !- Sun Exposure
  NoWind,                                 !- Wind Exposure
  ,                                       !- View Factor to Ground
  ,                                       !- Number of Vertices
  6.46578440716979, -12.9315688143396, 2.4384, !- X,Y,Z Vertex 1 {m}
  6.46578440716979, -12.9315688143396, 0, !- X,Y,Z Vertex 2 {m}
  6.46578440716979, 0, 0,                 !- X,Y,Z Vertex 3 {m}
  6.46578440716979, 0, 2.4384;            !- X,Y,Z Vertex 4 {m}

OS:Surface,
<<<<<<< HEAD
  {e7174a8c-9399-4f87-9c79-852cbea48198}, !- Handle
  Surface 5,                              !- Name
  Wall,                                   !- Surface Type
  ,                                       !- Construction Name
  {055afe1e-c993-436f-ab0d-64fee457420e}, !- Space Name
=======
  {fadcb410-3eff-4da3-ad07-225781665f84}, !- Handle
  Surface 5,                              !- Name
  Wall,                                   !- Surface Type
  ,                                       !- Construction Name
  {e066e041-5ec5-4589-bb24-6c387593eb0b}, !- Space Name
>>>>>>> 93199ada
  Outdoors,                               !- Outside Boundary Condition
  ,                                       !- Outside Boundary Condition Object
  SunExposed,                             !- Sun Exposure
  WindExposed,                            !- Wind Exposure
  ,                                       !- View Factor to Ground
  ,                                       !- Number of Vertices
  0, -12.9315688143396, 2.4384,           !- X,Y,Z Vertex 1 {m}
  0, -12.9315688143396, 0,                !- X,Y,Z Vertex 2 {m}
  6.46578440716979, -12.9315688143396, 0, !- X,Y,Z Vertex 3 {m}
  6.46578440716979, -12.9315688143396, 2.4384; !- X,Y,Z Vertex 4 {m}

OS:Surface,
<<<<<<< HEAD
  {c53834b3-3f97-4621-8788-63509ac1ee7a}, !- Handle
  Surface 6,                              !- Name
  RoofCeiling,                            !- Surface Type
  ,                                       !- Construction Name
  {055afe1e-c993-436f-ab0d-64fee457420e}, !- Space Name
  Surface,                                !- Outside Boundary Condition
  {3f386a7b-c544-4fe7-b0c0-188c00894edd}, !- Outside Boundary Condition Object
=======
  {490b0258-8960-45cf-b149-b5d88fc6add0}, !- Handle
  Surface 6,                              !- Name
  RoofCeiling,                            !- Surface Type
  ,                                       !- Construction Name
  {e066e041-5ec5-4589-bb24-6c387593eb0b}, !- Space Name
  Surface,                                !- Outside Boundary Condition
  {16eb6071-f490-471e-87a8-4c3c38919ccd}, !- Outside Boundary Condition Object
>>>>>>> 93199ada
  NoSun,                                  !- Sun Exposure
  NoWind,                                 !- Wind Exposure
  ,                                       !- View Factor to Ground
  ,                                       !- Number of Vertices
  6.46578440716979, -12.9315688143396, 2.4384, !- X,Y,Z Vertex 1 {m}
  6.46578440716979, 0, 2.4384,            !- X,Y,Z Vertex 2 {m}
  0, 0, 2.4384,                           !- X,Y,Z Vertex 3 {m}
  0, -12.9315688143396, 2.4384;           !- X,Y,Z Vertex 4 {m}

OS:SpaceType,
<<<<<<< HEAD
  {4481c335-178c-4fcc-823a-6f69a7064f6d}, !- Handle
=======
  {57b64808-c28b-4f60-ad08-64ed5608b7c5}, !- Handle
>>>>>>> 93199ada
  Space Type 1,                           !- Name
  ,                                       !- Default Construction Set Name
  ,                                       !- Default Schedule Set Name
  ,                                       !- Group Rendering Name
  ,                                       !- Design Specification Outdoor Air Object Name
  ,                                       !- Standards Template
  ,                                       !- Standards Building Type
  living;                                 !- Standards Space Type

OS:Surface,
<<<<<<< HEAD
  {3f386a7b-c544-4fe7-b0c0-188c00894edd}, !- Handle
  Surface 7,                              !- Name
  Floor,                                  !- Surface Type
  ,                                       !- Construction Name
  {91592c2a-0e44-48fe-8916-58cd162bf875}, !- Space Name
  Surface,                                !- Outside Boundary Condition
  {c53834b3-3f97-4621-8788-63509ac1ee7a}, !- Outside Boundary Condition Object
=======
  {16eb6071-f490-471e-87a8-4c3c38919ccd}, !- Handle
  Surface 7,                              !- Name
  Floor,                                  !- Surface Type
  ,                                       !- Construction Name
  {8057f65d-efae-4679-800e-7941d814ae2b}, !- Space Name
  Surface,                                !- Outside Boundary Condition
  {490b0258-8960-45cf-b149-b5d88fc6add0}, !- Outside Boundary Condition Object
>>>>>>> 93199ada
  NoSun,                                  !- Sun Exposure
  NoWind,                                 !- Wind Exposure
  ,                                       !- View Factor to Ground
  ,                                       !- Number of Vertices
  0, -12.9315688143396, 2.4384,           !- X,Y,Z Vertex 1 {m}
  0, 0, 2.4384,                           !- X,Y,Z Vertex 2 {m}
  6.46578440716979, 0, 2.4384,            !- X,Y,Z Vertex 3 {m}
  6.46578440716979, -12.9315688143396, 2.4384; !- X,Y,Z Vertex 4 {m}

OS:Surface,
<<<<<<< HEAD
  {f1d7682e-61fd-451c-94fc-b591a57b045f}, !- Handle
  Surface 8,                              !- Name
  RoofCeiling,                            !- Surface Type
  ,                                       !- Construction Name
  {91592c2a-0e44-48fe-8916-58cd162bf875}, !- Space Name
=======
  {c051f894-7945-4ae6-ba8e-edb7093afa1c}, !- Handle
  Surface 8,                              !- Name
  RoofCeiling,                            !- Surface Type
  ,                                       !- Construction Name
  {8057f65d-efae-4679-800e-7941d814ae2b}, !- Space Name
>>>>>>> 93199ada
  Outdoors,                               !- Outside Boundary Condition
  ,                                       !- Outside Boundary Condition Object
  SunExposed,                             !- Sun Exposure
  WindExposed,                            !- Wind Exposure
  ,                                       !- View Factor to Ground
  ,                                       !- Number of Vertices
  0, -6.46578440716979, 5.6712922035849,  !- X,Y,Z Vertex 1 {m}
  6.46578440716979, -6.46578440716979, 5.6712922035849, !- X,Y,Z Vertex 2 {m}
  6.46578440716979, 0, 2.4384,            !- X,Y,Z Vertex 3 {m}
  0, 0, 2.4384;                           !- X,Y,Z Vertex 4 {m}

OS:Surface,
<<<<<<< HEAD
  {fcb7ac40-bd54-493a-987a-7b1879b80652}, !- Handle
  Surface 9,                              !- Name
  RoofCeiling,                            !- Surface Type
  ,                                       !- Construction Name
  {91592c2a-0e44-48fe-8916-58cd162bf875}, !- Space Name
=======
  {c8539f86-7fd0-4e41-8b75-4998d1af226c}, !- Handle
  Surface 9,                              !- Name
  RoofCeiling,                            !- Surface Type
  ,                                       !- Construction Name
  {8057f65d-efae-4679-800e-7941d814ae2b}, !- Space Name
>>>>>>> 93199ada
  Outdoors,                               !- Outside Boundary Condition
  ,                                       !- Outside Boundary Condition Object
  SunExposed,                             !- Sun Exposure
  WindExposed,                            !- Wind Exposure
  ,                                       !- View Factor to Ground
  ,                                       !- Number of Vertices
  6.46578440716979, -6.46578440716979, 5.6712922035849, !- X,Y,Z Vertex 1 {m}
  0, -6.46578440716979, 5.6712922035849,  !- X,Y,Z Vertex 2 {m}
  0, -12.9315688143396, 2.4384,           !- X,Y,Z Vertex 3 {m}
  6.46578440716979, -12.9315688143396, 2.4384; !- X,Y,Z Vertex 4 {m}

OS:Surface,
<<<<<<< HEAD
  {369a3744-c685-470f-8ba7-a352fc4f3598}, !- Handle
  Surface 10,                             !- Name
  Wall,                                   !- Surface Type
  ,                                       !- Construction Name
  {91592c2a-0e44-48fe-8916-58cd162bf875}, !- Space Name
=======
  {18e4cc88-3581-4540-abc2-a9dae16b600b}, !- Handle
  Surface 10,                             !- Name
  Wall,                                   !- Surface Type
  ,                                       !- Construction Name
  {8057f65d-efae-4679-800e-7941d814ae2b}, !- Space Name
>>>>>>> 93199ada
  Outdoors,                               !- Outside Boundary Condition
  ,                                       !- Outside Boundary Condition Object
  SunExposed,                             !- Sun Exposure
  WindExposed,                            !- Wind Exposure
  ,                                       !- View Factor to Ground
  ,                                       !- Number of Vertices
  0, -6.46578440716979, 5.6712922035849,  !- X,Y,Z Vertex 1 {m}
  0, 0, 2.4384,                           !- X,Y,Z Vertex 2 {m}
  0, -12.9315688143396, 2.4384;           !- X,Y,Z Vertex 3 {m}

OS:Surface,
<<<<<<< HEAD
  {86c3632c-63ab-4fdf-a4e1-1675ff9e0c27}, !- Handle
  Surface 11,                             !- Name
  Wall,                                   !- Surface Type
  ,                                       !- Construction Name
  {91592c2a-0e44-48fe-8916-58cd162bf875}, !- Space Name
=======
  {a7f0d4b7-8cd3-4b1a-9bee-27a4aba38305}, !- Handle
  Surface 11,                             !- Name
  Wall,                                   !- Surface Type
  ,                                       !- Construction Name
  {8057f65d-efae-4679-800e-7941d814ae2b}, !- Space Name
>>>>>>> 93199ada
  Adiabatic,                              !- Outside Boundary Condition
  ,                                       !- Outside Boundary Condition Object
  NoSun,                                  !- Sun Exposure
  NoWind,                                 !- Wind Exposure
  ,                                       !- View Factor to Ground
  ,                                       !- Number of Vertices
  6.46578440716979, -6.46578440716979, 5.6712922035849, !- X,Y,Z Vertex 1 {m}
  6.46578440716979, -12.9315688143396, 2.4384, !- X,Y,Z Vertex 2 {m}
  6.46578440716979, 0, 2.4384;            !- X,Y,Z Vertex 3 {m}

OS:Space,
<<<<<<< HEAD
  {91592c2a-0e44-48fe-8916-58cd162bf875}, !- Handle
  unfinished attic space,                 !- Name
  {95f72bf5-ea0f-4ee3-9637-9710380ebfc2}, !- Space Type Name
=======
  {8057f65d-efae-4679-800e-7941d814ae2b}, !- Handle
  unfinished attic space,                 !- Name
  {a8a9435f-05af-47a5-8615-aea52bde4ed1}, !- Space Type Name
>>>>>>> 93199ada
  ,                                       !- Default Construction Set Name
  ,                                       !- Default Schedule Set Name
  ,                                       !- Direction of Relative North {deg}
  ,                                       !- X Origin {m}
  ,                                       !- Y Origin {m}
  ,                                       !- Z Origin {m}
  ,                                       !- Building Story Name
<<<<<<< HEAD
  {4c6f7d00-b9d9-4eb8-ae97-2d70e83b566d}; !- Thermal Zone Name

OS:ThermalZone,
  {4c6f7d00-b9d9-4eb8-ae97-2d70e83b566d}, !- Handle
=======
  {2166229d-884b-4f78-95da-7dae6ddc6b49}; !- Thermal Zone Name

OS:ThermalZone,
  {2166229d-884b-4f78-95da-7dae6ddc6b49}, !- Handle
>>>>>>> 93199ada
  unfinished attic zone,                  !- Name
  ,                                       !- Multiplier
  ,                                       !- Ceiling Height {m}
  ,                                       !- Volume {m3}
  ,                                       !- Floor Area {m2}
  ,                                       !- Zone Inside Convection Algorithm
  ,                                       !- Zone Outside Convection Algorithm
  ,                                       !- Zone Conditioning Equipment List Name
<<<<<<< HEAD
  {041d8266-461f-4586-8c6f-a9d93b3cf0ef}, !- Zone Air Inlet Port List
  {8fbd16fe-7aaf-4988-84a7-047392fa0c62}, !- Zone Air Exhaust Port List
  {391656d4-2562-4665-aa7a-d9f094d2ab49}, !- Zone Air Node Name
  {59c77c5e-d8b6-4728-a7dc-f247db62e9a7}, !- Zone Return Air Port List
=======
  {74ecd8d5-996d-435e-a71d-b447f447dfcb}, !- Zone Air Inlet Port List
  {e1e30c7c-09b7-48e4-975c-56806082976a}, !- Zone Air Exhaust Port List
  {71effd4e-24d4-4178-ab06-160da8dbe204}, !- Zone Air Node Name
  {5c7739ce-0d0f-41fa-b718-d9cb6002a66c}, !- Zone Return Air Port List
>>>>>>> 93199ada
  ,                                       !- Primary Daylighting Control Name
  ,                                       !- Fraction of Zone Controlled by Primary Daylighting Control
  ,                                       !- Secondary Daylighting Control Name
  ,                                       !- Fraction of Zone Controlled by Secondary Daylighting Control
  ,                                       !- Illuminance Map Name
  ,                                       !- Group Rendering Name
  ,                                       !- Thermostat Name
  No;                                     !- Use Ideal Air Loads

OS:Node,
<<<<<<< HEAD
  {535f76e5-f4a2-495b-baba-b2b3746d6ab5}, !- Handle
  Node 2,                                 !- Name
  {391656d4-2562-4665-aa7a-d9f094d2ab49}, !- Inlet Port
  ;                                       !- Outlet Port

OS:Connection,
  {391656d4-2562-4665-aa7a-d9f094d2ab49}, !- Handle
  {c5a42bc1-109c-45a0-8c92-606eb8316565}, !- Name
  {4c6f7d00-b9d9-4eb8-ae97-2d70e83b566d}, !- Source Object
  11,                                     !- Outlet Port
  {535f76e5-f4a2-495b-baba-b2b3746d6ab5}, !- Target Object
  2;                                      !- Inlet Port

OS:PortList,
  {041d8266-461f-4586-8c6f-a9d93b3cf0ef}, !- Handle
  {12a61653-4f63-4c82-8deb-3af0fa29b26e}, !- Name
  {4c6f7d00-b9d9-4eb8-ae97-2d70e83b566d}; !- HVAC Component

OS:PortList,
  {8fbd16fe-7aaf-4988-84a7-047392fa0c62}, !- Handle
  {68f8197c-1a10-4a2e-9674-c193edd967b3}, !- Name
  {4c6f7d00-b9d9-4eb8-ae97-2d70e83b566d}; !- HVAC Component

OS:PortList,
  {59c77c5e-d8b6-4728-a7dc-f247db62e9a7}, !- Handle
  {8de7429a-6586-44c9-8e42-c85bf1d58aa2}, !- Name
  {4c6f7d00-b9d9-4eb8-ae97-2d70e83b566d}; !- HVAC Component

OS:Sizing:Zone,
  {97c0a243-073e-4e5a-a1f0-20ff7e26493f}, !- Handle
  {4c6f7d00-b9d9-4eb8-ae97-2d70e83b566d}, !- Zone or ZoneList Name
=======
  {783f50d6-0af9-42c1-8f0f-9f568a84b375}, !- Handle
  Node 2,                                 !- Name
  {71effd4e-24d4-4178-ab06-160da8dbe204}, !- Inlet Port
  ;                                       !- Outlet Port

OS:Connection,
  {71effd4e-24d4-4178-ab06-160da8dbe204}, !- Handle
  {89ec9053-56bf-4ae4-897b-18d7783007f3}, !- Name
  {2166229d-884b-4f78-95da-7dae6ddc6b49}, !- Source Object
  11,                                     !- Outlet Port
  {783f50d6-0af9-42c1-8f0f-9f568a84b375}, !- Target Object
  2;                                      !- Inlet Port

OS:PortList,
  {74ecd8d5-996d-435e-a71d-b447f447dfcb}, !- Handle
  {77442e65-1ecc-42e9-aabe-94485e7144ae}, !- Name
  {2166229d-884b-4f78-95da-7dae6ddc6b49}; !- HVAC Component

OS:PortList,
  {e1e30c7c-09b7-48e4-975c-56806082976a}, !- Handle
  {914a2aed-25cb-415d-815e-fc83687e9408}, !- Name
  {2166229d-884b-4f78-95da-7dae6ddc6b49}; !- HVAC Component

OS:PortList,
  {5c7739ce-0d0f-41fa-b718-d9cb6002a66c}, !- Handle
  {ce230a0d-fc34-44de-952f-e9bad63d9c38}, !- Name
  {2166229d-884b-4f78-95da-7dae6ddc6b49}; !- HVAC Component

OS:Sizing:Zone,
  {97edbbac-23a0-47e5-a76e-c41828a8ed6c}, !- Handle
  {2166229d-884b-4f78-95da-7dae6ddc6b49}, !- Zone or ZoneList Name
>>>>>>> 93199ada
  SupplyAirTemperature,                   !- Zone Cooling Design Supply Air Temperature Input Method
  14,                                     !- Zone Cooling Design Supply Air Temperature {C}
  11.11,                                  !- Zone Cooling Design Supply Air Temperature Difference {deltaC}
  SupplyAirTemperature,                   !- Zone Heating Design Supply Air Temperature Input Method
  40,                                     !- Zone Heating Design Supply Air Temperature {C}
  11.11,                                  !- Zone Heating Design Supply Air Temperature Difference {deltaC}
  0.0085,                                 !- Zone Cooling Design Supply Air Humidity Ratio {kg-H2O/kg-air}
  0.008,                                  !- Zone Heating Design Supply Air Humidity Ratio {kg-H2O/kg-air}
  ,                                       !- Zone Heating Sizing Factor
  ,                                       !- Zone Cooling Sizing Factor
  DesignDay,                              !- Cooling Design Air Flow Method
  ,                                       !- Cooling Design Air Flow Rate {m3/s}
  ,                                       !- Cooling Minimum Air Flow per Zone Floor Area {m3/s-m2}
  ,                                       !- Cooling Minimum Air Flow {m3/s}
  ,                                       !- Cooling Minimum Air Flow Fraction
  DesignDay,                              !- Heating Design Air Flow Method
  ,                                       !- Heating Design Air Flow Rate {m3/s}
  ,                                       !- Heating Maximum Air Flow per Zone Floor Area {m3/s-m2}
  ,                                       !- Heating Maximum Air Flow {m3/s}
  ,                                       !- Heating Maximum Air Flow Fraction
  ,                                       !- Design Zone Air Distribution Effectiveness in Cooling Mode
  ,                                       !- Design Zone Air Distribution Effectiveness in Heating Mode
  No,                                     !- Account for Dedicated Outdoor Air System
  NeutralSupplyAir,                       !- Dedicated Outdoor Air System Control Strategy
  autosize,                               !- Dedicated Outdoor Air Low Setpoint Temperature for Design {C}
  autosize;                               !- Dedicated Outdoor Air High Setpoint Temperature for Design {C}

OS:ZoneHVAC:EquipmentList,
<<<<<<< HEAD
  {02237957-2960-486d-9794-0fd93f4274c2}, !- Handle
  Zone HVAC Equipment List 2,             !- Name
  {4c6f7d00-b9d9-4eb8-ae97-2d70e83b566d}; !- Thermal Zone

OS:SpaceType,
  {95f72bf5-ea0f-4ee3-9637-9710380ebfc2}, !- Handle
=======
  {487ac6b8-9536-4fe0-9672-c3eecd2d3b33}, !- Handle
  Zone HVAC Equipment List 2,             !- Name
  {2166229d-884b-4f78-95da-7dae6ddc6b49}; !- Thermal Zone

OS:SpaceType,
  {a8a9435f-05af-47a5-8615-aea52bde4ed1}, !- Handle
>>>>>>> 93199ada
  Space Type 2,                           !- Name
  ,                                       !- Default Construction Set Name
  ,                                       !- Default Schedule Set Name
  ,                                       !- Group Rendering Name
  ,                                       !- Design Specification Outdoor Air Object Name
  ,                                       !- Standards Template
  ,                                       !- Standards Building Type
  unfinished attic;                       !- Standards Space Type

OS:BuildingUnit,
<<<<<<< HEAD
  {f2f0ab54-9831-44d8-ab81-e27273a26af5}, !- Handle
=======
  {6e88ac5d-19a0-4c69-acd3-eeef0515e78f}, !- Handle
>>>>>>> 93199ada
  unit 1,                                 !- Name
  ,                                       !- Rendering Color
  Residential;                            !- Building Unit Type

OS:AdditionalProperties,
<<<<<<< HEAD
  {c2b4f000-76fb-48ef-bc5f-8d776f570b31}, !- Handle
  {f2f0ab54-9831-44d8-ab81-e27273a26af5}, !- Object Name
=======
  {0b1b771c-95fd-47ae-ac1b-3e7df2b93f31}, !- Handle
  {6e88ac5d-19a0-4c69-acd3-eeef0515e78f}, !- Object Name
>>>>>>> 93199ada
  NumberOfBedrooms,                       !- Feature Name 1
  Integer,                                !- Feature Data Type 1
  3,                                      !- Feature Value 1
  NumberOfBathrooms,                      !- Feature Name 2
  Double,                                 !- Feature Data Type 2
  2,                                      !- Feature Value 2
  NumberOfOccupants,                      !- Feature Name 3
  Double,                                 !- Feature Data Type 3
  3.3900000000000001;                     !- Feature Value 3

OS:External:File,
<<<<<<< HEAD
  {8a8bac85-b8a9-4588-9c7a-923b03509b2f}, !- Handle
=======
  {92ac5b7a-b577-4eef-a470-82c46082ec63}, !- Handle
>>>>>>> 93199ada
  8760.csv,                               !- Name
  8760.csv;                               !- File Name

OS:Schedule:Day,
<<<<<<< HEAD
  {729cef44-e0ac-4a69-884c-7f9fddb09022}, !- Handle
=======
  {10731fdb-eb41-4183-b27b-c576ee464d71}, !- Handle
>>>>>>> 93199ada
  Schedule Day 1,                         !- Name
  ,                                       !- Schedule Type Limits Name
  ,                                       !- Interpolate to Timestep
  24,                                     !- Hour 1
  0,                                      !- Minute 1
  0;                                      !- Value Until Time 1

OS:Schedule:Day,
<<<<<<< HEAD
  {4ec02a4d-3425-4df3-9e93-64ea24a7e198}, !- Handle
=======
  {911fcf01-fefb-4026-837a-b5c575456917}, !- Handle
>>>>>>> 93199ada
  Schedule Day 2,                         !- Name
  ,                                       !- Schedule Type Limits Name
  ,                                       !- Interpolate to Timestep
  24,                                     !- Hour 1
  0,                                      !- Minute 1
  1;                                      !- Value Until Time 1

OS:Schedule:File,
<<<<<<< HEAD
  {64fb1379-ae9c-492f-91dd-181f076ea34c}, !- Handle
  occupants,                              !- Name
  {3d5b8783-a7e7-4d6c-bf24-6e5709b1b9eb}, !- Schedule Type Limits Name
  {8a8bac85-b8a9-4588-9c7a-923b03509b2f}, !- External File Name
=======
  {ea48fbca-97d7-44e3-81ef-73acb4e15748}, !- Handle
  occupants,                              !- Name
  {4ffe5022-862a-4898-a1ce-d35659972f3e}, !- Schedule Type Limits Name
  {92ac5b7a-b577-4eef-a470-82c46082ec63}, !- External File Name
>>>>>>> 93199ada
  1,                                      !- Column Number
  1,                                      !- Rows to Skip at Top
  8760,                                   !- Number of Hours of Data
  ,                                       !- Column Separator
  ,                                       !- Interpolate to Timestep
  60;                                     !- Minutes per Item

OS:Schedule:Ruleset,
<<<<<<< HEAD
  {67ff857b-584b-4b56-b645-df5a94be6d4a}, !- Handle
  Schedule Ruleset 1,                     !- Name
  {74b17b1a-1be0-4f89-a40e-0494a1e5d7f9}, !- Schedule Type Limits Name
  {792b7665-b8c5-4cc1-b8a9-734d30e77527}; !- Default Day Schedule Name

OS:Schedule:Day,
  {792b7665-b8c5-4cc1-b8a9-734d30e77527}, !- Handle
  Schedule Day 3,                         !- Name
  {74b17b1a-1be0-4f89-a40e-0494a1e5d7f9}, !- Schedule Type Limits Name
=======
  {6f7b3dd6-a3bb-48e3-9fa7-691b6aca3954}, !- Handle
  Schedule Ruleset 1,                     !- Name
  {ed087e78-f669-46e8-834b-71674607c8b4}, !- Schedule Type Limits Name
  {41708621-3f48-4a7c-a582-4f4b9a3d2bb5}; !- Default Day Schedule Name

OS:Schedule:Day,
  {41708621-3f48-4a7c-a582-4f4b9a3d2bb5}, !- Handle
  Schedule Day 3,                         !- Name
  {ed087e78-f669-46e8-834b-71674607c8b4}, !- Schedule Type Limits Name
>>>>>>> 93199ada
  ,                                       !- Interpolate to Timestep
  24,                                     !- Hour 1
  0,                                      !- Minute 1
  112.539290946133;                       !- Value Until Time 1

OS:People:Definition,
<<<<<<< HEAD
  {71645700-aafb-4542-bc21-84e907890149}, !- Handle
=======
  {09b5064a-d588-463c-a275-34549a64ba1d}, !- Handle
>>>>>>> 93199ada
  res occupants|living space,             !- Name
  People,                                 !- Number of People Calculation Method
  3.39,                                   !- Number of People {people}
  ,                                       !- People per Space Floor Area {person/m2}
  ,                                       !- Space Floor Area per Person {m2/person}
  0.319734,                               !- Fraction Radiant
  0.573,                                  !- Sensible Heat Fraction
  0,                                      !- Carbon Dioxide Generation Rate {m3/s-W}
  No,                                     !- Enable ASHRAE 55 Comfort Warnings
  ZoneAveraged;                           !- Mean Radiant Temperature Calculation Type

OS:People,
<<<<<<< HEAD
  {41493aff-090b-4baf-92aa-b3a8b75b2bb4}, !- Handle
  res occupants|living space,             !- Name
  {71645700-aafb-4542-bc21-84e907890149}, !- People Definition Name
  {055afe1e-c993-436f-ab0d-64fee457420e}, !- Space or SpaceType Name
  {64fb1379-ae9c-492f-91dd-181f076ea34c}, !- Number of People Schedule Name
  {67ff857b-584b-4b56-b645-df5a94be6d4a}, !- Activity Level Schedule Name
=======
  {101d6234-2eb2-494b-8d72-6ba85e8017ba}, !- Handle
  res occupants|living space,             !- Name
  {09b5064a-d588-463c-a275-34549a64ba1d}, !- People Definition Name
  {e066e041-5ec5-4589-bb24-6c387593eb0b}, !- Space or SpaceType Name
  {ea48fbca-97d7-44e3-81ef-73acb4e15748}, !- Number of People Schedule Name
  {6f7b3dd6-a3bb-48e3-9fa7-691b6aca3954}, !- Activity Level Schedule Name
>>>>>>> 93199ada
  ,                                       !- Surface Name/Angle Factor List Name
  ,                                       !- Work Efficiency Schedule Name
  ,                                       !- Clothing Insulation Schedule Name
  ,                                       !- Air Velocity Schedule Name
  1;                                      !- Multiplier

OS:ScheduleTypeLimits,
<<<<<<< HEAD
  {74b17b1a-1be0-4f89-a40e-0494a1e5d7f9}, !- Handle
=======
  {ed087e78-f669-46e8-834b-71674607c8b4}, !- Handle
>>>>>>> 93199ada
  ActivityLevel,                          !- Name
  0,                                      !- Lower Limit Value
  ,                                       !- Upper Limit Value
  Continuous,                             !- Numeric Type
  ActivityLevel;                          !- Unit Type

OS:ScheduleTypeLimits,
<<<<<<< HEAD
  {3d5b8783-a7e7-4d6c-bf24-6e5709b1b9eb}, !- Handle
=======
  {4ffe5022-862a-4898-a1ce-d35659972f3e}, !- Handle
>>>>>>> 93199ada
  Fractional,                             !- Name
  0,                                      !- Lower Limit Value
  1,                                      !- Upper Limit Value
  Continuous;                             !- Numeric Type

OS:Coil:Heating:Gas,
<<<<<<< HEAD
  {af4d0b1a-8dc6-4e40-b54e-d5bd3840471e}, !- Handle
  res fur gas heating coil,               !- Name
  {4c2cb356-4c5a-4ef1-b401-0bed116dbddf}, !- Availability Schedule Name
=======
  {e9b73cb8-238f-40a1-9d03-ee0f039d69e5}, !- Handle
  res fur gas heating coil,               !- Name
  {c95f4379-93c3-4fd3-b3af-b8096edebe6f}, !- Availability Schedule Name
>>>>>>> 93199ada
  0.78,                                   !- Gas Burner Efficiency
  AutoSize,                               !- Nominal Capacity {W}
  ,                                       !- Air Inlet Node Name
  ,                                       !- Air Outlet Node Name
  ,                                       !- Temperature Setpoint Node Name
  76,                                     !- Parasitic Electric Load {W}
  ,                                       !- Part Load Fraction Correlation Curve Name
  0,                                      !- Parasitic Gas Load {W}
  NaturalGas;                             !- Fuel Type

OS:Schedule:Constant,
<<<<<<< HEAD
  {4c2cb356-4c5a-4ef1-b401-0bed116dbddf}, !- Handle
  Always On Discrete,                     !- Name
  {095e2b18-22e4-4459-8c54-3dcbcaf92255}, !- Schedule Type Limits Name
  1;                                      !- Value

OS:ScheduleTypeLimits,
  {095e2b18-22e4-4459-8c54-3dcbcaf92255}, !- Handle
=======
  {c95f4379-93c3-4fd3-b3af-b8096edebe6f}, !- Handle
  Always On Discrete,                     !- Name
  {482ca466-1fdc-43e8-b72c-02063348826b}, !- Schedule Type Limits Name
  1;                                      !- Value

OS:ScheduleTypeLimits,
  {482ca466-1fdc-43e8-b72c-02063348826b}, !- Handle
>>>>>>> 93199ada
  OnOff,                                  !- Name
  0,                                      !- Lower Limit Value
  1,                                      !- Upper Limit Value
  Discrete,                               !- Numeric Type
  Availability;                           !- Unit Type

OS:Fan:OnOff,
<<<<<<< HEAD
  {09394000-b6d1-40f6-9940-fed2d0bcbffd}, !- Handle
  res fur gas htg supply fan,             !- Name
  {4c2cb356-4c5a-4ef1-b401-0bed116dbddf}, !- Availability Schedule Name
=======
  {a6570956-7d92-4096-9705-8579bd591332}, !- Handle
  res fur gas htg supply fan,             !- Name
  {c95f4379-93c3-4fd3-b3af-b8096edebe6f}, !- Availability Schedule Name
>>>>>>> 93199ada
  0.75,                                   !- Fan Total Efficiency
  794.580001233493,                       !- Pressure Rise {Pa}
  autosize,                               !- Maximum Flow Rate {m3/s}
  1,                                      !- Motor Efficiency
  1,                                      !- Motor In Airstream Fraction
  ,                                       !- Air Inlet Node Name
  ,                                       !- Air Outlet Node Name
<<<<<<< HEAD
  {8cb757d6-4784-4982-b4e1-bedc3fa8a9d2}, !- Fan Power Ratio Function of Speed Ratio Curve Name
  {4c49cf27-0ad8-4270-a15b-5b2d36ee9f40}, !- Fan Efficiency Ratio Function of Speed Ratio Curve Name
  res fur gas htg supply fan;             !- End-Use Subcategory

OS:Curve:Exponent,
  {8cb757d6-4784-4982-b4e1-bedc3fa8a9d2}, !- Handle
=======
  {a0c178fb-8318-4d9a-8c09-4fa2c0952a34}, !- Fan Power Ratio Function of Speed Ratio Curve Name
  {6928da41-4cab-4fe6-b433-f22b91cb9176}, !- Fan Efficiency Ratio Function of Speed Ratio Curve Name
  res fur gas htg supply fan;             !- End-Use Subcategory

OS:Curve:Exponent,
  {a0c178fb-8318-4d9a-8c09-4fa2c0952a34}, !- Handle
>>>>>>> 93199ada
  Fan On Off Power Curve,                 !- Name
  1,                                      !- Coefficient1 Constant
  0,                                      !- Coefficient2 Constant
  0,                                      !- Coefficient3 Constant
  0,                                      !- Minimum Value of x
  1,                                      !- Maximum Value of x
  ,                                       !- Minimum Curve Output
  ,                                       !- Maximum Curve Output
  ,                                       !- Input Unit Type for X
  ;                                       !- Output Unit Type

OS:Curve:Cubic,
<<<<<<< HEAD
  {4c49cf27-0ad8-4270-a15b-5b2d36ee9f40}, !- Handle
=======
  {6928da41-4cab-4fe6-b433-f22b91cb9176}, !- Handle
>>>>>>> 93199ada
  Fan On Off Efficiency Curve,            !- Name
  1,                                      !- Coefficient1 Constant
  0,                                      !- Coefficient2 x
  0,                                      !- Coefficient3 x**2
  0,                                      !- Coefficient4 x**3
  0,                                      !- Minimum Value of x
  1;                                      !- Maximum Value of x

OS:AirLoopHVAC:UnitarySystem,
<<<<<<< HEAD
  {43b564b1-4a76-40cb-810f-1da65636c200}, !- Handle
  res fur gas unitary system,             !- Name
  Load,                                   !- Control Type
  {b3aca2f2-87ee-4108-ae8b-462018272d59}, !- Controlling Zone or Thermostat Location
  None,                                   !- Dehumidification Control Type
  {4c2cb356-4c5a-4ef1-b401-0bed116dbddf}, !- Availability Schedule Name
  {6a32025d-3372-47f9-9efe-c96cab3a060e}, !- Air Inlet Node Name
  {82139f85-5cbf-4511-bf1b-f8d3f334fa78}, !- Air Outlet Node Name
  {09394000-b6d1-40f6-9940-fed2d0bcbffd}, !- Supply Fan Name
  BlowThrough,                            !- Fan Placement
  {a1ec8cb9-0883-4342-87e9-6931db4eb10a}, !- Supply Air Fan Operating Mode Schedule Name
  {af4d0b1a-8dc6-4e40-b54e-d5bd3840471e}, !- Heating Coil Name
=======
  {e511df6a-1a05-4fb0-9e34-41f69ec3de03}, !- Handle
  res fur gas unitary system,             !- Name
  Load,                                   !- Control Type
  {be966ecd-88b3-4720-b404-4a96df285b7d}, !- Controlling Zone or Thermostat Location
  None,                                   !- Dehumidification Control Type
  {c95f4379-93c3-4fd3-b3af-b8096edebe6f}, !- Availability Schedule Name
  {bf931171-8256-4610-bdcb-5bd97f128574}, !- Air Inlet Node Name
  {bfbc25e0-317f-4a94-8e1e-0b2fe21a61e0}, !- Air Outlet Node Name
  {a6570956-7d92-4096-9705-8579bd591332}, !- Supply Fan Name
  BlowThrough,                            !- Fan Placement
  {016ead50-872f-47ab-a6b0-e6d9e12a962a}, !- Supply Air Fan Operating Mode Schedule Name
  {e9b73cb8-238f-40a1-9d03-ee0f039d69e5}, !- Heating Coil Name
>>>>>>> 93199ada
  1,                                      !- DX Heating Coil Sizing Ratio
  ,                                       !- Cooling Coil Name
  No,                                     !- Use DOAS DX Cooling Coil
  2,                                      !- DOAS DX Cooling Coil Leaving Minimum Air Temperature {C}
  SensibleOnlyLoadControl,                !- Latent Load Control
  ,                                       !- Supplemental Heating Coil Name
  ,                                       !- Supply Air Flow Rate Method During Cooling Operation
  0,                                      !- Supply Air Flow Rate During Cooling Operation {m3/s}
  ,                                       !- Supply Air Flow Rate Per Floor Area During Cooling Operation {m3/s-m2}
  ,                                       !- Fraction of Autosized Design Cooling Supply Air Flow Rate
  ,                                       !- Design Supply Air Flow Rate Per Unit of Capacity During Cooling Operation {m3/s-W}
  ,                                       !- Supply Air Flow Rate Method During Heating Operation
  Autosize,                               !- Supply Air Flow Rate During Heating Operation {m3/s}
  ,                                       !- Supply Air Flow Rate Per Floor Area during Heating Operation {m3/s-m2}
  ,                                       !- Fraction of Autosized Design Heating Supply Air Flow Rate
  ,                                       !- Design Supply Air Flow Rate Per Unit of Capacity During Heating Operation {m3/s-W}
  ,                                       !- Supply Air Flow Rate Method When No Cooling or Heating is Required
  0,                                      !- Supply Air Flow Rate When No Cooling or Heating is Required {m3/s}
  ,                                       !- Supply Air Flow Rate Per Floor Area When No Cooling or Heating is Required {m3/s-m2}
  ,                                       !- Fraction of Autosized Design Cooling Supply Air Flow Rate When No Cooling or Heating is Required
  ,                                       !- Fraction of Autosized Design Heating Supply Air Flow Rate When No Cooling or Heating is Required
  ,                                       !- Design Supply Air Flow Rate Per Unit of Capacity During Cooling Operation When No Cooling or Heating is Required {m3/s-W}
  ,                                       !- Design Supply Air Flow Rate Per Unit of Capacity During Heating Operation When No Cooling or Heating is Required {m3/s-W}
  48.8888888888889,                       !- Maximum Supply Air Temperature {C}
  21,                                     !- Maximum Outdoor Dry-Bulb Temperature for Supplemental Heater Operation {C}
  ,                                       !- Outdoor Dry-Bulb Temperature Sensor Node Name
  2.5,                                    !- Maximum Cycling Rate {cycles/hr}
  60,                                     !- Heat Pump Time Constant {s}
  0.01,                                   !- Fraction of On-Cycle Power Use
  60,                                     !- Heat Pump Fan Delay Time {s}
  0,                                      !- Ancilliary On-Cycle Electric Power {W}
  0;                                      !- Ancilliary Off-Cycle Electric Power {W}

OS:Schedule:Constant,
<<<<<<< HEAD
  {a1ec8cb9-0883-4342-87e9-6931db4eb10a}, !- Handle
  Always Off Discrete,                    !- Name
  {b386f254-ef42-4f30-8eec-b0967e0648c1}, !- Schedule Type Limits Name
  0;                                      !- Value

OS:ScheduleTypeLimits,
  {b386f254-ef42-4f30-8eec-b0967e0648c1}, !- Handle
=======
  {016ead50-872f-47ab-a6b0-e6d9e12a962a}, !- Handle
  Always Off Discrete,                    !- Name
  {cfc4298d-4443-465f-9d79-375d57dc764c}, !- Schedule Type Limits Name
  0;                                      !- Value

OS:ScheduleTypeLimits,
  {cfc4298d-4443-465f-9d79-375d57dc764c}, !- Handle
>>>>>>> 93199ada
  OnOff 1,                                !- Name
  0,                                      !- Lower Limit Value
  1,                                      !- Upper Limit Value
  Discrete,                               !- Numeric Type
  Availability;                           !- Unit Type

OS:AirLoopHVAC,
<<<<<<< HEAD
  {af89e9de-ef63-45ed-840d-9666cc11b2e5}, !- Handle
  res fur gas asys,                       !- Name
  ,                                       !- Controller List Name
  {4c2cb356-4c5a-4ef1-b401-0bed116dbddf}, !- Availability Schedule
  {b4644a99-1e58-4039-8e83-ec031a6457e3}, !- Availability Manager List Name
  AutoSize,                               !- Design Supply Air Flow Rate {m3/s}
  ,                                       !- Branch List Name
  ,                                       !- Connector List Name
  {8224906e-c22a-42c3-91ab-5b146da70692}, !- Supply Side Inlet Node Name
  {9006af1f-c53f-4493-a486-9bed6c394be3}, !- Demand Side Outlet Node Name
  {6e190628-c8cc-4820-a4f4-754243dbafce}, !- Demand Side Inlet Node A
  {8cf48f37-7314-4a9e-8816-efe8ce7b80cd}, !- Supply Side Outlet Node A
  ,                                       !- Demand Side Inlet Node B
  ,                                       !- Supply Side Outlet Node B
  ,                                       !- Return Air Bypass Flow Temperature Setpoint Schedule Name
  {e8c3c850-dcd5-4b18-9844-5981c3b087ae}, !- Demand Mixer Name
  {a526a81d-6245-411f-8b09-dc735baa9f6a}, !- Demand Splitter A Name
=======
  {3ba86d27-5068-4f22-a42e-a41a359fe4a9}, !- Handle
  res fur gas asys,                       !- Name
  ,                                       !- Controller List Name
  {c95f4379-93c3-4fd3-b3af-b8096edebe6f}, !- Availability Schedule
  {d8a67fcf-e336-4ad0-aba2-eadb7b25eccd}, !- Availability Manager List Name
  AutoSize,                               !- Design Supply Air Flow Rate {m3/s}
  ,                                       !- Branch List Name
  ,                                       !- Connector List Name
  {797e6f18-64ea-48f5-9bc7-0190afc248fc}, !- Supply Side Inlet Node Name
  {c777e49e-e77d-4911-9b8f-37d1d22375e5}, !- Demand Side Outlet Node Name
  {75a7eb50-d38a-4319-be45-9e286ef3121f}, !- Demand Side Inlet Node A
  {98db1ec4-f64b-40f1-9e3e-d129dc66d315}, !- Supply Side Outlet Node A
  ,                                       !- Demand Side Inlet Node B
  ,                                       !- Supply Side Outlet Node B
  ,                                       !- Return Air Bypass Flow Temperature Setpoint Schedule Name
  {6333a102-93a1-4fb3-b7e5-6484a3f4c05d}, !- Demand Mixer Name
  {d58b4a5d-7ea8-4807-b331-975d6f0b3931}, !- Demand Splitter A Name
>>>>>>> 93199ada
  ,                                       !- Demand Splitter B Name
  ;                                       !- Supply Splitter Name

OS:Node,
<<<<<<< HEAD
  {569855bf-4d5c-47a9-874d-fe2ce2c7401d}, !- Handle
  Node 3,                                 !- Name
  {8224906e-c22a-42c3-91ab-5b146da70692}, !- Inlet Port
  {6a32025d-3372-47f9-9efe-c96cab3a060e}; !- Outlet Port

OS:Node,
  {ea0f5885-ee29-4131-ac35-77c43bb3d792}, !- Handle
  Node 4,                                 !- Name
  {82139f85-5cbf-4511-bf1b-f8d3f334fa78}, !- Inlet Port
  {8cf48f37-7314-4a9e-8816-efe8ce7b80cd}; !- Outlet Port

OS:Connection,
  {8224906e-c22a-42c3-91ab-5b146da70692}, !- Handle
  {cd0011ae-bc54-4047-aa4f-dbe90f949ae4}, !- Name
  {af89e9de-ef63-45ed-840d-9666cc11b2e5}, !- Source Object
  8,                                      !- Outlet Port
  {569855bf-4d5c-47a9-874d-fe2ce2c7401d}, !- Target Object
  2;                                      !- Inlet Port

OS:Connection,
  {8cf48f37-7314-4a9e-8816-efe8ce7b80cd}, !- Handle
  {dc597deb-ba32-42f8-a118-2075e4d37f97}, !- Name
  {ea0f5885-ee29-4131-ac35-77c43bb3d792}, !- Source Object
  3,                                      !- Outlet Port
  {af89e9de-ef63-45ed-840d-9666cc11b2e5}, !- Target Object
  11;                                     !- Inlet Port

OS:Node,
  {f476ea03-be2c-4d38-9d09-fb6a529c13fe}, !- Handle
  Node 5,                                 !- Name
  {6e190628-c8cc-4820-a4f4-754243dbafce}, !- Inlet Port
  {8bbec8f5-27b5-49de-b912-1cb141d68761}; !- Outlet Port

OS:Node,
  {82fe5eef-613a-4327-9671-505f4261364e}, !- Handle
  Node 6,                                 !- Name
  {63e8f8e3-d9ed-4605-a6a9-c43b8e180f7f}, !- Inlet Port
  {9006af1f-c53f-4493-a486-9bed6c394be3}; !- Outlet Port

OS:Node,
  {11993677-5f62-4ab1-9550-b44c26117967}, !- Handle
  Node 7,                                 !- Name
  {2f20f0ee-3a38-41cf-ac3a-c44e3bc0c21c}, !- Inlet Port
  {6c37841f-b814-486c-b548-3bc854ea71fa}; !- Outlet Port

OS:Connection,
  {6e190628-c8cc-4820-a4f4-754243dbafce}, !- Handle
  {c7bc095f-cebb-4f39-bbba-0a7196a15f9a}, !- Name
  {af89e9de-ef63-45ed-840d-9666cc11b2e5}, !- Source Object
  10,                                     !- Outlet Port
  {f476ea03-be2c-4d38-9d09-fb6a529c13fe}, !- Target Object
  2;                                      !- Inlet Port

OS:Connection,
  {9006af1f-c53f-4493-a486-9bed6c394be3}, !- Handle
  {a9604eb3-c5fa-450c-98a4-11c6f36a85f2}, !- Name
  {82fe5eef-613a-4327-9671-505f4261364e}, !- Source Object
  3,                                      !- Outlet Port
  {af89e9de-ef63-45ed-840d-9666cc11b2e5}, !- Target Object
  9;                                      !- Inlet Port

OS:AirLoopHVAC:ZoneSplitter,
  {a526a81d-6245-411f-8b09-dc735baa9f6a}, !- Handle
  res fur gas zone splitter,              !- Name
  {8bbec8f5-27b5-49de-b912-1cb141d68761}, !- Inlet Node Name
  {7c6be5fc-3581-4cd6-854b-e95de9808537}; !- Outlet Node Name 1

OS:AirLoopHVAC:ZoneMixer,
  {e8c3c850-dcd5-4b18-9844-5981c3b087ae}, !- Handle
  res fur gas zone mixer,                 !- Name
  {63e8f8e3-d9ed-4605-a6a9-c43b8e180f7f}, !- Outlet Node Name
  {662708a8-93b1-41db-99b7-302e5e78fc06}; !- Inlet Node Name 1

OS:Connection,
  {8bbec8f5-27b5-49de-b912-1cb141d68761}, !- Handle
  {f1f885e6-f8cf-4fe9-98f5-49f1472aa855}, !- Name
  {f476ea03-be2c-4d38-9d09-fb6a529c13fe}, !- Source Object
  3,                                      !- Outlet Port
  {a526a81d-6245-411f-8b09-dc735baa9f6a}, !- Target Object
  2;                                      !- Inlet Port

OS:Connection,
  {63e8f8e3-d9ed-4605-a6a9-c43b8e180f7f}, !- Handle
  {96d06238-c35c-4548-bc5e-b089c4a07688}, !- Name
  {e8c3c850-dcd5-4b18-9844-5981c3b087ae}, !- Source Object
  2,                                      !- Outlet Port
  {82fe5eef-613a-4327-9671-505f4261364e}, !- Target Object
  2;                                      !- Inlet Port

OS:Sizing:System,
  {1f756a9d-e52a-4dd8-9db8-0c5a98684164}, !- Handle
  {af89e9de-ef63-45ed-840d-9666cc11b2e5}, !- AirLoop Name
=======
  {6709bb5b-654e-4c6d-8c2c-4576510016f6}, !- Handle
  Node 3,                                 !- Name
  {797e6f18-64ea-48f5-9bc7-0190afc248fc}, !- Inlet Port
  {bf931171-8256-4610-bdcb-5bd97f128574}; !- Outlet Port

OS:Node,
  {1dc88427-9b9b-4c92-9e81-aab61c8f7ce6}, !- Handle
  Node 4,                                 !- Name
  {bfbc25e0-317f-4a94-8e1e-0b2fe21a61e0}, !- Inlet Port
  {98db1ec4-f64b-40f1-9e3e-d129dc66d315}; !- Outlet Port

OS:Connection,
  {797e6f18-64ea-48f5-9bc7-0190afc248fc}, !- Handle
  {9b5093f2-5b9b-4bc7-aa2c-e0e25dbc5148}, !- Name
  {3ba86d27-5068-4f22-a42e-a41a359fe4a9}, !- Source Object
  8,                                      !- Outlet Port
  {6709bb5b-654e-4c6d-8c2c-4576510016f6}, !- Target Object
  2;                                      !- Inlet Port

OS:Connection,
  {98db1ec4-f64b-40f1-9e3e-d129dc66d315}, !- Handle
  {3274f5e3-04a4-44aa-ab9a-f96ce6caf6ce}, !- Name
  {1dc88427-9b9b-4c92-9e81-aab61c8f7ce6}, !- Source Object
  3,                                      !- Outlet Port
  {3ba86d27-5068-4f22-a42e-a41a359fe4a9}, !- Target Object
  11;                                     !- Inlet Port

OS:Node,
  {d2222b28-4811-46d5-bec4-7942057fa114}, !- Handle
  Node 5,                                 !- Name
  {75a7eb50-d38a-4319-be45-9e286ef3121f}, !- Inlet Port
  {1d6747df-9a40-4891-83cf-698521d7bdc5}; !- Outlet Port

OS:Node,
  {dd389113-c35b-46b2-afcd-73a50e5c67bd}, !- Handle
  Node 6,                                 !- Name
  {5e64e214-3a3d-40a3-a08d-73ae71bf8e57}, !- Inlet Port
  {c777e49e-e77d-4911-9b8f-37d1d22375e5}; !- Outlet Port

OS:Node,
  {0db2c200-5401-4741-b8c2-e0a75313aa3a}, !- Handle
  Node 7,                                 !- Name
  {121f6a50-c56d-4b19-8ac5-02411b38f4a2}, !- Inlet Port
  {55712dd6-b80f-417f-960a-0035a29b0850}; !- Outlet Port

OS:Connection,
  {75a7eb50-d38a-4319-be45-9e286ef3121f}, !- Handle
  {54d04646-80b5-49c0-95a1-e38ada0f6451}, !- Name
  {3ba86d27-5068-4f22-a42e-a41a359fe4a9}, !- Source Object
  10,                                     !- Outlet Port
  {d2222b28-4811-46d5-bec4-7942057fa114}, !- Target Object
  2;                                      !- Inlet Port

OS:Connection,
  {c777e49e-e77d-4911-9b8f-37d1d22375e5}, !- Handle
  {fe0bba52-2790-48f6-9460-cbd332089ab2}, !- Name
  {dd389113-c35b-46b2-afcd-73a50e5c67bd}, !- Source Object
  3,                                      !- Outlet Port
  {3ba86d27-5068-4f22-a42e-a41a359fe4a9}, !- Target Object
  9;                                      !- Inlet Port

OS:AirLoopHVAC:ZoneSplitter,
  {d58b4a5d-7ea8-4807-b331-975d6f0b3931}, !- Handle
  res fur gas zone splitter,              !- Name
  {1d6747df-9a40-4891-83cf-698521d7bdc5}, !- Inlet Node Name
  {f148a97f-c563-4bbf-a96f-b77de8664c18}; !- Outlet Node Name 1

OS:AirLoopHVAC:ZoneMixer,
  {6333a102-93a1-4fb3-b7e5-6484a3f4c05d}, !- Handle
  res fur gas zone mixer,                 !- Name
  {5e64e214-3a3d-40a3-a08d-73ae71bf8e57}, !- Outlet Node Name
  {6dad74b2-fdc0-4fed-bfcd-e0b7fa2181a5}; !- Inlet Node Name 1

OS:Connection,
  {1d6747df-9a40-4891-83cf-698521d7bdc5}, !- Handle
  {d7e91442-e373-4bfe-a42a-c39c79c66eb5}, !- Name
  {d2222b28-4811-46d5-bec4-7942057fa114}, !- Source Object
  3,                                      !- Outlet Port
  {d58b4a5d-7ea8-4807-b331-975d6f0b3931}, !- Target Object
  2;                                      !- Inlet Port

OS:Connection,
  {5e64e214-3a3d-40a3-a08d-73ae71bf8e57}, !- Handle
  {59f1500e-6c5c-4d35-8554-046ff19215ad}, !- Name
  {6333a102-93a1-4fb3-b7e5-6484a3f4c05d}, !- Source Object
  2,                                      !- Outlet Port
  {dd389113-c35b-46b2-afcd-73a50e5c67bd}, !- Target Object
  2;                                      !- Inlet Port

OS:Sizing:System,
  {3ce46076-14d0-411c-8245-24ecab6aa6cd}, !- Handle
  {3ba86d27-5068-4f22-a42e-a41a359fe4a9}, !- AirLoop Name
>>>>>>> 93199ada
  Sensible,                               !- Type of Load to Size On
  Autosize,                               !- Design Outdoor Air Flow Rate {m3/s}
  0.3,                                    !- Central Heating Maximum System Air Flow Ratio
  7,                                      !- Preheat Design Temperature {C}
  0.008,                                  !- Preheat Design Humidity Ratio {kg-H2O/kg-Air}
  12.8,                                   !- Precool Design Temperature {C}
  0.008,                                  !- Precool Design Humidity Ratio {kg-H2O/kg-Air}
  12.8,                                   !- Central Cooling Design Supply Air Temperature {C}
  16.7,                                   !- Central Heating Design Supply Air Temperature {C}
  NonCoincident,                          !- Sizing Option
  Yes,                                    !- 100% Outdoor Air in Cooling
  Yes,                                    !- 100% Outdoor Air in Heating
  0.0085,                                 !- Central Cooling Design Supply Air Humidity Ratio {kg-H2O/kg-Air}
  0.008,                                  !- Central Heating Design Supply Air Humidity Ratio {kg-H2O/kg-Air}
  DesignDay,                              !- Cooling Design Air Flow Method
  0,                                      !- Cooling Design Air Flow Rate {m3/s}
  DesignDay,                              !- Heating Design Air Flow Method
  0,                                      !- Heating Design Air Flow Rate {m3/s}
  ZoneSum,                                !- System Outdoor Air Method
  1,                                      !- Zone Maximum Outdoor Air Fraction {dimensionless}
  0.0099676501,                           !- Cooling Supply Air Flow Rate Per Floor Area {m3/s-m2}
  1,                                      !- Cooling Fraction of Autosized Cooling Supply Air Flow Rate
  3.9475456e-005,                         !- Cooling Supply Air Flow Rate Per Unit Cooling Capacity {m3/s-W}
  0.0099676501,                           !- Heating Supply Air Flow Rate Per Floor Area {m3/s-m2}
  1,                                      !- Heating Fraction of Autosized Heating Supply Air Flow Rate
  1,                                      !- Heating Fraction of Autosized Cooling Supply Air Flow Rate
  3.1588213e-005,                         !- Heating Supply Air Flow Rate Per Unit Heating Capacity {m3/s-W}
  CoolingDesignCapacity,                  !- Cooling Design Capacity Method
  autosize,                               !- Cooling Design Capacity {W}
  234.7,                                  !- Cooling Design Capacity Per Floor Area {W/m2}
  1,                                      !- Fraction of Autosized Cooling Design Capacity
  HeatingDesignCapacity,                  !- Heating Design Capacity Method
  autosize,                               !- Heating Design Capacity {W}
  157,                                    !- Heating Design Capacity Per Floor Area {W/m2}
  1,                                      !- Fraction of Autosized Heating Design Capacity
  OnOff;                                  !- Central Cooling Capacity Control Method

OS:AvailabilityManagerAssignmentList,
<<<<<<< HEAD
  {b4644a99-1e58-4039-8e83-ec031a6457e3}, !- Handle
  Air Loop HVAC 1 AvailabilityManagerAssignmentList; !- Name

OS:Connection,
  {6a32025d-3372-47f9-9efe-c96cab3a060e}, !- Handle
  {45b5efff-f417-4951-b916-674de6711849}, !- Name
  {569855bf-4d5c-47a9-874d-fe2ce2c7401d}, !- Source Object
  3,                                      !- Outlet Port
  {43b564b1-4a76-40cb-810f-1da65636c200}, !- Target Object
  6;                                      !- Inlet Port

OS:Connection,
  {82139f85-5cbf-4511-bf1b-f8d3f334fa78}, !- Handle
  {0280b371-7bb7-41c3-aef3-9d1e1d4158ae}, !- Name
  {43b564b1-4a76-40cb-810f-1da65636c200}, !- Source Object
  7,                                      !- Outlet Port
  {ea0f5885-ee29-4131-ac35-77c43bb3d792}, !- Target Object
  2;                                      !- Inlet Port

OS:AirTerminal:SingleDuct:ConstantVolume:NoReheat,
  {f94bde07-210f-4d9d-baf4-ce13926df031}, !- Handle
  res fur gas living zone direct air,     !- Name
  {4c2cb356-4c5a-4ef1-b401-0bed116dbddf}, !- Availability Schedule Name
  {5fde021a-aac3-48bf-845f-466bc699054f}, !- Air Inlet Node Name
  {2f20f0ee-3a38-41cf-ac3a-c44e3bc0c21c}, !- Air Outlet Node Name
  AutoSize;                               !- Maximum Air Flow Rate {m3/s}

OS:Node,
  {9165b0b1-b388-4cd7-a2e5-e3b6c0feafea}, !- Handle
  Node 8,                                 !- Name
  {2bd28726-c99d-480c-bd77-a21451d64875}, !- Inlet Port
  {662708a8-93b1-41db-99b7-302e5e78fc06}; !- Outlet Port

OS:Connection,
  {6c37841f-b814-486c-b548-3bc854ea71fa}, !- Handle
  {6080ec55-088e-4339-ac2b-359ac31717fd}, !- Name
  {11993677-5f62-4ab1-9550-b44c26117967}, !- Source Object
  3,                                      !- Outlet Port
  {091281c9-d298-497a-bf4d-55fb7a02889f}, !- Target Object
  3;                                      !- Inlet Port

OS:Connection,
  {2bd28726-c99d-480c-bd77-a21451d64875}, !- Handle
  {df00f0f7-274d-44a6-b3bd-689e39b08e80}, !- Name
  {11c5b254-00cb-4c03-8b80-1e1143385148}, !- Source Object
  3,                                      !- Outlet Port
  {9165b0b1-b388-4cd7-a2e5-e3b6c0feafea}, !- Target Object
  2;                                      !- Inlet Port

OS:Connection,
  {662708a8-93b1-41db-99b7-302e5e78fc06}, !- Handle
  {ab2d76a0-7526-4649-9f21-71ca187998ae}, !- Name
  {9165b0b1-b388-4cd7-a2e5-e3b6c0feafea}, !- Source Object
  3,                                      !- Outlet Port
  {e8c3c850-dcd5-4b18-9844-5981c3b087ae}, !- Target Object
  3;                                      !- Inlet Port

OS:Node,
  {513b148c-ff5a-46e8-bc06-25788d7e9f51}, !- Handle
  Node 9,                                 !- Name
  {7c6be5fc-3581-4cd6-854b-e95de9808537}, !- Inlet Port
  {5fde021a-aac3-48bf-845f-466bc699054f}; !- Outlet Port

OS:Connection,
  {7c6be5fc-3581-4cd6-854b-e95de9808537}, !- Handle
  {54090e19-dfc1-44ca-af34-785e23cc26be}, !- Name
  {a526a81d-6245-411f-8b09-dc735baa9f6a}, !- Source Object
  3,                                      !- Outlet Port
  {513b148c-ff5a-46e8-bc06-25788d7e9f51}, !- Target Object
  2;                                      !- Inlet Port

OS:Connection,
  {5fde021a-aac3-48bf-845f-466bc699054f}, !- Handle
  {f6871bed-92fc-4101-a309-7e71a500e358}, !- Name
  {513b148c-ff5a-46e8-bc06-25788d7e9f51}, !- Source Object
  3,                                      !- Outlet Port
  {f94bde07-210f-4d9d-baf4-ce13926df031}, !- Target Object
  3;                                      !- Inlet Port

OS:Connection,
  {2f20f0ee-3a38-41cf-ac3a-c44e3bc0c21c}, !- Handle
  {8c033626-1475-4778-8d59-8e6129319159}, !- Name
  {f94bde07-210f-4d9d-baf4-ce13926df031}, !- Source Object
  4,                                      !- Outlet Port
  {11993677-5f62-4ab1-9550-b44c26117967}, !- Target Object
  2;                                      !- Inlet Port

OS:AdditionalProperties,
  {407faa33-f1e5-4f23-8721-cf06cc6e45fb}, !- Handle
  {43b564b1-4a76-40cb-810f-1da65636c200}, !- Object Name
=======
  {d8a67fcf-e336-4ad0-aba2-eadb7b25eccd}, !- Handle
  Air Loop HVAC 1 AvailabilityManagerAssignmentList; !- Name

OS:Connection,
  {bf931171-8256-4610-bdcb-5bd97f128574}, !- Handle
  {520299e1-88bd-4d61-8553-42f0d66aac29}, !- Name
  {6709bb5b-654e-4c6d-8c2c-4576510016f6}, !- Source Object
  3,                                      !- Outlet Port
  {e511df6a-1a05-4fb0-9e34-41f69ec3de03}, !- Target Object
  6;                                      !- Inlet Port

OS:Connection,
  {bfbc25e0-317f-4a94-8e1e-0b2fe21a61e0}, !- Handle
  {20b01d34-9f4b-4893-bc9d-9047b6790f13}, !- Name
  {e511df6a-1a05-4fb0-9e34-41f69ec3de03}, !- Source Object
  7,                                      !- Outlet Port
  {1dc88427-9b9b-4c92-9e81-aab61c8f7ce6}, !- Target Object
  2;                                      !- Inlet Port

OS:AirTerminal:SingleDuct:ConstantVolume:NoReheat,
  {dc449b06-6332-4bc0-b242-f235219dee2f}, !- Handle
  res fur gas living zone direct air,     !- Name
  {c95f4379-93c3-4fd3-b3af-b8096edebe6f}, !- Availability Schedule Name
  {acf65d0e-d059-4aa6-a10a-3b24e3b568c7}, !- Air Inlet Node Name
  {121f6a50-c56d-4b19-8ac5-02411b38f4a2}, !- Air Outlet Node Name
  AutoSize;                               !- Maximum Air Flow Rate {m3/s}

OS:Node,
  {d0623468-c3a6-41de-9c6d-b272e743c83f}, !- Handle
  Node 8,                                 !- Name
  {48a804bf-1be3-4c94-b157-3750fac365a0}, !- Inlet Port
  {6dad74b2-fdc0-4fed-bfcd-e0b7fa2181a5}; !- Outlet Port

OS:Connection,
  {55712dd6-b80f-417f-960a-0035a29b0850}, !- Handle
  {b41b0494-098d-4bf8-851f-b6843280d001}, !- Name
  {0db2c200-5401-4741-b8c2-e0a75313aa3a}, !- Source Object
  3,                                      !- Outlet Port
  {365563d2-7c76-4637-9f84-25c0f371e5a4}, !- Target Object
  3;                                      !- Inlet Port

OS:Connection,
  {48a804bf-1be3-4c94-b157-3750fac365a0}, !- Handle
  {55fd22e7-0167-4190-b007-598463c2a4d8}, !- Name
  {05be062f-478a-4006-9af6-f4a22999f51c}, !- Source Object
  3,                                      !- Outlet Port
  {d0623468-c3a6-41de-9c6d-b272e743c83f}, !- Target Object
  2;                                      !- Inlet Port

OS:Connection,
  {6dad74b2-fdc0-4fed-bfcd-e0b7fa2181a5}, !- Handle
  {7eab27ce-541d-4dc6-aac5-c9fd3a5b7ae6}, !- Name
  {d0623468-c3a6-41de-9c6d-b272e743c83f}, !- Source Object
  3,                                      !- Outlet Port
  {6333a102-93a1-4fb3-b7e5-6484a3f4c05d}, !- Target Object
  3;                                      !- Inlet Port

OS:Node,
  {1cc30f57-2518-4b6f-82b0-1ba28cd76264}, !- Handle
  Node 9,                                 !- Name
  {f148a97f-c563-4bbf-a96f-b77de8664c18}, !- Inlet Port
  {acf65d0e-d059-4aa6-a10a-3b24e3b568c7}; !- Outlet Port

OS:Connection,
  {f148a97f-c563-4bbf-a96f-b77de8664c18}, !- Handle
  {bc8a2af5-1322-44b6-af65-27527423a37b}, !- Name
  {d58b4a5d-7ea8-4807-b331-975d6f0b3931}, !- Source Object
  3,                                      !- Outlet Port
  {1cc30f57-2518-4b6f-82b0-1ba28cd76264}, !- Target Object
  2;                                      !- Inlet Port

OS:Connection,
  {acf65d0e-d059-4aa6-a10a-3b24e3b568c7}, !- Handle
  {f45b4010-7a50-4fa7-b3ed-52aa31a50ee5}, !- Name
  {1cc30f57-2518-4b6f-82b0-1ba28cd76264}, !- Source Object
  3,                                      !- Outlet Port
  {dc449b06-6332-4bc0-b242-f235219dee2f}, !- Target Object
  3;                                      !- Inlet Port

OS:Connection,
  {121f6a50-c56d-4b19-8ac5-02411b38f4a2}, !- Handle
  {222461fb-4d37-4db5-bd76-f662d1c7a8fc}, !- Name
  {dc449b06-6332-4bc0-b242-f235219dee2f}, !- Source Object
  4,                                      !- Outlet Port
  {0db2c200-5401-4741-b8c2-e0a75313aa3a}, !- Target Object
  2;                                      !- Inlet Port

OS:AdditionalProperties,
  {1a927225-057c-4912-a821-7b431b37124f}, !- Handle
  {e511df6a-1a05-4fb0-9e34-41f69ec3de03}, !- Object Name
>>>>>>> 93199ada
  SizingInfoHVACFracHeatLoadServed,       !- Feature Name 1
  Double,                                 !- Feature Data Type 1
  1;                                      !- Feature Value 1
<|MERGE_RESOLUTION|>--- conflicted
+++ resolved
@@ -1,73 +1,41 @@
 !- NOTE: Auto-generated from /test/osw_files/SFA_4units_1story_SL_UA_3Beds_2Baths_Denver_Furnace_NoSetpoints.osw
 
 OS:Version,
-<<<<<<< HEAD
-  {a57dc4d7-739e-44de-9905-5be3f16ed510}, !- Handle
-  2.9.1;                                  !- Version Identifier
+  {28225dab-a7bb-4f57-80be-d81b5d6c3c44}, !- Handle
+  2.9.0;                                  !- Version Identifier
 
 OS:SimulationControl,
-  {88dd6202-834a-4efa-87c2-2d1a8149d048}, !- Handle
-=======
-  {ab0c1a3e-ea42-4c9b-9515-295923d9b51f}, !- Handle
-  2.9.0;                                  !- Version Identifier
-
-OS:SimulationControl,
-  {f3fc52ac-8217-4b1f-ab53-5c6ca8f23896}, !- Handle
->>>>>>> 93199ada
+  {f82de216-50d5-4587-bee3-caadc27cd719}, !- Handle
   ,                                       !- Do Zone Sizing Calculation
   ,                                       !- Do System Sizing Calculation
   ,                                       !- Do Plant Sizing Calculation
   No;                                     !- Run Simulation for Sizing Periods
 
 OS:Timestep,
-<<<<<<< HEAD
-  {f1e8119f-2f28-4611-bcee-4d299bbeb717}, !- Handle
+  {6a457871-db65-441e-aef8-8b40c131830e}, !- Handle
   6;                                      !- Number of Timesteps per Hour
 
 OS:ShadowCalculation,
-  {590b232b-3c2d-4ef7-a38d-3ed8e9304dba}, !- Handle
-=======
-  {5b6fd41d-2af5-426e-a7f7-45199ddd5fcc}, !- Handle
-  6;                                      !- Number of Timesteps per Hour
-
-OS:ShadowCalculation,
-  {3a85f431-34d5-4724-8803-6cf2a8eb4c56}, !- Handle
->>>>>>> 93199ada
+  {df4d62ef-1d83-47a1-8233-9df371ff0851}, !- Handle
   20,                                     !- Calculation Frequency
   200;                                    !- Maximum Figures in Shadow Overlap Calculations
 
 OS:SurfaceConvectionAlgorithm:Outside,
-<<<<<<< HEAD
-  {091c1a8c-ec43-4687-9245-e0e87d23ab78}, !- Handle
+  {02feebcb-7c52-4226-bf96-f4202c4ad72e}, !- Handle
   DOE-2;                                  !- Algorithm
 
 OS:SurfaceConvectionAlgorithm:Inside,
-  {6130e6a2-f364-4538-84bb-17f45a344e7e}, !- Handle
+  {0336b556-2fe9-4647-88a9-ed1a69be6079}, !- Handle
   TARP;                                   !- Algorithm
 
 OS:ZoneCapacitanceMultiplier:ResearchSpecial,
-  {9d119bc6-5423-44e9-bb27-9ecc9640bdb0}, !- Handle
-=======
-  {c6fbfdfc-833f-4508-9f0c-0784e65fd73c}, !- Handle
-  DOE-2;                                  !- Algorithm
-
-OS:SurfaceConvectionAlgorithm:Inside,
-  {1495ceea-907e-4b84-a1a9-8ea5772e89ad}, !- Handle
-  TARP;                                   !- Algorithm
-
-OS:ZoneCapacitanceMultiplier:ResearchSpecial,
-  {fb9aaf60-601b-4194-9b76-9696bc27c633}, !- Handle
->>>>>>> 93199ada
+  {3d1d4bc6-b3f3-4cff-b574-74e7d5bb7fe2}, !- Handle
   ,                                       !- Temperature Capacity Multiplier
   15,                                     !- Humidity Capacity Multiplier
   ;                                       !- Carbon Dioxide Capacity Multiplier
 
 OS:RunPeriod,
-<<<<<<< HEAD
-  {e9c879d8-9739-44cd-a652-490e0faa4a56}, !- Handle
-=======
-  {31c2d69d-a019-4ef1-8db2-72d6d53a3dd0}, !- Handle
->>>>>>> 93199ada
+  {a59124d6-bd24-4d7b-8e5b-f19a47bf2524}, !- Handle
   Run Period 1,                           !- Name
   1,                                      !- Begin Month
   1,                                      !- Begin Day of Month
@@ -81,21 +49,13 @@
   ;                                       !- Number of Times Runperiod to be Repeated
 
 OS:YearDescription,
-<<<<<<< HEAD
-  {3b7ccc76-42ec-4780-a1c6-bcac5f06d955}, !- Handle
-=======
-  {fdeff35a-8c24-4ff4-afea-60d79635fa64}, !- Handle
->>>>>>> 93199ada
+  {21012338-06db-4613-9886-0ab357e74cd5}, !- Handle
   2007,                                   !- Calendar Year
   ,                                       !- Day of Week for Start Day
   ;                                       !- Is Leap Year
 
 OS:WeatherFile,
-<<<<<<< HEAD
-  {ba60b186-81a4-408d-a8aa-7fa654636696}, !- Handle
-=======
-  {3bdfd0cf-e307-4037-8069-f25cb3631e91}, !- Handle
->>>>>>> 93199ada
+  {5142b080-5296-4d8d-a2e8-9c2ead1bd582}, !- Handle
   Denver Intl Ap,                         !- City
   CO,                                     !- State Province Region
   USA,                                    !- Country
@@ -109,13 +69,8 @@
   E23378AA;                               !- Checksum
 
 OS:AdditionalProperties,
-<<<<<<< HEAD
-  {4021f4ce-85cf-4ee8-95d9-59c921e5652a}, !- Handle
-  {ba60b186-81a4-408d-a8aa-7fa654636696}, !- Object Name
-=======
-  {cc1bda55-01ac-4795-9e92-c3b7ff91151c}, !- Handle
-  {3bdfd0cf-e307-4037-8069-f25cb3631e91}, !- Object Name
->>>>>>> 93199ada
+  {945032e4-5582-41dd-9ec3-2f3c2844d0cb}, !- Handle
+  {5142b080-5296-4d8d-a2e8-9c2ead1bd582}, !- Object Name
   EPWHeaderCity,                          !- Feature Name 1
   String,                                 !- Feature Data Type 1
   Denver Intl Ap,                         !- Feature Value 1
@@ -223,11 +178,7 @@
   84;                                     !- Feature Value 35
 
 OS:Site,
-<<<<<<< HEAD
-  {bdec4f3e-0300-4948-825d-cfc3929b5e69}, !- Handle
-=======
-  {ca27124e-a6ba-40c3-8948-c53a324e8583}, !- Handle
->>>>>>> 93199ada
+  {51d4f2c1-1a5f-4890-8ac0-bc6cf6ea2fba}, !- Handle
   Denver Intl Ap_CO_USA,                  !- Name
   39.83,                                  !- Latitude {deg}
   -104.65,                                !- Longitude {deg}
@@ -236,11 +187,7 @@
   ;                                       !- Terrain
 
 OS:ClimateZones,
-<<<<<<< HEAD
-  {dac5319e-3fbb-4525-9120-bd4851a5fc5a}, !- Handle
-=======
-  {c1dc69db-3a03-4769-83c9-35620748cd36}, !- Handle
->>>>>>> 93199ada
+  {f403e58e-a09a-460c-9a5c-6e711ebef404}, !- Handle
   ,                                       !- Active Institution
   ,                                       !- Active Year
   ,                                       !- Climate Zone Institution Name 1
@@ -253,31 +200,19 @@
   Cold;                                   !- Climate Zone Value 2
 
 OS:Site:WaterMainsTemperature,
-<<<<<<< HEAD
-  {7a3c2a44-e53d-4024-b714-276920460773}, !- Handle
-=======
-  {079e1dca-8157-417a-ab9a-e991ac3dca4f}, !- Handle
->>>>>>> 93199ada
+  {aeb73840-18da-4546-b2ea-053eec942b53}, !- Handle
   Correlation,                            !- Calculation Method
   ,                                       !- Temperature Schedule Name
   10.8753424657535,                       !- Annual Average Outdoor Air Temperature {C}
   23.1524007936508;                       !- Maximum Difference In Monthly Average Outdoor Air Temperatures {deltaC}
 
 OS:RunPeriodControl:DaylightSavingTime,
-<<<<<<< HEAD
-  {84bc1771-e58a-48bf-8c92-1f7b7bca226d}, !- Handle
-=======
-  {dafdba9c-94f3-4eb5-a3da-aea15c5e0765}, !- Handle
->>>>>>> 93199ada
+  {98e25319-38e3-495f-a788-a15663a9fa5d}, !- Handle
   3/12,                                   !- Start Date
   11/5;                                   !- End Date
 
 OS:Site:GroundTemperature:Deep,
-<<<<<<< HEAD
-  {d7691578-ba18-45b1-b6a5-2f60835d1cc6}, !- Handle
-=======
-  {313265a6-7eb6-4c62-835e-27eab14ffe72}, !- Handle
->>>>>>> 93199ada
+  {5eef78ea-7702-448f-93c3-c88d2ebf4754}, !- Handle
   10.8753424657535,                       !- January Deep Ground Temperature {C}
   10.8753424657535,                       !- February Deep Ground Temperature {C}
   10.8753424657535,                       !- March Deep Ground Temperature {C}
@@ -292,11 +227,7 @@
   10.8753424657535;                       !- December Deep Ground Temperature {C}
 
 OS:Building,
-<<<<<<< HEAD
-  {33582ae7-3ed2-4483-85a9-8df97e032a5c}, !- Handle
-=======
-  {79bdc328-1aa1-4225-84c0-a87c5329beb3}, !- Handle
->>>>>>> 93199ada
+  {cae0311e-e5c6-4156-bd23-e30ed93c9ba5}, !- Handle
   Building 1,                             !- Name
   ,                                       !- Building Sector Type
   0,                                      !- North Axis {deg}
@@ -311,13 +242,8 @@
   4;                                      !- Standards Number of Living Units
 
 OS:AdditionalProperties,
-<<<<<<< HEAD
-  {b63e7785-756a-4bea-a753-c81034e577d0}, !- Handle
-  {33582ae7-3ed2-4483-85a9-8df97e032a5c}, !- Object Name
-=======
-  {9aee64f2-384f-4113-acb7-b61537bfcbeb}, !- Handle
-  {79bdc328-1aa1-4225-84c0-a87c5329beb3}, !- Object Name
->>>>>>> 93199ada
+  {a0b9ba6b-43e7-4367-be0a-9f7dabc2cd1c}, !- Handle
+  {cae0311e-e5c6-4156-bd23-e30ed93c9ba5}, !- Object Name
   num_units,                              !- Feature Name 1
   Integer,                                !- Feature Data Type 1
   4,                                      !- Feature Value 1
@@ -335,11 +261,7 @@
   true;                                   !- Feature Value 5
 
 OS:ThermalZone,
-<<<<<<< HEAD
-  {b3aca2f2-87ee-4108-ae8b-462018272d59}, !- Handle
-=======
-  {be966ecd-88b3-4720-b404-4a96df285b7d}, !- Handle
->>>>>>> 93199ada
+  {9c771caa-9e96-41f6-8685-e57bc1206bc3}, !- Handle
   living zone,                            !- Name
   ,                                       !- Multiplier
   ,                                       !- Ceiling Height {m}
@@ -348,17 +270,10 @@
   ,                                       !- Zone Inside Convection Algorithm
   ,                                       !- Zone Outside Convection Algorithm
   ,                                       !- Zone Conditioning Equipment List Name
-<<<<<<< HEAD
-  {091281c9-d298-497a-bf4d-55fb7a02889f}, !- Zone Air Inlet Port List
-  {0abd5324-454e-434a-bd83-a9a9e6801435}, !- Zone Air Exhaust Port List
-  {5c9beb70-84ee-46aa-9898-677404b57c03}, !- Zone Air Node Name
-  {11c5b254-00cb-4c03-8b80-1e1143385148}, !- Zone Return Air Port List
-=======
-  {365563d2-7c76-4637-9f84-25c0f371e5a4}, !- Zone Air Inlet Port List
-  {dac803a6-1a36-4c18-a58d-8f88ee7bf6cd}, !- Zone Air Exhaust Port List
-  {31ac828e-5c8d-444e-b9ec-7ba98ca41a15}, !- Zone Air Node Name
-  {05be062f-478a-4006-9af6-f4a22999f51c}, !- Zone Return Air Port List
->>>>>>> 93199ada
+  {9dc8d8a4-83b7-41d1-aa30-921c90625006}, !- Zone Air Inlet Port List
+  {ada7357f-f162-47e9-8e92-9b4b7428bd96}, !- Zone Air Exhaust Port List
+  {5dd61794-8ece-49e7-84fc-da3026f2ec5f}, !- Zone Air Node Name
+  {539267b2-ed87-44e2-b3c2-0374016ad29a}, !- Zone Return Air Port List
   ,                                       !- Primary Daylighting Control Name
   ,                                       !- Fraction of Zone Controlled by Primary Daylighting Control
   ,                                       !- Secondary Daylighting Control Name
@@ -369,75 +284,39 @@
   No;                                     !- Use Ideal Air Loads
 
 OS:Node,
-<<<<<<< HEAD
-  {be444db1-a3bc-49c2-a7ac-ed1df2cac048}, !- Handle
+  {30d98e6c-2a02-4c29-9695-18d7b67d55fb}, !- Handle
   Node 1,                                 !- Name
-  {5c9beb70-84ee-46aa-9898-677404b57c03}, !- Inlet Port
+  {5dd61794-8ece-49e7-84fc-da3026f2ec5f}, !- Inlet Port
   ;                                       !- Outlet Port
 
 OS:Connection,
-  {5c9beb70-84ee-46aa-9898-677404b57c03}, !- Handle
-  {a548a2db-c24c-4e42-830a-cb0c2f4c0d2d}, !- Name
-  {b3aca2f2-87ee-4108-ae8b-462018272d59}, !- Source Object
+  {5dd61794-8ece-49e7-84fc-da3026f2ec5f}, !- Handle
+  {3306c156-889d-4393-bce2-eab43e459dad}, !- Name
+  {9c771caa-9e96-41f6-8685-e57bc1206bc3}, !- Source Object
   11,                                     !- Outlet Port
-  {be444db1-a3bc-49c2-a7ac-ed1df2cac048}, !- Target Object
+  {30d98e6c-2a02-4c29-9695-18d7b67d55fb}, !- Target Object
   2;                                      !- Inlet Port
 
 OS:PortList,
-  {091281c9-d298-497a-bf4d-55fb7a02889f}, !- Handle
-  {a6bac788-a9f2-40fb-a82e-10431e4f26e6}, !- Name
-  {b3aca2f2-87ee-4108-ae8b-462018272d59}, !- HVAC Component
-  {6c37841f-b814-486c-b548-3bc854ea71fa}; !- Port 1
+  {9dc8d8a4-83b7-41d1-aa30-921c90625006}, !- Handle
+  {d626829a-5a89-4808-9097-6ded7aa3de07}, !- Name
+  {9c771caa-9e96-41f6-8685-e57bc1206bc3}, !- HVAC Component
+  {259d2e72-b309-4bd1-b580-3d26244b2b19}; !- Port 1
 
 OS:PortList,
-  {0abd5324-454e-434a-bd83-a9a9e6801435}, !- Handle
-  {5a38a41f-9480-468c-a00a-05abb30eac20}, !- Name
-  {b3aca2f2-87ee-4108-ae8b-462018272d59}; !- HVAC Component
+  {ada7357f-f162-47e9-8e92-9b4b7428bd96}, !- Handle
+  {b4d67779-2117-4f0d-ba8a-fc79b7b1b358}, !- Name
+  {9c771caa-9e96-41f6-8685-e57bc1206bc3}; !- HVAC Component
 
 OS:PortList,
-  {11c5b254-00cb-4c03-8b80-1e1143385148}, !- Handle
-  {ae6f0f4d-5966-4a95-b5da-fa856c1a57ec}, !- Name
-  {b3aca2f2-87ee-4108-ae8b-462018272d59}, !- HVAC Component
-  {2bd28726-c99d-480c-bd77-a21451d64875}; !- Port 1
+  {539267b2-ed87-44e2-b3c2-0374016ad29a}, !- Handle
+  {665d6457-c975-4d1c-95f2-69f94c9d1d92}, !- Name
+  {9c771caa-9e96-41f6-8685-e57bc1206bc3}, !- HVAC Component
+  {78380e60-cd9d-405b-bd9c-519dbff469ea}; !- Port 1
 
 OS:Sizing:Zone,
-  {5de3a7b1-a8a2-4b45-a44f-1716a6541f47}, !- Handle
-  {b3aca2f2-87ee-4108-ae8b-462018272d59}, !- Zone or ZoneList Name
-=======
-  {8e50b12a-b6d6-4517-89e3-8524b6323c8e}, !- Handle
-  Node 1,                                 !- Name
-  {31ac828e-5c8d-444e-b9ec-7ba98ca41a15}, !- Inlet Port
-  ;                                       !- Outlet Port
-
-OS:Connection,
-  {31ac828e-5c8d-444e-b9ec-7ba98ca41a15}, !- Handle
-  {1252ac53-fd91-4f90-9ed8-b0e3bd2ce40f}, !- Name
-  {be966ecd-88b3-4720-b404-4a96df285b7d}, !- Source Object
-  11,                                     !- Outlet Port
-  {8e50b12a-b6d6-4517-89e3-8524b6323c8e}, !- Target Object
-  2;                                      !- Inlet Port
-
-OS:PortList,
-  {365563d2-7c76-4637-9f84-25c0f371e5a4}, !- Handle
-  {24ca9b5f-8814-4f5a-9bc7-122c130d464f}, !- Name
-  {be966ecd-88b3-4720-b404-4a96df285b7d}, !- HVAC Component
-  {55712dd6-b80f-417f-960a-0035a29b0850}; !- Port 1
-
-OS:PortList,
-  {dac803a6-1a36-4c18-a58d-8f88ee7bf6cd}, !- Handle
-  {6e2f31dd-5f16-432a-8370-577202dc393e}, !- Name
-  {be966ecd-88b3-4720-b404-4a96df285b7d}; !- HVAC Component
-
-OS:PortList,
-  {05be062f-478a-4006-9af6-f4a22999f51c}, !- Handle
-  {33d3f115-135b-4d28-969c-4e453431c385}, !- Name
-  {be966ecd-88b3-4720-b404-4a96df285b7d}, !- HVAC Component
-  {48a804bf-1be3-4c94-b157-3750fac365a0}; !- Port 1
-
-OS:Sizing:Zone,
-  {e222e2ea-693e-421e-8850-5b2299c3777d}, !- Handle
-  {be966ecd-88b3-4720-b404-4a96df285b7d}, !- Zone or ZoneList Name
->>>>>>> 93199ada
+  {84ef85dd-93a6-49bc-8bd4-c7f2bb0b00d3}, !- Handle
+  {9c771caa-9e96-41f6-8685-e57bc1206bc3}, !- Zone or ZoneList Name
   SupplyAirTemperature,                   !- Zone Cooling Design Supply Air Temperature Input Method
   14,                                     !- Zone Cooling Design Supply Air Temperature {C}
   11.11,                                  !- Zone Cooling Design Supply Air Temperature Difference {deltaC}
@@ -466,34 +345,20 @@
   autosize;                               !- Dedicated Outdoor Air High Setpoint Temperature for Design {C}
 
 OS:ZoneHVAC:EquipmentList,
-<<<<<<< HEAD
-  {591c4713-10fb-4242-a918-22875001202a}, !- Handle
+  {e4d31a67-111d-4e6d-837c-f9e417341716}, !- Handle
   Zone HVAC Equipment List 1,             !- Name
-  {b3aca2f2-87ee-4108-ae8b-462018272d59}, !- Thermal Zone
+  {9c771caa-9e96-41f6-8685-e57bc1206bc3}, !- Thermal Zone
   SequentialLoad,                         !- Load Distribution Scheme
-  {f94bde07-210f-4d9d-baf4-ce13926df031}, !- Zone Equipment 1
-=======
-  {0502a0bd-86d1-47a4-a60b-2802e2f6b982}, !- Handle
-  Zone HVAC Equipment List 1,             !- Name
-  {be966ecd-88b3-4720-b404-4a96df285b7d}, !- Thermal Zone
-  SequentialLoad,                         !- Load Distribution Scheme
-  {dc449b06-6332-4bc0-b242-f235219dee2f}, !- Zone Equipment 1
->>>>>>> 93199ada
+  {0096e194-442c-42df-b96f-961062ad9dd1}, !- Zone Equipment 1
   1,                                      !- Zone Equipment Cooling Sequence 1
   1,                                      !- Zone Equipment Heating or No-Load Sequence 1
   ,                                       !- Zone Equipment Sequential Cooling Fraction Schedule Name 1
   ;                                       !- Zone Equipment Sequential Heating Fraction Schedule Name 1
 
 OS:Space,
-<<<<<<< HEAD
-  {055afe1e-c993-436f-ab0d-64fee457420e}, !- Handle
+  {a1aa839d-01fe-478e-984c-3b21ad496108}, !- Handle
   living space,                           !- Name
-  {4481c335-178c-4fcc-823a-6f69a7064f6d}, !- Space Type Name
-=======
-  {e066e041-5ec5-4589-bb24-6c387593eb0b}, !- Handle
-  living space,                           !- Name
-  {57b64808-c28b-4f60-ad08-64ed5608b7c5}, !- Space Type Name
->>>>>>> 93199ada
+  {50bd4f1d-8799-48e8-8193-125a401bd516}, !- Space Type Name
   ,                                       !- Default Construction Set Name
   ,                                       !- Default Schedule Set Name
   ,                                       !- Direction of Relative North {deg}
@@ -501,31 +366,17 @@
   ,                                       !- Y Origin {m}
   ,                                       !- Z Origin {m}
   ,                                       !- Building Story Name
-<<<<<<< HEAD
-  {b3aca2f2-87ee-4108-ae8b-462018272d59}, !- Thermal Zone Name
+  {9c771caa-9e96-41f6-8685-e57bc1206bc3}, !- Thermal Zone Name
   ,                                       !- Part of Total Floor Area
   ,                                       !- Design Specification Outdoor Air Object Name
-  {f2f0ab54-9831-44d8-ab81-e27273a26af5}; !- Building Unit Name
+  {96f915b5-f703-4070-a679-10d7a95a9705}; !- Building Unit Name
 
 OS:Surface,
-  {ee5134f3-a040-4456-9ecd-bb1f6b19adc7}, !- Handle
+  {db264c31-6022-4397-913e-0882cf065c9d}, !- Handle
   Surface 1,                              !- Name
   Floor,                                  !- Surface Type
   ,                                       !- Construction Name
-  {055afe1e-c993-436f-ab0d-64fee457420e}, !- Space Name
-=======
-  {be966ecd-88b3-4720-b404-4a96df285b7d}, !- Thermal Zone Name
-  ,                                       !- Part of Total Floor Area
-  ,                                       !- Design Specification Outdoor Air Object Name
-  {6e88ac5d-19a0-4c69-acd3-eeef0515e78f}; !- Building Unit Name
-
-OS:Surface,
-  {9fdf7336-9219-42f0-9189-afac3932e442}, !- Handle
-  Surface 1,                              !- Name
-  Floor,                                  !- Surface Type
-  ,                                       !- Construction Name
-  {e066e041-5ec5-4589-bb24-6c387593eb0b}, !- Space Name
->>>>>>> 93199ada
+  {a1aa839d-01fe-478e-984c-3b21ad496108}, !- Space Name
   Foundation,                             !- Outside Boundary Condition
   ,                                       !- Outside Boundary Condition Object
   NoSun,                                  !- Sun Exposure
@@ -538,19 +389,11 @@
   6.46578440716979, -12.9315688143396, 0; !- X,Y,Z Vertex 4 {m}
 
 OS:Surface,
-<<<<<<< HEAD
-  {5439bcc9-c4c4-4f1f-97f9-7d4fd1e30716}, !- Handle
+  {c868fbd1-df43-4b6c-aba2-4e566457fc33}, !- Handle
   Surface 2,                              !- Name
   Wall,                                   !- Surface Type
   ,                                       !- Construction Name
-  {055afe1e-c993-436f-ab0d-64fee457420e}, !- Space Name
-=======
-  {4813fdb5-a134-4e4e-9340-a7d86040677d}, !- Handle
-  Surface 2,                              !- Name
-  Wall,                                   !- Surface Type
-  ,                                       !- Construction Name
-  {e066e041-5ec5-4589-bb24-6c387593eb0b}, !- Space Name
->>>>>>> 93199ada
+  {a1aa839d-01fe-478e-984c-3b21ad496108}, !- Space Name
   Outdoors,                               !- Outside Boundary Condition
   ,                                       !- Outside Boundary Condition Object
   SunExposed,                             !- Sun Exposure
@@ -563,19 +406,11 @@
   0, -12.9315688143396, 2.4384;           !- X,Y,Z Vertex 4 {m}
 
 OS:Surface,
-<<<<<<< HEAD
-  {2a03be1b-4c2d-4fda-81ae-b534cd48cfb8}, !- Handle
+  {d674d819-32ef-4f11-a83e-e552d9c1c0dd}, !- Handle
   Surface 3,                              !- Name
   Wall,                                   !- Surface Type
   ,                                       !- Construction Name
-  {055afe1e-c993-436f-ab0d-64fee457420e}, !- Space Name
-=======
-  {014ffef8-7554-4cde-8183-9a3476b8d8de}, !- Handle
-  Surface 3,                              !- Name
-  Wall,                                   !- Surface Type
-  ,                                       !- Construction Name
-  {e066e041-5ec5-4589-bb24-6c387593eb0b}, !- Space Name
->>>>>>> 93199ada
+  {a1aa839d-01fe-478e-984c-3b21ad496108}, !- Space Name
   Outdoors,                               !- Outside Boundary Condition
   ,                                       !- Outside Boundary Condition Object
   SunExposed,                             !- Sun Exposure
@@ -588,19 +423,11 @@
   0, 0, 2.4384;                           !- X,Y,Z Vertex 4 {m}
 
 OS:Surface,
-<<<<<<< HEAD
-  {6ec38374-d4ae-42aa-bdec-7881a51a7fbd}, !- Handle
+  {3a6b8609-408f-4041-bb80-94e7b4f4338b}, !- Handle
   Surface 4,                              !- Name
   Wall,                                   !- Surface Type
   ,                                       !- Construction Name
-  {055afe1e-c993-436f-ab0d-64fee457420e}, !- Space Name
-=======
-  {83119aa2-a67c-43c7-a48f-b0f9b708ef7a}, !- Handle
-  Surface 4,                              !- Name
-  Wall,                                   !- Surface Type
-  ,                                       !- Construction Name
-  {e066e041-5ec5-4589-bb24-6c387593eb0b}, !- Space Name
->>>>>>> 93199ada
+  {a1aa839d-01fe-478e-984c-3b21ad496108}, !- Space Name
   Adiabatic,                              !- Outside Boundary Condition
   ,                                       !- Outside Boundary Condition Object
   NoSun,                                  !- Sun Exposure
@@ -613,19 +440,11 @@
   6.46578440716979, 0, 2.4384;            !- X,Y,Z Vertex 4 {m}
 
 OS:Surface,
-<<<<<<< HEAD
-  {e7174a8c-9399-4f87-9c79-852cbea48198}, !- Handle
+  {19383830-1b66-46b4-b202-47107a0d6bac}, !- Handle
   Surface 5,                              !- Name
   Wall,                                   !- Surface Type
   ,                                       !- Construction Name
-  {055afe1e-c993-436f-ab0d-64fee457420e}, !- Space Name
-=======
-  {fadcb410-3eff-4da3-ad07-225781665f84}, !- Handle
-  Surface 5,                              !- Name
-  Wall,                                   !- Surface Type
-  ,                                       !- Construction Name
-  {e066e041-5ec5-4589-bb24-6c387593eb0b}, !- Space Name
->>>>>>> 93199ada
+  {a1aa839d-01fe-478e-984c-3b21ad496108}, !- Space Name
   Outdoors,                               !- Outside Boundary Condition
   ,                                       !- Outside Boundary Condition Object
   SunExposed,                             !- Sun Exposure
@@ -638,23 +457,13 @@
   6.46578440716979, -12.9315688143396, 2.4384; !- X,Y,Z Vertex 4 {m}
 
 OS:Surface,
-<<<<<<< HEAD
-  {c53834b3-3f97-4621-8788-63509ac1ee7a}, !- Handle
+  {bde36d55-4ddf-42d2-bf18-37279ad32ed7}, !- Handle
   Surface 6,                              !- Name
   RoofCeiling,                            !- Surface Type
   ,                                       !- Construction Name
-  {055afe1e-c993-436f-ab0d-64fee457420e}, !- Space Name
+  {a1aa839d-01fe-478e-984c-3b21ad496108}, !- Space Name
   Surface,                                !- Outside Boundary Condition
-  {3f386a7b-c544-4fe7-b0c0-188c00894edd}, !- Outside Boundary Condition Object
-=======
-  {490b0258-8960-45cf-b149-b5d88fc6add0}, !- Handle
-  Surface 6,                              !- Name
-  RoofCeiling,                            !- Surface Type
-  ,                                       !- Construction Name
-  {e066e041-5ec5-4589-bb24-6c387593eb0b}, !- Space Name
-  Surface,                                !- Outside Boundary Condition
-  {16eb6071-f490-471e-87a8-4c3c38919ccd}, !- Outside Boundary Condition Object
->>>>>>> 93199ada
+  {7f2232ea-72a2-4daa-9777-0547d2cebc28}, !- Outside Boundary Condition Object
   NoSun,                                  !- Sun Exposure
   NoWind,                                 !- Wind Exposure
   ,                                       !- View Factor to Ground
@@ -665,11 +474,7 @@
   0, -12.9315688143396, 2.4384;           !- X,Y,Z Vertex 4 {m}
 
 OS:SpaceType,
-<<<<<<< HEAD
-  {4481c335-178c-4fcc-823a-6f69a7064f6d}, !- Handle
-=======
-  {57b64808-c28b-4f60-ad08-64ed5608b7c5}, !- Handle
->>>>>>> 93199ada
+  {50bd4f1d-8799-48e8-8193-125a401bd516}, !- Handle
   Space Type 1,                           !- Name
   ,                                       !- Default Construction Set Name
   ,                                       !- Default Schedule Set Name
@@ -680,23 +485,13 @@
   living;                                 !- Standards Space Type
 
 OS:Surface,
-<<<<<<< HEAD
-  {3f386a7b-c544-4fe7-b0c0-188c00894edd}, !- Handle
+  {7f2232ea-72a2-4daa-9777-0547d2cebc28}, !- Handle
   Surface 7,                              !- Name
   Floor,                                  !- Surface Type
   ,                                       !- Construction Name
-  {91592c2a-0e44-48fe-8916-58cd162bf875}, !- Space Name
+  {ecf19ae8-c6a0-4927-91f9-e050885b3faf}, !- Space Name
   Surface,                                !- Outside Boundary Condition
-  {c53834b3-3f97-4621-8788-63509ac1ee7a}, !- Outside Boundary Condition Object
-=======
-  {16eb6071-f490-471e-87a8-4c3c38919ccd}, !- Handle
-  Surface 7,                              !- Name
-  Floor,                                  !- Surface Type
-  ,                                       !- Construction Name
-  {8057f65d-efae-4679-800e-7941d814ae2b}, !- Space Name
-  Surface,                                !- Outside Boundary Condition
-  {490b0258-8960-45cf-b149-b5d88fc6add0}, !- Outside Boundary Condition Object
->>>>>>> 93199ada
+  {bde36d55-4ddf-42d2-bf18-37279ad32ed7}, !- Outside Boundary Condition Object
   NoSun,                                  !- Sun Exposure
   NoWind,                                 !- Wind Exposure
   ,                                       !- View Factor to Ground
@@ -707,19 +502,11 @@
   6.46578440716979, -12.9315688143396, 2.4384; !- X,Y,Z Vertex 4 {m}
 
 OS:Surface,
-<<<<<<< HEAD
-  {f1d7682e-61fd-451c-94fc-b591a57b045f}, !- Handle
+  {623059a3-921c-4907-818b-85da42220b10}, !- Handle
   Surface 8,                              !- Name
   RoofCeiling,                            !- Surface Type
   ,                                       !- Construction Name
-  {91592c2a-0e44-48fe-8916-58cd162bf875}, !- Space Name
-=======
-  {c051f894-7945-4ae6-ba8e-edb7093afa1c}, !- Handle
-  Surface 8,                              !- Name
-  RoofCeiling,                            !- Surface Type
-  ,                                       !- Construction Name
-  {8057f65d-efae-4679-800e-7941d814ae2b}, !- Space Name
->>>>>>> 93199ada
+  {ecf19ae8-c6a0-4927-91f9-e050885b3faf}, !- Space Name
   Outdoors,                               !- Outside Boundary Condition
   ,                                       !- Outside Boundary Condition Object
   SunExposed,                             !- Sun Exposure
@@ -732,19 +519,11 @@
   0, 0, 2.4384;                           !- X,Y,Z Vertex 4 {m}
 
 OS:Surface,
-<<<<<<< HEAD
-  {fcb7ac40-bd54-493a-987a-7b1879b80652}, !- Handle
+  {9946b1fa-ca57-494a-95ba-f37de34cb1bb}, !- Handle
   Surface 9,                              !- Name
   RoofCeiling,                            !- Surface Type
   ,                                       !- Construction Name
-  {91592c2a-0e44-48fe-8916-58cd162bf875}, !- Space Name
-=======
-  {c8539f86-7fd0-4e41-8b75-4998d1af226c}, !- Handle
-  Surface 9,                              !- Name
-  RoofCeiling,                            !- Surface Type
-  ,                                       !- Construction Name
-  {8057f65d-efae-4679-800e-7941d814ae2b}, !- Space Name
->>>>>>> 93199ada
+  {ecf19ae8-c6a0-4927-91f9-e050885b3faf}, !- Space Name
   Outdoors,                               !- Outside Boundary Condition
   ,                                       !- Outside Boundary Condition Object
   SunExposed,                             !- Sun Exposure
@@ -757,19 +536,11 @@
   6.46578440716979, -12.9315688143396, 2.4384; !- X,Y,Z Vertex 4 {m}
 
 OS:Surface,
-<<<<<<< HEAD
-  {369a3744-c685-470f-8ba7-a352fc4f3598}, !- Handle
+  {27c3cd8c-9c84-4437-aa40-437fe442388e}, !- Handle
   Surface 10,                             !- Name
   Wall,                                   !- Surface Type
   ,                                       !- Construction Name
-  {91592c2a-0e44-48fe-8916-58cd162bf875}, !- Space Name
-=======
-  {18e4cc88-3581-4540-abc2-a9dae16b600b}, !- Handle
-  Surface 10,                             !- Name
-  Wall,                                   !- Surface Type
-  ,                                       !- Construction Name
-  {8057f65d-efae-4679-800e-7941d814ae2b}, !- Space Name
->>>>>>> 93199ada
+  {ecf19ae8-c6a0-4927-91f9-e050885b3faf}, !- Space Name
   Outdoors,                               !- Outside Boundary Condition
   ,                                       !- Outside Boundary Condition Object
   SunExposed,                             !- Sun Exposure
@@ -781,19 +552,11 @@
   0, -12.9315688143396, 2.4384;           !- X,Y,Z Vertex 3 {m}
 
 OS:Surface,
-<<<<<<< HEAD
-  {86c3632c-63ab-4fdf-a4e1-1675ff9e0c27}, !- Handle
+  {8d7279a2-273c-41ac-865e-013f4332906e}, !- Handle
   Surface 11,                             !- Name
   Wall,                                   !- Surface Type
   ,                                       !- Construction Name
-  {91592c2a-0e44-48fe-8916-58cd162bf875}, !- Space Name
-=======
-  {a7f0d4b7-8cd3-4b1a-9bee-27a4aba38305}, !- Handle
-  Surface 11,                             !- Name
-  Wall,                                   !- Surface Type
-  ,                                       !- Construction Name
-  {8057f65d-efae-4679-800e-7941d814ae2b}, !- Space Name
->>>>>>> 93199ada
+  {ecf19ae8-c6a0-4927-91f9-e050885b3faf}, !- Space Name
   Adiabatic,                              !- Outside Boundary Condition
   ,                                       !- Outside Boundary Condition Object
   NoSun,                                  !- Sun Exposure
@@ -805,15 +568,9 @@
   6.46578440716979, 0, 2.4384;            !- X,Y,Z Vertex 3 {m}
 
 OS:Space,
-<<<<<<< HEAD
-  {91592c2a-0e44-48fe-8916-58cd162bf875}, !- Handle
+  {ecf19ae8-c6a0-4927-91f9-e050885b3faf}, !- Handle
   unfinished attic space,                 !- Name
-  {95f72bf5-ea0f-4ee3-9637-9710380ebfc2}, !- Space Type Name
-=======
-  {8057f65d-efae-4679-800e-7941d814ae2b}, !- Handle
-  unfinished attic space,                 !- Name
-  {a8a9435f-05af-47a5-8615-aea52bde4ed1}, !- Space Type Name
->>>>>>> 93199ada
+  {61ab820f-c0fc-436d-a7fb-4aad73b49379}, !- Space Type Name
   ,                                       !- Default Construction Set Name
   ,                                       !- Default Schedule Set Name
   ,                                       !- Direction of Relative North {deg}
@@ -821,17 +578,10 @@
   ,                                       !- Y Origin {m}
   ,                                       !- Z Origin {m}
   ,                                       !- Building Story Name
-<<<<<<< HEAD
-  {4c6f7d00-b9d9-4eb8-ae97-2d70e83b566d}; !- Thermal Zone Name
+  {f8827b5e-2d11-4055-9e28-6ff4ecbad666}; !- Thermal Zone Name
 
 OS:ThermalZone,
-  {4c6f7d00-b9d9-4eb8-ae97-2d70e83b566d}, !- Handle
-=======
-  {2166229d-884b-4f78-95da-7dae6ddc6b49}; !- Thermal Zone Name
-
-OS:ThermalZone,
-  {2166229d-884b-4f78-95da-7dae6ddc6b49}, !- Handle
->>>>>>> 93199ada
+  {f8827b5e-2d11-4055-9e28-6ff4ecbad666}, !- Handle
   unfinished attic zone,                  !- Name
   ,                                       !- Multiplier
   ,                                       !- Ceiling Height {m}
@@ -840,17 +590,10 @@
   ,                                       !- Zone Inside Convection Algorithm
   ,                                       !- Zone Outside Convection Algorithm
   ,                                       !- Zone Conditioning Equipment List Name
-<<<<<<< HEAD
-  {041d8266-461f-4586-8c6f-a9d93b3cf0ef}, !- Zone Air Inlet Port List
-  {8fbd16fe-7aaf-4988-84a7-047392fa0c62}, !- Zone Air Exhaust Port List
-  {391656d4-2562-4665-aa7a-d9f094d2ab49}, !- Zone Air Node Name
-  {59c77c5e-d8b6-4728-a7dc-f247db62e9a7}, !- Zone Return Air Port List
-=======
-  {74ecd8d5-996d-435e-a71d-b447f447dfcb}, !- Zone Air Inlet Port List
-  {e1e30c7c-09b7-48e4-975c-56806082976a}, !- Zone Air Exhaust Port List
-  {71effd4e-24d4-4178-ab06-160da8dbe204}, !- Zone Air Node Name
-  {5c7739ce-0d0f-41fa-b718-d9cb6002a66c}, !- Zone Return Air Port List
->>>>>>> 93199ada
+  {064d8bfe-0574-4e27-9535-c8b0db56081f}, !- Zone Air Inlet Port List
+  {1025dc55-0f2a-40ae-bf70-1c096577169d}, !- Zone Air Exhaust Port List
+  {8a63c464-894c-4d6a-a6ab-fe9929fc9317}, !- Zone Air Node Name
+  {038a1608-e377-47e8-95e9-0b1cc751613e}, !- Zone Return Air Port List
   ,                                       !- Primary Daylighting Control Name
   ,                                       !- Fraction of Zone Controlled by Primary Daylighting Control
   ,                                       !- Secondary Daylighting Control Name
@@ -861,71 +604,37 @@
   No;                                     !- Use Ideal Air Loads
 
 OS:Node,
-<<<<<<< HEAD
-  {535f76e5-f4a2-495b-baba-b2b3746d6ab5}, !- Handle
+  {c8555cfe-ecdf-4f93-938b-0fb356fef3fa}, !- Handle
   Node 2,                                 !- Name
-  {391656d4-2562-4665-aa7a-d9f094d2ab49}, !- Inlet Port
+  {8a63c464-894c-4d6a-a6ab-fe9929fc9317}, !- Inlet Port
   ;                                       !- Outlet Port
 
 OS:Connection,
-  {391656d4-2562-4665-aa7a-d9f094d2ab49}, !- Handle
-  {c5a42bc1-109c-45a0-8c92-606eb8316565}, !- Name
-  {4c6f7d00-b9d9-4eb8-ae97-2d70e83b566d}, !- Source Object
+  {8a63c464-894c-4d6a-a6ab-fe9929fc9317}, !- Handle
+  {6cbfc9a9-362f-4a04-b800-ef712ec1f13e}, !- Name
+  {f8827b5e-2d11-4055-9e28-6ff4ecbad666}, !- Source Object
   11,                                     !- Outlet Port
-  {535f76e5-f4a2-495b-baba-b2b3746d6ab5}, !- Target Object
+  {c8555cfe-ecdf-4f93-938b-0fb356fef3fa}, !- Target Object
   2;                                      !- Inlet Port
 
 OS:PortList,
-  {041d8266-461f-4586-8c6f-a9d93b3cf0ef}, !- Handle
-  {12a61653-4f63-4c82-8deb-3af0fa29b26e}, !- Name
-  {4c6f7d00-b9d9-4eb8-ae97-2d70e83b566d}; !- HVAC Component
+  {064d8bfe-0574-4e27-9535-c8b0db56081f}, !- Handle
+  {e1f3226d-c321-4196-8aa7-ad22d8b2cdac}, !- Name
+  {f8827b5e-2d11-4055-9e28-6ff4ecbad666}; !- HVAC Component
 
 OS:PortList,
-  {8fbd16fe-7aaf-4988-84a7-047392fa0c62}, !- Handle
-  {68f8197c-1a10-4a2e-9674-c193edd967b3}, !- Name
-  {4c6f7d00-b9d9-4eb8-ae97-2d70e83b566d}; !- HVAC Component
+  {1025dc55-0f2a-40ae-bf70-1c096577169d}, !- Handle
+  {fcf82eeb-27db-47ea-ab16-178b09df6576}, !- Name
+  {f8827b5e-2d11-4055-9e28-6ff4ecbad666}; !- HVAC Component
 
 OS:PortList,
-  {59c77c5e-d8b6-4728-a7dc-f247db62e9a7}, !- Handle
-  {8de7429a-6586-44c9-8e42-c85bf1d58aa2}, !- Name
-  {4c6f7d00-b9d9-4eb8-ae97-2d70e83b566d}; !- HVAC Component
+  {038a1608-e377-47e8-95e9-0b1cc751613e}, !- Handle
+  {e08640c0-55ed-4d4e-8d7a-e4bba1514969}, !- Name
+  {f8827b5e-2d11-4055-9e28-6ff4ecbad666}; !- HVAC Component
 
 OS:Sizing:Zone,
-  {97c0a243-073e-4e5a-a1f0-20ff7e26493f}, !- Handle
-  {4c6f7d00-b9d9-4eb8-ae97-2d70e83b566d}, !- Zone or ZoneList Name
-=======
-  {783f50d6-0af9-42c1-8f0f-9f568a84b375}, !- Handle
-  Node 2,                                 !- Name
-  {71effd4e-24d4-4178-ab06-160da8dbe204}, !- Inlet Port
-  ;                                       !- Outlet Port
-
-OS:Connection,
-  {71effd4e-24d4-4178-ab06-160da8dbe204}, !- Handle
-  {89ec9053-56bf-4ae4-897b-18d7783007f3}, !- Name
-  {2166229d-884b-4f78-95da-7dae6ddc6b49}, !- Source Object
-  11,                                     !- Outlet Port
-  {783f50d6-0af9-42c1-8f0f-9f568a84b375}, !- Target Object
-  2;                                      !- Inlet Port
-
-OS:PortList,
-  {74ecd8d5-996d-435e-a71d-b447f447dfcb}, !- Handle
-  {77442e65-1ecc-42e9-aabe-94485e7144ae}, !- Name
-  {2166229d-884b-4f78-95da-7dae6ddc6b49}; !- HVAC Component
-
-OS:PortList,
-  {e1e30c7c-09b7-48e4-975c-56806082976a}, !- Handle
-  {914a2aed-25cb-415d-815e-fc83687e9408}, !- Name
-  {2166229d-884b-4f78-95da-7dae6ddc6b49}; !- HVAC Component
-
-OS:PortList,
-  {5c7739ce-0d0f-41fa-b718-d9cb6002a66c}, !- Handle
-  {ce230a0d-fc34-44de-952f-e9bad63d9c38}, !- Name
-  {2166229d-884b-4f78-95da-7dae6ddc6b49}; !- HVAC Component
-
-OS:Sizing:Zone,
-  {97edbbac-23a0-47e5-a76e-c41828a8ed6c}, !- Handle
-  {2166229d-884b-4f78-95da-7dae6ddc6b49}, !- Zone or ZoneList Name
->>>>>>> 93199ada
+  {8f78eb49-c201-4c98-bb41-0ef042bd3eef}, !- Handle
+  {f8827b5e-2d11-4055-9e28-6ff4ecbad666}, !- Zone or ZoneList Name
   SupplyAirTemperature,                   !- Zone Cooling Design Supply Air Temperature Input Method
   14,                                     !- Zone Cooling Design Supply Air Temperature {C}
   11.11,                                  !- Zone Cooling Design Supply Air Temperature Difference {deltaC}
@@ -954,21 +663,12 @@
   autosize;                               !- Dedicated Outdoor Air High Setpoint Temperature for Design {C}
 
 OS:ZoneHVAC:EquipmentList,
-<<<<<<< HEAD
-  {02237957-2960-486d-9794-0fd93f4274c2}, !- Handle
+  {5b72d3a2-4902-4506-9248-d19de6ded002}, !- Handle
   Zone HVAC Equipment List 2,             !- Name
-  {4c6f7d00-b9d9-4eb8-ae97-2d70e83b566d}; !- Thermal Zone
+  {f8827b5e-2d11-4055-9e28-6ff4ecbad666}; !- Thermal Zone
 
 OS:SpaceType,
-  {95f72bf5-ea0f-4ee3-9637-9710380ebfc2}, !- Handle
-=======
-  {487ac6b8-9536-4fe0-9672-c3eecd2d3b33}, !- Handle
-  Zone HVAC Equipment List 2,             !- Name
-  {2166229d-884b-4f78-95da-7dae6ddc6b49}; !- Thermal Zone
-
-OS:SpaceType,
-  {a8a9435f-05af-47a5-8615-aea52bde4ed1}, !- Handle
->>>>>>> 93199ada
+  {61ab820f-c0fc-436d-a7fb-4aad73b49379}, !- Handle
   Space Type 2,                           !- Name
   ,                                       !- Default Construction Set Name
   ,                                       !- Default Schedule Set Name
@@ -979,23 +679,14 @@
   unfinished attic;                       !- Standards Space Type
 
 OS:BuildingUnit,
-<<<<<<< HEAD
-  {f2f0ab54-9831-44d8-ab81-e27273a26af5}, !- Handle
-=======
-  {6e88ac5d-19a0-4c69-acd3-eeef0515e78f}, !- Handle
->>>>>>> 93199ada
+  {96f915b5-f703-4070-a679-10d7a95a9705}, !- Handle
   unit 1,                                 !- Name
   ,                                       !- Rendering Color
   Residential;                            !- Building Unit Type
 
 OS:AdditionalProperties,
-<<<<<<< HEAD
-  {c2b4f000-76fb-48ef-bc5f-8d776f570b31}, !- Handle
-  {f2f0ab54-9831-44d8-ab81-e27273a26af5}, !- Object Name
-=======
-  {0b1b771c-95fd-47ae-ac1b-3e7df2b93f31}, !- Handle
-  {6e88ac5d-19a0-4c69-acd3-eeef0515e78f}, !- Object Name
->>>>>>> 93199ada
+  {d4b9e8f4-eecb-4f27-ac61-46e682c8b5f6}, !- Handle
+  {96f915b5-f703-4070-a679-10d7a95a9705}, !- Object Name
   NumberOfBedrooms,                       !- Feature Name 1
   Integer,                                !- Feature Data Type 1
   3,                                      !- Feature Value 1
@@ -1007,20 +698,12 @@
   3.3900000000000001;                     !- Feature Value 3
 
 OS:External:File,
-<<<<<<< HEAD
-  {8a8bac85-b8a9-4588-9c7a-923b03509b2f}, !- Handle
-=======
-  {92ac5b7a-b577-4eef-a470-82c46082ec63}, !- Handle
->>>>>>> 93199ada
+  {e6a38d2f-faf5-47ff-aa5b-7588f2152613}, !- Handle
   8760.csv,                               !- Name
   8760.csv;                               !- File Name
 
 OS:Schedule:Day,
-<<<<<<< HEAD
-  {729cef44-e0ac-4a69-884c-7f9fddb09022}, !- Handle
-=======
-  {10731fdb-eb41-4183-b27b-c576ee464d71}, !- Handle
->>>>>>> 93199ada
+  {b03b51de-d1af-44e5-a733-a8c54c58c559}, !- Handle
   Schedule Day 1,                         !- Name
   ,                                       !- Schedule Type Limits Name
   ,                                       !- Interpolate to Timestep
@@ -1029,11 +712,7 @@
   0;                                      !- Value Until Time 1
 
 OS:Schedule:Day,
-<<<<<<< HEAD
-  {4ec02a4d-3425-4df3-9e93-64ea24a7e198}, !- Handle
-=======
-  {911fcf01-fefb-4026-837a-b5c575456917}, !- Handle
->>>>>>> 93199ada
+  {14fcc961-c56d-4439-b27f-e5a039a97152}, !- Handle
   Schedule Day 2,                         !- Name
   ,                                       !- Schedule Type Limits Name
   ,                                       !- Interpolate to Timestep
@@ -1042,17 +721,10 @@
   1;                                      !- Value Until Time 1
 
 OS:Schedule:File,
-<<<<<<< HEAD
-  {64fb1379-ae9c-492f-91dd-181f076ea34c}, !- Handle
+  {a05a012e-bc36-46dc-876b-a008ba396d46}, !- Handle
   occupants,                              !- Name
-  {3d5b8783-a7e7-4d6c-bf24-6e5709b1b9eb}, !- Schedule Type Limits Name
-  {8a8bac85-b8a9-4588-9c7a-923b03509b2f}, !- External File Name
-=======
-  {ea48fbca-97d7-44e3-81ef-73acb4e15748}, !- Handle
-  occupants,                              !- Name
-  {4ffe5022-862a-4898-a1ce-d35659972f3e}, !- Schedule Type Limits Name
-  {92ac5b7a-b577-4eef-a470-82c46082ec63}, !- External File Name
->>>>>>> 93199ada
+  {45018e50-388b-4c47-92fb-e63b3bc53689}, !- Schedule Type Limits Name
+  {e6a38d2f-faf5-47ff-aa5b-7588f2152613}, !- External File Name
   1,                                      !- Column Number
   1,                                      !- Rows to Skip at Top
   8760,                                   !- Number of Hours of Data
@@ -1061,38 +733,22 @@
   60;                                     !- Minutes per Item
 
 OS:Schedule:Ruleset,
-<<<<<<< HEAD
-  {67ff857b-584b-4b56-b645-df5a94be6d4a}, !- Handle
+  {0da483da-43b5-48ab-a5c8-35f5fc986fbb}, !- Handle
   Schedule Ruleset 1,                     !- Name
-  {74b17b1a-1be0-4f89-a40e-0494a1e5d7f9}, !- Schedule Type Limits Name
-  {792b7665-b8c5-4cc1-b8a9-734d30e77527}; !- Default Day Schedule Name
+  {285f248c-a538-4f2c-b632-9db459095efd}, !- Schedule Type Limits Name
+  {73b9dd10-fb46-4d3d-92c0-80ffc3d5c91f}; !- Default Day Schedule Name
 
 OS:Schedule:Day,
-  {792b7665-b8c5-4cc1-b8a9-734d30e77527}, !- Handle
+  {73b9dd10-fb46-4d3d-92c0-80ffc3d5c91f}, !- Handle
   Schedule Day 3,                         !- Name
-  {74b17b1a-1be0-4f89-a40e-0494a1e5d7f9}, !- Schedule Type Limits Name
-=======
-  {6f7b3dd6-a3bb-48e3-9fa7-691b6aca3954}, !- Handle
-  Schedule Ruleset 1,                     !- Name
-  {ed087e78-f669-46e8-834b-71674607c8b4}, !- Schedule Type Limits Name
-  {41708621-3f48-4a7c-a582-4f4b9a3d2bb5}; !- Default Day Schedule Name
-
-OS:Schedule:Day,
-  {41708621-3f48-4a7c-a582-4f4b9a3d2bb5}, !- Handle
-  Schedule Day 3,                         !- Name
-  {ed087e78-f669-46e8-834b-71674607c8b4}, !- Schedule Type Limits Name
->>>>>>> 93199ada
+  {285f248c-a538-4f2c-b632-9db459095efd}, !- Schedule Type Limits Name
   ,                                       !- Interpolate to Timestep
   24,                                     !- Hour 1
   0,                                      !- Minute 1
   112.539290946133;                       !- Value Until Time 1
 
 OS:People:Definition,
-<<<<<<< HEAD
-  {71645700-aafb-4542-bc21-84e907890149}, !- Handle
-=======
-  {09b5064a-d588-463c-a275-34549a64ba1d}, !- Handle
->>>>>>> 93199ada
+  {46a51418-7a73-4783-9a38-9eb902ac1ddd}, !- Handle
   res occupants|living space,             !- Name
   People,                                 !- Number of People Calculation Method
   3.39,                                   !- Number of People {people}
@@ -1105,21 +761,12 @@
   ZoneAveraged;                           !- Mean Radiant Temperature Calculation Type
 
 OS:People,
-<<<<<<< HEAD
-  {41493aff-090b-4baf-92aa-b3a8b75b2bb4}, !- Handle
+  {249a7286-6d0b-4656-9dce-92e262f779b4}, !- Handle
   res occupants|living space,             !- Name
-  {71645700-aafb-4542-bc21-84e907890149}, !- People Definition Name
-  {055afe1e-c993-436f-ab0d-64fee457420e}, !- Space or SpaceType Name
-  {64fb1379-ae9c-492f-91dd-181f076ea34c}, !- Number of People Schedule Name
-  {67ff857b-584b-4b56-b645-df5a94be6d4a}, !- Activity Level Schedule Name
-=======
-  {101d6234-2eb2-494b-8d72-6ba85e8017ba}, !- Handle
-  res occupants|living space,             !- Name
-  {09b5064a-d588-463c-a275-34549a64ba1d}, !- People Definition Name
-  {e066e041-5ec5-4589-bb24-6c387593eb0b}, !- Space or SpaceType Name
-  {ea48fbca-97d7-44e3-81ef-73acb4e15748}, !- Number of People Schedule Name
-  {6f7b3dd6-a3bb-48e3-9fa7-691b6aca3954}, !- Activity Level Schedule Name
->>>>>>> 93199ada
+  {46a51418-7a73-4783-9a38-9eb902ac1ddd}, !- People Definition Name
+  {a1aa839d-01fe-478e-984c-3b21ad496108}, !- Space or SpaceType Name
+  {a05a012e-bc36-46dc-876b-a008ba396d46}, !- Number of People Schedule Name
+  {0da483da-43b5-48ab-a5c8-35f5fc986fbb}, !- Activity Level Schedule Name
   ,                                       !- Surface Name/Angle Factor List Name
   ,                                       !- Work Efficiency Schedule Name
   ,                                       !- Clothing Insulation Schedule Name
@@ -1127,11 +774,7 @@
   1;                                      !- Multiplier
 
 OS:ScheduleTypeLimits,
-<<<<<<< HEAD
-  {74b17b1a-1be0-4f89-a40e-0494a1e5d7f9}, !- Handle
-=======
-  {ed087e78-f669-46e8-834b-71674607c8b4}, !- Handle
->>>>>>> 93199ada
+  {285f248c-a538-4f2c-b632-9db459095efd}, !- Handle
   ActivityLevel,                          !- Name
   0,                                      !- Lower Limit Value
   ,                                       !- Upper Limit Value
@@ -1139,26 +782,16 @@
   ActivityLevel;                          !- Unit Type
 
 OS:ScheduleTypeLimits,
-<<<<<<< HEAD
-  {3d5b8783-a7e7-4d6c-bf24-6e5709b1b9eb}, !- Handle
-=======
-  {4ffe5022-862a-4898-a1ce-d35659972f3e}, !- Handle
->>>>>>> 93199ada
+  {45018e50-388b-4c47-92fb-e63b3bc53689}, !- Handle
   Fractional,                             !- Name
   0,                                      !- Lower Limit Value
   1,                                      !- Upper Limit Value
   Continuous;                             !- Numeric Type
 
 OS:Coil:Heating:Gas,
-<<<<<<< HEAD
-  {af4d0b1a-8dc6-4e40-b54e-d5bd3840471e}, !- Handle
+  {fa870532-8c71-4569-b5a5-1976fc61a902}, !- Handle
   res fur gas heating coil,               !- Name
-  {4c2cb356-4c5a-4ef1-b401-0bed116dbddf}, !- Availability Schedule Name
-=======
-  {e9b73cb8-238f-40a1-9d03-ee0f039d69e5}, !- Handle
-  res fur gas heating coil,               !- Name
-  {c95f4379-93c3-4fd3-b3af-b8096edebe6f}, !- Availability Schedule Name
->>>>>>> 93199ada
+  {88203d18-4fea-4456-863e-e2218aa06a6a}, !- Availability Schedule Name
   0.78,                                   !- Gas Burner Efficiency
   AutoSize,                               !- Nominal Capacity {W}
   ,                                       !- Air Inlet Node Name
@@ -1170,23 +803,13 @@
   NaturalGas;                             !- Fuel Type
 
 OS:Schedule:Constant,
-<<<<<<< HEAD
-  {4c2cb356-4c5a-4ef1-b401-0bed116dbddf}, !- Handle
+  {88203d18-4fea-4456-863e-e2218aa06a6a}, !- Handle
   Always On Discrete,                     !- Name
-  {095e2b18-22e4-4459-8c54-3dcbcaf92255}, !- Schedule Type Limits Name
+  {d366e8cf-d399-4a85-b5d8-c5a1387a6391}, !- Schedule Type Limits Name
   1;                                      !- Value
 
 OS:ScheduleTypeLimits,
-  {095e2b18-22e4-4459-8c54-3dcbcaf92255}, !- Handle
-=======
-  {c95f4379-93c3-4fd3-b3af-b8096edebe6f}, !- Handle
-  Always On Discrete,                     !- Name
-  {482ca466-1fdc-43e8-b72c-02063348826b}, !- Schedule Type Limits Name
-  1;                                      !- Value
-
-OS:ScheduleTypeLimits,
-  {482ca466-1fdc-43e8-b72c-02063348826b}, !- Handle
->>>>>>> 93199ada
+  {d366e8cf-d399-4a85-b5d8-c5a1387a6391}, !- Handle
   OnOff,                                  !- Name
   0,                                      !- Lower Limit Value
   1,                                      !- Upper Limit Value
@@ -1194,15 +817,9 @@
   Availability;                           !- Unit Type
 
 OS:Fan:OnOff,
-<<<<<<< HEAD
-  {09394000-b6d1-40f6-9940-fed2d0bcbffd}, !- Handle
+  {2a32044f-216e-4e4e-af94-3b6ecc6fba3d}, !- Handle
   res fur gas htg supply fan,             !- Name
-  {4c2cb356-4c5a-4ef1-b401-0bed116dbddf}, !- Availability Schedule Name
-=======
-  {a6570956-7d92-4096-9705-8579bd591332}, !- Handle
-  res fur gas htg supply fan,             !- Name
-  {c95f4379-93c3-4fd3-b3af-b8096edebe6f}, !- Availability Schedule Name
->>>>>>> 93199ada
+  {88203d18-4fea-4456-863e-e2218aa06a6a}, !- Availability Schedule Name
   0.75,                                   !- Fan Total Efficiency
   794.580001233493,                       !- Pressure Rise {Pa}
   autosize,                               !- Maximum Flow Rate {m3/s}
@@ -1210,21 +827,12 @@
   1,                                      !- Motor In Airstream Fraction
   ,                                       !- Air Inlet Node Name
   ,                                       !- Air Outlet Node Name
-<<<<<<< HEAD
-  {8cb757d6-4784-4982-b4e1-bedc3fa8a9d2}, !- Fan Power Ratio Function of Speed Ratio Curve Name
-  {4c49cf27-0ad8-4270-a15b-5b2d36ee9f40}, !- Fan Efficiency Ratio Function of Speed Ratio Curve Name
+  {6587c6ed-7f69-432d-a199-ac5025cc2597}, !- Fan Power Ratio Function of Speed Ratio Curve Name
+  {1b9a7163-49f9-425b-9e0d-074e69176759}, !- Fan Efficiency Ratio Function of Speed Ratio Curve Name
   res fur gas htg supply fan;             !- End-Use Subcategory
 
 OS:Curve:Exponent,
-  {8cb757d6-4784-4982-b4e1-bedc3fa8a9d2}, !- Handle
-=======
-  {a0c178fb-8318-4d9a-8c09-4fa2c0952a34}, !- Fan Power Ratio Function of Speed Ratio Curve Name
-  {6928da41-4cab-4fe6-b433-f22b91cb9176}, !- Fan Efficiency Ratio Function of Speed Ratio Curve Name
-  res fur gas htg supply fan;             !- End-Use Subcategory
-
-OS:Curve:Exponent,
-  {a0c178fb-8318-4d9a-8c09-4fa2c0952a34}, !- Handle
->>>>>>> 93199ada
+  {6587c6ed-7f69-432d-a199-ac5025cc2597}, !- Handle
   Fan On Off Power Curve,                 !- Name
   1,                                      !- Coefficient1 Constant
   0,                                      !- Coefficient2 Constant
@@ -1237,11 +845,7 @@
   ;                                       !- Output Unit Type
 
 OS:Curve:Cubic,
-<<<<<<< HEAD
-  {4c49cf27-0ad8-4270-a15b-5b2d36ee9f40}, !- Handle
-=======
-  {6928da41-4cab-4fe6-b433-f22b91cb9176}, !- Handle
->>>>>>> 93199ada
+  {1b9a7163-49f9-425b-9e0d-074e69176759}, !- Handle
   Fan On Off Efficiency Curve,            !- Name
   1,                                      !- Coefficient1 Constant
   0,                                      !- Coefficient2 x
@@ -1251,33 +855,18 @@
   1;                                      !- Maximum Value of x
 
 OS:AirLoopHVAC:UnitarySystem,
-<<<<<<< HEAD
-  {43b564b1-4a76-40cb-810f-1da65636c200}, !- Handle
+  {37f1c37b-c7e8-472c-b7c7-3e749536a4c4}, !- Handle
   res fur gas unitary system,             !- Name
   Load,                                   !- Control Type
-  {b3aca2f2-87ee-4108-ae8b-462018272d59}, !- Controlling Zone or Thermostat Location
+  {9c771caa-9e96-41f6-8685-e57bc1206bc3}, !- Controlling Zone or Thermostat Location
   None,                                   !- Dehumidification Control Type
-  {4c2cb356-4c5a-4ef1-b401-0bed116dbddf}, !- Availability Schedule Name
-  {6a32025d-3372-47f9-9efe-c96cab3a060e}, !- Air Inlet Node Name
-  {82139f85-5cbf-4511-bf1b-f8d3f334fa78}, !- Air Outlet Node Name
-  {09394000-b6d1-40f6-9940-fed2d0bcbffd}, !- Supply Fan Name
+  {88203d18-4fea-4456-863e-e2218aa06a6a}, !- Availability Schedule Name
+  {78bb86f8-c2ed-4eb1-9bb8-b344178328e8}, !- Air Inlet Node Name
+  {ed8e514a-c89e-4d11-8053-708b02cc6cdf}, !- Air Outlet Node Name
+  {2a32044f-216e-4e4e-af94-3b6ecc6fba3d}, !- Supply Fan Name
   BlowThrough,                            !- Fan Placement
-  {a1ec8cb9-0883-4342-87e9-6931db4eb10a}, !- Supply Air Fan Operating Mode Schedule Name
-  {af4d0b1a-8dc6-4e40-b54e-d5bd3840471e}, !- Heating Coil Name
-=======
-  {e511df6a-1a05-4fb0-9e34-41f69ec3de03}, !- Handle
-  res fur gas unitary system,             !- Name
-  Load,                                   !- Control Type
-  {be966ecd-88b3-4720-b404-4a96df285b7d}, !- Controlling Zone or Thermostat Location
-  None,                                   !- Dehumidification Control Type
-  {c95f4379-93c3-4fd3-b3af-b8096edebe6f}, !- Availability Schedule Name
-  {bf931171-8256-4610-bdcb-5bd97f128574}, !- Air Inlet Node Name
-  {bfbc25e0-317f-4a94-8e1e-0b2fe21a61e0}, !- Air Outlet Node Name
-  {a6570956-7d92-4096-9705-8579bd591332}, !- Supply Fan Name
-  BlowThrough,                            !- Fan Placement
-  {016ead50-872f-47ab-a6b0-e6d9e12a962a}, !- Supply Air Fan Operating Mode Schedule Name
-  {e9b73cb8-238f-40a1-9d03-ee0f039d69e5}, !- Heating Coil Name
->>>>>>> 93199ada
+  {d2ccb0b5-4a58-46d1-ab6e-460e653d6391}, !- Supply Air Fan Operating Mode Schedule Name
+  {fa870532-8c71-4569-b5a5-1976fc61a902}, !- Heating Coil Name
   1,                                      !- DX Heating Coil Sizing Ratio
   ,                                       !- Cooling Coil Name
   No,                                     !- Use DOAS DX Cooling Coil
@@ -1290,7 +879,7 @@
   ,                                       !- Fraction of Autosized Design Cooling Supply Air Flow Rate
   ,                                       !- Design Supply Air Flow Rate Per Unit of Capacity During Cooling Operation {m3/s-W}
   ,                                       !- Supply Air Flow Rate Method During Heating Operation
-  Autosize,                               !- Supply Air Flow Rate During Heating Operation {m3/s}
+  autosize,                               !- Supply Air Flow Rate During Heating Operation {m3/s}
   ,                                       !- Supply Air Flow Rate Per Floor Area during Heating Operation {m3/s-m2}
   ,                                       !- Fraction of Autosized Design Heating Supply Air Flow Rate
   ,                                       !- Design Supply Air Flow Rate Per Unit of Capacity During Heating Operation {m3/s-W}
@@ -1312,23 +901,13 @@
   0;                                      !- Ancilliary Off-Cycle Electric Power {W}
 
 OS:Schedule:Constant,
-<<<<<<< HEAD
-  {a1ec8cb9-0883-4342-87e9-6931db4eb10a}, !- Handle
+  {d2ccb0b5-4a58-46d1-ab6e-460e653d6391}, !- Handle
   Always Off Discrete,                    !- Name
-  {b386f254-ef42-4f30-8eec-b0967e0648c1}, !- Schedule Type Limits Name
+  {9b5d337d-450a-4237-bbbf-9daca4237e9f}, !- Schedule Type Limits Name
   0;                                      !- Value
 
 OS:ScheduleTypeLimits,
-  {b386f254-ef42-4f30-8eec-b0967e0648c1}, !- Handle
-=======
-  {016ead50-872f-47ab-a6b0-e6d9e12a962a}, !- Handle
-  Always Off Discrete,                    !- Name
-  {cfc4298d-4443-465f-9d79-375d57dc764c}, !- Schedule Type Limits Name
-  0;                                      !- Value
-
-OS:ScheduleTypeLimits,
-  {cfc4298d-4443-465f-9d79-375d57dc764c}, !- Handle
->>>>>>> 93199ada
+  {9b5d337d-450a-4237-bbbf-9daca4237e9f}, !- Handle
   OnOff 1,                                !- Name
   0,                                      !- Lower Limit Value
   1,                                      !- Upper Limit Value
@@ -1336,234 +915,119 @@
   Availability;                           !- Unit Type
 
 OS:AirLoopHVAC,
-<<<<<<< HEAD
-  {af89e9de-ef63-45ed-840d-9666cc11b2e5}, !- Handle
+  {b284cbab-df93-4f78-ba1a-185d7babb128}, !- Handle
   res fur gas asys,                       !- Name
   ,                                       !- Controller List Name
-  {4c2cb356-4c5a-4ef1-b401-0bed116dbddf}, !- Availability Schedule
-  {b4644a99-1e58-4039-8e83-ec031a6457e3}, !- Availability Manager List Name
+  {88203d18-4fea-4456-863e-e2218aa06a6a}, !- Availability Schedule
+  {9782d5ac-be27-43ce-938e-a289956e2c22}, !- Availability Manager List Name
   AutoSize,                               !- Design Supply Air Flow Rate {m3/s}
   ,                                       !- Branch List Name
   ,                                       !- Connector List Name
-  {8224906e-c22a-42c3-91ab-5b146da70692}, !- Supply Side Inlet Node Name
-  {9006af1f-c53f-4493-a486-9bed6c394be3}, !- Demand Side Outlet Node Name
-  {6e190628-c8cc-4820-a4f4-754243dbafce}, !- Demand Side Inlet Node A
-  {8cf48f37-7314-4a9e-8816-efe8ce7b80cd}, !- Supply Side Outlet Node A
+  {2d12c52e-1a40-45b2-a657-9926ac1be1b7}, !- Supply Side Inlet Node Name
+  {779f834e-d7ce-488a-a52e-c8ad856e4f98}, !- Demand Side Outlet Node Name
+  {d1517cee-ecfc-4270-9851-38ebc67b1d99}, !- Demand Side Inlet Node A
+  {87e009b3-b034-4f15-b6e6-00992dc2b95f}, !- Supply Side Outlet Node A
   ,                                       !- Demand Side Inlet Node B
   ,                                       !- Supply Side Outlet Node B
   ,                                       !- Return Air Bypass Flow Temperature Setpoint Schedule Name
-  {e8c3c850-dcd5-4b18-9844-5981c3b087ae}, !- Demand Mixer Name
-  {a526a81d-6245-411f-8b09-dc735baa9f6a}, !- Demand Splitter A Name
-=======
-  {3ba86d27-5068-4f22-a42e-a41a359fe4a9}, !- Handle
-  res fur gas asys,                       !- Name
-  ,                                       !- Controller List Name
-  {c95f4379-93c3-4fd3-b3af-b8096edebe6f}, !- Availability Schedule
-  {d8a67fcf-e336-4ad0-aba2-eadb7b25eccd}, !- Availability Manager List Name
-  AutoSize,                               !- Design Supply Air Flow Rate {m3/s}
-  ,                                       !- Branch List Name
-  ,                                       !- Connector List Name
-  {797e6f18-64ea-48f5-9bc7-0190afc248fc}, !- Supply Side Inlet Node Name
-  {c777e49e-e77d-4911-9b8f-37d1d22375e5}, !- Demand Side Outlet Node Name
-  {75a7eb50-d38a-4319-be45-9e286ef3121f}, !- Demand Side Inlet Node A
-  {98db1ec4-f64b-40f1-9e3e-d129dc66d315}, !- Supply Side Outlet Node A
-  ,                                       !- Demand Side Inlet Node B
-  ,                                       !- Supply Side Outlet Node B
-  ,                                       !- Return Air Bypass Flow Temperature Setpoint Schedule Name
-  {6333a102-93a1-4fb3-b7e5-6484a3f4c05d}, !- Demand Mixer Name
-  {d58b4a5d-7ea8-4807-b331-975d6f0b3931}, !- Demand Splitter A Name
->>>>>>> 93199ada
+  {fcfa1a03-94b8-4dda-ac5b-db4a127cccb5}, !- Demand Mixer Name
+  {dfac5ca1-2ab2-4c3c-bbe6-3bad8f3ecfee}, !- Demand Splitter A Name
   ,                                       !- Demand Splitter B Name
   ;                                       !- Supply Splitter Name
 
 OS:Node,
-<<<<<<< HEAD
-  {569855bf-4d5c-47a9-874d-fe2ce2c7401d}, !- Handle
+  {7f5787cd-0085-44a1-b7e6-0f73990e0f98}, !- Handle
   Node 3,                                 !- Name
-  {8224906e-c22a-42c3-91ab-5b146da70692}, !- Inlet Port
-  {6a32025d-3372-47f9-9efe-c96cab3a060e}; !- Outlet Port
+  {2d12c52e-1a40-45b2-a657-9926ac1be1b7}, !- Inlet Port
+  {78bb86f8-c2ed-4eb1-9bb8-b344178328e8}; !- Outlet Port
 
 OS:Node,
-  {ea0f5885-ee29-4131-ac35-77c43bb3d792}, !- Handle
+  {228a2744-b83b-46d5-a4d3-2a4fafa8896f}, !- Handle
   Node 4,                                 !- Name
-  {82139f85-5cbf-4511-bf1b-f8d3f334fa78}, !- Inlet Port
-  {8cf48f37-7314-4a9e-8816-efe8ce7b80cd}; !- Outlet Port
-
-OS:Connection,
-  {8224906e-c22a-42c3-91ab-5b146da70692}, !- Handle
-  {cd0011ae-bc54-4047-aa4f-dbe90f949ae4}, !- Name
-  {af89e9de-ef63-45ed-840d-9666cc11b2e5}, !- Source Object
+  {ed8e514a-c89e-4d11-8053-708b02cc6cdf}, !- Inlet Port
+  {87e009b3-b034-4f15-b6e6-00992dc2b95f}; !- Outlet Port
+
+OS:Connection,
+  {2d12c52e-1a40-45b2-a657-9926ac1be1b7}, !- Handle
+  {56b42fda-7f82-4d83-9613-687bfebd9b5b}, !- Name
+  {b284cbab-df93-4f78-ba1a-185d7babb128}, !- Source Object
   8,                                      !- Outlet Port
-  {569855bf-4d5c-47a9-874d-fe2ce2c7401d}, !- Target Object
+  {7f5787cd-0085-44a1-b7e6-0f73990e0f98}, !- Target Object
   2;                                      !- Inlet Port
 
 OS:Connection,
-  {8cf48f37-7314-4a9e-8816-efe8ce7b80cd}, !- Handle
-  {dc597deb-ba32-42f8-a118-2075e4d37f97}, !- Name
-  {ea0f5885-ee29-4131-ac35-77c43bb3d792}, !- Source Object
+  {87e009b3-b034-4f15-b6e6-00992dc2b95f}, !- Handle
+  {5907df82-ef1b-4ef6-954a-e383fa3ef4bf}, !- Name
+  {228a2744-b83b-46d5-a4d3-2a4fafa8896f}, !- Source Object
   3,                                      !- Outlet Port
-  {af89e9de-ef63-45ed-840d-9666cc11b2e5}, !- Target Object
+  {b284cbab-df93-4f78-ba1a-185d7babb128}, !- Target Object
   11;                                     !- Inlet Port
 
 OS:Node,
-  {f476ea03-be2c-4d38-9d09-fb6a529c13fe}, !- Handle
+  {b61945fa-7a23-4e2c-be29-2d5233a910ea}, !- Handle
   Node 5,                                 !- Name
-  {6e190628-c8cc-4820-a4f4-754243dbafce}, !- Inlet Port
-  {8bbec8f5-27b5-49de-b912-1cb141d68761}; !- Outlet Port
+  {d1517cee-ecfc-4270-9851-38ebc67b1d99}, !- Inlet Port
+  {e65c09d7-f2b6-43f3-b709-959a6f173629}; !- Outlet Port
 
 OS:Node,
-  {82fe5eef-613a-4327-9671-505f4261364e}, !- Handle
+  {b1e109aa-d570-4742-b13b-2371821c92e0}, !- Handle
   Node 6,                                 !- Name
-  {63e8f8e3-d9ed-4605-a6a9-c43b8e180f7f}, !- Inlet Port
-  {9006af1f-c53f-4493-a486-9bed6c394be3}; !- Outlet Port
+  {844959dc-3622-4545-99b1-8159e295f8a4}, !- Inlet Port
+  {779f834e-d7ce-488a-a52e-c8ad856e4f98}; !- Outlet Port
 
 OS:Node,
-  {11993677-5f62-4ab1-9550-b44c26117967}, !- Handle
+  {c1d918d8-1a0a-44cc-8e60-ca6fdd177e4e}, !- Handle
   Node 7,                                 !- Name
-  {2f20f0ee-3a38-41cf-ac3a-c44e3bc0c21c}, !- Inlet Port
-  {6c37841f-b814-486c-b548-3bc854ea71fa}; !- Outlet Port
-
-OS:Connection,
-  {6e190628-c8cc-4820-a4f4-754243dbafce}, !- Handle
-  {c7bc095f-cebb-4f39-bbba-0a7196a15f9a}, !- Name
-  {af89e9de-ef63-45ed-840d-9666cc11b2e5}, !- Source Object
+  {f960086a-25f1-4524-a34c-1b80bae301cc}, !- Inlet Port
+  {259d2e72-b309-4bd1-b580-3d26244b2b19}; !- Outlet Port
+
+OS:Connection,
+  {d1517cee-ecfc-4270-9851-38ebc67b1d99}, !- Handle
+  {828d58ff-5615-432b-800c-bb77c12da96c}, !- Name
+  {b284cbab-df93-4f78-ba1a-185d7babb128}, !- Source Object
   10,                                     !- Outlet Port
-  {f476ea03-be2c-4d38-9d09-fb6a529c13fe}, !- Target Object
+  {b61945fa-7a23-4e2c-be29-2d5233a910ea}, !- Target Object
   2;                                      !- Inlet Port
 
 OS:Connection,
-  {9006af1f-c53f-4493-a486-9bed6c394be3}, !- Handle
-  {a9604eb3-c5fa-450c-98a4-11c6f36a85f2}, !- Name
-  {82fe5eef-613a-4327-9671-505f4261364e}, !- Source Object
+  {779f834e-d7ce-488a-a52e-c8ad856e4f98}, !- Handle
+  {2fc7cbf0-9024-4f5e-b37c-0e0bd0ce86a7}, !- Name
+  {b1e109aa-d570-4742-b13b-2371821c92e0}, !- Source Object
   3,                                      !- Outlet Port
-  {af89e9de-ef63-45ed-840d-9666cc11b2e5}, !- Target Object
+  {b284cbab-df93-4f78-ba1a-185d7babb128}, !- Target Object
   9;                                      !- Inlet Port
 
 OS:AirLoopHVAC:ZoneSplitter,
-  {a526a81d-6245-411f-8b09-dc735baa9f6a}, !- Handle
+  {dfac5ca1-2ab2-4c3c-bbe6-3bad8f3ecfee}, !- Handle
   res fur gas zone splitter,              !- Name
-  {8bbec8f5-27b5-49de-b912-1cb141d68761}, !- Inlet Node Name
-  {7c6be5fc-3581-4cd6-854b-e95de9808537}; !- Outlet Node Name 1
+  {e65c09d7-f2b6-43f3-b709-959a6f173629}, !- Inlet Node Name
+  {d8859145-fba7-4ae5-86f4-690c3106e3b4}; !- Outlet Node Name 1
 
 OS:AirLoopHVAC:ZoneMixer,
-  {e8c3c850-dcd5-4b18-9844-5981c3b087ae}, !- Handle
+  {fcfa1a03-94b8-4dda-ac5b-db4a127cccb5}, !- Handle
   res fur gas zone mixer,                 !- Name
-  {63e8f8e3-d9ed-4605-a6a9-c43b8e180f7f}, !- Outlet Node Name
-  {662708a8-93b1-41db-99b7-302e5e78fc06}; !- Inlet Node Name 1
-
-OS:Connection,
-  {8bbec8f5-27b5-49de-b912-1cb141d68761}, !- Handle
-  {f1f885e6-f8cf-4fe9-98f5-49f1472aa855}, !- Name
-  {f476ea03-be2c-4d38-9d09-fb6a529c13fe}, !- Source Object
+  {844959dc-3622-4545-99b1-8159e295f8a4}, !- Outlet Node Name
+  {a44882da-a078-46fe-8873-14820d60d1de}; !- Inlet Node Name 1
+
+OS:Connection,
+  {e65c09d7-f2b6-43f3-b709-959a6f173629}, !- Handle
+  {244b3206-0c32-4d3e-abb2-5019f95eb68e}, !- Name
+  {b61945fa-7a23-4e2c-be29-2d5233a910ea}, !- Source Object
   3,                                      !- Outlet Port
-  {a526a81d-6245-411f-8b09-dc735baa9f6a}, !- Target Object
+  {dfac5ca1-2ab2-4c3c-bbe6-3bad8f3ecfee}, !- Target Object
   2;                                      !- Inlet Port
 
 OS:Connection,
-  {63e8f8e3-d9ed-4605-a6a9-c43b8e180f7f}, !- Handle
-  {96d06238-c35c-4548-bc5e-b089c4a07688}, !- Name
-  {e8c3c850-dcd5-4b18-9844-5981c3b087ae}, !- Source Object
+  {844959dc-3622-4545-99b1-8159e295f8a4}, !- Handle
+  {eae7f046-f32a-4723-bd0d-e4cd7f355cbe}, !- Name
+  {fcfa1a03-94b8-4dda-ac5b-db4a127cccb5}, !- Source Object
   2,                                      !- Outlet Port
-  {82fe5eef-613a-4327-9671-505f4261364e}, !- Target Object
+  {b1e109aa-d570-4742-b13b-2371821c92e0}, !- Target Object
   2;                                      !- Inlet Port
 
 OS:Sizing:System,
-  {1f756a9d-e52a-4dd8-9db8-0c5a98684164}, !- Handle
-  {af89e9de-ef63-45ed-840d-9666cc11b2e5}, !- AirLoop Name
-=======
-  {6709bb5b-654e-4c6d-8c2c-4576510016f6}, !- Handle
-  Node 3,                                 !- Name
-  {797e6f18-64ea-48f5-9bc7-0190afc248fc}, !- Inlet Port
-  {bf931171-8256-4610-bdcb-5bd97f128574}; !- Outlet Port
-
-OS:Node,
-  {1dc88427-9b9b-4c92-9e81-aab61c8f7ce6}, !- Handle
-  Node 4,                                 !- Name
-  {bfbc25e0-317f-4a94-8e1e-0b2fe21a61e0}, !- Inlet Port
-  {98db1ec4-f64b-40f1-9e3e-d129dc66d315}; !- Outlet Port
-
-OS:Connection,
-  {797e6f18-64ea-48f5-9bc7-0190afc248fc}, !- Handle
-  {9b5093f2-5b9b-4bc7-aa2c-e0e25dbc5148}, !- Name
-  {3ba86d27-5068-4f22-a42e-a41a359fe4a9}, !- Source Object
-  8,                                      !- Outlet Port
-  {6709bb5b-654e-4c6d-8c2c-4576510016f6}, !- Target Object
-  2;                                      !- Inlet Port
-
-OS:Connection,
-  {98db1ec4-f64b-40f1-9e3e-d129dc66d315}, !- Handle
-  {3274f5e3-04a4-44aa-ab9a-f96ce6caf6ce}, !- Name
-  {1dc88427-9b9b-4c92-9e81-aab61c8f7ce6}, !- Source Object
-  3,                                      !- Outlet Port
-  {3ba86d27-5068-4f22-a42e-a41a359fe4a9}, !- Target Object
-  11;                                     !- Inlet Port
-
-OS:Node,
-  {d2222b28-4811-46d5-bec4-7942057fa114}, !- Handle
-  Node 5,                                 !- Name
-  {75a7eb50-d38a-4319-be45-9e286ef3121f}, !- Inlet Port
-  {1d6747df-9a40-4891-83cf-698521d7bdc5}; !- Outlet Port
-
-OS:Node,
-  {dd389113-c35b-46b2-afcd-73a50e5c67bd}, !- Handle
-  Node 6,                                 !- Name
-  {5e64e214-3a3d-40a3-a08d-73ae71bf8e57}, !- Inlet Port
-  {c777e49e-e77d-4911-9b8f-37d1d22375e5}; !- Outlet Port
-
-OS:Node,
-  {0db2c200-5401-4741-b8c2-e0a75313aa3a}, !- Handle
-  Node 7,                                 !- Name
-  {121f6a50-c56d-4b19-8ac5-02411b38f4a2}, !- Inlet Port
-  {55712dd6-b80f-417f-960a-0035a29b0850}; !- Outlet Port
-
-OS:Connection,
-  {75a7eb50-d38a-4319-be45-9e286ef3121f}, !- Handle
-  {54d04646-80b5-49c0-95a1-e38ada0f6451}, !- Name
-  {3ba86d27-5068-4f22-a42e-a41a359fe4a9}, !- Source Object
-  10,                                     !- Outlet Port
-  {d2222b28-4811-46d5-bec4-7942057fa114}, !- Target Object
-  2;                                      !- Inlet Port
-
-OS:Connection,
-  {c777e49e-e77d-4911-9b8f-37d1d22375e5}, !- Handle
-  {fe0bba52-2790-48f6-9460-cbd332089ab2}, !- Name
-  {dd389113-c35b-46b2-afcd-73a50e5c67bd}, !- Source Object
-  3,                                      !- Outlet Port
-  {3ba86d27-5068-4f22-a42e-a41a359fe4a9}, !- Target Object
-  9;                                      !- Inlet Port
-
-OS:AirLoopHVAC:ZoneSplitter,
-  {d58b4a5d-7ea8-4807-b331-975d6f0b3931}, !- Handle
-  res fur gas zone splitter,              !- Name
-  {1d6747df-9a40-4891-83cf-698521d7bdc5}, !- Inlet Node Name
-  {f148a97f-c563-4bbf-a96f-b77de8664c18}; !- Outlet Node Name 1
-
-OS:AirLoopHVAC:ZoneMixer,
-  {6333a102-93a1-4fb3-b7e5-6484a3f4c05d}, !- Handle
-  res fur gas zone mixer,                 !- Name
-  {5e64e214-3a3d-40a3-a08d-73ae71bf8e57}, !- Outlet Node Name
-  {6dad74b2-fdc0-4fed-bfcd-e0b7fa2181a5}; !- Inlet Node Name 1
-
-OS:Connection,
-  {1d6747df-9a40-4891-83cf-698521d7bdc5}, !- Handle
-  {d7e91442-e373-4bfe-a42a-c39c79c66eb5}, !- Name
-  {d2222b28-4811-46d5-bec4-7942057fa114}, !- Source Object
-  3,                                      !- Outlet Port
-  {d58b4a5d-7ea8-4807-b331-975d6f0b3931}, !- Target Object
-  2;                                      !- Inlet Port
-
-OS:Connection,
-  {5e64e214-3a3d-40a3-a08d-73ae71bf8e57}, !- Handle
-  {59f1500e-6c5c-4d35-8554-046ff19215ad}, !- Name
-  {6333a102-93a1-4fb3-b7e5-6484a3f4c05d}, !- Source Object
-  2,                                      !- Outlet Port
-  {dd389113-c35b-46b2-afcd-73a50e5c67bd}, !- Target Object
-  2;                                      !- Inlet Port
-
-OS:Sizing:System,
-  {3ce46076-14d0-411c-8245-24ecab6aa6cd}, !- Handle
-  {3ba86d27-5068-4f22-a42e-a41a359fe4a9}, !- AirLoop Name
->>>>>>> 93199ada
+  {73a743b3-b3ad-4915-8f5b-d90d963a18dd}, !- Handle
+  {b284cbab-df93-4f78-ba1a-185d7babb128}, !- AirLoop Name
   Sensible,                               !- Type of Load to Size On
   Autosize,                               !- Design Outdoor Air Flow Rate {m3/s}
   0.3,                                    !- Central Heating Maximum System Air Flow Ratio
@@ -1602,189 +1066,96 @@
   OnOff;                                  !- Central Cooling Capacity Control Method
 
 OS:AvailabilityManagerAssignmentList,
-<<<<<<< HEAD
-  {b4644a99-1e58-4039-8e83-ec031a6457e3}, !- Handle
+  {9782d5ac-be27-43ce-938e-a289956e2c22}, !- Handle
   Air Loop HVAC 1 AvailabilityManagerAssignmentList; !- Name
 
 OS:Connection,
-  {6a32025d-3372-47f9-9efe-c96cab3a060e}, !- Handle
-  {45b5efff-f417-4951-b916-674de6711849}, !- Name
-  {569855bf-4d5c-47a9-874d-fe2ce2c7401d}, !- Source Object
+  {78bb86f8-c2ed-4eb1-9bb8-b344178328e8}, !- Handle
+  {ef8e03d3-a27c-4290-9c04-001c7f940b18}, !- Name
+  {7f5787cd-0085-44a1-b7e6-0f73990e0f98}, !- Source Object
   3,                                      !- Outlet Port
-  {43b564b1-4a76-40cb-810f-1da65636c200}, !- Target Object
+  {37f1c37b-c7e8-472c-b7c7-3e749536a4c4}, !- Target Object
   6;                                      !- Inlet Port
 
 OS:Connection,
-  {82139f85-5cbf-4511-bf1b-f8d3f334fa78}, !- Handle
-  {0280b371-7bb7-41c3-aef3-9d1e1d4158ae}, !- Name
-  {43b564b1-4a76-40cb-810f-1da65636c200}, !- Source Object
+  {ed8e514a-c89e-4d11-8053-708b02cc6cdf}, !- Handle
+  {6931a572-e4f7-4848-8f6e-2ca6c1fee9f1}, !- Name
+  {37f1c37b-c7e8-472c-b7c7-3e749536a4c4}, !- Source Object
   7,                                      !- Outlet Port
-  {ea0f5885-ee29-4131-ac35-77c43bb3d792}, !- Target Object
+  {228a2744-b83b-46d5-a4d3-2a4fafa8896f}, !- Target Object
   2;                                      !- Inlet Port
 
 OS:AirTerminal:SingleDuct:ConstantVolume:NoReheat,
-  {f94bde07-210f-4d9d-baf4-ce13926df031}, !- Handle
+  {0096e194-442c-42df-b96f-961062ad9dd1}, !- Handle
   res fur gas living zone direct air,     !- Name
-  {4c2cb356-4c5a-4ef1-b401-0bed116dbddf}, !- Availability Schedule Name
-  {5fde021a-aac3-48bf-845f-466bc699054f}, !- Air Inlet Node Name
-  {2f20f0ee-3a38-41cf-ac3a-c44e3bc0c21c}, !- Air Outlet Node Name
+  {88203d18-4fea-4456-863e-e2218aa06a6a}, !- Availability Schedule Name
+  {2e832c0c-b92c-458d-b9ed-d38be2dc0cf3}, !- Air Inlet Node Name
+  {f960086a-25f1-4524-a34c-1b80bae301cc}, !- Air Outlet Node Name
   AutoSize;                               !- Maximum Air Flow Rate {m3/s}
 
 OS:Node,
-  {9165b0b1-b388-4cd7-a2e5-e3b6c0feafea}, !- Handle
+  {b8514ef9-d094-4be7-af69-79506fb88fef}, !- Handle
   Node 8,                                 !- Name
-  {2bd28726-c99d-480c-bd77-a21451d64875}, !- Inlet Port
-  {662708a8-93b1-41db-99b7-302e5e78fc06}; !- Outlet Port
-
-OS:Connection,
-  {6c37841f-b814-486c-b548-3bc854ea71fa}, !- Handle
-  {6080ec55-088e-4339-ac2b-359ac31717fd}, !- Name
-  {11993677-5f62-4ab1-9550-b44c26117967}, !- Source Object
+  {78380e60-cd9d-405b-bd9c-519dbff469ea}, !- Inlet Port
+  {a44882da-a078-46fe-8873-14820d60d1de}; !- Outlet Port
+
+OS:Connection,
+  {259d2e72-b309-4bd1-b580-3d26244b2b19}, !- Handle
+  {ceddb53e-aa2e-47a7-9014-f18e27802430}, !- Name
+  {c1d918d8-1a0a-44cc-8e60-ca6fdd177e4e}, !- Source Object
   3,                                      !- Outlet Port
-  {091281c9-d298-497a-bf4d-55fb7a02889f}, !- Target Object
+  {9dc8d8a4-83b7-41d1-aa30-921c90625006}, !- Target Object
   3;                                      !- Inlet Port
 
 OS:Connection,
-  {2bd28726-c99d-480c-bd77-a21451d64875}, !- Handle
-  {df00f0f7-274d-44a6-b3bd-689e39b08e80}, !- Name
-  {11c5b254-00cb-4c03-8b80-1e1143385148}, !- Source Object
+  {78380e60-cd9d-405b-bd9c-519dbff469ea}, !- Handle
+  {5ae4abe5-ffab-4dc4-aa3e-d739fc11c12a}, !- Name
+  {539267b2-ed87-44e2-b3c2-0374016ad29a}, !- Source Object
   3,                                      !- Outlet Port
-  {9165b0b1-b388-4cd7-a2e5-e3b6c0feafea}, !- Target Object
+  {b8514ef9-d094-4be7-af69-79506fb88fef}, !- Target Object
   2;                                      !- Inlet Port
 
 OS:Connection,
-  {662708a8-93b1-41db-99b7-302e5e78fc06}, !- Handle
-  {ab2d76a0-7526-4649-9f21-71ca187998ae}, !- Name
-  {9165b0b1-b388-4cd7-a2e5-e3b6c0feafea}, !- Source Object
+  {a44882da-a078-46fe-8873-14820d60d1de}, !- Handle
+  {7e36797b-4442-41fc-a69e-40a9758ecfb1}, !- Name
+  {b8514ef9-d094-4be7-af69-79506fb88fef}, !- Source Object
   3,                                      !- Outlet Port
-  {e8c3c850-dcd5-4b18-9844-5981c3b087ae}, !- Target Object
+  {fcfa1a03-94b8-4dda-ac5b-db4a127cccb5}, !- Target Object
   3;                                      !- Inlet Port
 
 OS:Node,
-  {513b148c-ff5a-46e8-bc06-25788d7e9f51}, !- Handle
+  {4bacfd4f-24cc-4b62-8116-27bef2886a50}, !- Handle
   Node 9,                                 !- Name
-  {7c6be5fc-3581-4cd6-854b-e95de9808537}, !- Inlet Port
-  {5fde021a-aac3-48bf-845f-466bc699054f}; !- Outlet Port
-
-OS:Connection,
-  {7c6be5fc-3581-4cd6-854b-e95de9808537}, !- Handle
-  {54090e19-dfc1-44ca-af34-785e23cc26be}, !- Name
-  {a526a81d-6245-411f-8b09-dc735baa9f6a}, !- Source Object
+  {d8859145-fba7-4ae5-86f4-690c3106e3b4}, !- Inlet Port
+  {2e832c0c-b92c-458d-b9ed-d38be2dc0cf3}; !- Outlet Port
+
+OS:Connection,
+  {d8859145-fba7-4ae5-86f4-690c3106e3b4}, !- Handle
+  {97ff660c-1a4a-41c4-bc74-19c58388e830}, !- Name
+  {dfac5ca1-2ab2-4c3c-bbe6-3bad8f3ecfee}, !- Source Object
   3,                                      !- Outlet Port
-  {513b148c-ff5a-46e8-bc06-25788d7e9f51}, !- Target Object
+  {4bacfd4f-24cc-4b62-8116-27bef2886a50}, !- Target Object
   2;                                      !- Inlet Port
 
 OS:Connection,
-  {5fde021a-aac3-48bf-845f-466bc699054f}, !- Handle
-  {f6871bed-92fc-4101-a309-7e71a500e358}, !- Name
-  {513b148c-ff5a-46e8-bc06-25788d7e9f51}, !- Source Object
+  {2e832c0c-b92c-458d-b9ed-d38be2dc0cf3}, !- Handle
+  {7de55605-59e8-4201-8ac4-a0ef13c86e5f}, !- Name
+  {4bacfd4f-24cc-4b62-8116-27bef2886a50}, !- Source Object
   3,                                      !- Outlet Port
-  {f94bde07-210f-4d9d-baf4-ce13926df031}, !- Target Object
+  {0096e194-442c-42df-b96f-961062ad9dd1}, !- Target Object
   3;                                      !- Inlet Port
 
 OS:Connection,
-  {2f20f0ee-3a38-41cf-ac3a-c44e3bc0c21c}, !- Handle
-  {8c033626-1475-4778-8d59-8e6129319159}, !- Name
-  {f94bde07-210f-4d9d-baf4-ce13926df031}, !- Source Object
+  {f960086a-25f1-4524-a34c-1b80bae301cc}, !- Handle
+  {ce1f3294-0b0f-4c95-988f-994a67bd2247}, !- Name
+  {0096e194-442c-42df-b96f-961062ad9dd1}, !- Source Object
   4,                                      !- Outlet Port
-  {11993677-5f62-4ab1-9550-b44c26117967}, !- Target Object
+  {c1d918d8-1a0a-44cc-8e60-ca6fdd177e4e}, !- Target Object
   2;                                      !- Inlet Port
 
 OS:AdditionalProperties,
-  {407faa33-f1e5-4f23-8721-cf06cc6e45fb}, !- Handle
-  {43b564b1-4a76-40cb-810f-1da65636c200}, !- Object Name
-=======
-  {d8a67fcf-e336-4ad0-aba2-eadb7b25eccd}, !- Handle
-  Air Loop HVAC 1 AvailabilityManagerAssignmentList; !- Name
-
-OS:Connection,
-  {bf931171-8256-4610-bdcb-5bd97f128574}, !- Handle
-  {520299e1-88bd-4d61-8553-42f0d66aac29}, !- Name
-  {6709bb5b-654e-4c6d-8c2c-4576510016f6}, !- Source Object
-  3,                                      !- Outlet Port
-  {e511df6a-1a05-4fb0-9e34-41f69ec3de03}, !- Target Object
-  6;                                      !- Inlet Port
-
-OS:Connection,
-  {bfbc25e0-317f-4a94-8e1e-0b2fe21a61e0}, !- Handle
-  {20b01d34-9f4b-4893-bc9d-9047b6790f13}, !- Name
-  {e511df6a-1a05-4fb0-9e34-41f69ec3de03}, !- Source Object
-  7,                                      !- Outlet Port
-  {1dc88427-9b9b-4c92-9e81-aab61c8f7ce6}, !- Target Object
-  2;                                      !- Inlet Port
-
-OS:AirTerminal:SingleDuct:ConstantVolume:NoReheat,
-  {dc449b06-6332-4bc0-b242-f235219dee2f}, !- Handle
-  res fur gas living zone direct air,     !- Name
-  {c95f4379-93c3-4fd3-b3af-b8096edebe6f}, !- Availability Schedule Name
-  {acf65d0e-d059-4aa6-a10a-3b24e3b568c7}, !- Air Inlet Node Name
-  {121f6a50-c56d-4b19-8ac5-02411b38f4a2}, !- Air Outlet Node Name
-  AutoSize;                               !- Maximum Air Flow Rate {m3/s}
-
-OS:Node,
-  {d0623468-c3a6-41de-9c6d-b272e743c83f}, !- Handle
-  Node 8,                                 !- Name
-  {48a804bf-1be3-4c94-b157-3750fac365a0}, !- Inlet Port
-  {6dad74b2-fdc0-4fed-bfcd-e0b7fa2181a5}; !- Outlet Port
-
-OS:Connection,
-  {55712dd6-b80f-417f-960a-0035a29b0850}, !- Handle
-  {b41b0494-098d-4bf8-851f-b6843280d001}, !- Name
-  {0db2c200-5401-4741-b8c2-e0a75313aa3a}, !- Source Object
-  3,                                      !- Outlet Port
-  {365563d2-7c76-4637-9f84-25c0f371e5a4}, !- Target Object
-  3;                                      !- Inlet Port
-
-OS:Connection,
-  {48a804bf-1be3-4c94-b157-3750fac365a0}, !- Handle
-  {55fd22e7-0167-4190-b007-598463c2a4d8}, !- Name
-  {05be062f-478a-4006-9af6-f4a22999f51c}, !- Source Object
-  3,                                      !- Outlet Port
-  {d0623468-c3a6-41de-9c6d-b272e743c83f}, !- Target Object
-  2;                                      !- Inlet Port
-
-OS:Connection,
-  {6dad74b2-fdc0-4fed-bfcd-e0b7fa2181a5}, !- Handle
-  {7eab27ce-541d-4dc6-aac5-c9fd3a5b7ae6}, !- Name
-  {d0623468-c3a6-41de-9c6d-b272e743c83f}, !- Source Object
-  3,                                      !- Outlet Port
-  {6333a102-93a1-4fb3-b7e5-6484a3f4c05d}, !- Target Object
-  3;                                      !- Inlet Port
-
-OS:Node,
-  {1cc30f57-2518-4b6f-82b0-1ba28cd76264}, !- Handle
-  Node 9,                                 !- Name
-  {f148a97f-c563-4bbf-a96f-b77de8664c18}, !- Inlet Port
-  {acf65d0e-d059-4aa6-a10a-3b24e3b568c7}; !- Outlet Port
-
-OS:Connection,
-  {f148a97f-c563-4bbf-a96f-b77de8664c18}, !- Handle
-  {bc8a2af5-1322-44b6-af65-27527423a37b}, !- Name
-  {d58b4a5d-7ea8-4807-b331-975d6f0b3931}, !- Source Object
-  3,                                      !- Outlet Port
-  {1cc30f57-2518-4b6f-82b0-1ba28cd76264}, !- Target Object
-  2;                                      !- Inlet Port
-
-OS:Connection,
-  {acf65d0e-d059-4aa6-a10a-3b24e3b568c7}, !- Handle
-  {f45b4010-7a50-4fa7-b3ed-52aa31a50ee5}, !- Name
-  {1cc30f57-2518-4b6f-82b0-1ba28cd76264}, !- Source Object
-  3,                                      !- Outlet Port
-  {dc449b06-6332-4bc0-b242-f235219dee2f}, !- Target Object
-  3;                                      !- Inlet Port
-
-OS:Connection,
-  {121f6a50-c56d-4b19-8ac5-02411b38f4a2}, !- Handle
-  {222461fb-4d37-4db5-bd76-f662d1c7a8fc}, !- Name
-  {dc449b06-6332-4bc0-b242-f235219dee2f}, !- Source Object
-  4,                                      !- Outlet Port
-  {0db2c200-5401-4741-b8c2-e0a75313aa3a}, !- Target Object
-  2;                                      !- Inlet Port
-
-OS:AdditionalProperties,
-  {1a927225-057c-4912-a821-7b431b37124f}, !- Handle
-  {e511df6a-1a05-4fb0-9e34-41f69ec3de03}, !- Object Name
->>>>>>> 93199ada
+  {5abf57c5-4134-4ca4-943f-f06bbe100422}, !- Handle
+  {37f1c37b-c7e8-472c-b7c7-3e749536a4c4}, !- Object Name
   SizingInfoHVACFracHeatLoadServed,       !- Feature Name 1
   Double,                                 !- Feature Data Type 1
   1;                                      !- Feature Value 1
