--- conflicted
+++ resolved
@@ -1,73 +1,41 @@
 !- NOTE: Auto-generated from /test/osw_files/SFA_4units_1story_SL_UA_3Beds_2Baths_Denver_Furnace_NoSetpoints.osw
 
 OS:Version,
-<<<<<<< HEAD
-  {c3e9f054-0440-4c89-a0f3-9b2e4c4448ac}, !- Handle
+  {154fc7a8-e903-4402-872b-ec229678a759}, !- Handle
   2.9.0;                                  !- Version Identifier
 
 OS:SimulationControl,
-  {89fa84a3-b5ec-4603-89d3-6fc3b7a545e0}, !- Handle
-=======
-  {6469dbc5-bc05-492a-af17-0ff502565adf}, !- Handle
-  2.9.0;                                  !- Version Identifier
-
-OS:SimulationControl,
-  {ceff5368-995c-48de-86ed-644a5e243de5}, !- Handle
->>>>>>> 3c1d7324
+  {2a3215a8-8ffb-482c-ad7e-d8f64a304120}, !- Handle
   ,                                       !- Do Zone Sizing Calculation
   ,                                       !- Do System Sizing Calculation
   ,                                       !- Do Plant Sizing Calculation
   No;                                     !- Run Simulation for Sizing Periods
 
 OS:Timestep,
-<<<<<<< HEAD
-  {afea53d3-8bde-449a-8e85-f86318317804}, !- Handle
+  {ffedba2a-ecc0-463d-b1e9-8938e2a78a58}, !- Handle
   6;                                      !- Number of Timesteps per Hour
 
 OS:ShadowCalculation,
-  {34ef93e4-572e-4132-a1b1-10a992fd441c}, !- Handle
-=======
-  {975c165c-db5a-426b-a1ca-cf7b8cebe26c}, !- Handle
-  6;                                      !- Number of Timesteps per Hour
-
-OS:ShadowCalculation,
-  {cd70758e-0368-4e45-8a37-fbbdb7d5100b}, !- Handle
->>>>>>> 3c1d7324
+  {027ad473-7204-47cc-a603-9a6de8a77cce}, !- Handle
   20,                                     !- Calculation Frequency
   200;                                    !- Maximum Figures in Shadow Overlap Calculations
 
 OS:SurfaceConvectionAlgorithm:Outside,
-<<<<<<< HEAD
-  {ace14360-1533-42f3-aab7-19451586ff34}, !- Handle
+  {1b475800-9799-4234-9471-5655cb8a954b}, !- Handle
   DOE-2;                                  !- Algorithm
 
 OS:SurfaceConvectionAlgorithm:Inside,
-  {c2553bc4-9563-4915-a078-9c4e66b45a16}, !- Handle
+  {21af4a63-33dc-4746-b8d0-44c562f55cd4}, !- Handle
   TARP;                                   !- Algorithm
 
 OS:ZoneCapacitanceMultiplier:ResearchSpecial,
-  {84478fe9-81ba-4b42-a9af-290ad5cc96d1}, !- Handle
-=======
-  {8a13ca05-da60-41f6-8f5b-71a1300a3648}, !- Handle
-  DOE-2;                                  !- Algorithm
-
-OS:SurfaceConvectionAlgorithm:Inside,
-  {4a51e83c-08bb-40f4-97bf-54f0e7b96d5d}, !- Handle
-  TARP;                                   !- Algorithm
-
-OS:ZoneCapacitanceMultiplier:ResearchSpecial,
-  {db72652a-4e44-48bd-91bc-69c63fb22bb4}, !- Handle
->>>>>>> 3c1d7324
+  {7d0833cd-8ebb-4e03-b0cf-24510720819a}, !- Handle
   ,                                       !- Temperature Capacity Multiplier
   15,                                     !- Humidity Capacity Multiplier
   ;                                       !- Carbon Dioxide Capacity Multiplier
 
 OS:RunPeriod,
-<<<<<<< HEAD
-  {0cae1947-3b9b-480c-a7e2-8ea9edf62fc7}, !- Handle
-=======
-  {58a43d0a-7277-443d-8c23-b3ffceba048e}, !- Handle
->>>>>>> 3c1d7324
+  {e1e33d37-c02c-48a4-9eb9-e134dee7da75}, !- Handle
   Run Period 1,                           !- Name
   1,                                      !- Begin Month
   1,                                      !- Begin Day of Month
@@ -81,21 +49,13 @@
   ;                                       !- Number of Times Runperiod to be Repeated
 
 OS:YearDescription,
-<<<<<<< HEAD
-  {5de110d3-e091-4f22-9f1a-c7040aa44d37}, !- Handle
-=======
-  {b471843d-5566-4f75-8c55-3d6525941467}, !- Handle
->>>>>>> 3c1d7324
+  {deb0c730-cf82-439e-8beb-c2c3e5d8c2b5}, !- Handle
   2007,                                   !- Calendar Year
   ,                                       !- Day of Week for Start Day
   ;                                       !- Is Leap Year
 
 OS:WeatherFile,
-<<<<<<< HEAD
-  {28a949fa-9bc9-47e2-9316-03bb08a37054}, !- Handle
-=======
-  {e587fbaf-653e-4208-a013-9a388d356580}, !- Handle
->>>>>>> 3c1d7324
+  {cedb4ef6-1c07-4b06-a95b-79ba75a6fba0}, !- Handle
   Denver Intl Ap,                         !- City
   CO,                                     !- State Province Region
   USA,                                    !- Country
@@ -109,13 +69,8 @@
   E23378AA;                               !- Checksum
 
 OS:AdditionalProperties,
-<<<<<<< HEAD
-  {cb4d176b-518e-4f6a-bc1d-d5d3dee2b341}, !- Handle
-  {28a949fa-9bc9-47e2-9316-03bb08a37054}, !- Object Name
-=======
-  {cffcbca7-c2ff-4d06-b84c-00e2eff3cbe8}, !- Handle
-  {e587fbaf-653e-4208-a013-9a388d356580}, !- Object Name
->>>>>>> 3c1d7324
+  {28639f47-0ba8-4cc0-a575-bceed371506d}, !- Handle
+  {cedb4ef6-1c07-4b06-a95b-79ba75a6fba0}, !- Object Name
   EPWHeaderCity,                          !- Feature Name 1
   String,                                 !- Feature Data Type 1
   Denver Intl Ap,                         !- Feature Value 1
@@ -223,11 +178,7 @@
   84;                                     !- Feature Value 35
 
 OS:Site,
-<<<<<<< HEAD
-  {4f4770c9-ee3f-42af-bc52-07dd4db480e1}, !- Handle
-=======
-  {a0b9485f-503c-461f-a47f-0b3581782391}, !- Handle
->>>>>>> 3c1d7324
+  {9db3fa4c-5607-4928-91bc-1222fda8501d}, !- Handle
   Denver Intl Ap_CO_USA,                  !- Name
   39.83,                                  !- Latitude {deg}
   -104.65,                                !- Longitude {deg}
@@ -236,11 +187,7 @@
   ;                                       !- Terrain
 
 OS:ClimateZones,
-<<<<<<< HEAD
-  {b6420cff-c134-477d-8f76-54984ed1ddb2}, !- Handle
-=======
-  {a774da59-5983-4857-a7ae-d9d80a6baa6c}, !- Handle
->>>>>>> 3c1d7324
+  {c687e3b9-4963-4329-a4a9-3038398f72c4}, !- Handle
   ,                                       !- Active Institution
   ,                                       !- Active Year
   ,                                       !- Climate Zone Institution Name 1
@@ -253,31 +200,19 @@
   Cold;                                   !- Climate Zone Value 2
 
 OS:Site:WaterMainsTemperature,
-<<<<<<< HEAD
-  {c553ed46-b63f-4133-b75f-21403df495e3}, !- Handle
-=======
-  {d6000bc1-342b-4502-8a5b-a18e6826d239}, !- Handle
->>>>>>> 3c1d7324
+  {6ce9fdeb-84ed-4bdc-abd7-ae16cb038fb4}, !- Handle
   Correlation,                            !- Calculation Method
   ,                                       !- Temperature Schedule Name
   10.8753424657535,                       !- Annual Average Outdoor Air Temperature {C}
   23.1524007936508;                       !- Maximum Difference In Monthly Average Outdoor Air Temperatures {deltaC}
 
 OS:RunPeriodControl:DaylightSavingTime,
-<<<<<<< HEAD
-  {95bda42c-024c-47f8-9aa7-b84b54caad3b}, !- Handle
-=======
-  {438e668a-13e9-44bb-958e-4657fcd7901d}, !- Handle
->>>>>>> 3c1d7324
+  {cc90a985-5d4f-41a2-a616-aee1c0a13469}, !- Handle
   3/12,                                   !- Start Date
   11/5;                                   !- End Date
 
 OS:Site:GroundTemperature:Deep,
-<<<<<<< HEAD
-  {6374cd35-137f-40a4-836a-e3bf64df8854}, !- Handle
-=======
-  {288a2d40-cf1c-4de7-a90b-cbbdbf5d024e}, !- Handle
->>>>>>> 3c1d7324
+  {ce58cece-2dcc-4c85-92b0-a1e87bf785ff}, !- Handle
   10.8753424657535,                       !- January Deep Ground Temperature {C}
   10.8753424657535,                       !- February Deep Ground Temperature {C}
   10.8753424657535,                       !- March Deep Ground Temperature {C}
@@ -292,11 +227,7 @@
   10.8753424657535;                       !- December Deep Ground Temperature {C}
 
 OS:Building,
-<<<<<<< HEAD
-  {5d94e885-a358-4e3e-8ebc-879ac61704ac}, !- Handle
-=======
-  {e40375cd-7109-4f30-8d2d-e05b2af975bc}, !- Handle
->>>>>>> 3c1d7324
+  {9225b548-2edb-4a95-9961-eb37a13280b1}, !- Handle
   Building 1,                             !- Name
   ,                                       !- Building Sector Type
   0,                                      !- North Axis {deg}
@@ -311,13 +242,8 @@
   4;                                      !- Standards Number of Living Units
 
 OS:AdditionalProperties,
-<<<<<<< HEAD
-  {2ec9eeab-61cf-43b9-9a05-0541adfda19f}, !- Handle
-  {5d94e885-a358-4e3e-8ebc-879ac61704ac}, !- Object Name
-=======
-  {a0da56a9-27a2-4621-b63a-f63ea24f87c8}, !- Handle
-  {e40375cd-7109-4f30-8d2d-e05b2af975bc}, !- Object Name
->>>>>>> 3c1d7324
+  {37ba2278-5120-409c-8df4-cd6d17d75d90}, !- Handle
+  {9225b548-2edb-4a95-9961-eb37a13280b1}, !- Object Name
   num_units,                              !- Feature Name 1
   Integer,                                !- Feature Data Type 1
   4,                                      !- Feature Value 1
@@ -335,11 +261,7 @@
   true;                                   !- Feature Value 5
 
 OS:ThermalZone,
-<<<<<<< HEAD
-  {9e36bb44-0938-4e32-a5ee-79776749f61a}, !- Handle
-=======
-  {6bb2dff2-8876-46d3-a1da-43434e9f2c1d}, !- Handle
->>>>>>> 3c1d7324
+  {e124f9be-781d-4a3d-8f92-516b730e1332}, !- Handle
   living zone,                            !- Name
   ,                                       !- Multiplier
   ,                                       !- Ceiling Height {m}
@@ -348,17 +270,10 @@
   ,                                       !- Zone Inside Convection Algorithm
   ,                                       !- Zone Outside Convection Algorithm
   ,                                       !- Zone Conditioning Equipment List Name
-<<<<<<< HEAD
-  {7551a688-0da6-4007-aec9-3ce91033ef0d}, !- Zone Air Inlet Port List
-  {264f176b-ac2a-45c9-bcc1-e1e0ea4820f2}, !- Zone Air Exhaust Port List
-  {30f4aa21-485b-429e-a834-2a70e544a7d1}, !- Zone Air Node Name
-  {0c7ac77e-1c8b-4b6f-8c29-b63df0583b4f}, !- Zone Return Air Port List
-=======
-  {fc00ce57-c812-4001-a53d-bbb9d37e54f3}, !- Zone Air Inlet Port List
-  {5378d487-c404-46ef-a9e8-32e867e8e742}, !- Zone Air Exhaust Port List
-  {37641d81-f380-4c68-81bf-9f5b58372569}, !- Zone Air Node Name
-  {d020f8a3-474c-4cea-93a0-9bebffe9b555}, !- Zone Return Air Port List
->>>>>>> 3c1d7324
+  {6c5990d0-29fa-4c6b-96ca-fb3b389536dd}, !- Zone Air Inlet Port List
+  {d89aac50-4edd-473a-ac21-744bcc0de63d}, !- Zone Air Exhaust Port List
+  {4d0cbb51-0ee9-49f0-a009-2af66d7247f0}, !- Zone Air Node Name
+  {f91bf59a-fab9-40ea-bedf-c584478c4e58}, !- Zone Return Air Port List
   ,                                       !- Primary Daylighting Control Name
   ,                                       !- Fraction of Zone Controlled by Primary Daylighting Control
   ,                                       !- Secondary Daylighting Control Name
@@ -369,75 +284,39 @@
   No;                                     !- Use Ideal Air Loads
 
 OS:Node,
-<<<<<<< HEAD
-  {c965d284-9da5-4757-a7bc-000e3b38581c}, !- Handle
+  {0b34008d-4617-4824-9dd3-e7a286d58740}, !- Handle
   Node 1,                                 !- Name
-  {30f4aa21-485b-429e-a834-2a70e544a7d1}, !- Inlet Port
+  {4d0cbb51-0ee9-49f0-a009-2af66d7247f0}, !- Inlet Port
   ;                                       !- Outlet Port
 
 OS:Connection,
-  {30f4aa21-485b-429e-a834-2a70e544a7d1}, !- Handle
-  {07beb07e-e164-4c96-ab14-36c3f198c6fe}, !- Name
-  {9e36bb44-0938-4e32-a5ee-79776749f61a}, !- Source Object
+  {4d0cbb51-0ee9-49f0-a009-2af66d7247f0}, !- Handle
+  {b4bb4921-671b-4c71-9947-01895c77623d}, !- Name
+  {e124f9be-781d-4a3d-8f92-516b730e1332}, !- Source Object
   11,                                     !- Outlet Port
-  {c965d284-9da5-4757-a7bc-000e3b38581c}, !- Target Object
+  {0b34008d-4617-4824-9dd3-e7a286d58740}, !- Target Object
   2;                                      !- Inlet Port
 
 OS:PortList,
-  {7551a688-0da6-4007-aec9-3ce91033ef0d}, !- Handle
-  {44e5f223-19d1-480a-b5f6-8421778aa82d}, !- Name
-  {9e36bb44-0938-4e32-a5ee-79776749f61a}, !- HVAC Component
-  {0aea8c5f-cf00-43c8-ba19-38380015ecc7}; !- Port 1
+  {6c5990d0-29fa-4c6b-96ca-fb3b389536dd}, !- Handle
+  {578cc407-ffda-4b6f-8205-04b3bedce95e}, !- Name
+  {e124f9be-781d-4a3d-8f92-516b730e1332}, !- HVAC Component
+  {e0d5073c-f01f-46c2-9cf8-a74a25144b86}; !- Port 1
 
 OS:PortList,
-  {264f176b-ac2a-45c9-bcc1-e1e0ea4820f2}, !- Handle
-  {8fa562d1-05b6-444d-862e-7197a928169b}, !- Name
-  {9e36bb44-0938-4e32-a5ee-79776749f61a}; !- HVAC Component
+  {d89aac50-4edd-473a-ac21-744bcc0de63d}, !- Handle
+  {aaffb42d-8469-4e42-8076-3725bdad1853}, !- Name
+  {e124f9be-781d-4a3d-8f92-516b730e1332}; !- HVAC Component
 
 OS:PortList,
-  {0c7ac77e-1c8b-4b6f-8c29-b63df0583b4f}, !- Handle
-  {fad9aa78-9535-4404-bab6-978bdd536d31}, !- Name
-  {9e36bb44-0938-4e32-a5ee-79776749f61a}, !- HVAC Component
-  {0f4d73f8-bd58-421a-8611-83487d84be6f}; !- Port 1
+  {f91bf59a-fab9-40ea-bedf-c584478c4e58}, !- Handle
+  {904ec201-637c-4a68-9368-f99a7433e658}, !- Name
+  {e124f9be-781d-4a3d-8f92-516b730e1332}, !- HVAC Component
+  {12f6daf2-b8be-4b46-96b9-34b5dc7ab690}; !- Port 1
 
 OS:Sizing:Zone,
-  {7e38f1fc-eb12-4347-84ee-3b08d788bdfe}, !- Handle
-  {9e36bb44-0938-4e32-a5ee-79776749f61a}, !- Zone or ZoneList Name
-=======
-  {0fc566b8-674a-4fa1-ab9d-6cee35b965f7}, !- Handle
-  Node 1,                                 !- Name
-  {37641d81-f380-4c68-81bf-9f5b58372569}, !- Inlet Port
-  ;                                       !- Outlet Port
-
-OS:Connection,
-  {37641d81-f380-4c68-81bf-9f5b58372569}, !- Handle
-  {d10d5bd0-4053-4243-aa43-3d386e107fcf}, !- Name
-  {6bb2dff2-8876-46d3-a1da-43434e9f2c1d}, !- Source Object
-  11,                                     !- Outlet Port
-  {0fc566b8-674a-4fa1-ab9d-6cee35b965f7}, !- Target Object
-  2;                                      !- Inlet Port
-
-OS:PortList,
-  {fc00ce57-c812-4001-a53d-bbb9d37e54f3}, !- Handle
-  {5490ffbb-ebcd-4855-8104-11b3ee7ec590}, !- Name
-  {6bb2dff2-8876-46d3-a1da-43434e9f2c1d}, !- HVAC Component
-  {b1b22b4c-098d-413f-9c61-657b4e8b7cf5}; !- Port 1
-
-OS:PortList,
-  {5378d487-c404-46ef-a9e8-32e867e8e742}, !- Handle
-  {1da6110f-7e8d-4625-93ae-e957e6a497a3}, !- Name
-  {6bb2dff2-8876-46d3-a1da-43434e9f2c1d}; !- HVAC Component
-
-OS:PortList,
-  {d020f8a3-474c-4cea-93a0-9bebffe9b555}, !- Handle
-  {97feb9cc-4852-42d2-a69c-7dbde005a6ee}, !- Name
-  {6bb2dff2-8876-46d3-a1da-43434e9f2c1d}, !- HVAC Component
-  {82e8106a-1332-4991-912d-e6f77813d5ce}; !- Port 1
-
-OS:Sizing:Zone,
-  {bc02952c-b28b-4d75-8c4c-a23d9d7dff42}, !- Handle
-  {6bb2dff2-8876-46d3-a1da-43434e9f2c1d}, !- Zone or ZoneList Name
->>>>>>> 3c1d7324
+  {144b6491-f3a0-4953-978c-05a580dcf856}, !- Handle
+  {e124f9be-781d-4a3d-8f92-516b730e1332}, !- Zone or ZoneList Name
   SupplyAirTemperature,                   !- Zone Cooling Design Supply Air Temperature Input Method
   14,                                     !- Zone Cooling Design Supply Air Temperature {C}
   11.11,                                  !- Zone Cooling Design Supply Air Temperature Difference {deltaC}
@@ -466,34 +345,20 @@
   autosize;                               !- Dedicated Outdoor Air High Setpoint Temperature for Design {C}
 
 OS:ZoneHVAC:EquipmentList,
-<<<<<<< HEAD
-  {e9a6e3d8-1c32-4365-86fd-4aba3562cef0}, !- Handle
+  {056f4ecb-4a74-4016-8ac5-9526ad47fdce}, !- Handle
   Zone HVAC Equipment List 1,             !- Name
-  {9e36bb44-0938-4e32-a5ee-79776749f61a}, !- Thermal Zone
+  {e124f9be-781d-4a3d-8f92-516b730e1332}, !- Thermal Zone
   SequentialLoad,                         !- Load Distribution Scheme
-  {46fc34cb-1756-4272-bfe7-49dc80409193}, !- Zone Equipment 1
-=======
-  {3336b2d5-0647-471e-a3c6-716e8ada756a}, !- Handle
-  Zone HVAC Equipment List 1,             !- Name
-  {6bb2dff2-8876-46d3-a1da-43434e9f2c1d}, !- Thermal Zone
-  SequentialLoad,                         !- Load Distribution Scheme
-  {338ed5c5-43d7-42ee-ac6b-619c4fb1867a}, !- Zone Equipment 1
->>>>>>> 3c1d7324
+  {3b2d84d8-78f5-4d5e-9c09-bbf033512dd4}, !- Zone Equipment 1
   1,                                      !- Zone Equipment Cooling Sequence 1
   1,                                      !- Zone Equipment Heating or No-Load Sequence 1
   ,                                       !- Zone Equipment Sequential Cooling Fraction Schedule Name 1
   ;                                       !- Zone Equipment Sequential Heating Fraction Schedule Name 1
 
 OS:Space,
-<<<<<<< HEAD
-  {bcb504af-de91-442d-9ea5-394e1f56e61d}, !- Handle
+  {f5776397-9b57-43ce-b759-7a0de161eaac}, !- Handle
   living space,                           !- Name
-  {4b8475a3-a599-47f4-8e25-997b942b1193}, !- Space Type Name
-=======
-  {b23bc3b1-c35c-48db-b8da-280ff8c35b94}, !- Handle
-  living space,                           !- Name
-  {6a4eee1e-2c4a-442b-8171-da6579778ca1}, !- Space Type Name
->>>>>>> 3c1d7324
+  {c6b75146-23ba-4959-9a3e-10a37f0b9163}, !- Space Type Name
   ,                                       !- Default Construction Set Name
   ,                                       !- Default Schedule Set Name
   ,                                       !- Direction of Relative North {deg}
@@ -501,31 +366,17 @@
   ,                                       !- Y Origin {m}
   ,                                       !- Z Origin {m}
   ,                                       !- Building Story Name
-<<<<<<< HEAD
-  {9e36bb44-0938-4e32-a5ee-79776749f61a}, !- Thermal Zone Name
+  {e124f9be-781d-4a3d-8f92-516b730e1332}, !- Thermal Zone Name
   ,                                       !- Part of Total Floor Area
   ,                                       !- Design Specification Outdoor Air Object Name
-  {50db77c6-856f-4477-877f-929f0ed51c15}; !- Building Unit Name
+  {21d2290f-e89f-40d3-8392-03be5483b466}; !- Building Unit Name
 
 OS:Surface,
-  {85569ca6-b27a-403f-a503-36d08d02172c}, !- Handle
+  {6be90616-bea8-4d39-8f6f-dd25a4a3c4b4}, !- Handle
   Surface 1,                              !- Name
   Floor,                                  !- Surface Type
   ,                                       !- Construction Name
-  {bcb504af-de91-442d-9ea5-394e1f56e61d}, !- Space Name
-=======
-  {6bb2dff2-8876-46d3-a1da-43434e9f2c1d}, !- Thermal Zone Name
-  ,                                       !- Part of Total Floor Area
-  ,                                       !- Design Specification Outdoor Air Object Name
-  {0489c8cf-1fc6-49ba-bdbf-008dde38a06f}; !- Building Unit Name
-
-OS:Surface,
-  {7f5621f5-61ad-47df-ad58-511c9a6d0d35}, !- Handle
-  Surface 1,                              !- Name
-  Floor,                                  !- Surface Type
-  ,                                       !- Construction Name
-  {b23bc3b1-c35c-48db-b8da-280ff8c35b94}, !- Space Name
->>>>>>> 3c1d7324
+  {f5776397-9b57-43ce-b759-7a0de161eaac}, !- Space Name
   Foundation,                             !- Outside Boundary Condition
   ,                                       !- Outside Boundary Condition Object
   NoSun,                                  !- Sun Exposure
@@ -538,19 +389,11 @@
   6.46578440716979, -12.9315688143396, 0; !- X,Y,Z Vertex 4 {m}
 
 OS:Surface,
-<<<<<<< HEAD
-  {ba894b43-9e82-4d3b-8fbe-e7b81d3a76d9}, !- Handle
+  {f760a2ae-1fc1-489c-978c-020695b305a5}, !- Handle
   Surface 2,                              !- Name
   Wall,                                   !- Surface Type
   ,                                       !- Construction Name
-  {bcb504af-de91-442d-9ea5-394e1f56e61d}, !- Space Name
-=======
-  {ec7b796a-410c-4b8f-848b-bd588e0ada11}, !- Handle
-  Surface 2,                              !- Name
-  Wall,                                   !- Surface Type
-  ,                                       !- Construction Name
-  {b23bc3b1-c35c-48db-b8da-280ff8c35b94}, !- Space Name
->>>>>>> 3c1d7324
+  {f5776397-9b57-43ce-b759-7a0de161eaac}, !- Space Name
   Outdoors,                               !- Outside Boundary Condition
   ,                                       !- Outside Boundary Condition Object
   SunExposed,                             !- Sun Exposure
@@ -563,19 +406,11 @@
   0, -12.9315688143396, 2.4384;           !- X,Y,Z Vertex 4 {m}
 
 OS:Surface,
-<<<<<<< HEAD
-  {93b306ca-1599-40c7-83ea-97f1dfcb795c}, !- Handle
+  {ff75fe29-fdf2-4bea-b1e0-889462b2b6a4}, !- Handle
   Surface 3,                              !- Name
   Wall,                                   !- Surface Type
   ,                                       !- Construction Name
-  {bcb504af-de91-442d-9ea5-394e1f56e61d}, !- Space Name
-=======
-  {5e59bf17-6403-4508-9666-868d1616237b}, !- Handle
-  Surface 3,                              !- Name
-  Wall,                                   !- Surface Type
-  ,                                       !- Construction Name
-  {b23bc3b1-c35c-48db-b8da-280ff8c35b94}, !- Space Name
->>>>>>> 3c1d7324
+  {f5776397-9b57-43ce-b759-7a0de161eaac}, !- Space Name
   Outdoors,                               !- Outside Boundary Condition
   ,                                       !- Outside Boundary Condition Object
   SunExposed,                             !- Sun Exposure
@@ -588,19 +423,11 @@
   0, 0, 2.4384;                           !- X,Y,Z Vertex 4 {m}
 
 OS:Surface,
-<<<<<<< HEAD
-  {eabfe1aa-5f67-4016-8957-924cc5b96ea9}, !- Handle
+  {ad01ccbd-bd17-434b-8c40-8adc9f005eb1}, !- Handle
   Surface 4,                              !- Name
   Wall,                                   !- Surface Type
   ,                                       !- Construction Name
-  {bcb504af-de91-442d-9ea5-394e1f56e61d}, !- Space Name
-=======
-  {02d379d6-6498-4419-80da-57d7ac8b6551}, !- Handle
-  Surface 4,                              !- Name
-  Wall,                                   !- Surface Type
-  ,                                       !- Construction Name
-  {b23bc3b1-c35c-48db-b8da-280ff8c35b94}, !- Space Name
->>>>>>> 3c1d7324
+  {f5776397-9b57-43ce-b759-7a0de161eaac}, !- Space Name
   Adiabatic,                              !- Outside Boundary Condition
   ,                                       !- Outside Boundary Condition Object
   NoSun,                                  !- Sun Exposure
@@ -613,19 +440,11 @@
   6.46578440716979, 0, 2.4384;            !- X,Y,Z Vertex 4 {m}
 
 OS:Surface,
-<<<<<<< HEAD
-  {dc437a54-a4a2-4d3e-a03c-e124fa46d834}, !- Handle
+  {fb15ccd1-f1a4-49b9-8546-a3db7ef050a9}, !- Handle
   Surface 5,                              !- Name
   Wall,                                   !- Surface Type
   ,                                       !- Construction Name
-  {bcb504af-de91-442d-9ea5-394e1f56e61d}, !- Space Name
-=======
-  {ca41a2f9-9d74-4476-bb6c-b87a494b83ab}, !- Handle
-  Surface 5,                              !- Name
-  Wall,                                   !- Surface Type
-  ,                                       !- Construction Name
-  {b23bc3b1-c35c-48db-b8da-280ff8c35b94}, !- Space Name
->>>>>>> 3c1d7324
+  {f5776397-9b57-43ce-b759-7a0de161eaac}, !- Space Name
   Outdoors,                               !- Outside Boundary Condition
   ,                                       !- Outside Boundary Condition Object
   SunExposed,                             !- Sun Exposure
@@ -638,23 +457,13 @@
   6.46578440716979, -12.9315688143396, 2.4384; !- X,Y,Z Vertex 4 {m}
 
 OS:Surface,
-<<<<<<< HEAD
-  {0f7ed3b0-beff-4a0d-9890-62347aa64463}, !- Handle
+  {0ac8482f-d092-4abc-a3ed-1fa94185a467}, !- Handle
   Surface 6,                              !- Name
   RoofCeiling,                            !- Surface Type
   ,                                       !- Construction Name
-  {bcb504af-de91-442d-9ea5-394e1f56e61d}, !- Space Name
+  {f5776397-9b57-43ce-b759-7a0de161eaac}, !- Space Name
   Surface,                                !- Outside Boundary Condition
-  {2b236447-8794-4ad9-b5d3-4223c865d05c}, !- Outside Boundary Condition Object
-=======
-  {6ada83c0-8c6a-403f-8e95-d2cb19aa0f13}, !- Handle
-  Surface 6,                              !- Name
-  RoofCeiling,                            !- Surface Type
-  ,                                       !- Construction Name
-  {b23bc3b1-c35c-48db-b8da-280ff8c35b94}, !- Space Name
-  Surface,                                !- Outside Boundary Condition
-  {75583ce8-2544-486f-b7b9-5c79ac933cd2}, !- Outside Boundary Condition Object
->>>>>>> 3c1d7324
+  {0b4f1c77-3021-4cfa-acf1-0ef855f93b5c}, !- Outside Boundary Condition Object
   NoSun,                                  !- Sun Exposure
   NoWind,                                 !- Wind Exposure
   ,                                       !- View Factor to Ground
@@ -665,11 +474,7 @@
   0, -12.9315688143396, 2.4384;           !- X,Y,Z Vertex 4 {m}
 
 OS:SpaceType,
-<<<<<<< HEAD
-  {4b8475a3-a599-47f4-8e25-997b942b1193}, !- Handle
-=======
-  {6a4eee1e-2c4a-442b-8171-da6579778ca1}, !- Handle
->>>>>>> 3c1d7324
+  {c6b75146-23ba-4959-9a3e-10a37f0b9163}, !- Handle
   Space Type 1,                           !- Name
   ,                                       !- Default Construction Set Name
   ,                                       !- Default Schedule Set Name
@@ -680,23 +485,13 @@
   living;                                 !- Standards Space Type
 
 OS:Surface,
-<<<<<<< HEAD
-  {2b236447-8794-4ad9-b5d3-4223c865d05c}, !- Handle
+  {0b4f1c77-3021-4cfa-acf1-0ef855f93b5c}, !- Handle
   Surface 7,                              !- Name
   Floor,                                  !- Surface Type
   ,                                       !- Construction Name
-  {cfd1bf52-9e57-4f7f-969a-6a3345a3d5f5}, !- Space Name
+  {02633535-9881-49b1-9d07-91a7da0e9fe1}, !- Space Name
   Surface,                                !- Outside Boundary Condition
-  {0f7ed3b0-beff-4a0d-9890-62347aa64463}, !- Outside Boundary Condition Object
-=======
-  {75583ce8-2544-486f-b7b9-5c79ac933cd2}, !- Handle
-  Surface 7,                              !- Name
-  Floor,                                  !- Surface Type
-  ,                                       !- Construction Name
-  {8378c5f9-440d-4ef7-aa2c-7d1a3951bc05}, !- Space Name
-  Surface,                                !- Outside Boundary Condition
-  {6ada83c0-8c6a-403f-8e95-d2cb19aa0f13}, !- Outside Boundary Condition Object
->>>>>>> 3c1d7324
+  {0ac8482f-d092-4abc-a3ed-1fa94185a467}, !- Outside Boundary Condition Object
   NoSun,                                  !- Sun Exposure
   NoWind,                                 !- Wind Exposure
   ,                                       !- View Factor to Ground
@@ -707,19 +502,11 @@
   6.46578440716979, -12.9315688143396, 2.4384; !- X,Y,Z Vertex 4 {m}
 
 OS:Surface,
-<<<<<<< HEAD
-  {4c93c31c-762e-49d4-97f6-6c9b4aa26a72}, !- Handle
+  {6f79cfaa-9804-4ef7-b296-4273fbd8907e}, !- Handle
   Surface 8,                              !- Name
   RoofCeiling,                            !- Surface Type
   ,                                       !- Construction Name
-  {cfd1bf52-9e57-4f7f-969a-6a3345a3d5f5}, !- Space Name
-=======
-  {e2acbd92-26b2-4b65-8d37-8fc868bccaae}, !- Handle
-  Surface 8,                              !- Name
-  RoofCeiling,                            !- Surface Type
-  ,                                       !- Construction Name
-  {8378c5f9-440d-4ef7-aa2c-7d1a3951bc05}, !- Space Name
->>>>>>> 3c1d7324
+  {02633535-9881-49b1-9d07-91a7da0e9fe1}, !- Space Name
   Outdoors,                               !- Outside Boundary Condition
   ,                                       !- Outside Boundary Condition Object
   SunExposed,                             !- Sun Exposure
@@ -732,19 +519,11 @@
   0, 0, 2.4384;                           !- X,Y,Z Vertex 4 {m}
 
 OS:Surface,
-<<<<<<< HEAD
-  {6b1a1217-fce4-4d29-90df-530a9b8deeda}, !- Handle
+  {f45dd1d1-7844-40e1-8611-2ec78abbd40a}, !- Handle
   Surface 9,                              !- Name
   RoofCeiling,                            !- Surface Type
   ,                                       !- Construction Name
-  {cfd1bf52-9e57-4f7f-969a-6a3345a3d5f5}, !- Space Name
-=======
-  {1fa0b367-db5c-48bd-940b-42150cb909ea}, !- Handle
-  Surface 9,                              !- Name
-  RoofCeiling,                            !- Surface Type
-  ,                                       !- Construction Name
-  {8378c5f9-440d-4ef7-aa2c-7d1a3951bc05}, !- Space Name
->>>>>>> 3c1d7324
+  {02633535-9881-49b1-9d07-91a7da0e9fe1}, !- Space Name
   Outdoors,                               !- Outside Boundary Condition
   ,                                       !- Outside Boundary Condition Object
   SunExposed,                             !- Sun Exposure
@@ -757,19 +536,11 @@
   6.46578440716979, -12.9315688143396, 2.4384; !- X,Y,Z Vertex 4 {m}
 
 OS:Surface,
-<<<<<<< HEAD
-  {03bda140-a7e5-4c6f-9b3e-84963c6311ea}, !- Handle
+  {0af2a9ac-d67b-48b7-919a-1d0ec6b2e6e1}, !- Handle
   Surface 10,                             !- Name
   Wall,                                   !- Surface Type
   ,                                       !- Construction Name
-  {cfd1bf52-9e57-4f7f-969a-6a3345a3d5f5}, !- Space Name
-=======
-  {a9558561-7860-4372-aa61-74bb735cc9f8}, !- Handle
-  Surface 10,                             !- Name
-  Wall,                                   !- Surface Type
-  ,                                       !- Construction Name
-  {8378c5f9-440d-4ef7-aa2c-7d1a3951bc05}, !- Space Name
->>>>>>> 3c1d7324
+  {02633535-9881-49b1-9d07-91a7da0e9fe1}, !- Space Name
   Outdoors,                               !- Outside Boundary Condition
   ,                                       !- Outside Boundary Condition Object
   SunExposed,                             !- Sun Exposure
@@ -781,19 +552,11 @@
   0, -12.9315688143396, 2.4384;           !- X,Y,Z Vertex 3 {m}
 
 OS:Surface,
-<<<<<<< HEAD
-  {4b76a1a4-f3ea-497c-81f9-8dbe3dd65b60}, !- Handle
+  {53bf07d3-7003-43b7-b0d0-a2004de97bf5}, !- Handle
   Surface 11,                             !- Name
   Wall,                                   !- Surface Type
   ,                                       !- Construction Name
-  {cfd1bf52-9e57-4f7f-969a-6a3345a3d5f5}, !- Space Name
-=======
-  {9de60b34-132e-436d-ab71-e7d8bbbddd98}, !- Handle
-  Surface 11,                             !- Name
-  Wall,                                   !- Surface Type
-  ,                                       !- Construction Name
-  {8378c5f9-440d-4ef7-aa2c-7d1a3951bc05}, !- Space Name
->>>>>>> 3c1d7324
+  {02633535-9881-49b1-9d07-91a7da0e9fe1}, !- Space Name
   Adiabatic,                              !- Outside Boundary Condition
   ,                                       !- Outside Boundary Condition Object
   NoSun,                                  !- Sun Exposure
@@ -805,15 +568,9 @@
   6.46578440716979, 0, 2.4384;            !- X,Y,Z Vertex 3 {m}
 
 OS:Space,
-<<<<<<< HEAD
-  {cfd1bf52-9e57-4f7f-969a-6a3345a3d5f5}, !- Handle
+  {02633535-9881-49b1-9d07-91a7da0e9fe1}, !- Handle
   unfinished attic space,                 !- Name
-  {d809b826-025d-42b5-b4bd-e47884d2ebea}, !- Space Type Name
-=======
-  {8378c5f9-440d-4ef7-aa2c-7d1a3951bc05}, !- Handle
-  unfinished attic space,                 !- Name
-  {03a543b7-8b84-4007-824e-732551880c9e}, !- Space Type Name
->>>>>>> 3c1d7324
+  {5eada57a-4071-4d86-9116-e8cdb09d4600}, !- Space Type Name
   ,                                       !- Default Construction Set Name
   ,                                       !- Default Schedule Set Name
   ,                                       !- Direction of Relative North {deg}
@@ -821,17 +578,10 @@
   ,                                       !- Y Origin {m}
   ,                                       !- Z Origin {m}
   ,                                       !- Building Story Name
-<<<<<<< HEAD
-  {86431a18-461b-4843-ab6f-9026ffc39508}; !- Thermal Zone Name
+  {f0cc7757-a3b8-4fc1-8380-fa618d5ecc6f}; !- Thermal Zone Name
 
 OS:ThermalZone,
-  {86431a18-461b-4843-ab6f-9026ffc39508}, !- Handle
-=======
-  {d60469fe-ea0b-4864-9ca6-356d3b09dd06}; !- Thermal Zone Name
-
-OS:ThermalZone,
-  {d60469fe-ea0b-4864-9ca6-356d3b09dd06}, !- Handle
->>>>>>> 3c1d7324
+  {f0cc7757-a3b8-4fc1-8380-fa618d5ecc6f}, !- Handle
   unfinished attic zone,                  !- Name
   ,                                       !- Multiplier
   ,                                       !- Ceiling Height {m}
@@ -840,17 +590,10 @@
   ,                                       !- Zone Inside Convection Algorithm
   ,                                       !- Zone Outside Convection Algorithm
   ,                                       !- Zone Conditioning Equipment List Name
-<<<<<<< HEAD
-  {94417dac-d729-4303-b8b4-070994a8a201}, !- Zone Air Inlet Port List
-  {be1a48de-34c5-4979-8f7f-811f6c5979fe}, !- Zone Air Exhaust Port List
-  {d2af855e-a689-4815-a053-a3028f189285}, !- Zone Air Node Name
-  {f7a5a252-a119-45d6-925c-5f01198647f7}, !- Zone Return Air Port List
-=======
-  {8978518a-79a0-4c52-bfaa-89f247791e14}, !- Zone Air Inlet Port List
-  {ab1d3c84-3a1f-4cf0-980f-221d56e6475c}, !- Zone Air Exhaust Port List
-  {2f598265-63ce-4163-a0af-16f65fbb5a24}, !- Zone Air Node Name
-  {216291c6-86ba-40ec-be83-7b71eed9b998}, !- Zone Return Air Port List
->>>>>>> 3c1d7324
+  {9ad9fd2b-cb1a-4380-8d9e-7e671f1a5ef6}, !- Zone Air Inlet Port List
+  {d78214c4-b583-41d8-bcd4-9487dcb7ea54}, !- Zone Air Exhaust Port List
+  {6f649e7f-8914-48cf-a32b-fa129b5e12f0}, !- Zone Air Node Name
+  {1af29871-fda2-4481-ba51-34c191fd0d9f}, !- Zone Return Air Port List
   ,                                       !- Primary Daylighting Control Name
   ,                                       !- Fraction of Zone Controlled by Primary Daylighting Control
   ,                                       !- Secondary Daylighting Control Name
@@ -861,71 +604,37 @@
   No;                                     !- Use Ideal Air Loads
 
 OS:Node,
-<<<<<<< HEAD
-  {3cc09b90-3549-4a0f-a207-fcf571239c5a}, !- Handle
+  {3208678d-c7a9-4292-a062-78cdac9fe829}, !- Handle
   Node 2,                                 !- Name
-  {d2af855e-a689-4815-a053-a3028f189285}, !- Inlet Port
+  {6f649e7f-8914-48cf-a32b-fa129b5e12f0}, !- Inlet Port
   ;                                       !- Outlet Port
 
 OS:Connection,
-  {d2af855e-a689-4815-a053-a3028f189285}, !- Handle
-  {79a4316c-0e8a-4342-ac35-f300ff1adac8}, !- Name
-  {86431a18-461b-4843-ab6f-9026ffc39508}, !- Source Object
+  {6f649e7f-8914-48cf-a32b-fa129b5e12f0}, !- Handle
+  {3926714e-259a-4c7c-9782-9fde594b3c05}, !- Name
+  {f0cc7757-a3b8-4fc1-8380-fa618d5ecc6f}, !- Source Object
   11,                                     !- Outlet Port
-  {3cc09b90-3549-4a0f-a207-fcf571239c5a}, !- Target Object
+  {3208678d-c7a9-4292-a062-78cdac9fe829}, !- Target Object
   2;                                      !- Inlet Port
 
 OS:PortList,
-  {94417dac-d729-4303-b8b4-070994a8a201}, !- Handle
-  {8b8c9167-3ee5-4e79-88fd-5e917d8044d8}, !- Name
-  {86431a18-461b-4843-ab6f-9026ffc39508}; !- HVAC Component
+  {9ad9fd2b-cb1a-4380-8d9e-7e671f1a5ef6}, !- Handle
+  {ac038e0f-5a25-429a-82f2-9fe2a9e10df3}, !- Name
+  {f0cc7757-a3b8-4fc1-8380-fa618d5ecc6f}; !- HVAC Component
 
 OS:PortList,
-  {be1a48de-34c5-4979-8f7f-811f6c5979fe}, !- Handle
-  {f946e919-19d0-451e-b81d-52591cb40759}, !- Name
-  {86431a18-461b-4843-ab6f-9026ffc39508}; !- HVAC Component
+  {d78214c4-b583-41d8-bcd4-9487dcb7ea54}, !- Handle
+  {fb4ff5a8-4371-4021-b2d5-ab1e78e42ddf}, !- Name
+  {f0cc7757-a3b8-4fc1-8380-fa618d5ecc6f}; !- HVAC Component
 
 OS:PortList,
-  {f7a5a252-a119-45d6-925c-5f01198647f7}, !- Handle
-  {91f44e1e-1dbe-4d07-81ef-4f3897d0448a}, !- Name
-  {86431a18-461b-4843-ab6f-9026ffc39508}; !- HVAC Component
+  {1af29871-fda2-4481-ba51-34c191fd0d9f}, !- Handle
+  {f9c12b0d-8348-4c5a-9c8a-3907eab6c1cb}, !- Name
+  {f0cc7757-a3b8-4fc1-8380-fa618d5ecc6f}; !- HVAC Component
 
 OS:Sizing:Zone,
-  {0520518b-e5a7-488a-8975-69b3aaec885a}, !- Handle
-  {86431a18-461b-4843-ab6f-9026ffc39508}, !- Zone or ZoneList Name
-=======
-  {b2a2b170-6abe-4721-adc7-845e70a52455}, !- Handle
-  Node 2,                                 !- Name
-  {2f598265-63ce-4163-a0af-16f65fbb5a24}, !- Inlet Port
-  ;                                       !- Outlet Port
-
-OS:Connection,
-  {2f598265-63ce-4163-a0af-16f65fbb5a24}, !- Handle
-  {a9ee6155-03d4-4d85-bc44-6f2cd7e020ed}, !- Name
-  {d60469fe-ea0b-4864-9ca6-356d3b09dd06}, !- Source Object
-  11,                                     !- Outlet Port
-  {b2a2b170-6abe-4721-adc7-845e70a52455}, !- Target Object
-  2;                                      !- Inlet Port
-
-OS:PortList,
-  {8978518a-79a0-4c52-bfaa-89f247791e14}, !- Handle
-  {6dc57130-a490-4615-808a-65420107bb7d}, !- Name
-  {d60469fe-ea0b-4864-9ca6-356d3b09dd06}; !- HVAC Component
-
-OS:PortList,
-  {ab1d3c84-3a1f-4cf0-980f-221d56e6475c}, !- Handle
-  {054eae10-f6b7-4c7c-9d28-ebf67527c012}, !- Name
-  {d60469fe-ea0b-4864-9ca6-356d3b09dd06}; !- HVAC Component
-
-OS:PortList,
-  {216291c6-86ba-40ec-be83-7b71eed9b998}, !- Handle
-  {ecbc969c-29ad-443a-8264-c80f6b4d280e}, !- Name
-  {d60469fe-ea0b-4864-9ca6-356d3b09dd06}; !- HVAC Component
-
-OS:Sizing:Zone,
-  {1b257505-244b-40d1-a480-fc32c5f5e4a1}, !- Handle
-  {d60469fe-ea0b-4864-9ca6-356d3b09dd06}, !- Zone or ZoneList Name
->>>>>>> 3c1d7324
+  {5f2d6774-9de4-4a56-a97a-70ce54eda112}, !- Handle
+  {f0cc7757-a3b8-4fc1-8380-fa618d5ecc6f}, !- Zone or ZoneList Name
   SupplyAirTemperature,                   !- Zone Cooling Design Supply Air Temperature Input Method
   14,                                     !- Zone Cooling Design Supply Air Temperature {C}
   11.11,                                  !- Zone Cooling Design Supply Air Temperature Difference {deltaC}
@@ -954,21 +663,12 @@
   autosize;                               !- Dedicated Outdoor Air High Setpoint Temperature for Design {C}
 
 OS:ZoneHVAC:EquipmentList,
-<<<<<<< HEAD
-  {941a544b-afeb-437c-b421-d9c2765a7292}, !- Handle
+  {8559a4f2-0bd1-427e-ad80-3bfa3d8adcaf}, !- Handle
   Zone HVAC Equipment List 2,             !- Name
-  {86431a18-461b-4843-ab6f-9026ffc39508}; !- Thermal Zone
+  {f0cc7757-a3b8-4fc1-8380-fa618d5ecc6f}; !- Thermal Zone
 
 OS:SpaceType,
-  {d809b826-025d-42b5-b4bd-e47884d2ebea}, !- Handle
-=======
-  {ac0581d2-ae43-497f-bd7b-d99a9acac601}, !- Handle
-  Zone HVAC Equipment List 2,             !- Name
-  {d60469fe-ea0b-4864-9ca6-356d3b09dd06}; !- Thermal Zone
-
-OS:SpaceType,
-  {03a543b7-8b84-4007-824e-732551880c9e}, !- Handle
->>>>>>> 3c1d7324
+  {5eada57a-4071-4d86-9116-e8cdb09d4600}, !- Handle
   Space Type 2,                           !- Name
   ,                                       !- Default Construction Set Name
   ,                                       !- Default Schedule Set Name
@@ -979,23 +679,14 @@
   unfinished attic;                       !- Standards Space Type
 
 OS:BuildingUnit,
-<<<<<<< HEAD
-  {50db77c6-856f-4477-877f-929f0ed51c15}, !- Handle
-=======
-  {0489c8cf-1fc6-49ba-bdbf-008dde38a06f}, !- Handle
->>>>>>> 3c1d7324
+  {21d2290f-e89f-40d3-8392-03be5483b466}, !- Handle
   unit 1,                                 !- Name
   ,                                       !- Rendering Color
   Residential;                            !- Building Unit Type
 
 OS:AdditionalProperties,
-<<<<<<< HEAD
-  {a99f5a06-af28-4180-b28c-6ea14cf740cf}, !- Handle
-  {50db77c6-856f-4477-877f-929f0ed51c15}, !- Object Name
-=======
-  {6bd0a107-2ad0-4b66-909b-189d1340b3fb}, !- Handle
-  {0489c8cf-1fc6-49ba-bdbf-008dde38a06f}, !- Object Name
->>>>>>> 3c1d7324
+  {76fb0cf9-bda4-4482-a8bf-1bfd24d6cb2c}, !- Handle
+  {21d2290f-e89f-40d3-8392-03be5483b466}, !- Object Name
   NumberOfBedrooms,                       !- Feature Name 1
   Integer,                                !- Feature Data Type 1
   3,                                      !- Feature Value 1
@@ -1007,20 +698,12 @@
   3.3900000000000001;                     !- Feature Value 3
 
 OS:External:File,
-<<<<<<< HEAD
-  {844004ba-b989-4665-aa40-26181b220ec1}, !- Handle
-=======
-  {f6dcd2dd-fb91-48fa-bb17-5ff063e754f2}, !- Handle
->>>>>>> 3c1d7324
+  {2c83e71a-2d70-4bae-ae68-de07c38c5cc3}, !- Handle
   8760.csv,                               !- Name
   8760.csv;                               !- File Name
 
 OS:Schedule:Day,
-<<<<<<< HEAD
-  {fb7692df-e5f2-4e18-9f15-8befd840fae1}, !- Handle
-=======
-  {afc24db5-a24f-4337-b03a-9f6b47fd47dd}, !- Handle
->>>>>>> 3c1d7324
+  {ea14cadb-9b22-413d-b5e5-82ff3f1296f3}, !- Handle
   Schedule Day 1,                         !- Name
   ,                                       !- Schedule Type Limits Name
   ,                                       !- Interpolate to Timestep
@@ -1029,11 +712,7 @@
   0;                                      !- Value Until Time 1
 
 OS:Schedule:Day,
-<<<<<<< HEAD
-  {fee7b776-b1f8-420f-aa85-1b6119698e94}, !- Handle
-=======
-  {b4fea636-3260-4ed1-b1ef-f501768018ac}, !- Handle
->>>>>>> 3c1d7324
+  {9fe25672-d48f-47b2-ac39-065220387c79}, !- Handle
   Schedule Day 2,                         !- Name
   ,                                       !- Schedule Type Limits Name
   ,                                       !- Interpolate to Timestep
@@ -1042,17 +721,10 @@
   1;                                      !- Value Until Time 1
 
 OS:Schedule:File,
-<<<<<<< HEAD
-  {6e39ed68-d3ce-4edc-8746-b29cec148d7c}, !- Handle
+  {948e2156-0edd-487f-88c2-fb1683173d06}, !- Handle
   occupants,                              !- Name
-  {3ae32a93-abb3-4cc8-b6de-45423d965984}, !- Schedule Type Limits Name
-  {844004ba-b989-4665-aa40-26181b220ec1}, !- External File Name
-=======
-  {a6a5bead-a865-4029-8b6c-822df3b56cd0}, !- Handle
-  occupants,                              !- Name
-  {c0021516-cc08-4feb-88a5-100d3005faac}, !- Schedule Type Limits Name
-  {f6dcd2dd-fb91-48fa-bb17-5ff063e754f2}, !- External File Name
->>>>>>> 3c1d7324
+  {453d5ab9-22e1-4e2a-8723-9bdb1e99f2de}, !- Schedule Type Limits Name
+  {2c83e71a-2d70-4bae-ae68-de07c38c5cc3}, !- External File Name
   1,                                      !- Column Number
   1,                                      !- Rows to Skip at Top
   8760,                                   !- Number of Hours of Data
@@ -1061,38 +733,22 @@
   60;                                     !- Minutes per Item
 
 OS:Schedule:Ruleset,
-<<<<<<< HEAD
-  {9d95756d-7c41-43cf-8cc8-e597d99d93f8}, !- Handle
+  {60c1399b-f44c-4f7c-abd2-b00104b7c2e1}, !- Handle
   Schedule Ruleset 1,                     !- Name
-  {41f51230-f262-4ba9-b4b1-75617f18be0d}, !- Schedule Type Limits Name
-  {4c4fab70-6294-4bc9-be44-0536989a0fcc}; !- Default Day Schedule Name
+  {098aa875-d87b-4e3b-951d-95050a35f332}, !- Schedule Type Limits Name
+  {d59da1d5-1946-4844-b21f-2b4779cafbf3}; !- Default Day Schedule Name
 
 OS:Schedule:Day,
-  {4c4fab70-6294-4bc9-be44-0536989a0fcc}, !- Handle
+  {d59da1d5-1946-4844-b21f-2b4779cafbf3}, !- Handle
   Schedule Day 3,                         !- Name
-  {41f51230-f262-4ba9-b4b1-75617f18be0d}, !- Schedule Type Limits Name
-=======
-  {07e610a2-bfcf-4691-924b-b681c79da1cf}, !- Handle
-  Schedule Ruleset 1,                     !- Name
-  {2b9339c1-ae88-4d2d-bd6b-7f7d020727de}, !- Schedule Type Limits Name
-  {8cf42a07-78ae-4e4c-a5ec-ecdfbbc6b124}; !- Default Day Schedule Name
-
-OS:Schedule:Day,
-  {8cf42a07-78ae-4e4c-a5ec-ecdfbbc6b124}, !- Handle
-  Schedule Day 3,                         !- Name
-  {2b9339c1-ae88-4d2d-bd6b-7f7d020727de}, !- Schedule Type Limits Name
->>>>>>> 3c1d7324
+  {098aa875-d87b-4e3b-951d-95050a35f332}, !- Schedule Type Limits Name
   ,                                       !- Interpolate to Timestep
   24,                                     !- Hour 1
   0,                                      !- Minute 1
   112.539290946133;                       !- Value Until Time 1
 
 OS:People:Definition,
-<<<<<<< HEAD
-  {e318c375-a0a1-4a1e-a1f1-bf3504b1d793}, !- Handle
-=======
-  {017e3785-d17c-432a-b13c-96be906259f8}, !- Handle
->>>>>>> 3c1d7324
+  {30eb1603-9dae-43ee-94e5-d4e4b0cc0174}, !- Handle
   res occupants|living space,             !- Name
   People,                                 !- Number of People Calculation Method
   3.39,                                   !- Number of People {people}
@@ -1105,21 +761,12 @@
   ZoneAveraged;                           !- Mean Radiant Temperature Calculation Type
 
 OS:People,
-<<<<<<< HEAD
-  {212c7551-cdcd-460e-af9b-687531649bbe}, !- Handle
+  {893e4bac-23e4-4de9-a800-64a8ceee1d0e}, !- Handle
   res occupants|living space,             !- Name
-  {e318c375-a0a1-4a1e-a1f1-bf3504b1d793}, !- People Definition Name
-  {bcb504af-de91-442d-9ea5-394e1f56e61d}, !- Space or SpaceType Name
-  {6e39ed68-d3ce-4edc-8746-b29cec148d7c}, !- Number of People Schedule Name
-  {9d95756d-7c41-43cf-8cc8-e597d99d93f8}, !- Activity Level Schedule Name
-=======
-  {f98b24b5-0910-4141-889f-33f7c4976ad7}, !- Handle
-  res occupants|living space,             !- Name
-  {017e3785-d17c-432a-b13c-96be906259f8}, !- People Definition Name
-  {b23bc3b1-c35c-48db-b8da-280ff8c35b94}, !- Space or SpaceType Name
-  {a6a5bead-a865-4029-8b6c-822df3b56cd0}, !- Number of People Schedule Name
-  {07e610a2-bfcf-4691-924b-b681c79da1cf}, !- Activity Level Schedule Name
->>>>>>> 3c1d7324
+  {30eb1603-9dae-43ee-94e5-d4e4b0cc0174}, !- People Definition Name
+  {f5776397-9b57-43ce-b759-7a0de161eaac}, !- Space or SpaceType Name
+  {948e2156-0edd-487f-88c2-fb1683173d06}, !- Number of People Schedule Name
+  {60c1399b-f44c-4f7c-abd2-b00104b7c2e1}, !- Activity Level Schedule Name
   ,                                       !- Surface Name/Angle Factor List Name
   ,                                       !- Work Efficiency Schedule Name
   ,                                       !- Clothing Insulation Schedule Name
@@ -1127,11 +774,7 @@
   1;                                      !- Multiplier
 
 OS:ScheduleTypeLimits,
-<<<<<<< HEAD
-  {41f51230-f262-4ba9-b4b1-75617f18be0d}, !- Handle
-=======
-  {2b9339c1-ae88-4d2d-bd6b-7f7d020727de}, !- Handle
->>>>>>> 3c1d7324
+  {098aa875-d87b-4e3b-951d-95050a35f332}, !- Handle
   ActivityLevel,                          !- Name
   0,                                      !- Lower Limit Value
   ,                                       !- Upper Limit Value
@@ -1139,26 +782,16 @@
   ActivityLevel;                          !- Unit Type
 
 OS:ScheduleTypeLimits,
-<<<<<<< HEAD
-  {3ae32a93-abb3-4cc8-b6de-45423d965984}, !- Handle
-=======
-  {c0021516-cc08-4feb-88a5-100d3005faac}, !- Handle
->>>>>>> 3c1d7324
+  {453d5ab9-22e1-4e2a-8723-9bdb1e99f2de}, !- Handle
   Fractional,                             !- Name
   0,                                      !- Lower Limit Value
   1,                                      !- Upper Limit Value
   Continuous;                             !- Numeric Type
 
 OS:Coil:Heating:Gas,
-<<<<<<< HEAD
-  {3c3e3ddd-da0e-4d4a-b714-96f6d557e78a}, !- Handle
+  {741f25ed-6899-4896-bc4b-2417684b43f3}, !- Handle
   res fur gas heating coil,               !- Name
-  {b8d4b7fa-8a98-486c-b7b5-cd068453a9b4}, !- Availability Schedule Name
-=======
-  {997ae022-4861-413b-85b0-c7c23566cdf7}, !- Handle
-  res fur gas heating coil,               !- Name
-  {0624478f-ea0c-47ce-b40b-15e4ae359924}, !- Availability Schedule Name
->>>>>>> 3c1d7324
+  {acfefef7-f1b4-48cf-a8bf-a79843b803f4}, !- Availability Schedule Name
   0.78,                                   !- Gas Burner Efficiency
   AutoSize,                               !- Nominal Capacity {W}
   ,                                       !- Air Inlet Node Name
@@ -1170,23 +803,13 @@
   NaturalGas;                             !- Fuel Type
 
 OS:Schedule:Constant,
-<<<<<<< HEAD
-  {b8d4b7fa-8a98-486c-b7b5-cd068453a9b4}, !- Handle
+  {acfefef7-f1b4-48cf-a8bf-a79843b803f4}, !- Handle
   Always On Discrete,                     !- Name
-  {242454e6-6b19-4bd6-9c83-9c4035d75872}, !- Schedule Type Limits Name
+  {bba3dc85-306d-43c3-a674-26952b498327}, !- Schedule Type Limits Name
   1;                                      !- Value
 
 OS:ScheduleTypeLimits,
-  {242454e6-6b19-4bd6-9c83-9c4035d75872}, !- Handle
-=======
-  {0624478f-ea0c-47ce-b40b-15e4ae359924}, !- Handle
-  Always On Discrete,                     !- Name
-  {5cae0976-b78f-4e2c-81f1-8ff220b3a2e9}, !- Schedule Type Limits Name
-  1;                                      !- Value
-
-OS:ScheduleTypeLimits,
-  {5cae0976-b78f-4e2c-81f1-8ff220b3a2e9}, !- Handle
->>>>>>> 3c1d7324
+  {bba3dc85-306d-43c3-a674-26952b498327}, !- Handle
   OnOff,                                  !- Name
   0,                                      !- Lower Limit Value
   1,                                      !- Upper Limit Value
@@ -1194,15 +817,9 @@
   Availability;                           !- Unit Type
 
 OS:Fan:OnOff,
-<<<<<<< HEAD
-  {41b6062a-75dc-4448-a168-d0ab693260f6}, !- Handle
+  {f0fe7385-b8fb-40ce-9c25-02eec10e95b6}, !- Handle
   res fur gas htg supply fan,             !- Name
-  {b8d4b7fa-8a98-486c-b7b5-cd068453a9b4}, !- Availability Schedule Name
-=======
-  {7bf64c97-813b-48f0-b068-b1f48be62561}, !- Handle
-  res fur gas htg supply fan,             !- Name
-  {0624478f-ea0c-47ce-b40b-15e4ae359924}, !- Availability Schedule Name
->>>>>>> 3c1d7324
+  {acfefef7-f1b4-48cf-a8bf-a79843b803f4}, !- Availability Schedule Name
   0.75,                                   !- Fan Total Efficiency
   794.580001233493,                       !- Pressure Rise {Pa}
   autosize,                               !- Maximum Flow Rate {m3/s}
@@ -1210,21 +827,12 @@
   1,                                      !- Motor In Airstream Fraction
   ,                                       !- Air Inlet Node Name
   ,                                       !- Air Outlet Node Name
-<<<<<<< HEAD
-  {ec7635f0-fb8c-4473-844e-556954310095}, !- Fan Power Ratio Function of Speed Ratio Curve Name
-  {47856a0a-752b-4496-a258-6f4ed40e8016}, !- Fan Efficiency Ratio Function of Speed Ratio Curve Name
+  {fe052936-0dfb-44d4-aea3-a9e4f0612bca}, !- Fan Power Ratio Function of Speed Ratio Curve Name
+  {d77980b5-7182-4b31-a481-f708260277a9}, !- Fan Efficiency Ratio Function of Speed Ratio Curve Name
   res fur gas htg supply fan;             !- End-Use Subcategory
 
 OS:Curve:Exponent,
-  {ec7635f0-fb8c-4473-844e-556954310095}, !- Handle
-=======
-  {1ce594ae-883f-4696-92a5-62a2d19c1dd0}, !- Fan Power Ratio Function of Speed Ratio Curve Name
-  {be2cc377-65c7-4024-b5f5-9cef5e78d4ca}, !- Fan Efficiency Ratio Function of Speed Ratio Curve Name
-  res fur gas htg supply fan;             !- End-Use Subcategory
-
-OS:Curve:Exponent,
-  {1ce594ae-883f-4696-92a5-62a2d19c1dd0}, !- Handle
->>>>>>> 3c1d7324
+  {fe052936-0dfb-44d4-aea3-a9e4f0612bca}, !- Handle
   Fan On Off Power Curve,                 !- Name
   1,                                      !- Coefficient1 Constant
   0,                                      !- Coefficient2 Constant
@@ -1237,11 +845,7 @@
   ;                                       !- Output Unit Type
 
 OS:Curve:Cubic,
-<<<<<<< HEAD
-  {47856a0a-752b-4496-a258-6f4ed40e8016}, !- Handle
-=======
-  {be2cc377-65c7-4024-b5f5-9cef5e78d4ca}, !- Handle
->>>>>>> 3c1d7324
+  {d77980b5-7182-4b31-a481-f708260277a9}, !- Handle
   Fan On Off Efficiency Curve,            !- Name
   1,                                      !- Coefficient1 Constant
   0,                                      !- Coefficient2 x
@@ -1251,33 +855,18 @@
   1;                                      !- Maximum Value of x
 
 OS:AirLoopHVAC:UnitarySystem,
-<<<<<<< HEAD
-  {ce8c801c-c80c-4c89-984e-9d27fcc9a234}, !- Handle
+  {834c14b7-f5ae-4fe8-863e-775822b567ff}, !- Handle
   res fur gas unitary system,             !- Name
   Load,                                   !- Control Type
-  {9e36bb44-0938-4e32-a5ee-79776749f61a}, !- Controlling Zone or Thermostat Location
+  {e124f9be-781d-4a3d-8f92-516b730e1332}, !- Controlling Zone or Thermostat Location
   None,                                   !- Dehumidification Control Type
-  {b8d4b7fa-8a98-486c-b7b5-cd068453a9b4}, !- Availability Schedule Name
-  {4ce8e426-2efb-49d6-9260-a767e6317533}, !- Air Inlet Node Name
-  {d2b39b99-a25e-4bdd-bf76-ca585f742c66}, !- Air Outlet Node Name
-  {41b6062a-75dc-4448-a168-d0ab693260f6}, !- Supply Fan Name
+  {acfefef7-f1b4-48cf-a8bf-a79843b803f4}, !- Availability Schedule Name
+  {b74d7a0d-93a0-4d0a-ade5-f4519fc312f0}, !- Air Inlet Node Name
+  {ebdff0f9-62d8-448c-9639-7ebd963dcf27}, !- Air Outlet Node Name
+  {f0fe7385-b8fb-40ce-9c25-02eec10e95b6}, !- Supply Fan Name
   BlowThrough,                            !- Fan Placement
-  {3b873d21-f393-4dc9-b62c-1f760fff7d41}, !- Supply Air Fan Operating Mode Schedule Name
-  {3c3e3ddd-da0e-4d4a-b714-96f6d557e78a}, !- Heating Coil Name
-=======
-  {1d0c0e39-65b9-42b6-9a19-a00ebbf51ba7}, !- Handle
-  res fur gas unitary system,             !- Name
-  Load,                                   !- Control Type
-  {6bb2dff2-8876-46d3-a1da-43434e9f2c1d}, !- Controlling Zone or Thermostat Location
-  None,                                   !- Dehumidification Control Type
-  {0624478f-ea0c-47ce-b40b-15e4ae359924}, !- Availability Schedule Name
-  {e52396b5-686b-4799-92b1-a61c20177c07}, !- Air Inlet Node Name
-  {1eb382cf-874a-4ad5-9457-b5e37b644c8b}, !- Air Outlet Node Name
-  {7bf64c97-813b-48f0-b068-b1f48be62561}, !- Supply Fan Name
-  BlowThrough,                            !- Fan Placement
-  {c0be381e-d513-4982-94c8-3806b4fae5bc}, !- Supply Air Fan Operating Mode Schedule Name
-  {997ae022-4861-413b-85b0-c7c23566cdf7}, !- Heating Coil Name
->>>>>>> 3c1d7324
+  {620ed13e-32df-4142-bd61-0bbd00813ed5}, !- Supply Air Fan Operating Mode Schedule Name
+  {741f25ed-6899-4896-bc4b-2417684b43f3}, !- Heating Coil Name
   1,                                      !- DX Heating Coil Sizing Ratio
   ,                                       !- Cooling Coil Name
   No,                                     !- Use DOAS DX Cooling Coil
@@ -1312,23 +901,13 @@
   0;                                      !- Ancilliary Off-Cycle Electric Power {W}
 
 OS:Schedule:Constant,
-<<<<<<< HEAD
-  {3b873d21-f393-4dc9-b62c-1f760fff7d41}, !- Handle
+  {620ed13e-32df-4142-bd61-0bbd00813ed5}, !- Handle
   Always Off Discrete,                    !- Name
-  {a8847161-b86e-4568-8a6b-d76040d86cc7}, !- Schedule Type Limits Name
+  {76846f42-0d5a-4ddc-abff-d8ab053f4262}, !- Schedule Type Limits Name
   0;                                      !- Value
 
 OS:ScheduleTypeLimits,
-  {a8847161-b86e-4568-8a6b-d76040d86cc7}, !- Handle
-=======
-  {c0be381e-d513-4982-94c8-3806b4fae5bc}, !- Handle
-  Always Off Discrete,                    !- Name
-  {83e3f6ab-6ec2-45be-966b-194d82728b0c}, !- Schedule Type Limits Name
-  0;                                      !- Value
-
-OS:ScheduleTypeLimits,
-  {83e3f6ab-6ec2-45be-966b-194d82728b0c}, !- Handle
->>>>>>> 3c1d7324
+  {76846f42-0d5a-4ddc-abff-d8ab053f4262}, !- Handle
   OnOff 1,                                !- Name
   0,                                      !- Lower Limit Value
   1,                                      !- Upper Limit Value
@@ -1336,234 +915,119 @@
   Availability;                           !- Unit Type
 
 OS:AirLoopHVAC,
-<<<<<<< HEAD
-  {709bfba2-2e0a-4abc-94d9-60fc283e2e91}, !- Handle
+  {3ecbc87b-a2e1-4faf-9722-d5475d0cb32f}, !- Handle
   res fur gas asys,                       !- Name
   ,                                       !- Controller List Name
-  {b8d4b7fa-8a98-486c-b7b5-cd068453a9b4}, !- Availability Schedule
-  {8f114571-1124-46a3-8e2a-47b04ba94235}, !- Availability Manager List Name
+  {acfefef7-f1b4-48cf-a8bf-a79843b803f4}, !- Availability Schedule
+  {75f910c5-a9a9-46d7-bc6c-983ae9b8131f}, !- Availability Manager List Name
   AutoSize,                               !- Design Supply Air Flow Rate {m3/s}
   ,                                       !- Branch List Name
   ,                                       !- Connector List Name
-  {f7b19e2e-a1ed-4816-a198-958d680d6975}, !- Supply Side Inlet Node Name
-  {f4b4e933-9c66-451f-8587-685994a06fb1}, !- Demand Side Outlet Node Name
-  {d438c4d2-f3a2-4f18-a014-a24c17b95153}, !- Demand Side Inlet Node A
-  {53d8bc55-dce2-4f6b-9131-6d6893abc059}, !- Supply Side Outlet Node A
+  {996c83e2-7072-4b03-86cd-cc3183d9e2bc}, !- Supply Side Inlet Node Name
+  {37546297-c631-410e-bbc5-0818aaff7494}, !- Demand Side Outlet Node Name
+  {5819f019-3d48-42be-beb2-caf083a60365}, !- Demand Side Inlet Node A
+  {275bc87d-1a04-45dc-9a8c-8758549be99e}, !- Supply Side Outlet Node A
   ,                                       !- Demand Side Inlet Node B
   ,                                       !- Supply Side Outlet Node B
   ,                                       !- Return Air Bypass Flow Temperature Setpoint Schedule Name
-  {a666a2ff-9e3b-4203-b319-b20afeb2b088}, !- Demand Mixer Name
-  {09ca19f8-80a3-42bd-a42c-0c2f57fd987f}, !- Demand Splitter A Name
-=======
-  {d6f7daba-7022-4a77-9a4f-b5aa968eb599}, !- Handle
-  res fur gas asys,                       !- Name
-  ,                                       !- Controller List Name
-  {0624478f-ea0c-47ce-b40b-15e4ae359924}, !- Availability Schedule
-  {89a95775-eaa9-48d1-80e0-dd8d1af2de4f}, !- Availability Manager List Name
-  AutoSize,                               !- Design Supply Air Flow Rate {m3/s}
-  ,                                       !- Branch List Name
-  ,                                       !- Connector List Name
-  {77984c50-7270-4105-b3da-936f93a8e0e5}, !- Supply Side Inlet Node Name
-  {0126a416-ba82-4776-96b2-05268715126f}, !- Demand Side Outlet Node Name
-  {62dbddef-c78b-4d2a-a533-a8c3845e6da9}, !- Demand Side Inlet Node A
-  {a9a1e50e-0573-4415-8704-ba85b535efa8}, !- Supply Side Outlet Node A
-  ,                                       !- Demand Side Inlet Node B
-  ,                                       !- Supply Side Outlet Node B
-  ,                                       !- Return Air Bypass Flow Temperature Setpoint Schedule Name
-  {8b915951-ecd2-49c6-8a85-78ebb158169f}, !- Demand Mixer Name
-  {8e663e19-2611-4e3c-ad73-e2abc64287d4}, !- Demand Splitter A Name
->>>>>>> 3c1d7324
+  {25718b96-7dca-4580-b5ed-7c1074c9a618}, !- Demand Mixer Name
+  {1d6b14da-46a1-45a7-835c-10d017ed86e0}, !- Demand Splitter A Name
   ,                                       !- Demand Splitter B Name
   ;                                       !- Supply Splitter Name
 
 OS:Node,
-<<<<<<< HEAD
-  {f2eeb682-866e-48c7-bb1a-db3725777e48}, !- Handle
+  {c0e799c0-3bab-4a47-b931-80c180b7555b}, !- Handle
   Node 3,                                 !- Name
-  {f7b19e2e-a1ed-4816-a198-958d680d6975}, !- Inlet Port
-  {4ce8e426-2efb-49d6-9260-a767e6317533}; !- Outlet Port
+  {996c83e2-7072-4b03-86cd-cc3183d9e2bc}, !- Inlet Port
+  {b74d7a0d-93a0-4d0a-ade5-f4519fc312f0}; !- Outlet Port
 
 OS:Node,
-  {a2e719f5-1362-4203-a78e-36650e2a65ce}, !- Handle
+  {45ea8419-30ec-433a-81fd-c9ec2da70963}, !- Handle
   Node 4,                                 !- Name
-  {d2b39b99-a25e-4bdd-bf76-ca585f742c66}, !- Inlet Port
-  {53d8bc55-dce2-4f6b-9131-6d6893abc059}; !- Outlet Port
-
-OS:Connection,
-  {f7b19e2e-a1ed-4816-a198-958d680d6975}, !- Handle
-  {57549dd6-a4d8-4e4b-8b53-f6965c2b5620}, !- Name
-  {709bfba2-2e0a-4abc-94d9-60fc283e2e91}, !- Source Object
+  {ebdff0f9-62d8-448c-9639-7ebd963dcf27}, !- Inlet Port
+  {275bc87d-1a04-45dc-9a8c-8758549be99e}; !- Outlet Port
+
+OS:Connection,
+  {996c83e2-7072-4b03-86cd-cc3183d9e2bc}, !- Handle
+  {10420b56-aa69-4f56-8822-435b116f9d19}, !- Name
+  {3ecbc87b-a2e1-4faf-9722-d5475d0cb32f}, !- Source Object
   8,                                      !- Outlet Port
-  {f2eeb682-866e-48c7-bb1a-db3725777e48}, !- Target Object
+  {c0e799c0-3bab-4a47-b931-80c180b7555b}, !- Target Object
   2;                                      !- Inlet Port
 
 OS:Connection,
-  {53d8bc55-dce2-4f6b-9131-6d6893abc059}, !- Handle
-  {4cbd548b-3d25-46d5-ab5c-aada660e08ad}, !- Name
-  {a2e719f5-1362-4203-a78e-36650e2a65ce}, !- Source Object
+  {275bc87d-1a04-45dc-9a8c-8758549be99e}, !- Handle
+  {690a399c-0786-459b-99da-ec19bb5a70c2}, !- Name
+  {45ea8419-30ec-433a-81fd-c9ec2da70963}, !- Source Object
   3,                                      !- Outlet Port
-  {709bfba2-2e0a-4abc-94d9-60fc283e2e91}, !- Target Object
+  {3ecbc87b-a2e1-4faf-9722-d5475d0cb32f}, !- Target Object
   11;                                     !- Inlet Port
 
 OS:Node,
-  {adb25174-b48d-4394-83b5-78914d48d22b}, !- Handle
+  {a15ef0be-2705-4d13-91ca-4df97e3fba2f}, !- Handle
   Node 5,                                 !- Name
-  {d438c4d2-f3a2-4f18-a014-a24c17b95153}, !- Inlet Port
-  {6eeb9fa4-e9bf-4e4b-8372-7f9e795775b0}; !- Outlet Port
+  {5819f019-3d48-42be-beb2-caf083a60365}, !- Inlet Port
+  {de15c4a4-ba6d-4b90-ba49-7b371d451856}; !- Outlet Port
 
 OS:Node,
-  {b70ece30-1a5c-46c3-b1be-7a3bf93d405d}, !- Handle
+  {0503ade3-d536-44f5-bd25-3f0efe7c83a1}, !- Handle
   Node 6,                                 !- Name
-  {c103ed1c-044a-48bc-985b-38dfc0701c1a}, !- Inlet Port
-  {f4b4e933-9c66-451f-8587-685994a06fb1}; !- Outlet Port
+  {f195208e-b9e8-408c-93a7-756f703ba480}, !- Inlet Port
+  {37546297-c631-410e-bbc5-0818aaff7494}; !- Outlet Port
 
 OS:Node,
-  {2f31c660-a3ef-43c6-9259-a36eae5fcb2c}, !- Handle
+  {b484ca6a-b687-498c-8cd4-2f62972d4e2f}, !- Handle
   Node 7,                                 !- Name
-  {98f80490-e7fb-4148-9abf-3bb822cdfef5}, !- Inlet Port
-  {0aea8c5f-cf00-43c8-ba19-38380015ecc7}; !- Outlet Port
-
-OS:Connection,
-  {d438c4d2-f3a2-4f18-a014-a24c17b95153}, !- Handle
-  {c98eaecc-8c07-42fd-a86c-7235c6a5ab96}, !- Name
-  {709bfba2-2e0a-4abc-94d9-60fc283e2e91}, !- Source Object
+  {5f3b16dc-6071-451e-aa72-366a535ead5b}, !- Inlet Port
+  {e0d5073c-f01f-46c2-9cf8-a74a25144b86}; !- Outlet Port
+
+OS:Connection,
+  {5819f019-3d48-42be-beb2-caf083a60365}, !- Handle
+  {34b57da0-7715-4b5a-a1a1-53db9df402c1}, !- Name
+  {3ecbc87b-a2e1-4faf-9722-d5475d0cb32f}, !- Source Object
   10,                                     !- Outlet Port
-  {adb25174-b48d-4394-83b5-78914d48d22b}, !- Target Object
+  {a15ef0be-2705-4d13-91ca-4df97e3fba2f}, !- Target Object
   2;                                      !- Inlet Port
 
 OS:Connection,
-  {f4b4e933-9c66-451f-8587-685994a06fb1}, !- Handle
-  {917447f3-0be9-42a3-9e05-27fbb8db0989}, !- Name
-  {b70ece30-1a5c-46c3-b1be-7a3bf93d405d}, !- Source Object
+  {37546297-c631-410e-bbc5-0818aaff7494}, !- Handle
+  {67d77f40-7de1-462b-bd60-8a63be5e1f48}, !- Name
+  {0503ade3-d536-44f5-bd25-3f0efe7c83a1}, !- Source Object
   3,                                      !- Outlet Port
-  {709bfba2-2e0a-4abc-94d9-60fc283e2e91}, !- Target Object
+  {3ecbc87b-a2e1-4faf-9722-d5475d0cb32f}, !- Target Object
   9;                                      !- Inlet Port
 
 OS:AirLoopHVAC:ZoneSplitter,
-  {09ca19f8-80a3-42bd-a42c-0c2f57fd987f}, !- Handle
+  {1d6b14da-46a1-45a7-835c-10d017ed86e0}, !- Handle
   res fur gas zone splitter,              !- Name
-  {6eeb9fa4-e9bf-4e4b-8372-7f9e795775b0}, !- Inlet Node Name
-  {f87537e4-694f-4b77-a88b-b2b5c2b4858a}; !- Outlet Node Name 1
+  {de15c4a4-ba6d-4b90-ba49-7b371d451856}, !- Inlet Node Name
+  {730fe0a0-cb0c-4b4e-b7f8-09aba0e18d7d}; !- Outlet Node Name 1
 
 OS:AirLoopHVAC:ZoneMixer,
-  {a666a2ff-9e3b-4203-b319-b20afeb2b088}, !- Handle
+  {25718b96-7dca-4580-b5ed-7c1074c9a618}, !- Handle
   res fur gas zone mixer,                 !- Name
-  {c103ed1c-044a-48bc-985b-38dfc0701c1a}, !- Outlet Node Name
-  {cb30d078-9caf-48d1-95d6-7a088747706c}; !- Inlet Node Name 1
-
-OS:Connection,
-  {6eeb9fa4-e9bf-4e4b-8372-7f9e795775b0}, !- Handle
-  {853567aa-7fd7-4901-906b-cf6f37398f30}, !- Name
-  {adb25174-b48d-4394-83b5-78914d48d22b}, !- Source Object
+  {f195208e-b9e8-408c-93a7-756f703ba480}, !- Outlet Node Name
+  {a5c425a7-82b3-4c32-a864-e6b5805f51c8}; !- Inlet Node Name 1
+
+OS:Connection,
+  {de15c4a4-ba6d-4b90-ba49-7b371d451856}, !- Handle
+  {31751a87-d129-49f3-966d-ed82918c3f45}, !- Name
+  {a15ef0be-2705-4d13-91ca-4df97e3fba2f}, !- Source Object
   3,                                      !- Outlet Port
-  {09ca19f8-80a3-42bd-a42c-0c2f57fd987f}, !- Target Object
+  {1d6b14da-46a1-45a7-835c-10d017ed86e0}, !- Target Object
   2;                                      !- Inlet Port
 
 OS:Connection,
-  {c103ed1c-044a-48bc-985b-38dfc0701c1a}, !- Handle
-  {974d4dab-8c48-43fb-9d81-6a75e5720041}, !- Name
-  {a666a2ff-9e3b-4203-b319-b20afeb2b088}, !- Source Object
+  {f195208e-b9e8-408c-93a7-756f703ba480}, !- Handle
+  {220d9caf-47e2-4a7d-83e3-cae1616b8ddb}, !- Name
+  {25718b96-7dca-4580-b5ed-7c1074c9a618}, !- Source Object
   2,                                      !- Outlet Port
-  {b70ece30-1a5c-46c3-b1be-7a3bf93d405d}, !- Target Object
+  {0503ade3-d536-44f5-bd25-3f0efe7c83a1}, !- Target Object
   2;                                      !- Inlet Port
 
 OS:Sizing:System,
-  {94155dcc-2a88-4970-8b82-19802378a262}, !- Handle
-  {709bfba2-2e0a-4abc-94d9-60fc283e2e91}, !- AirLoop Name
-=======
-  {7dbe0945-7b25-43f1-b07e-2d959e1bddb5}, !- Handle
-  Node 3,                                 !- Name
-  {77984c50-7270-4105-b3da-936f93a8e0e5}, !- Inlet Port
-  {e52396b5-686b-4799-92b1-a61c20177c07}; !- Outlet Port
-
-OS:Node,
-  {19741a4a-3c98-4d7d-b03b-40f09c216513}, !- Handle
-  Node 4,                                 !- Name
-  {1eb382cf-874a-4ad5-9457-b5e37b644c8b}, !- Inlet Port
-  {a9a1e50e-0573-4415-8704-ba85b535efa8}; !- Outlet Port
-
-OS:Connection,
-  {77984c50-7270-4105-b3da-936f93a8e0e5}, !- Handle
-  {0ab52f28-0ba5-4c66-a3db-7854ce595b30}, !- Name
-  {d6f7daba-7022-4a77-9a4f-b5aa968eb599}, !- Source Object
-  8,                                      !- Outlet Port
-  {7dbe0945-7b25-43f1-b07e-2d959e1bddb5}, !- Target Object
-  2;                                      !- Inlet Port
-
-OS:Connection,
-  {a9a1e50e-0573-4415-8704-ba85b535efa8}, !- Handle
-  {f00d4c76-e4f9-4e4d-9cd1-26154e31aa1f}, !- Name
-  {19741a4a-3c98-4d7d-b03b-40f09c216513}, !- Source Object
-  3,                                      !- Outlet Port
-  {d6f7daba-7022-4a77-9a4f-b5aa968eb599}, !- Target Object
-  11;                                     !- Inlet Port
-
-OS:Node,
-  {31b75176-58c1-44f7-b269-0c3f869e57ad}, !- Handle
-  Node 5,                                 !- Name
-  {62dbddef-c78b-4d2a-a533-a8c3845e6da9}, !- Inlet Port
-  {c90f6c7a-3b0f-4368-8f0f-0b738e9ac489}; !- Outlet Port
-
-OS:Node,
-  {fd2c81ea-9de0-4526-8d19-030ddcc682d8}, !- Handle
-  Node 6,                                 !- Name
-  {279719fb-f1aa-4959-880f-643c0281a100}, !- Inlet Port
-  {0126a416-ba82-4776-96b2-05268715126f}; !- Outlet Port
-
-OS:Node,
-  {728b01a4-4545-40ea-a7e4-4f2c7052103b}, !- Handle
-  Node 7,                                 !- Name
-  {49871cfc-9487-4d6e-aea3-7078f6c89740}, !- Inlet Port
-  {b1b22b4c-098d-413f-9c61-657b4e8b7cf5}; !- Outlet Port
-
-OS:Connection,
-  {62dbddef-c78b-4d2a-a533-a8c3845e6da9}, !- Handle
-  {505025d6-0359-482e-909e-98a70d251740}, !- Name
-  {d6f7daba-7022-4a77-9a4f-b5aa968eb599}, !- Source Object
-  10,                                     !- Outlet Port
-  {31b75176-58c1-44f7-b269-0c3f869e57ad}, !- Target Object
-  2;                                      !- Inlet Port
-
-OS:Connection,
-  {0126a416-ba82-4776-96b2-05268715126f}, !- Handle
-  {6dcd99e7-e07d-4717-95f3-0421b95e5f86}, !- Name
-  {fd2c81ea-9de0-4526-8d19-030ddcc682d8}, !- Source Object
-  3,                                      !- Outlet Port
-  {d6f7daba-7022-4a77-9a4f-b5aa968eb599}, !- Target Object
-  9;                                      !- Inlet Port
-
-OS:AirLoopHVAC:ZoneSplitter,
-  {8e663e19-2611-4e3c-ad73-e2abc64287d4}, !- Handle
-  res fur gas zone splitter,              !- Name
-  {c90f6c7a-3b0f-4368-8f0f-0b738e9ac489}, !- Inlet Node Name
-  {a7bbc29a-749f-4c12-98d6-8b89ef04c3ce}; !- Outlet Node Name 1
-
-OS:AirLoopHVAC:ZoneMixer,
-  {8b915951-ecd2-49c6-8a85-78ebb158169f}, !- Handle
-  res fur gas zone mixer,                 !- Name
-  {279719fb-f1aa-4959-880f-643c0281a100}, !- Outlet Node Name
-  {fa486dc9-e6c6-476f-8f6d-93d112c9eca6}; !- Inlet Node Name 1
-
-OS:Connection,
-  {c90f6c7a-3b0f-4368-8f0f-0b738e9ac489}, !- Handle
-  {cf15ecd2-c48c-4fa6-9ff7-259438b28f73}, !- Name
-  {31b75176-58c1-44f7-b269-0c3f869e57ad}, !- Source Object
-  3,                                      !- Outlet Port
-  {8e663e19-2611-4e3c-ad73-e2abc64287d4}, !- Target Object
-  2;                                      !- Inlet Port
-
-OS:Connection,
-  {279719fb-f1aa-4959-880f-643c0281a100}, !- Handle
-  {2ee7a11f-53e2-45ef-852a-204765bf1822}, !- Name
-  {8b915951-ecd2-49c6-8a85-78ebb158169f}, !- Source Object
-  2,                                      !- Outlet Port
-  {fd2c81ea-9de0-4526-8d19-030ddcc682d8}, !- Target Object
-  2;                                      !- Inlet Port
-
-OS:Sizing:System,
-  {05e668b4-ffa1-4eb5-81ad-d35330a865bf}, !- Handle
-  {d6f7daba-7022-4a77-9a4f-b5aa968eb599}, !- AirLoop Name
->>>>>>> 3c1d7324
+  {db7a9333-09ac-47af-8294-2ee175887983}, !- Handle
+  {3ecbc87b-a2e1-4faf-9722-d5475d0cb32f}, !- AirLoop Name
   Sensible,                               !- Type of Load to Size On
   Autosize,                               !- Design Outdoor Air Flow Rate {m3/s}
   0.3,                                    !- Central Heating Maximum System Air Flow Ratio
@@ -1602,189 +1066,96 @@
   OnOff;                                  !- Central Cooling Capacity Control Method
 
 OS:AvailabilityManagerAssignmentList,
-<<<<<<< HEAD
-  {8f114571-1124-46a3-8e2a-47b04ba94235}, !- Handle
+  {75f910c5-a9a9-46d7-bc6c-983ae9b8131f}, !- Handle
   Air Loop HVAC 1 AvailabilityManagerAssignmentList; !- Name
 
 OS:Connection,
-  {4ce8e426-2efb-49d6-9260-a767e6317533}, !- Handle
-  {827098b4-0f2a-4d5c-9308-25869c3b4022}, !- Name
-  {f2eeb682-866e-48c7-bb1a-db3725777e48}, !- Source Object
+  {b74d7a0d-93a0-4d0a-ade5-f4519fc312f0}, !- Handle
+  {98b67690-a58e-4db8-9b22-0c06021253ab}, !- Name
+  {c0e799c0-3bab-4a47-b931-80c180b7555b}, !- Source Object
   3,                                      !- Outlet Port
-  {ce8c801c-c80c-4c89-984e-9d27fcc9a234}, !- Target Object
+  {834c14b7-f5ae-4fe8-863e-775822b567ff}, !- Target Object
   6;                                      !- Inlet Port
 
 OS:Connection,
-  {d2b39b99-a25e-4bdd-bf76-ca585f742c66}, !- Handle
-  {ae04c52f-91d8-4f90-85b8-70f348d2de32}, !- Name
-  {ce8c801c-c80c-4c89-984e-9d27fcc9a234}, !- Source Object
+  {ebdff0f9-62d8-448c-9639-7ebd963dcf27}, !- Handle
+  {69d2a93b-1f9c-4fa0-9207-0eb8bc4d0f5f}, !- Name
+  {834c14b7-f5ae-4fe8-863e-775822b567ff}, !- Source Object
   7,                                      !- Outlet Port
-  {a2e719f5-1362-4203-a78e-36650e2a65ce}, !- Target Object
+  {45ea8419-30ec-433a-81fd-c9ec2da70963}, !- Target Object
   2;                                      !- Inlet Port
 
 OS:AirTerminal:SingleDuct:ConstantVolume:NoReheat,
-  {46fc34cb-1756-4272-bfe7-49dc80409193}, !- Handle
+  {3b2d84d8-78f5-4d5e-9c09-bbf033512dd4}, !- Handle
   res fur gas living zone direct air,     !- Name
-  {b8d4b7fa-8a98-486c-b7b5-cd068453a9b4}, !- Availability Schedule Name
-  {ce532c59-6008-47bf-b835-499baa1a057e}, !- Air Inlet Node Name
-  {98f80490-e7fb-4148-9abf-3bb822cdfef5}, !- Air Outlet Node Name
+  {acfefef7-f1b4-48cf-a8bf-a79843b803f4}, !- Availability Schedule Name
+  {5c823f0c-0023-4323-acf7-ee02cdc32186}, !- Air Inlet Node Name
+  {5f3b16dc-6071-451e-aa72-366a535ead5b}, !- Air Outlet Node Name
   AutoSize;                               !- Maximum Air Flow Rate {m3/s}
 
 OS:Node,
-  {423bb946-7845-4a1d-99e2-06267138acb3}, !- Handle
+  {ec1ad310-fdad-41c0-a1fd-536dacbc668e}, !- Handle
   Node 8,                                 !- Name
-  {0f4d73f8-bd58-421a-8611-83487d84be6f}, !- Inlet Port
-  {cb30d078-9caf-48d1-95d6-7a088747706c}; !- Outlet Port
-
-OS:Connection,
-  {0aea8c5f-cf00-43c8-ba19-38380015ecc7}, !- Handle
-  {69ebcfee-d922-45d6-855c-3af936f91f75}, !- Name
-  {2f31c660-a3ef-43c6-9259-a36eae5fcb2c}, !- Source Object
+  {12f6daf2-b8be-4b46-96b9-34b5dc7ab690}, !- Inlet Port
+  {a5c425a7-82b3-4c32-a864-e6b5805f51c8}; !- Outlet Port
+
+OS:Connection,
+  {e0d5073c-f01f-46c2-9cf8-a74a25144b86}, !- Handle
+  {739fd37d-b5db-491b-bb15-17cd0f5e677c}, !- Name
+  {b484ca6a-b687-498c-8cd4-2f62972d4e2f}, !- Source Object
   3,                                      !- Outlet Port
-  {7551a688-0da6-4007-aec9-3ce91033ef0d}, !- Target Object
+  {6c5990d0-29fa-4c6b-96ca-fb3b389536dd}, !- Target Object
   3;                                      !- Inlet Port
 
 OS:Connection,
-  {0f4d73f8-bd58-421a-8611-83487d84be6f}, !- Handle
-  {1da0f3c3-bbe7-4765-ae34-838129f31e54}, !- Name
-  {0c7ac77e-1c8b-4b6f-8c29-b63df0583b4f}, !- Source Object
+  {12f6daf2-b8be-4b46-96b9-34b5dc7ab690}, !- Handle
+  {5aa06475-691f-49be-9993-6dc607f3aa78}, !- Name
+  {f91bf59a-fab9-40ea-bedf-c584478c4e58}, !- Source Object
   3,                                      !- Outlet Port
-  {423bb946-7845-4a1d-99e2-06267138acb3}, !- Target Object
+  {ec1ad310-fdad-41c0-a1fd-536dacbc668e}, !- Target Object
   2;                                      !- Inlet Port
 
 OS:Connection,
-  {cb30d078-9caf-48d1-95d6-7a088747706c}, !- Handle
-  {e1e61cca-d1d5-41d0-ad88-a0a2443ecafd}, !- Name
-  {423bb946-7845-4a1d-99e2-06267138acb3}, !- Source Object
+  {a5c425a7-82b3-4c32-a864-e6b5805f51c8}, !- Handle
+  {da0c3e04-2210-4f70-949a-faffe5189f21}, !- Name
+  {ec1ad310-fdad-41c0-a1fd-536dacbc668e}, !- Source Object
   3,                                      !- Outlet Port
-  {a666a2ff-9e3b-4203-b319-b20afeb2b088}, !- Target Object
+  {25718b96-7dca-4580-b5ed-7c1074c9a618}, !- Target Object
   3;                                      !- Inlet Port
 
 OS:Node,
-  {3601201f-92e0-4f1d-8e4b-4f6ab093ad8c}, !- Handle
+  {6875f389-4430-4f8c-97ac-0b65bd28d218}, !- Handle
   Node 9,                                 !- Name
-  {f87537e4-694f-4b77-a88b-b2b5c2b4858a}, !- Inlet Port
-  {ce532c59-6008-47bf-b835-499baa1a057e}; !- Outlet Port
-
-OS:Connection,
-  {f87537e4-694f-4b77-a88b-b2b5c2b4858a}, !- Handle
-  {8467ab9a-01c5-4690-a354-7720d6093864}, !- Name
-  {09ca19f8-80a3-42bd-a42c-0c2f57fd987f}, !- Source Object
+  {730fe0a0-cb0c-4b4e-b7f8-09aba0e18d7d}, !- Inlet Port
+  {5c823f0c-0023-4323-acf7-ee02cdc32186}; !- Outlet Port
+
+OS:Connection,
+  {730fe0a0-cb0c-4b4e-b7f8-09aba0e18d7d}, !- Handle
+  {a9917959-dddb-447c-9fe1-6dc288c0c1c7}, !- Name
+  {1d6b14da-46a1-45a7-835c-10d017ed86e0}, !- Source Object
   3,                                      !- Outlet Port
-  {3601201f-92e0-4f1d-8e4b-4f6ab093ad8c}, !- Target Object
+  {6875f389-4430-4f8c-97ac-0b65bd28d218}, !- Target Object
   2;                                      !- Inlet Port
 
 OS:Connection,
-  {ce532c59-6008-47bf-b835-499baa1a057e}, !- Handle
-  {81267e17-3911-4982-91b9-96c839b97c9a}, !- Name
-  {3601201f-92e0-4f1d-8e4b-4f6ab093ad8c}, !- Source Object
+  {5c823f0c-0023-4323-acf7-ee02cdc32186}, !- Handle
+  {25ea2a27-7723-434a-a01d-3c9dd81b37fb}, !- Name
+  {6875f389-4430-4f8c-97ac-0b65bd28d218}, !- Source Object
   3,                                      !- Outlet Port
-  {46fc34cb-1756-4272-bfe7-49dc80409193}, !- Target Object
+  {3b2d84d8-78f5-4d5e-9c09-bbf033512dd4}, !- Target Object
   3;                                      !- Inlet Port
 
 OS:Connection,
-  {98f80490-e7fb-4148-9abf-3bb822cdfef5}, !- Handle
-  {3677dfc2-b8d1-415d-a725-13e8f010cb38}, !- Name
-  {46fc34cb-1756-4272-bfe7-49dc80409193}, !- Source Object
+  {5f3b16dc-6071-451e-aa72-366a535ead5b}, !- Handle
+  {3baf1c85-2c99-4ba8-9314-99e122818d4d}, !- Name
+  {3b2d84d8-78f5-4d5e-9c09-bbf033512dd4}, !- Source Object
   4,                                      !- Outlet Port
-  {2f31c660-a3ef-43c6-9259-a36eae5fcb2c}, !- Target Object
+  {b484ca6a-b687-498c-8cd4-2f62972d4e2f}, !- Target Object
   2;                                      !- Inlet Port
 
 OS:AdditionalProperties,
-  {4188fc5e-62bf-4bc3-b1b3-9fd64fa84d98}, !- Handle
-  {ce8c801c-c80c-4c89-984e-9d27fcc9a234}, !- Object Name
-=======
-  {89a95775-eaa9-48d1-80e0-dd8d1af2de4f}, !- Handle
-  Air Loop HVAC 1 AvailabilityManagerAssignmentList; !- Name
-
-OS:Connection,
-  {e52396b5-686b-4799-92b1-a61c20177c07}, !- Handle
-  {bca2c3e4-5ce2-4f21-af31-0717dc3e82f4}, !- Name
-  {7dbe0945-7b25-43f1-b07e-2d959e1bddb5}, !- Source Object
-  3,                                      !- Outlet Port
-  {1d0c0e39-65b9-42b6-9a19-a00ebbf51ba7}, !- Target Object
-  6;                                      !- Inlet Port
-
-OS:Connection,
-  {1eb382cf-874a-4ad5-9457-b5e37b644c8b}, !- Handle
-  {82e6c502-2b21-4afa-893f-264726fccbeb}, !- Name
-  {1d0c0e39-65b9-42b6-9a19-a00ebbf51ba7}, !- Source Object
-  7,                                      !- Outlet Port
-  {19741a4a-3c98-4d7d-b03b-40f09c216513}, !- Target Object
-  2;                                      !- Inlet Port
-
-OS:AirTerminal:SingleDuct:ConstantVolume:NoReheat,
-  {338ed5c5-43d7-42ee-ac6b-619c4fb1867a}, !- Handle
-  res fur gas living zone direct air,     !- Name
-  {0624478f-ea0c-47ce-b40b-15e4ae359924}, !- Availability Schedule Name
-  {6681838f-b28a-44fe-871e-d2440462146f}, !- Air Inlet Node Name
-  {49871cfc-9487-4d6e-aea3-7078f6c89740}, !- Air Outlet Node Name
-  AutoSize;                               !- Maximum Air Flow Rate {m3/s}
-
-OS:Node,
-  {1d7efd8a-4e3e-4579-a31e-4ca96fb3230d}, !- Handle
-  Node 8,                                 !- Name
-  {82e8106a-1332-4991-912d-e6f77813d5ce}, !- Inlet Port
-  {fa486dc9-e6c6-476f-8f6d-93d112c9eca6}; !- Outlet Port
-
-OS:Connection,
-  {b1b22b4c-098d-413f-9c61-657b4e8b7cf5}, !- Handle
-  {fd28021f-ad3b-4b0f-8d98-e2bc88f4ea29}, !- Name
-  {728b01a4-4545-40ea-a7e4-4f2c7052103b}, !- Source Object
-  3,                                      !- Outlet Port
-  {fc00ce57-c812-4001-a53d-bbb9d37e54f3}, !- Target Object
-  3;                                      !- Inlet Port
-
-OS:Connection,
-  {82e8106a-1332-4991-912d-e6f77813d5ce}, !- Handle
-  {3ebc5985-787c-4c87-9cf5-87993ebb98cf}, !- Name
-  {d020f8a3-474c-4cea-93a0-9bebffe9b555}, !- Source Object
-  3,                                      !- Outlet Port
-  {1d7efd8a-4e3e-4579-a31e-4ca96fb3230d}, !- Target Object
-  2;                                      !- Inlet Port
-
-OS:Connection,
-  {fa486dc9-e6c6-476f-8f6d-93d112c9eca6}, !- Handle
-  {e6f613e4-3c17-4b3f-8af2-7ab45ba1d76a}, !- Name
-  {1d7efd8a-4e3e-4579-a31e-4ca96fb3230d}, !- Source Object
-  3,                                      !- Outlet Port
-  {8b915951-ecd2-49c6-8a85-78ebb158169f}, !- Target Object
-  3;                                      !- Inlet Port
-
-OS:Node,
-  {047b717d-1acf-4df9-9306-439e4abd260f}, !- Handle
-  Node 9,                                 !- Name
-  {a7bbc29a-749f-4c12-98d6-8b89ef04c3ce}, !- Inlet Port
-  {6681838f-b28a-44fe-871e-d2440462146f}; !- Outlet Port
-
-OS:Connection,
-  {a7bbc29a-749f-4c12-98d6-8b89ef04c3ce}, !- Handle
-  {9e7a81a4-e6d7-4157-96ad-a4086f031383}, !- Name
-  {8e663e19-2611-4e3c-ad73-e2abc64287d4}, !- Source Object
-  3,                                      !- Outlet Port
-  {047b717d-1acf-4df9-9306-439e4abd260f}, !- Target Object
-  2;                                      !- Inlet Port
-
-OS:Connection,
-  {6681838f-b28a-44fe-871e-d2440462146f}, !- Handle
-  {fba6106b-3fd7-42f4-84af-299175b9156a}, !- Name
-  {047b717d-1acf-4df9-9306-439e4abd260f}, !- Source Object
-  3,                                      !- Outlet Port
-  {338ed5c5-43d7-42ee-ac6b-619c4fb1867a}, !- Target Object
-  3;                                      !- Inlet Port
-
-OS:Connection,
-  {49871cfc-9487-4d6e-aea3-7078f6c89740}, !- Handle
-  {8b022658-bfa5-40dd-a0f3-9304b0cc9d93}, !- Name
-  {338ed5c5-43d7-42ee-ac6b-619c4fb1867a}, !- Source Object
-  4,                                      !- Outlet Port
-  {728b01a4-4545-40ea-a7e4-4f2c7052103b}, !- Target Object
-  2;                                      !- Inlet Port
-
-OS:AdditionalProperties,
-  {bd7110f1-6615-4c0a-8847-2da0cfe3c8e9}, !- Handle
-  {1d0c0e39-65b9-42b6-9a19-a00ebbf51ba7}, !- Object Name
->>>>>>> 3c1d7324
+  {dba78a8f-d81b-429c-82ff-189594595486}, !- Handle
+  {834c14b7-f5ae-4fe8-863e-775822b567ff}, !- Object Name
   SizingInfoHVACFracHeatLoadServed,       !- Feature Name 1
   Double,                                 !- Feature Data Type 1
   1;                                      !- Feature Value 1
