--- conflicted
+++ resolved
@@ -1,73 +1,41 @@
 !- NOTE: Auto-generated from /test/osw_files/SFA_4units_1story_SL_UA_3Beds_2Baths_Denver_Furnace_NoSetpoints.osw
 
 OS:Version,
-<<<<<<< HEAD
-  {c4f434ec-5b5a-4f6d-897b-5579a0d3d926}, !- Handle
-  2.9.0;                                  !- Version Identifier
+  {5889333b-06c2-40d9-984c-aab3bf09bd85}, !- Handle
+  2.9.1;                                  !- Version Identifier
 
 OS:SimulationControl,
-  {c2f11e4e-e0f4-4e8b-b7d8-6fd09e9250a4}, !- Handle
-=======
-  {12cb6c10-02c3-4c2a-abc1-de141dced35c}, !- Handle
-  2.9.0;                                  !- Version Identifier
-
-OS:SimulationControl,
-  {38b203f0-07e3-4fea-92bd-0452a7b5f82e}, !- Handle
->>>>>>> edda4442
+  {8ad71e20-3c72-427e-98f8-5acf1b00bf69}, !- Handle
   ,                                       !- Do Zone Sizing Calculation
   ,                                       !- Do System Sizing Calculation
   ,                                       !- Do Plant Sizing Calculation
   No;                                     !- Run Simulation for Sizing Periods
 
 OS:Timestep,
-<<<<<<< HEAD
-  {cfad109f-f8eb-4877-a12e-70fd234d511b}, !- Handle
+  {61f4845b-8993-447d-b369-6e643a8b58b6}, !- Handle
   6;                                      !- Number of Timesteps per Hour
 
 OS:ShadowCalculation,
-  {5bff0686-2370-4aa6-9050-4dcbc686c03a}, !- Handle
-=======
-  {e48eb282-10ba-421e-8949-25e42b6d6875}, !- Handle
-  6;                                      !- Number of Timesteps per Hour
-
-OS:ShadowCalculation,
-  {b437d5f6-bc89-41aa-b0f7-11491f340b1e}, !- Handle
->>>>>>> edda4442
+  {e70d43df-0ba0-4e4d-bc75-610489bf9bcc}, !- Handle
   20,                                     !- Calculation Frequency
   200;                                    !- Maximum Figures in Shadow Overlap Calculations
 
 OS:SurfaceConvectionAlgorithm:Outside,
-<<<<<<< HEAD
-  {27b5b1f5-2268-4abe-8e49-96aa677c0890}, !- Handle
+  {39ed1bdb-a829-41e5-a958-6e8a77c5dee3}, !- Handle
   DOE-2;                                  !- Algorithm
 
 OS:SurfaceConvectionAlgorithm:Inside,
-  {f40e92ef-c59d-40da-b6e1-dc83260f6d8a}, !- Handle
+  {af073327-bcde-49b3-82bf-e82e6d6ffbb3}, !- Handle
   TARP;                                   !- Algorithm
 
 OS:ZoneCapacitanceMultiplier:ResearchSpecial,
-  {778de113-db6e-4ab8-a945-144bf457465f}, !- Handle
-=======
-  {3cf06c4a-561c-4357-87eb-6678ca52dd2c}, !- Handle
-  DOE-2;                                  !- Algorithm
-
-OS:SurfaceConvectionAlgorithm:Inside,
-  {34c0872c-6964-4a43-9d55-9fa6071b9a66}, !- Handle
-  TARP;                                   !- Algorithm
-
-OS:ZoneCapacitanceMultiplier:ResearchSpecial,
-  {93231e94-df4e-4c01-8a79-a9898e9f9b68}, !- Handle
->>>>>>> edda4442
+  {62c9ee04-e22b-452f-8570-ad6742f228fa}, !- Handle
   ,                                       !- Temperature Capacity Multiplier
   15,                                     !- Humidity Capacity Multiplier
   ;                                       !- Carbon Dioxide Capacity Multiplier
 
 OS:RunPeriod,
-<<<<<<< HEAD
-  {a47e7c0e-1b2c-4bc2-9571-2f8955f0d0d3}, !- Handle
-=======
-  {d9f9629e-b1c8-4a6c-9811-bf9081080d7f}, !- Handle
->>>>>>> edda4442
+  {791dda05-045a-4822-be8b-9041d5e25a9b}, !- Handle
   Run Period 1,                           !- Name
   1,                                      !- Begin Month
   1,                                      !- Begin Day of Month
@@ -81,21 +49,13 @@
   ;                                       !- Number of Times Runperiod to be Repeated
 
 OS:YearDescription,
-<<<<<<< HEAD
-  {e407b960-a79a-4693-a0f2-8a2837a2369a}, !- Handle
-=======
-  {8693ab11-ae92-4c07-844d-68fb80a3baeb}, !- Handle
->>>>>>> edda4442
+  {6d16baaa-fe09-45ae-896b-f2dd7ea94629}, !- Handle
   2007,                                   !- Calendar Year
   ,                                       !- Day of Week for Start Day
   ;                                       !- Is Leap Year
 
 OS:WeatherFile,
-<<<<<<< HEAD
-  {452da9d3-4d71-41dc-9e81-70265dd9aa38}, !- Handle
-=======
-  {8856ca86-9cf6-4a43-9375-6912bdc172e0}, !- Handle
->>>>>>> edda4442
+  {b00061f7-74c6-43fd-856d-aac38cab99d5}, !- Handle
   Denver Intl Ap,                         !- City
   CO,                                     !- State Province Region
   USA,                                    !- Country
@@ -109,13 +69,8 @@
   E23378AA;                               !- Checksum
 
 OS:AdditionalProperties,
-<<<<<<< HEAD
-  {406c7aa7-65cd-48fd-acf4-8dbe19abccd6}, !- Handle
-  {452da9d3-4d71-41dc-9e81-70265dd9aa38}, !- Object Name
-=======
-  {6908e731-d71b-4a17-99c8-fcfa5b43eee9}, !- Handle
-  {8856ca86-9cf6-4a43-9375-6912bdc172e0}, !- Object Name
->>>>>>> edda4442
+  {4739d2e7-4bba-440f-8838-806f84641df9}, !- Handle
+  {b00061f7-74c6-43fd-856d-aac38cab99d5}, !- Object Name
   EPWHeaderCity,                          !- Feature Name 1
   String,                                 !- Feature Data Type 1
   Denver Intl Ap,                         !- Feature Value 1
@@ -223,11 +178,7 @@
   84;                                     !- Feature Value 35
 
 OS:Site,
-<<<<<<< HEAD
-  {37ec4ead-6c9e-4f70-be79-06279b798e74}, !- Handle
-=======
-  {5c407ab7-f2b2-4e99-8eb2-d1b015fe96e2}, !- Handle
->>>>>>> edda4442
+  {2250bfdd-4ac5-4a83-83b8-21a67925bf79}, !- Handle
   Denver Intl Ap_CO_USA,                  !- Name
   39.83,                                  !- Latitude {deg}
   -104.65,                                !- Longitude {deg}
@@ -236,11 +187,7 @@
   ;                                       !- Terrain
 
 OS:ClimateZones,
-<<<<<<< HEAD
-  {5abb5d6b-1867-472a-872b-7e718e07f690}, !- Handle
-=======
-  {2da3c964-c14a-463e-968c-b0aa55e0acc3}, !- Handle
->>>>>>> edda4442
+  {d4a951bb-7f6e-419c-9362-444092735d8f}, !- Handle
   ,                                       !- Active Institution
   ,                                       !- Active Year
   ,                                       !- Climate Zone Institution Name 1
@@ -253,32 +200,19 @@
   Cold;                                   !- Climate Zone Value 2
 
 OS:Site:WaterMainsTemperature,
-<<<<<<< HEAD
-  {b75fd815-159b-47ae-a96e-bd3861d98c74}, !- Handle
-=======
-  {73310a3f-9d33-4e85-a795-00f9e1e6dd16}, !- Handle
->>>>>>> edda4442
+  {086fa096-5e61-4997-8cc1-70b72591762e}, !- Handle
   Correlation,                            !- Calculation Method
   ,                                       !- Temperature Schedule Name
   10.8753424657535,                       !- Annual Average Outdoor Air Temperature {C}
   23.1524007936508;                       !- Maximum Difference In Monthly Average Outdoor Air Temperatures {deltaC}
 
 OS:RunPeriodControl:DaylightSavingTime,
-<<<<<<< HEAD
-  {6dfd7f4c-0feb-4338-93a3-bdc28426bc2a}, !- Handle
-  4/7,                                    !- Start Date
-  10/26;                                  !- End Date
-
-OS:Site:GroundTemperature:Deep,
-  {b734f4ff-749f-43fc-b2d5-a00b91ed8c2f}, !- Handle
-=======
-  {08c702a6-4036-448a-9047-25a7f6cb5755}, !- Handle
+  {fa3c5f13-de66-4b73-87ec-49bc7ef589c8}, !- Handle
   3/12,                                   !- Start Date
   11/5;                                   !- End Date
 
 OS:Site:GroundTemperature:Deep,
-  {98c95e6e-253a-40d0-a22d-5701b31d2059}, !- Handle
->>>>>>> edda4442
+  {cff9957d-5657-44d7-bb4c-5f3777355cae}, !- Handle
   10.8753424657535,                       !- January Deep Ground Temperature {C}
   10.8753424657535,                       !- February Deep Ground Temperature {C}
   10.8753424657535,                       !- March Deep Ground Temperature {C}
@@ -293,11 +227,7 @@
   10.8753424657535;                       !- December Deep Ground Temperature {C}
 
 OS:Building,
-<<<<<<< HEAD
-  {9f07f30d-39ec-4d9e-b164-10936e2cf6cf}, !- Handle
-=======
-  {4418649f-6a98-48e9-be99-01193eacd49b}, !- Handle
->>>>>>> edda4442
+  {5546c3f2-d2ef-421f-a428-1d9adb95da41}, !- Handle
   Building 1,                             !- Name
   ,                                       !- Building Sector Type
   0,                                      !- North Axis {deg}
@@ -312,13 +242,8 @@
   4;                                      !- Standards Number of Living Units
 
 OS:AdditionalProperties,
-<<<<<<< HEAD
-  {c0f0cb7c-ca6a-4cec-af7c-611c5b2e6089}, !- Handle
-  {9f07f30d-39ec-4d9e-b164-10936e2cf6cf}, !- Object Name
-=======
-  {ac5254b6-d0d2-4239-b08f-a98666e247a3}, !- Handle
-  {4418649f-6a98-48e9-be99-01193eacd49b}, !- Object Name
->>>>>>> edda4442
+  {7bc01d71-2198-4dcd-9803-b059b39da6fb}, !- Handle
+  {5546c3f2-d2ef-421f-a428-1d9adb95da41}, !- Object Name
   num_units,                              !- Feature Name 1
   Integer,                                !- Feature Data Type 1
   4,                                      !- Feature Value 1
@@ -336,11 +261,7 @@
   true;                                   !- Feature Value 5
 
 OS:ThermalZone,
-<<<<<<< HEAD
-  {29a8219f-0da1-46bb-9f13-ef38c9d619be}, !- Handle
-=======
-  {5d119e2e-789c-463b-9e3d-067e32d194ea}, !- Handle
->>>>>>> edda4442
+  {8c1fd358-acc4-401b-b2f2-b96a964749af}, !- Handle
   living zone,                            !- Name
   ,                                       !- Multiplier
   ,                                       !- Ceiling Height {m}
@@ -349,17 +270,10 @@
   ,                                       !- Zone Inside Convection Algorithm
   ,                                       !- Zone Outside Convection Algorithm
   ,                                       !- Zone Conditioning Equipment List Name
-<<<<<<< HEAD
-  {3e6feb39-99a4-43e9-a70d-d9d8a9e818f9}, !- Zone Air Inlet Port List
-  {cef963a1-bbd0-4304-a82d-dbd79e4e8735}, !- Zone Air Exhaust Port List
-  {248adfd8-5507-472b-80a3-04558d29a530}, !- Zone Air Node Name
-  {977c927e-d945-4f41-8ad1-46b4fb1d552c}, !- Zone Return Air Port List
-=======
-  {ce7587f5-3795-4713-8b4c-925e15e9d638}, !- Zone Air Inlet Port List
-  {93848482-fa47-4f8d-ad19-8240529ac922}, !- Zone Air Exhaust Port List
-  {2c451055-fbd3-43ae-8df4-07af78c32ab6}, !- Zone Air Node Name
-  {679c4b4e-945a-4246-b9da-02355f40eeaf}, !- Zone Return Air Port List
->>>>>>> edda4442
+  {dfb6e21e-5d95-4619-be4e-298066577117}, !- Zone Air Inlet Port List
+  {8b7929d0-3cd0-4f31-a5a2-a97a46c5979b}, !- Zone Air Exhaust Port List
+  {de9a03dd-639e-415d-9693-6f8f81a97c0e}, !- Zone Air Node Name
+  {b661c084-bb74-4feb-a6dc-0d6d90a3c3cb}, !- Zone Return Air Port List
   ,                                       !- Primary Daylighting Control Name
   ,                                       !- Fraction of Zone Controlled by Primary Daylighting Control
   ,                                       !- Secondary Daylighting Control Name
@@ -370,75 +284,39 @@
   No;                                     !- Use Ideal Air Loads
 
 OS:Node,
-<<<<<<< HEAD
-  {5c960d6a-c7ee-49a1-9a4d-44832e1098e8}, !- Handle
+  {4fae4372-f83d-47db-b1e9-f554d6d623ef}, !- Handle
   Node 1,                                 !- Name
-  {248adfd8-5507-472b-80a3-04558d29a530}, !- Inlet Port
+  {de9a03dd-639e-415d-9693-6f8f81a97c0e}, !- Inlet Port
   ;                                       !- Outlet Port
 
 OS:Connection,
-  {248adfd8-5507-472b-80a3-04558d29a530}, !- Handle
-  {fbf576f1-1dd4-43fa-8a5d-30cfd3bdbfae}, !- Name
-  {29a8219f-0da1-46bb-9f13-ef38c9d619be}, !- Source Object
+  {de9a03dd-639e-415d-9693-6f8f81a97c0e}, !- Handle
+  {9b750e63-08d1-4434-99ed-871a8f017a64}, !- Name
+  {8c1fd358-acc4-401b-b2f2-b96a964749af}, !- Source Object
   11,                                     !- Outlet Port
-  {5c960d6a-c7ee-49a1-9a4d-44832e1098e8}, !- Target Object
+  {4fae4372-f83d-47db-b1e9-f554d6d623ef}, !- Target Object
   2;                                      !- Inlet Port
 
 OS:PortList,
-  {3e6feb39-99a4-43e9-a70d-d9d8a9e818f9}, !- Handle
-  {ccf31765-45f1-4efe-a768-1d7a492bdd38}, !- Name
-  {29a8219f-0da1-46bb-9f13-ef38c9d619be}, !- HVAC Component
-  {24d053fe-de5d-4233-b532-29fce5c8ca8c}; !- Port 1
+  {dfb6e21e-5d95-4619-be4e-298066577117}, !- Handle
+  {7f4a1180-fcbd-430a-a97a-f7f46483ab78}, !- Name
+  {8c1fd358-acc4-401b-b2f2-b96a964749af}, !- HVAC Component
+  {7bce8007-1399-43c9-985b-8fa96a8d6efd}; !- Port 1
 
 OS:PortList,
-  {cef963a1-bbd0-4304-a82d-dbd79e4e8735}, !- Handle
-  {e70102e4-3ba9-4bf4-a07c-5b4ed3a1e36b}, !- Name
-  {29a8219f-0da1-46bb-9f13-ef38c9d619be}; !- HVAC Component
+  {8b7929d0-3cd0-4f31-a5a2-a97a46c5979b}, !- Handle
+  {278326d8-e0ad-4056-9d1f-2a01915bf48a}, !- Name
+  {8c1fd358-acc4-401b-b2f2-b96a964749af}; !- HVAC Component
 
 OS:PortList,
-  {977c927e-d945-4f41-8ad1-46b4fb1d552c}, !- Handle
-  {532245e0-30fe-45c7-b07d-1905c8c398e3}, !- Name
-  {29a8219f-0da1-46bb-9f13-ef38c9d619be}, !- HVAC Component
-  {29121c24-b8e7-4793-bb30-a309e1e2c5a5}; !- Port 1
+  {b661c084-bb74-4feb-a6dc-0d6d90a3c3cb}, !- Handle
+  {f32a7b94-30db-46b3-888c-416b81cfd776}, !- Name
+  {8c1fd358-acc4-401b-b2f2-b96a964749af}, !- HVAC Component
+  {ae965618-5870-4da3-b6fb-b7026b08d06a}; !- Port 1
 
 OS:Sizing:Zone,
-  {d57598c7-fa35-4e7d-a9a9-4dfe27732ecd}, !- Handle
-  {29a8219f-0da1-46bb-9f13-ef38c9d619be}, !- Zone or ZoneList Name
-=======
-  {ca1ba975-9edb-47f0-8381-4d9d83331fc2}, !- Handle
-  Node 1,                                 !- Name
-  {2c451055-fbd3-43ae-8df4-07af78c32ab6}, !- Inlet Port
-  ;                                       !- Outlet Port
-
-OS:Connection,
-  {2c451055-fbd3-43ae-8df4-07af78c32ab6}, !- Handle
-  {bf2eeea0-cce3-4cb2-bf40-55ffffab43ff}, !- Name
-  {5d119e2e-789c-463b-9e3d-067e32d194ea}, !- Source Object
-  11,                                     !- Outlet Port
-  {ca1ba975-9edb-47f0-8381-4d9d83331fc2}, !- Target Object
-  2;                                      !- Inlet Port
-
-OS:PortList,
-  {ce7587f5-3795-4713-8b4c-925e15e9d638}, !- Handle
-  {2a622bd0-c391-4fed-8591-37dfa81eaf3f}, !- Name
-  {5d119e2e-789c-463b-9e3d-067e32d194ea}, !- HVAC Component
-  {94c8c03f-05e6-4d89-a998-a9e0a3d9f786}; !- Port 1
-
-OS:PortList,
-  {93848482-fa47-4f8d-ad19-8240529ac922}, !- Handle
-  {67b087fc-d049-4dde-a311-7db7be709881}, !- Name
-  {5d119e2e-789c-463b-9e3d-067e32d194ea}; !- HVAC Component
-
-OS:PortList,
-  {679c4b4e-945a-4246-b9da-02355f40eeaf}, !- Handle
-  {e5aae116-3f39-4020-8ab1-e74317d0e559}, !- Name
-  {5d119e2e-789c-463b-9e3d-067e32d194ea}, !- HVAC Component
-  {d6bd3ce8-a7ab-4777-bb4e-0674ec80d61c}; !- Port 1
-
-OS:Sizing:Zone,
-  {15fdf362-d17e-49a4-92e6-18862a444de5}, !- Handle
-  {5d119e2e-789c-463b-9e3d-067e32d194ea}, !- Zone or ZoneList Name
->>>>>>> edda4442
+  {4e646299-2286-425b-a609-b6fb9cce7d75}, !- Handle
+  {8c1fd358-acc4-401b-b2f2-b96a964749af}, !- Zone or ZoneList Name
   SupplyAirTemperature,                   !- Zone Cooling Design Supply Air Temperature Input Method
   14,                                     !- Zone Cooling Design Supply Air Temperature {C}
   11.11,                                  !- Zone Cooling Design Supply Air Temperature Difference {deltaC}
@@ -467,34 +345,20 @@
   autosize;                               !- Dedicated Outdoor Air High Setpoint Temperature for Design {C}
 
 OS:ZoneHVAC:EquipmentList,
-<<<<<<< HEAD
-  {bfaaec55-145a-4175-8725-620a28cbb869}, !- Handle
+  {50b1b978-eec4-4092-811c-4dba61699e55}, !- Handle
   Zone HVAC Equipment List 1,             !- Name
-  {29a8219f-0da1-46bb-9f13-ef38c9d619be}, !- Thermal Zone
+  {8c1fd358-acc4-401b-b2f2-b96a964749af}, !- Thermal Zone
   SequentialLoad,                         !- Load Distribution Scheme
-  {430b5af1-4bd2-44eb-b264-0530bd6123a2}, !- Zone Equipment 1
-=======
-  {42e99620-5436-4b96-b9fa-d21f821de746}, !- Handle
-  Zone HVAC Equipment List 1,             !- Name
-  {5d119e2e-789c-463b-9e3d-067e32d194ea}, !- Thermal Zone
-  SequentialLoad,                         !- Load Distribution Scheme
-  {6fd21f51-49a4-468b-a020-b432c220462d}, !- Zone Equipment 1
->>>>>>> edda4442
+  {46d2779e-8926-4b2d-b6d9-e4c2fa93f53b}, !- Zone Equipment 1
   1,                                      !- Zone Equipment Cooling Sequence 1
   1,                                      !- Zone Equipment Heating or No-Load Sequence 1
   ,                                       !- Zone Equipment Sequential Cooling Fraction Schedule Name 1
   ;                                       !- Zone Equipment Sequential Heating Fraction Schedule Name 1
 
 OS:Space,
-<<<<<<< HEAD
-  {b5f93b5b-83ca-4bd7-93a5-a707ad129801}, !- Handle
+  {42242b6c-8980-4dbd-91d0-f74199e8853d}, !- Handle
   living space,                           !- Name
-  {7badf7a7-d21a-428b-8dad-caf32dfd5b32}, !- Space Type Name
-=======
-  {47bf28ab-e3e0-4bc5-a89f-4a7570c9ebe8}, !- Handle
-  living space,                           !- Name
-  {3ec6241e-0efb-4526-bdce-047cbf0454bb}, !- Space Type Name
->>>>>>> edda4442
+  {49f4e395-1dcb-4c97-89da-089868541a78}, !- Space Type Name
   ,                                       !- Default Construction Set Name
   ,                                       !- Default Schedule Set Name
   ,                                       !- Direction of Relative North {deg}
@@ -502,31 +366,17 @@
   ,                                       !- Y Origin {m}
   ,                                       !- Z Origin {m}
   ,                                       !- Building Story Name
-<<<<<<< HEAD
-  {29a8219f-0da1-46bb-9f13-ef38c9d619be}, !- Thermal Zone Name
+  {8c1fd358-acc4-401b-b2f2-b96a964749af}, !- Thermal Zone Name
   ,                                       !- Part of Total Floor Area
   ,                                       !- Design Specification Outdoor Air Object Name
-  {149a4e05-abb2-4cad-b82e-e8ccadf4da28}; !- Building Unit Name
+  {453e7508-7788-4bad-a268-f3eae168d2f5}; !- Building Unit Name
 
 OS:Surface,
-  {de2da2c4-5e42-4201-aa2d-437639ada3f7}, !- Handle
+  {cc0cb8e9-37f9-45dc-b316-3e081ff41720}, !- Handle
   Surface 1,                              !- Name
   Floor,                                  !- Surface Type
   ,                                       !- Construction Name
-  {b5f93b5b-83ca-4bd7-93a5-a707ad129801}, !- Space Name
-=======
-  {5d119e2e-789c-463b-9e3d-067e32d194ea}, !- Thermal Zone Name
-  ,                                       !- Part of Total Floor Area
-  ,                                       !- Design Specification Outdoor Air Object Name
-  {2beac34a-8b3d-4c1b-b030-c3bcbb55a178}; !- Building Unit Name
-
-OS:Surface,
-  {aa8a5e81-2fdc-4155-908d-faf23388fce8}, !- Handle
-  Surface 1,                              !- Name
-  Floor,                                  !- Surface Type
-  ,                                       !- Construction Name
-  {47bf28ab-e3e0-4bc5-a89f-4a7570c9ebe8}, !- Space Name
->>>>>>> edda4442
+  {42242b6c-8980-4dbd-91d0-f74199e8853d}, !- Space Name
   Foundation,                             !- Outside Boundary Condition
   ,                                       !- Outside Boundary Condition Object
   NoSun,                                  !- Sun Exposure
@@ -539,19 +389,11 @@
   6.46578440716979, -12.9315688143396, 0; !- X,Y,Z Vertex 4 {m}
 
 OS:Surface,
-<<<<<<< HEAD
-  {84770f9a-4023-4f75-9f90-c306d5a7aa0b}, !- Handle
+  {08531085-1daa-4b32-8575-4a8987f56938}, !- Handle
   Surface 2,                              !- Name
   Wall,                                   !- Surface Type
   ,                                       !- Construction Name
-  {b5f93b5b-83ca-4bd7-93a5-a707ad129801}, !- Space Name
-=======
-  {94d9d3d6-efe9-4616-8c27-d6d9621cae74}, !- Handle
-  Surface 2,                              !- Name
-  Wall,                                   !- Surface Type
-  ,                                       !- Construction Name
-  {47bf28ab-e3e0-4bc5-a89f-4a7570c9ebe8}, !- Space Name
->>>>>>> edda4442
+  {42242b6c-8980-4dbd-91d0-f74199e8853d}, !- Space Name
   Outdoors,                               !- Outside Boundary Condition
   ,                                       !- Outside Boundary Condition Object
   SunExposed,                             !- Sun Exposure
@@ -564,19 +406,11 @@
   0, -12.9315688143396, 2.4384;           !- X,Y,Z Vertex 4 {m}
 
 OS:Surface,
-<<<<<<< HEAD
-  {2ae2a7f8-773c-4863-a20e-766168c9b219}, !- Handle
+  {9587e184-1f79-400e-9698-702d0f0f0afc}, !- Handle
   Surface 3,                              !- Name
   Wall,                                   !- Surface Type
   ,                                       !- Construction Name
-  {b5f93b5b-83ca-4bd7-93a5-a707ad129801}, !- Space Name
-=======
-  {223382df-9d9b-42d5-b6e0-492f2bef2221}, !- Handle
-  Surface 3,                              !- Name
-  Wall,                                   !- Surface Type
-  ,                                       !- Construction Name
-  {47bf28ab-e3e0-4bc5-a89f-4a7570c9ebe8}, !- Space Name
->>>>>>> edda4442
+  {42242b6c-8980-4dbd-91d0-f74199e8853d}, !- Space Name
   Outdoors,                               !- Outside Boundary Condition
   ,                                       !- Outside Boundary Condition Object
   SunExposed,                             !- Sun Exposure
@@ -589,19 +423,11 @@
   0, 0, 2.4384;                           !- X,Y,Z Vertex 4 {m}
 
 OS:Surface,
-<<<<<<< HEAD
-  {341d334d-7f49-4f42-8e22-962133f27b3f}, !- Handle
+  {5cf0be96-be6e-4969-9151-d594a61d60a7}, !- Handle
   Surface 4,                              !- Name
   Wall,                                   !- Surface Type
   ,                                       !- Construction Name
-  {b5f93b5b-83ca-4bd7-93a5-a707ad129801}, !- Space Name
-=======
-  {6402564d-7050-4eed-a834-0c5be0bf7809}, !- Handle
-  Surface 4,                              !- Name
-  Wall,                                   !- Surface Type
-  ,                                       !- Construction Name
-  {47bf28ab-e3e0-4bc5-a89f-4a7570c9ebe8}, !- Space Name
->>>>>>> edda4442
+  {42242b6c-8980-4dbd-91d0-f74199e8853d}, !- Space Name
   Adiabatic,                              !- Outside Boundary Condition
   ,                                       !- Outside Boundary Condition Object
   NoSun,                                  !- Sun Exposure
@@ -614,19 +440,11 @@
   6.46578440716979, 0, 2.4384;            !- X,Y,Z Vertex 4 {m}
 
 OS:Surface,
-<<<<<<< HEAD
-  {b69f0f00-96a5-4341-9654-06a6aa408866}, !- Handle
+  {52eb5c0f-f16f-47b2-8f27-6b3e2c2f3f19}, !- Handle
   Surface 5,                              !- Name
   Wall,                                   !- Surface Type
   ,                                       !- Construction Name
-  {b5f93b5b-83ca-4bd7-93a5-a707ad129801}, !- Space Name
-=======
-  {ad316fb1-64fa-4a47-8993-307b5623c07b}, !- Handle
-  Surface 5,                              !- Name
-  Wall,                                   !- Surface Type
-  ,                                       !- Construction Name
-  {47bf28ab-e3e0-4bc5-a89f-4a7570c9ebe8}, !- Space Name
->>>>>>> edda4442
+  {42242b6c-8980-4dbd-91d0-f74199e8853d}, !- Space Name
   Outdoors,                               !- Outside Boundary Condition
   ,                                       !- Outside Boundary Condition Object
   SunExposed,                             !- Sun Exposure
@@ -639,23 +457,13 @@
   6.46578440716979, -12.9315688143396, 2.4384; !- X,Y,Z Vertex 4 {m}
 
 OS:Surface,
-<<<<<<< HEAD
-  {d63ec2c1-6653-4de8-ac68-9ad8a30af361}, !- Handle
+  {97e94e55-be75-463a-9ef9-31041fa8858d}, !- Handle
   Surface 6,                              !- Name
   RoofCeiling,                            !- Surface Type
   ,                                       !- Construction Name
-  {b5f93b5b-83ca-4bd7-93a5-a707ad129801}, !- Space Name
+  {42242b6c-8980-4dbd-91d0-f74199e8853d}, !- Space Name
   Surface,                                !- Outside Boundary Condition
-  {85c71673-ed0b-41c1-bd37-c529401cbb10}, !- Outside Boundary Condition Object
-=======
-  {744d0687-e56b-4f03-8eb9-f2ceb2b6206a}, !- Handle
-  Surface 6,                              !- Name
-  RoofCeiling,                            !- Surface Type
-  ,                                       !- Construction Name
-  {47bf28ab-e3e0-4bc5-a89f-4a7570c9ebe8}, !- Space Name
-  Surface,                                !- Outside Boundary Condition
-  {c07e3ce5-6a0a-48a2-a204-b21d3507f871}, !- Outside Boundary Condition Object
->>>>>>> edda4442
+  {5ab0b5b8-1495-4873-a790-71e401019774}, !- Outside Boundary Condition Object
   NoSun,                                  !- Sun Exposure
   NoWind,                                 !- Wind Exposure
   ,                                       !- View Factor to Ground
@@ -666,11 +474,7 @@
   0, -12.9315688143396, 2.4384;           !- X,Y,Z Vertex 4 {m}
 
 OS:SpaceType,
-<<<<<<< HEAD
-  {7badf7a7-d21a-428b-8dad-caf32dfd5b32}, !- Handle
-=======
-  {3ec6241e-0efb-4526-bdce-047cbf0454bb}, !- Handle
->>>>>>> edda4442
+  {49f4e395-1dcb-4c97-89da-089868541a78}, !- Handle
   Space Type 1,                           !- Name
   ,                                       !- Default Construction Set Name
   ,                                       !- Default Schedule Set Name
@@ -681,23 +485,13 @@
   living;                                 !- Standards Space Type
 
 OS:Surface,
-<<<<<<< HEAD
-  {85c71673-ed0b-41c1-bd37-c529401cbb10}, !- Handle
+  {5ab0b5b8-1495-4873-a790-71e401019774}, !- Handle
   Surface 7,                              !- Name
   Floor,                                  !- Surface Type
   ,                                       !- Construction Name
-  {d2923640-6a82-438b-a2ff-fb264456afe7}, !- Space Name
+  {1d8319ea-cda5-487b-8552-84550d76fc30}, !- Space Name
   Surface,                                !- Outside Boundary Condition
-  {d63ec2c1-6653-4de8-ac68-9ad8a30af361}, !- Outside Boundary Condition Object
-=======
-  {c07e3ce5-6a0a-48a2-a204-b21d3507f871}, !- Handle
-  Surface 7,                              !- Name
-  Floor,                                  !- Surface Type
-  ,                                       !- Construction Name
-  {40730700-1cb5-45f1-965c-248bde91119a}, !- Space Name
-  Surface,                                !- Outside Boundary Condition
-  {744d0687-e56b-4f03-8eb9-f2ceb2b6206a}, !- Outside Boundary Condition Object
->>>>>>> edda4442
+  {97e94e55-be75-463a-9ef9-31041fa8858d}, !- Outside Boundary Condition Object
   NoSun,                                  !- Sun Exposure
   NoWind,                                 !- Wind Exposure
   ,                                       !- View Factor to Ground
@@ -708,19 +502,11 @@
   6.46578440716979, -12.9315688143396, 2.4384; !- X,Y,Z Vertex 4 {m}
 
 OS:Surface,
-<<<<<<< HEAD
-  {b2e59443-b23e-4cdc-8cde-7bfef8cccb45}, !- Handle
+  {83757725-393b-48aa-b8ee-d1149629d050}, !- Handle
   Surface 8,                              !- Name
   RoofCeiling,                            !- Surface Type
   ,                                       !- Construction Name
-  {d2923640-6a82-438b-a2ff-fb264456afe7}, !- Space Name
-=======
-  {87e215db-d022-4a61-bca9-7f0991be0c48}, !- Handle
-  Surface 8,                              !- Name
-  RoofCeiling,                            !- Surface Type
-  ,                                       !- Construction Name
-  {40730700-1cb5-45f1-965c-248bde91119a}, !- Space Name
->>>>>>> edda4442
+  {1d8319ea-cda5-487b-8552-84550d76fc30}, !- Space Name
   Outdoors,                               !- Outside Boundary Condition
   ,                                       !- Outside Boundary Condition Object
   SunExposed,                             !- Sun Exposure
@@ -733,19 +519,11 @@
   0, 0, 2.4384;                           !- X,Y,Z Vertex 4 {m}
 
 OS:Surface,
-<<<<<<< HEAD
-  {2876be6c-a86b-438a-94e3-4e2935017a10}, !- Handle
+  {7b93a229-d5cd-42a3-bcd6-1dd0e5b81b27}, !- Handle
   Surface 9,                              !- Name
   RoofCeiling,                            !- Surface Type
   ,                                       !- Construction Name
-  {d2923640-6a82-438b-a2ff-fb264456afe7}, !- Space Name
-=======
-  {53700bf0-9fec-45dd-962e-6fe26e87524f}, !- Handle
-  Surface 9,                              !- Name
-  RoofCeiling,                            !- Surface Type
-  ,                                       !- Construction Name
-  {40730700-1cb5-45f1-965c-248bde91119a}, !- Space Name
->>>>>>> edda4442
+  {1d8319ea-cda5-487b-8552-84550d76fc30}, !- Space Name
   Outdoors,                               !- Outside Boundary Condition
   ,                                       !- Outside Boundary Condition Object
   SunExposed,                             !- Sun Exposure
@@ -758,19 +536,11 @@
   6.46578440716979, -12.9315688143396, 2.4384; !- X,Y,Z Vertex 4 {m}
 
 OS:Surface,
-<<<<<<< HEAD
-  {d08a500c-2587-49ea-9dad-4d72440c760b}, !- Handle
+  {d1229e81-e577-43fa-9c29-7c94387cba64}, !- Handle
   Surface 10,                             !- Name
   Wall,                                   !- Surface Type
   ,                                       !- Construction Name
-  {d2923640-6a82-438b-a2ff-fb264456afe7}, !- Space Name
-=======
-  {32450630-7482-4872-9b48-31990e4605d8}, !- Handle
-  Surface 10,                             !- Name
-  Wall,                                   !- Surface Type
-  ,                                       !- Construction Name
-  {40730700-1cb5-45f1-965c-248bde91119a}, !- Space Name
->>>>>>> edda4442
+  {1d8319ea-cda5-487b-8552-84550d76fc30}, !- Space Name
   Outdoors,                               !- Outside Boundary Condition
   ,                                       !- Outside Boundary Condition Object
   SunExposed,                             !- Sun Exposure
@@ -782,19 +552,11 @@
   0, -12.9315688143396, 2.4384;           !- X,Y,Z Vertex 3 {m}
 
 OS:Surface,
-<<<<<<< HEAD
-  {81b18b39-49b3-4aeb-a52b-a23ca971eb3d}, !- Handle
+  {bb97b88b-5f3a-4c9d-b90c-590eb9a28895}, !- Handle
   Surface 11,                             !- Name
   Wall,                                   !- Surface Type
   ,                                       !- Construction Name
-  {d2923640-6a82-438b-a2ff-fb264456afe7}, !- Space Name
-=======
-  {c05cec62-c981-4aab-aaed-b52da894b417}, !- Handle
-  Surface 11,                             !- Name
-  Wall,                                   !- Surface Type
-  ,                                       !- Construction Name
-  {40730700-1cb5-45f1-965c-248bde91119a}, !- Space Name
->>>>>>> edda4442
+  {1d8319ea-cda5-487b-8552-84550d76fc30}, !- Space Name
   Adiabatic,                              !- Outside Boundary Condition
   ,                                       !- Outside Boundary Condition Object
   NoSun,                                  !- Sun Exposure
@@ -806,15 +568,9 @@
   6.46578440716979, 0, 2.4384;            !- X,Y,Z Vertex 3 {m}
 
 OS:Space,
-<<<<<<< HEAD
-  {d2923640-6a82-438b-a2ff-fb264456afe7}, !- Handle
+  {1d8319ea-cda5-487b-8552-84550d76fc30}, !- Handle
   unfinished attic space,                 !- Name
-  {dcb2352c-3e89-4dce-b6f3-75e7e1b6d9e4}, !- Space Type Name
-=======
-  {40730700-1cb5-45f1-965c-248bde91119a}, !- Handle
-  unfinished attic space,                 !- Name
-  {a963ac8b-0234-4fcb-80ee-eaf5a4473df4}, !- Space Type Name
->>>>>>> edda4442
+  {5629a29c-d326-43ec-a952-c3c99dcbccd7}, !- Space Type Name
   ,                                       !- Default Construction Set Name
   ,                                       !- Default Schedule Set Name
   ,                                       !- Direction of Relative North {deg}
@@ -822,17 +578,10 @@
   ,                                       !- Y Origin {m}
   ,                                       !- Z Origin {m}
   ,                                       !- Building Story Name
-<<<<<<< HEAD
-  {b7b34674-988f-4df5-8568-6764a962e596}; !- Thermal Zone Name
+  {e09a4d97-bf36-40d6-9790-e199d34353e7}; !- Thermal Zone Name
 
 OS:ThermalZone,
-  {b7b34674-988f-4df5-8568-6764a962e596}, !- Handle
-=======
-  {ba0726da-7201-4db9-8925-4db7a3a90979}; !- Thermal Zone Name
-
-OS:ThermalZone,
-  {ba0726da-7201-4db9-8925-4db7a3a90979}, !- Handle
->>>>>>> edda4442
+  {e09a4d97-bf36-40d6-9790-e199d34353e7}, !- Handle
   unfinished attic zone,                  !- Name
   ,                                       !- Multiplier
   ,                                       !- Ceiling Height {m}
@@ -841,17 +590,10 @@
   ,                                       !- Zone Inside Convection Algorithm
   ,                                       !- Zone Outside Convection Algorithm
   ,                                       !- Zone Conditioning Equipment List Name
-<<<<<<< HEAD
-  {7b1bf900-c45e-4d4c-af3e-526371010ae2}, !- Zone Air Inlet Port List
-  {e44f98fb-a824-4b91-89fa-3b21cf9d6f97}, !- Zone Air Exhaust Port List
-  {7ec59c54-e746-4ffd-8db7-fae08398179c}, !- Zone Air Node Name
-  {20a8cd01-a5f3-4eae-80cc-f58e00c57ad2}, !- Zone Return Air Port List
-=======
-  {2aa0a4b7-297a-41c0-924c-09d1cfa2b68a}, !- Zone Air Inlet Port List
-  {dc3b62d9-6290-45b7-9fb2-fdbb7acfd96b}, !- Zone Air Exhaust Port List
-  {7c4ab359-80a7-4cac-8633-700e95ddcb80}, !- Zone Air Node Name
-  {c031ba81-ad4f-4488-84d3-dd02aec486d3}, !- Zone Return Air Port List
->>>>>>> edda4442
+  {b03a8fd4-a194-4eda-b87f-4d0a43f2fa4d}, !- Zone Air Inlet Port List
+  {b9c532c2-ab86-49ab-aff8-29aacfaccb0f}, !- Zone Air Exhaust Port List
+  {010371ec-06df-4116-9a0c-fe8754da7f3f}, !- Zone Air Node Name
+  {ce4ea95d-e51d-4d0c-b0df-cd7b783791a9}, !- Zone Return Air Port List
   ,                                       !- Primary Daylighting Control Name
   ,                                       !- Fraction of Zone Controlled by Primary Daylighting Control
   ,                                       !- Secondary Daylighting Control Name
@@ -862,71 +604,37 @@
   No;                                     !- Use Ideal Air Loads
 
 OS:Node,
-<<<<<<< HEAD
-  {55b0d69b-e972-40d2-a790-e4b691c774fe}, !- Handle
+  {d363a51e-aaf8-4bd1-998d-67342d148c50}, !- Handle
   Node 2,                                 !- Name
-  {7ec59c54-e746-4ffd-8db7-fae08398179c}, !- Inlet Port
+  {010371ec-06df-4116-9a0c-fe8754da7f3f}, !- Inlet Port
   ;                                       !- Outlet Port
 
 OS:Connection,
-  {7ec59c54-e746-4ffd-8db7-fae08398179c}, !- Handle
-  {2ff6a635-d1f5-4516-ae5f-b9bac7523c20}, !- Name
-  {b7b34674-988f-4df5-8568-6764a962e596}, !- Source Object
+  {010371ec-06df-4116-9a0c-fe8754da7f3f}, !- Handle
+  {e11d8bc8-538f-4571-995a-c4fd076695ea}, !- Name
+  {e09a4d97-bf36-40d6-9790-e199d34353e7}, !- Source Object
   11,                                     !- Outlet Port
-  {55b0d69b-e972-40d2-a790-e4b691c774fe}, !- Target Object
+  {d363a51e-aaf8-4bd1-998d-67342d148c50}, !- Target Object
   2;                                      !- Inlet Port
 
 OS:PortList,
-  {7b1bf900-c45e-4d4c-af3e-526371010ae2}, !- Handle
-  {8c20fb1b-9371-4495-84af-ad95681f3727}, !- Name
-  {b7b34674-988f-4df5-8568-6764a962e596}; !- HVAC Component
+  {b03a8fd4-a194-4eda-b87f-4d0a43f2fa4d}, !- Handle
+  {cb6d794b-de7a-4b3c-aed1-55e955b4b27f}, !- Name
+  {e09a4d97-bf36-40d6-9790-e199d34353e7}; !- HVAC Component
 
 OS:PortList,
-  {e44f98fb-a824-4b91-89fa-3b21cf9d6f97}, !- Handle
-  {41c6b3ca-a715-4e18-812d-89ebddce37eb}, !- Name
-  {b7b34674-988f-4df5-8568-6764a962e596}; !- HVAC Component
+  {b9c532c2-ab86-49ab-aff8-29aacfaccb0f}, !- Handle
+  {edf52d96-eed6-4982-8496-524e163aac35}, !- Name
+  {e09a4d97-bf36-40d6-9790-e199d34353e7}; !- HVAC Component
 
 OS:PortList,
-  {20a8cd01-a5f3-4eae-80cc-f58e00c57ad2}, !- Handle
-  {f2f5850e-3be0-4b74-876c-0c3c46e40d6d}, !- Name
-  {b7b34674-988f-4df5-8568-6764a962e596}; !- HVAC Component
+  {ce4ea95d-e51d-4d0c-b0df-cd7b783791a9}, !- Handle
+  {237b1ba2-86d8-4cf0-897a-ba91a09eda77}, !- Name
+  {e09a4d97-bf36-40d6-9790-e199d34353e7}; !- HVAC Component
 
 OS:Sizing:Zone,
-  {64790ae2-e98b-48e4-9918-465311a33f20}, !- Handle
-  {b7b34674-988f-4df5-8568-6764a962e596}, !- Zone or ZoneList Name
-=======
-  {9f42886e-d4d0-4382-81fd-c419092ba845}, !- Handle
-  Node 2,                                 !- Name
-  {7c4ab359-80a7-4cac-8633-700e95ddcb80}, !- Inlet Port
-  ;                                       !- Outlet Port
-
-OS:Connection,
-  {7c4ab359-80a7-4cac-8633-700e95ddcb80}, !- Handle
-  {1abbca11-8a72-4510-9ac7-343ece8abb90}, !- Name
-  {ba0726da-7201-4db9-8925-4db7a3a90979}, !- Source Object
-  11,                                     !- Outlet Port
-  {9f42886e-d4d0-4382-81fd-c419092ba845}, !- Target Object
-  2;                                      !- Inlet Port
-
-OS:PortList,
-  {2aa0a4b7-297a-41c0-924c-09d1cfa2b68a}, !- Handle
-  {06922352-ded5-4fa8-b937-15544c363d39}, !- Name
-  {ba0726da-7201-4db9-8925-4db7a3a90979}; !- HVAC Component
-
-OS:PortList,
-  {dc3b62d9-6290-45b7-9fb2-fdbb7acfd96b}, !- Handle
-  {4efd074d-1194-4168-9c67-d829cb49cb26}, !- Name
-  {ba0726da-7201-4db9-8925-4db7a3a90979}; !- HVAC Component
-
-OS:PortList,
-  {c031ba81-ad4f-4488-84d3-dd02aec486d3}, !- Handle
-  {967ca92c-a392-4573-a513-d28891d71fa8}, !- Name
-  {ba0726da-7201-4db9-8925-4db7a3a90979}; !- HVAC Component
-
-OS:Sizing:Zone,
-  {6773b50e-d3cc-48b9-8615-8052ffbcef0a}, !- Handle
-  {ba0726da-7201-4db9-8925-4db7a3a90979}, !- Zone or ZoneList Name
->>>>>>> edda4442
+  {d02359e5-a1d4-48df-9255-c2e1f5761f43}, !- Handle
+  {e09a4d97-bf36-40d6-9790-e199d34353e7}, !- Zone or ZoneList Name
   SupplyAirTemperature,                   !- Zone Cooling Design Supply Air Temperature Input Method
   14,                                     !- Zone Cooling Design Supply Air Temperature {C}
   11.11,                                  !- Zone Cooling Design Supply Air Temperature Difference {deltaC}
@@ -955,21 +663,12 @@
   autosize;                               !- Dedicated Outdoor Air High Setpoint Temperature for Design {C}
 
 OS:ZoneHVAC:EquipmentList,
-<<<<<<< HEAD
-  {6936d292-9397-40fb-b68c-3b4cd970f7a8}, !- Handle
+  {c24a7ed6-2fef-4002-9da4-03c5971dae54}, !- Handle
   Zone HVAC Equipment List 2,             !- Name
-  {b7b34674-988f-4df5-8568-6764a962e596}; !- Thermal Zone
+  {e09a4d97-bf36-40d6-9790-e199d34353e7}; !- Thermal Zone
 
 OS:SpaceType,
-  {dcb2352c-3e89-4dce-b6f3-75e7e1b6d9e4}, !- Handle
-=======
-  {3fd329d4-e704-4c5f-bd9f-ac7059589d2b}, !- Handle
-  Zone HVAC Equipment List 2,             !- Name
-  {ba0726da-7201-4db9-8925-4db7a3a90979}; !- Thermal Zone
-
-OS:SpaceType,
-  {a963ac8b-0234-4fcb-80ee-eaf5a4473df4}, !- Handle
->>>>>>> edda4442
+  {5629a29c-d326-43ec-a952-c3c99dcbccd7}, !- Handle
   Space Type 2,                           !- Name
   ,                                       !- Default Construction Set Name
   ,                                       !- Default Schedule Set Name
@@ -980,23 +679,14 @@
   unfinished attic;                       !- Standards Space Type
 
 OS:BuildingUnit,
-<<<<<<< HEAD
-  {149a4e05-abb2-4cad-b82e-e8ccadf4da28}, !- Handle
-=======
-  {2beac34a-8b3d-4c1b-b030-c3bcbb55a178}, !- Handle
->>>>>>> edda4442
+  {453e7508-7788-4bad-a268-f3eae168d2f5}, !- Handle
   unit 1,                                 !- Name
   ,                                       !- Rendering Color
   Residential;                            !- Building Unit Type
 
 OS:AdditionalProperties,
-<<<<<<< HEAD
-  {9e0e6a03-e618-44cf-b8e4-b12a2a309de8}, !- Handle
-  {149a4e05-abb2-4cad-b82e-e8ccadf4da28}, !- Object Name
-=======
-  {3a8b28a1-5c2c-4c5e-b6f2-390fdce662ec}, !- Handle
-  {2beac34a-8b3d-4c1b-b030-c3bcbb55a178}, !- Object Name
->>>>>>> edda4442
+  {918d65f9-b589-4fa1-a989-aa149e4c5ecc}, !- Handle
+  {453e7508-7788-4bad-a268-f3eae168d2f5}, !- Object Name
   NumberOfBedrooms,                       !- Feature Name 1
   Integer,                                !- Feature Data Type 1
   3,                                      !- Feature Value 1
@@ -1008,20 +698,12 @@
   3.3900000000000001;                     !- Feature Value 3
 
 OS:External:File,
-<<<<<<< HEAD
-  {2a5d9261-f88a-4e17-89de-03b1998acb92}, !- Handle
-=======
-  {dba0b21c-2560-4a71-9ef4-2312b6fcefbc}, !- Handle
->>>>>>> edda4442
+  {1a96da1d-1cf2-4694-aa56-51df47d323b5}, !- Handle
   8760.csv,                               !- Name
   8760.csv;                               !- File Name
 
 OS:Schedule:Day,
-<<<<<<< HEAD
-  {c4f69393-723c-41e1-80e3-84092f97f7c4}, !- Handle
-=======
-  {dd007d25-00a3-49ac-861b-48b2f0be7dfc}, !- Handle
->>>>>>> edda4442
+  {fd27a6dc-ac56-432e-82fe-d95a1c798339}, !- Handle
   Schedule Day 1,                         !- Name
   ,                                       !- Schedule Type Limits Name
   ,                                       !- Interpolate to Timestep
@@ -1030,11 +712,7 @@
   0;                                      !- Value Until Time 1
 
 OS:Schedule:Day,
-<<<<<<< HEAD
-  {172c983f-a4a3-4f28-86ac-162ba5364990}, !- Handle
-=======
-  {c1881102-a694-4a1c-9e0a-528cb203ef78}, !- Handle
->>>>>>> edda4442
+  {35939601-4fdd-4c24-9717-cbaeed9e2bbf}, !- Handle
   Schedule Day 2,                         !- Name
   ,                                       !- Schedule Type Limits Name
   ,                                       !- Interpolate to Timestep
@@ -1043,17 +721,10 @@
   1;                                      !- Value Until Time 1
 
 OS:Schedule:File,
-<<<<<<< HEAD
-  {72147afd-2d78-48cc-a9ba-63c4c9c62e4f}, !- Handle
+  {81ee597b-5708-4522-b9f5-1b8124fbdc8c}, !- Handle
   occupants,                              !- Name
-  {701e39d9-c1a8-47d6-b114-84848e3a9db4}, !- Schedule Type Limits Name
-  {2a5d9261-f88a-4e17-89de-03b1998acb92}, !- External File Name
-=======
-  {42037725-6c66-4ee1-95dc-2b83683e146e}, !- Handle
-  occupants,                              !- Name
-  {84a89bf3-1f03-49fe-aa42-c0e566b03106}, !- Schedule Type Limits Name
-  {dba0b21c-2560-4a71-9ef4-2312b6fcefbc}, !- External File Name
->>>>>>> edda4442
+  {0993946f-de20-44ae-8088-cbee0f46a683}, !- Schedule Type Limits Name
+  {1a96da1d-1cf2-4694-aa56-51df47d323b5}, !- External File Name
   1,                                      !- Column Number
   1,                                      !- Rows to Skip at Top
   8760,                                   !- Number of Hours of Data
@@ -1062,38 +733,22 @@
   60;                                     !- Minutes per Item
 
 OS:Schedule:Ruleset,
-<<<<<<< HEAD
-  {f29a4620-1c30-4531-83ef-3451359a097b}, !- Handle
+  {b205c35e-c21b-49e1-8bc3-621bfc4023c0}, !- Handle
   Schedule Ruleset 1,                     !- Name
-  {b8cb3bd7-c707-40fa-8921-a8420b0bcc1e}, !- Schedule Type Limits Name
-  {7b6f7dc4-b631-4cfd-8976-76b30fe9af6b}; !- Default Day Schedule Name
+  {20a8d048-d45c-4e4a-8d29-1ba3554b3eb5}, !- Schedule Type Limits Name
+  {d9c1be51-1b31-4a14-89b3-c9c3be2f2d2c}; !- Default Day Schedule Name
 
 OS:Schedule:Day,
-  {7b6f7dc4-b631-4cfd-8976-76b30fe9af6b}, !- Handle
+  {d9c1be51-1b31-4a14-89b3-c9c3be2f2d2c}, !- Handle
   Schedule Day 3,                         !- Name
-  {b8cb3bd7-c707-40fa-8921-a8420b0bcc1e}, !- Schedule Type Limits Name
-=======
-  {4d7508df-a23e-4265-9b82-429db2c6b22a}, !- Handle
-  Schedule Ruleset 1,                     !- Name
-  {68361091-8172-4727-a624-341674a59107}, !- Schedule Type Limits Name
-  {a25a821a-5c20-4b2e-80b3-eb19725b4056}; !- Default Day Schedule Name
-
-OS:Schedule:Day,
-  {a25a821a-5c20-4b2e-80b3-eb19725b4056}, !- Handle
-  Schedule Day 3,                         !- Name
-  {68361091-8172-4727-a624-341674a59107}, !- Schedule Type Limits Name
->>>>>>> edda4442
+  {20a8d048-d45c-4e4a-8d29-1ba3554b3eb5}, !- Schedule Type Limits Name
   ,                                       !- Interpolate to Timestep
   24,                                     !- Hour 1
   0,                                      !- Minute 1
   112.539290946133;                       !- Value Until Time 1
 
 OS:People:Definition,
-<<<<<<< HEAD
-  {c171d133-08f4-46aa-a5f9-7ce351acf819}, !- Handle
-=======
-  {dcb400b3-7b9f-4942-98ea-00a8cd28a794}, !- Handle
->>>>>>> edda4442
+  {04fdd6ae-45d8-46c2-bcee-2e17df9843cb}, !- Handle
   res occupants|living space,             !- Name
   People,                                 !- Number of People Calculation Method
   3.39,                                   !- Number of People {people}
@@ -1106,21 +761,12 @@
   ZoneAveraged;                           !- Mean Radiant Temperature Calculation Type
 
 OS:People,
-<<<<<<< HEAD
-  {6990ec46-b107-409a-bbbb-680995282902}, !- Handle
+  {12fd9b5a-56ff-4b4a-b703-d69487c2013a}, !- Handle
   res occupants|living space,             !- Name
-  {c171d133-08f4-46aa-a5f9-7ce351acf819}, !- People Definition Name
-  {b5f93b5b-83ca-4bd7-93a5-a707ad129801}, !- Space or SpaceType Name
-  {72147afd-2d78-48cc-a9ba-63c4c9c62e4f}, !- Number of People Schedule Name
-  {f29a4620-1c30-4531-83ef-3451359a097b}, !- Activity Level Schedule Name
-=======
-  {8ae40963-fd88-4792-b1d6-306874e5ff23}, !- Handle
-  res occupants|living space,             !- Name
-  {dcb400b3-7b9f-4942-98ea-00a8cd28a794}, !- People Definition Name
-  {47bf28ab-e3e0-4bc5-a89f-4a7570c9ebe8}, !- Space or SpaceType Name
-  {42037725-6c66-4ee1-95dc-2b83683e146e}, !- Number of People Schedule Name
-  {4d7508df-a23e-4265-9b82-429db2c6b22a}, !- Activity Level Schedule Name
->>>>>>> edda4442
+  {04fdd6ae-45d8-46c2-bcee-2e17df9843cb}, !- People Definition Name
+  {42242b6c-8980-4dbd-91d0-f74199e8853d}, !- Space or SpaceType Name
+  {81ee597b-5708-4522-b9f5-1b8124fbdc8c}, !- Number of People Schedule Name
+  {b205c35e-c21b-49e1-8bc3-621bfc4023c0}, !- Activity Level Schedule Name
   ,                                       !- Surface Name/Angle Factor List Name
   ,                                       !- Work Efficiency Schedule Name
   ,                                       !- Clothing Insulation Schedule Name
@@ -1128,11 +774,7 @@
   1;                                      !- Multiplier
 
 OS:ScheduleTypeLimits,
-<<<<<<< HEAD
-  {b8cb3bd7-c707-40fa-8921-a8420b0bcc1e}, !- Handle
-=======
-  {68361091-8172-4727-a624-341674a59107}, !- Handle
->>>>>>> edda4442
+  {20a8d048-d45c-4e4a-8d29-1ba3554b3eb5}, !- Handle
   ActivityLevel,                          !- Name
   0,                                      !- Lower Limit Value
   ,                                       !- Upper Limit Value
@@ -1140,26 +782,16 @@
   ActivityLevel;                          !- Unit Type
 
 OS:ScheduleTypeLimits,
-<<<<<<< HEAD
-  {701e39d9-c1a8-47d6-b114-84848e3a9db4}, !- Handle
-=======
-  {84a89bf3-1f03-49fe-aa42-c0e566b03106}, !- Handle
->>>>>>> edda4442
+  {0993946f-de20-44ae-8088-cbee0f46a683}, !- Handle
   Fractional,                             !- Name
   0,                                      !- Lower Limit Value
   1,                                      !- Upper Limit Value
   Continuous;                             !- Numeric Type
 
 OS:Coil:Heating:Gas,
-<<<<<<< HEAD
-  {a780e5da-9fdd-4cf3-9e62-7d6a09e3f4e9}, !- Handle
+  {dab45ee8-bab6-4a4b-9131-e3558d2a5e11}, !- Handle
   res fur gas heating coil,               !- Name
-  {957331de-9006-4e44-a087-bbbcc1bb4738}, !- Availability Schedule Name
-=======
-  {ac986a65-36d9-4891-9f4d-8fb20bb04c12}, !- Handle
-  res fur gas heating coil,               !- Name
-  {0f86c65e-d50f-42c9-8528-4f749fd67245}, !- Availability Schedule Name
->>>>>>> edda4442
+  {680889b3-4fb6-4fef-9395-1257ea50e5cc}, !- Availability Schedule Name
   0.78,                                   !- Gas Burner Efficiency
   AutoSize,                               !- Nominal Capacity {W}
   ,                                       !- Air Inlet Node Name
@@ -1171,23 +803,13 @@
   NaturalGas;                             !- Fuel Type
 
 OS:Schedule:Constant,
-<<<<<<< HEAD
-  {957331de-9006-4e44-a087-bbbcc1bb4738}, !- Handle
+  {680889b3-4fb6-4fef-9395-1257ea50e5cc}, !- Handle
   Always On Discrete,                     !- Name
-  {dcddadb3-1d9e-4a9c-b59d-d7a6eed0b871}, !- Schedule Type Limits Name
+  {56232d2a-f757-40ee-986c-06bcb9de1035}, !- Schedule Type Limits Name
   1;                                      !- Value
 
 OS:ScheduleTypeLimits,
-  {dcddadb3-1d9e-4a9c-b59d-d7a6eed0b871}, !- Handle
-=======
-  {0f86c65e-d50f-42c9-8528-4f749fd67245}, !- Handle
-  Always On Discrete,                     !- Name
-  {8ca5f8eb-559e-480e-a64b-1a04ae845afd}, !- Schedule Type Limits Name
-  1;                                      !- Value
-
-OS:ScheduleTypeLimits,
-  {8ca5f8eb-559e-480e-a64b-1a04ae845afd}, !- Handle
->>>>>>> edda4442
+  {56232d2a-f757-40ee-986c-06bcb9de1035}, !- Handle
   OnOff,                                  !- Name
   0,                                      !- Lower Limit Value
   1,                                      !- Upper Limit Value
@@ -1195,15 +817,9 @@
   Availability;                           !- Unit Type
 
 OS:Fan:OnOff,
-<<<<<<< HEAD
-  {07269b04-d207-4148-9cf8-6bcb2c63dfdd}, !- Handle
+  {89725c66-410b-4ac8-af19-5415cafa2661}, !- Handle
   res fur gas htg supply fan,             !- Name
-  {957331de-9006-4e44-a087-bbbcc1bb4738}, !- Availability Schedule Name
-=======
-  {267b9dea-c51b-464b-98ad-30fa5ba8dcb3}, !- Handle
-  res fur gas htg supply fan,             !- Name
-  {0f86c65e-d50f-42c9-8528-4f749fd67245}, !- Availability Schedule Name
->>>>>>> edda4442
+  {680889b3-4fb6-4fef-9395-1257ea50e5cc}, !- Availability Schedule Name
   0.75,                                   !- Fan Total Efficiency
   794.580001233493,                       !- Pressure Rise {Pa}
   autosize,                               !- Maximum Flow Rate {m3/s}
@@ -1211,21 +827,12 @@
   1,                                      !- Motor In Airstream Fraction
   ,                                       !- Air Inlet Node Name
   ,                                       !- Air Outlet Node Name
-<<<<<<< HEAD
-  {6fe2d053-f921-4ec8-b023-62c5f410039d}, !- Fan Power Ratio Function of Speed Ratio Curve Name
-  {2bf130f1-8807-4823-99f3-80e644681b1a}, !- Fan Efficiency Ratio Function of Speed Ratio Curve Name
+  {40403cd5-bd49-4457-a683-c0fbb1ead40e}, !- Fan Power Ratio Function of Speed Ratio Curve Name
+  {74aaeaae-3193-4ee8-be00-26437dd6736f}, !- Fan Efficiency Ratio Function of Speed Ratio Curve Name
   res fur gas htg supply fan;             !- End-Use Subcategory
 
 OS:Curve:Exponent,
-  {6fe2d053-f921-4ec8-b023-62c5f410039d}, !- Handle
-=======
-  {df07076a-a2e9-4ef1-ae31-6150c4c48517}, !- Fan Power Ratio Function of Speed Ratio Curve Name
-  {e31b04e3-2037-4285-b654-1ee66ac3fe53}, !- Fan Efficiency Ratio Function of Speed Ratio Curve Name
-  res fur gas htg supply fan;             !- End-Use Subcategory
-
-OS:Curve:Exponent,
-  {df07076a-a2e9-4ef1-ae31-6150c4c48517}, !- Handle
->>>>>>> edda4442
+  {40403cd5-bd49-4457-a683-c0fbb1ead40e}, !- Handle
   Fan On Off Power Curve,                 !- Name
   1,                                      !- Coefficient1 Constant
   0,                                      !- Coefficient2 Constant
@@ -1238,11 +845,7 @@
   ;                                       !- Output Unit Type
 
 OS:Curve:Cubic,
-<<<<<<< HEAD
-  {2bf130f1-8807-4823-99f3-80e644681b1a}, !- Handle
-=======
-  {e31b04e3-2037-4285-b654-1ee66ac3fe53}, !- Handle
->>>>>>> edda4442
+  {74aaeaae-3193-4ee8-be00-26437dd6736f}, !- Handle
   Fan On Off Efficiency Curve,            !- Name
   1,                                      !- Coefficient1 Constant
   0,                                      !- Coefficient2 x
@@ -1252,33 +855,18 @@
   1;                                      !- Maximum Value of x
 
 OS:AirLoopHVAC:UnitarySystem,
-<<<<<<< HEAD
-  {0b546e0b-2cb3-4bfd-847a-b502d82ea749}, !- Handle
+  {541672ce-d603-419d-af28-4a6a4309bf7a}, !- Handle
   res fur gas unitary system,             !- Name
   Load,                                   !- Control Type
-  {29a8219f-0da1-46bb-9f13-ef38c9d619be}, !- Controlling Zone or Thermostat Location
+  {8c1fd358-acc4-401b-b2f2-b96a964749af}, !- Controlling Zone or Thermostat Location
   None,                                   !- Dehumidification Control Type
-  {957331de-9006-4e44-a087-bbbcc1bb4738}, !- Availability Schedule Name
-  {d1d85082-af85-483a-9e52-3949787b5fbc}, !- Air Inlet Node Name
-  {e260b2e2-3ee1-476d-ace2-18caf229d6ad}, !- Air Outlet Node Name
-  {07269b04-d207-4148-9cf8-6bcb2c63dfdd}, !- Supply Fan Name
+  {680889b3-4fb6-4fef-9395-1257ea50e5cc}, !- Availability Schedule Name
+  {e8a400a6-190f-4fdf-8219-ee3e2860d681}, !- Air Inlet Node Name
+  {e1f23793-ecbe-481c-89d4-736f4a7ae256}, !- Air Outlet Node Name
+  {89725c66-410b-4ac8-af19-5415cafa2661}, !- Supply Fan Name
   BlowThrough,                            !- Fan Placement
-  {b872b9c2-52dc-451a-b2e6-f641f10c3973}, !- Supply Air Fan Operating Mode Schedule Name
-  {a780e5da-9fdd-4cf3-9e62-7d6a09e3f4e9}, !- Heating Coil Name
-=======
-  {a4efea93-5c35-4240-acc7-fa8fea7e0712}, !- Handle
-  res fur gas unitary system,             !- Name
-  Load,                                   !- Control Type
-  {5d119e2e-789c-463b-9e3d-067e32d194ea}, !- Controlling Zone or Thermostat Location
-  None,                                   !- Dehumidification Control Type
-  {0f86c65e-d50f-42c9-8528-4f749fd67245}, !- Availability Schedule Name
-  {4c9fa72c-4fde-48dc-909c-76d98a291ad9}, !- Air Inlet Node Name
-  {3f9369c9-7b84-4134-a405-0e6075c1b6d9}, !- Air Outlet Node Name
-  {267b9dea-c51b-464b-98ad-30fa5ba8dcb3}, !- Supply Fan Name
-  BlowThrough,                            !- Fan Placement
-  {0fb6d5d5-2afc-4e3d-bea8-2a28222ad009}, !- Supply Air Fan Operating Mode Schedule Name
-  {ac986a65-36d9-4891-9f4d-8fb20bb04c12}, !- Heating Coil Name
->>>>>>> edda4442
+  {f80afb12-94a9-4238-ab11-d895e3b02291}, !- Supply Air Fan Operating Mode Schedule Name
+  {dab45ee8-bab6-4a4b-9131-e3558d2a5e11}, !- Heating Coil Name
   1,                                      !- DX Heating Coil Sizing Ratio
   ,                                       !- Cooling Coil Name
   No,                                     !- Use DOAS DX Cooling Coil
@@ -1291,7 +879,7 @@
   ,                                       !- Fraction of Autosized Design Cooling Supply Air Flow Rate
   ,                                       !- Design Supply Air Flow Rate Per Unit of Capacity During Cooling Operation {m3/s-W}
   ,                                       !- Supply Air Flow Rate Method During Heating Operation
-  autosize,                               !- Supply Air Flow Rate During Heating Operation {m3/s}
+  Autosize,                               !- Supply Air Flow Rate During Heating Operation {m3/s}
   ,                                       !- Supply Air Flow Rate Per Floor Area during Heating Operation {m3/s-m2}
   ,                                       !- Fraction of Autosized Design Heating Supply Air Flow Rate
   ,                                       !- Design Supply Air Flow Rate Per Unit of Capacity During Heating Operation {m3/s-W}
@@ -1313,23 +901,13 @@
   0;                                      !- Ancilliary Off-Cycle Electric Power {W}
 
 OS:Schedule:Constant,
-<<<<<<< HEAD
-  {b872b9c2-52dc-451a-b2e6-f641f10c3973}, !- Handle
+  {f80afb12-94a9-4238-ab11-d895e3b02291}, !- Handle
   Always Off Discrete,                    !- Name
-  {ce4de097-adf4-48ae-9c02-95dbebe36676}, !- Schedule Type Limits Name
+  {5102aaa4-138c-4615-b637-87c2ce2f7684}, !- Schedule Type Limits Name
   0;                                      !- Value
 
 OS:ScheduleTypeLimits,
-  {ce4de097-adf4-48ae-9c02-95dbebe36676}, !- Handle
-=======
-  {0fb6d5d5-2afc-4e3d-bea8-2a28222ad009}, !- Handle
-  Always Off Discrete,                    !- Name
-  {f63fee3e-7395-4fae-b815-21cd47728784}, !- Schedule Type Limits Name
-  0;                                      !- Value
-
-OS:ScheduleTypeLimits,
-  {f63fee3e-7395-4fae-b815-21cd47728784}, !- Handle
->>>>>>> edda4442
+  {5102aaa4-138c-4615-b637-87c2ce2f7684}, !- Handle
   OnOff 1,                                !- Name
   0,                                      !- Lower Limit Value
   1,                                      !- Upper Limit Value
@@ -1337,234 +915,119 @@
   Availability;                           !- Unit Type
 
 OS:AirLoopHVAC,
-<<<<<<< HEAD
-  {4b3a8f0d-6268-4576-86dd-39a8bac06b73}, !- Handle
+  {b4fd6c0c-ca1a-4314-b9c2-8cbcee958f59}, !- Handle
   res fur gas asys,                       !- Name
   ,                                       !- Controller List Name
-  {957331de-9006-4e44-a087-bbbcc1bb4738}, !- Availability Schedule
-  {d32ee288-2fec-4e79-b3ae-5da7a153b51c}, !- Availability Manager List Name
+  {680889b3-4fb6-4fef-9395-1257ea50e5cc}, !- Availability Schedule
+  {d67897ef-a3a8-4421-9aab-46966706a352}, !- Availability Manager List Name
   AutoSize,                               !- Design Supply Air Flow Rate {m3/s}
   ,                                       !- Branch List Name
   ,                                       !- Connector List Name
-  {e1fed753-23bc-4b4c-a68a-34f1e65029f4}, !- Supply Side Inlet Node Name
-  {6861ef28-7d36-4754-82a8-374a90da926b}, !- Demand Side Outlet Node Name
-  {81c072f0-7426-4365-908f-c9105cf5ff5d}, !- Demand Side Inlet Node A
-  {41c3d991-b738-44ad-b797-8ef77cdfe3f8}, !- Supply Side Outlet Node A
+  {e794e076-37be-47f4-abe1-19d188952d15}, !- Supply Side Inlet Node Name
+  {0f968fd1-b957-47a5-98ed-fe84e2a01941}, !- Demand Side Outlet Node Name
+  {4ad39dc1-1798-41dd-8707-35f1db183fc2}, !- Demand Side Inlet Node A
+  {1e2a7221-24f0-47a8-89a1-7e8d470d61a9}, !- Supply Side Outlet Node A
   ,                                       !- Demand Side Inlet Node B
   ,                                       !- Supply Side Outlet Node B
   ,                                       !- Return Air Bypass Flow Temperature Setpoint Schedule Name
-  {87b2daf7-6e1f-4e52-90e2-7650c8c9b374}, !- Demand Mixer Name
-  {6bbf36c6-781e-4917-8335-68240ed996cc}, !- Demand Splitter A Name
-=======
-  {cfbd14a6-d909-4ee0-81dd-0c0a04a24a63}, !- Handle
-  res fur gas asys,                       !- Name
-  ,                                       !- Controller List Name
-  {0f86c65e-d50f-42c9-8528-4f749fd67245}, !- Availability Schedule
-  {cc58158b-cc13-43fb-b211-85864380c4c2}, !- Availability Manager List Name
-  AutoSize,                               !- Design Supply Air Flow Rate {m3/s}
-  ,                                       !- Branch List Name
-  ,                                       !- Connector List Name
-  {95280e85-5b99-493e-bde1-fd46ec2bd3d7}, !- Supply Side Inlet Node Name
-  {fbdfb57e-6891-4829-a80a-9f7a3437bf38}, !- Demand Side Outlet Node Name
-  {231db032-ef49-4a54-98ed-7a4baa4ac7df}, !- Demand Side Inlet Node A
-  {323c5bcf-1465-412a-a037-1782cf4ec300}, !- Supply Side Outlet Node A
-  ,                                       !- Demand Side Inlet Node B
-  ,                                       !- Supply Side Outlet Node B
-  ,                                       !- Return Air Bypass Flow Temperature Setpoint Schedule Name
-  {0670b888-a7a3-4a74-87a0-9b8c70e18c75}, !- Demand Mixer Name
-  {79bad492-9ee9-4a34-9aa3-77a7fed13b0a}, !- Demand Splitter A Name
->>>>>>> edda4442
+  {999dde83-ed71-4c01-887c-c35ffc0d8b5e}, !- Demand Mixer Name
+  {2891bc80-b0fe-435e-9742-d2eefe23f2c3}, !- Demand Splitter A Name
   ,                                       !- Demand Splitter B Name
   ;                                       !- Supply Splitter Name
 
 OS:Node,
-<<<<<<< HEAD
-  {0a035039-5d5f-465c-8b64-4a10d79197ed}, !- Handle
+  {3ec49ae6-ddf7-45d3-bf7c-bd38d10aa34d}, !- Handle
   Node 3,                                 !- Name
-  {e1fed753-23bc-4b4c-a68a-34f1e65029f4}, !- Inlet Port
-  {d1d85082-af85-483a-9e52-3949787b5fbc}; !- Outlet Port
+  {e794e076-37be-47f4-abe1-19d188952d15}, !- Inlet Port
+  {e8a400a6-190f-4fdf-8219-ee3e2860d681}; !- Outlet Port
 
 OS:Node,
-  {5c08b67b-0297-4b9f-a0da-625f6cffc80c}, !- Handle
+  {e069543a-1605-480d-a591-ce2c184ad898}, !- Handle
   Node 4,                                 !- Name
-  {e260b2e2-3ee1-476d-ace2-18caf229d6ad}, !- Inlet Port
-  {41c3d991-b738-44ad-b797-8ef77cdfe3f8}; !- Outlet Port
-
-OS:Connection,
-  {e1fed753-23bc-4b4c-a68a-34f1e65029f4}, !- Handle
-  {7c295742-61d8-47ce-89fe-8027b37b7170}, !- Name
-  {4b3a8f0d-6268-4576-86dd-39a8bac06b73}, !- Source Object
+  {e1f23793-ecbe-481c-89d4-736f4a7ae256}, !- Inlet Port
+  {1e2a7221-24f0-47a8-89a1-7e8d470d61a9}; !- Outlet Port
+
+OS:Connection,
+  {e794e076-37be-47f4-abe1-19d188952d15}, !- Handle
+  {ae06eace-da1e-4cb3-bfc2-58c29339cbc3}, !- Name
+  {b4fd6c0c-ca1a-4314-b9c2-8cbcee958f59}, !- Source Object
   8,                                      !- Outlet Port
-  {0a035039-5d5f-465c-8b64-4a10d79197ed}, !- Target Object
+  {3ec49ae6-ddf7-45d3-bf7c-bd38d10aa34d}, !- Target Object
   2;                                      !- Inlet Port
 
 OS:Connection,
-  {41c3d991-b738-44ad-b797-8ef77cdfe3f8}, !- Handle
-  {c037d1d4-dc74-4160-954c-cde0c09c42f3}, !- Name
-  {5c08b67b-0297-4b9f-a0da-625f6cffc80c}, !- Source Object
+  {1e2a7221-24f0-47a8-89a1-7e8d470d61a9}, !- Handle
+  {d98845c6-1ba3-4cfc-a1cd-4b70d9d389c8}, !- Name
+  {e069543a-1605-480d-a591-ce2c184ad898}, !- Source Object
   3,                                      !- Outlet Port
-  {4b3a8f0d-6268-4576-86dd-39a8bac06b73}, !- Target Object
+  {b4fd6c0c-ca1a-4314-b9c2-8cbcee958f59}, !- Target Object
   11;                                     !- Inlet Port
 
 OS:Node,
-  {1b163f9c-d811-49c0-8686-5988cb1abaf7}, !- Handle
+  {0f6bc838-c9ef-402a-9a24-6d909f933f61}, !- Handle
   Node 5,                                 !- Name
-  {81c072f0-7426-4365-908f-c9105cf5ff5d}, !- Inlet Port
-  {5652d6b5-be1a-4029-891b-6fbaa4200647}; !- Outlet Port
+  {4ad39dc1-1798-41dd-8707-35f1db183fc2}, !- Inlet Port
+  {7d80c59c-8870-4bff-bf80-23b7712dc2af}; !- Outlet Port
 
 OS:Node,
-  {9ba3b0a3-2ebc-428f-bd82-40b144aa8521}, !- Handle
+  {ce1bd61b-e3b5-4379-bca2-37044e7b0dc1}, !- Handle
   Node 6,                                 !- Name
-  {172798c2-186c-4549-8048-8edf5537601b}, !- Inlet Port
-  {6861ef28-7d36-4754-82a8-374a90da926b}; !- Outlet Port
+  {b51f6718-7360-45f1-bf4e-be4c42e5eae9}, !- Inlet Port
+  {0f968fd1-b957-47a5-98ed-fe84e2a01941}; !- Outlet Port
 
 OS:Node,
-  {9db7b725-b97f-4c28-91bd-0d8c3119595c}, !- Handle
+  {98dcd7f9-35b8-455a-89e7-4ecaabc173b6}, !- Handle
   Node 7,                                 !- Name
-  {d3f49b42-73a4-42fa-8a19-394c455fb571}, !- Inlet Port
-  {24d053fe-de5d-4233-b532-29fce5c8ca8c}; !- Outlet Port
-
-OS:Connection,
-  {81c072f0-7426-4365-908f-c9105cf5ff5d}, !- Handle
-  {baf4a26a-55fe-4c05-8249-e87dec33f22a}, !- Name
-  {4b3a8f0d-6268-4576-86dd-39a8bac06b73}, !- Source Object
+  {fa18e66b-7b84-447f-b458-6cb7082c0d93}, !- Inlet Port
+  {7bce8007-1399-43c9-985b-8fa96a8d6efd}; !- Outlet Port
+
+OS:Connection,
+  {4ad39dc1-1798-41dd-8707-35f1db183fc2}, !- Handle
+  {767548a9-8f25-45e8-af01-7a35ca59d119}, !- Name
+  {b4fd6c0c-ca1a-4314-b9c2-8cbcee958f59}, !- Source Object
   10,                                     !- Outlet Port
-  {1b163f9c-d811-49c0-8686-5988cb1abaf7}, !- Target Object
+  {0f6bc838-c9ef-402a-9a24-6d909f933f61}, !- Target Object
   2;                                      !- Inlet Port
 
 OS:Connection,
-  {6861ef28-7d36-4754-82a8-374a90da926b}, !- Handle
-  {326a1938-b2a4-45de-b046-dc39f4f5b0a8}, !- Name
-  {9ba3b0a3-2ebc-428f-bd82-40b144aa8521}, !- Source Object
+  {0f968fd1-b957-47a5-98ed-fe84e2a01941}, !- Handle
+  {85eece88-9d47-483d-a9ed-6c9bc5159f08}, !- Name
+  {ce1bd61b-e3b5-4379-bca2-37044e7b0dc1}, !- Source Object
   3,                                      !- Outlet Port
-  {4b3a8f0d-6268-4576-86dd-39a8bac06b73}, !- Target Object
+  {b4fd6c0c-ca1a-4314-b9c2-8cbcee958f59}, !- Target Object
   9;                                      !- Inlet Port
 
 OS:AirLoopHVAC:ZoneSplitter,
-  {6bbf36c6-781e-4917-8335-68240ed996cc}, !- Handle
+  {2891bc80-b0fe-435e-9742-d2eefe23f2c3}, !- Handle
   res fur gas zone splitter,              !- Name
-  {5652d6b5-be1a-4029-891b-6fbaa4200647}, !- Inlet Node Name
-  {71734942-d237-404e-87f9-a9dab5f285ff}; !- Outlet Node Name 1
+  {7d80c59c-8870-4bff-bf80-23b7712dc2af}, !- Inlet Node Name
+  {d664aecb-d7a9-4175-ac07-a8cc94487acc}; !- Outlet Node Name 1
 
 OS:AirLoopHVAC:ZoneMixer,
-  {87b2daf7-6e1f-4e52-90e2-7650c8c9b374}, !- Handle
+  {999dde83-ed71-4c01-887c-c35ffc0d8b5e}, !- Handle
   res fur gas zone mixer,                 !- Name
-  {172798c2-186c-4549-8048-8edf5537601b}, !- Outlet Node Name
-  {4ff16d99-4037-4c06-8d9b-5e73961e1461}; !- Inlet Node Name 1
-
-OS:Connection,
-  {5652d6b5-be1a-4029-891b-6fbaa4200647}, !- Handle
-  {e5376600-0ce3-4b80-b44a-524426ca6e58}, !- Name
-  {1b163f9c-d811-49c0-8686-5988cb1abaf7}, !- Source Object
+  {b51f6718-7360-45f1-bf4e-be4c42e5eae9}, !- Outlet Node Name
+  {73e5d02b-4625-4760-bbab-013dc4b3b135}; !- Inlet Node Name 1
+
+OS:Connection,
+  {7d80c59c-8870-4bff-bf80-23b7712dc2af}, !- Handle
+  {0c837409-cd52-487b-8561-8bbcb2881cf0}, !- Name
+  {0f6bc838-c9ef-402a-9a24-6d909f933f61}, !- Source Object
   3,                                      !- Outlet Port
-  {6bbf36c6-781e-4917-8335-68240ed996cc}, !- Target Object
+  {2891bc80-b0fe-435e-9742-d2eefe23f2c3}, !- Target Object
   2;                                      !- Inlet Port
 
 OS:Connection,
-  {172798c2-186c-4549-8048-8edf5537601b}, !- Handle
-  {eb1fa1b6-5841-4c27-a3c8-fae3b40d48d4}, !- Name
-  {87b2daf7-6e1f-4e52-90e2-7650c8c9b374}, !- Source Object
+  {b51f6718-7360-45f1-bf4e-be4c42e5eae9}, !- Handle
+  {1baed04e-0cdf-4f0a-be7d-538436d26e7d}, !- Name
+  {999dde83-ed71-4c01-887c-c35ffc0d8b5e}, !- Source Object
   2,                                      !- Outlet Port
-  {9ba3b0a3-2ebc-428f-bd82-40b144aa8521}, !- Target Object
+  {ce1bd61b-e3b5-4379-bca2-37044e7b0dc1}, !- Target Object
   2;                                      !- Inlet Port
 
 OS:Sizing:System,
-  {cb1f445f-24bc-4013-980c-e6b6e0541a60}, !- Handle
-  {4b3a8f0d-6268-4576-86dd-39a8bac06b73}, !- AirLoop Name
-=======
-  {0bc3a256-7068-445b-9299-b9c2284e92b5}, !- Handle
-  Node 3,                                 !- Name
-  {95280e85-5b99-493e-bde1-fd46ec2bd3d7}, !- Inlet Port
-  {4c9fa72c-4fde-48dc-909c-76d98a291ad9}; !- Outlet Port
-
-OS:Node,
-  {0896ec18-661c-4007-b8c2-fe9e20f5323a}, !- Handle
-  Node 4,                                 !- Name
-  {3f9369c9-7b84-4134-a405-0e6075c1b6d9}, !- Inlet Port
-  {323c5bcf-1465-412a-a037-1782cf4ec300}; !- Outlet Port
-
-OS:Connection,
-  {95280e85-5b99-493e-bde1-fd46ec2bd3d7}, !- Handle
-  {c559c6cf-741c-45eb-9783-2608b6a00e4c}, !- Name
-  {cfbd14a6-d909-4ee0-81dd-0c0a04a24a63}, !- Source Object
-  8,                                      !- Outlet Port
-  {0bc3a256-7068-445b-9299-b9c2284e92b5}, !- Target Object
-  2;                                      !- Inlet Port
-
-OS:Connection,
-  {323c5bcf-1465-412a-a037-1782cf4ec300}, !- Handle
-  {eb981d16-c957-4326-8d34-bb06fe67e867}, !- Name
-  {0896ec18-661c-4007-b8c2-fe9e20f5323a}, !- Source Object
-  3,                                      !- Outlet Port
-  {cfbd14a6-d909-4ee0-81dd-0c0a04a24a63}, !- Target Object
-  11;                                     !- Inlet Port
-
-OS:Node,
-  {ef6a2047-479e-45a7-b5e0-5ade31bdd59d}, !- Handle
-  Node 5,                                 !- Name
-  {231db032-ef49-4a54-98ed-7a4baa4ac7df}, !- Inlet Port
-  {15873050-efa3-4c56-8bf3-273e5105b1de}; !- Outlet Port
-
-OS:Node,
-  {e119d1d6-5c39-47ea-9eab-d0536e213f1b}, !- Handle
-  Node 6,                                 !- Name
-  {08bd9079-3fbb-429b-a126-cdc5b811b851}, !- Inlet Port
-  {fbdfb57e-6891-4829-a80a-9f7a3437bf38}; !- Outlet Port
-
-OS:Node,
-  {45e8a231-249e-4237-9690-418d143593d6}, !- Handle
-  Node 7,                                 !- Name
-  {24f28436-bdfb-4dee-85eb-f780f266a478}, !- Inlet Port
-  {94c8c03f-05e6-4d89-a998-a9e0a3d9f786}; !- Outlet Port
-
-OS:Connection,
-  {231db032-ef49-4a54-98ed-7a4baa4ac7df}, !- Handle
-  {1fc3aab2-66ea-4314-966d-e35c2de7e410}, !- Name
-  {cfbd14a6-d909-4ee0-81dd-0c0a04a24a63}, !- Source Object
-  10,                                     !- Outlet Port
-  {ef6a2047-479e-45a7-b5e0-5ade31bdd59d}, !- Target Object
-  2;                                      !- Inlet Port
-
-OS:Connection,
-  {fbdfb57e-6891-4829-a80a-9f7a3437bf38}, !- Handle
-  {860f0625-ac1c-40bb-8f13-2f7c934e9c4f}, !- Name
-  {e119d1d6-5c39-47ea-9eab-d0536e213f1b}, !- Source Object
-  3,                                      !- Outlet Port
-  {cfbd14a6-d909-4ee0-81dd-0c0a04a24a63}, !- Target Object
-  9;                                      !- Inlet Port
-
-OS:AirLoopHVAC:ZoneSplitter,
-  {79bad492-9ee9-4a34-9aa3-77a7fed13b0a}, !- Handle
-  res fur gas zone splitter,              !- Name
-  {15873050-efa3-4c56-8bf3-273e5105b1de}, !- Inlet Node Name
-  {17f97ce0-4640-498b-b269-8bbf43b84304}; !- Outlet Node Name 1
-
-OS:AirLoopHVAC:ZoneMixer,
-  {0670b888-a7a3-4a74-87a0-9b8c70e18c75}, !- Handle
-  res fur gas zone mixer,                 !- Name
-  {08bd9079-3fbb-429b-a126-cdc5b811b851}, !- Outlet Node Name
-  {73e35a9b-94f9-427f-ade2-5aaabdec1f04}; !- Inlet Node Name 1
-
-OS:Connection,
-  {15873050-efa3-4c56-8bf3-273e5105b1de}, !- Handle
-  {feb082e0-0715-4669-b6a2-d3da14f4cf16}, !- Name
-  {ef6a2047-479e-45a7-b5e0-5ade31bdd59d}, !- Source Object
-  3,                                      !- Outlet Port
-  {79bad492-9ee9-4a34-9aa3-77a7fed13b0a}, !- Target Object
-  2;                                      !- Inlet Port
-
-OS:Connection,
-  {08bd9079-3fbb-429b-a126-cdc5b811b851}, !- Handle
-  {41fd47e2-e50f-4cb6-8912-4b9ccc3251e1}, !- Name
-  {0670b888-a7a3-4a74-87a0-9b8c70e18c75}, !- Source Object
-  2,                                      !- Outlet Port
-  {e119d1d6-5c39-47ea-9eab-d0536e213f1b}, !- Target Object
-  2;                                      !- Inlet Port
-
-OS:Sizing:System,
-  {35945c13-2c2c-48c1-a431-eba4c7173221}, !- Handle
-  {cfbd14a6-d909-4ee0-81dd-0c0a04a24a63}, !- AirLoop Name
->>>>>>> edda4442
+  {a9220f87-1da4-44ba-ad50-23a1b8c706a9}, !- Handle
+  {b4fd6c0c-ca1a-4314-b9c2-8cbcee958f59}, !- AirLoop Name
   Sensible,                               !- Type of Load to Size On
   Autosize,                               !- Design Outdoor Air Flow Rate {m3/s}
   0.3,                                    !- Central Heating Maximum System Air Flow Ratio
@@ -1603,189 +1066,96 @@
   OnOff;                                  !- Central Cooling Capacity Control Method
 
 OS:AvailabilityManagerAssignmentList,
-<<<<<<< HEAD
-  {d32ee288-2fec-4e79-b3ae-5da7a153b51c}, !- Handle
+  {d67897ef-a3a8-4421-9aab-46966706a352}, !- Handle
   Air Loop HVAC 1 AvailabilityManagerAssignmentList; !- Name
 
 OS:Connection,
-  {d1d85082-af85-483a-9e52-3949787b5fbc}, !- Handle
-  {0af84bd5-ca16-401a-91e2-99ef3fc946e8}, !- Name
-  {0a035039-5d5f-465c-8b64-4a10d79197ed}, !- Source Object
+  {e8a400a6-190f-4fdf-8219-ee3e2860d681}, !- Handle
+  {0ddc73af-b401-43b1-a6e1-27b965801ac6}, !- Name
+  {3ec49ae6-ddf7-45d3-bf7c-bd38d10aa34d}, !- Source Object
   3,                                      !- Outlet Port
-  {0b546e0b-2cb3-4bfd-847a-b502d82ea749}, !- Target Object
+  {541672ce-d603-419d-af28-4a6a4309bf7a}, !- Target Object
   6;                                      !- Inlet Port
 
 OS:Connection,
-  {e260b2e2-3ee1-476d-ace2-18caf229d6ad}, !- Handle
-  {e76d42f4-4b74-453d-83db-6ada7ff3d64c}, !- Name
-  {0b546e0b-2cb3-4bfd-847a-b502d82ea749}, !- Source Object
+  {e1f23793-ecbe-481c-89d4-736f4a7ae256}, !- Handle
+  {99f54bad-b274-44d9-bd5e-cd8597929c48}, !- Name
+  {541672ce-d603-419d-af28-4a6a4309bf7a}, !- Source Object
   7,                                      !- Outlet Port
-  {5c08b67b-0297-4b9f-a0da-625f6cffc80c}, !- Target Object
+  {e069543a-1605-480d-a591-ce2c184ad898}, !- Target Object
   2;                                      !- Inlet Port
 
 OS:AirTerminal:SingleDuct:ConstantVolume:NoReheat,
-  {430b5af1-4bd2-44eb-b264-0530bd6123a2}, !- Handle
+  {46d2779e-8926-4b2d-b6d9-e4c2fa93f53b}, !- Handle
   res fur gas living zone direct air,     !- Name
-  {957331de-9006-4e44-a087-bbbcc1bb4738}, !- Availability Schedule Name
-  {e5244123-7028-42fd-982f-7669c6c60309}, !- Air Inlet Node Name
-  {d3f49b42-73a4-42fa-8a19-394c455fb571}, !- Air Outlet Node Name
+  {680889b3-4fb6-4fef-9395-1257ea50e5cc}, !- Availability Schedule Name
+  {dd117070-b271-41c5-92f4-1ccc5d2669ff}, !- Air Inlet Node Name
+  {fa18e66b-7b84-447f-b458-6cb7082c0d93}, !- Air Outlet Node Name
   AutoSize;                               !- Maximum Air Flow Rate {m3/s}
 
 OS:Node,
-  {0a02410c-a4e0-4aa6-b18c-f154cb68889a}, !- Handle
+  {09f3d2ae-0377-483b-b0c1-a3e37c9809fa}, !- Handle
   Node 8,                                 !- Name
-  {29121c24-b8e7-4793-bb30-a309e1e2c5a5}, !- Inlet Port
-  {4ff16d99-4037-4c06-8d9b-5e73961e1461}; !- Outlet Port
-
-OS:Connection,
-  {24d053fe-de5d-4233-b532-29fce5c8ca8c}, !- Handle
-  {c6858275-30fc-49a1-9866-1bd26f7c8342}, !- Name
-  {9db7b725-b97f-4c28-91bd-0d8c3119595c}, !- Source Object
+  {ae965618-5870-4da3-b6fb-b7026b08d06a}, !- Inlet Port
+  {73e5d02b-4625-4760-bbab-013dc4b3b135}; !- Outlet Port
+
+OS:Connection,
+  {7bce8007-1399-43c9-985b-8fa96a8d6efd}, !- Handle
+  {b96f3cac-224e-4591-9645-d3221f724a08}, !- Name
+  {98dcd7f9-35b8-455a-89e7-4ecaabc173b6}, !- Source Object
   3,                                      !- Outlet Port
-  {3e6feb39-99a4-43e9-a70d-d9d8a9e818f9}, !- Target Object
+  {dfb6e21e-5d95-4619-be4e-298066577117}, !- Target Object
   3;                                      !- Inlet Port
 
 OS:Connection,
-  {29121c24-b8e7-4793-bb30-a309e1e2c5a5}, !- Handle
-  {6512e4aa-49d1-47e0-b79e-c0a3ae007d96}, !- Name
-  {977c927e-d945-4f41-8ad1-46b4fb1d552c}, !- Source Object
+  {ae965618-5870-4da3-b6fb-b7026b08d06a}, !- Handle
+  {0a70dd88-a906-4de5-a5ac-b762ede0b2f6}, !- Name
+  {b661c084-bb74-4feb-a6dc-0d6d90a3c3cb}, !- Source Object
   3,                                      !- Outlet Port
-  {0a02410c-a4e0-4aa6-b18c-f154cb68889a}, !- Target Object
+  {09f3d2ae-0377-483b-b0c1-a3e37c9809fa}, !- Target Object
   2;                                      !- Inlet Port
 
 OS:Connection,
-  {4ff16d99-4037-4c06-8d9b-5e73961e1461}, !- Handle
-  {023c4b12-2019-4916-b8ff-6d8245f4b10c}, !- Name
-  {0a02410c-a4e0-4aa6-b18c-f154cb68889a}, !- Source Object
+  {73e5d02b-4625-4760-bbab-013dc4b3b135}, !- Handle
+  {19cf8b1a-fe5b-49ad-960d-87c54ef646d4}, !- Name
+  {09f3d2ae-0377-483b-b0c1-a3e37c9809fa}, !- Source Object
   3,                                      !- Outlet Port
-  {87b2daf7-6e1f-4e52-90e2-7650c8c9b374}, !- Target Object
+  {999dde83-ed71-4c01-887c-c35ffc0d8b5e}, !- Target Object
   3;                                      !- Inlet Port
 
 OS:Node,
-  {115fe089-8e00-4d69-9b52-43e7a1694faa}, !- Handle
+  {224ea364-3425-43be-b27b-6d5dff97cf22}, !- Handle
   Node 9,                                 !- Name
-  {71734942-d237-404e-87f9-a9dab5f285ff}, !- Inlet Port
-  {e5244123-7028-42fd-982f-7669c6c60309}; !- Outlet Port
-
-OS:Connection,
-  {71734942-d237-404e-87f9-a9dab5f285ff}, !- Handle
-  {bdf7c536-18ab-4fb4-b820-a17aa8741cd5}, !- Name
-  {6bbf36c6-781e-4917-8335-68240ed996cc}, !- Source Object
+  {d664aecb-d7a9-4175-ac07-a8cc94487acc}, !- Inlet Port
+  {dd117070-b271-41c5-92f4-1ccc5d2669ff}; !- Outlet Port
+
+OS:Connection,
+  {d664aecb-d7a9-4175-ac07-a8cc94487acc}, !- Handle
+  {bc4157e9-a506-45b3-a3c9-af0ab7c0d59e}, !- Name
+  {2891bc80-b0fe-435e-9742-d2eefe23f2c3}, !- Source Object
   3,                                      !- Outlet Port
-  {115fe089-8e00-4d69-9b52-43e7a1694faa}, !- Target Object
+  {224ea364-3425-43be-b27b-6d5dff97cf22}, !- Target Object
   2;                                      !- Inlet Port
 
 OS:Connection,
-  {e5244123-7028-42fd-982f-7669c6c60309}, !- Handle
-  {4d36a43e-680d-4a97-9996-7098519ba737}, !- Name
-  {115fe089-8e00-4d69-9b52-43e7a1694faa}, !- Source Object
+  {dd117070-b271-41c5-92f4-1ccc5d2669ff}, !- Handle
+  {8b85fbad-08eb-440d-a0e9-8ac9f826bb68}, !- Name
+  {224ea364-3425-43be-b27b-6d5dff97cf22}, !- Source Object
   3,                                      !- Outlet Port
-  {430b5af1-4bd2-44eb-b264-0530bd6123a2}, !- Target Object
+  {46d2779e-8926-4b2d-b6d9-e4c2fa93f53b}, !- Target Object
   3;                                      !- Inlet Port
 
 OS:Connection,
-  {d3f49b42-73a4-42fa-8a19-394c455fb571}, !- Handle
-  {bbfc6cda-9afd-42b4-9b08-be2c7c6efd31}, !- Name
-  {430b5af1-4bd2-44eb-b264-0530bd6123a2}, !- Source Object
+  {fa18e66b-7b84-447f-b458-6cb7082c0d93}, !- Handle
+  {906b9e01-a469-4c57-87e5-63855dc3d5ca}, !- Name
+  {46d2779e-8926-4b2d-b6d9-e4c2fa93f53b}, !- Source Object
   4,                                      !- Outlet Port
-  {9db7b725-b97f-4c28-91bd-0d8c3119595c}, !- Target Object
+  {98dcd7f9-35b8-455a-89e7-4ecaabc173b6}, !- Target Object
   2;                                      !- Inlet Port
 
 OS:AdditionalProperties,
-  {cac1448f-2027-40bd-9a76-f51e3ac0c81c}, !- Handle
-  {0b546e0b-2cb3-4bfd-847a-b502d82ea749}, !- Object Name
-=======
-  {cc58158b-cc13-43fb-b211-85864380c4c2}, !- Handle
-  Air Loop HVAC 1 AvailabilityManagerAssignmentList; !- Name
-
-OS:Connection,
-  {4c9fa72c-4fde-48dc-909c-76d98a291ad9}, !- Handle
-  {76d087ab-4cc7-4810-a3a0-7e2464d5de0b}, !- Name
-  {0bc3a256-7068-445b-9299-b9c2284e92b5}, !- Source Object
-  3,                                      !- Outlet Port
-  {a4efea93-5c35-4240-acc7-fa8fea7e0712}, !- Target Object
-  6;                                      !- Inlet Port
-
-OS:Connection,
-  {3f9369c9-7b84-4134-a405-0e6075c1b6d9}, !- Handle
-  {62c95950-82c5-4793-b612-1edb548e825f}, !- Name
-  {a4efea93-5c35-4240-acc7-fa8fea7e0712}, !- Source Object
-  7,                                      !- Outlet Port
-  {0896ec18-661c-4007-b8c2-fe9e20f5323a}, !- Target Object
-  2;                                      !- Inlet Port
-
-OS:AirTerminal:SingleDuct:ConstantVolume:NoReheat,
-  {6fd21f51-49a4-468b-a020-b432c220462d}, !- Handle
-  res fur gas living zone direct air,     !- Name
-  {0f86c65e-d50f-42c9-8528-4f749fd67245}, !- Availability Schedule Name
-  {351347b2-0c5d-4d00-96bc-47419cd34cc5}, !- Air Inlet Node Name
-  {24f28436-bdfb-4dee-85eb-f780f266a478}, !- Air Outlet Node Name
-  AutoSize;                               !- Maximum Air Flow Rate {m3/s}
-
-OS:Node,
-  {016a5eb1-6bff-40ef-9e17-21dc0029b2f6}, !- Handle
-  Node 8,                                 !- Name
-  {d6bd3ce8-a7ab-4777-bb4e-0674ec80d61c}, !- Inlet Port
-  {73e35a9b-94f9-427f-ade2-5aaabdec1f04}; !- Outlet Port
-
-OS:Connection,
-  {94c8c03f-05e6-4d89-a998-a9e0a3d9f786}, !- Handle
-  {741d42ae-8d4a-4d42-bab4-dd5965c5c1d3}, !- Name
-  {45e8a231-249e-4237-9690-418d143593d6}, !- Source Object
-  3,                                      !- Outlet Port
-  {ce7587f5-3795-4713-8b4c-925e15e9d638}, !- Target Object
-  3;                                      !- Inlet Port
-
-OS:Connection,
-  {d6bd3ce8-a7ab-4777-bb4e-0674ec80d61c}, !- Handle
-  {2e63d8c6-1d22-4da3-b5e0-a45cedaf4626}, !- Name
-  {679c4b4e-945a-4246-b9da-02355f40eeaf}, !- Source Object
-  3,                                      !- Outlet Port
-  {016a5eb1-6bff-40ef-9e17-21dc0029b2f6}, !- Target Object
-  2;                                      !- Inlet Port
-
-OS:Connection,
-  {73e35a9b-94f9-427f-ade2-5aaabdec1f04}, !- Handle
-  {43169773-a94f-4ac8-a62b-a92d67db0cd7}, !- Name
-  {016a5eb1-6bff-40ef-9e17-21dc0029b2f6}, !- Source Object
-  3,                                      !- Outlet Port
-  {0670b888-a7a3-4a74-87a0-9b8c70e18c75}, !- Target Object
-  3;                                      !- Inlet Port
-
-OS:Node,
-  {c8da28e6-3ed5-45fd-aad0-b3377a303539}, !- Handle
-  Node 9,                                 !- Name
-  {17f97ce0-4640-498b-b269-8bbf43b84304}, !- Inlet Port
-  {351347b2-0c5d-4d00-96bc-47419cd34cc5}; !- Outlet Port
-
-OS:Connection,
-  {17f97ce0-4640-498b-b269-8bbf43b84304}, !- Handle
-  {a0fd2830-bccc-4e28-a713-a6afc26446c4}, !- Name
-  {79bad492-9ee9-4a34-9aa3-77a7fed13b0a}, !- Source Object
-  3,                                      !- Outlet Port
-  {c8da28e6-3ed5-45fd-aad0-b3377a303539}, !- Target Object
-  2;                                      !- Inlet Port
-
-OS:Connection,
-  {351347b2-0c5d-4d00-96bc-47419cd34cc5}, !- Handle
-  {f085db50-f7e7-4407-baee-93f7e86dcdf8}, !- Name
-  {c8da28e6-3ed5-45fd-aad0-b3377a303539}, !- Source Object
-  3,                                      !- Outlet Port
-  {6fd21f51-49a4-468b-a020-b432c220462d}, !- Target Object
-  3;                                      !- Inlet Port
-
-OS:Connection,
-  {24f28436-bdfb-4dee-85eb-f780f266a478}, !- Handle
-  {8e22f1ad-6c0d-44c3-99c7-3f0a6600957a}, !- Name
-  {6fd21f51-49a4-468b-a020-b432c220462d}, !- Source Object
-  4,                                      !- Outlet Port
-  {45e8a231-249e-4237-9690-418d143593d6}, !- Target Object
-  2;                                      !- Inlet Port
-
-OS:AdditionalProperties,
-  {72b87dbc-2b7e-44c9-a000-1c14ec12b75d}, !- Handle
-  {a4efea93-5c35-4240-acc7-fa8fea7e0712}, !- Object Name
->>>>>>> edda4442
+  {963a5860-1197-49a0-984e-85eb44d1a0fe}, !- Handle
+  {541672ce-d603-419d-af28-4a6a4309bf7a}, !- Object Name
   SizingInfoHVACFracHeatLoadServed,       !- Feature Name 1
   Double,                                 !- Feature Data Type 1
   1;                                      !- Feature Value 1
