!- NOTE: Auto-generated from /test/osw_files/SFA_4units_1story_SL_UA_3Beds_2Baths_Denver_Furnace_NoSetpoints.osw

OS:Version,
<<<<<<< HEAD
  {60bc456f-7afc-4af3-a97b-73d2fa9146b1}, !- Handle
  3.2.1;                                  !- Version Identifier

OS:SimulationControl,
  {2401591c-0de6-401f-b8a3-c20ee2074fda}, !- Handle
=======
  {de7e26b0-d53a-47cf-8315-a838ac5f78ac}, !- Handle
  2.9.1;                                  !- Version Identifier

OS:SimulationControl,
  {5cc38f83-e8ff-48a0-81c4-79bdb97716b3}, !- Handle
>>>>>>> 4ec27a5f
  ,                                       !- Do Zone Sizing Calculation
  ,                                       !- Do System Sizing Calculation
  ,                                       !- Do Plant Sizing Calculation
  No;                                     !- Run Simulation for Sizing Periods

OS:Timestep,
<<<<<<< HEAD
  {ffbb58aa-7980-4c76-b695-d8cdfb2e9c1f}, !- Handle
  6;                                      !- Number of Timesteps per Hour

OS:ShadowCalculation,
  {8726993e-f4f6-4d5f-9f1d-f2868bc76745}, !- Handle
  PolygonClipping,                        !- Shading Calculation Method
  ,                                       !- Shading Calculation Update Frequency Method
  20,                                     !- Shading Calculation Update Frequency
  200,                                    !- Maximum Figures in Shadow Overlap Calculations
  ,                                       !- Polygon Clipping Algorithm
  512,                                    !- Pixel Counting Resolution
  ,                                       !- Sky Diffuse Modeling Algorithm
  No,                                     !- Output External Shading Calculation Results
  No,                                     !- Disable Self-Shading Within Shading Zone Groups
  No;                                     !- Disable Self-Shading From Shading Zone Groups to Other Zones

OS:SurfaceConvectionAlgorithm:Outside,
  {6a952abe-ab90-4795-b8c2-36451ef78c12}, !- Handle
  DOE-2;                                  !- Algorithm

OS:SurfaceConvectionAlgorithm:Inside,
  {f68bfd99-6b19-43ca-95e5-3f30d1c90547}, !- Handle
  TARP;                                   !- Algorithm

OS:ZoneCapacitanceMultiplier:ResearchSpecial,
  {e55da7df-1e79-4bff-86f5-01a00f29ce4a}, !- Handle
=======
  {9a5046c3-e119-4031-bb5a-0a35f443807e}, !- Handle
  6;                                      !- Number of Timesteps per Hour

OS:ShadowCalculation,
  {8f5c5139-628f-47ce-80b1-01d406ab5ac5}, !- Handle
  20,                                     !- Calculation Frequency
  200;                                    !- Maximum Figures in Shadow Overlap Calculations

OS:SurfaceConvectionAlgorithm:Outside,
  {8c724949-4a3e-4ede-afe8-b4f23a244611}, !- Handle
  DOE-2;                                  !- Algorithm

OS:SurfaceConvectionAlgorithm:Inside,
  {a0d6a0ba-fc99-4aa2-ac91-091bf194e884}, !- Handle
  TARP;                                   !- Algorithm

OS:ZoneCapacitanceMultiplier:ResearchSpecial,
  {a0bb775c-ff58-48aa-87f4-2454deff568c}, !- Handle
>>>>>>> 4ec27a5f
  ,                                       !- Temperature Capacity Multiplier
  15,                                     !- Humidity Capacity Multiplier
  ;                                       !- Carbon Dioxide Capacity Multiplier

OS:RunPeriod,
<<<<<<< HEAD
  {05a000d1-d83f-46cc-abe6-da12b6a11544}, !- Handle
=======
  {c2ce237a-4928-4b72-9def-22c35b7b217f}, !- Handle
>>>>>>> 4ec27a5f
  Run Period 1,                           !- Name
  1,                                      !- Begin Month
  1,                                      !- Begin Day of Month
  12,                                     !- End Month
  31,                                     !- End Day of Month
  ,                                       !- Use Weather File Holidays and Special Days
  ,                                       !- Use Weather File Daylight Saving Period
  ,                                       !- Apply Weekend Holiday Rule
  ,                                       !- Use Weather File Rain Indicators
  ,                                       !- Use Weather File Snow Indicators
  ;                                       !- Number of Times Runperiod to be Repeated

OS:YearDescription,
<<<<<<< HEAD
  {d3cd8db5-cb2d-46c0-bd7b-562a80cb96bf}, !- Handle
=======
  {170e2a23-fb2a-4648-b545-31886d25ea43}, !- Handle
>>>>>>> 4ec27a5f
  2007,                                   !- Calendar Year
  ,                                       !- Day of Week for Start Day
  ;                                       !- Is Leap Year

OS:WeatherFile,
<<<<<<< HEAD
  {6767bd0f-04f3-4966-b5fd-9b6be25070e3}, !- Handle
=======
  {3294da37-807d-4311-82e7-a0da4065e6d9}, !- Handle
>>>>>>> 4ec27a5f
  Denver Intl Ap,                         !- City
  CO,                                     !- State Province Region
  USA,                                    !- Country
  TMY3,                                   !- Data Source
  725650,                                 !- WMO Number
  39.83,                                  !- Latitude {deg}
  -104.65,                                !- Longitude {deg}
  -7,                                     !- Time Zone {hr}
  1650,                                   !- Elevation {m}
  /mnt/c/git/resstock/resources/measures/HPXMLtoOpenStudio/weather/USA_CO_Denver.Intl.AP.725650_TMY3.epw, !- Url
  E23378AA;                               !- Checksum

OS:AdditionalProperties,
<<<<<<< HEAD
  {953678f4-0571-481e-beb6-e868bc970779}, !- Handle
  {6767bd0f-04f3-4966-b5fd-9b6be25070e3}, !- Object Name
=======
  {f3916aa0-3807-4a30-be5f-65ad9bb87a79}, !- Handle
  {3294da37-807d-4311-82e7-a0da4065e6d9}, !- Object Name
>>>>>>> 4ec27a5f
  EPWHeaderCity,                          !- Feature Name 1
  String,                                 !- Feature Data Type 1
  Denver Intl Ap,                         !- Feature Value 1
  EPWHeaderState,                         !- Feature Name 2
  String,                                 !- Feature Data Type 2
  CO,                                     !- Feature Value 2
  EPWHeaderCountry,                       !- Feature Name 3
  String,                                 !- Feature Data Type 3
  USA,                                    !- Feature Value 3
  EPWHeaderDataSource,                    !- Feature Name 4
  String,                                 !- Feature Data Type 4
  TMY3,                                   !- Feature Value 4
  EPWHeaderStation,                       !- Feature Name 5
  String,                                 !- Feature Data Type 5
  725650,                                 !- Feature Value 5
  EPWHeaderLatitude,                      !- Feature Name 6
  Double,                                 !- Feature Data Type 6
  39.829999999999998,                     !- Feature Value 6
  EPWHeaderLongitude,                     !- Feature Name 7
  Double,                                 !- Feature Data Type 7
  -104.65000000000001,                    !- Feature Value 7
  EPWHeaderTimezone,                      !- Feature Name 8
  Double,                                 !- Feature Data Type 8
  -7,                                     !- Feature Value 8
  EPWHeaderAltitude,                      !- Feature Name 9
  Double,                                 !- Feature Data Type 9
  5413.3858267716532,                     !- Feature Value 9
  EPWHeaderLocalPressure,                 !- Feature Name 10
  Double,                                 !- Feature Data Type 10
  0.81937567683596546,                    !- Feature Value 10
  EPWHeaderRecordsPerHour,                !- Feature Name 11
  Double,                                 !- Feature Data Type 11
  0,                                      !- Feature Value 11
  EPWDataAnnualAvgDrybulb,                !- Feature Name 12
  Double,                                 !- Feature Data Type 12
  51.575616438356228,                     !- Feature Value 12
  EPWDataAnnualMinDrybulb,                !- Feature Name 13
  Double,                                 !- Feature Data Type 13
  -2.9200000000000017,                    !- Feature Value 13
  EPWDataAnnualMaxDrybulb,                !- Feature Name 14
  Double,                                 !- Feature Data Type 14
  104,                                    !- Feature Value 14
  EPWDataCDD50F,                          !- Feature Name 15
  Double,                                 !- Feature Data Type 15
  3072.2925000000005,                     !- Feature Value 15
  EPWDataCDD65F,                          !- Feature Name 16
  Double,                                 !- Feature Data Type 16
  883.62000000000035,                     !- Feature Value 16
  EPWDataHDD50F,                          !- Feature Name 17
  Double,                                 !- Feature Data Type 17
  2497.1925000000001,                     !- Feature Value 17
  EPWDataHDD65F,                          !- Feature Name 18
  Double,                                 !- Feature Data Type 18
  5783.5200000000013,                     !- Feature Value 18
  EPWDataAnnualAvgWindspeed,              !- Feature Name 19
  Double,                                 !- Feature Data Type 19
  3.9165296803649667,                     !- Feature Value 19
  EPWDataMonthlyAvgDrybulbs,              !- Feature Name 20
  String,                                 !- Feature Data Type 20
  33.4191935483871&#4431.90142857142857&#4443.02620967741937&#4442.48624999999999&#4459.877741935483854&#4473.57574999999997&#4472.07975806451608&#4472.70008064516134&#4466.49200000000006&#4450.079112903225806&#4437.218250000000005&#4434.582177419354835, !- Feature Value 20
  EPWDataGroundMonthlyTemps,              !- Feature Name 21
  String,                                 !- Feature Data Type 21
  44.08306285945173&#4440.89570904991865&#4440.64045432632048&#4442.153016571250646&#4448.225111118704206&#4454.268919273837525&#4459.508577937551024&#4462.82777283423508&#4463.10975667174995&#4460.41014950381947&#4455.304105212311526&#4449.445696474514364, !- Feature Value 21
  EPWDataWSF,                             !- Feature Name 22
  Double,                                 !- Feature Data Type 22
  0.58999999999999997,                    !- Feature Value 22
  EPWDataMonthlyAvgDailyHighDrybulbs,     !- Feature Name 23
  String,                                 !- Feature Data Type 23
  47.41032258064516&#4446.58642857142857&#4455.15032258064517&#4453.708&#4472.80193548387098&#4488.67600000000002&#4486.1858064516129&#4485.87225806451613&#4482.082&#4463.18064516129033&#4448.73400000000001&#4448.87935483870968, !- Feature Value 23
  EPWDataMonthlyAvgDailyLowDrybulbs,      !- Feature Name 24
  String,                                 !- Feature Data Type 24
  19.347741935483874&#4419.856428571428573&#4430.316129032258065&#4431.112&#4447.41612903225806&#4457.901999999999994&#4459.063870967741934&#4460.956774193548384&#4452.352000000000004&#4438.41612903225806&#4427.002000000000002&#4423.02903225806451, !- Feature Value 24
  EPWDesignHeatingDrybulb,                !- Feature Name 25
  Double,                                 !- Feature Data Type 25
  12.02,                                  !- Feature Value 25
  EPWDesignHeatingWindspeed,              !- Feature Name 26
  Double,                                 !- Feature Data Type 26
  2.8062500000000004,                     !- Feature Value 26
  EPWDesignCoolingDrybulb,                !- Feature Name 27
  Double,                                 !- Feature Data Type 27
  91.939999999999998,                     !- Feature Value 27
  EPWDesignCoolingWetbulb,                !- Feature Name 28
  Double,                                 !- Feature Data Type 28
  59.95131430195849,                      !- Feature Value 28
  EPWDesignCoolingHumidityRatio,          !- Feature Name 29
  Double,                                 !- Feature Data Type 29
  0.0059161086834698092,                  !- Feature Value 29
  EPWDesignCoolingWindspeed,              !- Feature Name 30
  Double,                                 !- Feature Data Type 30
  3.7999999999999989,                     !- Feature Value 30
  EPWDesignDailyTemperatureRange,         !- Feature Name 31
  Double,                                 !- Feature Data Type 31
  24.915483870967748,                     !- Feature Value 31
  EPWDesignDehumidDrybulb,                !- Feature Name 32
  Double,                                 !- Feature Data Type 32
  67.996785714285721,                     !- Feature Value 32
  EPWDesignDehumidHumidityRatio,          !- Feature Name 33
  Double,                                 !- Feature Data Type 33
  0.012133744170488724,                   !- Feature Value 33
  EPWDesignCoolingDirectNormal,           !- Feature Name 34
  Double,                                 !- Feature Data Type 34
  985,                                    !- Feature Value 34
  EPWDesignCoolingDiffuseHorizontal,      !- Feature Name 35
  Double,                                 !- Feature Data Type 35
  84;                                     !- Feature Value 35

OS:Site,
<<<<<<< HEAD
  {9513386b-248a-4350-a890-831d24e43bf1}, !- Handle
=======
  {81a9f64d-5226-4374-a9c9-218dc5d7eaa5}, !- Handle
>>>>>>> 4ec27a5f
  Denver Intl Ap_CO_USA,                  !- Name
  39.83,                                  !- Latitude {deg}
  -104.65,                                !- Longitude {deg}
  -7,                                     !- Time Zone {hr}
  1650,                                   !- Elevation {m}
  ;                                       !- Terrain

OS:ClimateZones,
<<<<<<< HEAD
  {ea3cf7f8-3a2a-48f8-8a12-eb7ec6107bd4}, !- Handle
  Building America,                       !- Climate Zone Institution Name 1
=======
  {a9054003-f819-46f2-a904-1870954397ab}, !- Handle
  ,                                       !- Active Institution
  ,                                       !- Active Year
  ,                                       !- Climate Zone Institution Name 1
>>>>>>> 4ec27a5f
  ,                                       !- Climate Zone Document Name 1
  0,                                      !- Climate Zone Document Year 1
  Cold;                                   !- Climate Zone Value 1

OS:Site:WaterMainsTemperature,
<<<<<<< HEAD
  {ad328dc0-3507-469d-ac05-0cedc5ddbd70}, !- Handle
=======
  {d55107be-ec4e-4145-be76-3475d6dcbd12}, !- Handle
>>>>>>> 4ec27a5f
  Correlation,                            !- Calculation Method
  ,                                       !- Temperature Schedule Name
  10.8753424657535,                       !- Annual Average Outdoor Air Temperature {C}
  23.1524007936508;                       !- Maximum Difference In Monthly Average Outdoor Air Temperatures {deltaC}

OS:RunPeriodControl:DaylightSavingTime,
<<<<<<< HEAD
  {9626a9eb-ae63-4ce1-8f7b-d680658796cb}, !- Handle
=======
  {aac3b314-e0f6-4087-ab03-ab6570b66f4f}, !- Handle
>>>>>>> 4ec27a5f
  3/12,                                   !- Start Date
  11/5;                                   !- End Date

OS:Site:GroundTemperature:Deep,
<<<<<<< HEAD
  {963e4bff-ee53-43b5-a74a-2fed116b50e1}, !- Handle
=======
  {f3359963-c412-433a-9354-3dd3ee3cffb1}, !- Handle
>>>>>>> 4ec27a5f
  10.8753424657535,                       !- January Deep Ground Temperature {C}
  10.8753424657535,                       !- February Deep Ground Temperature {C}
  10.8753424657535,                       !- March Deep Ground Temperature {C}
  10.8753424657535,                       !- April Deep Ground Temperature {C}
  10.8753424657535,                       !- May Deep Ground Temperature {C}
  10.8753424657535,                       !- June Deep Ground Temperature {C}
  10.8753424657535,                       !- July Deep Ground Temperature {C}
  10.8753424657535,                       !- August Deep Ground Temperature {C}
  10.8753424657535,                       !- September Deep Ground Temperature {C}
  10.8753424657535,                       !- October Deep Ground Temperature {C}
  10.8753424657535,                       !- November Deep Ground Temperature {C}
  10.8753424657535;                       !- December Deep Ground Temperature {C}

OS:Building,
<<<<<<< HEAD
  {9935da00-e16f-41b7-9d1a-a97098023ddc}, !- Handle
=======
  {060c1611-a2e4-4c75-b5be-b4cf23a8b7b8}, !- Handle
>>>>>>> 4ec27a5f
  Building 1,                             !- Name
  ,                                       !- Building Sector Type
  0,                                      !- North Axis {deg}
  ,                                       !- Nominal Floor to Floor Height {m}
  ,                                       !- Space Type Name
  ,                                       !- Default Construction Set Name
  ,                                       !- Default Schedule Set Name
  1,                                      !- Standards Number of Stories
  1,                                      !- Standards Number of Above Ground Stories
  ,                                       !- Standards Template
  singlefamilyattached,                   !- Standards Building Type
  4;                                      !- Standards Number of Living Units

OS:AdditionalProperties,
<<<<<<< HEAD
  {1fd483ea-3755-4ea9-95d6-2f99cc33e9f0}, !- Handle
  {9935da00-e16f-41b7-9d1a-a97098023ddc}, !- Object Name
=======
  {86a4bc90-8f8a-4e26-9d36-be2cfd0c4761}, !- Handle
  {060c1611-a2e4-4c75-b5be-b4cf23a8b7b8}, !- Object Name
>>>>>>> 4ec27a5f
  num_units,                              !- Feature Name 1
  Integer,                                !- Feature Data Type 1
  4,                                      !- Feature Value 1
  has_rear_units,                         !- Feature Name 2
  Boolean,                                !- Feature Data Type 2
  false,                                  !- Feature Value 2
  horz_location,                          !- Feature Name 3
  String,                                 !- Feature Data Type 3
  Left,                                   !- Feature Value 3
  num_floors,                             !- Feature Name 4
  Integer,                                !- Feature Data Type 4
  1,                                      !- Feature Value 4
  has_hvac_flue,                          !- Feature Name 5
  Boolean,                                !- Feature Data Type 5
  true;                                   !- Feature Value 5

OS:ThermalZone,
<<<<<<< HEAD
  {a976487b-96d5-42d4-a558-ccb2438fe6bd}, !- Handle
=======
  {5164c12d-3f61-4d4f-ac13-bf1d135922e6}, !- Handle
>>>>>>> 4ec27a5f
  living zone,                            !- Name
  ,                                       !- Multiplier
  ,                                       !- Ceiling Height {m}
  ,                                       !- Volume {m3}
  ,                                       !- Floor Area {m2}
  ,                                       !- Zone Inside Convection Algorithm
  ,                                       !- Zone Outside Convection Algorithm
  ,                                       !- Zone Conditioning Equipment List Name
<<<<<<< HEAD
  {f8c44cbf-ccda-4bbe-9fc0-d3f9ce690fa6}, !- Zone Air Inlet Port List
  {4e58f64c-7086-4e5e-a628-bbcf7cbdb4dd}, !- Zone Air Exhaust Port List
  {0f6ca9bf-18a2-4a3e-870c-d52b8a26b4ea}, !- Zone Air Node Name
  {d0de0202-b4f6-4697-8e6e-afa9ff7bb005}, !- Zone Return Air Port List
=======
  {50b06aa3-f0d0-473b-b37a-f1b00a44903e}, !- Zone Air Inlet Port List
  {6ae1c0a9-3903-4b61-bd1e-0784817502be}, !- Zone Air Exhaust Port List
  {7e024681-0bb3-483e-b36d-3b197d13fd83}, !- Zone Air Node Name
  {eddade80-6425-41cd-9e0f-bbb3ce245ba0}, !- Zone Return Air Port List
>>>>>>> 4ec27a5f
  ,                                       !- Primary Daylighting Control Name
  ,                                       !- Fraction of Zone Controlled by Primary Daylighting Control
  ,                                       !- Secondary Daylighting Control Name
  ,                                       !- Fraction of Zone Controlled by Secondary Daylighting Control
  ,                                       !- Illuminance Map Name
  ,                                       !- Group Rendering Name
  ,                                       !- Thermostat Name
  No;                                     !- Use Ideal Air Loads

OS:Node,
<<<<<<< HEAD
  {9246b349-4c9d-4792-9d6d-bbcaf9c9a604}, !- Handle
  Node 1,                                 !- Name
  {0f6ca9bf-18a2-4a3e-870c-d52b8a26b4ea}, !- Inlet Port
  ;                                       !- Outlet Port

OS:Connection,
  {0f6ca9bf-18a2-4a3e-870c-d52b8a26b4ea}, !- Handle
  {a976487b-96d5-42d4-a558-ccb2438fe6bd}, !- Source Object
  11,                                     !- Outlet Port
  {9246b349-4c9d-4792-9d6d-bbcaf9c9a604}, !- Target Object
  2;                                      !- Inlet Port

OS:PortList,
  {f8c44cbf-ccda-4bbe-9fc0-d3f9ce690fa6}, !- Handle
  {a976487b-96d5-42d4-a558-ccb2438fe6bd}, !- HVAC Component
  {18e276d9-c4f0-4dbb-b416-490ffd45ac7e}; !- Port 1

OS:PortList,
  {4e58f64c-7086-4e5e-a628-bbcf7cbdb4dd}, !- Handle
  {a976487b-96d5-42d4-a558-ccb2438fe6bd}; !- HVAC Component

OS:PortList,
  {d0de0202-b4f6-4697-8e6e-afa9ff7bb005}, !- Handle
  {a976487b-96d5-42d4-a558-ccb2438fe6bd}, !- HVAC Component
  {5307c234-4f8a-419a-8070-458f65775a66}; !- Port 1

OS:Sizing:Zone,
  {c335d26d-8948-453b-b7b6-e34bab2c6481}, !- Handle
  {a976487b-96d5-42d4-a558-ccb2438fe6bd}, !- Zone or ZoneList Name
=======
  {b22f045e-bde7-4049-98e8-50327820feb1}, !- Handle
  Node 1,                                 !- Name
  {7e024681-0bb3-483e-b36d-3b197d13fd83}, !- Inlet Port
  ;                                       !- Outlet Port

OS:Connection,
  {7e024681-0bb3-483e-b36d-3b197d13fd83}, !- Handle
  {f25b2a1f-a715-49e1-871e-0f6f16dcbc38}, !- Name
  {5164c12d-3f61-4d4f-ac13-bf1d135922e6}, !- Source Object
  11,                                     !- Outlet Port
  {b22f045e-bde7-4049-98e8-50327820feb1}, !- Target Object
  2;                                      !- Inlet Port

OS:PortList,
  {50b06aa3-f0d0-473b-b37a-f1b00a44903e}, !- Handle
  {59f3da5c-76ea-4a51-b7cb-63024b5c5559}, !- Name
  {5164c12d-3f61-4d4f-ac13-bf1d135922e6}, !- HVAC Component
  {449d0903-a6e1-4557-80f2-3191c2ff990e}; !- Port 1

OS:PortList,
  {6ae1c0a9-3903-4b61-bd1e-0784817502be}, !- Handle
  {7512afe2-8855-46e5-ac67-9e5810f47edb}, !- Name
  {5164c12d-3f61-4d4f-ac13-bf1d135922e6}; !- HVAC Component

OS:PortList,
  {eddade80-6425-41cd-9e0f-bbb3ce245ba0}, !- Handle
  {1fa8df1a-ddff-491a-b2c3-b73b3d7ae85b}, !- Name
  {5164c12d-3f61-4d4f-ac13-bf1d135922e6}, !- HVAC Component
  {bc002a7a-baeb-42ba-95f9-ecb88ccef7c3}; !- Port 1

OS:Sizing:Zone,
  {fd7ef325-0183-43c3-adc4-68e375c4c063}, !- Handle
  {5164c12d-3f61-4d4f-ac13-bf1d135922e6}, !- Zone or ZoneList Name
>>>>>>> 4ec27a5f
  SupplyAirTemperature,                   !- Zone Cooling Design Supply Air Temperature Input Method
  14,                                     !- Zone Cooling Design Supply Air Temperature {C}
  11.11,                                  !- Zone Cooling Design Supply Air Temperature Difference {deltaC}
  SupplyAirTemperature,                   !- Zone Heating Design Supply Air Temperature Input Method
  40,                                     !- Zone Heating Design Supply Air Temperature {C}
  11.11,                                  !- Zone Heating Design Supply Air Temperature Difference {deltaC}
  0.0085,                                 !- Zone Cooling Design Supply Air Humidity Ratio {kg-H2O/kg-air}
  0.008,                                  !- Zone Heating Design Supply Air Humidity Ratio {kg-H2O/kg-air}
  ,                                       !- Zone Heating Sizing Factor
  ,                                       !- Zone Cooling Sizing Factor
  DesignDay,                              !- Cooling Design Air Flow Method
  ,                                       !- Cooling Design Air Flow Rate {m3/s}
  ,                                       !- Cooling Minimum Air Flow per Zone Floor Area {m3/s-m2}
  ,                                       !- Cooling Minimum Air Flow {m3/s}
  ,                                       !- Cooling Minimum Air Flow Fraction
  DesignDay,                              !- Heating Design Air Flow Method
  ,                                       !- Heating Design Air Flow Rate {m3/s}
  ,                                       !- Heating Maximum Air Flow per Zone Floor Area {m3/s-m2}
  ,                                       !- Heating Maximum Air Flow {m3/s}
  ,                                       !- Heating Maximum Air Flow Fraction
  No,                                     !- Account for Dedicated Outdoor Air System
  NeutralSupplyAir,                       !- Dedicated Outdoor Air System Control Strategy
  autosize,                               !- Dedicated Outdoor Air Low Setpoint Temperature for Design {C}
  autosize;                               !- Dedicated Outdoor Air High Setpoint Temperature for Design {C}

OS:ZoneHVAC:EquipmentList,
<<<<<<< HEAD
  {34ee5c04-7164-4013-92c4-e696b6802ecb}, !- Handle
  Zone HVAC Equipment List 1,             !- Name
  {a976487b-96d5-42d4-a558-ccb2438fe6bd}, !- Thermal Zone
  SequentialLoad,                         !- Load Distribution Scheme
  {18bee4c8-b8e7-4b4d-be92-c84768cd2f3a}, !- Zone Equipment 1
=======
  {f21ee889-8830-4597-9da4-0cf9eafeb37a}, !- Handle
  Zone HVAC Equipment List 1,             !- Name
  {5164c12d-3f61-4d4f-ac13-bf1d135922e6}, !- Thermal Zone
  SequentialLoad,                         !- Load Distribution Scheme
  {fdd22ca1-25c3-4f26-b3e7-0c80d18d1db3}, !- Zone Equipment 1
>>>>>>> 4ec27a5f
  1,                                      !- Zone Equipment Cooling Sequence 1
  1,                                      !- Zone Equipment Heating or No-Load Sequence 1
  ,                                       !- Zone Equipment Sequential Cooling Fraction Schedule Name 1
  ;                                       !- Zone Equipment Sequential Heating Fraction Schedule Name 1

OS:Space,
<<<<<<< HEAD
  {1ab2debe-773b-4b1a-8daf-e21a2fa05d00}, !- Handle
  living space,                           !- Name
  {1182c99e-bf7a-4e59-b9b8-026684b4f58b}, !- Space Type Name
=======
  {fadd93c7-f096-4ad8-90fa-d00fc6165515}, !- Handle
  living space,                           !- Name
  {24bcd283-166a-4d0b-8b34-c29564dbe282}, !- Space Type Name
>>>>>>> 4ec27a5f
  ,                                       !- Default Construction Set Name
  ,                                       !- Default Schedule Set Name
  ,                                       !- Direction of Relative North {deg}
  ,                                       !- X Origin {m}
  ,                                       !- Y Origin {m}
  ,                                       !- Z Origin {m}
  ,                                       !- Building Story Name
<<<<<<< HEAD
  {a976487b-96d5-42d4-a558-ccb2438fe6bd}, !- Thermal Zone Name
  ,                                       !- Part of Total Floor Area
  ,                                       !- Design Specification Outdoor Air Object Name
  {f0c794d2-5140-483f-9a3a-19607f5e3487}; !- Building Unit Name

OS:Surface,
  {696f5bd6-8c9a-4cd1-9500-657cd0effca0}, !- Handle
  Surface 1,                              !- Name
  Floor,                                  !- Surface Type
  ,                                       !- Construction Name
  {1ab2debe-773b-4b1a-8daf-e21a2fa05d00}, !- Space Name
=======
  {5164c12d-3f61-4d4f-ac13-bf1d135922e6}, !- Thermal Zone Name
  ,                                       !- Part of Total Floor Area
  ,                                       !- Design Specification Outdoor Air Object Name
  {b646e6f5-24dd-4df1-8d72-f6e159f942b8}; !- Building Unit Name

OS:Surface,
  {a951e3d4-7b4a-4ca6-8da3-d5da69b408cf}, !- Handle
  Surface 1,                              !- Name
  Floor,                                  !- Surface Type
  ,                                       !- Construction Name
  {fadd93c7-f096-4ad8-90fa-d00fc6165515}, !- Space Name
>>>>>>> 4ec27a5f
  Foundation,                             !- Outside Boundary Condition
  ,                                       !- Outside Boundary Condition Object
  NoSun,                                  !- Sun Exposure
  NoWind,                                 !- Wind Exposure
  ,                                       !- View Factor to Ground
  ,                                       !- Number of Vertices
  0, -12.9315688143396, 0,                !- X,Y,Z Vertex 1 {m}
  0, 0, 0,                                !- X,Y,Z Vertex 2 {m}
  6.46578440716979, 0, 0,                 !- X,Y,Z Vertex 3 {m}
  6.46578440716979, -12.9315688143396, 0; !- X,Y,Z Vertex 4 {m}

OS:Surface,
<<<<<<< HEAD
  {c61800a5-8c3c-45d3-8f5a-9d0a1ec98ddf}, !- Handle
  Surface 2,                              !- Name
  Wall,                                   !- Surface Type
  ,                                       !- Construction Name
  {1ab2debe-773b-4b1a-8daf-e21a2fa05d00}, !- Space Name
=======
  {05cf7d72-e470-4bfc-b403-2a6d34088dec}, !- Handle
  Surface 2,                              !- Name
  Wall,                                   !- Surface Type
  ,                                       !- Construction Name
  {fadd93c7-f096-4ad8-90fa-d00fc6165515}, !- Space Name
>>>>>>> 4ec27a5f
  Outdoors,                               !- Outside Boundary Condition
  ,                                       !- Outside Boundary Condition Object
  SunExposed,                             !- Sun Exposure
  WindExposed,                            !- Wind Exposure
  ,                                       !- View Factor to Ground
  ,                                       !- Number of Vertices
  0, 0, 2.4384,                           !- X,Y,Z Vertex 1 {m}
  0, 0, 0,                                !- X,Y,Z Vertex 2 {m}
  0, -12.9315688143396, 0,                !- X,Y,Z Vertex 3 {m}
  0, -12.9315688143396, 2.4384;           !- X,Y,Z Vertex 4 {m}

OS:Surface,
<<<<<<< HEAD
  {f4edb980-a2f2-42a4-a95c-333408f06b15}, !- Handle
  Surface 3,                              !- Name
  Wall,                                   !- Surface Type
  ,                                       !- Construction Name
  {1ab2debe-773b-4b1a-8daf-e21a2fa05d00}, !- Space Name
=======
  {60fd7a03-a7b5-4d35-88a4-f6ab2aa9532a}, !- Handle
  Surface 3,                              !- Name
  Wall,                                   !- Surface Type
  ,                                       !- Construction Name
  {fadd93c7-f096-4ad8-90fa-d00fc6165515}, !- Space Name
>>>>>>> 4ec27a5f
  Outdoors,                               !- Outside Boundary Condition
  ,                                       !- Outside Boundary Condition Object
  SunExposed,                             !- Sun Exposure
  WindExposed,                            !- Wind Exposure
  ,                                       !- View Factor to Ground
  ,                                       !- Number of Vertices
  6.46578440716979, 0, 2.4384,            !- X,Y,Z Vertex 1 {m}
  6.46578440716979, 0, 0,                 !- X,Y,Z Vertex 2 {m}
  0, 0, 0,                                !- X,Y,Z Vertex 3 {m}
  0, 0, 2.4384;                           !- X,Y,Z Vertex 4 {m}

OS:Surface,
<<<<<<< HEAD
  {ce6dae31-c028-413a-b1d9-7984b2a2ef13}, !- Handle
  Surface 4,                              !- Name
  Wall,                                   !- Surface Type
  ,                                       !- Construction Name
  {1ab2debe-773b-4b1a-8daf-e21a2fa05d00}, !- Space Name
=======
  {1d836fb3-8d1a-4b2f-9083-a7c53647a1cd}, !- Handle
  Surface 4,                              !- Name
  Wall,                                   !- Surface Type
  ,                                       !- Construction Name
  {fadd93c7-f096-4ad8-90fa-d00fc6165515}, !- Space Name
>>>>>>> 4ec27a5f
  Adiabatic,                              !- Outside Boundary Condition
  ,                                       !- Outside Boundary Condition Object
  NoSun,                                  !- Sun Exposure
  NoWind,                                 !- Wind Exposure
  ,                                       !- View Factor to Ground
  ,                                       !- Number of Vertices
  6.46578440716979, -12.9315688143396, 2.4384, !- X,Y,Z Vertex 1 {m}
  6.46578440716979, -12.9315688143396, 0, !- X,Y,Z Vertex 2 {m}
  6.46578440716979, 0, 0,                 !- X,Y,Z Vertex 3 {m}
  6.46578440716979, 0, 2.4384;            !- X,Y,Z Vertex 4 {m}

OS:Surface,
<<<<<<< HEAD
  {d48e430b-bc32-49de-9d39-4ccf7e498d3c}, !- Handle
  Surface 5,                              !- Name
  Wall,                                   !- Surface Type
  ,                                       !- Construction Name
  {1ab2debe-773b-4b1a-8daf-e21a2fa05d00}, !- Space Name
=======
  {dd13a464-5ffd-4dae-9bdb-5839d67a1f93}, !- Handle
  Surface 5,                              !- Name
  Wall,                                   !- Surface Type
  ,                                       !- Construction Name
  {fadd93c7-f096-4ad8-90fa-d00fc6165515}, !- Space Name
>>>>>>> 4ec27a5f
  Outdoors,                               !- Outside Boundary Condition
  ,                                       !- Outside Boundary Condition Object
  SunExposed,                             !- Sun Exposure
  WindExposed,                            !- Wind Exposure
  ,                                       !- View Factor to Ground
  ,                                       !- Number of Vertices
  0, -12.9315688143396, 2.4384,           !- X,Y,Z Vertex 1 {m}
  0, -12.9315688143396, 0,                !- X,Y,Z Vertex 2 {m}
  6.46578440716979, -12.9315688143396, 0, !- X,Y,Z Vertex 3 {m}
  6.46578440716979, -12.9315688143396, 2.4384; !- X,Y,Z Vertex 4 {m}

OS:Surface,
<<<<<<< HEAD
  {f6491e64-ce2a-491a-a0ed-2f19a8e24d80}, !- Handle
  Surface 6,                              !- Name
  RoofCeiling,                            !- Surface Type
  ,                                       !- Construction Name
  {1ab2debe-773b-4b1a-8daf-e21a2fa05d00}, !- Space Name
  Surface,                                !- Outside Boundary Condition
  {b815d202-a79e-45cf-926f-01500c89b8cc}, !- Outside Boundary Condition Object
=======
  {10107095-c1c6-46dd-95a8-e32c8a51ef65}, !- Handle
  Surface 6,                              !- Name
  RoofCeiling,                            !- Surface Type
  ,                                       !- Construction Name
  {fadd93c7-f096-4ad8-90fa-d00fc6165515}, !- Space Name
  Surface,                                !- Outside Boundary Condition
  {9e0f2721-62d1-4230-9aec-62544649c45d}, !- Outside Boundary Condition Object
>>>>>>> 4ec27a5f
  NoSun,                                  !- Sun Exposure
  NoWind,                                 !- Wind Exposure
  ,                                       !- View Factor to Ground
  ,                                       !- Number of Vertices
  6.46578440716979, -12.9315688143396, 2.4384, !- X,Y,Z Vertex 1 {m}
  6.46578440716979, 0, 2.4384,            !- X,Y,Z Vertex 2 {m}
  0, 0, 2.4384,                           !- X,Y,Z Vertex 3 {m}
  0, -12.9315688143396, 2.4384;           !- X,Y,Z Vertex 4 {m}

OS:SpaceType,
<<<<<<< HEAD
  {1182c99e-bf7a-4e59-b9b8-026684b4f58b}, !- Handle
=======
  {24bcd283-166a-4d0b-8b34-c29564dbe282}, !- Handle
>>>>>>> 4ec27a5f
  Space Type 1,                           !- Name
  ,                                       !- Default Construction Set Name
  ,                                       !- Default Schedule Set Name
  ,                                       !- Group Rendering Name
  ,                                       !- Design Specification Outdoor Air Object Name
  ,                                       !- Standards Template
  ,                                       !- Standards Building Type
  living;                                 !- Standards Space Type

OS:Surface,
<<<<<<< HEAD
  {b815d202-a79e-45cf-926f-01500c89b8cc}, !- Handle
  Surface 7,                              !- Name
  Floor,                                  !- Surface Type
  ,                                       !- Construction Name
  {bad43902-963c-47da-980a-29ea92df7cb1}, !- Space Name
  Surface,                                !- Outside Boundary Condition
  {f6491e64-ce2a-491a-a0ed-2f19a8e24d80}, !- Outside Boundary Condition Object
=======
  {9e0f2721-62d1-4230-9aec-62544649c45d}, !- Handle
  Surface 7,                              !- Name
  Floor,                                  !- Surface Type
  ,                                       !- Construction Name
  {2dbe5940-cc4e-434c-bd1e-7179ecf9d938}, !- Space Name
  Surface,                                !- Outside Boundary Condition
  {10107095-c1c6-46dd-95a8-e32c8a51ef65}, !- Outside Boundary Condition Object
>>>>>>> 4ec27a5f
  NoSun,                                  !- Sun Exposure
  NoWind,                                 !- Wind Exposure
  ,                                       !- View Factor to Ground
  ,                                       !- Number of Vertices
  0, -12.9315688143396, 2.4384,           !- X,Y,Z Vertex 1 {m}
  0, 0, 2.4384,                           !- X,Y,Z Vertex 2 {m}
  6.46578440716979, 0, 2.4384,            !- X,Y,Z Vertex 3 {m}
  6.46578440716979, -12.9315688143396, 2.4384; !- X,Y,Z Vertex 4 {m}

OS:Surface,
<<<<<<< HEAD
  {e23a9975-6510-42d6-9bac-c8b097e88c28}, !- Handle
  Surface 8,                              !- Name
  RoofCeiling,                            !- Surface Type
  ,                                       !- Construction Name
  {bad43902-963c-47da-980a-29ea92df7cb1}, !- Space Name
=======
  {d83a26f0-4a4e-4727-9d8b-0d306f435add}, !- Handle
  Surface 8,                              !- Name
  RoofCeiling,                            !- Surface Type
  ,                                       !- Construction Name
  {2dbe5940-cc4e-434c-bd1e-7179ecf9d938}, !- Space Name
>>>>>>> 4ec27a5f
  Outdoors,                               !- Outside Boundary Condition
  ,                                       !- Outside Boundary Condition Object
  SunExposed,                             !- Sun Exposure
  WindExposed,                            !- Wind Exposure
  ,                                       !- View Factor to Ground
  ,                                       !- Number of Vertices
  0, -6.46578440716979, 5.6712922035849,  !- X,Y,Z Vertex 1 {m}
  6.46578440716979, -6.46578440716979, 5.6712922035849, !- X,Y,Z Vertex 2 {m}
  6.46578440716979, 0, 2.4384,            !- X,Y,Z Vertex 3 {m}
  0, 0, 2.4384;                           !- X,Y,Z Vertex 4 {m}

OS:Surface,
<<<<<<< HEAD
  {82c26169-c804-4d5c-8a10-36e17f03ea2c}, !- Handle
  Surface 9,                              !- Name
  RoofCeiling,                            !- Surface Type
  ,                                       !- Construction Name
  {bad43902-963c-47da-980a-29ea92df7cb1}, !- Space Name
=======
  {5f58e969-5061-44f5-95b3-7459dec3daf0}, !- Handle
  Surface 9,                              !- Name
  RoofCeiling,                            !- Surface Type
  ,                                       !- Construction Name
  {2dbe5940-cc4e-434c-bd1e-7179ecf9d938}, !- Space Name
>>>>>>> 4ec27a5f
  Outdoors,                               !- Outside Boundary Condition
  ,                                       !- Outside Boundary Condition Object
  SunExposed,                             !- Sun Exposure
  WindExposed,                            !- Wind Exposure
  ,                                       !- View Factor to Ground
  ,                                       !- Number of Vertices
  6.46578440716979, -6.46578440716979, 5.6712922035849, !- X,Y,Z Vertex 1 {m}
  0, -6.46578440716979, 5.6712922035849,  !- X,Y,Z Vertex 2 {m}
  0, -12.9315688143396, 2.4384,           !- X,Y,Z Vertex 3 {m}
  6.46578440716979, -12.9315688143396, 2.4384; !- X,Y,Z Vertex 4 {m}

OS:Surface,
<<<<<<< HEAD
  {706946b6-4a5d-49af-95e5-ec01ed01ba25}, !- Handle
  Surface 10,                             !- Name
  Wall,                                   !- Surface Type
  ,                                       !- Construction Name
  {bad43902-963c-47da-980a-29ea92df7cb1}, !- Space Name
=======
  {61e8d464-e6f0-43ee-a966-d986644e9e68}, !- Handle
  Surface 10,                             !- Name
  Wall,                                   !- Surface Type
  ,                                       !- Construction Name
  {2dbe5940-cc4e-434c-bd1e-7179ecf9d938}, !- Space Name
>>>>>>> 4ec27a5f
  Outdoors,                               !- Outside Boundary Condition
  ,                                       !- Outside Boundary Condition Object
  SunExposed,                             !- Sun Exposure
  WindExposed,                            !- Wind Exposure
  ,                                       !- View Factor to Ground
  ,                                       !- Number of Vertices
  0, -6.46578440716979, 5.6712922035849,  !- X,Y,Z Vertex 1 {m}
  0, 0, 2.4384,                           !- X,Y,Z Vertex 2 {m}
  0, -12.9315688143396, 2.4384;           !- X,Y,Z Vertex 3 {m}

OS:Surface,
<<<<<<< HEAD
  {62d96b9f-f6dd-4913-b5e9-28b990493041}, !- Handle
  Surface 11,                             !- Name
  Wall,                                   !- Surface Type
  ,                                       !- Construction Name
  {bad43902-963c-47da-980a-29ea92df7cb1}, !- Space Name
=======
  {33b6b6c2-7b5c-415b-9d19-81ff616997b0}, !- Handle
  Surface 11,                             !- Name
  Wall,                                   !- Surface Type
  ,                                       !- Construction Name
  {2dbe5940-cc4e-434c-bd1e-7179ecf9d938}, !- Space Name
>>>>>>> 4ec27a5f
  Adiabatic,                              !- Outside Boundary Condition
  ,                                       !- Outside Boundary Condition Object
  NoSun,                                  !- Sun Exposure
  NoWind,                                 !- Wind Exposure
  ,                                       !- View Factor to Ground
  ,                                       !- Number of Vertices
  6.46578440716979, -6.46578440716979, 5.6712922035849, !- X,Y,Z Vertex 1 {m}
  6.46578440716979, -12.9315688143396, 2.4384, !- X,Y,Z Vertex 2 {m}
  6.46578440716979, 0, 2.4384;            !- X,Y,Z Vertex 3 {m}

OS:Space,
<<<<<<< HEAD
  {bad43902-963c-47da-980a-29ea92df7cb1}, !- Handle
  unfinished attic space,                 !- Name
  {cad0f6ad-7c42-496e-bc42-77c505533249}, !- Space Type Name
=======
  {2dbe5940-cc4e-434c-bd1e-7179ecf9d938}, !- Handle
  unfinished attic space,                 !- Name
  {7819b5a9-222f-469f-8498-4e3721ce9f9c}, !- Space Type Name
>>>>>>> 4ec27a5f
  ,                                       !- Default Construction Set Name
  ,                                       !- Default Schedule Set Name
  ,                                       !- Direction of Relative North {deg}
  ,                                       !- X Origin {m}
  ,                                       !- Y Origin {m}
  ,                                       !- Z Origin {m}
  ,                                       !- Building Story Name
<<<<<<< HEAD
  {2263610e-d9e4-4ed9-9add-301c66c056e0}; !- Thermal Zone Name

OS:ThermalZone,
  {2263610e-d9e4-4ed9-9add-301c66c056e0}, !- Handle
=======
  {4949abc9-d1a9-4f26-a684-d5791687f8ea}; !- Thermal Zone Name

OS:ThermalZone,
  {4949abc9-d1a9-4f26-a684-d5791687f8ea}, !- Handle
>>>>>>> 4ec27a5f
  unfinished attic zone,                  !- Name
  ,                                       !- Multiplier
  ,                                       !- Ceiling Height {m}
  ,                                       !- Volume {m3}
  ,                                       !- Floor Area {m2}
  ,                                       !- Zone Inside Convection Algorithm
  ,                                       !- Zone Outside Convection Algorithm
  ,                                       !- Zone Conditioning Equipment List Name
<<<<<<< HEAD
  {a577d839-83dc-4bf4-947a-559c81cef4d6}, !- Zone Air Inlet Port List
  {acc7b07c-aa2e-484f-97de-f03daeeb7ef0}, !- Zone Air Exhaust Port List
  {bb62a33c-bcc9-422a-9ef8-5579c787f9aa}, !- Zone Air Node Name
  {f1d665bb-4db2-433a-8d47-dd3703178b66}, !- Zone Return Air Port List
=======
  {41440f63-5805-4a82-8aa4-ac54209bcab0}, !- Zone Air Inlet Port List
  {50cafb94-50ed-464e-bf73-3ce4eec44687}, !- Zone Air Exhaust Port List
  {b8ccd961-dc40-4d59-8a70-8f0c4baaae80}, !- Zone Air Node Name
  {2a562548-ebfb-4c18-ae4b-b3dca6c488a4}, !- Zone Return Air Port List
>>>>>>> 4ec27a5f
  ,                                       !- Primary Daylighting Control Name
  ,                                       !- Fraction of Zone Controlled by Primary Daylighting Control
  ,                                       !- Secondary Daylighting Control Name
  ,                                       !- Fraction of Zone Controlled by Secondary Daylighting Control
  ,                                       !- Illuminance Map Name
  ,                                       !- Group Rendering Name
  ,                                       !- Thermostat Name
  No;                                     !- Use Ideal Air Loads

OS:Node,
<<<<<<< HEAD
  {f1320f34-90c9-4973-b787-913ff78d2333}, !- Handle
  Node 2,                                 !- Name
  {bb62a33c-bcc9-422a-9ef8-5579c787f9aa}, !- Inlet Port
  ;                                       !- Outlet Port

OS:Connection,
  {bb62a33c-bcc9-422a-9ef8-5579c787f9aa}, !- Handle
  {2263610e-d9e4-4ed9-9add-301c66c056e0}, !- Source Object
  11,                                     !- Outlet Port
  {f1320f34-90c9-4973-b787-913ff78d2333}, !- Target Object
  2;                                      !- Inlet Port

OS:PortList,
  {a577d839-83dc-4bf4-947a-559c81cef4d6}, !- Handle
  {2263610e-d9e4-4ed9-9add-301c66c056e0}; !- HVAC Component

OS:PortList,
  {acc7b07c-aa2e-484f-97de-f03daeeb7ef0}, !- Handle
  {2263610e-d9e4-4ed9-9add-301c66c056e0}; !- HVAC Component

OS:PortList,
  {f1d665bb-4db2-433a-8d47-dd3703178b66}, !- Handle
  {2263610e-d9e4-4ed9-9add-301c66c056e0}; !- HVAC Component

OS:Sizing:Zone,
  {50494ed3-5c7b-4ffc-a2a5-0d0da797c4c1}, !- Handle
  {2263610e-d9e4-4ed9-9add-301c66c056e0}, !- Zone or ZoneList Name
=======
  {6a6b4d23-7bda-43ac-a4ef-0aeaab2a94e0}, !- Handle
  Node 2,                                 !- Name
  {b8ccd961-dc40-4d59-8a70-8f0c4baaae80}, !- Inlet Port
  ;                                       !- Outlet Port

OS:Connection,
  {b8ccd961-dc40-4d59-8a70-8f0c4baaae80}, !- Handle
  {2f20cde5-6461-4d6f-b78d-47a5b483e22c}, !- Name
  {4949abc9-d1a9-4f26-a684-d5791687f8ea}, !- Source Object
  11,                                     !- Outlet Port
  {6a6b4d23-7bda-43ac-a4ef-0aeaab2a94e0}, !- Target Object
  2;                                      !- Inlet Port

OS:PortList,
  {41440f63-5805-4a82-8aa4-ac54209bcab0}, !- Handle
  {adc50ddf-0301-4c45-bb02-a0dedfdb6890}, !- Name
  {4949abc9-d1a9-4f26-a684-d5791687f8ea}; !- HVAC Component

OS:PortList,
  {50cafb94-50ed-464e-bf73-3ce4eec44687}, !- Handle
  {470ca68f-ebb4-4d73-bf95-164d8014117c}, !- Name
  {4949abc9-d1a9-4f26-a684-d5791687f8ea}; !- HVAC Component

OS:PortList,
  {2a562548-ebfb-4c18-ae4b-b3dca6c488a4}, !- Handle
  {868c187b-8212-42eb-a228-4deb2137436e}, !- Name
  {4949abc9-d1a9-4f26-a684-d5791687f8ea}; !- HVAC Component

OS:Sizing:Zone,
  {474c6d12-e01b-48e1-b639-27d24edd3714}, !- Handle
  {4949abc9-d1a9-4f26-a684-d5791687f8ea}, !- Zone or ZoneList Name
>>>>>>> 4ec27a5f
  SupplyAirTemperature,                   !- Zone Cooling Design Supply Air Temperature Input Method
  14,                                     !- Zone Cooling Design Supply Air Temperature {C}
  11.11,                                  !- Zone Cooling Design Supply Air Temperature Difference {deltaC}
  SupplyAirTemperature,                   !- Zone Heating Design Supply Air Temperature Input Method
  40,                                     !- Zone Heating Design Supply Air Temperature {C}
  11.11,                                  !- Zone Heating Design Supply Air Temperature Difference {deltaC}
  0.0085,                                 !- Zone Cooling Design Supply Air Humidity Ratio {kg-H2O/kg-air}
  0.008,                                  !- Zone Heating Design Supply Air Humidity Ratio {kg-H2O/kg-air}
  ,                                       !- Zone Heating Sizing Factor
  ,                                       !- Zone Cooling Sizing Factor
  DesignDay,                              !- Cooling Design Air Flow Method
  ,                                       !- Cooling Design Air Flow Rate {m3/s}
  ,                                       !- Cooling Minimum Air Flow per Zone Floor Area {m3/s-m2}
  ,                                       !- Cooling Minimum Air Flow {m3/s}
  ,                                       !- Cooling Minimum Air Flow Fraction
  DesignDay,                              !- Heating Design Air Flow Method
  ,                                       !- Heating Design Air Flow Rate {m3/s}
  ,                                       !- Heating Maximum Air Flow per Zone Floor Area {m3/s-m2}
  ,                                       !- Heating Maximum Air Flow {m3/s}
  ,                                       !- Heating Maximum Air Flow Fraction
  No,                                     !- Account for Dedicated Outdoor Air System
  NeutralSupplyAir,                       !- Dedicated Outdoor Air System Control Strategy
  autosize,                               !- Dedicated Outdoor Air Low Setpoint Temperature for Design {C}
  autosize;                               !- Dedicated Outdoor Air High Setpoint Temperature for Design {C}

OS:ZoneHVAC:EquipmentList,
<<<<<<< HEAD
  {e329b5bd-4291-4f18-9291-e100e0a2107c}, !- Handle
  Zone HVAC Equipment List 2,             !- Name
  {2263610e-d9e4-4ed9-9add-301c66c056e0}; !- Thermal Zone

OS:SpaceType,
  {cad0f6ad-7c42-496e-bc42-77c505533249}, !- Handle
=======
  {7deadc64-f5a4-40e1-8d51-388a18c22393}, !- Handle
  Zone HVAC Equipment List 2,             !- Name
  {4949abc9-d1a9-4f26-a684-d5791687f8ea}; !- Thermal Zone

OS:SpaceType,
  {7819b5a9-222f-469f-8498-4e3721ce9f9c}, !- Handle
>>>>>>> 4ec27a5f
  Space Type 2,                           !- Name
  ,                                       !- Default Construction Set Name
  ,                                       !- Default Schedule Set Name
  ,                                       !- Group Rendering Name
  ,                                       !- Design Specification Outdoor Air Object Name
  ,                                       !- Standards Template
  ,                                       !- Standards Building Type
  unfinished attic;                       !- Standards Space Type

OS:BuildingUnit,
<<<<<<< HEAD
  {f0c794d2-5140-483f-9a3a-19607f5e3487}, !- Handle
=======
  {b646e6f5-24dd-4df1-8d72-f6e159f942b8}, !- Handle
>>>>>>> 4ec27a5f
  unit 1,                                 !- Name
  ,                                       !- Rendering Color
  Residential;                            !- Building Unit Type

OS:AdditionalProperties,
<<<<<<< HEAD
  {66f4452d-3062-4a3c-ba2f-3e4dcbc95abd}, !- Handle
  {f0c794d2-5140-483f-9a3a-19607f5e3487}, !- Object Name
=======
  {4b6a4e61-8c3c-4f7e-8629-4ed061ae8228}, !- Handle
  {b646e6f5-24dd-4df1-8d72-f6e159f942b8}, !- Object Name
>>>>>>> 4ec27a5f
  NumberOfBedrooms,                       !- Feature Name 1
  Integer,                                !- Feature Data Type 1
  3,                                      !- Feature Value 1
  NumberOfBathrooms,                      !- Feature Name 2
  Double,                                 !- Feature Data Type 2
  2,                                      !- Feature Value 2
  NumberOfOccupants,                      !- Feature Name 3
  Double,                                 !- Feature Data Type 3
  3.3900000000000001;                     !- Feature Value 3

OS:External:File,
<<<<<<< HEAD
  {68747d6d-d54d-4348-994e-688a2f4f8667}, !- Handle
=======
  {31c87351-ea0d-4f65-b105-23b6f18d5496}, !- Handle
>>>>>>> 4ec27a5f
  8760.csv,                               !- Name
  8760.csv;                               !- File Name

OS:Schedule:Day,
<<<<<<< HEAD
  {226ca201-b0ff-4fd7-bed1-b00cfa33f5f7}, !- Handle
=======
  {d272eb49-8c8c-41f0-b11f-0c13632104bf}, !- Handle
>>>>>>> 4ec27a5f
  Schedule Day 1,                         !- Name
  ,                                       !- Schedule Type Limits Name
  ,                                       !- Interpolate to Timestep
  24,                                     !- Hour 1
  0,                                      !- Minute 1
  0;                                      !- Value Until Time 1

OS:Schedule:Day,
<<<<<<< HEAD
  {573e83be-dd22-47f7-bb73-9b61c9d1cfb6}, !- Handle
=======
  {5e9fac32-85af-48c6-820f-2d30b9453230}, !- Handle
>>>>>>> 4ec27a5f
  Schedule Day 2,                         !- Name
  ,                                       !- Schedule Type Limits Name
  ,                                       !- Interpolate to Timestep
  24,                                     !- Hour 1
  0,                                      !- Minute 1
  1;                                      !- Value Until Time 1

OS:Schedule:File,
<<<<<<< HEAD
  {1439bae6-7b59-446d-940c-c4c7d3859c9b}, !- Handle
  occupants,                              !- Name
  {cf3e7f85-6400-4511-b061-ad72c4cb8400}, !- Schedule Type Limits Name
  {68747d6d-d54d-4348-994e-688a2f4f8667}, !- External File Name
=======
  {452cba69-2b9b-419a-8dcd-281adc034076}, !- Handle
  occupants,                              !- Name
  {5e23b17d-4cef-4038-8b16-a4f8dc8c62cc}, !- Schedule Type Limits Name
  {31c87351-ea0d-4f65-b105-23b6f18d5496}, !- External File Name
>>>>>>> 4ec27a5f
  1,                                      !- Column Number
  1,                                      !- Rows to Skip at Top
  8760,                                   !- Number of Hours of Data
  ,                                       !- Column Separator
  ,                                       !- Interpolate to Timestep
  60;                                     !- Minutes per Item

<<<<<<< HEAD
OS:Schedule:Constant,
  {b9810e97-6395-411e-b042-4f281a06a1f5}, !- Handle
  res occupants activity schedule,        !- Name
  {0653887f-f5df-4b98-8ec0-44c53b9549fa}, !- Schedule Type Limits Name
  112.539290946133;                       !- Value

OS:People:Definition,
  {037d6d3f-5058-4809-bc43-ebfbe9d43369}, !- Handle
=======
OS:Schedule:Ruleset,
  {977279e4-8cf7-4b70-82b0-c56dd1a89a00}, !- Handle
  Schedule Ruleset 1,                     !- Name
  {2b0d1f64-993b-4870-b404-08ef2ddaa168}, !- Schedule Type Limits Name
  {d2ba9769-4b0a-435d-bcd2-3e0dbef10a57}; !- Default Day Schedule Name

OS:Schedule:Day,
  {d2ba9769-4b0a-435d-bcd2-3e0dbef10a57}, !- Handle
  Schedule Day 3,                         !- Name
  {2b0d1f64-993b-4870-b404-08ef2ddaa168}, !- Schedule Type Limits Name
  ,                                       !- Interpolate to Timestep
  24,                                     !- Hour 1
  0,                                      !- Minute 1
  112.539290946133;                       !- Value Until Time 1

OS:People:Definition,
  {4bbd256e-9d20-4b5c-9e7a-ea5de23155f7}, !- Handle
>>>>>>> 4ec27a5f
  res occupants|living space,             !- Name
  People,                                 !- Number of People Calculation Method
  3.39,                                   !- Number of People {people}
  ,                                       !- People per Space Floor Area {person/m2}
  ,                                       !- Space Floor Area per Person {m2/person}
  0.319734,                               !- Fraction Radiant
  0.573,                                  !- Sensible Heat Fraction
  0,                                      !- Carbon Dioxide Generation Rate {m3/s-W}
  No,                                     !- Enable ASHRAE 55 Comfort Warnings
  ZoneAveraged;                           !- Mean Radiant Temperature Calculation Type

OS:People,
<<<<<<< HEAD
  {f5230df8-2d0d-406a-aeb8-51f248ac59a3}, !- Handle
  res occupants|living space,             !- Name
  {037d6d3f-5058-4809-bc43-ebfbe9d43369}, !- People Definition Name
  {1ab2debe-773b-4b1a-8daf-e21a2fa05d00}, !- Space or SpaceType Name
  {1439bae6-7b59-446d-940c-c4c7d3859c9b}, !- Number of People Schedule Name
  {b9810e97-6395-411e-b042-4f281a06a1f5}, !- Activity Level Schedule Name
=======
  {8bcb3138-0b47-49b1-a4e1-a9af3ca85bd3}, !- Handle
  res occupants|living space,             !- Name
  {4bbd256e-9d20-4b5c-9e7a-ea5de23155f7}, !- People Definition Name
  {fadd93c7-f096-4ad8-90fa-d00fc6165515}, !- Space or SpaceType Name
  {452cba69-2b9b-419a-8dcd-281adc034076}, !- Number of People Schedule Name
  {977279e4-8cf7-4b70-82b0-c56dd1a89a00}, !- Activity Level Schedule Name
>>>>>>> 4ec27a5f
  ,                                       !- Surface Name/Angle Factor List Name
  ,                                       !- Work Efficiency Schedule Name
  ,                                       !- Clothing Insulation Schedule Name
  ,                                       !- Air Velocity Schedule Name
  1;                                      !- Multiplier

OS:ScheduleTypeLimits,
<<<<<<< HEAD
  {0653887f-f5df-4b98-8ec0-44c53b9549fa}, !- Handle
=======
  {2b0d1f64-993b-4870-b404-08ef2ddaa168}, !- Handle
>>>>>>> 4ec27a5f
  ActivityLevel,                          !- Name
  0,                                      !- Lower Limit Value
  ,                                       !- Upper Limit Value
  Continuous,                             !- Numeric Type
  ActivityLevel;                          !- Unit Type

OS:ScheduleTypeLimits,
<<<<<<< HEAD
  {cf3e7f85-6400-4511-b061-ad72c4cb8400}, !- Handle
=======
  {5e23b17d-4cef-4038-8b16-a4f8dc8c62cc}, !- Handle
>>>>>>> 4ec27a5f
  Fractional,                             !- Name
  0,                                      !- Lower Limit Value
  1,                                      !- Upper Limit Value
  Continuous;                             !- Numeric Type

OS:Coil:Heating:Gas,
<<<<<<< HEAD
  {d4af62ba-1b0e-4234-abb0-6ed4419fe863}, !- Handle
  res fur gas heating coil,               !- Name
  {1554a048-187c-4f0e-a11c-cb89102e3b77}, !- Availability Schedule Name
=======
  {eebbc2d9-3221-4dd8-85cb-20634266fe34}, !- Handle
  res fur gas heating coil,               !- Name
  {956e041d-5f82-41e0-8de2-6756579c4a40}, !- Availability Schedule Name
>>>>>>> 4ec27a5f
  0.78,                                   !- Gas Burner Efficiency
  AutoSize,                               !- Nominal Capacity {W}
  ,                                       !- Air Inlet Node Name
  ,                                       !- Air Outlet Node Name
  ,                                       !- Temperature Setpoint Node Name
  76,                                     !- Parasitic Electric Load {W}
  ,                                       !- Part Load Fraction Correlation Curve Name
  0,                                      !- Parasitic Gas Load {W}
  NaturalGas;                             !- Fuel Type

OS:Schedule:Constant,
<<<<<<< HEAD
  {1554a048-187c-4f0e-a11c-cb89102e3b77}, !- Handle
  Always On Discrete,                     !- Name
  {7e262cae-7621-43c0-b37f-7bf318af21e2}, !- Schedule Type Limits Name
  1;                                      !- Value

OS:ScheduleTypeLimits,
  {7e262cae-7621-43c0-b37f-7bf318af21e2}, !- Handle
=======
  {956e041d-5f82-41e0-8de2-6756579c4a40}, !- Handle
  Always On Discrete,                     !- Name
  {95ced94c-4089-452e-b130-558ba2fab2da}, !- Schedule Type Limits Name
  1;                                      !- Value

OS:ScheduleTypeLimits,
  {95ced94c-4089-452e-b130-558ba2fab2da}, !- Handle
>>>>>>> 4ec27a5f
  OnOff,                                  !- Name
  0,                                      !- Lower Limit Value
  1,                                      !- Upper Limit Value
  Discrete,                               !- Numeric Type
  Availability;                           !- Unit Type

OS:Fan:OnOff,
<<<<<<< HEAD
  {e0ea7a2e-33e5-43a9-a450-78187b66916f}, !- Handle
  res fur gas htg supply fan,             !- Name
  {1554a048-187c-4f0e-a11c-cb89102e3b77}, !- Availability Schedule Name
=======
  {58441138-5796-4fc8-a241-1bd037792a3c}, !- Handle
  res fur gas htg supply fan,             !- Name
  {956e041d-5f82-41e0-8de2-6756579c4a40}, !- Availability Schedule Name
>>>>>>> 4ec27a5f
  0.75,                                   !- Fan Total Efficiency
  794.580001233493,                       !- Pressure Rise {Pa}
  autosize,                               !- Maximum Flow Rate {m3/s}
  1,                                      !- Motor Efficiency
  1,                                      !- Motor In Airstream Fraction
  ,                                       !- Air Inlet Node Name
  ,                                       !- Air Outlet Node Name
<<<<<<< HEAD
  {4420fcb3-5d4a-4753-b032-67b0cd425574}, !- Fan Power Ratio Function of Speed Ratio Curve Name
  {0dc3f0f0-1a95-45e4-bcee-1e72a05270fa}, !- Fan Efficiency Ratio Function of Speed Ratio Curve Name
  res fur gas htg supply fan;             !- End-Use Subcategory

OS:Curve:Exponent,
  {4420fcb3-5d4a-4753-b032-67b0cd425574}, !- Handle
=======
  {b91490d8-6b60-426b-b6db-3f2120c12264}, !- Fan Power Ratio Function of Speed Ratio Curve Name
  {5c4012a1-c04e-442a-bc9b-328f599873f3}, !- Fan Efficiency Ratio Function of Speed Ratio Curve Name
  res fur gas htg supply fan;             !- End-Use Subcategory

OS:Curve:Exponent,
  {b91490d8-6b60-426b-b6db-3f2120c12264}, !- Handle
>>>>>>> 4ec27a5f
  Fan On Off Power Curve,                 !- Name
  1,                                      !- Coefficient1 Constant
  0,                                      !- Coefficient2 Constant
  0,                                      !- Coefficient3 Constant
  0,                                      !- Minimum Value of x
  1,                                      !- Maximum Value of x
  ,                                       !- Minimum Curve Output
  ,                                       !- Maximum Curve Output
  ,                                       !- Input Unit Type for X
  ;                                       !- Output Unit Type

OS:Curve:Cubic,
<<<<<<< HEAD
  {0dc3f0f0-1a95-45e4-bcee-1e72a05270fa}, !- Handle
=======
  {5c4012a1-c04e-442a-bc9b-328f599873f3}, !- Handle
>>>>>>> 4ec27a5f
  Fan On Off Efficiency Curve,            !- Name
  1,                                      !- Coefficient1 Constant
  0,                                      !- Coefficient2 x
  0,                                      !- Coefficient3 x**2
  0,                                      !- Coefficient4 x**3
  0,                                      !- Minimum Value of x
  1;                                      !- Maximum Value of x

OS:AirLoopHVAC:UnitarySystem,
<<<<<<< HEAD
  {cf66cfc1-5078-4590-a512-f91ff458d907}, !- Handle
  res fur gas unitary system,             !- Name
  Load,                                   !- Control Type
  {a976487b-96d5-42d4-a558-ccb2438fe6bd}, !- Controlling Zone or Thermostat Location
  None,                                   !- Dehumidification Control Type
  {1554a048-187c-4f0e-a11c-cb89102e3b77}, !- Availability Schedule Name
  {79727b5b-cd54-4fb3-976d-ae7c23458d7a}, !- Air Inlet Node Name
  {d3649b26-dfb8-4fb8-a44d-8de6863ef847}, !- Air Outlet Node Name
  {e0ea7a2e-33e5-43a9-a450-78187b66916f}, !- Supply Fan Name
  BlowThrough,                            !- Fan Placement
  {a571b706-674e-4cb9-bfbb-933771457b34}, !- Supply Air Fan Operating Mode Schedule Name
  {d4af62ba-1b0e-4234-abb0-6ed4419fe863}, !- Heating Coil Name
=======
  {3fea9467-796d-4c62-b877-18cc75091d8d}, !- Handle
  res fur gas unitary system,             !- Name
  Load,                                   !- Control Type
  {5164c12d-3f61-4d4f-ac13-bf1d135922e6}, !- Controlling Zone or Thermostat Location
  None,                                   !- Dehumidification Control Type
  {956e041d-5f82-41e0-8de2-6756579c4a40}, !- Availability Schedule Name
  {b3b6cea7-6e59-4f44-818d-59ddd1a6fdf0}, !- Air Inlet Node Name
  {9cb35a48-8d9e-4f67-aa9f-e4cac96c21b0}, !- Air Outlet Node Name
  {58441138-5796-4fc8-a241-1bd037792a3c}, !- Supply Fan Name
  BlowThrough,                            !- Fan Placement
  {bc106efe-6787-49cd-8122-07a50f7f2c55}, !- Supply Air Fan Operating Mode Schedule Name
  {eebbc2d9-3221-4dd8-85cb-20634266fe34}, !- Heating Coil Name
>>>>>>> 4ec27a5f
  1,                                      !- DX Heating Coil Sizing Ratio
  ,                                       !- Cooling Coil Name
  No,                                     !- Use DOAS DX Cooling Coil
  2,                                      !- DOAS DX Cooling Coil Leaving Minimum Air Temperature {C}
  SensibleOnlyLoadControl,                !- Latent Load Control
  ,                                       !- Supplemental Heating Coil Name
  ,                                       !- Supply Air Flow Rate Method During Cooling Operation
  0,                                      !- Supply Air Flow Rate During Cooling Operation {m3/s}
  ,                                       !- Supply Air Flow Rate Per Floor Area During Cooling Operation {m3/s-m2}
  ,                                       !- Fraction of Autosized Design Cooling Supply Air Flow Rate
  ,                                       !- Design Supply Air Flow Rate Per Unit of Capacity During Cooling Operation {m3/s-W}
  ,                                       !- Supply Air Flow Rate Method During Heating Operation
  Autosize,                               !- Supply Air Flow Rate During Heating Operation {m3/s}
  ,                                       !- Supply Air Flow Rate Per Floor Area during Heating Operation {m3/s-m2}
  ,                                       !- Fraction of Autosized Design Heating Supply Air Flow Rate
  ,                                       !- Design Supply Air Flow Rate Per Unit of Capacity During Heating Operation {m3/s-W}
  ,                                       !- Supply Air Flow Rate Method When No Cooling or Heating is Required
  0,                                      !- Supply Air Flow Rate When No Cooling or Heating is Required {m3/s}
  ,                                       !- Supply Air Flow Rate Per Floor Area When No Cooling or Heating is Required {m3/s-m2}
  ,                                       !- Fraction of Autosized Design Cooling Supply Air Flow Rate When No Cooling or Heating is Required
  ,                                       !- Fraction of Autosized Design Heating Supply Air Flow Rate When No Cooling or Heating is Required
  ,                                       !- Design Supply Air Flow Rate Per Unit of Capacity During Cooling Operation When No Cooling or Heating is Required {m3/s-W}
  ,                                       !- Design Supply Air Flow Rate Per Unit of Capacity During Heating Operation When No Cooling or Heating is Required {m3/s-W}
  48.8888888888889,                       !- Maximum Supply Air Temperature {C}
  21,                                     !- Maximum Outdoor Dry-Bulb Temperature for Supplemental Heater Operation {C}
  ,                                       !- Outdoor Dry-Bulb Temperature Sensor Node Name
  2.5,                                    !- Maximum Cycling Rate {cycles/hr}
  60,                                     !- Heat Pump Time Constant {s}
  0.01,                                   !- Fraction of On-Cycle Power Use
  60,                                     !- Heat Pump Fan Delay Time {s}
  0,                                      !- Ancilliary On-Cycle Electric Power {W}
  0;                                      !- Ancilliary Off-Cycle Electric Power {W}

OS:Schedule:Constant,
<<<<<<< HEAD
  {a571b706-674e-4cb9-bfbb-933771457b34}, !- Handle
  Always Off Discrete,                    !- Name
  {87087741-212d-451d-b99c-3bc98d15973f}, !- Schedule Type Limits Name
  0;                                      !- Value

OS:ScheduleTypeLimits,
  {87087741-212d-451d-b99c-3bc98d15973f}, !- Handle
=======
  {bc106efe-6787-49cd-8122-07a50f7f2c55}, !- Handle
  Always Off Discrete,                    !- Name
  {94f34661-ae5e-4064-a305-9997c4353c96}, !- Schedule Type Limits Name
  0;                                      !- Value

OS:ScheduleTypeLimits,
  {94f34661-ae5e-4064-a305-9997c4353c96}, !- Handle
>>>>>>> 4ec27a5f
  OnOff 1,                                !- Name
  0,                                      !- Lower Limit Value
  1,                                      !- Upper Limit Value
  Discrete,                               !- Numeric Type
  Availability;                           !- Unit Type

OS:AirLoopHVAC,
<<<<<<< HEAD
  {cbe49c02-e46f-42aa-a79a-8d843973371d}, !- Handle
  res fur gas asys,                       !- Name
  ,                                       !- Controller List Name
  {1554a048-187c-4f0e-a11c-cb89102e3b77}, !- Availability Schedule
  {a4119d9e-a197-4703-ba36-5704b1db5d9b}, !- Availability Manager List Name
  autosize,                               !- Design Supply Air Flow Rate {m3/s}
  1,                                      !- Design Return Air Flow Fraction of Supply Air Flow
  ,                                       !- Branch List Name
  ,                                       !- Connector List Name
  {9a811fba-443e-4598-8619-0e313c08d7b1}, !- Supply Side Inlet Node Name
  {f73dde50-5d36-4dbd-aacc-c508fb6e76cf}, !- Demand Side Outlet Node Name
  {c833ea5f-fca7-43ad-a719-e6b034a80844}, !- Demand Side Inlet Node A
  {fca7a6b1-a50c-4cd3-acdd-d2da863324cb}, !- Supply Side Outlet Node A
  ,                                       !- Demand Side Inlet Node B
  ,                                       !- Supply Side Outlet Node B
  ,                                       !- Return Air Bypass Flow Temperature Setpoint Schedule Name
  {22bb77fb-63ab-46b0-95ae-409a54bfbc29}, !- Demand Mixer Name
  {809da08a-49c6-4a48-bdaf-4d47fea38f6a}, !- Demand Splitter A Name
=======
  {3f920ce0-cbcf-4f59-a2eb-9e4c9ee2e33f}, !- Handle
  res fur gas asys,                       !- Name
  ,                                       !- Controller List Name
  {956e041d-5f82-41e0-8de2-6756579c4a40}, !- Availability Schedule
  {f859f1c7-b7a6-4923-aa4d-2365d250283b}, !- Availability Manager List Name
  AutoSize,                               !- Design Supply Air Flow Rate {m3/s}
  ,                                       !- Branch List Name
  ,                                       !- Connector List Name
  {bbc81f4d-e408-441d-a7cd-aa407be569e8}, !- Supply Side Inlet Node Name
  {1be4166c-8496-417f-9603-451949658a0d}, !- Demand Side Outlet Node Name
  {8e4884a4-c6e3-475e-9a16-7befcdfb1347}, !- Demand Side Inlet Node A
  {e875ca69-b28e-4c13-909f-acd5d0235acd}, !- Supply Side Outlet Node A
  ,                                       !- Demand Side Inlet Node B
  ,                                       !- Supply Side Outlet Node B
  ,                                       !- Return Air Bypass Flow Temperature Setpoint Schedule Name
  {98314de8-cc94-4112-b78c-87e089254acf}, !- Demand Mixer Name
  {06d4c031-0e9a-4def-8247-4c85616eadba}, !- Demand Splitter A Name
>>>>>>> 4ec27a5f
  ,                                       !- Demand Splitter B Name
  ;                                       !- Supply Splitter Name

OS:Node,
<<<<<<< HEAD
  {edb79569-348b-4d86-82eb-b9f6a06ce131}, !- Handle
  Node 3,                                 !- Name
  {9a811fba-443e-4598-8619-0e313c08d7b1}, !- Inlet Port
  {79727b5b-cd54-4fb3-976d-ae7c23458d7a}; !- Outlet Port

OS:Node,
  {080aa71d-8a5d-45da-a04a-59e509791a9a}, !- Handle
  Node 4,                                 !- Name
  {d3649b26-dfb8-4fb8-a44d-8de6863ef847}, !- Inlet Port
  {fca7a6b1-a50c-4cd3-acdd-d2da863324cb}; !- Outlet Port

OS:Connection,
  {9a811fba-443e-4598-8619-0e313c08d7b1}, !- Handle
  {cbe49c02-e46f-42aa-a79a-8d843973371d}, !- Source Object
  9,                                      !- Outlet Port
  {edb79569-348b-4d86-82eb-b9f6a06ce131}, !- Target Object
  2;                                      !- Inlet Port

OS:Connection,
  {fca7a6b1-a50c-4cd3-acdd-d2da863324cb}, !- Handle
  {080aa71d-8a5d-45da-a04a-59e509791a9a}, !- Source Object
  3,                                      !- Outlet Port
  {cbe49c02-e46f-42aa-a79a-8d843973371d}, !- Target Object
  12;                                     !- Inlet Port

OS:Node,
  {b2ce9888-e2f5-4646-9771-5a31790f65a2}, !- Handle
  Node 5,                                 !- Name
  {c833ea5f-fca7-43ad-a719-e6b034a80844}, !- Inlet Port
  {13a6e3b6-71ea-4836-af38-79eae9d89057}; !- Outlet Port

OS:Node,
  {d56e71da-79c5-49ae-a56a-58a18fe87d88}, !- Handle
  Node 6,                                 !- Name
  {442a959a-c38a-43c1-bbba-7658ae1d7484}, !- Inlet Port
  {f73dde50-5d36-4dbd-aacc-c508fb6e76cf}; !- Outlet Port

OS:Node,
  {0d452cd7-aac5-4f3a-b263-2901b715eca1}, !- Handle
  Node 7,                                 !- Name
  {a7de8205-3e44-4456-ad1f-ba6773978a6c}, !- Inlet Port
  {18e276d9-c4f0-4dbb-b416-490ffd45ac7e}; !- Outlet Port

OS:Connection,
  {c833ea5f-fca7-43ad-a719-e6b034a80844}, !- Handle
  {cbe49c02-e46f-42aa-a79a-8d843973371d}, !- Source Object
  11,                                     !- Outlet Port
  {b2ce9888-e2f5-4646-9771-5a31790f65a2}, !- Target Object
  2;                                      !- Inlet Port

OS:Connection,
  {f73dde50-5d36-4dbd-aacc-c508fb6e76cf}, !- Handle
  {d56e71da-79c5-49ae-a56a-58a18fe87d88}, !- Source Object
  3,                                      !- Outlet Port
  {cbe49c02-e46f-42aa-a79a-8d843973371d}, !- Target Object
  10;                                     !- Inlet Port

OS:AirLoopHVAC:ZoneSplitter,
  {809da08a-49c6-4a48-bdaf-4d47fea38f6a}, !- Handle
  res fur gas zone splitter,              !- Name
  {13a6e3b6-71ea-4836-af38-79eae9d89057}, !- Inlet Node Name
  {ce06adff-f89a-4071-a5ce-d72bee74d928}; !- Outlet Node Name 1

OS:AirLoopHVAC:ZoneMixer,
  {22bb77fb-63ab-46b0-95ae-409a54bfbc29}, !- Handle
  res fur gas zone mixer,                 !- Name
  {442a959a-c38a-43c1-bbba-7658ae1d7484}, !- Outlet Node Name
  {6f6bd4f6-7ec1-4944-a947-409e0ac3ef68}; !- Inlet Node Name 1

OS:Connection,
  {13a6e3b6-71ea-4836-af38-79eae9d89057}, !- Handle
  {b2ce9888-e2f5-4646-9771-5a31790f65a2}, !- Source Object
  3,                                      !- Outlet Port
  {809da08a-49c6-4a48-bdaf-4d47fea38f6a}, !- Target Object
  2;                                      !- Inlet Port

OS:Connection,
  {442a959a-c38a-43c1-bbba-7658ae1d7484}, !- Handle
  {22bb77fb-63ab-46b0-95ae-409a54bfbc29}, !- Source Object
  2,                                      !- Outlet Port
  {d56e71da-79c5-49ae-a56a-58a18fe87d88}, !- Target Object
  2;                                      !- Inlet Port

OS:Sizing:System,
  {5f886155-b58c-49f7-aefb-209472fe3875}, !- Handle
  {cbe49c02-e46f-42aa-a79a-8d843973371d}, !- AirLoop Name
=======
  {7cb0dbb6-41b6-4a2e-b07f-4627e493c46d}, !- Handle
  Node 3,                                 !- Name
  {bbc81f4d-e408-441d-a7cd-aa407be569e8}, !- Inlet Port
  {b3b6cea7-6e59-4f44-818d-59ddd1a6fdf0}; !- Outlet Port

OS:Node,
  {6264da9e-608a-4c52-93b5-f3fc19426ce6}, !- Handle
  Node 4,                                 !- Name
  {9cb35a48-8d9e-4f67-aa9f-e4cac96c21b0}, !- Inlet Port
  {e875ca69-b28e-4c13-909f-acd5d0235acd}; !- Outlet Port

OS:Connection,
  {bbc81f4d-e408-441d-a7cd-aa407be569e8}, !- Handle
  {d856e4b9-c6b0-4e6d-8990-e92db38728ce}, !- Name
  {3f920ce0-cbcf-4f59-a2eb-9e4c9ee2e33f}, !- Source Object
  8,                                      !- Outlet Port
  {7cb0dbb6-41b6-4a2e-b07f-4627e493c46d}, !- Target Object
  2;                                      !- Inlet Port

OS:Connection,
  {e875ca69-b28e-4c13-909f-acd5d0235acd}, !- Handle
  {97723576-cb0d-43c3-b26b-d305a3594900}, !- Name
  {6264da9e-608a-4c52-93b5-f3fc19426ce6}, !- Source Object
  3,                                      !- Outlet Port
  {3f920ce0-cbcf-4f59-a2eb-9e4c9ee2e33f}, !- Target Object
  11;                                     !- Inlet Port

OS:Node,
  {170d8b2c-09d7-458a-baf1-39f96b121348}, !- Handle
  Node 5,                                 !- Name
  {8e4884a4-c6e3-475e-9a16-7befcdfb1347}, !- Inlet Port
  {f2a1f995-37fd-4994-89aa-b9bf5d7b0339}; !- Outlet Port

OS:Node,
  {89ae70d9-64e9-4abe-9835-0f9f87dd6fe3}, !- Handle
  Node 6,                                 !- Name
  {2bfe3e23-7157-4553-9bcc-c4b4a601c099}, !- Inlet Port
  {1be4166c-8496-417f-9603-451949658a0d}; !- Outlet Port

OS:Node,
  {99987bd3-9d0a-4085-9b3a-015ca0daf6ea}, !- Handle
  Node 7,                                 !- Name
  {72a9f446-7cab-4fa0-b857-c8205a66b571}, !- Inlet Port
  {449d0903-a6e1-4557-80f2-3191c2ff990e}; !- Outlet Port

OS:Connection,
  {8e4884a4-c6e3-475e-9a16-7befcdfb1347}, !- Handle
  {6c390d7b-b427-4ec7-a16b-5288d33e9641}, !- Name
  {3f920ce0-cbcf-4f59-a2eb-9e4c9ee2e33f}, !- Source Object
  10,                                     !- Outlet Port
  {170d8b2c-09d7-458a-baf1-39f96b121348}, !- Target Object
  2;                                      !- Inlet Port

OS:Connection,
  {1be4166c-8496-417f-9603-451949658a0d}, !- Handle
  {fdd09ec4-a13f-4b48-8776-580d3cda2395}, !- Name
  {89ae70d9-64e9-4abe-9835-0f9f87dd6fe3}, !- Source Object
  3,                                      !- Outlet Port
  {3f920ce0-cbcf-4f59-a2eb-9e4c9ee2e33f}, !- Target Object
  9;                                      !- Inlet Port

OS:AirLoopHVAC:ZoneSplitter,
  {06d4c031-0e9a-4def-8247-4c85616eadba}, !- Handle
  res fur gas zone splitter,              !- Name
  {f2a1f995-37fd-4994-89aa-b9bf5d7b0339}, !- Inlet Node Name
  {d3f10764-02f3-45a1-a836-59ba826486a5}; !- Outlet Node Name 1

OS:AirLoopHVAC:ZoneMixer,
  {98314de8-cc94-4112-b78c-87e089254acf}, !- Handle
  res fur gas zone mixer,                 !- Name
  {2bfe3e23-7157-4553-9bcc-c4b4a601c099}, !- Outlet Node Name
  {69f7bb8d-f3cf-4aff-91ea-752344c66863}; !- Inlet Node Name 1

OS:Connection,
  {f2a1f995-37fd-4994-89aa-b9bf5d7b0339}, !- Handle
  {82dee619-51a5-427b-95ae-c11d7f5d9fae}, !- Name
  {170d8b2c-09d7-458a-baf1-39f96b121348}, !- Source Object
  3,                                      !- Outlet Port
  {06d4c031-0e9a-4def-8247-4c85616eadba}, !- Target Object
  2;                                      !- Inlet Port

OS:Connection,
  {2bfe3e23-7157-4553-9bcc-c4b4a601c099}, !- Handle
  {94ae9c40-95cc-4113-88e3-c1653cd02f10}, !- Name
  {98314de8-cc94-4112-b78c-87e089254acf}, !- Source Object
  2,                                      !- Outlet Port
  {89ae70d9-64e9-4abe-9835-0f9f87dd6fe3}, !- Target Object
  2;                                      !- Inlet Port

OS:Sizing:System,
  {9c501a1c-4a5e-41bc-be1f-5cf6f9eed5c9}, !- Handle
  {3f920ce0-cbcf-4f59-a2eb-9e4c9ee2e33f}, !- AirLoop Name
>>>>>>> 4ec27a5f
  Sensible,                               !- Type of Load to Size On
  Autosize,                               !- Design Outdoor Air Flow Rate {m3/s}
  0.3,                                    !- Central Heating Maximum System Air Flow Ratio
  7,                                      !- Preheat Design Temperature {C}
  0.008,                                  !- Preheat Design Humidity Ratio {kg-H2O/kg-Air}
  12.8,                                   !- Precool Design Temperature {C}
  0.008,                                  !- Precool Design Humidity Ratio {kg-H2O/kg-Air}
  12.8,                                   !- Central Cooling Design Supply Air Temperature {C}
  16.7,                                   !- Central Heating Design Supply Air Temperature {C}
  NonCoincident,                          !- Sizing Option
  Yes,                                    !- 100% Outdoor Air in Cooling
  Yes,                                    !- 100% Outdoor Air in Heating
  0.0085,                                 !- Central Cooling Design Supply Air Humidity Ratio {kg-H2O/kg-Air}
  0.008,                                  !- Central Heating Design Supply Air Humidity Ratio {kg-H2O/kg-Air}
  DesignDay,                              !- Cooling Design Air Flow Method
  0,                                      !- Cooling Design Air Flow Rate {m3/s}
  DesignDay,                              !- Heating Design Air Flow Method
  0,                                      !- Heating Design Air Flow Rate {m3/s}
  ZoneSum,                                !- System Outdoor Air Method
  1,                                      !- Zone Maximum Outdoor Air Fraction {dimensionless}
  0.0099676501,                           !- Cooling Supply Air Flow Rate Per Floor Area {m3/s-m2}
  1,                                      !- Cooling Fraction of Autosized Cooling Supply Air Flow Rate
  3.9475456e-05,                          !- Cooling Supply Air Flow Rate Per Unit Cooling Capacity {m3/s-W}
  0.0099676501,                           !- Heating Supply Air Flow Rate Per Floor Area {m3/s-m2}
  1,                                      !- Heating Fraction of Autosized Heating Supply Air Flow Rate
  1,                                      !- Heating Fraction of Autosized Cooling Supply Air Flow Rate
  3.1588213e-05,                          !- Heating Supply Air Flow Rate Per Unit Heating Capacity {m3/s-W}
  CoolingDesignCapacity,                  !- Cooling Design Capacity Method
  autosize,                               !- Cooling Design Capacity {W}
  234.7,                                  !- Cooling Design Capacity Per Floor Area {W/m2}
  1,                                      !- Fraction of Autosized Cooling Design Capacity
  HeatingDesignCapacity,                  !- Heating Design Capacity Method
  autosize,                               !- Heating Design Capacity {W}
  157,                                    !- Heating Design Capacity Per Floor Area {W/m2}
  1,                                      !- Fraction of Autosized Heating Design Capacity
  OnOff;                                  !- Central Cooling Capacity Control Method

OS:AvailabilityManagerAssignmentList,
<<<<<<< HEAD
  {a4119d9e-a197-4703-ba36-5704b1db5d9b}, !- Handle
  Air Loop HVAC 1 AvailabilityManagerAssignmentList; !- Name

OS:Connection,
  {79727b5b-cd54-4fb3-976d-ae7c23458d7a}, !- Handle
  {edb79569-348b-4d86-82eb-b9f6a06ce131}, !- Source Object
  3,                                      !- Outlet Port
  {cf66cfc1-5078-4590-a512-f91ff458d907}, !- Target Object
  6;                                      !- Inlet Port

OS:Connection,
  {d3649b26-dfb8-4fb8-a44d-8de6863ef847}, !- Handle
  {cf66cfc1-5078-4590-a512-f91ff458d907}, !- Source Object
  7,                                      !- Outlet Port
  {080aa71d-8a5d-45da-a04a-59e509791a9a}, !- Target Object
  2;                                      !- Inlet Port

OS:AirTerminal:SingleDuct:ConstantVolume:NoReheat,
  {18bee4c8-b8e7-4b4d-be92-c84768cd2f3a}, !- Handle
  res fur gas living zone direct air,     !- Name
  {1554a048-187c-4f0e-a11c-cb89102e3b77}, !- Availability Schedule Name
  {b184ff33-5e74-45d1-bdd1-1e9fb88486d3}, !- Air Inlet Node Name
  {a7de8205-3e44-4456-ad1f-ba6773978a6c}, !- Air Outlet Node Name
  AutoSize;                               !- Maximum Air Flow Rate {m3/s}

OS:Node,
  {1b98b8e3-eee2-4c6d-a2da-c7918bb402d9}, !- Handle
  Node 8,                                 !- Name
  {5307c234-4f8a-419a-8070-458f65775a66}, !- Inlet Port
  {6f6bd4f6-7ec1-4944-a947-409e0ac3ef68}; !- Outlet Port

OS:Connection,
  {18e276d9-c4f0-4dbb-b416-490ffd45ac7e}, !- Handle
  {0d452cd7-aac5-4f3a-b263-2901b715eca1}, !- Source Object
  3,                                      !- Outlet Port
  {f8c44cbf-ccda-4bbe-9fc0-d3f9ce690fa6}, !- Target Object
  2;                                      !- Inlet Port

OS:Connection,
  {5307c234-4f8a-419a-8070-458f65775a66}, !- Handle
  {d0de0202-b4f6-4697-8e6e-afa9ff7bb005}, !- Source Object
  2,                                      !- Outlet Port
  {1b98b8e3-eee2-4c6d-a2da-c7918bb402d9}, !- Target Object
  2;                                      !- Inlet Port

OS:Connection,
  {6f6bd4f6-7ec1-4944-a947-409e0ac3ef68}, !- Handle
  {1b98b8e3-eee2-4c6d-a2da-c7918bb402d9}, !- Source Object
  3,                                      !- Outlet Port
  {22bb77fb-63ab-46b0-95ae-409a54bfbc29}, !- Target Object
  3;                                      !- Inlet Port

OS:Node,
  {0efa28b8-8cb8-4a59-b67c-863af61c0711}, !- Handle
  Node 9,                                 !- Name
  {ce06adff-f89a-4071-a5ce-d72bee74d928}, !- Inlet Port
  {b184ff33-5e74-45d1-bdd1-1e9fb88486d3}; !- Outlet Port

OS:Connection,
  {ce06adff-f89a-4071-a5ce-d72bee74d928}, !- Handle
  {809da08a-49c6-4a48-bdaf-4d47fea38f6a}, !- Source Object
  3,                                      !- Outlet Port
  {0efa28b8-8cb8-4a59-b67c-863af61c0711}, !- Target Object
  2;                                      !- Inlet Port

OS:Connection,
  {b184ff33-5e74-45d1-bdd1-1e9fb88486d3}, !- Handle
  {0efa28b8-8cb8-4a59-b67c-863af61c0711}, !- Source Object
  3,                                      !- Outlet Port
  {18bee4c8-b8e7-4b4d-be92-c84768cd2f3a}, !- Target Object
  3;                                      !- Inlet Port

OS:Connection,
  {a7de8205-3e44-4456-ad1f-ba6773978a6c}, !- Handle
  {18bee4c8-b8e7-4b4d-be92-c84768cd2f3a}, !- Source Object
  4,                                      !- Outlet Port
  {0d452cd7-aac5-4f3a-b263-2901b715eca1}, !- Target Object
  2;                                      !- Inlet Port

OS:AdditionalProperties,
  {364f619d-b06f-4b43-9987-cc96fa3efd7f}, !- Handle
  {cf66cfc1-5078-4590-a512-f91ff458d907}, !- Object Name
=======
  {f859f1c7-b7a6-4923-aa4d-2365d250283b}, !- Handle
  Air Loop HVAC 1 AvailabilityManagerAssignmentList; !- Name

OS:Connection,
  {b3b6cea7-6e59-4f44-818d-59ddd1a6fdf0}, !- Handle
  {b91504a6-3c6b-47ce-991f-dd30b7d817f0}, !- Name
  {7cb0dbb6-41b6-4a2e-b07f-4627e493c46d}, !- Source Object
  3,                                      !- Outlet Port
  {3fea9467-796d-4c62-b877-18cc75091d8d}, !- Target Object
  6;                                      !- Inlet Port

OS:Connection,
  {9cb35a48-8d9e-4f67-aa9f-e4cac96c21b0}, !- Handle
  {68c13826-ff60-46c0-96e2-50148b39b571}, !- Name
  {3fea9467-796d-4c62-b877-18cc75091d8d}, !- Source Object
  7,                                      !- Outlet Port
  {6264da9e-608a-4c52-93b5-f3fc19426ce6}, !- Target Object
  2;                                      !- Inlet Port

OS:AirTerminal:SingleDuct:ConstantVolume:NoReheat,
  {fdd22ca1-25c3-4f26-b3e7-0c80d18d1db3}, !- Handle
  res fur gas living zone direct air,     !- Name
  {956e041d-5f82-41e0-8de2-6756579c4a40}, !- Availability Schedule Name
  {3a9f3cb6-528b-48e5-86bc-0e4c67c3316a}, !- Air Inlet Node Name
  {72a9f446-7cab-4fa0-b857-c8205a66b571}, !- Air Outlet Node Name
  AutoSize;                               !- Maximum Air Flow Rate {m3/s}

OS:Node,
  {c9100c5c-8da4-4051-8cf4-84a89bd010ac}, !- Handle
  Node 8,                                 !- Name
  {bc002a7a-baeb-42ba-95f9-ecb88ccef7c3}, !- Inlet Port
  {69f7bb8d-f3cf-4aff-91ea-752344c66863}; !- Outlet Port

OS:Connection,
  {449d0903-a6e1-4557-80f2-3191c2ff990e}, !- Handle
  {688a7ec8-3c1d-4fb4-a41b-d6f7f667fcc5}, !- Name
  {99987bd3-9d0a-4085-9b3a-015ca0daf6ea}, !- Source Object
  3,                                      !- Outlet Port
  {50b06aa3-f0d0-473b-b37a-f1b00a44903e}, !- Target Object
  3;                                      !- Inlet Port

OS:Connection,
  {bc002a7a-baeb-42ba-95f9-ecb88ccef7c3}, !- Handle
  {d4541d9f-c74e-45f6-afbc-0f5eba3f3fa0}, !- Name
  {eddade80-6425-41cd-9e0f-bbb3ce245ba0}, !- Source Object
  3,                                      !- Outlet Port
  {c9100c5c-8da4-4051-8cf4-84a89bd010ac}, !- Target Object
  2;                                      !- Inlet Port

OS:Connection,
  {69f7bb8d-f3cf-4aff-91ea-752344c66863}, !- Handle
  {85d042e0-004f-4f7e-9797-9eb4a700345f}, !- Name
  {c9100c5c-8da4-4051-8cf4-84a89bd010ac}, !- Source Object
  3,                                      !- Outlet Port
  {98314de8-cc94-4112-b78c-87e089254acf}, !- Target Object
  3;                                      !- Inlet Port

OS:Node,
  {6b3d4f7c-bbde-43c8-a141-5490eb414ad3}, !- Handle
  Node 9,                                 !- Name
  {d3f10764-02f3-45a1-a836-59ba826486a5}, !- Inlet Port
  {3a9f3cb6-528b-48e5-86bc-0e4c67c3316a}; !- Outlet Port

OS:Connection,
  {d3f10764-02f3-45a1-a836-59ba826486a5}, !- Handle
  {dd0839ac-6f90-40d7-baa0-a7eb98863cf6}, !- Name
  {06d4c031-0e9a-4def-8247-4c85616eadba}, !- Source Object
  3,                                      !- Outlet Port
  {6b3d4f7c-bbde-43c8-a141-5490eb414ad3}, !- Target Object
  2;                                      !- Inlet Port

OS:Connection,
  {3a9f3cb6-528b-48e5-86bc-0e4c67c3316a}, !- Handle
  {90fbb784-f615-468a-a1aa-605c379f07a5}, !- Name
  {6b3d4f7c-bbde-43c8-a141-5490eb414ad3}, !- Source Object
  3,                                      !- Outlet Port
  {fdd22ca1-25c3-4f26-b3e7-0c80d18d1db3}, !- Target Object
  3;                                      !- Inlet Port

OS:Connection,
  {72a9f446-7cab-4fa0-b857-c8205a66b571}, !- Handle
  {03981832-29e3-4d22-ba30-1c002db25487}, !- Name
  {fdd22ca1-25c3-4f26-b3e7-0c80d18d1db3}, !- Source Object
  4,                                      !- Outlet Port
  {99987bd3-9d0a-4085-9b3a-015ca0daf6ea}, !- Target Object
  2;                                      !- Inlet Port

OS:AdditionalProperties,
  {ff43a02a-c17b-4008-9e9b-f517f5e96eb3}, !- Handle
  {3fea9467-796d-4c62-b877-18cc75091d8d}, !- Object Name
>>>>>>> 4ec27a5f
  SizingInfoHVACFracHeatLoadServed,       !- Feature Name 1
  Double,                                 !- Feature Data Type 1
  1;                                      !- Feature Value 1
<|MERGE_RESOLUTION|>--- conflicted
+++ resolved
@@ -1,31 +1,22 @@
 !- NOTE: Auto-generated from /test/osw_files/SFA_4units_1story_SL_UA_3Beds_2Baths_Denver_Furnace_NoSetpoints.osw
 
 OS:Version,
-<<<<<<< HEAD
-  {60bc456f-7afc-4af3-a97b-73d2fa9146b1}, !- Handle
+  {56a24f2d-a811-42a6-87d0-cdec9e1a3565}, !- Handle
   3.2.1;                                  !- Version Identifier
 
 OS:SimulationControl,
-  {2401591c-0de6-401f-b8a3-c20ee2074fda}, !- Handle
-=======
-  {de7e26b0-d53a-47cf-8315-a838ac5f78ac}, !- Handle
-  2.9.1;                                  !- Version Identifier
-
-OS:SimulationControl,
-  {5cc38f83-e8ff-48a0-81c4-79bdb97716b3}, !- Handle
->>>>>>> 4ec27a5f
+  {08190ca5-283a-4ab1-bbf3-750465919787}, !- Handle
   ,                                       !- Do Zone Sizing Calculation
   ,                                       !- Do System Sizing Calculation
   ,                                       !- Do Plant Sizing Calculation
   No;                                     !- Run Simulation for Sizing Periods
 
 OS:Timestep,
-<<<<<<< HEAD
-  {ffbb58aa-7980-4c76-b695-d8cdfb2e9c1f}, !- Handle
+  {f11a3d86-60e5-4f51-8c61-e31f2cc1ab92}, !- Handle
   6;                                      !- Number of Timesteps per Hour
 
 OS:ShadowCalculation,
-  {8726993e-f4f6-4d5f-9f1d-f2868bc76745}, !- Handle
+  {d0da38f7-8cc4-4e01-a9e9-85290803237c}, !- Handle
   PolygonClipping,                        !- Shading Calculation Method
   ,                                       !- Shading Calculation Update Frequency Method
   20,                                     !- Shading Calculation Update Frequency
@@ -38,45 +29,21 @@
   No;                                     !- Disable Self-Shading From Shading Zone Groups to Other Zones
 
 OS:SurfaceConvectionAlgorithm:Outside,
-  {6a952abe-ab90-4795-b8c2-36451ef78c12}, !- Handle
+  {4dd45511-6a60-4216-a6f6-121cd4aa1e1c}, !- Handle
   DOE-2;                                  !- Algorithm
 
 OS:SurfaceConvectionAlgorithm:Inside,
-  {f68bfd99-6b19-43ca-95e5-3f30d1c90547}, !- Handle
+  {8ab229f3-f1f8-4576-8576-286097ee7d71}, !- Handle
   TARP;                                   !- Algorithm
 
 OS:ZoneCapacitanceMultiplier:ResearchSpecial,
-  {e55da7df-1e79-4bff-86f5-01a00f29ce4a}, !- Handle
-=======
-  {9a5046c3-e119-4031-bb5a-0a35f443807e}, !- Handle
-  6;                                      !- Number of Timesteps per Hour
-
-OS:ShadowCalculation,
-  {8f5c5139-628f-47ce-80b1-01d406ab5ac5}, !- Handle
-  20,                                     !- Calculation Frequency
-  200;                                    !- Maximum Figures in Shadow Overlap Calculations
-
-OS:SurfaceConvectionAlgorithm:Outside,
-  {8c724949-4a3e-4ede-afe8-b4f23a244611}, !- Handle
-  DOE-2;                                  !- Algorithm
-
-OS:SurfaceConvectionAlgorithm:Inside,
-  {a0d6a0ba-fc99-4aa2-ac91-091bf194e884}, !- Handle
-  TARP;                                   !- Algorithm
-
-OS:ZoneCapacitanceMultiplier:ResearchSpecial,
-  {a0bb775c-ff58-48aa-87f4-2454deff568c}, !- Handle
->>>>>>> 4ec27a5f
+  {590ea115-dff9-42b6-98bf-a931839efa58}, !- Handle
   ,                                       !- Temperature Capacity Multiplier
   15,                                     !- Humidity Capacity Multiplier
   ;                                       !- Carbon Dioxide Capacity Multiplier
 
 OS:RunPeriod,
-<<<<<<< HEAD
-  {05a000d1-d83f-46cc-abe6-da12b6a11544}, !- Handle
-=======
-  {c2ce237a-4928-4b72-9def-22c35b7b217f}, !- Handle
->>>>>>> 4ec27a5f
+  {fde354b3-2d62-4638-8597-78aea2488154}, !- Handle
   Run Period 1,                           !- Name
   1,                                      !- Begin Month
   1,                                      !- Begin Day of Month
@@ -90,21 +57,13 @@
   ;                                       !- Number of Times Runperiod to be Repeated
 
 OS:YearDescription,
-<<<<<<< HEAD
-  {d3cd8db5-cb2d-46c0-bd7b-562a80cb96bf}, !- Handle
-=======
-  {170e2a23-fb2a-4648-b545-31886d25ea43}, !- Handle
->>>>>>> 4ec27a5f
+  {aa00b10e-9b68-4846-96ef-d28ffc08a168}, !- Handle
   2007,                                   !- Calendar Year
   ,                                       !- Day of Week for Start Day
   ;                                       !- Is Leap Year
 
 OS:WeatherFile,
-<<<<<<< HEAD
-  {6767bd0f-04f3-4966-b5fd-9b6be25070e3}, !- Handle
-=======
-  {3294da37-807d-4311-82e7-a0da4065e6d9}, !- Handle
->>>>>>> 4ec27a5f
+  {1a557dda-4788-4133-b9bf-8a05a6fe6614}, !- Handle
   Denver Intl Ap,                         !- City
   CO,                                     !- State Province Region
   USA,                                    !- Country
@@ -118,13 +77,8 @@
   E23378AA;                               !- Checksum
 
 OS:AdditionalProperties,
-<<<<<<< HEAD
-  {953678f4-0571-481e-beb6-e868bc970779}, !- Handle
-  {6767bd0f-04f3-4966-b5fd-9b6be25070e3}, !- Object Name
-=======
-  {f3916aa0-3807-4a30-be5f-65ad9bb87a79}, !- Handle
-  {3294da37-807d-4311-82e7-a0da4065e6d9}, !- Object Name
->>>>>>> 4ec27a5f
+  {a5baa4ea-3984-4de5-b669-26091b6c6145}, !- Handle
+  {1a557dda-4788-4133-b9bf-8a05a6fe6614}, !- Object Name
   EPWHeaderCity,                          !- Feature Name 1
   String,                                 !- Feature Data Type 1
   Denver Intl Ap,                         !- Feature Value 1
@@ -232,11 +186,7 @@
   84;                                     !- Feature Value 35
 
 OS:Site,
-<<<<<<< HEAD
-  {9513386b-248a-4350-a890-831d24e43bf1}, !- Handle
-=======
-  {81a9f64d-5226-4374-a9c9-218dc5d7eaa5}, !- Handle
->>>>>>> 4ec27a5f
+  {e6e146bd-0db9-436e-9ad3-e5dff4f6e976}, !- Handle
   Denver Intl Ap_CO_USA,                  !- Name
   39.83,                                  !- Latitude {deg}
   -104.65,                                !- Longitude {deg}
@@ -245,45 +195,26 @@
   ;                                       !- Terrain
 
 OS:ClimateZones,
-<<<<<<< HEAD
-  {ea3cf7f8-3a2a-48f8-8a12-eb7ec6107bd4}, !- Handle
+  {0837c130-7c1c-42a6-b4eb-4d73f5bd144f}, !- Handle
   Building America,                       !- Climate Zone Institution Name 1
-=======
-  {a9054003-f819-46f2-a904-1870954397ab}, !- Handle
-  ,                                       !- Active Institution
-  ,                                       !- Active Year
-  ,                                       !- Climate Zone Institution Name 1
->>>>>>> 4ec27a5f
   ,                                       !- Climate Zone Document Name 1
   0,                                      !- Climate Zone Document Year 1
   Cold;                                   !- Climate Zone Value 1
 
 OS:Site:WaterMainsTemperature,
-<<<<<<< HEAD
-  {ad328dc0-3507-469d-ac05-0cedc5ddbd70}, !- Handle
-=======
-  {d55107be-ec4e-4145-be76-3475d6dcbd12}, !- Handle
->>>>>>> 4ec27a5f
+  {89b4acd5-9048-4853-ab04-b1aabd674734}, !- Handle
   Correlation,                            !- Calculation Method
   ,                                       !- Temperature Schedule Name
   10.8753424657535,                       !- Annual Average Outdoor Air Temperature {C}
   23.1524007936508;                       !- Maximum Difference In Monthly Average Outdoor Air Temperatures {deltaC}
 
 OS:RunPeriodControl:DaylightSavingTime,
-<<<<<<< HEAD
-  {9626a9eb-ae63-4ce1-8f7b-d680658796cb}, !- Handle
-=======
-  {aac3b314-e0f6-4087-ab03-ab6570b66f4f}, !- Handle
->>>>>>> 4ec27a5f
+  {ef67b20a-1f22-4a84-9c22-946ccb0deafc}, !- Handle
   3/12,                                   !- Start Date
   11/5;                                   !- End Date
 
 OS:Site:GroundTemperature:Deep,
-<<<<<<< HEAD
-  {963e4bff-ee53-43b5-a74a-2fed116b50e1}, !- Handle
-=======
-  {f3359963-c412-433a-9354-3dd3ee3cffb1}, !- Handle
->>>>>>> 4ec27a5f
+  {fe4ef766-7a0c-483c-a517-5758c5dad537}, !- Handle
   10.8753424657535,                       !- January Deep Ground Temperature {C}
   10.8753424657535,                       !- February Deep Ground Temperature {C}
   10.8753424657535,                       !- March Deep Ground Temperature {C}
@@ -298,11 +229,7 @@
   10.8753424657535;                       !- December Deep Ground Temperature {C}
 
 OS:Building,
-<<<<<<< HEAD
-  {9935da00-e16f-41b7-9d1a-a97098023ddc}, !- Handle
-=======
-  {060c1611-a2e4-4c75-b5be-b4cf23a8b7b8}, !- Handle
->>>>>>> 4ec27a5f
+  {44a41647-aa2f-421f-83c7-fe66fc74b1fc}, !- Handle
   Building 1,                             !- Name
   ,                                       !- Building Sector Type
   0,                                      !- North Axis {deg}
@@ -317,13 +244,8 @@
   4;                                      !- Standards Number of Living Units
 
 OS:AdditionalProperties,
-<<<<<<< HEAD
-  {1fd483ea-3755-4ea9-95d6-2f99cc33e9f0}, !- Handle
-  {9935da00-e16f-41b7-9d1a-a97098023ddc}, !- Object Name
-=======
-  {86a4bc90-8f8a-4e26-9d36-be2cfd0c4761}, !- Handle
-  {060c1611-a2e4-4c75-b5be-b4cf23a8b7b8}, !- Object Name
->>>>>>> 4ec27a5f
+  {8572df78-94ff-462b-95fe-23a36960582a}, !- Handle
+  {44a41647-aa2f-421f-83c7-fe66fc74b1fc}, !- Object Name
   num_units,                              !- Feature Name 1
   Integer,                                !- Feature Data Type 1
   4,                                      !- Feature Value 1
@@ -341,11 +263,7 @@
   true;                                   !- Feature Value 5
 
 OS:ThermalZone,
-<<<<<<< HEAD
-  {a976487b-96d5-42d4-a558-ccb2438fe6bd}, !- Handle
-=======
-  {5164c12d-3f61-4d4f-ac13-bf1d135922e6}, !- Handle
->>>>>>> 4ec27a5f
+  {9121929d-b376-492d-8c21-14f87fee5764}, !- Handle
   living zone,                            !- Name
   ,                                       !- Multiplier
   ,                                       !- Ceiling Height {m}
@@ -354,17 +272,10 @@
   ,                                       !- Zone Inside Convection Algorithm
   ,                                       !- Zone Outside Convection Algorithm
   ,                                       !- Zone Conditioning Equipment List Name
-<<<<<<< HEAD
-  {f8c44cbf-ccda-4bbe-9fc0-d3f9ce690fa6}, !- Zone Air Inlet Port List
-  {4e58f64c-7086-4e5e-a628-bbcf7cbdb4dd}, !- Zone Air Exhaust Port List
-  {0f6ca9bf-18a2-4a3e-870c-d52b8a26b4ea}, !- Zone Air Node Name
-  {d0de0202-b4f6-4697-8e6e-afa9ff7bb005}, !- Zone Return Air Port List
-=======
-  {50b06aa3-f0d0-473b-b37a-f1b00a44903e}, !- Zone Air Inlet Port List
-  {6ae1c0a9-3903-4b61-bd1e-0784817502be}, !- Zone Air Exhaust Port List
-  {7e024681-0bb3-483e-b36d-3b197d13fd83}, !- Zone Air Node Name
-  {eddade80-6425-41cd-9e0f-bbb3ce245ba0}, !- Zone Return Air Port List
->>>>>>> 4ec27a5f
+  {80e7a841-eb41-4339-97e3-a96a50e2d1f0}, !- Zone Air Inlet Port List
+  {78ea6246-fb0f-4dbd-8487-9db333b5127f}, !- Zone Air Exhaust Port List
+  {a76299a5-8bc1-4d8f-b71d-c43e99ffa0c4}, !- Zone Air Node Name
+  {d5587d3d-dd74-4e49-9d3d-a0cc3f1a88e5}, !- Zone Return Air Port List
   ,                                       !- Primary Daylighting Control Name
   ,                                       !- Fraction of Zone Controlled by Primary Daylighting Control
   ,                                       !- Secondary Daylighting Control Name
@@ -375,71 +286,35 @@
   No;                                     !- Use Ideal Air Loads
 
 OS:Node,
-<<<<<<< HEAD
-  {9246b349-4c9d-4792-9d6d-bbcaf9c9a604}, !- Handle
+  {6e35bddf-2f83-4b2a-a69f-f0bac0f6fca6}, !- Handle
   Node 1,                                 !- Name
-  {0f6ca9bf-18a2-4a3e-870c-d52b8a26b4ea}, !- Inlet Port
+  {a76299a5-8bc1-4d8f-b71d-c43e99ffa0c4}, !- Inlet Port
   ;                                       !- Outlet Port
 
 OS:Connection,
-  {0f6ca9bf-18a2-4a3e-870c-d52b8a26b4ea}, !- Handle
-  {a976487b-96d5-42d4-a558-ccb2438fe6bd}, !- Source Object
+  {a76299a5-8bc1-4d8f-b71d-c43e99ffa0c4}, !- Handle
+  {9121929d-b376-492d-8c21-14f87fee5764}, !- Source Object
   11,                                     !- Outlet Port
-  {9246b349-4c9d-4792-9d6d-bbcaf9c9a604}, !- Target Object
+  {6e35bddf-2f83-4b2a-a69f-f0bac0f6fca6}, !- Target Object
   2;                                      !- Inlet Port
 
 OS:PortList,
-  {f8c44cbf-ccda-4bbe-9fc0-d3f9ce690fa6}, !- Handle
-  {a976487b-96d5-42d4-a558-ccb2438fe6bd}, !- HVAC Component
-  {18e276d9-c4f0-4dbb-b416-490ffd45ac7e}; !- Port 1
+  {80e7a841-eb41-4339-97e3-a96a50e2d1f0}, !- Handle
+  {9121929d-b376-492d-8c21-14f87fee5764}, !- HVAC Component
+  {5ff8f67e-da4b-41b9-8af8-18452e44ede4}; !- Port 1
 
 OS:PortList,
-  {4e58f64c-7086-4e5e-a628-bbcf7cbdb4dd}, !- Handle
-  {a976487b-96d5-42d4-a558-ccb2438fe6bd}; !- HVAC Component
+  {78ea6246-fb0f-4dbd-8487-9db333b5127f}, !- Handle
+  {9121929d-b376-492d-8c21-14f87fee5764}; !- HVAC Component
 
 OS:PortList,
-  {d0de0202-b4f6-4697-8e6e-afa9ff7bb005}, !- Handle
-  {a976487b-96d5-42d4-a558-ccb2438fe6bd}, !- HVAC Component
-  {5307c234-4f8a-419a-8070-458f65775a66}; !- Port 1
+  {d5587d3d-dd74-4e49-9d3d-a0cc3f1a88e5}, !- Handle
+  {9121929d-b376-492d-8c21-14f87fee5764}, !- HVAC Component
+  {de46213a-d44d-4745-abfe-cb565237bbc8}; !- Port 1
 
 OS:Sizing:Zone,
-  {c335d26d-8948-453b-b7b6-e34bab2c6481}, !- Handle
-  {a976487b-96d5-42d4-a558-ccb2438fe6bd}, !- Zone or ZoneList Name
-=======
-  {b22f045e-bde7-4049-98e8-50327820feb1}, !- Handle
-  Node 1,                                 !- Name
-  {7e024681-0bb3-483e-b36d-3b197d13fd83}, !- Inlet Port
-  ;                                       !- Outlet Port
-
-OS:Connection,
-  {7e024681-0bb3-483e-b36d-3b197d13fd83}, !- Handle
-  {f25b2a1f-a715-49e1-871e-0f6f16dcbc38}, !- Name
-  {5164c12d-3f61-4d4f-ac13-bf1d135922e6}, !- Source Object
-  11,                                     !- Outlet Port
-  {b22f045e-bde7-4049-98e8-50327820feb1}, !- Target Object
-  2;                                      !- Inlet Port
-
-OS:PortList,
-  {50b06aa3-f0d0-473b-b37a-f1b00a44903e}, !- Handle
-  {59f3da5c-76ea-4a51-b7cb-63024b5c5559}, !- Name
-  {5164c12d-3f61-4d4f-ac13-bf1d135922e6}, !- HVAC Component
-  {449d0903-a6e1-4557-80f2-3191c2ff990e}; !- Port 1
-
-OS:PortList,
-  {6ae1c0a9-3903-4b61-bd1e-0784817502be}, !- Handle
-  {7512afe2-8855-46e5-ac67-9e5810f47edb}, !- Name
-  {5164c12d-3f61-4d4f-ac13-bf1d135922e6}; !- HVAC Component
-
-OS:PortList,
-  {eddade80-6425-41cd-9e0f-bbb3ce245ba0}, !- Handle
-  {1fa8df1a-ddff-491a-b2c3-b73b3d7ae85b}, !- Name
-  {5164c12d-3f61-4d4f-ac13-bf1d135922e6}, !- HVAC Component
-  {bc002a7a-baeb-42ba-95f9-ecb88ccef7c3}; !- Port 1
-
-OS:Sizing:Zone,
-  {fd7ef325-0183-43c3-adc4-68e375c4c063}, !- Handle
-  {5164c12d-3f61-4d4f-ac13-bf1d135922e6}, !- Zone or ZoneList Name
->>>>>>> 4ec27a5f
+  {5e154d60-d85e-46ea-8e6c-ef1c5fa24627}, !- Handle
+  {9121929d-b376-492d-8c21-14f87fee5764}, !- Zone or ZoneList Name
   SupplyAirTemperature,                   !- Zone Cooling Design Supply Air Temperature Input Method
   14,                                     !- Zone Cooling Design Supply Air Temperature {C}
   11.11,                                  !- Zone Cooling Design Supply Air Temperature Difference {deltaC}
@@ -466,34 +341,20 @@
   autosize;                               !- Dedicated Outdoor Air High Setpoint Temperature for Design {C}
 
 OS:ZoneHVAC:EquipmentList,
-<<<<<<< HEAD
-  {34ee5c04-7164-4013-92c4-e696b6802ecb}, !- Handle
+  {ab6fdcc7-c7ca-4490-999b-f7b168c4301b}, !- Handle
   Zone HVAC Equipment List 1,             !- Name
-  {a976487b-96d5-42d4-a558-ccb2438fe6bd}, !- Thermal Zone
+  {9121929d-b376-492d-8c21-14f87fee5764}, !- Thermal Zone
   SequentialLoad,                         !- Load Distribution Scheme
-  {18bee4c8-b8e7-4b4d-be92-c84768cd2f3a}, !- Zone Equipment 1
-=======
-  {f21ee889-8830-4597-9da4-0cf9eafeb37a}, !- Handle
-  Zone HVAC Equipment List 1,             !- Name
-  {5164c12d-3f61-4d4f-ac13-bf1d135922e6}, !- Thermal Zone
-  SequentialLoad,                         !- Load Distribution Scheme
-  {fdd22ca1-25c3-4f26-b3e7-0c80d18d1db3}, !- Zone Equipment 1
->>>>>>> 4ec27a5f
+  {d8a4f347-6c85-4dfb-94c6-6319c07e30d6}, !- Zone Equipment 1
   1,                                      !- Zone Equipment Cooling Sequence 1
   1,                                      !- Zone Equipment Heating or No-Load Sequence 1
   ,                                       !- Zone Equipment Sequential Cooling Fraction Schedule Name 1
   ;                                       !- Zone Equipment Sequential Heating Fraction Schedule Name 1
 
 OS:Space,
-<<<<<<< HEAD
-  {1ab2debe-773b-4b1a-8daf-e21a2fa05d00}, !- Handle
+  {7df0104d-18aa-46fc-8a9d-48eb74b91711}, !- Handle
   living space,                           !- Name
-  {1182c99e-bf7a-4e59-b9b8-026684b4f58b}, !- Space Type Name
-=======
-  {fadd93c7-f096-4ad8-90fa-d00fc6165515}, !- Handle
-  living space,                           !- Name
-  {24bcd283-166a-4d0b-8b34-c29564dbe282}, !- Space Type Name
->>>>>>> 4ec27a5f
+  {e89276a1-e108-4b7f-8a58-4d7db1de89e3}, !- Space Type Name
   ,                                       !- Default Construction Set Name
   ,                                       !- Default Schedule Set Name
   ,                                       !- Direction of Relative North {deg}
@@ -501,31 +362,17 @@
   ,                                       !- Y Origin {m}
   ,                                       !- Z Origin {m}
   ,                                       !- Building Story Name
-<<<<<<< HEAD
-  {a976487b-96d5-42d4-a558-ccb2438fe6bd}, !- Thermal Zone Name
+  {9121929d-b376-492d-8c21-14f87fee5764}, !- Thermal Zone Name
   ,                                       !- Part of Total Floor Area
   ,                                       !- Design Specification Outdoor Air Object Name
-  {f0c794d2-5140-483f-9a3a-19607f5e3487}; !- Building Unit Name
+  {fa7ad6d2-0c4f-4262-8ced-4ae022a1ed4c}; !- Building Unit Name
 
 OS:Surface,
-  {696f5bd6-8c9a-4cd1-9500-657cd0effca0}, !- Handle
+  {c7368ef9-2ca4-413b-9528-2cc175492311}, !- Handle
   Surface 1,                              !- Name
   Floor,                                  !- Surface Type
   ,                                       !- Construction Name
-  {1ab2debe-773b-4b1a-8daf-e21a2fa05d00}, !- Space Name
-=======
-  {5164c12d-3f61-4d4f-ac13-bf1d135922e6}, !- Thermal Zone Name
-  ,                                       !- Part of Total Floor Area
-  ,                                       !- Design Specification Outdoor Air Object Name
-  {b646e6f5-24dd-4df1-8d72-f6e159f942b8}; !- Building Unit Name
-
-OS:Surface,
-  {a951e3d4-7b4a-4ca6-8da3-d5da69b408cf}, !- Handle
-  Surface 1,                              !- Name
-  Floor,                                  !- Surface Type
-  ,                                       !- Construction Name
-  {fadd93c7-f096-4ad8-90fa-d00fc6165515}, !- Space Name
->>>>>>> 4ec27a5f
+  {7df0104d-18aa-46fc-8a9d-48eb74b91711}, !- Space Name
   Foundation,                             !- Outside Boundary Condition
   ,                                       !- Outside Boundary Condition Object
   NoSun,                                  !- Sun Exposure
@@ -538,19 +385,11 @@
   6.46578440716979, -12.9315688143396, 0; !- X,Y,Z Vertex 4 {m}
 
 OS:Surface,
-<<<<<<< HEAD
-  {c61800a5-8c3c-45d3-8f5a-9d0a1ec98ddf}, !- Handle
+  {faef9198-b176-4fd0-b18a-936686a2bf5b}, !- Handle
   Surface 2,                              !- Name
   Wall,                                   !- Surface Type
   ,                                       !- Construction Name
-  {1ab2debe-773b-4b1a-8daf-e21a2fa05d00}, !- Space Name
-=======
-  {05cf7d72-e470-4bfc-b403-2a6d34088dec}, !- Handle
-  Surface 2,                              !- Name
-  Wall,                                   !- Surface Type
-  ,                                       !- Construction Name
-  {fadd93c7-f096-4ad8-90fa-d00fc6165515}, !- Space Name
->>>>>>> 4ec27a5f
+  {7df0104d-18aa-46fc-8a9d-48eb74b91711}, !- Space Name
   Outdoors,                               !- Outside Boundary Condition
   ,                                       !- Outside Boundary Condition Object
   SunExposed,                             !- Sun Exposure
@@ -563,19 +402,11 @@
   0, -12.9315688143396, 2.4384;           !- X,Y,Z Vertex 4 {m}
 
 OS:Surface,
-<<<<<<< HEAD
-  {f4edb980-a2f2-42a4-a95c-333408f06b15}, !- Handle
+  {68fdb36d-c5e7-46f0-9adb-37feb330ca35}, !- Handle
   Surface 3,                              !- Name
   Wall,                                   !- Surface Type
   ,                                       !- Construction Name
-  {1ab2debe-773b-4b1a-8daf-e21a2fa05d00}, !- Space Name
-=======
-  {60fd7a03-a7b5-4d35-88a4-f6ab2aa9532a}, !- Handle
-  Surface 3,                              !- Name
-  Wall,                                   !- Surface Type
-  ,                                       !- Construction Name
-  {fadd93c7-f096-4ad8-90fa-d00fc6165515}, !- Space Name
->>>>>>> 4ec27a5f
+  {7df0104d-18aa-46fc-8a9d-48eb74b91711}, !- Space Name
   Outdoors,                               !- Outside Boundary Condition
   ,                                       !- Outside Boundary Condition Object
   SunExposed,                             !- Sun Exposure
@@ -588,19 +419,11 @@
   0, 0, 2.4384;                           !- X,Y,Z Vertex 4 {m}
 
 OS:Surface,
-<<<<<<< HEAD
-  {ce6dae31-c028-413a-b1d9-7984b2a2ef13}, !- Handle
+  {f255e3df-2684-4fed-9c96-d0d8241a8c7d}, !- Handle
   Surface 4,                              !- Name
   Wall,                                   !- Surface Type
   ,                                       !- Construction Name
-  {1ab2debe-773b-4b1a-8daf-e21a2fa05d00}, !- Space Name
-=======
-  {1d836fb3-8d1a-4b2f-9083-a7c53647a1cd}, !- Handle
-  Surface 4,                              !- Name
-  Wall,                                   !- Surface Type
-  ,                                       !- Construction Name
-  {fadd93c7-f096-4ad8-90fa-d00fc6165515}, !- Space Name
->>>>>>> 4ec27a5f
+  {7df0104d-18aa-46fc-8a9d-48eb74b91711}, !- Space Name
   Adiabatic,                              !- Outside Boundary Condition
   ,                                       !- Outside Boundary Condition Object
   NoSun,                                  !- Sun Exposure
@@ -613,19 +436,11 @@
   6.46578440716979, 0, 2.4384;            !- X,Y,Z Vertex 4 {m}
 
 OS:Surface,
-<<<<<<< HEAD
-  {d48e430b-bc32-49de-9d39-4ccf7e498d3c}, !- Handle
+  {6bec527f-3867-4bf0-8da1-8463ede62dbb}, !- Handle
   Surface 5,                              !- Name
   Wall,                                   !- Surface Type
   ,                                       !- Construction Name
-  {1ab2debe-773b-4b1a-8daf-e21a2fa05d00}, !- Space Name
-=======
-  {dd13a464-5ffd-4dae-9bdb-5839d67a1f93}, !- Handle
-  Surface 5,                              !- Name
-  Wall,                                   !- Surface Type
-  ,                                       !- Construction Name
-  {fadd93c7-f096-4ad8-90fa-d00fc6165515}, !- Space Name
->>>>>>> 4ec27a5f
+  {7df0104d-18aa-46fc-8a9d-48eb74b91711}, !- Space Name
   Outdoors,                               !- Outside Boundary Condition
   ,                                       !- Outside Boundary Condition Object
   SunExposed,                             !- Sun Exposure
@@ -638,23 +453,13 @@
   6.46578440716979, -12.9315688143396, 2.4384; !- X,Y,Z Vertex 4 {m}
 
 OS:Surface,
-<<<<<<< HEAD
-  {f6491e64-ce2a-491a-a0ed-2f19a8e24d80}, !- Handle
+  {29762c22-5a9a-4692-aa40-ebaf2631ee27}, !- Handle
   Surface 6,                              !- Name
   RoofCeiling,                            !- Surface Type
   ,                                       !- Construction Name
-  {1ab2debe-773b-4b1a-8daf-e21a2fa05d00}, !- Space Name
+  {7df0104d-18aa-46fc-8a9d-48eb74b91711}, !- Space Name
   Surface,                                !- Outside Boundary Condition
-  {b815d202-a79e-45cf-926f-01500c89b8cc}, !- Outside Boundary Condition Object
-=======
-  {10107095-c1c6-46dd-95a8-e32c8a51ef65}, !- Handle
-  Surface 6,                              !- Name
-  RoofCeiling,                            !- Surface Type
-  ,                                       !- Construction Name
-  {fadd93c7-f096-4ad8-90fa-d00fc6165515}, !- Space Name
-  Surface,                                !- Outside Boundary Condition
-  {9e0f2721-62d1-4230-9aec-62544649c45d}, !- Outside Boundary Condition Object
->>>>>>> 4ec27a5f
+  {3e2b8a14-123e-4052-bf4a-043e5991c4e9}, !- Outside Boundary Condition Object
   NoSun,                                  !- Sun Exposure
   NoWind,                                 !- Wind Exposure
   ,                                       !- View Factor to Ground
@@ -665,11 +470,7 @@
   0, -12.9315688143396, 2.4384;           !- X,Y,Z Vertex 4 {m}
 
 OS:SpaceType,
-<<<<<<< HEAD
-  {1182c99e-bf7a-4e59-b9b8-026684b4f58b}, !- Handle
-=======
-  {24bcd283-166a-4d0b-8b34-c29564dbe282}, !- Handle
->>>>>>> 4ec27a5f
+  {e89276a1-e108-4b7f-8a58-4d7db1de89e3}, !- Handle
   Space Type 1,                           !- Name
   ,                                       !- Default Construction Set Name
   ,                                       !- Default Schedule Set Name
@@ -680,23 +481,13 @@
   living;                                 !- Standards Space Type
 
 OS:Surface,
-<<<<<<< HEAD
-  {b815d202-a79e-45cf-926f-01500c89b8cc}, !- Handle
+  {3e2b8a14-123e-4052-bf4a-043e5991c4e9}, !- Handle
   Surface 7,                              !- Name
   Floor,                                  !- Surface Type
   ,                                       !- Construction Name
-  {bad43902-963c-47da-980a-29ea92df7cb1}, !- Space Name
+  {0e54af3b-486b-4cbc-95c2-053e10237102}, !- Space Name
   Surface,                                !- Outside Boundary Condition
-  {f6491e64-ce2a-491a-a0ed-2f19a8e24d80}, !- Outside Boundary Condition Object
-=======
-  {9e0f2721-62d1-4230-9aec-62544649c45d}, !- Handle
-  Surface 7,                              !- Name
-  Floor,                                  !- Surface Type
-  ,                                       !- Construction Name
-  {2dbe5940-cc4e-434c-bd1e-7179ecf9d938}, !- Space Name
-  Surface,                                !- Outside Boundary Condition
-  {10107095-c1c6-46dd-95a8-e32c8a51ef65}, !- Outside Boundary Condition Object
->>>>>>> 4ec27a5f
+  {29762c22-5a9a-4692-aa40-ebaf2631ee27}, !- Outside Boundary Condition Object
   NoSun,                                  !- Sun Exposure
   NoWind,                                 !- Wind Exposure
   ,                                       !- View Factor to Ground
@@ -707,19 +498,11 @@
   6.46578440716979, -12.9315688143396, 2.4384; !- X,Y,Z Vertex 4 {m}
 
 OS:Surface,
-<<<<<<< HEAD
-  {e23a9975-6510-42d6-9bac-c8b097e88c28}, !- Handle
+  {8c4f7014-95e9-40e3-bfdc-339d0c5a3344}, !- Handle
   Surface 8,                              !- Name
   RoofCeiling,                            !- Surface Type
   ,                                       !- Construction Name
-  {bad43902-963c-47da-980a-29ea92df7cb1}, !- Space Name
-=======
-  {d83a26f0-4a4e-4727-9d8b-0d306f435add}, !- Handle
-  Surface 8,                              !- Name
-  RoofCeiling,                            !- Surface Type
-  ,                                       !- Construction Name
-  {2dbe5940-cc4e-434c-bd1e-7179ecf9d938}, !- Space Name
->>>>>>> 4ec27a5f
+  {0e54af3b-486b-4cbc-95c2-053e10237102}, !- Space Name
   Outdoors,                               !- Outside Boundary Condition
   ,                                       !- Outside Boundary Condition Object
   SunExposed,                             !- Sun Exposure
@@ -732,19 +515,11 @@
   0, 0, 2.4384;                           !- X,Y,Z Vertex 4 {m}
 
 OS:Surface,
-<<<<<<< HEAD
-  {82c26169-c804-4d5c-8a10-36e17f03ea2c}, !- Handle
+  {5ce8b7d5-3ef8-4c42-94c3-166855a67143}, !- Handle
   Surface 9,                              !- Name
   RoofCeiling,                            !- Surface Type
   ,                                       !- Construction Name
-  {bad43902-963c-47da-980a-29ea92df7cb1}, !- Space Name
-=======
-  {5f58e969-5061-44f5-95b3-7459dec3daf0}, !- Handle
-  Surface 9,                              !- Name
-  RoofCeiling,                            !- Surface Type
-  ,                                       !- Construction Name
-  {2dbe5940-cc4e-434c-bd1e-7179ecf9d938}, !- Space Name
->>>>>>> 4ec27a5f
+  {0e54af3b-486b-4cbc-95c2-053e10237102}, !- Space Name
   Outdoors,                               !- Outside Boundary Condition
   ,                                       !- Outside Boundary Condition Object
   SunExposed,                             !- Sun Exposure
@@ -757,19 +532,11 @@
   6.46578440716979, -12.9315688143396, 2.4384; !- X,Y,Z Vertex 4 {m}
 
 OS:Surface,
-<<<<<<< HEAD
-  {706946b6-4a5d-49af-95e5-ec01ed01ba25}, !- Handle
+  {39ca1750-6a7e-4e39-ba57-ae6f128c74a4}, !- Handle
   Surface 10,                             !- Name
   Wall,                                   !- Surface Type
   ,                                       !- Construction Name
-  {bad43902-963c-47da-980a-29ea92df7cb1}, !- Space Name
-=======
-  {61e8d464-e6f0-43ee-a966-d986644e9e68}, !- Handle
-  Surface 10,                             !- Name
-  Wall,                                   !- Surface Type
-  ,                                       !- Construction Name
-  {2dbe5940-cc4e-434c-bd1e-7179ecf9d938}, !- Space Name
->>>>>>> 4ec27a5f
+  {0e54af3b-486b-4cbc-95c2-053e10237102}, !- Space Name
   Outdoors,                               !- Outside Boundary Condition
   ,                                       !- Outside Boundary Condition Object
   SunExposed,                             !- Sun Exposure
@@ -781,19 +548,11 @@
   0, -12.9315688143396, 2.4384;           !- X,Y,Z Vertex 3 {m}
 
 OS:Surface,
-<<<<<<< HEAD
-  {62d96b9f-f6dd-4913-b5e9-28b990493041}, !- Handle
+  {4493eadd-8d29-485e-a25d-deb132c832d7}, !- Handle
   Surface 11,                             !- Name
   Wall,                                   !- Surface Type
   ,                                       !- Construction Name
-  {bad43902-963c-47da-980a-29ea92df7cb1}, !- Space Name
-=======
-  {33b6b6c2-7b5c-415b-9d19-81ff616997b0}, !- Handle
-  Surface 11,                             !- Name
-  Wall,                                   !- Surface Type
-  ,                                       !- Construction Name
-  {2dbe5940-cc4e-434c-bd1e-7179ecf9d938}, !- Space Name
->>>>>>> 4ec27a5f
+  {0e54af3b-486b-4cbc-95c2-053e10237102}, !- Space Name
   Adiabatic,                              !- Outside Boundary Condition
   ,                                       !- Outside Boundary Condition Object
   NoSun,                                  !- Sun Exposure
@@ -805,15 +564,9 @@
   6.46578440716979, 0, 2.4384;            !- X,Y,Z Vertex 3 {m}
 
 OS:Space,
-<<<<<<< HEAD
-  {bad43902-963c-47da-980a-29ea92df7cb1}, !- Handle
+  {0e54af3b-486b-4cbc-95c2-053e10237102}, !- Handle
   unfinished attic space,                 !- Name
-  {cad0f6ad-7c42-496e-bc42-77c505533249}, !- Space Type Name
-=======
-  {2dbe5940-cc4e-434c-bd1e-7179ecf9d938}, !- Handle
-  unfinished attic space,                 !- Name
-  {7819b5a9-222f-469f-8498-4e3721ce9f9c}, !- Space Type Name
->>>>>>> 4ec27a5f
+  {c77dd9cc-ae61-41b3-b13d-7904c07be06c}, !- Space Type Name
   ,                                       !- Default Construction Set Name
   ,                                       !- Default Schedule Set Name
   ,                                       !- Direction of Relative North {deg}
@@ -821,17 +574,10 @@
   ,                                       !- Y Origin {m}
   ,                                       !- Z Origin {m}
   ,                                       !- Building Story Name
-<<<<<<< HEAD
-  {2263610e-d9e4-4ed9-9add-301c66c056e0}; !- Thermal Zone Name
+  {04089654-7c69-4c08-b4fa-3bd1c1cadb2c}; !- Thermal Zone Name
 
 OS:ThermalZone,
-  {2263610e-d9e4-4ed9-9add-301c66c056e0}, !- Handle
-=======
-  {4949abc9-d1a9-4f26-a684-d5791687f8ea}; !- Thermal Zone Name
-
-OS:ThermalZone,
-  {4949abc9-d1a9-4f26-a684-d5791687f8ea}, !- Handle
->>>>>>> 4ec27a5f
+  {04089654-7c69-4c08-b4fa-3bd1c1cadb2c}, !- Handle
   unfinished attic zone,                  !- Name
   ,                                       !- Multiplier
   ,                                       !- Ceiling Height {m}
@@ -840,17 +586,10 @@
   ,                                       !- Zone Inside Convection Algorithm
   ,                                       !- Zone Outside Convection Algorithm
   ,                                       !- Zone Conditioning Equipment List Name
-<<<<<<< HEAD
-  {a577d839-83dc-4bf4-947a-559c81cef4d6}, !- Zone Air Inlet Port List
-  {acc7b07c-aa2e-484f-97de-f03daeeb7ef0}, !- Zone Air Exhaust Port List
-  {bb62a33c-bcc9-422a-9ef8-5579c787f9aa}, !- Zone Air Node Name
-  {f1d665bb-4db2-433a-8d47-dd3703178b66}, !- Zone Return Air Port List
-=======
-  {41440f63-5805-4a82-8aa4-ac54209bcab0}, !- Zone Air Inlet Port List
-  {50cafb94-50ed-464e-bf73-3ce4eec44687}, !- Zone Air Exhaust Port List
-  {b8ccd961-dc40-4d59-8a70-8f0c4baaae80}, !- Zone Air Node Name
-  {2a562548-ebfb-4c18-ae4b-b3dca6c488a4}, !- Zone Return Air Port List
->>>>>>> 4ec27a5f
+  {97d41c4a-8ff2-4097-93b1-0889f70ba066}, !- Zone Air Inlet Port List
+  {323b0f49-45bb-4bb0-9a88-196875873e28}, !- Zone Air Exhaust Port List
+  {f866a468-26e6-4fba-8674-1c73d1f7b1ea}, !- Zone Air Node Name
+  {6f462705-b65d-4257-bc1b-d3fe3f843e8c}, !- Zone Return Air Port List
   ,                                       !- Primary Daylighting Control Name
   ,                                       !- Fraction of Zone Controlled by Primary Daylighting Control
   ,                                       !- Secondary Daylighting Control Name
@@ -861,67 +600,33 @@
   No;                                     !- Use Ideal Air Loads
 
 OS:Node,
-<<<<<<< HEAD
-  {f1320f34-90c9-4973-b787-913ff78d2333}, !- Handle
+  {10cf74a3-47bc-4da6-af98-53af3b162da1}, !- Handle
   Node 2,                                 !- Name
-  {bb62a33c-bcc9-422a-9ef8-5579c787f9aa}, !- Inlet Port
+  {f866a468-26e6-4fba-8674-1c73d1f7b1ea}, !- Inlet Port
   ;                                       !- Outlet Port
 
 OS:Connection,
-  {bb62a33c-bcc9-422a-9ef8-5579c787f9aa}, !- Handle
-  {2263610e-d9e4-4ed9-9add-301c66c056e0}, !- Source Object
+  {f866a468-26e6-4fba-8674-1c73d1f7b1ea}, !- Handle
+  {04089654-7c69-4c08-b4fa-3bd1c1cadb2c}, !- Source Object
   11,                                     !- Outlet Port
-  {f1320f34-90c9-4973-b787-913ff78d2333}, !- Target Object
+  {10cf74a3-47bc-4da6-af98-53af3b162da1}, !- Target Object
   2;                                      !- Inlet Port
 
 OS:PortList,
-  {a577d839-83dc-4bf4-947a-559c81cef4d6}, !- Handle
-  {2263610e-d9e4-4ed9-9add-301c66c056e0}; !- HVAC Component
+  {97d41c4a-8ff2-4097-93b1-0889f70ba066}, !- Handle
+  {04089654-7c69-4c08-b4fa-3bd1c1cadb2c}; !- HVAC Component
 
 OS:PortList,
-  {acc7b07c-aa2e-484f-97de-f03daeeb7ef0}, !- Handle
-  {2263610e-d9e4-4ed9-9add-301c66c056e0}; !- HVAC Component
+  {323b0f49-45bb-4bb0-9a88-196875873e28}, !- Handle
+  {04089654-7c69-4c08-b4fa-3bd1c1cadb2c}; !- HVAC Component
 
 OS:PortList,
-  {f1d665bb-4db2-433a-8d47-dd3703178b66}, !- Handle
-  {2263610e-d9e4-4ed9-9add-301c66c056e0}; !- HVAC Component
+  {6f462705-b65d-4257-bc1b-d3fe3f843e8c}, !- Handle
+  {04089654-7c69-4c08-b4fa-3bd1c1cadb2c}; !- HVAC Component
 
 OS:Sizing:Zone,
-  {50494ed3-5c7b-4ffc-a2a5-0d0da797c4c1}, !- Handle
-  {2263610e-d9e4-4ed9-9add-301c66c056e0}, !- Zone or ZoneList Name
-=======
-  {6a6b4d23-7bda-43ac-a4ef-0aeaab2a94e0}, !- Handle
-  Node 2,                                 !- Name
-  {b8ccd961-dc40-4d59-8a70-8f0c4baaae80}, !- Inlet Port
-  ;                                       !- Outlet Port
-
-OS:Connection,
-  {b8ccd961-dc40-4d59-8a70-8f0c4baaae80}, !- Handle
-  {2f20cde5-6461-4d6f-b78d-47a5b483e22c}, !- Name
-  {4949abc9-d1a9-4f26-a684-d5791687f8ea}, !- Source Object
-  11,                                     !- Outlet Port
-  {6a6b4d23-7bda-43ac-a4ef-0aeaab2a94e0}, !- Target Object
-  2;                                      !- Inlet Port
-
-OS:PortList,
-  {41440f63-5805-4a82-8aa4-ac54209bcab0}, !- Handle
-  {adc50ddf-0301-4c45-bb02-a0dedfdb6890}, !- Name
-  {4949abc9-d1a9-4f26-a684-d5791687f8ea}; !- HVAC Component
-
-OS:PortList,
-  {50cafb94-50ed-464e-bf73-3ce4eec44687}, !- Handle
-  {470ca68f-ebb4-4d73-bf95-164d8014117c}, !- Name
-  {4949abc9-d1a9-4f26-a684-d5791687f8ea}; !- HVAC Component
-
-OS:PortList,
-  {2a562548-ebfb-4c18-ae4b-b3dca6c488a4}, !- Handle
-  {868c187b-8212-42eb-a228-4deb2137436e}, !- Name
-  {4949abc9-d1a9-4f26-a684-d5791687f8ea}; !- HVAC Component
-
-OS:Sizing:Zone,
-  {474c6d12-e01b-48e1-b639-27d24edd3714}, !- Handle
-  {4949abc9-d1a9-4f26-a684-d5791687f8ea}, !- Zone or ZoneList Name
->>>>>>> 4ec27a5f
+  {14393705-73de-461a-9fc4-8f51c6f6e0d5}, !- Handle
+  {04089654-7c69-4c08-b4fa-3bd1c1cadb2c}, !- Zone or ZoneList Name
   SupplyAirTemperature,                   !- Zone Cooling Design Supply Air Temperature Input Method
   14,                                     !- Zone Cooling Design Supply Air Temperature {C}
   11.11,                                  !- Zone Cooling Design Supply Air Temperature Difference {deltaC}
@@ -948,21 +653,12 @@
   autosize;                               !- Dedicated Outdoor Air High Setpoint Temperature for Design {C}
 
 OS:ZoneHVAC:EquipmentList,
-<<<<<<< HEAD
-  {e329b5bd-4291-4f18-9291-e100e0a2107c}, !- Handle
+  {c249cc26-6301-4e0b-a6fb-4956dd94265f}, !- Handle
   Zone HVAC Equipment List 2,             !- Name
-  {2263610e-d9e4-4ed9-9add-301c66c056e0}; !- Thermal Zone
+  {04089654-7c69-4c08-b4fa-3bd1c1cadb2c}; !- Thermal Zone
 
 OS:SpaceType,
-  {cad0f6ad-7c42-496e-bc42-77c505533249}, !- Handle
-=======
-  {7deadc64-f5a4-40e1-8d51-388a18c22393}, !- Handle
-  Zone HVAC Equipment List 2,             !- Name
-  {4949abc9-d1a9-4f26-a684-d5791687f8ea}; !- Thermal Zone
-
-OS:SpaceType,
-  {7819b5a9-222f-469f-8498-4e3721ce9f9c}, !- Handle
->>>>>>> 4ec27a5f
+  {c77dd9cc-ae61-41b3-b13d-7904c07be06c}, !- Handle
   Space Type 2,                           !- Name
   ,                                       !- Default Construction Set Name
   ,                                       !- Default Schedule Set Name
@@ -973,23 +669,14 @@
   unfinished attic;                       !- Standards Space Type
 
 OS:BuildingUnit,
-<<<<<<< HEAD
-  {f0c794d2-5140-483f-9a3a-19607f5e3487}, !- Handle
-=======
-  {b646e6f5-24dd-4df1-8d72-f6e159f942b8}, !- Handle
->>>>>>> 4ec27a5f
+  {fa7ad6d2-0c4f-4262-8ced-4ae022a1ed4c}, !- Handle
   unit 1,                                 !- Name
   ,                                       !- Rendering Color
   Residential;                            !- Building Unit Type
 
 OS:AdditionalProperties,
-<<<<<<< HEAD
-  {66f4452d-3062-4a3c-ba2f-3e4dcbc95abd}, !- Handle
-  {f0c794d2-5140-483f-9a3a-19607f5e3487}, !- Object Name
-=======
-  {4b6a4e61-8c3c-4f7e-8629-4ed061ae8228}, !- Handle
-  {b646e6f5-24dd-4df1-8d72-f6e159f942b8}, !- Object Name
->>>>>>> 4ec27a5f
+  {599467e1-a9e1-4fb1-84e6-460fbe4550b5}, !- Handle
+  {fa7ad6d2-0c4f-4262-8ced-4ae022a1ed4c}, !- Object Name
   NumberOfBedrooms,                       !- Feature Name 1
   Integer,                                !- Feature Data Type 1
   3,                                      !- Feature Value 1
@@ -1001,20 +688,12 @@
   3.3900000000000001;                     !- Feature Value 3
 
 OS:External:File,
-<<<<<<< HEAD
-  {68747d6d-d54d-4348-994e-688a2f4f8667}, !- Handle
-=======
-  {31c87351-ea0d-4f65-b105-23b6f18d5496}, !- Handle
->>>>>>> 4ec27a5f
+  {f2a2f2f3-3f38-45a5-9e91-00f30dbe32c6}, !- Handle
   8760.csv,                               !- Name
   8760.csv;                               !- File Name
 
 OS:Schedule:Day,
-<<<<<<< HEAD
-  {226ca201-b0ff-4fd7-bed1-b00cfa33f5f7}, !- Handle
-=======
-  {d272eb49-8c8c-41f0-b11f-0c13632104bf}, !- Handle
->>>>>>> 4ec27a5f
+  {547b4b34-99b4-4e18-9d8c-c875aeb4bccb}, !- Handle
   Schedule Day 1,                         !- Name
   ,                                       !- Schedule Type Limits Name
   ,                                       !- Interpolate to Timestep
@@ -1023,11 +702,7 @@
   0;                                      !- Value Until Time 1
 
 OS:Schedule:Day,
-<<<<<<< HEAD
-  {573e83be-dd22-47f7-bb73-9b61c9d1cfb6}, !- Handle
-=======
-  {5e9fac32-85af-48c6-820f-2d30b9453230}, !- Handle
->>>>>>> 4ec27a5f
+  {071b276f-63a3-418b-b876-cc98e8663676}, !- Handle
   Schedule Day 2,                         !- Name
   ,                                       !- Schedule Type Limits Name
   ,                                       !- Interpolate to Timestep
@@ -1036,17 +711,10 @@
   1;                                      !- Value Until Time 1
 
 OS:Schedule:File,
-<<<<<<< HEAD
-  {1439bae6-7b59-446d-940c-c4c7d3859c9b}, !- Handle
+  {5975618b-e693-41db-a0d7-53ea8dec308c}, !- Handle
   occupants,                              !- Name
-  {cf3e7f85-6400-4511-b061-ad72c4cb8400}, !- Schedule Type Limits Name
-  {68747d6d-d54d-4348-994e-688a2f4f8667}, !- External File Name
-=======
-  {452cba69-2b9b-419a-8dcd-281adc034076}, !- Handle
-  occupants,                              !- Name
-  {5e23b17d-4cef-4038-8b16-a4f8dc8c62cc}, !- Schedule Type Limits Name
-  {31c87351-ea0d-4f65-b105-23b6f18d5496}, !- External File Name
->>>>>>> 4ec27a5f
+  {c0d60474-96b9-42da-becb-50b7b502bcd2}, !- Schedule Type Limits Name
+  {f2a2f2f3-3f38-45a5-9e91-00f30dbe32c6}, !- External File Name
   1,                                      !- Column Number
   1,                                      !- Rows to Skip at Top
   8760,                                   !- Number of Hours of Data
@@ -1054,34 +722,14 @@
   ,                                       !- Interpolate to Timestep
   60;                                     !- Minutes per Item
 
-<<<<<<< HEAD
 OS:Schedule:Constant,
-  {b9810e97-6395-411e-b042-4f281a06a1f5}, !- Handle
+  {72a1d08d-e008-4f1b-afe1-4b44b7f94d98}, !- Handle
   res occupants activity schedule,        !- Name
-  {0653887f-f5df-4b98-8ec0-44c53b9549fa}, !- Schedule Type Limits Name
+  {ad29a25f-7cf3-4e9e-8b18-f71596abf81b}, !- Schedule Type Limits Name
   112.539290946133;                       !- Value
 
 OS:People:Definition,
-  {037d6d3f-5058-4809-bc43-ebfbe9d43369}, !- Handle
-=======
-OS:Schedule:Ruleset,
-  {977279e4-8cf7-4b70-82b0-c56dd1a89a00}, !- Handle
-  Schedule Ruleset 1,                     !- Name
-  {2b0d1f64-993b-4870-b404-08ef2ddaa168}, !- Schedule Type Limits Name
-  {d2ba9769-4b0a-435d-bcd2-3e0dbef10a57}; !- Default Day Schedule Name
-
-OS:Schedule:Day,
-  {d2ba9769-4b0a-435d-bcd2-3e0dbef10a57}, !- Handle
-  Schedule Day 3,                         !- Name
-  {2b0d1f64-993b-4870-b404-08ef2ddaa168}, !- Schedule Type Limits Name
-  ,                                       !- Interpolate to Timestep
-  24,                                     !- Hour 1
-  0,                                      !- Minute 1
-  112.539290946133;                       !- Value Until Time 1
-
-OS:People:Definition,
-  {4bbd256e-9d20-4b5c-9e7a-ea5de23155f7}, !- Handle
->>>>>>> 4ec27a5f
+  {787e2b85-ba25-4806-a5fe-fa4b6529696e}, !- Handle
   res occupants|living space,             !- Name
   People,                                 !- Number of People Calculation Method
   3.39,                                   !- Number of People {people}
@@ -1094,21 +742,12 @@
   ZoneAveraged;                           !- Mean Radiant Temperature Calculation Type
 
 OS:People,
-<<<<<<< HEAD
-  {f5230df8-2d0d-406a-aeb8-51f248ac59a3}, !- Handle
+  {7bb503ba-2cdb-4563-93dc-a5bf60cd0ae3}, !- Handle
   res occupants|living space,             !- Name
-  {037d6d3f-5058-4809-bc43-ebfbe9d43369}, !- People Definition Name
-  {1ab2debe-773b-4b1a-8daf-e21a2fa05d00}, !- Space or SpaceType Name
-  {1439bae6-7b59-446d-940c-c4c7d3859c9b}, !- Number of People Schedule Name
-  {b9810e97-6395-411e-b042-4f281a06a1f5}, !- Activity Level Schedule Name
-=======
-  {8bcb3138-0b47-49b1-a4e1-a9af3ca85bd3}, !- Handle
-  res occupants|living space,             !- Name
-  {4bbd256e-9d20-4b5c-9e7a-ea5de23155f7}, !- People Definition Name
-  {fadd93c7-f096-4ad8-90fa-d00fc6165515}, !- Space or SpaceType Name
-  {452cba69-2b9b-419a-8dcd-281adc034076}, !- Number of People Schedule Name
-  {977279e4-8cf7-4b70-82b0-c56dd1a89a00}, !- Activity Level Schedule Name
->>>>>>> 4ec27a5f
+  {787e2b85-ba25-4806-a5fe-fa4b6529696e}, !- People Definition Name
+  {7df0104d-18aa-46fc-8a9d-48eb74b91711}, !- Space or SpaceType Name
+  {5975618b-e693-41db-a0d7-53ea8dec308c}, !- Number of People Schedule Name
+  {72a1d08d-e008-4f1b-afe1-4b44b7f94d98}, !- Activity Level Schedule Name
   ,                                       !- Surface Name/Angle Factor List Name
   ,                                       !- Work Efficiency Schedule Name
   ,                                       !- Clothing Insulation Schedule Name
@@ -1116,11 +755,7 @@
   1;                                      !- Multiplier
 
 OS:ScheduleTypeLimits,
-<<<<<<< HEAD
-  {0653887f-f5df-4b98-8ec0-44c53b9549fa}, !- Handle
-=======
-  {2b0d1f64-993b-4870-b404-08ef2ddaa168}, !- Handle
->>>>>>> 4ec27a5f
+  {ad29a25f-7cf3-4e9e-8b18-f71596abf81b}, !- Handle
   ActivityLevel,                          !- Name
   0,                                      !- Lower Limit Value
   ,                                       !- Upper Limit Value
@@ -1128,26 +763,16 @@
   ActivityLevel;                          !- Unit Type
 
 OS:ScheduleTypeLimits,
-<<<<<<< HEAD
-  {cf3e7f85-6400-4511-b061-ad72c4cb8400}, !- Handle
-=======
-  {5e23b17d-4cef-4038-8b16-a4f8dc8c62cc}, !- Handle
->>>>>>> 4ec27a5f
+  {c0d60474-96b9-42da-becb-50b7b502bcd2}, !- Handle
   Fractional,                             !- Name
   0,                                      !- Lower Limit Value
   1,                                      !- Upper Limit Value
   Continuous;                             !- Numeric Type
 
 OS:Coil:Heating:Gas,
-<<<<<<< HEAD
-  {d4af62ba-1b0e-4234-abb0-6ed4419fe863}, !- Handle
+  {e40b39e6-b339-4c0a-954d-a06960bd6ce6}, !- Handle
   res fur gas heating coil,               !- Name
-  {1554a048-187c-4f0e-a11c-cb89102e3b77}, !- Availability Schedule Name
-=======
-  {eebbc2d9-3221-4dd8-85cb-20634266fe34}, !- Handle
-  res fur gas heating coil,               !- Name
-  {956e041d-5f82-41e0-8de2-6756579c4a40}, !- Availability Schedule Name
->>>>>>> 4ec27a5f
+  {0872b1e9-ab46-4e71-b275-ea556907f886}, !- Availability Schedule Name
   0.78,                                   !- Gas Burner Efficiency
   AutoSize,                               !- Nominal Capacity {W}
   ,                                       !- Air Inlet Node Name
@@ -1159,23 +784,13 @@
   NaturalGas;                             !- Fuel Type
 
 OS:Schedule:Constant,
-<<<<<<< HEAD
-  {1554a048-187c-4f0e-a11c-cb89102e3b77}, !- Handle
+  {0872b1e9-ab46-4e71-b275-ea556907f886}, !- Handle
   Always On Discrete,                     !- Name
-  {7e262cae-7621-43c0-b37f-7bf318af21e2}, !- Schedule Type Limits Name
+  {4fc42828-1fa9-4c6a-a64a-4395164b573b}, !- Schedule Type Limits Name
   1;                                      !- Value
 
 OS:ScheduleTypeLimits,
-  {7e262cae-7621-43c0-b37f-7bf318af21e2}, !- Handle
-=======
-  {956e041d-5f82-41e0-8de2-6756579c4a40}, !- Handle
-  Always On Discrete,                     !- Name
-  {95ced94c-4089-452e-b130-558ba2fab2da}, !- Schedule Type Limits Name
-  1;                                      !- Value
-
-OS:ScheduleTypeLimits,
-  {95ced94c-4089-452e-b130-558ba2fab2da}, !- Handle
->>>>>>> 4ec27a5f
+  {4fc42828-1fa9-4c6a-a64a-4395164b573b}, !- Handle
   OnOff,                                  !- Name
   0,                                      !- Lower Limit Value
   1,                                      !- Upper Limit Value
@@ -1183,15 +798,9 @@
   Availability;                           !- Unit Type
 
 OS:Fan:OnOff,
-<<<<<<< HEAD
-  {e0ea7a2e-33e5-43a9-a450-78187b66916f}, !- Handle
+  {2f6dd990-b2ec-4a83-bd58-edfcd4277ace}, !- Handle
   res fur gas htg supply fan,             !- Name
-  {1554a048-187c-4f0e-a11c-cb89102e3b77}, !- Availability Schedule Name
-=======
-  {58441138-5796-4fc8-a241-1bd037792a3c}, !- Handle
-  res fur gas htg supply fan,             !- Name
-  {956e041d-5f82-41e0-8de2-6756579c4a40}, !- Availability Schedule Name
->>>>>>> 4ec27a5f
+  {0872b1e9-ab46-4e71-b275-ea556907f886}, !- Availability Schedule Name
   0.75,                                   !- Fan Total Efficiency
   794.580001233493,                       !- Pressure Rise {Pa}
   autosize,                               !- Maximum Flow Rate {m3/s}
@@ -1199,21 +808,12 @@
   1,                                      !- Motor In Airstream Fraction
   ,                                       !- Air Inlet Node Name
   ,                                       !- Air Outlet Node Name
-<<<<<<< HEAD
-  {4420fcb3-5d4a-4753-b032-67b0cd425574}, !- Fan Power Ratio Function of Speed Ratio Curve Name
-  {0dc3f0f0-1a95-45e4-bcee-1e72a05270fa}, !- Fan Efficiency Ratio Function of Speed Ratio Curve Name
+  {4b4e2300-5deb-4047-8189-4d080331d4c2}, !- Fan Power Ratio Function of Speed Ratio Curve Name
+  {9c9dcc66-80c5-4077-ad18-d4f20153c7bc}, !- Fan Efficiency Ratio Function of Speed Ratio Curve Name
   res fur gas htg supply fan;             !- End-Use Subcategory
 
 OS:Curve:Exponent,
-  {4420fcb3-5d4a-4753-b032-67b0cd425574}, !- Handle
-=======
-  {b91490d8-6b60-426b-b6db-3f2120c12264}, !- Fan Power Ratio Function of Speed Ratio Curve Name
-  {5c4012a1-c04e-442a-bc9b-328f599873f3}, !- Fan Efficiency Ratio Function of Speed Ratio Curve Name
-  res fur gas htg supply fan;             !- End-Use Subcategory
-
-OS:Curve:Exponent,
-  {b91490d8-6b60-426b-b6db-3f2120c12264}, !- Handle
->>>>>>> 4ec27a5f
+  {4b4e2300-5deb-4047-8189-4d080331d4c2}, !- Handle
   Fan On Off Power Curve,                 !- Name
   1,                                      !- Coefficient1 Constant
   0,                                      !- Coefficient2 Constant
@@ -1226,11 +826,7 @@
   ;                                       !- Output Unit Type
 
 OS:Curve:Cubic,
-<<<<<<< HEAD
-  {0dc3f0f0-1a95-45e4-bcee-1e72a05270fa}, !- Handle
-=======
-  {5c4012a1-c04e-442a-bc9b-328f599873f3}, !- Handle
->>>>>>> 4ec27a5f
+  {9c9dcc66-80c5-4077-ad18-d4f20153c7bc}, !- Handle
   Fan On Off Efficiency Curve,            !- Name
   1,                                      !- Coefficient1 Constant
   0,                                      !- Coefficient2 x
@@ -1240,33 +836,18 @@
   1;                                      !- Maximum Value of x
 
 OS:AirLoopHVAC:UnitarySystem,
-<<<<<<< HEAD
-  {cf66cfc1-5078-4590-a512-f91ff458d907}, !- Handle
+  {47c1db3b-52eb-4edb-be7e-8d2b838d6269}, !- Handle
   res fur gas unitary system,             !- Name
   Load,                                   !- Control Type
-  {a976487b-96d5-42d4-a558-ccb2438fe6bd}, !- Controlling Zone or Thermostat Location
+  {9121929d-b376-492d-8c21-14f87fee5764}, !- Controlling Zone or Thermostat Location
   None,                                   !- Dehumidification Control Type
-  {1554a048-187c-4f0e-a11c-cb89102e3b77}, !- Availability Schedule Name
-  {79727b5b-cd54-4fb3-976d-ae7c23458d7a}, !- Air Inlet Node Name
-  {d3649b26-dfb8-4fb8-a44d-8de6863ef847}, !- Air Outlet Node Name
-  {e0ea7a2e-33e5-43a9-a450-78187b66916f}, !- Supply Fan Name
+  {0872b1e9-ab46-4e71-b275-ea556907f886}, !- Availability Schedule Name
+  {b3be4bf5-f78e-4931-a609-450516ee8c7a}, !- Air Inlet Node Name
+  {3ff35825-0d82-4b8f-8fca-92dc22f129d9}, !- Air Outlet Node Name
+  {2f6dd990-b2ec-4a83-bd58-edfcd4277ace}, !- Supply Fan Name
   BlowThrough,                            !- Fan Placement
-  {a571b706-674e-4cb9-bfbb-933771457b34}, !- Supply Air Fan Operating Mode Schedule Name
-  {d4af62ba-1b0e-4234-abb0-6ed4419fe863}, !- Heating Coil Name
-=======
-  {3fea9467-796d-4c62-b877-18cc75091d8d}, !- Handle
-  res fur gas unitary system,             !- Name
-  Load,                                   !- Control Type
-  {5164c12d-3f61-4d4f-ac13-bf1d135922e6}, !- Controlling Zone or Thermostat Location
-  None,                                   !- Dehumidification Control Type
-  {956e041d-5f82-41e0-8de2-6756579c4a40}, !- Availability Schedule Name
-  {b3b6cea7-6e59-4f44-818d-59ddd1a6fdf0}, !- Air Inlet Node Name
-  {9cb35a48-8d9e-4f67-aa9f-e4cac96c21b0}, !- Air Outlet Node Name
-  {58441138-5796-4fc8-a241-1bd037792a3c}, !- Supply Fan Name
-  BlowThrough,                            !- Fan Placement
-  {bc106efe-6787-49cd-8122-07a50f7f2c55}, !- Supply Air Fan Operating Mode Schedule Name
-  {eebbc2d9-3221-4dd8-85cb-20634266fe34}, !- Heating Coil Name
->>>>>>> 4ec27a5f
+  {ef9e37df-5dfa-4d23-9a87-6fa96de9a385}, !- Supply Air Fan Operating Mode Schedule Name
+  {e40b39e6-b339-4c0a-954d-a06960bd6ce6}, !- Heating Coil Name
   1,                                      !- DX Heating Coil Sizing Ratio
   ,                                       !- Cooling Coil Name
   No,                                     !- Use DOAS DX Cooling Coil
@@ -1301,23 +882,13 @@
   0;                                      !- Ancilliary Off-Cycle Electric Power {W}
 
 OS:Schedule:Constant,
-<<<<<<< HEAD
-  {a571b706-674e-4cb9-bfbb-933771457b34}, !- Handle
+  {ef9e37df-5dfa-4d23-9a87-6fa96de9a385}, !- Handle
   Always Off Discrete,                    !- Name
-  {87087741-212d-451d-b99c-3bc98d15973f}, !- Schedule Type Limits Name
+  {9d9065d0-5078-42f5-b93c-3f7a3c78d8ec}, !- Schedule Type Limits Name
   0;                                      !- Value
 
 OS:ScheduleTypeLimits,
-  {87087741-212d-451d-b99c-3bc98d15973f}, !- Handle
-=======
-  {bc106efe-6787-49cd-8122-07a50f7f2c55}, !- Handle
-  Always Off Discrete,                    !- Name
-  {94f34661-ae5e-4064-a305-9997c4353c96}, !- Schedule Type Limits Name
-  0;                                      !- Value
-
-OS:ScheduleTypeLimits,
-  {94f34661-ae5e-4064-a305-9997c4353c96}, !- Handle
->>>>>>> 4ec27a5f
+  {9d9065d0-5078-42f5-b93c-3f7a3c78d8ec}, !- Handle
   OnOff 1,                                !- Name
   0,                                      !- Lower Limit Value
   1,                                      !- Upper Limit Value
@@ -1325,229 +896,114 @@
   Availability;                           !- Unit Type
 
 OS:AirLoopHVAC,
-<<<<<<< HEAD
-  {cbe49c02-e46f-42aa-a79a-8d843973371d}, !- Handle
+  {d0a3b11d-ae48-47ec-8452-e5aba56825d4}, !- Handle
   res fur gas asys,                       !- Name
   ,                                       !- Controller List Name
-  {1554a048-187c-4f0e-a11c-cb89102e3b77}, !- Availability Schedule
-  {a4119d9e-a197-4703-ba36-5704b1db5d9b}, !- Availability Manager List Name
+  {0872b1e9-ab46-4e71-b275-ea556907f886}, !- Availability Schedule
+  {658b4a27-996c-446a-8bcb-daf4d5478954}, !- Availability Manager List Name
   autosize,                               !- Design Supply Air Flow Rate {m3/s}
   1,                                      !- Design Return Air Flow Fraction of Supply Air Flow
   ,                                       !- Branch List Name
   ,                                       !- Connector List Name
-  {9a811fba-443e-4598-8619-0e313c08d7b1}, !- Supply Side Inlet Node Name
-  {f73dde50-5d36-4dbd-aacc-c508fb6e76cf}, !- Demand Side Outlet Node Name
-  {c833ea5f-fca7-43ad-a719-e6b034a80844}, !- Demand Side Inlet Node A
-  {fca7a6b1-a50c-4cd3-acdd-d2da863324cb}, !- Supply Side Outlet Node A
+  {3a25a530-8f2a-40c0-95f0-cb8385cb367a}, !- Supply Side Inlet Node Name
+  {f7d9b00f-63f4-47a4-8d2a-8d98512c1e24}, !- Demand Side Outlet Node Name
+  {e37290b2-f0ab-4b8e-a2da-5821121437ed}, !- Demand Side Inlet Node A
+  {2288aadd-7707-48ef-a5e6-1e8de8f22f8b}, !- Supply Side Outlet Node A
   ,                                       !- Demand Side Inlet Node B
   ,                                       !- Supply Side Outlet Node B
   ,                                       !- Return Air Bypass Flow Temperature Setpoint Schedule Name
-  {22bb77fb-63ab-46b0-95ae-409a54bfbc29}, !- Demand Mixer Name
-  {809da08a-49c6-4a48-bdaf-4d47fea38f6a}, !- Demand Splitter A Name
-=======
-  {3f920ce0-cbcf-4f59-a2eb-9e4c9ee2e33f}, !- Handle
-  res fur gas asys,                       !- Name
-  ,                                       !- Controller List Name
-  {956e041d-5f82-41e0-8de2-6756579c4a40}, !- Availability Schedule
-  {f859f1c7-b7a6-4923-aa4d-2365d250283b}, !- Availability Manager List Name
-  AutoSize,                               !- Design Supply Air Flow Rate {m3/s}
-  ,                                       !- Branch List Name
-  ,                                       !- Connector List Name
-  {bbc81f4d-e408-441d-a7cd-aa407be569e8}, !- Supply Side Inlet Node Name
-  {1be4166c-8496-417f-9603-451949658a0d}, !- Demand Side Outlet Node Name
-  {8e4884a4-c6e3-475e-9a16-7befcdfb1347}, !- Demand Side Inlet Node A
-  {e875ca69-b28e-4c13-909f-acd5d0235acd}, !- Supply Side Outlet Node A
-  ,                                       !- Demand Side Inlet Node B
-  ,                                       !- Supply Side Outlet Node B
-  ,                                       !- Return Air Bypass Flow Temperature Setpoint Schedule Name
-  {98314de8-cc94-4112-b78c-87e089254acf}, !- Demand Mixer Name
-  {06d4c031-0e9a-4def-8247-4c85616eadba}, !- Demand Splitter A Name
->>>>>>> 4ec27a5f
+  {e1c5bbfb-3e17-42f0-b910-78e7b1742126}, !- Demand Mixer Name
+  {77c7a508-74ee-4d17-87b3-4af5f51180fa}, !- Demand Splitter A Name
   ,                                       !- Demand Splitter B Name
   ;                                       !- Supply Splitter Name
 
 OS:Node,
-<<<<<<< HEAD
-  {edb79569-348b-4d86-82eb-b9f6a06ce131}, !- Handle
+  {9052c267-b7dd-4511-976a-f85565b67790}, !- Handle
   Node 3,                                 !- Name
-  {9a811fba-443e-4598-8619-0e313c08d7b1}, !- Inlet Port
-  {79727b5b-cd54-4fb3-976d-ae7c23458d7a}; !- Outlet Port
+  {3a25a530-8f2a-40c0-95f0-cb8385cb367a}, !- Inlet Port
+  {b3be4bf5-f78e-4931-a609-450516ee8c7a}; !- Outlet Port
 
 OS:Node,
-  {080aa71d-8a5d-45da-a04a-59e509791a9a}, !- Handle
+  {8ca2277e-5c5d-411c-871f-2163f74ace32}, !- Handle
   Node 4,                                 !- Name
-  {d3649b26-dfb8-4fb8-a44d-8de6863ef847}, !- Inlet Port
-  {fca7a6b1-a50c-4cd3-acdd-d2da863324cb}; !- Outlet Port
-
-OS:Connection,
-  {9a811fba-443e-4598-8619-0e313c08d7b1}, !- Handle
-  {cbe49c02-e46f-42aa-a79a-8d843973371d}, !- Source Object
+  {3ff35825-0d82-4b8f-8fca-92dc22f129d9}, !- Inlet Port
+  {2288aadd-7707-48ef-a5e6-1e8de8f22f8b}; !- Outlet Port
+
+OS:Connection,
+  {3a25a530-8f2a-40c0-95f0-cb8385cb367a}, !- Handle
+  {d0a3b11d-ae48-47ec-8452-e5aba56825d4}, !- Source Object
   9,                                      !- Outlet Port
-  {edb79569-348b-4d86-82eb-b9f6a06ce131}, !- Target Object
+  {9052c267-b7dd-4511-976a-f85565b67790}, !- Target Object
   2;                                      !- Inlet Port
 
 OS:Connection,
-  {fca7a6b1-a50c-4cd3-acdd-d2da863324cb}, !- Handle
-  {080aa71d-8a5d-45da-a04a-59e509791a9a}, !- Source Object
+  {2288aadd-7707-48ef-a5e6-1e8de8f22f8b}, !- Handle
+  {8ca2277e-5c5d-411c-871f-2163f74ace32}, !- Source Object
   3,                                      !- Outlet Port
-  {cbe49c02-e46f-42aa-a79a-8d843973371d}, !- Target Object
+  {d0a3b11d-ae48-47ec-8452-e5aba56825d4}, !- Target Object
   12;                                     !- Inlet Port
 
 OS:Node,
-  {b2ce9888-e2f5-4646-9771-5a31790f65a2}, !- Handle
+  {ec714380-2a27-4fb5-96c4-61b22080b8fa}, !- Handle
   Node 5,                                 !- Name
-  {c833ea5f-fca7-43ad-a719-e6b034a80844}, !- Inlet Port
-  {13a6e3b6-71ea-4836-af38-79eae9d89057}; !- Outlet Port
+  {e37290b2-f0ab-4b8e-a2da-5821121437ed}, !- Inlet Port
+  {423c0850-0c57-4c0d-bf5f-80edf756dd64}; !- Outlet Port
 
 OS:Node,
-  {d56e71da-79c5-49ae-a56a-58a18fe87d88}, !- Handle
+  {2269d788-a9c7-42e3-a118-53a319bbeb19}, !- Handle
   Node 6,                                 !- Name
-  {442a959a-c38a-43c1-bbba-7658ae1d7484}, !- Inlet Port
-  {f73dde50-5d36-4dbd-aacc-c508fb6e76cf}; !- Outlet Port
+  {c7f9ffd3-2aad-4dd6-bd21-c75f7363dfea}, !- Inlet Port
+  {f7d9b00f-63f4-47a4-8d2a-8d98512c1e24}; !- Outlet Port
 
 OS:Node,
-  {0d452cd7-aac5-4f3a-b263-2901b715eca1}, !- Handle
+  {1da8de9f-cf35-4af2-a946-84898da69bd4}, !- Handle
   Node 7,                                 !- Name
-  {a7de8205-3e44-4456-ad1f-ba6773978a6c}, !- Inlet Port
-  {18e276d9-c4f0-4dbb-b416-490ffd45ac7e}; !- Outlet Port
-
-OS:Connection,
-  {c833ea5f-fca7-43ad-a719-e6b034a80844}, !- Handle
-  {cbe49c02-e46f-42aa-a79a-8d843973371d}, !- Source Object
+  {aaaa7647-1647-4787-ba62-4eb7121cb54e}, !- Inlet Port
+  {5ff8f67e-da4b-41b9-8af8-18452e44ede4}; !- Outlet Port
+
+OS:Connection,
+  {e37290b2-f0ab-4b8e-a2da-5821121437ed}, !- Handle
+  {d0a3b11d-ae48-47ec-8452-e5aba56825d4}, !- Source Object
   11,                                     !- Outlet Port
-  {b2ce9888-e2f5-4646-9771-5a31790f65a2}, !- Target Object
+  {ec714380-2a27-4fb5-96c4-61b22080b8fa}, !- Target Object
   2;                                      !- Inlet Port
 
 OS:Connection,
-  {f73dde50-5d36-4dbd-aacc-c508fb6e76cf}, !- Handle
-  {d56e71da-79c5-49ae-a56a-58a18fe87d88}, !- Source Object
+  {f7d9b00f-63f4-47a4-8d2a-8d98512c1e24}, !- Handle
+  {2269d788-a9c7-42e3-a118-53a319bbeb19}, !- Source Object
   3,                                      !- Outlet Port
-  {cbe49c02-e46f-42aa-a79a-8d843973371d}, !- Target Object
+  {d0a3b11d-ae48-47ec-8452-e5aba56825d4}, !- Target Object
   10;                                     !- Inlet Port
 
 OS:AirLoopHVAC:ZoneSplitter,
-  {809da08a-49c6-4a48-bdaf-4d47fea38f6a}, !- Handle
+  {77c7a508-74ee-4d17-87b3-4af5f51180fa}, !- Handle
   res fur gas zone splitter,              !- Name
-  {13a6e3b6-71ea-4836-af38-79eae9d89057}, !- Inlet Node Name
-  {ce06adff-f89a-4071-a5ce-d72bee74d928}; !- Outlet Node Name 1
+  {423c0850-0c57-4c0d-bf5f-80edf756dd64}, !- Inlet Node Name
+  {19beccbc-1cba-4d75-9179-0076c204ba76}; !- Outlet Node Name 1
 
 OS:AirLoopHVAC:ZoneMixer,
-  {22bb77fb-63ab-46b0-95ae-409a54bfbc29}, !- Handle
+  {e1c5bbfb-3e17-42f0-b910-78e7b1742126}, !- Handle
   res fur gas zone mixer,                 !- Name
-  {442a959a-c38a-43c1-bbba-7658ae1d7484}, !- Outlet Node Name
-  {6f6bd4f6-7ec1-4944-a947-409e0ac3ef68}; !- Inlet Node Name 1
-
-OS:Connection,
-  {13a6e3b6-71ea-4836-af38-79eae9d89057}, !- Handle
-  {b2ce9888-e2f5-4646-9771-5a31790f65a2}, !- Source Object
+  {c7f9ffd3-2aad-4dd6-bd21-c75f7363dfea}, !- Outlet Node Name
+  {f7846c0f-5ec6-4c0b-85f1-997373db7a49}; !- Inlet Node Name 1
+
+OS:Connection,
+  {423c0850-0c57-4c0d-bf5f-80edf756dd64}, !- Handle
+  {ec714380-2a27-4fb5-96c4-61b22080b8fa}, !- Source Object
   3,                                      !- Outlet Port
-  {809da08a-49c6-4a48-bdaf-4d47fea38f6a}, !- Target Object
+  {77c7a508-74ee-4d17-87b3-4af5f51180fa}, !- Target Object
   2;                                      !- Inlet Port
 
 OS:Connection,
-  {442a959a-c38a-43c1-bbba-7658ae1d7484}, !- Handle
-  {22bb77fb-63ab-46b0-95ae-409a54bfbc29}, !- Source Object
+  {c7f9ffd3-2aad-4dd6-bd21-c75f7363dfea}, !- Handle
+  {e1c5bbfb-3e17-42f0-b910-78e7b1742126}, !- Source Object
   2,                                      !- Outlet Port
-  {d56e71da-79c5-49ae-a56a-58a18fe87d88}, !- Target Object
+  {2269d788-a9c7-42e3-a118-53a319bbeb19}, !- Target Object
   2;                                      !- Inlet Port
 
 OS:Sizing:System,
-  {5f886155-b58c-49f7-aefb-209472fe3875}, !- Handle
-  {cbe49c02-e46f-42aa-a79a-8d843973371d}, !- AirLoop Name
-=======
-  {7cb0dbb6-41b6-4a2e-b07f-4627e493c46d}, !- Handle
-  Node 3,                                 !- Name
-  {bbc81f4d-e408-441d-a7cd-aa407be569e8}, !- Inlet Port
-  {b3b6cea7-6e59-4f44-818d-59ddd1a6fdf0}; !- Outlet Port
-
-OS:Node,
-  {6264da9e-608a-4c52-93b5-f3fc19426ce6}, !- Handle
-  Node 4,                                 !- Name
-  {9cb35a48-8d9e-4f67-aa9f-e4cac96c21b0}, !- Inlet Port
-  {e875ca69-b28e-4c13-909f-acd5d0235acd}; !- Outlet Port
-
-OS:Connection,
-  {bbc81f4d-e408-441d-a7cd-aa407be569e8}, !- Handle
-  {d856e4b9-c6b0-4e6d-8990-e92db38728ce}, !- Name
-  {3f920ce0-cbcf-4f59-a2eb-9e4c9ee2e33f}, !- Source Object
-  8,                                      !- Outlet Port
-  {7cb0dbb6-41b6-4a2e-b07f-4627e493c46d}, !- Target Object
-  2;                                      !- Inlet Port
-
-OS:Connection,
-  {e875ca69-b28e-4c13-909f-acd5d0235acd}, !- Handle
-  {97723576-cb0d-43c3-b26b-d305a3594900}, !- Name
-  {6264da9e-608a-4c52-93b5-f3fc19426ce6}, !- Source Object
-  3,                                      !- Outlet Port
-  {3f920ce0-cbcf-4f59-a2eb-9e4c9ee2e33f}, !- Target Object
-  11;                                     !- Inlet Port
-
-OS:Node,
-  {170d8b2c-09d7-458a-baf1-39f96b121348}, !- Handle
-  Node 5,                                 !- Name
-  {8e4884a4-c6e3-475e-9a16-7befcdfb1347}, !- Inlet Port
-  {f2a1f995-37fd-4994-89aa-b9bf5d7b0339}; !- Outlet Port
-
-OS:Node,
-  {89ae70d9-64e9-4abe-9835-0f9f87dd6fe3}, !- Handle
-  Node 6,                                 !- Name
-  {2bfe3e23-7157-4553-9bcc-c4b4a601c099}, !- Inlet Port
-  {1be4166c-8496-417f-9603-451949658a0d}; !- Outlet Port
-
-OS:Node,
-  {99987bd3-9d0a-4085-9b3a-015ca0daf6ea}, !- Handle
-  Node 7,                                 !- Name
-  {72a9f446-7cab-4fa0-b857-c8205a66b571}, !- Inlet Port
-  {449d0903-a6e1-4557-80f2-3191c2ff990e}; !- Outlet Port
-
-OS:Connection,
-  {8e4884a4-c6e3-475e-9a16-7befcdfb1347}, !- Handle
-  {6c390d7b-b427-4ec7-a16b-5288d33e9641}, !- Name
-  {3f920ce0-cbcf-4f59-a2eb-9e4c9ee2e33f}, !- Source Object
-  10,                                     !- Outlet Port
-  {170d8b2c-09d7-458a-baf1-39f96b121348}, !- Target Object
-  2;                                      !- Inlet Port
-
-OS:Connection,
-  {1be4166c-8496-417f-9603-451949658a0d}, !- Handle
-  {fdd09ec4-a13f-4b48-8776-580d3cda2395}, !- Name
-  {89ae70d9-64e9-4abe-9835-0f9f87dd6fe3}, !- Source Object
-  3,                                      !- Outlet Port
-  {3f920ce0-cbcf-4f59-a2eb-9e4c9ee2e33f}, !- Target Object
-  9;                                      !- Inlet Port
-
-OS:AirLoopHVAC:ZoneSplitter,
-  {06d4c031-0e9a-4def-8247-4c85616eadba}, !- Handle
-  res fur gas zone splitter,              !- Name
-  {f2a1f995-37fd-4994-89aa-b9bf5d7b0339}, !- Inlet Node Name
-  {d3f10764-02f3-45a1-a836-59ba826486a5}; !- Outlet Node Name 1
-
-OS:AirLoopHVAC:ZoneMixer,
-  {98314de8-cc94-4112-b78c-87e089254acf}, !- Handle
-  res fur gas zone mixer,                 !- Name
-  {2bfe3e23-7157-4553-9bcc-c4b4a601c099}, !- Outlet Node Name
-  {69f7bb8d-f3cf-4aff-91ea-752344c66863}; !- Inlet Node Name 1
-
-OS:Connection,
-  {f2a1f995-37fd-4994-89aa-b9bf5d7b0339}, !- Handle
-  {82dee619-51a5-427b-95ae-c11d7f5d9fae}, !- Name
-  {170d8b2c-09d7-458a-baf1-39f96b121348}, !- Source Object
-  3,                                      !- Outlet Port
-  {06d4c031-0e9a-4def-8247-4c85616eadba}, !- Target Object
-  2;                                      !- Inlet Port
-
-OS:Connection,
-  {2bfe3e23-7157-4553-9bcc-c4b4a601c099}, !- Handle
-  {94ae9c40-95cc-4113-88e3-c1653cd02f10}, !- Name
-  {98314de8-cc94-4112-b78c-87e089254acf}, !- Source Object
-  2,                                      !- Outlet Port
-  {89ae70d9-64e9-4abe-9835-0f9f87dd6fe3}, !- Target Object
-  2;                                      !- Inlet Port
-
-OS:Sizing:System,
-  {9c501a1c-4a5e-41bc-be1f-5cf6f9eed5c9}, !- Handle
-  {3f920ce0-cbcf-4f59-a2eb-9e4c9ee2e33f}, !- AirLoop Name
->>>>>>> 4ec27a5f
+  {9d5696a7-eaa4-4a5c-a9eb-48e2b6a3e546}, !- Handle
+  {d0a3b11d-ae48-47ec-8452-e5aba56825d4}, !- AirLoop Name
   Sensible,                               !- Type of Load to Size On
   Autosize,                               !- Design Outdoor Air Flow Rate {m3/s}
   0.3,                                    !- Central Heating Maximum System Air Flow Ratio
@@ -1586,181 +1042,88 @@
   OnOff;                                  !- Central Cooling Capacity Control Method
 
 OS:AvailabilityManagerAssignmentList,
-<<<<<<< HEAD
-  {a4119d9e-a197-4703-ba36-5704b1db5d9b}, !- Handle
+  {658b4a27-996c-446a-8bcb-daf4d5478954}, !- Handle
   Air Loop HVAC 1 AvailabilityManagerAssignmentList; !- Name
 
 OS:Connection,
-  {79727b5b-cd54-4fb3-976d-ae7c23458d7a}, !- Handle
-  {edb79569-348b-4d86-82eb-b9f6a06ce131}, !- Source Object
+  {b3be4bf5-f78e-4931-a609-450516ee8c7a}, !- Handle
+  {9052c267-b7dd-4511-976a-f85565b67790}, !- Source Object
   3,                                      !- Outlet Port
-  {cf66cfc1-5078-4590-a512-f91ff458d907}, !- Target Object
+  {47c1db3b-52eb-4edb-be7e-8d2b838d6269}, !- Target Object
   6;                                      !- Inlet Port
 
 OS:Connection,
-  {d3649b26-dfb8-4fb8-a44d-8de6863ef847}, !- Handle
-  {cf66cfc1-5078-4590-a512-f91ff458d907}, !- Source Object
+  {3ff35825-0d82-4b8f-8fca-92dc22f129d9}, !- Handle
+  {47c1db3b-52eb-4edb-be7e-8d2b838d6269}, !- Source Object
   7,                                      !- Outlet Port
-  {080aa71d-8a5d-45da-a04a-59e509791a9a}, !- Target Object
+  {8ca2277e-5c5d-411c-871f-2163f74ace32}, !- Target Object
   2;                                      !- Inlet Port
 
 OS:AirTerminal:SingleDuct:ConstantVolume:NoReheat,
-  {18bee4c8-b8e7-4b4d-be92-c84768cd2f3a}, !- Handle
+  {d8a4f347-6c85-4dfb-94c6-6319c07e30d6}, !- Handle
   res fur gas living zone direct air,     !- Name
-  {1554a048-187c-4f0e-a11c-cb89102e3b77}, !- Availability Schedule Name
-  {b184ff33-5e74-45d1-bdd1-1e9fb88486d3}, !- Air Inlet Node Name
-  {a7de8205-3e44-4456-ad1f-ba6773978a6c}, !- Air Outlet Node Name
+  {0872b1e9-ab46-4e71-b275-ea556907f886}, !- Availability Schedule Name
+  {c6f688ab-c567-4b9d-a96d-0371540416c5}, !- Air Inlet Node Name
+  {aaaa7647-1647-4787-ba62-4eb7121cb54e}, !- Air Outlet Node Name
   AutoSize;                               !- Maximum Air Flow Rate {m3/s}
 
 OS:Node,
-  {1b98b8e3-eee2-4c6d-a2da-c7918bb402d9}, !- Handle
+  {59ec7429-f56e-42d6-a0c8-7b8bdc9a1ce5}, !- Handle
   Node 8,                                 !- Name
-  {5307c234-4f8a-419a-8070-458f65775a66}, !- Inlet Port
-  {6f6bd4f6-7ec1-4944-a947-409e0ac3ef68}; !- Outlet Port
-
-OS:Connection,
-  {18e276d9-c4f0-4dbb-b416-490ffd45ac7e}, !- Handle
-  {0d452cd7-aac5-4f3a-b263-2901b715eca1}, !- Source Object
+  {de46213a-d44d-4745-abfe-cb565237bbc8}, !- Inlet Port
+  {f7846c0f-5ec6-4c0b-85f1-997373db7a49}; !- Outlet Port
+
+OS:Connection,
+  {5ff8f67e-da4b-41b9-8af8-18452e44ede4}, !- Handle
+  {1da8de9f-cf35-4af2-a946-84898da69bd4}, !- Source Object
   3,                                      !- Outlet Port
-  {f8c44cbf-ccda-4bbe-9fc0-d3f9ce690fa6}, !- Target Object
+  {80e7a841-eb41-4339-97e3-a96a50e2d1f0}, !- Target Object
   2;                                      !- Inlet Port
 
 OS:Connection,
-  {5307c234-4f8a-419a-8070-458f65775a66}, !- Handle
-  {d0de0202-b4f6-4697-8e6e-afa9ff7bb005}, !- Source Object
+  {de46213a-d44d-4745-abfe-cb565237bbc8}, !- Handle
+  {d5587d3d-dd74-4e49-9d3d-a0cc3f1a88e5}, !- Source Object
   2,                                      !- Outlet Port
-  {1b98b8e3-eee2-4c6d-a2da-c7918bb402d9}, !- Target Object
+  {59ec7429-f56e-42d6-a0c8-7b8bdc9a1ce5}, !- Target Object
   2;                                      !- Inlet Port
 
 OS:Connection,
-  {6f6bd4f6-7ec1-4944-a947-409e0ac3ef68}, !- Handle
-  {1b98b8e3-eee2-4c6d-a2da-c7918bb402d9}, !- Source Object
+  {f7846c0f-5ec6-4c0b-85f1-997373db7a49}, !- Handle
+  {59ec7429-f56e-42d6-a0c8-7b8bdc9a1ce5}, !- Source Object
   3,                                      !- Outlet Port
-  {22bb77fb-63ab-46b0-95ae-409a54bfbc29}, !- Target Object
+  {e1c5bbfb-3e17-42f0-b910-78e7b1742126}, !- Target Object
   3;                                      !- Inlet Port
 
 OS:Node,
-  {0efa28b8-8cb8-4a59-b67c-863af61c0711}, !- Handle
+  {7879e49b-4b4f-41bc-975b-3cc310c62e99}, !- Handle
   Node 9,                                 !- Name
-  {ce06adff-f89a-4071-a5ce-d72bee74d928}, !- Inlet Port
-  {b184ff33-5e74-45d1-bdd1-1e9fb88486d3}; !- Outlet Port
-
-OS:Connection,
-  {ce06adff-f89a-4071-a5ce-d72bee74d928}, !- Handle
-  {809da08a-49c6-4a48-bdaf-4d47fea38f6a}, !- Source Object
+  {19beccbc-1cba-4d75-9179-0076c204ba76}, !- Inlet Port
+  {c6f688ab-c567-4b9d-a96d-0371540416c5}; !- Outlet Port
+
+OS:Connection,
+  {19beccbc-1cba-4d75-9179-0076c204ba76}, !- Handle
+  {77c7a508-74ee-4d17-87b3-4af5f51180fa}, !- Source Object
   3,                                      !- Outlet Port
-  {0efa28b8-8cb8-4a59-b67c-863af61c0711}, !- Target Object
+  {7879e49b-4b4f-41bc-975b-3cc310c62e99}, !- Target Object
   2;                                      !- Inlet Port
 
 OS:Connection,
-  {b184ff33-5e74-45d1-bdd1-1e9fb88486d3}, !- Handle
-  {0efa28b8-8cb8-4a59-b67c-863af61c0711}, !- Source Object
+  {c6f688ab-c567-4b9d-a96d-0371540416c5}, !- Handle
+  {7879e49b-4b4f-41bc-975b-3cc310c62e99}, !- Source Object
   3,                                      !- Outlet Port
-  {18bee4c8-b8e7-4b4d-be92-c84768cd2f3a}, !- Target Object
+  {d8a4f347-6c85-4dfb-94c6-6319c07e30d6}, !- Target Object
   3;                                      !- Inlet Port
 
 OS:Connection,
-  {a7de8205-3e44-4456-ad1f-ba6773978a6c}, !- Handle
-  {18bee4c8-b8e7-4b4d-be92-c84768cd2f3a}, !- Source Object
+  {aaaa7647-1647-4787-ba62-4eb7121cb54e}, !- Handle
+  {d8a4f347-6c85-4dfb-94c6-6319c07e30d6}, !- Source Object
   4,                                      !- Outlet Port
-  {0d452cd7-aac5-4f3a-b263-2901b715eca1}, !- Target Object
+  {1da8de9f-cf35-4af2-a946-84898da69bd4}, !- Target Object
   2;                                      !- Inlet Port
 
 OS:AdditionalProperties,
-  {364f619d-b06f-4b43-9987-cc96fa3efd7f}, !- Handle
-  {cf66cfc1-5078-4590-a512-f91ff458d907}, !- Object Name
-=======
-  {f859f1c7-b7a6-4923-aa4d-2365d250283b}, !- Handle
-  Air Loop HVAC 1 AvailabilityManagerAssignmentList; !- Name
-
-OS:Connection,
-  {b3b6cea7-6e59-4f44-818d-59ddd1a6fdf0}, !- Handle
-  {b91504a6-3c6b-47ce-991f-dd30b7d817f0}, !- Name
-  {7cb0dbb6-41b6-4a2e-b07f-4627e493c46d}, !- Source Object
-  3,                                      !- Outlet Port
-  {3fea9467-796d-4c62-b877-18cc75091d8d}, !- Target Object
-  6;                                      !- Inlet Port
-
-OS:Connection,
-  {9cb35a48-8d9e-4f67-aa9f-e4cac96c21b0}, !- Handle
-  {68c13826-ff60-46c0-96e2-50148b39b571}, !- Name
-  {3fea9467-796d-4c62-b877-18cc75091d8d}, !- Source Object
-  7,                                      !- Outlet Port
-  {6264da9e-608a-4c52-93b5-f3fc19426ce6}, !- Target Object
-  2;                                      !- Inlet Port
-
-OS:AirTerminal:SingleDuct:ConstantVolume:NoReheat,
-  {fdd22ca1-25c3-4f26-b3e7-0c80d18d1db3}, !- Handle
-  res fur gas living zone direct air,     !- Name
-  {956e041d-5f82-41e0-8de2-6756579c4a40}, !- Availability Schedule Name
-  {3a9f3cb6-528b-48e5-86bc-0e4c67c3316a}, !- Air Inlet Node Name
-  {72a9f446-7cab-4fa0-b857-c8205a66b571}, !- Air Outlet Node Name
-  AutoSize;                               !- Maximum Air Flow Rate {m3/s}
-
-OS:Node,
-  {c9100c5c-8da4-4051-8cf4-84a89bd010ac}, !- Handle
-  Node 8,                                 !- Name
-  {bc002a7a-baeb-42ba-95f9-ecb88ccef7c3}, !- Inlet Port
-  {69f7bb8d-f3cf-4aff-91ea-752344c66863}; !- Outlet Port
-
-OS:Connection,
-  {449d0903-a6e1-4557-80f2-3191c2ff990e}, !- Handle
-  {688a7ec8-3c1d-4fb4-a41b-d6f7f667fcc5}, !- Name
-  {99987bd3-9d0a-4085-9b3a-015ca0daf6ea}, !- Source Object
-  3,                                      !- Outlet Port
-  {50b06aa3-f0d0-473b-b37a-f1b00a44903e}, !- Target Object
-  3;                                      !- Inlet Port
-
-OS:Connection,
-  {bc002a7a-baeb-42ba-95f9-ecb88ccef7c3}, !- Handle
-  {d4541d9f-c74e-45f6-afbc-0f5eba3f3fa0}, !- Name
-  {eddade80-6425-41cd-9e0f-bbb3ce245ba0}, !- Source Object
-  3,                                      !- Outlet Port
-  {c9100c5c-8da4-4051-8cf4-84a89bd010ac}, !- Target Object
-  2;                                      !- Inlet Port
-
-OS:Connection,
-  {69f7bb8d-f3cf-4aff-91ea-752344c66863}, !- Handle
-  {85d042e0-004f-4f7e-9797-9eb4a700345f}, !- Name
-  {c9100c5c-8da4-4051-8cf4-84a89bd010ac}, !- Source Object
-  3,                                      !- Outlet Port
-  {98314de8-cc94-4112-b78c-87e089254acf}, !- Target Object
-  3;                                      !- Inlet Port
-
-OS:Node,
-  {6b3d4f7c-bbde-43c8-a141-5490eb414ad3}, !- Handle
-  Node 9,                                 !- Name
-  {d3f10764-02f3-45a1-a836-59ba826486a5}, !- Inlet Port
-  {3a9f3cb6-528b-48e5-86bc-0e4c67c3316a}; !- Outlet Port
-
-OS:Connection,
-  {d3f10764-02f3-45a1-a836-59ba826486a5}, !- Handle
-  {dd0839ac-6f90-40d7-baa0-a7eb98863cf6}, !- Name
-  {06d4c031-0e9a-4def-8247-4c85616eadba}, !- Source Object
-  3,                                      !- Outlet Port
-  {6b3d4f7c-bbde-43c8-a141-5490eb414ad3}, !- Target Object
-  2;                                      !- Inlet Port
-
-OS:Connection,
-  {3a9f3cb6-528b-48e5-86bc-0e4c67c3316a}, !- Handle
-  {90fbb784-f615-468a-a1aa-605c379f07a5}, !- Name
-  {6b3d4f7c-bbde-43c8-a141-5490eb414ad3}, !- Source Object
-  3,                                      !- Outlet Port
-  {fdd22ca1-25c3-4f26-b3e7-0c80d18d1db3}, !- Target Object
-  3;                                      !- Inlet Port
-
-OS:Connection,
-  {72a9f446-7cab-4fa0-b857-c8205a66b571}, !- Handle
-  {03981832-29e3-4d22-ba30-1c002db25487}, !- Name
-  {fdd22ca1-25c3-4f26-b3e7-0c80d18d1db3}, !- Source Object
-  4,                                      !- Outlet Port
-  {99987bd3-9d0a-4085-9b3a-015ca0daf6ea}, !- Target Object
-  2;                                      !- Inlet Port
-
-OS:AdditionalProperties,
-  {ff43a02a-c17b-4008-9e9b-f517f5e96eb3}, !- Handle
-  {3fea9467-796d-4c62-b877-18cc75091d8d}, !- Object Name
->>>>>>> 4ec27a5f
+  {bb9c4d7d-1677-4077-81df-a1dcc22b643f}, !- Handle
+  {47c1db3b-52eb-4edb-be7e-8d2b838d6269}, !- Object Name
   SizingInfoHVACFracHeatLoadServed,       !- Feature Name 1
   Double,                                 !- Feature Data Type 1
   1;                                      !- Feature Value 1
