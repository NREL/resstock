!- NOTE: Auto-generated from /test/osw_files/SFA_4units_1story_SL_UA_3Beds_2Baths_Denver_Furnace_NoSetpoints.osw

OS:Version,
<<<<<<< HEAD
  {2dea2b22-83a4-4a22-b876-4055741b0395}, !- Handle
  2.9.1;                                  !- Version Identifier

OS:SimulationControl,
  {d489d619-d8f1-4936-8823-bc485c4c06d5}, !- Handle
=======
  {3f11565a-bfe8-4491-be5e-87803acb2962}, !- Handle
  2.9.0;                                  !- Version Identifier

OS:SimulationControl,
  {ccb5be38-05e1-4bc6-ad82-aaafbe933c2f}, !- Handle
>>>>>>> 78927444
  ,                                       !- Do Zone Sizing Calculation
  ,                                       !- Do System Sizing Calculation
  ,                                       !- Do Plant Sizing Calculation
  No;                                     !- Run Simulation for Sizing Periods

OS:Timestep,
<<<<<<< HEAD
  {f8fa9778-8a93-4a68-998f-ba18d63a4542}, !- Handle
  6;                                      !- Number of Timesteps per Hour

OS:ShadowCalculation,
  {3d339536-66a5-44d5-9445-beb9579fc25e}, !- Handle
=======
  {bfa6f38b-0bf0-45a8-81f4-54edf6e7a2cf}, !- Handle
  6;                                      !- Number of Timesteps per Hour

OS:ShadowCalculation,
  {77f05924-97fe-4af0-8ac7-a109266e2e2c}, !- Handle
>>>>>>> 78927444
  20,                                     !- Calculation Frequency
  200;                                    !- Maximum Figures in Shadow Overlap Calculations

OS:SurfaceConvectionAlgorithm:Outside,
<<<<<<< HEAD
  {7094e464-7d07-4d92-90ea-fdff94921d7d}, !- Handle
  DOE-2;                                  !- Algorithm

OS:SurfaceConvectionAlgorithm:Inside,
  {677530f4-3fed-4aeb-a0e0-18582d92b627}, !- Handle
  TARP;                                   !- Algorithm

OS:ZoneCapacitanceMultiplier:ResearchSpecial,
  {872dfc1e-30e7-4cd0-b3e7-306ba474c82c}, !- Handle
=======
  {0df5bcb9-202a-47e5-b208-f9920f2ec1c8}, !- Handle
  DOE-2;                                  !- Algorithm

OS:SurfaceConvectionAlgorithm:Inside,
  {82674a07-fc05-4f41-95b2-2d42836adefb}, !- Handle
  TARP;                                   !- Algorithm

OS:ZoneCapacitanceMultiplier:ResearchSpecial,
  {2a82170b-7abf-4ebe-b88f-83db5043aaaf}, !- Handle
>>>>>>> 78927444
  ,                                       !- Temperature Capacity Multiplier
  15,                                     !- Humidity Capacity Multiplier
  ;                                       !- Carbon Dioxide Capacity Multiplier

OS:RunPeriod,
<<<<<<< HEAD
  {ed436923-ad33-49a3-8cf0-da8fccb140e3}, !- Handle
=======
  {89435e5d-3b67-4d3c-b20a-debd42ac8dc7}, !- Handle
>>>>>>> 78927444
  Run Period 1,                           !- Name
  1,                                      !- Begin Month
  1,                                      !- Begin Day of Month
  12,                                     !- End Month
  31,                                     !- End Day of Month
  ,                                       !- Use Weather File Holidays and Special Days
  ,                                       !- Use Weather File Daylight Saving Period
  ,                                       !- Apply Weekend Holiday Rule
  ,                                       !- Use Weather File Rain Indicators
  ,                                       !- Use Weather File Snow Indicators
  ;                                       !- Number of Times Runperiod to be Repeated

OS:YearDescription,
<<<<<<< HEAD
  {3bd7a016-51b4-428e-8851-74da947dba5f}, !- Handle
=======
  {892270ba-9dcc-4e18-a132-74e37ee19f9a}, !- Handle
>>>>>>> 78927444
  2007,                                   !- Calendar Year
  ,                                       !- Day of Week for Start Day
  ;                                       !- Is Leap Year

OS:WeatherFile,
<<<<<<< HEAD
  {842f3c9c-b8e1-4d33-9d6b-5ca56bca353c}, !- Handle
=======
  {b2ecea2c-fdc4-407d-ac37-7c88166f99c8}, !- Handle
>>>>>>> 78927444
  Denver Intl Ap,                         !- City
  CO,                                     !- State Province Region
  USA,                                    !- Country
  TMY3,                                   !- Data Source
  725650,                                 !- WMO Number
  39.83,                                  !- Latitude {deg}
  -104.65,                                !- Longitude {deg}
  -7,                                     !- Time Zone {hr}
  1650,                                   !- Elevation {m}
  file:../weather/USA_CO_Denver.Intl.AP.725650_TMY3.epw, !- Url
  E23378AA;                               !- Checksum

OS:AdditionalProperties,
<<<<<<< HEAD
  {17127b97-06a0-4a98-a1e3-09846a1258ec}, !- Handle
  {842f3c9c-b8e1-4d33-9d6b-5ca56bca353c}, !- Object Name
=======
  {f6f0a847-e33d-44cd-8a1a-f03e9ffdf3b8}, !- Handle
  {b2ecea2c-fdc4-407d-ac37-7c88166f99c8}, !- Object Name
>>>>>>> 78927444
  EPWHeaderCity,                          !- Feature Name 1
  String,                                 !- Feature Data Type 1
  Denver Intl Ap,                         !- Feature Value 1
  EPWHeaderState,                         !- Feature Name 2
  String,                                 !- Feature Data Type 2
  CO,                                     !- Feature Value 2
  EPWHeaderCountry,                       !- Feature Name 3
  String,                                 !- Feature Data Type 3
  USA,                                    !- Feature Value 3
  EPWHeaderDataSource,                    !- Feature Name 4
  String,                                 !- Feature Data Type 4
  TMY3,                                   !- Feature Value 4
  EPWHeaderStation,                       !- Feature Name 5
  String,                                 !- Feature Data Type 5
  725650,                                 !- Feature Value 5
  EPWHeaderLatitude,                      !- Feature Name 6
  Double,                                 !- Feature Data Type 6
  39.829999999999998,                     !- Feature Value 6
  EPWHeaderLongitude,                     !- Feature Name 7
  Double,                                 !- Feature Data Type 7
  -104.65000000000001,                    !- Feature Value 7
  EPWHeaderTimezone,                      !- Feature Name 8
  Double,                                 !- Feature Data Type 8
  -7,                                     !- Feature Value 8
  EPWHeaderAltitude,                      !- Feature Name 9
  Double,                                 !- Feature Data Type 9
  5413.3858267716532,                     !- Feature Value 9
  EPWHeaderLocalPressure,                 !- Feature Name 10
  Double,                                 !- Feature Data Type 10
  0.81937567683596546,                    !- Feature Value 10
  EPWHeaderRecordsPerHour,                !- Feature Name 11
  Double,                                 !- Feature Data Type 11
  0,                                      !- Feature Value 11
  EPWDataAnnualAvgDrybulb,                !- Feature Name 12
  Double,                                 !- Feature Data Type 12
  51.575616438356228,                     !- Feature Value 12
  EPWDataAnnualMinDrybulb,                !- Feature Name 13
  Double,                                 !- Feature Data Type 13
  -2.9200000000000017,                    !- Feature Value 13
  EPWDataAnnualMaxDrybulb,                !- Feature Name 14
  Double,                                 !- Feature Data Type 14
  104,                                    !- Feature Value 14
  EPWDataCDD50F,                          !- Feature Name 15
  Double,                                 !- Feature Data Type 15
  3072.2925000000005,                     !- Feature Value 15
  EPWDataCDD65F,                          !- Feature Name 16
  Double,                                 !- Feature Data Type 16
  883.62000000000035,                     !- Feature Value 16
  EPWDataHDD50F,                          !- Feature Name 17
  Double,                                 !- Feature Data Type 17
  2497.1925000000001,                     !- Feature Value 17
  EPWDataHDD65F,                          !- Feature Name 18
  Double,                                 !- Feature Data Type 18
  5783.5200000000013,                     !- Feature Value 18
  EPWDataAnnualAvgWindspeed,              !- Feature Name 19
  Double,                                 !- Feature Data Type 19
  3.9165296803649667,                     !- Feature Value 19
  EPWDataMonthlyAvgDrybulbs,              !- Feature Name 20
  String,                                 !- Feature Data Type 20
  33.4191935483871&#4431.90142857142857&#4443.02620967741937&#4442.48624999999999&#4459.877741935483854&#4473.57574999999997&#4472.07975806451608&#4472.70008064516134&#4466.49200000000006&#4450.079112903225806&#4437.218250000000005&#4434.582177419354835, !- Feature Value 20
  EPWDataGroundMonthlyTemps,              !- Feature Name 21
  String,                                 !- Feature Data Type 21
  44.08306285945173&#4440.89570904991865&#4440.64045432632048&#4442.153016571250646&#4448.225111118704206&#4454.268919273837525&#4459.508577937551024&#4462.82777283423508&#4463.10975667174995&#4460.41014950381947&#4455.304105212311526&#4449.445696474514364, !- Feature Value 21
  EPWDataWSF,                             !- Feature Name 22
  Double,                                 !- Feature Data Type 22
  0.58999999999999997,                    !- Feature Value 22
  EPWDataMonthlyAvgDailyHighDrybulbs,     !- Feature Name 23
  String,                                 !- Feature Data Type 23
  47.41032258064516&#4446.58642857142857&#4455.15032258064517&#4453.708&#4472.80193548387098&#4488.67600000000002&#4486.1858064516129&#4485.87225806451613&#4482.082&#4463.18064516129033&#4448.73400000000001&#4448.87935483870968, !- Feature Value 23
  EPWDataMonthlyAvgDailyLowDrybulbs,      !- Feature Name 24
  String,                                 !- Feature Data Type 24
  19.347741935483874&#4419.856428571428573&#4430.316129032258065&#4431.112&#4447.41612903225806&#4457.901999999999994&#4459.063870967741934&#4460.956774193548384&#4452.352000000000004&#4438.41612903225806&#4427.002000000000002&#4423.02903225806451, !- Feature Value 24
  EPWDesignHeatingDrybulb,                !- Feature Name 25
  Double,                                 !- Feature Data Type 25
  12.02,                                  !- Feature Value 25
  EPWDesignHeatingWindspeed,              !- Feature Name 26
  Double,                                 !- Feature Data Type 26
  2.8062500000000004,                     !- Feature Value 26
  EPWDesignCoolingDrybulb,                !- Feature Name 27
  Double,                                 !- Feature Data Type 27
  91.939999999999998,                     !- Feature Value 27
  EPWDesignCoolingWetbulb,                !- Feature Name 28
  Double,                                 !- Feature Data Type 28
  59.95131430195849,                      !- Feature Value 28
  EPWDesignCoolingHumidityRatio,          !- Feature Name 29
  Double,                                 !- Feature Data Type 29
  0.0059161086834698092,                  !- Feature Value 29
  EPWDesignCoolingWindspeed,              !- Feature Name 30
  Double,                                 !- Feature Data Type 30
  3.7999999999999989,                     !- Feature Value 30
  EPWDesignDailyTemperatureRange,         !- Feature Name 31
  Double,                                 !- Feature Data Type 31
  24.915483870967748,                     !- Feature Value 31
  EPWDesignDehumidDrybulb,                !- Feature Name 32
  Double,                                 !- Feature Data Type 32
  67.996785714285721,                     !- Feature Value 32
  EPWDesignDehumidHumidityRatio,          !- Feature Name 33
  Double,                                 !- Feature Data Type 33
  0.012133744170488724,                   !- Feature Value 33
  EPWDesignCoolingDirectNormal,           !- Feature Name 34
  Double,                                 !- Feature Data Type 34
  985,                                    !- Feature Value 34
  EPWDesignCoolingDiffuseHorizontal,      !- Feature Name 35
  Double,                                 !- Feature Data Type 35
  84;                                     !- Feature Value 35

OS:Site,
<<<<<<< HEAD
  {8c20fbf4-8e26-43b1-a133-c51f1f4d685d}, !- Handle
=======
  {9e6450db-fce0-401a-a9d6-f76a951cb638}, !- Handle
>>>>>>> 78927444
  Denver Intl Ap_CO_USA,                  !- Name
  39.83,                                  !- Latitude {deg}
  -104.65,                                !- Longitude {deg}
  -7,                                     !- Time Zone {hr}
  1650,                                   !- Elevation {m}
  ;                                       !- Terrain

OS:ClimateZones,
<<<<<<< HEAD
  {65dd6341-d86a-4485-95ca-0e19aabb97eb}, !- Handle
=======
  {cac3905b-cb75-4515-aca4-1bc4fd26d412}, !- Handle
>>>>>>> 78927444
  ,                                       !- Active Institution
  ,                                       !- Active Year
  ,                                       !- Climate Zone Institution Name 1
  ,                                       !- Climate Zone Document Name 1
  ,                                       !- Climate Zone Document Year 1
  ,                                       !- Climate Zone Value 1
  Building America,                       !- Climate Zone Institution Name 2
  ,                                       !- Climate Zone Document Name 2
  0,                                      !- Climate Zone Document Year 2
  Cold;                                   !- Climate Zone Value 2

OS:Site:WaterMainsTemperature,
<<<<<<< HEAD
  {69591e41-c094-4f36-ba4c-27e0b9365a61}, !- Handle
=======
  {b91655ad-586f-4707-843d-2cef594800a9}, !- Handle
>>>>>>> 78927444
  Correlation,                            !- Calculation Method
  ,                                       !- Temperature Schedule Name
  10.8753424657535,                       !- Annual Average Outdoor Air Temperature {C}
  23.1524007936508;                       !- Maximum Difference In Monthly Average Outdoor Air Temperatures {deltaC}

OS:RunPeriodControl:DaylightSavingTime,
<<<<<<< HEAD
  {3b101b8c-2fba-4688-bb82-8f27ded43a1d}, !- Handle
=======
  {74bb247a-36f4-42ba-94ad-372b410b898c}, !- Handle
>>>>>>> 78927444
  3/12,                                   !- Start Date
  11/5;                                   !- End Date

OS:Site:GroundTemperature:Deep,
<<<<<<< HEAD
  {f7e8e568-6f56-435f-85a4-7e69ff3db55f}, !- Handle
=======
  {605b7d2d-7671-4353-8f29-010a95a6f2ef}, !- Handle
>>>>>>> 78927444
  10.8753424657535,                       !- January Deep Ground Temperature {C}
  10.8753424657535,                       !- February Deep Ground Temperature {C}
  10.8753424657535,                       !- March Deep Ground Temperature {C}
  10.8753424657535,                       !- April Deep Ground Temperature {C}
  10.8753424657535,                       !- May Deep Ground Temperature {C}
  10.8753424657535,                       !- June Deep Ground Temperature {C}
  10.8753424657535,                       !- July Deep Ground Temperature {C}
  10.8753424657535,                       !- August Deep Ground Temperature {C}
  10.8753424657535,                       !- September Deep Ground Temperature {C}
  10.8753424657535,                       !- October Deep Ground Temperature {C}
  10.8753424657535,                       !- November Deep Ground Temperature {C}
  10.8753424657535;                       !- December Deep Ground Temperature {C}

OS:Building,
<<<<<<< HEAD
  {051eb6b5-f181-43b9-9689-e851328aeb7a}, !- Handle
=======
  {65e95bac-d39c-4def-b969-5f3aabf132e6}, !- Handle
>>>>>>> 78927444
  Building 1,                             !- Name
  ,                                       !- Building Sector Type
  0,                                      !- North Axis {deg}
  ,                                       !- Nominal Floor to Floor Height {m}
  ,                                       !- Space Type Name
  ,                                       !- Default Construction Set Name
  ,                                       !- Default Schedule Set Name
  1,                                      !- Standards Number of Stories
  1,                                      !- Standards Number of Above Ground Stories
  ,                                       !- Standards Template
  singlefamilyattached,                   !- Standards Building Type
  4;                                      !- Standards Number of Living Units

OS:AdditionalProperties,
<<<<<<< HEAD
  {5b00e9a0-01a1-4d63-925b-e1f1d797ca72}, !- Handle
  {051eb6b5-f181-43b9-9689-e851328aeb7a}, !- Object Name
=======
  {aebd621a-31a2-4c8b-882d-8eec3999c21e}, !- Handle
  {65e95bac-d39c-4def-b969-5f3aabf132e6}, !- Object Name
>>>>>>> 78927444
  num_units,                              !- Feature Name 1
  Integer,                                !- Feature Data Type 1
  4,                                      !- Feature Value 1
  has_rear_units,                         !- Feature Name 2
  Boolean,                                !- Feature Data Type 2
  false,                                  !- Feature Value 2
  horz_location,                          !- Feature Name 3
  String,                                 !- Feature Data Type 3
  Left,                                   !- Feature Value 3
  num_floors,                             !- Feature Name 4
  Integer,                                !- Feature Data Type 4
  1,                                      !- Feature Value 4
  has_hvac_flue,                          !- Feature Name 5
  Boolean,                                !- Feature Data Type 5
  true;                                   !- Feature Value 5

OS:ThermalZone,
<<<<<<< HEAD
  {bfef54ef-4881-4fa8-8fe9-d0cf0cfaff06}, !- Handle
=======
  {2635458c-a7b2-408b-a988-774ec5b246df}, !- Handle
>>>>>>> 78927444
  living zone,                            !- Name
  ,                                       !- Multiplier
  ,                                       !- Ceiling Height {m}
  ,                                       !- Volume {m3}
  ,                                       !- Floor Area {m2}
  ,                                       !- Zone Inside Convection Algorithm
  ,                                       !- Zone Outside Convection Algorithm
  ,                                       !- Zone Conditioning Equipment List Name
<<<<<<< HEAD
  {6d1247c4-45fc-44c2-b99d-45f4ec7b7b84}, !- Zone Air Inlet Port List
  {7316f238-ee28-49c3-bfe8-bcf7f7e1c1d3}, !- Zone Air Exhaust Port List
  {5b0c176d-450b-4f85-b0b8-7e970b54740b}, !- Zone Air Node Name
  {1e88cdcc-0c4a-4180-bc9f-2d9b8cdfc1f7}, !- Zone Return Air Port List
=======
  {451ea7b8-aad6-41f0-8649-529e8c96825d}, !- Zone Air Inlet Port List
  {7bd7b41b-d8c1-48db-afbd-722ffc991aa7}, !- Zone Air Exhaust Port List
  {3091f881-b20d-4451-bcb5-1e89bbd87f36}, !- Zone Air Node Name
  {7fdcff6c-8306-4813-9d7d-5bc664ccb1d5}, !- Zone Return Air Port List
>>>>>>> 78927444
  ,                                       !- Primary Daylighting Control Name
  ,                                       !- Fraction of Zone Controlled by Primary Daylighting Control
  ,                                       !- Secondary Daylighting Control Name
  ,                                       !- Fraction of Zone Controlled by Secondary Daylighting Control
  ,                                       !- Illuminance Map Name
  ,                                       !- Group Rendering Name
  ,                                       !- Thermostat Name
  No;                                     !- Use Ideal Air Loads

OS:Node,
<<<<<<< HEAD
  {a0a1d72e-0121-41ba-922c-736018aeb261}, !- Handle
  Node 1,                                 !- Name
  {5b0c176d-450b-4f85-b0b8-7e970b54740b}, !- Inlet Port
  ;                                       !- Outlet Port

OS:Connection,
  {5b0c176d-450b-4f85-b0b8-7e970b54740b}, !- Handle
  {9d29947f-2f14-4425-90af-7ade5062644a}, !- Name
  {bfef54ef-4881-4fa8-8fe9-d0cf0cfaff06}, !- Source Object
  11,                                     !- Outlet Port
  {a0a1d72e-0121-41ba-922c-736018aeb261}, !- Target Object
  2;                                      !- Inlet Port

OS:PortList,
  {6d1247c4-45fc-44c2-b99d-45f4ec7b7b84}, !- Handle
  {20751a40-9bb9-49a5-9dc6-84b7520120ee}, !- Name
  {bfef54ef-4881-4fa8-8fe9-d0cf0cfaff06}, !- HVAC Component
  {4cba9069-153a-4024-97af-bb6bcf97b31e}; !- Port 1

OS:PortList,
  {7316f238-ee28-49c3-bfe8-bcf7f7e1c1d3}, !- Handle
  {5d7c6da4-c3a5-483d-bec0-dd45b60fa17a}, !- Name
  {bfef54ef-4881-4fa8-8fe9-d0cf0cfaff06}; !- HVAC Component

OS:PortList,
  {1e88cdcc-0c4a-4180-bc9f-2d9b8cdfc1f7}, !- Handle
  {137be8e6-7580-4a8a-a3d8-a7ee0131ed8a}, !- Name
  {bfef54ef-4881-4fa8-8fe9-d0cf0cfaff06}, !- HVAC Component
  {2bcca0d8-d11f-4871-8192-a846568f4a07}; !- Port 1

OS:Sizing:Zone,
  {f03f4c27-8797-4eab-a1a1-298b7821133e}, !- Handle
  {bfef54ef-4881-4fa8-8fe9-d0cf0cfaff06}, !- Zone or ZoneList Name
=======
  {8ec1029a-1abf-45e4-8ede-5d6fc5ec7d15}, !- Handle
  Node 1,                                 !- Name
  {3091f881-b20d-4451-bcb5-1e89bbd87f36}, !- Inlet Port
  ;                                       !- Outlet Port

OS:Connection,
  {3091f881-b20d-4451-bcb5-1e89bbd87f36}, !- Handle
  {0420dbfe-0cf4-445b-b28e-ec65ecaf2446}, !- Name
  {2635458c-a7b2-408b-a988-774ec5b246df}, !- Source Object
  11,                                     !- Outlet Port
  {8ec1029a-1abf-45e4-8ede-5d6fc5ec7d15}, !- Target Object
  2;                                      !- Inlet Port

OS:PortList,
  {451ea7b8-aad6-41f0-8649-529e8c96825d}, !- Handle
  {cf227804-c78f-43a8-aebe-d948a3dc3a54}, !- Name
  {2635458c-a7b2-408b-a988-774ec5b246df}, !- HVAC Component
  {bb728e1c-3c72-45aa-8fbf-cb2339c1bbeb}; !- Port 1

OS:PortList,
  {7bd7b41b-d8c1-48db-afbd-722ffc991aa7}, !- Handle
  {6b129396-939a-4de5-aa84-3b95354dba70}, !- Name
  {2635458c-a7b2-408b-a988-774ec5b246df}; !- HVAC Component

OS:PortList,
  {7fdcff6c-8306-4813-9d7d-5bc664ccb1d5}, !- Handle
  {55e986b7-fa13-449e-8b90-833882514b81}, !- Name
  {2635458c-a7b2-408b-a988-774ec5b246df}, !- HVAC Component
  {37e07ca8-64f6-4fe7-afab-710bcb4d4361}; !- Port 1

OS:Sizing:Zone,
  {966d157c-be98-41d7-953c-b1f75ef51ad4}, !- Handle
  {2635458c-a7b2-408b-a988-774ec5b246df}, !- Zone or ZoneList Name
>>>>>>> 78927444
  SupplyAirTemperature,                   !- Zone Cooling Design Supply Air Temperature Input Method
  14,                                     !- Zone Cooling Design Supply Air Temperature {C}
  11.11,                                  !- Zone Cooling Design Supply Air Temperature Difference {deltaC}
  SupplyAirTemperature,                   !- Zone Heating Design Supply Air Temperature Input Method
  40,                                     !- Zone Heating Design Supply Air Temperature {C}
  11.11,                                  !- Zone Heating Design Supply Air Temperature Difference {deltaC}
  0.0085,                                 !- Zone Cooling Design Supply Air Humidity Ratio {kg-H2O/kg-air}
  0.008,                                  !- Zone Heating Design Supply Air Humidity Ratio {kg-H2O/kg-air}
  ,                                       !- Zone Heating Sizing Factor
  ,                                       !- Zone Cooling Sizing Factor
  DesignDay,                              !- Cooling Design Air Flow Method
  ,                                       !- Cooling Design Air Flow Rate {m3/s}
  ,                                       !- Cooling Minimum Air Flow per Zone Floor Area {m3/s-m2}
  ,                                       !- Cooling Minimum Air Flow {m3/s}
  ,                                       !- Cooling Minimum Air Flow Fraction
  DesignDay,                              !- Heating Design Air Flow Method
  ,                                       !- Heating Design Air Flow Rate {m3/s}
  ,                                       !- Heating Maximum Air Flow per Zone Floor Area {m3/s-m2}
  ,                                       !- Heating Maximum Air Flow {m3/s}
  ,                                       !- Heating Maximum Air Flow Fraction
  ,                                       !- Design Zone Air Distribution Effectiveness in Cooling Mode
  ,                                       !- Design Zone Air Distribution Effectiveness in Heating Mode
  No,                                     !- Account for Dedicated Outdoor Air System
  NeutralSupplyAir,                       !- Dedicated Outdoor Air System Control Strategy
  autosize,                               !- Dedicated Outdoor Air Low Setpoint Temperature for Design {C}
  autosize;                               !- Dedicated Outdoor Air High Setpoint Temperature for Design {C}

OS:ZoneHVAC:EquipmentList,
<<<<<<< HEAD
  {959028a2-1b40-419f-8c72-7d7a1912377b}, !- Handle
  Zone HVAC Equipment List 1,             !- Name
  {bfef54ef-4881-4fa8-8fe9-d0cf0cfaff06}, !- Thermal Zone
  SequentialLoad,                         !- Load Distribution Scheme
  {888d86bc-713c-42a2-b2e6-0f6bf7932b94}, !- Zone Equipment 1
=======
  {b61a94d1-f9a2-420b-845a-d40d526a61b7}, !- Handle
  Zone HVAC Equipment List 1,             !- Name
  {2635458c-a7b2-408b-a988-774ec5b246df}, !- Thermal Zone
  SequentialLoad,                         !- Load Distribution Scheme
  {25c2bf62-990d-426b-ab4a-fec6cbb864d9}, !- Zone Equipment 1
>>>>>>> 78927444
  1,                                      !- Zone Equipment Cooling Sequence 1
  1,                                      !- Zone Equipment Heating or No-Load Sequence 1
  ,                                       !- Zone Equipment Sequential Cooling Fraction Schedule Name 1
  ;                                       !- Zone Equipment Sequential Heating Fraction Schedule Name 1

OS:Space,
<<<<<<< HEAD
  {54a3db9c-7e44-4dcb-8f00-1454ec9d53e1}, !- Handle
  living space,                           !- Name
  {9605096a-7668-4784-810d-0ce71ad0cb1d}, !- Space Type Name
=======
  {5254a472-9b8c-4e2b-8cfe-0006b75e86c5}, !- Handle
  living space,                           !- Name
  {df5b10b8-0912-4819-9f12-f051634db04e}, !- Space Type Name
>>>>>>> 78927444
  ,                                       !- Default Construction Set Name
  ,                                       !- Default Schedule Set Name
  ,                                       !- Direction of Relative North {deg}
  ,                                       !- X Origin {m}
  ,                                       !- Y Origin {m}
  ,                                       !- Z Origin {m}
  ,                                       !- Building Story Name
<<<<<<< HEAD
  {bfef54ef-4881-4fa8-8fe9-d0cf0cfaff06}, !- Thermal Zone Name
  ,                                       !- Part of Total Floor Area
  ,                                       !- Design Specification Outdoor Air Object Name
  {af9898ea-da37-4364-a76f-44c3969be005}; !- Building Unit Name

OS:Surface,
  {0aae6425-108b-4d5d-9e15-bfc8f3c82fed}, !- Handle
  Surface 1,                              !- Name
  Floor,                                  !- Surface Type
  ,                                       !- Construction Name
  {54a3db9c-7e44-4dcb-8f00-1454ec9d53e1}, !- Space Name
=======
  {2635458c-a7b2-408b-a988-774ec5b246df}, !- Thermal Zone Name
  ,                                       !- Part of Total Floor Area
  ,                                       !- Design Specification Outdoor Air Object Name
  {5e85fe42-8b64-47f6-92d1-dfa214e1df71}; !- Building Unit Name

OS:Surface,
  {065be6c7-2e40-4e0b-901d-a7d6d46e0bba}, !- Handle
  Surface 1,                              !- Name
  Floor,                                  !- Surface Type
  ,                                       !- Construction Name
  {5254a472-9b8c-4e2b-8cfe-0006b75e86c5}, !- Space Name
>>>>>>> 78927444
  Foundation,                             !- Outside Boundary Condition
  ,                                       !- Outside Boundary Condition Object
  NoSun,                                  !- Sun Exposure
  NoWind,                                 !- Wind Exposure
  ,                                       !- View Factor to Ground
  ,                                       !- Number of Vertices
  0, -12.9315688143396, 0,                !- X,Y,Z Vertex 1 {m}
  0, 0, 0,                                !- X,Y,Z Vertex 2 {m}
  6.46578440716979, 0, 0,                 !- X,Y,Z Vertex 3 {m}
  6.46578440716979, -12.9315688143396, 0; !- X,Y,Z Vertex 4 {m}

OS:Surface,
<<<<<<< HEAD
  {970a7f54-3c92-4d3c-9228-abe2d876ca80}, !- Handle
  Surface 2,                              !- Name
  Wall,                                   !- Surface Type
  ,                                       !- Construction Name
  {54a3db9c-7e44-4dcb-8f00-1454ec9d53e1}, !- Space Name
=======
  {dc0920f6-eed1-4a3a-86af-a3714e32cb03}, !- Handle
  Surface 2,                              !- Name
  Wall,                                   !- Surface Type
  ,                                       !- Construction Name
  {5254a472-9b8c-4e2b-8cfe-0006b75e86c5}, !- Space Name
>>>>>>> 78927444
  Outdoors,                               !- Outside Boundary Condition
  ,                                       !- Outside Boundary Condition Object
  SunExposed,                             !- Sun Exposure
  WindExposed,                            !- Wind Exposure
  ,                                       !- View Factor to Ground
  ,                                       !- Number of Vertices
  0, 0, 2.4384,                           !- X,Y,Z Vertex 1 {m}
  0, 0, 0,                                !- X,Y,Z Vertex 2 {m}
  0, -12.9315688143396, 0,                !- X,Y,Z Vertex 3 {m}
  0, -12.9315688143396, 2.4384;           !- X,Y,Z Vertex 4 {m}

OS:Surface,
<<<<<<< HEAD
  {12712317-b8a8-4440-82d0-94dc9fb388f8}, !- Handle
  Surface 3,                              !- Name
  Wall,                                   !- Surface Type
  ,                                       !- Construction Name
  {54a3db9c-7e44-4dcb-8f00-1454ec9d53e1}, !- Space Name
=======
  {af0f416d-539a-4d7a-9132-5bdb04def9d7}, !- Handle
  Surface 3,                              !- Name
  Wall,                                   !- Surface Type
  ,                                       !- Construction Name
  {5254a472-9b8c-4e2b-8cfe-0006b75e86c5}, !- Space Name
>>>>>>> 78927444
  Outdoors,                               !- Outside Boundary Condition
  ,                                       !- Outside Boundary Condition Object
  SunExposed,                             !- Sun Exposure
  WindExposed,                            !- Wind Exposure
  ,                                       !- View Factor to Ground
  ,                                       !- Number of Vertices
  6.46578440716979, 0, 2.4384,            !- X,Y,Z Vertex 1 {m}
  6.46578440716979, 0, 0,                 !- X,Y,Z Vertex 2 {m}
  0, 0, 0,                                !- X,Y,Z Vertex 3 {m}
  0, 0, 2.4384;                           !- X,Y,Z Vertex 4 {m}

OS:Surface,
<<<<<<< HEAD
  {8aac6e4f-649f-4c4f-9aea-15cb4d89202c}, !- Handle
  Surface 4,                              !- Name
  Wall,                                   !- Surface Type
  ,                                       !- Construction Name
  {54a3db9c-7e44-4dcb-8f00-1454ec9d53e1}, !- Space Name
=======
  {0d3373cf-156b-4552-b256-c5f6406c68ba}, !- Handle
  Surface 4,                              !- Name
  Wall,                                   !- Surface Type
  ,                                       !- Construction Name
  {5254a472-9b8c-4e2b-8cfe-0006b75e86c5}, !- Space Name
>>>>>>> 78927444
  Adiabatic,                              !- Outside Boundary Condition
  ,                                       !- Outside Boundary Condition Object
  NoSun,                                  !- Sun Exposure
  NoWind,                                 !- Wind Exposure
  ,                                       !- View Factor to Ground
  ,                                       !- Number of Vertices
  6.46578440716979, -12.9315688143396, 2.4384, !- X,Y,Z Vertex 1 {m}
  6.46578440716979, -12.9315688143396, 0, !- X,Y,Z Vertex 2 {m}
  6.46578440716979, 0, 0,                 !- X,Y,Z Vertex 3 {m}
  6.46578440716979, 0, 2.4384;            !- X,Y,Z Vertex 4 {m}

OS:Surface,
<<<<<<< HEAD
  {1bdfa5a1-f688-4898-a08c-10b0d15ae2d9}, !- Handle
  Surface 5,                              !- Name
  Wall,                                   !- Surface Type
  ,                                       !- Construction Name
  {54a3db9c-7e44-4dcb-8f00-1454ec9d53e1}, !- Space Name
=======
  {254a30a3-994a-453b-82c9-a0c02ef8b0b0}, !- Handle
  Surface 5,                              !- Name
  Wall,                                   !- Surface Type
  ,                                       !- Construction Name
  {5254a472-9b8c-4e2b-8cfe-0006b75e86c5}, !- Space Name
>>>>>>> 78927444
  Outdoors,                               !- Outside Boundary Condition
  ,                                       !- Outside Boundary Condition Object
  SunExposed,                             !- Sun Exposure
  WindExposed,                            !- Wind Exposure
  ,                                       !- View Factor to Ground
  ,                                       !- Number of Vertices
  0, -12.9315688143396, 2.4384,           !- X,Y,Z Vertex 1 {m}
  0, -12.9315688143396, 0,                !- X,Y,Z Vertex 2 {m}
  6.46578440716979, -12.9315688143396, 0, !- X,Y,Z Vertex 3 {m}
  6.46578440716979, -12.9315688143396, 2.4384; !- X,Y,Z Vertex 4 {m}

OS:Surface,
<<<<<<< HEAD
  {fe838690-700f-44b4-9d40-2f15589f3b34}, !- Handle
  Surface 6,                              !- Name
  RoofCeiling,                            !- Surface Type
  ,                                       !- Construction Name
  {54a3db9c-7e44-4dcb-8f00-1454ec9d53e1}, !- Space Name
  Surface,                                !- Outside Boundary Condition
  {81907bd0-b891-43e0-9a90-ef6819749266}, !- Outside Boundary Condition Object
=======
  {fa342ad6-a47a-47cb-9c2f-f8e1fd64d44a}, !- Handle
  Surface 6,                              !- Name
  RoofCeiling,                            !- Surface Type
  ,                                       !- Construction Name
  {5254a472-9b8c-4e2b-8cfe-0006b75e86c5}, !- Space Name
  Surface,                                !- Outside Boundary Condition
  {14b96773-61ec-4413-9bb9-111ecbae3863}, !- Outside Boundary Condition Object
>>>>>>> 78927444
  NoSun,                                  !- Sun Exposure
  NoWind,                                 !- Wind Exposure
  ,                                       !- View Factor to Ground
  ,                                       !- Number of Vertices
  6.46578440716979, -12.9315688143396, 2.4384, !- X,Y,Z Vertex 1 {m}
  6.46578440716979, 0, 2.4384,            !- X,Y,Z Vertex 2 {m}
  0, 0, 2.4384,                           !- X,Y,Z Vertex 3 {m}
  0, -12.9315688143396, 2.4384;           !- X,Y,Z Vertex 4 {m}

OS:SpaceType,
<<<<<<< HEAD
  {9605096a-7668-4784-810d-0ce71ad0cb1d}, !- Handle
=======
  {df5b10b8-0912-4819-9f12-f051634db04e}, !- Handle
>>>>>>> 78927444
  Space Type 1,                           !- Name
  ,                                       !- Default Construction Set Name
  ,                                       !- Default Schedule Set Name
  ,                                       !- Group Rendering Name
  ,                                       !- Design Specification Outdoor Air Object Name
  ,                                       !- Standards Template
  ,                                       !- Standards Building Type
  living;                                 !- Standards Space Type

OS:Surface,
<<<<<<< HEAD
  {81907bd0-b891-43e0-9a90-ef6819749266}, !- Handle
  Surface 7,                              !- Name
  Floor,                                  !- Surface Type
  ,                                       !- Construction Name
  {101b3267-a6ad-4aa8-aae5-2e6173b0070b}, !- Space Name
  Surface,                                !- Outside Boundary Condition
  {fe838690-700f-44b4-9d40-2f15589f3b34}, !- Outside Boundary Condition Object
=======
  {14b96773-61ec-4413-9bb9-111ecbae3863}, !- Handle
  Surface 7,                              !- Name
  Floor,                                  !- Surface Type
  ,                                       !- Construction Name
  {274d74e9-70fb-40e1-acd0-3693fc6225f6}, !- Space Name
  Surface,                                !- Outside Boundary Condition
  {fa342ad6-a47a-47cb-9c2f-f8e1fd64d44a}, !- Outside Boundary Condition Object
>>>>>>> 78927444
  NoSun,                                  !- Sun Exposure
  NoWind,                                 !- Wind Exposure
  ,                                       !- View Factor to Ground
  ,                                       !- Number of Vertices
  0, -12.9315688143396, 2.4384,           !- X,Y,Z Vertex 1 {m}
  0, 0, 2.4384,                           !- X,Y,Z Vertex 2 {m}
  6.46578440716979, 0, 2.4384,            !- X,Y,Z Vertex 3 {m}
  6.46578440716979, -12.9315688143396, 2.4384; !- X,Y,Z Vertex 4 {m}

OS:Surface,
<<<<<<< HEAD
  {3b686d4d-857f-4db0-975c-3a8946c7a6dc}, !- Handle
  Surface 8,                              !- Name
  RoofCeiling,                            !- Surface Type
  ,                                       !- Construction Name
  {101b3267-a6ad-4aa8-aae5-2e6173b0070b}, !- Space Name
=======
  {5e5fc577-5f22-4896-b9d5-381cb1adc2a7}, !- Handle
  Surface 8,                              !- Name
  RoofCeiling,                            !- Surface Type
  ,                                       !- Construction Name
  {274d74e9-70fb-40e1-acd0-3693fc6225f6}, !- Space Name
>>>>>>> 78927444
  Outdoors,                               !- Outside Boundary Condition
  ,                                       !- Outside Boundary Condition Object
  SunExposed,                             !- Sun Exposure
  WindExposed,                            !- Wind Exposure
  ,                                       !- View Factor to Ground
  ,                                       !- Number of Vertices
  0, -6.46578440716979, 5.6712922035849,  !- X,Y,Z Vertex 1 {m}
  6.46578440716979, -6.46578440716979, 5.6712922035849, !- X,Y,Z Vertex 2 {m}
  6.46578440716979, 0, 2.4384,            !- X,Y,Z Vertex 3 {m}
  0, 0, 2.4384;                           !- X,Y,Z Vertex 4 {m}

OS:Surface,
<<<<<<< HEAD
  {d24e59c8-4fe5-4134-a4da-4a1b7d16aaa7}, !- Handle
  Surface 9,                              !- Name
  RoofCeiling,                            !- Surface Type
  ,                                       !- Construction Name
  {101b3267-a6ad-4aa8-aae5-2e6173b0070b}, !- Space Name
=======
  {685c9eab-b47c-4160-bcd6-4bb2ad243db8}, !- Handle
  Surface 9,                              !- Name
  RoofCeiling,                            !- Surface Type
  ,                                       !- Construction Name
  {274d74e9-70fb-40e1-acd0-3693fc6225f6}, !- Space Name
>>>>>>> 78927444
  Outdoors,                               !- Outside Boundary Condition
  ,                                       !- Outside Boundary Condition Object
  SunExposed,                             !- Sun Exposure
  WindExposed,                            !- Wind Exposure
  ,                                       !- View Factor to Ground
  ,                                       !- Number of Vertices
  6.46578440716979, -6.46578440716979, 5.6712922035849, !- X,Y,Z Vertex 1 {m}
  0, -6.46578440716979, 5.6712922035849,  !- X,Y,Z Vertex 2 {m}
  0, -12.9315688143396, 2.4384,           !- X,Y,Z Vertex 3 {m}
  6.46578440716979, -12.9315688143396, 2.4384; !- X,Y,Z Vertex 4 {m}

OS:Surface,
<<<<<<< HEAD
  {d818e6d4-f725-4659-a1ce-003320172aa4}, !- Handle
  Surface 10,                             !- Name
  Wall,                                   !- Surface Type
  ,                                       !- Construction Name
  {101b3267-a6ad-4aa8-aae5-2e6173b0070b}, !- Space Name
=======
  {f912ffaa-30c2-4f37-bfd3-13795acc2a0d}, !- Handle
  Surface 10,                             !- Name
  Wall,                                   !- Surface Type
  ,                                       !- Construction Name
  {274d74e9-70fb-40e1-acd0-3693fc6225f6}, !- Space Name
>>>>>>> 78927444
  Outdoors,                               !- Outside Boundary Condition
  ,                                       !- Outside Boundary Condition Object
  SunExposed,                             !- Sun Exposure
  WindExposed,                            !- Wind Exposure
  ,                                       !- View Factor to Ground
  ,                                       !- Number of Vertices
  0, -6.46578440716979, 5.6712922035849,  !- X,Y,Z Vertex 1 {m}
  0, 0, 2.4384,                           !- X,Y,Z Vertex 2 {m}
  0, -12.9315688143396, 2.4384;           !- X,Y,Z Vertex 3 {m}

OS:Surface,
<<<<<<< HEAD
  {561ca29b-069d-4515-acbd-bdce1b1ea856}, !- Handle
  Surface 11,                             !- Name
  Wall,                                   !- Surface Type
  ,                                       !- Construction Name
  {101b3267-a6ad-4aa8-aae5-2e6173b0070b}, !- Space Name
=======
  {7a374c29-e1da-4fef-b806-e4975ac3b57a}, !- Handle
  Surface 11,                             !- Name
  Wall,                                   !- Surface Type
  ,                                       !- Construction Name
  {274d74e9-70fb-40e1-acd0-3693fc6225f6}, !- Space Name
>>>>>>> 78927444
  Adiabatic,                              !- Outside Boundary Condition
  ,                                       !- Outside Boundary Condition Object
  NoSun,                                  !- Sun Exposure
  NoWind,                                 !- Wind Exposure
  ,                                       !- View Factor to Ground
  ,                                       !- Number of Vertices
  6.46578440716979, -6.46578440716979, 5.6712922035849, !- X,Y,Z Vertex 1 {m}
  6.46578440716979, -12.9315688143396, 2.4384, !- X,Y,Z Vertex 2 {m}
  6.46578440716979, 0, 2.4384;            !- X,Y,Z Vertex 3 {m}

OS:Space,
<<<<<<< HEAD
  {101b3267-a6ad-4aa8-aae5-2e6173b0070b}, !- Handle
  unfinished attic space,                 !- Name
  {178ba8f5-65e8-4ead-8e99-5dcaa4531c69}, !- Space Type Name
=======
  {274d74e9-70fb-40e1-acd0-3693fc6225f6}, !- Handle
  unfinished attic space,                 !- Name
  {ad2e9504-de3a-489d-b297-84adf784c71c}, !- Space Type Name
>>>>>>> 78927444
  ,                                       !- Default Construction Set Name
  ,                                       !- Default Schedule Set Name
  ,                                       !- Direction of Relative North {deg}
  ,                                       !- X Origin {m}
  ,                                       !- Y Origin {m}
  ,                                       !- Z Origin {m}
  ,                                       !- Building Story Name
<<<<<<< HEAD
  {3d96338c-13cd-4dd1-b064-f6523f356e37}; !- Thermal Zone Name

OS:ThermalZone,
  {3d96338c-13cd-4dd1-b064-f6523f356e37}, !- Handle
=======
  {120f00cd-5678-4adb-8c38-7095232d9529}; !- Thermal Zone Name

OS:ThermalZone,
  {120f00cd-5678-4adb-8c38-7095232d9529}, !- Handle
>>>>>>> 78927444
  unfinished attic zone,                  !- Name
  ,                                       !- Multiplier
  ,                                       !- Ceiling Height {m}
  ,                                       !- Volume {m3}
  ,                                       !- Floor Area {m2}
  ,                                       !- Zone Inside Convection Algorithm
  ,                                       !- Zone Outside Convection Algorithm
  ,                                       !- Zone Conditioning Equipment List Name
<<<<<<< HEAD
  {d3706a28-6c8e-44d9-8b81-41c8187ac68d}, !- Zone Air Inlet Port List
  {4fd79e0a-a998-498d-9d85-bb334f7e62f9}, !- Zone Air Exhaust Port List
  {98b64c65-b576-4f00-8f37-bc1842972747}, !- Zone Air Node Name
  {5e970001-307a-4262-801f-7ddc868aecf1}, !- Zone Return Air Port List
=======
  {f69a2941-f1c7-4d2a-94bc-ca8e724ffc0a}, !- Zone Air Inlet Port List
  {abcf7f79-a6ad-4e04-ab57-c1413336fa02}, !- Zone Air Exhaust Port List
  {b0ae87f9-fdf6-47e3-ba65-9e392aebdd65}, !- Zone Air Node Name
  {20e53bd9-2a23-4825-b605-5d3e5181060c}, !- Zone Return Air Port List
>>>>>>> 78927444
  ,                                       !- Primary Daylighting Control Name
  ,                                       !- Fraction of Zone Controlled by Primary Daylighting Control
  ,                                       !- Secondary Daylighting Control Name
  ,                                       !- Fraction of Zone Controlled by Secondary Daylighting Control
  ,                                       !- Illuminance Map Name
  ,                                       !- Group Rendering Name
  ,                                       !- Thermostat Name
  No;                                     !- Use Ideal Air Loads

OS:Node,
<<<<<<< HEAD
  {c304a8df-6c0f-47cd-8faa-734d545f6d38}, !- Handle
  Node 2,                                 !- Name
  {98b64c65-b576-4f00-8f37-bc1842972747}, !- Inlet Port
  ;                                       !- Outlet Port

OS:Connection,
  {98b64c65-b576-4f00-8f37-bc1842972747}, !- Handle
  {3e2cb512-f87d-4f4e-923c-679c88ffc64c}, !- Name
  {3d96338c-13cd-4dd1-b064-f6523f356e37}, !- Source Object
  11,                                     !- Outlet Port
  {c304a8df-6c0f-47cd-8faa-734d545f6d38}, !- Target Object
  2;                                      !- Inlet Port

OS:PortList,
  {d3706a28-6c8e-44d9-8b81-41c8187ac68d}, !- Handle
  {cb6f7230-7854-40a9-a6a6-7fff7f04b04a}, !- Name
  {3d96338c-13cd-4dd1-b064-f6523f356e37}; !- HVAC Component

OS:PortList,
  {4fd79e0a-a998-498d-9d85-bb334f7e62f9}, !- Handle
  {06488ba8-4c14-4676-9edc-f242a0321fe4}, !- Name
  {3d96338c-13cd-4dd1-b064-f6523f356e37}; !- HVAC Component

OS:PortList,
  {5e970001-307a-4262-801f-7ddc868aecf1}, !- Handle
  {4c3cbf33-2d9d-49a2-97fc-ab5f26392733}, !- Name
  {3d96338c-13cd-4dd1-b064-f6523f356e37}; !- HVAC Component

OS:Sizing:Zone,
  {7de28c65-39e6-47a5-9bc1-35e596321367}, !- Handle
  {3d96338c-13cd-4dd1-b064-f6523f356e37}, !- Zone or ZoneList Name
=======
  {2982baf5-95ee-4c8a-aecd-f1574b071843}, !- Handle
  Node 2,                                 !- Name
  {b0ae87f9-fdf6-47e3-ba65-9e392aebdd65}, !- Inlet Port
  ;                                       !- Outlet Port

OS:Connection,
  {b0ae87f9-fdf6-47e3-ba65-9e392aebdd65}, !- Handle
  {78eb7cd0-6193-47a8-a1e3-d0fe164bb28b}, !- Name
  {120f00cd-5678-4adb-8c38-7095232d9529}, !- Source Object
  11,                                     !- Outlet Port
  {2982baf5-95ee-4c8a-aecd-f1574b071843}, !- Target Object
  2;                                      !- Inlet Port

OS:PortList,
  {f69a2941-f1c7-4d2a-94bc-ca8e724ffc0a}, !- Handle
  {ab8ceac4-a3c0-4fc2-9b38-50837cbbcd32}, !- Name
  {120f00cd-5678-4adb-8c38-7095232d9529}; !- HVAC Component

OS:PortList,
  {abcf7f79-a6ad-4e04-ab57-c1413336fa02}, !- Handle
  {4e9602d3-f162-4449-a1ca-668ade2e14e4}, !- Name
  {120f00cd-5678-4adb-8c38-7095232d9529}; !- HVAC Component

OS:PortList,
  {20e53bd9-2a23-4825-b605-5d3e5181060c}, !- Handle
  {01df3b32-38c1-438b-8cc5-525ecb40b04a}, !- Name
  {120f00cd-5678-4adb-8c38-7095232d9529}; !- HVAC Component

OS:Sizing:Zone,
  {5ec91e37-db40-4cc6-a745-f79320c57072}, !- Handle
  {120f00cd-5678-4adb-8c38-7095232d9529}, !- Zone or ZoneList Name
>>>>>>> 78927444
  SupplyAirTemperature,                   !- Zone Cooling Design Supply Air Temperature Input Method
  14,                                     !- Zone Cooling Design Supply Air Temperature {C}
  11.11,                                  !- Zone Cooling Design Supply Air Temperature Difference {deltaC}
  SupplyAirTemperature,                   !- Zone Heating Design Supply Air Temperature Input Method
  40,                                     !- Zone Heating Design Supply Air Temperature {C}
  11.11,                                  !- Zone Heating Design Supply Air Temperature Difference {deltaC}
  0.0085,                                 !- Zone Cooling Design Supply Air Humidity Ratio {kg-H2O/kg-air}
  0.008,                                  !- Zone Heating Design Supply Air Humidity Ratio {kg-H2O/kg-air}
  ,                                       !- Zone Heating Sizing Factor
  ,                                       !- Zone Cooling Sizing Factor
  DesignDay,                              !- Cooling Design Air Flow Method
  ,                                       !- Cooling Design Air Flow Rate {m3/s}
  ,                                       !- Cooling Minimum Air Flow per Zone Floor Area {m3/s-m2}
  ,                                       !- Cooling Minimum Air Flow {m3/s}
  ,                                       !- Cooling Minimum Air Flow Fraction
  DesignDay,                              !- Heating Design Air Flow Method
  ,                                       !- Heating Design Air Flow Rate {m3/s}
  ,                                       !- Heating Maximum Air Flow per Zone Floor Area {m3/s-m2}
  ,                                       !- Heating Maximum Air Flow {m3/s}
  ,                                       !- Heating Maximum Air Flow Fraction
  ,                                       !- Design Zone Air Distribution Effectiveness in Cooling Mode
  ,                                       !- Design Zone Air Distribution Effectiveness in Heating Mode
  No,                                     !- Account for Dedicated Outdoor Air System
  NeutralSupplyAir,                       !- Dedicated Outdoor Air System Control Strategy
  autosize,                               !- Dedicated Outdoor Air Low Setpoint Temperature for Design {C}
  autosize;                               !- Dedicated Outdoor Air High Setpoint Temperature for Design {C}

OS:ZoneHVAC:EquipmentList,
<<<<<<< HEAD
  {a8a633ac-0a55-489a-b178-b93d901b1ec3}, !- Handle
  Zone HVAC Equipment List 2,             !- Name
  {3d96338c-13cd-4dd1-b064-f6523f356e37}; !- Thermal Zone

OS:SpaceType,
  {178ba8f5-65e8-4ead-8e99-5dcaa4531c69}, !- Handle
=======
  {4e1e4daf-fdc1-41c9-b35c-ae87692b2c68}, !- Handle
  Zone HVAC Equipment List 2,             !- Name
  {120f00cd-5678-4adb-8c38-7095232d9529}; !- Thermal Zone

OS:SpaceType,
  {ad2e9504-de3a-489d-b297-84adf784c71c}, !- Handle
>>>>>>> 78927444
  Space Type 2,                           !- Name
  ,                                       !- Default Construction Set Name
  ,                                       !- Default Schedule Set Name
  ,                                       !- Group Rendering Name
  ,                                       !- Design Specification Outdoor Air Object Name
  ,                                       !- Standards Template
  ,                                       !- Standards Building Type
  unfinished attic;                       !- Standards Space Type

OS:BuildingUnit,
<<<<<<< HEAD
  {af9898ea-da37-4364-a76f-44c3969be005}, !- Handle
=======
  {5e85fe42-8b64-47f6-92d1-dfa214e1df71}, !- Handle
>>>>>>> 78927444
  unit 1,                                 !- Name
  ,                                       !- Rendering Color
  Residential;                            !- Building Unit Type

OS:AdditionalProperties,
<<<<<<< HEAD
  {bac7cd9f-1656-4ebf-b6bd-1bab6d4f8204}, !- Handle
  {af9898ea-da37-4364-a76f-44c3969be005}, !- Object Name
=======
  {cec4549c-2b61-4ba9-ae10-01a07f2e6a6e}, !- Handle
  {5e85fe42-8b64-47f6-92d1-dfa214e1df71}, !- Object Name
>>>>>>> 78927444
  NumberOfBedrooms,                       !- Feature Name 1
  Integer,                                !- Feature Data Type 1
  3,                                      !- Feature Value 1
  NumberOfBathrooms,                      !- Feature Name 2
  Double,                                 !- Feature Data Type 2
  2,                                      !- Feature Value 2
  NumberOfOccupants,                      !- Feature Name 3
  Double,                                 !- Feature Data Type 3
  3.3900000000000001;                     !- Feature Value 3

OS:External:File,
<<<<<<< HEAD
  {f37ebb62-c01f-4b48-a79b-2c9a5eb2685b}, !- Handle
=======
  {55fe27d2-d38e-427f-aa69-7a6bcd41e15c}, !- Handle
>>>>>>> 78927444
  8760.csv,                               !- Name
  8760.csv;                               !- File Name

OS:Schedule:Day,
<<<<<<< HEAD
  {2b24fe8b-968b-40e1-84fc-f9526e63dfef}, !- Handle
=======
  {003e7881-154d-4525-9172-c8e14aa2f975}, !- Handle
>>>>>>> 78927444
  Schedule Day 1,                         !- Name
  ,                                       !- Schedule Type Limits Name
  ,                                       !- Interpolate to Timestep
  24,                                     !- Hour 1
  0,                                      !- Minute 1
  0;                                      !- Value Until Time 1

OS:Schedule:Day,
<<<<<<< HEAD
  {097e4231-7068-459c-ba33-60d7c0a2e8fb}, !- Handle
=======
  {f2c864bb-ac91-4e8a-b88c-4dcc4360cdac}, !- Handle
>>>>>>> 78927444
  Schedule Day 2,                         !- Name
  ,                                       !- Schedule Type Limits Name
  ,                                       !- Interpolate to Timestep
  24,                                     !- Hour 1
  0,                                      !- Minute 1
  1;                                      !- Value Until Time 1

OS:Schedule:File,
<<<<<<< HEAD
  {d453f242-4419-4c0b-b175-0299cc0a31f3}, !- Handle
  occupants,                              !- Name
  {f55330c6-0814-4b36-b81a-07286865e68d}, !- Schedule Type Limits Name
  {f37ebb62-c01f-4b48-a79b-2c9a5eb2685b}, !- External File Name
=======
  {ade16d62-b7ea-413d-ac1a-6331bfc95bea}, !- Handle
  occupants,                              !- Name
  {d9676520-6bed-4402-903e-317ff3edb2d3}, !- Schedule Type Limits Name
  {55fe27d2-d38e-427f-aa69-7a6bcd41e15c}, !- External File Name
>>>>>>> 78927444
  1,                                      !- Column Number
  1,                                      !- Rows to Skip at Top
  8760,                                   !- Number of Hours of Data
  ,                                       !- Column Separator
  ,                                       !- Interpolate to Timestep
  60;                                     !- Minutes per Item

OS:Schedule:Ruleset,
<<<<<<< HEAD
  {1910932c-c3e8-4271-a06b-bfdffe965ede}, !- Handle
  Schedule Ruleset 1,                     !- Name
  {e43f6065-fac1-4ee4-8f29-f6a537829517}, !- Schedule Type Limits Name
  {ac308ac0-4081-4b51-97fd-32b5d482edcd}; !- Default Day Schedule Name

OS:Schedule:Day,
  {ac308ac0-4081-4b51-97fd-32b5d482edcd}, !- Handle
  Schedule Day 3,                         !- Name
  {e43f6065-fac1-4ee4-8f29-f6a537829517}, !- Schedule Type Limits Name
=======
  {19f9cab2-f4fc-4694-a4e6-cd91796892c4}, !- Handle
  Schedule Ruleset 1,                     !- Name
  {9ff0e1ea-8ee8-404c-8aaa-0f42fb05957c}, !- Schedule Type Limits Name
  {d2bdd9f0-b8c9-4e95-9e4c-bf237e01c7e6}; !- Default Day Schedule Name

OS:Schedule:Day,
  {d2bdd9f0-b8c9-4e95-9e4c-bf237e01c7e6}, !- Handle
  Schedule Day 3,                         !- Name
  {9ff0e1ea-8ee8-404c-8aaa-0f42fb05957c}, !- Schedule Type Limits Name
>>>>>>> 78927444
  ,                                       !- Interpolate to Timestep
  24,                                     !- Hour 1
  0,                                      !- Minute 1
  112.539290946133;                       !- Value Until Time 1

OS:People:Definition,
<<<<<<< HEAD
  {54e8d24a-08b1-4f85-acfd-bb199fa9b445}, !- Handle
=======
  {04acbe8b-96d4-4275-bfc3-3d20860cd736}, !- Handle
>>>>>>> 78927444
  res occupants|living space,             !- Name
  People,                                 !- Number of People Calculation Method
  3.39,                                   !- Number of People {people}
  ,                                       !- People per Space Floor Area {person/m2}
  ,                                       !- Space Floor Area per Person {m2/person}
  0.319734,                               !- Fraction Radiant
  0.573,                                  !- Sensible Heat Fraction
  0,                                      !- Carbon Dioxide Generation Rate {m3/s-W}
  No,                                     !- Enable ASHRAE 55 Comfort Warnings
  ZoneAveraged;                           !- Mean Radiant Temperature Calculation Type

OS:People,
<<<<<<< HEAD
  {c92d48f2-0b1f-4204-b21a-00ce134cd916}, !- Handle
  res occupants|living space,             !- Name
  {54e8d24a-08b1-4f85-acfd-bb199fa9b445}, !- People Definition Name
  {54a3db9c-7e44-4dcb-8f00-1454ec9d53e1}, !- Space or SpaceType Name
  {d453f242-4419-4c0b-b175-0299cc0a31f3}, !- Number of People Schedule Name
  {1910932c-c3e8-4271-a06b-bfdffe965ede}, !- Activity Level Schedule Name
=======
  {619afd64-bd59-43d1-adb3-cb3fa8329e9c}, !- Handle
  res occupants|living space,             !- Name
  {04acbe8b-96d4-4275-bfc3-3d20860cd736}, !- People Definition Name
  {5254a472-9b8c-4e2b-8cfe-0006b75e86c5}, !- Space or SpaceType Name
  {ade16d62-b7ea-413d-ac1a-6331bfc95bea}, !- Number of People Schedule Name
  {19f9cab2-f4fc-4694-a4e6-cd91796892c4}, !- Activity Level Schedule Name
>>>>>>> 78927444
  ,                                       !- Surface Name/Angle Factor List Name
  ,                                       !- Work Efficiency Schedule Name
  ,                                       !- Clothing Insulation Schedule Name
  ,                                       !- Air Velocity Schedule Name
  1;                                      !- Multiplier

OS:ScheduleTypeLimits,
<<<<<<< HEAD
  {e43f6065-fac1-4ee4-8f29-f6a537829517}, !- Handle
=======
  {9ff0e1ea-8ee8-404c-8aaa-0f42fb05957c}, !- Handle
>>>>>>> 78927444
  ActivityLevel,                          !- Name
  0,                                      !- Lower Limit Value
  ,                                       !- Upper Limit Value
  Continuous,                             !- Numeric Type
  ActivityLevel;                          !- Unit Type

OS:ScheduleTypeLimits,
<<<<<<< HEAD
  {f55330c6-0814-4b36-b81a-07286865e68d}, !- Handle
=======
  {d9676520-6bed-4402-903e-317ff3edb2d3}, !- Handle
>>>>>>> 78927444
  Fractional,                             !- Name
  0,                                      !- Lower Limit Value
  1,                                      !- Upper Limit Value
  Continuous;                             !- Numeric Type

OS:Coil:Heating:Gas,
<<<<<<< HEAD
  {bd1816a5-3840-4a6f-8994-35e0fd30d51b}, !- Handle
  res fur gas heating coil,               !- Name
  {99431a10-aa54-4c58-b5e4-cff9f3c99234}, !- Availability Schedule Name
=======
  {eada883b-d76a-4210-8594-2e0cd99b4c5c}, !- Handle
  res fur gas heating coil,               !- Name
  {f7ec46bc-4e96-425c-bc3c-8881260fe154}, !- Availability Schedule Name
>>>>>>> 78927444
  0.78,                                   !- Gas Burner Efficiency
  AutoSize,                               !- Nominal Capacity {W}
  ,                                       !- Air Inlet Node Name
  ,                                       !- Air Outlet Node Name
  ,                                       !- Temperature Setpoint Node Name
  76,                                     !- Parasitic Electric Load {W}
  ,                                       !- Part Load Fraction Correlation Curve Name
  0,                                      !- Parasitic Gas Load {W}
  NaturalGas;                             !- Fuel Type

OS:Schedule:Constant,
<<<<<<< HEAD
  {99431a10-aa54-4c58-b5e4-cff9f3c99234}, !- Handle
  Always On Discrete,                     !- Name
  {cf8a1a75-4f9f-4a5f-a130-fe07606f9221}, !- Schedule Type Limits Name
  1;                                      !- Value

OS:ScheduleTypeLimits,
  {cf8a1a75-4f9f-4a5f-a130-fe07606f9221}, !- Handle
=======
  {f7ec46bc-4e96-425c-bc3c-8881260fe154}, !- Handle
  Always On Discrete,                     !- Name
  {62f5c7fb-8a10-41f5-b9fb-fb78bac94085}, !- Schedule Type Limits Name
  1;                                      !- Value

OS:ScheduleTypeLimits,
  {62f5c7fb-8a10-41f5-b9fb-fb78bac94085}, !- Handle
>>>>>>> 78927444
  OnOff,                                  !- Name
  0,                                      !- Lower Limit Value
  1,                                      !- Upper Limit Value
  Discrete,                               !- Numeric Type
  Availability;                           !- Unit Type

OS:Fan:OnOff,
<<<<<<< HEAD
  {ced05e1e-564a-463b-94f1-5bfb67cbc3c6}, !- Handle
  res fur gas htg supply fan,             !- Name
  {99431a10-aa54-4c58-b5e4-cff9f3c99234}, !- Availability Schedule Name
=======
  {291807bc-a82f-4da9-9f26-c994c5cb3ddd}, !- Handle
  res fur gas htg supply fan,             !- Name
  {f7ec46bc-4e96-425c-bc3c-8881260fe154}, !- Availability Schedule Name
>>>>>>> 78927444
  0.75,                                   !- Fan Total Efficiency
  794.580001233493,                       !- Pressure Rise {Pa}
  autosize,                               !- Maximum Flow Rate {m3/s}
  1,                                      !- Motor Efficiency
  1,                                      !- Motor In Airstream Fraction
  ,                                       !- Air Inlet Node Name
  ,                                       !- Air Outlet Node Name
<<<<<<< HEAD
  {fab016bd-634c-4bff-ac8e-7bc1de35489c}, !- Fan Power Ratio Function of Speed Ratio Curve Name
  {4fbf8ffb-817f-45f6-91a7-aed993fbefb9}, !- Fan Efficiency Ratio Function of Speed Ratio Curve Name
  res fur gas htg supply fan;             !- End-Use Subcategory

OS:Curve:Exponent,
  {fab016bd-634c-4bff-ac8e-7bc1de35489c}, !- Handle
=======
  {60087991-83b2-43d5-8698-ae2f65e116b8}, !- Fan Power Ratio Function of Speed Ratio Curve Name
  {d3b2db4b-a1cb-4288-9efc-dd1f0613124e}, !- Fan Efficiency Ratio Function of Speed Ratio Curve Name
  res fur gas htg supply fan;             !- End-Use Subcategory

OS:Curve:Exponent,
  {60087991-83b2-43d5-8698-ae2f65e116b8}, !- Handle
>>>>>>> 78927444
  Fan On Off Power Curve,                 !- Name
  1,                                      !- Coefficient1 Constant
  0,                                      !- Coefficient2 Constant
  0,                                      !- Coefficient3 Constant
  0,                                      !- Minimum Value of x
  1,                                      !- Maximum Value of x
  ,                                       !- Minimum Curve Output
  ,                                       !- Maximum Curve Output
  ,                                       !- Input Unit Type for X
  ;                                       !- Output Unit Type

OS:Curve:Cubic,
<<<<<<< HEAD
  {4fbf8ffb-817f-45f6-91a7-aed993fbefb9}, !- Handle
=======
  {d3b2db4b-a1cb-4288-9efc-dd1f0613124e}, !- Handle
>>>>>>> 78927444
  Fan On Off Efficiency Curve,            !- Name
  1,                                      !- Coefficient1 Constant
  0,                                      !- Coefficient2 x
  0,                                      !- Coefficient3 x**2
  0,                                      !- Coefficient4 x**3
  0,                                      !- Minimum Value of x
  1;                                      !- Maximum Value of x

OS:AirLoopHVAC:UnitarySystem,
<<<<<<< HEAD
  {55ec60c5-ee37-4fd1-abf6-3baed26ee904}, !- Handle
  res fur gas unitary system,             !- Name
  Load,                                   !- Control Type
  {bfef54ef-4881-4fa8-8fe9-d0cf0cfaff06}, !- Controlling Zone or Thermostat Location
  None,                                   !- Dehumidification Control Type
  {99431a10-aa54-4c58-b5e4-cff9f3c99234}, !- Availability Schedule Name
  {384c6860-cf9a-42c3-83d1-f089852681a6}, !- Air Inlet Node Name
  {fe631e67-3a74-48dc-9d21-943c78884033}, !- Air Outlet Node Name
  {ced05e1e-564a-463b-94f1-5bfb67cbc3c6}, !- Supply Fan Name
  BlowThrough,                            !- Fan Placement
  {4408c356-d806-4042-ad5d-a15c229b66b9}, !- Supply Air Fan Operating Mode Schedule Name
  {bd1816a5-3840-4a6f-8994-35e0fd30d51b}, !- Heating Coil Name
=======
  {999ec7f9-bbc7-4909-b627-e364743ec29b}, !- Handle
  res fur gas unitary system,             !- Name
  Load,                                   !- Control Type
  {2635458c-a7b2-408b-a988-774ec5b246df}, !- Controlling Zone or Thermostat Location
  None,                                   !- Dehumidification Control Type
  {f7ec46bc-4e96-425c-bc3c-8881260fe154}, !- Availability Schedule Name
  {c871c1ba-59de-49e4-a46f-c145f6264e49}, !- Air Inlet Node Name
  {d3581994-6ec9-4edb-adcb-51ea98686d63}, !- Air Outlet Node Name
  {291807bc-a82f-4da9-9f26-c994c5cb3ddd}, !- Supply Fan Name
  BlowThrough,                            !- Fan Placement
  {38b76006-56fe-4091-888b-74eaa6de097f}, !- Supply Air Fan Operating Mode Schedule Name
  {eada883b-d76a-4210-8594-2e0cd99b4c5c}, !- Heating Coil Name
>>>>>>> 78927444
  1,                                      !- DX Heating Coil Sizing Ratio
  ,                                       !- Cooling Coil Name
  No,                                     !- Use DOAS DX Cooling Coil
  2,                                      !- DOAS DX Cooling Coil Leaving Minimum Air Temperature {C}
  SensibleOnlyLoadControl,                !- Latent Load Control
  ,                                       !- Supplemental Heating Coil Name
  ,                                       !- Supply Air Flow Rate Method During Cooling Operation
  0,                                      !- Supply Air Flow Rate During Cooling Operation {m3/s}
  ,                                       !- Supply Air Flow Rate Per Floor Area During Cooling Operation {m3/s-m2}
  ,                                       !- Fraction of Autosized Design Cooling Supply Air Flow Rate
  ,                                       !- Design Supply Air Flow Rate Per Unit of Capacity During Cooling Operation {m3/s-W}
  ,                                       !- Supply Air Flow Rate Method During Heating Operation
  Autosize,                               !- Supply Air Flow Rate During Heating Operation {m3/s}
  ,                                       !- Supply Air Flow Rate Per Floor Area during Heating Operation {m3/s-m2}
  ,                                       !- Fraction of Autosized Design Heating Supply Air Flow Rate
  ,                                       !- Design Supply Air Flow Rate Per Unit of Capacity During Heating Operation {m3/s-W}
  ,                                       !- Supply Air Flow Rate Method When No Cooling or Heating is Required
  0,                                      !- Supply Air Flow Rate When No Cooling or Heating is Required {m3/s}
  ,                                       !- Supply Air Flow Rate Per Floor Area When No Cooling or Heating is Required {m3/s-m2}
  ,                                       !- Fraction of Autosized Design Cooling Supply Air Flow Rate When No Cooling or Heating is Required
  ,                                       !- Fraction of Autosized Design Heating Supply Air Flow Rate When No Cooling or Heating is Required
  ,                                       !- Design Supply Air Flow Rate Per Unit of Capacity During Cooling Operation When No Cooling or Heating is Required {m3/s-W}
  ,                                       !- Design Supply Air Flow Rate Per Unit of Capacity During Heating Operation When No Cooling or Heating is Required {m3/s-W}
  48.8888888888889,                       !- Maximum Supply Air Temperature {C}
  21,                                     !- Maximum Outdoor Dry-Bulb Temperature for Supplemental Heater Operation {C}
  ,                                       !- Outdoor Dry-Bulb Temperature Sensor Node Name
  2.5,                                    !- Maximum Cycling Rate {cycles/hr}
  60,                                     !- Heat Pump Time Constant {s}
  0.01,                                   !- Fraction of On-Cycle Power Use
  60,                                     !- Heat Pump Fan Delay Time {s}
  0,                                      !- Ancilliary On-Cycle Electric Power {W}
  0;                                      !- Ancilliary Off-Cycle Electric Power {W}

OS:Schedule:Constant,
<<<<<<< HEAD
  {4408c356-d806-4042-ad5d-a15c229b66b9}, !- Handle
  Always Off Discrete,                    !- Name
  {e63c0cee-db6e-4257-8e98-932c4da50523}, !- Schedule Type Limits Name
  0;                                      !- Value

OS:ScheduleTypeLimits,
  {e63c0cee-db6e-4257-8e98-932c4da50523}, !- Handle
=======
  {38b76006-56fe-4091-888b-74eaa6de097f}, !- Handle
  Always Off Discrete,                    !- Name
  {9ce137c3-264e-42fa-903b-c78234a3f21b}, !- Schedule Type Limits Name
  0;                                      !- Value

OS:ScheduleTypeLimits,
  {9ce137c3-264e-42fa-903b-c78234a3f21b}, !- Handle
>>>>>>> 78927444
  OnOff 1,                                !- Name
  0,                                      !- Lower Limit Value
  1,                                      !- Upper Limit Value
  Discrete,                               !- Numeric Type
  Availability;                           !- Unit Type

OS:AirLoopHVAC,
<<<<<<< HEAD
  {55f85a3e-eec4-4c82-af3a-bb11aa53019e}, !- Handle
  res fur gas asys,                       !- Name
  ,                                       !- Controller List Name
  {99431a10-aa54-4c58-b5e4-cff9f3c99234}, !- Availability Schedule
  {3ed6a481-618a-4db7-b351-fa590729e2c3}, !- Availability Manager List Name
  AutoSize,                               !- Design Supply Air Flow Rate {m3/s}
  ,                                       !- Branch List Name
  ,                                       !- Connector List Name
  {c358086f-78a1-49df-aa55-aaaef54e9021}, !- Supply Side Inlet Node Name
  {a64042e3-c77d-4ef2-9e95-c28edb5d765f}, !- Demand Side Outlet Node Name
  {cada4774-a362-4596-8428-d7b6f6b6f974}, !- Demand Side Inlet Node A
  {9aef28d3-07d8-41ac-b407-8620349ed9e2}, !- Supply Side Outlet Node A
  ,                                       !- Demand Side Inlet Node B
  ,                                       !- Supply Side Outlet Node B
  ,                                       !- Return Air Bypass Flow Temperature Setpoint Schedule Name
  {7cf6026e-cd69-420f-af8a-62619d134402}, !- Demand Mixer Name
  {2b3107f3-80ee-4b01-9814-57bd47d941da}, !- Demand Splitter A Name
=======
  {622ab270-6bfb-4fc1-beee-c72150adb393}, !- Handle
  res fur gas asys,                       !- Name
  ,                                       !- Controller List Name
  {f7ec46bc-4e96-425c-bc3c-8881260fe154}, !- Availability Schedule
  {91a9f5e8-6e19-4cf8-8374-36241a996fc8}, !- Availability Manager List Name
  AutoSize,                               !- Design Supply Air Flow Rate {m3/s}
  ,                                       !- Branch List Name
  ,                                       !- Connector List Name
  {3dbdeb1b-7aaf-4cd3-99a7-7fa2cb527177}, !- Supply Side Inlet Node Name
  {55e14f7c-0281-4adc-8734-a2e1932dfffd}, !- Demand Side Outlet Node Name
  {8d5bffa1-c410-4736-bdf9-65cad74f4bc8}, !- Demand Side Inlet Node A
  {c9b661eb-547b-4c84-a152-9776504e7471}, !- Supply Side Outlet Node A
  ,                                       !- Demand Side Inlet Node B
  ,                                       !- Supply Side Outlet Node B
  ,                                       !- Return Air Bypass Flow Temperature Setpoint Schedule Name
  {606f9c8a-b3ac-412a-abd1-191a9ec86b73}, !- Demand Mixer Name
  {510a7da9-82c2-4f9c-9f33-d9e4bdad9249}, !- Demand Splitter A Name
>>>>>>> 78927444
  ,                                       !- Demand Splitter B Name
  ;                                       !- Supply Splitter Name

OS:Node,
<<<<<<< HEAD
  {7b2f9770-8b80-4e0d-8f05-2d718aa3c8f3}, !- Handle
  Node 3,                                 !- Name
  {c358086f-78a1-49df-aa55-aaaef54e9021}, !- Inlet Port
  {384c6860-cf9a-42c3-83d1-f089852681a6}; !- Outlet Port

OS:Node,
  {1022fb10-b259-4ce3-8e2d-467ebf623070}, !- Handle
  Node 4,                                 !- Name
  {fe631e67-3a74-48dc-9d21-943c78884033}, !- Inlet Port
  {9aef28d3-07d8-41ac-b407-8620349ed9e2}; !- Outlet Port

OS:Connection,
  {c358086f-78a1-49df-aa55-aaaef54e9021}, !- Handle
  {c5354e85-7a75-4d4f-883e-93c54153dc87}, !- Name
  {55f85a3e-eec4-4c82-af3a-bb11aa53019e}, !- Source Object
  8,                                      !- Outlet Port
  {7b2f9770-8b80-4e0d-8f05-2d718aa3c8f3}, !- Target Object
  2;                                      !- Inlet Port

OS:Connection,
  {9aef28d3-07d8-41ac-b407-8620349ed9e2}, !- Handle
  {09f0b9ad-ff1c-4803-9c80-6af3bcfae8c1}, !- Name
  {1022fb10-b259-4ce3-8e2d-467ebf623070}, !- Source Object
  3,                                      !- Outlet Port
  {55f85a3e-eec4-4c82-af3a-bb11aa53019e}, !- Target Object
  11;                                     !- Inlet Port

OS:Node,
  {441f67fe-74a6-460e-9486-4a1b887893e9}, !- Handle
  Node 5,                                 !- Name
  {cada4774-a362-4596-8428-d7b6f6b6f974}, !- Inlet Port
  {1ad702fd-0750-498c-9aa4-0106ead018ee}; !- Outlet Port

OS:Node,
  {797e9aa0-2c4d-47c5-8986-6a39806c4852}, !- Handle
  Node 6,                                 !- Name
  {9e7e49bb-8b42-44f7-8b8c-3315697214f5}, !- Inlet Port
  {a64042e3-c77d-4ef2-9e95-c28edb5d765f}; !- Outlet Port

OS:Node,
  {4a709043-6c17-4e3a-90b3-9b1df170c76e}, !- Handle
  Node 7,                                 !- Name
  {8faa4b68-3e1a-4b22-bdd1-376e6b4ab8ca}, !- Inlet Port
  {4cba9069-153a-4024-97af-bb6bcf97b31e}; !- Outlet Port

OS:Connection,
  {cada4774-a362-4596-8428-d7b6f6b6f974}, !- Handle
  {ed0ce4f4-04a5-4794-ab0f-a1dec13f8061}, !- Name
  {55f85a3e-eec4-4c82-af3a-bb11aa53019e}, !- Source Object
  10,                                     !- Outlet Port
  {441f67fe-74a6-460e-9486-4a1b887893e9}, !- Target Object
  2;                                      !- Inlet Port

OS:Connection,
  {a64042e3-c77d-4ef2-9e95-c28edb5d765f}, !- Handle
  {f4dffa5d-bbf1-4c01-95dc-580fc60fd68a}, !- Name
  {797e9aa0-2c4d-47c5-8986-6a39806c4852}, !- Source Object
  3,                                      !- Outlet Port
  {55f85a3e-eec4-4c82-af3a-bb11aa53019e}, !- Target Object
  9;                                      !- Inlet Port

OS:AirLoopHVAC:ZoneSplitter,
  {2b3107f3-80ee-4b01-9814-57bd47d941da}, !- Handle
  res fur gas zone splitter,              !- Name
  {1ad702fd-0750-498c-9aa4-0106ead018ee}, !- Inlet Node Name
  {d102af9b-71e9-4e51-bb6e-d0d45878b04a}; !- Outlet Node Name 1

OS:AirLoopHVAC:ZoneMixer,
  {7cf6026e-cd69-420f-af8a-62619d134402}, !- Handle
  res fur gas zone mixer,                 !- Name
  {9e7e49bb-8b42-44f7-8b8c-3315697214f5}, !- Outlet Node Name
  {241a7acf-0a2f-41d3-bfe4-fdd4831c5d72}; !- Inlet Node Name 1

OS:Connection,
  {1ad702fd-0750-498c-9aa4-0106ead018ee}, !- Handle
  {cb7bec96-3463-47c4-a97d-c1d34c1a83d5}, !- Name
  {441f67fe-74a6-460e-9486-4a1b887893e9}, !- Source Object
  3,                                      !- Outlet Port
  {2b3107f3-80ee-4b01-9814-57bd47d941da}, !- Target Object
  2;                                      !- Inlet Port

OS:Connection,
  {9e7e49bb-8b42-44f7-8b8c-3315697214f5}, !- Handle
  {c544d460-447d-47ed-9e5f-cae16fa1b8b7}, !- Name
  {7cf6026e-cd69-420f-af8a-62619d134402}, !- Source Object
  2,                                      !- Outlet Port
  {797e9aa0-2c4d-47c5-8986-6a39806c4852}, !- Target Object
  2;                                      !- Inlet Port

OS:Sizing:System,
  {5687800a-3023-4dc0-b336-6b20135e1837}, !- Handle
  {55f85a3e-eec4-4c82-af3a-bb11aa53019e}, !- AirLoop Name
=======
  {cbfd3530-91cd-472f-b4c5-ba5edb0f1e61}, !- Handle
  Node 3,                                 !- Name
  {3dbdeb1b-7aaf-4cd3-99a7-7fa2cb527177}, !- Inlet Port
  {c871c1ba-59de-49e4-a46f-c145f6264e49}; !- Outlet Port

OS:Node,
  {e6cd1b08-5c12-4f30-8747-303f811eac33}, !- Handle
  Node 4,                                 !- Name
  {d3581994-6ec9-4edb-adcb-51ea98686d63}, !- Inlet Port
  {c9b661eb-547b-4c84-a152-9776504e7471}; !- Outlet Port

OS:Connection,
  {3dbdeb1b-7aaf-4cd3-99a7-7fa2cb527177}, !- Handle
  {7f20ac9c-e531-4f85-84d2-c3e99515b6f4}, !- Name
  {622ab270-6bfb-4fc1-beee-c72150adb393}, !- Source Object
  8,                                      !- Outlet Port
  {cbfd3530-91cd-472f-b4c5-ba5edb0f1e61}, !- Target Object
  2;                                      !- Inlet Port

OS:Connection,
  {c9b661eb-547b-4c84-a152-9776504e7471}, !- Handle
  {6185dff6-74b9-40cb-9e71-1a39435916ad}, !- Name
  {e6cd1b08-5c12-4f30-8747-303f811eac33}, !- Source Object
  3,                                      !- Outlet Port
  {622ab270-6bfb-4fc1-beee-c72150adb393}, !- Target Object
  11;                                     !- Inlet Port

OS:Node,
  {3b9f3f2f-f485-493a-b4ad-12d9e27b8a16}, !- Handle
  Node 5,                                 !- Name
  {8d5bffa1-c410-4736-bdf9-65cad74f4bc8}, !- Inlet Port
  {14701f80-3885-41f2-92fb-100dae581375}; !- Outlet Port

OS:Node,
  {3d244c78-ce30-441a-b6e1-085ca715c4e5}, !- Handle
  Node 6,                                 !- Name
  {d5d101b5-3a3a-4088-be72-ad7b78614387}, !- Inlet Port
  {55e14f7c-0281-4adc-8734-a2e1932dfffd}; !- Outlet Port

OS:Node,
  {bb4ef75c-e1a7-42d2-b2cd-d070f2d52962}, !- Handle
  Node 7,                                 !- Name
  {7d831394-39d5-4754-8bab-b6d3e0e2a180}, !- Inlet Port
  {bb728e1c-3c72-45aa-8fbf-cb2339c1bbeb}; !- Outlet Port

OS:Connection,
  {8d5bffa1-c410-4736-bdf9-65cad74f4bc8}, !- Handle
  {ff334233-c05a-4fb7-8e25-504b125a469e}, !- Name
  {622ab270-6bfb-4fc1-beee-c72150adb393}, !- Source Object
  10,                                     !- Outlet Port
  {3b9f3f2f-f485-493a-b4ad-12d9e27b8a16}, !- Target Object
  2;                                      !- Inlet Port

OS:Connection,
  {55e14f7c-0281-4adc-8734-a2e1932dfffd}, !- Handle
  {a9c8296c-66f0-490f-87b0-4d1669116946}, !- Name
  {3d244c78-ce30-441a-b6e1-085ca715c4e5}, !- Source Object
  3,                                      !- Outlet Port
  {622ab270-6bfb-4fc1-beee-c72150adb393}, !- Target Object
  9;                                      !- Inlet Port

OS:AirLoopHVAC:ZoneSplitter,
  {510a7da9-82c2-4f9c-9f33-d9e4bdad9249}, !- Handle
  res fur gas zone splitter,              !- Name
  {14701f80-3885-41f2-92fb-100dae581375}, !- Inlet Node Name
  {76c23e2e-d924-4111-994f-e958648db15a}; !- Outlet Node Name 1

OS:AirLoopHVAC:ZoneMixer,
  {606f9c8a-b3ac-412a-abd1-191a9ec86b73}, !- Handle
  res fur gas zone mixer,                 !- Name
  {d5d101b5-3a3a-4088-be72-ad7b78614387}, !- Outlet Node Name
  {f005d01e-ee29-4187-bf3f-6916580c049a}; !- Inlet Node Name 1

OS:Connection,
  {14701f80-3885-41f2-92fb-100dae581375}, !- Handle
  {2c317edb-b4ec-477f-a9f3-0a5a67676189}, !- Name
  {3b9f3f2f-f485-493a-b4ad-12d9e27b8a16}, !- Source Object
  3,                                      !- Outlet Port
  {510a7da9-82c2-4f9c-9f33-d9e4bdad9249}, !- Target Object
  2;                                      !- Inlet Port

OS:Connection,
  {d5d101b5-3a3a-4088-be72-ad7b78614387}, !- Handle
  {f882e687-da47-4627-83b4-b96802e9c3be}, !- Name
  {606f9c8a-b3ac-412a-abd1-191a9ec86b73}, !- Source Object
  2,                                      !- Outlet Port
  {3d244c78-ce30-441a-b6e1-085ca715c4e5}, !- Target Object
  2;                                      !- Inlet Port

OS:Sizing:System,
  {5a0f018f-8da6-4aa2-8b00-5a2d435947f2}, !- Handle
  {622ab270-6bfb-4fc1-beee-c72150adb393}, !- AirLoop Name
>>>>>>> 78927444
  Sensible,                               !- Type of Load to Size On
  Autosize,                               !- Design Outdoor Air Flow Rate {m3/s}
  0.3,                                    !- Central Heating Maximum System Air Flow Ratio
  7,                                      !- Preheat Design Temperature {C}
  0.008,                                  !- Preheat Design Humidity Ratio {kg-H2O/kg-Air}
  12.8,                                   !- Precool Design Temperature {C}
  0.008,                                  !- Precool Design Humidity Ratio {kg-H2O/kg-Air}
  12.8,                                   !- Central Cooling Design Supply Air Temperature {C}
  16.7,                                   !- Central Heating Design Supply Air Temperature {C}
  NonCoincident,                          !- Sizing Option
  Yes,                                    !- 100% Outdoor Air in Cooling
  Yes,                                    !- 100% Outdoor Air in Heating
  0.0085,                                 !- Central Cooling Design Supply Air Humidity Ratio {kg-H2O/kg-Air}
  0.008,                                  !- Central Heating Design Supply Air Humidity Ratio {kg-H2O/kg-Air}
  DesignDay,                              !- Cooling Design Air Flow Method
  0,                                      !- Cooling Design Air Flow Rate {m3/s}
  DesignDay,                              !- Heating Design Air Flow Method
  0,                                      !- Heating Design Air Flow Rate {m3/s}
  ZoneSum,                                !- System Outdoor Air Method
  1,                                      !- Zone Maximum Outdoor Air Fraction {dimensionless}
  0.0099676501,                           !- Cooling Supply Air Flow Rate Per Floor Area {m3/s-m2}
  1,                                      !- Cooling Fraction of Autosized Cooling Supply Air Flow Rate
  3.9475456e-005,                         !- Cooling Supply Air Flow Rate Per Unit Cooling Capacity {m3/s-W}
  0.0099676501,                           !- Heating Supply Air Flow Rate Per Floor Area {m3/s-m2}
  1,                                      !- Heating Fraction of Autosized Heating Supply Air Flow Rate
  1,                                      !- Heating Fraction of Autosized Cooling Supply Air Flow Rate
  3.1588213e-005,                         !- Heating Supply Air Flow Rate Per Unit Heating Capacity {m3/s-W}
  CoolingDesignCapacity,                  !- Cooling Design Capacity Method
  autosize,                               !- Cooling Design Capacity {W}
  234.7,                                  !- Cooling Design Capacity Per Floor Area {W/m2}
  1,                                      !- Fraction of Autosized Cooling Design Capacity
  HeatingDesignCapacity,                  !- Heating Design Capacity Method
  autosize,                               !- Heating Design Capacity {W}
  157,                                    !- Heating Design Capacity Per Floor Area {W/m2}
  1,                                      !- Fraction of Autosized Heating Design Capacity
  OnOff;                                  !- Central Cooling Capacity Control Method

OS:AvailabilityManagerAssignmentList,
<<<<<<< HEAD
  {3ed6a481-618a-4db7-b351-fa590729e2c3}, !- Handle
  Air Loop HVAC 1 AvailabilityManagerAssignmentList; !- Name

OS:Connection,
  {384c6860-cf9a-42c3-83d1-f089852681a6}, !- Handle
  {13d7da42-2217-4a2f-8c4f-f4c5d0b1adee}, !- Name
  {7b2f9770-8b80-4e0d-8f05-2d718aa3c8f3}, !- Source Object
  3,                                      !- Outlet Port
  {55ec60c5-ee37-4fd1-abf6-3baed26ee904}, !- Target Object
  6;                                      !- Inlet Port

OS:Connection,
  {fe631e67-3a74-48dc-9d21-943c78884033}, !- Handle
  {f70183f0-8af5-46d5-a42a-d1da9f7e994e}, !- Name
  {55ec60c5-ee37-4fd1-abf6-3baed26ee904}, !- Source Object
  7,                                      !- Outlet Port
  {1022fb10-b259-4ce3-8e2d-467ebf623070}, !- Target Object
  2;                                      !- Inlet Port

OS:AirTerminal:SingleDuct:ConstantVolume:NoReheat,
  {888d86bc-713c-42a2-b2e6-0f6bf7932b94}, !- Handle
  res fur gas living zone direct air,     !- Name
  {99431a10-aa54-4c58-b5e4-cff9f3c99234}, !- Availability Schedule Name
  {af843dd9-a073-4c38-9e9f-f243e82d6721}, !- Air Inlet Node Name
  {8faa4b68-3e1a-4b22-bdd1-376e6b4ab8ca}, !- Air Outlet Node Name
  AutoSize;                               !- Maximum Air Flow Rate {m3/s}

OS:Node,
  {7bf936d6-221f-4d93-9f7d-90dde7584c74}, !- Handle
  Node 8,                                 !- Name
  {2bcca0d8-d11f-4871-8192-a846568f4a07}, !- Inlet Port
  {241a7acf-0a2f-41d3-bfe4-fdd4831c5d72}; !- Outlet Port

OS:Connection,
  {4cba9069-153a-4024-97af-bb6bcf97b31e}, !- Handle
  {e17c49b0-70d0-4740-a17e-d9262f984f0d}, !- Name
  {4a709043-6c17-4e3a-90b3-9b1df170c76e}, !- Source Object
  3,                                      !- Outlet Port
  {6d1247c4-45fc-44c2-b99d-45f4ec7b7b84}, !- Target Object
  3;                                      !- Inlet Port

OS:Connection,
  {2bcca0d8-d11f-4871-8192-a846568f4a07}, !- Handle
  {278d5195-fe02-4807-9415-11dab2922441}, !- Name
  {1e88cdcc-0c4a-4180-bc9f-2d9b8cdfc1f7}, !- Source Object
  3,                                      !- Outlet Port
  {7bf936d6-221f-4d93-9f7d-90dde7584c74}, !- Target Object
  2;                                      !- Inlet Port

OS:Connection,
  {241a7acf-0a2f-41d3-bfe4-fdd4831c5d72}, !- Handle
  {fe06cbb6-fe27-4120-9848-6d4fc014a973}, !- Name
  {7bf936d6-221f-4d93-9f7d-90dde7584c74}, !- Source Object
  3,                                      !- Outlet Port
  {7cf6026e-cd69-420f-af8a-62619d134402}, !- Target Object
  3;                                      !- Inlet Port

OS:Node,
  {de3118ab-f15c-46ec-8d1b-bd2b3de42575}, !- Handle
  Node 9,                                 !- Name
  {d102af9b-71e9-4e51-bb6e-d0d45878b04a}, !- Inlet Port
  {af843dd9-a073-4c38-9e9f-f243e82d6721}; !- Outlet Port

OS:Connection,
  {d102af9b-71e9-4e51-bb6e-d0d45878b04a}, !- Handle
  {6a4d37f8-46a6-47c0-bfcb-617c346d2438}, !- Name
  {2b3107f3-80ee-4b01-9814-57bd47d941da}, !- Source Object
  3,                                      !- Outlet Port
  {de3118ab-f15c-46ec-8d1b-bd2b3de42575}, !- Target Object
  2;                                      !- Inlet Port

OS:Connection,
  {af843dd9-a073-4c38-9e9f-f243e82d6721}, !- Handle
  {fca8a425-7e47-4a12-a2cb-a5a58bba3370}, !- Name
  {de3118ab-f15c-46ec-8d1b-bd2b3de42575}, !- Source Object
  3,                                      !- Outlet Port
  {888d86bc-713c-42a2-b2e6-0f6bf7932b94}, !- Target Object
  3;                                      !- Inlet Port

OS:Connection,
  {8faa4b68-3e1a-4b22-bdd1-376e6b4ab8ca}, !- Handle
  {6c19ebed-7397-4db9-bc8a-5bc29a9edf0d}, !- Name
  {888d86bc-713c-42a2-b2e6-0f6bf7932b94}, !- Source Object
  4,                                      !- Outlet Port
  {4a709043-6c17-4e3a-90b3-9b1df170c76e}, !- Target Object
  2;                                      !- Inlet Port

OS:AdditionalProperties,
  {44315f30-a9bb-4514-87ba-cc7a948815c3}, !- Handle
  {55ec60c5-ee37-4fd1-abf6-3baed26ee904}, !- Object Name
=======
  {91a9f5e8-6e19-4cf8-8374-36241a996fc8}, !- Handle
  Air Loop HVAC 1 AvailabilityManagerAssignmentList; !- Name

OS:Connection,
  {c871c1ba-59de-49e4-a46f-c145f6264e49}, !- Handle
  {e82914cf-fe7f-4336-a477-a6a804f8fa85}, !- Name
  {cbfd3530-91cd-472f-b4c5-ba5edb0f1e61}, !- Source Object
  3,                                      !- Outlet Port
  {999ec7f9-bbc7-4909-b627-e364743ec29b}, !- Target Object
  6;                                      !- Inlet Port

OS:Connection,
  {d3581994-6ec9-4edb-adcb-51ea98686d63}, !- Handle
  {c676abd3-7d84-436b-bf79-4441f93a28da}, !- Name
  {999ec7f9-bbc7-4909-b627-e364743ec29b}, !- Source Object
  7,                                      !- Outlet Port
  {e6cd1b08-5c12-4f30-8747-303f811eac33}, !- Target Object
  2;                                      !- Inlet Port

OS:AirTerminal:SingleDuct:ConstantVolume:NoReheat,
  {25c2bf62-990d-426b-ab4a-fec6cbb864d9}, !- Handle
  res fur gas living zone direct air,     !- Name
  {f7ec46bc-4e96-425c-bc3c-8881260fe154}, !- Availability Schedule Name
  {b4889fb3-5361-4913-aff8-cc04a02baa78}, !- Air Inlet Node Name
  {7d831394-39d5-4754-8bab-b6d3e0e2a180}, !- Air Outlet Node Name
  AutoSize;                               !- Maximum Air Flow Rate {m3/s}

OS:Node,
  {7258c6bd-ba24-44d2-a89a-14cf11fe0f41}, !- Handle
  Node 8,                                 !- Name
  {37e07ca8-64f6-4fe7-afab-710bcb4d4361}, !- Inlet Port
  {f005d01e-ee29-4187-bf3f-6916580c049a}; !- Outlet Port

OS:Connection,
  {bb728e1c-3c72-45aa-8fbf-cb2339c1bbeb}, !- Handle
  {0b128a93-d7aa-4c00-a51f-df6d58ec27e2}, !- Name
  {bb4ef75c-e1a7-42d2-b2cd-d070f2d52962}, !- Source Object
  3,                                      !- Outlet Port
  {451ea7b8-aad6-41f0-8649-529e8c96825d}, !- Target Object
  3;                                      !- Inlet Port

OS:Connection,
  {37e07ca8-64f6-4fe7-afab-710bcb4d4361}, !- Handle
  {88d69a4c-2f04-4073-a7fc-ccb96619de5f}, !- Name
  {7fdcff6c-8306-4813-9d7d-5bc664ccb1d5}, !- Source Object
  3,                                      !- Outlet Port
  {7258c6bd-ba24-44d2-a89a-14cf11fe0f41}, !- Target Object
  2;                                      !- Inlet Port

OS:Connection,
  {f005d01e-ee29-4187-bf3f-6916580c049a}, !- Handle
  {4d823b89-843f-4eea-aebe-b4b3d178752c}, !- Name
  {7258c6bd-ba24-44d2-a89a-14cf11fe0f41}, !- Source Object
  3,                                      !- Outlet Port
  {606f9c8a-b3ac-412a-abd1-191a9ec86b73}, !- Target Object
  3;                                      !- Inlet Port

OS:Node,
  {39daadbb-fa49-4eee-8e96-277cc33b71ad}, !- Handle
  Node 9,                                 !- Name
  {76c23e2e-d924-4111-994f-e958648db15a}, !- Inlet Port
  {b4889fb3-5361-4913-aff8-cc04a02baa78}; !- Outlet Port

OS:Connection,
  {76c23e2e-d924-4111-994f-e958648db15a}, !- Handle
  {383df5d0-88a4-480a-8db5-bda12cf80831}, !- Name
  {510a7da9-82c2-4f9c-9f33-d9e4bdad9249}, !- Source Object
  3,                                      !- Outlet Port
  {39daadbb-fa49-4eee-8e96-277cc33b71ad}, !- Target Object
  2;                                      !- Inlet Port

OS:Connection,
  {b4889fb3-5361-4913-aff8-cc04a02baa78}, !- Handle
  {78b56c16-f41b-460a-a06b-bc36e44d9b81}, !- Name
  {39daadbb-fa49-4eee-8e96-277cc33b71ad}, !- Source Object
  3,                                      !- Outlet Port
  {25c2bf62-990d-426b-ab4a-fec6cbb864d9}, !- Target Object
  3;                                      !- Inlet Port

OS:Connection,
  {7d831394-39d5-4754-8bab-b6d3e0e2a180}, !- Handle
  {67f9996e-29d0-442b-8d5c-14b756a59a31}, !- Name
  {25c2bf62-990d-426b-ab4a-fec6cbb864d9}, !- Source Object
  4,                                      !- Outlet Port
  {bb4ef75c-e1a7-42d2-b2cd-d070f2d52962}, !- Target Object
  2;                                      !- Inlet Port

OS:AdditionalProperties,
  {d1b1f3e5-9442-4897-b402-bcfacd324028}, !- Handle
  {999ec7f9-bbc7-4909-b627-e364743ec29b}, !- Object Name
>>>>>>> 78927444
  SizingInfoHVACFracHeatLoadServed,       !- Feature Name 1
  Double,                                 !- Feature Data Type 1
  1;                                      !- Feature Value 1
<|MERGE_RESOLUTION|>--- conflicted
+++ resolved
@@ -1,73 +1,41 @@
 !- NOTE: Auto-generated from /test/osw_files/SFA_4units_1story_SL_UA_3Beds_2Baths_Denver_Furnace_NoSetpoints.osw
 
 OS:Version,
-<<<<<<< HEAD
-  {2dea2b22-83a4-4a22-b876-4055741b0395}, !- Handle
+  {7a7a4031-81ca-4a88-8477-168d6716f00e}, !- Handle
   2.9.1;                                  !- Version Identifier
 
 OS:SimulationControl,
-  {d489d619-d8f1-4936-8823-bc485c4c06d5}, !- Handle
-=======
-  {3f11565a-bfe8-4491-be5e-87803acb2962}, !- Handle
-  2.9.0;                                  !- Version Identifier
-
-OS:SimulationControl,
-  {ccb5be38-05e1-4bc6-ad82-aaafbe933c2f}, !- Handle
->>>>>>> 78927444
+  {2bd86151-d3bb-4d1d-95d1-749f6f585b8e}, !- Handle
   ,                                       !- Do Zone Sizing Calculation
   ,                                       !- Do System Sizing Calculation
   ,                                       !- Do Plant Sizing Calculation
   No;                                     !- Run Simulation for Sizing Periods
 
 OS:Timestep,
-<<<<<<< HEAD
-  {f8fa9778-8a93-4a68-998f-ba18d63a4542}, !- Handle
+  {b0a4b681-9653-451a-8041-8f193ab18cbd}, !- Handle
   6;                                      !- Number of Timesteps per Hour
 
 OS:ShadowCalculation,
-  {3d339536-66a5-44d5-9445-beb9579fc25e}, !- Handle
-=======
-  {bfa6f38b-0bf0-45a8-81f4-54edf6e7a2cf}, !- Handle
-  6;                                      !- Number of Timesteps per Hour
-
-OS:ShadowCalculation,
-  {77f05924-97fe-4af0-8ac7-a109266e2e2c}, !- Handle
->>>>>>> 78927444
+  {b0c1ecf3-366a-4ed2-b807-18665db28fa2}, !- Handle
   20,                                     !- Calculation Frequency
   200;                                    !- Maximum Figures in Shadow Overlap Calculations
 
 OS:SurfaceConvectionAlgorithm:Outside,
-<<<<<<< HEAD
-  {7094e464-7d07-4d92-90ea-fdff94921d7d}, !- Handle
+  {20ba8f8f-8a5b-43de-8c17-c75214e99565}, !- Handle
   DOE-2;                                  !- Algorithm
 
 OS:SurfaceConvectionAlgorithm:Inside,
-  {677530f4-3fed-4aeb-a0e0-18582d92b627}, !- Handle
+  {36cad16c-f5d1-4f8e-966d-4b834eb3f69c}, !- Handle
   TARP;                                   !- Algorithm
 
 OS:ZoneCapacitanceMultiplier:ResearchSpecial,
-  {872dfc1e-30e7-4cd0-b3e7-306ba474c82c}, !- Handle
-=======
-  {0df5bcb9-202a-47e5-b208-f9920f2ec1c8}, !- Handle
-  DOE-2;                                  !- Algorithm
-
-OS:SurfaceConvectionAlgorithm:Inside,
-  {82674a07-fc05-4f41-95b2-2d42836adefb}, !- Handle
-  TARP;                                   !- Algorithm
-
-OS:ZoneCapacitanceMultiplier:ResearchSpecial,
-  {2a82170b-7abf-4ebe-b88f-83db5043aaaf}, !- Handle
->>>>>>> 78927444
+  {bd7445ef-febf-4819-a884-6fea0c926f25}, !- Handle
   ,                                       !- Temperature Capacity Multiplier
   15,                                     !- Humidity Capacity Multiplier
   ;                                       !- Carbon Dioxide Capacity Multiplier
 
 OS:RunPeriod,
-<<<<<<< HEAD
-  {ed436923-ad33-49a3-8cf0-da8fccb140e3}, !- Handle
-=======
-  {89435e5d-3b67-4d3c-b20a-debd42ac8dc7}, !- Handle
->>>>>>> 78927444
+  {2d8187b4-7b9e-4839-909e-6461aa7c6750}, !- Handle
   Run Period 1,                           !- Name
   1,                                      !- Begin Month
   1,                                      !- Begin Day of Month
@@ -81,21 +49,13 @@
   ;                                       !- Number of Times Runperiod to be Repeated
 
 OS:YearDescription,
-<<<<<<< HEAD
-  {3bd7a016-51b4-428e-8851-74da947dba5f}, !- Handle
-=======
-  {892270ba-9dcc-4e18-a132-74e37ee19f9a}, !- Handle
->>>>>>> 78927444
+  {776d5eeb-3c70-4d07-a95b-1b6f0ec596cf}, !- Handle
   2007,                                   !- Calendar Year
   ,                                       !- Day of Week for Start Day
   ;                                       !- Is Leap Year
 
 OS:WeatherFile,
-<<<<<<< HEAD
-  {842f3c9c-b8e1-4d33-9d6b-5ca56bca353c}, !- Handle
-=======
-  {b2ecea2c-fdc4-407d-ac37-7c88166f99c8}, !- Handle
->>>>>>> 78927444
+  {c76f31b3-27c2-475b-ad87-1f21184c1075}, !- Handle
   Denver Intl Ap,                         !- City
   CO,                                     !- State Province Region
   USA,                                    !- Country
@@ -109,13 +69,8 @@
   E23378AA;                               !- Checksum
 
 OS:AdditionalProperties,
-<<<<<<< HEAD
-  {17127b97-06a0-4a98-a1e3-09846a1258ec}, !- Handle
-  {842f3c9c-b8e1-4d33-9d6b-5ca56bca353c}, !- Object Name
-=======
-  {f6f0a847-e33d-44cd-8a1a-f03e9ffdf3b8}, !- Handle
-  {b2ecea2c-fdc4-407d-ac37-7c88166f99c8}, !- Object Name
->>>>>>> 78927444
+  {9dd1f9d6-ae6e-43db-8a90-d3b32fa22ed9}, !- Handle
+  {c76f31b3-27c2-475b-ad87-1f21184c1075}, !- Object Name
   EPWHeaderCity,                          !- Feature Name 1
   String,                                 !- Feature Data Type 1
   Denver Intl Ap,                         !- Feature Value 1
@@ -223,11 +178,7 @@
   84;                                     !- Feature Value 35
 
 OS:Site,
-<<<<<<< HEAD
-  {8c20fbf4-8e26-43b1-a133-c51f1f4d685d}, !- Handle
-=======
-  {9e6450db-fce0-401a-a9d6-f76a951cb638}, !- Handle
->>>>>>> 78927444
+  {6a03c1cc-27bc-4f91-99a5-5c7c98eccd0f}, !- Handle
   Denver Intl Ap_CO_USA,                  !- Name
   39.83,                                  !- Latitude {deg}
   -104.65,                                !- Longitude {deg}
@@ -236,11 +187,7 @@
   ;                                       !- Terrain
 
 OS:ClimateZones,
-<<<<<<< HEAD
-  {65dd6341-d86a-4485-95ca-0e19aabb97eb}, !- Handle
-=======
-  {cac3905b-cb75-4515-aca4-1bc4fd26d412}, !- Handle
->>>>>>> 78927444
+  {2e82cc00-1cbc-424c-97a4-a6db3e1555d2}, !- Handle
   ,                                       !- Active Institution
   ,                                       !- Active Year
   ,                                       !- Climate Zone Institution Name 1
@@ -253,31 +200,19 @@
   Cold;                                   !- Climate Zone Value 2
 
 OS:Site:WaterMainsTemperature,
-<<<<<<< HEAD
-  {69591e41-c094-4f36-ba4c-27e0b9365a61}, !- Handle
-=======
-  {b91655ad-586f-4707-843d-2cef594800a9}, !- Handle
->>>>>>> 78927444
+  {aacdbfbc-6b6d-4cbd-8389-de4499df8a51}, !- Handle
   Correlation,                            !- Calculation Method
   ,                                       !- Temperature Schedule Name
   10.8753424657535,                       !- Annual Average Outdoor Air Temperature {C}
   23.1524007936508;                       !- Maximum Difference In Monthly Average Outdoor Air Temperatures {deltaC}
 
 OS:RunPeriodControl:DaylightSavingTime,
-<<<<<<< HEAD
-  {3b101b8c-2fba-4688-bb82-8f27ded43a1d}, !- Handle
-=======
-  {74bb247a-36f4-42ba-94ad-372b410b898c}, !- Handle
->>>>>>> 78927444
+  {e4d184f1-10a5-4153-8183-0dab0dbc9f6c}, !- Handle
   3/12,                                   !- Start Date
   11/5;                                   !- End Date
 
 OS:Site:GroundTemperature:Deep,
-<<<<<<< HEAD
-  {f7e8e568-6f56-435f-85a4-7e69ff3db55f}, !- Handle
-=======
-  {605b7d2d-7671-4353-8f29-010a95a6f2ef}, !- Handle
->>>>>>> 78927444
+  {d5f9e54f-2252-4ab5-82c5-1dd588fc24c6}, !- Handle
   10.8753424657535,                       !- January Deep Ground Temperature {C}
   10.8753424657535,                       !- February Deep Ground Temperature {C}
   10.8753424657535,                       !- March Deep Ground Temperature {C}
@@ -292,11 +227,7 @@
   10.8753424657535;                       !- December Deep Ground Temperature {C}
 
 OS:Building,
-<<<<<<< HEAD
-  {051eb6b5-f181-43b9-9689-e851328aeb7a}, !- Handle
-=======
-  {65e95bac-d39c-4def-b969-5f3aabf132e6}, !- Handle
->>>>>>> 78927444
+  {6c8d3a0c-4237-4f8b-87b5-299cc9a716f7}, !- Handle
   Building 1,                             !- Name
   ,                                       !- Building Sector Type
   0,                                      !- North Axis {deg}
@@ -311,13 +242,8 @@
   4;                                      !- Standards Number of Living Units
 
 OS:AdditionalProperties,
-<<<<<<< HEAD
-  {5b00e9a0-01a1-4d63-925b-e1f1d797ca72}, !- Handle
-  {051eb6b5-f181-43b9-9689-e851328aeb7a}, !- Object Name
-=======
-  {aebd621a-31a2-4c8b-882d-8eec3999c21e}, !- Handle
-  {65e95bac-d39c-4def-b969-5f3aabf132e6}, !- Object Name
->>>>>>> 78927444
+  {a0696461-2371-4186-a545-2dffced4c587}, !- Handle
+  {6c8d3a0c-4237-4f8b-87b5-299cc9a716f7}, !- Object Name
   num_units,                              !- Feature Name 1
   Integer,                                !- Feature Data Type 1
   4,                                      !- Feature Value 1
@@ -335,11 +261,7 @@
   true;                                   !- Feature Value 5
 
 OS:ThermalZone,
-<<<<<<< HEAD
-  {bfef54ef-4881-4fa8-8fe9-d0cf0cfaff06}, !- Handle
-=======
-  {2635458c-a7b2-408b-a988-774ec5b246df}, !- Handle
->>>>>>> 78927444
+  {02de462b-8536-478e-a753-12079490901f}, !- Handle
   living zone,                            !- Name
   ,                                       !- Multiplier
   ,                                       !- Ceiling Height {m}
@@ -348,17 +270,10 @@
   ,                                       !- Zone Inside Convection Algorithm
   ,                                       !- Zone Outside Convection Algorithm
   ,                                       !- Zone Conditioning Equipment List Name
-<<<<<<< HEAD
-  {6d1247c4-45fc-44c2-b99d-45f4ec7b7b84}, !- Zone Air Inlet Port List
-  {7316f238-ee28-49c3-bfe8-bcf7f7e1c1d3}, !- Zone Air Exhaust Port List
-  {5b0c176d-450b-4f85-b0b8-7e970b54740b}, !- Zone Air Node Name
-  {1e88cdcc-0c4a-4180-bc9f-2d9b8cdfc1f7}, !- Zone Return Air Port List
-=======
-  {451ea7b8-aad6-41f0-8649-529e8c96825d}, !- Zone Air Inlet Port List
-  {7bd7b41b-d8c1-48db-afbd-722ffc991aa7}, !- Zone Air Exhaust Port List
-  {3091f881-b20d-4451-bcb5-1e89bbd87f36}, !- Zone Air Node Name
-  {7fdcff6c-8306-4813-9d7d-5bc664ccb1d5}, !- Zone Return Air Port List
->>>>>>> 78927444
+  {7b233133-58d3-4404-a7f3-8ab29849db5f}, !- Zone Air Inlet Port List
+  {cb66a6a7-fef2-47b0-9f7f-cca67920eb7c}, !- Zone Air Exhaust Port List
+  {83d80609-88af-4579-aa8e-e82bf232c5d8}, !- Zone Air Node Name
+  {304611a1-a8df-4c7a-b811-6c4dcfbdea26}, !- Zone Return Air Port List
   ,                                       !- Primary Daylighting Control Name
   ,                                       !- Fraction of Zone Controlled by Primary Daylighting Control
   ,                                       !- Secondary Daylighting Control Name
@@ -369,75 +284,39 @@
   No;                                     !- Use Ideal Air Loads
 
 OS:Node,
-<<<<<<< HEAD
-  {a0a1d72e-0121-41ba-922c-736018aeb261}, !- Handle
+  {3670e912-2fb8-4d1b-b4be-816331336b24}, !- Handle
   Node 1,                                 !- Name
-  {5b0c176d-450b-4f85-b0b8-7e970b54740b}, !- Inlet Port
+  {83d80609-88af-4579-aa8e-e82bf232c5d8}, !- Inlet Port
   ;                                       !- Outlet Port
 
 OS:Connection,
-  {5b0c176d-450b-4f85-b0b8-7e970b54740b}, !- Handle
-  {9d29947f-2f14-4425-90af-7ade5062644a}, !- Name
-  {bfef54ef-4881-4fa8-8fe9-d0cf0cfaff06}, !- Source Object
+  {83d80609-88af-4579-aa8e-e82bf232c5d8}, !- Handle
+  {c524f83e-ff88-4738-b699-0e2fad6f2165}, !- Name
+  {02de462b-8536-478e-a753-12079490901f}, !- Source Object
   11,                                     !- Outlet Port
-  {a0a1d72e-0121-41ba-922c-736018aeb261}, !- Target Object
+  {3670e912-2fb8-4d1b-b4be-816331336b24}, !- Target Object
   2;                                      !- Inlet Port
 
 OS:PortList,
-  {6d1247c4-45fc-44c2-b99d-45f4ec7b7b84}, !- Handle
-  {20751a40-9bb9-49a5-9dc6-84b7520120ee}, !- Name
-  {bfef54ef-4881-4fa8-8fe9-d0cf0cfaff06}, !- HVAC Component
-  {4cba9069-153a-4024-97af-bb6bcf97b31e}; !- Port 1
+  {7b233133-58d3-4404-a7f3-8ab29849db5f}, !- Handle
+  {cec5a9fb-efcc-401a-9c40-67be4216cdfb}, !- Name
+  {02de462b-8536-478e-a753-12079490901f}, !- HVAC Component
+  {94831f06-7c2b-488b-9732-ec48bd9283b0}; !- Port 1
 
 OS:PortList,
-  {7316f238-ee28-49c3-bfe8-bcf7f7e1c1d3}, !- Handle
-  {5d7c6da4-c3a5-483d-bec0-dd45b60fa17a}, !- Name
-  {bfef54ef-4881-4fa8-8fe9-d0cf0cfaff06}; !- HVAC Component
+  {cb66a6a7-fef2-47b0-9f7f-cca67920eb7c}, !- Handle
+  {676b58c0-8d45-4be8-abba-7d516f932420}, !- Name
+  {02de462b-8536-478e-a753-12079490901f}; !- HVAC Component
 
 OS:PortList,
-  {1e88cdcc-0c4a-4180-bc9f-2d9b8cdfc1f7}, !- Handle
-  {137be8e6-7580-4a8a-a3d8-a7ee0131ed8a}, !- Name
-  {bfef54ef-4881-4fa8-8fe9-d0cf0cfaff06}, !- HVAC Component
-  {2bcca0d8-d11f-4871-8192-a846568f4a07}; !- Port 1
+  {304611a1-a8df-4c7a-b811-6c4dcfbdea26}, !- Handle
+  {8e0a2a19-decc-4e42-a83e-6cbcac3683f3}, !- Name
+  {02de462b-8536-478e-a753-12079490901f}, !- HVAC Component
+  {34fb6e1a-e2c6-48ef-833e-2633ac48fa79}; !- Port 1
 
 OS:Sizing:Zone,
-  {f03f4c27-8797-4eab-a1a1-298b7821133e}, !- Handle
-  {bfef54ef-4881-4fa8-8fe9-d0cf0cfaff06}, !- Zone or ZoneList Name
-=======
-  {8ec1029a-1abf-45e4-8ede-5d6fc5ec7d15}, !- Handle
-  Node 1,                                 !- Name
-  {3091f881-b20d-4451-bcb5-1e89bbd87f36}, !- Inlet Port
-  ;                                       !- Outlet Port
-
-OS:Connection,
-  {3091f881-b20d-4451-bcb5-1e89bbd87f36}, !- Handle
-  {0420dbfe-0cf4-445b-b28e-ec65ecaf2446}, !- Name
-  {2635458c-a7b2-408b-a988-774ec5b246df}, !- Source Object
-  11,                                     !- Outlet Port
-  {8ec1029a-1abf-45e4-8ede-5d6fc5ec7d15}, !- Target Object
-  2;                                      !- Inlet Port
-
-OS:PortList,
-  {451ea7b8-aad6-41f0-8649-529e8c96825d}, !- Handle
-  {cf227804-c78f-43a8-aebe-d948a3dc3a54}, !- Name
-  {2635458c-a7b2-408b-a988-774ec5b246df}, !- HVAC Component
-  {bb728e1c-3c72-45aa-8fbf-cb2339c1bbeb}; !- Port 1
-
-OS:PortList,
-  {7bd7b41b-d8c1-48db-afbd-722ffc991aa7}, !- Handle
-  {6b129396-939a-4de5-aa84-3b95354dba70}, !- Name
-  {2635458c-a7b2-408b-a988-774ec5b246df}; !- HVAC Component
-
-OS:PortList,
-  {7fdcff6c-8306-4813-9d7d-5bc664ccb1d5}, !- Handle
-  {55e986b7-fa13-449e-8b90-833882514b81}, !- Name
-  {2635458c-a7b2-408b-a988-774ec5b246df}, !- HVAC Component
-  {37e07ca8-64f6-4fe7-afab-710bcb4d4361}; !- Port 1
-
-OS:Sizing:Zone,
-  {966d157c-be98-41d7-953c-b1f75ef51ad4}, !- Handle
-  {2635458c-a7b2-408b-a988-774ec5b246df}, !- Zone or ZoneList Name
->>>>>>> 78927444
+  {74ed0814-bec0-450c-a8e7-81e9b785d6e8}, !- Handle
+  {02de462b-8536-478e-a753-12079490901f}, !- Zone or ZoneList Name
   SupplyAirTemperature,                   !- Zone Cooling Design Supply Air Temperature Input Method
   14,                                     !- Zone Cooling Design Supply Air Temperature {C}
   11.11,                                  !- Zone Cooling Design Supply Air Temperature Difference {deltaC}
@@ -466,34 +345,20 @@
   autosize;                               !- Dedicated Outdoor Air High Setpoint Temperature for Design {C}
 
 OS:ZoneHVAC:EquipmentList,
-<<<<<<< HEAD
-  {959028a2-1b40-419f-8c72-7d7a1912377b}, !- Handle
+  {e23587fd-633d-42f0-92d5-3dd4513889cf}, !- Handle
   Zone HVAC Equipment List 1,             !- Name
-  {bfef54ef-4881-4fa8-8fe9-d0cf0cfaff06}, !- Thermal Zone
+  {02de462b-8536-478e-a753-12079490901f}, !- Thermal Zone
   SequentialLoad,                         !- Load Distribution Scheme
-  {888d86bc-713c-42a2-b2e6-0f6bf7932b94}, !- Zone Equipment 1
-=======
-  {b61a94d1-f9a2-420b-845a-d40d526a61b7}, !- Handle
-  Zone HVAC Equipment List 1,             !- Name
-  {2635458c-a7b2-408b-a988-774ec5b246df}, !- Thermal Zone
-  SequentialLoad,                         !- Load Distribution Scheme
-  {25c2bf62-990d-426b-ab4a-fec6cbb864d9}, !- Zone Equipment 1
->>>>>>> 78927444
+  {0bc22127-d065-47b4-879c-f682b27733d4}, !- Zone Equipment 1
   1,                                      !- Zone Equipment Cooling Sequence 1
   1,                                      !- Zone Equipment Heating or No-Load Sequence 1
   ,                                       !- Zone Equipment Sequential Cooling Fraction Schedule Name 1
   ;                                       !- Zone Equipment Sequential Heating Fraction Schedule Name 1
 
 OS:Space,
-<<<<<<< HEAD
-  {54a3db9c-7e44-4dcb-8f00-1454ec9d53e1}, !- Handle
+  {60558d02-08ef-434c-aa6b-22669dfe07f1}, !- Handle
   living space,                           !- Name
-  {9605096a-7668-4784-810d-0ce71ad0cb1d}, !- Space Type Name
-=======
-  {5254a472-9b8c-4e2b-8cfe-0006b75e86c5}, !- Handle
-  living space,                           !- Name
-  {df5b10b8-0912-4819-9f12-f051634db04e}, !- Space Type Name
->>>>>>> 78927444
+  {34abcffc-487f-4898-a721-7979f6411753}, !- Space Type Name
   ,                                       !- Default Construction Set Name
   ,                                       !- Default Schedule Set Name
   ,                                       !- Direction of Relative North {deg}
@@ -501,31 +366,17 @@
   ,                                       !- Y Origin {m}
   ,                                       !- Z Origin {m}
   ,                                       !- Building Story Name
-<<<<<<< HEAD
-  {bfef54ef-4881-4fa8-8fe9-d0cf0cfaff06}, !- Thermal Zone Name
+  {02de462b-8536-478e-a753-12079490901f}, !- Thermal Zone Name
   ,                                       !- Part of Total Floor Area
   ,                                       !- Design Specification Outdoor Air Object Name
-  {af9898ea-da37-4364-a76f-44c3969be005}; !- Building Unit Name
+  {9331ceae-369d-4348-beeb-96b9edcbd881}; !- Building Unit Name
 
 OS:Surface,
-  {0aae6425-108b-4d5d-9e15-bfc8f3c82fed}, !- Handle
+  {7454bad5-a1da-4f4c-8189-f71980c7200d}, !- Handle
   Surface 1,                              !- Name
   Floor,                                  !- Surface Type
   ,                                       !- Construction Name
-  {54a3db9c-7e44-4dcb-8f00-1454ec9d53e1}, !- Space Name
-=======
-  {2635458c-a7b2-408b-a988-774ec5b246df}, !- Thermal Zone Name
-  ,                                       !- Part of Total Floor Area
-  ,                                       !- Design Specification Outdoor Air Object Name
-  {5e85fe42-8b64-47f6-92d1-dfa214e1df71}; !- Building Unit Name
-
-OS:Surface,
-  {065be6c7-2e40-4e0b-901d-a7d6d46e0bba}, !- Handle
-  Surface 1,                              !- Name
-  Floor,                                  !- Surface Type
-  ,                                       !- Construction Name
-  {5254a472-9b8c-4e2b-8cfe-0006b75e86c5}, !- Space Name
->>>>>>> 78927444
+  {60558d02-08ef-434c-aa6b-22669dfe07f1}, !- Space Name
   Foundation,                             !- Outside Boundary Condition
   ,                                       !- Outside Boundary Condition Object
   NoSun,                                  !- Sun Exposure
@@ -538,19 +389,11 @@
   6.46578440716979, -12.9315688143396, 0; !- X,Y,Z Vertex 4 {m}
 
 OS:Surface,
-<<<<<<< HEAD
-  {970a7f54-3c92-4d3c-9228-abe2d876ca80}, !- Handle
+  {edca1504-7959-47e3-9eb1-fb030c92536b}, !- Handle
   Surface 2,                              !- Name
   Wall,                                   !- Surface Type
   ,                                       !- Construction Name
-  {54a3db9c-7e44-4dcb-8f00-1454ec9d53e1}, !- Space Name
-=======
-  {dc0920f6-eed1-4a3a-86af-a3714e32cb03}, !- Handle
-  Surface 2,                              !- Name
-  Wall,                                   !- Surface Type
-  ,                                       !- Construction Name
-  {5254a472-9b8c-4e2b-8cfe-0006b75e86c5}, !- Space Name
->>>>>>> 78927444
+  {60558d02-08ef-434c-aa6b-22669dfe07f1}, !- Space Name
   Outdoors,                               !- Outside Boundary Condition
   ,                                       !- Outside Boundary Condition Object
   SunExposed,                             !- Sun Exposure
@@ -563,19 +406,11 @@
   0, -12.9315688143396, 2.4384;           !- X,Y,Z Vertex 4 {m}
 
 OS:Surface,
-<<<<<<< HEAD
-  {12712317-b8a8-4440-82d0-94dc9fb388f8}, !- Handle
+  {970cd785-4360-4722-bc42-d297e065b6cb}, !- Handle
   Surface 3,                              !- Name
   Wall,                                   !- Surface Type
   ,                                       !- Construction Name
-  {54a3db9c-7e44-4dcb-8f00-1454ec9d53e1}, !- Space Name
-=======
-  {af0f416d-539a-4d7a-9132-5bdb04def9d7}, !- Handle
-  Surface 3,                              !- Name
-  Wall,                                   !- Surface Type
-  ,                                       !- Construction Name
-  {5254a472-9b8c-4e2b-8cfe-0006b75e86c5}, !- Space Name
->>>>>>> 78927444
+  {60558d02-08ef-434c-aa6b-22669dfe07f1}, !- Space Name
   Outdoors,                               !- Outside Boundary Condition
   ,                                       !- Outside Boundary Condition Object
   SunExposed,                             !- Sun Exposure
@@ -588,19 +423,11 @@
   0, 0, 2.4384;                           !- X,Y,Z Vertex 4 {m}
 
 OS:Surface,
-<<<<<<< HEAD
-  {8aac6e4f-649f-4c4f-9aea-15cb4d89202c}, !- Handle
+  {32c0ed13-8fe8-4936-b4d5-b89210f87ddf}, !- Handle
   Surface 4,                              !- Name
   Wall,                                   !- Surface Type
   ,                                       !- Construction Name
-  {54a3db9c-7e44-4dcb-8f00-1454ec9d53e1}, !- Space Name
-=======
-  {0d3373cf-156b-4552-b256-c5f6406c68ba}, !- Handle
-  Surface 4,                              !- Name
-  Wall,                                   !- Surface Type
-  ,                                       !- Construction Name
-  {5254a472-9b8c-4e2b-8cfe-0006b75e86c5}, !- Space Name
->>>>>>> 78927444
+  {60558d02-08ef-434c-aa6b-22669dfe07f1}, !- Space Name
   Adiabatic,                              !- Outside Boundary Condition
   ,                                       !- Outside Boundary Condition Object
   NoSun,                                  !- Sun Exposure
@@ -613,19 +440,11 @@
   6.46578440716979, 0, 2.4384;            !- X,Y,Z Vertex 4 {m}
 
 OS:Surface,
-<<<<<<< HEAD
-  {1bdfa5a1-f688-4898-a08c-10b0d15ae2d9}, !- Handle
+  {bbf0345f-f57c-42e2-9d00-53da634f8e54}, !- Handle
   Surface 5,                              !- Name
   Wall,                                   !- Surface Type
   ,                                       !- Construction Name
-  {54a3db9c-7e44-4dcb-8f00-1454ec9d53e1}, !- Space Name
-=======
-  {254a30a3-994a-453b-82c9-a0c02ef8b0b0}, !- Handle
-  Surface 5,                              !- Name
-  Wall,                                   !- Surface Type
-  ,                                       !- Construction Name
-  {5254a472-9b8c-4e2b-8cfe-0006b75e86c5}, !- Space Name
->>>>>>> 78927444
+  {60558d02-08ef-434c-aa6b-22669dfe07f1}, !- Space Name
   Outdoors,                               !- Outside Boundary Condition
   ,                                       !- Outside Boundary Condition Object
   SunExposed,                             !- Sun Exposure
@@ -638,23 +457,13 @@
   6.46578440716979, -12.9315688143396, 2.4384; !- X,Y,Z Vertex 4 {m}
 
 OS:Surface,
-<<<<<<< HEAD
-  {fe838690-700f-44b4-9d40-2f15589f3b34}, !- Handle
+  {ec34f2b6-24a2-45ab-8e5f-76a6349af47b}, !- Handle
   Surface 6,                              !- Name
   RoofCeiling,                            !- Surface Type
   ,                                       !- Construction Name
-  {54a3db9c-7e44-4dcb-8f00-1454ec9d53e1}, !- Space Name
+  {60558d02-08ef-434c-aa6b-22669dfe07f1}, !- Space Name
   Surface,                                !- Outside Boundary Condition
-  {81907bd0-b891-43e0-9a90-ef6819749266}, !- Outside Boundary Condition Object
-=======
-  {fa342ad6-a47a-47cb-9c2f-f8e1fd64d44a}, !- Handle
-  Surface 6,                              !- Name
-  RoofCeiling,                            !- Surface Type
-  ,                                       !- Construction Name
-  {5254a472-9b8c-4e2b-8cfe-0006b75e86c5}, !- Space Name
-  Surface,                                !- Outside Boundary Condition
-  {14b96773-61ec-4413-9bb9-111ecbae3863}, !- Outside Boundary Condition Object
->>>>>>> 78927444
+  {aabe9124-6a07-402c-8f5a-9fda10901828}, !- Outside Boundary Condition Object
   NoSun,                                  !- Sun Exposure
   NoWind,                                 !- Wind Exposure
   ,                                       !- View Factor to Ground
@@ -665,11 +474,7 @@
   0, -12.9315688143396, 2.4384;           !- X,Y,Z Vertex 4 {m}
 
 OS:SpaceType,
-<<<<<<< HEAD
-  {9605096a-7668-4784-810d-0ce71ad0cb1d}, !- Handle
-=======
-  {df5b10b8-0912-4819-9f12-f051634db04e}, !- Handle
->>>>>>> 78927444
+  {34abcffc-487f-4898-a721-7979f6411753}, !- Handle
   Space Type 1,                           !- Name
   ,                                       !- Default Construction Set Name
   ,                                       !- Default Schedule Set Name
@@ -680,23 +485,13 @@
   living;                                 !- Standards Space Type
 
 OS:Surface,
-<<<<<<< HEAD
-  {81907bd0-b891-43e0-9a90-ef6819749266}, !- Handle
+  {aabe9124-6a07-402c-8f5a-9fda10901828}, !- Handle
   Surface 7,                              !- Name
   Floor,                                  !- Surface Type
   ,                                       !- Construction Name
-  {101b3267-a6ad-4aa8-aae5-2e6173b0070b}, !- Space Name
+  {b2f4623a-759a-412b-a64a-791a44d0915e}, !- Space Name
   Surface,                                !- Outside Boundary Condition
-  {fe838690-700f-44b4-9d40-2f15589f3b34}, !- Outside Boundary Condition Object
-=======
-  {14b96773-61ec-4413-9bb9-111ecbae3863}, !- Handle
-  Surface 7,                              !- Name
-  Floor,                                  !- Surface Type
-  ,                                       !- Construction Name
-  {274d74e9-70fb-40e1-acd0-3693fc6225f6}, !- Space Name
-  Surface,                                !- Outside Boundary Condition
-  {fa342ad6-a47a-47cb-9c2f-f8e1fd64d44a}, !- Outside Boundary Condition Object
->>>>>>> 78927444
+  {ec34f2b6-24a2-45ab-8e5f-76a6349af47b}, !- Outside Boundary Condition Object
   NoSun,                                  !- Sun Exposure
   NoWind,                                 !- Wind Exposure
   ,                                       !- View Factor to Ground
@@ -707,19 +502,11 @@
   6.46578440716979, -12.9315688143396, 2.4384; !- X,Y,Z Vertex 4 {m}
 
 OS:Surface,
-<<<<<<< HEAD
-  {3b686d4d-857f-4db0-975c-3a8946c7a6dc}, !- Handle
+  {e5430f71-293a-45af-a839-015c46182926}, !- Handle
   Surface 8,                              !- Name
   RoofCeiling,                            !- Surface Type
   ,                                       !- Construction Name
-  {101b3267-a6ad-4aa8-aae5-2e6173b0070b}, !- Space Name
-=======
-  {5e5fc577-5f22-4896-b9d5-381cb1adc2a7}, !- Handle
-  Surface 8,                              !- Name
-  RoofCeiling,                            !- Surface Type
-  ,                                       !- Construction Name
-  {274d74e9-70fb-40e1-acd0-3693fc6225f6}, !- Space Name
->>>>>>> 78927444
+  {b2f4623a-759a-412b-a64a-791a44d0915e}, !- Space Name
   Outdoors,                               !- Outside Boundary Condition
   ,                                       !- Outside Boundary Condition Object
   SunExposed,                             !- Sun Exposure
@@ -732,19 +519,11 @@
   0, 0, 2.4384;                           !- X,Y,Z Vertex 4 {m}
 
 OS:Surface,
-<<<<<<< HEAD
-  {d24e59c8-4fe5-4134-a4da-4a1b7d16aaa7}, !- Handle
+  {12beea28-17d4-4f5d-9cdc-498918d041ce}, !- Handle
   Surface 9,                              !- Name
   RoofCeiling,                            !- Surface Type
   ,                                       !- Construction Name
-  {101b3267-a6ad-4aa8-aae5-2e6173b0070b}, !- Space Name
-=======
-  {685c9eab-b47c-4160-bcd6-4bb2ad243db8}, !- Handle
-  Surface 9,                              !- Name
-  RoofCeiling,                            !- Surface Type
-  ,                                       !- Construction Name
-  {274d74e9-70fb-40e1-acd0-3693fc6225f6}, !- Space Name
->>>>>>> 78927444
+  {b2f4623a-759a-412b-a64a-791a44d0915e}, !- Space Name
   Outdoors,                               !- Outside Boundary Condition
   ,                                       !- Outside Boundary Condition Object
   SunExposed,                             !- Sun Exposure
@@ -757,19 +536,11 @@
   6.46578440716979, -12.9315688143396, 2.4384; !- X,Y,Z Vertex 4 {m}
 
 OS:Surface,
-<<<<<<< HEAD
-  {d818e6d4-f725-4659-a1ce-003320172aa4}, !- Handle
+  {68239727-4d45-4b0c-bc23-61a92f5e5b09}, !- Handle
   Surface 10,                             !- Name
   Wall,                                   !- Surface Type
   ,                                       !- Construction Name
-  {101b3267-a6ad-4aa8-aae5-2e6173b0070b}, !- Space Name
-=======
-  {f912ffaa-30c2-4f37-bfd3-13795acc2a0d}, !- Handle
-  Surface 10,                             !- Name
-  Wall,                                   !- Surface Type
-  ,                                       !- Construction Name
-  {274d74e9-70fb-40e1-acd0-3693fc6225f6}, !- Space Name
->>>>>>> 78927444
+  {b2f4623a-759a-412b-a64a-791a44d0915e}, !- Space Name
   Outdoors,                               !- Outside Boundary Condition
   ,                                       !- Outside Boundary Condition Object
   SunExposed,                             !- Sun Exposure
@@ -781,19 +552,11 @@
   0, -12.9315688143396, 2.4384;           !- X,Y,Z Vertex 3 {m}
 
 OS:Surface,
-<<<<<<< HEAD
-  {561ca29b-069d-4515-acbd-bdce1b1ea856}, !- Handle
+  {fd06081a-42c9-4e30-b7df-4ab84b0671e7}, !- Handle
   Surface 11,                             !- Name
   Wall,                                   !- Surface Type
   ,                                       !- Construction Name
-  {101b3267-a6ad-4aa8-aae5-2e6173b0070b}, !- Space Name
-=======
-  {7a374c29-e1da-4fef-b806-e4975ac3b57a}, !- Handle
-  Surface 11,                             !- Name
-  Wall,                                   !- Surface Type
-  ,                                       !- Construction Name
-  {274d74e9-70fb-40e1-acd0-3693fc6225f6}, !- Space Name
->>>>>>> 78927444
+  {b2f4623a-759a-412b-a64a-791a44d0915e}, !- Space Name
   Adiabatic,                              !- Outside Boundary Condition
   ,                                       !- Outside Boundary Condition Object
   NoSun,                                  !- Sun Exposure
@@ -805,15 +568,9 @@
   6.46578440716979, 0, 2.4384;            !- X,Y,Z Vertex 3 {m}
 
 OS:Space,
-<<<<<<< HEAD
-  {101b3267-a6ad-4aa8-aae5-2e6173b0070b}, !- Handle
+  {b2f4623a-759a-412b-a64a-791a44d0915e}, !- Handle
   unfinished attic space,                 !- Name
-  {178ba8f5-65e8-4ead-8e99-5dcaa4531c69}, !- Space Type Name
-=======
-  {274d74e9-70fb-40e1-acd0-3693fc6225f6}, !- Handle
-  unfinished attic space,                 !- Name
-  {ad2e9504-de3a-489d-b297-84adf784c71c}, !- Space Type Name
->>>>>>> 78927444
+  {33d5f134-f5b3-47bc-884f-f1bb80900ae8}, !- Space Type Name
   ,                                       !- Default Construction Set Name
   ,                                       !- Default Schedule Set Name
   ,                                       !- Direction of Relative North {deg}
@@ -821,17 +578,10 @@
   ,                                       !- Y Origin {m}
   ,                                       !- Z Origin {m}
   ,                                       !- Building Story Name
-<<<<<<< HEAD
-  {3d96338c-13cd-4dd1-b064-f6523f356e37}; !- Thermal Zone Name
+  {e1be6b1d-f267-478d-be0f-769d9e6aa811}; !- Thermal Zone Name
 
 OS:ThermalZone,
-  {3d96338c-13cd-4dd1-b064-f6523f356e37}, !- Handle
-=======
-  {120f00cd-5678-4adb-8c38-7095232d9529}; !- Thermal Zone Name
-
-OS:ThermalZone,
-  {120f00cd-5678-4adb-8c38-7095232d9529}, !- Handle
->>>>>>> 78927444
+  {e1be6b1d-f267-478d-be0f-769d9e6aa811}, !- Handle
   unfinished attic zone,                  !- Name
   ,                                       !- Multiplier
   ,                                       !- Ceiling Height {m}
@@ -840,17 +590,10 @@
   ,                                       !- Zone Inside Convection Algorithm
   ,                                       !- Zone Outside Convection Algorithm
   ,                                       !- Zone Conditioning Equipment List Name
-<<<<<<< HEAD
-  {d3706a28-6c8e-44d9-8b81-41c8187ac68d}, !- Zone Air Inlet Port List
-  {4fd79e0a-a998-498d-9d85-bb334f7e62f9}, !- Zone Air Exhaust Port List
-  {98b64c65-b576-4f00-8f37-bc1842972747}, !- Zone Air Node Name
-  {5e970001-307a-4262-801f-7ddc868aecf1}, !- Zone Return Air Port List
-=======
-  {f69a2941-f1c7-4d2a-94bc-ca8e724ffc0a}, !- Zone Air Inlet Port List
-  {abcf7f79-a6ad-4e04-ab57-c1413336fa02}, !- Zone Air Exhaust Port List
-  {b0ae87f9-fdf6-47e3-ba65-9e392aebdd65}, !- Zone Air Node Name
-  {20e53bd9-2a23-4825-b605-5d3e5181060c}, !- Zone Return Air Port List
->>>>>>> 78927444
+  {efad236e-e18c-42a0-b681-a0f0bd5a4236}, !- Zone Air Inlet Port List
+  {bc851426-3477-4556-b763-915877accbb7}, !- Zone Air Exhaust Port List
+  {5e19a847-169b-4cf4-a5ad-1136f6894bf8}, !- Zone Air Node Name
+  {0823291f-638d-4a22-9637-1dace871d56c}, !- Zone Return Air Port List
   ,                                       !- Primary Daylighting Control Name
   ,                                       !- Fraction of Zone Controlled by Primary Daylighting Control
   ,                                       !- Secondary Daylighting Control Name
@@ -861,71 +604,37 @@
   No;                                     !- Use Ideal Air Loads
 
 OS:Node,
-<<<<<<< HEAD
-  {c304a8df-6c0f-47cd-8faa-734d545f6d38}, !- Handle
+  {c3bcee8f-e63e-497a-a7bb-c5619a2794f8}, !- Handle
   Node 2,                                 !- Name
-  {98b64c65-b576-4f00-8f37-bc1842972747}, !- Inlet Port
+  {5e19a847-169b-4cf4-a5ad-1136f6894bf8}, !- Inlet Port
   ;                                       !- Outlet Port
 
 OS:Connection,
-  {98b64c65-b576-4f00-8f37-bc1842972747}, !- Handle
-  {3e2cb512-f87d-4f4e-923c-679c88ffc64c}, !- Name
-  {3d96338c-13cd-4dd1-b064-f6523f356e37}, !- Source Object
+  {5e19a847-169b-4cf4-a5ad-1136f6894bf8}, !- Handle
+  {d86d3fe3-1ab9-43ae-9cca-bf3fa381c8d6}, !- Name
+  {e1be6b1d-f267-478d-be0f-769d9e6aa811}, !- Source Object
   11,                                     !- Outlet Port
-  {c304a8df-6c0f-47cd-8faa-734d545f6d38}, !- Target Object
+  {c3bcee8f-e63e-497a-a7bb-c5619a2794f8}, !- Target Object
   2;                                      !- Inlet Port
 
 OS:PortList,
-  {d3706a28-6c8e-44d9-8b81-41c8187ac68d}, !- Handle
-  {cb6f7230-7854-40a9-a6a6-7fff7f04b04a}, !- Name
-  {3d96338c-13cd-4dd1-b064-f6523f356e37}; !- HVAC Component
+  {efad236e-e18c-42a0-b681-a0f0bd5a4236}, !- Handle
+  {62188216-bc22-4224-8f8b-7dca2f817117}, !- Name
+  {e1be6b1d-f267-478d-be0f-769d9e6aa811}; !- HVAC Component
 
 OS:PortList,
-  {4fd79e0a-a998-498d-9d85-bb334f7e62f9}, !- Handle
-  {06488ba8-4c14-4676-9edc-f242a0321fe4}, !- Name
-  {3d96338c-13cd-4dd1-b064-f6523f356e37}; !- HVAC Component
+  {bc851426-3477-4556-b763-915877accbb7}, !- Handle
+  {9867c414-e1cd-4eed-9f4c-eddad049bd2a}, !- Name
+  {e1be6b1d-f267-478d-be0f-769d9e6aa811}; !- HVAC Component
 
 OS:PortList,
-  {5e970001-307a-4262-801f-7ddc868aecf1}, !- Handle
-  {4c3cbf33-2d9d-49a2-97fc-ab5f26392733}, !- Name
-  {3d96338c-13cd-4dd1-b064-f6523f356e37}; !- HVAC Component
+  {0823291f-638d-4a22-9637-1dace871d56c}, !- Handle
+  {5577e69f-ed11-41b8-b60a-dfe4a4a417f8}, !- Name
+  {e1be6b1d-f267-478d-be0f-769d9e6aa811}; !- HVAC Component
 
 OS:Sizing:Zone,
-  {7de28c65-39e6-47a5-9bc1-35e596321367}, !- Handle
-  {3d96338c-13cd-4dd1-b064-f6523f356e37}, !- Zone or ZoneList Name
-=======
-  {2982baf5-95ee-4c8a-aecd-f1574b071843}, !- Handle
-  Node 2,                                 !- Name
-  {b0ae87f9-fdf6-47e3-ba65-9e392aebdd65}, !- Inlet Port
-  ;                                       !- Outlet Port
-
-OS:Connection,
-  {b0ae87f9-fdf6-47e3-ba65-9e392aebdd65}, !- Handle
-  {78eb7cd0-6193-47a8-a1e3-d0fe164bb28b}, !- Name
-  {120f00cd-5678-4adb-8c38-7095232d9529}, !- Source Object
-  11,                                     !- Outlet Port
-  {2982baf5-95ee-4c8a-aecd-f1574b071843}, !- Target Object
-  2;                                      !- Inlet Port
-
-OS:PortList,
-  {f69a2941-f1c7-4d2a-94bc-ca8e724ffc0a}, !- Handle
-  {ab8ceac4-a3c0-4fc2-9b38-50837cbbcd32}, !- Name
-  {120f00cd-5678-4adb-8c38-7095232d9529}; !- HVAC Component
-
-OS:PortList,
-  {abcf7f79-a6ad-4e04-ab57-c1413336fa02}, !- Handle
-  {4e9602d3-f162-4449-a1ca-668ade2e14e4}, !- Name
-  {120f00cd-5678-4adb-8c38-7095232d9529}; !- HVAC Component
-
-OS:PortList,
-  {20e53bd9-2a23-4825-b605-5d3e5181060c}, !- Handle
-  {01df3b32-38c1-438b-8cc5-525ecb40b04a}, !- Name
-  {120f00cd-5678-4adb-8c38-7095232d9529}; !- HVAC Component
-
-OS:Sizing:Zone,
-  {5ec91e37-db40-4cc6-a745-f79320c57072}, !- Handle
-  {120f00cd-5678-4adb-8c38-7095232d9529}, !- Zone or ZoneList Name
->>>>>>> 78927444
+  {1f70cacc-55ac-417a-9f95-957b3e20e85a}, !- Handle
+  {e1be6b1d-f267-478d-be0f-769d9e6aa811}, !- Zone or ZoneList Name
   SupplyAirTemperature,                   !- Zone Cooling Design Supply Air Temperature Input Method
   14,                                     !- Zone Cooling Design Supply Air Temperature {C}
   11.11,                                  !- Zone Cooling Design Supply Air Temperature Difference {deltaC}
@@ -954,21 +663,12 @@
   autosize;                               !- Dedicated Outdoor Air High Setpoint Temperature for Design {C}
 
 OS:ZoneHVAC:EquipmentList,
-<<<<<<< HEAD
-  {a8a633ac-0a55-489a-b178-b93d901b1ec3}, !- Handle
+  {55021db5-73d4-41f0-ad1f-65fd7536ec1f}, !- Handle
   Zone HVAC Equipment List 2,             !- Name
-  {3d96338c-13cd-4dd1-b064-f6523f356e37}; !- Thermal Zone
+  {e1be6b1d-f267-478d-be0f-769d9e6aa811}; !- Thermal Zone
 
 OS:SpaceType,
-  {178ba8f5-65e8-4ead-8e99-5dcaa4531c69}, !- Handle
-=======
-  {4e1e4daf-fdc1-41c9-b35c-ae87692b2c68}, !- Handle
-  Zone HVAC Equipment List 2,             !- Name
-  {120f00cd-5678-4adb-8c38-7095232d9529}; !- Thermal Zone
-
-OS:SpaceType,
-  {ad2e9504-de3a-489d-b297-84adf784c71c}, !- Handle
->>>>>>> 78927444
+  {33d5f134-f5b3-47bc-884f-f1bb80900ae8}, !- Handle
   Space Type 2,                           !- Name
   ,                                       !- Default Construction Set Name
   ,                                       !- Default Schedule Set Name
@@ -979,23 +679,14 @@
   unfinished attic;                       !- Standards Space Type
 
 OS:BuildingUnit,
-<<<<<<< HEAD
-  {af9898ea-da37-4364-a76f-44c3969be005}, !- Handle
-=======
-  {5e85fe42-8b64-47f6-92d1-dfa214e1df71}, !- Handle
->>>>>>> 78927444
+  {9331ceae-369d-4348-beeb-96b9edcbd881}, !- Handle
   unit 1,                                 !- Name
   ,                                       !- Rendering Color
   Residential;                            !- Building Unit Type
 
 OS:AdditionalProperties,
-<<<<<<< HEAD
-  {bac7cd9f-1656-4ebf-b6bd-1bab6d4f8204}, !- Handle
-  {af9898ea-da37-4364-a76f-44c3969be005}, !- Object Name
-=======
-  {cec4549c-2b61-4ba9-ae10-01a07f2e6a6e}, !- Handle
-  {5e85fe42-8b64-47f6-92d1-dfa214e1df71}, !- Object Name
->>>>>>> 78927444
+  {0e8b13d0-cdaa-42dd-8212-d9b0ec9e9d07}, !- Handle
+  {9331ceae-369d-4348-beeb-96b9edcbd881}, !- Object Name
   NumberOfBedrooms,                       !- Feature Name 1
   Integer,                                !- Feature Data Type 1
   3,                                      !- Feature Value 1
@@ -1007,20 +698,12 @@
   3.3900000000000001;                     !- Feature Value 3
 
 OS:External:File,
-<<<<<<< HEAD
-  {f37ebb62-c01f-4b48-a79b-2c9a5eb2685b}, !- Handle
-=======
-  {55fe27d2-d38e-427f-aa69-7a6bcd41e15c}, !- Handle
->>>>>>> 78927444
+  {300a39c6-652d-4ed3-a9ae-66cb6d377242}, !- Handle
   8760.csv,                               !- Name
   8760.csv;                               !- File Name
 
 OS:Schedule:Day,
-<<<<<<< HEAD
-  {2b24fe8b-968b-40e1-84fc-f9526e63dfef}, !- Handle
-=======
-  {003e7881-154d-4525-9172-c8e14aa2f975}, !- Handle
->>>>>>> 78927444
+  {61c389e9-3cc4-41dc-b47d-2e574ec0bfd6}, !- Handle
   Schedule Day 1,                         !- Name
   ,                                       !- Schedule Type Limits Name
   ,                                       !- Interpolate to Timestep
@@ -1029,11 +712,7 @@
   0;                                      !- Value Until Time 1
 
 OS:Schedule:Day,
-<<<<<<< HEAD
-  {097e4231-7068-459c-ba33-60d7c0a2e8fb}, !- Handle
-=======
-  {f2c864bb-ac91-4e8a-b88c-4dcc4360cdac}, !- Handle
->>>>>>> 78927444
+  {527099f2-4b47-4879-8681-176f63e016c9}, !- Handle
   Schedule Day 2,                         !- Name
   ,                                       !- Schedule Type Limits Name
   ,                                       !- Interpolate to Timestep
@@ -1042,17 +721,10 @@
   1;                                      !- Value Until Time 1
 
 OS:Schedule:File,
-<<<<<<< HEAD
-  {d453f242-4419-4c0b-b175-0299cc0a31f3}, !- Handle
+  {18422667-d085-48f1-8090-62f79352ba73}, !- Handle
   occupants,                              !- Name
-  {f55330c6-0814-4b36-b81a-07286865e68d}, !- Schedule Type Limits Name
-  {f37ebb62-c01f-4b48-a79b-2c9a5eb2685b}, !- External File Name
-=======
-  {ade16d62-b7ea-413d-ac1a-6331bfc95bea}, !- Handle
-  occupants,                              !- Name
-  {d9676520-6bed-4402-903e-317ff3edb2d3}, !- Schedule Type Limits Name
-  {55fe27d2-d38e-427f-aa69-7a6bcd41e15c}, !- External File Name
->>>>>>> 78927444
+  {5039a08d-63df-4333-956d-669496b32fa0}, !- Schedule Type Limits Name
+  {300a39c6-652d-4ed3-a9ae-66cb6d377242}, !- External File Name
   1,                                      !- Column Number
   1,                                      !- Rows to Skip at Top
   8760,                                   !- Number of Hours of Data
@@ -1061,38 +733,22 @@
   60;                                     !- Minutes per Item
 
 OS:Schedule:Ruleset,
-<<<<<<< HEAD
-  {1910932c-c3e8-4271-a06b-bfdffe965ede}, !- Handle
+  {a8301828-c094-4553-8cd1-e267922af8aa}, !- Handle
   Schedule Ruleset 1,                     !- Name
-  {e43f6065-fac1-4ee4-8f29-f6a537829517}, !- Schedule Type Limits Name
-  {ac308ac0-4081-4b51-97fd-32b5d482edcd}; !- Default Day Schedule Name
+  {925b7fe4-8a48-46eb-b6f4-a617475af7f1}, !- Schedule Type Limits Name
+  {ccf0df42-1f9d-4943-8d05-cb823fadd430}; !- Default Day Schedule Name
 
 OS:Schedule:Day,
-  {ac308ac0-4081-4b51-97fd-32b5d482edcd}, !- Handle
+  {ccf0df42-1f9d-4943-8d05-cb823fadd430}, !- Handle
   Schedule Day 3,                         !- Name
-  {e43f6065-fac1-4ee4-8f29-f6a537829517}, !- Schedule Type Limits Name
-=======
-  {19f9cab2-f4fc-4694-a4e6-cd91796892c4}, !- Handle
-  Schedule Ruleset 1,                     !- Name
-  {9ff0e1ea-8ee8-404c-8aaa-0f42fb05957c}, !- Schedule Type Limits Name
-  {d2bdd9f0-b8c9-4e95-9e4c-bf237e01c7e6}; !- Default Day Schedule Name
-
-OS:Schedule:Day,
-  {d2bdd9f0-b8c9-4e95-9e4c-bf237e01c7e6}, !- Handle
-  Schedule Day 3,                         !- Name
-  {9ff0e1ea-8ee8-404c-8aaa-0f42fb05957c}, !- Schedule Type Limits Name
->>>>>>> 78927444
+  {925b7fe4-8a48-46eb-b6f4-a617475af7f1}, !- Schedule Type Limits Name
   ,                                       !- Interpolate to Timestep
   24,                                     !- Hour 1
   0,                                      !- Minute 1
   112.539290946133;                       !- Value Until Time 1
 
 OS:People:Definition,
-<<<<<<< HEAD
-  {54e8d24a-08b1-4f85-acfd-bb199fa9b445}, !- Handle
-=======
-  {04acbe8b-96d4-4275-bfc3-3d20860cd736}, !- Handle
->>>>>>> 78927444
+  {067df8c0-6813-4033-8adb-a96c8fbf80ec}, !- Handle
   res occupants|living space,             !- Name
   People,                                 !- Number of People Calculation Method
   3.39,                                   !- Number of People {people}
@@ -1105,21 +761,12 @@
   ZoneAveraged;                           !- Mean Radiant Temperature Calculation Type
 
 OS:People,
-<<<<<<< HEAD
-  {c92d48f2-0b1f-4204-b21a-00ce134cd916}, !- Handle
+  {5136a0db-a1d3-444c-9f30-1a8fd83e94b8}, !- Handle
   res occupants|living space,             !- Name
-  {54e8d24a-08b1-4f85-acfd-bb199fa9b445}, !- People Definition Name
-  {54a3db9c-7e44-4dcb-8f00-1454ec9d53e1}, !- Space or SpaceType Name
-  {d453f242-4419-4c0b-b175-0299cc0a31f3}, !- Number of People Schedule Name
-  {1910932c-c3e8-4271-a06b-bfdffe965ede}, !- Activity Level Schedule Name
-=======
-  {619afd64-bd59-43d1-adb3-cb3fa8329e9c}, !- Handle
-  res occupants|living space,             !- Name
-  {04acbe8b-96d4-4275-bfc3-3d20860cd736}, !- People Definition Name
-  {5254a472-9b8c-4e2b-8cfe-0006b75e86c5}, !- Space or SpaceType Name
-  {ade16d62-b7ea-413d-ac1a-6331bfc95bea}, !- Number of People Schedule Name
-  {19f9cab2-f4fc-4694-a4e6-cd91796892c4}, !- Activity Level Schedule Name
->>>>>>> 78927444
+  {067df8c0-6813-4033-8adb-a96c8fbf80ec}, !- People Definition Name
+  {60558d02-08ef-434c-aa6b-22669dfe07f1}, !- Space or SpaceType Name
+  {18422667-d085-48f1-8090-62f79352ba73}, !- Number of People Schedule Name
+  {a8301828-c094-4553-8cd1-e267922af8aa}, !- Activity Level Schedule Name
   ,                                       !- Surface Name/Angle Factor List Name
   ,                                       !- Work Efficiency Schedule Name
   ,                                       !- Clothing Insulation Schedule Name
@@ -1127,11 +774,7 @@
   1;                                      !- Multiplier
 
 OS:ScheduleTypeLimits,
-<<<<<<< HEAD
-  {e43f6065-fac1-4ee4-8f29-f6a537829517}, !- Handle
-=======
-  {9ff0e1ea-8ee8-404c-8aaa-0f42fb05957c}, !- Handle
->>>>>>> 78927444
+  {925b7fe4-8a48-46eb-b6f4-a617475af7f1}, !- Handle
   ActivityLevel,                          !- Name
   0,                                      !- Lower Limit Value
   ,                                       !- Upper Limit Value
@@ -1139,26 +782,16 @@
   ActivityLevel;                          !- Unit Type
 
 OS:ScheduleTypeLimits,
-<<<<<<< HEAD
-  {f55330c6-0814-4b36-b81a-07286865e68d}, !- Handle
-=======
-  {d9676520-6bed-4402-903e-317ff3edb2d3}, !- Handle
->>>>>>> 78927444
+  {5039a08d-63df-4333-956d-669496b32fa0}, !- Handle
   Fractional,                             !- Name
   0,                                      !- Lower Limit Value
   1,                                      !- Upper Limit Value
   Continuous;                             !- Numeric Type
 
 OS:Coil:Heating:Gas,
-<<<<<<< HEAD
-  {bd1816a5-3840-4a6f-8994-35e0fd30d51b}, !- Handle
+  {c3f7fd4c-1ffb-4cc3-bdc7-fd0e618b22dd}, !- Handle
   res fur gas heating coil,               !- Name
-  {99431a10-aa54-4c58-b5e4-cff9f3c99234}, !- Availability Schedule Name
-=======
-  {eada883b-d76a-4210-8594-2e0cd99b4c5c}, !- Handle
-  res fur gas heating coil,               !- Name
-  {f7ec46bc-4e96-425c-bc3c-8881260fe154}, !- Availability Schedule Name
->>>>>>> 78927444
+  {93c7ec76-3feb-4a0b-9f8f-3a61021dae3a}, !- Availability Schedule Name
   0.78,                                   !- Gas Burner Efficiency
   AutoSize,                               !- Nominal Capacity {W}
   ,                                       !- Air Inlet Node Name
@@ -1170,23 +803,13 @@
   NaturalGas;                             !- Fuel Type
 
 OS:Schedule:Constant,
-<<<<<<< HEAD
-  {99431a10-aa54-4c58-b5e4-cff9f3c99234}, !- Handle
+  {93c7ec76-3feb-4a0b-9f8f-3a61021dae3a}, !- Handle
   Always On Discrete,                     !- Name
-  {cf8a1a75-4f9f-4a5f-a130-fe07606f9221}, !- Schedule Type Limits Name
+  {1899fbf0-c6e7-4b64-8ef6-4bb9778005f1}, !- Schedule Type Limits Name
   1;                                      !- Value
 
 OS:ScheduleTypeLimits,
-  {cf8a1a75-4f9f-4a5f-a130-fe07606f9221}, !- Handle
-=======
-  {f7ec46bc-4e96-425c-bc3c-8881260fe154}, !- Handle
-  Always On Discrete,                     !- Name
-  {62f5c7fb-8a10-41f5-b9fb-fb78bac94085}, !- Schedule Type Limits Name
-  1;                                      !- Value
-
-OS:ScheduleTypeLimits,
-  {62f5c7fb-8a10-41f5-b9fb-fb78bac94085}, !- Handle
->>>>>>> 78927444
+  {1899fbf0-c6e7-4b64-8ef6-4bb9778005f1}, !- Handle
   OnOff,                                  !- Name
   0,                                      !- Lower Limit Value
   1,                                      !- Upper Limit Value
@@ -1194,15 +817,9 @@
   Availability;                           !- Unit Type
 
 OS:Fan:OnOff,
-<<<<<<< HEAD
-  {ced05e1e-564a-463b-94f1-5bfb67cbc3c6}, !- Handle
+  {e93a81a5-16e6-432e-8b27-d6f6d0965347}, !- Handle
   res fur gas htg supply fan,             !- Name
-  {99431a10-aa54-4c58-b5e4-cff9f3c99234}, !- Availability Schedule Name
-=======
-  {291807bc-a82f-4da9-9f26-c994c5cb3ddd}, !- Handle
-  res fur gas htg supply fan,             !- Name
-  {f7ec46bc-4e96-425c-bc3c-8881260fe154}, !- Availability Schedule Name
->>>>>>> 78927444
+  {93c7ec76-3feb-4a0b-9f8f-3a61021dae3a}, !- Availability Schedule Name
   0.75,                                   !- Fan Total Efficiency
   794.580001233493,                       !- Pressure Rise {Pa}
   autosize,                               !- Maximum Flow Rate {m3/s}
@@ -1210,21 +827,12 @@
   1,                                      !- Motor In Airstream Fraction
   ,                                       !- Air Inlet Node Name
   ,                                       !- Air Outlet Node Name
-<<<<<<< HEAD
-  {fab016bd-634c-4bff-ac8e-7bc1de35489c}, !- Fan Power Ratio Function of Speed Ratio Curve Name
-  {4fbf8ffb-817f-45f6-91a7-aed993fbefb9}, !- Fan Efficiency Ratio Function of Speed Ratio Curve Name
+  {39d9af7d-d984-4822-8886-7ff249965b03}, !- Fan Power Ratio Function of Speed Ratio Curve Name
+  {b7a64b20-b543-463b-a629-5fdd9aa55034}, !- Fan Efficiency Ratio Function of Speed Ratio Curve Name
   res fur gas htg supply fan;             !- End-Use Subcategory
 
 OS:Curve:Exponent,
-  {fab016bd-634c-4bff-ac8e-7bc1de35489c}, !- Handle
-=======
-  {60087991-83b2-43d5-8698-ae2f65e116b8}, !- Fan Power Ratio Function of Speed Ratio Curve Name
-  {d3b2db4b-a1cb-4288-9efc-dd1f0613124e}, !- Fan Efficiency Ratio Function of Speed Ratio Curve Name
-  res fur gas htg supply fan;             !- End-Use Subcategory
-
-OS:Curve:Exponent,
-  {60087991-83b2-43d5-8698-ae2f65e116b8}, !- Handle
->>>>>>> 78927444
+  {39d9af7d-d984-4822-8886-7ff249965b03}, !- Handle
   Fan On Off Power Curve,                 !- Name
   1,                                      !- Coefficient1 Constant
   0,                                      !- Coefficient2 Constant
@@ -1237,11 +845,7 @@
   ;                                       !- Output Unit Type
 
 OS:Curve:Cubic,
-<<<<<<< HEAD
-  {4fbf8ffb-817f-45f6-91a7-aed993fbefb9}, !- Handle
-=======
-  {d3b2db4b-a1cb-4288-9efc-dd1f0613124e}, !- Handle
->>>>>>> 78927444
+  {b7a64b20-b543-463b-a629-5fdd9aa55034}, !- Handle
   Fan On Off Efficiency Curve,            !- Name
   1,                                      !- Coefficient1 Constant
   0,                                      !- Coefficient2 x
@@ -1251,33 +855,18 @@
   1;                                      !- Maximum Value of x
 
 OS:AirLoopHVAC:UnitarySystem,
-<<<<<<< HEAD
-  {55ec60c5-ee37-4fd1-abf6-3baed26ee904}, !- Handle
+  {95270b7c-e57e-410e-a45c-90a5e0a3a079}, !- Handle
   res fur gas unitary system,             !- Name
   Load,                                   !- Control Type
-  {bfef54ef-4881-4fa8-8fe9-d0cf0cfaff06}, !- Controlling Zone or Thermostat Location
+  {02de462b-8536-478e-a753-12079490901f}, !- Controlling Zone or Thermostat Location
   None,                                   !- Dehumidification Control Type
-  {99431a10-aa54-4c58-b5e4-cff9f3c99234}, !- Availability Schedule Name
-  {384c6860-cf9a-42c3-83d1-f089852681a6}, !- Air Inlet Node Name
-  {fe631e67-3a74-48dc-9d21-943c78884033}, !- Air Outlet Node Name
-  {ced05e1e-564a-463b-94f1-5bfb67cbc3c6}, !- Supply Fan Name
+  {93c7ec76-3feb-4a0b-9f8f-3a61021dae3a}, !- Availability Schedule Name
+  {884ec744-d342-4cef-a21a-a28e919a99e7}, !- Air Inlet Node Name
+  {1a7ddc45-8514-41fa-9e29-05761fa41745}, !- Air Outlet Node Name
+  {e93a81a5-16e6-432e-8b27-d6f6d0965347}, !- Supply Fan Name
   BlowThrough,                            !- Fan Placement
-  {4408c356-d806-4042-ad5d-a15c229b66b9}, !- Supply Air Fan Operating Mode Schedule Name
-  {bd1816a5-3840-4a6f-8994-35e0fd30d51b}, !- Heating Coil Name
-=======
-  {999ec7f9-bbc7-4909-b627-e364743ec29b}, !- Handle
-  res fur gas unitary system,             !- Name
-  Load,                                   !- Control Type
-  {2635458c-a7b2-408b-a988-774ec5b246df}, !- Controlling Zone or Thermostat Location
-  None,                                   !- Dehumidification Control Type
-  {f7ec46bc-4e96-425c-bc3c-8881260fe154}, !- Availability Schedule Name
-  {c871c1ba-59de-49e4-a46f-c145f6264e49}, !- Air Inlet Node Name
-  {d3581994-6ec9-4edb-adcb-51ea98686d63}, !- Air Outlet Node Name
-  {291807bc-a82f-4da9-9f26-c994c5cb3ddd}, !- Supply Fan Name
-  BlowThrough,                            !- Fan Placement
-  {38b76006-56fe-4091-888b-74eaa6de097f}, !- Supply Air Fan Operating Mode Schedule Name
-  {eada883b-d76a-4210-8594-2e0cd99b4c5c}, !- Heating Coil Name
->>>>>>> 78927444
+  {b90e57d8-c328-4ad5-8155-1260710d0063}, !- Supply Air Fan Operating Mode Schedule Name
+  {c3f7fd4c-1ffb-4cc3-bdc7-fd0e618b22dd}, !- Heating Coil Name
   1,                                      !- DX Heating Coil Sizing Ratio
   ,                                       !- Cooling Coil Name
   No,                                     !- Use DOAS DX Cooling Coil
@@ -1312,23 +901,13 @@
   0;                                      !- Ancilliary Off-Cycle Electric Power {W}
 
 OS:Schedule:Constant,
-<<<<<<< HEAD
-  {4408c356-d806-4042-ad5d-a15c229b66b9}, !- Handle
+  {b90e57d8-c328-4ad5-8155-1260710d0063}, !- Handle
   Always Off Discrete,                    !- Name
-  {e63c0cee-db6e-4257-8e98-932c4da50523}, !- Schedule Type Limits Name
+  {fc781d89-f9a2-4d49-b891-25fb69955881}, !- Schedule Type Limits Name
   0;                                      !- Value
 
 OS:ScheduleTypeLimits,
-  {e63c0cee-db6e-4257-8e98-932c4da50523}, !- Handle
-=======
-  {38b76006-56fe-4091-888b-74eaa6de097f}, !- Handle
-  Always Off Discrete,                    !- Name
-  {9ce137c3-264e-42fa-903b-c78234a3f21b}, !- Schedule Type Limits Name
-  0;                                      !- Value
-
-OS:ScheduleTypeLimits,
-  {9ce137c3-264e-42fa-903b-c78234a3f21b}, !- Handle
->>>>>>> 78927444
+  {fc781d89-f9a2-4d49-b891-25fb69955881}, !- Handle
   OnOff 1,                                !- Name
   0,                                      !- Lower Limit Value
   1,                                      !- Upper Limit Value
@@ -1336,234 +915,119 @@
   Availability;                           !- Unit Type
 
 OS:AirLoopHVAC,
-<<<<<<< HEAD
-  {55f85a3e-eec4-4c82-af3a-bb11aa53019e}, !- Handle
+  {59624876-fc07-4904-8072-918129579a37}, !- Handle
   res fur gas asys,                       !- Name
   ,                                       !- Controller List Name
-  {99431a10-aa54-4c58-b5e4-cff9f3c99234}, !- Availability Schedule
-  {3ed6a481-618a-4db7-b351-fa590729e2c3}, !- Availability Manager List Name
+  {93c7ec76-3feb-4a0b-9f8f-3a61021dae3a}, !- Availability Schedule
+  {ad9bdd72-7d23-4b2e-b03e-4c0645ee1275}, !- Availability Manager List Name
   AutoSize,                               !- Design Supply Air Flow Rate {m3/s}
   ,                                       !- Branch List Name
   ,                                       !- Connector List Name
-  {c358086f-78a1-49df-aa55-aaaef54e9021}, !- Supply Side Inlet Node Name
-  {a64042e3-c77d-4ef2-9e95-c28edb5d765f}, !- Demand Side Outlet Node Name
-  {cada4774-a362-4596-8428-d7b6f6b6f974}, !- Demand Side Inlet Node A
-  {9aef28d3-07d8-41ac-b407-8620349ed9e2}, !- Supply Side Outlet Node A
+  {a16804b0-da1b-4464-a9cd-9978b0063897}, !- Supply Side Inlet Node Name
+  {128334cd-59ed-4e3e-8bfb-97ac598668e7}, !- Demand Side Outlet Node Name
+  {4c722cea-95c9-4676-b07b-e2cc53181bbf}, !- Demand Side Inlet Node A
+  {69657c45-76c1-407f-b824-36f1b74ee4e3}, !- Supply Side Outlet Node A
   ,                                       !- Demand Side Inlet Node B
   ,                                       !- Supply Side Outlet Node B
   ,                                       !- Return Air Bypass Flow Temperature Setpoint Schedule Name
-  {7cf6026e-cd69-420f-af8a-62619d134402}, !- Demand Mixer Name
-  {2b3107f3-80ee-4b01-9814-57bd47d941da}, !- Demand Splitter A Name
-=======
-  {622ab270-6bfb-4fc1-beee-c72150adb393}, !- Handle
-  res fur gas asys,                       !- Name
-  ,                                       !- Controller List Name
-  {f7ec46bc-4e96-425c-bc3c-8881260fe154}, !- Availability Schedule
-  {91a9f5e8-6e19-4cf8-8374-36241a996fc8}, !- Availability Manager List Name
-  AutoSize,                               !- Design Supply Air Flow Rate {m3/s}
-  ,                                       !- Branch List Name
-  ,                                       !- Connector List Name
-  {3dbdeb1b-7aaf-4cd3-99a7-7fa2cb527177}, !- Supply Side Inlet Node Name
-  {55e14f7c-0281-4adc-8734-a2e1932dfffd}, !- Demand Side Outlet Node Name
-  {8d5bffa1-c410-4736-bdf9-65cad74f4bc8}, !- Demand Side Inlet Node A
-  {c9b661eb-547b-4c84-a152-9776504e7471}, !- Supply Side Outlet Node A
-  ,                                       !- Demand Side Inlet Node B
-  ,                                       !- Supply Side Outlet Node B
-  ,                                       !- Return Air Bypass Flow Temperature Setpoint Schedule Name
-  {606f9c8a-b3ac-412a-abd1-191a9ec86b73}, !- Demand Mixer Name
-  {510a7da9-82c2-4f9c-9f33-d9e4bdad9249}, !- Demand Splitter A Name
->>>>>>> 78927444
+  {de674856-c7a9-4f74-9385-f68a7b93d218}, !- Demand Mixer Name
+  {8c321e9c-fd70-43b4-81b1-dde339a641cc}, !- Demand Splitter A Name
   ,                                       !- Demand Splitter B Name
   ;                                       !- Supply Splitter Name
 
 OS:Node,
-<<<<<<< HEAD
-  {7b2f9770-8b80-4e0d-8f05-2d718aa3c8f3}, !- Handle
+  {b8cd3b80-ccc7-4df5-a446-e5d6f666ec43}, !- Handle
   Node 3,                                 !- Name
-  {c358086f-78a1-49df-aa55-aaaef54e9021}, !- Inlet Port
-  {384c6860-cf9a-42c3-83d1-f089852681a6}; !- Outlet Port
+  {a16804b0-da1b-4464-a9cd-9978b0063897}, !- Inlet Port
+  {884ec744-d342-4cef-a21a-a28e919a99e7}; !- Outlet Port
 
 OS:Node,
-  {1022fb10-b259-4ce3-8e2d-467ebf623070}, !- Handle
+  {31e921f4-4806-484f-a340-7f6b801ebc5c}, !- Handle
   Node 4,                                 !- Name
-  {fe631e67-3a74-48dc-9d21-943c78884033}, !- Inlet Port
-  {9aef28d3-07d8-41ac-b407-8620349ed9e2}; !- Outlet Port
-
-OS:Connection,
-  {c358086f-78a1-49df-aa55-aaaef54e9021}, !- Handle
-  {c5354e85-7a75-4d4f-883e-93c54153dc87}, !- Name
-  {55f85a3e-eec4-4c82-af3a-bb11aa53019e}, !- Source Object
+  {1a7ddc45-8514-41fa-9e29-05761fa41745}, !- Inlet Port
+  {69657c45-76c1-407f-b824-36f1b74ee4e3}; !- Outlet Port
+
+OS:Connection,
+  {a16804b0-da1b-4464-a9cd-9978b0063897}, !- Handle
+  {cb3c5aff-28d4-4f79-b061-d69df9fe45f6}, !- Name
+  {59624876-fc07-4904-8072-918129579a37}, !- Source Object
   8,                                      !- Outlet Port
-  {7b2f9770-8b80-4e0d-8f05-2d718aa3c8f3}, !- Target Object
+  {b8cd3b80-ccc7-4df5-a446-e5d6f666ec43}, !- Target Object
   2;                                      !- Inlet Port
 
 OS:Connection,
-  {9aef28d3-07d8-41ac-b407-8620349ed9e2}, !- Handle
-  {09f0b9ad-ff1c-4803-9c80-6af3bcfae8c1}, !- Name
-  {1022fb10-b259-4ce3-8e2d-467ebf623070}, !- Source Object
+  {69657c45-76c1-407f-b824-36f1b74ee4e3}, !- Handle
+  {f2d7d8a5-7ed0-44bd-b22e-763f85c61b51}, !- Name
+  {31e921f4-4806-484f-a340-7f6b801ebc5c}, !- Source Object
   3,                                      !- Outlet Port
-  {55f85a3e-eec4-4c82-af3a-bb11aa53019e}, !- Target Object
+  {59624876-fc07-4904-8072-918129579a37}, !- Target Object
   11;                                     !- Inlet Port
 
 OS:Node,
-  {441f67fe-74a6-460e-9486-4a1b887893e9}, !- Handle
+  {4728c8e2-5869-4c52-b0c3-c69463220619}, !- Handle
   Node 5,                                 !- Name
-  {cada4774-a362-4596-8428-d7b6f6b6f974}, !- Inlet Port
-  {1ad702fd-0750-498c-9aa4-0106ead018ee}; !- Outlet Port
+  {4c722cea-95c9-4676-b07b-e2cc53181bbf}, !- Inlet Port
+  {356e88ab-100f-4a37-bfcd-fbb931f6371b}; !- Outlet Port
 
 OS:Node,
-  {797e9aa0-2c4d-47c5-8986-6a39806c4852}, !- Handle
+  {2a22a801-4d26-4544-a7d2-d4f0aa413e8e}, !- Handle
   Node 6,                                 !- Name
-  {9e7e49bb-8b42-44f7-8b8c-3315697214f5}, !- Inlet Port
-  {a64042e3-c77d-4ef2-9e95-c28edb5d765f}; !- Outlet Port
+  {d756f403-f106-439a-bddd-2f74b667f159}, !- Inlet Port
+  {128334cd-59ed-4e3e-8bfb-97ac598668e7}; !- Outlet Port
 
 OS:Node,
-  {4a709043-6c17-4e3a-90b3-9b1df170c76e}, !- Handle
+  {d57d9327-1cf8-4b93-9eae-d1b750e34456}, !- Handle
   Node 7,                                 !- Name
-  {8faa4b68-3e1a-4b22-bdd1-376e6b4ab8ca}, !- Inlet Port
-  {4cba9069-153a-4024-97af-bb6bcf97b31e}; !- Outlet Port
-
-OS:Connection,
-  {cada4774-a362-4596-8428-d7b6f6b6f974}, !- Handle
-  {ed0ce4f4-04a5-4794-ab0f-a1dec13f8061}, !- Name
-  {55f85a3e-eec4-4c82-af3a-bb11aa53019e}, !- Source Object
+  {e15a208d-b099-4021-a96f-3d73f6a76175}, !- Inlet Port
+  {94831f06-7c2b-488b-9732-ec48bd9283b0}; !- Outlet Port
+
+OS:Connection,
+  {4c722cea-95c9-4676-b07b-e2cc53181bbf}, !- Handle
+  {f4c5c502-2ac3-4f71-8e3f-935b7dab3f99}, !- Name
+  {59624876-fc07-4904-8072-918129579a37}, !- Source Object
   10,                                     !- Outlet Port
-  {441f67fe-74a6-460e-9486-4a1b887893e9}, !- Target Object
+  {4728c8e2-5869-4c52-b0c3-c69463220619}, !- Target Object
   2;                                      !- Inlet Port
 
 OS:Connection,
-  {a64042e3-c77d-4ef2-9e95-c28edb5d765f}, !- Handle
-  {f4dffa5d-bbf1-4c01-95dc-580fc60fd68a}, !- Name
-  {797e9aa0-2c4d-47c5-8986-6a39806c4852}, !- Source Object
+  {128334cd-59ed-4e3e-8bfb-97ac598668e7}, !- Handle
+  {426abb21-d691-4a09-949b-7042005e2482}, !- Name
+  {2a22a801-4d26-4544-a7d2-d4f0aa413e8e}, !- Source Object
   3,                                      !- Outlet Port
-  {55f85a3e-eec4-4c82-af3a-bb11aa53019e}, !- Target Object
+  {59624876-fc07-4904-8072-918129579a37}, !- Target Object
   9;                                      !- Inlet Port
 
 OS:AirLoopHVAC:ZoneSplitter,
-  {2b3107f3-80ee-4b01-9814-57bd47d941da}, !- Handle
+  {8c321e9c-fd70-43b4-81b1-dde339a641cc}, !- Handle
   res fur gas zone splitter,              !- Name
-  {1ad702fd-0750-498c-9aa4-0106ead018ee}, !- Inlet Node Name
-  {d102af9b-71e9-4e51-bb6e-d0d45878b04a}; !- Outlet Node Name 1
+  {356e88ab-100f-4a37-bfcd-fbb931f6371b}, !- Inlet Node Name
+  {ae00a3a3-00b6-4615-9c64-e3674039351a}; !- Outlet Node Name 1
 
 OS:AirLoopHVAC:ZoneMixer,
-  {7cf6026e-cd69-420f-af8a-62619d134402}, !- Handle
+  {de674856-c7a9-4f74-9385-f68a7b93d218}, !- Handle
   res fur gas zone mixer,                 !- Name
-  {9e7e49bb-8b42-44f7-8b8c-3315697214f5}, !- Outlet Node Name
-  {241a7acf-0a2f-41d3-bfe4-fdd4831c5d72}; !- Inlet Node Name 1
-
-OS:Connection,
-  {1ad702fd-0750-498c-9aa4-0106ead018ee}, !- Handle
-  {cb7bec96-3463-47c4-a97d-c1d34c1a83d5}, !- Name
-  {441f67fe-74a6-460e-9486-4a1b887893e9}, !- Source Object
+  {d756f403-f106-439a-bddd-2f74b667f159}, !- Outlet Node Name
+  {a23d10ad-0066-4a39-ab4a-5f9b02ad46dc}; !- Inlet Node Name 1
+
+OS:Connection,
+  {356e88ab-100f-4a37-bfcd-fbb931f6371b}, !- Handle
+  {31cedab6-8825-45b9-a070-3a0035fc1070}, !- Name
+  {4728c8e2-5869-4c52-b0c3-c69463220619}, !- Source Object
   3,                                      !- Outlet Port
-  {2b3107f3-80ee-4b01-9814-57bd47d941da}, !- Target Object
+  {8c321e9c-fd70-43b4-81b1-dde339a641cc}, !- Target Object
   2;                                      !- Inlet Port
 
 OS:Connection,
-  {9e7e49bb-8b42-44f7-8b8c-3315697214f5}, !- Handle
-  {c544d460-447d-47ed-9e5f-cae16fa1b8b7}, !- Name
-  {7cf6026e-cd69-420f-af8a-62619d134402}, !- Source Object
+  {d756f403-f106-439a-bddd-2f74b667f159}, !- Handle
+  {c912442b-bc3a-4230-b607-d9da1e811f18}, !- Name
+  {de674856-c7a9-4f74-9385-f68a7b93d218}, !- Source Object
   2,                                      !- Outlet Port
-  {797e9aa0-2c4d-47c5-8986-6a39806c4852}, !- Target Object
+  {2a22a801-4d26-4544-a7d2-d4f0aa413e8e}, !- Target Object
   2;                                      !- Inlet Port
 
 OS:Sizing:System,
-  {5687800a-3023-4dc0-b336-6b20135e1837}, !- Handle
-  {55f85a3e-eec4-4c82-af3a-bb11aa53019e}, !- AirLoop Name
-=======
-  {cbfd3530-91cd-472f-b4c5-ba5edb0f1e61}, !- Handle
-  Node 3,                                 !- Name
-  {3dbdeb1b-7aaf-4cd3-99a7-7fa2cb527177}, !- Inlet Port
-  {c871c1ba-59de-49e4-a46f-c145f6264e49}; !- Outlet Port
-
-OS:Node,
-  {e6cd1b08-5c12-4f30-8747-303f811eac33}, !- Handle
-  Node 4,                                 !- Name
-  {d3581994-6ec9-4edb-adcb-51ea98686d63}, !- Inlet Port
-  {c9b661eb-547b-4c84-a152-9776504e7471}; !- Outlet Port
-
-OS:Connection,
-  {3dbdeb1b-7aaf-4cd3-99a7-7fa2cb527177}, !- Handle
-  {7f20ac9c-e531-4f85-84d2-c3e99515b6f4}, !- Name
-  {622ab270-6bfb-4fc1-beee-c72150adb393}, !- Source Object
-  8,                                      !- Outlet Port
-  {cbfd3530-91cd-472f-b4c5-ba5edb0f1e61}, !- Target Object
-  2;                                      !- Inlet Port
-
-OS:Connection,
-  {c9b661eb-547b-4c84-a152-9776504e7471}, !- Handle
-  {6185dff6-74b9-40cb-9e71-1a39435916ad}, !- Name
-  {e6cd1b08-5c12-4f30-8747-303f811eac33}, !- Source Object
-  3,                                      !- Outlet Port
-  {622ab270-6bfb-4fc1-beee-c72150adb393}, !- Target Object
-  11;                                     !- Inlet Port
-
-OS:Node,
-  {3b9f3f2f-f485-493a-b4ad-12d9e27b8a16}, !- Handle
-  Node 5,                                 !- Name
-  {8d5bffa1-c410-4736-bdf9-65cad74f4bc8}, !- Inlet Port
-  {14701f80-3885-41f2-92fb-100dae581375}; !- Outlet Port
-
-OS:Node,
-  {3d244c78-ce30-441a-b6e1-085ca715c4e5}, !- Handle
-  Node 6,                                 !- Name
-  {d5d101b5-3a3a-4088-be72-ad7b78614387}, !- Inlet Port
-  {55e14f7c-0281-4adc-8734-a2e1932dfffd}; !- Outlet Port
-
-OS:Node,
-  {bb4ef75c-e1a7-42d2-b2cd-d070f2d52962}, !- Handle
-  Node 7,                                 !- Name
-  {7d831394-39d5-4754-8bab-b6d3e0e2a180}, !- Inlet Port
-  {bb728e1c-3c72-45aa-8fbf-cb2339c1bbeb}; !- Outlet Port
-
-OS:Connection,
-  {8d5bffa1-c410-4736-bdf9-65cad74f4bc8}, !- Handle
-  {ff334233-c05a-4fb7-8e25-504b125a469e}, !- Name
-  {622ab270-6bfb-4fc1-beee-c72150adb393}, !- Source Object
-  10,                                     !- Outlet Port
-  {3b9f3f2f-f485-493a-b4ad-12d9e27b8a16}, !- Target Object
-  2;                                      !- Inlet Port
-
-OS:Connection,
-  {55e14f7c-0281-4adc-8734-a2e1932dfffd}, !- Handle
-  {a9c8296c-66f0-490f-87b0-4d1669116946}, !- Name
-  {3d244c78-ce30-441a-b6e1-085ca715c4e5}, !- Source Object
-  3,                                      !- Outlet Port
-  {622ab270-6bfb-4fc1-beee-c72150adb393}, !- Target Object
-  9;                                      !- Inlet Port
-
-OS:AirLoopHVAC:ZoneSplitter,
-  {510a7da9-82c2-4f9c-9f33-d9e4bdad9249}, !- Handle
-  res fur gas zone splitter,              !- Name
-  {14701f80-3885-41f2-92fb-100dae581375}, !- Inlet Node Name
-  {76c23e2e-d924-4111-994f-e958648db15a}; !- Outlet Node Name 1
-
-OS:AirLoopHVAC:ZoneMixer,
-  {606f9c8a-b3ac-412a-abd1-191a9ec86b73}, !- Handle
-  res fur gas zone mixer,                 !- Name
-  {d5d101b5-3a3a-4088-be72-ad7b78614387}, !- Outlet Node Name
-  {f005d01e-ee29-4187-bf3f-6916580c049a}; !- Inlet Node Name 1
-
-OS:Connection,
-  {14701f80-3885-41f2-92fb-100dae581375}, !- Handle
-  {2c317edb-b4ec-477f-a9f3-0a5a67676189}, !- Name
-  {3b9f3f2f-f485-493a-b4ad-12d9e27b8a16}, !- Source Object
-  3,                                      !- Outlet Port
-  {510a7da9-82c2-4f9c-9f33-d9e4bdad9249}, !- Target Object
-  2;                                      !- Inlet Port
-
-OS:Connection,
-  {d5d101b5-3a3a-4088-be72-ad7b78614387}, !- Handle
-  {f882e687-da47-4627-83b4-b96802e9c3be}, !- Name
-  {606f9c8a-b3ac-412a-abd1-191a9ec86b73}, !- Source Object
-  2,                                      !- Outlet Port
-  {3d244c78-ce30-441a-b6e1-085ca715c4e5}, !- Target Object
-  2;                                      !- Inlet Port
-
-OS:Sizing:System,
-  {5a0f018f-8da6-4aa2-8b00-5a2d435947f2}, !- Handle
-  {622ab270-6bfb-4fc1-beee-c72150adb393}, !- AirLoop Name
->>>>>>> 78927444
+  {8121b9d8-77d5-4588-87d0-76796b0544b6}, !- Handle
+  {59624876-fc07-4904-8072-918129579a37}, !- AirLoop Name
   Sensible,                               !- Type of Load to Size On
   Autosize,                               !- Design Outdoor Air Flow Rate {m3/s}
   0.3,                                    !- Central Heating Maximum System Air Flow Ratio
@@ -1602,189 +1066,96 @@
   OnOff;                                  !- Central Cooling Capacity Control Method
 
 OS:AvailabilityManagerAssignmentList,
-<<<<<<< HEAD
-  {3ed6a481-618a-4db7-b351-fa590729e2c3}, !- Handle
+  {ad9bdd72-7d23-4b2e-b03e-4c0645ee1275}, !- Handle
   Air Loop HVAC 1 AvailabilityManagerAssignmentList; !- Name
 
 OS:Connection,
-  {384c6860-cf9a-42c3-83d1-f089852681a6}, !- Handle
-  {13d7da42-2217-4a2f-8c4f-f4c5d0b1adee}, !- Name
-  {7b2f9770-8b80-4e0d-8f05-2d718aa3c8f3}, !- Source Object
+  {884ec744-d342-4cef-a21a-a28e919a99e7}, !- Handle
+  {36e2e22e-1c12-4bd8-b4a1-f579525c0386}, !- Name
+  {b8cd3b80-ccc7-4df5-a446-e5d6f666ec43}, !- Source Object
   3,                                      !- Outlet Port
-  {55ec60c5-ee37-4fd1-abf6-3baed26ee904}, !- Target Object
+  {95270b7c-e57e-410e-a45c-90a5e0a3a079}, !- Target Object
   6;                                      !- Inlet Port
 
 OS:Connection,
-  {fe631e67-3a74-48dc-9d21-943c78884033}, !- Handle
-  {f70183f0-8af5-46d5-a42a-d1da9f7e994e}, !- Name
-  {55ec60c5-ee37-4fd1-abf6-3baed26ee904}, !- Source Object
+  {1a7ddc45-8514-41fa-9e29-05761fa41745}, !- Handle
+  {7d452b52-6373-4b07-a1cf-b1b6acb3285d}, !- Name
+  {95270b7c-e57e-410e-a45c-90a5e0a3a079}, !- Source Object
   7,                                      !- Outlet Port
-  {1022fb10-b259-4ce3-8e2d-467ebf623070}, !- Target Object
+  {31e921f4-4806-484f-a340-7f6b801ebc5c}, !- Target Object
   2;                                      !- Inlet Port
 
 OS:AirTerminal:SingleDuct:ConstantVolume:NoReheat,
-  {888d86bc-713c-42a2-b2e6-0f6bf7932b94}, !- Handle
+  {0bc22127-d065-47b4-879c-f682b27733d4}, !- Handle
   res fur gas living zone direct air,     !- Name
-  {99431a10-aa54-4c58-b5e4-cff9f3c99234}, !- Availability Schedule Name
-  {af843dd9-a073-4c38-9e9f-f243e82d6721}, !- Air Inlet Node Name
-  {8faa4b68-3e1a-4b22-bdd1-376e6b4ab8ca}, !- Air Outlet Node Name
+  {93c7ec76-3feb-4a0b-9f8f-3a61021dae3a}, !- Availability Schedule Name
+  {c3b5966d-f6c6-4cd0-a0fb-f3aaff12ee19}, !- Air Inlet Node Name
+  {e15a208d-b099-4021-a96f-3d73f6a76175}, !- Air Outlet Node Name
   AutoSize;                               !- Maximum Air Flow Rate {m3/s}
 
 OS:Node,
-  {7bf936d6-221f-4d93-9f7d-90dde7584c74}, !- Handle
+  {1b606d63-8704-41fa-8c19-e3b5e1f6f54c}, !- Handle
   Node 8,                                 !- Name
-  {2bcca0d8-d11f-4871-8192-a846568f4a07}, !- Inlet Port
-  {241a7acf-0a2f-41d3-bfe4-fdd4831c5d72}; !- Outlet Port
-
-OS:Connection,
-  {4cba9069-153a-4024-97af-bb6bcf97b31e}, !- Handle
-  {e17c49b0-70d0-4740-a17e-d9262f984f0d}, !- Name
-  {4a709043-6c17-4e3a-90b3-9b1df170c76e}, !- Source Object
+  {34fb6e1a-e2c6-48ef-833e-2633ac48fa79}, !- Inlet Port
+  {a23d10ad-0066-4a39-ab4a-5f9b02ad46dc}; !- Outlet Port
+
+OS:Connection,
+  {94831f06-7c2b-488b-9732-ec48bd9283b0}, !- Handle
+  {5f3924ef-8f18-41fb-ac41-8f1fabd59a5d}, !- Name
+  {d57d9327-1cf8-4b93-9eae-d1b750e34456}, !- Source Object
   3,                                      !- Outlet Port
-  {6d1247c4-45fc-44c2-b99d-45f4ec7b7b84}, !- Target Object
+  {7b233133-58d3-4404-a7f3-8ab29849db5f}, !- Target Object
   3;                                      !- Inlet Port
 
 OS:Connection,
-  {2bcca0d8-d11f-4871-8192-a846568f4a07}, !- Handle
-  {278d5195-fe02-4807-9415-11dab2922441}, !- Name
-  {1e88cdcc-0c4a-4180-bc9f-2d9b8cdfc1f7}, !- Source Object
+  {34fb6e1a-e2c6-48ef-833e-2633ac48fa79}, !- Handle
+  {0870b11f-a8fc-407c-a22a-919f044812f8}, !- Name
+  {304611a1-a8df-4c7a-b811-6c4dcfbdea26}, !- Source Object
   3,                                      !- Outlet Port
-  {7bf936d6-221f-4d93-9f7d-90dde7584c74}, !- Target Object
+  {1b606d63-8704-41fa-8c19-e3b5e1f6f54c}, !- Target Object
   2;                                      !- Inlet Port
 
 OS:Connection,
-  {241a7acf-0a2f-41d3-bfe4-fdd4831c5d72}, !- Handle
-  {fe06cbb6-fe27-4120-9848-6d4fc014a973}, !- Name
-  {7bf936d6-221f-4d93-9f7d-90dde7584c74}, !- Source Object
+  {a23d10ad-0066-4a39-ab4a-5f9b02ad46dc}, !- Handle
+  {ac037cf7-b0ef-4f41-8f4c-56335d38577a}, !- Name
+  {1b606d63-8704-41fa-8c19-e3b5e1f6f54c}, !- Source Object
   3,                                      !- Outlet Port
-  {7cf6026e-cd69-420f-af8a-62619d134402}, !- Target Object
+  {de674856-c7a9-4f74-9385-f68a7b93d218}, !- Target Object
   3;                                      !- Inlet Port
 
 OS:Node,
-  {de3118ab-f15c-46ec-8d1b-bd2b3de42575}, !- Handle
+  {55183c3c-94c3-4a13-9665-8badae1c0131}, !- Handle
   Node 9,                                 !- Name
-  {d102af9b-71e9-4e51-bb6e-d0d45878b04a}, !- Inlet Port
-  {af843dd9-a073-4c38-9e9f-f243e82d6721}; !- Outlet Port
-
-OS:Connection,
-  {d102af9b-71e9-4e51-bb6e-d0d45878b04a}, !- Handle
-  {6a4d37f8-46a6-47c0-bfcb-617c346d2438}, !- Name
-  {2b3107f3-80ee-4b01-9814-57bd47d941da}, !- Source Object
+  {ae00a3a3-00b6-4615-9c64-e3674039351a}, !- Inlet Port
+  {c3b5966d-f6c6-4cd0-a0fb-f3aaff12ee19}; !- Outlet Port
+
+OS:Connection,
+  {ae00a3a3-00b6-4615-9c64-e3674039351a}, !- Handle
+  {254cd1c8-0fd0-4bb8-86f9-32612f882250}, !- Name
+  {8c321e9c-fd70-43b4-81b1-dde339a641cc}, !- Source Object
   3,                                      !- Outlet Port
-  {de3118ab-f15c-46ec-8d1b-bd2b3de42575}, !- Target Object
+  {55183c3c-94c3-4a13-9665-8badae1c0131}, !- Target Object
   2;                                      !- Inlet Port
 
 OS:Connection,
-  {af843dd9-a073-4c38-9e9f-f243e82d6721}, !- Handle
-  {fca8a425-7e47-4a12-a2cb-a5a58bba3370}, !- Name
-  {de3118ab-f15c-46ec-8d1b-bd2b3de42575}, !- Source Object
+  {c3b5966d-f6c6-4cd0-a0fb-f3aaff12ee19}, !- Handle
+  {fc53408c-fbd0-4631-a278-c0186d491784}, !- Name
+  {55183c3c-94c3-4a13-9665-8badae1c0131}, !- Source Object
   3,                                      !- Outlet Port
-  {888d86bc-713c-42a2-b2e6-0f6bf7932b94}, !- Target Object
+  {0bc22127-d065-47b4-879c-f682b27733d4}, !- Target Object
   3;                                      !- Inlet Port
 
 OS:Connection,
-  {8faa4b68-3e1a-4b22-bdd1-376e6b4ab8ca}, !- Handle
-  {6c19ebed-7397-4db9-bc8a-5bc29a9edf0d}, !- Name
-  {888d86bc-713c-42a2-b2e6-0f6bf7932b94}, !- Source Object
+  {e15a208d-b099-4021-a96f-3d73f6a76175}, !- Handle
+  {5d9b41a6-9e26-4257-ab88-a6834114ad6e}, !- Name
+  {0bc22127-d065-47b4-879c-f682b27733d4}, !- Source Object
   4,                                      !- Outlet Port
-  {4a709043-6c17-4e3a-90b3-9b1df170c76e}, !- Target Object
+  {d57d9327-1cf8-4b93-9eae-d1b750e34456}, !- Target Object
   2;                                      !- Inlet Port
 
 OS:AdditionalProperties,
-  {44315f30-a9bb-4514-87ba-cc7a948815c3}, !- Handle
-  {55ec60c5-ee37-4fd1-abf6-3baed26ee904}, !- Object Name
-=======
-  {91a9f5e8-6e19-4cf8-8374-36241a996fc8}, !- Handle
-  Air Loop HVAC 1 AvailabilityManagerAssignmentList; !- Name
-
-OS:Connection,
-  {c871c1ba-59de-49e4-a46f-c145f6264e49}, !- Handle
-  {e82914cf-fe7f-4336-a477-a6a804f8fa85}, !- Name
-  {cbfd3530-91cd-472f-b4c5-ba5edb0f1e61}, !- Source Object
-  3,                                      !- Outlet Port
-  {999ec7f9-bbc7-4909-b627-e364743ec29b}, !- Target Object
-  6;                                      !- Inlet Port
-
-OS:Connection,
-  {d3581994-6ec9-4edb-adcb-51ea98686d63}, !- Handle
-  {c676abd3-7d84-436b-bf79-4441f93a28da}, !- Name
-  {999ec7f9-bbc7-4909-b627-e364743ec29b}, !- Source Object
-  7,                                      !- Outlet Port
-  {e6cd1b08-5c12-4f30-8747-303f811eac33}, !- Target Object
-  2;                                      !- Inlet Port
-
-OS:AirTerminal:SingleDuct:ConstantVolume:NoReheat,
-  {25c2bf62-990d-426b-ab4a-fec6cbb864d9}, !- Handle
-  res fur gas living zone direct air,     !- Name
-  {f7ec46bc-4e96-425c-bc3c-8881260fe154}, !- Availability Schedule Name
-  {b4889fb3-5361-4913-aff8-cc04a02baa78}, !- Air Inlet Node Name
-  {7d831394-39d5-4754-8bab-b6d3e0e2a180}, !- Air Outlet Node Name
-  AutoSize;                               !- Maximum Air Flow Rate {m3/s}
-
-OS:Node,
-  {7258c6bd-ba24-44d2-a89a-14cf11fe0f41}, !- Handle
-  Node 8,                                 !- Name
-  {37e07ca8-64f6-4fe7-afab-710bcb4d4361}, !- Inlet Port
-  {f005d01e-ee29-4187-bf3f-6916580c049a}; !- Outlet Port
-
-OS:Connection,
-  {bb728e1c-3c72-45aa-8fbf-cb2339c1bbeb}, !- Handle
-  {0b128a93-d7aa-4c00-a51f-df6d58ec27e2}, !- Name
-  {bb4ef75c-e1a7-42d2-b2cd-d070f2d52962}, !- Source Object
-  3,                                      !- Outlet Port
-  {451ea7b8-aad6-41f0-8649-529e8c96825d}, !- Target Object
-  3;                                      !- Inlet Port
-
-OS:Connection,
-  {37e07ca8-64f6-4fe7-afab-710bcb4d4361}, !- Handle
-  {88d69a4c-2f04-4073-a7fc-ccb96619de5f}, !- Name
-  {7fdcff6c-8306-4813-9d7d-5bc664ccb1d5}, !- Source Object
-  3,                                      !- Outlet Port
-  {7258c6bd-ba24-44d2-a89a-14cf11fe0f41}, !- Target Object
-  2;                                      !- Inlet Port
-
-OS:Connection,
-  {f005d01e-ee29-4187-bf3f-6916580c049a}, !- Handle
-  {4d823b89-843f-4eea-aebe-b4b3d178752c}, !- Name
-  {7258c6bd-ba24-44d2-a89a-14cf11fe0f41}, !- Source Object
-  3,                                      !- Outlet Port
-  {606f9c8a-b3ac-412a-abd1-191a9ec86b73}, !- Target Object
-  3;                                      !- Inlet Port
-
-OS:Node,
-  {39daadbb-fa49-4eee-8e96-277cc33b71ad}, !- Handle
-  Node 9,                                 !- Name
-  {76c23e2e-d924-4111-994f-e958648db15a}, !- Inlet Port
-  {b4889fb3-5361-4913-aff8-cc04a02baa78}; !- Outlet Port
-
-OS:Connection,
-  {76c23e2e-d924-4111-994f-e958648db15a}, !- Handle
-  {383df5d0-88a4-480a-8db5-bda12cf80831}, !- Name
-  {510a7da9-82c2-4f9c-9f33-d9e4bdad9249}, !- Source Object
-  3,                                      !- Outlet Port
-  {39daadbb-fa49-4eee-8e96-277cc33b71ad}, !- Target Object
-  2;                                      !- Inlet Port
-
-OS:Connection,
-  {b4889fb3-5361-4913-aff8-cc04a02baa78}, !- Handle
-  {78b56c16-f41b-460a-a06b-bc36e44d9b81}, !- Name
-  {39daadbb-fa49-4eee-8e96-277cc33b71ad}, !- Source Object
-  3,                                      !- Outlet Port
-  {25c2bf62-990d-426b-ab4a-fec6cbb864d9}, !- Target Object
-  3;                                      !- Inlet Port
-
-OS:Connection,
-  {7d831394-39d5-4754-8bab-b6d3e0e2a180}, !- Handle
-  {67f9996e-29d0-442b-8d5c-14b756a59a31}, !- Name
-  {25c2bf62-990d-426b-ab4a-fec6cbb864d9}, !- Source Object
-  4,                                      !- Outlet Port
-  {bb4ef75c-e1a7-42d2-b2cd-d070f2d52962}, !- Target Object
-  2;                                      !- Inlet Port
-
-OS:AdditionalProperties,
-  {d1b1f3e5-9442-4897-b402-bcfacd324028}, !- Handle
-  {999ec7f9-bbc7-4909-b627-e364743ec29b}, !- Object Name
->>>>>>> 78927444
+  {d312ea80-c64b-49c5-b858-51df86122086}, !- Handle
+  {95270b7c-e57e-410e-a45c-90a5e0a3a079}, !- Object Name
   SizingInfoHVACFracHeatLoadServed,       !- Feature Name 1
   Double,                                 !- Feature Data Type 1
   1;                                      !- Feature Value 1
