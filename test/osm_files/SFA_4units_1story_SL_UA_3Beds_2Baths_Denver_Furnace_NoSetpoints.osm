--- conflicted
+++ resolved
@@ -1,38 +1,22 @@
 !- NOTE: Auto-generated from /test/osw_files/SFA_4units_1story_SL_UA_3Beds_2Baths_Denver_Furnace_NoSetpoints.osw
 
 OS:Version,
-<<<<<<< HEAD
-  {a023bc3b-c653-4a8d-8790-b6120af9d385}, !- Handle
+  {05b7ff44-4117-4986-8627-7197601de6d6}, !- Handle
   3.2.1;                                  !- Version Identifier
 
 OS:SimulationControl,
-  {324ecee4-c002-476a-b51f-d5b58263dd33}, !- Handle
-=======
-  {98e89b5d-1bcd-4f2b-928b-bd038df8df7f}, !- Handle
-  3.2.1;                                  !- Version Identifier
-
-OS:SimulationControl,
-  {9346a5cc-e398-442c-b37c-8d669654061a}, !- Handle
->>>>>>> 055af606
+  {cd826e17-9947-4efa-afbe-91f7a127892c}, !- Handle
   ,                                       !- Do Zone Sizing Calculation
   ,                                       !- Do System Sizing Calculation
   ,                                       !- Do Plant Sizing Calculation
   No;                                     !- Run Simulation for Sizing Periods
 
 OS:Timestep,
-<<<<<<< HEAD
-  {7985f4f2-c3a8-4820-8839-a9dcbd349ade}, !- Handle
+  {5e3ec14f-7a4d-4320-b241-58c9abe15905}, !- Handle
   6;                                      !- Number of Timesteps per Hour
 
 OS:ShadowCalculation,
-  {3ded7f94-6bdc-4815-9ca0-e517bc0dc511}, !- Handle
-=======
-  {5f9047d7-40a3-47fa-b06a-09fbce7bc8fc}, !- Handle
-  6;                                      !- Number of Timesteps per Hour
-
-OS:ShadowCalculation,
-  {d6ecf8de-ab2b-42df-8d5f-96dae47165cb}, !- Handle
->>>>>>> 055af606
+  {a097cc65-fe1e-4082-b1c8-940300404543}, !- Handle
   PolygonClipping,                        !- Shading Calculation Method
   ,                                       !- Shading Calculation Update Frequency Method
   20,                                     !- Shading Calculation Update Frequency
@@ -45,37 +29,21 @@
   No;                                     !- Disable Self-Shading From Shading Zone Groups to Other Zones
 
 OS:SurfaceConvectionAlgorithm:Outside,
-<<<<<<< HEAD
-  {718771a1-4c21-471a-955b-2ccdbb62332c}, !- Handle
+  {43bf431d-c15c-40f4-a87f-b9a76c23fe02}, !- Handle
   DOE-2;                                  !- Algorithm
 
 OS:SurfaceConvectionAlgorithm:Inside,
-  {b2aae599-8500-4534-b228-619aecdca202}, !- Handle
+  {905b6040-a09e-4d4a-a7f6-e35e6d9794f2}, !- Handle
   TARP;                                   !- Algorithm
 
 OS:ZoneCapacitanceMultiplier:ResearchSpecial,
-  {b33c56ca-91f8-4364-a04c-6748e6898b01}, !- Handle
-=======
-  {df042bbe-609e-4ec4-b9c3-18cf07bdb3ee}, !- Handle
-  DOE-2;                                  !- Algorithm
-
-OS:SurfaceConvectionAlgorithm:Inside,
-  {d60af565-c698-44ce-9b9c-2fced74c31b2}, !- Handle
-  TARP;                                   !- Algorithm
-
-OS:ZoneCapacitanceMultiplier:ResearchSpecial,
-  {6048b282-147d-44c3-9c3c-02a0bdf94671}, !- Handle
->>>>>>> 055af606
+  {0552eac4-63e6-4215-869b-eb4125336baf}, !- Handle
   ,                                       !- Temperature Capacity Multiplier
   15,                                     !- Humidity Capacity Multiplier
   ;                                       !- Carbon Dioxide Capacity Multiplier
 
 OS:RunPeriod,
-<<<<<<< HEAD
-  {b4aa6f48-a57d-40ad-8f41-483a485d1b17}, !- Handle
-=======
-  {15c274e1-96d6-41c8-ba10-3f4a70a86fac}, !- Handle
->>>>>>> 055af606
+  {35a4ed1d-3bf7-4a81-a1bf-3f85ca779b3e}, !- Handle
   Run Period 1,                           !- Name
   1,                                      !- Begin Month
   1,                                      !- Begin Day of Month
@@ -89,21 +57,13 @@
   ;                                       !- Number of Times Runperiod to be Repeated
 
 OS:YearDescription,
-<<<<<<< HEAD
-  {e3121a2e-5775-4fab-8a0f-5074bc4be095}, !- Handle
-=======
-  {cefca8d0-c890-4d32-b50c-d037e1206c29}, !- Handle
->>>>>>> 055af606
+  {6de7daae-af74-4cc9-864f-d76a2f22a131}, !- Handle
   2007,                                   !- Calendar Year
   ,                                       !- Day of Week for Start Day
   ;                                       !- Is Leap Year
 
 OS:WeatherFile,
-<<<<<<< HEAD
-  {cede0484-60fc-4f95-ad8b-9b0344d6d793}, !- Handle
-=======
-  {86d54f9c-d8b1-4a02-990a-efa749aba051}, !- Handle
->>>>>>> 055af606
+  {9f4398b9-300f-48c0-adf7-460375b3c600}, !- Handle
   Denver Intl Ap,                         !- City
   CO,                                     !- State Province Region
   USA,                                    !- Country
@@ -117,13 +77,8 @@
   E23378AA;                               !- Checksum
 
 OS:AdditionalProperties,
-<<<<<<< HEAD
-  {cb467abe-00af-4432-b5d5-e53cd3871ae7}, !- Handle
-  {cede0484-60fc-4f95-ad8b-9b0344d6d793}, !- Object Name
-=======
-  {b5123b52-aaa9-4cd1-91aa-084a881b8db7}, !- Handle
-  {86d54f9c-d8b1-4a02-990a-efa749aba051}, !- Object Name
->>>>>>> 055af606
+  {029692d1-e03f-4694-b9af-7d10d3051c8f}, !- Handle
+  {9f4398b9-300f-48c0-adf7-460375b3c600}, !- Object Name
   EPWHeaderCity,                          !- Feature Name 1
   String,                                 !- Feature Data Type 1
   Denver Intl Ap,                         !- Feature Value 1
@@ -231,11 +186,7 @@
   84;                                     !- Feature Value 35
 
 OS:Site,
-<<<<<<< HEAD
-  {b7153ab0-3244-4188-b445-d2b7a7e97b85}, !- Handle
-=======
-  {1e07a82a-ddc3-44f2-9dbe-aff8e3ef68d5}, !- Handle
->>>>>>> 055af606
+  {9c606608-a876-48b7-b98c-ead2b3a02241}, !- Handle
   Denver Intl Ap_CO_USA,                  !- Name
   39.83,                                  !- Latitude {deg}
   -104.65,                                !- Longitude {deg}
@@ -244,42 +195,26 @@
   ;                                       !- Terrain
 
 OS:ClimateZones,
-<<<<<<< HEAD
-  {05c20680-8593-46dd-badc-1c4c7b698c7a}, !- Handle
-=======
-  {e8ab0de1-9faf-409f-95af-7721cccaa821}, !- Handle
->>>>>>> 055af606
+  {33d02193-9cc4-41a8-a299-a776c7e4d06e}, !- Handle
   Building America,                       !- Climate Zone Institution Name 1
   ,                                       !- Climate Zone Document Name 1
   0,                                      !- Climate Zone Document Year 1
   Cold;                                   !- Climate Zone Value 1
 
 OS:Site:WaterMainsTemperature,
-<<<<<<< HEAD
-  {957e70dd-87f5-4a62-a2b6-ebe7045b53cb}, !- Handle
-=======
-  {40208289-35db-44ff-a0af-e7a5922ec80a}, !- Handle
->>>>>>> 055af606
+  {6c9b2317-b3d7-4ee7-ae7e-fa241fc8ab90}, !- Handle
   Correlation,                            !- Calculation Method
   ,                                       !- Temperature Schedule Name
   10.8753424657535,                       !- Annual Average Outdoor Air Temperature {C}
   23.1524007936508;                       !- Maximum Difference In Monthly Average Outdoor Air Temperatures {deltaC}
 
 OS:RunPeriodControl:DaylightSavingTime,
-<<<<<<< HEAD
-  {3cb6b8e5-1c75-45fb-b96c-5bbf6a9c9678}, !- Handle
-=======
-  {5c12bf91-ce79-499b-89f4-d96698e79e22}, !- Handle
->>>>>>> 055af606
+  {83e2600d-9949-42a5-abeb-d5524f788384}, !- Handle
   3/12,                                   !- Start Date
   11/5;                                   !- End Date
 
 OS:Site:GroundTemperature:Deep,
-<<<<<<< HEAD
-  {42769d71-6f10-4922-97dd-097a360e3d72}, !- Handle
-=======
-  {689b5e33-ac7e-41b3-9508-d4ee91788e4b}, !- Handle
->>>>>>> 055af606
+  {fbf6674b-6cb9-4716-a0de-59c13853f682}, !- Handle
   10.8753424657535,                       !- January Deep Ground Temperature {C}
   10.8753424657535,                       !- February Deep Ground Temperature {C}
   10.8753424657535,                       !- March Deep Ground Temperature {C}
@@ -294,11 +229,7 @@
   10.8753424657535;                       !- December Deep Ground Temperature {C}
 
 OS:Building,
-<<<<<<< HEAD
-  {fc4a3983-0fbd-43f3-8e19-2a38b05a8908}, !- Handle
-=======
-  {95372c15-ce2a-4eac-8b18-4fbff0310e5f}, !- Handle
->>>>>>> 055af606
+  {eed70c50-c4c4-4141-981c-153e37ce9268}, !- Handle
   Building 1,                             !- Name
   ,                                       !- Building Sector Type
   0,                                      !- North Axis {deg}
@@ -313,13 +244,8 @@
   4;                                      !- Standards Number of Living Units
 
 OS:AdditionalProperties,
-<<<<<<< HEAD
-  {8a8df900-19e7-4fe7-8311-4d6fe379e8a5}, !- Handle
-  {fc4a3983-0fbd-43f3-8e19-2a38b05a8908}, !- Object Name
-=======
-  {bfc14fc0-0d39-44c1-a119-f7fafca10a6a}, !- Handle
-  {95372c15-ce2a-4eac-8b18-4fbff0310e5f}, !- Object Name
->>>>>>> 055af606
+  {b84ebf9d-c85a-45a3-bd85-773841349748}, !- Handle
+  {eed70c50-c4c4-4141-981c-153e37ce9268}, !- Object Name
   num_units,                              !- Feature Name 1
   Integer,                                !- Feature Data Type 1
   4,                                      !- Feature Value 1
@@ -337,11 +263,7 @@
   true;                                   !- Feature Value 5
 
 OS:ThermalZone,
-<<<<<<< HEAD
-  {1a8f40d5-7367-4d4a-8880-a45688ebcdfd}, !- Handle
-=======
-  {e2a72142-19be-4f55-a40a-1694f38f20a4}, !- Handle
->>>>>>> 055af606
+  {071b390e-dead-4951-a480-7c15dfed905c}, !- Handle
   living zone,                            !- Name
   ,                                       !- Multiplier
   ,                                       !- Ceiling Height {m}
@@ -350,17 +272,10 @@
   ,                                       !- Zone Inside Convection Algorithm
   ,                                       !- Zone Outside Convection Algorithm
   ,                                       !- Zone Conditioning Equipment List Name
-<<<<<<< HEAD
-  {68fa8732-e144-496d-9b08-d23cfc4488c7}, !- Zone Air Inlet Port List
-  {ce938d17-8e37-4c0c-a2c6-e724396b8d4d}, !- Zone Air Exhaust Port List
-  {8ddb1f99-7ba6-43f7-b861-0cddfabcf140}, !- Zone Air Node Name
-  {dae7538a-cf61-4748-9d0b-f9f90c374b8d}, !- Zone Return Air Port List
-=======
-  {607a54a6-3af7-43f5-87b6-e58712c20a0a}, !- Zone Air Inlet Port List
-  {922ad2e6-6bcc-414e-aa6f-11e21cfbed87}, !- Zone Air Exhaust Port List
-  {4e4e1939-4a70-4a16-9ba8-946754a59a1e}, !- Zone Air Node Name
-  {09ff5ef6-a2b9-47dd-85d5-25201b5c87d3}, !- Zone Return Air Port List
->>>>>>> 055af606
+  {06eae475-f0e9-4136-90c7-9b8840d052e1}, !- Zone Air Inlet Port List
+  {d1c58579-66d6-4cba-86df-ccc71fa730c5}, !- Zone Air Exhaust Port List
+  {14fcf6cd-eeb9-49a6-8268-487b220a4ad3}, !- Zone Air Node Name
+  {0ffb134f-6c65-44fc-8b3f-67207e942b91}, !- Zone Return Air Port List
   ,                                       !- Primary Daylighting Control Name
   ,                                       !- Fraction of Zone Controlled by Primary Daylighting Control
   ,                                       !- Secondary Daylighting Control Name
@@ -371,67 +286,35 @@
   No;                                     !- Use Ideal Air Loads
 
 OS:Node,
-<<<<<<< HEAD
-  {85638861-07df-478a-baad-7cdaa4e8f673}, !- Handle
+  {fe8133ca-650d-4afd-bf8d-2f57ff29b34c}, !- Handle
   Node 1,                                 !- Name
-  {8ddb1f99-7ba6-43f7-b861-0cddfabcf140}, !- Inlet Port
+  {14fcf6cd-eeb9-49a6-8268-487b220a4ad3}, !- Inlet Port
   ;                                       !- Outlet Port
 
 OS:Connection,
-  {8ddb1f99-7ba6-43f7-b861-0cddfabcf140}, !- Handle
-  {1a8f40d5-7367-4d4a-8880-a45688ebcdfd}, !- Source Object
+  {14fcf6cd-eeb9-49a6-8268-487b220a4ad3}, !- Handle
+  {071b390e-dead-4951-a480-7c15dfed905c}, !- Source Object
   11,                                     !- Outlet Port
-  {85638861-07df-478a-baad-7cdaa4e8f673}, !- Target Object
+  {fe8133ca-650d-4afd-bf8d-2f57ff29b34c}, !- Target Object
   2;                                      !- Inlet Port
 
 OS:PortList,
-  {68fa8732-e144-496d-9b08-d23cfc4488c7}, !- Handle
-  {1a8f40d5-7367-4d4a-8880-a45688ebcdfd}, !- HVAC Component
-  {0f5d18d4-ae0b-413a-b215-2a8b20340eab}; !- Port 1
+  {06eae475-f0e9-4136-90c7-9b8840d052e1}, !- Handle
+  {071b390e-dead-4951-a480-7c15dfed905c}, !- HVAC Component
+  {00f30abb-9687-4fc7-8c90-a2209ee25527}; !- Port 1
 
 OS:PortList,
-  {ce938d17-8e37-4c0c-a2c6-e724396b8d4d}, !- Handle
-  {1a8f40d5-7367-4d4a-8880-a45688ebcdfd}; !- HVAC Component
+  {d1c58579-66d6-4cba-86df-ccc71fa730c5}, !- Handle
+  {071b390e-dead-4951-a480-7c15dfed905c}; !- HVAC Component
 
 OS:PortList,
-  {dae7538a-cf61-4748-9d0b-f9f90c374b8d}, !- Handle
-  {1a8f40d5-7367-4d4a-8880-a45688ebcdfd}, !- HVAC Component
-  {d4314b1e-a063-45b0-b91b-09a7ca1921a5}; !- Port 1
+  {0ffb134f-6c65-44fc-8b3f-67207e942b91}, !- Handle
+  {071b390e-dead-4951-a480-7c15dfed905c}, !- HVAC Component
+  {ac2ed84c-7151-457b-9fe0-24da974c385c}; !- Port 1
 
 OS:Sizing:Zone,
-  {dd4a94ee-cd24-41ba-b352-bdb54fdb830e}, !- Handle
-  {1a8f40d5-7367-4d4a-8880-a45688ebcdfd}, !- Zone or ZoneList Name
-=======
-  {1c5f553e-108e-4609-b2d5-d0ccd1a5db74}, !- Handle
-  Node 1,                                 !- Name
-  {4e4e1939-4a70-4a16-9ba8-946754a59a1e}, !- Inlet Port
-  ;                                       !- Outlet Port
-
-OS:Connection,
-  {4e4e1939-4a70-4a16-9ba8-946754a59a1e}, !- Handle
-  {e2a72142-19be-4f55-a40a-1694f38f20a4}, !- Source Object
-  11,                                     !- Outlet Port
-  {1c5f553e-108e-4609-b2d5-d0ccd1a5db74}, !- Target Object
-  2;                                      !- Inlet Port
-
-OS:PortList,
-  {607a54a6-3af7-43f5-87b6-e58712c20a0a}, !- Handle
-  {e2a72142-19be-4f55-a40a-1694f38f20a4}, !- HVAC Component
-  {057db955-6499-4ab3-b43a-94060a9cda44}; !- Port 1
-
-OS:PortList,
-  {922ad2e6-6bcc-414e-aa6f-11e21cfbed87}, !- Handle
-  {e2a72142-19be-4f55-a40a-1694f38f20a4}; !- HVAC Component
-
-OS:PortList,
-  {09ff5ef6-a2b9-47dd-85d5-25201b5c87d3}, !- Handle
-  {e2a72142-19be-4f55-a40a-1694f38f20a4}, !- HVAC Component
-  {82d519b6-4552-4064-a89c-c1d995fcc178}; !- Port 1
-
-OS:Sizing:Zone,
-  {5889ebe4-18a9-43b9-ab09-b87292f908cc}, !- Handle
-  {e2a72142-19be-4f55-a40a-1694f38f20a4}, !- Zone or ZoneList Name
->>>>>>> 055af606
+  {8eaea033-24f2-4981-b3b4-a481da65c694}, !- Handle
+  {071b390e-dead-4951-a480-7c15dfed905c}, !- Zone or ZoneList Name
   SupplyAirTemperature,                   !- Zone Cooling Design Supply Air Temperature Input Method
   14,                                     !- Zone Cooling Design Supply Air Temperature {C}
   11.11,                                  !- Zone Cooling Design Supply Air Temperature Difference {deltaC}
@@ -458,34 +341,20 @@
   autosize;                               !- Dedicated Outdoor Air High Setpoint Temperature for Design {C}
 
 OS:ZoneHVAC:EquipmentList,
-<<<<<<< HEAD
-  {aba39933-ebd3-485b-a997-e067891be107}, !- Handle
+  {0d8c724d-4826-47f8-a72b-0c7301dc0316}, !- Handle
   Zone HVAC Equipment List 1,             !- Name
-  {1a8f40d5-7367-4d4a-8880-a45688ebcdfd}, !- Thermal Zone
+  {071b390e-dead-4951-a480-7c15dfed905c}, !- Thermal Zone
   SequentialLoad,                         !- Load Distribution Scheme
-  {86e78ea7-8c6a-4c86-9464-4a37d6c8f8cf}, !- Zone Equipment 1
-=======
-  {e0ad1b86-8563-4578-86e9-fdb2c353915c}, !- Handle
-  Zone HVAC Equipment List 1,             !- Name
-  {e2a72142-19be-4f55-a40a-1694f38f20a4}, !- Thermal Zone
-  SequentialLoad,                         !- Load Distribution Scheme
-  {d06c6f22-8fbc-4d77-80f1-e8e378e8b1f7}, !- Zone Equipment 1
->>>>>>> 055af606
+  {8d07f471-1258-4fbe-a2d4-eae7aec48ebf}, !- Zone Equipment 1
   1,                                      !- Zone Equipment Cooling Sequence 1
   1,                                      !- Zone Equipment Heating or No-Load Sequence 1
   ,                                       !- Zone Equipment Sequential Cooling Fraction Schedule Name 1
   ;                                       !- Zone Equipment Sequential Heating Fraction Schedule Name 1
 
 OS:Space,
-<<<<<<< HEAD
-  {9319403a-a1d5-4774-a5ab-4d302ffd69df}, !- Handle
+  {707af3f8-7c4e-4bc2-a540-9cb7a1dc7094}, !- Handle
   living space,                           !- Name
-  {c86ef167-6c97-4182-b97a-2d8fdf69287d}, !- Space Type Name
-=======
-  {4858adc4-2181-41c5-80ea-1c5d1fcc0fc4}, !- Handle
-  living space,                           !- Name
-  {f5069463-6d04-403e-940d-4eaad929639d}, !- Space Type Name
->>>>>>> 055af606
+  {945d3716-91cf-4ede-8942-94284900c893}, !- Space Type Name
   ,                                       !- Default Construction Set Name
   ,                                       !- Default Schedule Set Name
   ,                                       !- Direction of Relative North {deg}
@@ -493,31 +362,17 @@
   ,                                       !- Y Origin {m}
   ,                                       !- Z Origin {m}
   ,                                       !- Building Story Name
-<<<<<<< HEAD
-  {1a8f40d5-7367-4d4a-8880-a45688ebcdfd}, !- Thermal Zone Name
+  {071b390e-dead-4951-a480-7c15dfed905c}, !- Thermal Zone Name
   ,                                       !- Part of Total Floor Area
   ,                                       !- Design Specification Outdoor Air Object Name
-  {7c55b06f-b618-45f3-92f1-cea232d98179}; !- Building Unit Name
+  {51a6d74c-0fc3-4b4c-96d6-16ba3d4b8e9e}; !- Building Unit Name
 
 OS:Surface,
-  {3802e983-a43d-4188-a7ab-3b1a982a4b6d}, !- Handle
+  {baae8390-ad58-43d5-813a-5811e9f9ea03}, !- Handle
   Surface 1,                              !- Name
   Floor,                                  !- Surface Type
   ,                                       !- Construction Name
-  {9319403a-a1d5-4774-a5ab-4d302ffd69df}, !- Space Name
-=======
-  {e2a72142-19be-4f55-a40a-1694f38f20a4}, !- Thermal Zone Name
-  ,                                       !- Part of Total Floor Area
-  ,                                       !- Design Specification Outdoor Air Object Name
-  {97aafeb3-8757-418a-954e-4ed1a90ddc5c}; !- Building Unit Name
-
-OS:Surface,
-  {70a8163b-c2c7-41a2-bf2d-7c0d6aaede77}, !- Handle
-  Surface 1,                              !- Name
-  Floor,                                  !- Surface Type
-  ,                                       !- Construction Name
-  {4858adc4-2181-41c5-80ea-1c5d1fcc0fc4}, !- Space Name
->>>>>>> 055af606
+  {707af3f8-7c4e-4bc2-a540-9cb7a1dc7094}, !- Space Name
   Foundation,                             !- Outside Boundary Condition
   ,                                       !- Outside Boundary Condition Object
   NoSun,                                  !- Sun Exposure
@@ -530,19 +385,11 @@
   6.46578440716979, -12.9315688143396, 0; !- X,Y,Z Vertex 4 {m}
 
 OS:Surface,
-<<<<<<< HEAD
-  {6919d047-6424-46e4-9bfe-408fbbb06ee4}, !- Handle
+  {0ecde05d-216f-42c3-820e-f9f4572836b8}, !- Handle
   Surface 2,                              !- Name
   Wall,                                   !- Surface Type
   ,                                       !- Construction Name
-  {9319403a-a1d5-4774-a5ab-4d302ffd69df}, !- Space Name
-=======
-  {ea9433fd-4954-4779-80d6-93c8d88c572d}, !- Handle
-  Surface 2,                              !- Name
-  Wall,                                   !- Surface Type
-  ,                                       !- Construction Name
-  {4858adc4-2181-41c5-80ea-1c5d1fcc0fc4}, !- Space Name
->>>>>>> 055af606
+  {707af3f8-7c4e-4bc2-a540-9cb7a1dc7094}, !- Space Name
   Outdoors,                               !- Outside Boundary Condition
   ,                                       !- Outside Boundary Condition Object
   SunExposed,                             !- Sun Exposure
@@ -555,19 +402,11 @@
   0, -12.9315688143396, 2.4384;           !- X,Y,Z Vertex 4 {m}
 
 OS:Surface,
-<<<<<<< HEAD
-  {3f4e80bb-2e19-434f-ae2a-5a443cf1cc59}, !- Handle
+  {72d41cfb-1ebe-482d-ac88-299600505d5f}, !- Handle
   Surface 3,                              !- Name
   Wall,                                   !- Surface Type
   ,                                       !- Construction Name
-  {9319403a-a1d5-4774-a5ab-4d302ffd69df}, !- Space Name
-=======
-  {6fcd262f-76b6-43f4-9348-5988b2711c35}, !- Handle
-  Surface 3,                              !- Name
-  Wall,                                   !- Surface Type
-  ,                                       !- Construction Name
-  {4858adc4-2181-41c5-80ea-1c5d1fcc0fc4}, !- Space Name
->>>>>>> 055af606
+  {707af3f8-7c4e-4bc2-a540-9cb7a1dc7094}, !- Space Name
   Outdoors,                               !- Outside Boundary Condition
   ,                                       !- Outside Boundary Condition Object
   SunExposed,                             !- Sun Exposure
@@ -580,19 +419,11 @@
   0, 0, 2.4384;                           !- X,Y,Z Vertex 4 {m}
 
 OS:Surface,
-<<<<<<< HEAD
-  {f6419b64-284f-44d5-bfef-aeea1a2525cd}, !- Handle
+  {90f6da2f-3397-48c0-84fc-7ff69411c936}, !- Handle
   Surface 4,                              !- Name
   Wall,                                   !- Surface Type
   ,                                       !- Construction Name
-  {9319403a-a1d5-4774-a5ab-4d302ffd69df}, !- Space Name
-=======
-  {db9b1b50-ed2d-446a-8b49-216c08420b82}, !- Handle
-  Surface 4,                              !- Name
-  Wall,                                   !- Surface Type
-  ,                                       !- Construction Name
-  {4858adc4-2181-41c5-80ea-1c5d1fcc0fc4}, !- Space Name
->>>>>>> 055af606
+  {707af3f8-7c4e-4bc2-a540-9cb7a1dc7094}, !- Space Name
   Adiabatic,                              !- Outside Boundary Condition
   ,                                       !- Outside Boundary Condition Object
   NoSun,                                  !- Sun Exposure
@@ -605,19 +436,11 @@
   6.46578440716979, 0, 2.4384;            !- X,Y,Z Vertex 4 {m}
 
 OS:Surface,
-<<<<<<< HEAD
-  {f2341f19-9205-41cb-9b9f-08b4398446b2}, !- Handle
+  {935c4d31-0a5c-4b78-9f5f-5bf01e55afd1}, !- Handle
   Surface 5,                              !- Name
   Wall,                                   !- Surface Type
   ,                                       !- Construction Name
-  {9319403a-a1d5-4774-a5ab-4d302ffd69df}, !- Space Name
-=======
-  {3b47b9c3-857e-4b96-a2e1-231f30f2eee1}, !- Handle
-  Surface 5,                              !- Name
-  Wall,                                   !- Surface Type
-  ,                                       !- Construction Name
-  {4858adc4-2181-41c5-80ea-1c5d1fcc0fc4}, !- Space Name
->>>>>>> 055af606
+  {707af3f8-7c4e-4bc2-a540-9cb7a1dc7094}, !- Space Name
   Outdoors,                               !- Outside Boundary Condition
   ,                                       !- Outside Boundary Condition Object
   SunExposed,                             !- Sun Exposure
@@ -630,23 +453,13 @@
   6.46578440716979, -12.9315688143396, 2.4384; !- X,Y,Z Vertex 4 {m}
 
 OS:Surface,
-<<<<<<< HEAD
-  {0d8ea76e-2cff-4a17-b75f-a6772b214d12}, !- Handle
+  {a29d6b6d-52b0-43e4-a8ed-19f9c6d0159f}, !- Handle
   Surface 6,                              !- Name
   RoofCeiling,                            !- Surface Type
   ,                                       !- Construction Name
-  {9319403a-a1d5-4774-a5ab-4d302ffd69df}, !- Space Name
+  {707af3f8-7c4e-4bc2-a540-9cb7a1dc7094}, !- Space Name
   Surface,                                !- Outside Boundary Condition
-  {d6438ec1-cbc0-4895-93d2-bf86bcc7f3f5}, !- Outside Boundary Condition Object
-=======
-  {ecc7da13-b0f9-4ea1-92c3-00ea9ba27db2}, !- Handle
-  Surface 6,                              !- Name
-  RoofCeiling,                            !- Surface Type
-  ,                                       !- Construction Name
-  {4858adc4-2181-41c5-80ea-1c5d1fcc0fc4}, !- Space Name
-  Surface,                                !- Outside Boundary Condition
-  {4e076571-4fff-4828-b208-0f94f87f83a5}, !- Outside Boundary Condition Object
->>>>>>> 055af606
+  {78351075-7790-470c-997d-c33dc494cc39}, !- Outside Boundary Condition Object
   NoSun,                                  !- Sun Exposure
   NoWind,                                 !- Wind Exposure
   ,                                       !- View Factor to Ground
@@ -657,11 +470,7 @@
   0, -12.9315688143396, 2.4384;           !- X,Y,Z Vertex 4 {m}
 
 OS:SpaceType,
-<<<<<<< HEAD
-  {c86ef167-6c97-4182-b97a-2d8fdf69287d}, !- Handle
-=======
-  {f5069463-6d04-403e-940d-4eaad929639d}, !- Handle
->>>>>>> 055af606
+  {945d3716-91cf-4ede-8942-94284900c893}, !- Handle
   Space Type 1,                           !- Name
   ,                                       !- Default Construction Set Name
   ,                                       !- Default Schedule Set Name
@@ -672,23 +481,13 @@
   living;                                 !- Standards Space Type
 
 OS:Surface,
-<<<<<<< HEAD
-  {d6438ec1-cbc0-4895-93d2-bf86bcc7f3f5}, !- Handle
+  {78351075-7790-470c-997d-c33dc494cc39}, !- Handle
   Surface 7,                              !- Name
   Floor,                                  !- Surface Type
   ,                                       !- Construction Name
-  {bd2d69d3-efd0-4964-b228-f7582ff9b18a}, !- Space Name
+  {9215049f-783c-41db-a2d6-cb78ea1fafe6}, !- Space Name
   Surface,                                !- Outside Boundary Condition
-  {0d8ea76e-2cff-4a17-b75f-a6772b214d12}, !- Outside Boundary Condition Object
-=======
-  {4e076571-4fff-4828-b208-0f94f87f83a5}, !- Handle
-  Surface 7,                              !- Name
-  Floor,                                  !- Surface Type
-  ,                                       !- Construction Name
-  {802d6f85-87cc-43d9-9695-d59a5c928321}, !- Space Name
-  Surface,                                !- Outside Boundary Condition
-  {ecc7da13-b0f9-4ea1-92c3-00ea9ba27db2}, !- Outside Boundary Condition Object
->>>>>>> 055af606
+  {a29d6b6d-52b0-43e4-a8ed-19f9c6d0159f}, !- Outside Boundary Condition Object
   NoSun,                                  !- Sun Exposure
   NoWind,                                 !- Wind Exposure
   ,                                       !- View Factor to Ground
@@ -699,19 +498,11 @@
   6.46578440716979, -12.9315688143396, 2.4384; !- X,Y,Z Vertex 4 {m}
 
 OS:Surface,
-<<<<<<< HEAD
-  {1dfb6731-3011-41f0-85ff-008f06c12376}, !- Handle
+  {fc82bb67-7c09-48a4-a39b-1af48a560340}, !- Handle
   Surface 8,                              !- Name
   RoofCeiling,                            !- Surface Type
   ,                                       !- Construction Name
-  {bd2d69d3-efd0-4964-b228-f7582ff9b18a}, !- Space Name
-=======
-  {99b1a08d-6864-418f-b682-88c6e214839c}, !- Handle
-  Surface 8,                              !- Name
-  RoofCeiling,                            !- Surface Type
-  ,                                       !- Construction Name
-  {802d6f85-87cc-43d9-9695-d59a5c928321}, !- Space Name
->>>>>>> 055af606
+  {9215049f-783c-41db-a2d6-cb78ea1fafe6}, !- Space Name
   Outdoors,                               !- Outside Boundary Condition
   ,                                       !- Outside Boundary Condition Object
   SunExposed,                             !- Sun Exposure
@@ -724,19 +515,11 @@
   0, 0, 2.4384;                           !- X,Y,Z Vertex 4 {m}
 
 OS:Surface,
-<<<<<<< HEAD
-  {4203ba18-38e4-4a82-abbf-d8f455812356}, !- Handle
+  {f00a0059-4081-46d6-a52b-099489fe6c5a}, !- Handle
   Surface 9,                              !- Name
   RoofCeiling,                            !- Surface Type
   ,                                       !- Construction Name
-  {bd2d69d3-efd0-4964-b228-f7582ff9b18a}, !- Space Name
-=======
-  {e83109cd-3d76-40e2-a75b-fbcac9b9ab94}, !- Handle
-  Surface 9,                              !- Name
-  RoofCeiling,                            !- Surface Type
-  ,                                       !- Construction Name
-  {802d6f85-87cc-43d9-9695-d59a5c928321}, !- Space Name
->>>>>>> 055af606
+  {9215049f-783c-41db-a2d6-cb78ea1fafe6}, !- Space Name
   Outdoors,                               !- Outside Boundary Condition
   ,                                       !- Outside Boundary Condition Object
   SunExposed,                             !- Sun Exposure
@@ -749,19 +532,11 @@
   6.46578440716979, -12.9315688143396, 2.4384; !- X,Y,Z Vertex 4 {m}
 
 OS:Surface,
-<<<<<<< HEAD
-  {9bf141e3-4767-406a-940b-fb24bfd8d968}, !- Handle
+  {c6ff6956-642c-49e2-99c8-304c0460fb63}, !- Handle
   Surface 10,                             !- Name
   Wall,                                   !- Surface Type
   ,                                       !- Construction Name
-  {bd2d69d3-efd0-4964-b228-f7582ff9b18a}, !- Space Name
-=======
-  {20956383-a754-46ec-86f3-30a0f4491f64}, !- Handle
-  Surface 10,                             !- Name
-  Wall,                                   !- Surface Type
-  ,                                       !- Construction Name
-  {802d6f85-87cc-43d9-9695-d59a5c928321}, !- Space Name
->>>>>>> 055af606
+  {9215049f-783c-41db-a2d6-cb78ea1fafe6}, !- Space Name
   Outdoors,                               !- Outside Boundary Condition
   ,                                       !- Outside Boundary Condition Object
   SunExposed,                             !- Sun Exposure
@@ -773,19 +548,11 @@
   0, -12.9315688143396, 2.4384;           !- X,Y,Z Vertex 3 {m}
 
 OS:Surface,
-<<<<<<< HEAD
-  {124ce2be-cff3-40a8-a7c4-f88d64bf8798}, !- Handle
+  {a58efb94-2b10-49f2-bc2b-80149afae3ac}, !- Handle
   Surface 11,                             !- Name
   Wall,                                   !- Surface Type
   ,                                       !- Construction Name
-  {bd2d69d3-efd0-4964-b228-f7582ff9b18a}, !- Space Name
-=======
-  {4ff08726-8b7b-41b7-8c08-f46ea0576eae}, !- Handle
-  Surface 11,                             !- Name
-  Wall,                                   !- Surface Type
-  ,                                       !- Construction Name
-  {802d6f85-87cc-43d9-9695-d59a5c928321}, !- Space Name
->>>>>>> 055af606
+  {9215049f-783c-41db-a2d6-cb78ea1fafe6}, !- Space Name
   Adiabatic,                              !- Outside Boundary Condition
   ,                                       !- Outside Boundary Condition Object
   NoSun,                                  !- Sun Exposure
@@ -797,15 +564,9 @@
   6.46578440716979, 0, 2.4384;            !- X,Y,Z Vertex 3 {m}
 
 OS:Space,
-<<<<<<< HEAD
-  {bd2d69d3-efd0-4964-b228-f7582ff9b18a}, !- Handle
+  {9215049f-783c-41db-a2d6-cb78ea1fafe6}, !- Handle
   unfinished attic space,                 !- Name
-  {8810a563-9f11-49d1-b9ca-b5f27638b807}, !- Space Type Name
-=======
-  {802d6f85-87cc-43d9-9695-d59a5c928321}, !- Handle
-  unfinished attic space,                 !- Name
-  {e2f05f63-3774-408d-997b-2ab66f1240e5}, !- Space Type Name
->>>>>>> 055af606
+  {be82ed3d-b8d1-4c46-a13d-a3459fc3e8a5}, !- Space Type Name
   ,                                       !- Default Construction Set Name
   ,                                       !- Default Schedule Set Name
   ,                                       !- Direction of Relative North {deg}
@@ -813,17 +574,10 @@
   ,                                       !- Y Origin {m}
   ,                                       !- Z Origin {m}
   ,                                       !- Building Story Name
-<<<<<<< HEAD
-  {ade105a5-0921-4ec0-898f-bdd1bb5da714}; !- Thermal Zone Name
+  {bc8ba1d3-cebc-4d36-a569-b8a82bbb76bf}; !- Thermal Zone Name
 
 OS:ThermalZone,
-  {ade105a5-0921-4ec0-898f-bdd1bb5da714}, !- Handle
-=======
-  {aeca4f18-1943-440b-a36c-55ce446c64da}; !- Thermal Zone Name
-
-OS:ThermalZone,
-  {aeca4f18-1943-440b-a36c-55ce446c64da}, !- Handle
->>>>>>> 055af606
+  {bc8ba1d3-cebc-4d36-a569-b8a82bbb76bf}, !- Handle
   unfinished attic zone,                  !- Name
   ,                                       !- Multiplier
   ,                                       !- Ceiling Height {m}
@@ -832,17 +586,10 @@
   ,                                       !- Zone Inside Convection Algorithm
   ,                                       !- Zone Outside Convection Algorithm
   ,                                       !- Zone Conditioning Equipment List Name
-<<<<<<< HEAD
-  {f922e347-6d26-4383-ab70-e01b72386a90}, !- Zone Air Inlet Port List
-  {d836faf3-eb2a-4dcb-b534-61c417657c1e}, !- Zone Air Exhaust Port List
-  {3eeb5d1f-f444-4d14-b0c8-b8442a5dceab}, !- Zone Air Node Name
-  {9eb59896-1c34-416f-bb1b-c324360e5fba}, !- Zone Return Air Port List
-=======
-  {bd49c15f-f07f-40b3-b736-68b59a6bf660}, !- Zone Air Inlet Port List
-  {fee21948-d738-422f-b677-2f2092d7b831}, !- Zone Air Exhaust Port List
-  {27048ad3-7b0f-492c-ad57-21ac0c0167e5}, !- Zone Air Node Name
-  {698bb33f-b764-47c5-bb20-c63f6ea0d253}, !- Zone Return Air Port List
->>>>>>> 055af606
+  {a54a15a9-b86e-4fa4-a62d-a388ed6ba5d8}, !- Zone Air Inlet Port List
+  {c7dadb28-1cbd-4d35-8df3-50b4bef5f504}, !- Zone Air Exhaust Port List
+  {bb3786ff-bf29-4f32-a813-c81a02ba8682}, !- Zone Air Node Name
+  {dbe52d82-f89f-4d2a-be8f-71882ab38376}, !- Zone Return Air Port List
   ,                                       !- Primary Daylighting Control Name
   ,                                       !- Fraction of Zone Controlled by Primary Daylighting Control
   ,                                       !- Secondary Daylighting Control Name
@@ -853,63 +600,33 @@
   No;                                     !- Use Ideal Air Loads
 
 OS:Node,
-<<<<<<< HEAD
-  {fd6e72f5-1fff-4153-80fd-cb15c7a2c122}, !- Handle
+  {968d12bf-387c-49ae-9bfc-373fae831082}, !- Handle
   Node 2,                                 !- Name
-  {3eeb5d1f-f444-4d14-b0c8-b8442a5dceab}, !- Inlet Port
+  {bb3786ff-bf29-4f32-a813-c81a02ba8682}, !- Inlet Port
   ;                                       !- Outlet Port
 
 OS:Connection,
-  {3eeb5d1f-f444-4d14-b0c8-b8442a5dceab}, !- Handle
-  {ade105a5-0921-4ec0-898f-bdd1bb5da714}, !- Source Object
+  {bb3786ff-bf29-4f32-a813-c81a02ba8682}, !- Handle
+  {bc8ba1d3-cebc-4d36-a569-b8a82bbb76bf}, !- Source Object
   11,                                     !- Outlet Port
-  {fd6e72f5-1fff-4153-80fd-cb15c7a2c122}, !- Target Object
+  {968d12bf-387c-49ae-9bfc-373fae831082}, !- Target Object
   2;                                      !- Inlet Port
 
 OS:PortList,
-  {f922e347-6d26-4383-ab70-e01b72386a90}, !- Handle
-  {ade105a5-0921-4ec0-898f-bdd1bb5da714}; !- HVAC Component
+  {a54a15a9-b86e-4fa4-a62d-a388ed6ba5d8}, !- Handle
+  {bc8ba1d3-cebc-4d36-a569-b8a82bbb76bf}; !- HVAC Component
 
 OS:PortList,
-  {d836faf3-eb2a-4dcb-b534-61c417657c1e}, !- Handle
-  {ade105a5-0921-4ec0-898f-bdd1bb5da714}; !- HVAC Component
+  {c7dadb28-1cbd-4d35-8df3-50b4bef5f504}, !- Handle
+  {bc8ba1d3-cebc-4d36-a569-b8a82bbb76bf}; !- HVAC Component
 
 OS:PortList,
-  {9eb59896-1c34-416f-bb1b-c324360e5fba}, !- Handle
-  {ade105a5-0921-4ec0-898f-bdd1bb5da714}; !- HVAC Component
+  {dbe52d82-f89f-4d2a-be8f-71882ab38376}, !- Handle
+  {bc8ba1d3-cebc-4d36-a569-b8a82bbb76bf}; !- HVAC Component
 
 OS:Sizing:Zone,
-  {1113acac-203b-4831-872d-275b3a06d1e7}, !- Handle
-  {ade105a5-0921-4ec0-898f-bdd1bb5da714}, !- Zone or ZoneList Name
-=======
-  {9c438c7f-848d-4f03-8fd6-3029b08653fe}, !- Handle
-  Node 2,                                 !- Name
-  {27048ad3-7b0f-492c-ad57-21ac0c0167e5}, !- Inlet Port
-  ;                                       !- Outlet Port
-
-OS:Connection,
-  {27048ad3-7b0f-492c-ad57-21ac0c0167e5}, !- Handle
-  {aeca4f18-1943-440b-a36c-55ce446c64da}, !- Source Object
-  11,                                     !- Outlet Port
-  {9c438c7f-848d-4f03-8fd6-3029b08653fe}, !- Target Object
-  2;                                      !- Inlet Port
-
-OS:PortList,
-  {bd49c15f-f07f-40b3-b736-68b59a6bf660}, !- Handle
-  {aeca4f18-1943-440b-a36c-55ce446c64da}; !- HVAC Component
-
-OS:PortList,
-  {fee21948-d738-422f-b677-2f2092d7b831}, !- Handle
-  {aeca4f18-1943-440b-a36c-55ce446c64da}; !- HVAC Component
-
-OS:PortList,
-  {698bb33f-b764-47c5-bb20-c63f6ea0d253}, !- Handle
-  {aeca4f18-1943-440b-a36c-55ce446c64da}; !- HVAC Component
-
-OS:Sizing:Zone,
-  {93597a96-e59f-49f1-8e9b-a489a7bfefcb}, !- Handle
-  {aeca4f18-1943-440b-a36c-55ce446c64da}, !- Zone or ZoneList Name
->>>>>>> 055af606
+  {4992c639-e639-4499-ba33-3e1030c3f5b2}, !- Handle
+  {bc8ba1d3-cebc-4d36-a569-b8a82bbb76bf}, !- Zone or ZoneList Name
   SupplyAirTemperature,                   !- Zone Cooling Design Supply Air Temperature Input Method
   14,                                     !- Zone Cooling Design Supply Air Temperature {C}
   11.11,                                  !- Zone Cooling Design Supply Air Temperature Difference {deltaC}
@@ -936,21 +653,12 @@
   autosize;                               !- Dedicated Outdoor Air High Setpoint Temperature for Design {C}
 
 OS:ZoneHVAC:EquipmentList,
-<<<<<<< HEAD
-  {bfc42108-2dcd-45f0-b678-e02db171c92a}, !- Handle
+  {1b3f949e-eac7-4b59-8771-93b5e2fdb79a}, !- Handle
   Zone HVAC Equipment List 2,             !- Name
-  {ade105a5-0921-4ec0-898f-bdd1bb5da714}; !- Thermal Zone
+  {bc8ba1d3-cebc-4d36-a569-b8a82bbb76bf}; !- Thermal Zone
 
 OS:SpaceType,
-  {8810a563-9f11-49d1-b9ca-b5f27638b807}, !- Handle
-=======
-  {bcab21d5-ee8c-4d54-9e34-2a09b982d4a6}, !- Handle
-  Zone HVAC Equipment List 2,             !- Name
-  {aeca4f18-1943-440b-a36c-55ce446c64da}; !- Thermal Zone
-
-OS:SpaceType,
-  {e2f05f63-3774-408d-997b-2ab66f1240e5}, !- Handle
->>>>>>> 055af606
+  {be82ed3d-b8d1-4c46-a13d-a3459fc3e8a5}, !- Handle
   Space Type 2,                           !- Name
   ,                                       !- Default Construction Set Name
   ,                                       !- Default Schedule Set Name
@@ -961,23 +669,14 @@
   unfinished attic;                       !- Standards Space Type
 
 OS:BuildingUnit,
-<<<<<<< HEAD
-  {7c55b06f-b618-45f3-92f1-cea232d98179}, !- Handle
-=======
-  {97aafeb3-8757-418a-954e-4ed1a90ddc5c}, !- Handle
->>>>>>> 055af606
+  {51a6d74c-0fc3-4b4c-96d6-16ba3d4b8e9e}, !- Handle
   unit 1,                                 !- Name
   ,                                       !- Rendering Color
   Residential;                            !- Building Unit Type
 
 OS:AdditionalProperties,
-<<<<<<< HEAD
-  {51d050f1-fc21-47a4-a5ee-977043550a32}, !- Handle
-  {7c55b06f-b618-45f3-92f1-cea232d98179}, !- Object Name
-=======
-  {06473407-8f41-410b-8bec-931241b64378}, !- Handle
-  {97aafeb3-8757-418a-954e-4ed1a90ddc5c}, !- Object Name
->>>>>>> 055af606
+  {44e50635-e6e0-4475-b1f4-d98ee8201631}, !- Handle
+  {51a6d74c-0fc3-4b4c-96d6-16ba3d4b8e9e}, !- Object Name
   NumberOfBedrooms,                       !- Feature Name 1
   Integer,                                !- Feature Data Type 1
   3,                                      !- Feature Value 1
@@ -989,20 +688,12 @@
   3.3900000000000001;                     !- Feature Value 3
 
 OS:External:File,
-<<<<<<< HEAD
-  {4cc68270-1b36-4c9c-a40d-d5ce182a2cba}, !- Handle
-=======
-  {2eb002c5-cc3c-49bd-9715-289c317bc367}, !- Handle
->>>>>>> 055af606
+  {376487ad-fef0-4562-9269-84acaaee7cc3}, !- Handle
   8760.csv,                               !- Name
   8760.csv;                               !- File Name
 
 OS:Schedule:Day,
-<<<<<<< HEAD
-  {456783ab-e2dc-44ae-adb8-3e8c85cabbab}, !- Handle
-=======
-  {cd7af413-d534-4d82-90f2-54f93c4dc850}, !- Handle
->>>>>>> 055af606
+  {f6330138-b563-4f29-8dfc-ab83c4654d50}, !- Handle
   Schedule Day 1,                         !- Name
   ,                                       !- Schedule Type Limits Name
   ,                                       !- Interpolate to Timestep
@@ -1011,11 +702,7 @@
   0;                                      !- Value Until Time 1
 
 OS:Schedule:Day,
-<<<<<<< HEAD
-  {53be9f20-2a79-4d16-801e-037e66c0f3a8}, !- Handle
-=======
-  {5167eec9-37c0-4a5f-aa48-fda9e3cd1d14}, !- Handle
->>>>>>> 055af606
+  {4ccf3bc6-cf4c-40e9-a4b5-fa399a88fd19}, !- Handle
   Schedule Day 2,                         !- Name
   ,                                       !- Schedule Type Limits Name
   ,                                       !- Interpolate to Timestep
@@ -1024,17 +711,10 @@
   1;                                      !- Value Until Time 1
 
 OS:Schedule:File,
-<<<<<<< HEAD
-  {ba2f0967-622a-4286-be0d-adb52fdbe4f7}, !- Handle
+  {b0c0c86a-7f02-411b-839b-732b10bae1c2}, !- Handle
   occupants,                              !- Name
-  {fd53a71e-80d2-4ecc-91de-2fa83ed76e98}, !- Schedule Type Limits Name
-  {4cc68270-1b36-4c9c-a40d-d5ce182a2cba}, !- External File Name
-=======
-  {027a4a8c-53de-4102-a557-0150b01399c4}, !- Handle
-  occupants,                              !- Name
-  {00dff119-5e97-4cf3-921d-b76d7d84d567}, !- Schedule Type Limits Name
-  {2eb002c5-cc3c-49bd-9715-289c317bc367}, !- External File Name
->>>>>>> 055af606
+  {9cbeba96-4405-4529-92c3-0004e557b567}, !- Schedule Type Limits Name
+  {376487ad-fef0-4562-9269-84acaaee7cc3}, !- External File Name
   1,                                      !- Column Number
   1,                                      !- Rows to Skip at Top
   8760,                                   !- Number of Hours of Data
@@ -1043,23 +723,13 @@
   60;                                     !- Minutes per Item
 
 OS:Schedule:Constant,
-<<<<<<< HEAD
-  {2153e96c-6e35-4610-a798-914ef919da71}, !- Handle
+  {860da11e-d60a-4ade-b159-d04b1cdb364b}, !- Handle
   res occupants activity schedule,        !- Name
-  {811a841c-2860-4423-b4b2-4eb580fa860e}, !- Schedule Type Limits Name
+  {7c0bff24-13f8-4e42-911f-3a29a45ac0e0}, !- Schedule Type Limits Name
   112.539290946133;                       !- Value
 
 OS:People:Definition,
-  {b93d61d8-7a1c-4398-898f-7312060e79ab}, !- Handle
-=======
-  {15d03d5d-b119-4a9b-829b-ce8cb6e4e4d1}, !- Handle
-  res occupants activity schedule,        !- Name
-  {a6b27afe-cc16-4281-a688-7e47483900ef}, !- Schedule Type Limits Name
-  112.539290946133;                       !- Value
-
-OS:People:Definition,
-  {8b1dfa79-69f9-4094-8e94-34b78d6ee159}, !- Handle
->>>>>>> 055af606
+  {d38a52b8-31a2-46f5-803a-b3cd292eee31}, !- Handle
   res occupants|living space,             !- Name
   People,                                 !- Number of People Calculation Method
   3.39,                                   !- Number of People {people}
@@ -1072,21 +742,12 @@
   ZoneAveraged;                           !- Mean Radiant Temperature Calculation Type
 
 OS:People,
-<<<<<<< HEAD
-  {fd16367f-e3b4-4615-8a58-ceb6df64ae01}, !- Handle
+  {f490365a-feb3-4d37-86c9-c0a6d7dbb673}, !- Handle
   res occupants|living space,             !- Name
-  {b93d61d8-7a1c-4398-898f-7312060e79ab}, !- People Definition Name
-  {9319403a-a1d5-4774-a5ab-4d302ffd69df}, !- Space or SpaceType Name
-  {ba2f0967-622a-4286-be0d-adb52fdbe4f7}, !- Number of People Schedule Name
-  {2153e96c-6e35-4610-a798-914ef919da71}, !- Activity Level Schedule Name
-=======
-  {c093038b-ae38-43e5-b172-0572954bca1a}, !- Handle
-  res occupants|living space,             !- Name
-  {8b1dfa79-69f9-4094-8e94-34b78d6ee159}, !- People Definition Name
-  {4858adc4-2181-41c5-80ea-1c5d1fcc0fc4}, !- Space or SpaceType Name
-  {027a4a8c-53de-4102-a557-0150b01399c4}, !- Number of People Schedule Name
-  {15d03d5d-b119-4a9b-829b-ce8cb6e4e4d1}, !- Activity Level Schedule Name
->>>>>>> 055af606
+  {d38a52b8-31a2-46f5-803a-b3cd292eee31}, !- People Definition Name
+  {707af3f8-7c4e-4bc2-a540-9cb7a1dc7094}, !- Space or SpaceType Name
+  {b0c0c86a-7f02-411b-839b-732b10bae1c2}, !- Number of People Schedule Name
+  {860da11e-d60a-4ade-b159-d04b1cdb364b}, !- Activity Level Schedule Name
   ,                                       !- Surface Name/Angle Factor List Name
   ,                                       !- Work Efficiency Schedule Name
   ,                                       !- Clothing Insulation Schedule Name
@@ -1094,11 +755,7 @@
   1;                                      !- Multiplier
 
 OS:ScheduleTypeLimits,
-<<<<<<< HEAD
-  {811a841c-2860-4423-b4b2-4eb580fa860e}, !- Handle
-=======
-  {a6b27afe-cc16-4281-a688-7e47483900ef}, !- Handle
->>>>>>> 055af606
+  {7c0bff24-13f8-4e42-911f-3a29a45ac0e0}, !- Handle
   ActivityLevel,                          !- Name
   0,                                      !- Lower Limit Value
   ,                                       !- Upper Limit Value
@@ -1106,26 +763,16 @@
   ActivityLevel;                          !- Unit Type
 
 OS:ScheduleTypeLimits,
-<<<<<<< HEAD
-  {fd53a71e-80d2-4ecc-91de-2fa83ed76e98}, !- Handle
-=======
-  {00dff119-5e97-4cf3-921d-b76d7d84d567}, !- Handle
->>>>>>> 055af606
+  {9cbeba96-4405-4529-92c3-0004e557b567}, !- Handle
   Fractional,                             !- Name
   0,                                      !- Lower Limit Value
   1,                                      !- Upper Limit Value
   Continuous;                             !- Numeric Type
 
 OS:Coil:Heating:Gas,
-<<<<<<< HEAD
-  {046c0883-196c-43c6-8c8d-d5095fca3a28}, !- Handle
+  {77132e25-62a8-4074-b0f5-675ca9a71b66}, !- Handle
   res fur gas heating coil,               !- Name
-  {c1f383cb-1024-473b-80b9-611156ef4643}, !- Availability Schedule Name
-=======
-  {e0bfc107-0dc2-4226-838e-6e002fd029af}, !- Handle
-  res fur gas heating coil,               !- Name
-  {726a83c2-ca47-4e66-9958-5403419e1814}, !- Availability Schedule Name
->>>>>>> 055af606
+  {e694cf0d-7dc6-4c72-b8d0-14c9002a9d89}, !- Availability Schedule Name
   0.78,                                   !- Gas Burner Efficiency
   AutoSize,                               !- Nominal Capacity {W}
   ,                                       !- Air Inlet Node Name
@@ -1137,23 +784,13 @@
   NaturalGas;                             !- Fuel Type
 
 OS:Schedule:Constant,
-<<<<<<< HEAD
-  {c1f383cb-1024-473b-80b9-611156ef4643}, !- Handle
+  {e694cf0d-7dc6-4c72-b8d0-14c9002a9d89}, !- Handle
   Always On Discrete,                     !- Name
-  {9b04ca20-614f-4639-8272-a7284e5ddc57}, !- Schedule Type Limits Name
+  {f18ef9fa-cdb0-4d69-9ebf-f27a45f4b5e9}, !- Schedule Type Limits Name
   1;                                      !- Value
 
 OS:ScheduleTypeLimits,
-  {9b04ca20-614f-4639-8272-a7284e5ddc57}, !- Handle
-=======
-  {726a83c2-ca47-4e66-9958-5403419e1814}, !- Handle
-  Always On Discrete,                     !- Name
-  {d7d45e69-85fb-4d11-b7ad-4e8485dc956c}, !- Schedule Type Limits Name
-  1;                                      !- Value
-
-OS:ScheduleTypeLimits,
-  {d7d45e69-85fb-4d11-b7ad-4e8485dc956c}, !- Handle
->>>>>>> 055af606
+  {f18ef9fa-cdb0-4d69-9ebf-f27a45f4b5e9}, !- Handle
   OnOff,                                  !- Name
   0,                                      !- Lower Limit Value
   1,                                      !- Upper Limit Value
@@ -1161,15 +798,9 @@
   Availability;                           !- Unit Type
 
 OS:Fan:OnOff,
-<<<<<<< HEAD
-  {84bfd2ee-9cec-431d-aa06-f9e766a2a6c5}, !- Handle
+  {ccf4df62-fa73-4d1e-bc26-b5a2580308ed}, !- Handle
   res fur gas htg supply fan,             !- Name
-  {c1f383cb-1024-473b-80b9-611156ef4643}, !- Availability Schedule Name
-=======
-  {b1c31436-071f-42e2-b3ac-25b64760b928}, !- Handle
-  res fur gas htg supply fan,             !- Name
-  {726a83c2-ca47-4e66-9958-5403419e1814}, !- Availability Schedule Name
->>>>>>> 055af606
+  {e694cf0d-7dc6-4c72-b8d0-14c9002a9d89}, !- Availability Schedule Name
   0.75,                                   !- Fan Total Efficiency
   794.580001233493,                       !- Pressure Rise {Pa}
   autosize,                               !- Maximum Flow Rate {m3/s}
@@ -1177,21 +808,12 @@
   1,                                      !- Motor In Airstream Fraction
   ,                                       !- Air Inlet Node Name
   ,                                       !- Air Outlet Node Name
-<<<<<<< HEAD
-  {fd833119-bda6-4a11-9a3b-956e04c8ef83}, !- Fan Power Ratio Function of Speed Ratio Curve Name
-  {eb69aa5b-328a-4ede-978f-12e31cf3d0b2}, !- Fan Efficiency Ratio Function of Speed Ratio Curve Name
+  {c82b744e-964d-4231-9aa6-ccf340d8f21a}, !- Fan Power Ratio Function of Speed Ratio Curve Name
+  {fcdb9cb3-8f93-4e95-bc25-ffb738c95acc}, !- Fan Efficiency Ratio Function of Speed Ratio Curve Name
   res fur gas htg supply fan;             !- End-Use Subcategory
 
 OS:Curve:Exponent,
-  {fd833119-bda6-4a11-9a3b-956e04c8ef83}, !- Handle
-=======
-  {4ab3fceb-8433-4473-bbd9-df49f9e37e74}, !- Fan Power Ratio Function of Speed Ratio Curve Name
-  {8f37316a-6ee0-41b3-ab72-0cf169307b93}, !- Fan Efficiency Ratio Function of Speed Ratio Curve Name
-  res fur gas htg supply fan;             !- End-Use Subcategory
-
-OS:Curve:Exponent,
-  {4ab3fceb-8433-4473-bbd9-df49f9e37e74}, !- Handle
->>>>>>> 055af606
+  {c82b744e-964d-4231-9aa6-ccf340d8f21a}, !- Handle
   Fan On Off Power Curve,                 !- Name
   1,                                      !- Coefficient1 Constant
   0,                                      !- Coefficient2 Constant
@@ -1204,11 +826,7 @@
   ;                                       !- Output Unit Type
 
 OS:Curve:Cubic,
-<<<<<<< HEAD
-  {eb69aa5b-328a-4ede-978f-12e31cf3d0b2}, !- Handle
-=======
-  {8f37316a-6ee0-41b3-ab72-0cf169307b93}, !- Handle
->>>>>>> 055af606
+  {fcdb9cb3-8f93-4e95-bc25-ffb738c95acc}, !- Handle
   Fan On Off Efficiency Curve,            !- Name
   1,                                      !- Coefficient1 Constant
   0,                                      !- Coefficient2 x
@@ -1218,33 +836,18 @@
   1;                                      !- Maximum Value of x
 
 OS:AirLoopHVAC:UnitarySystem,
-<<<<<<< HEAD
-  {90144cfd-7057-4505-b034-6bb7b36ccbbd}, !- Handle
+  {dcfec1a9-8472-4852-b464-4252a5cd889f}, !- Handle
   res fur gas unitary system,             !- Name
   Load,                                   !- Control Type
-  {1a8f40d5-7367-4d4a-8880-a45688ebcdfd}, !- Controlling Zone or Thermostat Location
+  {071b390e-dead-4951-a480-7c15dfed905c}, !- Controlling Zone or Thermostat Location
   None,                                   !- Dehumidification Control Type
-  {c1f383cb-1024-473b-80b9-611156ef4643}, !- Availability Schedule Name
-  {3a2d1c0e-477e-40d0-9d12-f0c478642fc3}, !- Air Inlet Node Name
-  {9094ce6a-7af0-489b-9d69-caa2a526284e}, !- Air Outlet Node Name
-  {84bfd2ee-9cec-431d-aa06-f9e766a2a6c5}, !- Supply Fan Name
+  {e694cf0d-7dc6-4c72-b8d0-14c9002a9d89}, !- Availability Schedule Name
+  {752b5fff-8f33-4599-9879-741123b2e9d4}, !- Air Inlet Node Name
+  {541d99d7-7bba-4b66-a3fc-31ed6904117c}, !- Air Outlet Node Name
+  {ccf4df62-fa73-4d1e-bc26-b5a2580308ed}, !- Supply Fan Name
   BlowThrough,                            !- Fan Placement
-  {ee8c1d43-65c6-48aa-be96-70eaf1f2b09c}, !- Supply Air Fan Operating Mode Schedule Name
-  {046c0883-196c-43c6-8c8d-d5095fca3a28}, !- Heating Coil Name
-=======
-  {a5213879-4422-4017-a8bb-6422f2931b87}, !- Handle
-  res fur gas unitary system,             !- Name
-  Load,                                   !- Control Type
-  {e2a72142-19be-4f55-a40a-1694f38f20a4}, !- Controlling Zone or Thermostat Location
-  None,                                   !- Dehumidification Control Type
-  {726a83c2-ca47-4e66-9958-5403419e1814}, !- Availability Schedule Name
-  {7350e416-367e-4ed6-9c81-9ce6ef980714}, !- Air Inlet Node Name
-  {61b2eae7-691b-4826-b047-7b666a50b3bf}, !- Air Outlet Node Name
-  {b1c31436-071f-42e2-b3ac-25b64760b928}, !- Supply Fan Name
-  BlowThrough,                            !- Fan Placement
-  {5abc12a7-9fb7-4b4d-a076-b2d554ee9aa4}, !- Supply Air Fan Operating Mode Schedule Name
-  {e0bfc107-0dc2-4226-838e-6e002fd029af}, !- Heating Coil Name
->>>>>>> 055af606
+  {7d11f265-a855-41f7-829e-87478ffa099b}, !- Supply Air Fan Operating Mode Schedule Name
+  {77132e25-62a8-4074-b0f5-675ca9a71b66}, !- Heating Coil Name
   1,                                      !- DX Heating Coil Sizing Ratio
   ,                                       !- Cooling Coil Name
   No,                                     !- Use DOAS DX Cooling Coil
@@ -1279,23 +882,13 @@
   0;                                      !- Ancilliary Off-Cycle Electric Power {W}
 
 OS:Schedule:Constant,
-<<<<<<< HEAD
-  {ee8c1d43-65c6-48aa-be96-70eaf1f2b09c}, !- Handle
+  {7d11f265-a855-41f7-829e-87478ffa099b}, !- Handle
   Always Off Discrete,                    !- Name
-  {c5e4eac7-94a2-4778-bfad-fa93b94da58c}, !- Schedule Type Limits Name
+  {f499c5eb-8c01-433c-8a45-530851a58563}, !- Schedule Type Limits Name
   0;                                      !- Value
 
 OS:ScheduleTypeLimits,
-  {c5e4eac7-94a2-4778-bfad-fa93b94da58c}, !- Handle
-=======
-  {5abc12a7-9fb7-4b4d-a076-b2d554ee9aa4}, !- Handle
-  Always Off Discrete,                    !- Name
-  {6e13828f-7dcd-431e-8bf1-73e4dcee3eb4}, !- Schedule Type Limits Name
-  0;                                      !- Value
-
-OS:ScheduleTypeLimits,
-  {6e13828f-7dcd-431e-8bf1-73e4dcee3eb4}, !- Handle
->>>>>>> 055af606
+  {f499c5eb-8c01-433c-8a45-530851a58563}, !- Handle
   OnOff 1,                                !- Name
   0,                                      !- Lower Limit Value
   1,                                      !- Upper Limit Value
@@ -1303,223 +896,114 @@
   Availability;                           !- Unit Type
 
 OS:AirLoopHVAC,
-<<<<<<< HEAD
-  {200c2f81-eabd-454f-97ed-0fbf1c003216}, !- Handle
+  {5edbe9df-8b66-4788-b044-d49b4c8f1878}, !- Handle
   res fur gas asys,                       !- Name
   ,                                       !- Controller List Name
-  {c1f383cb-1024-473b-80b9-611156ef4643}, !- Availability Schedule
-  {9aae9abd-6a13-4ddd-89dd-6573bc3f45d1}, !- Availability Manager List Name
-=======
-  {3db56d9a-d6be-474c-83bc-d34a060bf462}, !- Handle
-  res fur gas asys,                       !- Name
-  ,                                       !- Controller List Name
-  {726a83c2-ca47-4e66-9958-5403419e1814}, !- Availability Schedule
-  {fc3e5145-d6a1-4c24-b65a-de5ae0a8f926}, !- Availability Manager List Name
->>>>>>> 055af606
+  {e694cf0d-7dc6-4c72-b8d0-14c9002a9d89}, !- Availability Schedule
+  {082b7431-a5a7-430f-9294-3a1668abd61b}, !- Availability Manager List Name
   autosize,                               !- Design Supply Air Flow Rate {m3/s}
   1,                                      !- Design Return Air Flow Fraction of Supply Air Flow
   ,                                       !- Branch List Name
   ,                                       !- Connector List Name
-<<<<<<< HEAD
-  {22f4eac8-0622-4e53-a8dc-c393623cce61}, !- Supply Side Inlet Node Name
-  {8a528099-1967-4587-98c8-ebef02cf3ea9}, !- Demand Side Outlet Node Name
-  {5f224e58-f0a9-4463-9510-37c341d5b022}, !- Demand Side Inlet Node A
-  {9d006a15-e95d-438d-83b2-5dad78ab216f}, !- Supply Side Outlet Node A
+  {4c5b88da-37da-424e-afa7-c22d5dd7cf77}, !- Supply Side Inlet Node Name
+  {f3a9d6aa-4e51-4834-bb6d-28ca113651c7}, !- Demand Side Outlet Node Name
+  {6b80bed1-40ee-45da-b8c0-7725fa4ac4c3}, !- Demand Side Inlet Node A
+  {2a13983f-0d56-4a0d-8812-469eca7e5270}, !- Supply Side Outlet Node A
   ,                                       !- Demand Side Inlet Node B
   ,                                       !- Supply Side Outlet Node B
   ,                                       !- Return Air Bypass Flow Temperature Setpoint Schedule Name
-  {72f991d7-b929-4e1d-803e-4ade9c2f8a42}, !- Demand Mixer Name
-  {2444d893-d702-468f-bba8-9d4fe9efda46}, !- Demand Splitter A Name
-=======
-  {bb045382-5aa1-433d-a660-1f5c45be1bf2}, !- Supply Side Inlet Node Name
-  {335f8b18-56c4-4e8a-8872-9401c2774247}, !- Demand Side Outlet Node Name
-  {8a400d94-9066-4dce-be7e-b43ca32290d4}, !- Demand Side Inlet Node A
-  {9d9f1332-4c74-4b5c-a65c-6196047efe85}, !- Supply Side Outlet Node A
-  ,                                       !- Demand Side Inlet Node B
-  ,                                       !- Supply Side Outlet Node B
-  ,                                       !- Return Air Bypass Flow Temperature Setpoint Schedule Name
-  {103ec335-2120-4cca-9761-39f2a77e1c6f}, !- Demand Mixer Name
-  {2aaa3086-f44e-4d6b-8608-a65799c0fb42}, !- Demand Splitter A Name
->>>>>>> 055af606
+  {e6e5fa76-d836-4a24-b706-bff1afe3bd4e}, !- Demand Mixer Name
+  {31173dd0-d1d3-4325-8349-427b70d76cf2}, !- Demand Splitter A Name
   ,                                       !- Demand Splitter B Name
   ;                                       !- Supply Splitter Name
 
 OS:Node,
-<<<<<<< HEAD
-  {bb505856-47e9-47ce-bba1-cfe39d16f169}, !- Handle
+  {c3b16d84-fa03-4d68-807e-89bfcfe578ec}, !- Handle
   Node 3,                                 !- Name
-  {22f4eac8-0622-4e53-a8dc-c393623cce61}, !- Inlet Port
-  {3a2d1c0e-477e-40d0-9d12-f0c478642fc3}; !- Outlet Port
+  {4c5b88da-37da-424e-afa7-c22d5dd7cf77}, !- Inlet Port
+  {752b5fff-8f33-4599-9879-741123b2e9d4}; !- Outlet Port
 
 OS:Node,
-  {a3e17993-0612-4c43-a61a-24299e713452}, !- Handle
+  {8f2fdc58-7154-455a-b38d-1c71f196da06}, !- Handle
   Node 4,                                 !- Name
-  {9094ce6a-7af0-489b-9d69-caa2a526284e}, !- Inlet Port
-  {9d006a15-e95d-438d-83b2-5dad78ab216f}; !- Outlet Port
-
-OS:Connection,
-  {22f4eac8-0622-4e53-a8dc-c393623cce61}, !- Handle
-  {200c2f81-eabd-454f-97ed-0fbf1c003216}, !- Source Object
+  {541d99d7-7bba-4b66-a3fc-31ed6904117c}, !- Inlet Port
+  {2a13983f-0d56-4a0d-8812-469eca7e5270}; !- Outlet Port
+
+OS:Connection,
+  {4c5b88da-37da-424e-afa7-c22d5dd7cf77}, !- Handle
+  {5edbe9df-8b66-4788-b044-d49b4c8f1878}, !- Source Object
   9,                                      !- Outlet Port
-  {bb505856-47e9-47ce-bba1-cfe39d16f169}, !- Target Object
+  {c3b16d84-fa03-4d68-807e-89bfcfe578ec}, !- Target Object
   2;                                      !- Inlet Port
 
 OS:Connection,
-  {9d006a15-e95d-438d-83b2-5dad78ab216f}, !- Handle
-  {a3e17993-0612-4c43-a61a-24299e713452}, !- Source Object
+  {2a13983f-0d56-4a0d-8812-469eca7e5270}, !- Handle
+  {8f2fdc58-7154-455a-b38d-1c71f196da06}, !- Source Object
   3,                                      !- Outlet Port
-  {200c2f81-eabd-454f-97ed-0fbf1c003216}, !- Target Object
+  {5edbe9df-8b66-4788-b044-d49b4c8f1878}, !- Target Object
   12;                                     !- Inlet Port
 
 OS:Node,
-  {6215ff41-2a32-4ae6-9a6e-ce2620692654}, !- Handle
+  {1b948097-8a81-4949-82db-28b90d8113c1}, !- Handle
   Node 5,                                 !- Name
-  {5f224e58-f0a9-4463-9510-37c341d5b022}, !- Inlet Port
-  {2249296f-34f8-4377-964e-6c522fdfca25}; !- Outlet Port
+  {6b80bed1-40ee-45da-b8c0-7725fa4ac4c3}, !- Inlet Port
+  {7165b20b-65b5-4e5d-b0db-0c41abc79e33}; !- Outlet Port
 
 OS:Node,
-  {43e4053d-918f-4846-971c-b013843e0682}, !- Handle
+  {982656b2-52ed-4134-9aa7-68bc46144cbc}, !- Handle
   Node 6,                                 !- Name
-  {dd52a911-0b24-48d3-8cda-55c2035543fa}, !- Inlet Port
-  {8a528099-1967-4587-98c8-ebef02cf3ea9}; !- Outlet Port
+  {fb9dc74b-fbf1-430c-b747-2c97a0d1ff63}, !- Inlet Port
+  {f3a9d6aa-4e51-4834-bb6d-28ca113651c7}; !- Outlet Port
 
 OS:Node,
-  {e2fe0742-78bf-4ced-9359-cc1af63ba247}, !- Handle
+  {78832ac5-4266-46e2-b0fe-4b29fe98cc53}, !- Handle
   Node 7,                                 !- Name
-  {74e25c50-34bc-4a66-b005-5fe0b31c8209}, !- Inlet Port
-  {0f5d18d4-ae0b-413a-b215-2a8b20340eab}; !- Outlet Port
-
-OS:Connection,
-  {5f224e58-f0a9-4463-9510-37c341d5b022}, !- Handle
-  {200c2f81-eabd-454f-97ed-0fbf1c003216}, !- Source Object
+  {dcabef6d-2cd9-48b2-a6c4-24c9e1f3d8ba}, !- Inlet Port
+  {00f30abb-9687-4fc7-8c90-a2209ee25527}; !- Outlet Port
+
+OS:Connection,
+  {6b80bed1-40ee-45da-b8c0-7725fa4ac4c3}, !- Handle
+  {5edbe9df-8b66-4788-b044-d49b4c8f1878}, !- Source Object
   11,                                     !- Outlet Port
-  {6215ff41-2a32-4ae6-9a6e-ce2620692654}, !- Target Object
+  {1b948097-8a81-4949-82db-28b90d8113c1}, !- Target Object
   2;                                      !- Inlet Port
 
 OS:Connection,
-  {8a528099-1967-4587-98c8-ebef02cf3ea9}, !- Handle
-  {43e4053d-918f-4846-971c-b013843e0682}, !- Source Object
+  {f3a9d6aa-4e51-4834-bb6d-28ca113651c7}, !- Handle
+  {982656b2-52ed-4134-9aa7-68bc46144cbc}, !- Source Object
   3,                                      !- Outlet Port
-  {200c2f81-eabd-454f-97ed-0fbf1c003216}, !- Target Object
+  {5edbe9df-8b66-4788-b044-d49b4c8f1878}, !- Target Object
   10;                                     !- Inlet Port
 
 OS:AirLoopHVAC:ZoneSplitter,
-  {2444d893-d702-468f-bba8-9d4fe9efda46}, !- Handle
+  {31173dd0-d1d3-4325-8349-427b70d76cf2}, !- Handle
   res fur gas zone splitter,              !- Name
-  {2249296f-34f8-4377-964e-6c522fdfca25}, !- Inlet Node Name
-  {df632fed-62c2-400a-956f-40de10878c32}; !- Outlet Node Name 1
+  {7165b20b-65b5-4e5d-b0db-0c41abc79e33}, !- Inlet Node Name
+  {8d72b376-973e-4fef-be68-90b069259d7e}; !- Outlet Node Name 1
 
 OS:AirLoopHVAC:ZoneMixer,
-  {72f991d7-b929-4e1d-803e-4ade9c2f8a42}, !- Handle
+  {e6e5fa76-d836-4a24-b706-bff1afe3bd4e}, !- Handle
   res fur gas zone mixer,                 !- Name
-  {dd52a911-0b24-48d3-8cda-55c2035543fa}, !- Outlet Node Name
-  {e518873a-4483-41b4-be17-be0cdcba7ccf}; !- Inlet Node Name 1
-
-OS:Connection,
-  {2249296f-34f8-4377-964e-6c522fdfca25}, !- Handle
-  {6215ff41-2a32-4ae6-9a6e-ce2620692654}, !- Source Object
+  {fb9dc74b-fbf1-430c-b747-2c97a0d1ff63}, !- Outlet Node Name
+  {a9898296-eb23-4c2f-814b-dd93a0045adf}; !- Inlet Node Name 1
+
+OS:Connection,
+  {7165b20b-65b5-4e5d-b0db-0c41abc79e33}, !- Handle
+  {1b948097-8a81-4949-82db-28b90d8113c1}, !- Source Object
   3,                                      !- Outlet Port
-  {2444d893-d702-468f-bba8-9d4fe9efda46}, !- Target Object
+  {31173dd0-d1d3-4325-8349-427b70d76cf2}, !- Target Object
   2;                                      !- Inlet Port
 
 OS:Connection,
-  {dd52a911-0b24-48d3-8cda-55c2035543fa}, !- Handle
-  {72f991d7-b929-4e1d-803e-4ade9c2f8a42}, !- Source Object
+  {fb9dc74b-fbf1-430c-b747-2c97a0d1ff63}, !- Handle
+  {e6e5fa76-d836-4a24-b706-bff1afe3bd4e}, !- Source Object
   2,                                      !- Outlet Port
-  {43e4053d-918f-4846-971c-b013843e0682}, !- Target Object
+  {982656b2-52ed-4134-9aa7-68bc46144cbc}, !- Target Object
   2;                                      !- Inlet Port
 
 OS:Sizing:System,
-  {2c3d115b-162a-4581-8f33-114dbffbec2f}, !- Handle
-  {200c2f81-eabd-454f-97ed-0fbf1c003216}, !- AirLoop Name
-=======
-  {1b3ff5dc-fcf6-44fa-9698-fc309f762d88}, !- Handle
-  Node 3,                                 !- Name
-  {bb045382-5aa1-433d-a660-1f5c45be1bf2}, !- Inlet Port
-  {7350e416-367e-4ed6-9c81-9ce6ef980714}; !- Outlet Port
-
-OS:Node,
-  {b9c8b64c-bb23-47d5-8f7d-6de8d8522f5f}, !- Handle
-  Node 4,                                 !- Name
-  {61b2eae7-691b-4826-b047-7b666a50b3bf}, !- Inlet Port
-  {9d9f1332-4c74-4b5c-a65c-6196047efe85}; !- Outlet Port
-
-OS:Connection,
-  {bb045382-5aa1-433d-a660-1f5c45be1bf2}, !- Handle
-  {3db56d9a-d6be-474c-83bc-d34a060bf462}, !- Source Object
-  9,                                      !- Outlet Port
-  {1b3ff5dc-fcf6-44fa-9698-fc309f762d88}, !- Target Object
-  2;                                      !- Inlet Port
-
-OS:Connection,
-  {9d9f1332-4c74-4b5c-a65c-6196047efe85}, !- Handle
-  {b9c8b64c-bb23-47d5-8f7d-6de8d8522f5f}, !- Source Object
-  3,                                      !- Outlet Port
-  {3db56d9a-d6be-474c-83bc-d34a060bf462}, !- Target Object
-  12;                                     !- Inlet Port
-
-OS:Node,
-  {216c966c-065a-4c52-8981-d8f07ca4fc83}, !- Handle
-  Node 5,                                 !- Name
-  {8a400d94-9066-4dce-be7e-b43ca32290d4}, !- Inlet Port
-  {f772b6c9-0f95-4138-ab1c-1dd8b995bc1c}; !- Outlet Port
-
-OS:Node,
-  {d8f9e331-888c-4d84-b2f2-faa4b4f08793}, !- Handle
-  Node 6,                                 !- Name
-  {c23a7493-9606-425f-952f-db13c1360f77}, !- Inlet Port
-  {335f8b18-56c4-4e8a-8872-9401c2774247}; !- Outlet Port
-
-OS:Node,
-  {0c1ec0a6-40e0-4924-b38a-ebc18b8b6d2e}, !- Handle
-  Node 7,                                 !- Name
-  {a08b7575-4819-49f9-aee3-84dd33bd14e4}, !- Inlet Port
-  {057db955-6499-4ab3-b43a-94060a9cda44}; !- Outlet Port
-
-OS:Connection,
-  {8a400d94-9066-4dce-be7e-b43ca32290d4}, !- Handle
-  {3db56d9a-d6be-474c-83bc-d34a060bf462}, !- Source Object
-  11,                                     !- Outlet Port
-  {216c966c-065a-4c52-8981-d8f07ca4fc83}, !- Target Object
-  2;                                      !- Inlet Port
-
-OS:Connection,
-  {335f8b18-56c4-4e8a-8872-9401c2774247}, !- Handle
-  {d8f9e331-888c-4d84-b2f2-faa4b4f08793}, !- Source Object
-  3,                                      !- Outlet Port
-  {3db56d9a-d6be-474c-83bc-d34a060bf462}, !- Target Object
-  10;                                     !- Inlet Port
-
-OS:AirLoopHVAC:ZoneSplitter,
-  {2aaa3086-f44e-4d6b-8608-a65799c0fb42}, !- Handle
-  res fur gas zone splitter,              !- Name
-  {f772b6c9-0f95-4138-ab1c-1dd8b995bc1c}, !- Inlet Node Name
-  {8f1ef911-12d9-46ab-a8d7-ef018316e8da}; !- Outlet Node Name 1
-
-OS:AirLoopHVAC:ZoneMixer,
-  {103ec335-2120-4cca-9761-39f2a77e1c6f}, !- Handle
-  res fur gas zone mixer,                 !- Name
-  {c23a7493-9606-425f-952f-db13c1360f77}, !- Outlet Node Name
-  {f7c8ec1d-93a5-4915-8b0a-f52f04ea39a2}; !- Inlet Node Name 1
-
-OS:Connection,
-  {f772b6c9-0f95-4138-ab1c-1dd8b995bc1c}, !- Handle
-  {216c966c-065a-4c52-8981-d8f07ca4fc83}, !- Source Object
-  3,                                      !- Outlet Port
-  {2aaa3086-f44e-4d6b-8608-a65799c0fb42}, !- Target Object
-  2;                                      !- Inlet Port
-
-OS:Connection,
-  {c23a7493-9606-425f-952f-db13c1360f77}, !- Handle
-  {103ec335-2120-4cca-9761-39f2a77e1c6f}, !- Source Object
-  2,                                      !- Outlet Port
-  {d8f9e331-888c-4d84-b2f2-faa4b4f08793}, !- Target Object
-  2;                                      !- Inlet Port
-
-OS:Sizing:System,
-  {fa575ee6-ecfb-4c56-b2ab-6430304ddd0f}, !- Handle
-  {3db56d9a-d6be-474c-83bc-d34a060bf462}, !- AirLoop Name
->>>>>>> 055af606
+  {9ad881e5-4ae6-436b-842f-b1474d1c51d6}, !- Handle
+  {5edbe9df-8b66-4788-b044-d49b4c8f1878}, !- AirLoop Name
   Sensible,                               !- Type of Load to Size On
   Autosize,                               !- Design Outdoor Air Flow Rate {m3/s}
   0.3,                                    !- Central Heating Maximum System Air Flow Ratio
@@ -1558,173 +1042,88 @@
   OnOff;                                  !- Central Cooling Capacity Control Method
 
 OS:AvailabilityManagerAssignmentList,
-<<<<<<< HEAD
-  {9aae9abd-6a13-4ddd-89dd-6573bc3f45d1}, !- Handle
+  {082b7431-a5a7-430f-9294-3a1668abd61b}, !- Handle
   Air Loop HVAC 1 AvailabilityManagerAssignmentList; !- Name
 
 OS:Connection,
-  {3a2d1c0e-477e-40d0-9d12-f0c478642fc3}, !- Handle
-  {bb505856-47e9-47ce-bba1-cfe39d16f169}, !- Source Object
+  {752b5fff-8f33-4599-9879-741123b2e9d4}, !- Handle
+  {c3b16d84-fa03-4d68-807e-89bfcfe578ec}, !- Source Object
   3,                                      !- Outlet Port
-  {90144cfd-7057-4505-b034-6bb7b36ccbbd}, !- Target Object
+  {dcfec1a9-8472-4852-b464-4252a5cd889f}, !- Target Object
   6;                                      !- Inlet Port
 
 OS:Connection,
-  {9094ce6a-7af0-489b-9d69-caa2a526284e}, !- Handle
-  {90144cfd-7057-4505-b034-6bb7b36ccbbd}, !- Source Object
+  {541d99d7-7bba-4b66-a3fc-31ed6904117c}, !- Handle
+  {dcfec1a9-8472-4852-b464-4252a5cd889f}, !- Source Object
   7,                                      !- Outlet Port
-  {a3e17993-0612-4c43-a61a-24299e713452}, !- Target Object
+  {8f2fdc58-7154-455a-b38d-1c71f196da06}, !- Target Object
   2;                                      !- Inlet Port
 
 OS:AirTerminal:SingleDuct:ConstantVolume:NoReheat,
-  {86e78ea7-8c6a-4c86-9464-4a37d6c8f8cf}, !- Handle
+  {8d07f471-1258-4fbe-a2d4-eae7aec48ebf}, !- Handle
   res fur gas living zone direct air,     !- Name
-  {c1f383cb-1024-473b-80b9-611156ef4643}, !- Availability Schedule Name
-  {ba9072d0-ba4f-41a2-81d3-3e5735c3a182}, !- Air Inlet Node Name
-  {74e25c50-34bc-4a66-b005-5fe0b31c8209}, !- Air Outlet Node Name
+  {e694cf0d-7dc6-4c72-b8d0-14c9002a9d89}, !- Availability Schedule Name
+  {37e3bc62-7b6b-4bef-a76a-c7c280d44670}, !- Air Inlet Node Name
+  {dcabef6d-2cd9-48b2-a6c4-24c9e1f3d8ba}, !- Air Outlet Node Name
   AutoSize;                               !- Maximum Air Flow Rate {m3/s}
 
 OS:Node,
-  {7aba64f2-665c-490c-8a04-0191b5952a49}, !- Handle
+  {5ea749df-b6af-4287-8d22-da759f7e50fd}, !- Handle
   Node 8,                                 !- Name
-  {d4314b1e-a063-45b0-b91b-09a7ca1921a5}, !- Inlet Port
-  {e518873a-4483-41b4-be17-be0cdcba7ccf}; !- Outlet Port
-
-OS:Connection,
-  {0f5d18d4-ae0b-413a-b215-2a8b20340eab}, !- Handle
-  {e2fe0742-78bf-4ced-9359-cc1af63ba247}, !- Source Object
+  {ac2ed84c-7151-457b-9fe0-24da974c385c}, !- Inlet Port
+  {a9898296-eb23-4c2f-814b-dd93a0045adf}; !- Outlet Port
+
+OS:Connection,
+  {00f30abb-9687-4fc7-8c90-a2209ee25527}, !- Handle
+  {78832ac5-4266-46e2-b0fe-4b29fe98cc53}, !- Source Object
   3,                                      !- Outlet Port
-  {68fa8732-e144-496d-9b08-d23cfc4488c7}, !- Target Object
+  {06eae475-f0e9-4136-90c7-9b8840d052e1}, !- Target Object
   2;                                      !- Inlet Port
 
 OS:Connection,
-  {d4314b1e-a063-45b0-b91b-09a7ca1921a5}, !- Handle
-  {dae7538a-cf61-4748-9d0b-f9f90c374b8d}, !- Source Object
+  {ac2ed84c-7151-457b-9fe0-24da974c385c}, !- Handle
+  {0ffb134f-6c65-44fc-8b3f-67207e942b91}, !- Source Object
   2,                                      !- Outlet Port
-  {7aba64f2-665c-490c-8a04-0191b5952a49}, !- Target Object
+  {5ea749df-b6af-4287-8d22-da759f7e50fd}, !- Target Object
   2;                                      !- Inlet Port
 
 OS:Connection,
-  {e518873a-4483-41b4-be17-be0cdcba7ccf}, !- Handle
-  {7aba64f2-665c-490c-8a04-0191b5952a49}, !- Source Object
+  {a9898296-eb23-4c2f-814b-dd93a0045adf}, !- Handle
+  {5ea749df-b6af-4287-8d22-da759f7e50fd}, !- Source Object
   3,                                      !- Outlet Port
-  {72f991d7-b929-4e1d-803e-4ade9c2f8a42}, !- Target Object
+  {e6e5fa76-d836-4a24-b706-bff1afe3bd4e}, !- Target Object
   3;                                      !- Inlet Port
 
 OS:Node,
-  {e5817d4f-fb41-4304-950e-1087a1e125b1}, !- Handle
+  {f61793ed-6971-452c-a7e2-c8c47c46c83c}, !- Handle
   Node 9,                                 !- Name
-  {df632fed-62c2-400a-956f-40de10878c32}, !- Inlet Port
-  {ba9072d0-ba4f-41a2-81d3-3e5735c3a182}; !- Outlet Port
-
-OS:Connection,
-  {df632fed-62c2-400a-956f-40de10878c32}, !- Handle
-  {2444d893-d702-468f-bba8-9d4fe9efda46}, !- Source Object
+  {8d72b376-973e-4fef-be68-90b069259d7e}, !- Inlet Port
+  {37e3bc62-7b6b-4bef-a76a-c7c280d44670}; !- Outlet Port
+
+OS:Connection,
+  {8d72b376-973e-4fef-be68-90b069259d7e}, !- Handle
+  {31173dd0-d1d3-4325-8349-427b70d76cf2}, !- Source Object
   3,                                      !- Outlet Port
-  {e5817d4f-fb41-4304-950e-1087a1e125b1}, !- Target Object
+  {f61793ed-6971-452c-a7e2-c8c47c46c83c}, !- Target Object
   2;                                      !- Inlet Port
 
 OS:Connection,
-  {ba9072d0-ba4f-41a2-81d3-3e5735c3a182}, !- Handle
-  {e5817d4f-fb41-4304-950e-1087a1e125b1}, !- Source Object
+  {37e3bc62-7b6b-4bef-a76a-c7c280d44670}, !- Handle
+  {f61793ed-6971-452c-a7e2-c8c47c46c83c}, !- Source Object
   3,                                      !- Outlet Port
-  {86e78ea7-8c6a-4c86-9464-4a37d6c8f8cf}, !- Target Object
+  {8d07f471-1258-4fbe-a2d4-eae7aec48ebf}, !- Target Object
   3;                                      !- Inlet Port
 
 OS:Connection,
-  {74e25c50-34bc-4a66-b005-5fe0b31c8209}, !- Handle
-  {86e78ea7-8c6a-4c86-9464-4a37d6c8f8cf}, !- Source Object
+  {dcabef6d-2cd9-48b2-a6c4-24c9e1f3d8ba}, !- Handle
+  {8d07f471-1258-4fbe-a2d4-eae7aec48ebf}, !- Source Object
   4,                                      !- Outlet Port
-  {e2fe0742-78bf-4ced-9359-cc1af63ba247}, !- Target Object
+  {78832ac5-4266-46e2-b0fe-4b29fe98cc53}, !- Target Object
   2;                                      !- Inlet Port
 
 OS:AdditionalProperties,
-  {b3d15427-e4d9-468f-9da3-a503d1958c28}, !- Handle
-  {90144cfd-7057-4505-b034-6bb7b36ccbbd}, !- Object Name
-=======
-  {fc3e5145-d6a1-4c24-b65a-de5ae0a8f926}, !- Handle
-  Air Loop HVAC 1 AvailabilityManagerAssignmentList; !- Name
-
-OS:Connection,
-  {7350e416-367e-4ed6-9c81-9ce6ef980714}, !- Handle
-  {1b3ff5dc-fcf6-44fa-9698-fc309f762d88}, !- Source Object
-  3,                                      !- Outlet Port
-  {a5213879-4422-4017-a8bb-6422f2931b87}, !- Target Object
-  6;                                      !- Inlet Port
-
-OS:Connection,
-  {61b2eae7-691b-4826-b047-7b666a50b3bf}, !- Handle
-  {a5213879-4422-4017-a8bb-6422f2931b87}, !- Source Object
-  7,                                      !- Outlet Port
-  {b9c8b64c-bb23-47d5-8f7d-6de8d8522f5f}, !- Target Object
-  2;                                      !- Inlet Port
-
-OS:AirTerminal:SingleDuct:ConstantVolume:NoReheat,
-  {d06c6f22-8fbc-4d77-80f1-e8e378e8b1f7}, !- Handle
-  res fur gas living zone direct air,     !- Name
-  {726a83c2-ca47-4e66-9958-5403419e1814}, !- Availability Schedule Name
-  {c2e7ba61-b6ce-4227-8514-925cc0db8050}, !- Air Inlet Node Name
-  {a08b7575-4819-49f9-aee3-84dd33bd14e4}, !- Air Outlet Node Name
-  AutoSize;                               !- Maximum Air Flow Rate {m3/s}
-
-OS:Node,
-  {d4aa0d6a-73fb-4a6c-8128-d4336d29bfdf}, !- Handle
-  Node 8,                                 !- Name
-  {82d519b6-4552-4064-a89c-c1d995fcc178}, !- Inlet Port
-  {f7c8ec1d-93a5-4915-8b0a-f52f04ea39a2}; !- Outlet Port
-
-OS:Connection,
-  {057db955-6499-4ab3-b43a-94060a9cda44}, !- Handle
-  {0c1ec0a6-40e0-4924-b38a-ebc18b8b6d2e}, !- Source Object
-  3,                                      !- Outlet Port
-  {607a54a6-3af7-43f5-87b6-e58712c20a0a}, !- Target Object
-  2;                                      !- Inlet Port
-
-OS:Connection,
-  {82d519b6-4552-4064-a89c-c1d995fcc178}, !- Handle
-  {09ff5ef6-a2b9-47dd-85d5-25201b5c87d3}, !- Source Object
-  2,                                      !- Outlet Port
-  {d4aa0d6a-73fb-4a6c-8128-d4336d29bfdf}, !- Target Object
-  2;                                      !- Inlet Port
-
-OS:Connection,
-  {f7c8ec1d-93a5-4915-8b0a-f52f04ea39a2}, !- Handle
-  {d4aa0d6a-73fb-4a6c-8128-d4336d29bfdf}, !- Source Object
-  3,                                      !- Outlet Port
-  {103ec335-2120-4cca-9761-39f2a77e1c6f}, !- Target Object
-  3;                                      !- Inlet Port
-
-OS:Node,
-  {a68a99b0-03f1-4298-9abe-816b71a8058e}, !- Handle
-  Node 9,                                 !- Name
-  {8f1ef911-12d9-46ab-a8d7-ef018316e8da}, !- Inlet Port
-  {c2e7ba61-b6ce-4227-8514-925cc0db8050}; !- Outlet Port
-
-OS:Connection,
-  {8f1ef911-12d9-46ab-a8d7-ef018316e8da}, !- Handle
-  {2aaa3086-f44e-4d6b-8608-a65799c0fb42}, !- Source Object
-  3,                                      !- Outlet Port
-  {a68a99b0-03f1-4298-9abe-816b71a8058e}, !- Target Object
-  2;                                      !- Inlet Port
-
-OS:Connection,
-  {c2e7ba61-b6ce-4227-8514-925cc0db8050}, !- Handle
-  {a68a99b0-03f1-4298-9abe-816b71a8058e}, !- Source Object
-  3,                                      !- Outlet Port
-  {d06c6f22-8fbc-4d77-80f1-e8e378e8b1f7}, !- Target Object
-  3;                                      !- Inlet Port
-
-OS:Connection,
-  {a08b7575-4819-49f9-aee3-84dd33bd14e4}, !- Handle
-  {d06c6f22-8fbc-4d77-80f1-e8e378e8b1f7}, !- Source Object
-  4,                                      !- Outlet Port
-  {0c1ec0a6-40e0-4924-b38a-ebc18b8b6d2e}, !- Target Object
-  2;                                      !- Inlet Port
-
-OS:AdditionalProperties,
-  {dd165ed9-71f4-4626-8d1d-6e82eac14f15}, !- Handle
-  {a5213879-4422-4017-a8bb-6422f2931b87}, !- Object Name
->>>>>>> 055af606
+  {3fffe236-082c-4cfd-831f-aabf26379bf3}, !- Handle
+  {dcfec1a9-8472-4852-b464-4252a5cd889f}, !- Object Name
   SizingInfoHVACFracHeatLoadServed,       !- Feature Name 1
   Double,                                 !- Feature Data Type 1
   1;                                      !- Feature Value 1
