--- conflicted
+++ resolved
@@ -1,73 +1,41 @@
 !- NOTE: Auto-generated from /test/osw_files/SFA_4units_1story_SL_UA_3Beds_2Baths_Denver_Furnace_NoSetpoints.osw
 
 OS:Version,
-<<<<<<< HEAD
-  {a5bb1d97-b378-492e-b337-643f1881e729}, !- Handle
+  {1447e862-8051-4586-b2f8-17bd17c75400}, !- Handle
   2.9.0;                                  !- Version Identifier
 
 OS:SimulationControl,
-  {62aa2c4f-efd2-4461-a2fc-dfdff5f4bda4}, !- Handle
-=======
-  {b1e641eb-9629-4829-85e3-52b1a6093bb3}, !- Handle
-  2.9.0;                                  !- Version Identifier
-
-OS:SimulationControl,
-  {a01d2e2c-c2b7-4455-b265-4d5bfd2ef13d}, !- Handle
->>>>>>> 5553552e
+  {9431eaad-219c-44a7-a0fb-fb3286340b10}, !- Handle
   ,                                       !- Do Zone Sizing Calculation
   ,                                       !- Do System Sizing Calculation
   ,                                       !- Do Plant Sizing Calculation
   No;                                     !- Run Simulation for Sizing Periods
 
 OS:Timestep,
-<<<<<<< HEAD
-  {14e4c087-57f8-4174-a66b-98ee06d8dc00}, !- Handle
+  {c83e69cf-1e52-4e9b-853d-c7eef48ede7e}, !- Handle
   6;                                      !- Number of Timesteps per Hour
 
 OS:ShadowCalculation,
-  {645bd37b-d671-48a4-ae53-f8db61a0867c}, !- Handle
-=======
-  {026b5f56-2f10-4f45-99cf-7d37416242a1}, !- Handle
-  6;                                      !- Number of Timesteps per Hour
-
-OS:ShadowCalculation,
-  {5ad01d20-b51d-45c0-93bf-902bf93b1c5a}, !- Handle
->>>>>>> 5553552e
+  {e5cb4234-6b77-4ac3-acb2-e680459ea14d}, !- Handle
   20,                                     !- Calculation Frequency
   200;                                    !- Maximum Figures in Shadow Overlap Calculations
 
 OS:SurfaceConvectionAlgorithm:Outside,
-<<<<<<< HEAD
-  {da89ff4e-27d5-4833-9d53-9050ba166f72}, !- Handle
+  {6db26a75-db1f-4831-9b37-aed2855b5a47}, !- Handle
   DOE-2;                                  !- Algorithm
 
 OS:SurfaceConvectionAlgorithm:Inside,
-  {d83a7d9e-6a17-4cfd-bcc0-fe2798dcbaab}, !- Handle
+  {93ed73c8-5ec2-4d66-ab2c-9d82abee9618}, !- Handle
   TARP;                                   !- Algorithm
 
 OS:ZoneCapacitanceMultiplier:ResearchSpecial,
-  {8b5f3a14-df06-4370-8c49-fda787eeb999}, !- Handle
-=======
-  {7ce61731-b585-4c6a-bf7d-cfbe283cfdb7}, !- Handle
-  DOE-2;                                  !- Algorithm
-
-OS:SurfaceConvectionAlgorithm:Inside,
-  {d3f27828-6986-465b-a16a-593bf94bf5f1}, !- Handle
-  TARP;                                   !- Algorithm
-
-OS:ZoneCapacitanceMultiplier:ResearchSpecial,
-  {d7f758f9-ee3e-4cad-89b2-5d9ceafc166d}, !- Handle
->>>>>>> 5553552e
+  {91fc3868-8ee7-4110-ac4b-9ee10a3203ef}, !- Handle
   ,                                       !- Temperature Capacity Multiplier
   15,                                     !- Humidity Capacity Multiplier
   ;                                       !- Carbon Dioxide Capacity Multiplier
 
 OS:RunPeriod,
-<<<<<<< HEAD
-  {f9593c87-bdcb-47e6-a9d4-814172aed386}, !- Handle
-=======
-  {b958a7aa-211e-4877-8a86-943e5e21c298}, !- Handle
->>>>>>> 5553552e
+  {1d625f2c-18c9-45ed-ac27-bae85d05e04a}, !- Handle
   Run Period 1,                           !- Name
   1,                                      !- Begin Month
   1,                                      !- Begin Day of Month
@@ -81,21 +49,13 @@
   ;                                       !- Number of Times Runperiod to be Repeated
 
 OS:YearDescription,
-<<<<<<< HEAD
-  {cd85a55a-f4f9-4e9b-9350-8134bb0b329a}, !- Handle
-=======
-  {50c7b425-a5b1-49a9-90d5-ce04fb945d87}, !- Handle
->>>>>>> 5553552e
+  {841acbd8-d996-4694-8dc3-e4891a582f8b}, !- Handle
   2007,                                   !- Calendar Year
   ,                                       !- Day of Week for Start Day
   ;                                       !- Is Leap Year
 
 OS:WeatherFile,
-<<<<<<< HEAD
-  {25ea9f45-0348-4122-bb05-0439823ac468}, !- Handle
-=======
-  {76ce31bc-8476-4d30-bfc5-b6c217bee805}, !- Handle
->>>>>>> 5553552e
+  {e9ca0b66-0e61-4383-9201-c240e6ddb903}, !- Handle
   Denver Intl Ap,                         !- City
   CO,                                     !- State Province Region
   USA,                                    !- Country
@@ -109,13 +69,8 @@
   E23378AA;                               !- Checksum
 
 OS:AdditionalProperties,
-<<<<<<< HEAD
-  {546ff8be-41cb-4354-8a8c-62f46ff2367a}, !- Handle
-  {25ea9f45-0348-4122-bb05-0439823ac468}, !- Object Name
-=======
-  {e92c24e2-de03-4956-8ecb-82aa468b96db}, !- Handle
-  {76ce31bc-8476-4d30-bfc5-b6c217bee805}, !- Object Name
->>>>>>> 5553552e
+  {f96f6570-6f19-4713-9f11-4850175e0718}, !- Handle
+  {e9ca0b66-0e61-4383-9201-c240e6ddb903}, !- Object Name
   EPWHeaderCity,                          !- Feature Name 1
   String,                                 !- Feature Data Type 1
   Denver Intl Ap,                         !- Feature Value 1
@@ -223,11 +178,7 @@
   84;                                     !- Feature Value 35
 
 OS:Site,
-<<<<<<< HEAD
-  {4709cfdf-14b8-40a5-a5c5-9fa09140e75a}, !- Handle
-=======
-  {557ed2df-92d4-4935-93e2-7f4e40c50d52}, !- Handle
->>>>>>> 5553552e
+  {43998a38-310e-4654-925b-7d5be1f6c52a}, !- Handle
   Denver Intl Ap_CO_USA,                  !- Name
   39.83,                                  !- Latitude {deg}
   -104.65,                                !- Longitude {deg}
@@ -236,11 +187,7 @@
   ;                                       !- Terrain
 
 OS:ClimateZones,
-<<<<<<< HEAD
-  {0e8bf1a2-aa39-4b4b-9945-f14f3913abf4}, !- Handle
-=======
-  {d4bc7fc3-5e99-47f8-bf03-053b58d82bf6}, !- Handle
->>>>>>> 5553552e
+  {24067f93-d12b-40aa-a773-a8943bf830d4}, !- Handle
   ,                                       !- Active Institution
   ,                                       !- Active Year
   ,                                       !- Climate Zone Institution Name 1
@@ -253,31 +200,19 @@
   Cold;                                   !- Climate Zone Value 2
 
 OS:Site:WaterMainsTemperature,
-<<<<<<< HEAD
-  {f8e52ac9-0bec-4dad-b1d4-54f01c1053d6}, !- Handle
-=======
-  {2823e8c0-b625-415a-ae24-874e8d665300}, !- Handle
->>>>>>> 5553552e
+  {d7e08b75-efee-4a81-8aa5-4bfd84df98f5}, !- Handle
   Correlation,                            !- Calculation Method
   ,                                       !- Temperature Schedule Name
   10.8753424657535,                       !- Annual Average Outdoor Air Temperature {C}
   23.1524007936508;                       !- Maximum Difference In Monthly Average Outdoor Air Temperatures {deltaC}
 
 OS:RunPeriodControl:DaylightSavingTime,
-<<<<<<< HEAD
-  {1554db97-73c2-497c-9975-6404004c6337}, !- Handle
-=======
-  {c7978a9b-cc40-4744-9096-40e873aa190b}, !- Handle
->>>>>>> 5553552e
+  {654f6289-b465-4ed0-a890-38af9ae8d0c6}, !- Handle
   4/7,                                    !- Start Date
   10/26;                                  !- End Date
 
 OS:Site:GroundTemperature:Deep,
-<<<<<<< HEAD
-  {7234b30b-4eb4-4066-ba17-d770225abe85}, !- Handle
-=======
-  {2eb3735a-4f1e-4c0a-b78c-6d73bfb68824}, !- Handle
->>>>>>> 5553552e
+  {741d2b56-9fc8-496e-9f37-285a4d157084}, !- Handle
   10.8753424657535,                       !- January Deep Ground Temperature {C}
   10.8753424657535,                       !- February Deep Ground Temperature {C}
   10.8753424657535,                       !- March Deep Ground Temperature {C}
@@ -292,11 +227,7 @@
   10.8753424657535;                       !- December Deep Ground Temperature {C}
 
 OS:Building,
-<<<<<<< HEAD
-  {6d9f8fe7-2d44-45fb-be65-80c5cc484c5a}, !- Handle
-=======
-  {ec8d2a83-bf9d-46b9-99e3-83ab7fafb2d7}, !- Handle
->>>>>>> 5553552e
+  {cfc0e3c1-a932-4841-96a3-6c462fd489dc}, !- Handle
   Building 1,                             !- Name
   ,                                       !- Building Sector Type
   0,                                      !- North Axis {deg}
@@ -311,15 +242,9 @@
   4;                                      !- Standards Number of Living Units
 
 OS:AdditionalProperties,
-<<<<<<< HEAD
-  {12975abd-e0f7-4ce0-9f22-4e243189c5e9}, !- Handle
-  {6d9f8fe7-2d44-45fb-be65-80c5cc484c5a}, !- Object Name
+  {2488cf7f-2fcf-4ba6-9e8b-038084da1990}, !- Handle
+  {cfc0e3c1-a932-4841-96a3-6c462fd489dc}, !- Object Name
   num_units,                              !- Feature Name 1
-=======
-  {fcf1fc6a-af0d-4236-abd1-e9d117b134e3}, !- Handle
-  {ec8d2a83-bf9d-46b9-99e3-83ab7fafb2d7}, !- Object Name
-  Total Units Represented,                !- Feature Name 1
->>>>>>> 5553552e
   Integer,                                !- Feature Data Type 1
   4,                                      !- Feature Value 1
   has_rear_units,                         !- Feature Name 2
@@ -336,11 +261,7 @@
   true;                                   !- Feature Value 5
 
 OS:ThermalZone,
-<<<<<<< HEAD
-  {b26a2a12-68ea-4f15-b3f0-eb02860818be}, !- Handle
-=======
-  {857878f3-bd3f-4483-b00f-4ee85e4b37a3}, !- Handle
->>>>>>> 5553552e
+  {91f9345a-5d99-4420-b731-9a2568cc4bad}, !- Handle
   living zone,                            !- Name
   ,                                       !- Multiplier
   ,                                       !- Ceiling Height {m}
@@ -349,17 +270,10 @@
   ,                                       !- Zone Inside Convection Algorithm
   ,                                       !- Zone Outside Convection Algorithm
   ,                                       !- Zone Conditioning Equipment List Name
-<<<<<<< HEAD
-  {6aed817b-38c1-48b1-b0a8-3e6ddffc4505}, !- Zone Air Inlet Port List
-  {705fcaf2-624d-4abd-bd46-d2fbd2b4c53e}, !- Zone Air Exhaust Port List
-  {d6e9b11a-1aab-4719-bd98-ae3c6ae2aafe}, !- Zone Air Node Name
-  {60c9f09a-5e79-4fb1-b360-8893443daa85}, !- Zone Return Air Port List
-=======
-  {0cc43fc5-1d57-4c62-a334-1f12f59ba8a3}, !- Zone Air Inlet Port List
-  {96803507-84d6-40d4-934b-bfe8ac484e79}, !- Zone Air Exhaust Port List
-  {4cd23583-615f-4c1e-9883-d0ea1c5d969e}, !- Zone Air Node Name
-  {467ee62c-5065-4758-b281-a97672c54a0f}, !- Zone Return Air Port List
->>>>>>> 5553552e
+  {a3bb515a-de1d-4e64-b7e4-139c9738a771}, !- Zone Air Inlet Port List
+  {8869f730-f118-4524-945e-26345a6e7386}, !- Zone Air Exhaust Port List
+  {e2dba862-30d8-4abf-88a1-314a71c7bae1}, !- Zone Air Node Name
+  {0e3cbffb-47e3-4a9a-86eb-5dbc4afcdbe3}, !- Zone Return Air Port List
   ,                                       !- Primary Daylighting Control Name
   ,                                       !- Fraction of Zone Controlled by Primary Daylighting Control
   ,                                       !- Secondary Daylighting Control Name
@@ -370,75 +284,39 @@
   No;                                     !- Use Ideal Air Loads
 
 OS:Node,
-<<<<<<< HEAD
-  {631f6449-fb79-4f6a-a209-9a09d801989e}, !- Handle
+  {f57d13fe-2168-46fc-b3c0-1eafb4570874}, !- Handle
   Node 1,                                 !- Name
-  {d6e9b11a-1aab-4719-bd98-ae3c6ae2aafe}, !- Inlet Port
+  {e2dba862-30d8-4abf-88a1-314a71c7bae1}, !- Inlet Port
   ;                                       !- Outlet Port
 
 OS:Connection,
-  {d6e9b11a-1aab-4719-bd98-ae3c6ae2aafe}, !- Handle
-  {1942d925-c2f7-4c52-b278-68c92aa9f352}, !- Name
-  {b26a2a12-68ea-4f15-b3f0-eb02860818be}, !- Source Object
+  {e2dba862-30d8-4abf-88a1-314a71c7bae1}, !- Handle
+  {767a4eb6-a1c6-472c-8f5d-f2092763146a}, !- Name
+  {91f9345a-5d99-4420-b731-9a2568cc4bad}, !- Source Object
   11,                                     !- Outlet Port
-  {631f6449-fb79-4f6a-a209-9a09d801989e}, !- Target Object
+  {f57d13fe-2168-46fc-b3c0-1eafb4570874}, !- Target Object
   2;                                      !- Inlet Port
 
 OS:PortList,
-  {6aed817b-38c1-48b1-b0a8-3e6ddffc4505}, !- Handle
-  {6693822b-460b-4b6e-8ebd-2763fdb2811e}, !- Name
-  {b26a2a12-68ea-4f15-b3f0-eb02860818be}, !- HVAC Component
-  {179cd2e1-4449-442d-a763-01430c38a8bc}; !- Port 1
+  {a3bb515a-de1d-4e64-b7e4-139c9738a771}, !- Handle
+  {08dc0fdf-efe5-4356-9a5a-ebed42348519}, !- Name
+  {91f9345a-5d99-4420-b731-9a2568cc4bad}, !- HVAC Component
+  {a14577cc-72a6-48c6-8fe7-53e62f4dcea2}; !- Port 1
 
 OS:PortList,
-  {705fcaf2-624d-4abd-bd46-d2fbd2b4c53e}, !- Handle
-  {41240ef3-b89c-4f53-8da2-ef9b64d31e86}, !- Name
-  {b26a2a12-68ea-4f15-b3f0-eb02860818be}; !- HVAC Component
+  {8869f730-f118-4524-945e-26345a6e7386}, !- Handle
+  {397b6407-6544-418d-8457-db869b816637}, !- Name
+  {91f9345a-5d99-4420-b731-9a2568cc4bad}; !- HVAC Component
 
 OS:PortList,
-  {60c9f09a-5e79-4fb1-b360-8893443daa85}, !- Handle
-  {c0cf37e9-0488-4d99-93c2-e9f3c11fc457}, !- Name
-  {b26a2a12-68ea-4f15-b3f0-eb02860818be}, !- HVAC Component
-  {8259bf96-4790-4771-ab30-0d94ae3ca83e}; !- Port 1
+  {0e3cbffb-47e3-4a9a-86eb-5dbc4afcdbe3}, !- Handle
+  {27943ca9-29c2-4eef-a62b-ed15484bfaca}, !- Name
+  {91f9345a-5d99-4420-b731-9a2568cc4bad}, !- HVAC Component
+  {2bf34511-c824-4f50-b588-65cebf12acfd}; !- Port 1
 
 OS:Sizing:Zone,
-  {b8f32ba7-6836-4ae8-b751-22f685e4bc36}, !- Handle
-  {b26a2a12-68ea-4f15-b3f0-eb02860818be}, !- Zone or ZoneList Name
-=======
-  {be86ed37-a849-458c-a357-3c2780690d31}, !- Handle
-  Node 1,                                 !- Name
-  {4cd23583-615f-4c1e-9883-d0ea1c5d969e}, !- Inlet Port
-  ;                                       !- Outlet Port
-
-OS:Connection,
-  {4cd23583-615f-4c1e-9883-d0ea1c5d969e}, !- Handle
-  {2b674c1f-006e-4448-b323-c7fe136918ad}, !- Name
-  {857878f3-bd3f-4483-b00f-4ee85e4b37a3}, !- Source Object
-  11,                                     !- Outlet Port
-  {be86ed37-a849-458c-a357-3c2780690d31}, !- Target Object
-  2;                                      !- Inlet Port
-
-OS:PortList,
-  {0cc43fc5-1d57-4c62-a334-1f12f59ba8a3}, !- Handle
-  {2ce6c5f3-abc9-489b-ac1a-2b91ad4d11ea}, !- Name
-  {857878f3-bd3f-4483-b00f-4ee85e4b37a3}, !- HVAC Component
-  {d0580483-8793-43ff-847a-f7a85c03e269}; !- Port 1
-
-OS:PortList,
-  {96803507-84d6-40d4-934b-bfe8ac484e79}, !- Handle
-  {5ef3a2ea-93f8-4baf-8695-add9400e6424}, !- Name
-  {857878f3-bd3f-4483-b00f-4ee85e4b37a3}; !- HVAC Component
-
-OS:PortList,
-  {467ee62c-5065-4758-b281-a97672c54a0f}, !- Handle
-  {ea620696-d76c-4963-93e0-4ad1c3e6c1f3}, !- Name
-  {857878f3-bd3f-4483-b00f-4ee85e4b37a3}, !- HVAC Component
-  {bc5aa7d6-9161-483c-a1b7-9ef7c4773009}; !- Port 1
-
-OS:Sizing:Zone,
-  {82dfc838-3820-44f5-81ca-8f894739b6ce}, !- Handle
-  {857878f3-bd3f-4483-b00f-4ee85e4b37a3}, !- Zone or ZoneList Name
->>>>>>> 5553552e
+  {84028480-c245-4d75-ad05-b76a9e5bd0f7}, !- Handle
+  {91f9345a-5d99-4420-b731-9a2568cc4bad}, !- Zone or ZoneList Name
   SupplyAirTemperature,                   !- Zone Cooling Design Supply Air Temperature Input Method
   14,                                     !- Zone Cooling Design Supply Air Temperature {C}
   11.11,                                  !- Zone Cooling Design Supply Air Temperature Difference {deltaC}
@@ -467,34 +345,20 @@
   autosize;                               !- Dedicated Outdoor Air High Setpoint Temperature for Design {C}
 
 OS:ZoneHVAC:EquipmentList,
-<<<<<<< HEAD
-  {c2cf7ddd-657a-434d-b476-5ade5abd9722}, !- Handle
+  {7df4bbf3-38d9-4717-bdaa-ad89e6f910e0}, !- Handle
   Zone HVAC Equipment List 1,             !- Name
-  {b26a2a12-68ea-4f15-b3f0-eb02860818be}, !- Thermal Zone
+  {91f9345a-5d99-4420-b731-9a2568cc4bad}, !- Thermal Zone
   SequentialLoad,                         !- Load Distribution Scheme
-  {cf43b0c0-128f-4f61-855d-076733bf3cdf}, !- Zone Equipment 1
-=======
-  {b242a150-9f67-4ff4-9934-863082318de9}, !- Handle
-  Zone HVAC Equipment List 1,             !- Name
-  {857878f3-bd3f-4483-b00f-4ee85e4b37a3}, !- Thermal Zone
-  SequentialLoad,                         !- Load Distribution Scheme
-  {d1af5e89-49bc-40a6-ac0f-e13795a8fc1a}, !- Zone Equipment 1
->>>>>>> 5553552e
+  {5b6bb83b-b700-488a-84c5-f12846737abb}, !- Zone Equipment 1
   1,                                      !- Zone Equipment Cooling Sequence 1
   1,                                      !- Zone Equipment Heating or No-Load Sequence 1
   ,                                       !- Zone Equipment Sequential Cooling Fraction Schedule Name 1
   ;                                       !- Zone Equipment Sequential Heating Fraction Schedule Name 1
 
 OS:Space,
-<<<<<<< HEAD
-  {25c74840-2b22-4fcc-a636-cf8b00c8a538}, !- Handle
+  {033e6b63-e1e7-440b-95e7-3f6332682fd2}, !- Handle
   living space,                           !- Name
-  {887c8a53-5c5d-42c0-8074-4fd45e2de67b}, !- Space Type Name
-=======
-  {2592f568-7499-4350-be27-e75c670b608d}, !- Handle
-  living space,                           !- Name
-  {a5cd30cf-77c8-41a6-a444-c5052cf6433d}, !- Space Type Name
->>>>>>> 5553552e
+  {f1efb0c8-1c58-460f-9629-7d56106f6ba4}, !- Space Type Name
   ,                                       !- Default Construction Set Name
   ,                                       !- Default Schedule Set Name
   ,                                       !- Direction of Relative North {deg}
@@ -502,31 +366,17 @@
   ,                                       !- Y Origin {m}
   ,                                       !- Z Origin {m}
   ,                                       !- Building Story Name
-<<<<<<< HEAD
-  {b26a2a12-68ea-4f15-b3f0-eb02860818be}, !- Thermal Zone Name
+  {91f9345a-5d99-4420-b731-9a2568cc4bad}, !- Thermal Zone Name
   ,                                       !- Part of Total Floor Area
   ,                                       !- Design Specification Outdoor Air Object Name
-  {5d7b4528-528e-412d-83d5-3717d836ed18}; !- Building Unit Name
+  {b5944c40-3ac6-4760-bc49-ff1a6d3a0030}; !- Building Unit Name
 
 OS:Surface,
-  {acea8795-0881-4534-9b39-5d841c54f1a7}, !- Handle
+  {e1579534-b0f2-44c6-a93a-99e9412fcf60}, !- Handle
   Surface 1,                              !- Name
   Floor,                                  !- Surface Type
   ,                                       !- Construction Name
-  {25c74840-2b22-4fcc-a636-cf8b00c8a538}, !- Space Name
-=======
-  {857878f3-bd3f-4483-b00f-4ee85e4b37a3}, !- Thermal Zone Name
-  ,                                       !- Part of Total Floor Area
-  ,                                       !- Design Specification Outdoor Air Object Name
-  {22257264-eecc-4a77-9314-32d9010604a0}; !- Building Unit Name
-
-OS:Surface,
-  {741fc25d-e831-49b7-ab8e-14488136370e}, !- Handle
-  Surface 1,                              !- Name
-  Floor,                                  !- Surface Type
-  ,                                       !- Construction Name
-  {2592f568-7499-4350-be27-e75c670b608d}, !- Space Name
->>>>>>> 5553552e
+  {033e6b63-e1e7-440b-95e7-3f6332682fd2}, !- Space Name
   Foundation,                             !- Outside Boundary Condition
   ,                                       !- Outside Boundary Condition Object
   NoSun,                                  !- Sun Exposure
@@ -539,19 +389,11 @@
   6.46578440716979, -12.9315688143396, 0; !- X,Y,Z Vertex 4 {m}
 
 OS:Surface,
-<<<<<<< HEAD
-  {6ecf2069-c694-46aa-adec-c4a740d69ef2}, !- Handle
+  {4b7bff6b-e430-45ff-bf40-4a7fb91e7db1}, !- Handle
   Surface 2,                              !- Name
   Wall,                                   !- Surface Type
   ,                                       !- Construction Name
-  {25c74840-2b22-4fcc-a636-cf8b00c8a538}, !- Space Name
-=======
-  {1fd78f91-1f7e-47b7-870b-7b37fc56b3bc}, !- Handle
-  Surface 2,                              !- Name
-  Wall,                                   !- Surface Type
-  ,                                       !- Construction Name
-  {2592f568-7499-4350-be27-e75c670b608d}, !- Space Name
->>>>>>> 5553552e
+  {033e6b63-e1e7-440b-95e7-3f6332682fd2}, !- Space Name
   Outdoors,                               !- Outside Boundary Condition
   ,                                       !- Outside Boundary Condition Object
   SunExposed,                             !- Sun Exposure
@@ -564,19 +406,11 @@
   0, -12.9315688143396, 2.4384;           !- X,Y,Z Vertex 4 {m}
 
 OS:Surface,
-<<<<<<< HEAD
-  {9285fb87-92a1-416f-b0db-cbcd609b85e9}, !- Handle
+  {f5cfd40a-7abf-4f20-b8fb-8618f707b544}, !- Handle
   Surface 3,                              !- Name
   Wall,                                   !- Surface Type
   ,                                       !- Construction Name
-  {25c74840-2b22-4fcc-a636-cf8b00c8a538}, !- Space Name
-=======
-  {a768e5a9-383d-44cd-a454-5e3a35516a99}, !- Handle
-  Surface 3,                              !- Name
-  Wall,                                   !- Surface Type
-  ,                                       !- Construction Name
-  {2592f568-7499-4350-be27-e75c670b608d}, !- Space Name
->>>>>>> 5553552e
+  {033e6b63-e1e7-440b-95e7-3f6332682fd2}, !- Space Name
   Outdoors,                               !- Outside Boundary Condition
   ,                                       !- Outside Boundary Condition Object
   SunExposed,                             !- Sun Exposure
@@ -589,23 +423,13 @@
   0, 0, 2.4384;                           !- X,Y,Z Vertex 4 {m}
 
 OS:Surface,
-<<<<<<< HEAD
-  {a26fc6d2-4e87-4f3c-83b4-32927dd81ad8}, !- Handle
+  {388ac34c-277f-478e-8266-735d43afd463}, !- Handle
   Surface 4,                              !- Name
   Wall,                                   !- Surface Type
   ,                                       !- Construction Name
-  {25c74840-2b22-4fcc-a636-cf8b00c8a538}, !- Space Name
+  {033e6b63-e1e7-440b-95e7-3f6332682fd2}, !- Space Name
   Adiabatic,                              !- Outside Boundary Condition
   ,                                       !- Outside Boundary Condition Object
-=======
-  {6914141e-a6b1-4962-8e10-dbc185c7b141}, !- Handle
-  Surface 4,                              !- Name
-  Wall,                                   !- Surface Type
-  ,                                       !- Construction Name
-  {2592f568-7499-4350-be27-e75c670b608d}, !- Space Name
-  Surface,                                !- Outside Boundary Condition
-  {1f8d246e-31b5-46a8-b93f-368a5063f19b}, !- Outside Boundary Condition Object
->>>>>>> 5553552e
   NoSun,                                  !- Sun Exposure
   NoWind,                                 !- Wind Exposure
   ,                                       !- View Factor to Ground
@@ -616,19 +440,11 @@
   6.46578440716979, 0, 2.4384;            !- X,Y,Z Vertex 4 {m}
 
 OS:Surface,
-<<<<<<< HEAD
-  {43a0ae64-25f4-4716-8f18-41bf7c03e041}, !- Handle
+  {6ca2f45b-4752-44d5-9860-1dadba669d13}, !- Handle
   Surface 5,                              !- Name
   Wall,                                   !- Surface Type
   ,                                       !- Construction Name
-  {25c74840-2b22-4fcc-a636-cf8b00c8a538}, !- Space Name
-=======
-  {a84ac657-8d19-44df-b556-6f537ba51488}, !- Handle
-  Surface 5,                              !- Name
-  Wall,                                   !- Surface Type
-  ,                                       !- Construction Name
-  {2592f568-7499-4350-be27-e75c670b608d}, !- Space Name
->>>>>>> 5553552e
+  {033e6b63-e1e7-440b-95e7-3f6332682fd2}, !- Space Name
   Outdoors,                               !- Outside Boundary Condition
   ,                                       !- Outside Boundary Condition Object
   SunExposed,                             !- Sun Exposure
@@ -641,23 +457,13 @@
   6.46578440716979, -12.9315688143396, 2.4384; !- X,Y,Z Vertex 4 {m}
 
 OS:Surface,
-<<<<<<< HEAD
-  {ea558fd6-0193-4bc8-828f-10c9a28c042c}, !- Handle
+  {36f2ec67-3631-4b6d-bc4f-fdcc67e6b067}, !- Handle
   Surface 6,                              !- Name
   RoofCeiling,                            !- Surface Type
   ,                                       !- Construction Name
-  {25c74840-2b22-4fcc-a636-cf8b00c8a538}, !- Space Name
+  {033e6b63-e1e7-440b-95e7-3f6332682fd2}, !- Space Name
   Surface,                                !- Outside Boundary Condition
-  {548cd94f-3b31-4650-bc5e-61047c2836f2}, !- Outside Boundary Condition Object
-=======
-  {705e21fb-dfc5-48d4-8f90-2400a1d205fe}, !- Handle
-  Surface 6,                              !- Name
-  RoofCeiling,                            !- Surface Type
-  ,                                       !- Construction Name
-  {2592f568-7499-4350-be27-e75c670b608d}, !- Space Name
-  Surface,                                !- Outside Boundary Condition
-  {fb5db48b-0c43-48cc-be62-bb821c48a26e}, !- Outside Boundary Condition Object
->>>>>>> 5553552e
+  {6324198d-b618-4889-9179-740a26f72784}, !- Outside Boundary Condition Object
   NoSun,                                  !- Sun Exposure
   NoWind,                                 !- Wind Exposure
   ,                                       !- View Factor to Ground
@@ -668,11 +474,7 @@
   0, -12.9315688143396, 2.4384;           !- X,Y,Z Vertex 4 {m}
 
 OS:SpaceType,
-<<<<<<< HEAD
-  {887c8a53-5c5d-42c0-8074-4fd45e2de67b}, !- Handle
-=======
-  {a5cd30cf-77c8-41a6-a444-c5052cf6433d}, !- Handle
->>>>>>> 5553552e
+  {f1efb0c8-1c58-460f-9629-7d56106f6ba4}, !- Handle
   Space Type 1,                           !- Name
   ,                                       !- Default Construction Set Name
   ,                                       !- Default Schedule Set Name
@@ -682,19 +484,105 @@
   ,                                       !- Standards Building Type
   living;                                 !- Standards Space Type
 
-<<<<<<< HEAD
 OS:Surface,
-  {548cd94f-3b31-4650-bc5e-61047c2836f2}, !- Handle
+  {6324198d-b618-4889-9179-740a26f72784}, !- Handle
   Surface 7,                              !- Name
   Floor,                                  !- Surface Type
   ,                                       !- Construction Name
-  {ef16a8a9-4b89-41ec-855d-5abb112802e0}, !- Space Name
+  {81e83890-d7fb-4038-85a1-4070801f35ba}, !- Space Name
   Surface,                                !- Outside Boundary Condition
-  {ea558fd6-0193-4bc8-828f-10c9a28c042c}, !- Outside Boundary Condition Object
-=======
+  {36f2ec67-3631-4b6d-bc4f-fdcc67e6b067}, !- Outside Boundary Condition Object
+  NoSun,                                  !- Sun Exposure
+  NoWind,                                 !- Wind Exposure
+  ,                                       !- View Factor to Ground
+  ,                                       !- Number of Vertices
+  0, -12.9315688143396, 2.4384,           !- X,Y,Z Vertex 1 {m}
+  0, 0, 2.4384,                           !- X,Y,Z Vertex 2 {m}
+  6.46578440716979, 0, 2.4384,            !- X,Y,Z Vertex 3 {m}
+  6.46578440716979, -12.9315688143396, 2.4384; !- X,Y,Z Vertex 4 {m}
+
+OS:Surface,
+  {6d224a68-8af9-4afb-9cf2-ebfca2b3c7e1}, !- Handle
+  Surface 8,                              !- Name
+  RoofCeiling,                            !- Surface Type
+  ,                                       !- Construction Name
+  {81e83890-d7fb-4038-85a1-4070801f35ba}, !- Space Name
+  Outdoors,                               !- Outside Boundary Condition
+  ,                                       !- Outside Boundary Condition Object
+  SunExposed,                             !- Sun Exposure
+  WindExposed,                            !- Wind Exposure
+  ,                                       !- View Factor to Ground
+  ,                                       !- Number of Vertices
+  0, -6.46578440716979, 5.6712922035849,  !- X,Y,Z Vertex 1 {m}
+  6.46578440716979, -6.46578440716979, 5.6712922035849, !- X,Y,Z Vertex 2 {m}
+  6.46578440716979, 0, 2.4384,            !- X,Y,Z Vertex 3 {m}
+  0, 0, 2.4384;                           !- X,Y,Z Vertex 4 {m}
+
+OS:Surface,
+  {e1a6a66c-c245-4d98-b95e-f55f6e3732cd}, !- Handle
+  Surface 9,                              !- Name
+  RoofCeiling,                            !- Surface Type
+  ,                                       !- Construction Name
+  {81e83890-d7fb-4038-85a1-4070801f35ba}, !- Space Name
+  Outdoors,                               !- Outside Boundary Condition
+  ,                                       !- Outside Boundary Condition Object
+  SunExposed,                             !- Sun Exposure
+  WindExposed,                            !- Wind Exposure
+  ,                                       !- View Factor to Ground
+  ,                                       !- Number of Vertices
+  6.46578440716979, -6.46578440716979, 5.6712922035849, !- X,Y,Z Vertex 1 {m}
+  0, -6.46578440716979, 5.6712922035849,  !- X,Y,Z Vertex 2 {m}
+  0, -12.9315688143396, 2.4384,           !- X,Y,Z Vertex 3 {m}
+  6.46578440716979, -12.9315688143396, 2.4384; !- X,Y,Z Vertex 4 {m}
+
+OS:Surface,
+  {a7c67aaa-b69d-4850-a137-4c58f922eb1e}, !- Handle
+  Surface 10,                             !- Name
+  Wall,                                   !- Surface Type
+  ,                                       !- Construction Name
+  {81e83890-d7fb-4038-85a1-4070801f35ba}, !- Space Name
+  Outdoors,                               !- Outside Boundary Condition
+  ,                                       !- Outside Boundary Condition Object
+  SunExposed,                             !- Sun Exposure
+  WindExposed,                            !- Wind Exposure
+  ,                                       !- View Factor to Ground
+  ,                                       !- Number of Vertices
+  0, -6.46578440716979, 5.6712922035849,  !- X,Y,Z Vertex 1 {m}
+  0, 0, 2.4384,                           !- X,Y,Z Vertex 2 {m}
+  0, -12.9315688143396, 2.4384;           !- X,Y,Z Vertex 3 {m}
+
+OS:Surface,
+  {22265574-7365-4963-a848-dfb1578c04f2}, !- Handle
+  Surface 11,                             !- Name
+  Wall,                                   !- Surface Type
+  ,                                       !- Construction Name
+  {81e83890-d7fb-4038-85a1-4070801f35ba}, !- Space Name
+  Adiabatic,                              !- Outside Boundary Condition
+  ,                                       !- Outside Boundary Condition Object
+  NoSun,                                  !- Sun Exposure
+  NoWind,                                 !- Wind Exposure
+  ,                                       !- View Factor to Ground
+  ,                                       !- Number of Vertices
+  6.46578440716979, -6.46578440716979, 5.6712922035849, !- X,Y,Z Vertex 1 {m}
+  6.46578440716979, -12.9315688143396, 2.4384, !- X,Y,Z Vertex 2 {m}
+  6.46578440716979, 0, 2.4384;            !- X,Y,Z Vertex 3 {m}
+
+OS:Space,
+  {81e83890-d7fb-4038-85a1-4070801f35ba}, !- Handle
+  unfinished attic space,                 !- Name
+  {9d56aa8e-5d59-4291-bf69-3024089d247c}, !- Space Type Name
+  ,                                       !- Default Construction Set Name
+  ,                                       !- Default Schedule Set Name
+  ,                                       !- Direction of Relative North {deg}
+  ,                                       !- X Origin {m}
+  ,                                       !- Y Origin {m}
+  ,                                       !- Z Origin {m}
+  ,                                       !- Building Story Name
+  {8f176869-3904-4f4b-b98d-c3aed5d7bbe0}; !- Thermal Zone Name
+
 OS:ThermalZone,
-  {ade5d1ec-da0c-4068-9412-1aee6364bed0}, !- Handle
-  living zone|unit 2,                     !- Name
+  {8f176869-3904-4f4b-b98d-c3aed5d7bbe0}, !- Handle
+  unfinished attic zone,                  !- Name
   ,                                       !- Multiplier
   ,                                       !- Ceiling Height {m}
   ,                                       !- Volume {m3}
@@ -702,10 +590,10 @@
   ,                                       !- Zone Inside Convection Algorithm
   ,                                       !- Zone Outside Convection Algorithm
   ,                                       !- Zone Conditioning Equipment List Name
-  {4dc977c6-e6ee-49b8-9a49-3f28d56f29b7}, !- Zone Air Inlet Port List
-  {5bd751e0-a8d0-4b2d-a1c2-a0367f3e9b33}, !- Zone Air Exhaust Port List
-  {eafa3ec5-66a0-4e1e-85ef-f54ccaa692a9}, !- Zone Air Node Name
-  {0e316624-c2d1-4193-ba4d-fcc5c2ca6003}, !- Zone Return Air Port List
+  {cfc21c6b-b183-46ee-bd7e-02475d5ee79a}, !- Zone Air Inlet Port List
+  {99b1ec9d-6bd4-42b1-b4df-fb339377b05b}, !- Zone Air Exhaust Port List
+  {dc6a3bf8-9bdf-48e0-832e-5e250f00bde5}, !- Zone Air Node Name
+  {c4ef3dd9-220f-4423-aff5-f4b626e7550e}, !- Zone Return Air Port List
   ,                                       !- Primary Daylighting Control Name
   ,                                       !- Fraction of Zone Controlled by Primary Daylighting Control
   ,                                       !- Secondary Daylighting Control Name
@@ -716,39 +604,37 @@
   No;                                     !- Use Ideal Air Loads
 
 OS:Node,
-  {7695c84a-cc2d-4475-9f47-75ce02336559}, !- Handle
+  {b81d52bd-8efb-4224-8648-c8356d2cf672}, !- Handle
   Node 2,                                 !- Name
-  {eafa3ec5-66a0-4e1e-85ef-f54ccaa692a9}, !- Inlet Port
+  {dc6a3bf8-9bdf-48e0-832e-5e250f00bde5}, !- Inlet Port
   ;                                       !- Outlet Port
 
 OS:Connection,
-  {eafa3ec5-66a0-4e1e-85ef-f54ccaa692a9}, !- Handle
-  {cbc8aa6b-3f2f-4c19-a734-13d37950ac4a}, !- Name
-  {ade5d1ec-da0c-4068-9412-1aee6364bed0}, !- Source Object
+  {dc6a3bf8-9bdf-48e0-832e-5e250f00bde5}, !- Handle
+  {0195ad1d-ab1c-4c71-9391-234c62e56a99}, !- Name
+  {8f176869-3904-4f4b-b98d-c3aed5d7bbe0}, !- Source Object
   11,                                     !- Outlet Port
-  {7695c84a-cc2d-4475-9f47-75ce02336559}, !- Target Object
+  {b81d52bd-8efb-4224-8648-c8356d2cf672}, !- Target Object
   2;                                      !- Inlet Port
 
 OS:PortList,
-  {4dc977c6-e6ee-49b8-9a49-3f28d56f29b7}, !- Handle
-  {855a6ae5-ac79-4880-a385-5f9bfc65cb27}, !- Name
-  {ade5d1ec-da0c-4068-9412-1aee6364bed0}, !- HVAC Component
-  {d377f196-2544-45b4-824f-af76187a018b}; !- Port 1
+  {cfc21c6b-b183-46ee-bd7e-02475d5ee79a}, !- Handle
+  {31931d9a-46f0-4cd1-88d4-7de1b38cbeb9}, !- Name
+  {8f176869-3904-4f4b-b98d-c3aed5d7bbe0}; !- HVAC Component
 
 OS:PortList,
-  {5bd751e0-a8d0-4b2d-a1c2-a0367f3e9b33}, !- Handle
-  {7f3694c6-d76c-4950-a561-879bae32ad18}, !- Name
-  {ade5d1ec-da0c-4068-9412-1aee6364bed0}; !- HVAC Component
+  {99b1ec9d-6bd4-42b1-b4df-fb339377b05b}, !- Handle
+  {9dc915f7-baa7-4c0f-82b5-09a0b3035f79}, !- Name
+  {8f176869-3904-4f4b-b98d-c3aed5d7bbe0}; !- HVAC Component
 
 OS:PortList,
-  {0e316624-c2d1-4193-ba4d-fcc5c2ca6003}, !- Handle
-  {3ead0d6d-beab-448d-97a9-a83ac613e7a7}, !- Name
-  {ade5d1ec-da0c-4068-9412-1aee6364bed0}, !- HVAC Component
-  {66815388-5ea7-49e3-b235-6a3dba0d6e4e}; !- Port 1
+  {c4ef3dd9-220f-4423-aff5-f4b626e7550e}, !- Handle
+  {fa6adf9c-7103-4d9c-bdd3-890605af3aab}, !- Name
+  {8f176869-3904-4f4b-b98d-c3aed5d7bbe0}; !- HVAC Component
 
 OS:Sizing:Zone,
-  {a7e90eb6-4cb7-42e8-ab96-001829f91636}, !- Handle
-  {ade5d1ec-da0c-4068-9412-1aee6364bed0}, !- Zone or ZoneList Name
+  {a3728650-b061-49b9-bfb1-13f4df431036}, !- Handle
+  {8f176869-3904-4f4b-b98d-c3aed5d7bbe0}, !- Zone or ZoneList Name
   SupplyAirTemperature,                   !- Zone Cooling Design Supply Air Temperature Input Method
   14,                                     !- Zone Cooling Design Supply Air Temperature {C}
   11.11,                                  !- Zone Cooling Design Supply Air Temperature Difference {deltaC}
@@ -777,341 +663,12 @@
   autosize;                               !- Dedicated Outdoor Air High Setpoint Temperature for Design {C}
 
 OS:ZoneHVAC:EquipmentList,
-  {560e6a11-b9ad-46bc-87ad-88e0e41a7f4d}, !- Handle
+  {325be757-40ee-4e07-8d4d-bbbcb3427161}, !- Handle
   Zone HVAC Equipment List 2,             !- Name
-  {ade5d1ec-da0c-4068-9412-1aee6364bed0}, !- Thermal Zone
-  SequentialLoad,                         !- Load Distribution Scheme
-  {b2d65368-3cf4-4d57-8cdb-73c911c7bfb2}, !- Zone Equipment 1
-  1,                                      !- Zone Equipment Cooling Sequence 1
-  1,                                      !- Zone Equipment Heating or No-Load Sequence 1
-  ,                                       !- Zone Equipment Sequential Cooling Fraction Schedule Name 1
-  ;                                       !- Zone Equipment Sequential Heating Fraction Schedule Name 1
-
-OS:Space,
-  {4ce7b7e8-d22c-4ee6-832b-9efe21befaf7}, !- Handle
-  living space|unit 2|story 1,            !- Name
-  {a5cd30cf-77c8-41a6-a444-c5052cf6433d}, !- Space Type Name
-  ,                                       !- Default Construction Set Name
-  ,                                       !- Default Schedule Set Name
-  -0,                                     !- Direction of Relative North {deg}
-  0,                                      !- X Origin {m}
-  0,                                      !- Y Origin {m}
-  0,                                      !- Z Origin {m}
-  ,                                       !- Building Story Name
-  {ade5d1ec-da0c-4068-9412-1aee6364bed0}, !- Thermal Zone Name
-  ,                                       !- Part of Total Floor Area
-  ,                                       !- Design Specification Outdoor Air Object Name
-  {55f1f53c-8cd8-4c6a-94a1-bcf2759874b5}; !- Building Unit Name
-
-OS:Surface,
-  {1db75c93-bf1f-4cf0-b57b-c8c6e025e09d}, !- Handle
-  Surface 12,                             !- Name
-  Wall,                                   !- Surface Type
-  ,                                       !- Construction Name
-  {4ce7b7e8-d22c-4ee6-832b-9efe21befaf7}, !- Space Name
-  Outdoors,                               !- Outside Boundary Condition
-  ,                                       !- Outside Boundary Condition Object
-  SunExposed,                             !- Sun Exposure
-  WindExposed,                            !- Wind Exposure
-  ,                                       !- View Factor to Ground
-  ,                                       !- Number of Vertices
-  12.9315688143396, 0, 2.4384,            !- X,Y,Z Vertex 1 {m}
-  12.9315688143396, 0, 0,                 !- X,Y,Z Vertex 2 {m}
-  6.46578440716979, 0, 0,                 !- X,Y,Z Vertex 3 {m}
-  6.46578440716979, 0, 2.4384;            !- X,Y,Z Vertex 4 {m}
-
-OS:Surface,
-  {7c8f80b9-7755-4816-b280-c5cc105ca3fc}, !- Handle
-  Surface 13,                             !- Name
-  Wall,                                   !- Surface Type
-  ,                                       !- Construction Name
-  {4ce7b7e8-d22c-4ee6-832b-9efe21befaf7}, !- Space Name
-  Surface,                                !- Outside Boundary Condition
-  {e707e753-bb2d-4432-aa4d-037e64d69f1f}, !- Outside Boundary Condition Object
-  NoSun,                                  !- Sun Exposure
-  NoWind,                                 !- Wind Exposure
-  ,                                       !- View Factor to Ground
-  ,                                       !- Number of Vertices
-  12.9315688143396, -12.9315688143396, 2.4384, !- X,Y,Z Vertex 1 {m}
-  12.9315688143396, -12.9315688143396, 0, !- X,Y,Z Vertex 2 {m}
-  12.9315688143396, 0, 0,                 !- X,Y,Z Vertex 3 {m}
-  12.9315688143396, 0, 2.4384;            !- X,Y,Z Vertex 4 {m}
-
-OS:Surface,
-  {9df6c756-d9a8-4b2d-a5eb-51aed5eac4a3}, !- Handle
-  Surface 14,                             !- Name
-  RoofCeiling,                            !- Surface Type
-  ,                                       !- Construction Name
-  {4ce7b7e8-d22c-4ee6-832b-9efe21befaf7}, !- Space Name
-  Surface,                                !- Outside Boundary Condition
-  {8840b1df-3860-4c6f-8aac-60570d9d7ac9}, !- Outside Boundary Condition Object
->>>>>>> 5553552e
-  NoSun,                                  !- Sun Exposure
-  NoWind,                                 !- Wind Exposure
-  ,                                       !- View Factor to Ground
-  ,                                       !- Number of Vertices
-  0, -12.9315688143396, 2.4384,           !- X,Y,Z Vertex 1 {m}
-  0, 0, 2.4384,                           !- X,Y,Z Vertex 2 {m}
-  6.46578440716979, 0, 2.4384,            !- X,Y,Z Vertex 3 {m}
-  6.46578440716979, -12.9315688143396, 2.4384; !- X,Y,Z Vertex 4 {m}
-
-OS:Surface,
-<<<<<<< HEAD
-  {7b77de42-4b0a-4412-a2c2-444761754dcd}, !- Handle
-  Surface 8,                              !- Name
-  RoofCeiling,                            !- Surface Type
-  ,                                       !- Construction Name
-  {ef16a8a9-4b89-41ec-855d-5abb112802e0}, !- Space Name
-  Outdoors,                               !- Outside Boundary Condition
-=======
-  {ee002103-e592-4a6f-a097-541632bb4f66}, !- Handle
-  Surface 15,                             !- Name
-  Floor,                                  !- Surface Type
-  ,                                       !- Construction Name
-  {4ce7b7e8-d22c-4ee6-832b-9efe21befaf7}, !- Space Name
-  Foundation,                             !- Outside Boundary Condition
->>>>>>> 5553552e
-  ,                                       !- Outside Boundary Condition Object
-  SunExposed,                             !- Sun Exposure
-  WindExposed,                            !- Wind Exposure
-  ,                                       !- View Factor to Ground
-  ,                                       !- Number of Vertices
-  0, -6.46578440716979, 5.6712922035849,  !- X,Y,Z Vertex 1 {m}
-  6.46578440716979, -6.46578440716979, 5.6712922035849, !- X,Y,Z Vertex 2 {m}
-  6.46578440716979, 0, 2.4384,            !- X,Y,Z Vertex 3 {m}
-  0, 0, 2.4384;                           !- X,Y,Z Vertex 4 {m}
-
-OS:Surface,
-<<<<<<< HEAD
-  {58157c97-cbd9-46b9-84c1-9fa61b9e2c8f}, !- Handle
-  Surface 9,                              !- Name
-  RoofCeiling,                            !- Surface Type
-  ,                                       !- Construction Name
-  {ef16a8a9-4b89-41ec-855d-5abb112802e0}, !- Space Name
-  Outdoors,                               !- Outside Boundary Condition
-  ,                                       !- Outside Boundary Condition Object
-  SunExposed,                             !- Sun Exposure
-  WindExposed,                            !- Wind Exposure
-  ,                                       !- View Factor to Ground
-  ,                                       !- Number of Vertices
-  6.46578440716979, -6.46578440716979, 5.6712922035849, !- X,Y,Z Vertex 1 {m}
-  0, -6.46578440716979, 5.6712922035849,  !- X,Y,Z Vertex 2 {m}
-  0, -12.9315688143396, 2.4384,           !- X,Y,Z Vertex 3 {m}
-  6.46578440716979, -12.9315688143396, 2.4384; !- X,Y,Z Vertex 4 {m}
-
-OS:Surface,
-  {1956b688-311b-4bd2-96d8-b9627dd9b2ec}, !- Handle
-  Surface 10,                             !- Name
-  Wall,                                   !- Surface Type
-  ,                                       !- Construction Name
-  {ef16a8a9-4b89-41ec-855d-5abb112802e0}, !- Space Name
-=======
-  {1f8d246e-31b5-46a8-b93f-368a5063f19b}, !- Handle
-  Surface 16,                             !- Name
-  Wall,                                   !- Surface Type
-  ,                                       !- Construction Name
-  {4ce7b7e8-d22c-4ee6-832b-9efe21befaf7}, !- Space Name
-  Surface,                                !- Outside Boundary Condition
-  {6914141e-a6b1-4962-8e10-dbc185c7b141}, !- Outside Boundary Condition Object
-  NoSun,                                  !- Sun Exposure
-  NoWind,                                 !- Wind Exposure
-  ,                                       !- View Factor to Ground
-  ,                                       !- Number of Vertices
-  6.46578440716979, 0, 2.4384,            !- X,Y,Z Vertex 1 {m}
-  6.46578440716979, 0, 0,                 !- X,Y,Z Vertex 2 {m}
-  6.46578440716979, -12.9315688143396, 0, !- X,Y,Z Vertex 3 {m}
-  6.46578440716979, -12.9315688143396, 2.4384; !- X,Y,Z Vertex 4 {m}
-
-OS:Surface,
-  {e0a26e17-e843-4b6a-b90c-4836dfcdf61c}, !- Handle
-  Surface 17,                             !- Name
-  Wall,                                   !- Surface Type
-  ,                                       !- Construction Name
-  {4ce7b7e8-d22c-4ee6-832b-9efe21befaf7}, !- Space Name
->>>>>>> 5553552e
-  Outdoors,                               !- Outside Boundary Condition
-  ,                                       !- Outside Boundary Condition Object
-  SunExposed,                             !- Sun Exposure
-  WindExposed,                            !- Wind Exposure
-  ,                                       !- View Factor to Ground
-  ,                                       !- Number of Vertices
-<<<<<<< HEAD
-  0, -6.46578440716979, 5.6712922035849,  !- X,Y,Z Vertex 1 {m}
-  0, 0, 2.4384,                           !- X,Y,Z Vertex 2 {m}
-  0, -12.9315688143396, 2.4384;           !- X,Y,Z Vertex 3 {m}
-
-OS:Surface,
-  {73610f06-c2ca-41d8-911b-353524519d8f}, !- Handle
-  Surface 11,                             !- Name
-  Wall,                                   !- Surface Type
-  ,                                       !- Construction Name
-  {ef16a8a9-4b89-41ec-855d-5abb112802e0}, !- Space Name
-  Adiabatic,                              !- Outside Boundary Condition
-  ,                                       !- Outside Boundary Condition Object
-  NoSun,                                  !- Sun Exposure
-  NoWind,                                 !- Wind Exposure
-  ,                                       !- View Factor to Ground
-  ,                                       !- Number of Vertices
-  6.46578440716979, -6.46578440716979, 5.6712922035849, !- X,Y,Z Vertex 1 {m}
-  6.46578440716979, -12.9315688143396, 2.4384, !- X,Y,Z Vertex 2 {m}
-  6.46578440716979, 0, 2.4384;            !- X,Y,Z Vertex 3 {m}
-
-OS:Space,
-  {ef16a8a9-4b89-41ec-855d-5abb112802e0}, !- Handle
-  unfinished attic space,                 !- Name
-  {23cb0098-eb6e-4126-a0dd-2f644a6788cc}, !- Space Type Name
-  ,                                       !- Default Construction Set Name
-  ,                                       !- Default Schedule Set Name
-  ,                                       !- Direction of Relative North {deg}
-  ,                                       !- X Origin {m}
-  ,                                       !- Y Origin {m}
-  ,                                       !- Z Origin {m}
-  ,                                       !- Building Story Name
-  {1bf0109c-bf67-467a-bcdc-119bb3603e57}; !- Thermal Zone Name
-
-OS:ThermalZone,
-  {1bf0109c-bf67-467a-bcdc-119bb3603e57}, !- Handle
-  unfinished attic zone,                  !- Name
-=======
-  6.46578440716979, -12.9315688143396, 2.4384, !- X,Y,Z Vertex 1 {m}
-  6.46578440716979, -12.9315688143396, 0, !- X,Y,Z Vertex 2 {m}
-  12.9315688143396, -12.9315688143396, 0, !- X,Y,Z Vertex 3 {m}
-  12.9315688143396, -12.9315688143396, 2.4384; !- X,Y,Z Vertex 4 {m}
-
-OS:ThermalZone,
-  {079ce131-c040-4d06-94b0-4281b6faef53}, !- Handle
-  living zone|unit 3,                     !- Name
->>>>>>> 5553552e
-  ,                                       !- Multiplier
-  ,                                       !- Ceiling Height {m}
-  ,                                       !- Volume {m3}
-  ,                                       !- Floor Area {m2}
-  ,                                       !- Zone Inside Convection Algorithm
-  ,                                       !- Zone Outside Convection Algorithm
-  ,                                       !- Zone Conditioning Equipment List Name
-<<<<<<< HEAD
-  {eceb1577-40b0-4d75-b943-98a35111c79b}, !- Zone Air Inlet Port List
-  {cc5487ca-e6b5-4c32-a1a5-4751fef17f8f}, !- Zone Air Exhaust Port List
-  {8e7fdcea-98c0-488b-8c98-222c7c44ed93}, !- Zone Air Node Name
-  {5c309a16-7f9a-4f85-bdd4-870b25baa09b}, !- Zone Return Air Port List
-=======
-  {803e46d0-1cff-4f8e-8b06-8a5056a44f11}, !- Zone Air Inlet Port List
-  {9cbcc2ae-1c00-403b-8841-aaa7517e0919}, !- Zone Air Exhaust Port List
-  {5cc9cdb2-7d56-4f53-9415-9f09856bb30f}, !- Zone Air Node Name
-  {5000ed29-fae4-4274-8d06-9a1d891acfa7}, !- Zone Return Air Port List
->>>>>>> 5553552e
-  ,                                       !- Primary Daylighting Control Name
-  ,                                       !- Fraction of Zone Controlled by Primary Daylighting Control
-  ,                                       !- Secondary Daylighting Control Name
-  ,                                       !- Fraction of Zone Controlled by Secondary Daylighting Control
-  ,                                       !- Illuminance Map Name
-  ,                                       !- Group Rendering Name
-  ,                                       !- Thermostat Name
-  No;                                     !- Use Ideal Air Loads
-
-OS:Node,
-<<<<<<< HEAD
-  {e35ed07b-11d5-4a29-813e-f9f38a0ec8be}, !- Handle
-  Node 2,                                 !- Name
-  {8e7fdcea-98c0-488b-8c98-222c7c44ed93}, !- Inlet Port
-  ;                                       !- Outlet Port
-
-OS:Connection,
-  {8e7fdcea-98c0-488b-8c98-222c7c44ed93}, !- Handle
-  {19c53657-e905-4ac9-82f9-f78d9802be3d}, !- Name
-  {1bf0109c-bf67-467a-bcdc-119bb3603e57}, !- Source Object
-  11,                                     !- Outlet Port
-  {e35ed07b-11d5-4a29-813e-f9f38a0ec8be}, !- Target Object
-  2;                                      !- Inlet Port
-
-OS:PortList,
-  {eceb1577-40b0-4d75-b943-98a35111c79b}, !- Handle
-  {dab6a87f-3ff0-43de-8ed1-da38ff078f94}, !- Name
-  {1bf0109c-bf67-467a-bcdc-119bb3603e57}; !- HVAC Component
-
-OS:PortList,
-  {cc5487ca-e6b5-4c32-a1a5-4751fef17f8f}, !- Handle
-  {ef605808-1ff4-416b-8623-2cc62c788bdf}, !- Name
-  {1bf0109c-bf67-467a-bcdc-119bb3603e57}; !- HVAC Component
-
-OS:PortList,
-  {5c309a16-7f9a-4f85-bdd4-870b25baa09b}, !- Handle
-  {760f422e-19af-46ad-994e-5be536cbbf67}, !- Name
-  {1bf0109c-bf67-467a-bcdc-119bb3603e57}; !- HVAC Component
-
-OS:Sizing:Zone,
-  {a6121a2c-3240-46c0-8b88-a4edbcfb305e}, !- Handle
-  {1bf0109c-bf67-467a-bcdc-119bb3603e57}, !- Zone or ZoneList Name
-=======
-  {325ab211-cec0-41c1-bc74-7c53af0dbe4f}, !- Handle
-  Node 3,                                 !- Name
-  {5cc9cdb2-7d56-4f53-9415-9f09856bb30f}, !- Inlet Port
-  ;                                       !- Outlet Port
-
-OS:Connection,
-  {5cc9cdb2-7d56-4f53-9415-9f09856bb30f}, !- Handle
-  {b19ed12e-559d-4372-a282-3bd2ad85aa41}, !- Name
-  {079ce131-c040-4d06-94b0-4281b6faef53}, !- Source Object
-  11,                                     !- Outlet Port
-  {325ab211-cec0-41c1-bc74-7c53af0dbe4f}, !- Target Object
-  2;                                      !- Inlet Port
-
-OS:PortList,
-  {803e46d0-1cff-4f8e-8b06-8a5056a44f11}, !- Handle
-  {d3b07c37-b0d4-4a73-9aec-7455f854c1c7}, !- Name
-  {079ce131-c040-4d06-94b0-4281b6faef53}, !- HVAC Component
-  {fd6a2ef4-004c-44c8-bf71-6b3283623cab}; !- Port 1
-
-OS:PortList,
-  {9cbcc2ae-1c00-403b-8841-aaa7517e0919}, !- Handle
-  {1919dd2b-e5da-4de6-bca0-11ada6d78140}, !- Name
-  {079ce131-c040-4d06-94b0-4281b6faef53}; !- HVAC Component
-
-OS:PortList,
-  {5000ed29-fae4-4274-8d06-9a1d891acfa7}, !- Handle
-  {e461f6c1-17ac-4e66-a18c-b02de51378cd}, !- Name
-  {079ce131-c040-4d06-94b0-4281b6faef53}, !- HVAC Component
-  {1f2abf8b-6893-4438-a27c-c20a6f526ae8}; !- Port 1
-
-OS:Sizing:Zone,
-  {2e3adcc8-d429-4e46-a3cd-1909b580b436}, !- Handle
-  {079ce131-c040-4d06-94b0-4281b6faef53}, !- Zone or ZoneList Name
->>>>>>> 5553552e
-  SupplyAirTemperature,                   !- Zone Cooling Design Supply Air Temperature Input Method
-  14,                                     !- Zone Cooling Design Supply Air Temperature {C}
-  11.11,                                  !- Zone Cooling Design Supply Air Temperature Difference {deltaC}
-  SupplyAirTemperature,                   !- Zone Heating Design Supply Air Temperature Input Method
-  40,                                     !- Zone Heating Design Supply Air Temperature {C}
-  11.11,                                  !- Zone Heating Design Supply Air Temperature Difference {deltaC}
-  0.0085,                                 !- Zone Cooling Design Supply Air Humidity Ratio {kg-H2O/kg-air}
-  0.008,                                  !- Zone Heating Design Supply Air Humidity Ratio {kg-H2O/kg-air}
-  ,                                       !- Zone Heating Sizing Factor
-  ,                                       !- Zone Cooling Sizing Factor
-  DesignDay,                              !- Cooling Design Air Flow Method
-  ,                                       !- Cooling Design Air Flow Rate {m3/s}
-  ,                                       !- Cooling Minimum Air Flow per Zone Floor Area {m3/s-m2}
-  ,                                       !- Cooling Minimum Air Flow {m3/s}
-  ,                                       !- Cooling Minimum Air Flow Fraction
-  DesignDay,                              !- Heating Design Air Flow Method
-  ,                                       !- Heating Design Air Flow Rate {m3/s}
-  ,                                       !- Heating Maximum Air Flow per Zone Floor Area {m3/s-m2}
-  ,                                       !- Heating Maximum Air Flow {m3/s}
-  ,                                       !- Heating Maximum Air Flow Fraction
-  ,                                       !- Design Zone Air Distribution Effectiveness in Cooling Mode
-  ,                                       !- Design Zone Air Distribution Effectiveness in Heating Mode
-  No,                                     !- Account for Dedicated Outdoor Air System
-  NeutralSupplyAir,                       !- Dedicated Outdoor Air System Control Strategy
-  autosize,                               !- Dedicated Outdoor Air Low Setpoint Temperature for Design {C}
-  autosize;                               !- Dedicated Outdoor Air High Setpoint Temperature for Design {C}
-
-OS:ZoneHVAC:EquipmentList,
-<<<<<<< HEAD
-  {d440a3a5-04bd-4aac-be0b-2ef36aeeb5cc}, !- Handle
-  Zone HVAC Equipment List 2,             !- Name
-  {1bf0109c-bf67-467a-bcdc-119bb3603e57}; !- Thermal Zone
+  {8f176869-3904-4f4b-b98d-c3aed5d7bbe0}; !- Thermal Zone
 
 OS:SpaceType,
-  {23cb0098-eb6e-4126-a0dd-2f644a6788cc}, !- Handle
+  {9d56aa8e-5d59-4291-bf69-3024089d247c}, !- Handle
   Space Type 2,                           !- Name
   ,                                       !- Default Construction Set Name
   ,                                       !- Default Schedule Set Name
@@ -1122,14 +679,14 @@
   unfinished attic;                       !- Standards Space Type
 
 OS:BuildingUnit,
-  {5d7b4528-528e-412d-83d5-3717d836ed18}, !- Handle
+  {b5944c40-3ac6-4760-bc49-ff1a6d3a0030}, !- Handle
   unit 1,                                 !- Name
   ,                                       !- Rendering Color
   Residential;                            !- Building Unit Type
 
 OS:AdditionalProperties,
-  {38b0f7a0-9868-4c99-b75b-cf833977db7b}, !- Handle
-  {5d7b4528-528e-412d-83d5-3717d836ed18}, !- Object Name
+  {0a8c2d16-6d6b-457d-bc3c-c8d56cb32ac1}, !- Handle
+  {b5944c40-3ac6-4760-bc49-ff1a6d3a0030}, !- Object Name
   NumberOfBedrooms,                       !- Feature Name 1
   Integer,                                !- Feature Data Type 1
   3,                                      !- Feature Value 1
@@ -1141,12 +698,12 @@
   3.3900000000000001;                     !- Feature Value 3
 
 OS:External:File,
-  {c182f94e-8284-4a88-8007-fa77bc574fe3}, !- Handle
+  {12c00bad-96af-4646-ada3-8a818bb67bb1}, !- Handle
   8760.csv,                               !- Name
   8760.csv;                               !- File Name
 
 OS:Schedule:Day,
-  {283ec6ec-78fb-4895-9160-aa259cf31409}, !- Handle
+  {3c9f6f0f-40d0-47ba-9f6b-7b7c54c1dbc7}, !- Handle
   Schedule Day 1,                         !- Name
   ,                                       !- Schedule Type Limits Name
   ,                                       !- Interpolate to Timestep
@@ -1155,7 +712,7 @@
   0;                                      !- Value Until Time 1
 
 OS:Schedule:Day,
-  {6763c256-1b5d-466d-b7b0-758227fee570}, !- Handle
+  {9108c819-fa7c-4871-9bee-19cf8907cc1d}, !- Handle
   Schedule Day 2,                         !- Name
   ,                                       !- Schedule Type Limits Name
   ,                                       !- Interpolate to Timestep
@@ -1164,10 +721,10 @@
   1;                                      !- Value Until Time 1
 
 OS:Schedule:File,
-  {83aa0ca2-89ca-4005-85d2-c154d5fc26ca}, !- Handle
+  {b87e11b0-af45-4746-a3a5-4ef69b81b22d}, !- Handle
   occupants,                              !- Name
-  {9a443189-7bb6-424f-8b6a-7a2cede82707}, !- Schedule Type Limits Name
-  {c182f94e-8284-4a88-8007-fa77bc574fe3}, !- External File Name
+  {afdc0507-e1cf-469c-833b-980b29afa0a6}, !- Schedule Type Limits Name
+  {12c00bad-96af-4646-ada3-8a818bb67bb1}, !- External File Name
   1,                                      !- Column Number
   1,                                      !- Rows to Skip at Top
   8760,                                   !- Number of Hours of Data
@@ -1176,744 +733,22 @@
   60;                                     !- Minutes per Item
 
 OS:Schedule:Ruleset,
-  {a32fd94b-c3ad-4769-8b45-c1952cfdb742}, !- Handle
+  {174d79e3-9ac9-42dd-a8b4-ba29c33cb9c3}, !- Handle
   Schedule Ruleset 1,                     !- Name
-  {efa1caa9-1e5d-47f6-81a9-dfa0e8b62880}, !- Schedule Type Limits Name
-  {a8961ca6-0b81-4882-80b6-18098972b4f0}; !- Default Day Schedule Name
+  {b519ea0b-5316-43db-8c21-11ad1275b091}, !- Schedule Type Limits Name
+  {ade54744-d7e0-430c-b934-3ca796ce4ef1}; !- Default Day Schedule Name
 
 OS:Schedule:Day,
-  {a8961ca6-0b81-4882-80b6-18098972b4f0}, !- Handle
+  {ade54744-d7e0-430c-b934-3ca796ce4ef1}, !- Handle
   Schedule Day 3,                         !- Name
-  {efa1caa9-1e5d-47f6-81a9-dfa0e8b62880}, !- Schedule Type Limits Name
-=======
-  {2b723d56-e473-4327-a85d-a880883fda95}, !- Handle
-  Zone HVAC Equipment List 3,             !- Name
-  {079ce131-c040-4d06-94b0-4281b6faef53}, !- Thermal Zone
-  SequentialLoad,                         !- Load Distribution Scheme
-  {fd868f54-a9a0-4181-a0cf-88a3905ba792}, !- Zone Equipment 1
-  1,                                      !- Zone Equipment Cooling Sequence 1
-  1,                                      !- Zone Equipment Heating or No-Load Sequence 1
-  ,                                       !- Zone Equipment Sequential Cooling Fraction Schedule Name 1
-  ;                                       !- Zone Equipment Sequential Heating Fraction Schedule Name 1
-
-OS:Space,
-  {4aa99892-2548-4ee6-985b-b846331b47b0}, !- Handle
-  living space|unit 3|story 1,            !- Name
-  {a5cd30cf-77c8-41a6-a444-c5052cf6433d}, !- Space Type Name
-  ,                                       !- Default Construction Set Name
-  ,                                       !- Default Schedule Set Name
-  -0,                                     !- Direction of Relative North {deg}
-  0,                                      !- X Origin {m}
-  0,                                      !- Y Origin {m}
-  0,                                      !- Z Origin {m}
-  ,                                       !- Building Story Name
-  {079ce131-c040-4d06-94b0-4281b6faef53}, !- Thermal Zone Name
-  ,                                       !- Part of Total Floor Area
-  ,                                       !- Design Specification Outdoor Air Object Name
-  {bd0f5dc2-d448-47fe-ad4f-c401fc42434a}; !- Building Unit Name
-
-OS:Surface,
-  {cb9d62ac-ee4e-4032-824e-a7a7174e74e6}, !- Handle
-  Surface 23,                             !- Name
-  Wall,                                   !- Surface Type
-  ,                                       !- Construction Name
-  {4aa99892-2548-4ee6-985b-b846331b47b0}, !- Space Name
-  Outdoors,                               !- Outside Boundary Condition
-  ,                                       !- Outside Boundary Condition Object
-  SunExposed,                             !- Sun Exposure
-  WindExposed,                            !- Wind Exposure
-  ,                                       !- View Factor to Ground
-  ,                                       !- Number of Vertices
-  19.3973532215094, 0, 2.4384,            !- X,Y,Z Vertex 1 {m}
-  19.3973532215094, 0, 0,                 !- X,Y,Z Vertex 2 {m}
-  12.9315688143396, 0, 0,                 !- X,Y,Z Vertex 3 {m}
-  12.9315688143396, 0, 2.4384;            !- X,Y,Z Vertex 4 {m}
-
-OS:Surface,
-  {daa8c700-a827-47f0-92af-2f63f9e4a707}, !- Handle
-  Surface 24,                             !- Name
-  Wall,                                   !- Surface Type
-  ,                                       !- Construction Name
-  {4aa99892-2548-4ee6-985b-b846331b47b0}, !- Space Name
-  Surface,                                !- Outside Boundary Condition
-  {a952a863-ebe0-485d-93c2-b8eff8a67304}, !- Outside Boundary Condition Object
-  NoSun,                                  !- Sun Exposure
-  NoWind,                                 !- Wind Exposure
-  ,                                       !- View Factor to Ground
-  ,                                       !- Number of Vertices
-  19.3973532215094, -12.9315688143396, 2.4384, !- X,Y,Z Vertex 1 {m}
-  19.3973532215094, -12.9315688143396, 0, !- X,Y,Z Vertex 2 {m}
-  19.3973532215094, 0, 0,                 !- X,Y,Z Vertex 3 {m}
-  19.3973532215094, 0, 2.4384;            !- X,Y,Z Vertex 4 {m}
-
-OS:Surface,
-  {c5d74f29-6456-4014-aa4d-52026940dff9}, !- Handle
-  Surface 25,                             !- Name
-  RoofCeiling,                            !- Surface Type
-  ,                                       !- Construction Name
-  {4aa99892-2548-4ee6-985b-b846331b47b0}, !- Space Name
-  Surface,                                !- Outside Boundary Condition
-  {73792356-73d2-43f0-87ad-9ab47776a4e7}, !- Outside Boundary Condition Object
-  NoSun,                                  !- Sun Exposure
-  NoWind,                                 !- Wind Exposure
-  ,                                       !- View Factor to Ground
-  ,                                       !- Number of Vertices
-  19.3973532215094, -12.9315688143396, 2.4384, !- X,Y,Z Vertex 1 {m}
-  19.3973532215094, 0, 2.4384,            !- X,Y,Z Vertex 2 {m}
-  12.9315688143396, 0, 2.4384,            !- X,Y,Z Vertex 3 {m}
-  12.9315688143396, -12.9315688143396, 2.4384; !- X,Y,Z Vertex 4 {m}
-
-OS:Surface,
-  {4f3d5d17-7bc9-4068-b95d-ded842004310}, !- Handle
-  Surface 26,                             !- Name
-  Floor,                                  !- Surface Type
-  ,                                       !- Construction Name
-  {4aa99892-2548-4ee6-985b-b846331b47b0}, !- Space Name
-  Foundation,                             !- Outside Boundary Condition
-  ,                                       !- Outside Boundary Condition Object
-  NoSun,                                  !- Sun Exposure
-  NoWind,                                 !- Wind Exposure
-  ,                                       !- View Factor to Ground
-  ,                                       !- Number of Vertices
-  12.9315688143396, -12.9315688143396, 0, !- X,Y,Z Vertex 1 {m}
-  12.9315688143396, 0, 0,                 !- X,Y,Z Vertex 2 {m}
-  19.3973532215094, 0, 0,                 !- X,Y,Z Vertex 3 {m}
-  19.3973532215094, -12.9315688143396, 0; !- X,Y,Z Vertex 4 {m}
-
-OS:Surface,
-  {e707e753-bb2d-4432-aa4d-037e64d69f1f}, !- Handle
-  Surface 27,                             !- Name
-  Wall,                                   !- Surface Type
-  ,                                       !- Construction Name
-  {4aa99892-2548-4ee6-985b-b846331b47b0}, !- Space Name
-  Surface,                                !- Outside Boundary Condition
-  {7c8f80b9-7755-4816-b280-c5cc105ca3fc}, !- Outside Boundary Condition Object
-  NoSun,                                  !- Sun Exposure
-  NoWind,                                 !- Wind Exposure
-  ,                                       !- View Factor to Ground
-  ,                                       !- Number of Vertices
-  12.9315688143396, 0, 2.4384,            !- X,Y,Z Vertex 1 {m}
-  12.9315688143396, 0, 0,                 !- X,Y,Z Vertex 2 {m}
-  12.9315688143396, -12.9315688143396, 0, !- X,Y,Z Vertex 3 {m}
-  12.9315688143396, -12.9315688143396, 2.4384; !- X,Y,Z Vertex 4 {m}
-
-OS:Surface,
-  {9f1b850e-9910-458b-b50b-2d1e9e46d72b}, !- Handle
-  Surface 28,                             !- Name
-  Wall,                                   !- Surface Type
-  ,                                       !- Construction Name
-  {4aa99892-2548-4ee6-985b-b846331b47b0}, !- Space Name
-  Outdoors,                               !- Outside Boundary Condition
-  ,                                       !- Outside Boundary Condition Object
-  SunExposed,                             !- Sun Exposure
-  WindExposed,                            !- Wind Exposure
-  ,                                       !- View Factor to Ground
-  ,                                       !- Number of Vertices
-  12.9315688143396, -12.9315688143396, 2.4384, !- X,Y,Z Vertex 1 {m}
-  12.9315688143396, -12.9315688143396, 0, !- X,Y,Z Vertex 2 {m}
-  19.3973532215094, -12.9315688143396, 0, !- X,Y,Z Vertex 3 {m}
-  19.3973532215094, -12.9315688143396, 2.4384; !- X,Y,Z Vertex 4 {m}
-
-OS:ThermalZone,
-  {86d7bddc-4992-489c-a461-60ce5a038d61}, !- Handle
-  living zone|unit 4,                     !- Name
-  ,                                       !- Multiplier
-  ,                                       !- Ceiling Height {m}
-  ,                                       !- Volume {m3}
-  ,                                       !- Floor Area {m2}
-  ,                                       !- Zone Inside Convection Algorithm
-  ,                                       !- Zone Outside Convection Algorithm
-  ,                                       !- Zone Conditioning Equipment List Name
-  {0ebae2ad-e1f5-4092-999b-713d07b8608d}, !- Zone Air Inlet Port List
-  {41cd5312-0efe-4fdc-91e8-693a3fc6387e}, !- Zone Air Exhaust Port List
-  {5c25a334-7d33-4917-a690-d3988f1659b6}, !- Zone Air Node Name
-  {f2203374-1bbe-4200-9705-882458d493d2}, !- Zone Return Air Port List
-  ,                                       !- Primary Daylighting Control Name
-  ,                                       !- Fraction of Zone Controlled by Primary Daylighting Control
-  ,                                       !- Secondary Daylighting Control Name
-  ,                                       !- Fraction of Zone Controlled by Secondary Daylighting Control
-  ,                                       !- Illuminance Map Name
-  ,                                       !- Group Rendering Name
-  ,                                       !- Thermostat Name
-  No;                                     !- Use Ideal Air Loads
-
-OS:Node,
-  {d84e3f73-08f5-4d20-9c14-96dc1df4c13c}, !- Handle
-  Node 4,                                 !- Name
-  {5c25a334-7d33-4917-a690-d3988f1659b6}, !- Inlet Port
-  ;                                       !- Outlet Port
-
-OS:Connection,
-  {5c25a334-7d33-4917-a690-d3988f1659b6}, !- Handle
-  {06495c8f-8acf-463f-a566-60fb05fa4ce2}, !- Name
-  {86d7bddc-4992-489c-a461-60ce5a038d61}, !- Source Object
-  11,                                     !- Outlet Port
-  {d84e3f73-08f5-4d20-9c14-96dc1df4c13c}, !- Target Object
-  2;                                      !- Inlet Port
-
-OS:PortList,
-  {0ebae2ad-e1f5-4092-999b-713d07b8608d}, !- Handle
-  {90a8cd8d-cba8-4b26-8ac8-f84647759e89}, !- Name
-  {86d7bddc-4992-489c-a461-60ce5a038d61}, !- HVAC Component
-  {468abf5a-0bee-431a-b65b-2a9ad2284376}; !- Port 1
-
-OS:PortList,
-  {41cd5312-0efe-4fdc-91e8-693a3fc6387e}, !- Handle
-  {722d8c69-60f7-495c-87c3-eae0a9eb05af}, !- Name
-  {86d7bddc-4992-489c-a461-60ce5a038d61}; !- HVAC Component
-
-OS:PortList,
-  {f2203374-1bbe-4200-9705-882458d493d2}, !- Handle
-  {43ce391e-3903-4918-9dda-e671c85132ab}, !- Name
-  {86d7bddc-4992-489c-a461-60ce5a038d61}, !- HVAC Component
-  {2b3d41dc-d270-43b3-8756-e76398acfc4e}; !- Port 1
-
-OS:Sizing:Zone,
-  {f2d19614-412b-40cd-954d-bdf8d434d725}, !- Handle
-  {86d7bddc-4992-489c-a461-60ce5a038d61}, !- Zone or ZoneList Name
-  SupplyAirTemperature,                   !- Zone Cooling Design Supply Air Temperature Input Method
-  14,                                     !- Zone Cooling Design Supply Air Temperature {C}
-  11.11,                                  !- Zone Cooling Design Supply Air Temperature Difference {deltaC}
-  SupplyAirTemperature,                   !- Zone Heating Design Supply Air Temperature Input Method
-  40,                                     !- Zone Heating Design Supply Air Temperature {C}
-  11.11,                                  !- Zone Heating Design Supply Air Temperature Difference {deltaC}
-  0.0085,                                 !- Zone Cooling Design Supply Air Humidity Ratio {kg-H2O/kg-air}
-  0.008,                                  !- Zone Heating Design Supply Air Humidity Ratio {kg-H2O/kg-air}
-  ,                                       !- Zone Heating Sizing Factor
-  ,                                       !- Zone Cooling Sizing Factor
-  DesignDay,                              !- Cooling Design Air Flow Method
-  ,                                       !- Cooling Design Air Flow Rate {m3/s}
-  ,                                       !- Cooling Minimum Air Flow per Zone Floor Area {m3/s-m2}
-  ,                                       !- Cooling Minimum Air Flow {m3/s}
-  ,                                       !- Cooling Minimum Air Flow Fraction
-  DesignDay,                              !- Heating Design Air Flow Method
-  ,                                       !- Heating Design Air Flow Rate {m3/s}
-  ,                                       !- Heating Maximum Air Flow per Zone Floor Area {m3/s-m2}
-  ,                                       !- Heating Maximum Air Flow {m3/s}
-  ,                                       !- Heating Maximum Air Flow Fraction
-  ,                                       !- Design Zone Air Distribution Effectiveness in Cooling Mode
-  ,                                       !- Design Zone Air Distribution Effectiveness in Heating Mode
-  No,                                     !- Account for Dedicated Outdoor Air System
-  NeutralSupplyAir,                       !- Dedicated Outdoor Air System Control Strategy
-  autosize,                               !- Dedicated Outdoor Air Low Setpoint Temperature for Design {C}
-  autosize;                               !- Dedicated Outdoor Air High Setpoint Temperature for Design {C}
-
-OS:ZoneHVAC:EquipmentList,
-  {9ab041cb-60d7-4550-aa1e-56e14696bad3}, !- Handle
-  Zone HVAC Equipment List 4,             !- Name
-  {86d7bddc-4992-489c-a461-60ce5a038d61}, !- Thermal Zone
-  SequentialLoad,                         !- Load Distribution Scheme
-  {30df0f2a-8f38-41f1-a440-233b5c09a5c2}, !- Zone Equipment 1
-  1,                                      !- Zone Equipment Cooling Sequence 1
-  1,                                      !- Zone Equipment Heating or No-Load Sequence 1
-  ,                                       !- Zone Equipment Sequential Cooling Fraction Schedule Name 1
-  ;                                       !- Zone Equipment Sequential Heating Fraction Schedule Name 1
-
-OS:Space,
-  {c0c74c86-f34c-4f24-ace0-62da3b2cf53e}, !- Handle
-  living space|unit 4|story 1,            !- Name
-  {a5cd30cf-77c8-41a6-a444-c5052cf6433d}, !- Space Type Name
-  ,                                       !- Default Construction Set Name
-  ,                                       !- Default Schedule Set Name
-  -0,                                     !- Direction of Relative North {deg}
-  0,                                      !- X Origin {m}
-  0,                                      !- Y Origin {m}
-  0,                                      !- Z Origin {m}
-  ,                                       !- Building Story Name
-  {86d7bddc-4992-489c-a461-60ce5a038d61}, !- Thermal Zone Name
-  ,                                       !- Part of Total Floor Area
-  ,                                       !- Design Specification Outdoor Air Object Name
-  {9dd1e39a-564c-4cbb-9e0b-1139a8b6be00}; !- Building Unit Name
-
-OS:Surface,
-  {7d777206-6a0c-48c8-8412-f5d633f27893}, !- Handle
-  Surface 34,                             !- Name
-  Wall,                                   !- Surface Type
-  ,                                       !- Construction Name
-  {c0c74c86-f34c-4f24-ace0-62da3b2cf53e}, !- Space Name
-  Outdoors,                               !- Outside Boundary Condition
-  ,                                       !- Outside Boundary Condition Object
-  SunExposed,                             !- Sun Exposure
-  WindExposed,                            !- Wind Exposure
-  ,                                       !- View Factor to Ground
-  ,                                       !- Number of Vertices
-  25.8631376286792, 0, 2.4384,            !- X,Y,Z Vertex 1 {m}
-  25.8631376286792, 0, 0,                 !- X,Y,Z Vertex 2 {m}
-  19.3973532215094, 0, 0,                 !- X,Y,Z Vertex 3 {m}
-  19.3973532215094, 0, 2.4384;            !- X,Y,Z Vertex 4 {m}
-
-OS:Surface,
-  {82810e9d-c46d-488b-819c-25896f13f78a}, !- Handle
-  Surface 35,                             !- Name
-  Wall,                                   !- Surface Type
-  ,                                       !- Construction Name
-  {c0c74c86-f34c-4f24-ace0-62da3b2cf53e}, !- Space Name
-  Outdoors,                               !- Outside Boundary Condition
-  ,                                       !- Outside Boundary Condition Object
-  SunExposed,                             !- Sun Exposure
-  WindExposed,                            !- Wind Exposure
-  ,                                       !- View Factor to Ground
-  ,                                       !- Number of Vertices
-  25.8631376286792, -12.9315688143396, 2.4384, !- X,Y,Z Vertex 1 {m}
-  25.8631376286792, -12.9315688143396, 0, !- X,Y,Z Vertex 2 {m}
-  25.8631376286792, 0, 0,                 !- X,Y,Z Vertex 3 {m}
-  25.8631376286792, 0, 2.4384;            !- X,Y,Z Vertex 4 {m}
-
-OS:Surface,
-  {40621b9a-a75b-4472-aa25-a574d1f844df}, !- Handle
-  Surface 36,                             !- Name
-  RoofCeiling,                            !- Surface Type
-  ,                                       !- Construction Name
-  {c0c74c86-f34c-4f24-ace0-62da3b2cf53e}, !- Space Name
-  Surface,                                !- Outside Boundary Condition
-  {04fc8195-5eb4-4f0a-b657-22a31ccf8a28}, !- Outside Boundary Condition Object
-  NoSun,                                  !- Sun Exposure
-  NoWind,                                 !- Wind Exposure
-  ,                                       !- View Factor to Ground
-  ,                                       !- Number of Vertices
-  25.8631376286792, -12.9315688143396, 2.4384, !- X,Y,Z Vertex 1 {m}
-  25.8631376286792, 0, 2.4384,            !- X,Y,Z Vertex 2 {m}
-  19.3973532215094, 0, 2.4384,            !- X,Y,Z Vertex 3 {m}
-  19.3973532215094, -12.9315688143396, 2.4384; !- X,Y,Z Vertex 4 {m}
-
-OS:Surface,
-  {e08f5363-b634-4d33-aecf-f252c46a1b51}, !- Handle
-  Surface 37,                             !- Name
-  Floor,                                  !- Surface Type
-  ,                                       !- Construction Name
-  {c0c74c86-f34c-4f24-ace0-62da3b2cf53e}, !- Space Name
-  Foundation,                             !- Outside Boundary Condition
-  ,                                       !- Outside Boundary Condition Object
-  NoSun,                                  !- Sun Exposure
-  NoWind,                                 !- Wind Exposure
-  ,                                       !- View Factor to Ground
-  ,                                       !- Number of Vertices
-  19.3973532215094, -12.9315688143396, 0, !- X,Y,Z Vertex 1 {m}
-  19.3973532215094, 0, 0,                 !- X,Y,Z Vertex 2 {m}
-  25.8631376286792, 0, 0,                 !- X,Y,Z Vertex 3 {m}
-  25.8631376286792, -12.9315688143396, 0; !- X,Y,Z Vertex 4 {m}
-
-OS:Surface,
-  {a952a863-ebe0-485d-93c2-b8eff8a67304}, !- Handle
-  Surface 38,                             !- Name
-  Wall,                                   !- Surface Type
-  ,                                       !- Construction Name
-  {c0c74c86-f34c-4f24-ace0-62da3b2cf53e}, !- Space Name
-  Surface,                                !- Outside Boundary Condition
-  {daa8c700-a827-47f0-92af-2f63f9e4a707}, !- Outside Boundary Condition Object
-  NoSun,                                  !- Sun Exposure
-  NoWind,                                 !- Wind Exposure
-  ,                                       !- View Factor to Ground
-  ,                                       !- Number of Vertices
-  19.3973532215094, 0, 2.4384,            !- X,Y,Z Vertex 1 {m}
-  19.3973532215094, 0, 0,                 !- X,Y,Z Vertex 2 {m}
-  19.3973532215094, -12.9315688143396, 0, !- X,Y,Z Vertex 3 {m}
-  19.3973532215094, -12.9315688143396, 2.4384; !- X,Y,Z Vertex 4 {m}
-
-OS:Surface,
-  {caecdde9-c2c8-4764-b815-5f602594f732}, !- Handle
-  Surface 39,                             !- Name
-  Wall,                                   !- Surface Type
-  ,                                       !- Construction Name
-  {c0c74c86-f34c-4f24-ace0-62da3b2cf53e}, !- Space Name
-  Outdoors,                               !- Outside Boundary Condition
-  ,                                       !- Outside Boundary Condition Object
-  SunExposed,                             !- Sun Exposure
-  WindExposed,                            !- Wind Exposure
-  ,                                       !- View Factor to Ground
-  ,                                       !- Number of Vertices
-  19.3973532215094, -12.9315688143396, 2.4384, !- X,Y,Z Vertex 1 {m}
-  19.3973532215094, -12.9315688143396, 0, !- X,Y,Z Vertex 2 {m}
-  25.8631376286792, -12.9315688143396, 0, !- X,Y,Z Vertex 3 {m}
-  25.8631376286792, -12.9315688143396, 2.4384; !- X,Y,Z Vertex 4 {m}
-
-OS:Surface,
-  {fb5db48b-0c43-48cc-be62-bb821c48a26e}, !- Handle
-  Surface 7,                              !- Name
-  Floor,                                  !- Surface Type
-  ,                                       !- Construction Name
-  {f53ade4e-c0b9-496d-9d7c-022f73b90172}, !- Space Name
-  Surface,                                !- Outside Boundary Condition
-  {705e21fb-dfc5-48d4-8f90-2400a1d205fe}, !- Outside Boundary Condition Object
-  NoSun,                                  !- Sun Exposure
-  NoWind,                                 !- Wind Exposure
-  ,                                       !- View Factor to Ground
-  ,                                       !- Number of Vertices
-  6.46578440716979, 0, 2.4384,            !- X,Y,Z Vertex 1 {m}
-  6.46578440716979, -12.9315688143396, 2.4384, !- X,Y,Z Vertex 2 {m}
-  0, -12.9315688143396, 2.4384,           !- X,Y,Z Vertex 3 {m}
-  0, 0, 2.4384;                           !- X,Y,Z Vertex 4 {m}
-
-OS:Surface,
-  {3adb1346-71f8-4e95-97c9-8e20036ca167}, !- Handle
-  Surface 8,                              !- Name
-  RoofCeiling,                            !- Surface Type
-  ,                                       !- Construction Name
-  {f53ade4e-c0b9-496d-9d7c-022f73b90172}, !- Space Name
-  Outdoors,                               !- Outside Boundary Condition
-  ,                                       !- Outside Boundary Condition Object
-  SunExposed,                             !- Sun Exposure
-  WindExposed,                            !- Wind Exposure
-  ,                                       !- View Factor to Ground
-  ,                                       !- Number of Vertices
-  0, -6.46578440716979, 5.6712922035849,  !- X,Y,Z Vertex 1 {m}
-  25.8631376286792, -6.46578440716979, 5.6712922035849, !- X,Y,Z Vertex 2 {m}
-  25.8631376286792, 0, 2.4384,            !- X,Y,Z Vertex 3 {m}
-  0, 0, 2.4384;                           !- X,Y,Z Vertex 4 {m}
-
-OS:Surface,
-  {7d8c7a60-0d76-425b-aaa9-5b0e219950a9}, !- Handle
-  Surface 9,                              !- Name
-  RoofCeiling,                            !- Surface Type
-  ,                                       !- Construction Name
-  {f53ade4e-c0b9-496d-9d7c-022f73b90172}, !- Space Name
-  Outdoors,                               !- Outside Boundary Condition
-  ,                                       !- Outside Boundary Condition Object
-  SunExposed,                             !- Sun Exposure
-  WindExposed,                            !- Wind Exposure
-  ,                                       !- View Factor to Ground
-  ,                                       !- Number of Vertices
-  25.8631376286792, -6.46578440716979, 5.6712922035849, !- X,Y,Z Vertex 1 {m}
-  0, -6.46578440716979, 5.6712922035849,  !- X,Y,Z Vertex 2 {m}
-  0, -12.9315688143396, 2.4384,           !- X,Y,Z Vertex 3 {m}
-  25.8631376286792, -12.9315688143396, 2.4384; !- X,Y,Z Vertex 4 {m}
-
-OS:Surface,
-  {b63764ff-6070-4fc4-84c4-42e87e4ec152}, !- Handle
-  Surface 10,                             !- Name
-  Wall,                                   !- Surface Type
-  ,                                       !- Construction Name
-  {f53ade4e-c0b9-496d-9d7c-022f73b90172}, !- Space Name
-  Outdoors,                               !- Outside Boundary Condition
-  ,                                       !- Outside Boundary Condition Object
-  SunExposed,                             !- Sun Exposure
-  WindExposed,                            !- Wind Exposure
-  ,                                       !- View Factor to Ground
-  ,                                       !- Number of Vertices
-  0, -6.46578440716979, 5.6712922035849,  !- X,Y,Z Vertex 1 {m}
-  0, 0, 2.4384,                           !- X,Y,Z Vertex 2 {m}
-  0, -12.9315688143396, 2.4384;           !- X,Y,Z Vertex 3 {m}
-
-OS:Surface,
-  {d5c65e81-5ac3-4724-a568-9bba8e1e2e41}, !- Handle
-  Surface 11,                             !- Name
-  Wall,                                   !- Surface Type
-  ,                                       !- Construction Name
-  {f53ade4e-c0b9-496d-9d7c-022f73b90172}, !- Space Name
-  Outdoors,                               !- Outside Boundary Condition
-  ,                                       !- Outside Boundary Condition Object
-  SunExposed,                             !- Sun Exposure
-  WindExposed,                            !- Wind Exposure
-  ,                                       !- View Factor to Ground
-  ,                                       !- Number of Vertices
-  25.8631376286792, -6.46578440716979, 5.6712922035849, !- X,Y,Z Vertex 1 {m}
-  25.8631376286792, -12.9315688143396, 2.4384, !- X,Y,Z Vertex 2 {m}
-  25.8631376286792, 0, 2.4384;            !- X,Y,Z Vertex 3 {m}
-
-OS:Space,
-  {f53ade4e-c0b9-496d-9d7c-022f73b90172}, !- Handle
-  unfinished attic space,                 !- Name
-  {f435c987-fe3b-4a82-9887-68c60cdee8ff}, !- Space Type Name
-  ,                                       !- Default Construction Set Name
-  ,                                       !- Default Schedule Set Name
-  ,                                       !- Direction of Relative North {deg}
-  ,                                       !- X Origin {m}
-  ,                                       !- Y Origin {m}
-  ,                                       !- Z Origin {m}
-  ,                                       !- Building Story Name
-  {2ea45d31-31ec-47f0-8e5e-8aba466d4e08}; !- Thermal Zone Name
-
-OS:ThermalZone,
-  {2ea45d31-31ec-47f0-8e5e-8aba466d4e08}, !- Handle
-  unfinished attic zone,                  !- Name
-  ,                                       !- Multiplier
-  ,                                       !- Ceiling Height {m}
-  ,                                       !- Volume {m3}
-  ,                                       !- Floor Area {m2}
-  ,                                       !- Zone Inside Convection Algorithm
-  ,                                       !- Zone Outside Convection Algorithm
-  ,                                       !- Zone Conditioning Equipment List Name
-  {32ffe598-ee78-49ba-847b-930a617076ea}, !- Zone Air Inlet Port List
-  {7f992966-9ac1-4efe-87a0-17c7ce71e0a9}, !- Zone Air Exhaust Port List
-  {11c49f47-806f-49b3-9ded-17608099c70f}, !- Zone Air Node Name
-  {b75e9378-6a34-4877-9311-df9445447580}, !- Zone Return Air Port List
-  ,                                       !- Primary Daylighting Control Name
-  ,                                       !- Fraction of Zone Controlled by Primary Daylighting Control
-  ,                                       !- Secondary Daylighting Control Name
-  ,                                       !- Fraction of Zone Controlled by Secondary Daylighting Control
-  ,                                       !- Illuminance Map Name
-  ,                                       !- Group Rendering Name
-  ,                                       !- Thermostat Name
-  No;                                     !- Use Ideal Air Loads
-
-OS:Node,
-  {94340dd7-1e3e-4aff-b0b9-53ee0dc6f44a}, !- Handle
-  Node 5,                                 !- Name
-  {11c49f47-806f-49b3-9ded-17608099c70f}, !- Inlet Port
-  ;                                       !- Outlet Port
-
-OS:Connection,
-  {11c49f47-806f-49b3-9ded-17608099c70f}, !- Handle
-  {bfa1d510-656e-48dd-851f-9c1cf173404b}, !- Name
-  {2ea45d31-31ec-47f0-8e5e-8aba466d4e08}, !- Source Object
-  11,                                     !- Outlet Port
-  {94340dd7-1e3e-4aff-b0b9-53ee0dc6f44a}, !- Target Object
-  2;                                      !- Inlet Port
-
-OS:PortList,
-  {32ffe598-ee78-49ba-847b-930a617076ea}, !- Handle
-  {8c2dcb49-f956-4ab2-a291-2ea6b1157744}, !- Name
-  {2ea45d31-31ec-47f0-8e5e-8aba466d4e08}; !- HVAC Component
-
-OS:PortList,
-  {7f992966-9ac1-4efe-87a0-17c7ce71e0a9}, !- Handle
-  {d112de1a-3085-4cb5-a9bb-642b2c189d16}, !- Name
-  {2ea45d31-31ec-47f0-8e5e-8aba466d4e08}; !- HVAC Component
-
-OS:PortList,
-  {b75e9378-6a34-4877-9311-df9445447580}, !- Handle
-  {6937b58a-955b-4aec-b0c5-1f111f231824}, !- Name
-  {2ea45d31-31ec-47f0-8e5e-8aba466d4e08}; !- HVAC Component
-
-OS:Sizing:Zone,
-  {45f5e22d-33ec-4ac8-9b15-c97c9fa71759}, !- Handle
-  {2ea45d31-31ec-47f0-8e5e-8aba466d4e08}, !- Zone or ZoneList Name
-  SupplyAirTemperature,                   !- Zone Cooling Design Supply Air Temperature Input Method
-  14,                                     !- Zone Cooling Design Supply Air Temperature {C}
-  11.11,                                  !- Zone Cooling Design Supply Air Temperature Difference {deltaC}
-  SupplyAirTemperature,                   !- Zone Heating Design Supply Air Temperature Input Method
-  40,                                     !- Zone Heating Design Supply Air Temperature {C}
-  11.11,                                  !- Zone Heating Design Supply Air Temperature Difference {deltaC}
-  0.0085,                                 !- Zone Cooling Design Supply Air Humidity Ratio {kg-H2O/kg-air}
-  0.008,                                  !- Zone Heating Design Supply Air Humidity Ratio {kg-H2O/kg-air}
-  ,                                       !- Zone Heating Sizing Factor
-  ,                                       !- Zone Cooling Sizing Factor
-  DesignDay,                              !- Cooling Design Air Flow Method
-  ,                                       !- Cooling Design Air Flow Rate {m3/s}
-  ,                                       !- Cooling Minimum Air Flow per Zone Floor Area {m3/s-m2}
-  ,                                       !- Cooling Minimum Air Flow {m3/s}
-  ,                                       !- Cooling Minimum Air Flow Fraction
-  DesignDay,                              !- Heating Design Air Flow Method
-  ,                                       !- Heating Design Air Flow Rate {m3/s}
-  ,                                       !- Heating Maximum Air Flow per Zone Floor Area {m3/s-m2}
-  ,                                       !- Heating Maximum Air Flow {m3/s}
-  ,                                       !- Heating Maximum Air Flow Fraction
-  ,                                       !- Design Zone Air Distribution Effectiveness in Cooling Mode
-  ,                                       !- Design Zone Air Distribution Effectiveness in Heating Mode
-  No,                                     !- Account for Dedicated Outdoor Air System
-  NeutralSupplyAir,                       !- Dedicated Outdoor Air System Control Strategy
-  autosize,                               !- Dedicated Outdoor Air Low Setpoint Temperature for Design {C}
-  autosize;                               !- Dedicated Outdoor Air High Setpoint Temperature for Design {C}
-
-OS:ZoneHVAC:EquipmentList,
-  {63340582-0f7a-4962-8766-878a21422367}, !- Handle
-  Zone HVAC Equipment List 5,             !- Name
-  {2ea45d31-31ec-47f0-8e5e-8aba466d4e08}; !- Thermal Zone
-
-OS:SpaceType,
-  {f435c987-fe3b-4a82-9887-68c60cdee8ff}, !- Handle
-  Space Type 2,                           !- Name
-  ,                                       !- Default Construction Set Name
-  ,                                       !- Default Schedule Set Name
-  ,                                       !- Group Rendering Name
-  ,                                       !- Design Specification Outdoor Air Object Name
-  ,                                       !- Standards Template
-  ,                                       !- Standards Building Type
-  unfinished attic;                       !- Standards Space Type
-
-OS:BuildingUnit,
-  {22257264-eecc-4a77-9314-32d9010604a0}, !- Handle
-  unit 1,                                 !- Name
-  ,                                       !- Rendering Color
-  Residential;                            !- Building Unit Type
-
-OS:AdditionalProperties,
-  {345407ac-e6cf-4d1a-b2c0-c651f0a96c9c}, !- Handle
-  {22257264-eecc-4a77-9314-32d9010604a0}, !- Object Name
-  Units Represented,                      !- Feature Name 1
-  Integer,                                !- Feature Data Type 1
-  1,                                      !- Feature Value 1
-  NumberOfBedrooms,                       !- Feature Name 2
-  Integer,                                !- Feature Data Type 2
-  3,                                      !- Feature Value 2
-  NumberOfBathrooms,                      !- Feature Name 3
-  Double,                                 !- Feature Data Type 3
-  2,                                      !- Feature Value 3
-  NumberOfOccupants,                      !- Feature Name 4
-  Double,                                 !- Feature Data Type 4
-  3.3900000000000001;                     !- Feature Value 4
-
-OS:BuildingUnit,
-  {55f1f53c-8cd8-4c6a-94a1-bcf2759874b5}, !- Handle
-  unit 2,                                 !- Name
-  ,                                       !- Rendering Color
-  Residential;                            !- Building Unit Type
-
-OS:AdditionalProperties,
-  {5b91fcec-34a4-4556-af22-23b83e293f4d}, !- Handle
-  {55f1f53c-8cd8-4c6a-94a1-bcf2759874b5}, !- Object Name
-  Units Represented,                      !- Feature Name 1
-  Integer,                                !- Feature Data Type 1
-  1,                                      !- Feature Value 1
-  NumberOfBedrooms,                       !- Feature Name 2
-  Integer,                                !- Feature Data Type 2
-  3,                                      !- Feature Value 2
-  NumberOfBathrooms,                      !- Feature Name 3
-  Double,                                 !- Feature Data Type 3
-  2,                                      !- Feature Value 3
-  NumberOfOccupants,                      !- Feature Name 4
-  Double,                                 !- Feature Data Type 4
-  3.3900000000000001;                     !- Feature Value 4
-
-OS:BuildingUnit,
-  {bd0f5dc2-d448-47fe-ad4f-c401fc42434a}, !- Handle
-  unit 3,                                 !- Name
-  ,                                       !- Rendering Color
-  Residential;                            !- Building Unit Type
-
-OS:AdditionalProperties,
-  {43e20842-82c6-4b9a-a9d3-6a52222e7db4}, !- Handle
-  {bd0f5dc2-d448-47fe-ad4f-c401fc42434a}, !- Object Name
-  Units Represented,                      !- Feature Name 1
-  Integer,                                !- Feature Data Type 1
-  1,                                      !- Feature Value 1
-  NumberOfBedrooms,                       !- Feature Name 2
-  Integer,                                !- Feature Data Type 2
-  3,                                      !- Feature Value 2
-  NumberOfBathrooms,                      !- Feature Name 3
-  Double,                                 !- Feature Data Type 3
-  2,                                      !- Feature Value 3
-  NumberOfOccupants,                      !- Feature Name 4
-  Double,                                 !- Feature Data Type 4
-  3.3900000000000001;                     !- Feature Value 4
-
-OS:BuildingUnit,
-  {9dd1e39a-564c-4cbb-9e0b-1139a8b6be00}, !- Handle
-  unit 4,                                 !- Name
-  ,                                       !- Rendering Color
-  Residential;                            !- Building Unit Type
-
-OS:AdditionalProperties,
-  {6f8d97ec-d5aa-4cd7-9e9f-6192033ce043}, !- Handle
-  {9dd1e39a-564c-4cbb-9e0b-1139a8b6be00}, !- Object Name
-  Units Represented,                      !- Feature Name 1
-  Integer,                                !- Feature Data Type 1
-  1,                                      !- Feature Value 1
-  NumberOfBedrooms,                       !- Feature Name 2
-  Integer,                                !- Feature Data Type 2
-  3,                                      !- Feature Value 2
-  NumberOfBathrooms,                      !- Feature Name 3
-  Double,                                 !- Feature Data Type 3
-  2,                                      !- Feature Value 3
-  NumberOfOccupants,                      !- Feature Name 4
-  Double,                                 !- Feature Data Type 4
-  3.3900000000000001;                     !- Feature Value 4
-
-OS:Surface,
-  {73792356-73d2-43f0-87ad-9ab47776a4e7}, !- Handle
-  Surface 18,                             !- Name
-  Floor,                                  !- Surface Type
-  ,                                       !- Construction Name
-  {f53ade4e-c0b9-496d-9d7c-022f73b90172}, !- Space Name
-  Surface,                                !- Outside Boundary Condition
-  {c5d74f29-6456-4014-aa4d-52026940dff9}, !- Outside Boundary Condition Object
-  NoSun,                                  !- Sun Exposure
-  NoWind,                                 !- Wind Exposure
-  ,                                       !- View Factor to Ground
-  ,                                       !- Number of Vertices
-  19.3973532215094, 0, 2.4384,            !- X,Y,Z Vertex 1 {m}
-  19.3973532215094, -12.9315688143396, 2.4384, !- X,Y,Z Vertex 2 {m}
-  12.9315688143396, -12.9315688143396, 2.4384, !- X,Y,Z Vertex 3 {m}
-  12.9315688143396, 0, 2.4384;            !- X,Y,Z Vertex 4 {m}
-
-OS:Surface,
-  {04fc8195-5eb4-4f0a-b657-22a31ccf8a28}, !- Handle
-  Surface 19,                             !- Name
-  Floor,                                  !- Surface Type
-  ,                                       !- Construction Name
-  {f53ade4e-c0b9-496d-9d7c-022f73b90172}, !- Space Name
-  Surface,                                !- Outside Boundary Condition
-  {40621b9a-a75b-4472-aa25-a574d1f844df}, !- Outside Boundary Condition Object
-  NoSun,                                  !- Sun Exposure
-  NoWind,                                 !- Wind Exposure
-  ,                                       !- View Factor to Ground
-  ,                                       !- Number of Vertices
-  25.8631376286792, 0, 2.4384,            !- X,Y,Z Vertex 1 {m}
-  25.8631376286792, -12.9315688143396, 2.4384, !- X,Y,Z Vertex 2 {m}
-  19.3973532215094, -12.9315688143396, 2.4384, !- X,Y,Z Vertex 3 {m}
-  19.3973532215094, 0, 2.4384;            !- X,Y,Z Vertex 4 {m}
-
-OS:Surface,
-  {8840b1df-3860-4c6f-8aac-60570d9d7ac9}, !- Handle
-  Surface 20,                             !- Name
-  Floor,                                  !- Surface Type
-  ,                                       !- Construction Name
-  {f53ade4e-c0b9-496d-9d7c-022f73b90172}, !- Space Name
-  Surface,                                !- Outside Boundary Condition
-  {9df6c756-d9a8-4b2d-a5eb-51aed5eac4a3}, !- Outside Boundary Condition Object
-  NoSun,                                  !- Sun Exposure
-  NoWind,                                 !- Wind Exposure
-  ,                                       !- View Factor to Ground
-  ,                                       !- Number of Vertices
-  12.9315688143396, 0, 2.4384,            !- X,Y,Z Vertex 1 {m}
-  12.9315688143396, -12.9315688143396, 2.4384, !- X,Y,Z Vertex 2 {m}
-  6.46578440716979, -12.9315688143396, 2.4384, !- X,Y,Z Vertex 3 {m}
-  6.46578440716979, 0, 2.4384;            !- X,Y,Z Vertex 4 {m}
-
-OS:External:File,
-  {76c3c83e-520c-47e3-bfca-4d837a95239d}, !- Handle
-  8760.csv,                               !- Name
-  8760.csv;                               !- File Name
-
-OS:Schedule:Day,
-  {e8e712ef-6f00-4c29-872c-245f77b99f6e}, !- Handle
-  Schedule Day 1,                         !- Name
-  ,                                       !- Schedule Type Limits Name
-  ,                                       !- Interpolate to Timestep
-  24,                                     !- Hour 1
-  0,                                      !- Minute 1
-  0;                                      !- Value Until Time 1
-
-OS:Schedule:Day,
-  {10335125-47d0-4c6d-b672-40c1852d188c}, !- Handle
-  Schedule Day 2,                         !- Name
-  ,                                       !- Schedule Type Limits Name
-  ,                                       !- Interpolate to Timestep
-  24,                                     !- Hour 1
-  0,                                      !- Minute 1
-  1;                                      !- Value Until Time 1
-
-OS:Schedule:File,
-  {a6c51de7-6747-4ccf-b7cb-35846c3cbd68}, !- Handle
-  occupants,                              !- Name
-  {713fc2a5-1a7c-4428-991a-3fb0ecfbd5c2}, !- Schedule Type Limits Name
-  {76c3c83e-520c-47e3-bfca-4d837a95239d}, !- External File Name
-  1,                                      !- Column Number
-  1,                                      !- Rows to Skip at Top
-  8760,                                   !- Number of Hours of Data
-  ,                                       !- Column Separator
-  ,                                       !- Interpolate to Timestep
-  60;                                     !- Minutes per Item
-
-OS:Schedule:Ruleset,
-  {0103d403-89d3-4a84-95df-f6b134d15dd8}, !- Handle
-  Schedule Ruleset 1,                     !- Name
-  {ac07afa0-fd82-4977-8bb3-bfc611a17477}, !- Schedule Type Limits Name
-  {35bc1e00-3d98-420b-981a-bdffc8732112}; !- Default Day Schedule Name
-
-OS:Schedule:Day,
-  {35bc1e00-3d98-420b-981a-bdffc8732112}, !- Handle
-  Schedule Day 3,                         !- Name
-  {ac07afa0-fd82-4977-8bb3-bfc611a17477}, !- Schedule Type Limits Name
->>>>>>> 5553552e
+  {b519ea0b-5316-43db-8c21-11ad1275b091}, !- Schedule Type Limits Name
   ,                                       !- Interpolate to Timestep
   24,                                     !- Hour 1
   0,                                      !- Minute 1
   112.539290946133;                       !- Value Until Time 1
-<<<<<<< HEAD
 
 OS:People:Definition,
-  {6c914fb0-8949-4a49-8c49-5adfeb226daf}, !- Handle
+  {8c719d81-cac0-4453-bdcc-856230ef4c98}, !- Handle
   res occupants|living space,             !- Name
   People,                                 !- Number of People Calculation Method
   3.39,                                   !- Number of People {people}
@@ -1926,12 +761,12 @@
   ZoneAveraged;                           !- Mean Radiant Temperature Calculation Type
 
 OS:People,
-  {108d1517-7e17-4286-bc32-9a02c82757e4}, !- Handle
+  {b3f34c82-71dc-4b69-8ba2-fc5ca18b177b}, !- Handle
   res occupants|living space,             !- Name
-  {6c914fb0-8949-4a49-8c49-5adfeb226daf}, !- People Definition Name
-  {25c74840-2b22-4fcc-a636-cf8b00c8a538}, !- Space or SpaceType Name
-  {83aa0ca2-89ca-4005-85d2-c154d5fc26ca}, !- Number of People Schedule Name
-  {a32fd94b-c3ad-4769-8b45-c1952cfdb742}, !- Activity Level Schedule Name
+  {8c719d81-cac0-4453-bdcc-856230ef4c98}, !- People Definition Name
+  {033e6b63-e1e7-440b-95e7-3f6332682fd2}, !- Space or SpaceType Name
+  {b87e11b0-af45-4746-a3a5-4ef69b81b22d}, !- Number of People Schedule Name
+  {174d79e3-9ac9-42dd-a8b4-ba29c33cb9c3}, !- Activity Level Schedule Name
   ,                                       !- Surface Name/Angle Factor List Name
   ,                                       !- Work Efficiency Schedule Name
   ,                                       !- Clothing Insulation Schedule Name
@@ -1939,7 +774,7 @@
   1;                                      !- Multiplier
 
 OS:ScheduleTypeLimits,
-  {efa1caa9-1e5d-47f6-81a9-dfa0e8b62880}, !- Handle
+  {b519ea0b-5316-43db-8c21-11ad1275b091}, !- Handle
   ActivityLevel,                          !- Name
   0,                                      !- Lower Limit Value
   ,                                       !- Upper Limit Value
@@ -1947,195 +782,16 @@
   ActivityLevel;                          !- Unit Type
 
 OS:ScheduleTypeLimits,
-  {9a443189-7bb6-424f-8b6a-7a2cede82707}, !- Handle
+  {afdc0507-e1cf-469c-833b-980b29afa0a6}, !- Handle
   Fractional,                             !- Name
   0,                                      !- Lower Limit Value
   1,                                      !- Upper Limit Value
   Continuous;                             !- Numeric Type
 
 OS:Coil:Heating:Gas,
-  {537d3225-6abd-4e7a-81b0-c6ca41991e7e}, !- Handle
+  {9aca0ad9-9d8d-431c-b094-08179add2596}, !- Handle
   res fur gas heating coil,               !- Name
-  {c18a5e58-d607-4e43-bbb4-42993685b786}, !- Availability Schedule Name
-=======
-
-OS:People:Definition,
-  {207bc26b-afc2-489c-92e2-6ee8749d27f2}, !- Handle
-  res occupants|living space,             !- Name
-  People,                                 !- Number of People Calculation Method
-  3.39,                                   !- Number of People {people}
-  ,                                       !- People per Space Floor Area {person/m2}
-  ,                                       !- Space Floor Area per Person {m2/person}
-  0.319734,                               !- Fraction Radiant
-  0.573,                                  !- Sensible Heat Fraction
-  0,                                      !- Carbon Dioxide Generation Rate {m3/s-W}
-  No,                                     !- Enable ASHRAE 55 Comfort Warnings
-  ZoneAveraged;                           !- Mean Radiant Temperature Calculation Type
-
-OS:People,
-  {ced5ba75-5eb4-4ad8-896e-dd3bb7021ee8}, !- Handle
-  res occupants|living space,             !- Name
-  {207bc26b-afc2-489c-92e2-6ee8749d27f2}, !- People Definition Name
-  {2592f568-7499-4350-be27-e75c670b608d}, !- Space or SpaceType Name
-  {a6c51de7-6747-4ccf-b7cb-35846c3cbd68}, !- Number of People Schedule Name
-  {0103d403-89d3-4a84-95df-f6b134d15dd8}, !- Activity Level Schedule Name
-  ,                                       !- Surface Name/Angle Factor List Name
-  ,                                       !- Work Efficiency Schedule Name
-  ,                                       !- Clothing Insulation Schedule Name
-  ,                                       !- Air Velocity Schedule Name
-  1;                                      !- Multiplier
-
-OS:ScheduleTypeLimits,
-  {ac07afa0-fd82-4977-8bb3-bfc611a17477}, !- Handle
-  ActivityLevel,                          !- Name
-  0,                                      !- Lower Limit Value
-  ,                                       !- Upper Limit Value
-  Continuous,                             !- Numeric Type
-  ActivityLevel;                          !- Unit Type
-
-OS:ScheduleTypeLimits,
-  {713fc2a5-1a7c-4428-991a-3fb0ecfbd5c2}, !- Handle
-  Fractional,                             !- Name
-  0,                                      !- Lower Limit Value
-  1,                                      !- Upper Limit Value
-  Continuous;                             !- Numeric Type
-
-OS:Schedule:Day,
-  {9b00179a-45c2-4890-a056-c164aae48bda}, !- Handle
-  Schedule Day 4,                         !- Name
-  ,                                       !- Schedule Type Limits Name
-  ,                                       !- Interpolate to Timestep
-  24,                                     !- Hour 1
-  0,                                      !- Minute 1
-  0;                                      !- Value Until Time 1
-
-OS:Schedule:Day,
-  {5356b2be-e7d9-44b9-bace-6d0c57de2c7b}, !- Handle
-  Schedule Day 5,                         !- Name
-  ,                                       !- Schedule Type Limits Name
-  ,                                       !- Interpolate to Timestep
-  24,                                     !- Hour 1
-  0,                                      !- Minute 1
-  1;                                      !- Value Until Time 1
-
-OS:People:Definition,
-  {537784c8-6b77-465f-9e0f-8da1770fba0c}, !- Handle
-  res occupants|unit 2|living space|unit 2|story 1, !- Name
-  People,                                 !- Number of People Calculation Method
-  3.39,                                   !- Number of People {people}
-  ,                                       !- People per Space Floor Area {person/m2}
-  ,                                       !- Space Floor Area per Person {m2/person}
-  0.319734,                               !- Fraction Radiant
-  0.573,                                  !- Sensible Heat Fraction
-  0,                                      !- Carbon Dioxide Generation Rate {m3/s-W}
-  No,                                     !- Enable ASHRAE 55 Comfort Warnings
-  ZoneAveraged;                           !- Mean Radiant Temperature Calculation Type
-
-OS:People,
-  {fc963573-c52f-44fd-bf02-8548e0dd0684}, !- Handle
-  res occupants|unit 2|living space|unit 2|story 1, !- Name
-  {537784c8-6b77-465f-9e0f-8da1770fba0c}, !- People Definition Name
-  {4ce7b7e8-d22c-4ee6-832b-9efe21befaf7}, !- Space or SpaceType Name
-  {a6c51de7-6747-4ccf-b7cb-35846c3cbd68}, !- Number of People Schedule Name
-  {0103d403-89d3-4a84-95df-f6b134d15dd8}, !- Activity Level Schedule Name
-  ,                                       !- Surface Name/Angle Factor List Name
-  ,                                       !- Work Efficiency Schedule Name
-  ,                                       !- Clothing Insulation Schedule Name
-  ,                                       !- Air Velocity Schedule Name
-  1;                                      !- Multiplier
-
-OS:Schedule:Day,
-  {7259a690-fe37-4abe-bac3-1bf56adc8074}, !- Handle
-  Schedule Day 6,                         !- Name
-  ,                                       !- Schedule Type Limits Name
-  ,                                       !- Interpolate to Timestep
-  24,                                     !- Hour 1
-  0,                                      !- Minute 1
-  0;                                      !- Value Until Time 1
-
-OS:Schedule:Day,
-  {1e6f2642-1048-40f0-8aba-af1fde2a0e50}, !- Handle
-  Schedule Day 7,                         !- Name
-  ,                                       !- Schedule Type Limits Name
-  ,                                       !- Interpolate to Timestep
-  24,                                     !- Hour 1
-  0,                                      !- Minute 1
-  1;                                      !- Value Until Time 1
-
-OS:People:Definition,
-  {e188df38-03b3-4742-99ba-0a3f1aabf206}, !- Handle
-  res occupants|unit 3|living space|unit 3|story 1, !- Name
-  People,                                 !- Number of People Calculation Method
-  3.39,                                   !- Number of People {people}
-  ,                                       !- People per Space Floor Area {person/m2}
-  ,                                       !- Space Floor Area per Person {m2/person}
-  0.319734,                               !- Fraction Radiant
-  0.573,                                  !- Sensible Heat Fraction
-  0,                                      !- Carbon Dioxide Generation Rate {m3/s-W}
-  No,                                     !- Enable ASHRAE 55 Comfort Warnings
-  ZoneAveraged;                           !- Mean Radiant Temperature Calculation Type
-
-OS:People,
-  {6c574c4c-4e76-4982-bc81-a1fa28224e8b}, !- Handle
-  res occupants|unit 3|living space|unit 3|story 1, !- Name
-  {e188df38-03b3-4742-99ba-0a3f1aabf206}, !- People Definition Name
-  {4aa99892-2548-4ee6-985b-b846331b47b0}, !- Space or SpaceType Name
-  {a6c51de7-6747-4ccf-b7cb-35846c3cbd68}, !- Number of People Schedule Name
-  {0103d403-89d3-4a84-95df-f6b134d15dd8}, !- Activity Level Schedule Name
-  ,                                       !- Surface Name/Angle Factor List Name
-  ,                                       !- Work Efficiency Schedule Name
-  ,                                       !- Clothing Insulation Schedule Name
-  ,                                       !- Air Velocity Schedule Name
-  1;                                      !- Multiplier
-
-OS:Schedule:Day,
-  {fc57bdef-ac19-474b-8d79-243fecdf646d}, !- Handle
-  Schedule Day 8,                         !- Name
-  ,                                       !- Schedule Type Limits Name
-  ,                                       !- Interpolate to Timestep
-  24,                                     !- Hour 1
-  0,                                      !- Minute 1
-  0;                                      !- Value Until Time 1
-
-OS:Schedule:Day,
-  {23157890-1118-4a5c-af0e-221b42ba0add}, !- Handle
-  Schedule Day 9,                         !- Name
-  ,                                       !- Schedule Type Limits Name
-  ,                                       !- Interpolate to Timestep
-  24,                                     !- Hour 1
-  0,                                      !- Minute 1
-  1;                                      !- Value Until Time 1
-
-OS:People:Definition,
-  {7ab047a7-7734-449d-a9f1-0f8f51d67db1}, !- Handle
-  res occupants|unit 4|living space|unit 4|story 1, !- Name
-  People,                                 !- Number of People Calculation Method
-  3.39,                                   !- Number of People {people}
-  ,                                       !- People per Space Floor Area {person/m2}
-  ,                                       !- Space Floor Area per Person {m2/person}
-  0.319734,                               !- Fraction Radiant
-  0.573,                                  !- Sensible Heat Fraction
-  0,                                      !- Carbon Dioxide Generation Rate {m3/s-W}
-  No,                                     !- Enable ASHRAE 55 Comfort Warnings
-  ZoneAveraged;                           !- Mean Radiant Temperature Calculation Type
-
-OS:People,
-  {da7bcbab-29df-48e1-826f-f3f123b1bd4e}, !- Handle
-  res occupants|unit 4|living space|unit 4|story 1, !- Name
-  {7ab047a7-7734-449d-a9f1-0f8f51d67db1}, !- People Definition Name
-  {c0c74c86-f34c-4f24-ace0-62da3b2cf53e}, !- Space or SpaceType Name
-  {a6c51de7-6747-4ccf-b7cb-35846c3cbd68}, !- Number of People Schedule Name
-  {0103d403-89d3-4a84-95df-f6b134d15dd8}, !- Activity Level Schedule Name
-  ,                                       !- Surface Name/Angle Factor List Name
-  ,                                       !- Work Efficiency Schedule Name
-  ,                                       !- Clothing Insulation Schedule Name
-  ,                                       !- Air Velocity Schedule Name
-  1;                                      !- Multiplier
-
-OS:Coil:Heating:Gas,
-  {4b0c9921-39be-495a-acd8-cd4b28c76baa}, !- Handle
-  res fur gas heating coil,               !- Name
-  {a005f5b6-c848-49d5-ab8d-0dc089b6e31a}, !- Availability Schedule Name
+  {0e4deb09-d49b-4b24-b5a1-b3812f1da1a1}, !- Availability Schedule Name
   0.78,                                   !- Gas Burner Efficiency
   AutoSize,                               !- Nominal Capacity {W}
   ,                                       !- Air Inlet Node Name
@@ -2147,13 +803,13 @@
   NaturalGas;                             !- Fuel Type
 
 OS:Schedule:Constant,
-  {a005f5b6-c848-49d5-ab8d-0dc089b6e31a}, !- Handle
+  {0e4deb09-d49b-4b24-b5a1-b3812f1da1a1}, !- Handle
   Always On Discrete,                     !- Name
-  {b919897a-e8c2-491b-931a-b1e7127562e3}, !- Schedule Type Limits Name
+  {f069f468-c4ee-4aa9-ab42-e2d2529e58df}, !- Schedule Type Limits Name
   1;                                      !- Value
 
 OS:ScheduleTypeLimits,
-  {b919897a-e8c2-491b-931a-b1e7127562e3}, !- Handle
+  {f069f468-c4ee-4aa9-ab42-e2d2529e58df}, !- Handle
   OnOff,                                  !- Name
   0,                                      !- Lower Limit Value
   1,                                      !- Upper Limit Value
@@ -2161,9 +817,9 @@
   Availability;                           !- Unit Type
 
 OS:Fan:OnOff,
-  {67f41320-0ac7-4e18-aad2-b2b25e8b469c}, !- Handle
+  {0db5d254-02ed-448d-ac61-0c4ebea696d8}, !- Handle
   res fur gas htg supply fan,             !- Name
-  {a005f5b6-c848-49d5-ab8d-0dc089b6e31a}, !- Availability Schedule Name
+  {0e4deb09-d49b-4b24-b5a1-b3812f1da1a1}, !- Availability Schedule Name
   0.75,                                   !- Fan Total Efficiency
   794.580001233493,                       !- Pressure Rise {Pa}
   autosize,                               !- Maximum Flow Rate {m3/s}
@@ -2171,12 +827,12 @@
   1,                                      !- Motor In Airstream Fraction
   ,                                       !- Air Inlet Node Name
   ,                                       !- Air Outlet Node Name
-  {2a9ca77d-1d68-4b96-9eb6-8dc394d03188}, !- Fan Power Ratio Function of Speed Ratio Curve Name
-  {586d7c6f-7dca-48d9-95b8-d0bd4dd36222}, !- Fan Efficiency Ratio Function of Speed Ratio Curve Name
+  {bc33defd-6853-4f1e-b1b4-85b8b7c0db99}, !- Fan Power Ratio Function of Speed Ratio Curve Name
+  {ef737f66-b21a-4e76-9c7b-bf341953ac0e}, !- Fan Efficiency Ratio Function of Speed Ratio Curve Name
   res fur gas htg supply fan;             !- End-Use Subcategory
 
 OS:Curve:Exponent,
-  {2a9ca77d-1d68-4b96-9eb6-8dc394d03188}, !- Handle
+  {bc33defd-6853-4f1e-b1b4-85b8b7c0db99}, !- Handle
   Fan On Off Power Curve,                 !- Name
   1,                                      !- Coefficient1 Constant
   0,                                      !- Coefficient2 Constant
@@ -2189,7 +845,7 @@
   ;                                       !- Output Unit Type
 
 OS:Curve:Cubic,
-  {586d7c6f-7dca-48d9-95b8-d0bd4dd36222}, !- Handle
+  {ef737f66-b21a-4e76-9c7b-bf341953ac0e}, !- Handle
   Fan On Off Efficiency Curve,            !- Name
   1,                                      !- Coefficient1 Constant
   0,                                      !- Coefficient2 x
@@ -2199,18 +855,18 @@
   1;                                      !- Maximum Value of x
 
 OS:AirLoopHVAC:UnitarySystem,
-  {bd19e7e0-1445-46ff-9519-a8b821d7d992}, !- Handle
+  {b9b35c21-8979-4f78-9912-0348b85725ac}, !- Handle
   res fur gas unitary system,             !- Name
   Load,                                   !- Control Type
-  {857878f3-bd3f-4483-b00f-4ee85e4b37a3}, !- Controlling Zone or Thermostat Location
+  {91f9345a-5d99-4420-b731-9a2568cc4bad}, !- Controlling Zone or Thermostat Location
   None,                                   !- Dehumidification Control Type
-  {a005f5b6-c848-49d5-ab8d-0dc089b6e31a}, !- Availability Schedule Name
-  {9246190a-357d-408e-a6e8-b4f36b7ca459}, !- Air Inlet Node Name
-  {7556c964-5edf-421b-925a-282b161cf54c}, !- Air Outlet Node Name
-  {67f41320-0ac7-4e18-aad2-b2b25e8b469c}, !- Supply Fan Name
+  {0e4deb09-d49b-4b24-b5a1-b3812f1da1a1}, !- Availability Schedule Name
+  {c951dbc4-3a8e-4df0-945d-eb35af41f963}, !- Air Inlet Node Name
+  {0ce77db9-fcd4-4691-a27f-6a7d49f44d56}, !- Air Outlet Node Name
+  {0db5d254-02ed-448d-ac61-0c4ebea696d8}, !- Supply Fan Name
   BlowThrough,                            !- Fan Placement
-  {88487ee5-b88a-4401-bc12-f262047e20c3}, !- Supply Air Fan Operating Mode Schedule Name
-  {4b0c9921-39be-495a-acd8-cd4b28c76baa}, !- Heating Coil Name
+  {b9623fe5-b85e-4573-9054-badb4833661e}, !- Supply Air Fan Operating Mode Schedule Name
+  {9aca0ad9-9d8d-431c-b094-08179add2596}, !- Heating Coil Name
   1,                                      !- DX Heating Coil Sizing Ratio
   ,                                       !- Cooling Coil Name
   No,                                     !- Use DOAS DX Cooling Coil
@@ -2245,13 +901,13 @@
   0;                                      !- Ancilliary Off-Cycle Electric Power {W}
 
 OS:Schedule:Constant,
-  {88487ee5-b88a-4401-bc12-f262047e20c3}, !- Handle
+  {b9623fe5-b85e-4573-9054-badb4833661e}, !- Handle
   Always Off Discrete,                    !- Name
-  {d650a534-f196-4fc9-8827-c84bd0b6d699}, !- Schedule Type Limits Name
+  {6a289f52-1cdd-4d36-a688-6a9554e27031}, !- Schedule Type Limits Name
   0;                                      !- Value
 
 OS:ScheduleTypeLimits,
-  {d650a534-f196-4fc9-8827-c84bd0b6d699}, !- Handle
+  {6a289f52-1cdd-4d36-a688-6a9554e27031}, !- Handle
   OnOff 1,                                !- Name
   0,                                      !- Lower Limit Value
   1,                                      !- Upper Limit Value
@@ -2259,119 +915,119 @@
   Availability;                           !- Unit Type
 
 OS:AirLoopHVAC,
-  {156b6104-bdee-45de-b004-cd4af0906aef}, !- Handle
+  {2c6caad3-af06-4bdd-a475-d08648e74da5}, !- Handle
   res fur gas asys,                       !- Name
   ,                                       !- Controller List Name
-  {a005f5b6-c848-49d5-ab8d-0dc089b6e31a}, !- Availability Schedule
-  {f54ce6ed-ac57-4f61-9318-881a7dec8269}, !- Availability Manager List Name
+  {0e4deb09-d49b-4b24-b5a1-b3812f1da1a1}, !- Availability Schedule
+  {4c136fa5-2fd5-42b5-98ba-3d290d52fbd2}, !- Availability Manager List Name
   AutoSize,                               !- Design Supply Air Flow Rate {m3/s}
   ,                                       !- Branch List Name
   ,                                       !- Connector List Name
-  {8f654856-9bd1-4404-9c79-7c0ab03a9f92}, !- Supply Side Inlet Node Name
-  {bc32789f-b00e-4e8b-9f0a-a86893b5a759}, !- Demand Side Outlet Node Name
-  {02a87809-4ebe-4cc6-a80e-ac27c57a149f}, !- Demand Side Inlet Node A
-  {d6c8a42f-8909-4850-be70-5c25a235d9e1}, !- Supply Side Outlet Node A
+  {9d3bd952-3d0b-4d09-a97c-e43cb46269f8}, !- Supply Side Inlet Node Name
+  {7d84ec0c-c20f-4f07-b06b-4f73e404bae7}, !- Demand Side Outlet Node Name
+  {52bf31ff-51fe-455c-bb2e-d3f5115fb1ed}, !- Demand Side Inlet Node A
+  {e5cba07e-8a5b-47f7-a8a0-fe242d756fe3}, !- Supply Side Outlet Node A
   ,                                       !- Demand Side Inlet Node B
   ,                                       !- Supply Side Outlet Node B
   ,                                       !- Return Air Bypass Flow Temperature Setpoint Schedule Name
-  {55fe7435-03b7-46bd-af2f-4dafa84c8cc0}, !- Demand Mixer Name
-  {17e3a68e-18b6-404f-8379-1747b42eeed4}, !- Demand Splitter A Name
+  {7aa13020-4174-46ab-8ddb-81f793b29882}, !- Demand Mixer Name
+  {1a260fa1-6c3f-426f-b1fc-e2489f369fa4}, !- Demand Splitter A Name
   ,                                       !- Demand Splitter B Name
   ;                                       !- Supply Splitter Name
 
 OS:Node,
-  {82d71f44-4dfe-44d6-b0a0-68c2a7ff5e4a}, !- Handle
+  {f2dfdacc-4c2b-42ae-92b9-8a462d259ce1}, !- Handle
+  Node 3,                                 !- Name
+  {9d3bd952-3d0b-4d09-a97c-e43cb46269f8}, !- Inlet Port
+  {c951dbc4-3a8e-4df0-945d-eb35af41f963}; !- Outlet Port
+
+OS:Node,
+  {b5580867-6fd6-4485-917a-135e56d3ea31}, !- Handle
+  Node 4,                                 !- Name
+  {0ce77db9-fcd4-4691-a27f-6a7d49f44d56}, !- Inlet Port
+  {e5cba07e-8a5b-47f7-a8a0-fe242d756fe3}; !- Outlet Port
+
+OS:Connection,
+  {9d3bd952-3d0b-4d09-a97c-e43cb46269f8}, !- Handle
+  {c8eb125b-7e19-4393-835d-edc15220860e}, !- Name
+  {2c6caad3-af06-4bdd-a475-d08648e74da5}, !- Source Object
+  8,                                      !- Outlet Port
+  {f2dfdacc-4c2b-42ae-92b9-8a462d259ce1}, !- Target Object
+  2;                                      !- Inlet Port
+
+OS:Connection,
+  {e5cba07e-8a5b-47f7-a8a0-fe242d756fe3}, !- Handle
+  {f3691b8c-3c9d-4119-b599-fbaeefab515f}, !- Name
+  {b5580867-6fd6-4485-917a-135e56d3ea31}, !- Source Object
+  3,                                      !- Outlet Port
+  {2c6caad3-af06-4bdd-a475-d08648e74da5}, !- Target Object
+  11;                                     !- Inlet Port
+
+OS:Node,
+  {712f30b5-182e-40f6-bfb6-bc5027ba51a1}, !- Handle
+  Node 5,                                 !- Name
+  {52bf31ff-51fe-455c-bb2e-d3f5115fb1ed}, !- Inlet Port
+  {2c7cf9fc-b305-4a52-ba05-d96575e2ed6d}; !- Outlet Port
+
+OS:Node,
+  {5a4765d1-1f4a-48f0-8df4-0f44a35b4829}, !- Handle
   Node 6,                                 !- Name
-  {8f654856-9bd1-4404-9c79-7c0ab03a9f92}, !- Inlet Port
-  {9246190a-357d-408e-a6e8-b4f36b7ca459}; !- Outlet Port
+  {21b6e770-717d-4f96-aab2-6713ff5c29df}, !- Inlet Port
+  {7d84ec0c-c20f-4f07-b06b-4f73e404bae7}; !- Outlet Port
 
 OS:Node,
-  {07876075-2b8d-45e9-ad26-4028692ac73e}, !- Handle
+  {7aa7745c-a2fb-4cc3-b4e4-43b08c698bdf}, !- Handle
   Node 7,                                 !- Name
-  {7556c964-5edf-421b-925a-282b161cf54c}, !- Inlet Port
-  {d6c8a42f-8909-4850-be70-5c25a235d9e1}; !- Outlet Port
-
-OS:Connection,
-  {8f654856-9bd1-4404-9c79-7c0ab03a9f92}, !- Handle
-  {14a43a06-3e38-4f9d-a104-2435bc585158}, !- Name
-  {156b6104-bdee-45de-b004-cd4af0906aef}, !- Source Object
-  8,                                      !- Outlet Port
-  {82d71f44-4dfe-44d6-b0a0-68c2a7ff5e4a}, !- Target Object
+  {0a784bec-d2d8-4d39-8b4f-657cdd79a77b}, !- Inlet Port
+  {a14577cc-72a6-48c6-8fe7-53e62f4dcea2}; !- Outlet Port
+
+OS:Connection,
+  {52bf31ff-51fe-455c-bb2e-d3f5115fb1ed}, !- Handle
+  {a0c2e189-b030-4292-b334-bfe138e442b8}, !- Name
+  {2c6caad3-af06-4bdd-a475-d08648e74da5}, !- Source Object
+  10,                                     !- Outlet Port
+  {712f30b5-182e-40f6-bfb6-bc5027ba51a1}, !- Target Object
   2;                                      !- Inlet Port
 
 OS:Connection,
-  {d6c8a42f-8909-4850-be70-5c25a235d9e1}, !- Handle
-  {9cfcf547-799a-4299-8396-9ec880737213}, !- Name
-  {07876075-2b8d-45e9-ad26-4028692ac73e}, !- Source Object
+  {7d84ec0c-c20f-4f07-b06b-4f73e404bae7}, !- Handle
+  {dc9c75c9-fa7f-49e3-a2e2-798767aa68e0}, !- Name
+  {5a4765d1-1f4a-48f0-8df4-0f44a35b4829}, !- Source Object
   3,                                      !- Outlet Port
-  {156b6104-bdee-45de-b004-cd4af0906aef}, !- Target Object
-  11;                                     !- Inlet Port
-
-OS:Node,
-  {4855abd7-77fd-4453-8d0c-9788e8555513}, !- Handle
-  Node 8,                                 !- Name
-  {02a87809-4ebe-4cc6-a80e-ac27c57a149f}, !- Inlet Port
-  {cdc7a8fc-d3cd-4e1e-90db-eeaaf0b58ee0}; !- Outlet Port
-
-OS:Node,
-  {ddfd125d-43d8-4598-bd0a-a67fbf6cf14a}, !- Handle
-  Node 9,                                 !- Name
-  {fc439de0-108c-4345-8779-6a22d3ebac81}, !- Inlet Port
-  {bc32789f-b00e-4e8b-9f0a-a86893b5a759}; !- Outlet Port
-
-OS:Node,
-  {0b83bdc0-558a-49ef-81ad-e02853abff53}, !- Handle
-  Node 10,                                !- Name
-  {9676af08-5c5a-4195-97cc-7bb14ee6e3d8}, !- Inlet Port
-  {d0580483-8793-43ff-847a-f7a85c03e269}; !- Outlet Port
-
-OS:Connection,
-  {02a87809-4ebe-4cc6-a80e-ac27c57a149f}, !- Handle
-  {4f7894bc-1e47-4764-bd46-5ecb79ea7cd8}, !- Name
-  {156b6104-bdee-45de-b004-cd4af0906aef}, !- Source Object
-  10,                                     !- Outlet Port
-  {4855abd7-77fd-4453-8d0c-9788e8555513}, !- Target Object
+  {2c6caad3-af06-4bdd-a475-d08648e74da5}, !- Target Object
+  9;                                      !- Inlet Port
+
+OS:AirLoopHVAC:ZoneSplitter,
+  {1a260fa1-6c3f-426f-b1fc-e2489f369fa4}, !- Handle
+  res fur gas zone splitter,              !- Name
+  {2c7cf9fc-b305-4a52-ba05-d96575e2ed6d}, !- Inlet Node Name
+  {4bde675b-1d57-4952-998a-dbebccbf6c58}; !- Outlet Node Name 1
+
+OS:AirLoopHVAC:ZoneMixer,
+  {7aa13020-4174-46ab-8ddb-81f793b29882}, !- Handle
+  res fur gas zone mixer,                 !- Name
+  {21b6e770-717d-4f96-aab2-6713ff5c29df}, !- Outlet Node Name
+  {190bca9e-84b7-48b8-8902-46337ae7ace1}; !- Inlet Node Name 1
+
+OS:Connection,
+  {2c7cf9fc-b305-4a52-ba05-d96575e2ed6d}, !- Handle
+  {34faa59c-0f15-43c0-af3d-76a79413f7c9}, !- Name
+  {712f30b5-182e-40f6-bfb6-bc5027ba51a1}, !- Source Object
+  3,                                      !- Outlet Port
+  {1a260fa1-6c3f-426f-b1fc-e2489f369fa4}, !- Target Object
   2;                                      !- Inlet Port
 
 OS:Connection,
-  {bc32789f-b00e-4e8b-9f0a-a86893b5a759}, !- Handle
-  {50d069ba-9d28-4ded-bc42-e9d93f0cb4a6}, !- Name
-  {ddfd125d-43d8-4598-bd0a-a67fbf6cf14a}, !- Source Object
-  3,                                      !- Outlet Port
-  {156b6104-bdee-45de-b004-cd4af0906aef}, !- Target Object
-  9;                                      !- Inlet Port
-
-OS:AirLoopHVAC:ZoneSplitter,
-  {17e3a68e-18b6-404f-8379-1747b42eeed4}, !- Handle
-  res fur gas zone splitter,              !- Name
-  {cdc7a8fc-d3cd-4e1e-90db-eeaaf0b58ee0}, !- Inlet Node Name
-  {d9f60d19-e22c-4d11-a31f-ab8aaa00d9f7}; !- Outlet Node Name 1
-
-OS:AirLoopHVAC:ZoneMixer,
-  {55fe7435-03b7-46bd-af2f-4dafa84c8cc0}, !- Handle
-  res fur gas zone mixer,                 !- Name
-  {fc439de0-108c-4345-8779-6a22d3ebac81}, !- Outlet Node Name
-  {d2d37b4b-663b-4cdd-afd0-4c71ffe5f76c}; !- Inlet Node Name 1
-
-OS:Connection,
-  {cdc7a8fc-d3cd-4e1e-90db-eeaaf0b58ee0}, !- Handle
-  {3467d6e0-b931-4f90-b486-9354640cca85}, !- Name
-  {4855abd7-77fd-4453-8d0c-9788e8555513}, !- Source Object
-  3,                                      !- Outlet Port
-  {17e3a68e-18b6-404f-8379-1747b42eeed4}, !- Target Object
+  {21b6e770-717d-4f96-aab2-6713ff5c29df}, !- Handle
+  {2c3db857-2b92-4db5-b7fd-d8f1e5a39b04}, !- Name
+  {7aa13020-4174-46ab-8ddb-81f793b29882}, !- Source Object
+  2,                                      !- Outlet Port
+  {5a4765d1-1f4a-48f0-8df4-0f44a35b4829}, !- Target Object
   2;                                      !- Inlet Port
 
-OS:Connection,
-  {fc439de0-108c-4345-8779-6a22d3ebac81}, !- Handle
-  {4b599f49-4a28-49b4-bf08-62e0c587699b}, !- Name
-  {55fe7435-03b7-46bd-af2f-4dafa84c8cc0}, !- Source Object
-  2,                                      !- Outlet Port
-  {ddfd125d-43d8-4598-bd0a-a67fbf6cf14a}, !- Target Object
-  2;                                      !- Inlet Port
-
 OS:Sizing:System,
-  {b9b2581d-588f-4a81-8570-9d77ee07a0b0}, !- Handle
-  {156b6104-bdee-45de-b004-cd4af0906aef}, !- AirLoop Name
+  {39e4af92-aee3-42c2-bac9-f3a2f0df92d6}, !- Handle
+  {2c6caad3-af06-4bdd-a475-d08648e74da5}, !- AirLoop Name
   Sensible,                               !- Type of Load to Size On
   Autosize,                               !- Design Outdoor Air Flow Rate {m3/s}
   0.3,                                    !- Central Heating Maximum System Air Flow Ratio
@@ -2410,1401 +1066,96 @@
   OnOff;                                  !- Central Cooling Capacity Control Method
 
 OS:AvailabilityManagerAssignmentList,
-  {f54ce6ed-ac57-4f61-9318-881a7dec8269}, !- Handle
+  {4c136fa5-2fd5-42b5-98ba-3d290d52fbd2}, !- Handle
   Air Loop HVAC 1 AvailabilityManagerAssignmentList; !- Name
 
 OS:Connection,
-  {9246190a-357d-408e-a6e8-b4f36b7ca459}, !- Handle
-  {8a238b75-97e9-4b58-8d22-e1ee408646e2}, !- Name
-  {82d71f44-4dfe-44d6-b0a0-68c2a7ff5e4a}, !- Source Object
+  {c951dbc4-3a8e-4df0-945d-eb35af41f963}, !- Handle
+  {4dc91d33-f51e-43c0-b387-16b495593d98}, !- Name
+  {f2dfdacc-4c2b-42ae-92b9-8a462d259ce1}, !- Source Object
   3,                                      !- Outlet Port
-  {bd19e7e0-1445-46ff-9519-a8b821d7d992}, !- Target Object
+  {b9b35c21-8979-4f78-9912-0348b85725ac}, !- Target Object
   6;                                      !- Inlet Port
 
 OS:Connection,
-  {7556c964-5edf-421b-925a-282b161cf54c}, !- Handle
-  {673d29cf-1d18-4a48-b3ca-9a39c58bf92e}, !- Name
-  {bd19e7e0-1445-46ff-9519-a8b821d7d992}, !- Source Object
+  {0ce77db9-fcd4-4691-a27f-6a7d49f44d56}, !- Handle
+  {8e6c7548-446a-4e8e-a44b-099d4bbb2796}, !- Name
+  {b9b35c21-8979-4f78-9912-0348b85725ac}, !- Source Object
   7,                                      !- Outlet Port
-  {07876075-2b8d-45e9-ad26-4028692ac73e}, !- Target Object
+  {b5580867-6fd6-4485-917a-135e56d3ea31}, !- Target Object
   2;                                      !- Inlet Port
 
 OS:AirTerminal:SingleDuct:ConstantVolume:NoReheat,
-  {d1af5e89-49bc-40a6-ac0f-e13795a8fc1a}, !- Handle
+  {5b6bb83b-b700-488a-84c5-f12846737abb}, !- Handle
   res fur gas living zone direct air,     !- Name
-  {a005f5b6-c848-49d5-ab8d-0dc089b6e31a}, !- Availability Schedule Name
-  {9d691cc3-144c-48f4-9b0d-3d89dd886b3c}, !- Air Inlet Node Name
-  {9676af08-5c5a-4195-97cc-7bb14ee6e3d8}, !- Air Outlet Node Name
+  {0e4deb09-d49b-4b24-b5a1-b3812f1da1a1}, !- Availability Schedule Name
+  {935e5ae9-e2cd-452b-978b-b2ae775b8994}, !- Air Inlet Node Name
+  {0a784bec-d2d8-4d39-8b4f-657cdd79a77b}, !- Air Outlet Node Name
   AutoSize;                               !- Maximum Air Flow Rate {m3/s}
 
 OS:Node,
-  {5da4fd53-0c42-45f1-8816-63c91bcd9274}, !- Handle
-  Node 11,                                !- Name
-  {bc5aa7d6-9161-483c-a1b7-9ef7c4773009}, !- Inlet Port
-  {d2d37b4b-663b-4cdd-afd0-4c71ffe5f76c}; !- Outlet Port
-
-OS:Connection,
-  {d0580483-8793-43ff-847a-f7a85c03e269}, !- Handle
-  {5222f57b-ff20-4eda-947f-b29aacd23926}, !- Name
-  {0b83bdc0-558a-49ef-81ad-e02853abff53}, !- Source Object
+  {fa0dda46-ac03-4ebf-ad5c-3b3c22da11bb}, !- Handle
+  Node 8,                                 !- Name
+  {2bf34511-c824-4f50-b588-65cebf12acfd}, !- Inlet Port
+  {190bca9e-84b7-48b8-8902-46337ae7ace1}; !- Outlet Port
+
+OS:Connection,
+  {a14577cc-72a6-48c6-8fe7-53e62f4dcea2}, !- Handle
+  {165e4359-bcd8-4fd1-9015-c309e60825c1}, !- Name
+  {7aa7745c-a2fb-4cc3-b4e4-43b08c698bdf}, !- Source Object
   3,                                      !- Outlet Port
-  {0cc43fc5-1d57-4c62-a334-1f12f59ba8a3}, !- Target Object
+  {a3bb515a-de1d-4e64-b7e4-139c9738a771}, !- Target Object
   3;                                      !- Inlet Port
 
 OS:Connection,
-  {bc5aa7d6-9161-483c-a1b7-9ef7c4773009}, !- Handle
-  {a15d8df6-bac8-4d93-8010-5b6c5b485243}, !- Name
-  {467ee62c-5065-4758-b281-a97672c54a0f}, !- Source Object
+  {2bf34511-c824-4f50-b588-65cebf12acfd}, !- Handle
+  {ecf9a87f-648d-40a8-a5d4-a141c23201c4}, !- Name
+  {0e3cbffb-47e3-4a9a-86eb-5dbc4afcdbe3}, !- Source Object
   3,                                      !- Outlet Port
-  {5da4fd53-0c42-45f1-8816-63c91bcd9274}, !- Target Object
+  {fa0dda46-ac03-4ebf-ad5c-3b3c22da11bb}, !- Target Object
   2;                                      !- Inlet Port
 
 OS:Connection,
-  {d2d37b4b-663b-4cdd-afd0-4c71ffe5f76c}, !- Handle
-  {f1908c7d-0eda-4041-980f-29feaf92014b}, !- Name
-  {5da4fd53-0c42-45f1-8816-63c91bcd9274}, !- Source Object
+  {190bca9e-84b7-48b8-8902-46337ae7ace1}, !- Handle
+  {191c73e6-d55b-4bc6-8564-cbf08829c476}, !- Name
+  {fa0dda46-ac03-4ebf-ad5c-3b3c22da11bb}, !- Source Object
   3,                                      !- Outlet Port
-  {55fe7435-03b7-46bd-af2f-4dafa84c8cc0}, !- Target Object
+  {7aa13020-4174-46ab-8ddb-81f793b29882}, !- Target Object
   3;                                      !- Inlet Port
 
 OS:Node,
-  {f00a0a52-7b61-495d-ad61-0991d7480f20}, !- Handle
-  Node 12,                                !- Name
-  {d9f60d19-e22c-4d11-a31f-ab8aaa00d9f7}, !- Inlet Port
-  {9d691cc3-144c-48f4-9b0d-3d89dd886b3c}; !- Outlet Port
-
-OS:Connection,
-  {d9f60d19-e22c-4d11-a31f-ab8aaa00d9f7}, !- Handle
-  {cebda3c0-04d5-48f1-a9ba-e72d2b8e66be}, !- Name
-  {17e3a68e-18b6-404f-8379-1747b42eeed4}, !- Source Object
+  {d56787de-9c79-44df-bc34-eba235f402e4}, !- Handle
+  Node 9,                                 !- Name
+  {4bde675b-1d57-4952-998a-dbebccbf6c58}, !- Inlet Port
+  {935e5ae9-e2cd-452b-978b-b2ae775b8994}; !- Outlet Port
+
+OS:Connection,
+  {4bde675b-1d57-4952-998a-dbebccbf6c58}, !- Handle
+  {5e3d5cdb-d819-4766-86ae-808bbf166e69}, !- Name
+  {1a260fa1-6c3f-426f-b1fc-e2489f369fa4}, !- Source Object
   3,                                      !- Outlet Port
-  {f00a0a52-7b61-495d-ad61-0991d7480f20}, !- Target Object
+  {d56787de-9c79-44df-bc34-eba235f402e4}, !- Target Object
   2;                                      !- Inlet Port
 
 OS:Connection,
-  {9d691cc3-144c-48f4-9b0d-3d89dd886b3c}, !- Handle
-  {40b4a343-36ea-447d-b351-9aa27a70ed6f}, !- Name
-  {f00a0a52-7b61-495d-ad61-0991d7480f20}, !- Source Object
+  {935e5ae9-e2cd-452b-978b-b2ae775b8994}, !- Handle
+  {081c3d31-e8f8-458e-a651-223c7398f7f7}, !- Name
+  {d56787de-9c79-44df-bc34-eba235f402e4}, !- Source Object
   3,                                      !- Outlet Port
-  {d1af5e89-49bc-40a6-ac0f-e13795a8fc1a}, !- Target Object
+  {5b6bb83b-b700-488a-84c5-f12846737abb}, !- Target Object
   3;                                      !- Inlet Port
 
 OS:Connection,
-  {9676af08-5c5a-4195-97cc-7bb14ee6e3d8}, !- Handle
-  {7e6c4891-5387-4fd1-b004-008aad6654d8}, !- Name
-  {d1af5e89-49bc-40a6-ac0f-e13795a8fc1a}, !- Source Object
+  {0a784bec-d2d8-4d39-8b4f-657cdd79a77b}, !- Handle
+  {e2ebe0fc-30f1-451c-a81c-cea667a7a575}, !- Name
+  {5b6bb83b-b700-488a-84c5-f12846737abb}, !- Source Object
   4,                                      !- Outlet Port
-  {0b83bdc0-558a-49ef-81ad-e02853abff53}, !- Target Object
+  {7aa7745c-a2fb-4cc3-b4e4-43b08c698bdf}, !- Target Object
   2;                                      !- Inlet Port
 
 OS:AdditionalProperties,
-  {129109de-53e8-40bb-8e0f-2921be704798}, !- Handle
-  {bd19e7e0-1445-46ff-9519-a8b821d7d992}, !- Object Name
+  {e2758d00-fb3d-438b-84af-c3a0c1ccc380}, !- Handle
+  {b9b35c21-8979-4f78-9912-0348b85725ac}, !- Object Name
   SizingInfoHVACFracHeatLoadServed,       !- Feature Name 1
   Double,                                 !- Feature Data Type 1
   1;                                      !- Feature Value 1
-
-OS:Coil:Heating:Gas,
-  {b82317f5-5259-4913-aec0-878fce01edd4}, !- Handle
-  res fur gas|unit 2 heating coil,        !- Name
-  {a005f5b6-c848-49d5-ab8d-0dc089b6e31a}, !- Availability Schedule Name
-  0.78,                                   !- Gas Burner Efficiency
-  AutoSize,                               !- Nominal Capacity {W}
-  ,                                       !- Air Inlet Node Name
-  ,                                       !- Air Outlet Node Name
-  ,                                       !- Temperature Setpoint Node Name
-  76,                                     !- Parasitic Electric Load {W}
-  ,                                       !- Part Load Fraction Correlation Curve Name
-  0,                                      !- Parasitic Gas Load {W}
-  NaturalGas;                             !- Fuel Type
-
-OS:Fan:OnOff,
-  {f03f018c-5af7-4879-87e7-57c9444583f5}, !- Handle
-  res fur gas|unit 2 htg supply fan,      !- Name
-  {a005f5b6-c848-49d5-ab8d-0dc089b6e31a}, !- Availability Schedule Name
-  0.75,                                   !- Fan Total Efficiency
-  794.580001233493,                       !- Pressure Rise {Pa}
-  autosize,                               !- Maximum Flow Rate {m3/s}
-  1,                                      !- Motor Efficiency
-  1,                                      !- Motor In Airstream Fraction
-  ,                                       !- Air Inlet Node Name
-  ,                                       !- Air Outlet Node Name
-  {8bbc803f-f88d-4632-ab25-cfba659862e0}, !- Fan Power Ratio Function of Speed Ratio Curve Name
-  {f2aa9d32-1a2a-4730-ac28-f0155155b7fe}, !- Fan Efficiency Ratio Function of Speed Ratio Curve Name
-  res fur gas|unit 2 htg supply fan;      !- End-Use Subcategory
-
-OS:Curve:Exponent,
-  {8bbc803f-f88d-4632-ab25-cfba659862e0}, !- Handle
-  Fan On Off Power Curve 1,               !- Name
-  1,                                      !- Coefficient1 Constant
-  0,                                      !- Coefficient2 Constant
-  0,                                      !- Coefficient3 Constant
-  0,                                      !- Minimum Value of x
-  1,                                      !- Maximum Value of x
-  ,                                       !- Minimum Curve Output
-  ,                                       !- Maximum Curve Output
-  ,                                       !- Input Unit Type for X
-  ;                                       !- Output Unit Type
-
-OS:Curve:Cubic,
-  {f2aa9d32-1a2a-4730-ac28-f0155155b7fe}, !- Handle
-  Fan On Off Efficiency Curve 1,          !- Name
-  1,                                      !- Coefficient1 Constant
-  0,                                      !- Coefficient2 x
-  0,                                      !- Coefficient3 x**2
-  0,                                      !- Coefficient4 x**3
-  0,                                      !- Minimum Value of x
-  1;                                      !- Maximum Value of x
-
-OS:AirLoopHVAC:UnitarySystem,
-  {3afcd792-597c-4fc1-a5c9-520294ea6382}, !- Handle
-  res fur gas|unit 2 unitary system,      !- Name
-  Load,                                   !- Control Type
-  {ade5d1ec-da0c-4068-9412-1aee6364bed0}, !- Controlling Zone or Thermostat Location
-  None,                                   !- Dehumidification Control Type
-  {a005f5b6-c848-49d5-ab8d-0dc089b6e31a}, !- Availability Schedule Name
-  {468e5785-eb86-4211-aecb-d67f3f6a4323}, !- Air Inlet Node Name
-  {6b999b5c-da7b-4ccf-8e78-afb32fac2ee7}, !- Air Outlet Node Name
-  {f03f018c-5af7-4879-87e7-57c9444583f5}, !- Supply Fan Name
-  BlowThrough,                            !- Fan Placement
-  {88487ee5-b88a-4401-bc12-f262047e20c3}, !- Supply Air Fan Operating Mode Schedule Name
-  {b82317f5-5259-4913-aec0-878fce01edd4}, !- Heating Coil Name
-  1,                                      !- DX Heating Coil Sizing Ratio
-  ,                                       !- Cooling Coil Name
-  No,                                     !- Use DOAS DX Cooling Coil
-  2,                                      !- DOAS DX Cooling Coil Leaving Minimum Air Temperature {C}
-  SensibleOnlyLoadControl,                !- Latent Load Control
-  ,                                       !- Supplemental Heating Coil Name
-  ,                                       !- Supply Air Flow Rate Method During Cooling Operation
-  0,                                      !- Supply Air Flow Rate During Cooling Operation {m3/s}
-  ,                                       !- Supply Air Flow Rate Per Floor Area During Cooling Operation {m3/s-m2}
-  ,                                       !- Fraction of Autosized Design Cooling Supply Air Flow Rate
-  ,                                       !- Design Supply Air Flow Rate Per Unit of Capacity During Cooling Operation {m3/s-W}
-  ,                                       !- Supply Air Flow Rate Method During Heating Operation
-  autosize,                               !- Supply Air Flow Rate During Heating Operation {m3/s}
-  ,                                       !- Supply Air Flow Rate Per Floor Area during Heating Operation {m3/s-m2}
-  ,                                       !- Fraction of Autosized Design Heating Supply Air Flow Rate
-  ,                                       !- Design Supply Air Flow Rate Per Unit of Capacity During Heating Operation {m3/s-W}
-  ,                                       !- Supply Air Flow Rate Method When No Cooling or Heating is Required
-  0,                                      !- Supply Air Flow Rate When No Cooling or Heating is Required {m3/s}
-  ,                                       !- Supply Air Flow Rate Per Floor Area When No Cooling or Heating is Required {m3/s-m2}
-  ,                                       !- Fraction of Autosized Design Cooling Supply Air Flow Rate When No Cooling or Heating is Required
-  ,                                       !- Fraction of Autosized Design Heating Supply Air Flow Rate When No Cooling or Heating is Required
-  ,                                       !- Design Supply Air Flow Rate Per Unit of Capacity During Cooling Operation When No Cooling or Heating is Required {m3/s-W}
-  ,                                       !- Design Supply Air Flow Rate Per Unit of Capacity During Heating Operation When No Cooling or Heating is Required {m3/s-W}
-  48.8888888888889,                       !- Maximum Supply Air Temperature {C}
-  21,                                     !- Maximum Outdoor Dry-Bulb Temperature for Supplemental Heater Operation {C}
-  ,                                       !- Outdoor Dry-Bulb Temperature Sensor Node Name
-  2.5,                                    !- Maximum Cycling Rate {cycles/hr}
-  60,                                     !- Heat Pump Time Constant {s}
-  0.01,                                   !- Fraction of On-Cycle Power Use
-  60,                                     !- Heat Pump Fan Delay Time {s}
-  0,                                      !- Ancilliary On-Cycle Electric Power {W}
-  0;                                      !- Ancilliary Off-Cycle Electric Power {W}
-
-OS:AirLoopHVAC,
-  {72cd01f7-b537-442d-9ca9-d46622aa2c12}, !- Handle
-  res fur gas|unit 2 asys,                !- Name
-  ,                                       !- Controller List Name
-  {a005f5b6-c848-49d5-ab8d-0dc089b6e31a}, !- Availability Schedule
-  {b3d33949-744e-4517-ba06-ba7d6d206e0d}, !- Availability Manager List Name
-  AutoSize,                               !- Design Supply Air Flow Rate {m3/s}
-  ,                                       !- Branch List Name
-  ,                                       !- Connector List Name
-  {9a05162c-d9ef-4d7e-9dc1-ac5051c50f46}, !- Supply Side Inlet Node Name
-  {b149358c-2e48-4c1c-9b2b-d706694c61f2}, !- Demand Side Outlet Node Name
-  {961eb5c8-04bb-48c0-ad99-dec589e9294f}, !- Demand Side Inlet Node A
-  {45f45f96-30cc-4252-9ad7-9280fcd402ad}, !- Supply Side Outlet Node A
-  ,                                       !- Demand Side Inlet Node B
-  ,                                       !- Supply Side Outlet Node B
-  ,                                       !- Return Air Bypass Flow Temperature Setpoint Schedule Name
-  {1b7ae4b4-b6ab-4ff8-ac3c-3d31a131807a}, !- Demand Mixer Name
-  {b428ae62-cb46-42f6-bc49-a6dee012b35c}, !- Demand Splitter A Name
-  ,                                       !- Demand Splitter B Name
-  ;                                       !- Supply Splitter Name
-
-OS:Node,
-  {c48059df-220e-4d36-a493-83d958f06cbf}, !- Handle
-  Node 13,                                !- Name
-  {9a05162c-d9ef-4d7e-9dc1-ac5051c50f46}, !- Inlet Port
-  {468e5785-eb86-4211-aecb-d67f3f6a4323}; !- Outlet Port
-
-OS:Node,
-  {8f6e6c62-808e-4327-af27-276c9b6ec4f4}, !- Handle
-  Node 14,                                !- Name
-  {6b999b5c-da7b-4ccf-8e78-afb32fac2ee7}, !- Inlet Port
-  {45f45f96-30cc-4252-9ad7-9280fcd402ad}; !- Outlet Port
-
-OS:Connection,
-  {9a05162c-d9ef-4d7e-9dc1-ac5051c50f46}, !- Handle
-  {aac98656-16a0-4b7e-8a16-3e973180573c}, !- Name
-  {72cd01f7-b537-442d-9ca9-d46622aa2c12}, !- Source Object
-  8,                                      !- Outlet Port
-  {c48059df-220e-4d36-a493-83d958f06cbf}, !- Target Object
-  2;                                      !- Inlet Port
-
-OS:Connection,
-  {45f45f96-30cc-4252-9ad7-9280fcd402ad}, !- Handle
-  {3bd55df2-598f-4982-b41c-cac577f97072}, !- Name
-  {8f6e6c62-808e-4327-af27-276c9b6ec4f4}, !- Source Object
-  3,                                      !- Outlet Port
-  {72cd01f7-b537-442d-9ca9-d46622aa2c12}, !- Target Object
-  11;                                     !- Inlet Port
-
-OS:Node,
-  {8680ce1b-ddba-4ad8-88e9-dd6a349cf10c}, !- Handle
-  Node 15,                                !- Name
-  {961eb5c8-04bb-48c0-ad99-dec589e9294f}, !- Inlet Port
-  {480c1a77-a185-4569-aa3a-412d7c3a686b}; !- Outlet Port
-
-OS:Node,
-  {9c85e70d-5f53-43f4-9f02-237a2ba57621}, !- Handle
-  Node 16,                                !- Name
-  {9bfdfe2f-d015-4813-b831-dff0365f933b}, !- Inlet Port
-  {b149358c-2e48-4c1c-9b2b-d706694c61f2}; !- Outlet Port
-
-OS:Node,
-  {cb20c4ac-b344-492e-a2e5-34c7fbeab352}, !- Handle
-  Node 17,                                !- Name
-  {5d711233-c31c-41ff-84a6-aae6dd4c281c}, !- Inlet Port
-  {d377f196-2544-45b4-824f-af76187a018b}; !- Outlet Port
-
-OS:Connection,
-  {961eb5c8-04bb-48c0-ad99-dec589e9294f}, !- Handle
-  {a323d7d9-e528-4bcd-a846-8bdc8a946456}, !- Name
-  {72cd01f7-b537-442d-9ca9-d46622aa2c12}, !- Source Object
-  10,                                     !- Outlet Port
-  {8680ce1b-ddba-4ad8-88e9-dd6a349cf10c}, !- Target Object
-  2;                                      !- Inlet Port
-
-OS:Connection,
-  {b149358c-2e48-4c1c-9b2b-d706694c61f2}, !- Handle
-  {9abda399-4d92-4e9b-91cf-a8e573c5ce5f}, !- Name
-  {9c85e70d-5f53-43f4-9f02-237a2ba57621}, !- Source Object
-  3,                                      !- Outlet Port
-  {72cd01f7-b537-442d-9ca9-d46622aa2c12}, !- Target Object
-  9;                                      !- Inlet Port
-
-OS:AirLoopHVAC:ZoneSplitter,
-  {b428ae62-cb46-42f6-bc49-a6dee012b35c}, !- Handle
-  res fur gas|unit 2 zone splitter,       !- Name
-  {480c1a77-a185-4569-aa3a-412d7c3a686b}, !- Inlet Node Name
-  {7fba0101-5a46-466f-8bf1-e1b9b0914b79}; !- Outlet Node Name 1
-
-OS:AirLoopHVAC:ZoneMixer,
-  {1b7ae4b4-b6ab-4ff8-ac3c-3d31a131807a}, !- Handle
-  res fur gas|unit 2 zone mixer,          !- Name
-  {9bfdfe2f-d015-4813-b831-dff0365f933b}, !- Outlet Node Name
-  {02ed873f-d621-40e6-b68d-fa07cf7fa416}; !- Inlet Node Name 1
-
-OS:Connection,
-  {480c1a77-a185-4569-aa3a-412d7c3a686b}, !- Handle
-  {852a466c-128b-4724-af1f-618dacd72707}, !- Name
-  {8680ce1b-ddba-4ad8-88e9-dd6a349cf10c}, !- Source Object
-  3,                                      !- Outlet Port
-  {b428ae62-cb46-42f6-bc49-a6dee012b35c}, !- Target Object
-  2;                                      !- Inlet Port
-
-OS:Connection,
-  {9bfdfe2f-d015-4813-b831-dff0365f933b}, !- Handle
-  {6e232b71-7668-40ed-929c-292952e78c7c}, !- Name
-  {1b7ae4b4-b6ab-4ff8-ac3c-3d31a131807a}, !- Source Object
-  2,                                      !- Outlet Port
-  {9c85e70d-5f53-43f4-9f02-237a2ba57621}, !- Target Object
-  2;                                      !- Inlet Port
-
-OS:Sizing:System,
-  {e3f737ab-2a22-4f21-b594-2b6b2349ba5c}, !- Handle
-  {72cd01f7-b537-442d-9ca9-d46622aa2c12}, !- AirLoop Name
-  Sensible,                               !- Type of Load to Size On
-  Autosize,                               !- Design Outdoor Air Flow Rate {m3/s}
-  0.3,                                    !- Central Heating Maximum System Air Flow Ratio
-  7,                                      !- Preheat Design Temperature {C}
-  0.008,                                  !- Preheat Design Humidity Ratio {kg-H2O/kg-Air}
-  12.8,                                   !- Precool Design Temperature {C}
-  0.008,                                  !- Precool Design Humidity Ratio {kg-H2O/kg-Air}
-  12.8,                                   !- Central Cooling Design Supply Air Temperature {C}
-  16.7,                                   !- Central Heating Design Supply Air Temperature {C}
-  NonCoincident,                          !- Sizing Option
-  Yes,                                    !- 100% Outdoor Air in Cooling
-  Yes,                                    !- 100% Outdoor Air in Heating
-  0.0085,                                 !- Central Cooling Design Supply Air Humidity Ratio {kg-H2O/kg-Air}
-  0.008,                                  !- Central Heating Design Supply Air Humidity Ratio {kg-H2O/kg-Air}
-  DesignDay,                              !- Cooling Design Air Flow Method
-  0,                                      !- Cooling Design Air Flow Rate {m3/s}
-  DesignDay,                              !- Heating Design Air Flow Method
-  0,                                      !- Heating Design Air Flow Rate {m3/s}
-  ZoneSum,                                !- System Outdoor Air Method
-  1,                                      !- Zone Maximum Outdoor Air Fraction {dimensionless}
-  0.0099676501,                           !- Cooling Supply Air Flow Rate Per Floor Area {m3/s-m2}
-  1,                                      !- Cooling Fraction of Autosized Cooling Supply Air Flow Rate
-  3.9475456e-005,                         !- Cooling Supply Air Flow Rate Per Unit Cooling Capacity {m3/s-W}
-  0.0099676501,                           !- Heating Supply Air Flow Rate Per Floor Area {m3/s-m2}
-  1,                                      !- Heating Fraction of Autosized Heating Supply Air Flow Rate
-  1,                                      !- Heating Fraction of Autosized Cooling Supply Air Flow Rate
-  3.1588213e-005,                         !- Heating Supply Air Flow Rate Per Unit Heating Capacity {m3/s-W}
-  CoolingDesignCapacity,                  !- Cooling Design Capacity Method
-  autosize,                               !- Cooling Design Capacity {W}
-  234.7,                                  !- Cooling Design Capacity Per Floor Area {W/m2}
-  1,                                      !- Fraction of Autosized Cooling Design Capacity
-  HeatingDesignCapacity,                  !- Heating Design Capacity Method
-  autosize,                               !- Heating Design Capacity {W}
-  157,                                    !- Heating Design Capacity Per Floor Area {W/m2}
-  1,                                      !- Fraction of Autosized Heating Design Capacity
-  OnOff;                                  !- Central Cooling Capacity Control Method
-
-OS:AvailabilityManagerAssignmentList,
-  {b3d33949-744e-4517-ba06-ba7d6d206e0d}, !- Handle
-  Air Loop HVAC 1 AvailabilityManagerAssignmentList 1; !- Name
-
-OS:Connection,
-  {468e5785-eb86-4211-aecb-d67f3f6a4323}, !- Handle
-  {b472652e-d4ef-454b-9a9a-fc05311c57dd}, !- Name
-  {c48059df-220e-4d36-a493-83d958f06cbf}, !- Source Object
-  3,                                      !- Outlet Port
-  {3afcd792-597c-4fc1-a5c9-520294ea6382}, !- Target Object
-  6;                                      !- Inlet Port
-
-OS:Connection,
-  {6b999b5c-da7b-4ccf-8e78-afb32fac2ee7}, !- Handle
-  {93957f19-5e17-4ef6-90cf-32cf30e772c1}, !- Name
-  {3afcd792-597c-4fc1-a5c9-520294ea6382}, !- Source Object
-  7,                                      !- Outlet Port
-  {8f6e6c62-808e-4327-af27-276c9b6ec4f4}, !- Target Object
-  2;                                      !- Inlet Port
-
-OS:AirTerminal:SingleDuct:ConstantVolume:NoReheat,
-  {b2d65368-3cf4-4d57-8cdb-73c911c7bfb2}, !- Handle
-  res fur gas|unit 2 living zone|unit 2 direct air, !- Name
-  {a005f5b6-c848-49d5-ab8d-0dc089b6e31a}, !- Availability Schedule Name
-  {a9180987-b89e-4216-8086-c71178572809}, !- Air Inlet Node Name
-  {5d711233-c31c-41ff-84a6-aae6dd4c281c}, !- Air Outlet Node Name
-  AutoSize;                               !- Maximum Air Flow Rate {m3/s}
-
-OS:Node,
-  {d898f601-a281-4018-ab41-24e7da2eaccf}, !- Handle
-  Node 18,                                !- Name
-  {66815388-5ea7-49e3-b235-6a3dba0d6e4e}, !- Inlet Port
-  {02ed873f-d621-40e6-b68d-fa07cf7fa416}; !- Outlet Port
-
-OS:Connection,
-  {d377f196-2544-45b4-824f-af76187a018b}, !- Handle
-  {680d303b-b296-4037-879e-afe130e01d37}, !- Name
-  {cb20c4ac-b344-492e-a2e5-34c7fbeab352}, !- Source Object
-  3,                                      !- Outlet Port
-  {4dc977c6-e6ee-49b8-9a49-3f28d56f29b7}, !- Target Object
-  3;                                      !- Inlet Port
-
-OS:Connection,
-  {66815388-5ea7-49e3-b235-6a3dba0d6e4e}, !- Handle
-  {f3c455f0-9aab-4e86-9615-b2873f89a63b}, !- Name
-  {0e316624-c2d1-4193-ba4d-fcc5c2ca6003}, !- Source Object
-  3,                                      !- Outlet Port
-  {d898f601-a281-4018-ab41-24e7da2eaccf}, !- Target Object
-  2;                                      !- Inlet Port
-
-OS:Connection,
-  {02ed873f-d621-40e6-b68d-fa07cf7fa416}, !- Handle
-  {4af77b77-1409-45bf-bbbc-e4952e0f2e0d}, !- Name
-  {d898f601-a281-4018-ab41-24e7da2eaccf}, !- Source Object
-  3,                                      !- Outlet Port
-  {1b7ae4b4-b6ab-4ff8-ac3c-3d31a131807a}, !- Target Object
-  3;                                      !- Inlet Port
-
-OS:Node,
-  {550d9919-e819-48cb-81dd-c5a4f96dc2de}, !- Handle
-  Node 19,                                !- Name
-  {7fba0101-5a46-466f-8bf1-e1b9b0914b79}, !- Inlet Port
-  {a9180987-b89e-4216-8086-c71178572809}; !- Outlet Port
-
-OS:Connection,
-  {7fba0101-5a46-466f-8bf1-e1b9b0914b79}, !- Handle
-  {dade65e4-b71a-4364-b03f-fd4d5c1ecb57}, !- Name
-  {b428ae62-cb46-42f6-bc49-a6dee012b35c}, !- Source Object
-  3,                                      !- Outlet Port
-  {550d9919-e819-48cb-81dd-c5a4f96dc2de}, !- Target Object
-  2;                                      !- Inlet Port
-
-OS:Connection,
-  {a9180987-b89e-4216-8086-c71178572809}, !- Handle
-  {a0170eb5-7997-45fe-a34d-d8ddfa065be4}, !- Name
-  {550d9919-e819-48cb-81dd-c5a4f96dc2de}, !- Source Object
-  3,                                      !- Outlet Port
-  {b2d65368-3cf4-4d57-8cdb-73c911c7bfb2}, !- Target Object
-  3;                                      !- Inlet Port
-
-OS:Connection,
-  {5d711233-c31c-41ff-84a6-aae6dd4c281c}, !- Handle
-  {2dedaa4b-0d51-4fc3-860d-ee2a715b157f}, !- Name
-  {b2d65368-3cf4-4d57-8cdb-73c911c7bfb2}, !- Source Object
-  4,                                      !- Outlet Port
-  {cb20c4ac-b344-492e-a2e5-34c7fbeab352}, !- Target Object
-  2;                                      !- Inlet Port
-
-OS:AdditionalProperties,
-  {c0d35414-dcd5-4330-9235-c6b2b7c0e8e4}, !- Handle
-  {3afcd792-597c-4fc1-a5c9-520294ea6382}, !- Object Name
-  SizingInfoHVACFracHeatLoadServed,       !- Feature Name 1
-  Double,                                 !- Feature Data Type 1
-  1;                                      !- Feature Value 1
-
-OS:Coil:Heating:Gas,
-  {57e19e44-a427-4786-8076-92dd1c8cbbcb}, !- Handle
-  res fur gas|unit 3 heating coil,        !- Name
-  {a005f5b6-c848-49d5-ab8d-0dc089b6e31a}, !- Availability Schedule Name
-  0.78,                                   !- Gas Burner Efficiency
-  AutoSize,                               !- Nominal Capacity {W}
-  ,                                       !- Air Inlet Node Name
-  ,                                       !- Air Outlet Node Name
-  ,                                       !- Temperature Setpoint Node Name
-  76,                                     !- Parasitic Electric Load {W}
-  ,                                       !- Part Load Fraction Correlation Curve Name
-  0,                                      !- Parasitic Gas Load {W}
-  NaturalGas;                             !- Fuel Type
-
-OS:Fan:OnOff,
-  {230c2826-5e39-4abb-a049-db9041339751}, !- Handle
-  res fur gas|unit 3 htg supply fan,      !- Name
-  {a005f5b6-c848-49d5-ab8d-0dc089b6e31a}, !- Availability Schedule Name
-  0.75,                                   !- Fan Total Efficiency
-  794.580001233493,                       !- Pressure Rise {Pa}
-  autosize,                               !- Maximum Flow Rate {m3/s}
-  1,                                      !- Motor Efficiency
-  1,                                      !- Motor In Airstream Fraction
-  ,                                       !- Air Inlet Node Name
-  ,                                       !- Air Outlet Node Name
-  {00910b70-235f-4656-9dbf-8180518a2e78}, !- Fan Power Ratio Function of Speed Ratio Curve Name
-  {a4caccc6-d579-4472-8a47-bc1e56c89b3f}, !- Fan Efficiency Ratio Function of Speed Ratio Curve Name
-  res fur gas|unit 3 htg supply fan;      !- End-Use Subcategory
-
-OS:Curve:Exponent,
-  {00910b70-235f-4656-9dbf-8180518a2e78}, !- Handle
-  Fan On Off Power Curve 2,               !- Name
-  1,                                      !- Coefficient1 Constant
-  0,                                      !- Coefficient2 Constant
-  0,                                      !- Coefficient3 Constant
-  0,                                      !- Minimum Value of x
-  1,                                      !- Maximum Value of x
-  ,                                       !- Minimum Curve Output
-  ,                                       !- Maximum Curve Output
-  ,                                       !- Input Unit Type for X
-  ;                                       !- Output Unit Type
-
-OS:Curve:Cubic,
-  {a4caccc6-d579-4472-8a47-bc1e56c89b3f}, !- Handle
-  Fan On Off Efficiency Curve 2,          !- Name
-  1,                                      !- Coefficient1 Constant
-  0,                                      !- Coefficient2 x
-  0,                                      !- Coefficient3 x**2
-  0,                                      !- Coefficient4 x**3
-  0,                                      !- Minimum Value of x
-  1;                                      !- Maximum Value of x
-
-OS:AirLoopHVAC:UnitarySystem,
-  {19548a8d-026c-4782-b1f4-c39a3460548a}, !- Handle
-  res fur gas|unit 3 unitary system,      !- Name
-  Load,                                   !- Control Type
-  {079ce131-c040-4d06-94b0-4281b6faef53}, !- Controlling Zone or Thermostat Location
-  None,                                   !- Dehumidification Control Type
-  {a005f5b6-c848-49d5-ab8d-0dc089b6e31a}, !- Availability Schedule Name
-  {5619a88e-3552-4ddf-aa4a-3c150b22fe22}, !- Air Inlet Node Name
-  {b28259d0-9621-47a5-9199-221f4e90c9b6}, !- Air Outlet Node Name
-  {230c2826-5e39-4abb-a049-db9041339751}, !- Supply Fan Name
-  BlowThrough,                            !- Fan Placement
-  {88487ee5-b88a-4401-bc12-f262047e20c3}, !- Supply Air Fan Operating Mode Schedule Name
-  {57e19e44-a427-4786-8076-92dd1c8cbbcb}, !- Heating Coil Name
-  1,                                      !- DX Heating Coil Sizing Ratio
-  ,                                       !- Cooling Coil Name
-  No,                                     !- Use DOAS DX Cooling Coil
-  2,                                      !- DOAS DX Cooling Coil Leaving Minimum Air Temperature {C}
-  SensibleOnlyLoadControl,                !- Latent Load Control
-  ,                                       !- Supplemental Heating Coil Name
-  ,                                       !- Supply Air Flow Rate Method During Cooling Operation
-  0,                                      !- Supply Air Flow Rate During Cooling Operation {m3/s}
-  ,                                       !- Supply Air Flow Rate Per Floor Area During Cooling Operation {m3/s-m2}
-  ,                                       !- Fraction of Autosized Design Cooling Supply Air Flow Rate
-  ,                                       !- Design Supply Air Flow Rate Per Unit of Capacity During Cooling Operation {m3/s-W}
-  ,                                       !- Supply Air Flow Rate Method During Heating Operation
-  autosize,                               !- Supply Air Flow Rate During Heating Operation {m3/s}
-  ,                                       !- Supply Air Flow Rate Per Floor Area during Heating Operation {m3/s-m2}
-  ,                                       !- Fraction of Autosized Design Heating Supply Air Flow Rate
-  ,                                       !- Design Supply Air Flow Rate Per Unit of Capacity During Heating Operation {m3/s-W}
-  ,                                       !- Supply Air Flow Rate Method When No Cooling or Heating is Required
-  0,                                      !- Supply Air Flow Rate When No Cooling or Heating is Required {m3/s}
-  ,                                       !- Supply Air Flow Rate Per Floor Area When No Cooling or Heating is Required {m3/s-m2}
-  ,                                       !- Fraction of Autosized Design Cooling Supply Air Flow Rate When No Cooling or Heating is Required
-  ,                                       !- Fraction of Autosized Design Heating Supply Air Flow Rate When No Cooling or Heating is Required
-  ,                                       !- Design Supply Air Flow Rate Per Unit of Capacity During Cooling Operation When No Cooling or Heating is Required {m3/s-W}
-  ,                                       !- Design Supply Air Flow Rate Per Unit of Capacity During Heating Operation When No Cooling or Heating is Required {m3/s-W}
-  48.8888888888889,                       !- Maximum Supply Air Temperature {C}
-  21,                                     !- Maximum Outdoor Dry-Bulb Temperature for Supplemental Heater Operation {C}
-  ,                                       !- Outdoor Dry-Bulb Temperature Sensor Node Name
-  2.5,                                    !- Maximum Cycling Rate {cycles/hr}
-  60,                                     !- Heat Pump Time Constant {s}
-  0.01,                                   !- Fraction of On-Cycle Power Use
-  60,                                     !- Heat Pump Fan Delay Time {s}
-  0,                                      !- Ancilliary On-Cycle Electric Power {W}
-  0;                                      !- Ancilliary Off-Cycle Electric Power {W}
-
-OS:AirLoopHVAC,
-  {e86f26cb-26bf-40e3-b6b1-67a84a0242f7}, !- Handle
-  res fur gas|unit 3 asys,                !- Name
-  ,                                       !- Controller List Name
-  {a005f5b6-c848-49d5-ab8d-0dc089b6e31a}, !- Availability Schedule
-  {0dda9929-b792-498b-befd-cf8207ce24b9}, !- Availability Manager List Name
-  AutoSize,                               !- Design Supply Air Flow Rate {m3/s}
-  ,                                       !- Branch List Name
-  ,                                       !- Connector List Name
-  {ae21b072-8100-4b0a-9c1a-19dcb841d71a}, !- Supply Side Inlet Node Name
-  {9f145ee5-4a4a-40b5-b397-b0c69df4e007}, !- Demand Side Outlet Node Name
-  {1efc7383-221b-43be-9930-ba3608f1accd}, !- Demand Side Inlet Node A
-  {faa3dc02-1737-4267-98d7-6f452ed33457}, !- Supply Side Outlet Node A
-  ,                                       !- Demand Side Inlet Node B
-  ,                                       !- Supply Side Outlet Node B
-  ,                                       !- Return Air Bypass Flow Temperature Setpoint Schedule Name
-  {6d7f5ce3-9ef4-4d1d-8b2d-d925e13c010f}, !- Demand Mixer Name
-  {5b2d11e6-694e-43fa-bfd3-9824e48c75bd}, !- Demand Splitter A Name
-  ,                                       !- Demand Splitter B Name
-  ;                                       !- Supply Splitter Name
-
-OS:Node,
-  {b4f70236-2afe-4cd4-ab5c-cb7dbe463caa}, !- Handle
-  Node 20,                                !- Name
-  {ae21b072-8100-4b0a-9c1a-19dcb841d71a}, !- Inlet Port
-  {5619a88e-3552-4ddf-aa4a-3c150b22fe22}; !- Outlet Port
-
-OS:Node,
-  {2bc1765f-8d13-44ae-9e84-1af6bd19462b}, !- Handle
-  Node 21,                                !- Name
-  {b28259d0-9621-47a5-9199-221f4e90c9b6}, !- Inlet Port
-  {faa3dc02-1737-4267-98d7-6f452ed33457}; !- Outlet Port
-
-OS:Connection,
-  {ae21b072-8100-4b0a-9c1a-19dcb841d71a}, !- Handle
-  {8c689431-b987-43c6-8d3e-81c92ad065c8}, !- Name
-  {e86f26cb-26bf-40e3-b6b1-67a84a0242f7}, !- Source Object
-  8,                                      !- Outlet Port
-  {b4f70236-2afe-4cd4-ab5c-cb7dbe463caa}, !- Target Object
-  2;                                      !- Inlet Port
-
-OS:Connection,
-  {faa3dc02-1737-4267-98d7-6f452ed33457}, !- Handle
-  {02cd2650-6473-4388-afee-7bdcf543d977}, !- Name
-  {2bc1765f-8d13-44ae-9e84-1af6bd19462b}, !- Source Object
-  3,                                      !- Outlet Port
-  {e86f26cb-26bf-40e3-b6b1-67a84a0242f7}, !- Target Object
-  11;                                     !- Inlet Port
-
-OS:Node,
-  {21fb75e1-f416-4b65-9429-05475c39f7a1}, !- Handle
-  Node 22,                                !- Name
-  {1efc7383-221b-43be-9930-ba3608f1accd}, !- Inlet Port
-  {f72b6359-e0bc-46c1-9557-e364855d816d}; !- Outlet Port
-
-OS:Node,
-  {202202d6-fd5c-4960-bb2a-9407be97b4f6}, !- Handle
-  Node 23,                                !- Name
-  {51edb7f4-1785-4e95-bf99-a8b9c6863937}, !- Inlet Port
-  {9f145ee5-4a4a-40b5-b397-b0c69df4e007}; !- Outlet Port
-
-OS:Node,
-  {7ae36fd7-2cc6-48ab-85ad-f6c4f4184f31}, !- Handle
-  Node 24,                                !- Name
-  {5c3e2a75-388a-4c25-9a80-6c9231d6ba90}, !- Inlet Port
-  {fd6a2ef4-004c-44c8-bf71-6b3283623cab}; !- Outlet Port
-
-OS:Connection,
-  {1efc7383-221b-43be-9930-ba3608f1accd}, !- Handle
-  {c707b181-3410-479e-ba88-9c1fd168563e}, !- Name
-  {e86f26cb-26bf-40e3-b6b1-67a84a0242f7}, !- Source Object
-  10,                                     !- Outlet Port
-  {21fb75e1-f416-4b65-9429-05475c39f7a1}, !- Target Object
-  2;                                      !- Inlet Port
-
-OS:Connection,
-  {9f145ee5-4a4a-40b5-b397-b0c69df4e007}, !- Handle
-  {6c9682f5-cc55-45dd-a831-648e01a04713}, !- Name
-  {202202d6-fd5c-4960-bb2a-9407be97b4f6}, !- Source Object
-  3,                                      !- Outlet Port
-  {e86f26cb-26bf-40e3-b6b1-67a84a0242f7}, !- Target Object
-  9;                                      !- Inlet Port
-
-OS:AirLoopHVAC:ZoneSplitter,
-  {5b2d11e6-694e-43fa-bfd3-9824e48c75bd}, !- Handle
-  res fur gas|unit 3 zone splitter,       !- Name
-  {f72b6359-e0bc-46c1-9557-e364855d816d}, !- Inlet Node Name
-  {7fa184e2-174e-4350-8d77-3d18b05f849c}; !- Outlet Node Name 1
-
-OS:AirLoopHVAC:ZoneMixer,
-  {6d7f5ce3-9ef4-4d1d-8b2d-d925e13c010f}, !- Handle
-  res fur gas|unit 3 zone mixer,          !- Name
-  {51edb7f4-1785-4e95-bf99-a8b9c6863937}, !- Outlet Node Name
-  {94dd8082-be9b-42dc-a8a0-3c7517b9cd17}; !- Inlet Node Name 1
-
-OS:Connection,
-  {f72b6359-e0bc-46c1-9557-e364855d816d}, !- Handle
-  {1ffb2e78-82c3-4e6e-bc55-32191e8c186d}, !- Name
-  {21fb75e1-f416-4b65-9429-05475c39f7a1}, !- Source Object
-  3,                                      !- Outlet Port
-  {5b2d11e6-694e-43fa-bfd3-9824e48c75bd}, !- Target Object
-  2;                                      !- Inlet Port
-
-OS:Connection,
-  {51edb7f4-1785-4e95-bf99-a8b9c6863937}, !- Handle
-  {37807d5a-2ed9-4540-8f2a-d83e9d35561f}, !- Name
-  {6d7f5ce3-9ef4-4d1d-8b2d-d925e13c010f}, !- Source Object
-  2,                                      !- Outlet Port
-  {202202d6-fd5c-4960-bb2a-9407be97b4f6}, !- Target Object
-  2;                                      !- Inlet Port
-
-OS:Sizing:System,
-  {9b3a74f9-07e5-4374-9772-57816c468f01}, !- Handle
-  {e86f26cb-26bf-40e3-b6b1-67a84a0242f7}, !- AirLoop Name
-  Sensible,                               !- Type of Load to Size On
-  Autosize,                               !- Design Outdoor Air Flow Rate {m3/s}
-  0.3,                                    !- Central Heating Maximum System Air Flow Ratio
-  7,                                      !- Preheat Design Temperature {C}
-  0.008,                                  !- Preheat Design Humidity Ratio {kg-H2O/kg-Air}
-  12.8,                                   !- Precool Design Temperature {C}
-  0.008,                                  !- Precool Design Humidity Ratio {kg-H2O/kg-Air}
-  12.8,                                   !- Central Cooling Design Supply Air Temperature {C}
-  16.7,                                   !- Central Heating Design Supply Air Temperature {C}
-  NonCoincident,                          !- Sizing Option
-  Yes,                                    !- 100% Outdoor Air in Cooling
-  Yes,                                    !- 100% Outdoor Air in Heating
-  0.0085,                                 !- Central Cooling Design Supply Air Humidity Ratio {kg-H2O/kg-Air}
-  0.008,                                  !- Central Heating Design Supply Air Humidity Ratio {kg-H2O/kg-Air}
-  DesignDay,                              !- Cooling Design Air Flow Method
-  0,                                      !- Cooling Design Air Flow Rate {m3/s}
-  DesignDay,                              !- Heating Design Air Flow Method
-  0,                                      !- Heating Design Air Flow Rate {m3/s}
-  ZoneSum,                                !- System Outdoor Air Method
-  1,                                      !- Zone Maximum Outdoor Air Fraction {dimensionless}
-  0.0099676501,                           !- Cooling Supply Air Flow Rate Per Floor Area {m3/s-m2}
-  1,                                      !- Cooling Fraction of Autosized Cooling Supply Air Flow Rate
-  3.9475456e-005,                         !- Cooling Supply Air Flow Rate Per Unit Cooling Capacity {m3/s-W}
-  0.0099676501,                           !- Heating Supply Air Flow Rate Per Floor Area {m3/s-m2}
-  1,                                      !- Heating Fraction of Autosized Heating Supply Air Flow Rate
-  1,                                      !- Heating Fraction of Autosized Cooling Supply Air Flow Rate
-  3.1588213e-005,                         !- Heating Supply Air Flow Rate Per Unit Heating Capacity {m3/s-W}
-  CoolingDesignCapacity,                  !- Cooling Design Capacity Method
-  autosize,                               !- Cooling Design Capacity {W}
-  234.7,                                  !- Cooling Design Capacity Per Floor Area {W/m2}
-  1,                                      !- Fraction of Autosized Cooling Design Capacity
-  HeatingDesignCapacity,                  !- Heating Design Capacity Method
-  autosize,                               !- Heating Design Capacity {W}
-  157,                                    !- Heating Design Capacity Per Floor Area {W/m2}
-  1,                                      !- Fraction of Autosized Heating Design Capacity
-  OnOff;                                  !- Central Cooling Capacity Control Method
-
-OS:AvailabilityManagerAssignmentList,
-  {0dda9929-b792-498b-befd-cf8207ce24b9}, !- Handle
-  Air Loop HVAC 1 AvailabilityManagerAssignmentList 2; !- Name
-
-OS:Connection,
-  {5619a88e-3552-4ddf-aa4a-3c150b22fe22}, !- Handle
-  {7344ac2c-f56e-42d2-8864-5046067179be}, !- Name
-  {b4f70236-2afe-4cd4-ab5c-cb7dbe463caa}, !- Source Object
-  3,                                      !- Outlet Port
-  {19548a8d-026c-4782-b1f4-c39a3460548a}, !- Target Object
-  6;                                      !- Inlet Port
-
-OS:Connection,
-  {b28259d0-9621-47a5-9199-221f4e90c9b6}, !- Handle
-  {632e9c3e-9e6d-4fe9-a36b-823084c91ad5}, !- Name
-  {19548a8d-026c-4782-b1f4-c39a3460548a}, !- Source Object
-  7,                                      !- Outlet Port
-  {2bc1765f-8d13-44ae-9e84-1af6bd19462b}, !- Target Object
-  2;                                      !- Inlet Port
-
-OS:AirTerminal:SingleDuct:ConstantVolume:NoReheat,
-  {fd868f54-a9a0-4181-a0cf-88a3905ba792}, !- Handle
-  res fur gas|unit 3 living zone|unit 3 direct air, !- Name
-  {a005f5b6-c848-49d5-ab8d-0dc089b6e31a}, !- Availability Schedule Name
-  {2b2ed097-0173-4aa9-8078-91f509745622}, !- Air Inlet Node Name
-  {5c3e2a75-388a-4c25-9a80-6c9231d6ba90}, !- Air Outlet Node Name
-  AutoSize;                               !- Maximum Air Flow Rate {m3/s}
-
-OS:Node,
-  {be1513da-74f5-4942-b91f-19a86d56ada8}, !- Handle
-  Node 25,                                !- Name
-  {1f2abf8b-6893-4438-a27c-c20a6f526ae8}, !- Inlet Port
-  {94dd8082-be9b-42dc-a8a0-3c7517b9cd17}; !- Outlet Port
-
-OS:Connection,
-  {fd6a2ef4-004c-44c8-bf71-6b3283623cab}, !- Handle
-  {a9ac00e7-b52b-4503-8875-86622c9762f9}, !- Name
-  {7ae36fd7-2cc6-48ab-85ad-f6c4f4184f31}, !- Source Object
-  3,                                      !- Outlet Port
-  {803e46d0-1cff-4f8e-8b06-8a5056a44f11}, !- Target Object
-  3;                                      !- Inlet Port
-
-OS:Connection,
-  {1f2abf8b-6893-4438-a27c-c20a6f526ae8}, !- Handle
-  {f5dc23e5-bec4-4625-964d-68211c24591b}, !- Name
-  {5000ed29-fae4-4274-8d06-9a1d891acfa7}, !- Source Object
-  3,                                      !- Outlet Port
-  {be1513da-74f5-4942-b91f-19a86d56ada8}, !- Target Object
-  2;                                      !- Inlet Port
-
-OS:Connection,
-  {94dd8082-be9b-42dc-a8a0-3c7517b9cd17}, !- Handle
-  {efd77b2d-f88c-40de-a976-917202a10b76}, !- Name
-  {be1513da-74f5-4942-b91f-19a86d56ada8}, !- Source Object
-  3,                                      !- Outlet Port
-  {6d7f5ce3-9ef4-4d1d-8b2d-d925e13c010f}, !- Target Object
-  3;                                      !- Inlet Port
-
-OS:Node,
-  {7cb16a9b-0d13-4a4d-984b-2a2ade297739}, !- Handle
-  Node 26,                                !- Name
-  {7fa184e2-174e-4350-8d77-3d18b05f849c}, !- Inlet Port
-  {2b2ed097-0173-4aa9-8078-91f509745622}; !- Outlet Port
-
-OS:Connection,
-  {7fa184e2-174e-4350-8d77-3d18b05f849c}, !- Handle
-  {481a9862-6c61-4efc-b36a-c9b597ad71fb}, !- Name
-  {5b2d11e6-694e-43fa-bfd3-9824e48c75bd}, !- Source Object
-  3,                                      !- Outlet Port
-  {7cb16a9b-0d13-4a4d-984b-2a2ade297739}, !- Target Object
-  2;                                      !- Inlet Port
-
-OS:Connection,
-  {2b2ed097-0173-4aa9-8078-91f509745622}, !- Handle
-  {e2819fa6-388a-432d-a6f6-6737c384daf7}, !- Name
-  {7cb16a9b-0d13-4a4d-984b-2a2ade297739}, !- Source Object
-  3,                                      !- Outlet Port
-  {fd868f54-a9a0-4181-a0cf-88a3905ba792}, !- Target Object
-  3;                                      !- Inlet Port
-
-OS:Connection,
-  {5c3e2a75-388a-4c25-9a80-6c9231d6ba90}, !- Handle
-  {a378b026-48d4-40b4-8988-e8a4192ff480}, !- Name
-  {fd868f54-a9a0-4181-a0cf-88a3905ba792}, !- Source Object
-  4,                                      !- Outlet Port
-  {7ae36fd7-2cc6-48ab-85ad-f6c4f4184f31}, !- Target Object
-  2;                                      !- Inlet Port
-
-OS:AdditionalProperties,
-  {d02f57b5-fdbc-4673-b895-efc581f08549}, !- Handle
-  {19548a8d-026c-4782-b1f4-c39a3460548a}, !- Object Name
-  SizingInfoHVACFracHeatLoadServed,       !- Feature Name 1
-  Double,                                 !- Feature Data Type 1
-  1;                                      !- Feature Value 1
-
-OS:Coil:Heating:Gas,
-  {b35ecff5-b153-44a7-8932-5b3db71a918c}, !- Handle
-  res fur gas|unit 4 heating coil,        !- Name
-  {a005f5b6-c848-49d5-ab8d-0dc089b6e31a}, !- Availability Schedule Name
->>>>>>> 5553552e
-  0.78,                                   !- Gas Burner Efficiency
-  AutoSize,                               !- Nominal Capacity {W}
-  ,                                       !- Air Inlet Node Name
-  ,                                       !- Air Outlet Node Name
-  ,                                       !- Temperature Setpoint Node Name
-  76,                                     !- Parasitic Electric Load {W}
-  ,                                       !- Part Load Fraction Correlation Curve Name
-  0,                                      !- Parasitic Gas Load {W}
-  NaturalGas;                             !- Fuel Type
-
-OS:Schedule:Constant,
-  {c18a5e58-d607-4e43-bbb4-42993685b786}, !- Handle
-  Always On Discrete,                     !- Name
-  {2bae5282-57d0-49c7-94dd-7616f2894d73}, !- Schedule Type Limits Name
-  1;                                      !- Value
-
-OS:ScheduleTypeLimits,
-  {2bae5282-57d0-49c7-94dd-7616f2894d73}, !- Handle
-  OnOff,                                  !- Name
-  0,                                      !- Lower Limit Value
-  1,                                      !- Upper Limit Value
-  Discrete,                               !- Numeric Type
-  Availability;                           !- Unit Type
-
-OS:Fan:OnOff,
-<<<<<<< HEAD
-  {dfd268d4-af19-4fc2-a29a-75f8b02c3e38}, !- Handle
-  res fur gas htg supply fan,             !- Name
-  {c18a5e58-d607-4e43-bbb4-42993685b786}, !- Availability Schedule Name
-=======
-  {e3ab13d5-17b8-4e47-9191-518a716e0cf7}, !- Handle
-  res fur gas|unit 4 htg supply fan,      !- Name
-  {a005f5b6-c848-49d5-ab8d-0dc089b6e31a}, !- Availability Schedule Name
->>>>>>> 5553552e
-  0.75,                                   !- Fan Total Efficiency
-  794.580001233493,                       !- Pressure Rise {Pa}
-  autosize,                               !- Maximum Flow Rate {m3/s}
-  1,                                      !- Motor Efficiency
-  1,                                      !- Motor In Airstream Fraction
-  ,                                       !- Air Inlet Node Name
-  ,                                       !- Air Outlet Node Name
-<<<<<<< HEAD
-  {eef60a3c-f2af-41fd-8410-a2f1934d8934}, !- Fan Power Ratio Function of Speed Ratio Curve Name
-  {74e54dc6-4714-4c2e-85ee-c7d58ac9b7a8}, !- Fan Efficiency Ratio Function of Speed Ratio Curve Name
-  res fur gas htg supply fan;             !- End-Use Subcategory
-
-OS:Curve:Exponent,
-  {eef60a3c-f2af-41fd-8410-a2f1934d8934}, !- Handle
-  Fan On Off Power Curve,                 !- Name
-=======
-  {19a20028-8cd8-45c4-8e9f-3f88d93ff491}, !- Fan Power Ratio Function of Speed Ratio Curve Name
-  {9f4de7c2-29d1-4186-9bc0-385e3bf3d762}, !- Fan Efficiency Ratio Function of Speed Ratio Curve Name
-  res fur gas|unit 4 htg supply fan;      !- End-Use Subcategory
-
-OS:Curve:Exponent,
-  {19a20028-8cd8-45c4-8e9f-3f88d93ff491}, !- Handle
-  Fan On Off Power Curve 3,               !- Name
->>>>>>> 5553552e
-  1,                                      !- Coefficient1 Constant
-  0,                                      !- Coefficient2 Constant
-  0,                                      !- Coefficient3 Constant
-  0,                                      !- Minimum Value of x
-  1,                                      !- Maximum Value of x
-  ,                                       !- Minimum Curve Output
-  ,                                       !- Maximum Curve Output
-  ,                                       !- Input Unit Type for X
-  ;                                       !- Output Unit Type
-
-OS:Curve:Cubic,
-<<<<<<< HEAD
-  {74e54dc6-4714-4c2e-85ee-c7d58ac9b7a8}, !- Handle
-  Fan On Off Efficiency Curve,            !- Name
-=======
-  {9f4de7c2-29d1-4186-9bc0-385e3bf3d762}, !- Handle
-  Fan On Off Efficiency Curve 3,          !- Name
->>>>>>> 5553552e
-  1,                                      !- Coefficient1 Constant
-  0,                                      !- Coefficient2 x
-  0,                                      !- Coefficient3 x**2
-  0,                                      !- Coefficient4 x**3
-  0,                                      !- Minimum Value of x
-  1;                                      !- Maximum Value of x
-
-OS:AirLoopHVAC:UnitarySystem,
-<<<<<<< HEAD
-  {92cee035-1134-451f-b853-dcbd7b1c3601}, !- Handle
-  res fur gas unitary system,             !- Name
-  Load,                                   !- Control Type
-  {b26a2a12-68ea-4f15-b3f0-eb02860818be}, !- Controlling Zone or Thermostat Location
-  None,                                   !- Dehumidification Control Type
-  {c18a5e58-d607-4e43-bbb4-42993685b786}, !- Availability Schedule Name
-  {dbd9f21c-67be-4d48-a0ad-606d70b6b0e5}, !- Air Inlet Node Name
-  {c3911ff3-6969-4249-a6eb-8673d2403aae}, !- Air Outlet Node Name
-  {dfd268d4-af19-4fc2-a29a-75f8b02c3e38}, !- Supply Fan Name
-  BlowThrough,                            !- Fan Placement
-  {12ed4986-d535-46e4-b257-ef268fffd7c1}, !- Supply Air Fan Operating Mode Schedule Name
-  {537d3225-6abd-4e7a-81b0-c6ca41991e7e}, !- Heating Coil Name
-=======
-  {314df8fa-e9a5-45bf-a72a-19db313438b9}, !- Handle
-  res fur gas|unit 4 unitary system,      !- Name
-  Load,                                   !- Control Type
-  {86d7bddc-4992-489c-a461-60ce5a038d61}, !- Controlling Zone or Thermostat Location
-  None,                                   !- Dehumidification Control Type
-  {a005f5b6-c848-49d5-ab8d-0dc089b6e31a}, !- Availability Schedule Name
-  {0684b064-5423-457e-8d4a-6e2ea567e9a7}, !- Air Inlet Node Name
-  {14f58d07-3821-4523-8617-dd243b322ced}, !- Air Outlet Node Name
-  {e3ab13d5-17b8-4e47-9191-518a716e0cf7}, !- Supply Fan Name
-  BlowThrough,                            !- Fan Placement
-  {88487ee5-b88a-4401-bc12-f262047e20c3}, !- Supply Air Fan Operating Mode Schedule Name
-  {b35ecff5-b153-44a7-8932-5b3db71a918c}, !- Heating Coil Name
->>>>>>> 5553552e
-  1,                                      !- DX Heating Coil Sizing Ratio
-  ,                                       !- Cooling Coil Name
-  No,                                     !- Use DOAS DX Cooling Coil
-  2,                                      !- DOAS DX Cooling Coil Leaving Minimum Air Temperature {C}
-  SensibleOnlyLoadControl,                !- Latent Load Control
-  ,                                       !- Supplemental Heating Coil Name
-  ,                                       !- Supply Air Flow Rate Method During Cooling Operation
-  0,                                      !- Supply Air Flow Rate During Cooling Operation {m3/s}
-  ,                                       !- Supply Air Flow Rate Per Floor Area During Cooling Operation {m3/s-m2}
-  ,                                       !- Fraction of Autosized Design Cooling Supply Air Flow Rate
-  ,                                       !- Design Supply Air Flow Rate Per Unit of Capacity During Cooling Operation {m3/s-W}
-  ,                                       !- Supply Air Flow Rate Method During Heating Operation
-  autosize,                               !- Supply Air Flow Rate During Heating Operation {m3/s}
-  ,                                       !- Supply Air Flow Rate Per Floor Area during Heating Operation {m3/s-m2}
-  ,                                       !- Fraction of Autosized Design Heating Supply Air Flow Rate
-  ,                                       !- Design Supply Air Flow Rate Per Unit of Capacity During Heating Operation {m3/s-W}
-  ,                                       !- Supply Air Flow Rate Method When No Cooling or Heating is Required
-  0,                                      !- Supply Air Flow Rate When No Cooling or Heating is Required {m3/s}
-  ,                                       !- Supply Air Flow Rate Per Floor Area When No Cooling or Heating is Required {m3/s-m2}
-  ,                                       !- Fraction of Autosized Design Cooling Supply Air Flow Rate When No Cooling or Heating is Required
-  ,                                       !- Fraction of Autosized Design Heating Supply Air Flow Rate When No Cooling or Heating is Required
-  ,                                       !- Design Supply Air Flow Rate Per Unit of Capacity During Cooling Operation When No Cooling or Heating is Required {m3/s-W}
-  ,                                       !- Design Supply Air Flow Rate Per Unit of Capacity During Heating Operation When No Cooling or Heating is Required {m3/s-W}
-  48.8888888888889,                       !- Maximum Supply Air Temperature {C}
-  21,                                     !- Maximum Outdoor Dry-Bulb Temperature for Supplemental Heater Operation {C}
-  ,                                       !- Outdoor Dry-Bulb Temperature Sensor Node Name
-  2.5,                                    !- Maximum Cycling Rate {cycles/hr}
-  60,                                     !- Heat Pump Time Constant {s}
-  0.01,                                   !- Fraction of On-Cycle Power Use
-  60,                                     !- Heat Pump Fan Delay Time {s}
-  0,                                      !- Ancilliary On-Cycle Electric Power {W}
-  0;                                      !- Ancilliary Off-Cycle Electric Power {W}
-
-OS:Schedule:Constant,
-  {12ed4986-d535-46e4-b257-ef268fffd7c1}, !- Handle
-  Always Off Discrete,                    !- Name
-  {6760edb3-2e27-4cd8-84e1-adb9b3a8c20f}, !- Schedule Type Limits Name
-  0;                                      !- Value
-
-OS:ScheduleTypeLimits,
-  {6760edb3-2e27-4cd8-84e1-adb9b3a8c20f}, !- Handle
-  OnOff 1,                                !- Name
-  0,                                      !- Lower Limit Value
-  1,                                      !- Upper Limit Value
-  Discrete,                               !- Numeric Type
-  Availability;                           !- Unit Type
-
-OS:AirLoopHVAC,
-<<<<<<< HEAD
-  {532b5ae3-5236-4360-bb04-ba6795e6b31c}, !- Handle
-  res fur gas asys,                       !- Name
-  ,                                       !- Controller List Name
-  {c18a5e58-d607-4e43-bbb4-42993685b786}, !- Availability Schedule
-  {9a064f20-d063-4512-b599-438f0d2a2386}, !- Availability Manager List Name
-  AutoSize,                               !- Design Supply Air Flow Rate {m3/s}
-  ,                                       !- Branch List Name
-  ,                                       !- Connector List Name
-  {2a2a3291-3dcf-4217-bb86-36ec26a3c0b7}, !- Supply Side Inlet Node Name
-  {0cb0a45c-e6f7-4348-bdf1-482de27cd82c}, !- Demand Side Outlet Node Name
-  {87220f0e-bc6d-4905-aa0c-70ddd0a8ab25}, !- Demand Side Inlet Node A
-  {4b15f2d6-d6ed-40b2-949c-23fd0d74c8b0}, !- Supply Side Outlet Node A
-  ,                                       !- Demand Side Inlet Node B
-  ,                                       !- Supply Side Outlet Node B
-  ,                                       !- Return Air Bypass Flow Temperature Setpoint Schedule Name
-  {f787a9be-9d66-4ce1-a7f0-47b6887491ee}, !- Demand Mixer Name
-  {f3e07ae5-89e3-4fbd-ae8a-2cee801da1e3}, !- Demand Splitter A Name
-=======
-  {79904d53-5839-429f-9bbd-7fdb4080ab17}, !- Handle
-  res fur gas|unit 4 asys,                !- Name
-  ,                                       !- Controller List Name
-  {a005f5b6-c848-49d5-ab8d-0dc089b6e31a}, !- Availability Schedule
-  {8b920b05-f829-4e36-ab45-2f20c9aa699c}, !- Availability Manager List Name
-  AutoSize,                               !- Design Supply Air Flow Rate {m3/s}
-  ,                                       !- Branch List Name
-  ,                                       !- Connector List Name
-  {ffac0eb7-721e-4aba-aac7-a782c865ff79}, !- Supply Side Inlet Node Name
-  {d68f80dd-c55a-4b8e-945c-4ae54f2ce476}, !- Demand Side Outlet Node Name
-  {58dac497-f3ab-421d-98bc-f2f8e28a9a51}, !- Demand Side Inlet Node A
-  {69fc5094-370a-4106-8c80-3213b9a75a70}, !- Supply Side Outlet Node A
-  ,                                       !- Demand Side Inlet Node B
-  ,                                       !- Supply Side Outlet Node B
-  ,                                       !- Return Air Bypass Flow Temperature Setpoint Schedule Name
-  {ab7476e7-8916-43fa-b299-f35efd725c37}, !- Demand Mixer Name
-  {eac2a6fd-bf1f-4840-9c4b-c6951a7c0585}, !- Demand Splitter A Name
->>>>>>> 5553552e
-  ,                                       !- Demand Splitter B Name
-  ;                                       !- Supply Splitter Name
-
-OS:Node,
-<<<<<<< HEAD
-  {db57f854-7e8b-4a90-84b5-1d59cb09b3a8}, !- Handle
-  Node 3,                                 !- Name
-  {2a2a3291-3dcf-4217-bb86-36ec26a3c0b7}, !- Inlet Port
-  {dbd9f21c-67be-4d48-a0ad-606d70b6b0e5}; !- Outlet Port
-
-OS:Node,
-  {8275dbb8-1fa1-46f8-bd4c-3624d6fcf8f8}, !- Handle
-  Node 4,                                 !- Name
-  {c3911ff3-6969-4249-a6eb-8673d2403aae}, !- Inlet Port
-  {4b15f2d6-d6ed-40b2-949c-23fd0d74c8b0}; !- Outlet Port
-
-OS:Connection,
-  {2a2a3291-3dcf-4217-bb86-36ec26a3c0b7}, !- Handle
-  {ab75178f-30b2-4bae-9710-97420a2557af}, !- Name
-  {532b5ae3-5236-4360-bb04-ba6795e6b31c}, !- Source Object
-  8,                                      !- Outlet Port
-  {db57f854-7e8b-4a90-84b5-1d59cb09b3a8}, !- Target Object
-  2;                                      !- Inlet Port
-
-OS:Connection,
-  {4b15f2d6-d6ed-40b2-949c-23fd0d74c8b0}, !- Handle
-  {ed757171-32b7-4fd9-877e-8959acaed430}, !- Name
-  {8275dbb8-1fa1-46f8-bd4c-3624d6fcf8f8}, !- Source Object
-  3,                                      !- Outlet Port
-  {532b5ae3-5236-4360-bb04-ba6795e6b31c}, !- Target Object
-  11;                                     !- Inlet Port
-
-OS:Node,
-  {51d2588e-1336-4359-a16d-5479fbf894dc}, !- Handle
-  Node 5,                                 !- Name
-  {87220f0e-bc6d-4905-aa0c-70ddd0a8ab25}, !- Inlet Port
-  {c37909e2-7697-4798-8ee9-f7d004bd52fa}; !- Outlet Port
-
-OS:Node,
-  {d719f1c4-61f0-4e35-b9c5-db077309fa06}, !- Handle
-  Node 6,                                 !- Name
-  {32e5edc1-2375-47df-990a-7b3572e98027}, !- Inlet Port
-  {0cb0a45c-e6f7-4348-bdf1-482de27cd82c}; !- Outlet Port
-
-OS:Node,
-  {540b90bf-8f74-4f01-98ae-78a1115b613f}, !- Handle
-  Node 7,                                 !- Name
-  {8f449e6a-9fde-4cef-bc3c-c4799afd73f0}, !- Inlet Port
-  {179cd2e1-4449-442d-a763-01430c38a8bc}; !- Outlet Port
-
-OS:Connection,
-  {87220f0e-bc6d-4905-aa0c-70ddd0a8ab25}, !- Handle
-  {36d8691f-999f-4f3b-8218-257203fd18d9}, !- Name
-  {532b5ae3-5236-4360-bb04-ba6795e6b31c}, !- Source Object
-  10,                                     !- Outlet Port
-  {51d2588e-1336-4359-a16d-5479fbf894dc}, !- Target Object
-  2;                                      !- Inlet Port
-
-OS:Connection,
-  {0cb0a45c-e6f7-4348-bdf1-482de27cd82c}, !- Handle
-  {04c084c0-76d9-46da-8bdb-e14b21904704}, !- Name
-  {d719f1c4-61f0-4e35-b9c5-db077309fa06}, !- Source Object
-  3,                                      !- Outlet Port
-  {532b5ae3-5236-4360-bb04-ba6795e6b31c}, !- Target Object
-  9;                                      !- Inlet Port
-
-OS:AirLoopHVAC:ZoneSplitter,
-  {f3e07ae5-89e3-4fbd-ae8a-2cee801da1e3}, !- Handle
-  res fur gas zone splitter,              !- Name
-  {c37909e2-7697-4798-8ee9-f7d004bd52fa}, !- Inlet Node Name
-  {141b0a06-31ef-4441-b4f6-3abed74be4c4}; !- Outlet Node Name 1
-
-OS:AirLoopHVAC:ZoneMixer,
-  {f787a9be-9d66-4ce1-a7f0-47b6887491ee}, !- Handle
-  res fur gas zone mixer,                 !- Name
-  {32e5edc1-2375-47df-990a-7b3572e98027}, !- Outlet Node Name
-  {df709a5d-0e6b-45b8-8158-ca2efff2a917}; !- Inlet Node Name 1
-
-OS:Connection,
-  {c37909e2-7697-4798-8ee9-f7d004bd52fa}, !- Handle
-  {64df50c9-f494-49b1-bf30-b087debc04a3}, !- Name
-  {51d2588e-1336-4359-a16d-5479fbf894dc}, !- Source Object
-  3,                                      !- Outlet Port
-  {f3e07ae5-89e3-4fbd-ae8a-2cee801da1e3}, !- Target Object
-  2;                                      !- Inlet Port
-
-OS:Connection,
-  {32e5edc1-2375-47df-990a-7b3572e98027}, !- Handle
-  {f0940649-8681-421a-93e7-1ea33057cade}, !- Name
-  {f787a9be-9d66-4ce1-a7f0-47b6887491ee}, !- Source Object
-  2,                                      !- Outlet Port
-  {d719f1c4-61f0-4e35-b9c5-db077309fa06}, !- Target Object
-  2;                                      !- Inlet Port
-
-OS:Sizing:System,
-  {e4b0a093-b7a3-4611-8219-3d081bed0cee}, !- Handle
-  {532b5ae3-5236-4360-bb04-ba6795e6b31c}, !- AirLoop Name
-=======
-  {c97a7f14-61e9-4683-93d1-8954dcb570b1}, !- Handle
-  Node 27,                                !- Name
-  {ffac0eb7-721e-4aba-aac7-a782c865ff79}, !- Inlet Port
-  {0684b064-5423-457e-8d4a-6e2ea567e9a7}; !- Outlet Port
-
-OS:Node,
-  {7e35566e-c23b-40f0-b1d9-94dd54041c51}, !- Handle
-  Node 28,                                !- Name
-  {14f58d07-3821-4523-8617-dd243b322ced}, !- Inlet Port
-  {69fc5094-370a-4106-8c80-3213b9a75a70}; !- Outlet Port
-
-OS:Connection,
-  {ffac0eb7-721e-4aba-aac7-a782c865ff79}, !- Handle
-  {16a91aee-9658-435a-90a2-d9c1b5fd7c13}, !- Name
-  {79904d53-5839-429f-9bbd-7fdb4080ab17}, !- Source Object
-  8,                                      !- Outlet Port
-  {c97a7f14-61e9-4683-93d1-8954dcb570b1}, !- Target Object
-  2;                                      !- Inlet Port
-
-OS:Connection,
-  {69fc5094-370a-4106-8c80-3213b9a75a70}, !- Handle
-  {77755e4e-998a-4541-99f9-e3afc6980360}, !- Name
-  {7e35566e-c23b-40f0-b1d9-94dd54041c51}, !- Source Object
-  3,                                      !- Outlet Port
-  {79904d53-5839-429f-9bbd-7fdb4080ab17}, !- Target Object
-  11;                                     !- Inlet Port
-
-OS:Node,
-  {51bcdcde-d3f8-4c23-883a-c6f6fab6040f}, !- Handle
-  Node 29,                                !- Name
-  {58dac497-f3ab-421d-98bc-f2f8e28a9a51}, !- Inlet Port
-  {ecc03fbe-804c-4832-b260-836ddcb2cf27}; !- Outlet Port
-
-OS:Node,
-  {42b78884-8f36-4a7e-9050-21c3da371557}, !- Handle
-  Node 30,                                !- Name
-  {2daf3b88-1ac4-4d7c-8bf6-7d271696a33a}, !- Inlet Port
-  {d68f80dd-c55a-4b8e-945c-4ae54f2ce476}; !- Outlet Port
-
-OS:Node,
-  {82855d64-f568-4ec4-82ba-7b391deb58e7}, !- Handle
-  Node 31,                                !- Name
-  {62bce7d1-5a6d-4122-99fa-e407efe020b5}, !- Inlet Port
-  {468abf5a-0bee-431a-b65b-2a9ad2284376}; !- Outlet Port
-
-OS:Connection,
-  {58dac497-f3ab-421d-98bc-f2f8e28a9a51}, !- Handle
-  {5a00e593-873b-4a98-a16a-796cb3f190ff}, !- Name
-  {79904d53-5839-429f-9bbd-7fdb4080ab17}, !- Source Object
-  10,                                     !- Outlet Port
-  {51bcdcde-d3f8-4c23-883a-c6f6fab6040f}, !- Target Object
-  2;                                      !- Inlet Port
-
-OS:Connection,
-  {d68f80dd-c55a-4b8e-945c-4ae54f2ce476}, !- Handle
-  {9f146ad6-6b3c-46c7-8e35-19ff1f9ca627}, !- Name
-  {42b78884-8f36-4a7e-9050-21c3da371557}, !- Source Object
-  3,                                      !- Outlet Port
-  {79904d53-5839-429f-9bbd-7fdb4080ab17}, !- Target Object
-  9;                                      !- Inlet Port
-
-OS:AirLoopHVAC:ZoneSplitter,
-  {eac2a6fd-bf1f-4840-9c4b-c6951a7c0585}, !- Handle
-  res fur gas|unit 4 zone splitter,       !- Name
-  {ecc03fbe-804c-4832-b260-836ddcb2cf27}, !- Inlet Node Name
-  {a95b2b73-2fd4-4dda-9881-1b6f785a18be}; !- Outlet Node Name 1
-
-OS:AirLoopHVAC:ZoneMixer,
-  {ab7476e7-8916-43fa-b299-f35efd725c37}, !- Handle
-  res fur gas|unit 4 zone mixer,          !- Name
-  {2daf3b88-1ac4-4d7c-8bf6-7d271696a33a}, !- Outlet Node Name
-  {da08721c-feba-4e2f-a086-9ab8c31e8830}; !- Inlet Node Name 1
-
-OS:Connection,
-  {ecc03fbe-804c-4832-b260-836ddcb2cf27}, !- Handle
-  {dcc8b83f-2238-491f-bb05-93846d9dc7df}, !- Name
-  {51bcdcde-d3f8-4c23-883a-c6f6fab6040f}, !- Source Object
-  3,                                      !- Outlet Port
-  {eac2a6fd-bf1f-4840-9c4b-c6951a7c0585}, !- Target Object
-  2;                                      !- Inlet Port
-
-OS:Connection,
-  {2daf3b88-1ac4-4d7c-8bf6-7d271696a33a}, !- Handle
-  {7b89b1b5-9e33-4a1b-b6f3-7b1585c642f0}, !- Name
-  {ab7476e7-8916-43fa-b299-f35efd725c37}, !- Source Object
-  2,                                      !- Outlet Port
-  {42b78884-8f36-4a7e-9050-21c3da371557}, !- Target Object
-  2;                                      !- Inlet Port
-
-OS:Sizing:System,
-  {1db76538-e860-42b0-9401-e9f96287385b}, !- Handle
-  {79904d53-5839-429f-9bbd-7fdb4080ab17}, !- AirLoop Name
->>>>>>> 5553552e
-  Sensible,                               !- Type of Load to Size On
-  Autosize,                               !- Design Outdoor Air Flow Rate {m3/s}
-  0.3,                                    !- Central Heating Maximum System Air Flow Ratio
-  7,                                      !- Preheat Design Temperature {C}
-  0.008,                                  !- Preheat Design Humidity Ratio {kg-H2O/kg-Air}
-  12.8,                                   !- Precool Design Temperature {C}
-  0.008,                                  !- Precool Design Humidity Ratio {kg-H2O/kg-Air}
-  12.8,                                   !- Central Cooling Design Supply Air Temperature {C}
-  16.7,                                   !- Central Heating Design Supply Air Temperature {C}
-  NonCoincident,                          !- Sizing Option
-  Yes,                                    !- 100% Outdoor Air in Cooling
-  Yes,                                    !- 100% Outdoor Air in Heating
-  0.0085,                                 !- Central Cooling Design Supply Air Humidity Ratio {kg-H2O/kg-Air}
-  0.008,                                  !- Central Heating Design Supply Air Humidity Ratio {kg-H2O/kg-Air}
-  DesignDay,                              !- Cooling Design Air Flow Method
-  0,                                      !- Cooling Design Air Flow Rate {m3/s}
-  DesignDay,                              !- Heating Design Air Flow Method
-  0,                                      !- Heating Design Air Flow Rate {m3/s}
-  ZoneSum,                                !- System Outdoor Air Method
-  1,                                      !- Zone Maximum Outdoor Air Fraction {dimensionless}
-  0.0099676501,                           !- Cooling Supply Air Flow Rate Per Floor Area {m3/s-m2}
-  1,                                      !- Cooling Fraction of Autosized Cooling Supply Air Flow Rate
-  3.9475456e-005,                         !- Cooling Supply Air Flow Rate Per Unit Cooling Capacity {m3/s-W}
-  0.0099676501,                           !- Heating Supply Air Flow Rate Per Floor Area {m3/s-m2}
-  1,                                      !- Heating Fraction of Autosized Heating Supply Air Flow Rate
-  1,                                      !- Heating Fraction of Autosized Cooling Supply Air Flow Rate
-  3.1588213e-005,                         !- Heating Supply Air Flow Rate Per Unit Heating Capacity {m3/s-W}
-  CoolingDesignCapacity,                  !- Cooling Design Capacity Method
-  autosize,                               !- Cooling Design Capacity {W}
-  234.7,                                  !- Cooling Design Capacity Per Floor Area {W/m2}
-  1,                                      !- Fraction of Autosized Cooling Design Capacity
-  HeatingDesignCapacity,                  !- Heating Design Capacity Method
-  autosize,                               !- Heating Design Capacity {W}
-  157,                                    !- Heating Design Capacity Per Floor Area {W/m2}
-  1,                                      !- Fraction of Autosized Heating Design Capacity
-  OnOff;                                  !- Central Cooling Capacity Control Method
-
-OS:AvailabilityManagerAssignmentList,
-<<<<<<< HEAD
-  {9a064f20-d063-4512-b599-438f0d2a2386}, !- Handle
-  Air Loop HVAC 1 AvailabilityManagerAssignmentList; !- Name
-
-OS:Connection,
-  {dbd9f21c-67be-4d48-a0ad-606d70b6b0e5}, !- Handle
-  {d80af9b4-b353-4e1a-add0-c6eb5b33e01e}, !- Name
-  {db57f854-7e8b-4a90-84b5-1d59cb09b3a8}, !- Source Object
-  3,                                      !- Outlet Port
-  {92cee035-1134-451f-b853-dcbd7b1c3601}, !- Target Object
-  6;                                      !- Inlet Port
-
-OS:Connection,
-  {c3911ff3-6969-4249-a6eb-8673d2403aae}, !- Handle
-  {41dff729-4bff-4f89-9e6f-34d760f1fbb9}, !- Name
-  {92cee035-1134-451f-b853-dcbd7b1c3601}, !- Source Object
-  7,                                      !- Outlet Port
-  {8275dbb8-1fa1-46f8-bd4c-3624d6fcf8f8}, !- Target Object
-  2;                                      !- Inlet Port
-
-OS:AirTerminal:SingleDuct:ConstantVolume:NoReheat,
-  {cf43b0c0-128f-4f61-855d-076733bf3cdf}, !- Handle
-  res fur gas living zone direct air,     !- Name
-  {c18a5e58-d607-4e43-bbb4-42993685b786}, !- Availability Schedule Name
-  {4dc1f049-79c5-4eab-84ff-de4ea57fb52e}, !- Air Inlet Node Name
-  {8f449e6a-9fde-4cef-bc3c-c4799afd73f0}, !- Air Outlet Node Name
-  AutoSize;                               !- Maximum Air Flow Rate {m3/s}
-
-OS:Node,
-  {a1c25597-e34a-441f-8d55-d4509ccf5333}, !- Handle
-  Node 8,                                 !- Name
-  {8259bf96-4790-4771-ab30-0d94ae3ca83e}, !- Inlet Port
-  {df709a5d-0e6b-45b8-8158-ca2efff2a917}; !- Outlet Port
-
-OS:Connection,
-  {179cd2e1-4449-442d-a763-01430c38a8bc}, !- Handle
-  {bb35b562-dd0b-45a0-ae75-9610fa925efd}, !- Name
-  {540b90bf-8f74-4f01-98ae-78a1115b613f}, !- Source Object
-  3,                                      !- Outlet Port
-  {6aed817b-38c1-48b1-b0a8-3e6ddffc4505}, !- Target Object
-  3;                                      !- Inlet Port
-
-OS:Connection,
-  {8259bf96-4790-4771-ab30-0d94ae3ca83e}, !- Handle
-  {3b6e4b1f-f5c4-4f99-bc4b-3d137a75c71f}, !- Name
-  {60c9f09a-5e79-4fb1-b360-8893443daa85}, !- Source Object
-  3,                                      !- Outlet Port
-  {a1c25597-e34a-441f-8d55-d4509ccf5333}, !- Target Object
-  2;                                      !- Inlet Port
-
-OS:Connection,
-  {df709a5d-0e6b-45b8-8158-ca2efff2a917}, !- Handle
-  {e50769f3-52af-4921-8ab7-63664e73a24c}, !- Name
-  {a1c25597-e34a-441f-8d55-d4509ccf5333}, !- Source Object
-  3,                                      !- Outlet Port
-  {f787a9be-9d66-4ce1-a7f0-47b6887491ee}, !- Target Object
-  3;                                      !- Inlet Port
-
-OS:Node,
-  {6932d0ab-b157-4aec-b4ea-2a6d23ed3de7}, !- Handle
-  Node 9,                                 !- Name
-  {141b0a06-31ef-4441-b4f6-3abed74be4c4}, !- Inlet Port
-  {4dc1f049-79c5-4eab-84ff-de4ea57fb52e}; !- Outlet Port
-
-OS:Connection,
-  {141b0a06-31ef-4441-b4f6-3abed74be4c4}, !- Handle
-  {657529b5-9e33-4189-b932-27e6bd5534fd}, !- Name
-  {f3e07ae5-89e3-4fbd-ae8a-2cee801da1e3}, !- Source Object
-  3,                                      !- Outlet Port
-  {6932d0ab-b157-4aec-b4ea-2a6d23ed3de7}, !- Target Object
-  2;                                      !- Inlet Port
-
-OS:Connection,
-  {4dc1f049-79c5-4eab-84ff-de4ea57fb52e}, !- Handle
-  {ca504a64-371e-4c9a-a0f6-ca8d53ef88a5}, !- Name
-  {6932d0ab-b157-4aec-b4ea-2a6d23ed3de7}, !- Source Object
-  3,                                      !- Outlet Port
-  {cf43b0c0-128f-4f61-855d-076733bf3cdf}, !- Target Object
-  3;                                      !- Inlet Port
-
-OS:Connection,
-  {8f449e6a-9fde-4cef-bc3c-c4799afd73f0}, !- Handle
-  {184483ac-31d5-48d1-8e74-f36a3fc177e7}, !- Name
-  {cf43b0c0-128f-4f61-855d-076733bf3cdf}, !- Source Object
-  4,                                      !- Outlet Port
-  {540b90bf-8f74-4f01-98ae-78a1115b613f}, !- Target Object
-  2;                                      !- Inlet Port
-
-OS:AdditionalProperties,
-  {6dbcb426-d902-4fe7-9197-82e9c0775ba3}, !- Handle
-  {92cee035-1134-451f-b853-dcbd7b1c3601}, !- Object Name
-=======
-  {8b920b05-f829-4e36-ab45-2f20c9aa699c}, !- Handle
-  Air Loop HVAC 1 AvailabilityManagerAssignmentList 3; !- Name
-
-OS:Connection,
-  {0684b064-5423-457e-8d4a-6e2ea567e9a7}, !- Handle
-  {0dff26c8-3977-4a30-b75b-71235949f8be}, !- Name
-  {c97a7f14-61e9-4683-93d1-8954dcb570b1}, !- Source Object
-  3,                                      !- Outlet Port
-  {314df8fa-e9a5-45bf-a72a-19db313438b9}, !- Target Object
-  6;                                      !- Inlet Port
-
-OS:Connection,
-  {14f58d07-3821-4523-8617-dd243b322ced}, !- Handle
-  {75e5830c-8051-428c-965c-219b05f473d3}, !- Name
-  {314df8fa-e9a5-45bf-a72a-19db313438b9}, !- Source Object
-  7,                                      !- Outlet Port
-  {7e35566e-c23b-40f0-b1d9-94dd54041c51}, !- Target Object
-  2;                                      !- Inlet Port
-
-OS:AirTerminal:SingleDuct:ConstantVolume:NoReheat,
-  {30df0f2a-8f38-41f1-a440-233b5c09a5c2}, !- Handle
-  res fur gas|unit 4 living zone|unit 4 direct air, !- Name
-  {a005f5b6-c848-49d5-ab8d-0dc089b6e31a}, !- Availability Schedule Name
-  {aec85ff4-a542-486f-933d-d315ba21889c}, !- Air Inlet Node Name
-  {62bce7d1-5a6d-4122-99fa-e407efe020b5}, !- Air Outlet Node Name
-  AutoSize;                               !- Maximum Air Flow Rate {m3/s}
-
-OS:Node,
-  {a428fbcd-94ac-4744-ac2b-5733a1681dcd}, !- Handle
-  Node 32,                                !- Name
-  {2b3d41dc-d270-43b3-8756-e76398acfc4e}, !- Inlet Port
-  {da08721c-feba-4e2f-a086-9ab8c31e8830}; !- Outlet Port
-
-OS:Connection,
-  {468abf5a-0bee-431a-b65b-2a9ad2284376}, !- Handle
-  {4051a6e7-ff1c-402d-bb5e-a0e37283f802}, !- Name
-  {82855d64-f568-4ec4-82ba-7b391deb58e7}, !- Source Object
-  3,                                      !- Outlet Port
-  {0ebae2ad-e1f5-4092-999b-713d07b8608d}, !- Target Object
-  3;                                      !- Inlet Port
-
-OS:Connection,
-  {2b3d41dc-d270-43b3-8756-e76398acfc4e}, !- Handle
-  {1ba9a8b9-b78a-48dc-976c-0af3685e2e8f}, !- Name
-  {f2203374-1bbe-4200-9705-882458d493d2}, !- Source Object
-  3,                                      !- Outlet Port
-  {a428fbcd-94ac-4744-ac2b-5733a1681dcd}, !- Target Object
-  2;                                      !- Inlet Port
-
-OS:Connection,
-  {da08721c-feba-4e2f-a086-9ab8c31e8830}, !- Handle
-  {94c78ef9-db88-4ecf-91b7-aa5039bc2222}, !- Name
-  {a428fbcd-94ac-4744-ac2b-5733a1681dcd}, !- Source Object
-  3,                                      !- Outlet Port
-  {ab7476e7-8916-43fa-b299-f35efd725c37}, !- Target Object
-  3;                                      !- Inlet Port
-
-OS:Node,
-  {ed9859a4-2699-48c1-88cb-6eb07cb6a78b}, !- Handle
-  Node 33,                                !- Name
-  {a95b2b73-2fd4-4dda-9881-1b6f785a18be}, !- Inlet Port
-  {aec85ff4-a542-486f-933d-d315ba21889c}; !- Outlet Port
-
-OS:Connection,
-  {a95b2b73-2fd4-4dda-9881-1b6f785a18be}, !- Handle
-  {3a6067dc-c4fc-47ea-bc27-243daccf7f30}, !- Name
-  {eac2a6fd-bf1f-4840-9c4b-c6951a7c0585}, !- Source Object
-  3,                                      !- Outlet Port
-  {ed9859a4-2699-48c1-88cb-6eb07cb6a78b}, !- Target Object
-  2;                                      !- Inlet Port
-
-OS:Connection,
-  {aec85ff4-a542-486f-933d-d315ba21889c}, !- Handle
-  {a8b79575-7d82-43e8-8e97-77c781d448f9}, !- Name
-  {ed9859a4-2699-48c1-88cb-6eb07cb6a78b}, !- Source Object
-  3,                                      !- Outlet Port
-  {30df0f2a-8f38-41f1-a440-233b5c09a5c2}, !- Target Object
-  3;                                      !- Inlet Port
-
-OS:Connection,
-  {62bce7d1-5a6d-4122-99fa-e407efe020b5}, !- Handle
-  {faaee2ac-014b-44f3-a6ee-ff3a1139e62b}, !- Name
-  {30df0f2a-8f38-41f1-a440-233b5c09a5c2}, !- Source Object
-  4,                                      !- Outlet Port
-  {82855d64-f568-4ec4-82ba-7b391deb58e7}, !- Target Object
-  2;                                      !- Inlet Port
-
-OS:AdditionalProperties,
-  {14ca98fc-1c44-45ce-a556-b77fa39632bc}, !- Handle
-  {314df8fa-e9a5-45bf-a72a-19db313438b9}, !- Object Name
->>>>>>> 5553552e
-  SizingInfoHVACFracHeatLoadServed,       !- Feature Name 1
-  Double,                                 !- Feature Data Type 1
-  1;                                      !- Feature Value 1
