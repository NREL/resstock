!- NOTE: Auto-generated from /test/osw_files/SFA_4units_1story_FB_UA_3Beds_2Baths_Denver_WHTank_HWFixtures.osw

OS:Version,
<<<<<<< HEAD
  {d6f2445a-829a-4a0d-962f-29f22f90d6f4}, !- Handle
  2.9.0;                                  !- Version Identifier

OS:SimulationControl,
  {04ceab1e-37c2-4d5d-87c6-cbd97583e108}, !- Handle
=======
  {07506ae9-deed-4c79-94d8-0ddb8ae2d2e7}, !- Handle
  2.9.0;                                  !- Version Identifier

OS:SimulationControl,
  {73907230-9b2a-456e-b6a4-724c3c60a778}, !- Handle
>>>>>>> 30cb9182
  ,                                       !- Do Zone Sizing Calculation
  ,                                       !- Do System Sizing Calculation
  ,                                       !- Do Plant Sizing Calculation
  No;                                     !- Run Simulation for Sizing Periods

OS:Timestep,
<<<<<<< HEAD
  {74b8f200-5cdf-429f-afc6-df8183eb88eb}, !- Handle
  6;                                      !- Number of Timesteps per Hour

OS:ShadowCalculation,
  {78787d84-d51e-4663-b2f4-a6baebab6dc0}, !- Handle
=======
  {c019ba57-fadf-4df1-ac0b-df14af3bbcaf}, !- Handle
  6;                                      !- Number of Timesteps per Hour

OS:ShadowCalculation,
  {1f6ea1ba-7a46-45cb-99c3-c4ac54d509a6}, !- Handle
>>>>>>> 30cb9182
  20,                                     !- Calculation Frequency
  200;                                    !- Maximum Figures in Shadow Overlap Calculations

OS:SurfaceConvectionAlgorithm:Outside,
<<<<<<< HEAD
  {26d724fa-4a7a-4c1a-a934-9d58a469dd43}, !- Handle
  DOE-2;                                  !- Algorithm

OS:SurfaceConvectionAlgorithm:Inside,
  {88f02554-1fd8-4972-9fca-d6b81dd76170}, !- Handle
  TARP;                                   !- Algorithm

OS:ZoneCapacitanceMultiplier:ResearchSpecial,
  {044d7b3f-bbd6-410f-8282-e1bc09695849}, !- Handle
  ,                                       !- Temperature Capacity Multiplier
=======
  {0906020a-10a7-4497-b7b8-e4e718e25705}, !- Handle
  DOE-2;                                  !- Algorithm

OS:SurfaceConvectionAlgorithm:Inside,
  {853b163d-ce75-4108-b771-de673c8c07b1}, !- Handle
  TARP;                                   !- Algorithm

OS:ZoneCapacitanceMultiplier:ResearchSpecial,
  {e8637067-80e3-4050-9fb6-6c269da590b2}, !- Handle
  3.6,                                    !- Temperature Capacity Multiplier
>>>>>>> 30cb9182
  15,                                     !- Humidity Capacity Multiplier
  ;                                       !- Carbon Dioxide Capacity Multiplier

OS:RunPeriod,
<<<<<<< HEAD
  {47a28950-d47f-44d3-a9a5-2934d55175d5}, !- Handle
=======
  {a91723fe-3afd-4e1d-8f77-288bcd5b1923}, !- Handle
>>>>>>> 30cb9182
  Run Period 1,                           !- Name
  1,                                      !- Begin Month
  1,                                      !- Begin Day of Month
  12,                                     !- End Month
  31,                                     !- End Day of Month
  ,                                       !- Use Weather File Holidays and Special Days
  ,                                       !- Use Weather File Daylight Saving Period
  ,                                       !- Apply Weekend Holiday Rule
  ,                                       !- Use Weather File Rain Indicators
  ,                                       !- Use Weather File Snow Indicators
  ;                                       !- Number of Times Runperiod to be Repeated

OS:YearDescription,
<<<<<<< HEAD
  {0eadb84e-3e5b-4c03-aa09-bbf1d717b699}, !- Handle
=======
  {48fede72-58b1-442e-8351-d476e36dcea5}, !- Handle
>>>>>>> 30cb9182
  2007,                                   !- Calendar Year
  ,                                       !- Day of Week for Start Day
  ;                                       !- Is Leap Year

OS:WeatherFile,
<<<<<<< HEAD
  {2c8a3cad-87c1-46d1-865d-52ba69339ce4}, !- Handle
=======
  {affcbeb6-6ef5-4cd5-9797-409bfb05151b}, !- Handle
>>>>>>> 30cb9182
  Denver Intl Ap,                         !- City
  CO,                                     !- State Province Region
  USA,                                    !- Country
  TMY3,                                   !- Data Source
  725650,                                 !- WMO Number
  39.83,                                  !- Latitude {deg}
  -104.65,                                !- Longitude {deg}
  -7,                                     !- Time Zone {hr}
  1650,                                   !- Elevation {m}
  file:../weather/USA_CO_Denver.Intl.AP.725650_TMY3.epw, !- Url
  E23378AA;                               !- Checksum

OS:AdditionalProperties,
<<<<<<< HEAD
  {41244303-5752-464d-ae7d-f64ae3b48e9a}, !- Handle
  {2c8a3cad-87c1-46d1-865d-52ba69339ce4}, !- Object Name
=======
  {12f7a717-9ae8-4877-8cd1-45ea24268ec2}, !- Handle
  {affcbeb6-6ef5-4cd5-9797-409bfb05151b}, !- Object Name
>>>>>>> 30cb9182
  EPWHeaderCity,                          !- Feature Name 1
  String,                                 !- Feature Data Type 1
  Denver Intl Ap,                         !- Feature Value 1
  EPWHeaderState,                         !- Feature Name 2
  String,                                 !- Feature Data Type 2
  CO,                                     !- Feature Value 2
  EPWHeaderCountry,                       !- Feature Name 3
  String,                                 !- Feature Data Type 3
  USA,                                    !- Feature Value 3
  EPWHeaderDataSource,                    !- Feature Name 4
  String,                                 !- Feature Data Type 4
  TMY3,                                   !- Feature Value 4
  EPWHeaderStation,                       !- Feature Name 5
  String,                                 !- Feature Data Type 5
  725650,                                 !- Feature Value 5
  EPWHeaderLatitude,                      !- Feature Name 6
  Double,                                 !- Feature Data Type 6
  39.829999999999998,                     !- Feature Value 6
  EPWHeaderLongitude,                     !- Feature Name 7
  Double,                                 !- Feature Data Type 7
  -104.65000000000001,                    !- Feature Value 7
  EPWHeaderTimezone,                      !- Feature Name 8
  Double,                                 !- Feature Data Type 8
  -7,                                     !- Feature Value 8
  EPWHeaderAltitude,                      !- Feature Name 9
  Double,                                 !- Feature Data Type 9
  5413.3858267716532,                     !- Feature Value 9
  EPWHeaderLocalPressure,                 !- Feature Name 10
  Double,                                 !- Feature Data Type 10
  0.81937567683596546,                    !- Feature Value 10
  EPWHeaderRecordsPerHour,                !- Feature Name 11
  Double,                                 !- Feature Data Type 11
  0,                                      !- Feature Value 11
  EPWDataAnnualAvgDrybulb,                !- Feature Name 12
  Double,                                 !- Feature Data Type 12
  51.575616438356228,                     !- Feature Value 12
  EPWDataAnnualMinDrybulb,                !- Feature Name 13
  Double,                                 !- Feature Data Type 13
  -2.9200000000000017,                    !- Feature Value 13
  EPWDataAnnualMaxDrybulb,                !- Feature Name 14
  Double,                                 !- Feature Data Type 14
  104,                                    !- Feature Value 14
  EPWDataCDD50F,                          !- Feature Name 15
  Double,                                 !- Feature Data Type 15
  3072.2925000000005,                     !- Feature Value 15
  EPWDataCDD65F,                          !- Feature Name 16
  Double,                                 !- Feature Data Type 16
  883.62000000000035,                     !- Feature Value 16
  EPWDataHDD50F,                          !- Feature Name 17
  Double,                                 !- Feature Data Type 17
  2497.1925000000001,                     !- Feature Value 17
  EPWDataHDD65F,                          !- Feature Name 18
  Double,                                 !- Feature Data Type 18
  5783.5200000000013,                     !- Feature Value 18
  EPWDataAnnualAvgWindspeed,              !- Feature Name 19
  Double,                                 !- Feature Data Type 19
  3.9165296803649667,                     !- Feature Value 19
  EPWDataMonthlyAvgDrybulbs,              !- Feature Name 20
  String,                                 !- Feature Data Type 20
  33.4191935483871&#4431.90142857142857&#4443.02620967741937&#4442.48624999999999&#4459.877741935483854&#4473.57574999999997&#4472.07975806451608&#4472.70008064516134&#4466.49200000000006&#4450.079112903225806&#4437.218250000000005&#4434.582177419354835, !- Feature Value 20
  EPWDataGroundMonthlyTemps,              !- Feature Name 21
  String,                                 !- Feature Data Type 21
  44.08306285945173&#4440.89570904991865&#4440.64045432632048&#4442.153016571250646&#4448.225111118704206&#4454.268919273837525&#4459.508577937551024&#4462.82777283423508&#4463.10975667174995&#4460.41014950381947&#4455.304105212311526&#4449.445696474514364, !- Feature Value 21
  EPWDataWSF,                             !- Feature Name 22
  Double,                                 !- Feature Data Type 22
  0.58999999999999997,                    !- Feature Value 22
  EPWDataMonthlyAvgDailyHighDrybulbs,     !- Feature Name 23
  String,                                 !- Feature Data Type 23
  47.41032258064516&#4446.58642857142857&#4455.15032258064517&#4453.708&#4472.80193548387098&#4488.67600000000002&#4486.1858064516129&#4485.87225806451613&#4482.082&#4463.18064516129033&#4448.73400000000001&#4448.87935483870968, !- Feature Value 23
  EPWDataMonthlyAvgDailyLowDrybulbs,      !- Feature Name 24
  String,                                 !- Feature Data Type 24
  19.347741935483874&#4419.856428571428573&#4430.316129032258065&#4431.112&#4447.41612903225806&#4457.901999999999994&#4459.063870967741934&#4460.956774193548384&#4452.352000000000004&#4438.41612903225806&#4427.002000000000002&#4423.02903225806451, !- Feature Value 24
  EPWDesignHeatingDrybulb,                !- Feature Name 25
  Double,                                 !- Feature Data Type 25
  12.02,                                  !- Feature Value 25
  EPWDesignHeatingWindspeed,              !- Feature Name 26
  Double,                                 !- Feature Data Type 26
  2.8062500000000004,                     !- Feature Value 26
  EPWDesignCoolingDrybulb,                !- Feature Name 27
  Double,                                 !- Feature Data Type 27
  91.939999999999998,                     !- Feature Value 27
  EPWDesignCoolingWetbulb,                !- Feature Name 28
  Double,                                 !- Feature Data Type 28
  59.95131430195849,                      !- Feature Value 28
  EPWDesignCoolingHumidityRatio,          !- Feature Name 29
  Double,                                 !- Feature Data Type 29
  0.0059161086834698092,                  !- Feature Value 29
  EPWDesignCoolingWindspeed,              !- Feature Name 30
  Double,                                 !- Feature Data Type 30
  3.7999999999999989,                     !- Feature Value 30
  EPWDesignDailyTemperatureRange,         !- Feature Name 31
  Double,                                 !- Feature Data Type 31
  24.915483870967748,                     !- Feature Value 31
  EPWDesignDehumidDrybulb,                !- Feature Name 32
  Double,                                 !- Feature Data Type 32
  67.996785714285721,                     !- Feature Value 32
  EPWDesignDehumidHumidityRatio,          !- Feature Name 33
  Double,                                 !- Feature Data Type 33
  0.012133744170488724,                   !- Feature Value 33
  EPWDesignCoolingDirectNormal,           !- Feature Name 34
  Double,                                 !- Feature Data Type 34
  985,                                    !- Feature Value 34
  EPWDesignCoolingDiffuseHorizontal,      !- Feature Name 35
  Double,                                 !- Feature Data Type 35
  84;                                     !- Feature Value 35

OS:Site,
<<<<<<< HEAD
  {7ce03fa8-2cc0-4b3a-8d45-0194c5d3e5cd}, !- Handle
=======
  {c81799cd-9fd0-4019-9d59-f38182538772}, !- Handle
>>>>>>> 30cb9182
  Denver Intl Ap_CO_USA,                  !- Name
  39.83,                                  !- Latitude {deg}
  -104.65,                                !- Longitude {deg}
  -7,                                     !- Time Zone {hr}
  1650,                                   !- Elevation {m}
  ;                                       !- Terrain

OS:ClimateZones,
<<<<<<< HEAD
  {2639b573-9480-469a-8ce4-ee30fa1fa830}, !- Handle
=======
  {31b42309-9837-4500-a31b-f8aed15ddb42}, !- Handle
>>>>>>> 30cb9182
  ,                                       !- Active Institution
  ,                                       !- Active Year
  ,                                       !- Climate Zone Institution Name 1
  ,                                       !- Climate Zone Document Name 1
  ,                                       !- Climate Zone Document Year 1
  ,                                       !- Climate Zone Value 1
  Building America,                       !- Climate Zone Institution Name 2
  ,                                       !- Climate Zone Document Name 2
  0,                                      !- Climate Zone Document Year 2
  Cold;                                   !- Climate Zone Value 2

OS:Site:WaterMainsTemperature,
<<<<<<< HEAD
  {584f8b9d-a43d-428a-b014-aa7ecace2a27}, !- Handle
=======
  {db3fb956-d967-4d73-8018-b4c5109dc445}, !- Handle
>>>>>>> 30cb9182
  Correlation,                            !- Calculation Method
  ,                                       !- Temperature Schedule Name
  10.8753424657535,                       !- Annual Average Outdoor Air Temperature {C}
  23.1524007936508;                       !- Maximum Difference In Monthly Average Outdoor Air Temperatures {deltaC}

OS:RunPeriodControl:DaylightSavingTime,
<<<<<<< HEAD
  {15a94ff9-b2d7-40c2-a681-a077c82f0d12}, !- Handle
=======
  {35d94f4d-5ca9-41d8-b13f-c81143f166a7}, !- Handle
>>>>>>> 30cb9182
  4/7,                                    !- Start Date
  10/26;                                  !- End Date

OS:Site:GroundTemperature:Deep,
<<<<<<< HEAD
  {d83a7d49-cedf-444a-b1e0-6666f2c9c379}, !- Handle
=======
  {882c8082-5586-495e-8c88-b2bf3d3152c8}, !- Handle
>>>>>>> 30cb9182
  10.8753424657535,                       !- January Deep Ground Temperature {C}
  10.8753424657535,                       !- February Deep Ground Temperature {C}
  10.8753424657535,                       !- March Deep Ground Temperature {C}
  10.8753424657535,                       !- April Deep Ground Temperature {C}
  10.8753424657535,                       !- May Deep Ground Temperature {C}
  10.8753424657535,                       !- June Deep Ground Temperature {C}
  10.8753424657535,                       !- July Deep Ground Temperature {C}
  10.8753424657535,                       !- August Deep Ground Temperature {C}
  10.8753424657535,                       !- September Deep Ground Temperature {C}
  10.8753424657535,                       !- October Deep Ground Temperature {C}
  10.8753424657535,                       !- November Deep Ground Temperature {C}
  10.8753424657535;                       !- December Deep Ground Temperature {C}

OS:Building,
<<<<<<< HEAD
  {2c9c0994-9fdd-41da-8382-2394ec4d21bd}, !- Handle
=======
  {828f23a5-3e8d-4a43-9df2-a99dd4886c65}, !- Handle
>>>>>>> 30cb9182
  Building 1,                             !- Name
  ,                                       !- Building Sector Type
  ,                                       !- North Axis {deg}
  ,                                       !- Nominal Floor to Floor Height {m}
  ,                                       !- Space Type Name
  ,                                       !- Default Construction Set Name
  ,                                       !- Default Schedule Set Name
  2,                                      !- Standards Number of Stories
  1,                                      !- Standards Number of Above Ground Stories
  ,                                       !- Standards Template
  singlefamilyattached,                   !- Standards Building Type
  4;                                      !- Standards Number of Living Units

OS:AdditionalProperties,
<<<<<<< HEAD
  {9982a464-b276-4af0-b1ed-20fa8b9fea8b}, !- Handle
  {2c9c0994-9fdd-41da-8382-2394ec4d21bd}, !- Object Name
  num_units,                              !- Feature Name 1
  Integer,                                !- Feature Data Type 1
  4,                                      !- Feature Value 1
  has_rear_units,                         !- Feature Name 2
  Boolean,                                !- Feature Data Type 2
  false,                                  !- Feature Value 2
  horz_location,                          !- Feature Name 3
  String,                                 !- Feature Data Type 3
  Left,                                   !- Feature Value 3
  num_floors,                             !- Feature Name 4
  Integer,                                !- Feature Data Type 4
  1,                                      !- Feature Value 4
  has_water_heater_flue,                  !- Feature Name 5
  Boolean,                                !- Feature Data Type 5
  true;                                   !- Feature Value 5

OS:ThermalZone,
  {e660a7a6-91c8-4d95-bb66-e8b4e330b345}, !- Handle
=======
  {cc787f9f-f27f-415f-8872-c5deb71bb8b0}, !- Handle
  {828f23a5-3e8d-4a43-9df2-a99dd4886c65}, !- Object Name
  Total Units Represented,                !- Feature Name 1
  Integer,                                !- Feature Data Type 1
  4,                                      !- Feature Value 1
  Total Units Modeled,                    !- Feature Name 2
  Integer,                                !- Feature Data Type 2
  4;                                      !- Feature Value 2

OS:ThermalZone,
  {6348c647-eaae-4c68-8ac2-472e8b05309b}, !- Handle
>>>>>>> 30cb9182
  living zone,                            !- Name
  ,                                       !- Multiplier
  ,                                       !- Ceiling Height {m}
  ,                                       !- Volume {m3}
  ,                                       !- Floor Area {m2}
  ,                                       !- Zone Inside Convection Algorithm
  ,                                       !- Zone Outside Convection Algorithm
  ,                                       !- Zone Conditioning Equipment List Name
<<<<<<< HEAD
  {c82d6e3b-63dd-48b6-9a9f-a848c9b836e2}, !- Zone Air Inlet Port List
  {81bd42a8-ddd4-4ccf-b3be-03a699f919a8}, !- Zone Air Exhaust Port List
  {d7927d3c-4ad2-43af-b46a-0f4d0302f9af}, !- Zone Air Node Name
  {ba313041-1b48-48b7-8178-acffa35200ec}, !- Zone Return Air Port List
=======
  {c7ac387d-c3de-463c-9eb4-2d3eab2314b1}, !- Zone Air Inlet Port List
  {f15ff6ad-6d8b-4ede-962f-fa4338d711bb}, !- Zone Air Exhaust Port List
  {e08a848f-e556-4fec-bde8-ec01ac6cdd19}, !- Zone Air Node Name
  {76edf5da-c4e0-4701-a988-0ed654a20749}, !- Zone Return Air Port List
>>>>>>> 30cb9182
  ,                                       !- Primary Daylighting Control Name
  ,                                       !- Fraction of Zone Controlled by Primary Daylighting Control
  ,                                       !- Secondary Daylighting Control Name
  ,                                       !- Fraction of Zone Controlled by Secondary Daylighting Control
  ,                                       !- Illuminance Map Name
  ,                                       !- Group Rendering Name
  ,                                       !- Thermostat Name
  No;                                     !- Use Ideal Air Loads

OS:Node,
<<<<<<< HEAD
  {ea364130-20f8-421c-9313-b07dfae6ee6b}, !- Handle
  Node 1,                                 !- Name
  {d7927d3c-4ad2-43af-b46a-0f4d0302f9af}, !- Inlet Port
  ;                                       !- Outlet Port

OS:Connection,
  {d7927d3c-4ad2-43af-b46a-0f4d0302f9af}, !- Handle
  {47cd7ca3-5b39-4874-9d74-243b83513dd7}, !- Name
  {e660a7a6-91c8-4d95-bb66-e8b4e330b345}, !- Source Object
  11,                                     !- Outlet Port
  {ea364130-20f8-421c-9313-b07dfae6ee6b}, !- Target Object
  2;                                      !- Inlet Port

OS:PortList,
  {c82d6e3b-63dd-48b6-9a9f-a848c9b836e2}, !- Handle
  {6dcf8a84-9301-4bee-9222-da607f0d1606}, !- Name
  {e660a7a6-91c8-4d95-bb66-e8b4e330b345}; !- HVAC Component

OS:PortList,
  {81bd42a8-ddd4-4ccf-b3be-03a699f919a8}, !- Handle
  {8f513944-4522-4bfc-a245-ce3c66b8754b}, !- Name
  {e660a7a6-91c8-4d95-bb66-e8b4e330b345}; !- HVAC Component

OS:PortList,
  {ba313041-1b48-48b7-8178-acffa35200ec}, !- Handle
  {7867fde0-7d5a-4cd3-8af2-fffc422c5d88}, !- Name
  {e660a7a6-91c8-4d95-bb66-e8b4e330b345}; !- HVAC Component

OS:Sizing:Zone,
  {08b5ea55-e408-42f5-ae4d-33732d443b8b}, !- Handle
  {e660a7a6-91c8-4d95-bb66-e8b4e330b345}, !- Zone or ZoneList Name
=======
  {bb912e08-a1b6-4eeb-b737-253221cc04c1}, !- Handle
  Node 1,                                 !- Name
  {e08a848f-e556-4fec-bde8-ec01ac6cdd19}, !- Inlet Port
  ;                                       !- Outlet Port

OS:Connection,
  {e08a848f-e556-4fec-bde8-ec01ac6cdd19}, !- Handle
  {276a1b48-39d8-4216-bdb0-2cb5978fd1c1}, !- Name
  {6348c647-eaae-4c68-8ac2-472e8b05309b}, !- Source Object
  11,                                     !- Outlet Port
  {bb912e08-a1b6-4eeb-b737-253221cc04c1}, !- Target Object
  2;                                      !- Inlet Port

OS:PortList,
  {c7ac387d-c3de-463c-9eb4-2d3eab2314b1}, !- Handle
  {0d4a99cb-54ec-424b-a354-5585d03b2084}, !- Name
  {6348c647-eaae-4c68-8ac2-472e8b05309b}; !- HVAC Component

OS:PortList,
  {f15ff6ad-6d8b-4ede-962f-fa4338d711bb}, !- Handle
  {6f6df52f-5cfa-456b-88a7-ed5c28a00e9d}, !- Name
  {6348c647-eaae-4c68-8ac2-472e8b05309b}; !- HVAC Component

OS:PortList,
  {76edf5da-c4e0-4701-a988-0ed654a20749}, !- Handle
  {e0bd9433-b870-48da-906b-579dfae1bdf4}, !- Name
  {6348c647-eaae-4c68-8ac2-472e8b05309b}; !- HVAC Component

OS:Sizing:Zone,
  {9e397b94-228b-4671-b61b-a1616df53ef6}, !- Handle
  {6348c647-eaae-4c68-8ac2-472e8b05309b}, !- Zone or ZoneList Name
>>>>>>> 30cb9182
  SupplyAirTemperature,                   !- Zone Cooling Design Supply Air Temperature Input Method
  14,                                     !- Zone Cooling Design Supply Air Temperature {C}
  11.11,                                  !- Zone Cooling Design Supply Air Temperature Difference {deltaC}
  SupplyAirTemperature,                   !- Zone Heating Design Supply Air Temperature Input Method
  40,                                     !- Zone Heating Design Supply Air Temperature {C}
  11.11,                                  !- Zone Heating Design Supply Air Temperature Difference {deltaC}
  0.0085,                                 !- Zone Cooling Design Supply Air Humidity Ratio {kg-H2O/kg-air}
  0.008,                                  !- Zone Heating Design Supply Air Humidity Ratio {kg-H2O/kg-air}
  ,                                       !- Zone Heating Sizing Factor
  ,                                       !- Zone Cooling Sizing Factor
  DesignDay,                              !- Cooling Design Air Flow Method
  ,                                       !- Cooling Design Air Flow Rate {m3/s}
  ,                                       !- Cooling Minimum Air Flow per Zone Floor Area {m3/s-m2}
  ,                                       !- Cooling Minimum Air Flow {m3/s}
  ,                                       !- Cooling Minimum Air Flow Fraction
  DesignDay,                              !- Heating Design Air Flow Method
  ,                                       !- Heating Design Air Flow Rate {m3/s}
  ,                                       !- Heating Maximum Air Flow per Zone Floor Area {m3/s-m2}
  ,                                       !- Heating Maximum Air Flow {m3/s}
  ,                                       !- Heating Maximum Air Flow Fraction
  ,                                       !- Design Zone Air Distribution Effectiveness in Cooling Mode
  ,                                       !- Design Zone Air Distribution Effectiveness in Heating Mode
  No,                                     !- Account for Dedicated Outdoor Air System
  NeutralSupplyAir,                       !- Dedicated Outdoor Air System Control Strategy
  autosize,                               !- Dedicated Outdoor Air Low Setpoint Temperature for Design {C}
  autosize;                               !- Dedicated Outdoor Air High Setpoint Temperature for Design {C}

OS:ZoneHVAC:EquipmentList,
<<<<<<< HEAD
  {c6cccc06-229b-4fed-92c9-57b7c1fabdfb}, !- Handle
  Zone HVAC Equipment List 1,             !- Name
  {e660a7a6-91c8-4d95-bb66-e8b4e330b345}; !- Thermal Zone

OS:Space,
  {94171989-e68d-4a3b-93e9-c0ff8e87a136}, !- Handle
  living space,                           !- Name
  {4e40f55a-7a47-48cb-ba0f-93d4f99b3cbb}, !- Space Type Name
=======
  {20405025-243f-41ec-afe9-78acb9b31fb3}, !- Handle
  Zone HVAC Equipment List 1,             !- Name
  {6348c647-eaae-4c68-8ac2-472e8b05309b}; !- Thermal Zone

OS:Space,
  {3dd9245d-c2ab-4d0e-93db-cd24c9a162a6}, !- Handle
  living space,                           !- Name
  {5917b388-8785-4606-84dc-b6f4165cbedc}, !- Space Type Name
>>>>>>> 30cb9182
  ,                                       !- Default Construction Set Name
  ,                                       !- Default Schedule Set Name
  ,                                       !- Direction of Relative North {deg}
  ,                                       !- X Origin {m}
  ,                                       !- Y Origin {m}
  ,                                       !- Z Origin {m}
  ,                                       !- Building Story Name
<<<<<<< HEAD
  {e660a7a6-91c8-4d95-bb66-e8b4e330b345}, !- Thermal Zone Name
  ,                                       !- Part of Total Floor Area
  ,                                       !- Design Specification Outdoor Air Object Name
  {c1a98af3-6a82-4cb4-b788-09561e633b82}; !- Building Unit Name

OS:Surface,
  {8e7e545b-f1dd-46d7-8339-de7f51b7a57b}, !- Handle
  Surface 1,                              !- Name
  Floor,                                  !- Surface Type
  ,                                       !- Construction Name
  {94171989-e68d-4a3b-93e9-c0ff8e87a136}, !- Space Name
  Surface,                                !- Outside Boundary Condition
  {79ce3653-f530-44b2-9ef0-0e16fccbe91a}, !- Outside Boundary Condition Object
=======
  {6348c647-eaae-4c68-8ac2-472e8b05309b}, !- Thermal Zone Name
  ,                                       !- Part of Total Floor Area
  ,                                       !- Design Specification Outdoor Air Object Name
  {a9e17639-ade7-4d41-bda3-efc50bc76a87}; !- Building Unit Name

OS:Surface,
  {711fac23-860b-482e-b019-d1b99d030a1a}, !- Handle
  Surface 1,                              !- Name
  Floor,                                  !- Surface Type
  ,                                       !- Construction Name
  {3dd9245d-c2ab-4d0e-93db-cd24c9a162a6}, !- Space Name
  Surface,                                !- Outside Boundary Condition
  {4574dda6-5a41-457a-ae98-a3e071096c10}, !- Outside Boundary Condition Object
>>>>>>> 30cb9182
  NoSun,                                  !- Sun Exposure
  NoWind,                                 !- Wind Exposure
  ,                                       !- View Factor to Ground
  ,                                       !- Number of Vertices
  0, -9.144, 0,                           !- X,Y,Z Vertex 1 {m}
  0, 0, 0,                                !- X,Y,Z Vertex 2 {m}
  4.572, 0, 0,                            !- X,Y,Z Vertex 3 {m}
  4.572, -9.144, 0;                       !- X,Y,Z Vertex 4 {m}

OS:Surface,
<<<<<<< HEAD
  {c403bba0-13f1-4296-bfb8-786df54987b2}, !- Handle
  Surface 2,                              !- Name
  Wall,                                   !- Surface Type
  ,                                       !- Construction Name
  {94171989-e68d-4a3b-93e9-c0ff8e87a136}, !- Space Name
=======
  {ad76e319-acde-430b-b43f-903a07905b3c}, !- Handle
  Surface 2,                              !- Name
  Wall,                                   !- Surface Type
  ,                                       !- Construction Name
  {3dd9245d-c2ab-4d0e-93db-cd24c9a162a6}, !- Space Name
>>>>>>> 30cb9182
  Outdoors,                               !- Outside Boundary Condition
  ,                                       !- Outside Boundary Condition Object
  SunExposed,                             !- Sun Exposure
  WindExposed,                            !- Wind Exposure
  ,                                       !- View Factor to Ground
  ,                                       !- Number of Vertices
  0, 0, 2.4384,                           !- X,Y,Z Vertex 1 {m}
  0, 0, 0,                                !- X,Y,Z Vertex 2 {m}
  0, -9.144, 0,                           !- X,Y,Z Vertex 3 {m}
  0, -9.144, 2.4384;                      !- X,Y,Z Vertex 4 {m}

OS:Surface,
<<<<<<< HEAD
  {c0a9f2ed-a395-4a54-afa9-521ecfec0ba5}, !- Handle
  Surface 3,                              !- Name
  Wall,                                   !- Surface Type
  ,                                       !- Construction Name
  {94171989-e68d-4a3b-93e9-c0ff8e87a136}, !- Space Name
=======
  {938c0050-96b7-4159-bf77-53f01a954727}, !- Handle
  Surface 3,                              !- Name
  Wall,                                   !- Surface Type
  ,                                       !- Construction Name
  {3dd9245d-c2ab-4d0e-93db-cd24c9a162a6}, !- Space Name
>>>>>>> 30cb9182
  Outdoors,                               !- Outside Boundary Condition
  ,                                       !- Outside Boundary Condition Object
  SunExposed,                             !- Sun Exposure
  WindExposed,                            !- Wind Exposure
  ,                                       !- View Factor to Ground
  ,                                       !- Number of Vertices
  4.572, 0, 2.4384,                       !- X,Y,Z Vertex 1 {m}
  4.572, 0, 0,                            !- X,Y,Z Vertex 2 {m}
  0, 0, 0,                                !- X,Y,Z Vertex 3 {m}
  0, 0, 2.4384;                           !- X,Y,Z Vertex 4 {m}

OS:Surface,
<<<<<<< HEAD
  {92a22cb1-cd6b-4e53-a96d-610c1d6b82bf}, !- Handle
  Surface 4,                              !- Name
  Wall,                                   !- Surface Type
  ,                                       !- Construction Name
  {94171989-e68d-4a3b-93e9-c0ff8e87a136}, !- Space Name
  Adiabatic,                              !- Outside Boundary Condition
  ,                                       !- Outside Boundary Condition Object
=======
  {106897e1-29af-4fd8-b4d7-6f3fe572113b}, !- Handle
  Surface 4,                              !- Name
  Wall,                                   !- Surface Type
  ,                                       !- Construction Name
  {3dd9245d-c2ab-4d0e-93db-cd24c9a162a6}, !- Space Name
  Surface,                                !- Outside Boundary Condition
  {79d5e400-f046-45c9-9bd9-cdd614519d90}, !- Outside Boundary Condition Object
>>>>>>> 30cb9182
  NoSun,                                  !- Sun Exposure
  NoWind,                                 !- Wind Exposure
  ,                                       !- View Factor to Ground
  ,                                       !- Number of Vertices
  4.572, -9.144, 2.4384,                  !- X,Y,Z Vertex 1 {m}
  4.572, -9.144, 0,                       !- X,Y,Z Vertex 2 {m}
  4.572, 0, 0,                            !- X,Y,Z Vertex 3 {m}
  4.572, 0, 2.4384;                       !- X,Y,Z Vertex 4 {m}

OS:Surface,
<<<<<<< HEAD
  {e5487484-796e-4f4c-9866-51b88c5b4a30}, !- Handle
  Surface 5,                              !- Name
  Wall,                                   !- Surface Type
  ,                                       !- Construction Name
  {94171989-e68d-4a3b-93e9-c0ff8e87a136}, !- Space Name
=======
  {1f0a5533-4205-4073-b0fa-af6124c72338}, !- Handle
  Surface 5,                              !- Name
  Wall,                                   !- Surface Type
  ,                                       !- Construction Name
  {3dd9245d-c2ab-4d0e-93db-cd24c9a162a6}, !- Space Name
>>>>>>> 30cb9182
  Outdoors,                               !- Outside Boundary Condition
  ,                                       !- Outside Boundary Condition Object
  SunExposed,                             !- Sun Exposure
  WindExposed,                            !- Wind Exposure
  ,                                       !- View Factor to Ground
  ,                                       !- Number of Vertices
  0, -9.144, 2.4384,                      !- X,Y,Z Vertex 1 {m}
  0, -9.144, 0,                           !- X,Y,Z Vertex 2 {m}
  4.572, -9.144, 0,                       !- X,Y,Z Vertex 3 {m}
  4.572, -9.144, 2.4384;                  !- X,Y,Z Vertex 4 {m}

OS:Surface,
<<<<<<< HEAD
  {8e95d0f1-9dcb-48f3-804e-b0837f2345f9}, !- Handle
  Surface 6,                              !- Name
  RoofCeiling,                            !- Surface Type
  ,                                       !- Construction Name
  {94171989-e68d-4a3b-93e9-c0ff8e87a136}, !- Space Name
  Surface,                                !- Outside Boundary Condition
  {ab30074d-0d69-49cb-963d-be156a1dc0f9}, !- Outside Boundary Condition Object
=======
  {73778325-7552-4a16-945f-8eda61d5308d}, !- Handle
  Surface 6,                              !- Name
  RoofCeiling,                            !- Surface Type
  ,                                       !- Construction Name
  {3dd9245d-c2ab-4d0e-93db-cd24c9a162a6}, !- Space Name
  Surface,                                !- Outside Boundary Condition
  {d7b4bf0a-034c-49da-8c2b-7bcc9bc995e2}, !- Outside Boundary Condition Object
>>>>>>> 30cb9182
  NoSun,                                  !- Sun Exposure
  NoWind,                                 !- Wind Exposure
  ,                                       !- View Factor to Ground
  ,                                       !- Number of Vertices
  4.572, -9.144, 2.4384,                  !- X,Y,Z Vertex 1 {m}
  4.572, 0, 2.4384,                       !- X,Y,Z Vertex 2 {m}
  0, 0, 2.4384,                           !- X,Y,Z Vertex 3 {m}
  0, -9.144, 2.4384;                      !- X,Y,Z Vertex 4 {m}

OS:SpaceType,
<<<<<<< HEAD
  {4e40f55a-7a47-48cb-ba0f-93d4f99b3cbb}, !- Handle
=======
  {5917b388-8785-4606-84dc-b6f4165cbedc}, !- Handle
>>>>>>> 30cb9182
  Space Type 1,                           !- Name
  ,                                       !- Default Construction Set Name
  ,                                       !- Default Schedule Set Name
  ,                                       !- Group Rendering Name
  ,                                       !- Design Specification Outdoor Air Object Name
  ,                                       !- Standards Template
  ,                                       !- Standards Building Type
  living;                                 !- Standards Space Type

<<<<<<< HEAD
OS:Space,
  {704b9310-2f97-4abf-94b7-764f1fc2522d}, !- Handle
  finished basement space,                !- Name
  {c20a0c17-d84c-4eee-bcc8-adca41798146}, !- Space Type Name
=======
OS:ThermalZone,
  {bab8021c-5ed2-48b6-9c59-1fd267a2f472}, !- Handle
  living zone|unit 2,                     !- Name
  ,                                       !- Multiplier
  ,                                       !- Ceiling Height {m}
  ,                                       !- Volume {m3}
  ,                                       !- Floor Area {m2}
  ,                                       !- Zone Inside Convection Algorithm
  ,                                       !- Zone Outside Convection Algorithm
  ,                                       !- Zone Conditioning Equipment List Name
  {2344040c-5139-4b0c-944d-8fa3730a894f}, !- Zone Air Inlet Port List
  {89e30354-66f7-4c3e-b2f8-9765dd20c3c5}, !- Zone Air Exhaust Port List
  {2e392178-4cbe-463c-aec2-75af92d131ff}, !- Zone Air Node Name
  {8d23de9d-5263-4df0-ac34-782800f25381}, !- Zone Return Air Port List
  ,                                       !- Primary Daylighting Control Name
  ,                                       !- Fraction of Zone Controlled by Primary Daylighting Control
  ,                                       !- Secondary Daylighting Control Name
  ,                                       !- Fraction of Zone Controlled by Secondary Daylighting Control
  ,                                       !- Illuminance Map Name
  ,                                       !- Group Rendering Name
  ,                                       !- Thermostat Name
  No;                                     !- Use Ideal Air Loads

OS:Node,
  {d681f14c-7935-420f-ba0a-9cf8e671b667}, !- Handle
  Node 2,                                 !- Name
  {2e392178-4cbe-463c-aec2-75af92d131ff}, !- Inlet Port
  ;                                       !- Outlet Port

OS:Connection,
  {2e392178-4cbe-463c-aec2-75af92d131ff}, !- Handle
  {7d654d1b-9993-47ef-9ffe-c1c876db2c68}, !- Name
  {bab8021c-5ed2-48b6-9c59-1fd267a2f472}, !- Source Object
  11,                                     !- Outlet Port
  {d681f14c-7935-420f-ba0a-9cf8e671b667}, !- Target Object
  2;                                      !- Inlet Port

OS:PortList,
  {2344040c-5139-4b0c-944d-8fa3730a894f}, !- Handle
  {79792e39-564d-45b7-a5da-2c0aa6dd1ce9}, !- Name
  {bab8021c-5ed2-48b6-9c59-1fd267a2f472}; !- HVAC Component

OS:PortList,
  {89e30354-66f7-4c3e-b2f8-9765dd20c3c5}, !- Handle
  {6e713d53-7174-4413-9ca4-904e9eb07d8e}, !- Name
  {bab8021c-5ed2-48b6-9c59-1fd267a2f472}; !- HVAC Component

OS:PortList,
  {8d23de9d-5263-4df0-ac34-782800f25381}, !- Handle
  {252b5e57-dfac-43fd-baf5-129a61859a35}, !- Name
  {bab8021c-5ed2-48b6-9c59-1fd267a2f472}; !- HVAC Component

OS:Sizing:Zone,
  {fb4b6b3c-1911-4e38-b98b-fc05008e27fb}, !- Handle
  {bab8021c-5ed2-48b6-9c59-1fd267a2f472}, !- Zone or ZoneList Name
  SupplyAirTemperature,                   !- Zone Cooling Design Supply Air Temperature Input Method
  14,                                     !- Zone Cooling Design Supply Air Temperature {C}
  11.11,                                  !- Zone Cooling Design Supply Air Temperature Difference {deltaC}
  SupplyAirTemperature,                   !- Zone Heating Design Supply Air Temperature Input Method
  40,                                     !- Zone Heating Design Supply Air Temperature {C}
  11.11,                                  !- Zone Heating Design Supply Air Temperature Difference {deltaC}
  0.0085,                                 !- Zone Cooling Design Supply Air Humidity Ratio {kg-H2O/kg-air}
  0.008,                                  !- Zone Heating Design Supply Air Humidity Ratio {kg-H2O/kg-air}
  ,                                       !- Zone Heating Sizing Factor
  ,                                       !- Zone Cooling Sizing Factor
  DesignDay,                              !- Cooling Design Air Flow Method
  ,                                       !- Cooling Design Air Flow Rate {m3/s}
  ,                                       !- Cooling Minimum Air Flow per Zone Floor Area {m3/s-m2}
  ,                                       !- Cooling Minimum Air Flow {m3/s}
  ,                                       !- Cooling Minimum Air Flow Fraction
  DesignDay,                              !- Heating Design Air Flow Method
  ,                                       !- Heating Design Air Flow Rate {m3/s}
  ,                                       !- Heating Maximum Air Flow per Zone Floor Area {m3/s-m2}
  ,                                       !- Heating Maximum Air Flow {m3/s}
  ,                                       !- Heating Maximum Air Flow Fraction
  ,                                       !- Design Zone Air Distribution Effectiveness in Cooling Mode
  ,                                       !- Design Zone Air Distribution Effectiveness in Heating Mode
  No,                                     !- Account for Dedicated Outdoor Air System
  NeutralSupplyAir,                       !- Dedicated Outdoor Air System Control Strategy
  autosize,                               !- Dedicated Outdoor Air Low Setpoint Temperature for Design {C}
  autosize;                               !- Dedicated Outdoor Air High Setpoint Temperature for Design {C}

OS:ZoneHVAC:EquipmentList,
  {b4099bba-c2f3-49da-bc79-095ba04f2cdd}, !- Handle
  Zone HVAC Equipment List 2,             !- Name
  {bab8021c-5ed2-48b6-9c59-1fd267a2f472}; !- Thermal Zone

OS:Space,
  {68d0769b-2ab5-4767-8984-48b9a6e74eba}, !- Handle
  living space|unit 2|story 1,            !- Name
  {5917b388-8785-4606-84dc-b6f4165cbedc}, !- Space Type Name
>>>>>>> 30cb9182
  ,                                       !- Default Construction Set Name
  ,                                       !- Default Schedule Set Name
  -0,                                     !- Direction of Relative North {deg}
  0,                                      !- X Origin {m}
  0,                                      !- Y Origin {m}
  0,                                      !- Z Origin {m}
  ,                                       !- Building Story Name
<<<<<<< HEAD
  {70d191a5-3e82-4654-a9e0-9cc7f4f6c492}, !- Thermal Zone Name
  ,                                       !- Part of Total Floor Area
  ,                                       !- Design Specification Outdoor Air Object Name
  {c1a98af3-6a82-4cb4-b788-09561e633b82}; !- Building Unit Name

OS:Surface,
  {c0cdf544-f0aa-4f46-8ed6-ddae2ac60fd2}, !- Handle
  Surface 12,                             !- Name
  Floor,                                  !- Surface Type
  ,                                       !- Construction Name
  {704b9310-2f97-4abf-94b7-764f1fc2522d}, !- Space Name
  Foundation,                             !- Outside Boundary Condition
  ,                                       !- Outside Boundary Condition Object
=======
  {bab8021c-5ed2-48b6-9c59-1fd267a2f472}, !- Thermal Zone Name
  ,                                       !- Part of Total Floor Area
  ,                                       !- Design Specification Outdoor Air Object Name
  {91df157b-1072-4e99-aa8c-77d360d69374}; !- Building Unit Name

OS:Surface,
  {0e2ff404-35fe-4e36-96d1-1b70c27ae864}, !- Handle
  Surface 12,                             !- Name
  Wall,                                   !- Surface Type
  ,                                       !- Construction Name
  {68d0769b-2ab5-4767-8984-48b9a6e74eba}, !- Space Name
  Surface,                                !- Outside Boundary Condition
  {709c9db7-cef0-41c1-ba4a-059f14d955f0}, !- Outside Boundary Condition Object
>>>>>>> 30cb9182
  NoSun,                                  !- Sun Exposure
  NoWind,                                 !- Wind Exposure
  ,                                       !- View Factor to Ground
  ,                                       !- Number of Vertices
<<<<<<< HEAD
  0, -9.144, -2.4384,                     !- X,Y,Z Vertex 1 {m}
  0, 0, -2.4384,                          !- X,Y,Z Vertex 2 {m}
  4.572, 0, -2.4384,                      !- X,Y,Z Vertex 3 {m}
  4.572, -9.144, -2.4384;                 !- X,Y,Z Vertex 4 {m}

OS:Surface,
  {64f4efc7-85bd-4377-9db9-84eca4701847}, !- Handle
=======
  9.144, -9.144, 2.4384,                  !- X,Y,Z Vertex 1 {m}
  9.144, -9.144, 0,                       !- X,Y,Z Vertex 2 {m}
  9.144, 0, 0,                            !- X,Y,Z Vertex 3 {m}
  9.144, 0, 2.4384;                       !- X,Y,Z Vertex 4 {m}

OS:Surface,
  {f7569fdc-c667-437f-b223-a44e34a8ab11}, !- Handle
>>>>>>> 30cb9182
  Surface 13,                             !- Name
  Wall,                                   !- Surface Type
  ,                                       !- Construction Name
<<<<<<< HEAD
  {704b9310-2f97-4abf-94b7-764f1fc2522d}, !- Space Name
  Foundation,                             !- Outside Boundary Condition
  ,                                       !- Outside Boundary Condition Object
=======
  {68d0769b-2ab5-4767-8984-48b9a6e74eba}, !- Space Name
  Surface,                                !- Outside Boundary Condition
  {0e8ba265-78fe-4995-9139-ee9c00ab62f9}, !- Outside Boundary Condition Object
>>>>>>> 30cb9182
  NoSun,                                  !- Sun Exposure
  NoWind,                                 !- Wind Exposure
  ,                                       !- View Factor to Ground
  ,                                       !- Number of Vertices
  0, 0, 0,                                !- X,Y,Z Vertex 1 {m}
  0, 0, -2.4384,                          !- X,Y,Z Vertex 2 {m}
  0, -9.144, -2.4384,                     !- X,Y,Z Vertex 3 {m}
  0, -9.144, 0;                           !- X,Y,Z Vertex 4 {m}

OS:Surface,
<<<<<<< HEAD
  {06014494-3699-43aa-a50c-8552b67d7d59}, !- Handle
  Surface 14,                             !- Name
  Wall,                                   !- Surface Type
  ,                                       !- Construction Name
  {704b9310-2f97-4abf-94b7-764f1fc2522d}, !- Space Name
  Foundation,                             !- Outside Boundary Condition
  ,                                       !- Outside Boundary Condition Object
  NoSun,                                  !- Sun Exposure
  NoWind,                                 !- Wind Exposure
  ,                                       !- View Factor to Ground
  ,                                       !- Number of Vertices
  4.572, 0, 0,                            !- X,Y,Z Vertex 1 {m}
  4.572, 0, -2.4384,                      !- X,Y,Z Vertex 2 {m}
  0, 0, -2.4384,                          !- X,Y,Z Vertex 3 {m}
  0, 0, 0;                                !- X,Y,Z Vertex 4 {m}

OS:Surface,
  {44cce52f-f0b8-40bc-ae32-97cc270490b1}, !- Handle
  Surface 15,                             !- Name
  Wall,                                   !- Surface Type
  ,                                       !- Construction Name
  {704b9310-2f97-4abf-94b7-764f1fc2522d}, !- Space Name
  Adiabatic,                              !- Outside Boundary Condition
=======
  {5cc5fba9-6f55-4900-a337-7ffde1e44625}, !- Handle
  Surface 14,                             !- Name
  Wall,                                   !- Surface Type
  ,                                       !- Construction Name
  {68d0769b-2ab5-4767-8984-48b9a6e74eba}, !- Space Name
  Outdoors,                               !- Outside Boundary Condition
  ,                                       !- Outside Boundary Condition Object
  SunExposed,                             !- Sun Exposure
  WindExposed,                            !- Wind Exposure
  ,                                       !- View Factor to Ground
  ,                                       !- Number of Vertices
  9.144, 0, 2.4384,                       !- X,Y,Z Vertex 1 {m}
  9.144, 0, 0,                            !- X,Y,Z Vertex 2 {m}
  4.572, 0, 0,                            !- X,Y,Z Vertex 3 {m}
  4.572, 0, 2.4384;                       !- X,Y,Z Vertex 4 {m}

OS:Surface,
  {bdd73513-97c6-44a4-b956-40f30ebd00f7}, !- Handle
  Surface 15,                             !- Name
  Wall,                                   !- Surface Type
  ,                                       !- Construction Name
  {68d0769b-2ab5-4767-8984-48b9a6e74eba}, !- Space Name
  Outdoors,                               !- Outside Boundary Condition
>>>>>>> 30cb9182
  ,                                       !- Outside Boundary Condition Object
  NoSun,                                  !- Sun Exposure
  NoWind,                                 !- Wind Exposure
  ,                                       !- View Factor to Ground
  ,                                       !- Number of Vertices
<<<<<<< HEAD
  4.572, -9.144, 0,                       !- X,Y,Z Vertex 1 {m}
  4.572, -9.144, -2.4384,                 !- X,Y,Z Vertex 2 {m}
  4.572, 0, -2.4384,                      !- X,Y,Z Vertex 3 {m}
  4.572, 0, 0;                            !- X,Y,Z Vertex 4 {m}

OS:Surface,
  {8d5646b7-4b3d-4d0d-84be-bd3a25d8f348}, !- Handle
=======
  4.572, -9.144, 2.4384,                  !- X,Y,Z Vertex 1 {m}
  4.572, -9.144, 0,                       !- X,Y,Z Vertex 2 {m}
  9.144, -9.144, 0,                       !- X,Y,Z Vertex 3 {m}
  9.144, -9.144, 2.4384;                  !- X,Y,Z Vertex 4 {m}

OS:Surface,
  {6a2de582-39e1-4722-b640-9a2e328a9367}, !- Handle
>>>>>>> 30cb9182
  Surface 16,                             !- Name
  RoofCeiling,                            !- Surface Type
  ,                                       !- Construction Name
<<<<<<< HEAD
  {704b9310-2f97-4abf-94b7-764f1fc2522d}, !- Space Name
  Foundation,                             !- Outside Boundary Condition
  ,                                       !- Outside Boundary Condition Object
=======
  {68d0769b-2ab5-4767-8984-48b9a6e74eba}, !- Space Name
  Surface,                                !- Outside Boundary Condition
  {7a45158c-d71a-4eff-8b62-205f32c3fb38}, !- Outside Boundary Condition Object
>>>>>>> 30cb9182
  NoSun,                                  !- Sun Exposure
  NoWind,                                 !- Wind Exposure
  ,                                       !- View Factor to Ground
  ,                                       !- Number of Vertices
<<<<<<< HEAD
  0, -9.144, 0,                           !- X,Y,Z Vertex 1 {m}
  0, -9.144, -2.4384,                     !- X,Y,Z Vertex 2 {m}
  4.572, -9.144, -2.4384,                 !- X,Y,Z Vertex 3 {m}
  4.572, -9.144, 0;                       !- X,Y,Z Vertex 4 {m}

OS:Surface,
  {79ce3653-f530-44b2-9ef0-0e16fccbe91a}, !- Handle
=======
  9.144, -9.144, 2.4384,                  !- X,Y,Z Vertex 1 {m}
  9.144, 0, 2.4384,                       !- X,Y,Z Vertex 2 {m}
  4.572, 0, 2.4384,                       !- X,Y,Z Vertex 3 {m}
  4.572, -9.144, 2.4384;                  !- X,Y,Z Vertex 4 {m}

OS:Surface,
  {79d5e400-f046-45c9-9bd9-cdd614519d90}, !- Handle
>>>>>>> 30cb9182
  Surface 17,                             !- Name
  RoofCeiling,                            !- Surface Type
  ,                                       !- Construction Name
<<<<<<< HEAD
  {704b9310-2f97-4abf-94b7-764f1fc2522d}, !- Space Name
  Surface,                                !- Outside Boundary Condition
  {8e7e545b-f1dd-46d7-8339-de7f51b7a57b}, !- Outside Boundary Condition Object
=======
  {68d0769b-2ab5-4767-8984-48b9a6e74eba}, !- Space Name
  Surface,                                !- Outside Boundary Condition
  {106897e1-29af-4fd8-b4d7-6f3fe572113b}, !- Outside Boundary Condition Object
>>>>>>> 30cb9182
  NoSun,                                  !- Sun Exposure
  NoWind,                                 !- Wind Exposure
  ,                                       !- View Factor to Ground
  ,                                       !- Number of Vertices
<<<<<<< HEAD
  4.572, -9.144, 0,                       !- X,Y,Z Vertex 1 {m}
  4.572, 0, 0,                            !- X,Y,Z Vertex 2 {m}
  0, 0, 0,                                !- X,Y,Z Vertex 3 {m}
  0, -9.144, 0;                           !- X,Y,Z Vertex 4 {m}

OS:ThermalZone,
  {70d191a5-3e82-4654-a9e0-9cc7f4f6c492}, !- Handle
  finished basement zone,                 !- Name
=======
  4.572, 0, 2.4384,                       !- X,Y,Z Vertex 1 {m}
  4.572, 0, 0,                            !- X,Y,Z Vertex 2 {m}
  4.572, -9.144, 0,                       !- X,Y,Z Vertex 3 {m}
  4.572, -9.144, 2.4384;                  !- X,Y,Z Vertex 4 {m}

OS:ThermalZone,
  {1226473b-0f48-4f78-b4ff-fab1c480783d}, !- Handle
  living zone|unit 3,                     !- Name
>>>>>>> 30cb9182
  ,                                       !- Multiplier
  ,                                       !- Ceiling Height {m}
  ,                                       !- Volume {m3}
  ,                                       !- Floor Area {m2}
  ,                                       !- Zone Inside Convection Algorithm
  ,                                       !- Zone Outside Convection Algorithm
  ,                                       !- Zone Conditioning Equipment List Name
<<<<<<< HEAD
  {a44c144e-349c-4b76-a478-4fda0441928f}, !- Zone Air Inlet Port List
  {6ecebb3b-7128-4e4b-9b3e-8fcaa432d773}, !- Zone Air Exhaust Port List
  {388e25e5-03e2-4e7f-b5ff-0e9f2b1fac1e}, !- Zone Air Node Name
  {e62354c9-11d6-4a42-b0ab-8ed16b24afb0}, !- Zone Return Air Port List
=======
  {81e9146c-5d0b-43b1-9b1a-540e4d87eff1}, !- Zone Air Inlet Port List
  {f5d00d19-cd7f-49f7-b979-704680917ee9}, !- Zone Air Exhaust Port List
  {93a7685a-5aed-4d7e-9cee-25761b06d755}, !- Zone Air Node Name
  {c460166f-7c3e-4d23-b50f-d373cc169f4d}, !- Zone Return Air Port List
>>>>>>> 30cb9182
  ,                                       !- Primary Daylighting Control Name
  ,                                       !- Fraction of Zone Controlled by Primary Daylighting Control
  ,                                       !- Secondary Daylighting Control Name
  ,                                       !- Fraction of Zone Controlled by Secondary Daylighting Control
  ,                                       !- Illuminance Map Name
  ,                                       !- Group Rendering Name
  ,                                       !- Thermostat Name
  No;                                     !- Use Ideal Air Loads

OS:Node,
<<<<<<< HEAD
  {473074d5-14ea-4e4e-b17e-29dc8c58d845}, !- Handle
  Node 2,                                 !- Name
  {388e25e5-03e2-4e7f-b5ff-0e9f2b1fac1e}, !- Inlet Port
  ;                                       !- Outlet Port

OS:Connection,
  {388e25e5-03e2-4e7f-b5ff-0e9f2b1fac1e}, !- Handle
  {05881d97-dcdf-42c3-86f4-6b56456d9fb7}, !- Name
  {70d191a5-3e82-4654-a9e0-9cc7f4f6c492}, !- Source Object
  11,                                     !- Outlet Port
  {473074d5-14ea-4e4e-b17e-29dc8c58d845}, !- Target Object
  2;                                      !- Inlet Port

OS:PortList,
  {a44c144e-349c-4b76-a478-4fda0441928f}, !- Handle
  {74c1826e-c68c-4669-b1db-f4efb339efc2}, !- Name
  {70d191a5-3e82-4654-a9e0-9cc7f4f6c492}; !- HVAC Component

OS:PortList,
  {6ecebb3b-7128-4e4b-9b3e-8fcaa432d773}, !- Handle
  {270bed29-1c37-4e2c-b2e7-81ecc11a3955}, !- Name
  {70d191a5-3e82-4654-a9e0-9cc7f4f6c492}; !- HVAC Component

OS:PortList,
  {e62354c9-11d6-4a42-b0ab-8ed16b24afb0}, !- Handle
  {e8c82c07-3a7c-4cc7-b768-17c0ba789c61}, !- Name
  {70d191a5-3e82-4654-a9e0-9cc7f4f6c492}; !- HVAC Component

OS:Sizing:Zone,
  {1f071624-df38-44ff-b064-ef0fd7e807dc}, !- Handle
  {70d191a5-3e82-4654-a9e0-9cc7f4f6c492}, !- Zone or ZoneList Name
=======
  {87f7c0d9-3bcc-4644-a9b5-86a8a662c86f}, !- Handle
  Node 3,                                 !- Name
  {93a7685a-5aed-4d7e-9cee-25761b06d755}, !- Inlet Port
  ;                                       !- Outlet Port

OS:Connection,
  {93a7685a-5aed-4d7e-9cee-25761b06d755}, !- Handle
  {4e3b544c-cf85-477c-9a2f-69b313a428f3}, !- Name
  {1226473b-0f48-4f78-b4ff-fab1c480783d}, !- Source Object
  11,                                     !- Outlet Port
  {87f7c0d9-3bcc-4644-a9b5-86a8a662c86f}, !- Target Object
  2;                                      !- Inlet Port

OS:PortList,
  {81e9146c-5d0b-43b1-9b1a-540e4d87eff1}, !- Handle
  {2241c2d2-c04f-44e6-bfa9-c8452daebe92}, !- Name
  {1226473b-0f48-4f78-b4ff-fab1c480783d}; !- HVAC Component

OS:PortList,
  {f5d00d19-cd7f-49f7-b979-704680917ee9}, !- Handle
  {b60a960e-0706-4863-8104-d5a045e97995}, !- Name
  {1226473b-0f48-4f78-b4ff-fab1c480783d}; !- HVAC Component

OS:PortList,
  {c460166f-7c3e-4d23-b50f-d373cc169f4d}, !- Handle
  {7bc6448b-9721-4165-b725-29874138c268}, !- Name
  {1226473b-0f48-4f78-b4ff-fab1c480783d}; !- HVAC Component

OS:Sizing:Zone,
  {b35d24ab-e670-48ac-a90a-8fd61db13b02}, !- Handle
  {1226473b-0f48-4f78-b4ff-fab1c480783d}, !- Zone or ZoneList Name
>>>>>>> 30cb9182
  SupplyAirTemperature,                   !- Zone Cooling Design Supply Air Temperature Input Method
  14,                                     !- Zone Cooling Design Supply Air Temperature {C}
  11.11,                                  !- Zone Cooling Design Supply Air Temperature Difference {deltaC}
  SupplyAirTemperature,                   !- Zone Heating Design Supply Air Temperature Input Method
  40,                                     !- Zone Heating Design Supply Air Temperature {C}
  11.11,                                  !- Zone Heating Design Supply Air Temperature Difference {deltaC}
  0.0085,                                 !- Zone Cooling Design Supply Air Humidity Ratio {kg-H2O/kg-air}
  0.008,                                  !- Zone Heating Design Supply Air Humidity Ratio {kg-H2O/kg-air}
  ,                                       !- Zone Heating Sizing Factor
  ,                                       !- Zone Cooling Sizing Factor
  DesignDay,                              !- Cooling Design Air Flow Method
  ,                                       !- Cooling Design Air Flow Rate {m3/s}
  ,                                       !- Cooling Minimum Air Flow per Zone Floor Area {m3/s-m2}
  ,                                       !- Cooling Minimum Air Flow {m3/s}
  ,                                       !- Cooling Minimum Air Flow Fraction
  DesignDay,                              !- Heating Design Air Flow Method
  ,                                       !- Heating Design Air Flow Rate {m3/s}
  ,                                       !- Heating Maximum Air Flow per Zone Floor Area {m3/s-m2}
  ,                                       !- Heating Maximum Air Flow {m3/s}
  ,                                       !- Heating Maximum Air Flow Fraction
  ,                                       !- Design Zone Air Distribution Effectiveness in Cooling Mode
  ,                                       !- Design Zone Air Distribution Effectiveness in Heating Mode
  No,                                     !- Account for Dedicated Outdoor Air System
  NeutralSupplyAir,                       !- Dedicated Outdoor Air System Control Strategy
  autosize,                               !- Dedicated Outdoor Air Low Setpoint Temperature for Design {C}
  autosize;                               !- Dedicated Outdoor Air High Setpoint Temperature for Design {C}

OS:ZoneHVAC:EquipmentList,
<<<<<<< HEAD
  {d71d4095-f1f1-4519-9fb2-4d08219d0356}, !- Handle
  Zone HVAC Equipment List 2,             !- Name
  {70d191a5-3e82-4654-a9e0-9cc7f4f6c492}; !- Thermal Zone

OS:SpaceType,
  {c20a0c17-d84c-4eee-bcc8-adca41798146}, !- Handle
  Space Type 2,                           !- Name
  ,                                       !- Default Construction Set Name
  ,                                       !- Default Schedule Set Name
  ,                                       !- Group Rendering Name
  ,                                       !- Design Specification Outdoor Air Object Name
  ,                                       !- Standards Template
  ,                                       !- Standards Building Type
  finished basement;                      !- Standards Space Type

OS:Surface,
  {ab30074d-0d69-49cb-963d-be156a1dc0f9}, !- Handle
  Surface 7,                              !- Name
  Floor,                                  !- Surface Type
  ,                                       !- Construction Name
  {2585958d-c094-4564-8bdd-b599743df6d9}, !- Space Name
  Surface,                                !- Outside Boundary Condition
  {8e95d0f1-9dcb-48f3-804e-b0837f2345f9}, !- Outside Boundary Condition Object
=======
  {f76daa4a-e4d4-4baf-b506-8d51a4b67a06}, !- Handle
  Zone HVAC Equipment List 3,             !- Name
  {1226473b-0f48-4f78-b4ff-fab1c480783d}; !- Thermal Zone

OS:Space,
  {06f4c5d5-97de-4f48-8686-34b9317aac09}, !- Handle
  living space|unit 3|story 1,            !- Name
  {5917b388-8785-4606-84dc-b6f4165cbedc}, !- Space Type Name
  ,                                       !- Default Construction Set Name
  ,                                       !- Default Schedule Set Name
  -0,                                     !- Direction of Relative North {deg}
  0,                                      !- X Origin {m}
  0,                                      !- Y Origin {m}
  0,                                      !- Z Origin {m}
  ,                                       !- Building Story Name
  {1226473b-0f48-4f78-b4ff-fab1c480783d}, !- Thermal Zone Name
  ,                                       !- Part of Total Floor Area
  ,                                       !- Design Specification Outdoor Air Object Name
  {0ca95e39-863e-4263-9238-e8b11528c722}; !- Building Unit Name

OS:Surface,
  {6082ca99-94a2-4f0d-8e33-01d8f7d69f41}, !- Handle
  Surface 23,                             !- Name
  Wall,                                   !- Surface Type
  ,                                       !- Construction Name
  {06f4c5d5-97de-4f48-8686-34b9317aac09}, !- Space Name
  Surface,                                !- Outside Boundary Condition
  {ae6890dd-883b-47b5-8bd0-6498bf97b09d}, !- Outside Boundary Condition Object
>>>>>>> 30cb9182
  NoSun,                                  !- Sun Exposure
  NoWind,                                 !- Wind Exposure
  ,                                       !- View Factor to Ground
  ,                                       !- Number of Vertices
<<<<<<< HEAD
  0, -9.144, 2.4384,                      !- X,Y,Z Vertex 1 {m}
  0, 0, 2.4384,                           !- X,Y,Z Vertex 2 {m}
  4.572, 0, 2.4384,                       !- X,Y,Z Vertex 3 {m}
  4.572, -9.144, 2.4384;                  !- X,Y,Z Vertex 4 {m}

OS:Surface,
  {a7e0f55b-3fce-4fab-8e7d-a27cfd194ca1}, !- Handle
  Surface 8,                              !- Name
  RoofCeiling,                            !- Surface Type
  ,                                       !- Construction Name
  {2585958d-c094-4564-8bdd-b599743df6d9}, !- Space Name
  Outdoors,                               !- Outside Boundary Condition
  ,                                       !- Outside Boundary Condition Object
  SunExposed,                             !- Sun Exposure
  WindExposed,                            !- Wind Exposure
=======
  13.716, -9.144, 2.4384,                 !- X,Y,Z Vertex 1 {m}
  13.716, -9.144, 0,                      !- X,Y,Z Vertex 2 {m}
  13.716, 0, 0,                           !- X,Y,Z Vertex 3 {m}
  13.716, 0, 2.4384;                      !- X,Y,Z Vertex 4 {m}

OS:Surface,
  {19a1d0d5-08b8-44f2-a5c1-53cdf48c194f}, !- Handle
  Surface 24,                             !- Name
  Floor,                                  !- Surface Type
  ,                                       !- Construction Name
  {06f4c5d5-97de-4f48-8686-34b9317aac09}, !- Space Name
  Surface,                                !- Outside Boundary Condition
  {7a9718c4-a282-4d2f-8305-8a8be463ded8}, !- Outside Boundary Condition Object
  NoSun,                                  !- Sun Exposure
  NoWind,                                 !- Wind Exposure
>>>>>>> 30cb9182
  ,                                       !- View Factor to Ground
  ,                                       !- Number of Vertices
  0, -4.572, 5.0292,                      !- X,Y,Z Vertex 1 {m}
  4.572, -4.572, 5.0292,                  !- X,Y,Z Vertex 2 {m}
  4.572, 0, 2.7432,                       !- X,Y,Z Vertex 3 {m}
  0, 0, 2.7432;                           !- X,Y,Z Vertex 4 {m}

OS:Surface,
<<<<<<< HEAD
  {d7249aef-97b3-456b-8811-098b2cf7c128}, !- Handle
  Surface 9,                              !- Name
  RoofCeiling,                            !- Surface Type
  ,                                       !- Construction Name
  {2585958d-c094-4564-8bdd-b599743df6d9}, !- Space Name
=======
  {9106cb34-8d47-4075-8450-a3f464f9fbe7}, !- Handle
  Surface 25,                             !- Name
  Wall,                                   !- Surface Type
  ,                                       !- Construction Name
  {06f4c5d5-97de-4f48-8686-34b9317aac09}, !- Space Name
>>>>>>> 30cb9182
  Outdoors,                               !- Outside Boundary Condition
  ,                                       !- Outside Boundary Condition Object
  SunExposed,                             !- Sun Exposure
  WindExposed,                            !- Wind Exposure
  ,                                       !- View Factor to Ground
  ,                                       !- Number of Vertices
<<<<<<< HEAD
  4.572, -4.572, 5.0292,                  !- X,Y,Z Vertex 1 {m}
  0, -4.572, 5.0292,                      !- X,Y,Z Vertex 2 {m}
  0, -9.144, 2.7432,                      !- X,Y,Z Vertex 3 {m}
  4.572, -9.144, 2.7432;                  !- X,Y,Z Vertex 4 {m}

OS:Surface,
  {0aab6853-75c1-4017-b103-521ece3c533f}, !- Handle
  Surface 10,                             !- Name
  Wall,                                   !- Surface Type
  ,                                       !- Construction Name
  {2585958d-c094-4564-8bdd-b599743df6d9}, !- Space Name
=======
  13.716, 0, 2.4384,                      !- X,Y,Z Vertex 1 {m}
  13.716, 0, 0,                           !- X,Y,Z Vertex 2 {m}
  9.144, 0, 0,                            !- X,Y,Z Vertex 3 {m}
  9.144, 0, 2.4384;                       !- X,Y,Z Vertex 4 {m}

OS:Surface,
  {140af167-7b5e-4a46-bd12-3cfdac11c27a}, !- Handle
  Surface 26,                             !- Name
  Wall,                                   !- Surface Type
  ,                                       !- Construction Name
  {06f4c5d5-97de-4f48-8686-34b9317aac09}, !- Space Name
>>>>>>> 30cb9182
  Outdoors,                               !- Outside Boundary Condition
  ,                                       !- Outside Boundary Condition Object
  SunExposed,                             !- Sun Exposure
  WindExposed,                            !- Wind Exposure
  ,                                       !- View Factor to Ground
  ,                                       !- Number of Vertices
<<<<<<< HEAD
  0, -4.572, 4.7244,                      !- X,Y,Z Vertex 1 {m}
  0, 0, 2.4384,                           !- X,Y,Z Vertex 2 {m}
  0, -9.144, 2.4384;                      !- X,Y,Z Vertex 3 {m}

OS:Surface,
  {a32d1ade-1286-4529-b131-c5729d92a72e}, !- Handle
  Surface 11,                             !- Name
  Wall,                                   !- Surface Type
  ,                                       !- Construction Name
  {2585958d-c094-4564-8bdd-b599743df6d9}, !- Space Name
  Adiabatic,                              !- Outside Boundary Condition
  ,                                       !- Outside Boundary Condition Object
=======
  9.144, -9.144, 2.4384,                  !- X,Y,Z Vertex 1 {m}
  9.144, -9.144, 0,                       !- X,Y,Z Vertex 2 {m}
  13.716, -9.144, 0,                      !- X,Y,Z Vertex 3 {m}
  13.716, -9.144, 2.4384;                 !- X,Y,Z Vertex 4 {m}

OS:Surface,
  {c5db3c11-2cdf-40c1-adb7-b1ec37fdcc99}, !- Handle
  Surface 27,                             !- Name
  RoofCeiling,                            !- Surface Type
  ,                                       !- Construction Name
  {06f4c5d5-97de-4f48-8686-34b9317aac09}, !- Space Name
  Surface,                                !- Outside Boundary Condition
  {03f80768-5a77-43ee-a260-a5bda18978dd}, !- Outside Boundary Condition Object
>>>>>>> 30cb9182
  NoSun,                                  !- Sun Exposure
  NoWind,                                 !- Wind Exposure
  ,                                       !- View Factor to Ground
  ,                                       !- Number of Vertices
<<<<<<< HEAD
  4.572, -4.572, 4.7244,                  !- X,Y,Z Vertex 1 {m}
  4.572, -9.144, 2.4384,                  !- X,Y,Z Vertex 2 {m}
  4.572, 0, 2.4384;                       !- X,Y,Z Vertex 3 {m}

OS:Space,
  {2585958d-c094-4564-8bdd-b599743df6d9}, !- Handle
  unfinished attic space,                 !- Name
  {6dbb7773-8b26-4858-9e95-b8f5f670aeb4}, !- Space Type Name
  ,                                       !- Default Construction Set Name
  ,                                       !- Default Schedule Set Name
  ,                                       !- Direction of Relative North {deg}
  ,                                       !- X Origin {m}
  ,                                       !- Y Origin {m}
  ,                                       !- Z Origin {m}
  ,                                       !- Building Story Name
  {39cf2a71-b07f-4f3c-9ad6-af98f974a102}; !- Thermal Zone Name

OS:ThermalZone,
  {39cf2a71-b07f-4f3c-9ad6-af98f974a102}, !- Handle
  unfinished attic zone,                  !- Name
=======
  13.716, -9.144, 2.4384,                 !- X,Y,Z Vertex 1 {m}
  13.716, 0, 2.4384,                      !- X,Y,Z Vertex 2 {m}
  9.144, 0, 2.4384,                       !- X,Y,Z Vertex 3 {m}
  9.144, -9.144, 2.4384;                  !- X,Y,Z Vertex 4 {m}

OS:Surface,
  {709c9db7-cef0-41c1-ba4a-059f14d955f0}, !- Handle
  Surface 28,                             !- Name
  Wall,                                   !- Surface Type
  ,                                       !- Construction Name
  {06f4c5d5-97de-4f48-8686-34b9317aac09}, !- Space Name
  Surface,                                !- Outside Boundary Condition
  {0e2ff404-35fe-4e36-96d1-1b70c27ae864}, !- Outside Boundary Condition Object
  NoSun,                                  !- Sun Exposure
  NoWind,                                 !- Wind Exposure
  ,                                       !- View Factor to Ground
  ,                                       !- Number of Vertices
  9.144, 0, 2.4384,                       !- X,Y,Z Vertex 1 {m}
  9.144, 0, 0,                            !- X,Y,Z Vertex 2 {m}
  9.144, -9.144, 0,                       !- X,Y,Z Vertex 3 {m}
  9.144, -9.144, 2.4384;                  !- X,Y,Z Vertex 4 {m}

OS:ThermalZone,
  {8de7a1f0-4a3d-4217-ae5c-2567def538c4}, !- Handle
  living zone|unit 4,                     !- Name
>>>>>>> 30cb9182
  ,                                       !- Multiplier
  ,                                       !- Ceiling Height {m}
  ,                                       !- Volume {m3}
  ,                                       !- Floor Area {m2}
  ,                                       !- Zone Inside Convection Algorithm
  ,                                       !- Zone Outside Convection Algorithm
  ,                                       !- Zone Conditioning Equipment List Name
<<<<<<< HEAD
  {bea7da5d-5ffd-4e35-b4f9-3c8206db31e8}, !- Zone Air Inlet Port List
  {584029c8-5437-470c-9f3c-5a35ba35e26c}, !- Zone Air Exhaust Port List
  {4ddd85bd-beeb-4650-864b-b93b84d96b3b}, !- Zone Air Node Name
  {ddcec2f4-cf89-4403-9cf2-d4d71c623105}, !- Zone Return Air Port List
=======
  {4f596699-12aa-4e4f-a509-6e1f29efb456}, !- Zone Air Inlet Port List
  {6a89f12f-3e33-4c22-9d38-51e16d1f4f88}, !- Zone Air Exhaust Port List
  {a5b19dff-95cb-47fd-9aea-d4e85daa0e74}, !- Zone Air Node Name
  {63ed6520-ebf1-47c4-bede-f9fca118cf27}, !- Zone Return Air Port List
>>>>>>> 30cb9182
  ,                                       !- Primary Daylighting Control Name
  ,                                       !- Fraction of Zone Controlled by Primary Daylighting Control
  ,                                       !- Secondary Daylighting Control Name
  ,                                       !- Fraction of Zone Controlled by Secondary Daylighting Control
  ,                                       !- Illuminance Map Name
  ,                                       !- Group Rendering Name
  ,                                       !- Thermostat Name
  No;                                     !- Use Ideal Air Loads

OS:Node,
<<<<<<< HEAD
  {286b67bf-910f-4063-bcbe-0013f2368577}, !- Handle
  Node 3,                                 !- Name
  {4ddd85bd-beeb-4650-864b-b93b84d96b3b}, !- Inlet Port
  ;                                       !- Outlet Port

OS:Connection,
  {4ddd85bd-beeb-4650-864b-b93b84d96b3b}, !- Handle
  {acf60dea-5c08-48a9-a8ff-7e1821762917}, !- Name
  {39cf2a71-b07f-4f3c-9ad6-af98f974a102}, !- Source Object
  11,                                     !- Outlet Port
  {286b67bf-910f-4063-bcbe-0013f2368577}, !- Target Object
  2;                                      !- Inlet Port

OS:PortList,
  {bea7da5d-5ffd-4e35-b4f9-3c8206db31e8}, !- Handle
  {7bbf17df-449e-415f-9740-8cafad84af09}, !- Name
  {39cf2a71-b07f-4f3c-9ad6-af98f974a102}; !- HVAC Component

OS:PortList,
  {584029c8-5437-470c-9f3c-5a35ba35e26c}, !- Handle
  {b64e7bc6-01b6-432a-ae18-bc7dde98411d}, !- Name
  {39cf2a71-b07f-4f3c-9ad6-af98f974a102}; !- HVAC Component

OS:PortList,
  {ddcec2f4-cf89-4403-9cf2-d4d71c623105}, !- Handle
  {d5b8cbc4-7d66-4d2d-a57f-da9ea0fff06f}, !- Name
  {39cf2a71-b07f-4f3c-9ad6-af98f974a102}; !- HVAC Component

OS:Sizing:Zone,
  {321b9548-15e8-4a5e-8d6d-2f0afc534f5a}, !- Handle
  {39cf2a71-b07f-4f3c-9ad6-af98f974a102}, !- Zone or ZoneList Name
=======
  {1c1f4f73-7efd-48e2-b20a-7ec66f1020b5}, !- Handle
  Node 4,                                 !- Name
  {a5b19dff-95cb-47fd-9aea-d4e85daa0e74}, !- Inlet Port
  ;                                       !- Outlet Port

OS:Connection,
  {a5b19dff-95cb-47fd-9aea-d4e85daa0e74}, !- Handle
  {2e49b224-f54b-4d9e-abff-63a50374ae8d}, !- Name
  {8de7a1f0-4a3d-4217-ae5c-2567def538c4}, !- Source Object
  11,                                     !- Outlet Port
  {1c1f4f73-7efd-48e2-b20a-7ec66f1020b5}, !- Target Object
  2;                                      !- Inlet Port

OS:PortList,
  {4f596699-12aa-4e4f-a509-6e1f29efb456}, !- Handle
  {e5f43110-6689-4f20-a989-4c6e884d37d1}, !- Name
  {8de7a1f0-4a3d-4217-ae5c-2567def538c4}; !- HVAC Component

OS:PortList,
  {6a89f12f-3e33-4c22-9d38-51e16d1f4f88}, !- Handle
  {3bc71f9e-a11c-4f5f-94af-8dfe8e7fd042}, !- Name
  {8de7a1f0-4a3d-4217-ae5c-2567def538c4}; !- HVAC Component

OS:PortList,
  {63ed6520-ebf1-47c4-bede-f9fca118cf27}, !- Handle
  {df23d41a-aa71-42bd-958c-a72c0d94bd91}, !- Name
  {8de7a1f0-4a3d-4217-ae5c-2567def538c4}; !- HVAC Component

OS:Sizing:Zone,
  {9dc1787b-1447-4f57-9578-7e85bb94b923}, !- Handle
  {8de7a1f0-4a3d-4217-ae5c-2567def538c4}, !- Zone or ZoneList Name
>>>>>>> 30cb9182
  SupplyAirTemperature,                   !- Zone Cooling Design Supply Air Temperature Input Method
  14,                                     !- Zone Cooling Design Supply Air Temperature {C}
  11.11,                                  !- Zone Cooling Design Supply Air Temperature Difference {deltaC}
  SupplyAirTemperature,                   !- Zone Heating Design Supply Air Temperature Input Method
  40,                                     !- Zone Heating Design Supply Air Temperature {C}
  11.11,                                  !- Zone Heating Design Supply Air Temperature Difference {deltaC}
  0.0085,                                 !- Zone Cooling Design Supply Air Humidity Ratio {kg-H2O/kg-air}
  0.008,                                  !- Zone Heating Design Supply Air Humidity Ratio {kg-H2O/kg-air}
  ,                                       !- Zone Heating Sizing Factor
  ,                                       !- Zone Cooling Sizing Factor
  DesignDay,                              !- Cooling Design Air Flow Method
  ,                                       !- Cooling Design Air Flow Rate {m3/s}
  ,                                       !- Cooling Minimum Air Flow per Zone Floor Area {m3/s-m2}
  ,                                       !- Cooling Minimum Air Flow {m3/s}
  ,                                       !- Cooling Minimum Air Flow Fraction
  DesignDay,                              !- Heating Design Air Flow Method
  ,                                       !- Heating Design Air Flow Rate {m3/s}
  ,                                       !- Heating Maximum Air Flow per Zone Floor Area {m3/s-m2}
  ,                                       !- Heating Maximum Air Flow {m3/s}
  ,                                       !- Heating Maximum Air Flow Fraction
  ,                                       !- Design Zone Air Distribution Effectiveness in Cooling Mode
  ,                                       !- Design Zone Air Distribution Effectiveness in Heating Mode
  No,                                     !- Account for Dedicated Outdoor Air System
  NeutralSupplyAir,                       !- Dedicated Outdoor Air System Control Strategy
  autosize,                               !- Dedicated Outdoor Air Low Setpoint Temperature for Design {C}
  autosize;                               !- Dedicated Outdoor Air High Setpoint Temperature for Design {C}

OS:ZoneHVAC:EquipmentList,
<<<<<<< HEAD
  {635320b4-cb51-4bd6-aea6-8665f6e5614b}, !- Handle
  Zone HVAC Equipment List 3,             !- Name
  {39cf2a71-b07f-4f3c-9ad6-af98f974a102}; !- Thermal Zone

OS:SpaceType,
  {6dbb7773-8b26-4858-9e95-b8f5f670aeb4}, !- Handle
  Space Type 3,                           !- Name
  ,                                       !- Default Construction Set Name
  ,                                       !- Default Schedule Set Name
  ,                                       !- Group Rendering Name
  ,                                       !- Design Specification Outdoor Air Object Name
  ,                                       !- Standards Template
  ,                                       !- Standards Building Type
  unfinished attic;                       !- Standards Space Type

OS:BuildingUnit,
  {c1a98af3-6a82-4cb4-b788-09561e633b82}, !- Handle
  unit 1,                                 !- Name
  ,                                       !- Rendering Color
  Residential;                            !- Building Unit Type

OS:AdditionalProperties,
  {b32e7eb4-b29a-4a02-a9ca-07786ef3d804}, !- Handle
  {c1a98af3-6a82-4cb4-b788-09561e633b82}, !- Object Name
  NumberOfBedrooms,                       !- Feature Name 1
  Integer,                                !- Feature Data Type 1
  3,                                      !- Feature Value 1
  NumberOfBathrooms,                      !- Feature Name 2
  Double,                                 !- Feature Data Type 2
  2,                                      !- Feature Value 2
  NumberOfOccupants,                      !- Feature Name 3
  Double,                                 !- Feature Data Type 3
  3.3900000000000001;                     !- Feature Value 3

OS:External:File,
  {ce9b88c1-a3cb-4efb-bada-a3208c5f65a7}, !- Handle
  8760.csv,                               !- Name
  8760.csv;                               !- File Name

OS:Schedule:Day,
  {88d80417-6d09-4861-879a-75afb5837ed2}, !- Handle
  Schedule Day 1,                         !- Name
  ,                                       !- Schedule Type Limits Name
  ,                                       !- Interpolate to Timestep
  24,                                     !- Hour 1
  0,                                      !- Minute 1
  0;                                      !- Value Until Time 1

OS:Schedule:Day,
  {ea145b7d-4f15-4559-9c01-ef81524b7fe1}, !- Handle
  Schedule Day 2,                         !- Name
  ,                                       !- Schedule Type Limits Name
  ,                                       !- Interpolate to Timestep
  24,                                     !- Hour 1
  0,                                      !- Minute 1
  1;                                      !- Value Until Time 1

OS:Schedule:File,
  {9fc1cab2-a9e0-4b34-b5a5-24987a6e5682}, !- Handle
  occupants,                              !- Name
  {ae96de19-7ed0-4414-808b-5f7a5c76fd03}, !- Schedule Type Limits Name
  {ce9b88c1-a3cb-4efb-bada-a3208c5f65a7}, !- External File Name
  1,                                      !- Column Number
  1,                                      !- Rows to Skip at Top
  8760,                                   !- Number of Hours of Data
  ,                                       !- Column Separator
  ,                                       !- Interpolate to Timestep
  60;                                     !- Minutes per Item

OS:Schedule:Ruleset,
  {5f895dec-6a85-4cdb-a09d-e00a377d5c26}, !- Handle
  Schedule Ruleset 1,                     !- Name
  {f51f527e-71bd-40ad-9302-322f65478a39}, !- Schedule Type Limits Name
  {dc952e23-ab96-4b8d-84da-9c9f26811645}; !- Default Day Schedule Name

OS:Schedule:Day,
  {dc952e23-ab96-4b8d-84da-9c9f26811645}, !- Handle
  Schedule Day 3,                         !- Name
  {f51f527e-71bd-40ad-9302-322f65478a39}, !- Schedule Type Limits Name
  ,                                       !- Interpolate to Timestep
  24,                                     !- Hour 1
  0,                                      !- Minute 1
  112.539290946133;                       !- Value Until Time 1

OS:People:Definition,
  {dff52d92-a8e3-4332-ad4c-b1a45fe02fbf}, !- Handle
  res occupants|finished basement space,  !- Name
  People,                                 !- Number of People Calculation Method
  1.695,                                  !- Number of People {people}
  ,                                       !- People per Space Floor Area {person/m2}
  ,                                       !- Space Floor Area per Person {m2/person}
  0.319734,                               !- Fraction Radiant
  0.573,                                  !- Sensible Heat Fraction
  0,                                      !- Carbon Dioxide Generation Rate {m3/s-W}
  No,                                     !- Enable ASHRAE 55 Comfort Warnings
  ZoneAveraged;                           !- Mean Radiant Temperature Calculation Type

OS:People,
  {be65c504-2169-4555-a3e7-bbcb3f677277}, !- Handle
  res occupants|finished basement space,  !- Name
  {dff52d92-a8e3-4332-ad4c-b1a45fe02fbf}, !- People Definition Name
  {704b9310-2f97-4abf-94b7-764f1fc2522d}, !- Space or SpaceType Name
  {9fc1cab2-a9e0-4b34-b5a5-24987a6e5682}, !- Number of People Schedule Name
  {5f895dec-6a85-4cdb-a09d-e00a377d5c26}, !- Activity Level Schedule Name
  ,                                       !- Surface Name/Angle Factor List Name
  ,                                       !- Work Efficiency Schedule Name
  ,                                       !- Clothing Insulation Schedule Name
  ,                                       !- Air Velocity Schedule Name
  1;                                      !- Multiplier

OS:ScheduleTypeLimits,
  {f51f527e-71bd-40ad-9302-322f65478a39}, !- Handle
  ActivityLevel,                          !- Name
  0,                                      !- Lower Limit Value
  ,                                       !- Upper Limit Value
  Continuous,                             !- Numeric Type
  ActivityLevel;                          !- Unit Type

OS:ScheduleTypeLimits,
  {ae96de19-7ed0-4414-808b-5f7a5c76fd03}, !- Handle
  Fractional,                             !- Name
  0,                                      !- Lower Limit Value
  1,                                      !- Upper Limit Value
  Continuous;                             !- Numeric Type

OS:People:Definition,
  {4a516805-ddd5-40f4-adb5-e0a90a0d55a0}, !- Handle
  res occupants|living space,             !- Name
  People,                                 !- Number of People Calculation Method
  1.695,                                  !- Number of People {people}
  ,                                       !- People per Space Floor Area {person/m2}
  ,                                       !- Space Floor Area per Person {m2/person}
  0.319734,                               !- Fraction Radiant
  0.573,                                  !- Sensible Heat Fraction
  0,                                      !- Carbon Dioxide Generation Rate {m3/s-W}
  No,                                     !- Enable ASHRAE 55 Comfort Warnings
  ZoneAveraged;                           !- Mean Radiant Temperature Calculation Type

OS:People,
  {37c43124-2c9b-4df2-a855-ff480e5a2cbd}, !- Handle
  res occupants|living space,             !- Name
  {4a516805-ddd5-40f4-adb5-e0a90a0d55a0}, !- People Definition Name
  {94171989-e68d-4a3b-93e9-c0ff8e87a136}, !- Space or SpaceType Name
  {9fc1cab2-a9e0-4b34-b5a5-24987a6e5682}, !- Number of People Schedule Name
  {5f895dec-6a85-4cdb-a09d-e00a377d5c26}, !- Activity Level Schedule Name
  ,                                       !- Surface Name/Angle Factor List Name
  ,                                       !- Work Efficiency Schedule Name
  ,                                       !- Clothing Insulation Schedule Name
  ,                                       !- Air Velocity Schedule Name
  1;                                      !- Multiplier

OS:ShadingSurfaceGroup,
  {2e13488b-02e9-4d4d-83c5-0003968f2c7f}, !- Handle
  res eaves,                              !- Name
  Building;                               !- Shading Surface Type

OS:ShadingSurface,
  {dc6ace63-2c2b-4855-a0f6-237dbdf09bc8}, !- Handle
  Surface 8 - res eaves,                  !- Name
  ,                                       !- Construction Name
  {2e13488b-02e9-4d4d-83c5-0003968f2c7f}, !- Shading Surface Group Name
  ,                                       !- Transmittance Schedule Name
  ,                                       !- Number of Vertices
  -0.6096, 0, 2.7432,                     !- X,Y,Z Vertex 1 {m}
  -0.6096, -4.572, 5.0292,                !- X,Y,Z Vertex 2 {m}
  0, -4.572, 5.0292,                      !- X,Y,Z Vertex 3 {m}
  0, 0, 2.7432;                           !- X,Y,Z Vertex 4 {m}

OS:ShadingSurface,
  {c0ea3cba-3416-4f17-af81-cf975d7e8a0c}, !- Handle
  Surface 8 - res eaves 1,                !- Name
  ,                                       !- Construction Name
  {2e13488b-02e9-4d4d-83c5-0003968f2c7f}, !- Shading Surface Group Name
  ,                                       !- Transmittance Schedule Name
  ,                                       !- Number of Vertices
  5.1816, -4.572, 5.0292,                 !- X,Y,Z Vertex 1 {m}
  5.1816, 0, 2.7432,                      !- X,Y,Z Vertex 2 {m}
  4.572, 0, 2.7432,                       !- X,Y,Z Vertex 3 {m}
  4.572, -4.572, 5.0292;                  !- X,Y,Z Vertex 4 {m}

OS:ShadingSurface,
  {09a0c04e-73f7-4a9c-acaa-cacdfa5f7f47}, !- Handle
  Surface 8 - res eaves 2,                !- Name
  ,                                       !- Construction Name
  {2e13488b-02e9-4d4d-83c5-0003968f2c7f}, !- Shading Surface Group Name
  ,                                       !- Transmittance Schedule Name
  ,                                       !- Number of Vertices
  4.572, 0.6096, 2.4384,                  !- X,Y,Z Vertex 1 {m}
  0, 0.6096, 2.4384,                      !- X,Y,Z Vertex 2 {m}
  0, 0, 2.7432,                           !- X,Y,Z Vertex 3 {m}
  4.572, 0, 2.7432;                       !- X,Y,Z Vertex 4 {m}

OS:ShadingSurface,
  {6b3a65c1-468d-4176-bea3-0ab9b014de40}, !- Handle
  Surface 9 - res eaves,                  !- Name
  ,                                       !- Construction Name
  {2e13488b-02e9-4d4d-83c5-0003968f2c7f}, !- Shading Surface Group Name
  ,                                       !- Transmittance Schedule Name
  ,                                       !- Number of Vertices
  5.1816, -9.144, 2.7432,                 !- X,Y,Z Vertex 1 {m}
  5.1816, -4.572, 5.0292,                 !- X,Y,Z Vertex 2 {m}
  4.572, -4.572, 5.0292,                  !- X,Y,Z Vertex 3 {m}
  4.572, -9.144, 2.7432;                  !- X,Y,Z Vertex 4 {m}

OS:ShadingSurface,
  {f4e35308-33a7-44d2-bd1f-c74a8bd4554c}, !- Handle
  Surface 9 - res eaves 1,                !- Name
  ,                                       !- Construction Name
  {2e13488b-02e9-4d4d-83c5-0003968f2c7f}, !- Shading Surface Group Name
  ,                                       !- Transmittance Schedule Name
  ,                                       !- Number of Vertices
  -0.6096, -4.572, 5.0292,                !- X,Y,Z Vertex 1 {m}
  -0.6096, -9.144, 2.7432,                !- X,Y,Z Vertex 2 {m}
  0, -9.144, 2.7432,                      !- X,Y,Z Vertex 3 {m}
  0, -4.572, 5.0292;                      !- X,Y,Z Vertex 4 {m}

OS:ShadingSurface,
  {81d98976-5a7c-4609-bf42-a178b0a98dec}, !- Handle
  Surface 9 - res eaves 2,                !- Name
  ,                                       !- Construction Name
  {2e13488b-02e9-4d4d-83c5-0003968f2c7f}, !- Shading Surface Group Name
  ,                                       !- Transmittance Schedule Name
  ,                                       !- Number of Vertices
  0, -9.7536, 2.4384,                     !- X,Y,Z Vertex 1 {m}
  4.572, -9.7536, 2.4384,                 !- X,Y,Z Vertex 2 {m}
  4.572, -9.144, 2.7432,                  !- X,Y,Z Vertex 3 {m}
  0, -9.144, 2.7432;                      !- X,Y,Z Vertex 4 {m}

OS:PlantLoop,
  {458f19fb-242e-4150-83cc-e91ee350afc6}, !- Handle
  Domestic Hot Water Loop,                !- Name
  ,                                       !- Fluid Type
  0,                                      !- Glycol Concentration
  ,                                       !- User Defined Fluid Type
  ,                                       !- Plant Equipment Operation Heating Load
  ,                                       !- Plant Equipment Operation Cooling Load
  ,                                       !- Primary Plant Equipment Operation Scheme
  {84b0678b-f444-4f41-b337-b1925bcf2a4a}, !- Loop Temperature Setpoint Node Name
  ,                                       !- Maximum Loop Temperature {C}
  ,                                       !- Minimum Loop Temperature {C}
  0.01,                                   !- Maximum Loop Flow Rate {m3/s}
  ,                                       !- Minimum Loop Flow Rate {m3/s}
  0.003,                                  !- Plant Loop Volume {m3}
  {34c8a8e9-cd21-4d50-bc7c-00a82f5da776}, !- Plant Side Inlet Node Name
  {9f3538c5-6346-4210-aea3-72aa1b87ae4c}, !- Plant Side Outlet Node Name
  ,                                       !- Plant Side Branch List Name
  {5340674b-2ac0-4a16-b9a6-851a02491fba}, !- Demand Side Inlet Node Name
  {6bddb6c9-1ffe-4e4b-af2f-9ff916ec4f57}, !- Demand Side Outlet Node Name
  ,                                       !- Demand Side Branch List Name
  ,                                       !- Demand Side Connector List Name
  Optimal,                                !- Load Distribution Scheme
  {b343c8fe-be2a-4d3a-be55-cdd29f7dbb09}, !- Availability Manager List Name
  ,                                       !- Plant Loop Demand Calculation Scheme
  ,                                       !- Common Pipe Simulation
  ,                                       !- Pressure Simulation Type
  ,                                       !- Plant Equipment Operation Heating Load Schedule
  ,                                       !- Plant Equipment Operation Cooling Load Schedule
  ,                                       !- Primary Plant Equipment Operation Scheme Schedule
  ,                                       !- Component Setpoint Operation Scheme Schedule
  {fffe4839-6780-4bff-bd76-4c62c5329d72}, !- Demand Mixer Name
  {23a1e9d6-ebc6-40ad-8ea6-7c14915883ba}, !- Demand Splitter Name
  {02496961-cbb1-42ab-a887-f994ecabef6e}, !- Supply Mixer Name
  {11bb579f-d2e0-46e4-8863-d1d7f6d536a5}; !- Supply Splitter Name

OS:Node,
  {a46e096c-a715-4206-abeb-aae02e8e425b}, !- Handle
  Node 4,                                 !- Name
  {34c8a8e9-cd21-4d50-bc7c-00a82f5da776}, !- Inlet Port
  {3fa3fe32-28a7-448a-bf6c-7a64e1dd19a0}; !- Outlet Port

OS:Node,
  {84b0678b-f444-4f41-b337-b1925bcf2a4a}, !- Handle
  Node 5,                                 !- Name
  {ee2e5e40-206c-40f0-9b00-b9355cf39c22}, !- Inlet Port
  {9f3538c5-6346-4210-aea3-72aa1b87ae4c}; !- Outlet Port

OS:Node,
  {508b5d40-28e3-457c-a7ab-4fca76e5dbdf}, !- Handle
  Node 6,                                 !- Name
  {f727d6dc-9c8d-4af4-96aa-c13cf6dc7038}, !- Inlet Port
  {f3630ea2-4e7d-4b71-a1b6-078c5d7467da}; !- Outlet Port

OS:Connector:Mixer,
  {02496961-cbb1-42ab-a887-f994ecabef6e}, !- Handle
  Connector Mixer 1,                      !- Name
  {0f1b80a1-8fd0-490d-9717-d1f79c3e60f2}, !- Outlet Branch Name
  {be989517-b247-4dd0-aee3-105ff1f2951a}, !- Inlet Branch Name 1
  {f62bcd18-07ff-41aa-930b-0216b10bd04c}; !- Inlet Branch Name 2

OS:Connector:Splitter,
  {11bb579f-d2e0-46e4-8863-d1d7f6d536a5}, !- Handle
  Connector Splitter 1,                   !- Name
  {6d9b121e-7065-49f8-8039-e28913453bd6}, !- Inlet Branch Name
  {f727d6dc-9c8d-4af4-96aa-c13cf6dc7038}, !- Outlet Branch Name 1
  {1879001c-f110-4134-8844-df53f7fa5ccd}; !- Outlet Branch Name 2

OS:Connection,
  {34c8a8e9-cd21-4d50-bc7c-00a82f5da776}, !- Handle
  {20ead2e4-7d06-4573-a6ad-faa47ce721bd}, !- Name
  {458f19fb-242e-4150-83cc-e91ee350afc6}, !- Source Object
  14,                                     !- Outlet Port
  {a46e096c-a715-4206-abeb-aae02e8e425b}, !- Target Object
  2;                                      !- Inlet Port

OS:Connection,
  {f727d6dc-9c8d-4af4-96aa-c13cf6dc7038}, !- Handle
  {31f98598-30ee-4528-bc34-4f2b00d0e1d7}, !- Name
  {11bb579f-d2e0-46e4-8863-d1d7f6d536a5}, !- Source Object
  3,                                      !- Outlet Port
  {508b5d40-28e3-457c-a7ab-4fca76e5dbdf}, !- Target Object
  2;                                      !- Inlet Port

OS:Connection,
  {9f3538c5-6346-4210-aea3-72aa1b87ae4c}, !- Handle
  {bbeb7642-0362-476a-8ef1-fb0eccd8128d}, !- Name
  {84b0678b-f444-4f41-b337-b1925bcf2a4a}, !- Source Object
  3,                                      !- Outlet Port
  {458f19fb-242e-4150-83cc-e91ee350afc6}, !- Target Object
  15;                                     !- Inlet Port

OS:Node,
  {85ee024c-b1c5-4de2-9860-7c0f074064ff}, !- Handle
  Node 7,                                 !- Name
  {5340674b-2ac0-4a16-b9a6-851a02491fba}, !- Inlet Port
  {0266ccf5-512c-4245-b834-4c53d6b4124f}; !- Outlet Port

OS:Node,
  {d9795e29-9736-41bf-932c-2e2a413d9b56}, !- Handle
  Node 8,                                 !- Name
  {7a20037d-a71c-406b-be71-c9edb1429b55}, !- Inlet Port
  {6bddb6c9-1ffe-4e4b-af2f-9ff916ec4f57}; !- Outlet Port

OS:Node,
  {ab01491e-59e9-4328-a901-b0762b6614cd}, !- Handle
  Node 9,                                 !- Name
  {8e92bad7-6346-4fb7-866c-10067234001a}, !- Inlet Port
  {e52fefa3-defe-4662-b1d9-b8d5a776e499}; !- Outlet Port

OS:Connector:Mixer,
  {fffe4839-6780-4bff-bd76-4c62c5329d72}, !- Handle
  Connector Mixer 2,                      !- Name
  {7a20037d-a71c-406b-be71-c9edb1429b55}, !- Outlet Branch Name
  {d6b71fe0-634d-4732-af61-c3c69c3f1cd2}; !- Inlet Branch Name 1

OS:Connector:Splitter,
  {23a1e9d6-ebc6-40ad-8ea6-7c14915883ba}, !- Handle
  Connector Splitter 2,                   !- Name
  {0266ccf5-512c-4245-b834-4c53d6b4124f}, !- Inlet Branch Name
  {8e92bad7-6346-4fb7-866c-10067234001a}; !- Outlet Branch Name 1

OS:Connection,
  {5340674b-2ac0-4a16-b9a6-851a02491fba}, !- Handle
  {f5b4d063-7519-4f7a-96fe-62ca5223ff8b}, !- Name
  {458f19fb-242e-4150-83cc-e91ee350afc6}, !- Source Object
  17,                                     !- Outlet Port
  {85ee024c-b1c5-4de2-9860-7c0f074064ff}, !- Target Object
  2;                                      !- Inlet Port

OS:Connection,
  {0266ccf5-512c-4245-b834-4c53d6b4124f}, !- Handle
  {21dd836c-dc77-4c39-a3e0-bc0d74a1c404}, !- Name
  {85ee024c-b1c5-4de2-9860-7c0f074064ff}, !- Source Object
  3,                                      !- Outlet Port
  {23a1e9d6-ebc6-40ad-8ea6-7c14915883ba}, !- Target Object
  2;                                      !- Inlet Port

OS:Connection,
  {8e92bad7-6346-4fb7-866c-10067234001a}, !- Handle
  {94c2bba5-522c-4143-9ce9-2c808cd76144}, !- Name
  {23a1e9d6-ebc6-40ad-8ea6-7c14915883ba}, !- Source Object
  3,                                      !- Outlet Port
  {ab01491e-59e9-4328-a901-b0762b6614cd}, !- Target Object
  2;                                      !- Inlet Port

OS:Connection,
  {7a20037d-a71c-406b-be71-c9edb1429b55}, !- Handle
  {623563c2-b034-4413-a816-2e1b1be35fbe}, !- Name
  {fffe4839-6780-4bff-bd76-4c62c5329d72}, !- Source Object
  2,                                      !- Outlet Port
  {d9795e29-9736-41bf-932c-2e2a413d9b56}, !- Target Object
  2;                                      !- Inlet Port

OS:Connection,
  {6bddb6c9-1ffe-4e4b-af2f-9ff916ec4f57}, !- Handle
  {32fe884c-c213-4f37-aae1-f23353856611}, !- Name
  {d9795e29-9736-41bf-932c-2e2a413d9b56}, !- Source Object
  3,                                      !- Outlet Port
  {458f19fb-242e-4150-83cc-e91ee350afc6}, !- Target Object
  18;                                     !- Inlet Port

OS:Sizing:Plant,
  {8a7448e1-18c9-4a53-980b-13d37d4dfa05}, !- Handle
  {458f19fb-242e-4150-83cc-e91ee350afc6}, !- Plant or Condenser Loop Name
  Heating,                                !- Loop Type
  52.6666666666667,                       !- Design Loop Exit Temperature {C}
  5.55555555555556,                       !- Loop Design Temperature Difference {deltaC}
  NonCoincident,                          !- Sizing Option
  1,                                      !- Zone Timesteps in Averaging Window
  None;                                   !- Coincident Sizing Factor Mode

OS:AvailabilityManagerAssignmentList,
  {b343c8fe-be2a-4d3a-be55-cdd29f7dbb09}, !- Handle
  Plant Loop 1 AvailabilityManagerAssignmentList; !- Name

OS:Pipe:Adiabatic,
  {b4847429-0f7e-4e0e-98b4-9adefa56a3b1}, !- Handle
  Pipe Adiabatic 1,                       !- Name
  {f3630ea2-4e7d-4b71-a1b6-078c5d7467da}, !- Inlet Node Name
  {18ece406-86fd-4ec3-9f99-fcb4cae13705}; !- Outlet Node Name

OS:Pipe:Adiabatic,
  {12372b03-0558-440b-bd4c-8e5f4c8d7d03}, !- Handle
  Pipe Adiabatic 2,                       !- Name
  {03de7b97-89d4-4408-b098-830b39e73322}, !- Inlet Node Name
  {ee2e5e40-206c-40f0-9b00-b9355cf39c22}; !- Outlet Node Name

OS:Node,
  {95e51fd9-e117-4361-b7c9-8e80d9acc23b}, !- Handle
  Node 10,                                !- Name
  {18ece406-86fd-4ec3-9f99-fcb4cae13705}, !- Inlet Port
  {be989517-b247-4dd0-aee3-105ff1f2951a}; !- Outlet Port

OS:Connection,
  {f3630ea2-4e7d-4b71-a1b6-078c5d7467da}, !- Handle
  {c3923cc6-4e07-418c-ac1b-5980ffc98231}, !- Name
  {508b5d40-28e3-457c-a7ab-4fca76e5dbdf}, !- Source Object
  3,                                      !- Outlet Port
  {b4847429-0f7e-4e0e-98b4-9adefa56a3b1}, !- Target Object
  2;                                      !- Inlet Port

OS:Connection,
  {18ece406-86fd-4ec3-9f99-fcb4cae13705}, !- Handle
  {cfd6a4f4-4d30-48db-99dd-4f60a92368a2}, !- Name
  {b4847429-0f7e-4e0e-98b4-9adefa56a3b1}, !- Source Object
  3,                                      !- Outlet Port
  {95e51fd9-e117-4361-b7c9-8e80d9acc23b}, !- Target Object
  2;                                      !- Inlet Port

OS:Connection,
  {be989517-b247-4dd0-aee3-105ff1f2951a}, !- Handle
  {af0975a6-e87a-4582-bc59-969043eaccec}, !- Name
  {95e51fd9-e117-4361-b7c9-8e80d9acc23b}, !- Source Object
  3,                                      !- Outlet Port
  {02496961-cbb1-42ab-a887-f994ecabef6e}, !- Target Object
  3;                                      !- Inlet Port

OS:Node,
  {6fd45b8b-5be8-4730-ab4c-b69bebb2d627}, !- Handle
  Node 11,                                !- Name
  {0f1b80a1-8fd0-490d-9717-d1f79c3e60f2}, !- Inlet Port
  {03de7b97-89d4-4408-b098-830b39e73322}; !- Outlet Port

OS:Connection,
  {0f1b80a1-8fd0-490d-9717-d1f79c3e60f2}, !- Handle
  {65943a27-a2b1-46ef-8400-2076741a5896}, !- Name
  {02496961-cbb1-42ab-a887-f994ecabef6e}, !- Source Object
  2,                                      !- Outlet Port
  {6fd45b8b-5be8-4730-ab4c-b69bebb2d627}, !- Target Object
  2;                                      !- Inlet Port

OS:Connection,
  {03de7b97-89d4-4408-b098-830b39e73322}, !- Handle
  {76a56f9e-7c1e-4397-b649-1cfd97b6012d}, !- Name
  {6fd45b8b-5be8-4730-ab4c-b69bebb2d627}, !- Source Object
  3,                                      !- Outlet Port
  {12372b03-0558-440b-bd4c-8e5f4c8d7d03}, !- Target Object
  2;                                      !- Inlet Port

OS:Connection,
  {ee2e5e40-206c-40f0-9b00-b9355cf39c22}, !- Handle
  {0ddf17e5-a5c9-481b-86c6-3658b70bd51d}, !- Name
  {12372b03-0558-440b-bd4c-8e5f4c8d7d03}, !- Source Object
  3,                                      !- Outlet Port
  {84b0678b-f444-4f41-b337-b1925bcf2a4a}, !- Target Object
  2;                                      !- Inlet Port

OS:Pump:VariableSpeed,
  {1241214d-24c6-4e15-b4d1-668cc6f02372}, !- Handle
  Pump Variable Speed 1,                  !- Name
  {3fa3fe32-28a7-448a-bf6c-7a64e1dd19a0}, !- Inlet Node Name
  {5190de43-9863-4822-90e0-873d2b417888}, !- Outlet Node Name
  0.01,                                   !- Rated Flow Rate {m3/s}
  1,                                      !- Rated Pump Head {Pa}
  0,                                      !- Rated Power Consumption {W}
  1,                                      !- Motor Efficiency
  0,                                      !- Fraction of Motor Inefficiencies to Fluid Stream
  0,                                      !- Coefficient 1 of the Part Load Performance Curve
  1,                                      !- Coefficient 2 of the Part Load Performance Curve
  0,                                      !- Coefficient 3 of the Part Load Performance Curve
  0,                                      !- Coefficient 4 of the Part Load Performance Curve
  ,                                       !- Minimum Flow Rate {m3/s}
  Intermittent,                           !- Pump Control Type
  ,                                       !- Pump Flow Rate Schedule Name
  ,                                       !- Pump Curve Name
  ,                                       !- Impeller Diameter {m}
  ,                                       !- VFD Control Type
  ,                                       !- Pump RPM Schedule Name
  ,                                       !- Minimum Pressure Schedule {Pa}
  ,                                       !- Maximum Pressure Schedule {Pa}
  ,                                       !- Minimum RPM Schedule {rev/min}
  ,                                       !- Maximum RPM Schedule {rev/min}
  ,                                       !- Zone Name
  0.5,                                    !- Skin Loss Radiative Fraction
  PowerPerFlowPerPressure,                !- Design Power Sizing Method
  348701.1,                               !- Design Electric Power per Unit Flow Rate {W/(m3/s)}
  1.282051282,                            !- Design Shaft Power per Unit Flow Rate per Unit Head {W-s/m3-Pa}
  0,                                      !- Design Minimum Flow Rate Fraction
  General;                                !- End-Use Subcategory

OS:Node,
  {85fa0dfe-9006-4b74-840f-e766d0f8b5c1}, !- Handle
  Node 12,                                !- Name
  {5190de43-9863-4822-90e0-873d2b417888}, !- Inlet Port
  {6d9b121e-7065-49f8-8039-e28913453bd6}; !- Outlet Port

OS:Connection,
  {3fa3fe32-28a7-448a-bf6c-7a64e1dd19a0}, !- Handle
  {ecebc732-1334-4ba8-b3ea-03579b3215e7}, !- Name
  {a46e096c-a715-4206-abeb-aae02e8e425b}, !- Source Object
  3,                                      !- Outlet Port
  {1241214d-24c6-4e15-b4d1-668cc6f02372}, !- Target Object
  2;                                      !- Inlet Port

OS:Connection,
  {5190de43-9863-4822-90e0-873d2b417888}, !- Handle
  {c8265a7c-c140-4365-a44d-bee437c322cd}, !- Name
  {1241214d-24c6-4e15-b4d1-668cc6f02372}, !- Source Object
  3,                                      !- Outlet Port
  {85fa0dfe-9006-4b74-840f-e766d0f8b5c1}, !- Target Object
  2;                                      !- Inlet Port

OS:Connection,
  {6d9b121e-7065-49f8-8039-e28913453bd6}, !- Handle
  {f15ff688-c757-45ec-b29d-06a5ed52f7c4}, !- Name
  {85fa0dfe-9006-4b74-840f-e766d0f8b5c1}, !- Source Object
  3,                                      !- Outlet Port
  {11bb579f-d2e0-46e4-8863-d1d7f6d536a5}, !- Target Object
  2;                                      !- Inlet Port

OS:Schedule:Constant,
  {7e3966db-e00d-46a0-93ac-3118d90b3406}, !- Handle
  dhw temp,                               !- Name
  {cb94132a-e80e-427b-b20f-e3126d1e2ab0}, !- Schedule Type Limits Name
  52.6666666666667;                       !- Value

OS:SetpointManager:Scheduled,
  {0c4380c5-728a-491b-bb03-35190a0b3e05}, !- Handle
  Setpoint Manager Scheduled 1,           !- Name
  Temperature,                            !- Control Variable
  {7e3966db-e00d-46a0-93ac-3118d90b3406}, !- Schedule Name
  {84b0678b-f444-4f41-b337-b1925bcf2a4a}; !- Setpoint Node or NodeList Name

OS:ScheduleTypeLimits,
  {cb94132a-e80e-427b-b20f-e3126d1e2ab0}, !- Handle
  Temperature,                            !- Name
  ,                                       !- Lower Limit Value
  ,                                       !- Upper Limit Value
  Continuous,                             !- Numeric Type
  Temperature;                            !- Unit Type

OS:WaterHeater:Mixed,
  {da36be1e-06b5-4dfa-85d6-c45c4d77e436}, !- Handle
  res wh,                                 !- Name
  0.143845647790854,                      !- Tank Volume {m3}
  {838e74b7-c37a-4394-8bcb-675f0e5351b3}, !- Setpoint Temperature Schedule Name
  2,                                      !- Deadband Temperature Difference {deltaC}
  99,                                     !- Maximum Temperature Limit {C}
  Cycle,                                  !- Heater Control Type
  11722.8428068889,                       !- Heater Maximum Capacity {W}
  0,                                      !- Heater Minimum Capacity {W}
  ,                                       !- Heater Ignition Minimum Flow Rate {m3/s}
  ,                                       !- Heater Ignition Delay {s}
  NaturalGas,                             !- Heater Fuel Type
  0.773298241318794,                      !- Heater Thermal Efficiency
  ,                                       !- Part Load Factor Curve Name
  0,                                      !- Off Cycle Parasitic Fuel Consumption Rate {W}
  Electricity,                            !- Off Cycle Parasitic Fuel Type
  0,                                      !- Off Cycle Parasitic Heat Fraction to Tank
  0,                                      !- On Cycle Parasitic Fuel Consumption Rate {W}
  Electricity,                            !- On Cycle Parasitic Fuel Type
  0,                                      !- On Cycle Parasitic Heat Fraction to Tank
  ThermalZone,                            !- Ambient Temperature Indicator
  ,                                       !- Ambient Temperature Schedule Name
  {70d191a5-3e82-4654-a9e0-9cc7f4f6c492}, !- Ambient Temperature Thermal Zone Name
  ,                                       !- Ambient Temperature Outdoor Air Node Name
  4.15693173076374,                       !- Off Cycle Loss Coefficient to Ambient Temperature {W/K}
  0.64,                                   !- Off Cycle Loss Fraction to Thermal Zone
  4.15693173076374,                       !- On Cycle Loss Coefficient to Ambient Temperature {W/K}
  1,                                      !- On Cycle Loss Fraction to Thermal Zone
  ,                                       !- Peak Use Flow Rate {m3/s}
  ,                                       !- Use Flow Rate Fraction Schedule Name
  ,                                       !- Cold Water Supply Temperature Schedule Name
  {d1d08a7b-2fa6-4db9-96aa-901e7e6c7d93}, !- Use Side Inlet Node Name
  {0ccfb8a1-76f1-4d13-b8d4-054b774d588e}, !- Use Side Outlet Node Name
  1,                                      !- Use Side Effectiveness
  ,                                       !- Source Side Inlet Node Name
  ,                                       !- Source Side Outlet Node Name
  1,                                      !- Source Side Effectiveness
  autosize,                               !- Use Side Design Flow Rate {m3/s}
  autosize,                               !- Source Side Design Flow Rate {m3/s}
  1.5,                                    !- Indirect Water Heating Recovery Time {hr}
  IndirectHeatPrimarySetpoint,            !- Source Side Flow Control Mode
  ,                                       !- Indirect Alternate Setpoint Temperature Schedule Name
  res wh;                                 !- End-Use Subcategory

OS:Schedule:Constant,
  {838e74b7-c37a-4394-8bcb-675f0e5351b3}, !- Handle
  WH Setpoint Temp,                       !- Name
  {cb94132a-e80e-427b-b20f-e3126d1e2ab0}, !- Schedule Type Limits Name
  52.6666666666667;                       !- Value

OS:Node,
  {921229f6-7f41-44fb-bfa5-849df4e1e3c0}, !- Handle
  Node 13,                                !- Name
  {1879001c-f110-4134-8844-df53f7fa5ccd}, !- Inlet Port
  {d1d08a7b-2fa6-4db9-96aa-901e7e6c7d93}; !- Outlet Port

OS:Connection,
  {1879001c-f110-4134-8844-df53f7fa5ccd}, !- Handle
  {886f8021-5419-4f26-874c-cd8e4ed340db}, !- Name
  {11bb579f-d2e0-46e4-8863-d1d7f6d536a5}, !- Source Object
  4,                                      !- Outlet Port
  {921229f6-7f41-44fb-bfa5-849df4e1e3c0}, !- Target Object
  2;                                      !- Inlet Port

OS:Node,
  {a760974b-f62a-4ecc-b4a2-b4171498d7ea}, !- Handle
  Node 14,                                !- Name
  {0ccfb8a1-76f1-4d13-b8d4-054b774d588e}, !- Inlet Port
  {f62bcd18-07ff-41aa-930b-0216b10bd04c}; !- Outlet Port

OS:Connection,
  {d1d08a7b-2fa6-4db9-96aa-901e7e6c7d93}, !- Handle
  {92c704e9-3a71-4da5-9c14-4c0e8bc75de8}, !- Name
  {921229f6-7f41-44fb-bfa5-849df4e1e3c0}, !- Source Object
  3,                                      !- Outlet Port
  {da36be1e-06b5-4dfa-85d6-c45c4d77e436}, !- Target Object
  31;                                     !- Inlet Port

OS:Connection,
  {0ccfb8a1-76f1-4d13-b8d4-054b774d588e}, !- Handle
  {baaf7d0a-c524-4489-a570-b0b5fc09bf6e}, !- Name
  {da36be1e-06b5-4dfa-85d6-c45c4d77e436}, !- Source Object
  32,                                     !- Outlet Port
  {a760974b-f62a-4ecc-b4a2-b4171498d7ea}, !- Target Object
  2;                                      !- Inlet Port

OS:Connection,
  {f62bcd18-07ff-41aa-930b-0216b10bd04c}, !- Handle
  {a330e601-9667-4910-b2d5-4fe77f7d0b7f}, !- Name
  {a760974b-f62a-4ecc-b4a2-b4171498d7ea}, !- Source Object
  3,                                      !- Outlet Port
  {02496961-cbb1-42ab-a887-f994ecabef6e}, !- Target Object
  4;                                      !- Inlet Port

OS:Schedule:Constant,
  {53c9ffa4-9b6c-46b2-9dae-f4e45ec5d1ad}, !- Handle
  fixtures temperature schedule,          !- Name
  {cb94132a-e80e-427b-b20f-e3126d1e2ab0}, !- Schedule Type Limits Name
  43.3333333333333;                       !- Value

OS:WaterUse:Connections,
  {746115b1-fc2f-4c24-8dd6-86d40bfaae9a}, !- Handle
  Water Use Connections 1,                !- Name
  {e52fefa3-defe-4662-b1d9-b8d5a776e499}, !- Inlet Node Name
  {3e7302c4-46ff-4114-9815-fb373ec4c407}, !- Outlet Node Name
  ,                                       !- Supply Water Storage Tank Name
  ,                                       !- Reclamation Water Storage Tank Name
  ,                                       !- Hot Water Supply Temperature Schedule Name
  ,                                       !- Cold Water Supply Temperature Schedule Name
  ,                                       !- Drain Water Heat Exchanger Type
  ,                                       !- Drain Water Heat Exchanger Destination
  ,                                       !- Drain Water Heat Exchanger U-Factor Times Area {W/K}
  {d0137e56-2203-4c14-aebc-e2612df099a9}, !- Water Use Equipment Name 1
  {d891059c-7758-4728-ac05-04212ee0cb4b}, !- Water Use Equipment Name 2
  {34579310-fc08-489b-924b-fc1e53322098}; !- Water Use Equipment Name 3

OS:Node,
  {9c5af5ca-b83b-411f-b623-827fed62e93c}, !- Handle
  Node 15,                                !- Name
  {3e7302c4-46ff-4114-9815-fb373ec4c407}, !- Inlet Port
  {d6b71fe0-634d-4732-af61-c3c69c3f1cd2}; !- Outlet Port

OS:Connection,
  {e52fefa3-defe-4662-b1d9-b8d5a776e499}, !- Handle
  {4d278f5f-5cb7-4709-9d4c-d2e2e9b60ab5}, !- Name
  {ab01491e-59e9-4328-a901-b0762b6614cd}, !- Source Object
  3,                                      !- Outlet Port
  {746115b1-fc2f-4c24-8dd6-86d40bfaae9a}, !- Target Object
  2;                                      !- Inlet Port

OS:Connection,
  {3e7302c4-46ff-4114-9815-fb373ec4c407}, !- Handle
  {610a9249-bc41-45ec-916d-f34154b89ae8}, !- Name
  {746115b1-fc2f-4c24-8dd6-86d40bfaae9a}, !- Source Object
  3,                                      !- Outlet Port
  {9c5af5ca-b83b-411f-b623-827fed62e93c}, !- Target Object
  2;                                      !- Inlet Port

OS:Connection,
  {d6b71fe0-634d-4732-af61-c3c69c3f1cd2}, !- Handle
  {0b7fe57e-b706-4251-a21e-5c6d9b0697aa}, !- Name
  {9c5af5ca-b83b-411f-b623-827fed62e93c}, !- Source Object
  3,                                      !- Outlet Port
  {fffe4839-6780-4bff-bd76-4c62c5329d72}, !- Target Object
  3;                                      !- Inlet Port

OS:Schedule:File,
  {ca3c3ad6-37f7-4151-b22f-bd1a18ecdb90}, !- Handle
  showers,                                !- Name
  {ae96de19-7ed0-4414-808b-5f7a5c76fd03}, !- Schedule Type Limits Name
  {ce9b88c1-a3cb-4efb-bada-a3208c5f65a7}, !- External File Name
  12,                                     !- Column Number
  1,                                      !- Rows to Skip at Top
  8760,                                   !- Number of Hours of Data
  ,                                       !- Column Separator
  ,                                       !- Interpolate to Timestep
  60;                                     !- Minutes per Item

OS:WaterUse:Equipment:Definition,
  {ac7b248e-f146-4625-ba7b-8d12d3716d34}, !- Handle
  res shower,                             !- Name
  res shower,                             !- End-Use Subcategory
  0.0177023693355983,                     !- Peak Flow Rate {m3/s}
  {53c9ffa4-9b6c-46b2-9dae-f4e45ec5d1ad}; !- Target Temperature Schedule Name

OS:WaterUse:Equipment,
  {d0137e56-2203-4c14-aebc-e2612df099a9}, !- Handle
  res shower,                             !- Name
  {ac7b248e-f146-4625-ba7b-8d12d3716d34}, !- Water Use Equipment Definition Name
  {94171989-e68d-4a3b-93e9-c0ff8e87a136}, !- Space Name
  {ca3c3ad6-37f7-4151-b22f-bd1a18ecdb90}; !- Flow Rate Fraction Schedule Name

OS:Schedule:Constant,
  {e0b20f78-8e3e-43b3-aa46-dde5143a8634}, !- Handle
  Always On Discrete,                     !- Name
  {109c90c1-e02c-48a0-bab9-2e30035bd26c}, !- Schedule Type Limits Name
  1;                                      !- Value

OS:ScheduleTypeLimits,
  {109c90c1-e02c-48a0-bab9-2e30035bd26c}, !- Handle
  OnOff,                                  !- Name
  0,                                      !- Lower Limit Value
  1,                                      !- Upper Limit Value
  Discrete,                               !- Numeric Type
  Availability;                           !- Unit Type

OS:OtherEquipment:Definition,
  {7d174778-87e9-475c-bcc4-cc59840e06e7}, !- Handle
  res shower,                             !- Name
  EquipmentLevel,                         !- Design Level Calculation Method
  509071.539622603,                       !- Design Level {W}
  ,                                       !- Watts per Space Floor Area {W/m2}
  ,                                       !- Watts per Person {W/Person}
  0.487198122707029,                      !- Fraction Latent
  0,                                      !- Fraction Radiant
  0;                                      !- Fraction Lost

OS:OtherEquipment,
  {417bf36c-9844-421e-b6a8-55fa2a5a14fc}, !- Handle
  res shower,                             !- Name
  {7d174778-87e9-475c-bcc4-cc59840e06e7}, !- Other Equipment Definition Name
  {94171989-e68d-4a3b-93e9-c0ff8e87a136}, !- Space or SpaceType Name
  {ca3c3ad6-37f7-4151-b22f-bd1a18ecdb90}, !- Schedule Name
  ,                                       !- Multiplier
  ,                                       !- Fuel Type
  General;                                !- End-Use Subcategory

OS:Schedule:File,
  {88558b7a-3ca4-49dc-8391-46f4047d8898}, !- Handle
  sinks,                                  !- Name
  {ae96de19-7ed0-4414-808b-5f7a5c76fd03}, !- Schedule Type Limits Name
  {ce9b88c1-a3cb-4efb-bada-a3208c5f65a7}, !- External File Name
  13,                                     !- Column Number
  1,                                      !- Rows to Skip at Top
  8760,                                   !- Number of Hours of Data
  ,                                       !- Column Separator
  ,                                       !- Interpolate to Timestep
  60;                                     !- Minutes per Item

OS:WaterUse:Equipment:Definition,
  {a03ddb37-524f-4298-96e2-bf1182ebc011}, !- Handle
  res sink,                               !- Name
  res sink,                               !- End-Use Subcategory
  0.0157994914495058,                     !- Peak Flow Rate {m3/s}
  {53c9ffa4-9b6c-46b2-9dae-f4e45ec5d1ad}; !- Target Temperature Schedule Name

OS:WaterUse:Equipment,
  {d891059c-7758-4728-ac05-04212ee0cb4b}, !- Handle
  res sink,                               !- Name
  {a03ddb37-524f-4298-96e2-bf1182ebc011}, !- Water Use Equipment Definition Name
  {94171989-e68d-4a3b-93e9-c0ff8e87a136}, !- Space Name
  {88558b7a-3ca4-49dc-8391-46f4047d8898}; !- Flow Rate Fraction Schedule Name

OS:OtherEquipment:Definition,
  {eaed7c7b-532c-4159-b121-24c5d633cb7c}, !- Handle
  res sink,                               !- Name
  EquipmentLevel,                         !- Design Level Calculation Method
  158655.955045423,                       !- Design Level {W}
  ,                                       !- Watts per Space Floor Area {W/m2}
  ,                                       !- Watts per Person {W/Person}
  0.312225011498839,                      !- Fraction Latent
  0,                                      !- Fraction Radiant
  0;                                      !- Fraction Lost

OS:OtherEquipment,
  {d8a2cf59-63b3-4799-b5ef-9cc2ccaec8d1}, !- Handle
  res sink,                               !- Name
  {eaed7c7b-532c-4159-b121-24c5d633cb7c}, !- Other Equipment Definition Name
  {94171989-e68d-4a3b-93e9-c0ff8e87a136}, !- Space or SpaceType Name
  {88558b7a-3ca4-49dc-8391-46f4047d8898}, !- Schedule Name
  ,                                       !- Multiplier
  ,                                       !- Fuel Type
  General;                                !- End-Use Subcategory

OS:Schedule:File,
  {5a38c9b3-5edc-411f-a831-740409dba620}, !- Handle
  baths,                                  !- Name
  {ae96de19-7ed0-4414-808b-5f7a5c76fd03}, !- Schedule Type Limits Name
  {ce9b88c1-a3cb-4efb-bada-a3208c5f65a7}, !- External File Name
  11,                                     !- Column Number
  1,                                      !- Rows to Skip at Top
  8760,                                   !- Number of Hours of Data
  ,                                       !- Column Separator
  ,                                       !- Interpolate to Timestep
  60;                                     !- Minutes per Item

OS:WaterUse:Equipment:Definition,
  {367c36c3-a0fe-4522-b1f3-577e810d9bfe}, !- Handle
  res bath,                               !- Name
  res bath,                               !- End-Use Subcategory
  0.00443378935905267,                    !- Peak Flow Rate {m3/s}
  {53c9ffa4-9b6c-46b2-9dae-f4e45ec5d1ad}; !- Target Temperature Schedule Name

OS:WaterUse:Equipment,
  {34579310-fc08-489b-924b-fc1e53322098}, !- Handle
  res bath,                               !- Name
  {367c36c3-a0fe-4522-b1f3-577e810d9bfe}, !- Water Use Equipment Definition Name
  {94171989-e68d-4a3b-93e9-c0ff8e87a136}, !- Space Name
  {5a38c9b3-5edc-411f-a831-740409dba620}; !- Flow Rate Fraction Schedule Name

OS:OtherEquipment:Definition,
  {200085bc-2d27-45da-ae17-80a30339aff6}, !- Handle
  res bath,                               !- Name
  EquipmentLevel,                         !- Design Level Calculation Method
  65402.5457061613,                       !- Design Level {W}
  ,                                       !- Watts per Space Floor Area {W/m2}
  ,                                       !- Watts per Person {W/Person}
  0,                                      !- Fraction Latent
  0,                                      !- Fraction Radiant
  0;                                      !- Fraction Lost

OS:OtherEquipment,
  {758a9ca2-9e61-4b43-95b7-df9ae92468e0}, !- Handle
  res bath,                               !- Name
  {200085bc-2d27-45da-ae17-80a30339aff6}, !- Other Equipment Definition Name
  {94171989-e68d-4a3b-93e9-c0ff8e87a136}, !- Space or SpaceType Name
  {5a38c9b3-5edc-411f-a831-740409dba620}, !- Schedule Name
  ,                                       !- Multiplier
  ,                                       !- Fuel Type
  General;                                !- End-Use Subcategory
=======
  {a611fb86-242c-4b4d-9fbb-703f7b75a45b}, !- Handle
  Zone HVAC Equipment List 4,             !- Name
  {8de7a1f0-4a3d-4217-ae5c-2567def538c4}; !- Thermal Zone

OS:Space,
  {2dc83c8d-08f1-4de6-9daa-46d4f286a8a5}, !- Handle
  living space|unit 4|story 1,            !- Name
  {5917b388-8785-4606-84dc-b6f4165cbedc}, !- Space Type Name
  ,                                       !- Default Construction Set Name
  ,                                       !- Default Schedule Set Name
  -0,                                     !- Direction of Relative North {deg}
  0,                                      !- X Origin {m}
  0,                                      !- Y Origin {m}
  0,                                      !- Z Origin {m}
  ,                                       !- Building Story Name
  {8de7a1f0-4a3d-4217-ae5c-2567def538c4}, !- Thermal Zone Name
  ,                                       !- Part of Total Floor Area
  ,                                       !- Design Specification Outdoor Air Object Name
  {a46763a1-bc09-4a06-9806-2ac2807e6426}; !- Building Unit Name

OS:Surface,
  {ad34088c-2d5b-4e14-a4df-44378472cc52}, !- Handle
  Surface 34,                             !- Name
  Wall,                                   !- Surface Type
  ,                                       !- Construction Name
  {2dc83c8d-08f1-4de6-9daa-46d4f286a8a5}, !- Space Name
  Outdoors,                               !- Outside Boundary Condition
  ,                                       !- Outside Boundary Condition Object
  SunExposed,                             !- Sun Exposure
  WindExposed,                            !- Wind Exposure
  ,                                       !- View Factor to Ground
  ,                                       !- Number of Vertices
  18.288, -9.144, 2.4384,                 !- X,Y,Z Vertex 1 {m}
  18.288, -9.144, 0,                      !- X,Y,Z Vertex 2 {m}
  18.288, 0, 0,                           !- X,Y,Z Vertex 3 {m}
  18.288, 0, 2.4384;                      !- X,Y,Z Vertex 4 {m}

OS:Surface,
  {369e2e4e-4466-47ea-a51a-707c2fc56727}, !- Handle
  Surface 35,                             !- Name
  Floor,                                  !- Surface Type
  ,                                       !- Construction Name
  {2dc83c8d-08f1-4de6-9daa-46d4f286a8a5}, !- Space Name
  Surface,                                !- Outside Boundary Condition
  {aa0e99c7-d1c8-4e2f-b83d-c8dffb140415}, !- Outside Boundary Condition Object
  NoSun,                                  !- Sun Exposure
  NoWind,                                 !- Wind Exposure
  ,                                       !- View Factor to Ground
  ,                                       !- Number of Vertices
  13.716, -9.144, 0,                      !- X,Y,Z Vertex 1 {m}
  13.716, 0, 0,                           !- X,Y,Z Vertex 2 {m}
  18.288, 0, 0,                           !- X,Y,Z Vertex 3 {m}
  18.288, -9.144, 0;                      !- X,Y,Z Vertex 4 {m}

OS:Surface,
  {51b89ceb-c0ce-4993-bd1e-f4adef884686}, !- Handle
  Surface 36,                             !- Name
  Wall,                                   !- Surface Type
  ,                                       !- Construction Name
  {2dc83c8d-08f1-4de6-9daa-46d4f286a8a5}, !- Space Name
  Outdoors,                               !- Outside Boundary Condition
  ,                                       !- Outside Boundary Condition Object
  SunExposed,                             !- Sun Exposure
  WindExposed,                            !- Wind Exposure
  ,                                       !- View Factor to Ground
  ,                                       !- Number of Vertices
  18.288, 0, 2.4384,                      !- X,Y,Z Vertex 1 {m}
  18.288, 0, 0,                           !- X,Y,Z Vertex 2 {m}
  13.716, 0, 0,                           !- X,Y,Z Vertex 3 {m}
  13.716, 0, 2.4384;                      !- X,Y,Z Vertex 4 {m}

OS:Surface,
  {df8779fa-0396-4566-9b09-4884dab1255d}, !- Handle
  Surface 37,                             !- Name
  Wall,                                   !- Surface Type
  ,                                       !- Construction Name
  {2dc83c8d-08f1-4de6-9daa-46d4f286a8a5}, !- Space Name
  Outdoors,                               !- Outside Boundary Condition
  ,                                       !- Outside Boundary Condition Object
  SunExposed,                             !- Sun Exposure
  WindExposed,                            !- Wind Exposure
  ,                                       !- View Factor to Ground
  ,                                       !- Number of Vertices
  13.716, -9.144, 2.4384,                 !- X,Y,Z Vertex 1 {m}
  13.716, -9.144, 0,                      !- X,Y,Z Vertex 2 {m}
  18.288, -9.144, 0,                      !- X,Y,Z Vertex 3 {m}
  18.288, -9.144, 2.4384;                 !- X,Y,Z Vertex 4 {m}

OS:Surface,
  {cfff93f2-7928-479a-90ed-c94613204c7d}, !- Handle
  Surface 38,                             !- Name
  RoofCeiling,                            !- Surface Type
  ,                                       !- Construction Name
  {2dc83c8d-08f1-4de6-9daa-46d4f286a8a5}, !- Space Name
  Surface,                                !- Outside Boundary Condition
  {4343dc5f-f82b-439d-bbd1-f14db706c5a4}, !- Outside Boundary Condition Object
  NoSun,                                  !- Sun Exposure
  NoWind,                                 !- Wind Exposure
  ,                                       !- View Factor to Ground
  ,                                       !- Number of Vertices
  18.288, -9.144, 2.4384,                 !- X,Y,Z Vertex 1 {m}
  18.288, 0, 2.4384,                      !- X,Y,Z Vertex 2 {m}
  13.716, 0, 2.4384,                      !- X,Y,Z Vertex 3 {m}
  13.716, -9.144, 2.4384;                 !- X,Y,Z Vertex 4 {m}

OS:Surface,
  {ae6890dd-883b-47b5-8bd0-6498bf97b09d}, !- Handle
  Surface 39,                             !- Name
  Wall,                                   !- Surface Type
  ,                                       !- Construction Name
  {2dc83c8d-08f1-4de6-9daa-46d4f286a8a5}, !- Space Name
  Surface,                                !- Outside Boundary Condition
  {6082ca99-94a2-4f0d-8e33-01d8f7d69f41}, !- Outside Boundary Condition Object
  NoSun,                                  !- Sun Exposure
  NoWind,                                 !- Wind Exposure
  ,                                       !- View Factor to Ground
  ,                                       !- Number of Vertices
  13.716, 0, 2.4384,                      !- X,Y,Z Vertex 1 {m}
  13.716, 0, 0,                           !- X,Y,Z Vertex 2 {m}
  13.716, -9.144, 0,                      !- X,Y,Z Vertex 3 {m}
  13.716, -9.144, 2.4384;                 !- X,Y,Z Vertex 4 {m}

OS:Space,
  {bd0e666b-8eb8-4842-8f8b-b51992af0104}, !- Handle
  finished basement space,                !- Name
  {32478525-6240-4e23-aaaf-0f6389dbf26c}, !- Space Type Name
  ,                                       !- Default Construction Set Name
  ,                                       !- Default Schedule Set Name
  -0,                                     !- Direction of Relative North {deg}
  0,                                      !- X Origin {m}
  0,                                      !- Y Origin {m}
  0,                                      !- Z Origin {m}
  ,                                       !- Building Story Name
  {aa098666-3e58-4bf3-9598-78a997b3f858}, !- Thermal Zone Name
  ,                                       !- Part of Total Floor Area
  ,                                       !- Design Specification Outdoor Air Object Name
  {a9e17639-ade7-4d41-bda3-efc50bc76a87}; !- Building Unit Name

OS:Surface,
  {a3dd7098-46e2-40dc-8934-473b635137fb}, !- Handle
  Surface 45,                             !- Name
  Floor,                                  !- Surface Type
  ,                                       !- Construction Name
  {bd0e666b-8eb8-4842-8f8b-b51992af0104}, !- Space Name
  Foundation,                             !- Outside Boundary Condition
  ,                                       !- Outside Boundary Condition Object
  NoSun,                                  !- Sun Exposure
  NoWind,                                 !- Wind Exposure
  ,                                       !- View Factor to Ground
  ,                                       !- Number of Vertices
  0, -9.144, -2.4384,                     !- X,Y,Z Vertex 1 {m}
  0, 0, -2.4384,                          !- X,Y,Z Vertex 2 {m}
  4.572, 0, -2.4384,                      !- X,Y,Z Vertex 3 {m}
  4.572, -9.144, -2.4384;                 !- X,Y,Z Vertex 4 {m}

OS:Surface,
  {f2351810-49b9-4a9d-8556-9ae71f86c5f0}, !- Handle
  Surface 46,                             !- Name
  Wall,                                   !- Surface Type
  ,                                       !- Construction Name
  {bd0e666b-8eb8-4842-8f8b-b51992af0104}, !- Space Name
  Foundation,                             !- Outside Boundary Condition
  ,                                       !- Outside Boundary Condition Object
  NoSun,                                  !- Sun Exposure
  NoWind,                                 !- Wind Exposure
  ,                                       !- View Factor to Ground
  ,                                       !- Number of Vertices
  0, 0, 0,                                !- X,Y,Z Vertex 1 {m}
  0, 0, -2.4384,                          !- X,Y,Z Vertex 2 {m}
  0, -9.144, -2.4384,                     !- X,Y,Z Vertex 3 {m}
  0, -9.144, 0;                           !- X,Y,Z Vertex 4 {m}

OS:Surface,
  {d427ca0c-c515-4144-8010-2603696710e3}, !- Handle
  Surface 47,                             !- Name
  Wall,                                   !- Surface Type
  ,                                       !- Construction Name
  {bd0e666b-8eb8-4842-8f8b-b51992af0104}, !- Space Name
  Foundation,                             !- Outside Boundary Condition
  ,                                       !- Outside Boundary Condition Object
  NoSun,                                  !- Sun Exposure
  NoWind,                                 !- Wind Exposure
  ,                                       !- View Factor to Ground
  ,                                       !- Number of Vertices
  4.572, 0, 0,                            !- X,Y,Z Vertex 1 {m}
  4.572, 0, -2.4384,                      !- X,Y,Z Vertex 2 {m}
  0, 0, -2.4384,                          !- X,Y,Z Vertex 3 {m}
  0, 0, 0;                                !- X,Y,Z Vertex 4 {m}

OS:Surface,
  {48cb6619-cdd6-4166-a602-35580361b254}, !- Handle
  Surface 48,                             !- Name
  Wall,                                   !- Surface Type
  ,                                       !- Construction Name
  {bd0e666b-8eb8-4842-8f8b-b51992af0104}, !- Space Name
  Surface,                                !- Outside Boundary Condition
  {3019792c-9296-4bea-aba2-112b9717a66f}, !- Outside Boundary Condition Object
  NoSun,                                  !- Sun Exposure
  NoWind,                                 !- Wind Exposure
  ,                                       !- View Factor to Ground
  ,                                       !- Number of Vertices
  4.572, -9.144, 0,                       !- X,Y,Z Vertex 1 {m}
  4.572, -9.144, -2.4384,                 !- X,Y,Z Vertex 2 {m}
  4.572, 0, -2.4384,                      !- X,Y,Z Vertex 3 {m}
  4.572, 0, 0;                            !- X,Y,Z Vertex 4 {m}

OS:Surface,
  {b05dee40-858b-4587-b217-fb0d52e5d7fe}, !- Handle
  Surface 49,                             !- Name
  Wall,                                   !- Surface Type
  ,                                       !- Construction Name
  {bd0e666b-8eb8-4842-8f8b-b51992af0104}, !- Space Name
  Foundation,                             !- Outside Boundary Condition
  ,                                       !- Outside Boundary Condition Object
  NoSun,                                  !- Sun Exposure
  NoWind,                                 !- Wind Exposure
  ,                                       !- View Factor to Ground
  ,                                       !- Number of Vertices
  0, -9.144, 0,                           !- X,Y,Z Vertex 1 {m}
  0, -9.144, -2.4384,                     !- X,Y,Z Vertex 2 {m}
  4.572, -9.144, -2.4384,                 !- X,Y,Z Vertex 3 {m}
  4.572, -9.144, 0;                       !- X,Y,Z Vertex 4 {m}

OS:Surface,
  {4574dda6-5a41-457a-ae98-a3e071096c10}, !- Handle
  Surface 50,                             !- Name
  RoofCeiling,                            !- Surface Type
  ,                                       !- Construction Name
  {bd0e666b-8eb8-4842-8f8b-b51992af0104}, !- Space Name
  Surface,                                !- Outside Boundary Condition
  {711fac23-860b-482e-b019-d1b99d030a1a}, !- Outside Boundary Condition Object
  NoSun,                                  !- Sun Exposure
  NoWind,                                 !- Wind Exposure
  ,                                       !- View Factor to Ground
  ,                                       !- Number of Vertices
  4.572, -9.144, 0,                       !- X,Y,Z Vertex 1 {m}
  4.572, 0, 0,                            !- X,Y,Z Vertex 2 {m}
  0, 0, 0,                                !- X,Y,Z Vertex 3 {m}
  0, -9.144, 0;                           !- X,Y,Z Vertex 4 {m}

OS:ThermalZone,
  {aa098666-3e58-4bf3-9598-78a997b3f858}, !- Handle
  finished basement zone,                 !- Name
  ,                                       !- Multiplier
  ,                                       !- Ceiling Height {m}
  ,                                       !- Volume {m3}
  ,                                       !- Floor Area {m2}
  ,                                       !- Zone Inside Convection Algorithm
  ,                                       !- Zone Outside Convection Algorithm
  ,                                       !- Zone Conditioning Equipment List Name
  {23c521f4-bc3c-4b21-92b3-ca360e4474f7}, !- Zone Air Inlet Port List
  {e781e35f-b43b-4940-a247-715d8ea75fcc}, !- Zone Air Exhaust Port List
  {c34e940c-9175-4ee8-b5c5-64a4fdd99a7f}, !- Zone Air Node Name
  {fa4d2e10-d825-4cd0-b79f-d96731836d84}, !- Zone Return Air Port List
  ,                                       !- Primary Daylighting Control Name
  ,                                       !- Fraction of Zone Controlled by Primary Daylighting Control
  ,                                       !- Secondary Daylighting Control Name
  ,                                       !- Fraction of Zone Controlled by Secondary Daylighting Control
  ,                                       !- Illuminance Map Name
  ,                                       !- Group Rendering Name
  ,                                       !- Thermostat Name
  No;                                     !- Use Ideal Air Loads

OS:Node,
  {95354e16-e34a-470d-820f-4dea070234e6}, !- Handle
  Node 5,                                 !- Name
  {c34e940c-9175-4ee8-b5c5-64a4fdd99a7f}, !- Inlet Port
  ;                                       !- Outlet Port

OS:Connection,
  {c34e940c-9175-4ee8-b5c5-64a4fdd99a7f}, !- Handle
  {cefc4035-6868-4c3d-8fa3-a60d6c7f135a}, !- Name
  {aa098666-3e58-4bf3-9598-78a997b3f858}, !- Source Object
  11,                                     !- Outlet Port
  {95354e16-e34a-470d-820f-4dea070234e6}, !- Target Object
  2;                                      !- Inlet Port

OS:PortList,
  {23c521f4-bc3c-4b21-92b3-ca360e4474f7}, !- Handle
  {4a948a32-5faf-44c6-8488-2c1bbdb87f64}, !- Name
  {aa098666-3e58-4bf3-9598-78a997b3f858}; !- HVAC Component

OS:PortList,
  {e781e35f-b43b-4940-a247-715d8ea75fcc}, !- Handle
  {24b3b0d8-1ded-4e00-84e3-a4b63ef64e35}, !- Name
  {aa098666-3e58-4bf3-9598-78a997b3f858}; !- HVAC Component

OS:PortList,
  {fa4d2e10-d825-4cd0-b79f-d96731836d84}, !- Handle
  {a837c9c0-684c-4b02-b097-444d6313fc82}, !- Name
  {aa098666-3e58-4bf3-9598-78a997b3f858}; !- HVAC Component

OS:Sizing:Zone,
  {22fffbe0-15b0-437d-9ba6-5e187c26b42a}, !- Handle
  {aa098666-3e58-4bf3-9598-78a997b3f858}, !- Zone or ZoneList Name
  SupplyAirTemperature,                   !- Zone Cooling Design Supply Air Temperature Input Method
  14,                                     !- Zone Cooling Design Supply Air Temperature {C}
  11.11,                                  !- Zone Cooling Design Supply Air Temperature Difference {deltaC}
  SupplyAirTemperature,                   !- Zone Heating Design Supply Air Temperature Input Method
  40,                                     !- Zone Heating Design Supply Air Temperature {C}
  11.11,                                  !- Zone Heating Design Supply Air Temperature Difference {deltaC}
  0.0085,                                 !- Zone Cooling Design Supply Air Humidity Ratio {kg-H2O/kg-air}
  0.008,                                  !- Zone Heating Design Supply Air Humidity Ratio {kg-H2O/kg-air}
  ,                                       !- Zone Heating Sizing Factor
  ,                                       !- Zone Cooling Sizing Factor
  DesignDay,                              !- Cooling Design Air Flow Method
  ,                                       !- Cooling Design Air Flow Rate {m3/s}
  ,                                       !- Cooling Minimum Air Flow per Zone Floor Area {m3/s-m2}
  ,                                       !- Cooling Minimum Air Flow {m3/s}
  ,                                       !- Cooling Minimum Air Flow Fraction
  DesignDay,                              !- Heating Design Air Flow Method
  ,                                       !- Heating Design Air Flow Rate {m3/s}
  ,                                       !- Heating Maximum Air Flow per Zone Floor Area {m3/s-m2}
  ,                                       !- Heating Maximum Air Flow {m3/s}
  ,                                       !- Heating Maximum Air Flow Fraction
  ,                                       !- Design Zone Air Distribution Effectiveness in Cooling Mode
  ,                                       !- Design Zone Air Distribution Effectiveness in Heating Mode
  No,                                     !- Account for Dedicated Outdoor Air System
  NeutralSupplyAir,                       !- Dedicated Outdoor Air System Control Strategy
  autosize,                               !- Dedicated Outdoor Air Low Setpoint Temperature for Design {C}
  autosize;                               !- Dedicated Outdoor Air High Setpoint Temperature for Design {C}

OS:ZoneHVAC:EquipmentList,
  {273024b1-9212-44f2-888a-d053529e4814}, !- Handle
  Zone HVAC Equipment List 5,             !- Name
  {aa098666-3e58-4bf3-9598-78a997b3f858}; !- Thermal Zone

OS:SpaceType,
  {32478525-6240-4e23-aaaf-0f6389dbf26c}, !- Handle
  Space Type 2,                           !- Name
  ,                                       !- Default Construction Set Name
  ,                                       !- Default Schedule Set Name
  ,                                       !- Group Rendering Name
  ,                                       !- Design Specification Outdoor Air Object Name
  ,                                       !- Standards Template
  ,                                       !- Standards Building Type
  finished basement;                      !- Standards Space Type

OS:ThermalZone,
  {1ab4c540-5fbe-42df-87a9-c290d00011ea}, !- Handle
  finished basement zone|unit 2,          !- Name
  ,                                       !- Multiplier
  ,                                       !- Ceiling Height {m}
  ,                                       !- Volume {m3}
  ,                                       !- Floor Area {m2}
  ,                                       !- Zone Inside Convection Algorithm
  ,                                       !- Zone Outside Convection Algorithm
  ,                                       !- Zone Conditioning Equipment List Name
  {839915e6-96f1-4fe8-b3ea-a8da0b0b505d}, !- Zone Air Inlet Port List
  {43fcb46a-80bd-439e-a4ed-09e459e043ae}, !- Zone Air Exhaust Port List
  {d7d89d30-1904-46dd-9781-c926d49c26b7}, !- Zone Air Node Name
  {32777061-f95a-4a60-b7c2-1438f0ed86d2}, !- Zone Return Air Port List
  ,                                       !- Primary Daylighting Control Name
  ,                                       !- Fraction of Zone Controlled by Primary Daylighting Control
  ,                                       !- Secondary Daylighting Control Name
  ,                                       !- Fraction of Zone Controlled by Secondary Daylighting Control
  ,                                       !- Illuminance Map Name
  ,                                       !- Group Rendering Name
  ,                                       !- Thermostat Name
  No;                                     !- Use Ideal Air Loads

OS:Node,
  {f0a3e912-5f1c-4815-a526-dedad656116b}, !- Handle
  Node 6,                                 !- Name
  {d7d89d30-1904-46dd-9781-c926d49c26b7}, !- Inlet Port
  ;                                       !- Outlet Port

OS:Connection,
  {d7d89d30-1904-46dd-9781-c926d49c26b7}, !- Handle
  {4652d94f-de46-4f46-bcaf-23eeff7e4a1c}, !- Name
  {1ab4c540-5fbe-42df-87a9-c290d00011ea}, !- Source Object
  11,                                     !- Outlet Port
  {f0a3e912-5f1c-4815-a526-dedad656116b}, !- Target Object
  2;                                      !- Inlet Port

OS:PortList,
  {839915e6-96f1-4fe8-b3ea-a8da0b0b505d}, !- Handle
  {ccc2dd16-0d58-43c1-8e13-7cd064a46401}, !- Name
  {1ab4c540-5fbe-42df-87a9-c290d00011ea}; !- HVAC Component

OS:PortList,
  {43fcb46a-80bd-439e-a4ed-09e459e043ae}, !- Handle
  {5bf78b98-c4b7-429e-897c-d8092e38d19f}, !- Name
  {1ab4c540-5fbe-42df-87a9-c290d00011ea}; !- HVAC Component

OS:PortList,
  {32777061-f95a-4a60-b7c2-1438f0ed86d2}, !- Handle
  {e6df94ad-c752-418e-91f0-fecfe9d75607}, !- Name
  {1ab4c540-5fbe-42df-87a9-c290d00011ea}; !- HVAC Component

OS:Sizing:Zone,
  {58c1f074-d5ad-4a55-a333-63915dd734c0}, !- Handle
  {1ab4c540-5fbe-42df-87a9-c290d00011ea}, !- Zone or ZoneList Name
  SupplyAirTemperature,                   !- Zone Cooling Design Supply Air Temperature Input Method
  14,                                     !- Zone Cooling Design Supply Air Temperature {C}
  11.11,                                  !- Zone Cooling Design Supply Air Temperature Difference {deltaC}
  SupplyAirTemperature,                   !- Zone Heating Design Supply Air Temperature Input Method
  40,                                     !- Zone Heating Design Supply Air Temperature {C}
  11.11,                                  !- Zone Heating Design Supply Air Temperature Difference {deltaC}
  0.0085,                                 !- Zone Cooling Design Supply Air Humidity Ratio {kg-H2O/kg-air}
  0.008,                                  !- Zone Heating Design Supply Air Humidity Ratio {kg-H2O/kg-air}
  ,                                       !- Zone Heating Sizing Factor
  ,                                       !- Zone Cooling Sizing Factor
  DesignDay,                              !- Cooling Design Air Flow Method
  ,                                       !- Cooling Design Air Flow Rate {m3/s}
  ,                                       !- Cooling Minimum Air Flow per Zone Floor Area {m3/s-m2}
  ,                                       !- Cooling Minimum Air Flow {m3/s}
  ,                                       !- Cooling Minimum Air Flow Fraction
  DesignDay,                              !- Heating Design Air Flow Method
  ,                                       !- Heating Design Air Flow Rate {m3/s}
  ,                                       !- Heating Maximum Air Flow per Zone Floor Area {m3/s-m2}
  ,                                       !- Heating Maximum Air Flow {m3/s}
  ,                                       !- Heating Maximum Air Flow Fraction
  ,                                       !- Design Zone Air Distribution Effectiveness in Cooling Mode
  ,                                       !- Design Zone Air Distribution Effectiveness in Heating Mode
  No,                                     !- Account for Dedicated Outdoor Air System
  NeutralSupplyAir,                       !- Dedicated Outdoor Air System Control Strategy
  autosize,                               !- Dedicated Outdoor Air Low Setpoint Temperature for Design {C}
  autosize;                               !- Dedicated Outdoor Air High Setpoint Temperature for Design {C}

OS:ZoneHVAC:EquipmentList,
  {355268ee-e0e4-43d2-9114-3347fb56c0eb}, !- Handle
  Zone HVAC Equipment List 6,             !- Name
  {1ab4c540-5fbe-42df-87a9-c290d00011ea}; !- Thermal Zone

OS:Space,
  {495ec7f2-9485-413b-b078-9fe596b412f2}, !- Handle
  finished basement space|unit 2,         !- Name
  {32478525-6240-4e23-aaaf-0f6389dbf26c}, !- Space Type Name
  ,                                       !- Default Construction Set Name
  ,                                       !- Default Schedule Set Name
  -0,                                     !- Direction of Relative North {deg}
  0,                                      !- X Origin {m}
  0,                                      !- Y Origin {m}
  0,                                      !- Z Origin {m}
  ,                                       !- Building Story Name
  {1ab4c540-5fbe-42df-87a9-c290d00011ea}, !- Thermal Zone Name
  ,                                       !- Part of Total Floor Area
  ,                                       !- Design Specification Outdoor Air Object Name
  {91df157b-1072-4e99-aa8c-77d360d69374}; !- Building Unit Name

OS:Surface,
  {3019792c-9296-4bea-aba2-112b9717a66f}, !- Handle
  Surface 51,                             !- Name
  Wall,                                   !- Surface Type
  ,                                       !- Construction Name
  {495ec7f2-9485-413b-b078-9fe596b412f2}, !- Space Name
  Surface,                                !- Outside Boundary Condition
  {48cb6619-cdd6-4166-a602-35580361b254}, !- Outside Boundary Condition Object
  NoSun,                                  !- Sun Exposure
  NoWind,                                 !- Wind Exposure
  ,                                       !- View Factor to Ground
  ,                                       !- Number of Vertices
  4.572, 0, 0,                            !- X,Y,Z Vertex 1 {m}
  4.572, 0, -2.4384,                      !- X,Y,Z Vertex 2 {m}
  4.572, -9.144, -2.4384,                 !- X,Y,Z Vertex 3 {m}
  4.572, -9.144, 0;                       !- X,Y,Z Vertex 4 {m}

OS:Surface,
  {425df63c-687b-4f3a-a49d-6ff185e6b0ed}, !- Handle
  Surface 52,                             !- Name
  Wall,                                   !- Surface Type
  ,                                       !- Construction Name
  {495ec7f2-9485-413b-b078-9fe596b412f2}, !- Space Name
  Foundation,                             !- Outside Boundary Condition
  ,                                       !- Outside Boundary Condition Object
  NoSun,                                  !- Sun Exposure
  NoWind,                                 !- Wind Exposure
  ,                                       !- View Factor to Ground
  ,                                       !- Number of Vertices
  4.572, -9.144, 0,                       !- X,Y,Z Vertex 1 {m}
  4.572, -9.144, -2.4384,                 !- X,Y,Z Vertex 2 {m}
  9.144, -9.144, -2.4384,                 !- X,Y,Z Vertex 3 {m}
  9.144, -9.144, 0;                       !- X,Y,Z Vertex 4 {m}

OS:Surface,
  {0e8ba265-78fe-4995-9139-ee9c00ab62f9}, !- Handle
  Surface 53,                             !- Name
  RoofCeiling,                            !- Surface Type
  ,                                       !- Construction Name
  {495ec7f2-9485-413b-b078-9fe596b412f2}, !- Space Name
  Surface,                                !- Outside Boundary Condition
  {f7569fdc-c667-437f-b223-a44e34a8ab11}, !- Outside Boundary Condition Object
  NoSun,                                  !- Sun Exposure
  NoWind,                                 !- Wind Exposure
  ,                                       !- View Factor to Ground
  ,                                       !- Number of Vertices
  9.144, -9.144, 0,                       !- X,Y,Z Vertex 1 {m}
  9.144, 0, 0,                            !- X,Y,Z Vertex 2 {m}
  4.572, 0, 0,                            !- X,Y,Z Vertex 3 {m}
  4.572, -9.144, 0;                       !- X,Y,Z Vertex 4 {m}

OS:Surface,
  {167e0224-3865-4d7c-bcd1-cb0e8b1e4518}, !- Handle
  Surface 54,                             !- Name
  Wall,                                   !- Surface Type
  ,                                       !- Construction Name
  {495ec7f2-9485-413b-b078-9fe596b412f2}, !- Space Name
  Foundation,                             !- Outside Boundary Condition
  ,                                       !- Outside Boundary Condition Object
  NoSun,                                  !- Sun Exposure
  NoWind,                                 !- Wind Exposure
  ,                                       !- View Factor to Ground
  ,                                       !- Number of Vertices
  9.144, 0, 0,                            !- X,Y,Z Vertex 1 {m}
  9.144, 0, -2.4384,                      !- X,Y,Z Vertex 2 {m}
  4.572, 0, -2.4384,                      !- X,Y,Z Vertex 3 {m}
  4.572, 0, 0;                            !- X,Y,Z Vertex 4 {m}

OS:Surface,
  {7a618809-18d4-471d-9017-e1420f62af7b}, !- Handle
  Surface 55,                             !- Name
  Floor,                                  !- Surface Type
  ,                                       !- Construction Name
  {495ec7f2-9485-413b-b078-9fe596b412f2}, !- Space Name
  Foundation,                             !- Outside Boundary Condition
  ,                                       !- Outside Boundary Condition Object
  NoSun,                                  !- Sun Exposure
  NoWind,                                 !- Wind Exposure
  ,                                       !- View Factor to Ground
  ,                                       !- Number of Vertices
  4.572, -9.144, -2.4384,                 !- X,Y,Z Vertex 1 {m}
  4.572, 0, -2.4384,                      !- X,Y,Z Vertex 2 {m}
  9.144, 0, -2.4384,                      !- X,Y,Z Vertex 3 {m}
  9.144, -9.144, -2.4384;                 !- X,Y,Z Vertex 4 {m}

OS:Surface,
  {e5ac5a9e-1bcf-4f70-bf6e-90eaf379712c}, !- Handle
  Surface 56,                             !- Name
  Wall,                                   !- Surface Type
  ,                                       !- Construction Name
  {495ec7f2-9485-413b-b078-9fe596b412f2}, !- Space Name
  Surface,                                !- Outside Boundary Condition
  {f7eb335c-c825-4afa-a83d-666b53bfd88e}, !- Outside Boundary Condition Object
  NoSun,                                  !- Sun Exposure
  NoWind,                                 !- Wind Exposure
  ,                                       !- View Factor to Ground
  ,                                       !- Number of Vertices
  9.144, -9.144, 0,                       !- X,Y,Z Vertex 1 {m}
  9.144, -9.144, -2.4384,                 !- X,Y,Z Vertex 2 {m}
  9.144, 0, -2.4384,                      !- X,Y,Z Vertex 3 {m}
  9.144, 0, 0;                            !- X,Y,Z Vertex 4 {m}

OS:ThermalZone,
  {92e3a08e-a7f2-4158-8f7e-a46df8142384}, !- Handle
  finished basement zone|unit 3,          !- Name
  ,                                       !- Multiplier
  ,                                       !- Ceiling Height {m}
  ,                                       !- Volume {m3}
  ,                                       !- Floor Area {m2}
  ,                                       !- Zone Inside Convection Algorithm
  ,                                       !- Zone Outside Convection Algorithm
  ,                                       !- Zone Conditioning Equipment List Name
  {f7c481f3-78c9-44ee-b3e4-f5dc6ef4e566}, !- Zone Air Inlet Port List
  {0db3322a-2500-494f-944c-aab454b5289b}, !- Zone Air Exhaust Port List
  {52b9da1b-5daa-4daf-97d6-6e94c752e964}, !- Zone Air Node Name
  {376d0dec-65d1-4eda-8e71-f10f866f4e3e}, !- Zone Return Air Port List
  ,                                       !- Primary Daylighting Control Name
  ,                                       !- Fraction of Zone Controlled by Primary Daylighting Control
  ,                                       !- Secondary Daylighting Control Name
  ,                                       !- Fraction of Zone Controlled by Secondary Daylighting Control
  ,                                       !- Illuminance Map Name
  ,                                       !- Group Rendering Name
  ,                                       !- Thermostat Name
  No;                                     !- Use Ideal Air Loads

OS:Node,
  {0d7d304d-ad40-4a85-94f4-e27b77ae75a9}, !- Handle
  Node 7,                                 !- Name
  {52b9da1b-5daa-4daf-97d6-6e94c752e964}, !- Inlet Port
  ;                                       !- Outlet Port

OS:Connection,
  {52b9da1b-5daa-4daf-97d6-6e94c752e964}, !- Handle
  {baadd3bc-e349-4b7a-9266-4b4c73580c41}, !- Name
  {92e3a08e-a7f2-4158-8f7e-a46df8142384}, !- Source Object
  11,                                     !- Outlet Port
  {0d7d304d-ad40-4a85-94f4-e27b77ae75a9}, !- Target Object
  2;                                      !- Inlet Port

OS:PortList,
  {f7c481f3-78c9-44ee-b3e4-f5dc6ef4e566}, !- Handle
  {e9135492-cf79-4929-bd95-6ef8ce3449f0}, !- Name
  {92e3a08e-a7f2-4158-8f7e-a46df8142384}; !- HVAC Component

OS:PortList,
  {0db3322a-2500-494f-944c-aab454b5289b}, !- Handle
  {fac47824-767d-4385-9304-f74863bc9dbc}, !- Name
  {92e3a08e-a7f2-4158-8f7e-a46df8142384}; !- HVAC Component

OS:PortList,
  {376d0dec-65d1-4eda-8e71-f10f866f4e3e}, !- Handle
  {2a34a263-6db4-4b6f-8b99-6c8fe414600a}, !- Name
  {92e3a08e-a7f2-4158-8f7e-a46df8142384}; !- HVAC Component

OS:Sizing:Zone,
  {66c31551-33fd-4bdf-8bdf-1678e2164797}, !- Handle
  {92e3a08e-a7f2-4158-8f7e-a46df8142384}, !- Zone or ZoneList Name
  SupplyAirTemperature,                   !- Zone Cooling Design Supply Air Temperature Input Method
  14,                                     !- Zone Cooling Design Supply Air Temperature {C}
  11.11,                                  !- Zone Cooling Design Supply Air Temperature Difference {deltaC}
  SupplyAirTemperature,                   !- Zone Heating Design Supply Air Temperature Input Method
  40,                                     !- Zone Heating Design Supply Air Temperature {C}
  11.11,                                  !- Zone Heating Design Supply Air Temperature Difference {deltaC}
  0.0085,                                 !- Zone Cooling Design Supply Air Humidity Ratio {kg-H2O/kg-air}
  0.008,                                  !- Zone Heating Design Supply Air Humidity Ratio {kg-H2O/kg-air}
  ,                                       !- Zone Heating Sizing Factor
  ,                                       !- Zone Cooling Sizing Factor
  DesignDay,                              !- Cooling Design Air Flow Method
  ,                                       !- Cooling Design Air Flow Rate {m3/s}
  ,                                       !- Cooling Minimum Air Flow per Zone Floor Area {m3/s-m2}
  ,                                       !- Cooling Minimum Air Flow {m3/s}
  ,                                       !- Cooling Minimum Air Flow Fraction
  DesignDay,                              !- Heating Design Air Flow Method
  ,                                       !- Heating Design Air Flow Rate {m3/s}
  ,                                       !- Heating Maximum Air Flow per Zone Floor Area {m3/s-m2}
  ,                                       !- Heating Maximum Air Flow {m3/s}
  ,                                       !- Heating Maximum Air Flow Fraction
  ,                                       !- Design Zone Air Distribution Effectiveness in Cooling Mode
  ,                                       !- Design Zone Air Distribution Effectiveness in Heating Mode
  No,                                     !- Account for Dedicated Outdoor Air System
  NeutralSupplyAir,                       !- Dedicated Outdoor Air System Control Strategy
  autosize,                               !- Dedicated Outdoor Air Low Setpoint Temperature for Design {C}
  autosize;                               !- Dedicated Outdoor Air High Setpoint Temperature for Design {C}

OS:ZoneHVAC:EquipmentList,
  {3734a61a-c2e2-4cca-a9a4-8a57ca98f8ea}, !- Handle
  Zone HVAC Equipment List 7,             !- Name
  {92e3a08e-a7f2-4158-8f7e-a46df8142384}; !- Thermal Zone

OS:Space,
  {63f5dfce-a0d2-4188-83c8-2b7da5b92e6d}, !- Handle
  finished basement space|unit 3,         !- Name
  {32478525-6240-4e23-aaaf-0f6389dbf26c}, !- Space Type Name
  ,                                       !- Default Construction Set Name
  ,                                       !- Default Schedule Set Name
  -0,                                     !- Direction of Relative North {deg}
  0,                                      !- X Origin {m}
  0,                                      !- Y Origin {m}
  0,                                      !- Z Origin {m}
  ,                                       !- Building Story Name
  {92e3a08e-a7f2-4158-8f7e-a46df8142384}, !- Thermal Zone Name
  ,                                       !- Part of Total Floor Area
  ,                                       !- Design Specification Outdoor Air Object Name
  {0ca95e39-863e-4263-9238-e8b11528c722}; !- Building Unit Name

OS:Surface,
  {f7eb335c-c825-4afa-a83d-666b53bfd88e}, !- Handle
  Surface 57,                             !- Name
  Wall,                                   !- Surface Type
  ,                                       !- Construction Name
  {63f5dfce-a0d2-4188-83c8-2b7da5b92e6d}, !- Space Name
  Surface,                                !- Outside Boundary Condition
  {e5ac5a9e-1bcf-4f70-bf6e-90eaf379712c}, !- Outside Boundary Condition Object
  NoSun,                                  !- Sun Exposure
  NoWind,                                 !- Wind Exposure
  ,                                       !- View Factor to Ground
  ,                                       !- Number of Vertices
  9.144, 0, 0,                            !- X,Y,Z Vertex 1 {m}
  9.144, 0, -2.4384,                      !- X,Y,Z Vertex 2 {m}
  9.144, -9.144, -2.4384,                 !- X,Y,Z Vertex 3 {m}
  9.144, -9.144, 0;                       !- X,Y,Z Vertex 4 {m}

OS:Surface,
  {a4bff15b-8ae3-4a03-b9bf-604a9097d570}, !- Handle
  Surface 58,                             !- Name
  Wall,                                   !- Surface Type
  ,                                       !- Construction Name
  {63f5dfce-a0d2-4188-83c8-2b7da5b92e6d}, !- Space Name
  Foundation,                             !- Outside Boundary Condition
  ,                                       !- Outside Boundary Condition Object
  NoSun,                                  !- Sun Exposure
  NoWind,                                 !- Wind Exposure
  ,                                       !- View Factor to Ground
  ,                                       !- Number of Vertices
  9.144, -9.144, 0,                       !- X,Y,Z Vertex 1 {m}
  9.144, -9.144, -2.4384,                 !- X,Y,Z Vertex 2 {m}
  13.716, -9.144, -2.4384,                !- X,Y,Z Vertex 3 {m}
  13.716, -9.144, 0;                      !- X,Y,Z Vertex 4 {m}

OS:Surface,
  {7a9718c4-a282-4d2f-8305-8a8be463ded8}, !- Handle
  Surface 59,                             !- Name
  RoofCeiling,                            !- Surface Type
  ,                                       !- Construction Name
  {63f5dfce-a0d2-4188-83c8-2b7da5b92e6d}, !- Space Name
  Surface,                                !- Outside Boundary Condition
  {19a1d0d5-08b8-44f2-a5c1-53cdf48c194f}, !- Outside Boundary Condition Object
  NoSun,                                  !- Sun Exposure
  NoWind,                                 !- Wind Exposure
  ,                                       !- View Factor to Ground
  ,                                       !- Number of Vertices
  13.716, -9.144, 0,                      !- X,Y,Z Vertex 1 {m}
  13.716, 0, 0,                           !- X,Y,Z Vertex 2 {m}
  9.144, 0, 0,                            !- X,Y,Z Vertex 3 {m}
  9.144, -9.144, 0;                       !- X,Y,Z Vertex 4 {m}

OS:Surface,
  {c521a34c-5ebf-41db-8fcf-dc8ecaa5fbe6}, !- Handle
  Surface 60,                             !- Name
  Wall,                                   !- Surface Type
  ,                                       !- Construction Name
  {63f5dfce-a0d2-4188-83c8-2b7da5b92e6d}, !- Space Name
  Foundation,                             !- Outside Boundary Condition
  ,                                       !- Outside Boundary Condition Object
  NoSun,                                  !- Sun Exposure
  NoWind,                                 !- Wind Exposure
  ,                                       !- View Factor to Ground
  ,                                       !- Number of Vertices
  13.716, 0, 0,                           !- X,Y,Z Vertex 1 {m}
  13.716, 0, -2.4384,                     !- X,Y,Z Vertex 2 {m}
  9.144, 0, -2.4384,                      !- X,Y,Z Vertex 3 {m}
  9.144, 0, 0;                            !- X,Y,Z Vertex 4 {m}

OS:Surface,
  {128a1878-b5e8-4e78-a9a4-ee5e060b6922}, !- Handle
  Surface 61,                             !- Name
  Floor,                                  !- Surface Type
  ,                                       !- Construction Name
  {63f5dfce-a0d2-4188-83c8-2b7da5b92e6d}, !- Space Name
  Foundation,                             !- Outside Boundary Condition
  ,                                       !- Outside Boundary Condition Object
  NoSun,                                  !- Sun Exposure
  NoWind,                                 !- Wind Exposure
  ,                                       !- View Factor to Ground
  ,                                       !- Number of Vertices
  9.144, -9.144, -2.4384,                 !- X,Y,Z Vertex 1 {m}
  9.144, 0, -2.4384,                      !- X,Y,Z Vertex 2 {m}
  13.716, 0, -2.4384,                     !- X,Y,Z Vertex 3 {m}
  13.716, -9.144, -2.4384;                !- X,Y,Z Vertex 4 {m}

OS:Surface,
  {c15fb34d-2d98-41ba-ab0f-64c1f0ddcd61}, !- Handle
  Surface 62,                             !- Name
  Wall,                                   !- Surface Type
  ,                                       !- Construction Name
  {63f5dfce-a0d2-4188-83c8-2b7da5b92e6d}, !- Space Name
  Surface,                                !- Outside Boundary Condition
  {173f5efb-93e9-4bbe-9d65-11bb96f1e92d}, !- Outside Boundary Condition Object
  NoSun,                                  !- Sun Exposure
  NoWind,                                 !- Wind Exposure
  ,                                       !- View Factor to Ground
  ,                                       !- Number of Vertices
  13.716, -9.144, 0,                      !- X,Y,Z Vertex 1 {m}
  13.716, -9.144, -2.4384,                !- X,Y,Z Vertex 2 {m}
  13.716, 0, -2.4384,                     !- X,Y,Z Vertex 3 {m}
  13.716, 0, 0;                           !- X,Y,Z Vertex 4 {m}

OS:ThermalZone,
  {ecc52f92-0acb-4faa-a00f-5ffa0c03934d}, !- Handle
  finished basement zone|unit 4,          !- Name
  ,                                       !- Multiplier
  ,                                       !- Ceiling Height {m}
  ,                                       !- Volume {m3}
  ,                                       !- Floor Area {m2}
  ,                                       !- Zone Inside Convection Algorithm
  ,                                       !- Zone Outside Convection Algorithm
  ,                                       !- Zone Conditioning Equipment List Name
  {0eae302b-d3c9-4def-91a9-78a0cf293480}, !- Zone Air Inlet Port List
  {ea7e419e-8cd6-4266-9f13-be3b93a5f1cb}, !- Zone Air Exhaust Port List
  {4cff0de7-4e1f-4acb-9fa8-dbc963a738f6}, !- Zone Air Node Name
  {4a3b6585-9057-4e88-8693-52b95cece715}, !- Zone Return Air Port List
  ,                                       !- Primary Daylighting Control Name
  ,                                       !- Fraction of Zone Controlled by Primary Daylighting Control
  ,                                       !- Secondary Daylighting Control Name
  ,                                       !- Fraction of Zone Controlled by Secondary Daylighting Control
  ,                                       !- Illuminance Map Name
  ,                                       !- Group Rendering Name
  ,                                       !- Thermostat Name
  No;                                     !- Use Ideal Air Loads

OS:Node,
  {19fab0fe-6e7c-4ebf-9711-dbd1ee7be472}, !- Handle
  Node 8,                                 !- Name
  {4cff0de7-4e1f-4acb-9fa8-dbc963a738f6}, !- Inlet Port
  ;                                       !- Outlet Port

OS:Connection,
  {4cff0de7-4e1f-4acb-9fa8-dbc963a738f6}, !- Handle
  {b577dc7a-a4aa-4dbd-8a89-8148c56836c8}, !- Name
  {ecc52f92-0acb-4faa-a00f-5ffa0c03934d}, !- Source Object
  11,                                     !- Outlet Port
  {19fab0fe-6e7c-4ebf-9711-dbd1ee7be472}, !- Target Object
  2;                                      !- Inlet Port

OS:PortList,
  {0eae302b-d3c9-4def-91a9-78a0cf293480}, !- Handle
  {058de63e-ae5b-4619-853b-81aa4d97d780}, !- Name
  {ecc52f92-0acb-4faa-a00f-5ffa0c03934d}; !- HVAC Component

OS:PortList,
  {ea7e419e-8cd6-4266-9f13-be3b93a5f1cb}, !- Handle
  {208094b5-9500-474e-b198-71ceb825c25f}, !- Name
  {ecc52f92-0acb-4faa-a00f-5ffa0c03934d}; !- HVAC Component

OS:PortList,
  {4a3b6585-9057-4e88-8693-52b95cece715}, !- Handle
  {8a49eaa7-eb82-4682-ba04-d5e69d690801}, !- Name
  {ecc52f92-0acb-4faa-a00f-5ffa0c03934d}; !- HVAC Component

OS:Sizing:Zone,
  {12a4f7c9-f8f0-46d7-8067-14b145bd6e86}, !- Handle
  {ecc52f92-0acb-4faa-a00f-5ffa0c03934d}, !- Zone or ZoneList Name
  SupplyAirTemperature,                   !- Zone Cooling Design Supply Air Temperature Input Method
  14,                                     !- Zone Cooling Design Supply Air Temperature {C}
  11.11,                                  !- Zone Cooling Design Supply Air Temperature Difference {deltaC}
  SupplyAirTemperature,                   !- Zone Heating Design Supply Air Temperature Input Method
  40,                                     !- Zone Heating Design Supply Air Temperature {C}
  11.11,                                  !- Zone Heating Design Supply Air Temperature Difference {deltaC}
  0.0085,                                 !- Zone Cooling Design Supply Air Humidity Ratio {kg-H2O/kg-air}
  0.008,                                  !- Zone Heating Design Supply Air Humidity Ratio {kg-H2O/kg-air}
  ,                                       !- Zone Heating Sizing Factor
  ,                                       !- Zone Cooling Sizing Factor
  DesignDay,                              !- Cooling Design Air Flow Method
  ,                                       !- Cooling Design Air Flow Rate {m3/s}
  ,                                       !- Cooling Minimum Air Flow per Zone Floor Area {m3/s-m2}
  ,                                       !- Cooling Minimum Air Flow {m3/s}
  ,                                       !- Cooling Minimum Air Flow Fraction
  DesignDay,                              !- Heating Design Air Flow Method
  ,                                       !- Heating Design Air Flow Rate {m3/s}
  ,                                       !- Heating Maximum Air Flow per Zone Floor Area {m3/s-m2}
  ,                                       !- Heating Maximum Air Flow {m3/s}
  ,                                       !- Heating Maximum Air Flow Fraction
  ,                                       !- Design Zone Air Distribution Effectiveness in Cooling Mode
  ,                                       !- Design Zone Air Distribution Effectiveness in Heating Mode
  No,                                     !- Account for Dedicated Outdoor Air System
  NeutralSupplyAir,                       !- Dedicated Outdoor Air System Control Strategy
  autosize,                               !- Dedicated Outdoor Air Low Setpoint Temperature for Design {C}
  autosize;                               !- Dedicated Outdoor Air High Setpoint Temperature for Design {C}

OS:ZoneHVAC:EquipmentList,
  {ef55fcf8-a95f-481e-a148-ca045056c2ce}, !- Handle
  Zone HVAC Equipment List 8,             !- Name
  {ecc52f92-0acb-4faa-a00f-5ffa0c03934d}; !- Thermal Zone

OS:Space,
  {3fabb630-b4bc-48e9-b08c-9107e293bacb}, !- Handle
  finished basement space|unit 4,         !- Name
  {32478525-6240-4e23-aaaf-0f6389dbf26c}, !- Space Type Name
  ,                                       !- Default Construction Set Name
  ,                                       !- Default Schedule Set Name
  -0,                                     !- Direction of Relative North {deg}
  0,                                      !- X Origin {m}
  0,                                      !- Y Origin {m}
  0,                                      !- Z Origin {m}
  ,                                       !- Building Story Name
  {ecc52f92-0acb-4faa-a00f-5ffa0c03934d}, !- Thermal Zone Name
  ,                                       !- Part of Total Floor Area
  ,                                       !- Design Specification Outdoor Air Object Name
  {a46763a1-bc09-4a06-9806-2ac2807e6426}; !- Building Unit Name

OS:Surface,
  {173f5efb-93e9-4bbe-9d65-11bb96f1e92d}, !- Handle
  Surface 63,                             !- Name
  Wall,                                   !- Surface Type
  ,                                       !- Construction Name
  {3fabb630-b4bc-48e9-b08c-9107e293bacb}, !- Space Name
  Surface,                                !- Outside Boundary Condition
  {c15fb34d-2d98-41ba-ab0f-64c1f0ddcd61}, !- Outside Boundary Condition Object
  NoSun,                                  !- Sun Exposure
  NoWind,                                 !- Wind Exposure
  ,                                       !- View Factor to Ground
  ,                                       !- Number of Vertices
  13.716, 0, 0,                           !- X,Y,Z Vertex 1 {m}
  13.716, 0, -2.4384,                     !- X,Y,Z Vertex 2 {m}
  13.716, -9.144, -2.4384,                !- X,Y,Z Vertex 3 {m}
  13.716, -9.144, 0;                      !- X,Y,Z Vertex 4 {m}

OS:Surface,
  {f07555bf-fbfd-4714-bed8-267209142abe}, !- Handle
  Surface 64,                             !- Name
  Wall,                                   !- Surface Type
  ,                                       !- Construction Name
  {3fabb630-b4bc-48e9-b08c-9107e293bacb}, !- Space Name
  Foundation,                             !- Outside Boundary Condition
  ,                                       !- Outside Boundary Condition Object
  NoSun,                                  !- Sun Exposure
  NoWind,                                 !- Wind Exposure
  ,                                       !- View Factor to Ground
  ,                                       !- Number of Vertices
  13.716, -9.144, 0,                      !- X,Y,Z Vertex 1 {m}
  13.716, -9.144, -2.4384,                !- X,Y,Z Vertex 2 {m}
  18.288, -9.144, -2.4384,                !- X,Y,Z Vertex 3 {m}
  18.288, -9.144, 0;                      !- X,Y,Z Vertex 4 {m}

OS:Surface,
  {aa0e99c7-d1c8-4e2f-b83d-c8dffb140415}, !- Handle
  Surface 65,                             !- Name
  RoofCeiling,                            !- Surface Type
  ,                                       !- Construction Name
  {3fabb630-b4bc-48e9-b08c-9107e293bacb}, !- Space Name
  Surface,                                !- Outside Boundary Condition
  {369e2e4e-4466-47ea-a51a-707c2fc56727}, !- Outside Boundary Condition Object
  NoSun,                                  !- Sun Exposure
  NoWind,                                 !- Wind Exposure
  ,                                       !- View Factor to Ground
  ,                                       !- Number of Vertices
  18.288, -9.144, 0,                      !- X,Y,Z Vertex 1 {m}
  18.288, 0, 0,                           !- X,Y,Z Vertex 2 {m}
  13.716, 0, 0,                           !- X,Y,Z Vertex 3 {m}
  13.716, -9.144, 0;                      !- X,Y,Z Vertex 4 {m}

OS:Surface,
  {e53b784f-0f6f-48a4-b982-ba710de6381a}, !- Handle
  Surface 66,                             !- Name
  Wall,                                   !- Surface Type
  ,                                       !- Construction Name
  {3fabb630-b4bc-48e9-b08c-9107e293bacb}, !- Space Name
  Foundation,                             !- Outside Boundary Condition
  ,                                       !- Outside Boundary Condition Object
  NoSun,                                  !- Sun Exposure
  NoWind,                                 !- Wind Exposure
  ,                                       !- View Factor to Ground
  ,                                       !- Number of Vertices
  18.288, 0, 0,                           !- X,Y,Z Vertex 1 {m}
  18.288, 0, -2.4384,                     !- X,Y,Z Vertex 2 {m}
  13.716, 0, -2.4384,                     !- X,Y,Z Vertex 3 {m}
  13.716, 0, 0;                           !- X,Y,Z Vertex 4 {m}

OS:Surface,
  {4566d2aa-570b-4487-b2e9-14e457d750df}, !- Handle
  Surface 67,                             !- Name
  Floor,                                  !- Surface Type
  ,                                       !- Construction Name
  {3fabb630-b4bc-48e9-b08c-9107e293bacb}, !- Space Name
  Foundation,                             !- Outside Boundary Condition
  ,                                       !- Outside Boundary Condition Object
  NoSun,                                  !- Sun Exposure
  NoWind,                                 !- Wind Exposure
  ,                                       !- View Factor to Ground
  ,                                       !- Number of Vertices
  13.716, -9.144, -2.4384,                !- X,Y,Z Vertex 1 {m}
  13.716, 0, -2.4384,                     !- X,Y,Z Vertex 2 {m}
  18.288, 0, -2.4384,                     !- X,Y,Z Vertex 3 {m}
  18.288, -9.144, -2.4384;                !- X,Y,Z Vertex 4 {m}

OS:Surface,
  {bd9277d9-3a50-49a1-8652-d16bdf7f8299}, !- Handle
  Surface 68,                             !- Name
  Wall,                                   !- Surface Type
  ,                                       !- Construction Name
  {3fabb630-b4bc-48e9-b08c-9107e293bacb}, !- Space Name
  Foundation,                             !- Outside Boundary Condition
  ,                                       !- Outside Boundary Condition Object
  NoSun,                                  !- Sun Exposure
  NoWind,                                 !- Wind Exposure
  ,                                       !- View Factor to Ground
  ,                                       !- Number of Vertices
  18.288, -9.144, 0,                      !- X,Y,Z Vertex 1 {m}
  18.288, -9.144, -2.4384,                !- X,Y,Z Vertex 2 {m}
  18.288, 0, -2.4384,                     !- X,Y,Z Vertex 3 {m}
  18.288, 0, 0;                           !- X,Y,Z Vertex 4 {m}

OS:Surface,
  {03f80768-5a77-43ee-a260-a5bda18978dd}, !- Handle
  Surface 7,                              !- Name
  Floor,                                  !- Surface Type
  ,                                       !- Construction Name
  {fc3d8618-af49-4410-9b54-09aa7228321b}, !- Space Name
  Surface,                                !- Outside Boundary Condition
  {c5db3c11-2cdf-40c1-adb7-b1ec37fdcc99}, !- Outside Boundary Condition Object
  NoSun,                                  !- Sun Exposure
  NoWind,                                 !- Wind Exposure
  ,                                       !- View Factor to Ground
  ,                                       !- Number of Vertices
  13.716, 0, 2.4384,                      !- X,Y,Z Vertex 1 {m}
  13.716, -9.144, 2.4384,                 !- X,Y,Z Vertex 2 {m}
  9.144, -9.144, 2.4384,                  !- X,Y,Z Vertex 3 {m}
  9.144, 0, 2.4384;                       !- X,Y,Z Vertex 4 {m}

OS:Surface,
  {dcc1ca1b-1eac-4493-978e-a38e1d50ce72}, !- Handle
  Surface 8,                              !- Name
  RoofCeiling,                            !- Surface Type
  ,                                       !- Construction Name
  {fc3d8618-af49-4410-9b54-09aa7228321b}, !- Space Name
  Outdoors,                               !- Outside Boundary Condition
  ,                                       !- Outside Boundary Condition Object
  SunExposed,                             !- Sun Exposure
  WindExposed,                            !- Wind Exposure
  ,                                       !- View Factor to Ground
  ,                                       !- Number of Vertices
  0, -4.572, 4.7244,                      !- X,Y,Z Vertex 1 {m}
  18.288, -4.572, 4.7244,                 !- X,Y,Z Vertex 2 {m}
  18.288, 0, 2.4384,                      !- X,Y,Z Vertex 3 {m}
  0, 0, 2.4384;                           !- X,Y,Z Vertex 4 {m}

OS:Surface,
  {c48cb257-b68d-4644-bbae-6e3f95f1335b}, !- Handle
  Surface 9,                              !- Name
  RoofCeiling,                            !- Surface Type
  ,                                       !- Construction Name
  {fc3d8618-af49-4410-9b54-09aa7228321b}, !- Space Name
  Outdoors,                               !- Outside Boundary Condition
  ,                                       !- Outside Boundary Condition Object
  SunExposed,                             !- Sun Exposure
  WindExposed,                            !- Wind Exposure
  ,                                       !- View Factor to Ground
  ,                                       !- Number of Vertices
  18.288, -4.572, 4.7244,                 !- X,Y,Z Vertex 1 {m}
  0, -4.572, 4.7244,                      !- X,Y,Z Vertex 2 {m}
  0, -9.144, 2.4384,                      !- X,Y,Z Vertex 3 {m}
  18.288, -9.144, 2.4384;                 !- X,Y,Z Vertex 4 {m}

OS:Surface,
  {19b87789-aa25-4ce9-9029-f5e1b6567bc3}, !- Handle
  Surface 10,                             !- Name
  Wall,                                   !- Surface Type
  ,                                       !- Construction Name
  {fc3d8618-af49-4410-9b54-09aa7228321b}, !- Space Name
  Outdoors,                               !- Outside Boundary Condition
  ,                                       !- Outside Boundary Condition Object
  SunExposed,                             !- Sun Exposure
  WindExposed,                            !- Wind Exposure
  ,                                       !- View Factor to Ground
  ,                                       !- Number of Vertices
  0, -4.572, 4.7244,                      !- X,Y,Z Vertex 1 {m}
  0, 0, 2.4384,                           !- X,Y,Z Vertex 2 {m}
  0, -9.144, 2.4384;                      !- X,Y,Z Vertex 3 {m}

OS:Surface,
  {f32c1022-ed8e-4d9a-99bc-e7233e89b837}, !- Handle
  Surface 11,                             !- Name
  Wall,                                   !- Surface Type
  ,                                       !- Construction Name
  {fc3d8618-af49-4410-9b54-09aa7228321b}, !- Space Name
  Outdoors,                               !- Outside Boundary Condition
  ,                                       !- Outside Boundary Condition Object
  SunExposed,                             !- Sun Exposure
  WindExposed,                            !- Wind Exposure
  ,                                       !- View Factor to Ground
  ,                                       !- Number of Vertices
  18.288, -4.572, 4.7244,                 !- X,Y,Z Vertex 1 {m}
  18.288, -9.144, 2.4384,                 !- X,Y,Z Vertex 2 {m}
  18.288, 0, 2.4384;                      !- X,Y,Z Vertex 3 {m}

OS:Space,
  {fc3d8618-af49-4410-9b54-09aa7228321b}, !- Handle
  unfinished attic space,                 !- Name
  {3ecca657-6aad-4181-a8d6-55fc079a052f}, !- Space Type Name
  ,                                       !- Default Construction Set Name
  ,                                       !- Default Schedule Set Name
  ,                                       !- Direction of Relative North {deg}
  ,                                       !- X Origin {m}
  ,                                       !- Y Origin {m}
  ,                                       !- Z Origin {m}
  ,                                       !- Building Story Name
  {2305ba00-4b33-402f-881c-a9ebba0b9261}; !- Thermal Zone Name

OS:ThermalZone,
  {2305ba00-4b33-402f-881c-a9ebba0b9261}, !- Handle
  unfinished attic zone,                  !- Name
  ,                                       !- Multiplier
  ,                                       !- Ceiling Height {m}
  ,                                       !- Volume {m3}
  ,                                       !- Floor Area {m2}
  ,                                       !- Zone Inside Convection Algorithm
  ,                                       !- Zone Outside Convection Algorithm
  ,                                       !- Zone Conditioning Equipment List Name
  {464b41a8-2ddd-4ad6-8b02-97d9795002bf}, !- Zone Air Inlet Port List
  {2fb1ffc9-a258-4e9c-8ed4-fa7d5da3ad26}, !- Zone Air Exhaust Port List
  {bdfeb49d-d61c-4bf0-84b1-39ff9921efc1}, !- Zone Air Node Name
  {90f87611-f0a3-4e66-b2a4-f7b8085e66ea}, !- Zone Return Air Port List
  ,                                       !- Primary Daylighting Control Name
  ,                                       !- Fraction of Zone Controlled by Primary Daylighting Control
  ,                                       !- Secondary Daylighting Control Name
  ,                                       !- Fraction of Zone Controlled by Secondary Daylighting Control
  ,                                       !- Illuminance Map Name
  ,                                       !- Group Rendering Name
  ,                                       !- Thermostat Name
  No;                                     !- Use Ideal Air Loads

OS:Node,
  {7d07f829-3ec5-4a64-ada6-84f86da0f8d5}, !- Handle
  Node 9,                                 !- Name
  {bdfeb49d-d61c-4bf0-84b1-39ff9921efc1}, !- Inlet Port
  ;                                       !- Outlet Port

OS:Connection,
  {bdfeb49d-d61c-4bf0-84b1-39ff9921efc1}, !- Handle
  {5076e832-5578-4b65-b7c1-0b23413359b0}, !- Name
  {2305ba00-4b33-402f-881c-a9ebba0b9261}, !- Source Object
  11,                                     !- Outlet Port
  {7d07f829-3ec5-4a64-ada6-84f86da0f8d5}, !- Target Object
  2;                                      !- Inlet Port

OS:PortList,
  {464b41a8-2ddd-4ad6-8b02-97d9795002bf}, !- Handle
  {4c9fa5ce-4230-4cf9-8f45-0a12f39b12a7}, !- Name
  {2305ba00-4b33-402f-881c-a9ebba0b9261}; !- HVAC Component

OS:PortList,
  {2fb1ffc9-a258-4e9c-8ed4-fa7d5da3ad26}, !- Handle
  {34d96622-10d3-45c7-a3a3-1e60266a2d24}, !- Name
  {2305ba00-4b33-402f-881c-a9ebba0b9261}; !- HVAC Component

OS:PortList,
  {90f87611-f0a3-4e66-b2a4-f7b8085e66ea}, !- Handle
  {1617c7a1-cb46-4fc7-abbc-c917c7870f71}, !- Name
  {2305ba00-4b33-402f-881c-a9ebba0b9261}; !- HVAC Component

OS:Sizing:Zone,
  {d8596c2b-0d6a-4dc7-90e6-73dd50c7a3ed}, !- Handle
  {2305ba00-4b33-402f-881c-a9ebba0b9261}, !- Zone or ZoneList Name
  SupplyAirTemperature,                   !- Zone Cooling Design Supply Air Temperature Input Method
  14,                                     !- Zone Cooling Design Supply Air Temperature {C}
  11.11,                                  !- Zone Cooling Design Supply Air Temperature Difference {deltaC}
  SupplyAirTemperature,                   !- Zone Heating Design Supply Air Temperature Input Method
  40,                                     !- Zone Heating Design Supply Air Temperature {C}
  11.11,                                  !- Zone Heating Design Supply Air Temperature Difference {deltaC}
  0.0085,                                 !- Zone Cooling Design Supply Air Humidity Ratio {kg-H2O/kg-air}
  0.008,                                  !- Zone Heating Design Supply Air Humidity Ratio {kg-H2O/kg-air}
  ,                                       !- Zone Heating Sizing Factor
  ,                                       !- Zone Cooling Sizing Factor
  DesignDay,                              !- Cooling Design Air Flow Method
  ,                                       !- Cooling Design Air Flow Rate {m3/s}
  ,                                       !- Cooling Minimum Air Flow per Zone Floor Area {m3/s-m2}
  ,                                       !- Cooling Minimum Air Flow {m3/s}
  ,                                       !- Cooling Minimum Air Flow Fraction
  DesignDay,                              !- Heating Design Air Flow Method
  ,                                       !- Heating Design Air Flow Rate {m3/s}
  ,                                       !- Heating Maximum Air Flow per Zone Floor Area {m3/s-m2}
  ,                                       !- Heating Maximum Air Flow {m3/s}
  ,                                       !- Heating Maximum Air Flow Fraction
  ,                                       !- Design Zone Air Distribution Effectiveness in Cooling Mode
  ,                                       !- Design Zone Air Distribution Effectiveness in Heating Mode
  No,                                     !- Account for Dedicated Outdoor Air System
  NeutralSupplyAir,                       !- Dedicated Outdoor Air System Control Strategy
  autosize,                               !- Dedicated Outdoor Air Low Setpoint Temperature for Design {C}
  autosize;                               !- Dedicated Outdoor Air High Setpoint Temperature for Design {C}

OS:ZoneHVAC:EquipmentList,
  {99ef41c0-570e-4353-a61d-af4c6d1bae97}, !- Handle
  Zone HVAC Equipment List 9,             !- Name
  {2305ba00-4b33-402f-881c-a9ebba0b9261}; !- Thermal Zone

OS:SpaceType,
  {3ecca657-6aad-4181-a8d6-55fc079a052f}, !- Handle
  Space Type 3,                           !- Name
  ,                                       !- Default Construction Set Name
  ,                                       !- Default Schedule Set Name
  ,                                       !- Group Rendering Name
  ,                                       !- Design Specification Outdoor Air Object Name
  ,                                       !- Standards Template
  ,                                       !- Standards Building Type
  unfinished attic;                       !- Standards Space Type

OS:BuildingUnit,
  {a9e17639-ade7-4d41-bda3-efc50bc76a87}, !- Handle
  unit 1,                                 !- Name
  ,                                       !- Rendering Color
  Residential;                            !- Building Unit Type

OS:AdditionalProperties,
  {669b0faf-f1aa-4c1e-bdb0-9463023cb411}, !- Handle
  {a9e17639-ade7-4d41-bda3-efc50bc76a87}, !- Object Name
  Units Represented,                      !- Feature Name 1
  Integer,                                !- Feature Data Type 1
  1,                                      !- Feature Value 1
  NumberOfBedrooms,                       !- Feature Name 2
  Integer,                                !- Feature Data Type 2
  3,                                      !- Feature Value 2
  NumberOfBathrooms,                      !- Feature Name 3
  Double,                                 !- Feature Data Type 3
  2,                                      !- Feature Value 3
  NumberOfOccupants,                      !- Feature Name 4
  Double,                                 !- Feature Data Type 4
  3.3900000000000001;                     !- Feature Value 4

OS:BuildingUnit,
  {91df157b-1072-4e99-aa8c-77d360d69374}, !- Handle
  unit 2,                                 !- Name
  ,                                       !- Rendering Color
  Residential;                            !- Building Unit Type

OS:AdditionalProperties,
  {d981ab7b-6641-42e3-b2e8-e8f0e188da45}, !- Handle
  {91df157b-1072-4e99-aa8c-77d360d69374}, !- Object Name
  Units Represented,                      !- Feature Name 1
  Integer,                                !- Feature Data Type 1
  1,                                      !- Feature Value 1
  NumberOfBedrooms,                       !- Feature Name 2
  Integer,                                !- Feature Data Type 2
  3,                                      !- Feature Value 2
  NumberOfBathrooms,                      !- Feature Name 3
  Double,                                 !- Feature Data Type 3
  2;                                      !- Feature Value 3

OS:BuildingUnit,
  {0ca95e39-863e-4263-9238-e8b11528c722}, !- Handle
  unit 3,                                 !- Name
  ,                                       !- Rendering Color
  Residential;                            !- Building Unit Type

OS:AdditionalProperties,
  {2c33dc43-a191-4ac7-9330-0416be52a2e6}, !- Handle
  {0ca95e39-863e-4263-9238-e8b11528c722}, !- Object Name
  Units Represented,                      !- Feature Name 1
  Integer,                                !- Feature Data Type 1
  1,                                      !- Feature Value 1
  NumberOfBedrooms,                       !- Feature Name 2
  Integer,                                !- Feature Data Type 2
  3,                                      !- Feature Value 2
  NumberOfBathrooms,                      !- Feature Name 3
  Double,                                 !- Feature Data Type 3
  2;                                      !- Feature Value 3

OS:BuildingUnit,
  {a46763a1-bc09-4a06-9806-2ac2807e6426}, !- Handle
  unit 4,                                 !- Name
  ,                                       !- Rendering Color
  Residential;                            !- Building Unit Type

OS:AdditionalProperties,
  {47ea761f-e91c-497f-b83b-cb2b4200045a}, !- Handle
  {a46763a1-bc09-4a06-9806-2ac2807e6426}, !- Object Name
  Units Represented,                      !- Feature Name 1
  Integer,                                !- Feature Data Type 1
  1,                                      !- Feature Value 1
  NumberOfBedrooms,                       !- Feature Name 2
  Integer,                                !- Feature Data Type 2
  3,                                      !- Feature Value 2
  NumberOfBathrooms,                      !- Feature Name 3
  Double,                                 !- Feature Data Type 3
  2;                                      !- Feature Value 3

OS:Surface,
  {4343dc5f-f82b-439d-bbd1-f14db706c5a4}, !- Handle
  Surface 18,                             !- Name
  Floor,                                  !- Surface Type
  ,                                       !- Construction Name
  {fc3d8618-af49-4410-9b54-09aa7228321b}, !- Space Name
  Surface,                                !- Outside Boundary Condition
  {cfff93f2-7928-479a-90ed-c94613204c7d}, !- Outside Boundary Condition Object
  NoSun,                                  !- Sun Exposure
  NoWind,                                 !- Wind Exposure
  ,                                       !- View Factor to Ground
  ,                                       !- Number of Vertices
  18.288, 0, 2.4384,                      !- X,Y,Z Vertex 1 {m}
  18.288, -9.144, 2.4384,                 !- X,Y,Z Vertex 2 {m}
  13.716, -9.144, 2.4384,                 !- X,Y,Z Vertex 3 {m}
  13.716, 0, 2.4384;                      !- X,Y,Z Vertex 4 {m}

OS:Surface,
  {7a45158c-d71a-4eff-8b62-205f32c3fb38}, !- Handle
  Surface 19,                             !- Name
  Floor,                                  !- Surface Type
  ,                                       !- Construction Name
  {fc3d8618-af49-4410-9b54-09aa7228321b}, !- Space Name
  Surface,                                !- Outside Boundary Condition
  {6a2de582-39e1-4722-b640-9a2e328a9367}, !- Outside Boundary Condition Object
  NoSun,                                  !- Sun Exposure
  NoWind,                                 !- Wind Exposure
  ,                                       !- View Factor to Ground
  ,                                       !- Number of Vertices
  9.144, 0, 2.4384,                       !- X,Y,Z Vertex 1 {m}
  9.144, -9.144, 2.4384,                  !- X,Y,Z Vertex 2 {m}
  4.572, -9.144, 2.4384,                  !- X,Y,Z Vertex 3 {m}
  4.572, 0, 2.4384;                       !- X,Y,Z Vertex 4 {m}

OS:Surface,
  {d7b4bf0a-034c-49da-8c2b-7bcc9bc995e2}, !- Handle
  Surface 20,                             !- Name
  Floor,                                  !- Surface Type
  ,                                       !- Construction Name
  {fc3d8618-af49-4410-9b54-09aa7228321b}, !- Space Name
  Surface,                                !- Outside Boundary Condition
  {73778325-7552-4a16-945f-8eda61d5308d}, !- Outside Boundary Condition Object
  NoSun,                                  !- Sun Exposure
  NoWind,                                 !- Wind Exposure
  ,                                       !- View Factor to Ground
  ,                                       !- Number of Vertices
  4.572, 0, 2.4384,                       !- X,Y,Z Vertex 1 {m}
  4.572, -9.144, 2.4384,                  !- X,Y,Z Vertex 2 {m}
  0, -9.144, 2.4384,                      !- X,Y,Z Vertex 3 {m}
  0, 0, 2.4384;                           !- X,Y,Z Vertex 4 {m}

OS:Schedule:Day,
  {f95b5b76-fec0-4fe4-bfd9-b134ac8aa2a0}, !- Handle
  Schedule Day 1,                         !- Name
  ,                                       !- Schedule Type Limits Name
  ,                                       !- Interpolate to Timestep
  24,                                     !- Hour 1
  0,                                      !- Minute 1
  0;                                      !- Value Until Time 1

OS:Schedule:Day,
  {19325286-1cfe-407f-88e3-9342535c6660}, !- Handle
  Schedule Day 2,                         !- Name
  ,                                       !- Schedule Type Limits Name
  ,                                       !- Interpolate to Timestep
  24,                                     !- Hour 1
  0,                                      !- Minute 1
  1;                                      !- Value Until Time 1
>>>>>>> 30cb9182
<|MERGE_RESOLUTION|>--- conflicted
+++ resolved
@@ -1,54 +1,26 @@
 !- NOTE: Auto-generated from /test/osw_files/SFA_4units_1story_FB_UA_3Beds_2Baths_Denver_WHTank_HWFixtures.osw
 
 OS:Version,
-<<<<<<< HEAD
-  {d6f2445a-829a-4a0d-962f-29f22f90d6f4}, !- Handle
-  2.9.0;                                  !- Version Identifier
-
-OS:SimulationControl,
-  {04ceab1e-37c2-4d5d-87c6-cbd97583e108}, !- Handle
-=======
   {07506ae9-deed-4c79-94d8-0ddb8ae2d2e7}, !- Handle
   2.9.0;                                  !- Version Identifier
 
 OS:SimulationControl,
   {73907230-9b2a-456e-b6a4-724c3c60a778}, !- Handle
->>>>>>> 30cb9182
   ,                                       !- Do Zone Sizing Calculation
   ,                                       !- Do System Sizing Calculation
   ,                                       !- Do Plant Sizing Calculation
   No;                                     !- Run Simulation for Sizing Periods
 
 OS:Timestep,
-<<<<<<< HEAD
-  {74b8f200-5cdf-429f-afc6-df8183eb88eb}, !- Handle
-  6;                                      !- Number of Timesteps per Hour
-
-OS:ShadowCalculation,
-  {78787d84-d51e-4663-b2f4-a6baebab6dc0}, !- Handle
-=======
   {c019ba57-fadf-4df1-ac0b-df14af3bbcaf}, !- Handle
   6;                                      !- Number of Timesteps per Hour
 
 OS:ShadowCalculation,
   {1f6ea1ba-7a46-45cb-99c3-c4ac54d509a6}, !- Handle
->>>>>>> 30cb9182
   20,                                     !- Calculation Frequency
   200;                                    !- Maximum Figures in Shadow Overlap Calculations
 
 OS:SurfaceConvectionAlgorithm:Outside,
-<<<<<<< HEAD
-  {26d724fa-4a7a-4c1a-a934-9d58a469dd43}, !- Handle
-  DOE-2;                                  !- Algorithm
-
-OS:SurfaceConvectionAlgorithm:Inside,
-  {88f02554-1fd8-4972-9fca-d6b81dd76170}, !- Handle
-  TARP;                                   !- Algorithm
-
-OS:ZoneCapacitanceMultiplier:ResearchSpecial,
-  {044d7b3f-bbd6-410f-8282-e1bc09695849}, !- Handle
-  ,                                       !- Temperature Capacity Multiplier
-=======
   {0906020a-10a7-4497-b7b8-e4e718e25705}, !- Handle
   DOE-2;                                  !- Algorithm
 
@@ -59,16 +31,11 @@
 OS:ZoneCapacitanceMultiplier:ResearchSpecial,
   {e8637067-80e3-4050-9fb6-6c269da590b2}, !- Handle
   3.6,                                    !- Temperature Capacity Multiplier
->>>>>>> 30cb9182
   15,                                     !- Humidity Capacity Multiplier
   ;                                       !- Carbon Dioxide Capacity Multiplier
 
 OS:RunPeriod,
-<<<<<<< HEAD
-  {47a28950-d47f-44d3-a9a5-2934d55175d5}, !- Handle
-=======
   {a91723fe-3afd-4e1d-8f77-288bcd5b1923}, !- Handle
->>>>>>> 30cb9182
   Run Period 1,                           !- Name
   1,                                      !- Begin Month
   1,                                      !- Begin Day of Month
@@ -82,21 +49,13 @@
   ;                                       !- Number of Times Runperiod to be Repeated
 
 OS:YearDescription,
-<<<<<<< HEAD
-  {0eadb84e-3e5b-4c03-aa09-bbf1d717b699}, !- Handle
-=======
   {48fede72-58b1-442e-8351-d476e36dcea5}, !- Handle
->>>>>>> 30cb9182
   2007,                                   !- Calendar Year
   ,                                       !- Day of Week for Start Day
   ;                                       !- Is Leap Year
 
 OS:WeatherFile,
-<<<<<<< HEAD
-  {2c8a3cad-87c1-46d1-865d-52ba69339ce4}, !- Handle
-=======
   {affcbeb6-6ef5-4cd5-9797-409bfb05151b}, !- Handle
->>>>>>> 30cb9182
   Denver Intl Ap,                         !- City
   CO,                                     !- State Province Region
   USA,                                    !- Country
@@ -110,13 +69,8 @@
   E23378AA;                               !- Checksum
 
 OS:AdditionalProperties,
-<<<<<<< HEAD
-  {41244303-5752-464d-ae7d-f64ae3b48e9a}, !- Handle
-  {2c8a3cad-87c1-46d1-865d-52ba69339ce4}, !- Object Name
-=======
   {12f7a717-9ae8-4877-8cd1-45ea24268ec2}, !- Handle
   {affcbeb6-6ef5-4cd5-9797-409bfb05151b}, !- Object Name
->>>>>>> 30cb9182
   EPWHeaderCity,                          !- Feature Name 1
   String,                                 !- Feature Data Type 1
   Denver Intl Ap,                         !- Feature Value 1
@@ -224,11 +178,7 @@
   84;                                     !- Feature Value 35
 
 OS:Site,
-<<<<<<< HEAD
-  {7ce03fa8-2cc0-4b3a-8d45-0194c5d3e5cd}, !- Handle
-=======
   {c81799cd-9fd0-4019-9d59-f38182538772}, !- Handle
->>>>>>> 30cb9182
   Denver Intl Ap_CO_USA,                  !- Name
   39.83,                                  !- Latitude {deg}
   -104.65,                                !- Longitude {deg}
@@ -237,11 +187,7 @@
   ;                                       !- Terrain
 
 OS:ClimateZones,
-<<<<<<< HEAD
-  {2639b573-9480-469a-8ce4-ee30fa1fa830}, !- Handle
-=======
   {31b42309-9837-4500-a31b-f8aed15ddb42}, !- Handle
->>>>>>> 30cb9182
   ,                                       !- Active Institution
   ,                                       !- Active Year
   ,                                       !- Climate Zone Institution Name 1
@@ -254,31 +200,19 @@
   Cold;                                   !- Climate Zone Value 2
 
 OS:Site:WaterMainsTemperature,
-<<<<<<< HEAD
-  {584f8b9d-a43d-428a-b014-aa7ecace2a27}, !- Handle
-=======
   {db3fb956-d967-4d73-8018-b4c5109dc445}, !- Handle
->>>>>>> 30cb9182
   Correlation,                            !- Calculation Method
   ,                                       !- Temperature Schedule Name
   10.8753424657535,                       !- Annual Average Outdoor Air Temperature {C}
   23.1524007936508;                       !- Maximum Difference In Monthly Average Outdoor Air Temperatures {deltaC}
 
 OS:RunPeriodControl:DaylightSavingTime,
-<<<<<<< HEAD
-  {15a94ff9-b2d7-40c2-a681-a077c82f0d12}, !- Handle
-=======
   {35d94f4d-5ca9-41d8-b13f-c81143f166a7}, !- Handle
->>>>>>> 30cb9182
   4/7,                                    !- Start Date
   10/26;                                  !- End Date
 
 OS:Site:GroundTemperature:Deep,
-<<<<<<< HEAD
-  {d83a7d49-cedf-444a-b1e0-6666f2c9c379}, !- Handle
-=======
   {882c8082-5586-495e-8c88-b2bf3d3152c8}, !- Handle
->>>>>>> 30cb9182
   10.8753424657535,                       !- January Deep Ground Temperature {C}
   10.8753424657535,                       !- February Deep Ground Temperature {C}
   10.8753424657535,                       !- March Deep Ground Temperature {C}
@@ -293,11 +227,7 @@
   10.8753424657535;                       !- December Deep Ground Temperature {C}
 
 OS:Building,
-<<<<<<< HEAD
-  {2c9c0994-9fdd-41da-8382-2394ec4d21bd}, !- Handle
-=======
   {828f23a5-3e8d-4a43-9df2-a99dd4886c65}, !- Handle
->>>>>>> 30cb9182
   Building 1,                             !- Name
   ,                                       !- Building Sector Type
   ,                                       !- North Axis {deg}
@@ -312,28 +242,6 @@
   4;                                      !- Standards Number of Living Units
 
 OS:AdditionalProperties,
-<<<<<<< HEAD
-  {9982a464-b276-4af0-b1ed-20fa8b9fea8b}, !- Handle
-  {2c9c0994-9fdd-41da-8382-2394ec4d21bd}, !- Object Name
-  num_units,                              !- Feature Name 1
-  Integer,                                !- Feature Data Type 1
-  4,                                      !- Feature Value 1
-  has_rear_units,                         !- Feature Name 2
-  Boolean,                                !- Feature Data Type 2
-  false,                                  !- Feature Value 2
-  horz_location,                          !- Feature Name 3
-  String,                                 !- Feature Data Type 3
-  Left,                                   !- Feature Value 3
-  num_floors,                             !- Feature Name 4
-  Integer,                                !- Feature Data Type 4
-  1,                                      !- Feature Value 4
-  has_water_heater_flue,                  !- Feature Name 5
-  Boolean,                                !- Feature Data Type 5
-  true;                                   !- Feature Value 5
-
-OS:ThermalZone,
-  {e660a7a6-91c8-4d95-bb66-e8b4e330b345}, !- Handle
-=======
   {cc787f9f-f27f-415f-8872-c5deb71bb8b0}, !- Handle
   {828f23a5-3e8d-4a43-9df2-a99dd4886c65}, !- Object Name
   Total Units Represented,                !- Feature Name 1
@@ -345,7 +253,6 @@
 
 OS:ThermalZone,
   {6348c647-eaae-4c68-8ac2-472e8b05309b}, !- Handle
->>>>>>> 30cb9182
   living zone,                            !- Name
   ,                                       !- Multiplier
   ,                                       !- Ceiling Height {m}
@@ -354,17 +261,10 @@
   ,                                       !- Zone Inside Convection Algorithm
   ,                                       !- Zone Outside Convection Algorithm
   ,                                       !- Zone Conditioning Equipment List Name
-<<<<<<< HEAD
-  {c82d6e3b-63dd-48b6-9a9f-a848c9b836e2}, !- Zone Air Inlet Port List
-  {81bd42a8-ddd4-4ccf-b3be-03a699f919a8}, !- Zone Air Exhaust Port List
-  {d7927d3c-4ad2-43af-b46a-0f4d0302f9af}, !- Zone Air Node Name
-  {ba313041-1b48-48b7-8178-acffa35200ec}, !- Zone Return Air Port List
-=======
   {c7ac387d-c3de-463c-9eb4-2d3eab2314b1}, !- Zone Air Inlet Port List
   {f15ff6ad-6d8b-4ede-962f-fa4338d711bb}, !- Zone Air Exhaust Port List
   {e08a848f-e556-4fec-bde8-ec01ac6cdd19}, !- Zone Air Node Name
   {76edf5da-c4e0-4701-a988-0ed654a20749}, !- Zone Return Air Port List
->>>>>>> 30cb9182
   ,                                       !- Primary Daylighting Control Name
   ,                                       !- Fraction of Zone Controlled by Primary Daylighting Control
   ,                                       !- Secondary Daylighting Control Name
@@ -375,39 +275,6 @@
   No;                                     !- Use Ideal Air Loads
 
 OS:Node,
-<<<<<<< HEAD
-  {ea364130-20f8-421c-9313-b07dfae6ee6b}, !- Handle
-  Node 1,                                 !- Name
-  {d7927d3c-4ad2-43af-b46a-0f4d0302f9af}, !- Inlet Port
-  ;                                       !- Outlet Port
-
-OS:Connection,
-  {d7927d3c-4ad2-43af-b46a-0f4d0302f9af}, !- Handle
-  {47cd7ca3-5b39-4874-9d74-243b83513dd7}, !- Name
-  {e660a7a6-91c8-4d95-bb66-e8b4e330b345}, !- Source Object
-  11,                                     !- Outlet Port
-  {ea364130-20f8-421c-9313-b07dfae6ee6b}, !- Target Object
-  2;                                      !- Inlet Port
-
-OS:PortList,
-  {c82d6e3b-63dd-48b6-9a9f-a848c9b836e2}, !- Handle
-  {6dcf8a84-9301-4bee-9222-da607f0d1606}, !- Name
-  {e660a7a6-91c8-4d95-bb66-e8b4e330b345}; !- HVAC Component
-
-OS:PortList,
-  {81bd42a8-ddd4-4ccf-b3be-03a699f919a8}, !- Handle
-  {8f513944-4522-4bfc-a245-ce3c66b8754b}, !- Name
-  {e660a7a6-91c8-4d95-bb66-e8b4e330b345}; !- HVAC Component
-
-OS:PortList,
-  {ba313041-1b48-48b7-8178-acffa35200ec}, !- Handle
-  {7867fde0-7d5a-4cd3-8af2-fffc422c5d88}, !- Name
-  {e660a7a6-91c8-4d95-bb66-e8b4e330b345}; !- HVAC Component
-
-OS:Sizing:Zone,
-  {08b5ea55-e408-42f5-ae4d-33732d443b8b}, !- Handle
-  {e660a7a6-91c8-4d95-bb66-e8b4e330b345}, !- Zone or ZoneList Name
-=======
   {bb912e08-a1b6-4eeb-b737-253221cc04c1}, !- Handle
   Node 1,                                 !- Name
   {e08a848f-e556-4fec-bde8-ec01ac6cdd19}, !- Inlet Port
@@ -439,7 +306,6 @@
 OS:Sizing:Zone,
   {9e397b94-228b-4671-b61b-a1616df53ef6}, !- Handle
   {6348c647-eaae-4c68-8ac2-472e8b05309b}, !- Zone or ZoneList Name
->>>>>>> 30cb9182
   SupplyAirTemperature,                   !- Zone Cooling Design Supply Air Temperature Input Method
   14,                                     !- Zone Cooling Design Supply Air Temperature {C}
   11.11,                                  !- Zone Cooling Design Supply Air Temperature Difference {deltaC}
@@ -468,16 +334,6 @@
   autosize;                               !- Dedicated Outdoor Air High Setpoint Temperature for Design {C}
 
 OS:ZoneHVAC:EquipmentList,
-<<<<<<< HEAD
-  {c6cccc06-229b-4fed-92c9-57b7c1fabdfb}, !- Handle
-  Zone HVAC Equipment List 1,             !- Name
-  {e660a7a6-91c8-4d95-bb66-e8b4e330b345}; !- Thermal Zone
-
-OS:Space,
-  {94171989-e68d-4a3b-93e9-c0ff8e87a136}, !- Handle
-  living space,                           !- Name
-  {4e40f55a-7a47-48cb-ba0f-93d4f99b3cbb}, !- Space Type Name
-=======
   {20405025-243f-41ec-afe9-78acb9b31fb3}, !- Handle
   Zone HVAC Equipment List 1,             !- Name
   {6348c647-eaae-4c68-8ac2-472e8b05309b}; !- Thermal Zone
@@ -486,7 +342,6 @@
   {3dd9245d-c2ab-4d0e-93db-cd24c9a162a6}, !- Handle
   living space,                           !- Name
   {5917b388-8785-4606-84dc-b6f4165cbedc}, !- Space Type Name
->>>>>>> 30cb9182
   ,                                       !- Default Construction Set Name
   ,                                       !- Default Schedule Set Name
   ,                                       !- Direction of Relative North {deg}
@@ -494,21 +349,6 @@
   ,                                       !- Y Origin {m}
   ,                                       !- Z Origin {m}
   ,                                       !- Building Story Name
-<<<<<<< HEAD
-  {e660a7a6-91c8-4d95-bb66-e8b4e330b345}, !- Thermal Zone Name
-  ,                                       !- Part of Total Floor Area
-  ,                                       !- Design Specification Outdoor Air Object Name
-  {c1a98af3-6a82-4cb4-b788-09561e633b82}; !- Building Unit Name
-
-OS:Surface,
-  {8e7e545b-f1dd-46d7-8339-de7f51b7a57b}, !- Handle
-  Surface 1,                              !- Name
-  Floor,                                  !- Surface Type
-  ,                                       !- Construction Name
-  {94171989-e68d-4a3b-93e9-c0ff8e87a136}, !- Space Name
-  Surface,                                !- Outside Boundary Condition
-  {79ce3653-f530-44b2-9ef0-0e16fccbe91a}, !- Outside Boundary Condition Object
-=======
   {6348c647-eaae-4c68-8ac2-472e8b05309b}, !- Thermal Zone Name
   ,                                       !- Part of Total Floor Area
   ,                                       !- Design Specification Outdoor Air Object Name
@@ -522,7 +362,6 @@
   {3dd9245d-c2ab-4d0e-93db-cd24c9a162a6}, !- Space Name
   Surface,                                !- Outside Boundary Condition
   {4574dda6-5a41-457a-ae98-a3e071096c10}, !- Outside Boundary Condition Object
->>>>>>> 30cb9182
   NoSun,                                  !- Sun Exposure
   NoWind,                                 !- Wind Exposure
   ,                                       !- View Factor to Ground
@@ -533,19 +372,11 @@
   4.572, -9.144, 0;                       !- X,Y,Z Vertex 4 {m}
 
 OS:Surface,
-<<<<<<< HEAD
-  {c403bba0-13f1-4296-bfb8-786df54987b2}, !- Handle
-  Surface 2,                              !- Name
-  Wall,                                   !- Surface Type
-  ,                                       !- Construction Name
-  {94171989-e68d-4a3b-93e9-c0ff8e87a136}, !- Space Name
-=======
   {ad76e319-acde-430b-b43f-903a07905b3c}, !- Handle
   Surface 2,                              !- Name
   Wall,                                   !- Surface Type
   ,                                       !- Construction Name
   {3dd9245d-c2ab-4d0e-93db-cd24c9a162a6}, !- Space Name
->>>>>>> 30cb9182
   Outdoors,                               !- Outside Boundary Condition
   ,                                       !- Outside Boundary Condition Object
   SunExposed,                             !- Sun Exposure
@@ -558,19 +389,11 @@
   0, -9.144, 2.4384;                      !- X,Y,Z Vertex 4 {m}
 
 OS:Surface,
-<<<<<<< HEAD
-  {c0a9f2ed-a395-4a54-afa9-521ecfec0ba5}, !- Handle
-  Surface 3,                              !- Name
-  Wall,                                   !- Surface Type
-  ,                                       !- Construction Name
-  {94171989-e68d-4a3b-93e9-c0ff8e87a136}, !- Space Name
-=======
   {938c0050-96b7-4159-bf77-53f01a954727}, !- Handle
   Surface 3,                              !- Name
   Wall,                                   !- Surface Type
   ,                                       !- Construction Name
   {3dd9245d-c2ab-4d0e-93db-cd24c9a162a6}, !- Space Name
->>>>>>> 30cb9182
   Outdoors,                               !- Outside Boundary Condition
   ,                                       !- Outside Boundary Condition Object
   SunExposed,                             !- Sun Exposure
@@ -583,15 +406,6 @@
   0, 0, 2.4384;                           !- X,Y,Z Vertex 4 {m}
 
 OS:Surface,
-<<<<<<< HEAD
-  {92a22cb1-cd6b-4e53-a96d-610c1d6b82bf}, !- Handle
-  Surface 4,                              !- Name
-  Wall,                                   !- Surface Type
-  ,                                       !- Construction Name
-  {94171989-e68d-4a3b-93e9-c0ff8e87a136}, !- Space Name
-  Adiabatic,                              !- Outside Boundary Condition
-  ,                                       !- Outside Boundary Condition Object
-=======
   {106897e1-29af-4fd8-b4d7-6f3fe572113b}, !- Handle
   Surface 4,                              !- Name
   Wall,                                   !- Surface Type
@@ -599,7 +413,6 @@
   {3dd9245d-c2ab-4d0e-93db-cd24c9a162a6}, !- Space Name
   Surface,                                !- Outside Boundary Condition
   {79d5e400-f046-45c9-9bd9-cdd614519d90}, !- Outside Boundary Condition Object
->>>>>>> 30cb9182
   NoSun,                                  !- Sun Exposure
   NoWind,                                 !- Wind Exposure
   ,                                       !- View Factor to Ground
@@ -610,19 +423,11 @@
   4.572, 0, 2.4384;                       !- X,Y,Z Vertex 4 {m}
 
 OS:Surface,
-<<<<<<< HEAD
-  {e5487484-796e-4f4c-9866-51b88c5b4a30}, !- Handle
-  Surface 5,                              !- Name
-  Wall,                                   !- Surface Type
-  ,                                       !- Construction Name
-  {94171989-e68d-4a3b-93e9-c0ff8e87a136}, !- Space Name
-=======
   {1f0a5533-4205-4073-b0fa-af6124c72338}, !- Handle
   Surface 5,                              !- Name
   Wall,                                   !- Surface Type
   ,                                       !- Construction Name
   {3dd9245d-c2ab-4d0e-93db-cd24c9a162a6}, !- Space Name
->>>>>>> 30cb9182
   Outdoors,                               !- Outside Boundary Condition
   ,                                       !- Outside Boundary Condition Object
   SunExposed,                             !- Sun Exposure
@@ -635,15 +440,6 @@
   4.572, -9.144, 2.4384;                  !- X,Y,Z Vertex 4 {m}
 
 OS:Surface,
-<<<<<<< HEAD
-  {8e95d0f1-9dcb-48f3-804e-b0837f2345f9}, !- Handle
-  Surface 6,                              !- Name
-  RoofCeiling,                            !- Surface Type
-  ,                                       !- Construction Name
-  {94171989-e68d-4a3b-93e9-c0ff8e87a136}, !- Space Name
-  Surface,                                !- Outside Boundary Condition
-  {ab30074d-0d69-49cb-963d-be156a1dc0f9}, !- Outside Boundary Condition Object
-=======
   {73778325-7552-4a16-945f-8eda61d5308d}, !- Handle
   Surface 6,                              !- Name
   RoofCeiling,                            !- Surface Type
@@ -651,7 +447,6 @@
   {3dd9245d-c2ab-4d0e-93db-cd24c9a162a6}, !- Space Name
   Surface,                                !- Outside Boundary Condition
   {d7b4bf0a-034c-49da-8c2b-7bcc9bc995e2}, !- Outside Boundary Condition Object
->>>>>>> 30cb9182
   NoSun,                                  !- Sun Exposure
   NoWind,                                 !- Wind Exposure
   ,                                       !- View Factor to Ground
@@ -662,11 +457,7 @@
   0, -9.144, 2.4384;                      !- X,Y,Z Vertex 4 {m}
 
 OS:SpaceType,
-<<<<<<< HEAD
-  {4e40f55a-7a47-48cb-ba0f-93d4f99b3cbb}, !- Handle
-=======
   {5917b388-8785-4606-84dc-b6f4165cbedc}, !- Handle
->>>>>>> 30cb9182
   Space Type 1,                           !- Name
   ,                                       !- Default Construction Set Name
   ,                                       !- Default Schedule Set Name
@@ -676,12 +467,6 @@
   ,                                       !- Standards Building Type
   living;                                 !- Standards Space Type
 
-<<<<<<< HEAD
-OS:Space,
-  {704b9310-2f97-4abf-94b7-764f1fc2522d}, !- Handle
-  finished basement space,                !- Name
-  {c20a0c17-d84c-4eee-bcc8-adca41798146}, !- Space Type Name
-=======
 OS:ThermalZone,
   {bab8021c-5ed2-48b6-9c59-1fd267a2f472}, !- Handle
   living zone|unit 2,                     !- Name
@@ -773,7 +558,6 @@
   {68d0769b-2ab5-4767-8984-48b9a6e74eba}, !- Handle
   living space|unit 2|story 1,            !- Name
   {5917b388-8785-4606-84dc-b6f4165cbedc}, !- Space Type Name
->>>>>>> 30cb9182
   ,                                       !- Default Construction Set Name
   ,                                       !- Default Schedule Set Name
   -0,                                     !- Direction of Relative North {deg}
@@ -781,21 +565,6 @@
   0,                                      !- Y Origin {m}
   0,                                      !- Z Origin {m}
   ,                                       !- Building Story Name
-<<<<<<< HEAD
-  {70d191a5-3e82-4654-a9e0-9cc7f4f6c492}, !- Thermal Zone Name
-  ,                                       !- Part of Total Floor Area
-  ,                                       !- Design Specification Outdoor Air Object Name
-  {c1a98af3-6a82-4cb4-b788-09561e633b82}; !- Building Unit Name
-
-OS:Surface,
-  {c0cdf544-f0aa-4f46-8ed6-ddae2ac60fd2}, !- Handle
-  Surface 12,                             !- Name
-  Floor,                                  !- Surface Type
-  ,                                       !- Construction Name
-  {704b9310-2f97-4abf-94b7-764f1fc2522d}, !- Space Name
-  Foundation,                             !- Outside Boundary Condition
-  ,                                       !- Outside Boundary Condition Object
-=======
   {bab8021c-5ed2-48b6-9c59-1fd267a2f472}, !- Thermal Zone Name
   ,                                       !- Part of Total Floor Area
   ,                                       !- Design Specification Outdoor Air Object Name
@@ -809,20 +578,10 @@
   {68d0769b-2ab5-4767-8984-48b9a6e74eba}, !- Space Name
   Surface,                                !- Outside Boundary Condition
   {709c9db7-cef0-41c1-ba4a-059f14d955f0}, !- Outside Boundary Condition Object
->>>>>>> 30cb9182
-  NoSun,                                  !- Sun Exposure
-  NoWind,                                 !- Wind Exposure
-  ,                                       !- View Factor to Ground
-  ,                                       !- Number of Vertices
-<<<<<<< HEAD
-  0, -9.144, -2.4384,                     !- X,Y,Z Vertex 1 {m}
-  0, 0, -2.4384,                          !- X,Y,Z Vertex 2 {m}
-  4.572, 0, -2.4384,                      !- X,Y,Z Vertex 3 {m}
-  4.572, -9.144, -2.4384;                 !- X,Y,Z Vertex 4 {m}
-
-OS:Surface,
-  {64f4efc7-85bd-4377-9db9-84eca4701847}, !- Handle
-=======
+  NoSun,                                  !- Sun Exposure
+  NoWind,                                 !- Wind Exposure
+  ,                                       !- View Factor to Ground
+  ,                                       !- Number of Vertices
   9.144, -9.144, 2.4384,                  !- X,Y,Z Vertex 1 {m}
   9.144, -9.144, 0,                       !- X,Y,Z Vertex 2 {m}
   9.144, 0, 0,                            !- X,Y,Z Vertex 3 {m}
@@ -830,54 +589,22 @@
 
 OS:Surface,
   {f7569fdc-c667-437f-b223-a44e34a8ab11}, !- Handle
->>>>>>> 30cb9182
   Surface 13,                             !- Name
-  Wall,                                   !- Surface Type
-  ,                                       !- Construction Name
-<<<<<<< HEAD
-  {704b9310-2f97-4abf-94b7-764f1fc2522d}, !- Space Name
-  Foundation,                             !- Outside Boundary Condition
-  ,                                       !- Outside Boundary Condition Object
-=======
+  Floor,                                  !- Surface Type
+  ,                                       !- Construction Name
   {68d0769b-2ab5-4767-8984-48b9a6e74eba}, !- Space Name
   Surface,                                !- Outside Boundary Condition
   {0e8ba265-78fe-4995-9139-ee9c00ab62f9}, !- Outside Boundary Condition Object
->>>>>>> 30cb9182
-  NoSun,                                  !- Sun Exposure
-  NoWind,                                 !- Wind Exposure
-  ,                                       !- View Factor to Ground
-  ,                                       !- Number of Vertices
-  0, 0, 0,                                !- X,Y,Z Vertex 1 {m}
-  0, 0, -2.4384,                          !- X,Y,Z Vertex 2 {m}
-  0, -9.144, -2.4384,                     !- X,Y,Z Vertex 3 {m}
-  0, -9.144, 0;                           !- X,Y,Z Vertex 4 {m}
-
-OS:Surface,
-<<<<<<< HEAD
-  {06014494-3699-43aa-a50c-8552b67d7d59}, !- Handle
-  Surface 14,                             !- Name
-  Wall,                                   !- Surface Type
-  ,                                       !- Construction Name
-  {704b9310-2f97-4abf-94b7-764f1fc2522d}, !- Space Name
-  Foundation,                             !- Outside Boundary Condition
-  ,                                       !- Outside Boundary Condition Object
-  NoSun,                                  !- Sun Exposure
-  NoWind,                                 !- Wind Exposure
-  ,                                       !- View Factor to Ground
-  ,                                       !- Number of Vertices
-  4.572, 0, 0,                            !- X,Y,Z Vertex 1 {m}
-  4.572, 0, -2.4384,                      !- X,Y,Z Vertex 2 {m}
-  0, 0, -2.4384,                          !- X,Y,Z Vertex 3 {m}
-  0, 0, 0;                                !- X,Y,Z Vertex 4 {m}
-
-OS:Surface,
-  {44cce52f-f0b8-40bc-ae32-97cc270490b1}, !- Handle
-  Surface 15,                             !- Name
-  Wall,                                   !- Surface Type
-  ,                                       !- Construction Name
-  {704b9310-2f97-4abf-94b7-764f1fc2522d}, !- Space Name
-  Adiabatic,                              !- Outside Boundary Condition
-=======
+  NoSun,                                  !- Sun Exposure
+  NoWind,                                 !- Wind Exposure
+  ,                                       !- View Factor to Ground
+  ,                                       !- Number of Vertices
+  4.572, -9.144, 0,                       !- X,Y,Z Vertex 1 {m}
+  4.572, 0, 0,                            !- X,Y,Z Vertex 2 {m}
+  9.144, 0, 0,                            !- X,Y,Z Vertex 3 {m}
+  9.144, -9.144, 0;                       !- X,Y,Z Vertex 4 {m}
+
+OS:Surface,
   {5cc5fba9-6f55-4900-a337-7ffde1e44625}, !- Handle
   Surface 14,                             !- Name
   Wall,                                   !- Surface Type
@@ -901,21 +628,11 @@
   ,                                       !- Construction Name
   {68d0769b-2ab5-4767-8984-48b9a6e74eba}, !- Space Name
   Outdoors,                               !- Outside Boundary Condition
->>>>>>> 30cb9182
-  ,                                       !- Outside Boundary Condition Object
-  NoSun,                                  !- Sun Exposure
-  NoWind,                                 !- Wind Exposure
-  ,                                       !- View Factor to Ground
-  ,                                       !- Number of Vertices
-<<<<<<< HEAD
-  4.572, -9.144, 0,                       !- X,Y,Z Vertex 1 {m}
-  4.572, -9.144, -2.4384,                 !- X,Y,Z Vertex 2 {m}
-  4.572, 0, -2.4384,                      !- X,Y,Z Vertex 3 {m}
-  4.572, 0, 0;                            !- X,Y,Z Vertex 4 {m}
-
-OS:Surface,
-  {8d5646b7-4b3d-4d0d-84be-bd3a25d8f348}, !- Handle
-=======
+  ,                                       !- Outside Boundary Condition Object
+  SunExposed,                             !- Sun Exposure
+  WindExposed,                            !- Wind Exposure
+  ,                                       !- View Factor to Ground
+  ,                                       !- Number of Vertices
   4.572, -9.144, 2.4384,                  !- X,Y,Z Vertex 1 {m}
   4.572, -9.144, 0,                       !- X,Y,Z Vertex 2 {m}
   9.144, -9.144, 0,                       !- X,Y,Z Vertex 3 {m}
@@ -923,32 +640,16 @@
 
 OS:Surface,
   {6a2de582-39e1-4722-b640-9a2e328a9367}, !- Handle
->>>>>>> 30cb9182
   Surface 16,                             !- Name
   RoofCeiling,                            !- Surface Type
   ,                                       !- Construction Name
-<<<<<<< HEAD
-  {704b9310-2f97-4abf-94b7-764f1fc2522d}, !- Space Name
-  Foundation,                             !- Outside Boundary Condition
-  ,                                       !- Outside Boundary Condition Object
-=======
   {68d0769b-2ab5-4767-8984-48b9a6e74eba}, !- Space Name
   Surface,                                !- Outside Boundary Condition
   {7a45158c-d71a-4eff-8b62-205f32c3fb38}, !- Outside Boundary Condition Object
->>>>>>> 30cb9182
-  NoSun,                                  !- Sun Exposure
-  NoWind,                                 !- Wind Exposure
-  ,                                       !- View Factor to Ground
-  ,                                       !- Number of Vertices
-<<<<<<< HEAD
-  0, -9.144, 0,                           !- X,Y,Z Vertex 1 {m}
-  0, -9.144, -2.4384,                     !- X,Y,Z Vertex 2 {m}
-  4.572, -9.144, -2.4384,                 !- X,Y,Z Vertex 3 {m}
-  4.572, -9.144, 0;                       !- X,Y,Z Vertex 4 {m}
-
-OS:Surface,
-  {79ce3653-f530-44b2-9ef0-0e16fccbe91a}, !- Handle
-=======
+  NoSun,                                  !- Sun Exposure
+  NoWind,                                 !- Wind Exposure
+  ,                                       !- View Factor to Ground
+  ,                                       !- Number of Vertices
   9.144, -9.144, 2.4384,                  !- X,Y,Z Vertex 1 {m}
   9.144, 0, 2.4384,                       !- X,Y,Z Vertex 2 {m}
   4.572, 0, 2.4384,                       !- X,Y,Z Vertex 3 {m}
@@ -956,33 +657,16 @@
 
 OS:Surface,
   {79d5e400-f046-45c9-9bd9-cdd614519d90}, !- Handle
->>>>>>> 30cb9182
   Surface 17,                             !- Name
-  RoofCeiling,                            !- Surface Type
-  ,                                       !- Construction Name
-<<<<<<< HEAD
-  {704b9310-2f97-4abf-94b7-764f1fc2522d}, !- Space Name
-  Surface,                                !- Outside Boundary Condition
-  {8e7e545b-f1dd-46d7-8339-de7f51b7a57b}, !- Outside Boundary Condition Object
-=======
+  Wall,                                   !- Surface Type
+  ,                                       !- Construction Name
   {68d0769b-2ab5-4767-8984-48b9a6e74eba}, !- Space Name
   Surface,                                !- Outside Boundary Condition
   {106897e1-29af-4fd8-b4d7-6f3fe572113b}, !- Outside Boundary Condition Object
->>>>>>> 30cb9182
-  NoSun,                                  !- Sun Exposure
-  NoWind,                                 !- Wind Exposure
-  ,                                       !- View Factor to Ground
-  ,                                       !- Number of Vertices
-<<<<<<< HEAD
-  4.572, -9.144, 0,                       !- X,Y,Z Vertex 1 {m}
-  4.572, 0, 0,                            !- X,Y,Z Vertex 2 {m}
-  0, 0, 0,                                !- X,Y,Z Vertex 3 {m}
-  0, -9.144, 0;                           !- X,Y,Z Vertex 4 {m}
-
-OS:ThermalZone,
-  {70d191a5-3e82-4654-a9e0-9cc7f4f6c492}, !- Handle
-  finished basement zone,                 !- Name
-=======
+  NoSun,                                  !- Sun Exposure
+  NoWind,                                 !- Wind Exposure
+  ,                                       !- View Factor to Ground
+  ,                                       !- Number of Vertices
   4.572, 0, 2.4384,                       !- X,Y,Z Vertex 1 {m}
   4.572, 0, 0,                            !- X,Y,Z Vertex 2 {m}
   4.572, -9.144, 0,                       !- X,Y,Z Vertex 3 {m}
@@ -991,7 +675,6 @@
 OS:ThermalZone,
   {1226473b-0f48-4f78-b4ff-fab1c480783d}, !- Handle
   living zone|unit 3,                     !- Name
->>>>>>> 30cb9182
   ,                                       !- Multiplier
   ,                                       !- Ceiling Height {m}
   ,                                       !- Volume {m3}
@@ -999,17 +682,10 @@
   ,                                       !- Zone Inside Convection Algorithm
   ,                                       !- Zone Outside Convection Algorithm
   ,                                       !- Zone Conditioning Equipment List Name
-<<<<<<< HEAD
-  {a44c144e-349c-4b76-a478-4fda0441928f}, !- Zone Air Inlet Port List
-  {6ecebb3b-7128-4e4b-9b3e-8fcaa432d773}, !- Zone Air Exhaust Port List
-  {388e25e5-03e2-4e7f-b5ff-0e9f2b1fac1e}, !- Zone Air Node Name
-  {e62354c9-11d6-4a42-b0ab-8ed16b24afb0}, !- Zone Return Air Port List
-=======
   {81e9146c-5d0b-43b1-9b1a-540e4d87eff1}, !- Zone Air Inlet Port List
   {f5d00d19-cd7f-49f7-b979-704680917ee9}, !- Zone Air Exhaust Port List
   {93a7685a-5aed-4d7e-9cee-25761b06d755}, !- Zone Air Node Name
   {c460166f-7c3e-4d23-b50f-d373cc169f4d}, !- Zone Return Air Port List
->>>>>>> 30cb9182
   ,                                       !- Primary Daylighting Control Name
   ,                                       !- Fraction of Zone Controlled by Primary Daylighting Control
   ,                                       !- Secondary Daylighting Control Name
@@ -1020,39 +696,6 @@
   No;                                     !- Use Ideal Air Loads
 
 OS:Node,
-<<<<<<< HEAD
-  {473074d5-14ea-4e4e-b17e-29dc8c58d845}, !- Handle
-  Node 2,                                 !- Name
-  {388e25e5-03e2-4e7f-b5ff-0e9f2b1fac1e}, !- Inlet Port
-  ;                                       !- Outlet Port
-
-OS:Connection,
-  {388e25e5-03e2-4e7f-b5ff-0e9f2b1fac1e}, !- Handle
-  {05881d97-dcdf-42c3-86f4-6b56456d9fb7}, !- Name
-  {70d191a5-3e82-4654-a9e0-9cc7f4f6c492}, !- Source Object
-  11,                                     !- Outlet Port
-  {473074d5-14ea-4e4e-b17e-29dc8c58d845}, !- Target Object
-  2;                                      !- Inlet Port
-
-OS:PortList,
-  {a44c144e-349c-4b76-a478-4fda0441928f}, !- Handle
-  {74c1826e-c68c-4669-b1db-f4efb339efc2}, !- Name
-  {70d191a5-3e82-4654-a9e0-9cc7f4f6c492}; !- HVAC Component
-
-OS:PortList,
-  {6ecebb3b-7128-4e4b-9b3e-8fcaa432d773}, !- Handle
-  {270bed29-1c37-4e2c-b2e7-81ecc11a3955}, !- Name
-  {70d191a5-3e82-4654-a9e0-9cc7f4f6c492}; !- HVAC Component
-
-OS:PortList,
-  {e62354c9-11d6-4a42-b0ab-8ed16b24afb0}, !- Handle
-  {e8c82c07-3a7c-4cc7-b768-17c0ba789c61}, !- Name
-  {70d191a5-3e82-4654-a9e0-9cc7f4f6c492}; !- HVAC Component
-
-OS:Sizing:Zone,
-  {1f071624-df38-44ff-b064-ef0fd7e807dc}, !- Handle
-  {70d191a5-3e82-4654-a9e0-9cc7f4f6c492}, !- Zone or ZoneList Name
-=======
   {87f7c0d9-3bcc-4644-a9b5-86a8a662c86f}, !- Handle
   Node 3,                                 !- Name
   {93a7685a-5aed-4d7e-9cee-25761b06d755}, !- Inlet Port
@@ -1084,7 +727,6 @@
 OS:Sizing:Zone,
   {b35d24ab-e670-48ac-a90a-8fd61db13b02}, !- Handle
   {1226473b-0f48-4f78-b4ff-fab1c480783d}, !- Zone or ZoneList Name
->>>>>>> 30cb9182
   SupplyAirTemperature,                   !- Zone Cooling Design Supply Air Temperature Input Method
   14,                                     !- Zone Cooling Design Supply Air Temperature {C}
   11.11,                                  !- Zone Cooling Design Supply Air Temperature Difference {deltaC}
@@ -1113,31 +755,6 @@
   autosize;                               !- Dedicated Outdoor Air High Setpoint Temperature for Design {C}
 
 OS:ZoneHVAC:EquipmentList,
-<<<<<<< HEAD
-  {d71d4095-f1f1-4519-9fb2-4d08219d0356}, !- Handle
-  Zone HVAC Equipment List 2,             !- Name
-  {70d191a5-3e82-4654-a9e0-9cc7f4f6c492}; !- Thermal Zone
-
-OS:SpaceType,
-  {c20a0c17-d84c-4eee-bcc8-adca41798146}, !- Handle
-  Space Type 2,                           !- Name
-  ,                                       !- Default Construction Set Name
-  ,                                       !- Default Schedule Set Name
-  ,                                       !- Group Rendering Name
-  ,                                       !- Design Specification Outdoor Air Object Name
-  ,                                       !- Standards Template
-  ,                                       !- Standards Building Type
-  finished basement;                      !- Standards Space Type
-
-OS:Surface,
-  {ab30074d-0d69-49cb-963d-be156a1dc0f9}, !- Handle
-  Surface 7,                              !- Name
-  Floor,                                  !- Surface Type
-  ,                                       !- Construction Name
-  {2585958d-c094-4564-8bdd-b599743df6d9}, !- Space Name
-  Surface,                                !- Outside Boundary Condition
-  {8e95d0f1-9dcb-48f3-804e-b0837f2345f9}, !- Outside Boundary Condition Object
-=======
   {f76daa4a-e4d4-4baf-b506-8d51a4b67a06}, !- Handle
   Zone HVAC Equipment List 3,             !- Name
   {1226473b-0f48-4f78-b4ff-fab1c480783d}; !- Thermal Zone
@@ -1166,28 +783,10 @@
   {06f4c5d5-97de-4f48-8686-34b9317aac09}, !- Space Name
   Surface,                                !- Outside Boundary Condition
   {ae6890dd-883b-47b5-8bd0-6498bf97b09d}, !- Outside Boundary Condition Object
->>>>>>> 30cb9182
-  NoSun,                                  !- Sun Exposure
-  NoWind,                                 !- Wind Exposure
-  ,                                       !- View Factor to Ground
-  ,                                       !- Number of Vertices
-<<<<<<< HEAD
-  0, -9.144, 2.4384,                      !- X,Y,Z Vertex 1 {m}
-  0, 0, 2.4384,                           !- X,Y,Z Vertex 2 {m}
-  4.572, 0, 2.4384,                       !- X,Y,Z Vertex 3 {m}
-  4.572, -9.144, 2.4384;                  !- X,Y,Z Vertex 4 {m}
-
-OS:Surface,
-  {a7e0f55b-3fce-4fab-8e7d-a27cfd194ca1}, !- Handle
-  Surface 8,                              !- Name
-  RoofCeiling,                            !- Surface Type
-  ,                                       !- Construction Name
-  {2585958d-c094-4564-8bdd-b599743df6d9}, !- Space Name
-  Outdoors,                               !- Outside Boundary Condition
-  ,                                       !- Outside Boundary Condition Object
-  SunExposed,                             !- Sun Exposure
-  WindExposed,                            !- Wind Exposure
-=======
+  NoSun,                                  !- Sun Exposure
+  NoWind,                                 !- Wind Exposure
+  ,                                       !- View Factor to Ground
+  ,                                       !- Number of Vertices
   13.716, -9.144, 2.4384,                 !- X,Y,Z Vertex 1 {m}
   13.716, -9.144, 0,                      !- X,Y,Z Vertex 2 {m}
   13.716, 0, 0,                           !- X,Y,Z Vertex 3 {m}
@@ -1203,47 +802,25 @@
   {7a9718c4-a282-4d2f-8305-8a8be463ded8}, !- Outside Boundary Condition Object
   NoSun,                                  !- Sun Exposure
   NoWind,                                 !- Wind Exposure
->>>>>>> 30cb9182
-  ,                                       !- View Factor to Ground
-  ,                                       !- Number of Vertices
-  0, -4.572, 5.0292,                      !- X,Y,Z Vertex 1 {m}
-  4.572, -4.572, 5.0292,                  !- X,Y,Z Vertex 2 {m}
-  4.572, 0, 2.7432,                       !- X,Y,Z Vertex 3 {m}
-  0, 0, 2.7432;                           !- X,Y,Z Vertex 4 {m}
-
-OS:Surface,
-<<<<<<< HEAD
-  {d7249aef-97b3-456b-8811-098b2cf7c128}, !- Handle
-  Surface 9,                              !- Name
-  RoofCeiling,                            !- Surface Type
-  ,                                       !- Construction Name
-  {2585958d-c094-4564-8bdd-b599743df6d9}, !- Space Name
-=======
+  ,                                       !- View Factor to Ground
+  ,                                       !- Number of Vertices
+  9.144, -9.144, 0,                       !- X,Y,Z Vertex 1 {m}
+  9.144, 0, 0,                            !- X,Y,Z Vertex 2 {m}
+  13.716, 0, 0,                           !- X,Y,Z Vertex 3 {m}
+  13.716, -9.144, 0;                      !- X,Y,Z Vertex 4 {m}
+
+OS:Surface,
   {9106cb34-8d47-4075-8450-a3f464f9fbe7}, !- Handle
   Surface 25,                             !- Name
   Wall,                                   !- Surface Type
   ,                                       !- Construction Name
   {06f4c5d5-97de-4f48-8686-34b9317aac09}, !- Space Name
->>>>>>> 30cb9182
   Outdoors,                               !- Outside Boundary Condition
   ,                                       !- Outside Boundary Condition Object
   SunExposed,                             !- Sun Exposure
   WindExposed,                            !- Wind Exposure
   ,                                       !- View Factor to Ground
   ,                                       !- Number of Vertices
-<<<<<<< HEAD
-  4.572, -4.572, 5.0292,                  !- X,Y,Z Vertex 1 {m}
-  0, -4.572, 5.0292,                      !- X,Y,Z Vertex 2 {m}
-  0, -9.144, 2.7432,                      !- X,Y,Z Vertex 3 {m}
-  4.572, -9.144, 2.7432;                  !- X,Y,Z Vertex 4 {m}
-
-OS:Surface,
-  {0aab6853-75c1-4017-b103-521ece3c533f}, !- Handle
-  Surface 10,                             !- Name
-  Wall,                                   !- Surface Type
-  ,                                       !- Construction Name
-  {2585958d-c094-4564-8bdd-b599743df6d9}, !- Space Name
-=======
   13.716, 0, 2.4384,                      !- X,Y,Z Vertex 1 {m}
   13.716, 0, 0,                           !- X,Y,Z Vertex 2 {m}
   9.144, 0, 0,                            !- X,Y,Z Vertex 3 {m}
@@ -1255,27 +832,12 @@
   Wall,                                   !- Surface Type
   ,                                       !- Construction Name
   {06f4c5d5-97de-4f48-8686-34b9317aac09}, !- Space Name
->>>>>>> 30cb9182
   Outdoors,                               !- Outside Boundary Condition
   ,                                       !- Outside Boundary Condition Object
   SunExposed,                             !- Sun Exposure
   WindExposed,                            !- Wind Exposure
   ,                                       !- View Factor to Ground
   ,                                       !- Number of Vertices
-<<<<<<< HEAD
-  0, -4.572, 4.7244,                      !- X,Y,Z Vertex 1 {m}
-  0, 0, 2.4384,                           !- X,Y,Z Vertex 2 {m}
-  0, -9.144, 2.4384;                      !- X,Y,Z Vertex 3 {m}
-
-OS:Surface,
-  {a32d1ade-1286-4529-b131-c5729d92a72e}, !- Handle
-  Surface 11,                             !- Name
-  Wall,                                   !- Surface Type
-  ,                                       !- Construction Name
-  {2585958d-c094-4564-8bdd-b599743df6d9}, !- Space Name
-  Adiabatic,                              !- Outside Boundary Condition
-  ,                                       !- Outside Boundary Condition Object
-=======
   9.144, -9.144, 2.4384,                  !- X,Y,Z Vertex 1 {m}
   9.144, -9.144, 0,                       !- X,Y,Z Vertex 2 {m}
   13.716, -9.144, 0,                      !- X,Y,Z Vertex 3 {m}
@@ -1289,33 +851,10 @@
   {06f4c5d5-97de-4f48-8686-34b9317aac09}, !- Space Name
   Surface,                                !- Outside Boundary Condition
   {03f80768-5a77-43ee-a260-a5bda18978dd}, !- Outside Boundary Condition Object
->>>>>>> 30cb9182
-  NoSun,                                  !- Sun Exposure
-  NoWind,                                 !- Wind Exposure
-  ,                                       !- View Factor to Ground
-  ,                                       !- Number of Vertices
-<<<<<<< HEAD
-  4.572, -4.572, 4.7244,                  !- X,Y,Z Vertex 1 {m}
-  4.572, -9.144, 2.4384,                  !- X,Y,Z Vertex 2 {m}
-  4.572, 0, 2.4384;                       !- X,Y,Z Vertex 3 {m}
-
-OS:Space,
-  {2585958d-c094-4564-8bdd-b599743df6d9}, !- Handle
-  unfinished attic space,                 !- Name
-  {6dbb7773-8b26-4858-9e95-b8f5f670aeb4}, !- Space Type Name
-  ,                                       !- Default Construction Set Name
-  ,                                       !- Default Schedule Set Name
-  ,                                       !- Direction of Relative North {deg}
-  ,                                       !- X Origin {m}
-  ,                                       !- Y Origin {m}
-  ,                                       !- Z Origin {m}
-  ,                                       !- Building Story Name
-  {39cf2a71-b07f-4f3c-9ad6-af98f974a102}; !- Thermal Zone Name
-
-OS:ThermalZone,
-  {39cf2a71-b07f-4f3c-9ad6-af98f974a102}, !- Handle
-  unfinished attic zone,                  !- Name
-=======
+  NoSun,                                  !- Sun Exposure
+  NoWind,                                 !- Wind Exposure
+  ,                                       !- View Factor to Ground
+  ,                                       !- Number of Vertices
   13.716, -9.144, 2.4384,                 !- X,Y,Z Vertex 1 {m}
   13.716, 0, 2.4384,                      !- X,Y,Z Vertex 2 {m}
   9.144, 0, 2.4384,                       !- X,Y,Z Vertex 3 {m}
@@ -1341,7 +880,6 @@
 OS:ThermalZone,
   {8de7a1f0-4a3d-4217-ae5c-2567def538c4}, !- Handle
   living zone|unit 4,                     !- Name
->>>>>>> 30cb9182
   ,                                       !- Multiplier
   ,                                       !- Ceiling Height {m}
   ,                                       !- Volume {m3}
@@ -1349,17 +887,10 @@
   ,                                       !- Zone Inside Convection Algorithm
   ,                                       !- Zone Outside Convection Algorithm
   ,                                       !- Zone Conditioning Equipment List Name
-<<<<<<< HEAD
-  {bea7da5d-5ffd-4e35-b4f9-3c8206db31e8}, !- Zone Air Inlet Port List
-  {584029c8-5437-470c-9f3c-5a35ba35e26c}, !- Zone Air Exhaust Port List
-  {4ddd85bd-beeb-4650-864b-b93b84d96b3b}, !- Zone Air Node Name
-  {ddcec2f4-cf89-4403-9cf2-d4d71c623105}, !- Zone Return Air Port List
-=======
   {4f596699-12aa-4e4f-a509-6e1f29efb456}, !- Zone Air Inlet Port List
   {6a89f12f-3e33-4c22-9d38-51e16d1f4f88}, !- Zone Air Exhaust Port List
   {a5b19dff-95cb-47fd-9aea-d4e85daa0e74}, !- Zone Air Node Name
   {63ed6520-ebf1-47c4-bede-f9fca118cf27}, !- Zone Return Air Port List
->>>>>>> 30cb9182
   ,                                       !- Primary Daylighting Control Name
   ,                                       !- Fraction of Zone Controlled by Primary Daylighting Control
   ,                                       !- Secondary Daylighting Control Name
@@ -1370,39 +901,6 @@
   No;                                     !- Use Ideal Air Loads
 
 OS:Node,
-<<<<<<< HEAD
-  {286b67bf-910f-4063-bcbe-0013f2368577}, !- Handle
-  Node 3,                                 !- Name
-  {4ddd85bd-beeb-4650-864b-b93b84d96b3b}, !- Inlet Port
-  ;                                       !- Outlet Port
-
-OS:Connection,
-  {4ddd85bd-beeb-4650-864b-b93b84d96b3b}, !- Handle
-  {acf60dea-5c08-48a9-a8ff-7e1821762917}, !- Name
-  {39cf2a71-b07f-4f3c-9ad6-af98f974a102}, !- Source Object
-  11,                                     !- Outlet Port
-  {286b67bf-910f-4063-bcbe-0013f2368577}, !- Target Object
-  2;                                      !- Inlet Port
-
-OS:PortList,
-  {bea7da5d-5ffd-4e35-b4f9-3c8206db31e8}, !- Handle
-  {7bbf17df-449e-415f-9740-8cafad84af09}, !- Name
-  {39cf2a71-b07f-4f3c-9ad6-af98f974a102}; !- HVAC Component
-
-OS:PortList,
-  {584029c8-5437-470c-9f3c-5a35ba35e26c}, !- Handle
-  {b64e7bc6-01b6-432a-ae18-bc7dde98411d}, !- Name
-  {39cf2a71-b07f-4f3c-9ad6-af98f974a102}; !- HVAC Component
-
-OS:PortList,
-  {ddcec2f4-cf89-4403-9cf2-d4d71c623105}, !- Handle
-  {d5b8cbc4-7d66-4d2d-a57f-da9ea0fff06f}, !- Name
-  {39cf2a71-b07f-4f3c-9ad6-af98f974a102}; !- HVAC Component
-
-OS:Sizing:Zone,
-  {321b9548-15e8-4a5e-8d6d-2f0afc534f5a}, !- Handle
-  {39cf2a71-b07f-4f3c-9ad6-af98f974a102}, !- Zone or ZoneList Name
-=======
   {1c1f4f73-7efd-48e2-b20a-7ec66f1020b5}, !- Handle
   Node 4,                                 !- Name
   {a5b19dff-95cb-47fd-9aea-d4e85daa0e74}, !- Inlet Port
@@ -1434,7 +932,6 @@
 OS:Sizing:Zone,
   {9dc1787b-1447-4f57-9578-7e85bb94b923}, !- Handle
   {8de7a1f0-4a3d-4217-ae5c-2567def538c4}, !- Zone or ZoneList Name
->>>>>>> 30cb9182
   SupplyAirTemperature,                   !- Zone Cooling Design Supply Air Temperature Input Method
   14,                                     !- Zone Cooling Design Supply Air Temperature {C}
   11.11,                                  !- Zone Cooling Design Supply Air Temperature Difference {deltaC}
@@ -1463,869 +960,6 @@
   autosize;                               !- Dedicated Outdoor Air High Setpoint Temperature for Design {C}
 
 OS:ZoneHVAC:EquipmentList,
-<<<<<<< HEAD
-  {635320b4-cb51-4bd6-aea6-8665f6e5614b}, !- Handle
-  Zone HVAC Equipment List 3,             !- Name
-  {39cf2a71-b07f-4f3c-9ad6-af98f974a102}; !- Thermal Zone
-
-OS:SpaceType,
-  {6dbb7773-8b26-4858-9e95-b8f5f670aeb4}, !- Handle
-  Space Type 3,                           !- Name
-  ,                                       !- Default Construction Set Name
-  ,                                       !- Default Schedule Set Name
-  ,                                       !- Group Rendering Name
-  ,                                       !- Design Specification Outdoor Air Object Name
-  ,                                       !- Standards Template
-  ,                                       !- Standards Building Type
-  unfinished attic;                       !- Standards Space Type
-
-OS:BuildingUnit,
-  {c1a98af3-6a82-4cb4-b788-09561e633b82}, !- Handle
-  unit 1,                                 !- Name
-  ,                                       !- Rendering Color
-  Residential;                            !- Building Unit Type
-
-OS:AdditionalProperties,
-  {b32e7eb4-b29a-4a02-a9ca-07786ef3d804}, !- Handle
-  {c1a98af3-6a82-4cb4-b788-09561e633b82}, !- Object Name
-  NumberOfBedrooms,                       !- Feature Name 1
-  Integer,                                !- Feature Data Type 1
-  3,                                      !- Feature Value 1
-  NumberOfBathrooms,                      !- Feature Name 2
-  Double,                                 !- Feature Data Type 2
-  2,                                      !- Feature Value 2
-  NumberOfOccupants,                      !- Feature Name 3
-  Double,                                 !- Feature Data Type 3
-  3.3900000000000001;                     !- Feature Value 3
-
-OS:External:File,
-  {ce9b88c1-a3cb-4efb-bada-a3208c5f65a7}, !- Handle
-  8760.csv,                               !- Name
-  8760.csv;                               !- File Name
-
-OS:Schedule:Day,
-  {88d80417-6d09-4861-879a-75afb5837ed2}, !- Handle
-  Schedule Day 1,                         !- Name
-  ,                                       !- Schedule Type Limits Name
-  ,                                       !- Interpolate to Timestep
-  24,                                     !- Hour 1
-  0,                                      !- Minute 1
-  0;                                      !- Value Until Time 1
-
-OS:Schedule:Day,
-  {ea145b7d-4f15-4559-9c01-ef81524b7fe1}, !- Handle
-  Schedule Day 2,                         !- Name
-  ,                                       !- Schedule Type Limits Name
-  ,                                       !- Interpolate to Timestep
-  24,                                     !- Hour 1
-  0,                                      !- Minute 1
-  1;                                      !- Value Until Time 1
-
-OS:Schedule:File,
-  {9fc1cab2-a9e0-4b34-b5a5-24987a6e5682}, !- Handle
-  occupants,                              !- Name
-  {ae96de19-7ed0-4414-808b-5f7a5c76fd03}, !- Schedule Type Limits Name
-  {ce9b88c1-a3cb-4efb-bada-a3208c5f65a7}, !- External File Name
-  1,                                      !- Column Number
-  1,                                      !- Rows to Skip at Top
-  8760,                                   !- Number of Hours of Data
-  ,                                       !- Column Separator
-  ,                                       !- Interpolate to Timestep
-  60;                                     !- Minutes per Item
-
-OS:Schedule:Ruleset,
-  {5f895dec-6a85-4cdb-a09d-e00a377d5c26}, !- Handle
-  Schedule Ruleset 1,                     !- Name
-  {f51f527e-71bd-40ad-9302-322f65478a39}, !- Schedule Type Limits Name
-  {dc952e23-ab96-4b8d-84da-9c9f26811645}; !- Default Day Schedule Name
-
-OS:Schedule:Day,
-  {dc952e23-ab96-4b8d-84da-9c9f26811645}, !- Handle
-  Schedule Day 3,                         !- Name
-  {f51f527e-71bd-40ad-9302-322f65478a39}, !- Schedule Type Limits Name
-  ,                                       !- Interpolate to Timestep
-  24,                                     !- Hour 1
-  0,                                      !- Minute 1
-  112.539290946133;                       !- Value Until Time 1
-
-OS:People:Definition,
-  {dff52d92-a8e3-4332-ad4c-b1a45fe02fbf}, !- Handle
-  res occupants|finished basement space,  !- Name
-  People,                                 !- Number of People Calculation Method
-  1.695,                                  !- Number of People {people}
-  ,                                       !- People per Space Floor Area {person/m2}
-  ,                                       !- Space Floor Area per Person {m2/person}
-  0.319734,                               !- Fraction Radiant
-  0.573,                                  !- Sensible Heat Fraction
-  0,                                      !- Carbon Dioxide Generation Rate {m3/s-W}
-  No,                                     !- Enable ASHRAE 55 Comfort Warnings
-  ZoneAveraged;                           !- Mean Radiant Temperature Calculation Type
-
-OS:People,
-  {be65c504-2169-4555-a3e7-bbcb3f677277}, !- Handle
-  res occupants|finished basement space,  !- Name
-  {dff52d92-a8e3-4332-ad4c-b1a45fe02fbf}, !- People Definition Name
-  {704b9310-2f97-4abf-94b7-764f1fc2522d}, !- Space or SpaceType Name
-  {9fc1cab2-a9e0-4b34-b5a5-24987a6e5682}, !- Number of People Schedule Name
-  {5f895dec-6a85-4cdb-a09d-e00a377d5c26}, !- Activity Level Schedule Name
-  ,                                       !- Surface Name/Angle Factor List Name
-  ,                                       !- Work Efficiency Schedule Name
-  ,                                       !- Clothing Insulation Schedule Name
-  ,                                       !- Air Velocity Schedule Name
-  1;                                      !- Multiplier
-
-OS:ScheduleTypeLimits,
-  {f51f527e-71bd-40ad-9302-322f65478a39}, !- Handle
-  ActivityLevel,                          !- Name
-  0,                                      !- Lower Limit Value
-  ,                                       !- Upper Limit Value
-  Continuous,                             !- Numeric Type
-  ActivityLevel;                          !- Unit Type
-
-OS:ScheduleTypeLimits,
-  {ae96de19-7ed0-4414-808b-5f7a5c76fd03}, !- Handle
-  Fractional,                             !- Name
-  0,                                      !- Lower Limit Value
-  1,                                      !- Upper Limit Value
-  Continuous;                             !- Numeric Type
-
-OS:People:Definition,
-  {4a516805-ddd5-40f4-adb5-e0a90a0d55a0}, !- Handle
-  res occupants|living space,             !- Name
-  People,                                 !- Number of People Calculation Method
-  1.695,                                  !- Number of People {people}
-  ,                                       !- People per Space Floor Area {person/m2}
-  ,                                       !- Space Floor Area per Person {m2/person}
-  0.319734,                               !- Fraction Radiant
-  0.573,                                  !- Sensible Heat Fraction
-  0,                                      !- Carbon Dioxide Generation Rate {m3/s-W}
-  No,                                     !- Enable ASHRAE 55 Comfort Warnings
-  ZoneAveraged;                           !- Mean Radiant Temperature Calculation Type
-
-OS:People,
-  {37c43124-2c9b-4df2-a855-ff480e5a2cbd}, !- Handle
-  res occupants|living space,             !- Name
-  {4a516805-ddd5-40f4-adb5-e0a90a0d55a0}, !- People Definition Name
-  {94171989-e68d-4a3b-93e9-c0ff8e87a136}, !- Space or SpaceType Name
-  {9fc1cab2-a9e0-4b34-b5a5-24987a6e5682}, !- Number of People Schedule Name
-  {5f895dec-6a85-4cdb-a09d-e00a377d5c26}, !- Activity Level Schedule Name
-  ,                                       !- Surface Name/Angle Factor List Name
-  ,                                       !- Work Efficiency Schedule Name
-  ,                                       !- Clothing Insulation Schedule Name
-  ,                                       !- Air Velocity Schedule Name
-  1;                                      !- Multiplier
-
-OS:ShadingSurfaceGroup,
-  {2e13488b-02e9-4d4d-83c5-0003968f2c7f}, !- Handle
-  res eaves,                              !- Name
-  Building;                               !- Shading Surface Type
-
-OS:ShadingSurface,
-  {dc6ace63-2c2b-4855-a0f6-237dbdf09bc8}, !- Handle
-  Surface 8 - res eaves,                  !- Name
-  ,                                       !- Construction Name
-  {2e13488b-02e9-4d4d-83c5-0003968f2c7f}, !- Shading Surface Group Name
-  ,                                       !- Transmittance Schedule Name
-  ,                                       !- Number of Vertices
-  -0.6096, 0, 2.7432,                     !- X,Y,Z Vertex 1 {m}
-  -0.6096, -4.572, 5.0292,                !- X,Y,Z Vertex 2 {m}
-  0, -4.572, 5.0292,                      !- X,Y,Z Vertex 3 {m}
-  0, 0, 2.7432;                           !- X,Y,Z Vertex 4 {m}
-
-OS:ShadingSurface,
-  {c0ea3cba-3416-4f17-af81-cf975d7e8a0c}, !- Handle
-  Surface 8 - res eaves 1,                !- Name
-  ,                                       !- Construction Name
-  {2e13488b-02e9-4d4d-83c5-0003968f2c7f}, !- Shading Surface Group Name
-  ,                                       !- Transmittance Schedule Name
-  ,                                       !- Number of Vertices
-  5.1816, -4.572, 5.0292,                 !- X,Y,Z Vertex 1 {m}
-  5.1816, 0, 2.7432,                      !- X,Y,Z Vertex 2 {m}
-  4.572, 0, 2.7432,                       !- X,Y,Z Vertex 3 {m}
-  4.572, -4.572, 5.0292;                  !- X,Y,Z Vertex 4 {m}
-
-OS:ShadingSurface,
-  {09a0c04e-73f7-4a9c-acaa-cacdfa5f7f47}, !- Handle
-  Surface 8 - res eaves 2,                !- Name
-  ,                                       !- Construction Name
-  {2e13488b-02e9-4d4d-83c5-0003968f2c7f}, !- Shading Surface Group Name
-  ,                                       !- Transmittance Schedule Name
-  ,                                       !- Number of Vertices
-  4.572, 0.6096, 2.4384,                  !- X,Y,Z Vertex 1 {m}
-  0, 0.6096, 2.4384,                      !- X,Y,Z Vertex 2 {m}
-  0, 0, 2.7432,                           !- X,Y,Z Vertex 3 {m}
-  4.572, 0, 2.7432;                       !- X,Y,Z Vertex 4 {m}
-
-OS:ShadingSurface,
-  {6b3a65c1-468d-4176-bea3-0ab9b014de40}, !- Handle
-  Surface 9 - res eaves,                  !- Name
-  ,                                       !- Construction Name
-  {2e13488b-02e9-4d4d-83c5-0003968f2c7f}, !- Shading Surface Group Name
-  ,                                       !- Transmittance Schedule Name
-  ,                                       !- Number of Vertices
-  5.1816, -9.144, 2.7432,                 !- X,Y,Z Vertex 1 {m}
-  5.1816, -4.572, 5.0292,                 !- X,Y,Z Vertex 2 {m}
-  4.572, -4.572, 5.0292,                  !- X,Y,Z Vertex 3 {m}
-  4.572, -9.144, 2.7432;                  !- X,Y,Z Vertex 4 {m}
-
-OS:ShadingSurface,
-  {f4e35308-33a7-44d2-bd1f-c74a8bd4554c}, !- Handle
-  Surface 9 - res eaves 1,                !- Name
-  ,                                       !- Construction Name
-  {2e13488b-02e9-4d4d-83c5-0003968f2c7f}, !- Shading Surface Group Name
-  ,                                       !- Transmittance Schedule Name
-  ,                                       !- Number of Vertices
-  -0.6096, -4.572, 5.0292,                !- X,Y,Z Vertex 1 {m}
-  -0.6096, -9.144, 2.7432,                !- X,Y,Z Vertex 2 {m}
-  0, -9.144, 2.7432,                      !- X,Y,Z Vertex 3 {m}
-  0, -4.572, 5.0292;                      !- X,Y,Z Vertex 4 {m}
-
-OS:ShadingSurface,
-  {81d98976-5a7c-4609-bf42-a178b0a98dec}, !- Handle
-  Surface 9 - res eaves 2,                !- Name
-  ,                                       !- Construction Name
-  {2e13488b-02e9-4d4d-83c5-0003968f2c7f}, !- Shading Surface Group Name
-  ,                                       !- Transmittance Schedule Name
-  ,                                       !- Number of Vertices
-  0, -9.7536, 2.4384,                     !- X,Y,Z Vertex 1 {m}
-  4.572, -9.7536, 2.4384,                 !- X,Y,Z Vertex 2 {m}
-  4.572, -9.144, 2.7432,                  !- X,Y,Z Vertex 3 {m}
-  0, -9.144, 2.7432;                      !- X,Y,Z Vertex 4 {m}
-
-OS:PlantLoop,
-  {458f19fb-242e-4150-83cc-e91ee350afc6}, !- Handle
-  Domestic Hot Water Loop,                !- Name
-  ,                                       !- Fluid Type
-  0,                                      !- Glycol Concentration
-  ,                                       !- User Defined Fluid Type
-  ,                                       !- Plant Equipment Operation Heating Load
-  ,                                       !- Plant Equipment Operation Cooling Load
-  ,                                       !- Primary Plant Equipment Operation Scheme
-  {84b0678b-f444-4f41-b337-b1925bcf2a4a}, !- Loop Temperature Setpoint Node Name
-  ,                                       !- Maximum Loop Temperature {C}
-  ,                                       !- Minimum Loop Temperature {C}
-  0.01,                                   !- Maximum Loop Flow Rate {m3/s}
-  ,                                       !- Minimum Loop Flow Rate {m3/s}
-  0.003,                                  !- Plant Loop Volume {m3}
-  {34c8a8e9-cd21-4d50-bc7c-00a82f5da776}, !- Plant Side Inlet Node Name
-  {9f3538c5-6346-4210-aea3-72aa1b87ae4c}, !- Plant Side Outlet Node Name
-  ,                                       !- Plant Side Branch List Name
-  {5340674b-2ac0-4a16-b9a6-851a02491fba}, !- Demand Side Inlet Node Name
-  {6bddb6c9-1ffe-4e4b-af2f-9ff916ec4f57}, !- Demand Side Outlet Node Name
-  ,                                       !- Demand Side Branch List Name
-  ,                                       !- Demand Side Connector List Name
-  Optimal,                                !- Load Distribution Scheme
-  {b343c8fe-be2a-4d3a-be55-cdd29f7dbb09}, !- Availability Manager List Name
-  ,                                       !- Plant Loop Demand Calculation Scheme
-  ,                                       !- Common Pipe Simulation
-  ,                                       !- Pressure Simulation Type
-  ,                                       !- Plant Equipment Operation Heating Load Schedule
-  ,                                       !- Plant Equipment Operation Cooling Load Schedule
-  ,                                       !- Primary Plant Equipment Operation Scheme Schedule
-  ,                                       !- Component Setpoint Operation Scheme Schedule
-  {fffe4839-6780-4bff-bd76-4c62c5329d72}, !- Demand Mixer Name
-  {23a1e9d6-ebc6-40ad-8ea6-7c14915883ba}, !- Demand Splitter Name
-  {02496961-cbb1-42ab-a887-f994ecabef6e}, !- Supply Mixer Name
-  {11bb579f-d2e0-46e4-8863-d1d7f6d536a5}; !- Supply Splitter Name
-
-OS:Node,
-  {a46e096c-a715-4206-abeb-aae02e8e425b}, !- Handle
-  Node 4,                                 !- Name
-  {34c8a8e9-cd21-4d50-bc7c-00a82f5da776}, !- Inlet Port
-  {3fa3fe32-28a7-448a-bf6c-7a64e1dd19a0}; !- Outlet Port
-
-OS:Node,
-  {84b0678b-f444-4f41-b337-b1925bcf2a4a}, !- Handle
-  Node 5,                                 !- Name
-  {ee2e5e40-206c-40f0-9b00-b9355cf39c22}, !- Inlet Port
-  {9f3538c5-6346-4210-aea3-72aa1b87ae4c}; !- Outlet Port
-
-OS:Node,
-  {508b5d40-28e3-457c-a7ab-4fca76e5dbdf}, !- Handle
-  Node 6,                                 !- Name
-  {f727d6dc-9c8d-4af4-96aa-c13cf6dc7038}, !- Inlet Port
-  {f3630ea2-4e7d-4b71-a1b6-078c5d7467da}; !- Outlet Port
-
-OS:Connector:Mixer,
-  {02496961-cbb1-42ab-a887-f994ecabef6e}, !- Handle
-  Connector Mixer 1,                      !- Name
-  {0f1b80a1-8fd0-490d-9717-d1f79c3e60f2}, !- Outlet Branch Name
-  {be989517-b247-4dd0-aee3-105ff1f2951a}, !- Inlet Branch Name 1
-  {f62bcd18-07ff-41aa-930b-0216b10bd04c}; !- Inlet Branch Name 2
-
-OS:Connector:Splitter,
-  {11bb579f-d2e0-46e4-8863-d1d7f6d536a5}, !- Handle
-  Connector Splitter 1,                   !- Name
-  {6d9b121e-7065-49f8-8039-e28913453bd6}, !- Inlet Branch Name
-  {f727d6dc-9c8d-4af4-96aa-c13cf6dc7038}, !- Outlet Branch Name 1
-  {1879001c-f110-4134-8844-df53f7fa5ccd}; !- Outlet Branch Name 2
-
-OS:Connection,
-  {34c8a8e9-cd21-4d50-bc7c-00a82f5da776}, !- Handle
-  {20ead2e4-7d06-4573-a6ad-faa47ce721bd}, !- Name
-  {458f19fb-242e-4150-83cc-e91ee350afc6}, !- Source Object
-  14,                                     !- Outlet Port
-  {a46e096c-a715-4206-abeb-aae02e8e425b}, !- Target Object
-  2;                                      !- Inlet Port
-
-OS:Connection,
-  {f727d6dc-9c8d-4af4-96aa-c13cf6dc7038}, !- Handle
-  {31f98598-30ee-4528-bc34-4f2b00d0e1d7}, !- Name
-  {11bb579f-d2e0-46e4-8863-d1d7f6d536a5}, !- Source Object
-  3,                                      !- Outlet Port
-  {508b5d40-28e3-457c-a7ab-4fca76e5dbdf}, !- Target Object
-  2;                                      !- Inlet Port
-
-OS:Connection,
-  {9f3538c5-6346-4210-aea3-72aa1b87ae4c}, !- Handle
-  {bbeb7642-0362-476a-8ef1-fb0eccd8128d}, !- Name
-  {84b0678b-f444-4f41-b337-b1925bcf2a4a}, !- Source Object
-  3,                                      !- Outlet Port
-  {458f19fb-242e-4150-83cc-e91ee350afc6}, !- Target Object
-  15;                                     !- Inlet Port
-
-OS:Node,
-  {85ee024c-b1c5-4de2-9860-7c0f074064ff}, !- Handle
-  Node 7,                                 !- Name
-  {5340674b-2ac0-4a16-b9a6-851a02491fba}, !- Inlet Port
-  {0266ccf5-512c-4245-b834-4c53d6b4124f}; !- Outlet Port
-
-OS:Node,
-  {d9795e29-9736-41bf-932c-2e2a413d9b56}, !- Handle
-  Node 8,                                 !- Name
-  {7a20037d-a71c-406b-be71-c9edb1429b55}, !- Inlet Port
-  {6bddb6c9-1ffe-4e4b-af2f-9ff916ec4f57}; !- Outlet Port
-
-OS:Node,
-  {ab01491e-59e9-4328-a901-b0762b6614cd}, !- Handle
-  Node 9,                                 !- Name
-  {8e92bad7-6346-4fb7-866c-10067234001a}, !- Inlet Port
-  {e52fefa3-defe-4662-b1d9-b8d5a776e499}; !- Outlet Port
-
-OS:Connector:Mixer,
-  {fffe4839-6780-4bff-bd76-4c62c5329d72}, !- Handle
-  Connector Mixer 2,                      !- Name
-  {7a20037d-a71c-406b-be71-c9edb1429b55}, !- Outlet Branch Name
-  {d6b71fe0-634d-4732-af61-c3c69c3f1cd2}; !- Inlet Branch Name 1
-
-OS:Connector:Splitter,
-  {23a1e9d6-ebc6-40ad-8ea6-7c14915883ba}, !- Handle
-  Connector Splitter 2,                   !- Name
-  {0266ccf5-512c-4245-b834-4c53d6b4124f}, !- Inlet Branch Name
-  {8e92bad7-6346-4fb7-866c-10067234001a}; !- Outlet Branch Name 1
-
-OS:Connection,
-  {5340674b-2ac0-4a16-b9a6-851a02491fba}, !- Handle
-  {f5b4d063-7519-4f7a-96fe-62ca5223ff8b}, !- Name
-  {458f19fb-242e-4150-83cc-e91ee350afc6}, !- Source Object
-  17,                                     !- Outlet Port
-  {85ee024c-b1c5-4de2-9860-7c0f074064ff}, !- Target Object
-  2;                                      !- Inlet Port
-
-OS:Connection,
-  {0266ccf5-512c-4245-b834-4c53d6b4124f}, !- Handle
-  {21dd836c-dc77-4c39-a3e0-bc0d74a1c404}, !- Name
-  {85ee024c-b1c5-4de2-9860-7c0f074064ff}, !- Source Object
-  3,                                      !- Outlet Port
-  {23a1e9d6-ebc6-40ad-8ea6-7c14915883ba}, !- Target Object
-  2;                                      !- Inlet Port
-
-OS:Connection,
-  {8e92bad7-6346-4fb7-866c-10067234001a}, !- Handle
-  {94c2bba5-522c-4143-9ce9-2c808cd76144}, !- Name
-  {23a1e9d6-ebc6-40ad-8ea6-7c14915883ba}, !- Source Object
-  3,                                      !- Outlet Port
-  {ab01491e-59e9-4328-a901-b0762b6614cd}, !- Target Object
-  2;                                      !- Inlet Port
-
-OS:Connection,
-  {7a20037d-a71c-406b-be71-c9edb1429b55}, !- Handle
-  {623563c2-b034-4413-a816-2e1b1be35fbe}, !- Name
-  {fffe4839-6780-4bff-bd76-4c62c5329d72}, !- Source Object
-  2,                                      !- Outlet Port
-  {d9795e29-9736-41bf-932c-2e2a413d9b56}, !- Target Object
-  2;                                      !- Inlet Port
-
-OS:Connection,
-  {6bddb6c9-1ffe-4e4b-af2f-9ff916ec4f57}, !- Handle
-  {32fe884c-c213-4f37-aae1-f23353856611}, !- Name
-  {d9795e29-9736-41bf-932c-2e2a413d9b56}, !- Source Object
-  3,                                      !- Outlet Port
-  {458f19fb-242e-4150-83cc-e91ee350afc6}, !- Target Object
-  18;                                     !- Inlet Port
-
-OS:Sizing:Plant,
-  {8a7448e1-18c9-4a53-980b-13d37d4dfa05}, !- Handle
-  {458f19fb-242e-4150-83cc-e91ee350afc6}, !- Plant or Condenser Loop Name
-  Heating,                                !- Loop Type
-  52.6666666666667,                       !- Design Loop Exit Temperature {C}
-  5.55555555555556,                       !- Loop Design Temperature Difference {deltaC}
-  NonCoincident,                          !- Sizing Option
-  1,                                      !- Zone Timesteps in Averaging Window
-  None;                                   !- Coincident Sizing Factor Mode
-
-OS:AvailabilityManagerAssignmentList,
-  {b343c8fe-be2a-4d3a-be55-cdd29f7dbb09}, !- Handle
-  Plant Loop 1 AvailabilityManagerAssignmentList; !- Name
-
-OS:Pipe:Adiabatic,
-  {b4847429-0f7e-4e0e-98b4-9adefa56a3b1}, !- Handle
-  Pipe Adiabatic 1,                       !- Name
-  {f3630ea2-4e7d-4b71-a1b6-078c5d7467da}, !- Inlet Node Name
-  {18ece406-86fd-4ec3-9f99-fcb4cae13705}; !- Outlet Node Name
-
-OS:Pipe:Adiabatic,
-  {12372b03-0558-440b-bd4c-8e5f4c8d7d03}, !- Handle
-  Pipe Adiabatic 2,                       !- Name
-  {03de7b97-89d4-4408-b098-830b39e73322}, !- Inlet Node Name
-  {ee2e5e40-206c-40f0-9b00-b9355cf39c22}; !- Outlet Node Name
-
-OS:Node,
-  {95e51fd9-e117-4361-b7c9-8e80d9acc23b}, !- Handle
-  Node 10,                                !- Name
-  {18ece406-86fd-4ec3-9f99-fcb4cae13705}, !- Inlet Port
-  {be989517-b247-4dd0-aee3-105ff1f2951a}; !- Outlet Port
-
-OS:Connection,
-  {f3630ea2-4e7d-4b71-a1b6-078c5d7467da}, !- Handle
-  {c3923cc6-4e07-418c-ac1b-5980ffc98231}, !- Name
-  {508b5d40-28e3-457c-a7ab-4fca76e5dbdf}, !- Source Object
-  3,                                      !- Outlet Port
-  {b4847429-0f7e-4e0e-98b4-9adefa56a3b1}, !- Target Object
-  2;                                      !- Inlet Port
-
-OS:Connection,
-  {18ece406-86fd-4ec3-9f99-fcb4cae13705}, !- Handle
-  {cfd6a4f4-4d30-48db-99dd-4f60a92368a2}, !- Name
-  {b4847429-0f7e-4e0e-98b4-9adefa56a3b1}, !- Source Object
-  3,                                      !- Outlet Port
-  {95e51fd9-e117-4361-b7c9-8e80d9acc23b}, !- Target Object
-  2;                                      !- Inlet Port
-
-OS:Connection,
-  {be989517-b247-4dd0-aee3-105ff1f2951a}, !- Handle
-  {af0975a6-e87a-4582-bc59-969043eaccec}, !- Name
-  {95e51fd9-e117-4361-b7c9-8e80d9acc23b}, !- Source Object
-  3,                                      !- Outlet Port
-  {02496961-cbb1-42ab-a887-f994ecabef6e}, !- Target Object
-  3;                                      !- Inlet Port
-
-OS:Node,
-  {6fd45b8b-5be8-4730-ab4c-b69bebb2d627}, !- Handle
-  Node 11,                                !- Name
-  {0f1b80a1-8fd0-490d-9717-d1f79c3e60f2}, !- Inlet Port
-  {03de7b97-89d4-4408-b098-830b39e73322}; !- Outlet Port
-
-OS:Connection,
-  {0f1b80a1-8fd0-490d-9717-d1f79c3e60f2}, !- Handle
-  {65943a27-a2b1-46ef-8400-2076741a5896}, !- Name
-  {02496961-cbb1-42ab-a887-f994ecabef6e}, !- Source Object
-  2,                                      !- Outlet Port
-  {6fd45b8b-5be8-4730-ab4c-b69bebb2d627}, !- Target Object
-  2;                                      !- Inlet Port
-
-OS:Connection,
-  {03de7b97-89d4-4408-b098-830b39e73322}, !- Handle
-  {76a56f9e-7c1e-4397-b649-1cfd97b6012d}, !- Name
-  {6fd45b8b-5be8-4730-ab4c-b69bebb2d627}, !- Source Object
-  3,                                      !- Outlet Port
-  {12372b03-0558-440b-bd4c-8e5f4c8d7d03}, !- Target Object
-  2;                                      !- Inlet Port
-
-OS:Connection,
-  {ee2e5e40-206c-40f0-9b00-b9355cf39c22}, !- Handle
-  {0ddf17e5-a5c9-481b-86c6-3658b70bd51d}, !- Name
-  {12372b03-0558-440b-bd4c-8e5f4c8d7d03}, !- Source Object
-  3,                                      !- Outlet Port
-  {84b0678b-f444-4f41-b337-b1925bcf2a4a}, !- Target Object
-  2;                                      !- Inlet Port
-
-OS:Pump:VariableSpeed,
-  {1241214d-24c6-4e15-b4d1-668cc6f02372}, !- Handle
-  Pump Variable Speed 1,                  !- Name
-  {3fa3fe32-28a7-448a-bf6c-7a64e1dd19a0}, !- Inlet Node Name
-  {5190de43-9863-4822-90e0-873d2b417888}, !- Outlet Node Name
-  0.01,                                   !- Rated Flow Rate {m3/s}
-  1,                                      !- Rated Pump Head {Pa}
-  0,                                      !- Rated Power Consumption {W}
-  1,                                      !- Motor Efficiency
-  0,                                      !- Fraction of Motor Inefficiencies to Fluid Stream
-  0,                                      !- Coefficient 1 of the Part Load Performance Curve
-  1,                                      !- Coefficient 2 of the Part Load Performance Curve
-  0,                                      !- Coefficient 3 of the Part Load Performance Curve
-  0,                                      !- Coefficient 4 of the Part Load Performance Curve
-  ,                                       !- Minimum Flow Rate {m3/s}
-  Intermittent,                           !- Pump Control Type
-  ,                                       !- Pump Flow Rate Schedule Name
-  ,                                       !- Pump Curve Name
-  ,                                       !- Impeller Diameter {m}
-  ,                                       !- VFD Control Type
-  ,                                       !- Pump RPM Schedule Name
-  ,                                       !- Minimum Pressure Schedule {Pa}
-  ,                                       !- Maximum Pressure Schedule {Pa}
-  ,                                       !- Minimum RPM Schedule {rev/min}
-  ,                                       !- Maximum RPM Schedule {rev/min}
-  ,                                       !- Zone Name
-  0.5,                                    !- Skin Loss Radiative Fraction
-  PowerPerFlowPerPressure,                !- Design Power Sizing Method
-  348701.1,                               !- Design Electric Power per Unit Flow Rate {W/(m3/s)}
-  1.282051282,                            !- Design Shaft Power per Unit Flow Rate per Unit Head {W-s/m3-Pa}
-  0,                                      !- Design Minimum Flow Rate Fraction
-  General;                                !- End-Use Subcategory
-
-OS:Node,
-  {85fa0dfe-9006-4b74-840f-e766d0f8b5c1}, !- Handle
-  Node 12,                                !- Name
-  {5190de43-9863-4822-90e0-873d2b417888}, !- Inlet Port
-  {6d9b121e-7065-49f8-8039-e28913453bd6}; !- Outlet Port
-
-OS:Connection,
-  {3fa3fe32-28a7-448a-bf6c-7a64e1dd19a0}, !- Handle
-  {ecebc732-1334-4ba8-b3ea-03579b3215e7}, !- Name
-  {a46e096c-a715-4206-abeb-aae02e8e425b}, !- Source Object
-  3,                                      !- Outlet Port
-  {1241214d-24c6-4e15-b4d1-668cc6f02372}, !- Target Object
-  2;                                      !- Inlet Port
-
-OS:Connection,
-  {5190de43-9863-4822-90e0-873d2b417888}, !- Handle
-  {c8265a7c-c140-4365-a44d-bee437c322cd}, !- Name
-  {1241214d-24c6-4e15-b4d1-668cc6f02372}, !- Source Object
-  3,                                      !- Outlet Port
-  {85fa0dfe-9006-4b74-840f-e766d0f8b5c1}, !- Target Object
-  2;                                      !- Inlet Port
-
-OS:Connection,
-  {6d9b121e-7065-49f8-8039-e28913453bd6}, !- Handle
-  {f15ff688-c757-45ec-b29d-06a5ed52f7c4}, !- Name
-  {85fa0dfe-9006-4b74-840f-e766d0f8b5c1}, !- Source Object
-  3,                                      !- Outlet Port
-  {11bb579f-d2e0-46e4-8863-d1d7f6d536a5}, !- Target Object
-  2;                                      !- Inlet Port
-
-OS:Schedule:Constant,
-  {7e3966db-e00d-46a0-93ac-3118d90b3406}, !- Handle
-  dhw temp,                               !- Name
-  {cb94132a-e80e-427b-b20f-e3126d1e2ab0}, !- Schedule Type Limits Name
-  52.6666666666667;                       !- Value
-
-OS:SetpointManager:Scheduled,
-  {0c4380c5-728a-491b-bb03-35190a0b3e05}, !- Handle
-  Setpoint Manager Scheduled 1,           !- Name
-  Temperature,                            !- Control Variable
-  {7e3966db-e00d-46a0-93ac-3118d90b3406}, !- Schedule Name
-  {84b0678b-f444-4f41-b337-b1925bcf2a4a}; !- Setpoint Node or NodeList Name
-
-OS:ScheduleTypeLimits,
-  {cb94132a-e80e-427b-b20f-e3126d1e2ab0}, !- Handle
-  Temperature,                            !- Name
-  ,                                       !- Lower Limit Value
-  ,                                       !- Upper Limit Value
-  Continuous,                             !- Numeric Type
-  Temperature;                            !- Unit Type
-
-OS:WaterHeater:Mixed,
-  {da36be1e-06b5-4dfa-85d6-c45c4d77e436}, !- Handle
-  res wh,                                 !- Name
-  0.143845647790854,                      !- Tank Volume {m3}
-  {838e74b7-c37a-4394-8bcb-675f0e5351b3}, !- Setpoint Temperature Schedule Name
-  2,                                      !- Deadband Temperature Difference {deltaC}
-  99,                                     !- Maximum Temperature Limit {C}
-  Cycle,                                  !- Heater Control Type
-  11722.8428068889,                       !- Heater Maximum Capacity {W}
-  0,                                      !- Heater Minimum Capacity {W}
-  ,                                       !- Heater Ignition Minimum Flow Rate {m3/s}
-  ,                                       !- Heater Ignition Delay {s}
-  NaturalGas,                             !- Heater Fuel Type
-  0.773298241318794,                      !- Heater Thermal Efficiency
-  ,                                       !- Part Load Factor Curve Name
-  0,                                      !- Off Cycle Parasitic Fuel Consumption Rate {W}
-  Electricity,                            !- Off Cycle Parasitic Fuel Type
-  0,                                      !- Off Cycle Parasitic Heat Fraction to Tank
-  0,                                      !- On Cycle Parasitic Fuel Consumption Rate {W}
-  Electricity,                            !- On Cycle Parasitic Fuel Type
-  0,                                      !- On Cycle Parasitic Heat Fraction to Tank
-  ThermalZone,                            !- Ambient Temperature Indicator
-  ,                                       !- Ambient Temperature Schedule Name
-  {70d191a5-3e82-4654-a9e0-9cc7f4f6c492}, !- Ambient Temperature Thermal Zone Name
-  ,                                       !- Ambient Temperature Outdoor Air Node Name
-  4.15693173076374,                       !- Off Cycle Loss Coefficient to Ambient Temperature {W/K}
-  0.64,                                   !- Off Cycle Loss Fraction to Thermal Zone
-  4.15693173076374,                       !- On Cycle Loss Coefficient to Ambient Temperature {W/K}
-  1,                                      !- On Cycle Loss Fraction to Thermal Zone
-  ,                                       !- Peak Use Flow Rate {m3/s}
-  ,                                       !- Use Flow Rate Fraction Schedule Name
-  ,                                       !- Cold Water Supply Temperature Schedule Name
-  {d1d08a7b-2fa6-4db9-96aa-901e7e6c7d93}, !- Use Side Inlet Node Name
-  {0ccfb8a1-76f1-4d13-b8d4-054b774d588e}, !- Use Side Outlet Node Name
-  1,                                      !- Use Side Effectiveness
-  ,                                       !- Source Side Inlet Node Name
-  ,                                       !- Source Side Outlet Node Name
-  1,                                      !- Source Side Effectiveness
-  autosize,                               !- Use Side Design Flow Rate {m3/s}
-  autosize,                               !- Source Side Design Flow Rate {m3/s}
-  1.5,                                    !- Indirect Water Heating Recovery Time {hr}
-  IndirectHeatPrimarySetpoint,            !- Source Side Flow Control Mode
-  ,                                       !- Indirect Alternate Setpoint Temperature Schedule Name
-  res wh;                                 !- End-Use Subcategory
-
-OS:Schedule:Constant,
-  {838e74b7-c37a-4394-8bcb-675f0e5351b3}, !- Handle
-  WH Setpoint Temp,                       !- Name
-  {cb94132a-e80e-427b-b20f-e3126d1e2ab0}, !- Schedule Type Limits Name
-  52.6666666666667;                       !- Value
-
-OS:Node,
-  {921229f6-7f41-44fb-bfa5-849df4e1e3c0}, !- Handle
-  Node 13,                                !- Name
-  {1879001c-f110-4134-8844-df53f7fa5ccd}, !- Inlet Port
-  {d1d08a7b-2fa6-4db9-96aa-901e7e6c7d93}; !- Outlet Port
-
-OS:Connection,
-  {1879001c-f110-4134-8844-df53f7fa5ccd}, !- Handle
-  {886f8021-5419-4f26-874c-cd8e4ed340db}, !- Name
-  {11bb579f-d2e0-46e4-8863-d1d7f6d536a5}, !- Source Object
-  4,                                      !- Outlet Port
-  {921229f6-7f41-44fb-bfa5-849df4e1e3c0}, !- Target Object
-  2;                                      !- Inlet Port
-
-OS:Node,
-  {a760974b-f62a-4ecc-b4a2-b4171498d7ea}, !- Handle
-  Node 14,                                !- Name
-  {0ccfb8a1-76f1-4d13-b8d4-054b774d588e}, !- Inlet Port
-  {f62bcd18-07ff-41aa-930b-0216b10bd04c}; !- Outlet Port
-
-OS:Connection,
-  {d1d08a7b-2fa6-4db9-96aa-901e7e6c7d93}, !- Handle
-  {92c704e9-3a71-4da5-9c14-4c0e8bc75de8}, !- Name
-  {921229f6-7f41-44fb-bfa5-849df4e1e3c0}, !- Source Object
-  3,                                      !- Outlet Port
-  {da36be1e-06b5-4dfa-85d6-c45c4d77e436}, !- Target Object
-  31;                                     !- Inlet Port
-
-OS:Connection,
-  {0ccfb8a1-76f1-4d13-b8d4-054b774d588e}, !- Handle
-  {baaf7d0a-c524-4489-a570-b0b5fc09bf6e}, !- Name
-  {da36be1e-06b5-4dfa-85d6-c45c4d77e436}, !- Source Object
-  32,                                     !- Outlet Port
-  {a760974b-f62a-4ecc-b4a2-b4171498d7ea}, !- Target Object
-  2;                                      !- Inlet Port
-
-OS:Connection,
-  {f62bcd18-07ff-41aa-930b-0216b10bd04c}, !- Handle
-  {a330e601-9667-4910-b2d5-4fe77f7d0b7f}, !- Name
-  {a760974b-f62a-4ecc-b4a2-b4171498d7ea}, !- Source Object
-  3,                                      !- Outlet Port
-  {02496961-cbb1-42ab-a887-f994ecabef6e}, !- Target Object
-  4;                                      !- Inlet Port
-
-OS:Schedule:Constant,
-  {53c9ffa4-9b6c-46b2-9dae-f4e45ec5d1ad}, !- Handle
-  fixtures temperature schedule,          !- Name
-  {cb94132a-e80e-427b-b20f-e3126d1e2ab0}, !- Schedule Type Limits Name
-  43.3333333333333;                       !- Value
-
-OS:WaterUse:Connections,
-  {746115b1-fc2f-4c24-8dd6-86d40bfaae9a}, !- Handle
-  Water Use Connections 1,                !- Name
-  {e52fefa3-defe-4662-b1d9-b8d5a776e499}, !- Inlet Node Name
-  {3e7302c4-46ff-4114-9815-fb373ec4c407}, !- Outlet Node Name
-  ,                                       !- Supply Water Storage Tank Name
-  ,                                       !- Reclamation Water Storage Tank Name
-  ,                                       !- Hot Water Supply Temperature Schedule Name
-  ,                                       !- Cold Water Supply Temperature Schedule Name
-  ,                                       !- Drain Water Heat Exchanger Type
-  ,                                       !- Drain Water Heat Exchanger Destination
-  ,                                       !- Drain Water Heat Exchanger U-Factor Times Area {W/K}
-  {d0137e56-2203-4c14-aebc-e2612df099a9}, !- Water Use Equipment Name 1
-  {d891059c-7758-4728-ac05-04212ee0cb4b}, !- Water Use Equipment Name 2
-  {34579310-fc08-489b-924b-fc1e53322098}; !- Water Use Equipment Name 3
-
-OS:Node,
-  {9c5af5ca-b83b-411f-b623-827fed62e93c}, !- Handle
-  Node 15,                                !- Name
-  {3e7302c4-46ff-4114-9815-fb373ec4c407}, !- Inlet Port
-  {d6b71fe0-634d-4732-af61-c3c69c3f1cd2}; !- Outlet Port
-
-OS:Connection,
-  {e52fefa3-defe-4662-b1d9-b8d5a776e499}, !- Handle
-  {4d278f5f-5cb7-4709-9d4c-d2e2e9b60ab5}, !- Name
-  {ab01491e-59e9-4328-a901-b0762b6614cd}, !- Source Object
-  3,                                      !- Outlet Port
-  {746115b1-fc2f-4c24-8dd6-86d40bfaae9a}, !- Target Object
-  2;                                      !- Inlet Port
-
-OS:Connection,
-  {3e7302c4-46ff-4114-9815-fb373ec4c407}, !- Handle
-  {610a9249-bc41-45ec-916d-f34154b89ae8}, !- Name
-  {746115b1-fc2f-4c24-8dd6-86d40bfaae9a}, !- Source Object
-  3,                                      !- Outlet Port
-  {9c5af5ca-b83b-411f-b623-827fed62e93c}, !- Target Object
-  2;                                      !- Inlet Port
-
-OS:Connection,
-  {d6b71fe0-634d-4732-af61-c3c69c3f1cd2}, !- Handle
-  {0b7fe57e-b706-4251-a21e-5c6d9b0697aa}, !- Name
-  {9c5af5ca-b83b-411f-b623-827fed62e93c}, !- Source Object
-  3,                                      !- Outlet Port
-  {fffe4839-6780-4bff-bd76-4c62c5329d72}, !- Target Object
-  3;                                      !- Inlet Port
-
-OS:Schedule:File,
-  {ca3c3ad6-37f7-4151-b22f-bd1a18ecdb90}, !- Handle
-  showers,                                !- Name
-  {ae96de19-7ed0-4414-808b-5f7a5c76fd03}, !- Schedule Type Limits Name
-  {ce9b88c1-a3cb-4efb-bada-a3208c5f65a7}, !- External File Name
-  12,                                     !- Column Number
-  1,                                      !- Rows to Skip at Top
-  8760,                                   !- Number of Hours of Data
-  ,                                       !- Column Separator
-  ,                                       !- Interpolate to Timestep
-  60;                                     !- Minutes per Item
-
-OS:WaterUse:Equipment:Definition,
-  {ac7b248e-f146-4625-ba7b-8d12d3716d34}, !- Handle
-  res shower,                             !- Name
-  res shower,                             !- End-Use Subcategory
-  0.0177023693355983,                     !- Peak Flow Rate {m3/s}
-  {53c9ffa4-9b6c-46b2-9dae-f4e45ec5d1ad}; !- Target Temperature Schedule Name
-
-OS:WaterUse:Equipment,
-  {d0137e56-2203-4c14-aebc-e2612df099a9}, !- Handle
-  res shower,                             !- Name
-  {ac7b248e-f146-4625-ba7b-8d12d3716d34}, !- Water Use Equipment Definition Name
-  {94171989-e68d-4a3b-93e9-c0ff8e87a136}, !- Space Name
-  {ca3c3ad6-37f7-4151-b22f-bd1a18ecdb90}; !- Flow Rate Fraction Schedule Name
-
-OS:Schedule:Constant,
-  {e0b20f78-8e3e-43b3-aa46-dde5143a8634}, !- Handle
-  Always On Discrete,                     !- Name
-  {109c90c1-e02c-48a0-bab9-2e30035bd26c}, !- Schedule Type Limits Name
-  1;                                      !- Value
-
-OS:ScheduleTypeLimits,
-  {109c90c1-e02c-48a0-bab9-2e30035bd26c}, !- Handle
-  OnOff,                                  !- Name
-  0,                                      !- Lower Limit Value
-  1,                                      !- Upper Limit Value
-  Discrete,                               !- Numeric Type
-  Availability;                           !- Unit Type
-
-OS:OtherEquipment:Definition,
-  {7d174778-87e9-475c-bcc4-cc59840e06e7}, !- Handle
-  res shower,                             !- Name
-  EquipmentLevel,                         !- Design Level Calculation Method
-  509071.539622603,                       !- Design Level {W}
-  ,                                       !- Watts per Space Floor Area {W/m2}
-  ,                                       !- Watts per Person {W/Person}
-  0.487198122707029,                      !- Fraction Latent
-  0,                                      !- Fraction Radiant
-  0;                                      !- Fraction Lost
-
-OS:OtherEquipment,
-  {417bf36c-9844-421e-b6a8-55fa2a5a14fc}, !- Handle
-  res shower,                             !- Name
-  {7d174778-87e9-475c-bcc4-cc59840e06e7}, !- Other Equipment Definition Name
-  {94171989-e68d-4a3b-93e9-c0ff8e87a136}, !- Space or SpaceType Name
-  {ca3c3ad6-37f7-4151-b22f-bd1a18ecdb90}, !- Schedule Name
-  ,                                       !- Multiplier
-  ,                                       !- Fuel Type
-  General;                                !- End-Use Subcategory
-
-OS:Schedule:File,
-  {88558b7a-3ca4-49dc-8391-46f4047d8898}, !- Handle
-  sinks,                                  !- Name
-  {ae96de19-7ed0-4414-808b-5f7a5c76fd03}, !- Schedule Type Limits Name
-  {ce9b88c1-a3cb-4efb-bada-a3208c5f65a7}, !- External File Name
-  13,                                     !- Column Number
-  1,                                      !- Rows to Skip at Top
-  8760,                                   !- Number of Hours of Data
-  ,                                       !- Column Separator
-  ,                                       !- Interpolate to Timestep
-  60;                                     !- Minutes per Item
-
-OS:WaterUse:Equipment:Definition,
-  {a03ddb37-524f-4298-96e2-bf1182ebc011}, !- Handle
-  res sink,                               !- Name
-  res sink,                               !- End-Use Subcategory
-  0.0157994914495058,                     !- Peak Flow Rate {m3/s}
-  {53c9ffa4-9b6c-46b2-9dae-f4e45ec5d1ad}; !- Target Temperature Schedule Name
-
-OS:WaterUse:Equipment,
-  {d891059c-7758-4728-ac05-04212ee0cb4b}, !- Handle
-  res sink,                               !- Name
-  {a03ddb37-524f-4298-96e2-bf1182ebc011}, !- Water Use Equipment Definition Name
-  {94171989-e68d-4a3b-93e9-c0ff8e87a136}, !- Space Name
-  {88558b7a-3ca4-49dc-8391-46f4047d8898}; !- Flow Rate Fraction Schedule Name
-
-OS:OtherEquipment:Definition,
-  {eaed7c7b-532c-4159-b121-24c5d633cb7c}, !- Handle
-  res sink,                               !- Name
-  EquipmentLevel,                         !- Design Level Calculation Method
-  158655.955045423,                       !- Design Level {W}
-  ,                                       !- Watts per Space Floor Area {W/m2}
-  ,                                       !- Watts per Person {W/Person}
-  0.312225011498839,                      !- Fraction Latent
-  0,                                      !- Fraction Radiant
-  0;                                      !- Fraction Lost
-
-OS:OtherEquipment,
-  {d8a2cf59-63b3-4799-b5ef-9cc2ccaec8d1}, !- Handle
-  res sink,                               !- Name
-  {eaed7c7b-532c-4159-b121-24c5d633cb7c}, !- Other Equipment Definition Name
-  {94171989-e68d-4a3b-93e9-c0ff8e87a136}, !- Space or SpaceType Name
-  {88558b7a-3ca4-49dc-8391-46f4047d8898}, !- Schedule Name
-  ,                                       !- Multiplier
-  ,                                       !- Fuel Type
-  General;                                !- End-Use Subcategory
-
-OS:Schedule:File,
-  {5a38c9b3-5edc-411f-a831-740409dba620}, !- Handle
-  baths,                                  !- Name
-  {ae96de19-7ed0-4414-808b-5f7a5c76fd03}, !- Schedule Type Limits Name
-  {ce9b88c1-a3cb-4efb-bada-a3208c5f65a7}, !- External File Name
-  11,                                     !- Column Number
-  1,                                      !- Rows to Skip at Top
-  8760,                                   !- Number of Hours of Data
-  ,                                       !- Column Separator
-  ,                                       !- Interpolate to Timestep
-  60;                                     !- Minutes per Item
-
-OS:WaterUse:Equipment:Definition,
-  {367c36c3-a0fe-4522-b1f3-577e810d9bfe}, !- Handle
-  res bath,                               !- Name
-  res bath,                               !- End-Use Subcategory
-  0.00443378935905267,                    !- Peak Flow Rate {m3/s}
-  {53c9ffa4-9b6c-46b2-9dae-f4e45ec5d1ad}; !- Target Temperature Schedule Name
-
-OS:WaterUse:Equipment,
-  {34579310-fc08-489b-924b-fc1e53322098}, !- Handle
-  res bath,                               !- Name
-  {367c36c3-a0fe-4522-b1f3-577e810d9bfe}, !- Water Use Equipment Definition Name
-  {94171989-e68d-4a3b-93e9-c0ff8e87a136}, !- Space Name
-  {5a38c9b3-5edc-411f-a831-740409dba620}; !- Flow Rate Fraction Schedule Name
-
-OS:OtherEquipment:Definition,
-  {200085bc-2d27-45da-ae17-80a30339aff6}, !- Handle
-  res bath,                               !- Name
-  EquipmentLevel,                         !- Design Level Calculation Method
-  65402.5457061613,                       !- Design Level {W}
-  ,                                       !- Watts per Space Floor Area {W/m2}
-  ,                                       !- Watts per Person {W/Person}
-  0,                                      !- Fraction Latent
-  0,                                      !- Fraction Radiant
-  0;                                      !- Fraction Lost
-
-OS:OtherEquipment,
-  {758a9ca2-9e61-4b43-95b7-df9ae92468e0}, !- Handle
-  res bath,                               !- Name
-  {200085bc-2d27-45da-ae17-80a30339aff6}, !- Other Equipment Definition Name
-  {94171989-e68d-4a3b-93e9-c0ff8e87a136}, !- Space or SpaceType Name
-  {5a38c9b3-5edc-411f-a831-740409dba620}, !- Schedule Name
-  ,                                       !- Multiplier
-  ,                                       !- Fuel Type
-  General;                                !- End-Use Subcategory
-=======
   {a611fb86-242c-4b4d-9fbb-703f7b75a45b}, !- Handle
   Zone HVAC Equipment List 4,             !- Name
   {8de7a1f0-4a3d-4217-ae5c-2567def538c4}; !- Thermal Zone
@@ -3620,4 +2254,3 @@
   24,                                     !- Hour 1
   0,                                      !- Minute 1
   1;                                      !- Value Until Time 1
->>>>>>> 30cb9182
