!- NOTE: Auto-generated from /test/osw_files/MF_8units_1story_SL_Denver_Windows_Doors.osw

OS:Version,
<<<<<<< HEAD
  {346b3814-5f8f-4fe4-83f8-ae6024c688b7}, !- Handle
  2.9.0;                                  !- Version Identifier

OS:SimulationControl,
  {befa8551-4f07-40bc-8a4b-0cd89e0e57b3}, !- Handle
=======
  {40ec9fff-cb66-4b2d-bd82-793d0cd732ef}, !- Handle
  2.9.0;                                  !- Version Identifier

OS:SimulationControl,
  {10cbca8e-b95e-457e-9ed9-4b3e5c2296f9}, !- Handle
>>>>>>> 0d6078c2
  ,                                       !- Do Zone Sizing Calculation
  ,                                       !- Do System Sizing Calculation
  ,                                       !- Do Plant Sizing Calculation
  No;                                     !- Run Simulation for Sizing Periods

OS:Timestep,
<<<<<<< HEAD
  {c1c0a838-a731-4aa1-809d-aefdea9cbbf1}, !- Handle
  6;                                      !- Number of Timesteps per Hour

OS:ShadowCalculation,
  {0f7f6a52-ba9f-4b55-a3ad-0ae315c5e015}, !- Handle
=======
  {1c0c7774-a96c-4307-a944-9a0950824463}, !- Handle
  6;                                      !- Number of Timesteps per Hour

OS:ShadowCalculation,
  {91d2db7f-4685-4b0a-93fa-3bb6b79ec3fa}, !- Handle
>>>>>>> 0d6078c2
  20,                                     !- Calculation Frequency
  200;                                    !- Maximum Figures in Shadow Overlap Calculations

OS:SurfaceConvectionAlgorithm:Outside,
<<<<<<< HEAD
  {4772179b-c495-442d-8072-5060658fb379}, !- Handle
  DOE-2;                                  !- Algorithm

OS:SurfaceConvectionAlgorithm:Inside,
  {651d73b2-082e-4977-9afd-3498f41990b1}, !- Handle
  TARP;                                   !- Algorithm

OS:ZoneCapacitanceMultiplier:ResearchSpecial,
  {0cfaa17f-a225-473f-bead-8020050db58f}, !- Handle
=======
  {ffea55d3-1773-4a3f-b08f-7163fd004e95}, !- Handle
  DOE-2;                                  !- Algorithm

OS:SurfaceConvectionAlgorithm:Inside,
  {d748d52e-ff5b-488d-9333-5a8f305fd544}, !- Handle
  TARP;                                   !- Algorithm

OS:ZoneCapacitanceMultiplier:ResearchSpecial,
  {57bd983d-66af-420b-b014-d0edde74ccb6}, !- Handle
>>>>>>> 0d6078c2
  ,                                       !- Temperature Capacity Multiplier
  15,                                     !- Humidity Capacity Multiplier
  ;                                       !- Carbon Dioxide Capacity Multiplier

OS:RunPeriod,
<<<<<<< HEAD
  {b4231cd4-2aaf-4b62-a05e-6aaa7d254165}, !- Handle
=======
  {485b3d6d-e672-414a-8bde-e49fb20bc27a}, !- Handle
>>>>>>> 0d6078c2
  Run Period 1,                           !- Name
  1,                                      !- Begin Month
  1,                                      !- Begin Day of Month
  12,                                     !- End Month
  31,                                     !- End Day of Month
  ,                                       !- Use Weather File Holidays and Special Days
  ,                                       !- Use Weather File Daylight Saving Period
  ,                                       !- Apply Weekend Holiday Rule
  ,                                       !- Use Weather File Rain Indicators
  ,                                       !- Use Weather File Snow Indicators
  ;                                       !- Number of Times Runperiod to be Repeated

OS:YearDescription,
<<<<<<< HEAD
  {8fce9dbd-9f93-4fe8-bf49-8fae878dc434}, !- Handle
=======
  {5f92cb73-ad89-4292-8f03-e7502bd479a5}, !- Handle
>>>>>>> 0d6078c2
  2007,                                   !- Calendar Year
  ,                                       !- Day of Week for Start Day
  ;                                       !- Is Leap Year

OS:WeatherFile,
<<<<<<< HEAD
  {964ffd09-957e-4198-896c-99dce22e3617}, !- Handle
=======
  {9a42fda8-9788-45a6-b755-582da1ee283a}, !- Handle
>>>>>>> 0d6078c2
  Denver Intl Ap,                         !- City
  CO,                                     !- State Province Region
  USA,                                    !- Country
  TMY3,                                   !- Data Source
  725650,                                 !- WMO Number
  39.83,                                  !- Latitude {deg}
  -104.65,                                !- Longitude {deg}
  -7,                                     !- Time Zone {hr}
  1650,                                   !- Elevation {m}
  file:../weather/USA_CO_Denver.Intl.AP.725650_TMY3.epw, !- Url
  E23378AA;                               !- Checksum

OS:AdditionalProperties,
<<<<<<< HEAD
  {c8c3769e-6048-4fc7-a6c5-36d04ab3d5f0}, !- Handle
  {964ffd09-957e-4198-896c-99dce22e3617}, !- Object Name
=======
  {3296f2bb-c1bb-4e8a-8a2d-cb0686d61692}, !- Handle
  {9a42fda8-9788-45a6-b755-582da1ee283a}, !- Object Name
>>>>>>> 0d6078c2
  EPWHeaderCity,                          !- Feature Name 1
  String,                                 !- Feature Data Type 1
  Denver Intl Ap,                         !- Feature Value 1
  EPWHeaderState,                         !- Feature Name 2
  String,                                 !- Feature Data Type 2
  CO,                                     !- Feature Value 2
  EPWHeaderCountry,                       !- Feature Name 3
  String,                                 !- Feature Data Type 3
  USA,                                    !- Feature Value 3
  EPWHeaderDataSource,                    !- Feature Name 4
  String,                                 !- Feature Data Type 4
  TMY3,                                   !- Feature Value 4
  EPWHeaderStation,                       !- Feature Name 5
  String,                                 !- Feature Data Type 5
  725650,                                 !- Feature Value 5
  EPWHeaderLatitude,                      !- Feature Name 6
  Double,                                 !- Feature Data Type 6
  39.829999999999998,                     !- Feature Value 6
  EPWHeaderLongitude,                     !- Feature Name 7
  Double,                                 !- Feature Data Type 7
  -104.65000000000001,                    !- Feature Value 7
  EPWHeaderTimezone,                      !- Feature Name 8
  Double,                                 !- Feature Data Type 8
  -7,                                     !- Feature Value 8
  EPWHeaderAltitude,                      !- Feature Name 9
  Double,                                 !- Feature Data Type 9
  5413.3858267716532,                     !- Feature Value 9
  EPWHeaderLocalPressure,                 !- Feature Name 10
  Double,                                 !- Feature Data Type 10
  0.81937567683596546,                    !- Feature Value 10
  EPWHeaderRecordsPerHour,                !- Feature Name 11
  Double,                                 !- Feature Data Type 11
  0,                                      !- Feature Value 11
  EPWDataAnnualAvgDrybulb,                !- Feature Name 12
  Double,                                 !- Feature Data Type 12
  51.575616438356228,                     !- Feature Value 12
  EPWDataAnnualMinDrybulb,                !- Feature Name 13
  Double,                                 !- Feature Data Type 13
  -2.9200000000000017,                    !- Feature Value 13
  EPWDataAnnualMaxDrybulb,                !- Feature Name 14
  Double,                                 !- Feature Data Type 14
  104,                                    !- Feature Value 14
  EPWDataCDD50F,                          !- Feature Name 15
  Double,                                 !- Feature Data Type 15
  3072.2925000000005,                     !- Feature Value 15
  EPWDataCDD65F,                          !- Feature Name 16
  Double,                                 !- Feature Data Type 16
  883.62000000000035,                     !- Feature Value 16
  EPWDataHDD50F,                          !- Feature Name 17
  Double,                                 !- Feature Data Type 17
  2497.1925000000001,                     !- Feature Value 17
  EPWDataHDD65F,                          !- Feature Name 18
  Double,                                 !- Feature Data Type 18
  5783.5200000000013,                     !- Feature Value 18
  EPWDataAnnualAvgWindspeed,              !- Feature Name 19
  Double,                                 !- Feature Data Type 19
  3.9165296803649667,                     !- Feature Value 19
  EPWDataMonthlyAvgDrybulbs,              !- Feature Name 20
  String,                                 !- Feature Data Type 20
  33.4191935483871&#4431.90142857142857&#4443.02620967741937&#4442.48624999999999&#4459.877741935483854&#4473.57574999999997&#4472.07975806451608&#4472.70008064516134&#4466.49200000000006&#4450.079112903225806&#4437.218250000000005&#4434.582177419354835, !- Feature Value 20
  EPWDataGroundMonthlyTemps,              !- Feature Name 21
  String,                                 !- Feature Data Type 21
  44.08306285945173&#4440.89570904991865&#4440.64045432632048&#4442.153016571250646&#4448.225111118704206&#4454.268919273837525&#4459.508577937551024&#4462.82777283423508&#4463.10975667174995&#4460.41014950381947&#4455.304105212311526&#4449.445696474514364, !- Feature Value 21
  EPWDataWSF,                             !- Feature Name 22
  Double,                                 !- Feature Data Type 22
  0.58999999999999997,                    !- Feature Value 22
  EPWDataMonthlyAvgDailyHighDrybulbs,     !- Feature Name 23
  String,                                 !- Feature Data Type 23
  47.41032258064516&#4446.58642857142857&#4455.15032258064517&#4453.708&#4472.80193548387098&#4488.67600000000002&#4486.1858064516129&#4485.87225806451613&#4482.082&#4463.18064516129033&#4448.73400000000001&#4448.87935483870968, !- Feature Value 23
  EPWDataMonthlyAvgDailyLowDrybulbs,      !- Feature Name 24
  String,                                 !- Feature Data Type 24
  19.347741935483874&#4419.856428571428573&#4430.316129032258065&#4431.112&#4447.41612903225806&#4457.901999999999994&#4459.063870967741934&#4460.956774193548384&#4452.352000000000004&#4438.41612903225806&#4427.002000000000002&#4423.02903225806451, !- Feature Value 24
  EPWDesignHeatingDrybulb,                !- Feature Name 25
  Double,                                 !- Feature Data Type 25
  12.02,                                  !- Feature Value 25
  EPWDesignHeatingWindspeed,              !- Feature Name 26
  Double,                                 !- Feature Data Type 26
  2.8062500000000004,                     !- Feature Value 26
  EPWDesignCoolingDrybulb,                !- Feature Name 27
  Double,                                 !- Feature Data Type 27
  91.939999999999998,                     !- Feature Value 27
  EPWDesignCoolingWetbulb,                !- Feature Name 28
  Double,                                 !- Feature Data Type 28
  59.95131430195849,                      !- Feature Value 28
  EPWDesignCoolingHumidityRatio,          !- Feature Name 29
  Double,                                 !- Feature Data Type 29
  0.0059161086834698092,                  !- Feature Value 29
  EPWDesignCoolingWindspeed,              !- Feature Name 30
  Double,                                 !- Feature Data Type 30
  3.7999999999999989,                     !- Feature Value 30
  EPWDesignDailyTemperatureRange,         !- Feature Name 31
  Double,                                 !- Feature Data Type 31
  24.915483870967748,                     !- Feature Value 31
  EPWDesignDehumidDrybulb,                !- Feature Name 32
  Double,                                 !- Feature Data Type 32
  67.996785714285721,                     !- Feature Value 32
  EPWDesignDehumidHumidityRatio,          !- Feature Name 33
  Double,                                 !- Feature Data Type 33
  0.012133744170488724,                   !- Feature Value 33
  EPWDesignCoolingDirectNormal,           !- Feature Name 34
  Double,                                 !- Feature Data Type 34
  985,                                    !- Feature Value 34
  EPWDesignCoolingDiffuseHorizontal,      !- Feature Name 35
  Double,                                 !- Feature Data Type 35
  84;                                     !- Feature Value 35

OS:Site,
<<<<<<< HEAD
  {49c6637b-e132-4c7e-a1e7-9893f806a90b}, !- Handle
=======
  {502b72e1-21ef-4c15-8885-e159d4977a15}, !- Handle
>>>>>>> 0d6078c2
  Denver Intl Ap_CO_USA,                  !- Name
  39.83,                                  !- Latitude {deg}
  -104.65,                                !- Longitude {deg}
  -7,                                     !- Time Zone {hr}
  1650,                                   !- Elevation {m}
  ;                                       !- Terrain

OS:ClimateZones,
<<<<<<< HEAD
  {bce99262-10fb-4b9f-866a-cbb60e9a9e67}, !- Handle
=======
  {97a54ed9-0f0f-4781-b061-11e1ba3d15be}, !- Handle
>>>>>>> 0d6078c2
  ,                                       !- Active Institution
  ,                                       !- Active Year
  ,                                       !- Climate Zone Institution Name 1
  ,                                       !- Climate Zone Document Name 1
  ,                                       !- Climate Zone Document Year 1
  ,                                       !- Climate Zone Value 1
  Building America,                       !- Climate Zone Institution Name 2
  ,                                       !- Climate Zone Document Name 2
  0,                                      !- Climate Zone Document Year 2
  Cold;                                   !- Climate Zone Value 2

OS:Site:WaterMainsTemperature,
<<<<<<< HEAD
  {d52da049-437e-4477-926b-cd203982cf6a}, !- Handle
=======
  {a7cfa945-6e0a-4ed4-ba08-84faf1ef8671}, !- Handle
>>>>>>> 0d6078c2
  Correlation,                            !- Calculation Method
  ,                                       !- Temperature Schedule Name
  10.8753424657535,                       !- Annual Average Outdoor Air Temperature {C}
  23.1524007936508;                       !- Maximum Difference In Monthly Average Outdoor Air Temperatures {deltaC}

OS:RunPeriodControl:DaylightSavingTime,
<<<<<<< HEAD
  {bc26ab14-9cef-4283-a55c-cabc786a2f46}, !- Handle
=======
  {03b97cfa-b7fd-40d4-9215-b849c14ca49c}, !- Handle
>>>>>>> 0d6078c2
  4/7,                                    !- Start Date
  10/26;                                  !- End Date

OS:Site:GroundTemperature:Deep,
<<<<<<< HEAD
  {4d84a9f9-6b61-4e4f-bd6c-4b3c15096cc1}, !- Handle
=======
  {ef7c011d-303e-4e25-9e63-9501dc4e0684}, !- Handle
>>>>>>> 0d6078c2
  10.8753424657535,                       !- January Deep Ground Temperature {C}
  10.8753424657535,                       !- February Deep Ground Temperature {C}
  10.8753424657535,                       !- March Deep Ground Temperature {C}
  10.8753424657535,                       !- April Deep Ground Temperature {C}
  10.8753424657535,                       !- May Deep Ground Temperature {C}
  10.8753424657535,                       !- June Deep Ground Temperature {C}
  10.8753424657535,                       !- July Deep Ground Temperature {C}
  10.8753424657535,                       !- August Deep Ground Temperature {C}
  10.8753424657535,                       !- September Deep Ground Temperature {C}
  10.8753424657535,                       !- October Deep Ground Temperature {C}
  10.8753424657535,                       !- November Deep Ground Temperature {C}
  10.8753424657535;                       !- December Deep Ground Temperature {C}

OS:Building,
<<<<<<< HEAD
  {b8c72e17-fcc2-48dc-9a70-ac511e34f621}, !- Handle
=======
  {dd4bc9a1-9848-4118-a82a-23f2350dfcb7}, !- Handle
>>>>>>> 0d6078c2
  Building 1,                             !- Name
  ,                                       !- Building Sector Type
  0,                                      !- North Axis {deg}
  ,                                       !- Nominal Floor to Floor Height {m}
  ,                                       !- Space Type Name
  ,                                       !- Default Construction Set Name
  ,                                       !- Default Schedule Set Name
  1,                                      !- Standards Number of Stories
  1,                                      !- Standards Number of Above Ground Stories
  ,                                       !- Standards Template
  multifamily,                            !- Standards Building Type
  8;                                      !- Standards Number of Living Units

OS:AdditionalProperties,
<<<<<<< HEAD
  {e8f23efe-da6e-49fd-998a-fbfd69b5c3a3}, !- Handle
  {b8c72e17-fcc2-48dc-9a70-ac511e34f621}, !- Object Name
  num_units,                              !- Feature Name 1
=======
  {3e536f9a-6762-4764-8200-699c065a3a43}, !- Handle
  {dd4bc9a1-9848-4118-a82a-23f2350dfcb7}, !- Object Name
  Total Units Represented,                !- Feature Name 1
>>>>>>> 0d6078c2
  Integer,                                !- Feature Data Type 1
  8,                                      !- Feature Value 1
  has_rear_units,                         !- Feature Name 2
  Boolean,                                !- Feature Data Type 2
  true,                                   !- Feature Value 2
  num_floors,                             !- Feature Name 3
  Integer,                                !- Feature Data Type 3
  1,                                      !- Feature Value 3
  horz_location,                          !- Feature Name 4
  String,                                 !- Feature Data Type 4
  Left,                                   !- Feature Value 4
  level,                                  !- Feature Name 5
  String,                                 !- Feature Data Type 5
  Bottom,                                 !- Feature Value 5
  found_type,                             !- Feature Name 6
  String,                                 !- Feature Data Type 6
  slab,                                   !- Feature Value 6
  corridor_width,                         !- Feature Name 7
  Double,                                 !- Feature Data Type 7
  3.048,                                  !- Feature Value 7
  corridor_position,                      !- Feature Name 8
  String,                                 !- Feature Data Type 8
  Double-Loaded Interior;                 !- Feature Value 8

OS:ThermalZone,
<<<<<<< HEAD
  {750573b0-f61b-4eb7-8069-77cfcfa1cc83}, !- Handle
=======
  {07b0d36d-b6d3-4205-afb6-17383861ab28}, !- Handle
>>>>>>> 0d6078c2
  living zone,                            !- Name
  ,                                       !- Multiplier
  ,                                       !- Ceiling Height {m}
  ,                                       !- Volume {m3}
  ,                                       !- Floor Area {m2}
  ,                                       !- Zone Inside Convection Algorithm
  ,                                       !- Zone Outside Convection Algorithm
  ,                                       !- Zone Conditioning Equipment List Name
<<<<<<< HEAD
  {ed5d7dad-661f-40ec-b251-1c413420e415}, !- Zone Air Inlet Port List
  {e09fcc42-4df6-4f1b-a6eb-9bca3e8e23d3}, !- Zone Air Exhaust Port List
  {6fe8d6ce-a131-40e8-a011-c4c1bbf690e6}, !- Zone Air Node Name
  {700febca-6d36-40b6-bf16-0102d8abff87}, !- Zone Return Air Port List
=======
  {60f06d93-f89f-4f93-ba75-e9577a54c97b}, !- Zone Air Inlet Port List
  {abc8588a-68ad-4b88-a237-6ae8ca70b4ea}, !- Zone Air Exhaust Port List
  {597aa31d-a1b8-48e1-844e-8420ed2f1ea7}, !- Zone Air Node Name
  {03fc70b1-be03-4205-9bb2-ae640f757313}, !- Zone Return Air Port List
>>>>>>> 0d6078c2
  ,                                       !- Primary Daylighting Control Name
  ,                                       !- Fraction of Zone Controlled by Primary Daylighting Control
  ,                                       !- Secondary Daylighting Control Name
  ,                                       !- Fraction of Zone Controlled by Secondary Daylighting Control
  ,                                       !- Illuminance Map Name
  ,                                       !- Group Rendering Name
  ,                                       !- Thermostat Name
  No;                                     !- Use Ideal Air Loads

OS:Node,
<<<<<<< HEAD
  {ff8335f7-099f-465f-847e-86e72158c998}, !- Handle
  Node 1,                                 !- Name
  {6fe8d6ce-a131-40e8-a011-c4c1bbf690e6}, !- Inlet Port
  ;                                       !- Outlet Port

OS:Connection,
  {6fe8d6ce-a131-40e8-a011-c4c1bbf690e6}, !- Handle
  {498206a2-cb73-4f3e-8532-73958fdfd537}, !- Name
  {750573b0-f61b-4eb7-8069-77cfcfa1cc83}, !- Source Object
  11,                                     !- Outlet Port
  {ff8335f7-099f-465f-847e-86e72158c998}, !- Target Object
  2;                                      !- Inlet Port

OS:PortList,
  {ed5d7dad-661f-40ec-b251-1c413420e415}, !- Handle
  {5af4e6ad-f158-4924-9926-4fa2ca101f1f}, !- Name
  {750573b0-f61b-4eb7-8069-77cfcfa1cc83}; !- HVAC Component

OS:PortList,
  {e09fcc42-4df6-4f1b-a6eb-9bca3e8e23d3}, !- Handle
  {5abae08e-53d8-4df3-887b-5dbf9b8bd5a0}, !- Name
  {750573b0-f61b-4eb7-8069-77cfcfa1cc83}; !- HVAC Component

OS:PortList,
  {700febca-6d36-40b6-bf16-0102d8abff87}, !- Handle
  {5d03c2f9-b33e-463d-bfb1-12c6eec5a406}, !- Name
  {750573b0-f61b-4eb7-8069-77cfcfa1cc83}; !- HVAC Component

OS:Sizing:Zone,
  {ef8195b6-c009-43e9-84f0-30375ee6202b}, !- Handle
  {750573b0-f61b-4eb7-8069-77cfcfa1cc83}, !- Zone or ZoneList Name
=======
  {7864a2c3-6280-4c62-85b9-2f72dd52c1e5}, !- Handle
  Node 1,                                 !- Name
  {597aa31d-a1b8-48e1-844e-8420ed2f1ea7}, !- Inlet Port
  ;                                       !- Outlet Port

OS:Connection,
  {597aa31d-a1b8-48e1-844e-8420ed2f1ea7}, !- Handle
  {5075b41b-2645-43f7-ac80-c9c7096a1d65}, !- Name
  {07b0d36d-b6d3-4205-afb6-17383861ab28}, !- Source Object
  11,                                     !- Outlet Port
  {7864a2c3-6280-4c62-85b9-2f72dd52c1e5}, !- Target Object
  2;                                      !- Inlet Port

OS:PortList,
  {60f06d93-f89f-4f93-ba75-e9577a54c97b}, !- Handle
  {57c4e0f5-8e51-4c02-9657-3d7d8fbba8d5}, !- Name
  {07b0d36d-b6d3-4205-afb6-17383861ab28}; !- HVAC Component

OS:PortList,
  {abc8588a-68ad-4b88-a237-6ae8ca70b4ea}, !- Handle
  {18501151-dd22-4eab-8006-98bd54d618f0}, !- Name
  {07b0d36d-b6d3-4205-afb6-17383861ab28}; !- HVAC Component

OS:PortList,
  {03fc70b1-be03-4205-9bb2-ae640f757313}, !- Handle
  {6c7a84e1-0e04-42f3-b5db-90390fa05210}, !- Name
  {07b0d36d-b6d3-4205-afb6-17383861ab28}; !- HVAC Component

OS:Sizing:Zone,
  {71da4330-b545-40a6-b76e-65bfef70e93f}, !- Handle
  {07b0d36d-b6d3-4205-afb6-17383861ab28}, !- Zone or ZoneList Name
>>>>>>> 0d6078c2
  SupplyAirTemperature,                   !- Zone Cooling Design Supply Air Temperature Input Method
  14,                                     !- Zone Cooling Design Supply Air Temperature {C}
  11.11,                                  !- Zone Cooling Design Supply Air Temperature Difference {deltaC}
  SupplyAirTemperature,                   !- Zone Heating Design Supply Air Temperature Input Method
  40,                                     !- Zone Heating Design Supply Air Temperature {C}
  11.11,                                  !- Zone Heating Design Supply Air Temperature Difference {deltaC}
  0.0085,                                 !- Zone Cooling Design Supply Air Humidity Ratio {kg-H2O/kg-air}
  0.008,                                  !- Zone Heating Design Supply Air Humidity Ratio {kg-H2O/kg-air}
  ,                                       !- Zone Heating Sizing Factor
  ,                                       !- Zone Cooling Sizing Factor
  DesignDay,                              !- Cooling Design Air Flow Method
  ,                                       !- Cooling Design Air Flow Rate {m3/s}
  ,                                       !- Cooling Minimum Air Flow per Zone Floor Area {m3/s-m2}
  ,                                       !- Cooling Minimum Air Flow {m3/s}
  ,                                       !- Cooling Minimum Air Flow Fraction
  DesignDay,                              !- Heating Design Air Flow Method
  ,                                       !- Heating Design Air Flow Rate {m3/s}
  ,                                       !- Heating Maximum Air Flow per Zone Floor Area {m3/s-m2}
  ,                                       !- Heating Maximum Air Flow {m3/s}
  ,                                       !- Heating Maximum Air Flow Fraction
  ,                                       !- Design Zone Air Distribution Effectiveness in Cooling Mode
  ,                                       !- Design Zone Air Distribution Effectiveness in Heating Mode
  No,                                     !- Account for Dedicated Outdoor Air System
  NeutralSupplyAir,                       !- Dedicated Outdoor Air System Control Strategy
  autosize,                               !- Dedicated Outdoor Air Low Setpoint Temperature for Design {C}
  autosize;                               !- Dedicated Outdoor Air High Setpoint Temperature for Design {C}

OS:ZoneHVAC:EquipmentList,
<<<<<<< HEAD
  {6a942e8d-867e-4ece-a842-88f0e2468b24}, !- Handle
  Zone HVAC Equipment List 1,             !- Name
  {750573b0-f61b-4eb7-8069-77cfcfa1cc83}; !- Thermal Zone

OS:Space,
  {2075e9b3-96fa-4a33-981e-404dc5970134}, !- Handle
  living space,                           !- Name
  {3f0d805b-8e78-43cf-ae6f-c5cc6014dd18}, !- Space Type Name
=======
  {3edadfc9-56a1-463f-8158-5fc247a449c4}, !- Handle
  Zone HVAC Equipment List 1,             !- Name
  {07b0d36d-b6d3-4205-afb6-17383861ab28}; !- Thermal Zone

OS:Space,
  {7705165d-1cd5-4e2b-81bb-37eed82191d7}, !- Handle
  living space,                           !- Name
  {38610c07-4679-42bb-a291-a4468f8ce7cf}, !- Space Type Name
>>>>>>> 0d6078c2
  ,                                       !- Default Construction Set Name
  ,                                       !- Default Schedule Set Name
  ,                                       !- Direction of Relative North {deg}
  ,                                       !- X Origin {m}
  ,                                       !- Y Origin {m}
  ,                                       !- Z Origin {m}
  ,                                       !- Building Story Name
<<<<<<< HEAD
  {750573b0-f61b-4eb7-8069-77cfcfa1cc83}, !- Thermal Zone Name
  ,                                       !- Part of Total Floor Area
  ,                                       !- Design Specification Outdoor Air Object Name
  {4b3d39a8-f60c-4d5e-b983-5d5725983168}; !- Building Unit Name

OS:Surface,
  {d3958aed-bb44-424e-a562-f43ad91658fb}, !- Handle
  Surface 1,                              !- Name
  Floor,                                  !- Surface Type
  ,                                       !- Construction Name
  {2075e9b3-96fa-4a33-981e-404dc5970134}, !- Space Name
=======
  {07b0d36d-b6d3-4205-afb6-17383861ab28}, !- Thermal Zone Name
  ,                                       !- Part of Total Floor Area
  ,                                       !- Design Specification Outdoor Air Object Name
  {6b6f12ed-1d9a-4bac-ac4e-41f1f17072c3}; !- Building Unit Name

OS:Surface,
  {6c949718-ff86-42af-aeff-2aeff3830564}, !- Handle
  Surface 1,                              !- Name
  Floor,                                  !- Surface Type
  ,                                       !- Construction Name
  {7705165d-1cd5-4e2b-81bb-37eed82191d7}, !- Space Name
>>>>>>> 0d6078c2
  Foundation,                             !- Outside Boundary Condition
  ,                                       !- Outside Boundary Condition Object
  NoSun,                                  !- Sun Exposure
  NoWind,                                 !- Wind Exposure
  ,                                       !- View Factor to Ground
  ,                                       !- Number of Vertices
  0, -12.9315688143396, 0,                !- X,Y,Z Vertex 1 {m}
  0, 0, 0,                                !- X,Y,Z Vertex 2 {m}
  6.46578440716979, 0, 0,                 !- X,Y,Z Vertex 3 {m}
  6.46578440716979, -12.9315688143396, 0; !- X,Y,Z Vertex 4 {m}

OS:Surface,
<<<<<<< HEAD
  {6c7c56e8-77e1-4be8-a703-893b7c1b52fc}, !- Handle
  Surface 2,                              !- Name
  Wall,                                   !- Surface Type
  ,                                       !- Construction Name
  {2075e9b3-96fa-4a33-981e-404dc5970134}, !- Space Name
=======
  {a6a01ec4-466d-4bd7-a169-f20143a9f563}, !- Handle
  Surface 2,                              !- Name
  Wall,                                   !- Surface Type
  ,                                       !- Construction Name
  {7705165d-1cd5-4e2b-81bb-37eed82191d7}, !- Space Name
>>>>>>> 0d6078c2
  Outdoors,                               !- Outside Boundary Condition
  ,                                       !- Outside Boundary Condition Object
  SunExposed,                             !- Sun Exposure
  WindExposed,                            !- Wind Exposure
  ,                                       !- View Factor to Ground
  ,                                       !- Number of Vertices
  0, 0, 2.4384,                           !- X,Y,Z Vertex 1 {m}
  0, 0, 0,                                !- X,Y,Z Vertex 2 {m}
  0, -12.9315688143396, 0,                !- X,Y,Z Vertex 3 {m}
  0, -12.9315688143396, 2.4384;           !- X,Y,Z Vertex 4 {m}

OS:Surface,
<<<<<<< HEAD
  {cf774105-d028-4b2e-b9cb-a5df2b29ec4f}, !- Handle
  Surface 3,                              !- Name
  Wall,                                   !- Surface Type
  ,                                       !- Construction Name
  {2075e9b3-96fa-4a33-981e-404dc5970134}, !- Space Name
=======
  {bc1fe76c-ce46-4c13-8c2a-121c6a89fbb9}, !- Handle
  Surface 3,                              !- Name
  Wall,                                   !- Surface Type
  ,                                       !- Construction Name
  {7705165d-1cd5-4e2b-81bb-37eed82191d7}, !- Space Name
>>>>>>> 0d6078c2
  Adiabatic,                              !- Outside Boundary Condition
  ,                                       !- Outside Boundary Condition Object
  NoSun,                                  !- Sun Exposure
  NoWind,                                 !- Wind Exposure
  ,                                       !- View Factor to Ground
  ,                                       !- Number of Vertices
  6.46578440716979, 0, 2.4384,            !- X,Y,Z Vertex 1 {m}
  6.46578440716979, 0, 0,                 !- X,Y,Z Vertex 2 {m}
  0, 0, 0,                                !- X,Y,Z Vertex 3 {m}
  0, 0, 2.4384;                           !- X,Y,Z Vertex 4 {m}

OS:Surface,
<<<<<<< HEAD
  {0e61f98a-357c-414b-a34a-697adc1a6c8c}, !- Handle
  Surface 4,                              !- Name
  Wall,                                   !- Surface Type
  ,                                       !- Construction Name
  {2075e9b3-96fa-4a33-981e-404dc5970134}, !- Space Name
  Adiabatic,                              !- Outside Boundary Condition
  ,                                       !- Outside Boundary Condition Object
=======
  {aa931a3f-fe16-4b9f-8d4e-a73e8661f018}, !- Handle
  Surface 4,                              !- Name
  Wall,                                   !- Surface Type
  ,                                       !- Construction Name
  {7705165d-1cd5-4e2b-81bb-37eed82191d7}, !- Space Name
  Surface,                                !- Outside Boundary Condition
  {290dc116-ef5d-43de-9705-bb054e9f9426}, !- Outside Boundary Condition Object
>>>>>>> 0d6078c2
  NoSun,                                  !- Sun Exposure
  NoWind,                                 !- Wind Exposure
  ,                                       !- View Factor to Ground
  ,                                       !- Number of Vertices
  6.46578440716979, -12.9315688143396, 2.4384, !- X,Y,Z Vertex 1 {m}
  6.46578440716979, -12.9315688143396, 0, !- X,Y,Z Vertex 2 {m}
  6.46578440716979, 0, 0,                 !- X,Y,Z Vertex 3 {m}
  6.46578440716979, 0, 2.4384;            !- X,Y,Z Vertex 4 {m}

OS:Surface,
<<<<<<< HEAD
  {933b557e-40d2-4b55-b9d3-c60fd3fc52e6}, !- Handle
  Surface 5,                              !- Name
  Wall,                                   !- Surface Type
  ,                                       !- Construction Name
  {2075e9b3-96fa-4a33-981e-404dc5970134}, !- Space Name
=======
  {ca79fae0-232f-4b18-a0ed-79050155d51e}, !- Handle
  Surface 5,                              !- Name
  Wall,                                   !- Surface Type
  ,                                       !- Construction Name
  {7705165d-1cd5-4e2b-81bb-37eed82191d7}, !- Space Name
>>>>>>> 0d6078c2
  Outdoors,                               !- Outside Boundary Condition
  ,                                       !- Outside Boundary Condition Object
  SunExposed,                             !- Sun Exposure
  WindExposed,                            !- Wind Exposure
  ,                                       !- View Factor to Ground
  ,                                       !- Number of Vertices
  0, -12.9315688143396, 2.4384,           !- X,Y,Z Vertex 1 {m}
  0, -12.9315688143396, 0,                !- X,Y,Z Vertex 2 {m}
  6.46578440716979, -12.9315688143396, 0, !- X,Y,Z Vertex 3 {m}
  6.46578440716979, -12.9315688143396, 2.4384; !- X,Y,Z Vertex 4 {m}

OS:Surface,
<<<<<<< HEAD
  {fee37565-f9e1-4373-9083-5fe3ade0e6f2}, !- Handle
  Surface 6,                              !- Name
  RoofCeiling,                            !- Surface Type
  ,                                       !- Construction Name
  {2075e9b3-96fa-4a33-981e-404dc5970134}, !- Space Name
=======
  {0a457708-bc64-4b62-b525-e86a12c00a54}, !- Handle
  Surface 6,                              !- Name
  RoofCeiling,                            !- Surface Type
  ,                                       !- Construction Name
  {7705165d-1cd5-4e2b-81bb-37eed82191d7}, !- Space Name
>>>>>>> 0d6078c2
  Outdoors,                               !- Outside Boundary Condition
  ,                                       !- Outside Boundary Condition Object
  SunExposed,                             !- Sun Exposure
  WindExposed,                            !- Wind Exposure
  ,                                       !- View Factor to Ground
  ,                                       !- Number of Vertices
  6.46578440716979, -12.9315688143396, 2.4384, !- X,Y,Z Vertex 1 {m}
  6.46578440716979, 0, 2.4384,            !- X,Y,Z Vertex 2 {m}
  0, 0, 2.4384,                           !- X,Y,Z Vertex 3 {m}
  0, -12.9315688143396, 2.4384;           !- X,Y,Z Vertex 4 {m}

OS:SpaceType,
<<<<<<< HEAD
  {3f0d805b-8e78-43cf-ae6f-c5cc6014dd18}, !- Handle
=======
  {38610c07-4679-42bb-a291-a4468f8ce7cf}, !- Handle
>>>>>>> 0d6078c2
  Space Type 1,                           !- Name
  ,                                       !- Default Construction Set Name
  ,                                       !- Default Schedule Set Name
  ,                                       !- Group Rendering Name
  ,                                       !- Design Specification Outdoor Air Object Name
  ,                                       !- Standards Template
  ,                                       !- Standards Building Type
  living;                                 !- Standards Space Type

OS:ThermalZone,
<<<<<<< HEAD
  {2662d607-0cf9-41fa-8977-f2fbd4c8a445}, !- Handle
  corridor zone,                          !- Name
=======
  {1c7c7930-174a-43de-be4d-89cefd21a1a0}, !- Handle
  living zone|unit 2,                     !- Name
>>>>>>> 0d6078c2
  ,                                       !- Multiplier
  ,                                       !- Ceiling Height {m}
  ,                                       !- Volume {m3}
  ,                                       !- Floor Area {m2}
  ,                                       !- Zone Inside Convection Algorithm
  ,                                       !- Zone Outside Convection Algorithm
  ,                                       !- Zone Conditioning Equipment List Name
<<<<<<< HEAD
  {1ab032cb-3959-4df6-b833-5d61e5236433}, !- Zone Air Inlet Port List
  {fa75c131-dbe4-4d6d-b79c-e9d351e9c3b5}, !- Zone Air Exhaust Port List
  {e1923cc5-a3e4-463d-9621-89de9585c956}, !- Zone Air Node Name
  {1a511346-8e44-4385-a07c-bcdd53ebf4c0}, !- Zone Return Air Port List
=======
  {6ed0ea10-575b-472a-8b2c-bdc28d46e268}, !- Zone Air Inlet Port List
  {1c379830-e25d-4097-a8f8-9169a72affc4}, !- Zone Air Exhaust Port List
  {7253ded6-ebb3-4e41-b86a-8e22a0cc8fd7}, !- Zone Air Node Name
  {adc62b1e-df30-451f-8ce7-9faf5baaa979}, !- Zone Return Air Port List
>>>>>>> 0d6078c2
  ,                                       !- Primary Daylighting Control Name
  ,                                       !- Fraction of Zone Controlled by Primary Daylighting Control
  ,                                       !- Secondary Daylighting Control Name
  ,                                       !- Fraction of Zone Controlled by Secondary Daylighting Control
  ,                                       !- Illuminance Map Name
  ,                                       !- Group Rendering Name
  ,                                       !- Thermostat Name
  No;                                     !- Use Ideal Air Loads

OS:Node,
<<<<<<< HEAD
  {37448925-be20-4404-aa6d-1c3ce22b254b}, !- Handle
  Node 2,                                 !- Name
  {e1923cc5-a3e4-463d-9621-89de9585c956}, !- Inlet Port
  ;                                       !- Outlet Port

OS:Connection,
  {e1923cc5-a3e4-463d-9621-89de9585c956}, !- Handle
  {45d969f2-701c-46bd-bdf3-8b0d37c43174}, !- Name
  {2662d607-0cf9-41fa-8977-f2fbd4c8a445}, !- Source Object
  11,                                     !- Outlet Port
  {37448925-be20-4404-aa6d-1c3ce22b254b}, !- Target Object
  2;                                      !- Inlet Port

OS:PortList,
  {1ab032cb-3959-4df6-b833-5d61e5236433}, !- Handle
  {0dd4dce1-4b83-47a4-9bb8-52237270cc38}, !- Name
  {2662d607-0cf9-41fa-8977-f2fbd4c8a445}; !- HVAC Component

OS:PortList,
  {fa75c131-dbe4-4d6d-b79c-e9d351e9c3b5}, !- Handle
  {7a77d023-736f-4be3-ab50-8111f29cb506}, !- Name
  {2662d607-0cf9-41fa-8977-f2fbd4c8a445}; !- HVAC Component

OS:PortList,
  {1a511346-8e44-4385-a07c-bcdd53ebf4c0}, !- Handle
  {8a172175-9b4c-41c1-8a53-302ffd9ef372}, !- Name
  {2662d607-0cf9-41fa-8977-f2fbd4c8a445}; !- HVAC Component

OS:Sizing:Zone,
  {2710382f-0657-47f0-b1be-852fd61d7bee}, !- Handle
  {2662d607-0cf9-41fa-8977-f2fbd4c8a445}, !- Zone or ZoneList Name
=======
  {9d261520-7cd0-471b-b859-08bb501de2a2}, !- Handle
  Node 2,                                 !- Name
  {7253ded6-ebb3-4e41-b86a-8e22a0cc8fd7}, !- Inlet Port
  ;                                       !- Outlet Port

OS:Connection,
  {7253ded6-ebb3-4e41-b86a-8e22a0cc8fd7}, !- Handle
  {52c102be-7a71-404f-a4ae-68311f4cbfab}, !- Name
  {1c7c7930-174a-43de-be4d-89cefd21a1a0}, !- Source Object
  11,                                     !- Outlet Port
  {9d261520-7cd0-471b-b859-08bb501de2a2}, !- Target Object
  2;                                      !- Inlet Port

OS:PortList,
  {6ed0ea10-575b-472a-8b2c-bdc28d46e268}, !- Handle
  {3e30dec1-e9aa-410a-b96c-93f66b02ed0f}, !- Name
  {1c7c7930-174a-43de-be4d-89cefd21a1a0}; !- HVAC Component

OS:PortList,
  {1c379830-e25d-4097-a8f8-9169a72affc4}, !- Handle
  {164d97ce-6a99-4abb-8593-3b145ee20335}, !- Name
  {1c7c7930-174a-43de-be4d-89cefd21a1a0}; !- HVAC Component

OS:PortList,
  {adc62b1e-df30-451f-8ce7-9faf5baaa979}, !- Handle
  {b8132d5b-a83f-416c-b0af-3034687afe11}, !- Name
  {1c7c7930-174a-43de-be4d-89cefd21a1a0}; !- HVAC Component

OS:Sizing:Zone,
  {de5bb955-8f04-4cca-9206-3bd39b2a63d6}, !- Handle
  {1c7c7930-174a-43de-be4d-89cefd21a1a0}, !- Zone or ZoneList Name
>>>>>>> 0d6078c2
  SupplyAirTemperature,                   !- Zone Cooling Design Supply Air Temperature Input Method
  14,                                     !- Zone Cooling Design Supply Air Temperature {C}
  11.11,                                  !- Zone Cooling Design Supply Air Temperature Difference {deltaC}
  SupplyAirTemperature,                   !- Zone Heating Design Supply Air Temperature Input Method
  40,                                     !- Zone Heating Design Supply Air Temperature {C}
  11.11,                                  !- Zone Heating Design Supply Air Temperature Difference {deltaC}
  0.0085,                                 !- Zone Cooling Design Supply Air Humidity Ratio {kg-H2O/kg-air}
  0.008,                                  !- Zone Heating Design Supply Air Humidity Ratio {kg-H2O/kg-air}
  ,                                       !- Zone Heating Sizing Factor
  ,                                       !- Zone Cooling Sizing Factor
  DesignDay,                              !- Cooling Design Air Flow Method
  ,                                       !- Cooling Design Air Flow Rate {m3/s}
  ,                                       !- Cooling Minimum Air Flow per Zone Floor Area {m3/s-m2}
  ,                                       !- Cooling Minimum Air Flow {m3/s}
  ,                                       !- Cooling Minimum Air Flow Fraction
  DesignDay,                              !- Heating Design Air Flow Method
  ,                                       !- Heating Design Air Flow Rate {m3/s}
  ,                                       !- Heating Maximum Air Flow per Zone Floor Area {m3/s-m2}
  ,                                       !- Heating Maximum Air Flow {m3/s}
  ,                                       !- Heating Maximum Air Flow Fraction
  ,                                       !- Design Zone Air Distribution Effectiveness in Cooling Mode
  ,                                       !- Design Zone Air Distribution Effectiveness in Heating Mode
  No,                                     !- Account for Dedicated Outdoor Air System
  NeutralSupplyAir,                       !- Dedicated Outdoor Air System Control Strategy
  autosize,                               !- Dedicated Outdoor Air Low Setpoint Temperature for Design {C}
  autosize;                               !- Dedicated Outdoor Air High Setpoint Temperature for Design {C}

OS:ZoneHVAC:EquipmentList,
<<<<<<< HEAD
  {91141736-2037-40a8-aac4-d71ab507ad2f}, !- Handle
  Zone HVAC Equipment List 2,             !- Name
  {2662d607-0cf9-41fa-8977-f2fbd4c8a445}; !- Thermal Zone

OS:Space,
  {2c703332-1636-4073-89b8-75256eb53364}, !- Handle
  corridor space,                         !- Name
  {9c92b188-283a-4210-8618-e44b98ffdaf8}, !- Space Type Name
=======
  {089fe339-6a56-4356-a412-77fa9a11eb4b}, !- Handle
  Zone HVAC Equipment List 2,             !- Name
  {1c7c7930-174a-43de-be4d-89cefd21a1a0}; !- Thermal Zone

OS:Space,
  {362ed073-acc1-4b7d-a25f-78934c714b8e}, !- Handle
  living space|unit 2,                    !- Name
  {38610c07-4679-42bb-a291-a4468f8ce7cf}, !- Space Type Name
>>>>>>> 0d6078c2
  ,                                       !- Default Construction Set Name
  ,                                       !- Default Schedule Set Name
  ,                                       !- Direction of Relative North {deg}
  ,                                       !- X Origin {m}
  ,                                       !- Y Origin {m}
  ,                                       !- Z Origin {m}
  ,                                       !- Building Story Name
<<<<<<< HEAD
  {2662d607-0cf9-41fa-8977-f2fbd4c8a445}; !- Thermal Zone Name

OS:Surface,
  {d256871e-8116-49da-95a8-d58765d58b07}, !- Handle
  Surface 7,                              !- Name
  Floor,                                  !- Surface Type
  ,                                       !- Construction Name
  {2c703332-1636-4073-89b8-75256eb53364}, !- Space Name
  Adiabatic,                              !- Outside Boundary Condition
=======
  {1c7c7930-174a-43de-be4d-89cefd21a1a0}, !- Thermal Zone Name
  ,                                       !- Part of Total Floor Area
  ,                                       !- Design Specification Outdoor Air Object Name
  {84001243-a895-4a63-85ca-d08ba5f59b3d}; !- Building Unit Name

OS:Surface,
  {d13a1799-cdb4-428c-a46f-6adf09f3ce70}, !- Handle
  Surface 7,                              !- Name
  Floor,                                  !- Surface Type
  ,                                       !- Construction Name
  {362ed073-acc1-4b7d-a25f-78934c714b8e}, !- Space Name
  Foundation,                             !- Outside Boundary Condition
>>>>>>> 0d6078c2
  ,                                       !- Outside Boundary Condition Object
  NoSun,                                  !- Sun Exposure
  NoWind,                                 !- Wind Exposure
  ,                                       !- View Factor to Ground
  ,                                       !- Number of Vertices
  0, 0, 0,                                !- X,Y,Z Vertex 1 {m}
  0, 1.524, 0,                            !- X,Y,Z Vertex 2 {m}
  6.46578440716979, 1.524, 0,             !- X,Y,Z Vertex 3 {m}
  6.46578440716979, 0, 0;                 !- X,Y,Z Vertex 4 {m}

OS:Surface,
<<<<<<< HEAD
  {7f48928d-c6c7-45ed-b7f2-f7caadc2a804}, !- Handle
  Surface 8,                              !- Name
  Wall,                                   !- Surface Type
  ,                                       !- Construction Name
  {2c703332-1636-4073-89b8-75256eb53364}, !- Space Name
  Adiabatic,                              !- Outside Boundary Condition
=======
  {450a29df-a209-435a-9196-6ca310606566}, !- Handle
  Surface 8,                              !- Name
  Wall,                                   !- Surface Type
  ,                                       !- Construction Name
  {362ed073-acc1-4b7d-a25f-78934c714b8e}, !- Space Name
  Outdoors,                               !- Outside Boundary Condition
>>>>>>> 0d6078c2
  ,                                       !- Outside Boundary Condition Object
  NoSun,                                  !- Sun Exposure
  NoWind,                                 !- Wind Exposure
  ,                                       !- View Factor to Ground
  ,                                       !- Number of Vertices
  0, 1.524, 2.4384,                       !- X,Y,Z Vertex 1 {m}
  0, 1.524, 0,                            !- X,Y,Z Vertex 2 {m}
  0, 0, 0,                                !- X,Y,Z Vertex 3 {m}
  0, 0, 2.4384;                           !- X,Y,Z Vertex 4 {m}

OS:Surface,
<<<<<<< HEAD
  {621c223a-115c-473f-b42b-c6b5a4b143c4}, !- Handle
  Surface 9,                              !- Name
  Wall,                                   !- Surface Type
  ,                                       !- Construction Name
  {2c703332-1636-4073-89b8-75256eb53364}, !- Space Name
  Adiabatic,                              !- Outside Boundary Condition
=======
  {03942f0f-0392-4d3d-a104-03edbecd774a}, !- Handle
  Surface 9,                              !- Name
  Wall,                                   !- Surface Type
  ,                                       !- Construction Name
  {362ed073-acc1-4b7d-a25f-78934c714b8e}, !- Space Name
  Outdoors,                               !- Outside Boundary Condition
>>>>>>> 0d6078c2
  ,                                       !- Outside Boundary Condition Object
  NoSun,                                  !- Sun Exposure
  NoWind,                                 !- Wind Exposure
  ,                                       !- View Factor to Ground
  ,                                       !- Number of Vertices
  6.46578440716979, 1.524, 2.4384,        !- X,Y,Z Vertex 1 {m}
  6.46578440716979, 1.524, 0,             !- X,Y,Z Vertex 2 {m}
  0, 1.524, 0,                            !- X,Y,Z Vertex 3 {m}
  0, 1.524, 2.4384;                       !- X,Y,Z Vertex 4 {m}

OS:Surface,
<<<<<<< HEAD
  {e5a31bc1-a4f4-4bfa-a6cf-3699c43cd577}, !- Handle
  Surface 10,                             !- Name
  Wall,                                   !- Surface Type
  ,                                       !- Construction Name
  {2c703332-1636-4073-89b8-75256eb53364}, !- Space Name
  Adiabatic,                              !- Outside Boundary Condition
  ,                                       !- Outside Boundary Condition Object
=======
  {7db6b8fa-9394-497d-8c0c-d1a7d6326e6f}, !- Handle
  Surface 10,                             !- Name
  Wall,                                   !- Surface Type
  ,                                       !- Construction Name
  {362ed073-acc1-4b7d-a25f-78934c714b8e}, !- Space Name
  Surface,                                !- Outside Boundary Condition
  {8da37d27-4184-4036-84ad-e00fb76423f1}, !- Outside Boundary Condition Object
>>>>>>> 0d6078c2
  NoSun,                                  !- Sun Exposure
  NoWind,                                 !- Wind Exposure
  ,                                       !- View Factor to Ground
  ,                                       !- Number of Vertices
  6.46578440716979, 0, 2.4384,            !- X,Y,Z Vertex 1 {m}
  6.46578440716979, 0, 0,                 !- X,Y,Z Vertex 2 {m}
  6.46578440716979, 1.524, 0,             !- X,Y,Z Vertex 3 {m}
  6.46578440716979, 1.524, 2.4384;        !- X,Y,Z Vertex 4 {m}

OS:Surface,
<<<<<<< HEAD
  {7686ec81-312c-40f7-b195-e16aa114fabf}, !- Handle
  Surface 11,                             !- Name
  Wall,                                   !- Surface Type
  ,                                       !- Construction Name
  {2c703332-1636-4073-89b8-75256eb53364}, !- Space Name
=======
  {8a8aac3d-b1ef-4866-9e62-905669d918da}, !- Handle
  Surface 11,                             !- Name
  Wall,                                   !- Surface Type
  ,                                       !- Construction Name
  {362ed073-acc1-4b7d-a25f-78934c714b8e}, !- Space Name
>>>>>>> 0d6078c2
  Adiabatic,                              !- Outside Boundary Condition
  ,                                       !- Outside Boundary Condition Object
  NoSun,                                  !- Sun Exposure
  NoWind,                                 !- Wind Exposure
  ,                                       !- View Factor to Ground
  ,                                       !- Number of Vertices
  0, 0, 2.4384,                           !- X,Y,Z Vertex 1 {m}
  0, 0, 0,                                !- X,Y,Z Vertex 2 {m}
  6.46578440716979, 0, 0,                 !- X,Y,Z Vertex 3 {m}
  6.46578440716979, 0, 2.4384;            !- X,Y,Z Vertex 4 {m}

OS:Surface,
<<<<<<< HEAD
  {14bdd073-4c21-4e62-92ec-e9a1cb3a8e16}, !- Handle
  Surface 12,                             !- Name
  RoofCeiling,                            !- Surface Type
  ,                                       !- Construction Name
  {2c703332-1636-4073-89b8-75256eb53364}, !- Space Name
  Adiabatic,                              !- Outside Boundary Condition
=======
  {17156a4a-5e35-4511-a0f2-3f4cfdff789c}, !- Handle
  Surface 12,                             !- Name
  RoofCeiling,                            !- Surface Type
  ,                                       !- Construction Name
  {362ed073-acc1-4b7d-a25f-78934c714b8e}, !- Space Name
  Outdoors,                               !- Outside Boundary Condition
>>>>>>> 0d6078c2
  ,                                       !- Outside Boundary Condition Object
  NoSun,                                  !- Sun Exposure
  NoWind,                                 !- Wind Exposure
  ,                                       !- View Factor to Ground
  ,                                       !- Number of Vertices
  6.46578440716979, 0, 2.4384,            !- X,Y,Z Vertex 1 {m}
  6.46578440716979, 1.524, 2.4384,        !- X,Y,Z Vertex 2 {m}
  0, 1.524, 2.4384,                       !- X,Y,Z Vertex 3 {m}
  0, 0, 2.4384;                           !- X,Y,Z Vertex 4 {m}

<<<<<<< HEAD
OS:SpaceType,
  {9c92b188-283a-4210-8618-e44b98ffdaf8}, !- Handle
  Space Type 2,                           !- Name
  ,                                       !- Default Construction Set Name
  ,                                       !- Default Schedule Set Name
  ,                                       !- Group Rendering Name
  ,                                       !- Design Specification Outdoor Air Object Name
  ,                                       !- Standards Template
  ,                                       !- Standards Building Type
  corridor;                               !- Standards Space Type

OS:BuildingUnit,
  {4b3d39a8-f60c-4d5e-b983-5d5725983168}, !- Handle
  unit 1,                                 !- Name
  ,                                       !- Rendering Color
  Residential;                            !- Building Unit Type

OS:AdditionalProperties,
  {bd7314fa-e50f-4cfa-b5dd-75fa5f4ec2af}, !- Handle
  {4b3d39a8-f60c-4d5e-b983-5d5725983168}, !- Object Name
  NumberOfBedrooms,                       !- Feature Name 1
  Integer,                                !- Feature Data Type 1
  3,                                      !- Feature Value 1
  NumberOfBathrooms,                      !- Feature Name 2
  Double,                                 !- Feature Data Type 2
  2,                                      !- Feature Value 2
  NumberOfOccupants,                      !- Feature Name 3
  Double,                                 !- Feature Data Type 3
  3.3900000000000001;                     !- Feature Value 3

OS:External:File,
  {39720454-3785-4005-8765-54ac65dd1d18}, !- Handle
  8760.csv,                               !- Name
  8760.csv;                               !- File Name

OS:Schedule:Day,
  {df153626-7a34-4acf-97d4-cdb943c15485}, !- Handle
  Schedule Day 1,                         !- Name
  ,                                       !- Schedule Type Limits Name
  ,                                       !- Interpolate to Timestep
  24,                                     !- Hour 1
  0,                                      !- Minute 1
  0;                                      !- Value Until Time 1

OS:Schedule:Day,
  {b8057ad5-6eaa-4817-8458-66daca318e69}, !- Handle
  Schedule Day 2,                         !- Name
  ,                                       !- Schedule Type Limits Name
  ,                                       !- Interpolate to Timestep
  24,                                     !- Hour 1
  0,                                      !- Minute 1
  1;                                      !- Value Until Time 1

OS:Schedule:File,
  {54f1a683-b755-47ea-8f5c-ee784d927227}, !- Handle
  occupants,                              !- Name
  {0dafd643-0f00-4598-ba53-9c1301c9924c}, !- Schedule Type Limits Name
  {39720454-3785-4005-8765-54ac65dd1d18}, !- External File Name
  1,                                      !- Column Number
  1,                                      !- Rows to Skip at Top
  8760,                                   !- Number of Hours of Data
  ,                                       !- Column Separator
  ,                                       !- Interpolate to Timestep
  60;                                     !- Minutes per Item

OS:Schedule:Ruleset,
  {bf65b3ae-c30a-41df-b176-2518ae804970}, !- Handle
  Schedule Ruleset 1,                     !- Name
  {e989688f-700d-423f-a095-df74d118f0d3}, !- Schedule Type Limits Name
  {6c2d2852-fd61-4b81-b8b0-378519eee4e1}; !- Default Day Schedule Name

OS:Schedule:Day,
  {6c2d2852-fd61-4b81-b8b0-378519eee4e1}, !- Handle
  Schedule Day 3,                         !- Name
  {e989688f-700d-423f-a095-df74d118f0d3}, !- Schedule Type Limits Name
  ,                                       !- Interpolate to Timestep
  24,                                     !- Hour 1
  0,                                      !- Minute 1
  112.539290946133;                       !- Value Until Time 1

OS:People:Definition,
  {c3f28e72-ccdf-4322-b373-634b2591e051}, !- Handle
  res occupants|living space,             !- Name
  People,                                 !- Number of People Calculation Method
  3.39,                                   !- Number of People {people}
  ,                                       !- People per Space Floor Area {person/m2}
  ,                                       !- Space Floor Area per Person {m2/person}
  0.319734,                               !- Fraction Radiant
  0.573,                                  !- Sensible Heat Fraction
  0,                                      !- Carbon Dioxide Generation Rate {m3/s-W}
  No,                                     !- Enable ASHRAE 55 Comfort Warnings
  ZoneAveraged;                           !- Mean Radiant Temperature Calculation Type

OS:People,
  {1385b9b2-b417-4e8e-a54e-0b783cc1a8b8}, !- Handle
  res occupants|living space,             !- Name
  {c3f28e72-ccdf-4322-b373-634b2591e051}, !- People Definition Name
  {2075e9b3-96fa-4a33-981e-404dc5970134}, !- Space or SpaceType Name
  {54f1a683-b755-47ea-8f5c-ee784d927227}, !- Number of People Schedule Name
  {bf65b3ae-c30a-41df-b176-2518ae804970}, !- Activity Level Schedule Name
  ,                                       !- Surface Name/Angle Factor List Name
  ,                                       !- Work Efficiency Schedule Name
  ,                                       !- Clothing Insulation Schedule Name
  ,                                       !- Air Velocity Schedule Name
  1;                                      !- Multiplier

OS:ScheduleTypeLimits,
  {e989688f-700d-423f-a095-df74d118f0d3}, !- Handle
  ActivityLevel,                          !- Name
  0,                                      !- Lower Limit Value
  ,                                       !- Upper Limit Value
  Continuous,                             !- Numeric Type
  ActivityLevel;                          !- Unit Type

OS:ScheduleTypeLimits,
  {0dafd643-0f00-4598-ba53-9c1301c9924c}, !- Handle
  Fractional,                             !- Name
  0,                                      !- Lower Limit Value
  1,                                      !- Upper Limit Value
  Continuous;                             !- Numeric Type

OS:SubSurface,
  {14ce7405-e366-4ff8-a21b-59916b77a046}, !- Handle
  unit 1 - Surface 11 - Door,             !- Name
  Door,                                   !- Sub Surface Type
  ,                                       !- Construction Name
  {7686ec81-312c-40f7-b195-e16aa114fabf}, !- Surface Name
=======
OS:ThermalZone,
  {c1fe7d81-7555-4abf-81d0-add751c2999a}, !- Handle
  living zone|unit 3,                     !- Name
  ,                                       !- Multiplier
  ,                                       !- Ceiling Height {m}
  ,                                       !- Volume {m3}
  ,                                       !- Floor Area {m2}
  ,                                       !- Zone Inside Convection Algorithm
  ,                                       !- Zone Outside Convection Algorithm
  ,                                       !- Zone Conditioning Equipment List Name
  {9bdbe5b0-8dcb-4e17-9ccd-a122d722b1b6}, !- Zone Air Inlet Port List
  {6832b3ff-0bc1-4a5e-b862-97c3b133c042}, !- Zone Air Exhaust Port List
  {0974ac7d-d93f-4e05-807a-866e5e3fad69}, !- Zone Air Node Name
  {ec0d151b-f9cc-49a7-981f-c87a139a0879}, !- Zone Return Air Port List
  ,                                       !- Primary Daylighting Control Name
  ,                                       !- Fraction of Zone Controlled by Primary Daylighting Control
  ,                                       !- Secondary Daylighting Control Name
  ,                                       !- Fraction of Zone Controlled by Secondary Daylighting Control
  ,                                       !- Illuminance Map Name
  ,                                       !- Group Rendering Name
  ,                                       !- Thermostat Name
  No;                                     !- Use Ideal Air Loads

OS:Node,
  {76827ba7-9802-4ab8-ae05-edce1a835086}, !- Handle
  Node 3,                                 !- Name
  {0974ac7d-d93f-4e05-807a-866e5e3fad69}, !- Inlet Port
  ;                                       !- Outlet Port

OS:Connection,
  {0974ac7d-d93f-4e05-807a-866e5e3fad69}, !- Handle
  {5d3d4bca-3b45-4174-8816-b7a6dab8932e}, !- Name
  {c1fe7d81-7555-4abf-81d0-add751c2999a}, !- Source Object
  11,                                     !- Outlet Port
  {76827ba7-9802-4ab8-ae05-edce1a835086}, !- Target Object
  2;                                      !- Inlet Port

OS:PortList,
  {9bdbe5b0-8dcb-4e17-9ccd-a122d722b1b6}, !- Handle
  {6f05494d-b75f-4c3f-8529-2b0fb235a241}, !- Name
  {c1fe7d81-7555-4abf-81d0-add751c2999a}; !- HVAC Component

OS:PortList,
  {6832b3ff-0bc1-4a5e-b862-97c3b133c042}, !- Handle
  {ecd718de-1cd9-41ab-8a40-0d4e056fd49e}, !- Name
  {c1fe7d81-7555-4abf-81d0-add751c2999a}; !- HVAC Component

OS:PortList,
  {ec0d151b-f9cc-49a7-981f-c87a139a0879}, !- Handle
  {64af88dc-50b3-48fe-9022-e31ad3afb777}, !- Name
  {c1fe7d81-7555-4abf-81d0-add751c2999a}; !- HVAC Component

OS:Sizing:Zone,
  {4e0bcc90-cdbe-48eb-a91f-ba36a71faead}, !- Handle
  {c1fe7d81-7555-4abf-81d0-add751c2999a}, !- Zone or ZoneList Name
  SupplyAirTemperature,                   !- Zone Cooling Design Supply Air Temperature Input Method
  14,                                     !- Zone Cooling Design Supply Air Temperature {C}
  11.11,                                  !- Zone Cooling Design Supply Air Temperature Difference {deltaC}
  SupplyAirTemperature,                   !- Zone Heating Design Supply Air Temperature Input Method
  40,                                     !- Zone Heating Design Supply Air Temperature {C}
  11.11,                                  !- Zone Heating Design Supply Air Temperature Difference {deltaC}
  0.0085,                                 !- Zone Cooling Design Supply Air Humidity Ratio {kg-H2O/kg-air}
  0.008,                                  !- Zone Heating Design Supply Air Humidity Ratio {kg-H2O/kg-air}
  ,                                       !- Zone Heating Sizing Factor
  ,                                       !- Zone Cooling Sizing Factor
  DesignDay,                              !- Cooling Design Air Flow Method
  ,                                       !- Cooling Design Air Flow Rate {m3/s}
  ,                                       !- Cooling Minimum Air Flow per Zone Floor Area {m3/s-m2}
  ,                                       !- Cooling Minimum Air Flow {m3/s}
  ,                                       !- Cooling Minimum Air Flow Fraction
  DesignDay,                              !- Heating Design Air Flow Method
  ,                                       !- Heating Design Air Flow Rate {m3/s}
  ,                                       !- Heating Maximum Air Flow per Zone Floor Area {m3/s-m2}
  ,                                       !- Heating Maximum Air Flow {m3/s}
  ,                                       !- Heating Maximum Air Flow Fraction
  ,                                       !- Design Zone Air Distribution Effectiveness in Cooling Mode
  ,                                       !- Design Zone Air Distribution Effectiveness in Heating Mode
  No,                                     !- Account for Dedicated Outdoor Air System
  NeutralSupplyAir,                       !- Dedicated Outdoor Air System Control Strategy
  autosize,                               !- Dedicated Outdoor Air Low Setpoint Temperature for Design {C}
  autosize;                               !- Dedicated Outdoor Air High Setpoint Temperature for Design {C}

OS:ZoneHVAC:EquipmentList,
  {9d56cf52-a0b7-4450-9a19-3b209d84fb09}, !- Handle
  Zone HVAC Equipment List 3,             !- Name
  {c1fe7d81-7555-4abf-81d0-add751c2999a}; !- Thermal Zone

OS:Space,
  {79800678-b83c-4b17-8798-3db1459ac917}, !- Handle
  living space|unit 3|story 1,            !- Name
  {38610c07-4679-42bb-a291-a4468f8ce7cf}, !- Space Type Name
  ,                                       !- Default Construction Set Name
  ,                                       !- Default Schedule Set Name
  -0,                                     !- Direction of Relative North {deg}
  0,                                      !- X Origin {m}
  0,                                      !- Y Origin {m}
  0,                                      !- Z Origin {m}
  ,                                       !- Building Story Name
  {c1fe7d81-7555-4abf-81d0-add751c2999a}, !- Thermal Zone Name
  ,                                       !- Part of Total Floor Area
  ,                                       !- Design Specification Outdoor Air Object Name
  {755b8e7f-b093-453b-a5eb-f609206d6065}; !- Building Unit Name

OS:Surface,
  {fed5346c-d9a2-4ba8-92d8-95a8227972c7}, !- Handle
  Surface 13,                             !- Name
  Wall,                                   !- Surface Type
  ,                                       !- Construction Name
  {79800678-b83c-4b17-8798-3db1459ac917}, !- Space Name
  Surface,                                !- Outside Boundary Condition
  {26bc0f4d-b037-45b5-850e-0001b38a2ffe}, !- Outside Boundary Condition Object
  NoSun,                                  !- Sun Exposure
  NoWind,                                 !- Wind Exposure
  ,                                       !- View Factor to Ground
  ,                                       !- Number of Vertices
  12.9315688143396, -12.9315688143396, 2.4384, !- X,Y,Z Vertex 1 {m}
  12.9315688143396, -12.9315688143396, 0, !- X,Y,Z Vertex 2 {m}
  12.9315688143396, 0, 0,                 !- X,Y,Z Vertex 3 {m}
  12.9315688143396, 0, 2.4384;            !- X,Y,Z Vertex 4 {m}

OS:Surface,
  {5a3e3ace-a1ed-4e3b-987f-02690e17d238}, !- Handle
  Surface 14,                             !- Name
  RoofCeiling,                            !- Surface Type
  ,                                       !- Construction Name
  {79800678-b83c-4b17-8798-3db1459ac917}, !- Space Name
  Outdoors,                               !- Outside Boundary Condition
>>>>>>> 0d6078c2
  ,                                       !- Outside Boundary Condition Object
  ,                                       !- View Factor to Ground
  ,                                       !- Shading Control Name
  ,                                       !- Frame and Divider Name
  ,                                       !- Multiplier
  ,                                       !- Number of Vertices
<<<<<<< HEAD
  0.1524, 0, 2.1336,                      !- X,Y,Z Vertex 1 {m}
  0.1524, 0, 0,                           !- X,Y,Z Vertex 2 {m}
  1.02325714285714, 0, 0,                 !- X,Y,Z Vertex 3 {m}
  1.02325714285714, 0, 2.1336;            !- X,Y,Z Vertex 4 {m}

OS:SubSurface,
  {cf60bfb3-4afa-4976-af8a-a04e10d39e30}, !- Handle
  Surface 5 - Window 1,                   !- Name
  FixedWindow,                            !- Sub Surface Type
  ,                                       !- Construction Name
  {933b557e-40d2-4b55-b9d3-c60fd3fc52e6}, !- Surface Name
=======
  12.9315688143396, -12.9315688143396, 2.4384, !- X,Y,Z Vertex 1 {m}
  12.9315688143396, 0, 2.4384,            !- X,Y,Z Vertex 2 {m}
  6.46578440716979, 0, 2.4384,            !- X,Y,Z Vertex 3 {m}
  6.46578440716979, -12.9315688143396, 2.4384; !- X,Y,Z Vertex 4 {m}

OS:Surface,
  {bc1d1f07-430a-4f35-9870-cf147a887470}, !- Handle
  Surface 15,                             !- Name
  Floor,                                  !- Surface Type
  ,                                       !- Construction Name
  {79800678-b83c-4b17-8798-3db1459ac917}, !- Space Name
  Foundation,                             !- Outside Boundary Condition
>>>>>>> 0d6078c2
  ,                                       !- Outside Boundary Condition Object
  ,                                       !- View Factor to Ground
  ,                                       !- Shading Control Name
  ,                                       !- Frame and Divider Name
  ,                                       !- Multiplier
  ,                                       !- Number of Vertices
<<<<<<< HEAD
  1.28237123337494, -12.9315688143396, 2.1336, !- X,Y,Z Vertex 1 {m}
  1.28237123337494, -12.9315688143396, 1.01066715583635, !- X,Y,Z Vertex 2 {m}
  2.1247814690566, -12.9315688143396, 1.01066715583635, !- X,Y,Z Vertex 3 {m}
  2.1247814690566, -12.9315688143396, 2.1336; !- X,Y,Z Vertex 4 {m}

OS:SubSurface,
  {ae8901c0-7373-4b9c-b03b-78a2de6c03fd}, !- Handle
  Surface 5 - Window 2,                   !- Name
  FixedWindow,                            !- Sub Surface Type
  ,                                       !- Construction Name
  {933b557e-40d2-4b55-b9d3-c60fd3fc52e6}, !- Surface Name
  ,                                       !- Outside Boundary Condition Object
=======
  6.46578440716979, -12.9315688143396, 0, !- X,Y,Z Vertex 1 {m}
  6.46578440716979, 0, 0,                 !- X,Y,Z Vertex 2 {m}
  12.9315688143396, 0, 0,                 !- X,Y,Z Vertex 3 {m}
  12.9315688143396, -12.9315688143396, 0; !- X,Y,Z Vertex 4 {m}

OS:Surface,
  {f4487b05-ca1e-4d7a-aa80-5ace300d01d4}, !- Handle
  Surface 16,                             !- Name
  Wall,                                   !- Surface Type
  ,                                       !- Construction Name
  {79800678-b83c-4b17-8798-3db1459ac917}, !- Space Name
  Outdoors,                               !- Outside Boundary Condition
  ,                                       !- Outside Boundary Condition Object
  SunExposed,                             !- Sun Exposure
  WindExposed,                            !- Wind Exposure
  ,                                       !- View Factor to Ground
  ,                                       !- Number of Vertices
  6.46578440716979, -12.9315688143396, 2.4384, !- X,Y,Z Vertex 1 {m}
  6.46578440716979, -12.9315688143396, 0, !- X,Y,Z Vertex 2 {m}
  12.9315688143396, -12.9315688143396, 0, !- X,Y,Z Vertex 3 {m}
  12.9315688143396, -12.9315688143396, 2.4384; !- X,Y,Z Vertex 4 {m}

OS:Surface,
  {290dc116-ef5d-43de-9705-bb054e9f9426}, !- Handle
  Surface 17,                             !- Name
  Wall,                                   !- Surface Type
  ,                                       !- Construction Name
  {79800678-b83c-4b17-8798-3db1459ac917}, !- Space Name
  Surface,                                !- Outside Boundary Condition
  {aa931a3f-fe16-4b9f-8d4e-a73e8661f018}, !- Outside Boundary Condition Object
  NoSun,                                  !- Sun Exposure
  NoWind,                                 !- Wind Exposure
>>>>>>> 0d6078c2
  ,                                       !- View Factor to Ground
  ,                                       !- Shading Control Name
  ,                                       !- Frame and Divider Name
  ,                                       !- Multiplier
  ,                                       !- Number of Vertices
<<<<<<< HEAD
  2.1857414690566, -12.9315688143396, 2.1336, !- X,Y,Z Vertex 1 {m}
  2.1857414690566, -12.9315688143396, 1.01066715583635, !- X,Y,Z Vertex 2 {m}
  3.02815170473825, -12.9315688143396, 1.01066715583635, !- X,Y,Z Vertex 3 {m}
  3.02815170473825, -12.9315688143396, 2.1336; !- X,Y,Z Vertex 4 {m}

OS:SubSurface,
  {2c9a44fb-602e-4353-adc3-c3c6b6caa362}, !- Handle
  Surface 5 - Window 3,                   !- Name
  FixedWindow,                            !- Sub Surface Type
  ,                                       !- Construction Name
  {933b557e-40d2-4b55-b9d3-c60fd3fc52e6}, !- Surface Name
=======
  6.46578440716979, 0, 2.4384,            !- X,Y,Z Vertex 1 {m}
  6.46578440716979, 0, 0,                 !- X,Y,Z Vertex 2 {m}
  6.46578440716979, -12.9315688143396, 0, !- X,Y,Z Vertex 3 {m}
  6.46578440716979, -12.9315688143396, 2.4384; !- X,Y,Z Vertex 4 {m}

OS:Surface,
  {e7919d88-1193-4284-9843-86573bc693d2}, !- Handle
  Surface 18,                             !- Name
  Wall,                                   !- Surface Type
  ,                                       !- Construction Name
  {79800678-b83c-4b17-8798-3db1459ac917}, !- Space Name
  Adiabatic,                              !- Outside Boundary Condition
>>>>>>> 0d6078c2
  ,                                       !- Outside Boundary Condition Object
  ,                                       !- View Factor to Ground
  ,                                       !- Shading Control Name
  ,                                       !- Frame and Divider Name
  ,                                       !- Multiplier
  ,                                       !- Number of Vertices
<<<<<<< HEAD
  3.88931782027237, -12.9315688143396, 2.1336, !- X,Y,Z Vertex 1 {m}
  3.88931782027237, -12.9315688143396, 1.01066715583635, !- X,Y,Z Vertex 2 {m}
  4.73172805595402, -12.9315688143396, 1.01066715583635, !- X,Y,Z Vertex 3 {m}
  4.73172805595402, -12.9315688143396, 2.1336; !- X,Y,Z Vertex 4 {m}

OS:SubSurface,
  {c575c302-d44c-46ad-863e-e81244a757de}, !- Handle
  Surface 2 - Window 1,                   !- Name
  FixedWindow,                            !- Sub Surface Type
  ,                                       !- Construction Name
  {6c7c56e8-77e1-4be8-a703-893b7c1b52fc}, !- Surface Name
  ,                                       !- Outside Boundary Condition Object
  ,                                       !- View Factor to Ground
  ,                                       !- Shading Control Name
  ,                                       !- Frame and Divider Name
  ,                                       !- Multiplier
  ,                                       !- Number of Vertices
  0, -2.36000196790324, 2.1336,           !- X,Y,Z Vertex 1 {m}
  0, -2.36000196790324, 1.01066715583635, !- X,Y,Z Vertex 2 {m}
  0, -3.2024122035849, 1.01066715583635,  !- X,Y,Z Vertex 3 {m}
  0, -3.2024122035849, 2.1336;            !- X,Y,Z Vertex 4 {m}

OS:SubSurface,
  {a16e4b7d-de14-4614-b97d-b6da603c4244}, !- Handle
  Surface 2 - Window 2,                   !- Name
  FixedWindow,                            !- Sub Surface Type
  ,                                       !- Construction Name
  {6c7c56e8-77e1-4be8-a703-893b7c1b52fc}, !- Surface Name
  ,                                       !- Outside Boundary Condition Object
  ,                                       !- View Factor to Ground
  ,                                       !- Shading Control Name
  ,                                       !- Frame and Divider Name
  ,                                       !- Multiplier
  ,                                       !- Number of Vertices
  0, -3.2633722035849, 2.1336,            !- X,Y,Z Vertex 1 {m}
  0, -3.2633722035849, 1.01066715583635,  !- X,Y,Z Vertex 2 {m}
  0, -4.10578243926656, 1.01066715583635, !- X,Y,Z Vertex 3 {m}
  0, -4.10578243926656, 2.1336;           !- X,Y,Z Vertex 4 {m}

OS:SubSurface,
  {475b9495-e326-40c6-8f97-9b7d80b3771b}, !- Handle
  Surface 2 - Window 3,                   !- Name
  FixedWindow,                            !- Sub Surface Type
  ,                                       !- Construction Name
  {6c7c56e8-77e1-4be8-a703-893b7c1b52fc}, !- Surface Name
  ,                                       !- Outside Boundary Condition Object
  ,                                       !- View Factor to Ground
  ,                                       !- Shading Control Name
  ,                                       !- Frame and Divider Name
  ,                                       !- Multiplier
  ,                                       !- Number of Vertices
  0, -5.59289417148814, 2.1336,           !- X,Y,Z Vertex 1 {m}
  0, -5.59289417148814, 1.01066715583635, !- X,Y,Z Vertex 2 {m}
  0, -6.4353044071698, 1.01066715583635,  !- X,Y,Z Vertex 3 {m}
  0, -6.4353044071698, 2.1336;            !- X,Y,Z Vertex 4 {m}

OS:SubSurface,
  {48c999a3-f593-49c8-b4da-47c4553d759b}, !- Handle
  Surface 2 - Window 4,                   !- Name
  FixedWindow,                            !- Sub Surface Type
  ,                                       !- Construction Name
  {6c7c56e8-77e1-4be8-a703-893b7c1b52fc}, !- Surface Name
  ,                                       !- Outside Boundary Condition Object
  ,                                       !- View Factor to Ground
  ,                                       !- Shading Control Name
  ,                                       !- Frame and Divider Name
  ,                                       !- Multiplier
  ,                                       !- Number of Vertices
  0, -6.4962644071698, 2.1336,            !- X,Y,Z Vertex 1 {m}
  0, -6.4962644071698, 1.01066715583635,  !- X,Y,Z Vertex 2 {m}
  0, -7.33867464285146, 1.01066715583635, !- X,Y,Z Vertex 3 {m}
  0, -7.33867464285146, 2.1336;           !- X,Y,Z Vertex 4 {m}

OS:SubSurface,
  {e230e3f9-f1ff-4175-8d0a-d55e140bb376}, !- Handle
  Surface 2 - Window 5,                   !- Name
  FixedWindow,                            !- Sub Surface Type
  ,                                       !- Construction Name
  {6c7c56e8-77e1-4be8-a703-893b7c1b52fc}, !- Surface Name
  ,                                       !- Outside Boundary Condition Object
  ,                                       !- View Factor to Ground
  ,                                       !- Shading Control Name
  ,                                       !- Frame and Divider Name
  ,                                       !- Multiplier
  ,                                       !- Number of Vertices
  0, -8.82578637507304, 2.1336,           !- X,Y,Z Vertex 1 {m}
  0, -8.82578637507304, 1.01066715583635, !- X,Y,Z Vertex 2 {m}
  0, -9.6681966107547, 1.01066715583635,  !- X,Y,Z Vertex 3 {m}
  0, -9.6681966107547, 2.1336;            !- X,Y,Z Vertex 4 {m}

OS:SubSurface,
  {c92ddeeb-71ae-481e-ba5c-df4610545371}, !- Handle
  Surface 2 - Window 6,                   !- Name
  FixedWindow,                            !- Sub Surface Type
  ,                                       !- Construction Name
  {6c7c56e8-77e1-4be8-a703-893b7c1b52fc}, !- Surface Name
  ,                                       !- Outside Boundary Condition Object
  ,                                       !- View Factor to Ground
  ,                                       !- Shading Control Name
  ,                                       !- Frame and Divider Name
  ,                                       !- Multiplier
  ,                                       !- Number of Vertices
  0, -9.7291566107547, 2.1336,            !- X,Y,Z Vertex 1 {m}
  0, -9.7291566107547, 1.01066715583635,  !- X,Y,Z Vertex 2 {m}
  0, -10.5715668464364, 1.01066715583635, !- X,Y,Z Vertex 3 {m}
  0, -10.5715668464364, 2.1336;           !- X,Y,Z Vertex 4 {m}

OS:ShadingSurfaceGroup,
  {cbdbd999-31c4-4b01-835b-476b33d7bb1f}, !- Handle
  Surface 2 - Window 5 Shading Surfaces,  !- Name
  Space,                                  !- Shading Surface Type
  {2075e9b3-96fa-4a33-981e-404dc5970134}, !- Space Name
  ,                                       !- Direction of Relative North {deg}
  ,                                       !- X Origin {m}
  ,                                       !- Y Origin {m}
  ,                                       !- Z Origin {m}
  {e230e3f9-f1ff-4175-8d0a-d55e140bb376}; !- Shaded Object Name

OS:ShadingSurface,
  {e52e2fad-2111-481d-8034-95f938b6623f}, !- Handle
  Surface 2 - Window 5 - res overhangs,   !- Name
  ,                                       !- Construction Name
  {cbdbd999-31c4-4b01-835b-476b33d7bb1f}, !- Shading Surface Group Name
  ,                                       !- Transmittance Schedule Name
  ,                                       !- Number of Vertices
  0, -9.8205966107547, 2.286,             !- X,Y,Z Vertex 1 {m}
  0, -8.67338637507304, 2.286,            !- X,Y,Z Vertex 2 {m}
  -0.6096, -8.67338637507304, 2.286,      !- X,Y,Z Vertex 3 {m}
  -0.6096, -9.8205966107547, 2.286;       !- X,Y,Z Vertex 4 {m}

OS:AdditionalProperties,
  {098905b9-d1b1-4c4e-8461-cb85e0ef2082}, !- Handle
  {e230e3f9-f1ff-4175-8d0a-d55e140bb376}, !- Object Name
  SizingInfoWindowOverhangDepth,          !- Feature Name 1
  Double,                                 !- Feature Data Type 1
  0.60960000000000003,                    !- Feature Value 1
  SizingInfoWindowOverhangOffset,         !- Feature Name 2
  Double,                                 !- Feature Data Type 2
  0.15240000000000001;                    !- Feature Value 2

OS:ShadingSurfaceGroup,
  {917eb58b-6800-4ec1-a288-783630c8f706}, !- Handle
  Surface 2 - Window 3 Shading Surfaces,  !- Name
  Space,                                  !- Shading Surface Type
  {2075e9b3-96fa-4a33-981e-404dc5970134}, !- Space Name
  ,                                       !- Direction of Relative North {deg}
  ,                                       !- X Origin {m}
  ,                                       !- Y Origin {m}
  ,                                       !- Z Origin {m}
  {475b9495-e326-40c6-8f97-9b7d80b3771b}; !- Shaded Object Name

OS:ShadingSurface,
  {d942c4a3-cfcc-447f-88a0-26c89049524e}, !- Handle
  Surface 2 - Window 3 - res overhangs,   !- Name
  ,                                       !- Construction Name
  {917eb58b-6800-4ec1-a288-783630c8f706}, !- Shading Surface Group Name
  ,                                       !- Transmittance Schedule Name
  ,                                       !- Number of Vertices
  0, -6.5877044071698, 2.286,             !- X,Y,Z Vertex 1 {m}
  0, -5.44049417148814, 2.286,            !- X,Y,Z Vertex 2 {m}
  -0.6096, -5.44049417148814, 2.286,      !- X,Y,Z Vertex 3 {m}
  -0.6096, -6.5877044071698, 2.286;       !- X,Y,Z Vertex 4 {m}

OS:AdditionalProperties,
  {2cf13b78-3abd-4692-8476-5200aff9b5e2}, !- Handle
  {475b9495-e326-40c6-8f97-9b7d80b3771b}, !- Object Name
  SizingInfoWindowOverhangDepth,          !- Feature Name 1
  Double,                                 !- Feature Data Type 1
  0.60960000000000003,                    !- Feature Value 1
  SizingInfoWindowOverhangOffset,         !- Feature Name 2
  Double,                                 !- Feature Data Type 2
  0.15240000000000001;                    !- Feature Value 2

OS:ShadingSurfaceGroup,
  {bf606144-2646-4a09-b9d3-9d6ee90c090b}, !- Handle
  Surface 5 - Window 1 Shading Surfaces,  !- Name
  Space,                                  !- Shading Surface Type
  {2075e9b3-96fa-4a33-981e-404dc5970134}, !- Space Name
  ,                                       !- Direction of Relative North {deg}
  ,                                       !- X Origin {m}
  ,                                       !- Y Origin {m}
  ,                                       !- Z Origin {m}
  {cf60bfb3-4afa-4976-af8a-a04e10d39e30}; !- Shaded Object Name

OS:ShadingSurface,
  {821c3cee-9a1e-475b-a7b0-7db93ee2c48b}, !- Handle
  Surface 5 - Window 1 - res overhangs,   !- Name
  ,                                       !- Construction Name
  {bf606144-2646-4a09-b9d3-9d6ee90c090b}, !- Shading Surface Group Name
  ,                                       !- Transmittance Schedule Name
  ,                                       !- Number of Vertices
  2.2771814690566, -12.9315688143396, 2.286, !- X,Y,Z Vertex 1 {m}
  1.12997123337494, -12.9315688143396, 2.286, !- X,Y,Z Vertex 2 {m}
  1.12997123337494, -13.5411688143396, 2.286, !- X,Y,Z Vertex 3 {m}
  2.2771814690566, -13.5411688143396, 2.286; !- X,Y,Z Vertex 4 {m}

OS:AdditionalProperties,
  {fb797db2-9f7e-49df-afc8-22c337439beb}, !- Handle
  {cf60bfb3-4afa-4976-af8a-a04e10d39e30}, !- Object Name
  SizingInfoWindowOverhangDepth,          !- Feature Name 1
  Double,                                 !- Feature Data Type 1
  0.60960000000000003,                    !- Feature Value 1
  SizingInfoWindowOverhangOffset,         !- Feature Name 2
  Double,                                 !- Feature Data Type 2
  0.15240000000000001;                    !- Feature Value 2

OS:ShadingSurfaceGroup,
  {0b36d1dc-018c-434a-8420-a5037ad6b1fd}, !- Handle
  Surface 5 - Window 2 Shading Surfaces,  !- Name
  Space,                                  !- Shading Surface Type
  {2075e9b3-96fa-4a33-981e-404dc5970134}, !- Space Name
=======
  12.9315688143396, 0, 2.4384,            !- X,Y,Z Vertex 1 {m}
  12.9315688143396, 0, 0,                 !- X,Y,Z Vertex 2 {m}
  6.46578440716979, 0, 0,                 !- X,Y,Z Vertex 3 {m}
  6.46578440716979, 0, 2.4384;            !- X,Y,Z Vertex 4 {m}

OS:ThermalZone,
  {a6ce5350-36ec-4f21-95ce-01c276709eba}, !- Handle
  living zone|unit 4,                     !- Name
  ,                                       !- Multiplier
  ,                                       !- Ceiling Height {m}
  ,                                       !- Volume {m3}
  ,                                       !- Floor Area {m2}
  ,                                       !- Zone Inside Convection Algorithm
  ,                                       !- Zone Outside Convection Algorithm
  ,                                       !- Zone Conditioning Equipment List Name
  {9b03aa6e-0b86-46ce-b227-33fa4405996e}, !- Zone Air Inlet Port List
  {28a73e52-3370-4a4a-be94-b9ba47559c8b}, !- Zone Air Exhaust Port List
  {4c155246-4c0a-4d8a-96f0-545f36fd50d9}, !- Zone Air Node Name
  {efb0357d-f098-485b-9346-f5a1fe7489ea}, !- Zone Return Air Port List
  ,                                       !- Primary Daylighting Control Name
  ,                                       !- Fraction of Zone Controlled by Primary Daylighting Control
  ,                                       !- Secondary Daylighting Control Name
  ,                                       !- Fraction of Zone Controlled by Secondary Daylighting Control
  ,                                       !- Illuminance Map Name
  ,                                       !- Group Rendering Name
  ,                                       !- Thermostat Name
  No;                                     !- Use Ideal Air Loads

OS:Node,
  {afb0866b-9e95-43f6-8428-a3822f4532db}, !- Handle
  Node 4,                                 !- Name
  {4c155246-4c0a-4d8a-96f0-545f36fd50d9}, !- Inlet Port
  ;                                       !- Outlet Port

OS:Connection,
  {4c155246-4c0a-4d8a-96f0-545f36fd50d9}, !- Handle
  {7b6c94fb-8d83-4edb-b946-79deb9bdee2b}, !- Name
  {a6ce5350-36ec-4f21-95ce-01c276709eba}, !- Source Object
  11,                                     !- Outlet Port
  {afb0866b-9e95-43f6-8428-a3822f4532db}, !- Target Object
  2;                                      !- Inlet Port

OS:PortList,
  {9b03aa6e-0b86-46ce-b227-33fa4405996e}, !- Handle
  {a6b91de2-dca9-4e5f-9219-14bf6cc6c1b8}, !- Name
  {a6ce5350-36ec-4f21-95ce-01c276709eba}; !- HVAC Component

OS:PortList,
  {28a73e52-3370-4a4a-be94-b9ba47559c8b}, !- Handle
  {f6f6ecda-9c06-498b-af1e-84ba33072d2d}, !- Name
  {a6ce5350-36ec-4f21-95ce-01c276709eba}; !- HVAC Component

OS:PortList,
  {efb0357d-f098-485b-9346-f5a1fe7489ea}, !- Handle
  {0cfb057c-8eea-472d-a744-2ad756264270}, !- Name
  {a6ce5350-36ec-4f21-95ce-01c276709eba}; !- HVAC Component

OS:Sizing:Zone,
  {c9a5a8d6-0c58-4be3-b23b-4e132a9c3472}, !- Handle
  {a6ce5350-36ec-4f21-95ce-01c276709eba}, !- Zone or ZoneList Name
  SupplyAirTemperature,                   !- Zone Cooling Design Supply Air Temperature Input Method
  14,                                     !- Zone Cooling Design Supply Air Temperature {C}
  11.11,                                  !- Zone Cooling Design Supply Air Temperature Difference {deltaC}
  SupplyAirTemperature,                   !- Zone Heating Design Supply Air Temperature Input Method
  40,                                     !- Zone Heating Design Supply Air Temperature {C}
  11.11,                                  !- Zone Heating Design Supply Air Temperature Difference {deltaC}
  0.0085,                                 !- Zone Cooling Design Supply Air Humidity Ratio {kg-H2O/kg-air}
  0.008,                                  !- Zone Heating Design Supply Air Humidity Ratio {kg-H2O/kg-air}
  ,                                       !- Zone Heating Sizing Factor
  ,                                       !- Zone Cooling Sizing Factor
  DesignDay,                              !- Cooling Design Air Flow Method
  ,                                       !- Cooling Design Air Flow Rate {m3/s}
  ,                                       !- Cooling Minimum Air Flow per Zone Floor Area {m3/s-m2}
  ,                                       !- Cooling Minimum Air Flow {m3/s}
  ,                                       !- Cooling Minimum Air Flow Fraction
  DesignDay,                              !- Heating Design Air Flow Method
  ,                                       !- Heating Design Air Flow Rate {m3/s}
  ,                                       !- Heating Maximum Air Flow per Zone Floor Area {m3/s-m2}
  ,                                       !- Heating Maximum Air Flow {m3/s}
  ,                                       !- Heating Maximum Air Flow Fraction
  ,                                       !- Design Zone Air Distribution Effectiveness in Cooling Mode
  ,                                       !- Design Zone Air Distribution Effectiveness in Heating Mode
  No,                                     !- Account for Dedicated Outdoor Air System
  NeutralSupplyAir,                       !- Dedicated Outdoor Air System Control Strategy
  autosize,                               !- Dedicated Outdoor Air Low Setpoint Temperature for Design {C}
  autosize;                               !- Dedicated Outdoor Air High Setpoint Temperature for Design {C}

OS:ZoneHVAC:EquipmentList,
  {bace7e7a-1bd5-4795-ae93-1a56cf27206e}, !- Handle
  Zone HVAC Equipment List 4,             !- Name
  {a6ce5350-36ec-4f21-95ce-01c276709eba}; !- Thermal Zone

OS:Space,
  {6b9f2b5f-b6e1-497f-bf4e-e2474b7d8699}, !- Handle
  living space|unit 4|story 1,            !- Name
  {38610c07-4679-42bb-a291-a4468f8ce7cf}, !- Space Type Name
  ,                                       !- Default Construction Set Name
  ,                                       !- Default Schedule Set Name
  -0,                                     !- Direction of Relative North {deg}
  0,                                      !- X Origin {m}
  0,                                      !- Y Origin {m}
  0,                                      !- Z Origin {m}
  ,                                       !- Building Story Name
  {a6ce5350-36ec-4f21-95ce-01c276709eba}, !- Thermal Zone Name
  ,                                       !- Part of Total Floor Area
  ,                                       !- Design Specification Outdoor Air Object Name
  {3214b11f-e647-48a9-bb13-e32d97001d05}; !- Building Unit Name

OS:Surface,
  {ef86fa3f-74a7-42c2-b6e7-20fa1b293541}, !- Handle
  Surface 19,                             !- Name
  Floor,                                  !- Surface Type
  ,                                       !- Construction Name
  {6b9f2b5f-b6e1-497f-bf4e-e2474b7d8699}, !- Space Name
  Foundation,                             !- Outside Boundary Condition
  ,                                       !- Outside Boundary Condition Object
  NoSun,                                  !- Sun Exposure
  NoWind,                                 !- Wind Exposure
  ,                                       !- View Factor to Ground
  ,                                       !- Number of Vertices
  6.46578440716979, 3.048, 0,             !- X,Y,Z Vertex 1 {m}
  6.46578440716979, 15.9795688143396, 0,  !- X,Y,Z Vertex 2 {m}
  12.9315688143396, 15.9795688143396, 0,  !- X,Y,Z Vertex 3 {m}
  12.9315688143396, 3.048, 0;             !- X,Y,Z Vertex 4 {m}

OS:Surface,
  {8da37d27-4184-4036-84ad-e00fb76423f1}, !- Handle
  Surface 20,                             !- Name
  Wall,                                   !- Surface Type
  ,                                       !- Construction Name
  {6b9f2b5f-b6e1-497f-bf4e-e2474b7d8699}, !- Space Name
  Surface,                                !- Outside Boundary Condition
  {7db6b8fa-9394-497d-8c0c-d1a7d6326e6f}, !- Outside Boundary Condition Object
  NoSun,                                  !- Sun Exposure
  NoWind,                                 !- Wind Exposure
  ,                                       !- View Factor to Ground
  ,                                       !- Number of Vertices
  6.46578440716979, 15.9795688143396, 2.4384, !- X,Y,Z Vertex 1 {m}
  6.46578440716979, 15.9795688143396, 0,  !- X,Y,Z Vertex 2 {m}
  6.46578440716979, 3.048, 0,             !- X,Y,Z Vertex 3 {m}
  6.46578440716979, 3.048, 2.4384;        !- X,Y,Z Vertex 4 {m}

OS:Surface,
  {6b14b4cd-4b07-4287-8e46-9cfeabcfc019}, !- Handle
  Surface 21,                             !- Name
  RoofCeiling,                            !- Surface Type
  ,                                       !- Construction Name
  {6b9f2b5f-b6e1-497f-bf4e-e2474b7d8699}, !- Space Name
  Outdoors,                               !- Outside Boundary Condition
  ,                                       !- Outside Boundary Condition Object
  SunExposed,                             !- Sun Exposure
  WindExposed,                            !- Wind Exposure
  ,                                       !- View Factor to Ground
  ,                                       !- Number of Vertices
  12.9315688143396, 3.048, 2.4384,        !- X,Y,Z Vertex 1 {m}
  12.9315688143396, 15.9795688143396, 2.4384, !- X,Y,Z Vertex 2 {m}
  6.46578440716979, 15.9795688143396, 2.4384, !- X,Y,Z Vertex 3 {m}
  6.46578440716979, 3.048, 2.4384;        !- X,Y,Z Vertex 4 {m}

OS:Surface,
  {668a995e-0b4a-4a7c-bedf-ef48a554b52f}, !- Handle
  Surface 22,                             !- Name
  Wall,                                   !- Surface Type
  ,                                       !- Construction Name
  {6b9f2b5f-b6e1-497f-bf4e-e2474b7d8699}, !- Space Name
  Adiabatic,                              !- Outside Boundary Condition
  ,                                       !- Outside Boundary Condition Object
  NoSun,                                  !- Sun Exposure
  NoWind,                                 !- Wind Exposure
  ,                                       !- View Factor to Ground
  ,                                       !- Number of Vertices
  6.46578440716979, 3.048, 2.4384,        !- X,Y,Z Vertex 1 {m}
  6.46578440716979, 3.048, 0,             !- X,Y,Z Vertex 2 {m}
  12.9315688143396, 3.048, 0,             !- X,Y,Z Vertex 3 {m}
  12.9315688143396, 3.048, 2.4384;        !- X,Y,Z Vertex 4 {m}

OS:Surface,
  {ab2759be-9d5c-4662-86bc-688d8ec22f67}, !- Handle
  Surface 23,                             !- Name
  Wall,                                   !- Surface Type
  ,                                       !- Construction Name
  {6b9f2b5f-b6e1-497f-bf4e-e2474b7d8699}, !- Space Name
  Surface,                                !- Outside Boundary Condition
  {3ecacb68-28a7-4b55-a2f0-80c260037a6f}, !- Outside Boundary Condition Object
  NoSun,                                  !- Sun Exposure
  NoWind,                                 !- Wind Exposure
  ,                                       !- View Factor to Ground
  ,                                       !- Number of Vertices
  12.9315688143396, 3.048, 2.4384,        !- X,Y,Z Vertex 1 {m}
  12.9315688143396, 3.048, 0,             !- X,Y,Z Vertex 2 {m}
  12.9315688143396, 15.9795688143396, 0,  !- X,Y,Z Vertex 3 {m}
  12.9315688143396, 15.9795688143396, 2.4384; !- X,Y,Z Vertex 4 {m}

OS:Surface,
  {de0a4525-06aa-43bb-a67f-f45ee0e4bcdd}, !- Handle
  Surface 24,                             !- Name
  Wall,                                   !- Surface Type
  ,                                       !- Construction Name
  {6b9f2b5f-b6e1-497f-bf4e-e2474b7d8699}, !- Space Name
  Outdoors,                               !- Outside Boundary Condition
  ,                                       !- Outside Boundary Condition Object
  SunExposed,                             !- Sun Exposure
  WindExposed,                            !- Wind Exposure
  ,                                       !- View Factor to Ground
  ,                                       !- Number of Vertices
  12.9315688143396, 15.9795688143396, 2.4384, !- X,Y,Z Vertex 1 {m}
  12.9315688143396, 15.9795688143396, 0,  !- X,Y,Z Vertex 2 {m}
  6.46578440716979, 15.9795688143396, 0,  !- X,Y,Z Vertex 3 {m}
  6.46578440716979, 15.9795688143396, 2.4384; !- X,Y,Z Vertex 4 {m}

OS:ThermalZone,
  {38956f96-f191-4057-8476-7da61b49d62d}, !- Handle
  living zone|unit 5,                     !- Name
  ,                                       !- Multiplier
  ,                                       !- Ceiling Height {m}
  ,                                       !- Volume {m3}
  ,                                       !- Floor Area {m2}
  ,                                       !- Zone Inside Convection Algorithm
  ,                                       !- Zone Outside Convection Algorithm
  ,                                       !- Zone Conditioning Equipment List Name
  {8ffe5e2b-65f9-4c52-b44e-cbe1087bfe62}, !- Zone Air Inlet Port List
  {14d1577e-756f-4cd3-adb5-be396b60b73b}, !- Zone Air Exhaust Port List
  {c4716a17-0224-4f88-8868-70db9a9f2903}, !- Zone Air Node Name
  {e4b5e76f-90a3-4a32-9d3b-14a53c0c070e}, !- Zone Return Air Port List
  ,                                       !- Primary Daylighting Control Name
  ,                                       !- Fraction of Zone Controlled by Primary Daylighting Control
  ,                                       !- Secondary Daylighting Control Name
  ,                                       !- Fraction of Zone Controlled by Secondary Daylighting Control
  ,                                       !- Illuminance Map Name
  ,                                       !- Group Rendering Name
  ,                                       !- Thermostat Name
  No;                                     !- Use Ideal Air Loads

OS:Node,
  {f53a0e14-bbe2-4785-acdf-c64388019c06}, !- Handle
  Node 5,                                 !- Name
  {c4716a17-0224-4f88-8868-70db9a9f2903}, !- Inlet Port
  ;                                       !- Outlet Port

OS:Connection,
  {c4716a17-0224-4f88-8868-70db9a9f2903}, !- Handle
  {9ea755a3-203b-46e1-9a57-affca46b9bf9}, !- Name
  {38956f96-f191-4057-8476-7da61b49d62d}, !- Source Object
  11,                                     !- Outlet Port
  {f53a0e14-bbe2-4785-acdf-c64388019c06}, !- Target Object
  2;                                      !- Inlet Port

OS:PortList,
  {8ffe5e2b-65f9-4c52-b44e-cbe1087bfe62}, !- Handle
  {e79fa37d-46ac-4195-b623-4e43187fe253}, !- Name
  {38956f96-f191-4057-8476-7da61b49d62d}; !- HVAC Component

OS:PortList,
  {14d1577e-756f-4cd3-adb5-be396b60b73b}, !- Handle
  {01065911-4276-485e-95ca-cd33c9fdca08}, !- Name
  {38956f96-f191-4057-8476-7da61b49d62d}; !- HVAC Component

OS:PortList,
  {e4b5e76f-90a3-4a32-9d3b-14a53c0c070e}, !- Handle
  {5e0e29bd-e8d5-42b3-8cd1-82fd8890ee93}, !- Name
  {38956f96-f191-4057-8476-7da61b49d62d}; !- HVAC Component

OS:Sizing:Zone,
  {7a16a37e-2d27-456e-b2af-8683ff080a7f}, !- Handle
  {38956f96-f191-4057-8476-7da61b49d62d}, !- Zone or ZoneList Name
  SupplyAirTemperature,                   !- Zone Cooling Design Supply Air Temperature Input Method
  14,                                     !- Zone Cooling Design Supply Air Temperature {C}
  11.11,                                  !- Zone Cooling Design Supply Air Temperature Difference {deltaC}
  SupplyAirTemperature,                   !- Zone Heating Design Supply Air Temperature Input Method
  40,                                     !- Zone Heating Design Supply Air Temperature {C}
  11.11,                                  !- Zone Heating Design Supply Air Temperature Difference {deltaC}
  0.0085,                                 !- Zone Cooling Design Supply Air Humidity Ratio {kg-H2O/kg-air}
  0.008,                                  !- Zone Heating Design Supply Air Humidity Ratio {kg-H2O/kg-air}
  ,                                       !- Zone Heating Sizing Factor
  ,                                       !- Zone Cooling Sizing Factor
  DesignDay,                              !- Cooling Design Air Flow Method
  ,                                       !- Cooling Design Air Flow Rate {m3/s}
  ,                                       !- Cooling Minimum Air Flow per Zone Floor Area {m3/s-m2}
  ,                                       !- Cooling Minimum Air Flow {m3/s}
  ,                                       !- Cooling Minimum Air Flow Fraction
  DesignDay,                              !- Heating Design Air Flow Method
  ,                                       !- Heating Design Air Flow Rate {m3/s}
  ,                                       !- Heating Maximum Air Flow per Zone Floor Area {m3/s-m2}
  ,                                       !- Heating Maximum Air Flow {m3/s}
  ,                                       !- Heating Maximum Air Flow Fraction
  ,                                       !- Design Zone Air Distribution Effectiveness in Cooling Mode
  ,                                       !- Design Zone Air Distribution Effectiveness in Heating Mode
  No,                                     !- Account for Dedicated Outdoor Air System
  NeutralSupplyAir,                       !- Dedicated Outdoor Air System Control Strategy
  autosize,                               !- Dedicated Outdoor Air Low Setpoint Temperature for Design {C}
  autosize;                               !- Dedicated Outdoor Air High Setpoint Temperature for Design {C}

OS:ZoneHVAC:EquipmentList,
  {e18701ab-b8c6-41ab-a2c4-1e575bcf2c82}, !- Handle
  Zone HVAC Equipment List 5,             !- Name
  {38956f96-f191-4057-8476-7da61b49d62d}; !- Thermal Zone

OS:Space,
  {e48d9237-7a39-49ae-817a-0c54da8abd08}, !- Handle
  living space|unit 5|story 1,            !- Name
  {38610c07-4679-42bb-a291-a4468f8ce7cf}, !- Space Type Name
  ,                                       !- Default Construction Set Name
  ,                                       !- Default Schedule Set Name
  -0,                                     !- Direction of Relative North {deg}
  0,                                      !- X Origin {m}
  0,                                      !- Y Origin {m}
  0,                                      !- Z Origin {m}
  ,                                       !- Building Story Name
  {38956f96-f191-4057-8476-7da61b49d62d}, !- Thermal Zone Name
  ,                                       !- Part of Total Floor Area
  ,                                       !- Design Specification Outdoor Air Object Name
  {d4095b0e-e602-42da-898d-4dffcb7e9733}; !- Building Unit Name

OS:Surface,
  {0f162f0e-794a-47df-8ea9-51e5db82b1c7}, !- Handle
  Surface 25,                             !- Name
  Wall,                                   !- Surface Type
  ,                                       !- Construction Name
  {e48d9237-7a39-49ae-817a-0c54da8abd08}, !- Space Name
  Surface,                                !- Outside Boundary Condition
  {1c42ce97-c11f-4ba2-b4b5-1ef37aaf7729}, !- Outside Boundary Condition Object
  NoSun,                                  !- Sun Exposure
  NoWind,                                 !- Wind Exposure
  ,                                       !- View Factor to Ground
  ,                                       !- Number of Vertices
  19.3973532215094, -12.9315688143396, 2.4384, !- X,Y,Z Vertex 1 {m}
  19.3973532215094, -12.9315688143396, 0, !- X,Y,Z Vertex 2 {m}
  19.3973532215094, 0, 0,                 !- X,Y,Z Vertex 3 {m}
  19.3973532215094, 0, 2.4384;            !- X,Y,Z Vertex 4 {m}

OS:Surface,
  {a8fc7464-0f2f-49a1-a672-8d2e7d6bbd9a}, !- Handle
  Surface 26,                             !- Name
  RoofCeiling,                            !- Surface Type
  ,                                       !- Construction Name
  {e48d9237-7a39-49ae-817a-0c54da8abd08}, !- Space Name
  Outdoors,                               !- Outside Boundary Condition
  ,                                       !- Outside Boundary Condition Object
  SunExposed,                             !- Sun Exposure
  WindExposed,                            !- Wind Exposure
  ,                                       !- View Factor to Ground
  ,                                       !- Number of Vertices
  19.3973532215094, -12.9315688143396, 2.4384, !- X,Y,Z Vertex 1 {m}
  19.3973532215094, 0, 2.4384,            !- X,Y,Z Vertex 2 {m}
  12.9315688143396, 0, 2.4384,            !- X,Y,Z Vertex 3 {m}
  12.9315688143396, -12.9315688143396, 2.4384; !- X,Y,Z Vertex 4 {m}

OS:Surface,
  {557c886b-b35a-4def-b73d-734ac96c1550}, !- Handle
  Surface 27,                             !- Name
  Floor,                                  !- Surface Type
  ,                                       !- Construction Name
  {e48d9237-7a39-49ae-817a-0c54da8abd08}, !- Space Name
  Foundation,                             !- Outside Boundary Condition
  ,                                       !- Outside Boundary Condition Object
  NoSun,                                  !- Sun Exposure
  NoWind,                                 !- Wind Exposure
  ,                                       !- View Factor to Ground
  ,                                       !- Number of Vertices
  12.9315688143396, -12.9315688143396, 0, !- X,Y,Z Vertex 1 {m}
  12.9315688143396, 0, 0,                 !- X,Y,Z Vertex 2 {m}
  19.3973532215094, 0, 0,                 !- X,Y,Z Vertex 3 {m}
  19.3973532215094, -12.9315688143396, 0; !- X,Y,Z Vertex 4 {m}

OS:Surface,
  {d7280d80-e8bf-4d9e-b32d-143225876d9c}, !- Handle
  Surface 28,                             !- Name
  Wall,                                   !- Surface Type
  ,                                       !- Construction Name
  {e48d9237-7a39-49ae-817a-0c54da8abd08}, !- Space Name
  Outdoors,                               !- Outside Boundary Condition
  ,                                       !- Outside Boundary Condition Object
  SunExposed,                             !- Sun Exposure
  WindExposed,                            !- Wind Exposure
  ,                                       !- View Factor to Ground
  ,                                       !- Number of Vertices
  12.9315688143396, -12.9315688143396, 2.4384, !- X,Y,Z Vertex 1 {m}
  12.9315688143396, -12.9315688143396, 0, !- X,Y,Z Vertex 2 {m}
  19.3973532215094, -12.9315688143396, 0, !- X,Y,Z Vertex 3 {m}
  19.3973532215094, -12.9315688143396, 2.4384; !- X,Y,Z Vertex 4 {m}

OS:Surface,
  {26bc0f4d-b037-45b5-850e-0001b38a2ffe}, !- Handle
  Surface 29,                             !- Name
  Wall,                                   !- Surface Type
  ,                                       !- Construction Name
  {e48d9237-7a39-49ae-817a-0c54da8abd08}, !- Space Name
  Surface,                                !- Outside Boundary Condition
  {fed5346c-d9a2-4ba8-92d8-95a8227972c7}, !- Outside Boundary Condition Object
  NoSun,                                  !- Sun Exposure
  NoWind,                                 !- Wind Exposure
  ,                                       !- View Factor to Ground
  ,                                       !- Number of Vertices
  12.9315688143396, 0, 2.4384,            !- X,Y,Z Vertex 1 {m}
  12.9315688143396, 0, 0,                 !- X,Y,Z Vertex 2 {m}
  12.9315688143396, -12.9315688143396, 0, !- X,Y,Z Vertex 3 {m}
  12.9315688143396, -12.9315688143396, 2.4384; !- X,Y,Z Vertex 4 {m}

OS:Surface,
  {6f7b0d0e-7f8b-40d6-9f77-f4b13c0ef4e0}, !- Handle
  Surface 30,                             !- Name
  Wall,                                   !- Surface Type
  ,                                       !- Construction Name
  {e48d9237-7a39-49ae-817a-0c54da8abd08}, !- Space Name
  Adiabatic,                              !- Outside Boundary Condition
  ,                                       !- Outside Boundary Condition Object
  NoSun,                                  !- Sun Exposure
  NoWind,                                 !- Wind Exposure
  ,                                       !- View Factor to Ground
  ,                                       !- Number of Vertices
  19.3973532215094, 0, 2.4384,            !- X,Y,Z Vertex 1 {m}
  19.3973532215094, 0, 0,                 !- X,Y,Z Vertex 2 {m}
  12.9315688143396, 0, 0,                 !- X,Y,Z Vertex 3 {m}
  12.9315688143396, 0, 2.4384;            !- X,Y,Z Vertex 4 {m}

OS:ThermalZone,
  {662c6487-7f64-43fb-86c9-6b50747434a5}, !- Handle
  living zone|unit 6,                     !- Name
  ,                                       !- Multiplier
  ,                                       !- Ceiling Height {m}
  ,                                       !- Volume {m3}
  ,                                       !- Floor Area {m2}
  ,                                       !- Zone Inside Convection Algorithm
  ,                                       !- Zone Outside Convection Algorithm
  ,                                       !- Zone Conditioning Equipment List Name
  {fd26fed5-4627-47c1-98f5-2da38aea95af}, !- Zone Air Inlet Port List
  {5796e201-7f4d-4db0-8cea-271a8f0c4118}, !- Zone Air Exhaust Port List
  {ef9aa8f7-17d6-4dae-9d44-fee500942d60}, !- Zone Air Node Name
  {b2164a7e-f10d-4ed4-9c8c-e7e8e16c5b61}, !- Zone Return Air Port List
  ,                                       !- Primary Daylighting Control Name
  ,                                       !- Fraction of Zone Controlled by Primary Daylighting Control
  ,                                       !- Secondary Daylighting Control Name
  ,                                       !- Fraction of Zone Controlled by Secondary Daylighting Control
  ,                                       !- Illuminance Map Name
  ,                                       !- Group Rendering Name
  ,                                       !- Thermostat Name
  No;                                     !- Use Ideal Air Loads

OS:Node,
  {60dfc114-dcb6-4149-9726-36f54eb4720d}, !- Handle
  Node 6,                                 !- Name
  {ef9aa8f7-17d6-4dae-9d44-fee500942d60}, !- Inlet Port
  ;                                       !- Outlet Port

OS:Connection,
  {ef9aa8f7-17d6-4dae-9d44-fee500942d60}, !- Handle
  {35272a02-e5cf-4905-82d5-0efec5c55dbc}, !- Name
  {662c6487-7f64-43fb-86c9-6b50747434a5}, !- Source Object
  11,                                     !- Outlet Port
  {60dfc114-dcb6-4149-9726-36f54eb4720d}, !- Target Object
  2;                                      !- Inlet Port

OS:PortList,
  {fd26fed5-4627-47c1-98f5-2da38aea95af}, !- Handle
  {2d63bd3e-0605-46e1-b767-eb10a5255cc0}, !- Name
  {662c6487-7f64-43fb-86c9-6b50747434a5}; !- HVAC Component

OS:PortList,
  {5796e201-7f4d-4db0-8cea-271a8f0c4118}, !- Handle
  {a3a321c6-1842-454f-80e2-50691032244a}, !- Name
  {662c6487-7f64-43fb-86c9-6b50747434a5}; !- HVAC Component

OS:PortList,
  {b2164a7e-f10d-4ed4-9c8c-e7e8e16c5b61}, !- Handle
  {bdfd4fdc-5572-40df-9a31-93ffd29bb256}, !- Name
  {662c6487-7f64-43fb-86c9-6b50747434a5}; !- HVAC Component

OS:Sizing:Zone,
  {76e9487f-e97b-484a-9f60-840c9a2ee75d}, !- Handle
  {662c6487-7f64-43fb-86c9-6b50747434a5}, !- Zone or ZoneList Name
  SupplyAirTemperature,                   !- Zone Cooling Design Supply Air Temperature Input Method
  14,                                     !- Zone Cooling Design Supply Air Temperature {C}
  11.11,                                  !- Zone Cooling Design Supply Air Temperature Difference {deltaC}
  SupplyAirTemperature,                   !- Zone Heating Design Supply Air Temperature Input Method
  40,                                     !- Zone Heating Design Supply Air Temperature {C}
  11.11,                                  !- Zone Heating Design Supply Air Temperature Difference {deltaC}
  0.0085,                                 !- Zone Cooling Design Supply Air Humidity Ratio {kg-H2O/kg-air}
  0.008,                                  !- Zone Heating Design Supply Air Humidity Ratio {kg-H2O/kg-air}
  ,                                       !- Zone Heating Sizing Factor
  ,                                       !- Zone Cooling Sizing Factor
  DesignDay,                              !- Cooling Design Air Flow Method
  ,                                       !- Cooling Design Air Flow Rate {m3/s}
  ,                                       !- Cooling Minimum Air Flow per Zone Floor Area {m3/s-m2}
  ,                                       !- Cooling Minimum Air Flow {m3/s}
  ,                                       !- Cooling Minimum Air Flow Fraction
  DesignDay,                              !- Heating Design Air Flow Method
  ,                                       !- Heating Design Air Flow Rate {m3/s}
  ,                                       !- Heating Maximum Air Flow per Zone Floor Area {m3/s-m2}
  ,                                       !- Heating Maximum Air Flow {m3/s}
  ,                                       !- Heating Maximum Air Flow Fraction
  ,                                       !- Design Zone Air Distribution Effectiveness in Cooling Mode
  ,                                       !- Design Zone Air Distribution Effectiveness in Heating Mode
  No,                                     !- Account for Dedicated Outdoor Air System
  NeutralSupplyAir,                       !- Dedicated Outdoor Air System Control Strategy
  autosize,                               !- Dedicated Outdoor Air Low Setpoint Temperature for Design {C}
  autosize;                               !- Dedicated Outdoor Air High Setpoint Temperature for Design {C}

OS:ZoneHVAC:EquipmentList,
  {0aaa7876-3928-4bdc-bcee-6c4be321f774}, !- Handle
  Zone HVAC Equipment List 6,             !- Name
  {662c6487-7f64-43fb-86c9-6b50747434a5}; !- Thermal Zone

OS:Space,
  {21cc531f-60d2-4558-9332-ac2c4f624929}, !- Handle
  living space|unit 6|story 1,            !- Name
  {38610c07-4679-42bb-a291-a4468f8ce7cf}, !- Space Type Name
  ,                                       !- Default Construction Set Name
  ,                                       !- Default Schedule Set Name
  -0,                                     !- Direction of Relative North {deg}
  0,                                      !- X Origin {m}
  0,                                      !- Y Origin {m}
  0,                                      !- Z Origin {m}
  ,                                       !- Building Story Name
  {662c6487-7f64-43fb-86c9-6b50747434a5}, !- Thermal Zone Name
  ,                                       !- Part of Total Floor Area
  ,                                       !- Design Specification Outdoor Air Object Name
  {2566471d-2171-488f-b832-ff36d3571693}; !- Building Unit Name

OS:Surface,
  {01761b32-1521-4b59-9c39-232451f3819d}, !- Handle
  Surface 31,                             !- Name
  Floor,                                  !- Surface Type
  ,                                       !- Construction Name
  {21cc531f-60d2-4558-9332-ac2c4f624929}, !- Space Name
  Foundation,                             !- Outside Boundary Condition
  ,                                       !- Outside Boundary Condition Object
  NoSun,                                  !- Sun Exposure
  NoWind,                                 !- Wind Exposure
  ,                                       !- View Factor to Ground
  ,                                       !- Number of Vertices
  12.9315688143396, 3.048, 0,             !- X,Y,Z Vertex 1 {m}
  12.9315688143396, 15.9795688143396, 0,  !- X,Y,Z Vertex 2 {m}
  19.3973532215094, 15.9795688143396, 0,  !- X,Y,Z Vertex 3 {m}
  19.3973532215094, 3.048, 0;             !- X,Y,Z Vertex 4 {m}

OS:Surface,
  {3ecacb68-28a7-4b55-a2f0-80c260037a6f}, !- Handle
  Surface 32,                             !- Name
  Wall,                                   !- Surface Type
  ,                                       !- Construction Name
  {21cc531f-60d2-4558-9332-ac2c4f624929}, !- Space Name
  Surface,                                !- Outside Boundary Condition
  {ab2759be-9d5c-4662-86bc-688d8ec22f67}, !- Outside Boundary Condition Object
  NoSun,                                  !- Sun Exposure
  NoWind,                                 !- Wind Exposure
  ,                                       !- View Factor to Ground
  ,                                       !- Number of Vertices
  12.9315688143396, 15.9795688143396, 2.4384, !- X,Y,Z Vertex 1 {m}
  12.9315688143396, 15.9795688143396, 0,  !- X,Y,Z Vertex 2 {m}
  12.9315688143396, 3.048, 0,             !- X,Y,Z Vertex 3 {m}
  12.9315688143396, 3.048, 2.4384;        !- X,Y,Z Vertex 4 {m}

OS:Surface,
  {36079f2c-88fc-45cc-a2a6-03c06d0bc3b3}, !- Handle
  Surface 33,                             !- Name
  RoofCeiling,                            !- Surface Type
  ,                                       !- Construction Name
  {21cc531f-60d2-4558-9332-ac2c4f624929}, !- Space Name
  Outdoors,                               !- Outside Boundary Condition
  ,                                       !- Outside Boundary Condition Object
  SunExposed,                             !- Sun Exposure
  WindExposed,                            !- Wind Exposure
  ,                                       !- View Factor to Ground
  ,                                       !- Number of Vertices
  19.3973532215094, 3.048, 2.4384,        !- X,Y,Z Vertex 1 {m}
  19.3973532215094, 15.9795688143396, 2.4384, !- X,Y,Z Vertex 2 {m}
  12.9315688143396, 15.9795688143396, 2.4384, !- X,Y,Z Vertex 3 {m}
  12.9315688143396, 3.048, 2.4384;        !- X,Y,Z Vertex 4 {m}

OS:Surface,
  {4885e21e-c935-4f04-81ab-2ceb69fcefed}, !- Handle
  Surface 34,                             !- Name
  Wall,                                   !- Surface Type
  ,                                       !- Construction Name
  {21cc531f-60d2-4558-9332-ac2c4f624929}, !- Space Name
  Adiabatic,                              !- Outside Boundary Condition
  ,                                       !- Outside Boundary Condition Object
  NoSun,                                  !- Sun Exposure
  NoWind,                                 !- Wind Exposure
  ,                                       !- View Factor to Ground
  ,                                       !- Number of Vertices
  12.9315688143396, 3.048, 2.4384,        !- X,Y,Z Vertex 1 {m}
  12.9315688143396, 3.048, 0,             !- X,Y,Z Vertex 2 {m}
  19.3973532215094, 3.048, 0,             !- X,Y,Z Vertex 3 {m}
  19.3973532215094, 3.048, 2.4384;        !- X,Y,Z Vertex 4 {m}

OS:Surface,
  {a40c8aad-7732-4d73-9213-0fa162333d59}, !- Handle
  Surface 35,                             !- Name
  Wall,                                   !- Surface Type
  ,                                       !- Construction Name
  {21cc531f-60d2-4558-9332-ac2c4f624929}, !- Space Name
  Surface,                                !- Outside Boundary Condition
  {38a77cda-d610-46bf-842f-3b16a29983cc}, !- Outside Boundary Condition Object
  NoSun,                                  !- Sun Exposure
  NoWind,                                 !- Wind Exposure
  ,                                       !- View Factor to Ground
  ,                                       !- Number of Vertices
  19.3973532215094, 3.048, 2.4384,        !- X,Y,Z Vertex 1 {m}
  19.3973532215094, 3.048, 0,             !- X,Y,Z Vertex 2 {m}
  19.3973532215094, 15.9795688143396, 0,  !- X,Y,Z Vertex 3 {m}
  19.3973532215094, 15.9795688143396, 2.4384; !- X,Y,Z Vertex 4 {m}

OS:Surface,
  {9a08cc96-47ad-40c4-be47-62a6e2225eab}, !- Handle
  Surface 36,                             !- Name
  Wall,                                   !- Surface Type
  ,                                       !- Construction Name
  {21cc531f-60d2-4558-9332-ac2c4f624929}, !- Space Name
  Outdoors,                               !- Outside Boundary Condition
  ,                                       !- Outside Boundary Condition Object
  SunExposed,                             !- Sun Exposure
  WindExposed,                            !- Wind Exposure
  ,                                       !- View Factor to Ground
  ,                                       !- Number of Vertices
  19.3973532215094, 15.9795688143396, 2.4384, !- X,Y,Z Vertex 1 {m}
  19.3973532215094, 15.9795688143396, 0,  !- X,Y,Z Vertex 2 {m}
  12.9315688143396, 15.9795688143396, 0,  !- X,Y,Z Vertex 3 {m}
  12.9315688143396, 15.9795688143396, 2.4384; !- X,Y,Z Vertex 4 {m}

OS:ThermalZone,
  {e99ddad1-33cc-4905-8572-14e32e62c43d}, !- Handle
  living zone|unit 7,                     !- Name
  ,                                       !- Multiplier
  ,                                       !- Ceiling Height {m}
  ,                                       !- Volume {m3}
  ,                                       !- Floor Area {m2}
  ,                                       !- Zone Inside Convection Algorithm
  ,                                       !- Zone Outside Convection Algorithm
  ,                                       !- Zone Conditioning Equipment List Name
  {c2541a3c-2d5b-46cd-a174-e4b90f6d4323}, !- Zone Air Inlet Port List
  {3992707f-cfc3-4496-962f-dacb95438fb2}, !- Zone Air Exhaust Port List
  {10e98acd-6a0b-4ce1-a598-a2ce299e964a}, !- Zone Air Node Name
  {fe9aec59-5206-4eb7-8905-144f58b636c4}, !- Zone Return Air Port List
  ,                                       !- Primary Daylighting Control Name
  ,                                       !- Fraction of Zone Controlled by Primary Daylighting Control
  ,                                       !- Secondary Daylighting Control Name
  ,                                       !- Fraction of Zone Controlled by Secondary Daylighting Control
  ,                                       !- Illuminance Map Name
  ,                                       !- Group Rendering Name
  ,                                       !- Thermostat Name
  No;                                     !- Use Ideal Air Loads

OS:Node,
  {cbad0f17-44a8-4aec-be7d-4f7c5932d1c5}, !- Handle
  Node 7,                                 !- Name
  {10e98acd-6a0b-4ce1-a598-a2ce299e964a}, !- Inlet Port
  ;                                       !- Outlet Port

OS:Connection,
  {10e98acd-6a0b-4ce1-a598-a2ce299e964a}, !- Handle
  {65ee8fe6-9bdb-4867-9a9d-e46cf7d79715}, !- Name
  {e99ddad1-33cc-4905-8572-14e32e62c43d}, !- Source Object
  11,                                     !- Outlet Port
  {cbad0f17-44a8-4aec-be7d-4f7c5932d1c5}, !- Target Object
  2;                                      !- Inlet Port

OS:PortList,
  {c2541a3c-2d5b-46cd-a174-e4b90f6d4323}, !- Handle
  {ddba2e7f-b641-4c23-bba9-09763087bcde}, !- Name
  {e99ddad1-33cc-4905-8572-14e32e62c43d}; !- HVAC Component

OS:PortList,
  {3992707f-cfc3-4496-962f-dacb95438fb2}, !- Handle
  {f32760a5-2ee1-4ed5-8222-8454ca7e8119}, !- Name
  {e99ddad1-33cc-4905-8572-14e32e62c43d}; !- HVAC Component

OS:PortList,
  {fe9aec59-5206-4eb7-8905-144f58b636c4}, !- Handle
  {4cb2b521-a1a7-4362-b8d2-3da16024b498}, !- Name
  {e99ddad1-33cc-4905-8572-14e32e62c43d}; !- HVAC Component

OS:Sizing:Zone,
  {cb8d35fb-7699-43ad-9aff-701c4432b493}, !- Handle
  {e99ddad1-33cc-4905-8572-14e32e62c43d}, !- Zone or ZoneList Name
  SupplyAirTemperature,                   !- Zone Cooling Design Supply Air Temperature Input Method
  14,                                     !- Zone Cooling Design Supply Air Temperature {C}
  11.11,                                  !- Zone Cooling Design Supply Air Temperature Difference {deltaC}
  SupplyAirTemperature,                   !- Zone Heating Design Supply Air Temperature Input Method
  40,                                     !- Zone Heating Design Supply Air Temperature {C}
  11.11,                                  !- Zone Heating Design Supply Air Temperature Difference {deltaC}
  0.0085,                                 !- Zone Cooling Design Supply Air Humidity Ratio {kg-H2O/kg-air}
  0.008,                                  !- Zone Heating Design Supply Air Humidity Ratio {kg-H2O/kg-air}
  ,                                       !- Zone Heating Sizing Factor
  ,                                       !- Zone Cooling Sizing Factor
  DesignDay,                              !- Cooling Design Air Flow Method
  ,                                       !- Cooling Design Air Flow Rate {m3/s}
  ,                                       !- Cooling Minimum Air Flow per Zone Floor Area {m3/s-m2}
  ,                                       !- Cooling Minimum Air Flow {m3/s}
  ,                                       !- Cooling Minimum Air Flow Fraction
  DesignDay,                              !- Heating Design Air Flow Method
  ,                                       !- Heating Design Air Flow Rate {m3/s}
  ,                                       !- Heating Maximum Air Flow per Zone Floor Area {m3/s-m2}
  ,                                       !- Heating Maximum Air Flow {m3/s}
  ,                                       !- Heating Maximum Air Flow Fraction
  ,                                       !- Design Zone Air Distribution Effectiveness in Cooling Mode
  ,                                       !- Design Zone Air Distribution Effectiveness in Heating Mode
  No,                                     !- Account for Dedicated Outdoor Air System
  NeutralSupplyAir,                       !- Dedicated Outdoor Air System Control Strategy
  autosize,                               !- Dedicated Outdoor Air Low Setpoint Temperature for Design {C}
  autosize;                               !- Dedicated Outdoor Air High Setpoint Temperature for Design {C}

OS:ZoneHVAC:EquipmentList,
  {de48b061-a100-483f-878c-7e7f5ca77bc8}, !- Handle
  Zone HVAC Equipment List 7,             !- Name
  {e99ddad1-33cc-4905-8572-14e32e62c43d}; !- Thermal Zone

OS:Space,
  {cb7bd7ae-27ae-4430-9246-c55b48cb8e1d}, !- Handle
  living space|unit 7|story 1,            !- Name
  {38610c07-4679-42bb-a291-a4468f8ce7cf}, !- Space Type Name
  ,                                       !- Default Construction Set Name
  ,                                       !- Default Schedule Set Name
  -0,                                     !- Direction of Relative North {deg}
  0,                                      !- X Origin {m}
  0,                                      !- Y Origin {m}
  0,                                      !- Z Origin {m}
  ,                                       !- Building Story Name
  {e99ddad1-33cc-4905-8572-14e32e62c43d}, !- Thermal Zone Name
  ,                                       !- Part of Total Floor Area
  ,                                       !- Design Specification Outdoor Air Object Name
  {e6dc0f31-7daf-4012-84c1-f0a8a19ffcb3}; !- Building Unit Name

OS:Surface,
  {70037c1c-4269-497c-a772-2e05d24d5336}, !- Handle
  Surface 37,                             !- Name
  Wall,                                   !- Surface Type
  ,                                       !- Construction Name
  {cb7bd7ae-27ae-4430-9246-c55b48cb8e1d}, !- Space Name
  Outdoors,                               !- Outside Boundary Condition
  ,                                       !- Outside Boundary Condition Object
  SunExposed,                             !- Sun Exposure
  WindExposed,                            !- Wind Exposure
  ,                                       !- View Factor to Ground
  ,                                       !- Number of Vertices
  25.8631376286792, -12.9315688143396, 2.4384, !- X,Y,Z Vertex 1 {m}
  25.8631376286792, -12.9315688143396, 0, !- X,Y,Z Vertex 2 {m}
  25.8631376286792, 0, 0,                 !- X,Y,Z Vertex 3 {m}
  25.8631376286792, 0, 2.4384;            !- X,Y,Z Vertex 4 {m}

OS:Surface,
  {9cfe9b68-993c-4c56-b84f-26f6b4825eea}, !- Handle
  Surface 38,                             !- Name
  RoofCeiling,                            !- Surface Type
  ,                                       !- Construction Name
  {cb7bd7ae-27ae-4430-9246-c55b48cb8e1d}, !- Space Name
  Outdoors,                               !- Outside Boundary Condition
  ,                                       !- Outside Boundary Condition Object
  SunExposed,                             !- Sun Exposure
  WindExposed,                            !- Wind Exposure
  ,                                       !- View Factor to Ground
  ,                                       !- Number of Vertices
  25.8631376286792, -12.9315688143396, 2.4384, !- X,Y,Z Vertex 1 {m}
  25.8631376286792, 0, 2.4384,            !- X,Y,Z Vertex 2 {m}
  19.3973532215094, 0, 2.4384,            !- X,Y,Z Vertex 3 {m}
  19.3973532215094, -12.9315688143396, 2.4384; !- X,Y,Z Vertex 4 {m}

OS:Surface,
  {53d7cc09-aa4f-4fe2-b77c-b58866caa32e}, !- Handle
  Surface 39,                             !- Name
  Floor,                                  !- Surface Type
  ,                                       !- Construction Name
  {cb7bd7ae-27ae-4430-9246-c55b48cb8e1d}, !- Space Name
  Foundation,                             !- Outside Boundary Condition
  ,                                       !- Outside Boundary Condition Object
  NoSun,                                  !- Sun Exposure
  NoWind,                                 !- Wind Exposure
  ,                                       !- View Factor to Ground
  ,                                       !- Number of Vertices
  19.3973532215094, -12.9315688143396, 0, !- X,Y,Z Vertex 1 {m}
  19.3973532215094, 0, 0,                 !- X,Y,Z Vertex 2 {m}
  25.8631376286792, 0, 0,                 !- X,Y,Z Vertex 3 {m}
  25.8631376286792, -12.9315688143396, 0; !- X,Y,Z Vertex 4 {m}

OS:Surface,
  {d45b2263-7c50-4ece-98b8-826086366e52}, !- Handle
  Surface 40,                             !- Name
  Wall,                                   !- Surface Type
  ,                                       !- Construction Name
  {cb7bd7ae-27ae-4430-9246-c55b48cb8e1d}, !- Space Name
  Outdoors,                               !- Outside Boundary Condition
  ,                                       !- Outside Boundary Condition Object
  SunExposed,                             !- Sun Exposure
  WindExposed,                            !- Wind Exposure
  ,                                       !- View Factor to Ground
  ,                                       !- Number of Vertices
  19.3973532215094, -12.9315688143396, 2.4384, !- X,Y,Z Vertex 1 {m}
  19.3973532215094, -12.9315688143396, 0, !- X,Y,Z Vertex 2 {m}
  25.8631376286792, -12.9315688143396, 0, !- X,Y,Z Vertex 3 {m}
  25.8631376286792, -12.9315688143396, 2.4384; !- X,Y,Z Vertex 4 {m}

OS:Surface,
  {1c42ce97-c11f-4ba2-b4b5-1ef37aaf7729}, !- Handle
  Surface 41,                             !- Name
  Wall,                                   !- Surface Type
  ,                                       !- Construction Name
  {cb7bd7ae-27ae-4430-9246-c55b48cb8e1d}, !- Space Name
  Surface,                                !- Outside Boundary Condition
  {0f162f0e-794a-47df-8ea9-51e5db82b1c7}, !- Outside Boundary Condition Object
  NoSun,                                  !- Sun Exposure
  NoWind,                                 !- Wind Exposure
  ,                                       !- View Factor to Ground
  ,                                       !- Number of Vertices
  19.3973532215094, 0, 2.4384,            !- X,Y,Z Vertex 1 {m}
  19.3973532215094, 0, 0,                 !- X,Y,Z Vertex 2 {m}
  19.3973532215094, -12.9315688143396, 0, !- X,Y,Z Vertex 3 {m}
  19.3973532215094, -12.9315688143396, 2.4384; !- X,Y,Z Vertex 4 {m}

OS:Surface,
  {0abeb31f-3bfa-4799-a5b5-86ba51377fb8}, !- Handle
  Surface 42,                             !- Name
  Wall,                                   !- Surface Type
  ,                                       !- Construction Name
  {cb7bd7ae-27ae-4430-9246-c55b48cb8e1d}, !- Space Name
  Adiabatic,                              !- Outside Boundary Condition
  ,                                       !- Outside Boundary Condition Object
  NoSun,                                  !- Sun Exposure
  NoWind,                                 !- Wind Exposure
  ,                                       !- View Factor to Ground
  ,                                       !- Number of Vertices
  25.8631376286792, 0, 2.4384,            !- X,Y,Z Vertex 1 {m}
  25.8631376286792, 0, 0,                 !- X,Y,Z Vertex 2 {m}
  19.3973532215094, 0, 0,                 !- X,Y,Z Vertex 3 {m}
  19.3973532215094, 0, 2.4384;            !- X,Y,Z Vertex 4 {m}

OS:ThermalZone,
  {ad213260-8ad6-460b-aa14-34941eea77f0}, !- Handle
  living zone|unit 8,                     !- Name
  ,                                       !- Multiplier
  ,                                       !- Ceiling Height {m}
  ,                                       !- Volume {m3}
  ,                                       !- Floor Area {m2}
  ,                                       !- Zone Inside Convection Algorithm
  ,                                       !- Zone Outside Convection Algorithm
  ,                                       !- Zone Conditioning Equipment List Name
  {0cfad50f-db09-45a2-9222-182da4b156d0}, !- Zone Air Inlet Port List
  {f5978f28-ef0b-4c13-ae02-d7c385937dd2}, !- Zone Air Exhaust Port List
  {bdda75ef-33bb-49aa-a7c5-793d46048744}, !- Zone Air Node Name
  {1b6faad1-be38-4512-a3dd-a61c7c560d0d}, !- Zone Return Air Port List
  ,                                       !- Primary Daylighting Control Name
  ,                                       !- Fraction of Zone Controlled by Primary Daylighting Control
  ,                                       !- Secondary Daylighting Control Name
  ,                                       !- Fraction of Zone Controlled by Secondary Daylighting Control
  ,                                       !- Illuminance Map Name
  ,                                       !- Group Rendering Name
  ,                                       !- Thermostat Name
  No;                                     !- Use Ideal Air Loads

OS:Node,
  {c61b047e-17eb-4a92-ab5e-14da1f1473d5}, !- Handle
  Node 8,                                 !- Name
  {bdda75ef-33bb-49aa-a7c5-793d46048744}, !- Inlet Port
  ;                                       !- Outlet Port

OS:Connection,
  {bdda75ef-33bb-49aa-a7c5-793d46048744}, !- Handle
  {98b21e86-d106-49c9-a859-98dd5207353c}, !- Name
  {ad213260-8ad6-460b-aa14-34941eea77f0}, !- Source Object
  11,                                     !- Outlet Port
  {c61b047e-17eb-4a92-ab5e-14da1f1473d5}, !- Target Object
  2;                                      !- Inlet Port

OS:PortList,
  {0cfad50f-db09-45a2-9222-182da4b156d0}, !- Handle
  {66474822-8725-4b7c-bcf3-61ef2f38d40d}, !- Name
  {ad213260-8ad6-460b-aa14-34941eea77f0}; !- HVAC Component

OS:PortList,
  {f5978f28-ef0b-4c13-ae02-d7c385937dd2}, !- Handle
  {e0f23ac9-11a5-4a57-9f92-bb1e39e77ab9}, !- Name
  {ad213260-8ad6-460b-aa14-34941eea77f0}; !- HVAC Component

OS:PortList,
  {1b6faad1-be38-4512-a3dd-a61c7c560d0d}, !- Handle
  {d99c70c9-1452-45b5-9230-14918675f428}, !- Name
  {ad213260-8ad6-460b-aa14-34941eea77f0}; !- HVAC Component

OS:Sizing:Zone,
  {0cfb3650-e630-431a-b831-18a4064e659c}, !- Handle
  {ad213260-8ad6-460b-aa14-34941eea77f0}, !- Zone or ZoneList Name
  SupplyAirTemperature,                   !- Zone Cooling Design Supply Air Temperature Input Method
  14,                                     !- Zone Cooling Design Supply Air Temperature {C}
  11.11,                                  !- Zone Cooling Design Supply Air Temperature Difference {deltaC}
  SupplyAirTemperature,                   !- Zone Heating Design Supply Air Temperature Input Method
  40,                                     !- Zone Heating Design Supply Air Temperature {C}
  11.11,                                  !- Zone Heating Design Supply Air Temperature Difference {deltaC}
  0.0085,                                 !- Zone Cooling Design Supply Air Humidity Ratio {kg-H2O/kg-air}
  0.008,                                  !- Zone Heating Design Supply Air Humidity Ratio {kg-H2O/kg-air}
  ,                                       !- Zone Heating Sizing Factor
  ,                                       !- Zone Cooling Sizing Factor
  DesignDay,                              !- Cooling Design Air Flow Method
  ,                                       !- Cooling Design Air Flow Rate {m3/s}
  ,                                       !- Cooling Minimum Air Flow per Zone Floor Area {m3/s-m2}
  ,                                       !- Cooling Minimum Air Flow {m3/s}
  ,                                       !- Cooling Minimum Air Flow Fraction
  DesignDay,                              !- Heating Design Air Flow Method
  ,                                       !- Heating Design Air Flow Rate {m3/s}
  ,                                       !- Heating Maximum Air Flow per Zone Floor Area {m3/s-m2}
  ,                                       !- Heating Maximum Air Flow {m3/s}
  ,                                       !- Heating Maximum Air Flow Fraction
  ,                                       !- Design Zone Air Distribution Effectiveness in Cooling Mode
  ,                                       !- Design Zone Air Distribution Effectiveness in Heating Mode
  No,                                     !- Account for Dedicated Outdoor Air System
  NeutralSupplyAir,                       !- Dedicated Outdoor Air System Control Strategy
  autosize,                               !- Dedicated Outdoor Air Low Setpoint Temperature for Design {C}
  autosize;                               !- Dedicated Outdoor Air High Setpoint Temperature for Design {C}

OS:ZoneHVAC:EquipmentList,
  {bdb2f2bc-e876-4c68-a6d4-adb280ae14ad}, !- Handle
  Zone HVAC Equipment List 8,             !- Name
  {ad213260-8ad6-460b-aa14-34941eea77f0}; !- Thermal Zone

OS:Space,
  {7ff24e92-00f7-4a06-8a99-e30cc471025a}, !- Handle
  living space|unit 8|story 1,            !- Name
  {38610c07-4679-42bb-a291-a4468f8ce7cf}, !- Space Type Name
  ,                                       !- Default Construction Set Name
  ,                                       !- Default Schedule Set Name
  -0,                                     !- Direction of Relative North {deg}
  0,                                      !- X Origin {m}
  0,                                      !- Y Origin {m}
  0,                                      !- Z Origin {m}
  ,                                       !- Building Story Name
  {ad213260-8ad6-460b-aa14-34941eea77f0}, !- Thermal Zone Name
  ,                                       !- Part of Total Floor Area
  ,                                       !- Design Specification Outdoor Air Object Name
  {4fbe4e78-bfa5-42f4-b2bc-8c13fd7a975f}; !- Building Unit Name

OS:Surface,
  {05f67131-aa34-4f24-a7d1-bdd606f1ee34}, !- Handle
  Surface 43,                             !- Name
  Floor,                                  !- Surface Type
  ,                                       !- Construction Name
  {7ff24e92-00f7-4a06-8a99-e30cc471025a}, !- Space Name
  Foundation,                             !- Outside Boundary Condition
  ,                                       !- Outside Boundary Condition Object
  NoSun,                                  !- Sun Exposure
  NoWind,                                 !- Wind Exposure
  ,                                       !- View Factor to Ground
  ,                                       !- Number of Vertices
  19.3973532215094, 3.048, 0,             !- X,Y,Z Vertex 1 {m}
  19.3973532215094, 15.9795688143396, 0,  !- X,Y,Z Vertex 2 {m}
  25.8631376286792, 15.9795688143396, 0,  !- X,Y,Z Vertex 3 {m}
  25.8631376286792, 3.048, 0;             !- X,Y,Z Vertex 4 {m}

OS:Surface,
  {38a77cda-d610-46bf-842f-3b16a29983cc}, !- Handle
  Surface 44,                             !- Name
  Wall,                                   !- Surface Type
  ,                                       !- Construction Name
  {7ff24e92-00f7-4a06-8a99-e30cc471025a}, !- Space Name
  Surface,                                !- Outside Boundary Condition
  {a40c8aad-7732-4d73-9213-0fa162333d59}, !- Outside Boundary Condition Object
  NoSun,                                  !- Sun Exposure
  NoWind,                                 !- Wind Exposure
  ,                                       !- View Factor to Ground
  ,                                       !- Number of Vertices
  19.3973532215094, 15.9795688143396, 2.4384, !- X,Y,Z Vertex 1 {m}
  19.3973532215094, 15.9795688143396, 0,  !- X,Y,Z Vertex 2 {m}
  19.3973532215094, 3.048, 0,             !- X,Y,Z Vertex 3 {m}
  19.3973532215094, 3.048, 2.4384;        !- X,Y,Z Vertex 4 {m}

OS:Surface,
  {e446db15-fa4e-4e90-a02e-844f7ae17aa6}, !- Handle
  Surface 45,                             !- Name
  RoofCeiling,                            !- Surface Type
  ,                                       !- Construction Name
  {7ff24e92-00f7-4a06-8a99-e30cc471025a}, !- Space Name
  Outdoors,                               !- Outside Boundary Condition
  ,                                       !- Outside Boundary Condition Object
  SunExposed,                             !- Sun Exposure
  WindExposed,                            !- Wind Exposure
  ,                                       !- View Factor to Ground
  ,                                       !- Number of Vertices
  25.8631376286792, 3.048, 2.4384,        !- X,Y,Z Vertex 1 {m}
  25.8631376286792, 15.9795688143396, 2.4384, !- X,Y,Z Vertex 2 {m}
  19.3973532215094, 15.9795688143396, 2.4384, !- X,Y,Z Vertex 3 {m}
  19.3973532215094, 3.048, 2.4384;        !- X,Y,Z Vertex 4 {m}

OS:Surface,
  {44806c35-88d2-40db-99d5-626aa3407af6}, !- Handle
  Surface 46,                             !- Name
  Wall,                                   !- Surface Type
  ,                                       !- Construction Name
  {7ff24e92-00f7-4a06-8a99-e30cc471025a}, !- Space Name
  Adiabatic,                              !- Outside Boundary Condition
  ,                                       !- Outside Boundary Condition Object
  NoSun,                                  !- Sun Exposure
  NoWind,                                 !- Wind Exposure
  ,                                       !- View Factor to Ground
  ,                                       !- Number of Vertices
  19.3973532215094, 3.048, 2.4384,        !- X,Y,Z Vertex 1 {m}
  19.3973532215094, 3.048, 0,             !- X,Y,Z Vertex 2 {m}
  25.8631376286792, 3.048, 0,             !- X,Y,Z Vertex 3 {m}
  25.8631376286792, 3.048, 2.4384;        !- X,Y,Z Vertex 4 {m}

OS:Surface,
  {70fb9024-efdf-4c2b-806a-4af9c3c079d9}, !- Handle
  Surface 47,                             !- Name
  Wall,                                   !- Surface Type
  ,                                       !- Construction Name
  {7ff24e92-00f7-4a06-8a99-e30cc471025a}, !- Space Name
  Outdoors,                               !- Outside Boundary Condition
  ,                                       !- Outside Boundary Condition Object
  SunExposed,                             !- Sun Exposure
  WindExposed,                            !- Wind Exposure
  ,                                       !- View Factor to Ground
  ,                                       !- Number of Vertices
  25.8631376286792, 3.048, 2.4384,        !- X,Y,Z Vertex 1 {m}
  25.8631376286792, 3.048, 0,             !- X,Y,Z Vertex 2 {m}
  25.8631376286792, 15.9795688143396, 0,  !- X,Y,Z Vertex 3 {m}
  25.8631376286792, 15.9795688143396, 2.4384; !- X,Y,Z Vertex 4 {m}

OS:Surface,
  {e80361e5-bd99-49c1-8162-e80622afa8b5}, !- Handle
  Surface 48,                             !- Name
  Wall,                                   !- Surface Type
  ,                                       !- Construction Name
  {7ff24e92-00f7-4a06-8a99-e30cc471025a}, !- Space Name
  Outdoors,                               !- Outside Boundary Condition
  ,                                       !- Outside Boundary Condition Object
  SunExposed,                             !- Sun Exposure
  WindExposed,                            !- Wind Exposure
  ,                                       !- View Factor to Ground
  ,                                       !- Number of Vertices
  25.8631376286792, 15.9795688143396, 2.4384, !- X,Y,Z Vertex 1 {m}
  25.8631376286792, 15.9795688143396, 0,  !- X,Y,Z Vertex 2 {m}
  19.3973532215094, 15.9795688143396, 0,  !- X,Y,Z Vertex 3 {m}
  19.3973532215094, 15.9795688143396, 2.4384; !- X,Y,Z Vertex 4 {m}

OS:ThermalZone,
  {da2d5bf8-a749-4a04-98c8-f684b016029e}, !- Handle
  corridor zone,                          !- Name
  ,                                       !- Multiplier
  ,                                       !- Ceiling Height {m}
  ,                                       !- Volume {m3}
  ,                                       !- Floor Area {m2}
  ,                                       !- Zone Inside Convection Algorithm
  ,                                       !- Zone Outside Convection Algorithm
  ,                                       !- Zone Conditioning Equipment List Name
  {08bc024a-dab1-4a94-8319-67608fce243a}, !- Zone Air Inlet Port List
  {9fba0026-8762-41a8-8dad-d10b358aa506}, !- Zone Air Exhaust Port List
  {ddfc2a89-44bc-4afd-ac1b-00664995602a}, !- Zone Air Node Name
  {50eebd8b-fec4-4f12-b666-678385049946}, !- Zone Return Air Port List
  ,                                       !- Primary Daylighting Control Name
  ,                                       !- Fraction of Zone Controlled by Primary Daylighting Control
  ,                                       !- Secondary Daylighting Control Name
  ,                                       !- Fraction of Zone Controlled by Secondary Daylighting Control
  ,                                       !- Illuminance Map Name
  ,                                       !- Group Rendering Name
  ,                                       !- Thermostat Name
  No;                                     !- Use Ideal Air Loads

OS:Node,
  {f5b29f84-1bbf-4ca7-8aef-2485b93de617}, !- Handle
  Node 9,                                 !- Name
  {ddfc2a89-44bc-4afd-ac1b-00664995602a}, !- Inlet Port
  ;                                       !- Outlet Port

OS:Connection,
  {ddfc2a89-44bc-4afd-ac1b-00664995602a}, !- Handle
  {5f2825e5-b377-402b-9040-24ca6c393fd9}, !- Name
  {da2d5bf8-a749-4a04-98c8-f684b016029e}, !- Source Object
  11,                                     !- Outlet Port
  {f5b29f84-1bbf-4ca7-8aef-2485b93de617}, !- Target Object
  2;                                      !- Inlet Port

OS:PortList,
  {08bc024a-dab1-4a94-8319-67608fce243a}, !- Handle
  {855cf209-d620-44bd-8545-8bc3d5e510be}, !- Name
  {da2d5bf8-a749-4a04-98c8-f684b016029e}; !- HVAC Component

OS:PortList,
  {9fba0026-8762-41a8-8dad-d10b358aa506}, !- Handle
  {df73e492-2e0e-45d5-b8bb-b14912885385}, !- Name
  {da2d5bf8-a749-4a04-98c8-f684b016029e}; !- HVAC Component

OS:PortList,
  {50eebd8b-fec4-4f12-b666-678385049946}, !- Handle
  {6e00e21b-f556-42c5-8f6a-4d4b072e49c2}, !- Name
  {da2d5bf8-a749-4a04-98c8-f684b016029e}; !- HVAC Component

OS:Sizing:Zone,
  {908ee745-8a0c-42c1-8946-e1ac81a72138}, !- Handle
  {da2d5bf8-a749-4a04-98c8-f684b016029e}, !- Zone or ZoneList Name
  SupplyAirTemperature,                   !- Zone Cooling Design Supply Air Temperature Input Method
  14,                                     !- Zone Cooling Design Supply Air Temperature {C}
  11.11,                                  !- Zone Cooling Design Supply Air Temperature Difference {deltaC}
  SupplyAirTemperature,                   !- Zone Heating Design Supply Air Temperature Input Method
  40,                                     !- Zone Heating Design Supply Air Temperature {C}
  11.11,                                  !- Zone Heating Design Supply Air Temperature Difference {deltaC}
  0.0085,                                 !- Zone Cooling Design Supply Air Humidity Ratio {kg-H2O/kg-air}
  0.008,                                  !- Zone Heating Design Supply Air Humidity Ratio {kg-H2O/kg-air}
  ,                                       !- Zone Heating Sizing Factor
  ,                                       !- Zone Cooling Sizing Factor
  DesignDay,                              !- Cooling Design Air Flow Method
  ,                                       !- Cooling Design Air Flow Rate {m3/s}
  ,                                       !- Cooling Minimum Air Flow per Zone Floor Area {m3/s-m2}
  ,                                       !- Cooling Minimum Air Flow {m3/s}
  ,                                       !- Cooling Minimum Air Flow Fraction
  DesignDay,                              !- Heating Design Air Flow Method
  ,                                       !- Heating Design Air Flow Rate {m3/s}
  ,                                       !- Heating Maximum Air Flow per Zone Floor Area {m3/s-m2}
  ,                                       !- Heating Maximum Air Flow {m3/s}
  ,                                       !- Heating Maximum Air Flow Fraction
  ,                                       !- Design Zone Air Distribution Effectiveness in Cooling Mode
  ,                                       !- Design Zone Air Distribution Effectiveness in Heating Mode
  No,                                     !- Account for Dedicated Outdoor Air System
  NeutralSupplyAir,                       !- Dedicated Outdoor Air System Control Strategy
  autosize,                               !- Dedicated Outdoor Air Low Setpoint Temperature for Design {C}
  autosize;                               !- Dedicated Outdoor Air High Setpoint Temperature for Design {C}

OS:ZoneHVAC:EquipmentList,
  {4aa01261-787f-49af-b38c-61dfefa3af39}, !- Handle
  Zone HVAC Equipment List 9,             !- Name
  {da2d5bf8-a749-4a04-98c8-f684b016029e}; !- Thermal Zone

OS:Space,
  {bb4d5ff6-ff6b-40ba-909a-253ed8b5ddd6}, !- Handle
  corridor space,                         !- Name
  {baf3a59c-dc6a-4be0-a497-d7f1a20af7ea}, !- Space Type Name
  ,                                       !- Default Construction Set Name
  ,                                       !- Default Schedule Set Name
>>>>>>> 0d6078c2
  ,                                       !- Direction of Relative North {deg}
  ,                                       !- X Origin {m}
  ,                                       !- Y Origin {m}
  ,                                       !- Z Origin {m}
<<<<<<< HEAD
  {ae8901c0-7373-4b9c-b03b-78a2de6c03fd}; !- Shaded Object Name

OS:ShadingSurface,
  {456724a8-2624-425c-9da6-cb884862dde5}, !- Handle
  Surface 5 - Window 2 - res overhangs,   !- Name
  ,                                       !- Construction Name
  {0b36d1dc-018c-434a-8420-a5037ad6b1fd}, !- Shading Surface Group Name
  ,                                       !- Transmittance Schedule Name
=======
  ,                                       !- Building Story Name
  {da2d5bf8-a749-4a04-98c8-f684b016029e}; !- Thermal Zone Name

OS:Surface,
  {401a6415-347e-4939-8a2b-18639057992d}, !- Handle
  Surface 49,                             !- Name
  Floor,                                  !- Surface Type
  ,                                       !- Construction Name
  {bb4d5ff6-ff6b-40ba-909a-253ed8b5ddd6}, !- Space Name
  Foundation,                             !- Outside Boundary Condition
  ,                                       !- Outside Boundary Condition Object
  NoSun,                                  !- Sun Exposure
  NoWind,                                 !- Wind Exposure
  ,                                       !- View Factor to Ground
  ,                                       !- Number of Vertices
  0, 0, 0,                                !- X,Y,Z Vertex 1 {m}
  0, 3.048, 0,                            !- X,Y,Z Vertex 2 {m}
  25.8631376286792, 3.048, 0,             !- X,Y,Z Vertex 3 {m}
  25.8631376286792, 0, 0;                 !- X,Y,Z Vertex 4 {m}

OS:Surface,
  {11fa2071-d9bb-4e94-86d5-bfdb9f6d0e0f}, !- Handle
  Surface 50,                             !- Name
  Wall,                                   !- Surface Type
  ,                                       !- Construction Name
  {bb4d5ff6-ff6b-40ba-909a-253ed8b5ddd6}, !- Space Name
  Outdoors,                               !- Outside Boundary Condition
  ,                                       !- Outside Boundary Condition Object
  SunExposed,                             !- Sun Exposure
  WindExposed,                            !- Wind Exposure
  ,                                       !- View Factor to Ground
>>>>>>> 0d6078c2
  ,                                       !- Number of Vertices
  3.18055170473825, -12.9315688143396, 2.286, !- X,Y,Z Vertex 1 {m}
  2.0333414690566, -12.9315688143396, 2.286, !- X,Y,Z Vertex 2 {m}
  2.0333414690566, -13.5411688143396, 2.286, !- X,Y,Z Vertex 3 {m}
  3.18055170473825, -13.5411688143396, 2.286; !- X,Y,Z Vertex 4 {m}

<<<<<<< HEAD
OS:AdditionalProperties,
  {7800d8c0-22e4-41b7-bb69-7652c1eac4dc}, !- Handle
  {ae8901c0-7373-4b9c-b03b-78a2de6c03fd}, !- Object Name
  SizingInfoWindowOverhangDepth,          !- Feature Name 1
  Double,                                 !- Feature Data Type 1
  0.60960000000000003,                    !- Feature Value 1
  SizingInfoWindowOverhangOffset,         !- Feature Name 2
  Double,                                 !- Feature Data Type 2
  0.15240000000000001;                    !- Feature Value 2

OS:ShadingSurfaceGroup,
  {60363aa6-5f80-4b05-98ce-1be2adb9f62c}, !- Handle
  Surface 2 - Window 2 Shading Surfaces,  !- Name
  Space,                                  !- Shading Surface Type
  {2075e9b3-96fa-4a33-981e-404dc5970134}, !- Space Name
  ,                                       !- Direction of Relative North {deg}
  ,                                       !- X Origin {m}
  ,                                       !- Y Origin {m}
  ,                                       !- Z Origin {m}
  {a16e4b7d-de14-4614-b97d-b6da603c4244}; !- Shaded Object Name

OS:ShadingSurface,
  {3f6d0100-fd0c-4e14-9e7a-20e33d6350bc}, !- Handle
  Surface 2 - Window 2 - res overhangs,   !- Name
  ,                                       !- Construction Name
  {60363aa6-5f80-4b05-98ce-1be2adb9f62c}, !- Shading Surface Group Name
  ,                                       !- Transmittance Schedule Name
=======
OS:Surface,
  {d50418e2-4d0e-413d-a294-f0c26d21b016}, !- Handle
  Surface 51,                             !- Name
  Wall,                                   !- Surface Type
  ,                                       !- Construction Name
  {bb4d5ff6-ff6b-40ba-909a-253ed8b5ddd6}, !- Space Name
  Adiabatic,                              !- Outside Boundary Condition
  ,                                       !- Outside Boundary Condition Object
  NoSun,                                  !- Sun Exposure
  NoWind,                                 !- Wind Exposure
  ,                                       !- View Factor to Ground
  ,                                       !- Number of Vertices
  6.46578440716979, 3.048, 2.4384,        !- X,Y,Z Vertex 1 {m}
  6.46578440716979, 3.048, 0,             !- X,Y,Z Vertex 2 {m}
  0, 3.048, 0,                            !- X,Y,Z Vertex 3 {m}
  0, 3.048, 2.4384;                       !- X,Y,Z Vertex 4 {m}

OS:Surface,
  {b917079d-8b95-4347-9c75-9ec7e0db8595}, !- Handle
  Surface 52,                             !- Name
  Wall,                                   !- Surface Type
  ,                                       !- Construction Name
  {bb4d5ff6-ff6b-40ba-909a-253ed8b5ddd6}, !- Space Name
  Outdoors,                               !- Outside Boundary Condition
  ,                                       !- Outside Boundary Condition Object
  SunExposed,                             !- Sun Exposure
  WindExposed,                            !- Wind Exposure
  ,                                       !- View Factor to Ground
>>>>>>> 0d6078c2
  ,                                       !- Number of Vertices
  0, -4.25818243926656, 2.286,            !- X,Y,Z Vertex 1 {m}
  0, -3.1109722035849, 2.286,             !- X,Y,Z Vertex 2 {m}
  -0.6096, -3.1109722035849, 2.286,       !- X,Y,Z Vertex 3 {m}
  -0.6096, -4.25818243926656, 2.286;      !- X,Y,Z Vertex 4 {m}

<<<<<<< HEAD
OS:AdditionalProperties,
  {81ca08f6-febf-4540-b0e7-d50b0be24f1d}, !- Handle
  {a16e4b7d-de14-4614-b97d-b6da603c4244}, !- Object Name
  SizingInfoWindowOverhangDepth,          !- Feature Name 1
  Double,                                 !- Feature Data Type 1
  0.60960000000000003,                    !- Feature Value 1
  SizingInfoWindowOverhangOffset,         !- Feature Name 2
  Double,                                 !- Feature Data Type 2
  0.15240000000000001;                    !- Feature Value 2

OS:ShadingSurfaceGroup,
  {2418c969-3d2a-4036-a63b-dbc756736f9c}, !- Handle
  Surface 2 - Window 1 Shading Surfaces,  !- Name
  Space,                                  !- Shading Surface Type
  {2075e9b3-96fa-4a33-981e-404dc5970134}, !- Space Name
  ,                                       !- Direction of Relative North {deg}
  ,                                       !- X Origin {m}
  ,                                       !- Y Origin {m}
  ,                                       !- Z Origin {m}
  {c575c302-d44c-46ad-863e-e81244a757de}; !- Shaded Object Name

OS:ShadingSurface,
  {f224e8b0-9a18-4deb-87eb-e0034082ed0e}, !- Handle
  Surface 2 - Window 1 - res overhangs,   !- Name
  ,                                       !- Construction Name
  {2418c969-3d2a-4036-a63b-dbc756736f9c}, !- Shading Surface Group Name
  ,                                       !- Transmittance Schedule Name
  ,                                       !- Number of Vertices
  0, -3.3548122035849, 2.286,             !- X,Y,Z Vertex 1 {m}
  0, -2.20760196790324, 2.286,            !- X,Y,Z Vertex 2 {m}
  -0.6096, -2.20760196790324, 2.286,      !- X,Y,Z Vertex 3 {m}
  -0.6096, -3.3548122035849, 2.286;       !- X,Y,Z Vertex 4 {m}

OS:AdditionalProperties,
  {198e4311-d661-426f-97e8-ab31c308b414}, !- Handle
  {c575c302-d44c-46ad-863e-e81244a757de}, !- Object Name
  SizingInfoWindowOverhangDepth,          !- Feature Name 1
  Double,                                 !- Feature Data Type 1
  0.60960000000000003,                    !- Feature Value 1
  SizingInfoWindowOverhangOffset,         !- Feature Name 2
  Double,                                 !- Feature Data Type 2
  0.15240000000000001;                    !- Feature Value 2

OS:ShadingSurfaceGroup,
  {08681148-49e5-4196-a87b-7aca3a64589e}, !- Handle
  Surface 5 - Window 3 Shading Surfaces,  !- Name
  Space,                                  !- Shading Surface Type
  {2075e9b3-96fa-4a33-981e-404dc5970134}, !- Space Name
  ,                                       !- Direction of Relative North {deg}
  ,                                       !- X Origin {m}
  ,                                       !- Y Origin {m}
  ,                                       !- Z Origin {m}
  {2c9a44fb-602e-4353-adc3-c3c6b6caa362}; !- Shaded Object Name

OS:ShadingSurface,
  {b10bfcf8-39cd-4c7f-8532-c7a0b2d5fc65}, !- Handle
  Surface 5 - Window 3 - res overhangs,   !- Name
  ,                                       !- Construction Name
  {08681148-49e5-4196-a87b-7aca3a64589e}, !- Shading Surface Group Name
  ,                                       !- Transmittance Schedule Name
=======
OS:Surface,
  {5dadff0d-8795-47b3-96df-8fa5474fcc3b}, !- Handle
  Surface 53,                             !- Name
  Wall,                                   !- Surface Type
  ,                                       !- Construction Name
  {bb4d5ff6-ff6b-40ba-909a-253ed8b5ddd6}, !- Space Name
  Adiabatic,                              !- Outside Boundary Condition
  ,                                       !- Outside Boundary Condition Object
  NoSun,                                  !- Sun Exposure
  NoWind,                                 !- Wind Exposure
  ,                                       !- View Factor to Ground
  ,                                       !- Number of Vertices
  0, 0, 2.4384,                           !- X,Y,Z Vertex 1 {m}
  0, 0, 0,                                !- X,Y,Z Vertex 2 {m}
  6.46578440716979, 0, 0,                 !- X,Y,Z Vertex 3 {m}
  6.46578440716979, 0, 2.4384;            !- X,Y,Z Vertex 4 {m}

OS:Surface,
  {bed2115f-e315-43e1-92ec-38402fa68052}, !- Handle
  Surface 54,                             !- Name
  RoofCeiling,                            !- Surface Type
  ,                                       !- Construction Name
  {bb4d5ff6-ff6b-40ba-909a-253ed8b5ddd6}, !- Space Name
  Outdoors,                               !- Outside Boundary Condition
  ,                                       !- Outside Boundary Condition Object
  SunExposed,                             !- Sun Exposure
  WindExposed,                            !- Wind Exposure
  ,                                       !- View Factor to Ground
  ,                                       !- Number of Vertices
  25.8631376286792, 0, 2.4384,            !- X,Y,Z Vertex 1 {m}
  25.8631376286792, 3.048, 2.4384,        !- X,Y,Z Vertex 2 {m}
  0, 3.048, 2.4384,                       !- X,Y,Z Vertex 3 {m}
  0, 0, 2.4384;                           !- X,Y,Z Vertex 4 {m}

OS:SpaceType,
  {baf3a59c-dc6a-4be0-a497-d7f1a20af7ea}, !- Handle
  Space Type 2,                           !- Name
  ,                                       !- Default Construction Set Name
  ,                                       !- Default Schedule Set Name
  ,                                       !- Group Rendering Name
  ,                                       !- Design Specification Outdoor Air Object Name
  ,                                       !- Standards Template
  ,                                       !- Standards Building Type
  corridor;                               !- Standards Space Type

OS:BuildingUnit,
  {6b6f12ed-1d9a-4bac-ac4e-41f1f17072c3}, !- Handle
  unit 1,                                 !- Name
  ,                                       !- Rendering Color
  Residential;                            !- Building Unit Type

OS:AdditionalProperties,
  {cfaa6fda-fc16-4118-a32a-89c6368beea6}, !- Handle
  {6b6f12ed-1d9a-4bac-ac4e-41f1f17072c3}, !- Object Name
  Units Represented,                      !- Feature Name 1
  Integer,                                !- Feature Data Type 1
  1,                                      !- Feature Value 1
  NumberOfBedrooms,                       !- Feature Name 2
  Integer,                                !- Feature Data Type 2
  3,                                      !- Feature Value 2
  NumberOfBathrooms,                      !- Feature Name 3
  Double,                                 !- Feature Data Type 3
  2,                                      !- Feature Value 3
  NumberOfOccupants,                      !- Feature Name 4
  Double,                                 !- Feature Data Type 4
  3.3900000000000001;                     !- Feature Value 4

OS:BuildingUnit,
  {84001243-a895-4a63-85ca-d08ba5f59b3d}, !- Handle
  unit 2,                                 !- Name
  ,                                       !- Rendering Color
  Residential;                            !- Building Unit Type

OS:AdditionalProperties,
  {7ec8f3b2-a1fb-46c2-a3dc-91cafa8f0f1f}, !- Handle
  {84001243-a895-4a63-85ca-d08ba5f59b3d}, !- Object Name
  Units Represented,                      !- Feature Name 1
  Integer,                                !- Feature Data Type 1
  1,                                      !- Feature Value 1
  NumberOfBedrooms,                       !- Feature Name 2
  Integer,                                !- Feature Data Type 2
  3,                                      !- Feature Value 2
  NumberOfBathrooms,                      !- Feature Name 3
  Double,                                 !- Feature Data Type 3
  2,                                      !- Feature Value 3
  NumberOfOccupants,                      !- Feature Name 4
  Double,                                 !- Feature Data Type 4
  3.3900000000000001;                     !- Feature Value 4

OS:BuildingUnit,
  {755b8e7f-b093-453b-a5eb-f609206d6065}, !- Handle
  unit 3,                                 !- Name
  ,                                       !- Rendering Color
  Residential;                            !- Building Unit Type

OS:AdditionalProperties,
  {73d4bbae-787c-4bf5-8f16-6b68fb164a5e}, !- Handle
  {755b8e7f-b093-453b-a5eb-f609206d6065}, !- Object Name
  Units Represented,                      !- Feature Name 1
  Integer,                                !- Feature Data Type 1
  1,                                      !- Feature Value 1
  NumberOfBedrooms,                       !- Feature Name 2
  Integer,                                !- Feature Data Type 2
  3,                                      !- Feature Value 2
  NumberOfBathrooms,                      !- Feature Name 3
  Double,                                 !- Feature Data Type 3
  2,                                      !- Feature Value 3
  NumberOfOccupants,                      !- Feature Name 4
  Double,                                 !- Feature Data Type 4
  3.3900000000000001;                     !- Feature Value 4

OS:BuildingUnit,
  {3214b11f-e647-48a9-bb13-e32d97001d05}, !- Handle
  unit 4,                                 !- Name
  ,                                       !- Rendering Color
  Residential;                            !- Building Unit Type

OS:AdditionalProperties,
  {a28e89d8-70ce-4ce3-8853-6f31556dc694}, !- Handle
  {3214b11f-e647-48a9-bb13-e32d97001d05}, !- Object Name
  Units Represented,                      !- Feature Name 1
  Integer,                                !- Feature Data Type 1
  1,                                      !- Feature Value 1
  NumberOfBedrooms,                       !- Feature Name 2
  Integer,                                !- Feature Data Type 2
  3,                                      !- Feature Value 2
  NumberOfBathrooms,                      !- Feature Name 3
  Double,                                 !- Feature Data Type 3
  2,                                      !- Feature Value 3
  NumberOfOccupants,                      !- Feature Name 4
  Double,                                 !- Feature Data Type 4
  3.3900000000000001;                     !- Feature Value 4

OS:BuildingUnit,
  {d4095b0e-e602-42da-898d-4dffcb7e9733}, !- Handle
  unit 5,                                 !- Name
  ,                                       !- Rendering Color
  Residential;                            !- Building Unit Type

OS:AdditionalProperties,
  {f203b68a-dcf0-43cd-9c00-9cedb870088f}, !- Handle
  {d4095b0e-e602-42da-898d-4dffcb7e9733}, !- Object Name
  Units Represented,                      !- Feature Name 1
  Integer,                                !- Feature Data Type 1
  1,                                      !- Feature Value 1
  NumberOfBedrooms,                       !- Feature Name 2
  Integer,                                !- Feature Data Type 2
  3,                                      !- Feature Value 2
  NumberOfBathrooms,                      !- Feature Name 3
  Double,                                 !- Feature Data Type 3
  2,                                      !- Feature Value 3
  NumberOfOccupants,                      !- Feature Name 4
  Double,                                 !- Feature Data Type 4
  3.3900000000000001;                     !- Feature Value 4

OS:BuildingUnit,
  {2566471d-2171-488f-b832-ff36d3571693}, !- Handle
  unit 6,                                 !- Name
  ,                                       !- Rendering Color
  Residential;                            !- Building Unit Type

OS:AdditionalProperties,
  {ffe845e6-0042-4a65-99e0-9a56382c3bbf}, !- Handle
  {2566471d-2171-488f-b832-ff36d3571693}, !- Object Name
  Units Represented,                      !- Feature Name 1
  Integer,                                !- Feature Data Type 1
  1,                                      !- Feature Value 1
  NumberOfBedrooms,                       !- Feature Name 2
  Integer,                                !- Feature Data Type 2
  3,                                      !- Feature Value 2
  NumberOfBathrooms,                      !- Feature Name 3
  Double,                                 !- Feature Data Type 3
  2,                                      !- Feature Value 3
  NumberOfOccupants,                      !- Feature Name 4
  Double,                                 !- Feature Data Type 4
  3.3900000000000001;                     !- Feature Value 4

OS:BuildingUnit,
  {e6dc0f31-7daf-4012-84c1-f0a8a19ffcb3}, !- Handle
  unit 7,                                 !- Name
  ,                                       !- Rendering Color
  Residential;                            !- Building Unit Type

OS:AdditionalProperties,
  {db82732a-df30-4dbd-bf5f-a0cec98f0ba8}, !- Handle
  {e6dc0f31-7daf-4012-84c1-f0a8a19ffcb3}, !- Object Name
  Units Represented,                      !- Feature Name 1
  Integer,                                !- Feature Data Type 1
  1,                                      !- Feature Value 1
  NumberOfBedrooms,                       !- Feature Name 2
  Integer,                                !- Feature Data Type 2
  3,                                      !- Feature Value 2
  NumberOfBathrooms,                      !- Feature Name 3
  Double,                                 !- Feature Data Type 3
  2,                                      !- Feature Value 3
  NumberOfOccupants,                      !- Feature Name 4
  Double,                                 !- Feature Data Type 4
  3.3900000000000001;                     !- Feature Value 4

OS:BuildingUnit,
  {4fbe4e78-bfa5-42f4-b2bc-8c13fd7a975f}, !- Handle
  unit 8,                                 !- Name
  ,                                       !- Rendering Color
  Residential;                            !- Building Unit Type

OS:AdditionalProperties,
  {8079fcaf-fe62-4379-9da3-77095dd347cc}, !- Handle
  {4fbe4e78-bfa5-42f4-b2bc-8c13fd7a975f}, !- Object Name
  Units Represented,                      !- Feature Name 1
  Integer,                                !- Feature Data Type 1
  1,                                      !- Feature Value 1
  NumberOfBedrooms,                       !- Feature Name 2
  Integer,                                !- Feature Data Type 2
  3,                                      !- Feature Value 2
  NumberOfBathrooms,                      !- Feature Name 3
  Double,                                 !- Feature Data Type 3
  2,                                      !- Feature Value 3
  NumberOfOccupants,                      !- Feature Name 4
  Double,                                 !- Feature Data Type 4
  3.3900000000000001;                     !- Feature Value 4

OS:Surface,
  {ab9ca73e-55fc-4969-a729-7911430e30e0}, !- Handle
  Surface 55,                             !- Name
  Wall,                                   !- Surface Type
  ,                                       !- Construction Name
  {bb4d5ff6-ff6b-40ba-909a-253ed8b5ddd6}, !- Space Name
  Adiabatic,                              !- Outside Boundary Condition
  ,                                       !- Outside Boundary Condition Object
  NoSun,                                  !- Sun Exposure
  NoWind,                                 !- Wind Exposure
  ,                                       !- View Factor to Ground
  ,                                       !- Number of Vertices
  12.9315688143396, 0, 2.4384,            !- X,Y,Z Vertex 1 {m}
  12.9315688143396, 0, 0,                 !- X,Y,Z Vertex 2 {m}
  19.3973532215094, 0, 0,                 !- X,Y,Z Vertex 3 {m}
  19.3973532215094, 0, 2.4384;            !- X,Y,Z Vertex 4 {m}

OS:Surface,
  {a5d1fa42-2653-4757-bfcd-e6bf25f950a3}, !- Handle
  Surface 56,                             !- Name
  Wall,                                   !- Surface Type
  ,                                       !- Construction Name
  {bb4d5ff6-ff6b-40ba-909a-253ed8b5ddd6}, !- Space Name
  Adiabatic,                              !- Outside Boundary Condition
  ,                                       !- Outside Boundary Condition Object
  NoSun,                                  !- Sun Exposure
  NoWind,                                 !- Wind Exposure
  ,                                       !- View Factor to Ground
>>>>>>> 0d6078c2
  ,                                       !- Number of Vertices
  4.88412805595402, -12.9315688143396, 2.286, !- X,Y,Z Vertex 1 {m}
  3.73691782027237, -12.9315688143396, 2.286, !- X,Y,Z Vertex 2 {m}
  3.73691782027237, -13.5411688143396, 2.286, !- X,Y,Z Vertex 3 {m}
  4.88412805595402, -13.5411688143396, 2.286; !- X,Y,Z Vertex 4 {m}

<<<<<<< HEAD
OS:AdditionalProperties,
  {b1446820-f9be-4acc-9377-bc3090e486d0}, !- Handle
  {2c9a44fb-602e-4353-adc3-c3c6b6caa362}, !- Object Name
  SizingInfoWindowOverhangDepth,          !- Feature Name 1
  Double,                                 !- Feature Data Type 1
  0.60960000000000003,                    !- Feature Value 1
  SizingInfoWindowOverhangOffset,         !- Feature Name 2
  Double,                                 !- Feature Data Type 2
  0.15240000000000001;                    !- Feature Value 2

OS:ShadingSurfaceGroup,
  {8cceb910-f61e-4169-95b9-33740d46647f}, !- Handle
  Surface 2 - Window 4 Shading Surfaces,  !- Name
  Space,                                  !- Shading Surface Type
  {2075e9b3-96fa-4a33-981e-404dc5970134}, !- Space Name
  ,                                       !- Direction of Relative North {deg}
  ,                                       !- X Origin {m}
  ,                                       !- Y Origin {m}
  ,                                       !- Z Origin {m}
  {48c999a3-f593-49c8-b4da-47c4553d759b}; !- Shaded Object Name

OS:ShadingSurface,
  {a6654133-1bc9-4061-8d5d-e46f6bc088c9}, !- Handle
  Surface 2 - Window 4 - res overhangs,   !- Name
  ,                                       !- Construction Name
  {8cceb910-f61e-4169-95b9-33740d46647f}, !- Shading Surface Group Name
  ,                                       !- Transmittance Schedule Name
  ,                                       !- Number of Vertices
  0, -7.49107464285146, 2.286,            !- X,Y,Z Vertex 1 {m}
  0, -6.3438644071698, 2.286,             !- X,Y,Z Vertex 2 {m}
  -0.6096, -6.3438644071698, 2.286,       !- X,Y,Z Vertex 3 {m}
  -0.6096, -7.49107464285146, 2.286;      !- X,Y,Z Vertex 4 {m}

OS:AdditionalProperties,
  {a6ec9d3e-620b-4bc1-bd36-03cf8eda9250}, !- Handle
  {48c999a3-f593-49c8-b4da-47c4553d759b}, !- Object Name
  SizingInfoWindowOverhangDepth,          !- Feature Name 1
  Double,                                 !- Feature Data Type 1
  0.60960000000000003,                    !- Feature Value 1
  SizingInfoWindowOverhangOffset,         !- Feature Name 2
  Double,                                 !- Feature Data Type 2
  0.15240000000000001;                    !- Feature Value 2

OS:ShadingSurfaceGroup,
  {2e964cfd-36fe-40ba-a498-a6f9c60a4209}, !- Handle
  Surface 2 - Window 6 Shading Surfaces,  !- Name
  Space,                                  !- Shading Surface Type
  {2075e9b3-96fa-4a33-981e-404dc5970134}, !- Space Name
  ,                                       !- Direction of Relative North {deg}
  ,                                       !- X Origin {m}
  ,                                       !- Y Origin {m}
  ,                                       !- Z Origin {m}
  {c92ddeeb-71ae-481e-ba5c-df4610545371}; !- Shaded Object Name

OS:ShadingSurface,
  {ed794a2b-3a17-48ff-ad7a-7fa39081103f}, !- Handle
  Surface 2 - Window 6 - res overhangs,   !- Name
  ,                                       !- Construction Name
  {2e964cfd-36fe-40ba-a498-a6f9c60a4209}, !- Shading Surface Group Name
  ,                                       !- Transmittance Schedule Name
  ,                                       !- Number of Vertices
  0, -10.7239668464364, 2.286,            !- X,Y,Z Vertex 1 {m}
  0, -9.5767566107547, 2.286,             !- X,Y,Z Vertex 2 {m}
  -0.6096, -9.5767566107547, 2.286,       !- X,Y,Z Vertex 3 {m}
  -0.6096, -10.7239668464364, 2.286;      !- X,Y,Z Vertex 4 {m}

OS:AdditionalProperties,
  {797531e2-fc90-4f62-b277-b422034f5346}, !- Handle
  {c92ddeeb-71ae-481e-ba5c-df4610545371}, !- Object Name
=======
OS:Surface,
  {554a5384-eb9c-4e9d-a3a9-c17b826aaebe}, !- Handle
  Surface 57,                             !- Name
  Wall,                                   !- Surface Type
  ,                                       !- Construction Name
  {bb4d5ff6-ff6b-40ba-909a-253ed8b5ddd6}, !- Space Name
  Adiabatic,                              !- Outside Boundary Condition
  ,                                       !- Outside Boundary Condition Object
  NoSun,                                  !- Sun Exposure
  NoWind,                                 !- Wind Exposure
  ,                                       !- View Factor to Ground
  ,                                       !- Number of Vertices
  6.46578440716979, 0, 2.4384,            !- X,Y,Z Vertex 1 {m}
  6.46578440716979, 0, 0,                 !- X,Y,Z Vertex 2 {m}
  12.9315688143396, 0, 0,                 !- X,Y,Z Vertex 3 {m}
  12.9315688143396, 0, 2.4384;            !- X,Y,Z Vertex 4 {m}

OS:Surface,
  {43611d20-8a54-4365-9bda-2599e6bbca2c}, !- Handle
  Surface 58,                             !- Name
  Wall,                                   !- Surface Type
  ,                                       !- Construction Name
  {bb4d5ff6-ff6b-40ba-909a-253ed8b5ddd6}, !- Space Name
  Adiabatic,                              !- Outside Boundary Condition
  ,                                       !- Outside Boundary Condition Object
  NoSun,                                  !- Sun Exposure
  NoWind,                                 !- Wind Exposure
  ,                                       !- View Factor to Ground
  ,                                       !- Number of Vertices
  19.3973532215094, 0, 2.4384,            !- X,Y,Z Vertex 1 {m}
  19.3973532215094, 0, 0,                 !- X,Y,Z Vertex 2 {m}
  25.8631376286792, 0, 0,                 !- X,Y,Z Vertex 3 {m}
  25.8631376286792, 0, 2.4384;            !- X,Y,Z Vertex 4 {m}

OS:Surface,
  {acc9dfe7-ed3f-41d0-85a6-541d22f8fbb3}, !- Handle
  Surface 59,                             !- Name
  Wall,                                   !- Surface Type
  ,                                       !- Construction Name
  {bb4d5ff6-ff6b-40ba-909a-253ed8b5ddd6}, !- Space Name
  Adiabatic,                              !- Outside Boundary Condition
  ,                                       !- Outside Boundary Condition Object
  NoSun,                                  !- Sun Exposure
  NoWind,                                 !- Wind Exposure
  ,                                       !- View Factor to Ground
  ,                                       !- Number of Vertices
  25.8631376286792, 3.048, 2.4384,        !- X,Y,Z Vertex 1 {m}
  25.8631376286792, 3.048, 0,             !- X,Y,Z Vertex 2 {m}
  19.3973532215094, 3.048, 0,             !- X,Y,Z Vertex 3 {m}
  19.3973532215094, 3.048, 2.4384;        !- X,Y,Z Vertex 4 {m}

OS:Surface,
  {c3ebc3ae-8c86-4355-8217-a84ed5181e43}, !- Handle
  Surface 60,                             !- Name
  Wall,                                   !- Surface Type
  ,                                       !- Construction Name
  {bb4d5ff6-ff6b-40ba-909a-253ed8b5ddd6}, !- Space Name
  Adiabatic,                              !- Outside Boundary Condition
  ,                                       !- Outside Boundary Condition Object
  NoSun,                                  !- Sun Exposure
  NoWind,                                 !- Wind Exposure
  ,                                       !- View Factor to Ground
  ,                                       !- Number of Vertices
  12.9315688143396, 3.048, 2.4384,        !- X,Y,Z Vertex 1 {m}
  12.9315688143396, 3.048, 0,             !- X,Y,Z Vertex 2 {m}
  6.46578440716979, 3.048, 0,             !- X,Y,Z Vertex 3 {m}
  6.46578440716979, 3.048, 2.4384;        !- X,Y,Z Vertex 4 {m}

OS:External:File,
  {e2447983-d57a-410f-832d-c49f6fc8cff8}, !- Handle
  8760.csv,                               !- Name
  8760.csv;                               !- File Name

OS:Schedule:Day,
  {880bc89e-30fd-4c13-b86e-ffcd493fa372}, !- Handle
  Schedule Day 1,                         !- Name
  ,                                       !- Schedule Type Limits Name
  ,                                       !- Interpolate to Timestep
  24,                                     !- Hour 1
  0,                                      !- Minute 1
  0;                                      !- Value Until Time 1

OS:Schedule:Day,
  {1b4f225b-ff59-4e5c-b285-1856d1e5e781}, !- Handle
  Schedule Day 2,                         !- Name
  ,                                       !- Schedule Type Limits Name
  ,                                       !- Interpolate to Timestep
  24,                                     !- Hour 1
  0,                                      !- Minute 1
  1;                                      !- Value Until Time 1

OS:Schedule:File,
  {25aba3cf-428a-4954-877e-c621a65635ec}, !- Handle
  occupants,                              !- Name
  {d6e51d7c-709a-4493-9ff5-1492c90d3967}, !- Schedule Type Limits Name
  {e2447983-d57a-410f-832d-c49f6fc8cff8}, !- External File Name
  1,                                      !- Column Number
  1,                                      !- Rows to Skip at Top
  8760,                                   !- Number of Hours of Data
  ,                                       !- Column Separator
  ,                                       !- Interpolate to Timestep
  60;                                     !- Minutes per Item

OS:Schedule:Ruleset,
  {eb722895-d110-44a7-a315-e44e7f7d0cf7}, !- Handle
  Schedule Ruleset 1,                     !- Name
  {235a1d8c-7d89-4623-ad49-ec9fe82f7d11}, !- Schedule Type Limits Name
  {41d308f9-c8e8-4aa9-9fd8-b361609cf9ff}; !- Default Day Schedule Name

OS:Schedule:Day,
  {41d308f9-c8e8-4aa9-9fd8-b361609cf9ff}, !- Handle
  Schedule Day 3,                         !- Name
  {235a1d8c-7d89-4623-ad49-ec9fe82f7d11}, !- Schedule Type Limits Name
  ,                                       !- Interpolate to Timestep
  24,                                     !- Hour 1
  0,                                      !- Minute 1
  112.539290946133;                       !- Value Until Time 1

OS:People:Definition,
  {c184d305-dec7-4e65-b0de-b3900ee49461}, !- Handle
  res occupants|living space,             !- Name
  People,                                 !- Number of People Calculation Method
  3.39,                                   !- Number of People {people}
  ,                                       !- People per Space Floor Area {person/m2}
  ,                                       !- Space Floor Area per Person {m2/person}
  0.319734,                               !- Fraction Radiant
  0.573,                                  !- Sensible Heat Fraction
  0,                                      !- Carbon Dioxide Generation Rate {m3/s-W}
  No,                                     !- Enable ASHRAE 55 Comfort Warnings
  ZoneAveraged;                           !- Mean Radiant Temperature Calculation Type

OS:People,
  {17223935-b240-4d91-b4fe-c19508aba4e3}, !- Handle
  res occupants|living space,             !- Name
  {c184d305-dec7-4e65-b0de-b3900ee49461}, !- People Definition Name
  {7705165d-1cd5-4e2b-81bb-37eed82191d7}, !- Space or SpaceType Name
  {25aba3cf-428a-4954-877e-c621a65635ec}, !- Number of People Schedule Name
  {eb722895-d110-44a7-a315-e44e7f7d0cf7}, !- Activity Level Schedule Name
  ,                                       !- Surface Name/Angle Factor List Name
  ,                                       !- Work Efficiency Schedule Name
  ,                                       !- Clothing Insulation Schedule Name
  ,                                       !- Air Velocity Schedule Name
  1;                                      !- Multiplier

OS:ScheduleTypeLimits,
  {235a1d8c-7d89-4623-ad49-ec9fe82f7d11}, !- Handle
  ActivityLevel,                          !- Name
  0,                                      !- Lower Limit Value
  ,                                       !- Upper Limit Value
  Continuous,                             !- Numeric Type
  ActivityLevel;                          !- Unit Type

OS:ScheduleTypeLimits,
  {d6e51d7c-709a-4493-9ff5-1492c90d3967}, !- Handle
  Fractional,                             !- Name
  0,                                      !- Lower Limit Value
  1,                                      !- Upper Limit Value
  Continuous;                             !- Numeric Type

OS:Schedule:Day,
  {a8399640-0d0a-4529-a90f-110a638dae99}, !- Handle
  Schedule Day 4,                         !- Name
  ,                                       !- Schedule Type Limits Name
  ,                                       !- Interpolate to Timestep
  24,                                     !- Hour 1
  0,                                      !- Minute 1
  0;                                      !- Value Until Time 1

OS:Schedule:Day,
  {9ace2050-eed7-48d2-8b59-19fdfa24fab3}, !- Handle
  Schedule Day 5,                         !- Name
  ,                                       !- Schedule Type Limits Name
  ,                                       !- Interpolate to Timestep
  24,                                     !- Hour 1
  0,                                      !- Minute 1
  1;                                      !- Value Until Time 1

OS:People:Definition,
  {2b1f7064-183f-4ac7-b7d3-22274c414889}, !- Handle
  res occupants|unit 2|living space|unit 2, !- Name
  People,                                 !- Number of People Calculation Method
  3.39,                                   !- Number of People {people}
  ,                                       !- People per Space Floor Area {person/m2}
  ,                                       !- Space Floor Area per Person {m2/person}
  0.319734,                               !- Fraction Radiant
  0.573,                                  !- Sensible Heat Fraction
  0,                                      !- Carbon Dioxide Generation Rate {m3/s-W}
  No,                                     !- Enable ASHRAE 55 Comfort Warnings
  ZoneAveraged;                           !- Mean Radiant Temperature Calculation Type

OS:People,
  {165bb823-a4d8-431f-80cd-cf41c251e5ce}, !- Handle
  res occupants|unit 2|living space|unit 2, !- Name
  {2b1f7064-183f-4ac7-b7d3-22274c414889}, !- People Definition Name
  {362ed073-acc1-4b7d-a25f-78934c714b8e}, !- Space or SpaceType Name
  {25aba3cf-428a-4954-877e-c621a65635ec}, !- Number of People Schedule Name
  {eb722895-d110-44a7-a315-e44e7f7d0cf7}, !- Activity Level Schedule Name
  ,                                       !- Surface Name/Angle Factor List Name
  ,                                       !- Work Efficiency Schedule Name
  ,                                       !- Clothing Insulation Schedule Name
  ,                                       !- Air Velocity Schedule Name
  1;                                      !- Multiplier

OS:Schedule:Day,
  {f6c22b3f-d471-42cb-89fd-6181ca87dacb}, !- Handle
  Schedule Day 6,                         !- Name
  ,                                       !- Schedule Type Limits Name
  ,                                       !- Interpolate to Timestep
  24,                                     !- Hour 1
  0,                                      !- Minute 1
  0;                                      !- Value Until Time 1

OS:Schedule:Day,
  {77d5b86c-2347-4ab1-acf4-de1126362a4d}, !- Handle
  Schedule Day 7,                         !- Name
  ,                                       !- Schedule Type Limits Name
  ,                                       !- Interpolate to Timestep
  24,                                     !- Hour 1
  0,                                      !- Minute 1
  1;                                      !- Value Until Time 1

OS:People:Definition,
  {e2317915-197e-4c9a-9942-cae860fe9fd8}, !- Handle
  res occupants|unit 3|living space|unit 3|story 1, !- Name
  People,                                 !- Number of People Calculation Method
  3.39,                                   !- Number of People {people}
  ,                                       !- People per Space Floor Area {person/m2}
  ,                                       !- Space Floor Area per Person {m2/person}
  0.319734,                               !- Fraction Radiant
  0.573,                                  !- Sensible Heat Fraction
  0,                                      !- Carbon Dioxide Generation Rate {m3/s-W}
  No,                                     !- Enable ASHRAE 55 Comfort Warnings
  ZoneAveraged;                           !- Mean Radiant Temperature Calculation Type

OS:People,
  {31273ebb-a632-4034-8718-91bbba551fa3}, !- Handle
  res occupants|unit 3|living space|unit 3|story 1, !- Name
  {e2317915-197e-4c9a-9942-cae860fe9fd8}, !- People Definition Name
  {79800678-b83c-4b17-8798-3db1459ac917}, !- Space or SpaceType Name
  {25aba3cf-428a-4954-877e-c621a65635ec}, !- Number of People Schedule Name
  {eb722895-d110-44a7-a315-e44e7f7d0cf7}, !- Activity Level Schedule Name
  ,                                       !- Surface Name/Angle Factor List Name
  ,                                       !- Work Efficiency Schedule Name
  ,                                       !- Clothing Insulation Schedule Name
  ,                                       !- Air Velocity Schedule Name
  1;                                      !- Multiplier

OS:Schedule:Day,
  {d8fb24e9-6355-419d-9a37-1597bec7afbe}, !- Handle
  Schedule Day 8,                         !- Name
  ,                                       !- Schedule Type Limits Name
  ,                                       !- Interpolate to Timestep
  24,                                     !- Hour 1
  0,                                      !- Minute 1
  0;                                      !- Value Until Time 1

OS:Schedule:Day,
  {8a227d17-d1d9-4cdb-9d2d-a9dca5f56e00}, !- Handle
  Schedule Day 9,                         !- Name
  ,                                       !- Schedule Type Limits Name
  ,                                       !- Interpolate to Timestep
  24,                                     !- Hour 1
  0,                                      !- Minute 1
  1;                                      !- Value Until Time 1

OS:People:Definition,
  {d0908bb5-d703-4ae7-a8bf-e0c4db34d26c}, !- Handle
  res occupants|unit 4|living space|unit 4|story 1, !- Name
  People,                                 !- Number of People Calculation Method
  3.39,                                   !- Number of People {people}
  ,                                       !- People per Space Floor Area {person/m2}
  ,                                       !- Space Floor Area per Person {m2/person}
  0.319734,                               !- Fraction Radiant
  0.573,                                  !- Sensible Heat Fraction
  0,                                      !- Carbon Dioxide Generation Rate {m3/s-W}
  No,                                     !- Enable ASHRAE 55 Comfort Warnings
  ZoneAveraged;                           !- Mean Radiant Temperature Calculation Type

OS:People,
  {639b7bc0-9dcc-48ee-8f26-2fadc4125fbf}, !- Handle
  res occupants|unit 4|living space|unit 4|story 1, !- Name
  {d0908bb5-d703-4ae7-a8bf-e0c4db34d26c}, !- People Definition Name
  {6b9f2b5f-b6e1-497f-bf4e-e2474b7d8699}, !- Space or SpaceType Name
  {25aba3cf-428a-4954-877e-c621a65635ec}, !- Number of People Schedule Name
  {eb722895-d110-44a7-a315-e44e7f7d0cf7}, !- Activity Level Schedule Name
  ,                                       !- Surface Name/Angle Factor List Name
  ,                                       !- Work Efficiency Schedule Name
  ,                                       !- Clothing Insulation Schedule Name
  ,                                       !- Air Velocity Schedule Name
  1;                                      !- Multiplier

OS:Schedule:Day,
  {cfea1e6f-e7fd-4d66-b534-cba4661d3fd4}, !- Handle
  Schedule Day 10,                        !- Name
  ,                                       !- Schedule Type Limits Name
  ,                                       !- Interpolate to Timestep
  24,                                     !- Hour 1
  0,                                      !- Minute 1
  0;                                      !- Value Until Time 1

OS:Schedule:Day,
  {b6bcd7e3-fea0-4772-9fe4-0334cb8c496f}, !- Handle
  Schedule Day 11,                        !- Name
  ,                                       !- Schedule Type Limits Name
  ,                                       !- Interpolate to Timestep
  24,                                     !- Hour 1
  0,                                      !- Minute 1
  1;                                      !- Value Until Time 1

OS:People:Definition,
  {92a8000b-8735-4634-b197-ba01850184d4}, !- Handle
  res occupants|unit 5|living space|unit 5|story 1, !- Name
  People,                                 !- Number of People Calculation Method
  3.39,                                   !- Number of People {people}
  ,                                       !- People per Space Floor Area {person/m2}
  ,                                       !- Space Floor Area per Person {m2/person}
  0.319734,                               !- Fraction Radiant
  0.573,                                  !- Sensible Heat Fraction
  0,                                      !- Carbon Dioxide Generation Rate {m3/s-W}
  No,                                     !- Enable ASHRAE 55 Comfort Warnings
  ZoneAveraged;                           !- Mean Radiant Temperature Calculation Type

OS:People,
  {9f8eb111-7f24-4408-8b3b-684006074667}, !- Handle
  res occupants|unit 5|living space|unit 5|story 1, !- Name
  {92a8000b-8735-4634-b197-ba01850184d4}, !- People Definition Name
  {e48d9237-7a39-49ae-817a-0c54da8abd08}, !- Space or SpaceType Name
  {25aba3cf-428a-4954-877e-c621a65635ec}, !- Number of People Schedule Name
  {eb722895-d110-44a7-a315-e44e7f7d0cf7}, !- Activity Level Schedule Name
  ,                                       !- Surface Name/Angle Factor List Name
  ,                                       !- Work Efficiency Schedule Name
  ,                                       !- Clothing Insulation Schedule Name
  ,                                       !- Air Velocity Schedule Name
  1;                                      !- Multiplier

OS:Schedule:Day,
  {d34f738c-f55c-4f42-8c66-43e9809ec189}, !- Handle
  Schedule Day 12,                        !- Name
  ,                                       !- Schedule Type Limits Name
  ,                                       !- Interpolate to Timestep
  24,                                     !- Hour 1
  0,                                      !- Minute 1
  0;                                      !- Value Until Time 1

OS:Schedule:Day,
  {f7ac8e03-60e1-4677-b2ac-7ebd60cd7e54}, !- Handle
  Schedule Day 13,                        !- Name
  ,                                       !- Schedule Type Limits Name
  ,                                       !- Interpolate to Timestep
  24,                                     !- Hour 1
  0,                                      !- Minute 1
  1;                                      !- Value Until Time 1

OS:People:Definition,
  {c7435e32-87f0-4d81-b720-d9a4197a9144}, !- Handle
  res occupants|unit 6|living space|unit 6|story 1, !- Name
  People,                                 !- Number of People Calculation Method
  3.39,                                   !- Number of People {people}
  ,                                       !- People per Space Floor Area {person/m2}
  ,                                       !- Space Floor Area per Person {m2/person}
  0.319734,                               !- Fraction Radiant
  0.573,                                  !- Sensible Heat Fraction
  0,                                      !- Carbon Dioxide Generation Rate {m3/s-W}
  No,                                     !- Enable ASHRAE 55 Comfort Warnings
  ZoneAveraged;                           !- Mean Radiant Temperature Calculation Type

OS:People,
  {279fbd58-f302-48a2-83f4-584f2f3fc13c}, !- Handle
  res occupants|unit 6|living space|unit 6|story 1, !- Name
  {c7435e32-87f0-4d81-b720-d9a4197a9144}, !- People Definition Name
  {21cc531f-60d2-4558-9332-ac2c4f624929}, !- Space or SpaceType Name
  {25aba3cf-428a-4954-877e-c621a65635ec}, !- Number of People Schedule Name
  {eb722895-d110-44a7-a315-e44e7f7d0cf7}, !- Activity Level Schedule Name
  ,                                       !- Surface Name/Angle Factor List Name
  ,                                       !- Work Efficiency Schedule Name
  ,                                       !- Clothing Insulation Schedule Name
  ,                                       !- Air Velocity Schedule Name
  1;                                      !- Multiplier

OS:Schedule:Day,
  {ccc370eb-cc71-4603-a261-77b985088f06}, !- Handle
  Schedule Day 14,                        !- Name
  ,                                       !- Schedule Type Limits Name
  ,                                       !- Interpolate to Timestep
  24,                                     !- Hour 1
  0,                                      !- Minute 1
  0;                                      !- Value Until Time 1

OS:Schedule:Day,
  {4717dd14-464c-411c-aa1a-8b82a014db80}, !- Handle
  Schedule Day 15,                        !- Name
  ,                                       !- Schedule Type Limits Name
  ,                                       !- Interpolate to Timestep
  24,                                     !- Hour 1
  0,                                      !- Minute 1
  1;                                      !- Value Until Time 1

OS:People:Definition,
  {3f0f17e1-3df8-49cb-9186-95712298292b}, !- Handle
  res occupants|unit 7|living space|unit 7|story 1, !- Name
  People,                                 !- Number of People Calculation Method
  3.39,                                   !- Number of People {people}
  ,                                       !- People per Space Floor Area {person/m2}
  ,                                       !- Space Floor Area per Person {m2/person}
  0.319734,                               !- Fraction Radiant
  0.573,                                  !- Sensible Heat Fraction
  0,                                      !- Carbon Dioxide Generation Rate {m3/s-W}
  No,                                     !- Enable ASHRAE 55 Comfort Warnings
  ZoneAveraged;                           !- Mean Radiant Temperature Calculation Type

OS:People,
  {44d47f61-41f1-4760-a26c-55b13fd25e81}, !- Handle
  res occupants|unit 7|living space|unit 7|story 1, !- Name
  {3f0f17e1-3df8-49cb-9186-95712298292b}, !- People Definition Name
  {cb7bd7ae-27ae-4430-9246-c55b48cb8e1d}, !- Space or SpaceType Name
  {25aba3cf-428a-4954-877e-c621a65635ec}, !- Number of People Schedule Name
  {eb722895-d110-44a7-a315-e44e7f7d0cf7}, !- Activity Level Schedule Name
  ,                                       !- Surface Name/Angle Factor List Name
  ,                                       !- Work Efficiency Schedule Name
  ,                                       !- Clothing Insulation Schedule Name
  ,                                       !- Air Velocity Schedule Name
  1;                                      !- Multiplier

OS:Schedule:Day,
  {9c0ef1c8-ac9b-4bc5-802a-cd8733f810cd}, !- Handle
  Schedule Day 16,                        !- Name
  ,                                       !- Schedule Type Limits Name
  ,                                       !- Interpolate to Timestep
  24,                                     !- Hour 1
  0,                                      !- Minute 1
  0;                                      !- Value Until Time 1

OS:Schedule:Day,
  {958cd541-175b-4ec1-83b0-ce27a06e4cb7}, !- Handle
  Schedule Day 17,                        !- Name
  ,                                       !- Schedule Type Limits Name
  ,                                       !- Interpolate to Timestep
  24,                                     !- Hour 1
  0,                                      !- Minute 1
  1;                                      !- Value Until Time 1

OS:People:Definition,
  {7f965a14-69f6-4106-8c8f-458f47e3aab1}, !- Handle
  res occupants|unit 8|living space|unit 8|story 1, !- Name
  People,                                 !- Number of People Calculation Method
  3.39,                                   !- Number of People {people}
  ,                                       !- People per Space Floor Area {person/m2}
  ,                                       !- Space Floor Area per Person {m2/person}
  0.319734,                               !- Fraction Radiant
  0.573,                                  !- Sensible Heat Fraction
  0,                                      !- Carbon Dioxide Generation Rate {m3/s-W}
  No,                                     !- Enable ASHRAE 55 Comfort Warnings
  ZoneAveraged;                           !- Mean Radiant Temperature Calculation Type

OS:People,
  {b1eac299-67fe-4cb4-9c00-62cdd2b9ee93}, !- Handle
  res occupants|unit 8|living space|unit 8|story 1, !- Name
  {7f965a14-69f6-4106-8c8f-458f47e3aab1}, !- People Definition Name
  {7ff24e92-00f7-4a06-8a99-e30cc471025a}, !- Space or SpaceType Name
  {25aba3cf-428a-4954-877e-c621a65635ec}, !- Number of People Schedule Name
  {eb722895-d110-44a7-a315-e44e7f7d0cf7}, !- Activity Level Schedule Name
  ,                                       !- Surface Name/Angle Factor List Name
  ,                                       !- Work Efficiency Schedule Name
  ,                                       !- Clothing Insulation Schedule Name
  ,                                       !- Air Velocity Schedule Name
  1;                                      !- Multiplier

OS:SubSurface,
  {f16279df-63e0-483d-804c-8149b0da9b9a}, !- Handle
  unit 1 - Surface 53 - Door,             !- Name
  Door,                                   !- Sub Surface Type
  ,                                       !- Construction Name
  {5dadff0d-8795-47b3-96df-8fa5474fcc3b}, !- Surface Name
  ,                                       !- Outside Boundary Condition Object
  ,                                       !- View Factor to Ground
  ,                                       !- Shading Control Name
  ,                                       !- Frame and Divider Name
  ,                                       !- Multiplier
  ,                                       !- Number of Vertices
  0.1524, 0, 2.1336,                      !- X,Y,Z Vertex 1 {m}
  0.1524, 0, 0,                           !- X,Y,Z Vertex 2 {m}
  1.02325714285714, 0, 0,                 !- X,Y,Z Vertex 3 {m}
  1.02325714285714, 0, 2.1336;            !- X,Y,Z Vertex 4 {m}

OS:SubSurface,
  {7e0333b4-cb99-4753-bc7c-ed0a0467364b}, !- Handle
  unit 2 - Surface 51 - Door,             !- Name
  Door,                                   !- Sub Surface Type
  ,                                       !- Construction Name
  {d50418e2-4d0e-413d-a294-f0c26d21b016}, !- Surface Name
  ,                                       !- Outside Boundary Condition Object
  ,                                       !- View Factor to Ground
  ,                                       !- Shading Control Name
  ,                                       !- Frame and Divider Name
  ,                                       !- Multiplier
  ,                                       !- Number of Vertices
  6.31338440716979, 3.048, 2.1336,        !- X,Y,Z Vertex 1 {m}
  6.31338440716979, 3.048, 0,             !- X,Y,Z Vertex 2 {m}
  5.44252726431265, 3.048, 0,             !- X,Y,Z Vertex 3 {m}
  5.44252726431265, 3.048, 2.1336;        !- X,Y,Z Vertex 4 {m}

OS:SubSurface,
  {ad1629a2-dd1c-442e-925e-080c10882b85}, !- Handle
  unit 3 - Surface 57 - Door,             !- Name
  Door,                                   !- Sub Surface Type
  ,                                       !- Construction Name
  {554a5384-eb9c-4e9d-a3a9-c17b826aaebe}, !- Surface Name
  ,                                       !- Outside Boundary Condition Object
  ,                                       !- View Factor to Ground
  ,                                       !- Shading Control Name
  ,                                       !- Frame and Divider Name
  ,                                       !- Multiplier
  ,                                       !- Number of Vertices
  6.61818440716979, 0, 2.1336,            !- X,Y,Z Vertex 1 {m}
  6.61818440716979, 0, 0,                 !- X,Y,Z Vertex 2 {m}
  7.48904155002693, 0, 0,                 !- X,Y,Z Vertex 3 {m}
  7.48904155002693, 0, 2.1336;            !- X,Y,Z Vertex 4 {m}

OS:SubSurface,
  {133828d6-34db-4cb7-8317-7be0d8277d72}, !- Handle
  unit 4 - Surface 60 - Door,             !- Name
  Door,                                   !- Sub Surface Type
  ,                                       !- Construction Name
  {c3ebc3ae-8c86-4355-8217-a84ed5181e43}, !- Surface Name
  ,                                       !- Outside Boundary Condition Object
  ,                                       !- View Factor to Ground
  ,                                       !- Shading Control Name
  ,                                       !- Frame and Divider Name
  ,                                       !- Multiplier
  ,                                       !- Number of Vertices
  12.7791688143396, 3.048, 2.1336,        !- X,Y,Z Vertex 1 {m}
  12.7791688143396, 3.048, 0,             !- X,Y,Z Vertex 2 {m}
  11.9083116714825, 3.048, 0,             !- X,Y,Z Vertex 3 {m}
  11.9083116714825, 3.048, 2.1336;        !- X,Y,Z Vertex 4 {m}

OS:SubSurface,
  {8dc4e098-4e48-4e17-a246-8e52e981831c}, !- Handle
  unit 5 - Surface 55 - Door,             !- Name
  Door,                                   !- Sub Surface Type
  ,                                       !- Construction Name
  {ab9ca73e-55fc-4969-a729-7911430e30e0}, !- Surface Name
  ,                                       !- Outside Boundary Condition Object
  ,                                       !- View Factor to Ground
  ,                                       !- Shading Control Name
  ,                                       !- Frame and Divider Name
  ,                                       !- Multiplier
  ,                                       !- Number of Vertices
  13.0839688143396, 0, 2.1336,            !- X,Y,Z Vertex 1 {m}
  13.0839688143396, 0, 0,                 !- X,Y,Z Vertex 2 {m}
  13.9548259571967, 0, 0,                 !- X,Y,Z Vertex 3 {m}
  13.9548259571967, 0, 2.1336;            !- X,Y,Z Vertex 4 {m}

OS:SubSurface,
  {d00f5d63-d443-4cbe-8095-70d40964280c}, !- Handle
  unit 6 - Surface 56 - Door,             !- Name
  Door,                                   !- Sub Surface Type
  ,                                       !- Construction Name
  {a5d1fa42-2653-4757-bfcd-e6bf25f950a3}, !- Surface Name
  ,                                       !- Outside Boundary Condition Object
  ,                                       !- View Factor to Ground
  ,                                       !- Shading Control Name
  ,                                       !- Frame and Divider Name
  ,                                       !- Multiplier
  ,                                       !- Number of Vertices
  19.2449532215094, 3.048, 2.1336,        !- X,Y,Z Vertex 1 {m}
  19.2449532215094, 3.048, 0,             !- X,Y,Z Vertex 2 {m}
  18.3740960786523, 3.048, 0,             !- X,Y,Z Vertex 3 {m}
  18.3740960786523, 3.048, 2.1336;        !- X,Y,Z Vertex 4 {m}

OS:SubSurface,
  {4373e8e9-4839-4816-b695-0a1ac1f9766b}, !- Handle
  unit 7 - Surface 58 - Door,             !- Name
  Door,                                   !- Sub Surface Type
  ,                                       !- Construction Name
  {43611d20-8a54-4365-9bda-2599e6bbca2c}, !- Surface Name
  ,                                       !- Outside Boundary Condition Object
  ,                                       !- View Factor to Ground
  ,                                       !- Shading Control Name
  ,                                       !- Frame and Divider Name
  ,                                       !- Multiplier
  ,                                       !- Number of Vertices
  19.5497532215094, 0, 2.1336,            !- X,Y,Z Vertex 1 {m}
  19.5497532215094, 0, 0,                 !- X,Y,Z Vertex 2 {m}
  20.4206103643665, 0, 0,                 !- X,Y,Z Vertex 3 {m}
  20.4206103643665, 0, 2.1336;            !- X,Y,Z Vertex 4 {m}

OS:SubSurface,
  {b365736a-6f5a-47b4-b565-16e04c0e52a8}, !- Handle
  unit 8 - Surface 59 - Door,             !- Name
  Door,                                   !- Sub Surface Type
  ,                                       !- Construction Name
  {acc9dfe7-ed3f-41d0-85a6-541d22f8fbb3}, !- Surface Name
  ,                                       !- Outside Boundary Condition Object
  ,                                       !- View Factor to Ground
  ,                                       !- Shading Control Name
  ,                                       !- Frame and Divider Name
  ,                                       !- Multiplier
  ,                                       !- Number of Vertices
  25.7107376286792, 3.048, 2.1336,        !- X,Y,Z Vertex 1 {m}
  25.7107376286792, 3.048, 0,             !- X,Y,Z Vertex 2 {m}
  24.8398804858221, 3.048, 0,             !- X,Y,Z Vertex 3 {m}
  24.8398804858221, 3.048, 2.1336;        !- X,Y,Z Vertex 4 {m}

OS:SubSurface,
  {7d9e4169-8544-4158-a530-cf0fe6f7d3dd}, !- Handle
  Surface 28 - Window 1,                  !- Name
  FixedWindow,                            !- Sub Surface Type
  ,                                       !- Construction Name
  {d7280d80-e8bf-4d9e-b32d-143225876d9c}, !- Surface Name
  ,                                       !- Outside Boundary Condition Object
  ,                                       !- View Factor to Ground
  ,                                       !- Shading Control Name
  ,                                       !- Frame and Divider Name
  ,                                       !- Multiplier
  ,                                       !- Number of Vertices
  14.2139400477145, -12.9315688143396, 2.1336, !- X,Y,Z Vertex 1 {m}
  14.2139400477145, -12.9315688143396, 1.01066715583635, !- X,Y,Z Vertex 2 {m}
  15.0563502833962, -12.9315688143396, 1.01066715583635, !- X,Y,Z Vertex 3 {m}
  15.0563502833962, -12.9315688143396, 2.1336; !- X,Y,Z Vertex 4 {m}

OS:SubSurface,
  {7d50bb9d-02aa-4c86-b003-0244d61f9487}, !- Handle
  Surface 28 - Window 2,                  !- Name
  FixedWindow,                            !- Sub Surface Type
  ,                                       !- Construction Name
  {d7280d80-e8bf-4d9e-b32d-143225876d9c}, !- Surface Name
  ,                                       !- Outside Boundary Condition Object
  ,                                       !- View Factor to Ground
  ,                                       !- Shading Control Name
  ,                                       !- Frame and Divider Name
  ,                                       !- Multiplier
  ,                                       !- Number of Vertices
  15.1173102833962, -12.9315688143396, 2.1336, !- X,Y,Z Vertex 1 {m}
  15.1173102833962, -12.9315688143396, 1.01066715583635, !- X,Y,Z Vertex 2 {m}
  15.9597205190779, -12.9315688143396, 1.01066715583635, !- X,Y,Z Vertex 3 {m}
  15.9597205190779, -12.9315688143396, 2.1336; !- X,Y,Z Vertex 4 {m}

OS:SubSurface,
  {9d084106-3607-45f2-85d8-891f1b334bfe}, !- Handle
  Surface 28 - Window 3,                  !- Name
  FixedWindow,                            !- Sub Surface Type
  ,                                       !- Construction Name
  {d7280d80-e8bf-4d9e-b32d-143225876d9c}, !- Surface Name
  ,                                       !- Outside Boundary Condition Object
  ,                                       !- View Factor to Ground
  ,                                       !- Shading Control Name
  ,                                       !- Frame and Divider Name
  ,                                       !- Multiplier
  ,                                       !- Number of Vertices
  16.820886634612, -12.9315688143396, 2.1336, !- X,Y,Z Vertex 1 {m}
  16.820886634612, -12.9315688143396, 1.01066715583635, !- X,Y,Z Vertex 2 {m}
  17.6632968702936, -12.9315688143396, 1.01066715583635, !- X,Y,Z Vertex 3 {m}
  17.6632968702936, -12.9315688143396, 2.1336; !- X,Y,Z Vertex 4 {m}

OS:SubSurface,
  {b08db99d-b07d-4f04-8dda-7d5af2472101}, !- Handle
  Surface 5 - Window 1,                   !- Name
  FixedWindow,                            !- Sub Surface Type
  ,                                       !- Construction Name
  {ca79fae0-232f-4b18-a0ed-79050155d51e}, !- Surface Name
  ,                                       !- Outside Boundary Condition Object
  ,                                       !- View Factor to Ground
  ,                                       !- Shading Control Name
  ,                                       !- Frame and Divider Name
  ,                                       !- Multiplier
  ,                                       !- Number of Vertices
  1.28237123337494, -12.9315688143396, 2.1336, !- X,Y,Z Vertex 1 {m}
  1.28237123337494, -12.9315688143396, 1.01066715583635, !- X,Y,Z Vertex 2 {m}
  2.1247814690566, -12.9315688143396, 1.01066715583635, !- X,Y,Z Vertex 3 {m}
  2.1247814690566, -12.9315688143396, 2.1336; !- X,Y,Z Vertex 4 {m}

OS:SubSurface,
  {c3518b58-837d-4c4d-bdb8-c1de0b6d5a5c}, !- Handle
  Surface 5 - Window 2,                   !- Name
  FixedWindow,                            !- Sub Surface Type
  ,                                       !- Construction Name
  {ca79fae0-232f-4b18-a0ed-79050155d51e}, !- Surface Name
  ,                                       !- Outside Boundary Condition Object
  ,                                       !- View Factor to Ground
  ,                                       !- Shading Control Name
  ,                                       !- Frame and Divider Name
  ,                                       !- Multiplier
  ,                                       !- Number of Vertices
  2.1857414690566, -12.9315688143396, 2.1336, !- X,Y,Z Vertex 1 {m}
  2.1857414690566, -12.9315688143396, 1.01066715583635, !- X,Y,Z Vertex 2 {m}
  3.02815170473825, -12.9315688143396, 1.01066715583635, !- X,Y,Z Vertex 3 {m}
  3.02815170473825, -12.9315688143396, 2.1336; !- X,Y,Z Vertex 4 {m}

OS:SubSurface,
  {79e0886d-717c-4c10-8083-ff8f6a725c27}, !- Handle
  Surface 5 - Window 3,                   !- Name
  FixedWindow,                            !- Sub Surface Type
  ,                                       !- Construction Name
  {ca79fae0-232f-4b18-a0ed-79050155d51e}, !- Surface Name
  ,                                       !- Outside Boundary Condition Object
  ,                                       !- View Factor to Ground
  ,                                       !- Shading Control Name
  ,                                       !- Frame and Divider Name
  ,                                       !- Multiplier
  ,                                       !- Number of Vertices
  3.88931782027237, -12.9315688143396, 2.1336, !- X,Y,Z Vertex 1 {m}
  3.88931782027237, -12.9315688143396, 1.01066715583635, !- X,Y,Z Vertex 2 {m}
  4.73172805595402, -12.9315688143396, 1.01066715583635, !- X,Y,Z Vertex 3 {m}
  4.73172805595402, -12.9315688143396, 2.1336; !- X,Y,Z Vertex 4 {m}

OS:SubSurface,
  {0dcfd6df-822e-4165-bf03-ed4be467bae2}, !- Handle
  Surface 16 - Window 1,                  !- Name
  FixedWindow,                            !- Sub Surface Type
  ,                                       !- Construction Name
  {f4487b05-ca1e-4d7a-aa80-5ace300d01d4}, !- Surface Name
  ,                                       !- Outside Boundary Condition Object
  ,                                       !- View Factor to Ground
  ,                                       !- Shading Control Name
  ,                                       !- Frame and Divider Name
  ,                                       !- Multiplier
  ,                                       !- Number of Vertices
  7.74815564054474, -12.9315688143396, 2.1336, !- X,Y,Z Vertex 1 {m}
  7.74815564054474, -12.9315688143396, 1.01066715583635, !- X,Y,Z Vertex 2 {m}
  8.59056587622639, -12.9315688143396, 1.01066715583635, !- X,Y,Z Vertex 3 {m}
  8.59056587622639, -12.9315688143396, 2.1336; !- X,Y,Z Vertex 4 {m}

OS:SubSurface,
  {037f83fa-8393-4a62-98de-22a5ffbd373d}, !- Handle
  Surface 16 - Window 2,                  !- Name
  FixedWindow,                            !- Sub Surface Type
  ,                                       !- Construction Name
  {f4487b05-ca1e-4d7a-aa80-5ace300d01d4}, !- Surface Name
  ,                                       !- Outside Boundary Condition Object
  ,                                       !- View Factor to Ground
  ,                                       !- Shading Control Name
  ,                                       !- Frame and Divider Name
  ,                                       !- Multiplier
  ,                                       !- Number of Vertices
  8.65152587622639, -12.9315688143396, 2.1336, !- X,Y,Z Vertex 1 {m}
  8.65152587622639, -12.9315688143396, 1.01066715583635, !- X,Y,Z Vertex 2 {m}
  9.49393611190805, -12.9315688143396, 1.01066715583635, !- X,Y,Z Vertex 3 {m}
  9.49393611190805, -12.9315688143396, 2.1336; !- X,Y,Z Vertex 4 {m}

OS:SubSurface,
  {3c8667e2-04c2-4a4d-9a85-5eb3f5fa9d82}, !- Handle
  Surface 16 - Window 3,                  !- Name
  FixedWindow,                            !- Sub Surface Type
  ,                                       !- Construction Name
  {f4487b05-ca1e-4d7a-aa80-5ace300d01d4}, !- Surface Name
  ,                                       !- Outside Boundary Condition Object
  ,                                       !- View Factor to Ground
  ,                                       !- Shading Control Name
  ,                                       !- Frame and Divider Name
  ,                                       !- Multiplier
  ,                                       !- Number of Vertices
  10.3551022274422, -12.9315688143396, 2.1336, !- X,Y,Z Vertex 1 {m}
  10.3551022274422, -12.9315688143396, 1.01066715583635, !- X,Y,Z Vertex 2 {m}
  11.1975124631238, -12.9315688143396, 1.01066715583635, !- X,Y,Z Vertex 3 {m}
  11.1975124631238, -12.9315688143396, 2.1336; !- X,Y,Z Vertex 4 {m}

OS:SubSurface,
  {b78c4288-a1b3-40a1-ba57-07316112496a}, !- Handle
  Surface 40 - Window 1,                  !- Name
  FixedWindow,                            !- Sub Surface Type
  ,                                       !- Construction Name
  {d45b2263-7c50-4ece-98b8-826086366e52}, !- Surface Name
  ,                                       !- Outside Boundary Condition Object
  ,                                       !- View Factor to Ground
  ,                                       !- Shading Control Name
  ,                                       !- Frame and Divider Name
  ,                                       !- Multiplier
  ,                                       !- Number of Vertices
  20.6797244548843, -12.9315688143396, 2.1336, !- X,Y,Z Vertex 1 {m}
  20.6797244548843, -12.9315688143396, 1.01066715583635, !- X,Y,Z Vertex 2 {m}
  21.522134690566, -12.9315688143396, 1.01066715583635, !- X,Y,Z Vertex 3 {m}
  21.522134690566, -12.9315688143396, 2.1336; !- X,Y,Z Vertex 4 {m}

OS:SubSurface,
  {df04c85b-b472-4c4f-ad2c-b43d060c79a2}, !- Handle
  Surface 40 - Window 2,                  !- Name
  FixedWindow,                            !- Sub Surface Type
  ,                                       !- Construction Name
  {d45b2263-7c50-4ece-98b8-826086366e52}, !- Surface Name
  ,                                       !- Outside Boundary Condition Object
  ,                                       !- View Factor to Ground
  ,                                       !- Shading Control Name
  ,                                       !- Frame and Divider Name
  ,                                       !- Multiplier
  ,                                       !- Number of Vertices
  21.583094690566, -12.9315688143396, 2.1336, !- X,Y,Z Vertex 1 {m}
  21.583094690566, -12.9315688143396, 1.01066715583635, !- X,Y,Z Vertex 2 {m}
  22.4255049262477, -12.9315688143396, 1.01066715583635, !- X,Y,Z Vertex 3 {m}
  22.4255049262477, -12.9315688143396, 2.1336; !- X,Y,Z Vertex 4 {m}

OS:SubSurface,
  {4ffe4f2b-16a1-43e7-8294-3d98e2d0e25e}, !- Handle
  Surface 40 - Window 3,                  !- Name
  FixedWindow,                            !- Sub Surface Type
  ,                                       !- Construction Name
  {d45b2263-7c50-4ece-98b8-826086366e52}, !- Surface Name
  ,                                       !- Outside Boundary Condition Object
  ,                                       !- View Factor to Ground
  ,                                       !- Shading Control Name
  ,                                       !- Frame and Divider Name
  ,                                       !- Multiplier
  ,                                       !- Number of Vertices
  23.2866710417818, -12.9315688143396, 2.1336, !- X,Y,Z Vertex 1 {m}
  23.2866710417818, -12.9315688143396, 1.01066715583635, !- X,Y,Z Vertex 2 {m}
  24.1290812774634, -12.9315688143396, 1.01066715583635, !- X,Y,Z Vertex 3 {m}
  24.1290812774634, -12.9315688143396, 2.1336; !- X,Y,Z Vertex 4 {m}

OS:SubSurface,
  {949acbb9-d968-4c70-a50f-5a506188dc00}, !- Handle
  Surface 9 - Window 1,                   !- Name
  FixedWindow,                            !- Sub Surface Type
  ,                                       !- Construction Name
  {03942f0f-0392-4d3d-a104-03edbecd774a}, !- Surface Name
  ,                                       !- Outside Boundary Condition Object
  ,                                       !- View Factor to Ground
  ,                                       !- Shading Control Name
  ,                                       !- Frame and Divider Name
  ,                                       !- Multiplier
  ,                                       !- Number of Vertices
  5.18341317379485, 15.9795688143396, 2.1336, !- X,Y,Z Vertex 1 {m}
  5.18341317379485, 15.9795688143396, 1.01066715583635, !- X,Y,Z Vertex 2 {m}
  4.34100293811319, 15.9795688143396, 1.01066715583635, !- X,Y,Z Vertex 3 {m}
  4.34100293811319, 15.9795688143396, 2.1336; !- X,Y,Z Vertex 4 {m}

OS:SubSurface,
  {3c9f1aa8-1038-4c76-9a96-8707a5b6604b}, !- Handle
  Surface 9 - Window 2,                   !- Name
  FixedWindow,                            !- Sub Surface Type
  ,                                       !- Construction Name
  {03942f0f-0392-4d3d-a104-03edbecd774a}, !- Surface Name
  ,                                       !- Outside Boundary Condition Object
  ,                                       !- View Factor to Ground
  ,                                       !- Shading Control Name
  ,                                       !- Frame and Divider Name
  ,                                       !- Multiplier
  ,                                       !- Number of Vertices
  4.28004293811319, 15.9795688143396, 2.1336, !- X,Y,Z Vertex 1 {m}
  4.28004293811319, 15.9795688143396, 1.01066715583635, !- X,Y,Z Vertex 2 {m}
  3.43763270243154, 15.9795688143396, 1.01066715583635, !- X,Y,Z Vertex 3 {m}
  3.43763270243154, 15.9795688143396, 2.1336; !- X,Y,Z Vertex 4 {m}

OS:SubSurface,
  {85435d06-a035-447e-ba65-e3928b4b7ecb}, !- Handle
  Surface 9 - Window 3,                   !- Name
  FixedWindow,                            !- Sub Surface Type
  ,                                       !- Construction Name
  {03942f0f-0392-4d3d-a104-03edbecd774a}, !- Surface Name
  ,                                       !- Outside Boundary Condition Object
  ,                                       !- View Factor to Ground
  ,                                       !- Shading Control Name
  ,                                       !- Frame and Divider Name
  ,                                       !- Multiplier
  ,                                       !- Number of Vertices
  2.57646658689742, 15.9795688143396, 2.1336, !- X,Y,Z Vertex 1 {m}
  2.57646658689742, 15.9795688143396, 1.01066715583635, !- X,Y,Z Vertex 2 {m}
  1.73405635121577, 15.9795688143396, 1.01066715583635, !- X,Y,Z Vertex 3 {m}
  1.73405635121577, 15.9795688143396, 2.1336; !- X,Y,Z Vertex 4 {m}

OS:SubSurface,
  {59e7d30f-8bc9-42ca-8ad5-188a31ee0ed8}, !- Handle
  Surface 36 - Window 1,                  !- Name
  FixedWindow,                            !- Sub Surface Type
  ,                                       !- Construction Name
  {9a08cc96-47ad-40c4-be47-62a6e2225eab}, !- Surface Name
  ,                                       !- Outside Boundary Condition Object
  ,                                       !- View Factor to Ground
  ,                                       !- Shading Control Name
  ,                                       !- Frame and Divider Name
  ,                                       !- Multiplier
  ,                                       !- Number of Vertices
  18.1149819881345, 15.9795688143396, 2.1336, !- X,Y,Z Vertex 1 {m}
  18.1149819881345, 15.9795688143396, 1.01066715583635, !- X,Y,Z Vertex 2 {m}
  17.2725717524528, 15.9795688143396, 1.01066715583635, !- X,Y,Z Vertex 3 {m}
  17.2725717524528, 15.9795688143396, 2.1336; !- X,Y,Z Vertex 4 {m}

OS:SubSurface,
  {e576bab5-d941-458f-b960-7735b36cc3d8}, !- Handle
  Surface 36 - Window 2,                  !- Name
  FixedWindow,                            !- Sub Surface Type
  ,                                       !- Construction Name
  {9a08cc96-47ad-40c4-be47-62a6e2225eab}, !- Surface Name
  ,                                       !- Outside Boundary Condition Object
  ,                                       !- View Factor to Ground
  ,                                       !- Shading Control Name
  ,                                       !- Frame and Divider Name
  ,                                       !- Multiplier
  ,                                       !- Number of Vertices
  17.2116117524528, 15.9795688143396, 2.1336, !- X,Y,Z Vertex 1 {m}
  17.2116117524528, 15.9795688143396, 1.01066715583635, !- X,Y,Z Vertex 2 {m}
  16.3692015167711, 15.9795688143396, 1.01066715583635, !- X,Y,Z Vertex 3 {m}
  16.3692015167711, 15.9795688143396, 2.1336; !- X,Y,Z Vertex 4 {m}

OS:SubSurface,
  {d9411929-78e9-4b17-b34a-6bb224a7e524}, !- Handle
  Surface 36 - Window 3,                  !- Name
  FixedWindow,                            !- Sub Surface Type
  ,                                       !- Construction Name
  {9a08cc96-47ad-40c4-be47-62a6e2225eab}, !- Surface Name
  ,                                       !- Outside Boundary Condition Object
  ,                                       !- View Factor to Ground
  ,                                       !- Shading Control Name
  ,                                       !- Frame and Divider Name
  ,                                       !- Multiplier
  ,                                       !- Number of Vertices
  15.508035401237, 15.9795688143396, 2.1336, !- X,Y,Z Vertex 1 {m}
  15.508035401237, 15.9795688143396, 1.01066715583635, !- X,Y,Z Vertex 2 {m}
  14.6656251655554, 15.9795688143396, 1.01066715583635, !- X,Y,Z Vertex 3 {m}
  14.6656251655554, 15.9795688143396, 2.1336; !- X,Y,Z Vertex 4 {m}

OS:SubSurface,
  {88c4b0ee-93be-406f-baa9-798a572a8c71}, !- Handle
  Surface 24 - Window 1,                  !- Name
  FixedWindow,                            !- Sub Surface Type
  ,                                       !- Construction Name
  {de0a4525-06aa-43bb-a67f-f45ee0e4bcdd}, !- Surface Name
  ,                                       !- Outside Boundary Condition Object
  ,                                       !- View Factor to Ground
  ,                                       !- Shading Control Name
  ,                                       !- Frame and Divider Name
  ,                                       !- Multiplier
  ,                                       !- Number of Vertices
  11.6491975809647, 15.9795688143396, 2.1336, !- X,Y,Z Vertex 1 {m}
  11.6491975809647, 15.9795688143396, 1.01066715583635, !- X,Y,Z Vertex 2 {m}
  10.806787345283, 15.9795688143396, 1.01066715583635, !- X,Y,Z Vertex 3 {m}
  10.806787345283, 15.9795688143396, 2.1336; !- X,Y,Z Vertex 4 {m}

OS:SubSurface,
  {ea256930-5c10-49d4-8f4d-b520bebf9325}, !- Handle
  Surface 24 - Window 2,                  !- Name
  FixedWindow,                            !- Sub Surface Type
  ,                                       !- Construction Name
  {de0a4525-06aa-43bb-a67f-f45ee0e4bcdd}, !- Surface Name
  ,                                       !- Outside Boundary Condition Object
  ,                                       !- View Factor to Ground
  ,                                       !- Shading Control Name
  ,                                       !- Frame and Divider Name
  ,                                       !- Multiplier
  ,                                       !- Number of Vertices
  10.745827345283, 15.9795688143396, 2.1336, !- X,Y,Z Vertex 1 {m}
  10.745827345283, 15.9795688143396, 1.01066715583635, !- X,Y,Z Vertex 2 {m}
  9.90341710960134, 15.9795688143396, 1.01066715583635, !- X,Y,Z Vertex 3 {m}
  9.90341710960134, 15.9795688143396, 2.1336; !- X,Y,Z Vertex 4 {m}

OS:SubSurface,
  {fa247edf-ba7d-461b-820b-59a68a9d7f24}, !- Handle
  Surface 24 - Window 3,                  !- Name
  FixedWindow,                            !- Sub Surface Type
  ,                                       !- Construction Name
  {de0a4525-06aa-43bb-a67f-f45ee0e4bcdd}, !- Surface Name
  ,                                       !- Outside Boundary Condition Object
  ,                                       !- View Factor to Ground
  ,                                       !- Shading Control Name
  ,                                       !- Frame and Divider Name
  ,                                       !- Multiplier
  ,                                       !- Number of Vertices
  9.04225099406722, 15.9795688143396, 2.1336, !- X,Y,Z Vertex 1 {m}
  9.04225099406722, 15.9795688143396, 1.01066715583635, !- X,Y,Z Vertex 2 {m}
  8.19984075838556, 15.9795688143396, 1.01066715583635, !- X,Y,Z Vertex 3 {m}
  8.19984075838556, 15.9795688143396, 2.1336; !- X,Y,Z Vertex 4 {m}

OS:SubSurface,
  {cda7cefb-a54e-4d3c-b175-34536e4e9bee}, !- Handle
  Surface 48 - Window 1,                  !- Name
  FixedWindow,                            !- Sub Surface Type
  ,                                       !- Construction Name
  {e80361e5-bd99-49c1-8162-e80622afa8b5}, !- Surface Name
  ,                                       !- Outside Boundary Condition Object
  ,                                       !- View Factor to Ground
  ,                                       !- Shading Control Name
  ,                                       !- Frame and Divider Name
  ,                                       !- Multiplier
  ,                                       !- Number of Vertices
  24.5807663953043, 15.9795688143396, 2.1336, !- X,Y,Z Vertex 1 {m}
  24.5807663953043, 15.9795688143396, 1.01066715583635, !- X,Y,Z Vertex 2 {m}
  23.7383561596226, 15.9795688143396, 1.01066715583635, !- X,Y,Z Vertex 3 {m}
  23.7383561596226, 15.9795688143396, 2.1336; !- X,Y,Z Vertex 4 {m}

OS:SubSurface,
  {6aa69b28-ddea-4ffc-856a-fc55db6984de}, !- Handle
  Surface 48 - Window 2,                  !- Name
  FixedWindow,                            !- Sub Surface Type
  ,                                       !- Construction Name
  {e80361e5-bd99-49c1-8162-e80622afa8b5}, !- Surface Name
  ,                                       !- Outside Boundary Condition Object
  ,                                       !- View Factor to Ground
  ,                                       !- Shading Control Name
  ,                                       !- Frame and Divider Name
  ,                                       !- Multiplier
  ,                                       !- Number of Vertices
  23.6773961596226, 15.9795688143396, 2.1336, !- X,Y,Z Vertex 1 {m}
  23.6773961596226, 15.9795688143396, 1.01066715583635, !- X,Y,Z Vertex 2 {m}
  22.8349859239409, 15.9795688143396, 1.01066715583635, !- X,Y,Z Vertex 3 {m}
  22.8349859239409, 15.9795688143396, 2.1336; !- X,Y,Z Vertex 4 {m}

OS:SubSurface,
  {92840e0b-e9e2-4cc7-953b-5256786377a3}, !- Handle
  Surface 48 - Window 3,                  !- Name
  FixedWindow,                            !- Sub Surface Type
  ,                                       !- Construction Name
  {e80361e5-bd99-49c1-8162-e80622afa8b5}, !- Surface Name
  ,                                       !- Outside Boundary Condition Object
  ,                                       !- View Factor to Ground
  ,                                       !- Shading Control Name
  ,                                       !- Frame and Divider Name
  ,                                       !- Multiplier
  ,                                       !- Number of Vertices
  21.9738198084068, 15.9795688143396, 2.1336, !- X,Y,Z Vertex 1 {m}
  21.9738198084068, 15.9795688143396, 1.01066715583635, !- X,Y,Z Vertex 2 {m}
  21.1314095727252, 15.9795688143396, 1.01066715583635, !- X,Y,Z Vertex 3 {m}
  21.1314095727252, 15.9795688143396, 2.1336; !- X,Y,Z Vertex 4 {m}

OS:SubSurface,
  {25899fd4-05ca-44c3-9f34-67f52bfe6d46}, !- Handle
  Surface 2 - Window 1,                   !- Name
  FixedWindow,                            !- Sub Surface Type
  ,                                       !- Construction Name
  {a6a01ec4-466d-4bd7-a169-f20143a9f563}, !- Surface Name
  ,                                       !- Outside Boundary Condition Object
  ,                                       !- View Factor to Ground
  ,                                       !- Shading Control Name
  ,                                       !- Frame and Divider Name
  ,                                       !- Multiplier
  ,                                       !- Number of Vertices
  0, -2.36000196790324, 2.1336,           !- X,Y,Z Vertex 1 {m}
  0, -2.36000196790324, 1.01066715583635, !- X,Y,Z Vertex 2 {m}
  0, -3.2024122035849, 1.01066715583635,  !- X,Y,Z Vertex 3 {m}
  0, -3.2024122035849, 2.1336;            !- X,Y,Z Vertex 4 {m}

OS:SubSurface,
  {a0ffda0b-e723-4280-b1a8-00333d5aac49}, !- Handle
  Surface 2 - Window 2,                   !- Name
  FixedWindow,                            !- Sub Surface Type
  ,                                       !- Construction Name
  {a6a01ec4-466d-4bd7-a169-f20143a9f563}, !- Surface Name
  ,                                       !- Outside Boundary Condition Object
  ,                                       !- View Factor to Ground
  ,                                       !- Shading Control Name
  ,                                       !- Frame and Divider Name
  ,                                       !- Multiplier
  ,                                       !- Number of Vertices
  0, -3.2633722035849, 2.1336,            !- X,Y,Z Vertex 1 {m}
  0, -3.2633722035849, 1.01066715583635,  !- X,Y,Z Vertex 2 {m}
  0, -4.10578243926656, 1.01066715583635, !- X,Y,Z Vertex 3 {m}
  0, -4.10578243926656, 2.1336;           !- X,Y,Z Vertex 4 {m}

OS:SubSurface,
  {3baf2b0e-30ea-44b9-8b3e-47ff6f001588}, !- Handle
  Surface 2 - Window 3,                   !- Name
  FixedWindow,                            !- Sub Surface Type
  ,                                       !- Construction Name
  {a6a01ec4-466d-4bd7-a169-f20143a9f563}, !- Surface Name
  ,                                       !- Outside Boundary Condition Object
  ,                                       !- View Factor to Ground
  ,                                       !- Shading Control Name
  ,                                       !- Frame and Divider Name
  ,                                       !- Multiplier
  ,                                       !- Number of Vertices
  0, -5.59289417148814, 2.1336,           !- X,Y,Z Vertex 1 {m}
  0, -5.59289417148814, 1.01066715583635, !- X,Y,Z Vertex 2 {m}
  0, -6.4353044071698, 1.01066715583635,  !- X,Y,Z Vertex 3 {m}
  0, -6.4353044071698, 2.1336;            !- X,Y,Z Vertex 4 {m}

OS:SubSurface,
  {2c29463d-9f91-45a1-acc7-27c22ba8c9ba}, !- Handle
  Surface 2 - Window 4,                   !- Name
  FixedWindow,                            !- Sub Surface Type
  ,                                       !- Construction Name
  {a6a01ec4-466d-4bd7-a169-f20143a9f563}, !- Surface Name
  ,                                       !- Outside Boundary Condition Object
  ,                                       !- View Factor to Ground
  ,                                       !- Shading Control Name
  ,                                       !- Frame and Divider Name
  ,                                       !- Multiplier
  ,                                       !- Number of Vertices
  0, -6.4962644071698, 2.1336,            !- X,Y,Z Vertex 1 {m}
  0, -6.4962644071698, 1.01066715583635,  !- X,Y,Z Vertex 2 {m}
  0, -7.33867464285146, 1.01066715583635, !- X,Y,Z Vertex 3 {m}
  0, -7.33867464285146, 2.1336;           !- X,Y,Z Vertex 4 {m}

OS:SubSurface,
  {1a315a9b-7add-4df1-ae8c-b34192c0cbc1}, !- Handle
  Surface 2 - Window 5,                   !- Name
  FixedWindow,                            !- Sub Surface Type
  ,                                       !- Construction Name
  {a6a01ec4-466d-4bd7-a169-f20143a9f563}, !- Surface Name
  ,                                       !- Outside Boundary Condition Object
  ,                                       !- View Factor to Ground
  ,                                       !- Shading Control Name
  ,                                       !- Frame and Divider Name
  ,                                       !- Multiplier
  ,                                       !- Number of Vertices
  0, -8.82578637507304, 2.1336,           !- X,Y,Z Vertex 1 {m}
  0, -8.82578637507304, 1.01066715583635, !- X,Y,Z Vertex 2 {m}
  0, -9.6681966107547, 1.01066715583635,  !- X,Y,Z Vertex 3 {m}
  0, -9.6681966107547, 2.1336;            !- X,Y,Z Vertex 4 {m}

OS:SubSurface,
  {6637083f-4e5c-4aa1-9117-6be08ff50beb}, !- Handle
  Surface 2 - Window 6,                   !- Name
  FixedWindow,                            !- Sub Surface Type
  ,                                       !- Construction Name
  {a6a01ec4-466d-4bd7-a169-f20143a9f563}, !- Surface Name
  ,                                       !- Outside Boundary Condition Object
  ,                                       !- View Factor to Ground
  ,                                       !- Shading Control Name
  ,                                       !- Frame and Divider Name
  ,                                       !- Multiplier
  ,                                       !- Number of Vertices
  0, -9.7291566107547, 2.1336,            !- X,Y,Z Vertex 1 {m}
  0, -9.7291566107547, 1.01066715583635,  !- X,Y,Z Vertex 2 {m}
  0, -10.5715668464364, 1.01066715583635, !- X,Y,Z Vertex 3 {m}
  0, -10.5715668464364, 2.1336;           !- X,Y,Z Vertex 4 {m}

OS:SubSurface,
  {d45659e8-5175-4623-a157-e7c5fed53481}, !- Handle
  Surface 8 - Window 1,                   !- Name
  FixedWindow,                            !- Sub Surface Type
  ,                                       !- Construction Name
  {450a29df-a209-435a-9196-6ca310606566}, !- Surface Name
  ,                                       !- Outside Boundary Condition Object
  ,                                       !- View Factor to Ground
  ,                                       !- Shading Control Name
  ,                                       !- Frame and Divider Name
  ,                                       !- Multiplier
  ,                                       !- Number of Vertices
  0, 13.6195668464364, 2.1336,            !- X,Y,Z Vertex 1 {m}
  0, 13.6195668464364, 1.01066715583635,  !- X,Y,Z Vertex 2 {m}
  0, 12.7771566107547, 1.01066715583635,  !- X,Y,Z Vertex 3 {m}
  0, 12.7771566107547, 2.1336;            !- X,Y,Z Vertex 4 {m}

OS:SubSurface,
  {20c839c3-4db5-4cb9-9c49-d8300eb4acdc}, !- Handle
  Surface 8 - Window 2,                   !- Name
  FixedWindow,                            !- Sub Surface Type
  ,                                       !- Construction Name
  {450a29df-a209-435a-9196-6ca310606566}, !- Surface Name
  ,                                       !- Outside Boundary Condition Object
  ,                                       !- View Factor to Ground
  ,                                       !- Shading Control Name
  ,                                       !- Frame and Divider Name
  ,                                       !- Multiplier
  ,                                       !- Number of Vertices
  0, 12.7161966107547, 2.1336,            !- X,Y,Z Vertex 1 {m}
  0, 12.7161966107547, 1.01066715583635,  !- X,Y,Z Vertex 2 {m}
  0, 11.873786375073, 1.01066715583635,   !- X,Y,Z Vertex 3 {m}
  0, 11.873786375073, 2.1336;             !- X,Y,Z Vertex 4 {m}

OS:SubSurface,
  {86cee84f-5a57-4194-a2d0-0ae4c4dbae22}, !- Handle
  Surface 8 - Window 3,                   !- Name
  FixedWindow,                            !- Sub Surface Type
  ,                                       !- Construction Name
  {450a29df-a209-435a-9196-6ca310606566}, !- Surface Name
  ,                                       !- Outside Boundary Condition Object
  ,                                       !- View Factor to Ground
  ,                                       !- Shading Control Name
  ,                                       !- Frame and Divider Name
  ,                                       !- Multiplier
  ,                                       !- Number of Vertices
  0, 10.3866746428515, 2.1336,            !- X,Y,Z Vertex 1 {m}
  0, 10.3866746428515, 1.01066715583635,  !- X,Y,Z Vertex 2 {m}
  0, 9.5442644071698, 1.01066715583635,   !- X,Y,Z Vertex 3 {m}
  0, 9.5442644071698, 2.1336;             !- X,Y,Z Vertex 4 {m}

OS:SubSurface,
  {f7278166-fc5d-4ecc-b488-2f94654e2224}, !- Handle
  Surface 8 - Window 4,                   !- Name
  FixedWindow,                            !- Sub Surface Type
  ,                                       !- Construction Name
  {450a29df-a209-435a-9196-6ca310606566}, !- Surface Name
  ,                                       !- Outside Boundary Condition Object
  ,                                       !- View Factor to Ground
  ,                                       !- Shading Control Name
  ,                                       !- Frame and Divider Name
  ,                                       !- Multiplier
  ,                                       !- Number of Vertices
  0, 9.4833044071698, 2.1336,             !- X,Y,Z Vertex 1 {m}
  0, 9.4833044071698, 1.01066715583635,   !- X,Y,Z Vertex 2 {m}
  0, 8.64089417148814, 1.01066715583635,  !- X,Y,Z Vertex 3 {m}
  0, 8.64089417148814, 2.1336;            !- X,Y,Z Vertex 4 {m}

OS:SubSurface,
  {7e1cfac9-3c94-4f84-bcb1-00beacb10e9d}, !- Handle
  Surface 8 - Window 5,                   !- Name
  FixedWindow,                            !- Sub Surface Type
  ,                                       !- Construction Name
  {450a29df-a209-435a-9196-6ca310606566}, !- Surface Name
  ,                                       !- Outside Boundary Condition Object
  ,                                       !- View Factor to Ground
  ,                                       !- Shading Control Name
  ,                                       !- Frame and Divider Name
  ,                                       !- Multiplier
  ,                                       !- Number of Vertices
  0, 7.15378243926656, 2.1336,            !- X,Y,Z Vertex 1 {m}
  0, 7.15378243926656, 1.01066715583635,  !- X,Y,Z Vertex 2 {m}
  0, 6.3113722035849, 1.01066715583635,   !- X,Y,Z Vertex 3 {m}
  0, 6.3113722035849, 2.1336;             !- X,Y,Z Vertex 4 {m}

OS:SubSurface,
  {786cf545-5a29-470a-9367-84f5da2214ab}, !- Handle
  Surface 8 - Window 6,                   !- Name
  FixedWindow,                            !- Sub Surface Type
  ,                                       !- Construction Name
  {450a29df-a209-435a-9196-6ca310606566}, !- Surface Name
  ,                                       !- Outside Boundary Condition Object
  ,                                       !- View Factor to Ground
  ,                                       !- Shading Control Name
  ,                                       !- Frame and Divider Name
  ,                                       !- Multiplier
  ,                                       !- Number of Vertices
  0, 6.2504122035849, 2.1336,             !- X,Y,Z Vertex 1 {m}
  0, 6.2504122035849, 1.01066715583635,   !- X,Y,Z Vertex 2 {m}
  0, 5.40800196790324, 1.01066715583635,  !- X,Y,Z Vertex 3 {m}
  0, 5.40800196790324, 2.1336;            !- X,Y,Z Vertex 4 {m}

OS:SubSurface,
  {54a9712f-7d28-4331-8472-bb516b91c94f}, !- Handle
  Surface 37 - Window 1,                  !- Name
  FixedWindow,                            !- Sub Surface Type
  ,                                       !- Construction Name
  {70037c1c-4269-497c-a772-2e05d24d5336}, !- Surface Name
  ,                                       !- Outside Boundary Condition Object
  ,                                       !- View Factor to Ground
  ,                                       !- Shading Control Name
  ,                                       !- Frame and Divider Name
  ,                                       !- Multiplier
  ,                                       !- Number of Vertices
  25.8631376286792, -10.5715668464364, 2.1336, !- X,Y,Z Vertex 1 {m}
  25.8631376286792, -10.5715668464364, 1.01066715583635, !- X,Y,Z Vertex 2 {m}
  25.8631376286792, -9.7291566107547, 1.01066715583635, !- X,Y,Z Vertex 3 {m}
  25.8631376286792, -9.7291566107547, 2.1336; !- X,Y,Z Vertex 4 {m}

OS:SubSurface,
  {ef6981ce-5e8f-4644-a8f4-ac5cb3c65ffe}, !- Handle
  Surface 37 - Window 2,                  !- Name
  FixedWindow,                            !- Sub Surface Type
  ,                                       !- Construction Name
  {70037c1c-4269-497c-a772-2e05d24d5336}, !- Surface Name
  ,                                       !- Outside Boundary Condition Object
  ,                                       !- View Factor to Ground
  ,                                       !- Shading Control Name
  ,                                       !- Frame and Divider Name
  ,                                       !- Multiplier
  ,                                       !- Number of Vertices
  25.8631376286792, -9.6681966107547, 2.1336, !- X,Y,Z Vertex 1 {m}
  25.8631376286792, -9.6681966107547, 1.01066715583635, !- X,Y,Z Vertex 2 {m}
  25.8631376286792, -8.82578637507305, 1.01066715583635, !- X,Y,Z Vertex 3 {m}
  25.8631376286792, -8.82578637507305, 2.1336; !- X,Y,Z Vertex 4 {m}

OS:SubSurface,
  {5229f6b3-d2ae-42d4-b33c-27126874184e}, !- Handle
  Surface 37 - Window 3,                  !- Name
  FixedWindow,                            !- Sub Surface Type
  ,                                       !- Construction Name
  {70037c1c-4269-497c-a772-2e05d24d5336}, !- Surface Name
  ,                                       !- Outside Boundary Condition Object
  ,                                       !- View Factor to Ground
  ,                                       !- Shading Control Name
  ,                                       !- Frame and Divider Name
  ,                                       !- Multiplier
  ,                                       !- Number of Vertices
  25.8631376286792, -7.33867464285146, 2.1336, !- X,Y,Z Vertex 1 {m}
  25.8631376286792, -7.33867464285146, 1.01066715583635, !- X,Y,Z Vertex 2 {m}
  25.8631376286792, -6.4962644071698, 1.01066715583635, !- X,Y,Z Vertex 3 {m}
  25.8631376286792, -6.4962644071698, 2.1336; !- X,Y,Z Vertex 4 {m}

OS:SubSurface,
  {79fbcb9e-30dc-4c5d-b33a-6e94c907b156}, !- Handle
  Surface 37 - Window 4,                  !- Name
  FixedWindow,                            !- Sub Surface Type
  ,                                       !- Construction Name
  {70037c1c-4269-497c-a772-2e05d24d5336}, !- Surface Name
  ,                                       !- Outside Boundary Condition Object
  ,                                       !- View Factor to Ground
  ,                                       !- Shading Control Name
  ,                                       !- Frame and Divider Name
  ,                                       !- Multiplier
  ,                                       !- Number of Vertices
  25.8631376286792, -6.4353044071698, 2.1336, !- X,Y,Z Vertex 1 {m}
  25.8631376286792, -6.4353044071698, 1.01066715583635, !- X,Y,Z Vertex 2 {m}
  25.8631376286792, -5.59289417148814, 1.01066715583635, !- X,Y,Z Vertex 3 {m}
  25.8631376286792, -5.59289417148814, 2.1336; !- X,Y,Z Vertex 4 {m}

OS:SubSurface,
  {bcc9598f-3559-472f-9cd6-441bc17460e0}, !- Handle
  Surface 37 - Window 5,                  !- Name
  FixedWindow,                            !- Sub Surface Type
  ,                                       !- Construction Name
  {70037c1c-4269-497c-a772-2e05d24d5336}, !- Surface Name
  ,                                       !- Outside Boundary Condition Object
  ,                                       !- View Factor to Ground
  ,                                       !- Shading Control Name
  ,                                       !- Frame and Divider Name
  ,                                       !- Multiplier
  ,                                       !- Number of Vertices
  25.8631376286792, -4.10578243926656, 2.1336, !- X,Y,Z Vertex 1 {m}
  25.8631376286792, -4.10578243926656, 1.01066715583635, !- X,Y,Z Vertex 2 {m}
  25.8631376286792, -3.2633722035849, 1.01066715583635, !- X,Y,Z Vertex 3 {m}
  25.8631376286792, -3.2633722035849, 2.1336; !- X,Y,Z Vertex 4 {m}

OS:SubSurface,
  {c9843cf7-e111-4233-afd0-52e72e7b6b01}, !- Handle
  Surface 37 - Window 6,                  !- Name
  FixedWindow,                            !- Sub Surface Type
  ,                                       !- Construction Name
  {70037c1c-4269-497c-a772-2e05d24d5336}, !- Surface Name
  ,                                       !- Outside Boundary Condition Object
  ,                                       !- View Factor to Ground
  ,                                       !- Shading Control Name
  ,                                       !- Frame and Divider Name
  ,                                       !- Multiplier
  ,                                       !- Number of Vertices
  25.8631376286792, -3.2024122035849, 2.1336, !- X,Y,Z Vertex 1 {m}
  25.8631376286792, -3.2024122035849, 1.01066715583635, !- X,Y,Z Vertex 2 {m}
  25.8631376286792, -2.36000196790324, 1.01066715583635, !- X,Y,Z Vertex 3 {m}
  25.8631376286792, -2.36000196790324, 2.1336; !- X,Y,Z Vertex 4 {m}

OS:SubSurface,
  {ef3f42f1-0f03-42b2-a008-ee83e8ee94f8}, !- Handle
  Surface 47 - Window 1,                  !- Name
  FixedWindow,                            !- Sub Surface Type
  ,                                       !- Construction Name
  {70fb9024-efdf-4c2b-806a-4af9c3c079d9}, !- Surface Name
  ,                                       !- Outside Boundary Condition Object
  ,                                       !- View Factor to Ground
  ,                                       !- Shading Control Name
  ,                                       !- Frame and Divider Name
  ,                                       !- Multiplier
  ,                                       !- Number of Vertices
  25.8631376286792, 5.40800196790324, 2.1336, !- X,Y,Z Vertex 1 {m}
  25.8631376286792, 5.40800196790324, 1.01066715583635, !- X,Y,Z Vertex 2 {m}
  25.8631376286792, 6.2504122035849, 1.01066715583635, !- X,Y,Z Vertex 3 {m}
  25.8631376286792, 6.2504122035849, 2.1336; !- X,Y,Z Vertex 4 {m}

OS:SubSurface,
  {15b14ba7-11d3-496c-9bee-a2b3266406f7}, !- Handle
  Surface 47 - Window 2,                  !- Name
  FixedWindow,                            !- Sub Surface Type
  ,                                       !- Construction Name
  {70fb9024-efdf-4c2b-806a-4af9c3c079d9}, !- Surface Name
  ,                                       !- Outside Boundary Condition Object
  ,                                       !- View Factor to Ground
  ,                                       !- Shading Control Name
  ,                                       !- Frame and Divider Name
  ,                                       !- Multiplier
  ,                                       !- Number of Vertices
  25.8631376286792, 6.3113722035849, 2.1336, !- X,Y,Z Vertex 1 {m}
  25.8631376286792, 6.3113722035849, 1.01066715583635, !- X,Y,Z Vertex 2 {m}
  25.8631376286792, 7.15378243926656, 1.01066715583635, !- X,Y,Z Vertex 3 {m}
  25.8631376286792, 7.15378243926656, 2.1336; !- X,Y,Z Vertex 4 {m}

OS:SubSurface,
  {77d30cfd-eeda-4344-8fcc-8a81e97fc8c4}, !- Handle
  Surface 47 - Window 3,                  !- Name
  FixedWindow,                            !- Sub Surface Type
  ,                                       !- Construction Name
  {70fb9024-efdf-4c2b-806a-4af9c3c079d9}, !- Surface Name
  ,                                       !- Outside Boundary Condition Object
  ,                                       !- View Factor to Ground
  ,                                       !- Shading Control Name
  ,                                       !- Frame and Divider Name
  ,                                       !- Multiplier
  ,                                       !- Number of Vertices
  25.8631376286792, 8.64089417148814, 2.1336, !- X,Y,Z Vertex 1 {m}
  25.8631376286792, 8.64089417148814, 1.01066715583635, !- X,Y,Z Vertex 2 {m}
  25.8631376286792, 9.4833044071698, 1.01066715583635, !- X,Y,Z Vertex 3 {m}
  25.8631376286792, 9.4833044071698, 2.1336; !- X,Y,Z Vertex 4 {m}

OS:SubSurface,
  {c9b9606f-0a42-4d61-b167-f3cbad4e46b9}, !- Handle
  Surface 47 - Window 4,                  !- Name
  FixedWindow,                            !- Sub Surface Type
  ,                                       !- Construction Name
  {70fb9024-efdf-4c2b-806a-4af9c3c079d9}, !- Surface Name
  ,                                       !- Outside Boundary Condition Object
  ,                                       !- View Factor to Ground
  ,                                       !- Shading Control Name
  ,                                       !- Frame and Divider Name
  ,                                       !- Multiplier
  ,                                       !- Number of Vertices
  25.8631376286792, 9.5442644071698, 2.1336, !- X,Y,Z Vertex 1 {m}
  25.8631376286792, 9.5442644071698, 1.01066715583635, !- X,Y,Z Vertex 2 {m}
  25.8631376286792, 10.3866746428515, 1.01066715583635, !- X,Y,Z Vertex 3 {m}
  25.8631376286792, 10.3866746428515, 2.1336; !- X,Y,Z Vertex 4 {m}

OS:SubSurface,
  {35e57ad2-e960-4f27-85e4-7fc63f710b44}, !- Handle
  Surface 47 - Window 5,                  !- Name
  FixedWindow,                            !- Sub Surface Type
  ,                                       !- Construction Name
  {70fb9024-efdf-4c2b-806a-4af9c3c079d9}, !- Surface Name
  ,                                       !- Outside Boundary Condition Object
  ,                                       !- View Factor to Ground
  ,                                       !- Shading Control Name
  ,                                       !- Frame and Divider Name
  ,                                       !- Multiplier
  ,                                       !- Number of Vertices
  25.8631376286792, 11.873786375073, 2.1336, !- X,Y,Z Vertex 1 {m}
  25.8631376286792, 11.873786375073, 1.01066715583635, !- X,Y,Z Vertex 2 {m}
  25.8631376286792, 12.7161966107547, 1.01066715583635, !- X,Y,Z Vertex 3 {m}
  25.8631376286792, 12.7161966107547, 2.1336; !- X,Y,Z Vertex 4 {m}

OS:SubSurface,
  {f367138b-3924-4743-8c43-9544c71772c3}, !- Handle
  Surface 47 - Window 6,                  !- Name
  FixedWindow,                            !- Sub Surface Type
  ,                                       !- Construction Name
  {70fb9024-efdf-4c2b-806a-4af9c3c079d9}, !- Surface Name
  ,                                       !- Outside Boundary Condition Object
  ,                                       !- View Factor to Ground
  ,                                       !- Shading Control Name
  ,                                       !- Frame and Divider Name
  ,                                       !- Multiplier
  ,                                       !- Number of Vertices
  25.8631376286792, 12.7771566107547, 2.1336, !- X,Y,Z Vertex 1 {m}
  25.8631376286792, 12.7771566107547, 1.01066715583635, !- X,Y,Z Vertex 2 {m}
  25.8631376286792, 13.6195668464364, 1.01066715583635, !- X,Y,Z Vertex 3 {m}
  25.8631376286792, 13.6195668464364, 2.1336; !- X,Y,Z Vertex 4 {m}

OS:ShadingSurfaceGroup,
  {09f93025-f471-45a0-b5a3-f60506d4eac1}, !- Handle
  Surface 47 - Window 6 Shading Surfaces, !- Name
  Space,                                  !- Shading Surface Type
  {7ff24e92-00f7-4a06-8a99-e30cc471025a}, !- Space Name
  ,                                       !- Direction of Relative North {deg}
  ,                                       !- X Origin {m}
  ,                                       !- Y Origin {m}
  ,                                       !- Z Origin {m}
  {f367138b-3924-4743-8c43-9544c71772c3}; !- Shaded Object Name

OS:ShadingSurface,
  {d7aaf6c9-f811-4164-847b-d44186398397}, !- Handle
  Surface 47 - Window 6 - res overhangs,  !- Name
  ,                                       !- Construction Name
  {09f93025-f471-45a0-b5a3-f60506d4eac1}, !- Shading Surface Group Name
  ,                                       !- Transmittance Schedule Name
  ,                                       !- Number of Vertices
  25.8631376286792, 13.7719668464364, 2.286, !- X,Y,Z Vertex 1 {m}
  25.8631376286792, 12.6247566107547, 2.286, !- X,Y,Z Vertex 2 {m}
  26.4727376286792, 12.6247566107547, 2.286, !- X,Y,Z Vertex 3 {m}
  26.4727376286792, 13.7719668464364, 2.286; !- X,Y,Z Vertex 4 {m}

OS:AdditionalProperties,
  {4c037c6f-9645-4d5a-804e-d9c2f5a2ae53}, !- Handle
  {f367138b-3924-4743-8c43-9544c71772c3}, !- Object Name
  SizingInfoWindowOverhangDepth,          !- Feature Name 1
  Double,                                 !- Feature Data Type 1
  0.60960000000000003,                    !- Feature Value 1
  SizingInfoWindowOverhangOffset,         !- Feature Name 2
  Double,                                 !- Feature Data Type 2
  0.15240000000000001;                    !- Feature Value 2

OS:ShadingSurfaceGroup,
  {464b2bc8-b4fb-4816-b66e-b95f9d87990d}, !- Handle
  Surface 28 - Window 1 Shading Surfaces, !- Name
  Space,                                  !- Shading Surface Type
  {e48d9237-7a39-49ae-817a-0c54da8abd08}, !- Space Name
  ,                                       !- Direction of Relative North {deg}
  ,                                       !- X Origin {m}
  ,                                       !- Y Origin {m}
  ,                                       !- Z Origin {m}
  {7d9e4169-8544-4158-a530-cf0fe6f7d3dd}; !- Shaded Object Name

OS:ShadingSurface,
  {61d4a1a8-b858-4dbd-9297-c6ad1ccdd305}, !- Handle
  Surface 28 - Window 1 - res overhangs,  !- Name
  ,                                       !- Construction Name
  {464b2bc8-b4fb-4816-b66e-b95f9d87990d}, !- Shading Surface Group Name
  ,                                       !- Transmittance Schedule Name
  ,                                       !- Number of Vertices
  15.2087502833962, -12.9315688143396, 2.286, !- X,Y,Z Vertex 1 {m}
  14.0615400477145, -12.9315688143396, 2.286, !- X,Y,Z Vertex 2 {m}
  14.0615400477145, -13.5411688143396, 2.286, !- X,Y,Z Vertex 3 {m}
  15.2087502833962, -13.5411688143396, 2.286; !- X,Y,Z Vertex 4 {m}

OS:AdditionalProperties,
  {204fdd53-2a6b-4909-b54e-b639c434c581}, !- Handle
  {7d9e4169-8544-4158-a530-cf0fe6f7d3dd}, !- Object Name
  SizingInfoWindowOverhangDepth,          !- Feature Name 1
  Double,                                 !- Feature Data Type 1
  0.60960000000000003,                    !- Feature Value 1
  SizingInfoWindowOverhangOffset,         !- Feature Name 2
  Double,                                 !- Feature Data Type 2
  0.15240000000000001;                    !- Feature Value 2

OS:ShadingSurfaceGroup,
  {f58ed2bf-d063-4e84-815e-a742e7f80c90}, !- Handle
  Surface 2 - Window 5 Shading Surfaces,  !- Name
  Space,                                  !- Shading Surface Type
  {7705165d-1cd5-4e2b-81bb-37eed82191d7}, !- Space Name
  ,                                       !- Direction of Relative North {deg}
  ,                                       !- X Origin {m}
  ,                                       !- Y Origin {m}
  ,                                       !- Z Origin {m}
  {1a315a9b-7add-4df1-ae8c-b34192c0cbc1}; !- Shaded Object Name

OS:ShadingSurface,
  {5efdbe3f-18f6-4449-8538-5b959bb129b3}, !- Handle
  Surface 2 - Window 5 - res overhangs,   !- Name
  ,                                       !- Construction Name
  {f58ed2bf-d063-4e84-815e-a742e7f80c90}, !- Shading Surface Group Name
  ,                                       !- Transmittance Schedule Name
  ,                                       !- Number of Vertices
  0, -9.8205966107547, 2.286,             !- X,Y,Z Vertex 1 {m}
  0, -8.67338637507304, 2.286,            !- X,Y,Z Vertex 2 {m}
  -0.6096, -8.67338637507304, 2.286,      !- X,Y,Z Vertex 3 {m}
  -0.6096, -9.8205966107547, 2.286;       !- X,Y,Z Vertex 4 {m}

OS:AdditionalProperties,
  {4490a53d-e397-4787-b0a7-1b16d9ce0e85}, !- Handle
  {1a315a9b-7add-4df1-ae8c-b34192c0cbc1}, !- Object Name
  SizingInfoWindowOverhangDepth,          !- Feature Name 1
  Double,                                 !- Feature Data Type 1
  0.60960000000000003,                    !- Feature Value 1
  SizingInfoWindowOverhangOffset,         !- Feature Name 2
  Double,                                 !- Feature Data Type 2
  0.15240000000000001;                    !- Feature Value 2

OS:ShadingSurfaceGroup,
  {4d778f64-2d87-4f68-b95f-5144fbd023b5}, !- Handle
  Surface 2 - Window 3 Shading Surfaces,  !- Name
  Space,                                  !- Shading Surface Type
  {7705165d-1cd5-4e2b-81bb-37eed82191d7}, !- Space Name
  ,                                       !- Direction of Relative North {deg}
  ,                                       !- X Origin {m}
  ,                                       !- Y Origin {m}
  ,                                       !- Z Origin {m}
  {3baf2b0e-30ea-44b9-8b3e-47ff6f001588}; !- Shaded Object Name

OS:ShadingSurface,
  {11600efc-7b46-499c-af1b-c0e23948f2e9}, !- Handle
  Surface 2 - Window 3 - res overhangs,   !- Name
  ,                                       !- Construction Name
  {4d778f64-2d87-4f68-b95f-5144fbd023b5}, !- Shading Surface Group Name
  ,                                       !- Transmittance Schedule Name
  ,                                       !- Number of Vertices
  0, -6.5877044071698, 2.286,             !- X,Y,Z Vertex 1 {m}
  0, -5.44049417148814, 2.286,            !- X,Y,Z Vertex 2 {m}
  -0.6096, -5.44049417148814, 2.286,      !- X,Y,Z Vertex 3 {m}
  -0.6096, -6.5877044071698, 2.286;       !- X,Y,Z Vertex 4 {m}

OS:AdditionalProperties,
  {35c2e869-e836-4009-913e-791367e7e4f4}, !- Handle
  {3baf2b0e-30ea-44b9-8b3e-47ff6f001588}, !- Object Name
  SizingInfoWindowOverhangDepth,          !- Feature Name 1
  Double,                                 !- Feature Data Type 1
  0.60960000000000003,                    !- Feature Value 1
  SizingInfoWindowOverhangOffset,         !- Feature Name 2
  Double,                                 !- Feature Data Type 2
  0.15240000000000001;                    !- Feature Value 2

OS:ShadingSurfaceGroup,
  {b14c868a-49a4-4554-9953-b73d601593d4}, !- Handle
  Surface 2 - Window 1 Shading Surfaces,  !- Name
  Space,                                  !- Shading Surface Type
  {7705165d-1cd5-4e2b-81bb-37eed82191d7}, !- Space Name
  ,                                       !- Direction of Relative North {deg}
  ,                                       !- X Origin {m}
  ,                                       !- Y Origin {m}
  ,                                       !- Z Origin {m}
  {25899fd4-05ca-44c3-9f34-67f52bfe6d46}; !- Shaded Object Name

OS:ShadingSurface,
  {bbf33d25-f60f-474c-9079-b4fd67248b4e}, !- Handle
  Surface 2 - Window 1 - res overhangs,   !- Name
  ,                                       !- Construction Name
  {b14c868a-49a4-4554-9953-b73d601593d4}, !- Shading Surface Group Name
  ,                                       !- Transmittance Schedule Name
  ,                                       !- Number of Vertices
  0, -3.3548122035849, 2.286,             !- X,Y,Z Vertex 1 {m}
  0, -2.20760196790324, 2.286,            !- X,Y,Z Vertex 2 {m}
  -0.6096, -2.20760196790324, 2.286,      !- X,Y,Z Vertex 3 {m}
  -0.6096, -3.3548122035849, 2.286;       !- X,Y,Z Vertex 4 {m}

OS:AdditionalProperties,
  {a78066d4-e65b-42d6-987f-6abaded0950d}, !- Handle
  {25899fd4-05ca-44c3-9f34-67f52bfe6d46}, !- Object Name
  SizingInfoWindowOverhangDepth,          !- Feature Name 1
  Double,                                 !- Feature Data Type 1
  0.60960000000000003,                    !- Feature Value 1
  SizingInfoWindowOverhangOffset,         !- Feature Name 2
  Double,                                 !- Feature Data Type 2
  0.15240000000000001;                    !- Feature Value 2

OS:ShadingSurfaceGroup,
  {e08fc1d9-80ca-459c-af63-fe5797cac071}, !- Handle
  Surface 48 - Window 3 Shading Surfaces, !- Name
  Space,                                  !- Shading Surface Type
  {7ff24e92-00f7-4a06-8a99-e30cc471025a}, !- Space Name
  ,                                       !- Direction of Relative North {deg}
  ,                                       !- X Origin {m}
  ,                                       !- Y Origin {m}
  ,                                       !- Z Origin {m}
  {92840e0b-e9e2-4cc7-953b-5256786377a3}; !- Shaded Object Name

OS:ShadingSurface,
  {362afe04-2c8d-4f20-8212-b07b93f53b0b}, !- Handle
  Surface 48 - Window 3 - res overhangs,  !- Name
  ,                                       !- Construction Name
  {e08fc1d9-80ca-459c-af63-fe5797cac071}, !- Shading Surface Group Name
  ,                                       !- Transmittance Schedule Name
  ,                                       !- Number of Vertices
  20.9790095727252, 15.9795688143396, 2.286, !- X,Y,Z Vertex 1 {m}
  22.1262198084068, 15.9795688143396, 2.286, !- X,Y,Z Vertex 2 {m}
  22.1262198084068, 16.5891688143396, 2.286, !- X,Y,Z Vertex 3 {m}
  20.9790095727252, 16.5891688143396, 2.286; !- X,Y,Z Vertex 4 {m}

OS:AdditionalProperties,
  {2ea11888-27e1-4484-b71d-d94fef1b1e74}, !- Handle
  {92840e0b-e9e2-4cc7-953b-5256786377a3}, !- Object Name
  SizingInfoWindowOverhangDepth,          !- Feature Name 1
  Double,                                 !- Feature Data Type 1
  0.60960000000000003,                    !- Feature Value 1
  SizingInfoWindowOverhangOffset,         !- Feature Name 2
  Double,                                 !- Feature Data Type 2
  0.15240000000000001;                    !- Feature Value 2

OS:ShadingSurfaceGroup,
  {bf4b83ae-cd70-4c32-866c-17d8d188c8af}, !- Handle
  Surface 36 - Window 3 Shading Surfaces, !- Name
  Space,                                  !- Shading Surface Type
  {21cc531f-60d2-4558-9332-ac2c4f624929}, !- Space Name
  ,                                       !- Direction of Relative North {deg}
  ,                                       !- X Origin {m}
  ,                                       !- Y Origin {m}
  ,                                       !- Z Origin {m}
  {d9411929-78e9-4b17-b34a-6bb224a7e524}; !- Shaded Object Name

OS:ShadingSurface,
  {b079ca3d-4d83-4b71-ae98-df79c3e8eeae}, !- Handle
  Surface 36 - Window 3 - res overhangs,  !- Name
  ,                                       !- Construction Name
  {bf4b83ae-cd70-4c32-866c-17d8d188c8af}, !- Shading Surface Group Name
  ,                                       !- Transmittance Schedule Name
  ,                                       !- Number of Vertices
  14.5132251655554, 15.9795688143396, 2.286, !- X,Y,Z Vertex 1 {m}
  15.660435401237, 15.9795688143396, 2.286, !- X,Y,Z Vertex 2 {m}
  15.660435401237, 16.5891688143396, 2.286, !- X,Y,Z Vertex 3 {m}
  14.5132251655554, 16.5891688143396, 2.286; !- X,Y,Z Vertex 4 {m}

OS:AdditionalProperties,
  {ab2d9437-6d67-4b56-b495-1d81b9e796e2}, !- Handle
  {d9411929-78e9-4b17-b34a-6bb224a7e524}, !- Object Name
  SizingInfoWindowOverhangDepth,          !- Feature Name 1
  Double,                                 !- Feature Data Type 1
  0.60960000000000003,                    !- Feature Value 1
  SizingInfoWindowOverhangOffset,         !- Feature Name 2
  Double,                                 !- Feature Data Type 2
  0.15240000000000001;                    !- Feature Value 2

OS:ShadingSurfaceGroup,
  {cf13ab01-21d4-426e-82f3-9ecd845e468e}, !- Handle
  Surface 16 - Window 3 Shading Surfaces, !- Name
  Space,                                  !- Shading Surface Type
  {79800678-b83c-4b17-8798-3db1459ac917}, !- Space Name
  ,                                       !- Direction of Relative North {deg}
  ,                                       !- X Origin {m}
  ,                                       !- Y Origin {m}
  ,                                       !- Z Origin {m}
  {3c8667e2-04c2-4a4d-9a85-5eb3f5fa9d82}; !- Shaded Object Name

OS:ShadingSurface,
  {016aab93-97e7-4a8a-ba3a-03b54ba7029a}, !- Handle
  Surface 16 - Window 3 - res overhangs,  !- Name
  ,                                       !- Construction Name
  {cf13ab01-21d4-426e-82f3-9ecd845e468e}, !- Shading Surface Group Name
  ,                                       !- Transmittance Schedule Name
  ,                                       !- Number of Vertices
  11.3499124631238, -12.9315688143396, 2.286, !- X,Y,Z Vertex 1 {m}
  10.2027022274422, -12.9315688143396, 2.286, !- X,Y,Z Vertex 2 {m}
  10.2027022274422, -13.5411688143396, 2.286, !- X,Y,Z Vertex 3 {m}
  11.3499124631238, -13.5411688143396, 2.286; !- X,Y,Z Vertex 4 {m}

OS:AdditionalProperties,
  {8215417a-5329-4239-ae56-f10ee1ce5e97}, !- Handle
  {3c8667e2-04c2-4a4d-9a85-5eb3f5fa9d82}, !- Object Name
  SizingInfoWindowOverhangDepth,          !- Feature Name 1
  Double,                                 !- Feature Data Type 1
  0.60960000000000003,                    !- Feature Value 1
  SizingInfoWindowOverhangOffset,         !- Feature Name 2
  Double,                                 !- Feature Data Type 2
  0.15240000000000001;                    !- Feature Value 2

OS:ShadingSurfaceGroup,
  {95b61166-4f6f-4f3e-9330-c67c6740ec17}, !- Handle
  Surface 16 - Window 1 Shading Surfaces, !- Name
  Space,                                  !- Shading Surface Type
  {79800678-b83c-4b17-8798-3db1459ac917}, !- Space Name
  ,                                       !- Direction of Relative North {deg}
  ,                                       !- X Origin {m}
  ,                                       !- Y Origin {m}
  ,                                       !- Z Origin {m}
  {0dcfd6df-822e-4165-bf03-ed4be467bae2}; !- Shaded Object Name

OS:ShadingSurface,
  {73576d3b-74ba-487f-a2a6-558ab989a19e}, !- Handle
  Surface 16 - Window 1 - res overhangs,  !- Name
  ,                                       !- Construction Name
  {95b61166-4f6f-4f3e-9330-c67c6740ec17}, !- Shading Surface Group Name
  ,                                       !- Transmittance Schedule Name
  ,                                       !- Number of Vertices
  8.74296587622639, -12.9315688143396, 2.286, !- X,Y,Z Vertex 1 {m}
  7.59575564054474, -12.9315688143396, 2.286, !- X,Y,Z Vertex 2 {m}
  7.59575564054474, -13.5411688143396, 2.286, !- X,Y,Z Vertex 3 {m}
  8.74296587622639, -13.5411688143396, 2.286; !- X,Y,Z Vertex 4 {m}

OS:AdditionalProperties,
  {7bc7e93a-812e-42a1-b8bb-95077a2f64ba}, !- Handle
  {0dcfd6df-822e-4165-bf03-ed4be467bae2}, !- Object Name
  SizingInfoWindowOverhangDepth,          !- Feature Name 1
  Double,                                 !- Feature Data Type 1
  0.60960000000000003,                    !- Feature Value 1
  SizingInfoWindowOverhangOffset,         !- Feature Name 2
  Double,                                 !- Feature Data Type 2
  0.15240000000000001;                    !- Feature Value 2

OS:ShadingSurfaceGroup,
  {e6865ab5-bcce-4729-aaff-4f7457dd161a}, !- Handle
  Surface 37 - Window 4 Shading Surfaces, !- Name
  Space,                                  !- Shading Surface Type
  {cb7bd7ae-27ae-4430-9246-c55b48cb8e1d}, !- Space Name
  ,                                       !- Direction of Relative North {deg}
  ,                                       !- X Origin {m}
  ,                                       !- Y Origin {m}
  ,                                       !- Z Origin {m}
  {79fbcb9e-30dc-4c5d-b33a-6e94c907b156}; !- Shaded Object Name

OS:ShadingSurface,
  {21256326-dc04-4ec2-8d8a-6cc6d0edbc4e}, !- Handle
  Surface 37 - Window 4 - res overhangs,  !- Name
  ,                                       !- Construction Name
  {e6865ab5-bcce-4729-aaff-4f7457dd161a}, !- Shading Surface Group Name
  ,                                       !- Transmittance Schedule Name
  ,                                       !- Number of Vertices
  25.8631376286792, -5.44049417148814, 2.286, !- X,Y,Z Vertex 1 {m}
  25.8631376286792, -6.5877044071698, 2.286, !- X,Y,Z Vertex 2 {m}
  26.4727376286792, -6.5877044071698, 2.286, !- X,Y,Z Vertex 3 {m}
  26.4727376286792, -5.44049417148814, 2.286; !- X,Y,Z Vertex 4 {m}

OS:AdditionalProperties,
  {8fb0cd12-d030-4ea5-acf3-62d07815b7d9}, !- Handle
  {79fbcb9e-30dc-4c5d-b33a-6e94c907b156}, !- Object Name
  SizingInfoWindowOverhangDepth,          !- Feature Name 1
  Double,                                 !- Feature Data Type 1
  0.60960000000000003,                    !- Feature Value 1
  SizingInfoWindowOverhangOffset,         !- Feature Name 2
  Double,                                 !- Feature Data Type 2
  0.15240000000000001;                    !- Feature Value 2

OS:ShadingSurfaceGroup,
  {9cfc9adf-99d9-4948-a11c-46040145096a}, !- Handle
  Surface 28 - Window 2 Shading Surfaces, !- Name
  Space,                                  !- Shading Surface Type
  {e48d9237-7a39-49ae-817a-0c54da8abd08}, !- Space Name
  ,                                       !- Direction of Relative North {deg}
  ,                                       !- X Origin {m}
  ,                                       !- Y Origin {m}
  ,                                       !- Z Origin {m}
  {7d50bb9d-02aa-4c86-b003-0244d61f9487}; !- Shaded Object Name

OS:ShadingSurface,
  {e421025d-8fc8-4f14-989b-5a3b73c35ec4}, !- Handle
  Surface 28 - Window 2 - res overhangs,  !- Name
  ,                                       !- Construction Name
  {9cfc9adf-99d9-4948-a11c-46040145096a}, !- Shading Surface Group Name
  ,                                       !- Transmittance Schedule Name
  ,                                       !- Number of Vertices
  16.1121205190779, -12.9315688143396, 2.286, !- X,Y,Z Vertex 1 {m}
  14.9649102833962, -12.9315688143396, 2.286, !- X,Y,Z Vertex 2 {m}
  14.9649102833962, -13.5411688143396, 2.286, !- X,Y,Z Vertex 3 {m}
  16.1121205190779, -13.5411688143396, 2.286; !- X,Y,Z Vertex 4 {m}

OS:AdditionalProperties,
  {706e10b5-52be-4b55-a02f-a0e8042ec123}, !- Handle
  {7d50bb9d-02aa-4c86-b003-0244d61f9487}, !- Object Name
  SizingInfoWindowOverhangDepth,          !- Feature Name 1
  Double,                                 !- Feature Data Type 1
  0.60960000000000003,                    !- Feature Value 1
  SizingInfoWindowOverhangOffset,         !- Feature Name 2
  Double,                                 !- Feature Data Type 2
  0.15240000000000001;                    !- Feature Value 2

OS:ShadingSurfaceGroup,
  {463dd3f5-8e5a-4462-b054-5af7dc4701b1}, !- Handle
  Surface 28 - Window 3 Shading Surfaces, !- Name
  Space,                                  !- Shading Surface Type
  {e48d9237-7a39-49ae-817a-0c54da8abd08}, !- Space Name
  ,                                       !- Direction of Relative North {deg}
  ,                                       !- X Origin {m}
  ,                                       !- Y Origin {m}
  ,                                       !- Z Origin {m}
  {9d084106-3607-45f2-85d8-891f1b334bfe}; !- Shaded Object Name

OS:ShadingSurface,
  {18935a51-9e20-4bc5-9ba5-7311e4416d0f}, !- Handle
  Surface 28 - Window 3 - res overhangs,  !- Name
  ,                                       !- Construction Name
  {463dd3f5-8e5a-4462-b054-5af7dc4701b1}, !- Shading Surface Group Name
  ,                                       !- Transmittance Schedule Name
  ,                                       !- Number of Vertices
  17.8156968702936, -12.9315688143396, 2.286, !- X,Y,Z Vertex 1 {m}
  16.668486634612, -12.9315688143396, 2.286, !- X,Y,Z Vertex 2 {m}
  16.668486634612, -13.5411688143396, 2.286, !- X,Y,Z Vertex 3 {m}
  17.8156968702936, -13.5411688143396, 2.286; !- X,Y,Z Vertex 4 {m}

OS:AdditionalProperties,
  {46b513a8-bc18-4b53-aa2e-585e8f2d6586}, !- Handle
  {9d084106-3607-45f2-85d8-891f1b334bfe}, !- Object Name
  SizingInfoWindowOverhangDepth,          !- Feature Name 1
  Double,                                 !- Feature Data Type 1
  0.60960000000000003,                    !- Feature Value 1
  SizingInfoWindowOverhangOffset,         !- Feature Name 2
  Double,                                 !- Feature Data Type 2
  0.15240000000000001;                    !- Feature Value 2

OS:ShadingSurfaceGroup,
  {da419aca-538a-4d57-b134-5c6b2ae839c0}, !- Handle
  Surface 9 - Window 1 Shading Surfaces,  !- Name
  Space,                                  !- Shading Surface Type
  {362ed073-acc1-4b7d-a25f-78934c714b8e}, !- Space Name
  ,                                       !- Direction of Relative North {deg}
  ,                                       !- X Origin {m}
  ,                                       !- Y Origin {m}
  ,                                       !- Z Origin {m}
  {949acbb9-d968-4c70-a50f-5a506188dc00}; !- Shaded Object Name

OS:ShadingSurface,
  {0ddaeca2-8041-40e5-9a58-9549e7227c6c}, !- Handle
  Surface 9 - Window 1 - res overhangs,   !- Name
  ,                                       !- Construction Name
  {da419aca-538a-4d57-b134-5c6b2ae839c0}, !- Shading Surface Group Name
  ,                                       !- Transmittance Schedule Name
  ,                                       !- Number of Vertices
  4.18860293811319, 15.9795688143396, 2.286, !- X,Y,Z Vertex 1 {m}
  5.33581317379485, 15.9795688143396, 2.286, !- X,Y,Z Vertex 2 {m}
  5.33581317379485, 16.5891688143396, 2.286, !- X,Y,Z Vertex 3 {m}
  4.18860293811319, 16.5891688143396, 2.286; !- X,Y,Z Vertex 4 {m}

OS:AdditionalProperties,
  {fdf8bd5f-2ed1-47e5-b978-eba34e7b1b80}, !- Handle
  {949acbb9-d968-4c70-a50f-5a506188dc00}, !- Object Name
  SizingInfoWindowOverhangDepth,          !- Feature Name 1
  Double,                                 !- Feature Data Type 1
  0.60960000000000003,                    !- Feature Value 1
  SizingInfoWindowOverhangOffset,         !- Feature Name 2
  Double,                                 !- Feature Data Type 2
  0.15240000000000001;                    !- Feature Value 2

OS:ShadingSurfaceGroup,
  {04cec732-d8f9-4b8a-9913-16615930b868}, !- Handle
  Surface 5 - Window 1 Shading Surfaces,  !- Name
  Space,                                  !- Shading Surface Type
  {7705165d-1cd5-4e2b-81bb-37eed82191d7}, !- Space Name
  ,                                       !- Direction of Relative North {deg}
  ,                                       !- X Origin {m}
  ,                                       !- Y Origin {m}
  ,                                       !- Z Origin {m}
  {b08db99d-b07d-4f04-8dda-7d5af2472101}; !- Shaded Object Name

OS:ShadingSurface,
  {a97463ca-6d67-4553-96c5-02ae272a0a0d}, !- Handle
  Surface 5 - Window 1 - res overhangs,   !- Name
  ,                                       !- Construction Name
  {04cec732-d8f9-4b8a-9913-16615930b868}, !- Shading Surface Group Name
  ,                                       !- Transmittance Schedule Name
  ,                                       !- Number of Vertices
  2.2771814690566, -12.9315688143396, 2.286, !- X,Y,Z Vertex 1 {m}
  1.12997123337494, -12.9315688143396, 2.286, !- X,Y,Z Vertex 2 {m}
  1.12997123337494, -13.5411688143396, 2.286, !- X,Y,Z Vertex 3 {m}
  2.2771814690566, -13.5411688143396, 2.286; !- X,Y,Z Vertex 4 {m}

OS:AdditionalProperties,
  {222b9001-0ba2-4a88-9aba-2ad0e47b2bc4}, !- Handle
  {b08db99d-b07d-4f04-8dda-7d5af2472101}, !- Object Name
  SizingInfoWindowOverhangDepth,          !- Feature Name 1
  Double,                                 !- Feature Data Type 1
  0.60960000000000003,                    !- Feature Value 1
  SizingInfoWindowOverhangOffset,         !- Feature Name 2
  Double,                                 !- Feature Data Type 2
  0.15240000000000001;                    !- Feature Value 2

OS:ShadingSurfaceGroup,
  {fcb807e8-1994-479f-96c9-7ee98688be04}, !- Handle
  Surface 47 - Window 1 Shading Surfaces, !- Name
  Space,                                  !- Shading Surface Type
  {7ff24e92-00f7-4a06-8a99-e30cc471025a}, !- Space Name
  ,                                       !- Direction of Relative North {deg}
  ,                                       !- X Origin {m}
  ,                                       !- Y Origin {m}
  ,                                       !- Z Origin {m}
  {ef3f42f1-0f03-42b2-a008-ee83e8ee94f8}; !- Shaded Object Name

OS:ShadingSurface,
  {bf9126e1-8419-4ab1-b523-7dd74e17d536}, !- Handle
  Surface 47 - Window 1 - res overhangs,  !- Name
  ,                                       !- Construction Name
  {fcb807e8-1994-479f-96c9-7ee98688be04}, !- Shading Surface Group Name
  ,                                       !- Transmittance Schedule Name
  ,                                       !- Number of Vertices
  25.8631376286792, 6.4028122035849, 2.286, !- X,Y,Z Vertex 1 {m}
  25.8631376286792, 5.25560196790324, 2.286, !- X,Y,Z Vertex 2 {m}
  26.4727376286792, 5.25560196790324, 2.286, !- X,Y,Z Vertex 3 {m}
  26.4727376286792, 6.4028122035849, 2.286; !- X,Y,Z Vertex 4 {m}

OS:AdditionalProperties,
  {739c671d-d15c-40d5-9c32-5a5b4979e526}, !- Handle
  {ef3f42f1-0f03-42b2-a008-ee83e8ee94f8}, !- Object Name
  SizingInfoWindowOverhangDepth,          !- Feature Name 1
  Double,                                 !- Feature Data Type 1
  0.60960000000000003,                    !- Feature Value 1
  SizingInfoWindowOverhangOffset,         !- Feature Name 2
  Double,                                 !- Feature Data Type 2
  0.15240000000000001;                    !- Feature Value 2

OS:ShadingSurfaceGroup,
  {1983a9fa-7764-4172-800b-4a865f1f75d5}, !- Handle
  Surface 37 - Window 6 Shading Surfaces, !- Name
  Space,                                  !- Shading Surface Type
  {cb7bd7ae-27ae-4430-9246-c55b48cb8e1d}, !- Space Name
  ,                                       !- Direction of Relative North {deg}
  ,                                       !- X Origin {m}
  ,                                       !- Y Origin {m}
  ,                                       !- Z Origin {m}
  {c9843cf7-e111-4233-afd0-52e72e7b6b01}; !- Shaded Object Name

OS:ShadingSurface,
  {2251fa51-c0db-401f-a5ab-a8f5445dc38b}, !- Handle
  Surface 37 - Window 6 - res overhangs,  !- Name
  ,                                       !- Construction Name
  {1983a9fa-7764-4172-800b-4a865f1f75d5}, !- Shading Surface Group Name
  ,                                       !- Transmittance Schedule Name
  ,                                       !- Number of Vertices
  25.8631376286792, -2.20760196790324, 2.286, !- X,Y,Z Vertex 1 {m}
  25.8631376286792, -3.3548122035849, 2.286, !- X,Y,Z Vertex 2 {m}
  26.4727376286792, -3.3548122035849, 2.286, !- X,Y,Z Vertex 3 {m}
  26.4727376286792, -2.20760196790324, 2.286; !- X,Y,Z Vertex 4 {m}

OS:AdditionalProperties,
  {48bbf5ec-d197-4b8b-a8a6-6ef354d1ee9d}, !- Handle
  {c9843cf7-e111-4233-afd0-52e72e7b6b01}, !- Object Name
  SizingInfoWindowOverhangDepth,          !- Feature Name 1
  Double,                                 !- Feature Data Type 1
  0.60960000000000003,                    !- Feature Value 1
  SizingInfoWindowOverhangOffset,         !- Feature Name 2
  Double,                                 !- Feature Data Type 2
  0.15240000000000001;                    !- Feature Value 2

OS:ShadingSurfaceGroup,
  {6338c694-0cd6-46e5-979e-e4433d7153e6}, !- Handle
  Surface 2 - Window 4 Shading Surfaces,  !- Name
  Space,                                  !- Shading Surface Type
  {7705165d-1cd5-4e2b-81bb-37eed82191d7}, !- Space Name
  ,                                       !- Direction of Relative North {deg}
  ,                                       !- X Origin {m}
  ,                                       !- Y Origin {m}
  ,                                       !- Z Origin {m}
  {2c29463d-9f91-45a1-acc7-27c22ba8c9ba}; !- Shaded Object Name

OS:ShadingSurface,
  {ac974061-e2af-4288-a6e5-6cde3330e22b}, !- Handle
  Surface 2 - Window 4 - res overhangs,   !- Name
  ,                                       !- Construction Name
  {6338c694-0cd6-46e5-979e-e4433d7153e6}, !- Shading Surface Group Name
  ,                                       !- Transmittance Schedule Name
  ,                                       !- Number of Vertices
  0, -7.49107464285146, 2.286,            !- X,Y,Z Vertex 1 {m}
  0, -6.3438644071698, 2.286,             !- X,Y,Z Vertex 2 {m}
  -0.6096, -6.3438644071698, 2.286,       !- X,Y,Z Vertex 3 {m}
  -0.6096, -7.49107464285146, 2.286;      !- X,Y,Z Vertex 4 {m}

OS:AdditionalProperties,
  {1a49026e-36a4-4f02-b1c7-15ebe8ff1d15}, !- Handle
  {2c29463d-9f91-45a1-acc7-27c22ba8c9ba}, !- Object Name
  SizingInfoWindowOverhangDepth,          !- Feature Name 1
  Double,                                 !- Feature Data Type 1
  0.60960000000000003,                    !- Feature Value 1
  SizingInfoWindowOverhangOffset,         !- Feature Name 2
  Double,                                 !- Feature Data Type 2
  0.15240000000000001;                    !- Feature Value 2

OS:ShadingSurfaceGroup,
  {a6b2c826-f4f4-4899-afa5-a9bfd6c66c6b}, !- Handle
  Surface 36 - Window 2 Shading Surfaces, !- Name
  Space,                                  !- Shading Surface Type
  {21cc531f-60d2-4558-9332-ac2c4f624929}, !- Space Name
  ,                                       !- Direction of Relative North {deg}
  ,                                       !- X Origin {m}
  ,                                       !- Y Origin {m}
  ,                                       !- Z Origin {m}
  {e576bab5-d941-458f-b960-7735b36cc3d8}; !- Shaded Object Name

OS:ShadingSurface,
  {cdac4483-badc-40ed-bb8a-9a00fcda2f71}, !- Handle
  Surface 36 - Window 2 - res overhangs,  !- Name
  ,                                       !- Construction Name
  {a6b2c826-f4f4-4899-afa5-a9bfd6c66c6b}, !- Shading Surface Group Name
  ,                                       !- Transmittance Schedule Name
  ,                                       !- Number of Vertices
  16.2168015167711, 15.9795688143396, 2.286, !- X,Y,Z Vertex 1 {m}
  17.3640117524528, 15.9795688143396, 2.286, !- X,Y,Z Vertex 2 {m}
  17.3640117524528, 16.5891688143396, 2.286, !- X,Y,Z Vertex 3 {m}
  16.2168015167711, 16.5891688143396, 2.286; !- X,Y,Z Vertex 4 {m}

OS:AdditionalProperties,
  {15b57cea-e0d4-4662-ae0a-34c81e5233b2}, !- Handle
  {e576bab5-d941-458f-b960-7735b36cc3d8}, !- Object Name
  SizingInfoWindowOverhangDepth,          !- Feature Name 1
  Double,                                 !- Feature Data Type 1
  0.60960000000000003,                    !- Feature Value 1
  SizingInfoWindowOverhangOffset,         !- Feature Name 2
  Double,                                 !- Feature Data Type 2
  0.15240000000000001;                    !- Feature Value 2

OS:ShadingSurfaceGroup,
  {9e9eb034-b0c1-426b-bdba-367ab5ff4fb3}, !- Handle
  Surface 5 - Window 2 Shading Surfaces,  !- Name
  Space,                                  !- Shading Surface Type
  {7705165d-1cd5-4e2b-81bb-37eed82191d7}, !- Space Name
  ,                                       !- Direction of Relative North {deg}
  ,                                       !- X Origin {m}
  ,                                       !- Y Origin {m}
  ,                                       !- Z Origin {m}
  {c3518b58-837d-4c4d-bdb8-c1de0b6d5a5c}; !- Shaded Object Name

OS:ShadingSurface,
  {d4e1e72d-b57e-4b63-a647-8a5c8deba890}, !- Handle
  Surface 5 - Window 2 - res overhangs,   !- Name
  ,                                       !- Construction Name
  {9e9eb034-b0c1-426b-bdba-367ab5ff4fb3}, !- Shading Surface Group Name
  ,                                       !- Transmittance Schedule Name
  ,                                       !- Number of Vertices
  3.18055170473825, -12.9315688143396, 2.286, !- X,Y,Z Vertex 1 {m}
  2.0333414690566, -12.9315688143396, 2.286, !- X,Y,Z Vertex 2 {m}
  2.0333414690566, -13.5411688143396, 2.286, !- X,Y,Z Vertex 3 {m}
  3.18055170473825, -13.5411688143396, 2.286; !- X,Y,Z Vertex 4 {m}

OS:AdditionalProperties,
  {2d2f514c-fcf4-4517-a098-58e2aaf78a1a}, !- Handle
  {c3518b58-837d-4c4d-bdb8-c1de0b6d5a5c}, !- Object Name
  SizingInfoWindowOverhangDepth,          !- Feature Name 1
  Double,                                 !- Feature Data Type 1
  0.60960000000000003,                    !- Feature Value 1
  SizingInfoWindowOverhangOffset,         !- Feature Name 2
  Double,                                 !- Feature Data Type 2
  0.15240000000000001;                    !- Feature Value 2

OS:ShadingSurfaceGroup,
  {b4083ebe-8538-411d-8bc4-f0e38fcab0d3}, !- Handle
  Surface 5 - Window 3 Shading Surfaces,  !- Name
  Space,                                  !- Shading Surface Type
  {7705165d-1cd5-4e2b-81bb-37eed82191d7}, !- Space Name
  ,                                       !- Direction of Relative North {deg}
  ,                                       !- X Origin {m}
  ,                                       !- Y Origin {m}
  ,                                       !- Z Origin {m}
  {79e0886d-717c-4c10-8083-ff8f6a725c27}; !- Shaded Object Name

OS:ShadingSurface,
  {d13cab38-643b-4170-b7ce-00fce72028a1}, !- Handle
  Surface 5 - Window 3 - res overhangs,   !- Name
  ,                                       !- Construction Name
  {b4083ebe-8538-411d-8bc4-f0e38fcab0d3}, !- Shading Surface Group Name
  ,                                       !- Transmittance Schedule Name
  ,                                       !- Number of Vertices
  4.88412805595402, -12.9315688143396, 2.286, !- X,Y,Z Vertex 1 {m}
  3.73691782027237, -12.9315688143396, 2.286, !- X,Y,Z Vertex 2 {m}
  3.73691782027237, -13.5411688143396, 2.286, !- X,Y,Z Vertex 3 {m}
  4.88412805595402, -13.5411688143396, 2.286; !- X,Y,Z Vertex 4 {m}

OS:AdditionalProperties,
  {e13a62d5-1f09-4e2e-8f33-c82cd25f97ee}, !- Handle
  {79e0886d-717c-4c10-8083-ff8f6a725c27}, !- Object Name
  SizingInfoWindowOverhangDepth,          !- Feature Name 1
  Double,                                 !- Feature Data Type 1
  0.60960000000000003,                    !- Feature Value 1
  SizingInfoWindowOverhangOffset,         !- Feature Name 2
  Double,                                 !- Feature Data Type 2
  0.15240000000000001;                    !- Feature Value 2

OS:ShadingSurfaceGroup,
  {f3015bd2-96f9-4231-ad64-13634d731f05}, !- Handle
  Surface 47 - Window 4 Shading Surfaces, !- Name
  Space,                                  !- Shading Surface Type
  {7ff24e92-00f7-4a06-8a99-e30cc471025a}, !- Space Name
  ,                                       !- Direction of Relative North {deg}
  ,                                       !- X Origin {m}
  ,                                       !- Y Origin {m}
  ,                                       !- Z Origin {m}
  {c9b9606f-0a42-4d61-b167-f3cbad4e46b9}; !- Shaded Object Name

OS:ShadingSurface,
  {4bb1ca70-84e9-4e9a-a1d7-c283999d4e4c}, !- Handle
  Surface 47 - Window 4 - res overhangs,  !- Name
  ,                                       !- Construction Name
  {f3015bd2-96f9-4231-ad64-13634d731f05}, !- Shading Surface Group Name
  ,                                       !- Transmittance Schedule Name
  ,                                       !- Number of Vertices
  25.8631376286792, 10.5390746428515, 2.286, !- X,Y,Z Vertex 1 {m}
  25.8631376286792, 9.3918644071698, 2.286, !- X,Y,Z Vertex 2 {m}
  26.4727376286792, 9.3918644071698, 2.286, !- X,Y,Z Vertex 3 {m}
  26.4727376286792, 10.5390746428515, 2.286; !- X,Y,Z Vertex 4 {m}

OS:AdditionalProperties,
  {a2b77c8c-c27e-4c9c-a8ea-ae093c2bc040}, !- Handle
  {c9b9606f-0a42-4d61-b167-f3cbad4e46b9}, !- Object Name
  SizingInfoWindowOverhangDepth,          !- Feature Name 1
  Double,                                 !- Feature Data Type 1
  0.60960000000000003,                    !- Feature Value 1
  SizingInfoWindowOverhangOffset,         !- Feature Name 2
  Double,                                 !- Feature Data Type 2
  0.15240000000000001;                    !- Feature Value 2

OS:ShadingSurfaceGroup,
  {3896eb28-57a4-4935-b241-b7459541812c}, !- Handle
  Surface 16 - Window 2 Shading Surfaces, !- Name
  Space,                                  !- Shading Surface Type
  {79800678-b83c-4b17-8798-3db1459ac917}, !- Space Name
  ,                                       !- Direction of Relative North {deg}
  ,                                       !- X Origin {m}
  ,                                       !- Y Origin {m}
  ,                                       !- Z Origin {m}
  {037f83fa-8393-4a62-98de-22a5ffbd373d}; !- Shaded Object Name

OS:ShadingSurface,
  {332b127d-2ea7-4df3-b906-05561178558e}, !- Handle
  Surface 16 - Window 2 - res overhangs,  !- Name
  ,                                       !- Construction Name
  {3896eb28-57a4-4935-b241-b7459541812c}, !- Shading Surface Group Name
  ,                                       !- Transmittance Schedule Name
  ,                                       !- Number of Vertices
  9.64633611190805, -12.9315688143396, 2.286, !- X,Y,Z Vertex 1 {m}
  8.49912587622639, -12.9315688143396, 2.286, !- X,Y,Z Vertex 2 {m}
  8.49912587622639, -13.5411688143396, 2.286, !- X,Y,Z Vertex 3 {m}
  9.64633611190805, -13.5411688143396, 2.286; !- X,Y,Z Vertex 4 {m}

OS:AdditionalProperties,
  {09468a4e-39c5-4fa8-af4b-2246087c0fbe}, !- Handle
  {037f83fa-8393-4a62-98de-22a5ffbd373d}, !- Object Name
  SizingInfoWindowOverhangDepth,          !- Feature Name 1
  Double,                                 !- Feature Data Type 1
  0.60960000000000003,                    !- Feature Value 1
  SizingInfoWindowOverhangOffset,         !- Feature Name 2
  Double,                                 !- Feature Data Type 2
  0.15240000000000001;                    !- Feature Value 2

OS:ShadingSurfaceGroup,
  {86900fa8-0f1f-4388-ba84-0a3b0dd96824}, !- Handle
  Surface 37 - Window 1 Shading Surfaces, !- Name
  Space,                                  !- Shading Surface Type
  {cb7bd7ae-27ae-4430-9246-c55b48cb8e1d}, !- Space Name
  ,                                       !- Direction of Relative North {deg}
  ,                                       !- X Origin {m}
  ,                                       !- Y Origin {m}
  ,                                       !- Z Origin {m}
  {54a9712f-7d28-4331-8472-bb516b91c94f}; !- Shaded Object Name

OS:ShadingSurface,
  {88104eca-e7c6-474f-9237-4e1ef63058c3}, !- Handle
  Surface 37 - Window 1 - res overhangs,  !- Name
  ,                                       !- Construction Name
  {86900fa8-0f1f-4388-ba84-0a3b0dd96824}, !- Shading Surface Group Name
  ,                                       !- Transmittance Schedule Name
  ,                                       !- Number of Vertices
  25.8631376286792, -9.5767566107547, 2.286, !- X,Y,Z Vertex 1 {m}
  25.8631376286792, -10.7239668464364, 2.286, !- X,Y,Z Vertex 2 {m}
  26.4727376286792, -10.7239668464364, 2.286, !- X,Y,Z Vertex 3 {m}
  26.4727376286792, -9.5767566107547, 2.286; !- X,Y,Z Vertex 4 {m}

OS:AdditionalProperties,
  {69979bf5-9734-4aa0-8064-52203eda3f36}, !- Handle
  {54a9712f-7d28-4331-8472-bb516b91c94f}, !- Object Name
  SizingInfoWindowOverhangDepth,          !- Feature Name 1
  Double,                                 !- Feature Data Type 1
  0.60960000000000003,                    !- Feature Value 1
  SizingInfoWindowOverhangOffset,         !- Feature Name 2
  Double,                                 !- Feature Data Type 2
  0.15240000000000001;                    !- Feature Value 2

OS:ShadingSurfaceGroup,
  {6e5b9d2a-c841-465e-bed4-dac803f54e1b}, !- Handle
  Surface 40 - Window 1 Shading Surfaces, !- Name
  Space,                                  !- Shading Surface Type
  {cb7bd7ae-27ae-4430-9246-c55b48cb8e1d}, !- Space Name
  ,                                       !- Direction of Relative North {deg}
  ,                                       !- X Origin {m}
  ,                                       !- Y Origin {m}
  ,                                       !- Z Origin {m}
  {b78c4288-a1b3-40a1-ba57-07316112496a}; !- Shaded Object Name

OS:ShadingSurface,
  {289ebbbc-b57a-4a0e-aca0-4ab3505e04cb}, !- Handle
  Surface 40 - Window 1 - res overhangs,  !- Name
  ,                                       !- Construction Name
  {6e5b9d2a-c841-465e-bed4-dac803f54e1b}, !- Shading Surface Group Name
  ,                                       !- Transmittance Schedule Name
  ,                                       !- Number of Vertices
  21.674534690566, -12.9315688143396, 2.286, !- X,Y,Z Vertex 1 {m}
  20.5273244548843, -12.9315688143396, 2.286, !- X,Y,Z Vertex 2 {m}
  20.5273244548843, -13.5411688143396, 2.286, !- X,Y,Z Vertex 3 {m}
  21.674534690566, -13.5411688143396, 2.286; !- X,Y,Z Vertex 4 {m}

OS:AdditionalProperties,
  {26cb5330-b27a-4750-8ac1-aab128272f56}, !- Handle
  {b78c4288-a1b3-40a1-ba57-07316112496a}, !- Object Name
  SizingInfoWindowOverhangDepth,          !- Feature Name 1
  Double,                                 !- Feature Data Type 1
  0.60960000000000003,                    !- Feature Value 1
  SizingInfoWindowOverhangOffset,         !- Feature Name 2
  Double,                                 !- Feature Data Type 2
  0.15240000000000001;                    !- Feature Value 2

OS:ShadingSurfaceGroup,
  {100997db-fde6-4df1-a066-523f5e88d80c}, !- Handle
  Surface 8 - Window 5 Shading Surfaces,  !- Name
  Space,                                  !- Shading Surface Type
  {362ed073-acc1-4b7d-a25f-78934c714b8e}, !- Space Name
  ,                                       !- Direction of Relative North {deg}
  ,                                       !- X Origin {m}
  ,                                       !- Y Origin {m}
  ,                                       !- Z Origin {m}
  {7e1cfac9-3c94-4f84-bcb1-00beacb10e9d}; !- Shaded Object Name

OS:ShadingSurface,
  {bb22ebfc-841e-4f83-a9de-a4ac09a088c6}, !- Handle
  Surface 8 - Window 5 - res overhangs,   !- Name
  ,                                       !- Construction Name
  {100997db-fde6-4df1-a066-523f5e88d80c}, !- Shading Surface Group Name
  ,                                       !- Transmittance Schedule Name
  ,                                       !- Number of Vertices
  0, 6.1589722035849, 2.286,              !- X,Y,Z Vertex 1 {m}
  0, 7.30618243926656, 2.286,             !- X,Y,Z Vertex 2 {m}
  -0.6096, 7.30618243926656, 2.286,       !- X,Y,Z Vertex 3 {m}
  -0.6096, 6.1589722035849, 2.286;        !- X,Y,Z Vertex 4 {m}

OS:AdditionalProperties,
  {e394b7ed-a928-46dd-9fba-bfcac3418f63}, !- Handle
  {7e1cfac9-3c94-4f84-bcb1-00beacb10e9d}, !- Object Name
  SizingInfoWindowOverhangDepth,          !- Feature Name 1
  Double,                                 !- Feature Data Type 1
  0.60960000000000003,                    !- Feature Value 1
  SizingInfoWindowOverhangOffset,         !- Feature Name 2
  Double,                                 !- Feature Data Type 2
  0.15240000000000001;                    !- Feature Value 2

OS:ShadingSurfaceGroup,
  {d0e3e882-781a-4190-a136-bd07c629fc98}, !- Handle
  Surface 40 - Window 2 Shading Surfaces, !- Name
  Space,                                  !- Shading Surface Type
  {cb7bd7ae-27ae-4430-9246-c55b48cb8e1d}, !- Space Name
  ,                                       !- Direction of Relative North {deg}
  ,                                       !- X Origin {m}
  ,                                       !- Y Origin {m}
  ,                                       !- Z Origin {m}
  {df04c85b-b472-4c4f-ad2c-b43d060c79a2}; !- Shaded Object Name

OS:ShadingSurface,
  {5bdd1883-3202-48ee-895d-3988e8cac01d}, !- Handle
  Surface 40 - Window 2 - res overhangs,  !- Name
  ,                                       !- Construction Name
  {d0e3e882-781a-4190-a136-bd07c629fc98}, !- Shading Surface Group Name
  ,                                       !- Transmittance Schedule Name
  ,                                       !- Number of Vertices
  22.5779049262477, -12.9315688143396, 2.286, !- X,Y,Z Vertex 1 {m}
  21.430694690566, -12.9315688143396, 2.286, !- X,Y,Z Vertex 2 {m}
  21.430694690566, -13.5411688143396, 2.286, !- X,Y,Z Vertex 3 {m}
  22.5779049262477, -13.5411688143396, 2.286; !- X,Y,Z Vertex 4 {m}

OS:AdditionalProperties,
  {c915e40a-79bf-4527-8379-f6e0743081ad}, !- Handle
  {df04c85b-b472-4c4f-ad2c-b43d060c79a2}, !- Object Name
  SizingInfoWindowOverhangDepth,          !- Feature Name 1
  Double,                                 !- Feature Data Type 1
  0.60960000000000003,                    !- Feature Value 1
  SizingInfoWindowOverhangOffset,         !- Feature Name 2
  Double,                                 !- Feature Data Type 2
  0.15240000000000001;                    !- Feature Value 2

OS:ShadingSurfaceGroup,
  {2c273392-f498-4b49-bd77-385856db7194}, !- Handle
  Surface 40 - Window 3 Shading Surfaces, !- Name
  Space,                                  !- Shading Surface Type
  {cb7bd7ae-27ae-4430-9246-c55b48cb8e1d}, !- Space Name
  ,                                       !- Direction of Relative North {deg}
  ,                                       !- X Origin {m}
  ,                                       !- Y Origin {m}
  ,                                       !- Z Origin {m}
  {4ffe4f2b-16a1-43e7-8294-3d98e2d0e25e}; !- Shaded Object Name

OS:ShadingSurface,
  {7a91d32a-6d3c-4f0b-aab4-09ec17c32c44}, !- Handle
  Surface 40 - Window 3 - res overhangs,  !- Name
  ,                                       !- Construction Name
  {2c273392-f498-4b49-bd77-385856db7194}, !- Shading Surface Group Name
  ,                                       !- Transmittance Schedule Name
  ,                                       !- Number of Vertices
  24.2814812774634, -12.9315688143396, 2.286, !- X,Y,Z Vertex 1 {m}
  23.1342710417818, -12.9315688143396, 2.286, !- X,Y,Z Vertex 2 {m}
  23.1342710417818, -13.5411688143396, 2.286, !- X,Y,Z Vertex 3 {m}
  24.2814812774634, -13.5411688143396, 2.286; !- X,Y,Z Vertex 4 {m}

OS:AdditionalProperties,
  {55a0710d-f615-4a75-a23d-3e10d33f2fc0}, !- Handle
  {4ffe4f2b-16a1-43e7-8294-3d98e2d0e25e}, !- Object Name
  SizingInfoWindowOverhangDepth,          !- Feature Name 1
  Double,                                 !- Feature Data Type 1
  0.60960000000000003,                    !- Feature Value 1
  SizingInfoWindowOverhangOffset,         !- Feature Name 2
  Double,                                 !- Feature Data Type 2
  0.15240000000000001;                    !- Feature Value 2

OS:ShadingSurfaceGroup,
  {ec07b8b8-c5bd-4f41-a8e5-3cf41b28bb1c}, !- Handle
  Surface 2 - Window 6 Shading Surfaces,  !- Name
  Space,                                  !- Shading Surface Type
  {7705165d-1cd5-4e2b-81bb-37eed82191d7}, !- Space Name
  ,                                       !- Direction of Relative North {deg}
  ,                                       !- X Origin {m}
  ,                                       !- Y Origin {m}
  ,                                       !- Z Origin {m}
  {6637083f-4e5c-4aa1-9117-6be08ff50beb}; !- Shaded Object Name

OS:ShadingSurface,
  {388dea51-0cbe-4877-95f8-e20590bc6459}, !- Handle
  Surface 2 - Window 6 - res overhangs,   !- Name
  ,                                       !- Construction Name
  {ec07b8b8-c5bd-4f41-a8e5-3cf41b28bb1c}, !- Shading Surface Group Name
  ,                                       !- Transmittance Schedule Name
  ,                                       !- Number of Vertices
  0, -10.7239668464364, 2.286,            !- X,Y,Z Vertex 1 {m}
  0, -9.5767566107547, 2.286,             !- X,Y,Z Vertex 2 {m}
  -0.6096, -9.5767566107547, 2.286,       !- X,Y,Z Vertex 3 {m}
  -0.6096, -10.7239668464364, 2.286;      !- X,Y,Z Vertex 4 {m}

OS:AdditionalProperties,
  {d2dd4e3c-b37a-47f5-8e46-92445747d44a}, !- Handle
  {6637083f-4e5c-4aa1-9117-6be08ff50beb}, !- Object Name
  SizingInfoWindowOverhangDepth,          !- Feature Name 1
  Double,                                 !- Feature Data Type 1
  0.60960000000000003,                    !- Feature Value 1
  SizingInfoWindowOverhangOffset,         !- Feature Name 2
  Double,                                 !- Feature Data Type 2
  0.15240000000000001;                    !- Feature Value 2

OS:ShadingSurfaceGroup,
  {b82605d9-9b60-4bd1-a88a-9e633e5cc568}, !- Handle
  Surface 24 - Window 3 Shading Surfaces, !- Name
  Space,                                  !- Shading Surface Type
  {6b9f2b5f-b6e1-497f-bf4e-e2474b7d8699}, !- Space Name
  ,                                       !- Direction of Relative North {deg}
  ,                                       !- X Origin {m}
  ,                                       !- Y Origin {m}
  ,                                       !- Z Origin {m}
  {fa247edf-ba7d-461b-820b-59a68a9d7f24}; !- Shaded Object Name

OS:ShadingSurface,
  {19f29be4-14f3-4a47-a3be-1050c2d91221}, !- Handle
  Surface 24 - Window 3 - res overhangs,  !- Name
  ,                                       !- Construction Name
  {b82605d9-9b60-4bd1-a88a-9e633e5cc568}, !- Shading Surface Group Name
  ,                                       !- Transmittance Schedule Name
  ,                                       !- Number of Vertices
  8.04744075838556, 15.9795688143396, 2.286, !- X,Y,Z Vertex 1 {m}
  9.19465099406722, 15.9795688143396, 2.286, !- X,Y,Z Vertex 2 {m}
  9.19465099406722, 16.5891688143396, 2.286, !- X,Y,Z Vertex 3 {m}
  8.04744075838556, 16.5891688143396, 2.286; !- X,Y,Z Vertex 4 {m}

OS:AdditionalProperties,
  {f5152f06-92fe-4737-9f8a-38944b14b00d}, !- Handle
  {fa247edf-ba7d-461b-820b-59a68a9d7f24}, !- Object Name
  SizingInfoWindowOverhangDepth,          !- Feature Name 1
  Double,                                 !- Feature Data Type 1
  0.60960000000000003,                    !- Feature Value 1
  SizingInfoWindowOverhangOffset,         !- Feature Name 2
  Double,                                 !- Feature Data Type 2
  0.15240000000000001;                    !- Feature Value 2

OS:ShadingSurfaceGroup,
  {27c1d5a0-06f7-40ca-9343-161152b97325}, !- Handle
  Surface 9 - Window 2 Shading Surfaces,  !- Name
  Space,                                  !- Shading Surface Type
  {362ed073-acc1-4b7d-a25f-78934c714b8e}, !- Space Name
  ,                                       !- Direction of Relative North {deg}
  ,                                       !- X Origin {m}
  ,                                       !- Y Origin {m}
  ,                                       !- Z Origin {m}
  {3c9f1aa8-1038-4c76-9a96-8707a5b6604b}; !- Shaded Object Name

OS:ShadingSurface,
  {1381ec30-733b-4424-af91-4c72f4c8e255}, !- Handle
  Surface 9 - Window 2 - res overhangs,   !- Name
  ,                                       !- Construction Name
  {27c1d5a0-06f7-40ca-9343-161152b97325}, !- Shading Surface Group Name
  ,                                       !- Transmittance Schedule Name
  ,                                       !- Number of Vertices
  3.28523270243154, 15.9795688143396, 2.286, !- X,Y,Z Vertex 1 {m}
  4.43244293811319, 15.9795688143396, 2.286, !- X,Y,Z Vertex 2 {m}
  4.43244293811319, 16.5891688143396, 2.286, !- X,Y,Z Vertex 3 {m}
  3.28523270243154, 16.5891688143396, 2.286; !- X,Y,Z Vertex 4 {m}

OS:AdditionalProperties,
  {93643588-f63d-480e-bdc6-f205fe2ee55d}, !- Handle
  {3c9f1aa8-1038-4c76-9a96-8707a5b6604b}, !- Object Name
  SizingInfoWindowOverhangDepth,          !- Feature Name 1
  Double,                                 !- Feature Data Type 1
  0.60960000000000003,                    !- Feature Value 1
  SizingInfoWindowOverhangOffset,         !- Feature Name 2
  Double,                                 !- Feature Data Type 2
  0.15240000000000001;                    !- Feature Value 2

OS:ShadingSurfaceGroup,
  {8cb3640e-5a6b-48e5-8254-beb878a8ecbe}, !- Handle
  Surface 9 - Window 3 Shading Surfaces,  !- Name
  Space,                                  !- Shading Surface Type
  {362ed073-acc1-4b7d-a25f-78934c714b8e}, !- Space Name
  ,                                       !- Direction of Relative North {deg}
  ,                                       !- X Origin {m}
  ,                                       !- Y Origin {m}
  ,                                       !- Z Origin {m}
  {85435d06-a035-447e-ba65-e3928b4b7ecb}; !- Shaded Object Name

OS:ShadingSurface,
  {eac3c191-324b-4aa6-9e51-e2dbabef6514}, !- Handle
  Surface 9 - Window 3 - res overhangs,   !- Name
  ,                                       !- Construction Name
  {8cb3640e-5a6b-48e5-8254-beb878a8ecbe}, !- Shading Surface Group Name
  ,                                       !- Transmittance Schedule Name
  ,                                       !- Number of Vertices
  1.58165635121577, 15.9795688143396, 2.286, !- X,Y,Z Vertex 1 {m}
  2.72886658689742, 15.9795688143396, 2.286, !- X,Y,Z Vertex 2 {m}
  2.72886658689742, 16.5891688143396, 2.286, !- X,Y,Z Vertex 3 {m}
  1.58165635121577, 16.5891688143396, 2.286; !- X,Y,Z Vertex 4 {m}

OS:AdditionalProperties,
  {518ac37c-a883-4777-b73f-fa8e65d0c5e0}, !- Handle
  {85435d06-a035-447e-ba65-e3928b4b7ecb}, !- Object Name
  SizingInfoWindowOverhangDepth,          !- Feature Name 1
  Double,                                 !- Feature Data Type 1
  0.60960000000000003,                    !- Feature Value 1
  SizingInfoWindowOverhangOffset,         !- Feature Name 2
  Double,                                 !- Feature Data Type 2
  0.15240000000000001;                    !- Feature Value 2

OS:ShadingSurfaceGroup,
  {faa38d9b-fa20-455c-9d73-2683a44b182b}, !- Handle
  Surface 36 - Window 1 Shading Surfaces, !- Name
  Space,                                  !- Shading Surface Type
  {21cc531f-60d2-4558-9332-ac2c4f624929}, !- Space Name
  ,                                       !- Direction of Relative North {deg}
  ,                                       !- X Origin {m}
  ,                                       !- Y Origin {m}
  ,                                       !- Z Origin {m}
  {59e7d30f-8bc9-42ca-8ad5-188a31ee0ed8}; !- Shaded Object Name

OS:ShadingSurface,
  {6f59fd11-e749-4786-9980-347c22d7d6e5}, !- Handle
  Surface 36 - Window 1 - res overhangs,  !- Name
  ,                                       !- Construction Name
  {faa38d9b-fa20-455c-9d73-2683a44b182b}, !- Shading Surface Group Name
  ,                                       !- Transmittance Schedule Name
  ,                                       !- Number of Vertices
  17.1201717524528, 15.9795688143396, 2.286, !- X,Y,Z Vertex 1 {m}
  18.2673819881345, 15.9795688143396, 2.286, !- X,Y,Z Vertex 2 {m}
  18.2673819881345, 16.5891688143396, 2.286, !- X,Y,Z Vertex 3 {m}
  17.1201717524528, 16.5891688143396, 2.286; !- X,Y,Z Vertex 4 {m}

OS:AdditionalProperties,
  {eee056c0-6dee-4d34-b75f-19044ac76483}, !- Handle
  {59e7d30f-8bc9-42ca-8ad5-188a31ee0ed8}, !- Object Name
  SizingInfoWindowOverhangDepth,          !- Feature Name 1
  Double,                                 !- Feature Data Type 1
  0.60960000000000003,                    !- Feature Value 1
  SizingInfoWindowOverhangOffset,         !- Feature Name 2
  Double,                                 !- Feature Data Type 2
  0.15240000000000001;                    !- Feature Value 2

OS:ShadingSurfaceGroup,
  {e8f34f3e-7738-49c9-afc0-5d3c7978b761}, !- Handle
  Surface 24 - Window 1 Shading Surfaces, !- Name
  Space,                                  !- Shading Surface Type
  {6b9f2b5f-b6e1-497f-bf4e-e2474b7d8699}, !- Space Name
  ,                                       !- Direction of Relative North {deg}
  ,                                       !- X Origin {m}
  ,                                       !- Y Origin {m}
  ,                                       !- Z Origin {m}
  {88c4b0ee-93be-406f-baa9-798a572a8c71}; !- Shaded Object Name

OS:ShadingSurface,
  {5e481604-fb39-4016-82fe-dfa30ae93f1c}, !- Handle
  Surface 24 - Window 1 - res overhangs,  !- Name
  ,                                       !- Construction Name
  {e8f34f3e-7738-49c9-afc0-5d3c7978b761}, !- Shading Surface Group Name
  ,                                       !- Transmittance Schedule Name
  ,                                       !- Number of Vertices
  10.654387345283, 15.9795688143396, 2.286, !- X,Y,Z Vertex 1 {m}
  11.8015975809647, 15.9795688143396, 2.286, !- X,Y,Z Vertex 2 {m}
  11.8015975809647, 16.5891688143396, 2.286, !- X,Y,Z Vertex 3 {m}
  10.654387345283, 16.5891688143396, 2.286; !- X,Y,Z Vertex 4 {m}

OS:AdditionalProperties,
  {6067c4d0-6673-4d22-9259-5a46143e697d}, !- Handle
  {88c4b0ee-93be-406f-baa9-798a572a8c71}, !- Object Name
  SizingInfoWindowOverhangDepth,          !- Feature Name 1
  Double,                                 !- Feature Data Type 1
  0.60960000000000003,                    !- Feature Value 1
  SizingInfoWindowOverhangOffset,         !- Feature Name 2
  Double,                                 !- Feature Data Type 2
  0.15240000000000001;                    !- Feature Value 2

OS:ShadingSurfaceGroup,
  {a0d385f2-3ace-4ec3-b006-611d6eb07b69}, !- Handle
  Surface 24 - Window 2 Shading Surfaces, !- Name
  Space,                                  !- Shading Surface Type
  {6b9f2b5f-b6e1-497f-bf4e-e2474b7d8699}, !- Space Name
  ,                                       !- Direction of Relative North {deg}
  ,                                       !- X Origin {m}
  ,                                       !- Y Origin {m}
  ,                                       !- Z Origin {m}
  {ea256930-5c10-49d4-8f4d-b520bebf9325}; !- Shaded Object Name

OS:ShadingSurface,
  {40395e50-557f-4fdf-bfb1-5468ac8f5908}, !- Handle
  Surface 24 - Window 2 - res overhangs,  !- Name
  ,                                       !- Construction Name
  {a0d385f2-3ace-4ec3-b006-611d6eb07b69}, !- Shading Surface Group Name
  ,                                       !- Transmittance Schedule Name
  ,                                       !- Number of Vertices
  9.75101710960134, 15.9795688143396, 2.286, !- X,Y,Z Vertex 1 {m}
  10.898227345283, 15.9795688143396, 2.286, !- X,Y,Z Vertex 2 {m}
  10.898227345283, 16.5891688143396, 2.286, !- X,Y,Z Vertex 3 {m}
  9.75101710960134, 16.5891688143396, 2.286; !- X,Y,Z Vertex 4 {m}

OS:AdditionalProperties,
  {36a8a853-3f12-43a9-986d-93ddb0c25c53}, !- Handle
  {ea256930-5c10-49d4-8f4d-b520bebf9325}, !- Object Name
  SizingInfoWindowOverhangDepth,          !- Feature Name 1
  Double,                                 !- Feature Data Type 1
  0.60960000000000003,                    !- Feature Value 1
  SizingInfoWindowOverhangOffset,         !- Feature Name 2
  Double,                                 !- Feature Data Type 2
  0.15240000000000001;                    !- Feature Value 2

OS:ShadingSurfaceGroup,
  {bff70466-4353-4daa-a05d-f249ecd57fd3}, !- Handle
  Surface 48 - Window 1 Shading Surfaces, !- Name
  Space,                                  !- Shading Surface Type
  {7ff24e92-00f7-4a06-8a99-e30cc471025a}, !- Space Name
  ,                                       !- Direction of Relative North {deg}
  ,                                       !- X Origin {m}
  ,                                       !- Y Origin {m}
  ,                                       !- Z Origin {m}
  {cda7cefb-a54e-4d3c-b175-34536e4e9bee}; !- Shaded Object Name

OS:ShadingSurface,
  {d044a540-860e-43cb-bf5c-846bee841443}, !- Handle
  Surface 48 - Window 1 - res overhangs,  !- Name
  ,                                       !- Construction Name
  {bff70466-4353-4daa-a05d-f249ecd57fd3}, !- Shading Surface Group Name
  ,                                       !- Transmittance Schedule Name
  ,                                       !- Number of Vertices
  23.5859561596226, 15.9795688143396, 2.286, !- X,Y,Z Vertex 1 {m}
  24.7331663953043, 15.9795688143396, 2.286, !- X,Y,Z Vertex 2 {m}
  24.7331663953043, 16.5891688143396, 2.286, !- X,Y,Z Vertex 3 {m}
  23.5859561596226, 16.5891688143396, 2.286; !- X,Y,Z Vertex 4 {m}

OS:AdditionalProperties,
  {96546936-1647-4002-a604-62a0fa0f1d13}, !- Handle
  {cda7cefb-a54e-4d3c-b175-34536e4e9bee}, !- Object Name
  SizingInfoWindowOverhangDepth,          !- Feature Name 1
  Double,                                 !- Feature Data Type 1
  0.60960000000000003,                    !- Feature Value 1
  SizingInfoWindowOverhangOffset,         !- Feature Name 2
  Double,                                 !- Feature Data Type 2
  0.15240000000000001;                    !- Feature Value 2

OS:ShadingSurfaceGroup,
  {446e8a74-1d71-48c8-ae01-903f2ff3a4e0}, !- Handle
  Surface 48 - Window 2 Shading Surfaces, !- Name
  Space,                                  !- Shading Surface Type
  {7ff24e92-00f7-4a06-8a99-e30cc471025a}, !- Space Name
  ,                                       !- Direction of Relative North {deg}
  ,                                       !- X Origin {m}
  ,                                       !- Y Origin {m}
  ,                                       !- Z Origin {m}
  {6aa69b28-ddea-4ffc-856a-fc55db6984de}; !- Shaded Object Name

OS:ShadingSurface,
  {5adaac1a-9cee-4828-9b6e-49cb63326f0a}, !- Handle
  Surface 48 - Window 2 - res overhangs,  !- Name
  ,                                       !- Construction Name
  {446e8a74-1d71-48c8-ae01-903f2ff3a4e0}, !- Shading Surface Group Name
  ,                                       !- Transmittance Schedule Name
  ,                                       !- Number of Vertices
  22.6825859239409, 15.9795688143396, 2.286, !- X,Y,Z Vertex 1 {m}
  23.8297961596226, 15.9795688143396, 2.286, !- X,Y,Z Vertex 2 {m}
  23.8297961596226, 16.5891688143396, 2.286, !- X,Y,Z Vertex 3 {m}
  22.6825859239409, 16.5891688143396, 2.286; !- X,Y,Z Vertex 4 {m}

OS:AdditionalProperties,
  {ca2f3394-ed34-46cb-83d7-ea7b7b522159}, !- Handle
  {6aa69b28-ddea-4ffc-856a-fc55db6984de}, !- Object Name
  SizingInfoWindowOverhangDepth,          !- Feature Name 1
  Double,                                 !- Feature Data Type 1
  0.60960000000000003,                    !- Feature Value 1
  SizingInfoWindowOverhangOffset,         !- Feature Name 2
  Double,                                 !- Feature Data Type 2
  0.15240000000000001;                    !- Feature Value 2

OS:ShadingSurfaceGroup,
  {26a02eae-f010-46fb-8dd9-59c5ff6f70cc}, !- Handle
  Surface 2 - Window 2 Shading Surfaces,  !- Name
  Space,                                  !- Shading Surface Type
  {7705165d-1cd5-4e2b-81bb-37eed82191d7}, !- Space Name
  ,                                       !- Direction of Relative North {deg}
  ,                                       !- X Origin {m}
  ,                                       !- Y Origin {m}
  ,                                       !- Z Origin {m}
  {a0ffda0b-e723-4280-b1a8-00333d5aac49}; !- Shaded Object Name

OS:ShadingSurface,
  {7023b083-ea8b-4503-beb4-069afacd0fcb}, !- Handle
  Surface 2 - Window 2 - res overhangs,   !- Name
  ,                                       !- Construction Name
  {26a02eae-f010-46fb-8dd9-59c5ff6f70cc}, !- Shading Surface Group Name
  ,                                       !- Transmittance Schedule Name
  ,                                       !- Number of Vertices
  0, -4.25818243926656, 2.286,            !- X,Y,Z Vertex 1 {m}
  0, -3.1109722035849, 2.286,             !- X,Y,Z Vertex 2 {m}
  -0.6096, -3.1109722035849, 2.286,       !- X,Y,Z Vertex 3 {m}
  -0.6096, -4.25818243926656, 2.286;      !- X,Y,Z Vertex 4 {m}

OS:AdditionalProperties,
  {d6486076-c7be-4d09-84dc-b1c150997865}, !- Handle
  {a0ffda0b-e723-4280-b1a8-00333d5aac49}, !- Object Name
  SizingInfoWindowOverhangDepth,          !- Feature Name 1
  Double,                                 !- Feature Data Type 1
  0.60960000000000003,                    !- Feature Value 1
  SizingInfoWindowOverhangOffset,         !- Feature Name 2
  Double,                                 !- Feature Data Type 2
  0.15240000000000001;                    !- Feature Value 2

OS:ShadingSurfaceGroup,
  {bf687d9e-b258-490f-aeae-9a0097dc1dcc}, !- Handle
  Surface 8 - Window 1 Shading Surfaces,  !- Name
  Space,                                  !- Shading Surface Type
  {362ed073-acc1-4b7d-a25f-78934c714b8e}, !- Space Name
  ,                                       !- Direction of Relative North {deg}
  ,                                       !- X Origin {m}
  ,                                       !- Y Origin {m}
  ,                                       !- Z Origin {m}
  {d45659e8-5175-4623-a157-e7c5fed53481}; !- Shaded Object Name

OS:ShadingSurface,
  {6cb4ee1b-935a-4d49-9b80-5a8896cd601d}, !- Handle
  Surface 8 - Window 1 - res overhangs,   !- Name
  ,                                       !- Construction Name
  {bf687d9e-b258-490f-aeae-9a0097dc1dcc}, !- Shading Surface Group Name
  ,                                       !- Transmittance Schedule Name
  ,                                       !- Number of Vertices
  0, 12.6247566107547, 2.286,             !- X,Y,Z Vertex 1 {m}
  0, 13.7719668464364, 2.286,             !- X,Y,Z Vertex 2 {m}
  -0.6096, 13.7719668464364, 2.286,       !- X,Y,Z Vertex 3 {m}
  -0.6096, 12.6247566107547, 2.286;       !- X,Y,Z Vertex 4 {m}

OS:AdditionalProperties,
  {b66399f4-009f-489a-a924-bfcc94258573}, !- Handle
  {d45659e8-5175-4623-a157-e7c5fed53481}, !- Object Name
  SizingInfoWindowOverhangDepth,          !- Feature Name 1
  Double,                                 !- Feature Data Type 1
  0.60960000000000003,                    !- Feature Value 1
  SizingInfoWindowOverhangOffset,         !- Feature Name 2
  Double,                                 !- Feature Data Type 2
  0.15240000000000001;                    !- Feature Value 2

OS:ShadingSurfaceGroup,
  {bbcda6bc-bc7b-4072-9291-50338db7a083}, !- Handle
  Surface 8 - Window 2 Shading Surfaces,  !- Name
  Space,                                  !- Shading Surface Type
  {362ed073-acc1-4b7d-a25f-78934c714b8e}, !- Space Name
  ,                                       !- Direction of Relative North {deg}
  ,                                       !- X Origin {m}
  ,                                       !- Y Origin {m}
  ,                                       !- Z Origin {m}
  {20c839c3-4db5-4cb9-9c49-d8300eb4acdc}; !- Shaded Object Name

OS:ShadingSurface,
  {7a3b24d4-d830-4430-ac45-0259e31f29c7}, !- Handle
  Surface 8 - Window 2 - res overhangs,   !- Name
  ,                                       !- Construction Name
  {bbcda6bc-bc7b-4072-9291-50338db7a083}, !- Shading Surface Group Name
  ,                                       !- Transmittance Schedule Name
  ,                                       !- Number of Vertices
  0, 11.721386375073, 2.286,              !- X,Y,Z Vertex 1 {m}
  0, 12.8685966107547, 2.286,             !- X,Y,Z Vertex 2 {m}
  -0.6096, 12.8685966107547, 2.286,       !- X,Y,Z Vertex 3 {m}
  -0.6096, 11.721386375073, 2.286;        !- X,Y,Z Vertex 4 {m}

OS:AdditionalProperties,
  {79903858-3ae1-46ac-87c5-dbbef47700c4}, !- Handle
  {20c839c3-4db5-4cb9-9c49-d8300eb4acdc}, !- Object Name
  SizingInfoWindowOverhangDepth,          !- Feature Name 1
  Double,                                 !- Feature Data Type 1
  0.60960000000000003,                    !- Feature Value 1
  SizingInfoWindowOverhangOffset,         !- Feature Name 2
  Double,                                 !- Feature Data Type 2
  0.15240000000000001;                    !- Feature Value 2

OS:ShadingSurfaceGroup,
  {76a4f009-bb2c-447a-ab80-8db1dd8dc75f}, !- Handle
  Surface 8 - Window 3 Shading Surfaces,  !- Name
  Space,                                  !- Shading Surface Type
  {362ed073-acc1-4b7d-a25f-78934c714b8e}, !- Space Name
  ,                                       !- Direction of Relative North {deg}
  ,                                       !- X Origin {m}
  ,                                       !- Y Origin {m}
  ,                                       !- Z Origin {m}
  {86cee84f-5a57-4194-a2d0-0ae4c4dbae22}; !- Shaded Object Name

OS:ShadingSurface,
  {e18483ee-75dc-4763-93a0-78f09ddfeb5a}, !- Handle
  Surface 8 - Window 3 - res overhangs,   !- Name
  ,                                       !- Construction Name
  {76a4f009-bb2c-447a-ab80-8db1dd8dc75f}, !- Shading Surface Group Name
  ,                                       !- Transmittance Schedule Name
  ,                                       !- Number of Vertices
  0, 9.3918644071698, 2.286,              !- X,Y,Z Vertex 1 {m}
  0, 10.5390746428515, 2.286,             !- X,Y,Z Vertex 2 {m}
  -0.6096, 10.5390746428515, 2.286,       !- X,Y,Z Vertex 3 {m}
  -0.6096, 9.3918644071698, 2.286;        !- X,Y,Z Vertex 4 {m}

OS:AdditionalProperties,
  {7db1a5b8-e279-40ab-aa86-65b99957e102}, !- Handle
  {86cee84f-5a57-4194-a2d0-0ae4c4dbae22}, !- Object Name
  SizingInfoWindowOverhangDepth,          !- Feature Name 1
  Double,                                 !- Feature Data Type 1
  0.60960000000000003,                    !- Feature Value 1
  SizingInfoWindowOverhangOffset,         !- Feature Name 2
  Double,                                 !- Feature Data Type 2
  0.15240000000000001;                    !- Feature Value 2

OS:ShadingSurfaceGroup,
  {22feb295-5eaa-4903-84b8-25776909c44a}, !- Handle
  Surface 8 - Window 4 Shading Surfaces,  !- Name
  Space,                                  !- Shading Surface Type
  {362ed073-acc1-4b7d-a25f-78934c714b8e}, !- Space Name
  ,                                       !- Direction of Relative North {deg}
  ,                                       !- X Origin {m}
  ,                                       !- Y Origin {m}
  ,                                       !- Z Origin {m}
  {f7278166-fc5d-4ecc-b488-2f94654e2224}; !- Shaded Object Name

OS:ShadingSurface,
  {002fc803-0672-435b-b5da-cc31d885b696}, !- Handle
  Surface 8 - Window 4 - res overhangs,   !- Name
  ,                                       !- Construction Name
  {22feb295-5eaa-4903-84b8-25776909c44a}, !- Shading Surface Group Name
  ,                                       !- Transmittance Schedule Name
  ,                                       !- Number of Vertices
  0, 8.48849417148814, 2.286,             !- X,Y,Z Vertex 1 {m}
  0, 9.6357044071698, 2.286,              !- X,Y,Z Vertex 2 {m}
  -0.6096, 9.6357044071698, 2.286,        !- X,Y,Z Vertex 3 {m}
  -0.6096, 8.48849417148814, 2.286;       !- X,Y,Z Vertex 4 {m}

OS:AdditionalProperties,
  {8e3b35af-2012-4977-9e12-52337dccbcbe}, !- Handle
  {f7278166-fc5d-4ecc-b488-2f94654e2224}, !- Object Name
  SizingInfoWindowOverhangDepth,          !- Feature Name 1
  Double,                                 !- Feature Data Type 1
  0.60960000000000003,                    !- Feature Value 1
  SizingInfoWindowOverhangOffset,         !- Feature Name 2
  Double,                                 !- Feature Data Type 2
  0.15240000000000001;                    !- Feature Value 2

OS:ShadingSurfaceGroup,
  {a1016bdf-4dde-4b82-a5f8-4d950ff5764f}, !- Handle
  Surface 8 - Window 6 Shading Surfaces,  !- Name
  Space,                                  !- Shading Surface Type
  {362ed073-acc1-4b7d-a25f-78934c714b8e}, !- Space Name
  ,                                       !- Direction of Relative North {deg}
  ,                                       !- X Origin {m}
  ,                                       !- Y Origin {m}
  ,                                       !- Z Origin {m}
  {786cf545-5a29-470a-9367-84f5da2214ab}; !- Shaded Object Name

OS:ShadingSurface,
  {1b5378de-086c-44bf-9340-e4a9d993b5a9}, !- Handle
  Surface 8 - Window 6 - res overhangs,   !- Name
  ,                                       !- Construction Name
  {a1016bdf-4dde-4b82-a5f8-4d950ff5764f}, !- Shading Surface Group Name
  ,                                       !- Transmittance Schedule Name
  ,                                       !- Number of Vertices
  0, 5.25560196790324, 2.286,             !- X,Y,Z Vertex 1 {m}
  0, 6.4028122035849, 2.286,              !- X,Y,Z Vertex 2 {m}
  -0.6096, 6.4028122035849, 2.286,        !- X,Y,Z Vertex 3 {m}
  -0.6096, 5.25560196790324, 2.286;       !- X,Y,Z Vertex 4 {m}

OS:AdditionalProperties,
  {8f7dd44d-31b0-4f57-a7f4-e64090e31890}, !- Handle
  {786cf545-5a29-470a-9367-84f5da2214ab}, !- Object Name
  SizingInfoWindowOverhangDepth,          !- Feature Name 1
  Double,                                 !- Feature Data Type 1
  0.60960000000000003,                    !- Feature Value 1
  SizingInfoWindowOverhangOffset,         !- Feature Name 2
  Double,                                 !- Feature Data Type 2
  0.15240000000000001;                    !- Feature Value 2

OS:ShadingSurfaceGroup,
  {86776bf3-2993-44e8-bcee-5c4a8dd03670}, !- Handle
  Surface 37 - Window 2 Shading Surfaces, !- Name
  Space,                                  !- Shading Surface Type
  {cb7bd7ae-27ae-4430-9246-c55b48cb8e1d}, !- Space Name
  ,                                       !- Direction of Relative North {deg}
  ,                                       !- X Origin {m}
  ,                                       !- Y Origin {m}
  ,                                       !- Z Origin {m}
  {ef6981ce-5e8f-4644-a8f4-ac5cb3c65ffe}; !- Shaded Object Name

OS:ShadingSurface,
  {3dea6ddd-df63-42ec-a8d9-5a958a4c30cb}, !- Handle
  Surface 37 - Window 2 - res overhangs,  !- Name
  ,                                       !- Construction Name
  {86776bf3-2993-44e8-bcee-5c4a8dd03670}, !- Shading Surface Group Name
  ,                                       !- Transmittance Schedule Name
  ,                                       !- Number of Vertices
  25.8631376286792, -8.67338637507305, 2.286, !- X,Y,Z Vertex 1 {m}
  25.8631376286792, -9.8205966107547, 2.286, !- X,Y,Z Vertex 2 {m}
  26.4727376286792, -9.8205966107547, 2.286, !- X,Y,Z Vertex 3 {m}
  26.4727376286792, -8.67338637507305, 2.286; !- X,Y,Z Vertex 4 {m}

OS:AdditionalProperties,
  {43522ee8-39bd-4fc9-b702-d56cbbceff9a}, !- Handle
  {ef6981ce-5e8f-4644-a8f4-ac5cb3c65ffe}, !- Object Name
  SizingInfoWindowOverhangDepth,          !- Feature Name 1
  Double,                                 !- Feature Data Type 1
  0.60960000000000003,                    !- Feature Value 1
  SizingInfoWindowOverhangOffset,         !- Feature Name 2
  Double,                                 !- Feature Data Type 2
  0.15240000000000001;                    !- Feature Value 2

OS:ShadingSurfaceGroup,
  {61cf1ecb-eff2-46fc-8ae4-5f696b364d18}, !- Handle
  Surface 37 - Window 5 Shading Surfaces, !- Name
  Space,                                  !- Shading Surface Type
  {cb7bd7ae-27ae-4430-9246-c55b48cb8e1d}, !- Space Name
  ,                                       !- Direction of Relative North {deg}
  ,                                       !- X Origin {m}
  ,                                       !- Y Origin {m}
  ,                                       !- Z Origin {m}
  {bcc9598f-3559-472f-9cd6-441bc17460e0}; !- Shaded Object Name

OS:ShadingSurface,
  {eb3d863b-6c8c-431b-ba99-6f6b5fb751b8}, !- Handle
  Surface 37 - Window 5 - res overhangs,  !- Name
  ,                                       !- Construction Name
  {61cf1ecb-eff2-46fc-8ae4-5f696b364d18}, !- Shading Surface Group Name
  ,                                       !- Transmittance Schedule Name
  ,                                       !- Number of Vertices
  25.8631376286792, -3.1109722035849, 2.286, !- X,Y,Z Vertex 1 {m}
  25.8631376286792, -4.25818243926656, 2.286, !- X,Y,Z Vertex 2 {m}
  26.4727376286792, -4.25818243926656, 2.286, !- X,Y,Z Vertex 3 {m}
  26.4727376286792, -3.1109722035849, 2.286; !- X,Y,Z Vertex 4 {m}

OS:AdditionalProperties,
  {f816166a-ba0c-4d1d-ace4-d9a25fa7d2b7}, !- Handle
  {bcc9598f-3559-472f-9cd6-441bc17460e0}, !- Object Name
  SizingInfoWindowOverhangDepth,          !- Feature Name 1
  Double,                                 !- Feature Data Type 1
  0.60960000000000003,                    !- Feature Value 1
  SizingInfoWindowOverhangOffset,         !- Feature Name 2
  Double,                                 !- Feature Data Type 2
  0.15240000000000001;                    !- Feature Value 2

OS:ShadingSurfaceGroup,
  {f735e102-795d-4693-8180-306e9505be1a}, !- Handle
  Surface 37 - Window 3 Shading Surfaces, !- Name
  Space,                                  !- Shading Surface Type
  {cb7bd7ae-27ae-4430-9246-c55b48cb8e1d}, !- Space Name
  ,                                       !- Direction of Relative North {deg}
  ,                                       !- X Origin {m}
  ,                                       !- Y Origin {m}
  ,                                       !- Z Origin {m}
  {5229f6b3-d2ae-42d4-b33c-27126874184e}; !- Shaded Object Name

OS:ShadingSurface,
  {ddb07ec7-464a-4861-ac3d-8805e167b83c}, !- Handle
  Surface 37 - Window 3 - res overhangs,  !- Name
  ,                                       !- Construction Name
  {f735e102-795d-4693-8180-306e9505be1a}, !- Shading Surface Group Name
  ,                                       !- Transmittance Schedule Name
  ,                                       !- Number of Vertices
  25.8631376286792, -6.3438644071698, 2.286, !- X,Y,Z Vertex 1 {m}
  25.8631376286792, -7.49107464285146, 2.286, !- X,Y,Z Vertex 2 {m}
  26.4727376286792, -7.49107464285146, 2.286, !- X,Y,Z Vertex 3 {m}
  26.4727376286792, -6.3438644071698, 2.286; !- X,Y,Z Vertex 4 {m}

OS:AdditionalProperties,
  {2698f86a-c618-4329-acaa-c3fc26647535}, !- Handle
  {5229f6b3-d2ae-42d4-b33c-27126874184e}, !- Object Name
  SizingInfoWindowOverhangDepth,          !- Feature Name 1
  Double,                                 !- Feature Data Type 1
  0.60960000000000003,                    !- Feature Value 1
  SizingInfoWindowOverhangOffset,         !- Feature Name 2
  Double,                                 !- Feature Data Type 2
  0.15240000000000001;                    !- Feature Value 2

OS:ShadingSurfaceGroup,
  {2dde3a5e-8c58-437a-9360-61dc9a0c4258}, !- Handle
  Surface 47 - Window 2 Shading Surfaces, !- Name
  Space,                                  !- Shading Surface Type
  {7ff24e92-00f7-4a06-8a99-e30cc471025a}, !- Space Name
  ,                                       !- Direction of Relative North {deg}
  ,                                       !- X Origin {m}
  ,                                       !- Y Origin {m}
  ,                                       !- Z Origin {m}
  {15b14ba7-11d3-496c-9bee-a2b3266406f7}; !- Shaded Object Name

OS:ShadingSurface,
  {74c5e1df-c0f1-452a-a0e7-3ab579b21e7a}, !- Handle
  Surface 47 - Window 2 - res overhangs,  !- Name
  ,                                       !- Construction Name
  {2dde3a5e-8c58-437a-9360-61dc9a0c4258}, !- Shading Surface Group Name
  ,                                       !- Transmittance Schedule Name
  ,                                       !- Number of Vertices
  25.8631376286792, 7.30618243926656, 2.286, !- X,Y,Z Vertex 1 {m}
  25.8631376286792, 6.1589722035849, 2.286, !- X,Y,Z Vertex 2 {m}
  26.4727376286792, 6.1589722035849, 2.286, !- X,Y,Z Vertex 3 {m}
  26.4727376286792, 7.30618243926656, 2.286; !- X,Y,Z Vertex 4 {m}

OS:AdditionalProperties,
  {52acf47c-5ca9-4a04-9c4e-6b29a75772a9}, !- Handle
  {15b14ba7-11d3-496c-9bee-a2b3266406f7}, !- Object Name
  SizingInfoWindowOverhangDepth,          !- Feature Name 1
  Double,                                 !- Feature Data Type 1
  0.60960000000000003,                    !- Feature Value 1
  SizingInfoWindowOverhangOffset,         !- Feature Name 2
  Double,                                 !- Feature Data Type 2
  0.15240000000000001;                    !- Feature Value 2

OS:ShadingSurfaceGroup,
  {55ee41d9-8b2d-48f7-a8aa-ce40ec43b0d7}, !- Handle
  Surface 47 - Window 3 Shading Surfaces, !- Name
  Space,                                  !- Shading Surface Type
  {7ff24e92-00f7-4a06-8a99-e30cc471025a}, !- Space Name
  ,                                       !- Direction of Relative North {deg}
  ,                                       !- X Origin {m}
  ,                                       !- Y Origin {m}
  ,                                       !- Z Origin {m}
  {77d30cfd-eeda-4344-8fcc-8a81e97fc8c4}; !- Shaded Object Name

OS:ShadingSurface,
  {99980ff8-35b6-469b-9941-f18bd612262f}, !- Handle
  Surface 47 - Window 3 - res overhangs,  !- Name
  ,                                       !- Construction Name
  {55ee41d9-8b2d-48f7-a8aa-ce40ec43b0d7}, !- Shading Surface Group Name
  ,                                       !- Transmittance Schedule Name
  ,                                       !- Number of Vertices
  25.8631376286792, 9.6357044071698, 2.286, !- X,Y,Z Vertex 1 {m}
  25.8631376286792, 8.48849417148814, 2.286, !- X,Y,Z Vertex 2 {m}
  26.4727376286792, 8.48849417148814, 2.286, !- X,Y,Z Vertex 3 {m}
  26.4727376286792, 9.6357044071698, 2.286; !- X,Y,Z Vertex 4 {m}

OS:AdditionalProperties,
  {ee8b87a6-30ef-4557-9ca0-62048e233d4e}, !- Handle
  {77d30cfd-eeda-4344-8fcc-8a81e97fc8c4}, !- Object Name
  SizingInfoWindowOverhangDepth,          !- Feature Name 1
  Double,                                 !- Feature Data Type 1
  0.60960000000000003,                    !- Feature Value 1
  SizingInfoWindowOverhangOffset,         !- Feature Name 2
  Double,                                 !- Feature Data Type 2
  0.15240000000000001;                    !- Feature Value 2

OS:ShadingSurfaceGroup,
  {8860863d-df2a-4ace-a4cc-771cb3ad92dd}, !- Handle
  Surface 47 - Window 5 Shading Surfaces, !- Name
  Space,                                  !- Shading Surface Type
  {7ff24e92-00f7-4a06-8a99-e30cc471025a}, !- Space Name
  ,                                       !- Direction of Relative North {deg}
  ,                                       !- X Origin {m}
  ,                                       !- Y Origin {m}
  ,                                       !- Z Origin {m}
  {35e57ad2-e960-4f27-85e4-7fc63f710b44}; !- Shaded Object Name

OS:ShadingSurface,
  {cd452211-4209-4ba4-a345-3bd4ad942fab}, !- Handle
  Surface 47 - Window 5 - res overhangs,  !- Name
  ,                                       !- Construction Name
  {8860863d-df2a-4ace-a4cc-771cb3ad92dd}, !- Shading Surface Group Name
  ,                                       !- Transmittance Schedule Name
  ,                                       !- Number of Vertices
  25.8631376286792, 12.8685966107547, 2.286, !- X,Y,Z Vertex 1 {m}
  25.8631376286792, 11.721386375073, 2.286, !- X,Y,Z Vertex 2 {m}
  26.4727376286792, 11.721386375073, 2.286, !- X,Y,Z Vertex 3 {m}
  26.4727376286792, 12.8685966107547, 2.286; !- X,Y,Z Vertex 4 {m}

OS:AdditionalProperties,
  {ffd74ab0-c12d-40ba-9ba2-c85b30e0572f}, !- Handle
  {35e57ad2-e960-4f27-85e4-7fc63f710b44}, !- Object Name
>>>>>>> 0d6078c2
  SizingInfoWindowOverhangDepth,          !- Feature Name 1
  Double,                                 !- Feature Data Type 1
  0.60960000000000003,                    !- Feature Value 1
  SizingInfoWindowOverhangOffset,         !- Feature Name 2
  Double,                                 !- Feature Data Type 2
  0.15240000000000001;                    !- Feature Value 2
<|MERGE_RESOLUTION|>--- conflicted
+++ resolved
@@ -1,53 +1,26 @@
 !- NOTE: Auto-generated from /test/osw_files/MF_8units_1story_SL_Denver_Windows_Doors.osw
 
 OS:Version,
-<<<<<<< HEAD
-  {346b3814-5f8f-4fe4-83f8-ae6024c688b7}, !- Handle
-  2.9.0;                                  !- Version Identifier
-
-OS:SimulationControl,
-  {befa8551-4f07-40bc-8a4b-0cd89e0e57b3}, !- Handle
-=======
   {40ec9fff-cb66-4b2d-bd82-793d0cd732ef}, !- Handle
   2.9.0;                                  !- Version Identifier
 
 OS:SimulationControl,
   {10cbca8e-b95e-457e-9ed9-4b3e5c2296f9}, !- Handle
->>>>>>> 0d6078c2
   ,                                       !- Do Zone Sizing Calculation
   ,                                       !- Do System Sizing Calculation
   ,                                       !- Do Plant Sizing Calculation
   No;                                     !- Run Simulation for Sizing Periods
 
 OS:Timestep,
-<<<<<<< HEAD
-  {c1c0a838-a731-4aa1-809d-aefdea9cbbf1}, !- Handle
-  6;                                      !- Number of Timesteps per Hour
-
-OS:ShadowCalculation,
-  {0f7f6a52-ba9f-4b55-a3ad-0ae315c5e015}, !- Handle
-=======
   {1c0c7774-a96c-4307-a944-9a0950824463}, !- Handle
   6;                                      !- Number of Timesteps per Hour
 
 OS:ShadowCalculation,
   {91d2db7f-4685-4b0a-93fa-3bb6b79ec3fa}, !- Handle
->>>>>>> 0d6078c2
   20,                                     !- Calculation Frequency
   200;                                    !- Maximum Figures in Shadow Overlap Calculations
 
 OS:SurfaceConvectionAlgorithm:Outside,
-<<<<<<< HEAD
-  {4772179b-c495-442d-8072-5060658fb379}, !- Handle
-  DOE-2;                                  !- Algorithm
-
-OS:SurfaceConvectionAlgorithm:Inside,
-  {651d73b2-082e-4977-9afd-3498f41990b1}, !- Handle
-  TARP;                                   !- Algorithm
-
-OS:ZoneCapacitanceMultiplier:ResearchSpecial,
-  {0cfaa17f-a225-473f-bead-8020050db58f}, !- Handle
-=======
   {ffea55d3-1773-4a3f-b08f-7163fd004e95}, !- Handle
   DOE-2;                                  !- Algorithm
 
@@ -57,17 +30,12 @@
 
 OS:ZoneCapacitanceMultiplier:ResearchSpecial,
   {57bd983d-66af-420b-b014-d0edde74ccb6}, !- Handle
->>>>>>> 0d6078c2
   ,                                       !- Temperature Capacity Multiplier
   15,                                     !- Humidity Capacity Multiplier
   ;                                       !- Carbon Dioxide Capacity Multiplier
 
 OS:RunPeriod,
-<<<<<<< HEAD
-  {b4231cd4-2aaf-4b62-a05e-6aaa7d254165}, !- Handle
-=======
   {485b3d6d-e672-414a-8bde-e49fb20bc27a}, !- Handle
->>>>>>> 0d6078c2
   Run Period 1,                           !- Name
   1,                                      !- Begin Month
   1,                                      !- Begin Day of Month
@@ -81,21 +49,13 @@
   ;                                       !- Number of Times Runperiod to be Repeated
 
 OS:YearDescription,
-<<<<<<< HEAD
-  {8fce9dbd-9f93-4fe8-bf49-8fae878dc434}, !- Handle
-=======
   {5f92cb73-ad89-4292-8f03-e7502bd479a5}, !- Handle
->>>>>>> 0d6078c2
   2007,                                   !- Calendar Year
   ,                                       !- Day of Week for Start Day
   ;                                       !- Is Leap Year
 
 OS:WeatherFile,
-<<<<<<< HEAD
-  {964ffd09-957e-4198-896c-99dce22e3617}, !- Handle
-=======
   {9a42fda8-9788-45a6-b755-582da1ee283a}, !- Handle
->>>>>>> 0d6078c2
   Denver Intl Ap,                         !- City
   CO,                                     !- State Province Region
   USA,                                    !- Country
@@ -109,13 +69,8 @@
   E23378AA;                               !- Checksum
 
 OS:AdditionalProperties,
-<<<<<<< HEAD
-  {c8c3769e-6048-4fc7-a6c5-36d04ab3d5f0}, !- Handle
-  {964ffd09-957e-4198-896c-99dce22e3617}, !- Object Name
-=======
   {3296f2bb-c1bb-4e8a-8a2d-cb0686d61692}, !- Handle
   {9a42fda8-9788-45a6-b755-582da1ee283a}, !- Object Name
->>>>>>> 0d6078c2
   EPWHeaderCity,                          !- Feature Name 1
   String,                                 !- Feature Data Type 1
   Denver Intl Ap,                         !- Feature Value 1
@@ -223,11 +178,7 @@
   84;                                     !- Feature Value 35
 
 OS:Site,
-<<<<<<< HEAD
-  {49c6637b-e132-4c7e-a1e7-9893f806a90b}, !- Handle
-=======
   {502b72e1-21ef-4c15-8885-e159d4977a15}, !- Handle
->>>>>>> 0d6078c2
   Denver Intl Ap_CO_USA,                  !- Name
   39.83,                                  !- Latitude {deg}
   -104.65,                                !- Longitude {deg}
@@ -236,11 +187,7 @@
   ;                                       !- Terrain
 
 OS:ClimateZones,
-<<<<<<< HEAD
-  {bce99262-10fb-4b9f-866a-cbb60e9a9e67}, !- Handle
-=======
   {97a54ed9-0f0f-4781-b061-11e1ba3d15be}, !- Handle
->>>>>>> 0d6078c2
   ,                                       !- Active Institution
   ,                                       !- Active Year
   ,                                       !- Climate Zone Institution Name 1
@@ -253,31 +200,19 @@
   Cold;                                   !- Climate Zone Value 2
 
 OS:Site:WaterMainsTemperature,
-<<<<<<< HEAD
-  {d52da049-437e-4477-926b-cd203982cf6a}, !- Handle
-=======
   {a7cfa945-6e0a-4ed4-ba08-84faf1ef8671}, !- Handle
->>>>>>> 0d6078c2
   Correlation,                            !- Calculation Method
   ,                                       !- Temperature Schedule Name
   10.8753424657535,                       !- Annual Average Outdoor Air Temperature {C}
   23.1524007936508;                       !- Maximum Difference In Monthly Average Outdoor Air Temperatures {deltaC}
 
 OS:RunPeriodControl:DaylightSavingTime,
-<<<<<<< HEAD
-  {bc26ab14-9cef-4283-a55c-cabc786a2f46}, !- Handle
-=======
   {03b97cfa-b7fd-40d4-9215-b849c14ca49c}, !- Handle
->>>>>>> 0d6078c2
   4/7,                                    !- Start Date
   10/26;                                  !- End Date
 
 OS:Site:GroundTemperature:Deep,
-<<<<<<< HEAD
-  {4d84a9f9-6b61-4e4f-bd6c-4b3c15096cc1}, !- Handle
-=======
   {ef7c011d-303e-4e25-9e63-9501dc4e0684}, !- Handle
->>>>>>> 0d6078c2
   10.8753424657535,                       !- January Deep Ground Temperature {C}
   10.8753424657535,                       !- February Deep Ground Temperature {C}
   10.8753424657535,                       !- March Deep Ground Temperature {C}
@@ -292,11 +227,7 @@
   10.8753424657535;                       !- December Deep Ground Temperature {C}
 
 OS:Building,
-<<<<<<< HEAD
-  {b8c72e17-fcc2-48dc-9a70-ac511e34f621}, !- Handle
-=======
   {dd4bc9a1-9848-4118-a82a-23f2350dfcb7}, !- Handle
->>>>>>> 0d6078c2
   Building 1,                             !- Name
   ,                                       !- Building Sector Type
   0,                                      !- North Axis {deg}
@@ -311,45 +242,23 @@
   8;                                      !- Standards Number of Living Units
 
 OS:AdditionalProperties,
-<<<<<<< HEAD
-  {e8f23efe-da6e-49fd-998a-fbfd69b5c3a3}, !- Handle
-  {b8c72e17-fcc2-48dc-9a70-ac511e34f621}, !- Object Name
-  num_units,                              !- Feature Name 1
-=======
   {3e536f9a-6762-4764-8200-699c065a3a43}, !- Handle
   {dd4bc9a1-9848-4118-a82a-23f2350dfcb7}, !- Object Name
   Total Units Represented,                !- Feature Name 1
->>>>>>> 0d6078c2
   Integer,                                !- Feature Data Type 1
   8,                                      !- Feature Value 1
-  has_rear_units,                         !- Feature Name 2
-  Boolean,                                !- Feature Data Type 2
-  true,                                   !- Feature Value 2
-  num_floors,                             !- Feature Name 3
+  Total Floors Represented,               !- Feature Name 2
+  Integer,                                !- Feature Data Type 2
+  1,                                      !- Feature Value 2
+  Total Units Modeled,                    !- Feature Name 3
   Integer,                                !- Feature Data Type 3
-  1,                                      !- Feature Value 3
-  horz_location,                          !- Feature Name 4
-  String,                                 !- Feature Data Type 4
-  Left,                                   !- Feature Value 4
-  level,                                  !- Feature Name 5
-  String,                                 !- Feature Data Type 5
-  Bottom,                                 !- Feature Value 5
-  found_type,                             !- Feature Name 6
-  String,                                 !- Feature Data Type 6
-  slab,                                   !- Feature Value 6
-  corridor_width,                         !- Feature Name 7
-  Double,                                 !- Feature Data Type 7
-  3.048,                                  !- Feature Value 7
-  corridor_position,                      !- Feature Name 8
-  String,                                 !- Feature Data Type 8
-  Double-Loaded Interior;                 !- Feature Value 8
+  8,                                      !- Feature Value 3
+  Total Floors Modeled,                   !- Feature Name 4
+  Integer,                                !- Feature Data Type 4
+  1;                                      !- Feature Value 4
 
 OS:ThermalZone,
-<<<<<<< HEAD
-  {750573b0-f61b-4eb7-8069-77cfcfa1cc83}, !- Handle
-=======
   {07b0d36d-b6d3-4205-afb6-17383861ab28}, !- Handle
->>>>>>> 0d6078c2
   living zone,                            !- Name
   ,                                       !- Multiplier
   ,                                       !- Ceiling Height {m}
@@ -358,17 +267,10 @@
   ,                                       !- Zone Inside Convection Algorithm
   ,                                       !- Zone Outside Convection Algorithm
   ,                                       !- Zone Conditioning Equipment List Name
-<<<<<<< HEAD
-  {ed5d7dad-661f-40ec-b251-1c413420e415}, !- Zone Air Inlet Port List
-  {e09fcc42-4df6-4f1b-a6eb-9bca3e8e23d3}, !- Zone Air Exhaust Port List
-  {6fe8d6ce-a131-40e8-a011-c4c1bbf690e6}, !- Zone Air Node Name
-  {700febca-6d36-40b6-bf16-0102d8abff87}, !- Zone Return Air Port List
-=======
   {60f06d93-f89f-4f93-ba75-e9577a54c97b}, !- Zone Air Inlet Port List
   {abc8588a-68ad-4b88-a237-6ae8ca70b4ea}, !- Zone Air Exhaust Port List
   {597aa31d-a1b8-48e1-844e-8420ed2f1ea7}, !- Zone Air Node Name
   {03fc70b1-be03-4205-9bb2-ae640f757313}, !- Zone Return Air Port List
->>>>>>> 0d6078c2
   ,                                       !- Primary Daylighting Control Name
   ,                                       !- Fraction of Zone Controlled by Primary Daylighting Control
   ,                                       !- Secondary Daylighting Control Name
@@ -379,39 +281,6 @@
   No;                                     !- Use Ideal Air Loads
 
 OS:Node,
-<<<<<<< HEAD
-  {ff8335f7-099f-465f-847e-86e72158c998}, !- Handle
-  Node 1,                                 !- Name
-  {6fe8d6ce-a131-40e8-a011-c4c1bbf690e6}, !- Inlet Port
-  ;                                       !- Outlet Port
-
-OS:Connection,
-  {6fe8d6ce-a131-40e8-a011-c4c1bbf690e6}, !- Handle
-  {498206a2-cb73-4f3e-8532-73958fdfd537}, !- Name
-  {750573b0-f61b-4eb7-8069-77cfcfa1cc83}, !- Source Object
-  11,                                     !- Outlet Port
-  {ff8335f7-099f-465f-847e-86e72158c998}, !- Target Object
-  2;                                      !- Inlet Port
-
-OS:PortList,
-  {ed5d7dad-661f-40ec-b251-1c413420e415}, !- Handle
-  {5af4e6ad-f158-4924-9926-4fa2ca101f1f}, !- Name
-  {750573b0-f61b-4eb7-8069-77cfcfa1cc83}; !- HVAC Component
-
-OS:PortList,
-  {e09fcc42-4df6-4f1b-a6eb-9bca3e8e23d3}, !- Handle
-  {5abae08e-53d8-4df3-887b-5dbf9b8bd5a0}, !- Name
-  {750573b0-f61b-4eb7-8069-77cfcfa1cc83}; !- HVAC Component
-
-OS:PortList,
-  {700febca-6d36-40b6-bf16-0102d8abff87}, !- Handle
-  {5d03c2f9-b33e-463d-bfb1-12c6eec5a406}, !- Name
-  {750573b0-f61b-4eb7-8069-77cfcfa1cc83}; !- HVAC Component
-
-OS:Sizing:Zone,
-  {ef8195b6-c009-43e9-84f0-30375ee6202b}, !- Handle
-  {750573b0-f61b-4eb7-8069-77cfcfa1cc83}, !- Zone or ZoneList Name
-=======
   {7864a2c3-6280-4c62-85b9-2f72dd52c1e5}, !- Handle
   Node 1,                                 !- Name
   {597aa31d-a1b8-48e1-844e-8420ed2f1ea7}, !- Inlet Port
@@ -443,7 +312,6 @@
 OS:Sizing:Zone,
   {71da4330-b545-40a6-b76e-65bfef70e93f}, !- Handle
   {07b0d36d-b6d3-4205-afb6-17383861ab28}, !- Zone or ZoneList Name
->>>>>>> 0d6078c2
   SupplyAirTemperature,                   !- Zone Cooling Design Supply Air Temperature Input Method
   14,                                     !- Zone Cooling Design Supply Air Temperature {C}
   11.11,                                  !- Zone Cooling Design Supply Air Temperature Difference {deltaC}
@@ -472,16 +340,6 @@
   autosize;                               !- Dedicated Outdoor Air High Setpoint Temperature for Design {C}
 
 OS:ZoneHVAC:EquipmentList,
-<<<<<<< HEAD
-  {6a942e8d-867e-4ece-a842-88f0e2468b24}, !- Handle
-  Zone HVAC Equipment List 1,             !- Name
-  {750573b0-f61b-4eb7-8069-77cfcfa1cc83}; !- Thermal Zone
-
-OS:Space,
-  {2075e9b3-96fa-4a33-981e-404dc5970134}, !- Handle
-  living space,                           !- Name
-  {3f0d805b-8e78-43cf-ae6f-c5cc6014dd18}, !- Space Type Name
-=======
   {3edadfc9-56a1-463f-8158-5fc247a449c4}, !- Handle
   Zone HVAC Equipment List 1,             !- Name
   {07b0d36d-b6d3-4205-afb6-17383861ab28}; !- Thermal Zone
@@ -490,7 +348,6 @@
   {7705165d-1cd5-4e2b-81bb-37eed82191d7}, !- Handle
   living space,                           !- Name
   {38610c07-4679-42bb-a291-a4468f8ce7cf}, !- Space Type Name
->>>>>>> 0d6078c2
   ,                                       !- Default Construction Set Name
   ,                                       !- Default Schedule Set Name
   ,                                       !- Direction of Relative North {deg}
@@ -498,19 +355,6 @@
   ,                                       !- Y Origin {m}
   ,                                       !- Z Origin {m}
   ,                                       !- Building Story Name
-<<<<<<< HEAD
-  {750573b0-f61b-4eb7-8069-77cfcfa1cc83}, !- Thermal Zone Name
-  ,                                       !- Part of Total Floor Area
-  ,                                       !- Design Specification Outdoor Air Object Name
-  {4b3d39a8-f60c-4d5e-b983-5d5725983168}; !- Building Unit Name
-
-OS:Surface,
-  {d3958aed-bb44-424e-a562-f43ad91658fb}, !- Handle
-  Surface 1,                              !- Name
-  Floor,                                  !- Surface Type
-  ,                                       !- Construction Name
-  {2075e9b3-96fa-4a33-981e-404dc5970134}, !- Space Name
-=======
   {07b0d36d-b6d3-4205-afb6-17383861ab28}, !- Thermal Zone Name
   ,                                       !- Part of Total Floor Area
   ,                                       !- Design Specification Outdoor Air Object Name
@@ -522,7 +366,6 @@
   Floor,                                  !- Surface Type
   ,                                       !- Construction Name
   {7705165d-1cd5-4e2b-81bb-37eed82191d7}, !- Space Name
->>>>>>> 0d6078c2
   Foundation,                             !- Outside Boundary Condition
   ,                                       !- Outside Boundary Condition Object
   NoSun,                                  !- Sun Exposure
@@ -535,19 +378,11 @@
   6.46578440716979, -12.9315688143396, 0; !- X,Y,Z Vertex 4 {m}
 
 OS:Surface,
-<<<<<<< HEAD
-  {6c7c56e8-77e1-4be8-a703-893b7c1b52fc}, !- Handle
-  Surface 2,                              !- Name
-  Wall,                                   !- Surface Type
-  ,                                       !- Construction Name
-  {2075e9b3-96fa-4a33-981e-404dc5970134}, !- Space Name
-=======
   {a6a01ec4-466d-4bd7-a169-f20143a9f563}, !- Handle
   Surface 2,                              !- Name
   Wall,                                   !- Surface Type
   ,                                       !- Construction Name
   {7705165d-1cd5-4e2b-81bb-37eed82191d7}, !- Space Name
->>>>>>> 0d6078c2
   Outdoors,                               !- Outside Boundary Condition
   ,                                       !- Outside Boundary Condition Object
   SunExposed,                             !- Sun Exposure
@@ -560,19 +395,11 @@
   0, -12.9315688143396, 2.4384;           !- X,Y,Z Vertex 4 {m}
 
 OS:Surface,
-<<<<<<< HEAD
-  {cf774105-d028-4b2e-b9cb-a5df2b29ec4f}, !- Handle
-  Surface 3,                              !- Name
-  Wall,                                   !- Surface Type
-  ,                                       !- Construction Name
-  {2075e9b3-96fa-4a33-981e-404dc5970134}, !- Space Name
-=======
   {bc1fe76c-ce46-4c13-8c2a-121c6a89fbb9}, !- Handle
   Surface 3,                              !- Name
   Wall,                                   !- Surface Type
   ,                                       !- Construction Name
   {7705165d-1cd5-4e2b-81bb-37eed82191d7}, !- Space Name
->>>>>>> 0d6078c2
   Adiabatic,                              !- Outside Boundary Condition
   ,                                       !- Outside Boundary Condition Object
   NoSun,                                  !- Sun Exposure
@@ -585,15 +412,6 @@
   0, 0, 2.4384;                           !- X,Y,Z Vertex 4 {m}
 
 OS:Surface,
-<<<<<<< HEAD
-  {0e61f98a-357c-414b-a34a-697adc1a6c8c}, !- Handle
-  Surface 4,                              !- Name
-  Wall,                                   !- Surface Type
-  ,                                       !- Construction Name
-  {2075e9b3-96fa-4a33-981e-404dc5970134}, !- Space Name
-  Adiabatic,                              !- Outside Boundary Condition
-  ,                                       !- Outside Boundary Condition Object
-=======
   {aa931a3f-fe16-4b9f-8d4e-a73e8661f018}, !- Handle
   Surface 4,                              !- Name
   Wall,                                   !- Surface Type
@@ -601,7 +419,6 @@
   {7705165d-1cd5-4e2b-81bb-37eed82191d7}, !- Space Name
   Surface,                                !- Outside Boundary Condition
   {290dc116-ef5d-43de-9705-bb054e9f9426}, !- Outside Boundary Condition Object
->>>>>>> 0d6078c2
   NoSun,                                  !- Sun Exposure
   NoWind,                                 !- Wind Exposure
   ,                                       !- View Factor to Ground
@@ -612,19 +429,11 @@
   6.46578440716979, 0, 2.4384;            !- X,Y,Z Vertex 4 {m}
 
 OS:Surface,
-<<<<<<< HEAD
-  {933b557e-40d2-4b55-b9d3-c60fd3fc52e6}, !- Handle
-  Surface 5,                              !- Name
-  Wall,                                   !- Surface Type
-  ,                                       !- Construction Name
-  {2075e9b3-96fa-4a33-981e-404dc5970134}, !- Space Name
-=======
   {ca79fae0-232f-4b18-a0ed-79050155d51e}, !- Handle
   Surface 5,                              !- Name
   Wall,                                   !- Surface Type
   ,                                       !- Construction Name
   {7705165d-1cd5-4e2b-81bb-37eed82191d7}, !- Space Name
->>>>>>> 0d6078c2
   Outdoors,                               !- Outside Boundary Condition
   ,                                       !- Outside Boundary Condition Object
   SunExposed,                             !- Sun Exposure
@@ -637,19 +446,11 @@
   6.46578440716979, -12.9315688143396, 2.4384; !- X,Y,Z Vertex 4 {m}
 
 OS:Surface,
-<<<<<<< HEAD
-  {fee37565-f9e1-4373-9083-5fe3ade0e6f2}, !- Handle
-  Surface 6,                              !- Name
-  RoofCeiling,                            !- Surface Type
-  ,                                       !- Construction Name
-  {2075e9b3-96fa-4a33-981e-404dc5970134}, !- Space Name
-=======
   {0a457708-bc64-4b62-b525-e86a12c00a54}, !- Handle
   Surface 6,                              !- Name
   RoofCeiling,                            !- Surface Type
   ,                                       !- Construction Name
   {7705165d-1cd5-4e2b-81bb-37eed82191d7}, !- Space Name
->>>>>>> 0d6078c2
   Outdoors,                               !- Outside Boundary Condition
   ,                                       !- Outside Boundary Condition Object
   SunExposed,                             !- Sun Exposure
@@ -662,11 +463,7 @@
   0, -12.9315688143396, 2.4384;           !- X,Y,Z Vertex 4 {m}
 
 OS:SpaceType,
-<<<<<<< HEAD
-  {3f0d805b-8e78-43cf-ae6f-c5cc6014dd18}, !- Handle
-=======
   {38610c07-4679-42bb-a291-a4468f8ce7cf}, !- Handle
->>>>>>> 0d6078c2
   Space Type 1,                           !- Name
   ,                                       !- Default Construction Set Name
   ,                                       !- Default Schedule Set Name
@@ -677,13 +474,8 @@
   living;                                 !- Standards Space Type
 
 OS:ThermalZone,
-<<<<<<< HEAD
-  {2662d607-0cf9-41fa-8977-f2fbd4c8a445}, !- Handle
-  corridor zone,                          !- Name
-=======
   {1c7c7930-174a-43de-be4d-89cefd21a1a0}, !- Handle
   living zone|unit 2,                     !- Name
->>>>>>> 0d6078c2
   ,                                       !- Multiplier
   ,                                       !- Ceiling Height {m}
   ,                                       !- Volume {m3}
@@ -691,17 +483,10 @@
   ,                                       !- Zone Inside Convection Algorithm
   ,                                       !- Zone Outside Convection Algorithm
   ,                                       !- Zone Conditioning Equipment List Name
-<<<<<<< HEAD
-  {1ab032cb-3959-4df6-b833-5d61e5236433}, !- Zone Air Inlet Port List
-  {fa75c131-dbe4-4d6d-b79c-e9d351e9c3b5}, !- Zone Air Exhaust Port List
-  {e1923cc5-a3e4-463d-9621-89de9585c956}, !- Zone Air Node Name
-  {1a511346-8e44-4385-a07c-bcdd53ebf4c0}, !- Zone Return Air Port List
-=======
   {6ed0ea10-575b-472a-8b2c-bdc28d46e268}, !- Zone Air Inlet Port List
   {1c379830-e25d-4097-a8f8-9169a72affc4}, !- Zone Air Exhaust Port List
   {7253ded6-ebb3-4e41-b86a-8e22a0cc8fd7}, !- Zone Air Node Name
   {adc62b1e-df30-451f-8ce7-9faf5baaa979}, !- Zone Return Air Port List
->>>>>>> 0d6078c2
   ,                                       !- Primary Daylighting Control Name
   ,                                       !- Fraction of Zone Controlled by Primary Daylighting Control
   ,                                       !- Secondary Daylighting Control Name
@@ -712,39 +497,6 @@
   No;                                     !- Use Ideal Air Loads
 
 OS:Node,
-<<<<<<< HEAD
-  {37448925-be20-4404-aa6d-1c3ce22b254b}, !- Handle
-  Node 2,                                 !- Name
-  {e1923cc5-a3e4-463d-9621-89de9585c956}, !- Inlet Port
-  ;                                       !- Outlet Port
-
-OS:Connection,
-  {e1923cc5-a3e4-463d-9621-89de9585c956}, !- Handle
-  {45d969f2-701c-46bd-bdf3-8b0d37c43174}, !- Name
-  {2662d607-0cf9-41fa-8977-f2fbd4c8a445}, !- Source Object
-  11,                                     !- Outlet Port
-  {37448925-be20-4404-aa6d-1c3ce22b254b}, !- Target Object
-  2;                                      !- Inlet Port
-
-OS:PortList,
-  {1ab032cb-3959-4df6-b833-5d61e5236433}, !- Handle
-  {0dd4dce1-4b83-47a4-9bb8-52237270cc38}, !- Name
-  {2662d607-0cf9-41fa-8977-f2fbd4c8a445}; !- HVAC Component
-
-OS:PortList,
-  {fa75c131-dbe4-4d6d-b79c-e9d351e9c3b5}, !- Handle
-  {7a77d023-736f-4be3-ab50-8111f29cb506}, !- Name
-  {2662d607-0cf9-41fa-8977-f2fbd4c8a445}; !- HVAC Component
-
-OS:PortList,
-  {1a511346-8e44-4385-a07c-bcdd53ebf4c0}, !- Handle
-  {8a172175-9b4c-41c1-8a53-302ffd9ef372}, !- Name
-  {2662d607-0cf9-41fa-8977-f2fbd4c8a445}; !- HVAC Component
-
-OS:Sizing:Zone,
-  {2710382f-0657-47f0-b1be-852fd61d7bee}, !- Handle
-  {2662d607-0cf9-41fa-8977-f2fbd4c8a445}, !- Zone or ZoneList Name
-=======
   {9d261520-7cd0-471b-b859-08bb501de2a2}, !- Handle
   Node 2,                                 !- Name
   {7253ded6-ebb3-4e41-b86a-8e22a0cc8fd7}, !- Inlet Port
@@ -776,7 +528,6 @@
 OS:Sizing:Zone,
   {de5bb955-8f04-4cca-9206-3bd39b2a63d6}, !- Handle
   {1c7c7930-174a-43de-be4d-89cefd21a1a0}, !- Zone or ZoneList Name
->>>>>>> 0d6078c2
   SupplyAirTemperature,                   !- Zone Cooling Design Supply Air Temperature Input Method
   14,                                     !- Zone Cooling Design Supply Air Temperature {C}
   11.11,                                  !- Zone Cooling Design Supply Air Temperature Difference {deltaC}
@@ -805,16 +556,6 @@
   autosize;                               !- Dedicated Outdoor Air High Setpoint Temperature for Design {C}
 
 OS:ZoneHVAC:EquipmentList,
-<<<<<<< HEAD
-  {91141736-2037-40a8-aac4-d71ab507ad2f}, !- Handle
-  Zone HVAC Equipment List 2,             !- Name
-  {2662d607-0cf9-41fa-8977-f2fbd4c8a445}; !- Thermal Zone
-
-OS:Space,
-  {2c703332-1636-4073-89b8-75256eb53364}, !- Handle
-  corridor space,                         !- Name
-  {9c92b188-283a-4210-8618-e44b98ffdaf8}, !- Space Type Name
-=======
   {089fe339-6a56-4356-a412-77fa9a11eb4b}, !- Handle
   Zone HVAC Equipment List 2,             !- Name
   {1c7c7930-174a-43de-be4d-89cefd21a1a0}; !- Thermal Zone
@@ -823,7 +564,6 @@
   {362ed073-acc1-4b7d-a25f-78934c714b8e}, !- Handle
   living space|unit 2,                    !- Name
   {38610c07-4679-42bb-a291-a4468f8ce7cf}, !- Space Type Name
->>>>>>> 0d6078c2
   ,                                       !- Default Construction Set Name
   ,                                       !- Default Schedule Set Name
   ,                                       !- Direction of Relative North {deg}
@@ -831,17 +571,6 @@
   ,                                       !- Y Origin {m}
   ,                                       !- Z Origin {m}
   ,                                       !- Building Story Name
-<<<<<<< HEAD
-  {2662d607-0cf9-41fa-8977-f2fbd4c8a445}; !- Thermal Zone Name
-
-OS:Surface,
-  {d256871e-8116-49da-95a8-d58765d58b07}, !- Handle
-  Surface 7,                              !- Name
-  Floor,                                  !- Surface Type
-  ,                                       !- Construction Name
-  {2c703332-1636-4073-89b8-75256eb53364}, !- Space Name
-  Adiabatic,                              !- Outside Boundary Condition
-=======
   {1c7c7930-174a-43de-be4d-89cefd21a1a0}, !- Thermal Zone Name
   ,                                       !- Part of Total Floor Area
   ,                                       !- Design Specification Outdoor Air Object Name
@@ -854,79 +583,51 @@
   ,                                       !- Construction Name
   {362ed073-acc1-4b7d-a25f-78934c714b8e}, !- Space Name
   Foundation,                             !- Outside Boundary Condition
->>>>>>> 0d6078c2
   ,                                       !- Outside Boundary Condition Object
   NoSun,                                  !- Sun Exposure
   NoWind,                                 !- Wind Exposure
   ,                                       !- View Factor to Ground
   ,                                       !- Number of Vertices
-  0, 0, 0,                                !- X,Y,Z Vertex 1 {m}
-  0, 1.524, 0,                            !- X,Y,Z Vertex 2 {m}
-  6.46578440716979, 1.524, 0,             !- X,Y,Z Vertex 3 {m}
-  6.46578440716979, 0, 0;                 !- X,Y,Z Vertex 4 {m}
-
-OS:Surface,
-<<<<<<< HEAD
-  {7f48928d-c6c7-45ed-b7f2-f7caadc2a804}, !- Handle
-  Surface 8,                              !- Name
-  Wall,                                   !- Surface Type
-  ,                                       !- Construction Name
-  {2c703332-1636-4073-89b8-75256eb53364}, !- Space Name
-  Adiabatic,                              !- Outside Boundary Condition
-=======
+  0, 3.048, 0,                            !- X,Y,Z Vertex 1 {m}
+  0, 15.9795688143396, 0,                 !- X,Y,Z Vertex 2 {m}
+  6.46578440716979, 15.9795688143396, 0,  !- X,Y,Z Vertex 3 {m}
+  6.46578440716979, 3.048, 0;             !- X,Y,Z Vertex 4 {m}
+
+OS:Surface,
   {450a29df-a209-435a-9196-6ca310606566}, !- Handle
   Surface 8,                              !- Name
   Wall,                                   !- Surface Type
   ,                                       !- Construction Name
   {362ed073-acc1-4b7d-a25f-78934c714b8e}, !- Space Name
   Outdoors,                               !- Outside Boundary Condition
->>>>>>> 0d6078c2
-  ,                                       !- Outside Boundary Condition Object
-  NoSun,                                  !- Sun Exposure
-  NoWind,                                 !- Wind Exposure
-  ,                                       !- View Factor to Ground
-  ,                                       !- Number of Vertices
-  0, 1.524, 2.4384,                       !- X,Y,Z Vertex 1 {m}
-  0, 1.524, 0,                            !- X,Y,Z Vertex 2 {m}
-  0, 0, 0,                                !- X,Y,Z Vertex 3 {m}
-  0, 0, 2.4384;                           !- X,Y,Z Vertex 4 {m}
-
-OS:Surface,
-<<<<<<< HEAD
-  {621c223a-115c-473f-b42b-c6b5a4b143c4}, !- Handle
-  Surface 9,                              !- Name
-  Wall,                                   !- Surface Type
-  ,                                       !- Construction Name
-  {2c703332-1636-4073-89b8-75256eb53364}, !- Space Name
-  Adiabatic,                              !- Outside Boundary Condition
-=======
+  ,                                       !- Outside Boundary Condition Object
+  SunExposed,                             !- Sun Exposure
+  WindExposed,                            !- Wind Exposure
+  ,                                       !- View Factor to Ground
+  ,                                       !- Number of Vertices
+  0, 15.9795688143396, 2.4384,            !- X,Y,Z Vertex 1 {m}
+  0, 15.9795688143396, 0,                 !- X,Y,Z Vertex 2 {m}
+  0, 3.048, 0,                            !- X,Y,Z Vertex 3 {m}
+  0, 3.048, 2.4384;                       !- X,Y,Z Vertex 4 {m}
+
+OS:Surface,
   {03942f0f-0392-4d3d-a104-03edbecd774a}, !- Handle
   Surface 9,                              !- Name
   Wall,                                   !- Surface Type
   ,                                       !- Construction Name
   {362ed073-acc1-4b7d-a25f-78934c714b8e}, !- Space Name
   Outdoors,                               !- Outside Boundary Condition
->>>>>>> 0d6078c2
-  ,                                       !- Outside Boundary Condition Object
-  NoSun,                                  !- Sun Exposure
-  NoWind,                                 !- Wind Exposure
-  ,                                       !- View Factor to Ground
-  ,                                       !- Number of Vertices
-  6.46578440716979, 1.524, 2.4384,        !- X,Y,Z Vertex 1 {m}
-  6.46578440716979, 1.524, 0,             !- X,Y,Z Vertex 2 {m}
-  0, 1.524, 0,                            !- X,Y,Z Vertex 3 {m}
-  0, 1.524, 2.4384;                       !- X,Y,Z Vertex 4 {m}
-
-OS:Surface,
-<<<<<<< HEAD
-  {e5a31bc1-a4f4-4bfa-a6cf-3699c43cd577}, !- Handle
-  Surface 10,                             !- Name
-  Wall,                                   !- Surface Type
-  ,                                       !- Construction Name
-  {2c703332-1636-4073-89b8-75256eb53364}, !- Space Name
-  Adiabatic,                              !- Outside Boundary Condition
-  ,                                       !- Outside Boundary Condition Object
-=======
+  ,                                       !- Outside Boundary Condition Object
+  SunExposed,                             !- Sun Exposure
+  WindExposed,                            !- Wind Exposure
+  ,                                       !- View Factor to Ground
+  ,                                       !- Number of Vertices
+  6.46578440716979, 15.9795688143396, 2.4384, !- X,Y,Z Vertex 1 {m}
+  6.46578440716979, 15.9795688143396, 0,  !- X,Y,Z Vertex 2 {m}
+  0, 15.9795688143396, 0,                 !- X,Y,Z Vertex 3 {m}
+  0, 15.9795688143396, 2.4384;            !- X,Y,Z Vertex 4 {m}
+
+OS:Surface,
   {7db6b8fa-9394-497d-8c0c-d1a7d6326e6f}, !- Handle
   Surface 10,                             !- Name
   Wall,                                   !- Surface Type
@@ -934,196 +635,49 @@
   {362ed073-acc1-4b7d-a25f-78934c714b8e}, !- Space Name
   Surface,                                !- Outside Boundary Condition
   {8da37d27-4184-4036-84ad-e00fb76423f1}, !- Outside Boundary Condition Object
->>>>>>> 0d6078c2
   NoSun,                                  !- Sun Exposure
   NoWind,                                 !- Wind Exposure
   ,                                       !- View Factor to Ground
   ,                                       !- Number of Vertices
-  6.46578440716979, 0, 2.4384,            !- X,Y,Z Vertex 1 {m}
-  6.46578440716979, 0, 0,                 !- X,Y,Z Vertex 2 {m}
-  6.46578440716979, 1.524, 0,             !- X,Y,Z Vertex 3 {m}
-  6.46578440716979, 1.524, 2.4384;        !- X,Y,Z Vertex 4 {m}
-
-OS:Surface,
-<<<<<<< HEAD
-  {7686ec81-312c-40f7-b195-e16aa114fabf}, !- Handle
-  Surface 11,                             !- Name
-  Wall,                                   !- Surface Type
-  ,                                       !- Construction Name
-  {2c703332-1636-4073-89b8-75256eb53364}, !- Space Name
-=======
+  6.46578440716979, 3.048, 2.4384,        !- X,Y,Z Vertex 1 {m}
+  6.46578440716979, 3.048, 0,             !- X,Y,Z Vertex 2 {m}
+  6.46578440716979, 15.9795688143396, 0,  !- X,Y,Z Vertex 3 {m}
+  6.46578440716979, 15.9795688143396, 2.4384; !- X,Y,Z Vertex 4 {m}
+
+OS:Surface,
   {8a8aac3d-b1ef-4866-9e62-905669d918da}, !- Handle
   Surface 11,                             !- Name
   Wall,                                   !- Surface Type
   ,                                       !- Construction Name
   {362ed073-acc1-4b7d-a25f-78934c714b8e}, !- Space Name
->>>>>>> 0d6078c2
   Adiabatic,                              !- Outside Boundary Condition
   ,                                       !- Outside Boundary Condition Object
   NoSun,                                  !- Sun Exposure
   NoWind,                                 !- Wind Exposure
   ,                                       !- View Factor to Ground
   ,                                       !- Number of Vertices
-  0, 0, 2.4384,                           !- X,Y,Z Vertex 1 {m}
-  0, 0, 0,                                !- X,Y,Z Vertex 2 {m}
-  6.46578440716979, 0, 0,                 !- X,Y,Z Vertex 3 {m}
-  6.46578440716979, 0, 2.4384;            !- X,Y,Z Vertex 4 {m}
-
-OS:Surface,
-<<<<<<< HEAD
-  {14bdd073-4c21-4e62-92ec-e9a1cb3a8e16}, !- Handle
-  Surface 12,                             !- Name
-  RoofCeiling,                            !- Surface Type
-  ,                                       !- Construction Name
-  {2c703332-1636-4073-89b8-75256eb53364}, !- Space Name
-  Adiabatic,                              !- Outside Boundary Condition
-=======
+  0, 3.048, 2.4384,                       !- X,Y,Z Vertex 1 {m}
+  0, 3.048, 0,                            !- X,Y,Z Vertex 2 {m}
+  6.46578440716979, 3.048, 0,             !- X,Y,Z Vertex 3 {m}
+  6.46578440716979, 3.048, 2.4384;        !- X,Y,Z Vertex 4 {m}
+
+OS:Surface,
   {17156a4a-5e35-4511-a0f2-3f4cfdff789c}, !- Handle
   Surface 12,                             !- Name
   RoofCeiling,                            !- Surface Type
   ,                                       !- Construction Name
   {362ed073-acc1-4b7d-a25f-78934c714b8e}, !- Space Name
   Outdoors,                               !- Outside Boundary Condition
->>>>>>> 0d6078c2
-  ,                                       !- Outside Boundary Condition Object
-  NoSun,                                  !- Sun Exposure
-  NoWind,                                 !- Wind Exposure
-  ,                                       !- View Factor to Ground
-  ,                                       !- Number of Vertices
-  6.46578440716979, 0, 2.4384,            !- X,Y,Z Vertex 1 {m}
-  6.46578440716979, 1.524, 2.4384,        !- X,Y,Z Vertex 2 {m}
-  0, 1.524, 2.4384,                       !- X,Y,Z Vertex 3 {m}
-  0, 0, 2.4384;                           !- X,Y,Z Vertex 4 {m}
-
-<<<<<<< HEAD
-OS:SpaceType,
-  {9c92b188-283a-4210-8618-e44b98ffdaf8}, !- Handle
-  Space Type 2,                           !- Name
-  ,                                       !- Default Construction Set Name
-  ,                                       !- Default Schedule Set Name
-  ,                                       !- Group Rendering Name
-  ,                                       !- Design Specification Outdoor Air Object Name
-  ,                                       !- Standards Template
-  ,                                       !- Standards Building Type
-  corridor;                               !- Standards Space Type
-
-OS:BuildingUnit,
-  {4b3d39a8-f60c-4d5e-b983-5d5725983168}, !- Handle
-  unit 1,                                 !- Name
-  ,                                       !- Rendering Color
-  Residential;                            !- Building Unit Type
-
-OS:AdditionalProperties,
-  {bd7314fa-e50f-4cfa-b5dd-75fa5f4ec2af}, !- Handle
-  {4b3d39a8-f60c-4d5e-b983-5d5725983168}, !- Object Name
-  NumberOfBedrooms,                       !- Feature Name 1
-  Integer,                                !- Feature Data Type 1
-  3,                                      !- Feature Value 1
-  NumberOfBathrooms,                      !- Feature Name 2
-  Double,                                 !- Feature Data Type 2
-  2,                                      !- Feature Value 2
-  NumberOfOccupants,                      !- Feature Name 3
-  Double,                                 !- Feature Data Type 3
-  3.3900000000000001;                     !- Feature Value 3
-
-OS:External:File,
-  {39720454-3785-4005-8765-54ac65dd1d18}, !- Handle
-  8760.csv,                               !- Name
-  8760.csv;                               !- File Name
-
-OS:Schedule:Day,
-  {df153626-7a34-4acf-97d4-cdb943c15485}, !- Handle
-  Schedule Day 1,                         !- Name
-  ,                                       !- Schedule Type Limits Name
-  ,                                       !- Interpolate to Timestep
-  24,                                     !- Hour 1
-  0,                                      !- Minute 1
-  0;                                      !- Value Until Time 1
-
-OS:Schedule:Day,
-  {b8057ad5-6eaa-4817-8458-66daca318e69}, !- Handle
-  Schedule Day 2,                         !- Name
-  ,                                       !- Schedule Type Limits Name
-  ,                                       !- Interpolate to Timestep
-  24,                                     !- Hour 1
-  0,                                      !- Minute 1
-  1;                                      !- Value Until Time 1
-
-OS:Schedule:File,
-  {54f1a683-b755-47ea-8f5c-ee784d927227}, !- Handle
-  occupants,                              !- Name
-  {0dafd643-0f00-4598-ba53-9c1301c9924c}, !- Schedule Type Limits Name
-  {39720454-3785-4005-8765-54ac65dd1d18}, !- External File Name
-  1,                                      !- Column Number
-  1,                                      !- Rows to Skip at Top
-  8760,                                   !- Number of Hours of Data
-  ,                                       !- Column Separator
-  ,                                       !- Interpolate to Timestep
-  60;                                     !- Minutes per Item
-
-OS:Schedule:Ruleset,
-  {bf65b3ae-c30a-41df-b176-2518ae804970}, !- Handle
-  Schedule Ruleset 1,                     !- Name
-  {e989688f-700d-423f-a095-df74d118f0d3}, !- Schedule Type Limits Name
-  {6c2d2852-fd61-4b81-b8b0-378519eee4e1}; !- Default Day Schedule Name
-
-OS:Schedule:Day,
-  {6c2d2852-fd61-4b81-b8b0-378519eee4e1}, !- Handle
-  Schedule Day 3,                         !- Name
-  {e989688f-700d-423f-a095-df74d118f0d3}, !- Schedule Type Limits Name
-  ,                                       !- Interpolate to Timestep
-  24,                                     !- Hour 1
-  0,                                      !- Minute 1
-  112.539290946133;                       !- Value Until Time 1
-
-OS:People:Definition,
-  {c3f28e72-ccdf-4322-b373-634b2591e051}, !- Handle
-  res occupants|living space,             !- Name
-  People,                                 !- Number of People Calculation Method
-  3.39,                                   !- Number of People {people}
-  ,                                       !- People per Space Floor Area {person/m2}
-  ,                                       !- Space Floor Area per Person {m2/person}
-  0.319734,                               !- Fraction Radiant
-  0.573,                                  !- Sensible Heat Fraction
-  0,                                      !- Carbon Dioxide Generation Rate {m3/s-W}
-  No,                                     !- Enable ASHRAE 55 Comfort Warnings
-  ZoneAveraged;                           !- Mean Radiant Temperature Calculation Type
-
-OS:People,
-  {1385b9b2-b417-4e8e-a54e-0b783cc1a8b8}, !- Handle
-  res occupants|living space,             !- Name
-  {c3f28e72-ccdf-4322-b373-634b2591e051}, !- People Definition Name
-  {2075e9b3-96fa-4a33-981e-404dc5970134}, !- Space or SpaceType Name
-  {54f1a683-b755-47ea-8f5c-ee784d927227}, !- Number of People Schedule Name
-  {bf65b3ae-c30a-41df-b176-2518ae804970}, !- Activity Level Schedule Name
-  ,                                       !- Surface Name/Angle Factor List Name
-  ,                                       !- Work Efficiency Schedule Name
-  ,                                       !- Clothing Insulation Schedule Name
-  ,                                       !- Air Velocity Schedule Name
-  1;                                      !- Multiplier
-
-OS:ScheduleTypeLimits,
-  {e989688f-700d-423f-a095-df74d118f0d3}, !- Handle
-  ActivityLevel,                          !- Name
-  0,                                      !- Lower Limit Value
-  ,                                       !- Upper Limit Value
-  Continuous,                             !- Numeric Type
-  ActivityLevel;                          !- Unit Type
-
-OS:ScheduleTypeLimits,
-  {0dafd643-0f00-4598-ba53-9c1301c9924c}, !- Handle
-  Fractional,                             !- Name
-  0,                                      !- Lower Limit Value
-  1,                                      !- Upper Limit Value
-  Continuous;                             !- Numeric Type
-
-OS:SubSurface,
-  {14ce7405-e366-4ff8-a21b-59916b77a046}, !- Handle
-  unit 1 - Surface 11 - Door,             !- Name
-  Door,                                   !- Sub Surface Type
-  ,                                       !- Construction Name
-  {7686ec81-312c-40f7-b195-e16aa114fabf}, !- Surface Name
-=======
+  ,                                       !- Outside Boundary Condition Object
+  SunExposed,                             !- Sun Exposure
+  WindExposed,                            !- Wind Exposure
+  ,                                       !- View Factor to Ground
+  ,                                       !- Number of Vertices
+  6.46578440716979, 3.048, 2.4384,        !- X,Y,Z Vertex 1 {m}
+  6.46578440716979, 15.9795688143396, 2.4384, !- X,Y,Z Vertex 2 {m}
+  0, 15.9795688143396, 2.4384,            !- X,Y,Z Vertex 3 {m}
+  0, 3.048, 2.4384;                       !- X,Y,Z Vertex 4 {m}
+
 OS:ThermalZone,
   {c1fe7d81-7555-4abf-81d0-add751c2999a}, !- Handle
   living zone|unit 3,                     !- Name
@@ -1251,26 +805,11 @@
   ,                                       !- Construction Name
   {79800678-b83c-4b17-8798-3db1459ac917}, !- Space Name
   Outdoors,                               !- Outside Boundary Condition
->>>>>>> 0d6078c2
-  ,                                       !- Outside Boundary Condition Object
-  ,                                       !- View Factor to Ground
-  ,                                       !- Shading Control Name
-  ,                                       !- Frame and Divider Name
-  ,                                       !- Multiplier
-  ,                                       !- Number of Vertices
-<<<<<<< HEAD
-  0.1524, 0, 2.1336,                      !- X,Y,Z Vertex 1 {m}
-  0.1524, 0, 0,                           !- X,Y,Z Vertex 2 {m}
-  1.02325714285714, 0, 0,                 !- X,Y,Z Vertex 3 {m}
-  1.02325714285714, 0, 2.1336;            !- X,Y,Z Vertex 4 {m}
-
-OS:SubSurface,
-  {cf60bfb3-4afa-4976-af8a-a04e10d39e30}, !- Handle
-  Surface 5 - Window 1,                   !- Name
-  FixedWindow,                            !- Sub Surface Type
-  ,                                       !- Construction Name
-  {933b557e-40d2-4b55-b9d3-c60fd3fc52e6}, !- Surface Name
-=======
+  ,                                       !- Outside Boundary Condition Object
+  SunExposed,                             !- Sun Exposure
+  WindExposed,                            !- Wind Exposure
+  ,                                       !- View Factor to Ground
+  ,                                       !- Number of Vertices
   12.9315688143396, -12.9315688143396, 2.4384, !- X,Y,Z Vertex 1 {m}
   12.9315688143396, 0, 2.4384,            !- X,Y,Z Vertex 2 {m}
   6.46578440716979, 0, 2.4384,            !- X,Y,Z Vertex 3 {m}
@@ -1283,27 +822,11 @@
   ,                                       !- Construction Name
   {79800678-b83c-4b17-8798-3db1459ac917}, !- Space Name
   Foundation,                             !- Outside Boundary Condition
->>>>>>> 0d6078c2
-  ,                                       !- Outside Boundary Condition Object
-  ,                                       !- View Factor to Ground
-  ,                                       !- Shading Control Name
-  ,                                       !- Frame and Divider Name
-  ,                                       !- Multiplier
-  ,                                       !- Number of Vertices
-<<<<<<< HEAD
-  1.28237123337494, -12.9315688143396, 2.1336, !- X,Y,Z Vertex 1 {m}
-  1.28237123337494, -12.9315688143396, 1.01066715583635, !- X,Y,Z Vertex 2 {m}
-  2.1247814690566, -12.9315688143396, 1.01066715583635, !- X,Y,Z Vertex 3 {m}
-  2.1247814690566, -12.9315688143396, 2.1336; !- X,Y,Z Vertex 4 {m}
-
-OS:SubSurface,
-  {ae8901c0-7373-4b9c-b03b-78a2de6c03fd}, !- Handle
-  Surface 5 - Window 2,                   !- Name
-  FixedWindow,                            !- Sub Surface Type
-  ,                                       !- Construction Name
-  {933b557e-40d2-4b55-b9d3-c60fd3fc52e6}, !- Surface Name
-  ,                                       !- Outside Boundary Condition Object
-=======
+  ,                                       !- Outside Boundary Condition Object
+  NoSun,                                  !- Sun Exposure
+  NoWind,                                 !- Wind Exposure
+  ,                                       !- View Factor to Ground
+  ,                                       !- Number of Vertices
   6.46578440716979, -12.9315688143396, 0, !- X,Y,Z Vertex 1 {m}
   6.46578440716979, 0, 0,                 !- X,Y,Z Vertex 2 {m}
   12.9315688143396, 0, 0,                 !- X,Y,Z Vertex 3 {m}
@@ -1336,25 +859,8 @@
   {aa931a3f-fe16-4b9f-8d4e-a73e8661f018}, !- Outside Boundary Condition Object
   NoSun,                                  !- Sun Exposure
   NoWind,                                 !- Wind Exposure
->>>>>>> 0d6078c2
-  ,                                       !- View Factor to Ground
-  ,                                       !- Shading Control Name
-  ,                                       !- Frame and Divider Name
-  ,                                       !- Multiplier
-  ,                                       !- Number of Vertices
-<<<<<<< HEAD
-  2.1857414690566, -12.9315688143396, 2.1336, !- X,Y,Z Vertex 1 {m}
-  2.1857414690566, -12.9315688143396, 1.01066715583635, !- X,Y,Z Vertex 2 {m}
-  3.02815170473825, -12.9315688143396, 1.01066715583635, !- X,Y,Z Vertex 3 {m}
-  3.02815170473825, -12.9315688143396, 2.1336; !- X,Y,Z Vertex 4 {m}
-
-OS:SubSurface,
-  {2c9a44fb-602e-4353-adc3-c3c6b6caa362}, !- Handle
-  Surface 5 - Window 3,                   !- Name
-  FixedWindow,                            !- Sub Surface Type
-  ,                                       !- Construction Name
-  {933b557e-40d2-4b55-b9d3-c60fd3fc52e6}, !- Surface Name
-=======
+  ,                                       !- View Factor to Ground
+  ,                                       !- Number of Vertices
   6.46578440716979, 0, 2.4384,            !- X,Y,Z Vertex 1 {m}
   6.46578440716979, 0, 0,                 !- X,Y,Z Vertex 2 {m}
   6.46578440716979, -12.9315688143396, 0, !- X,Y,Z Vertex 3 {m}
@@ -1367,226 +873,11 @@
   ,                                       !- Construction Name
   {79800678-b83c-4b17-8798-3db1459ac917}, !- Space Name
   Adiabatic,                              !- Outside Boundary Condition
->>>>>>> 0d6078c2
-  ,                                       !- Outside Boundary Condition Object
-  ,                                       !- View Factor to Ground
-  ,                                       !- Shading Control Name
-  ,                                       !- Frame and Divider Name
-  ,                                       !- Multiplier
-  ,                                       !- Number of Vertices
-<<<<<<< HEAD
-  3.88931782027237, -12.9315688143396, 2.1336, !- X,Y,Z Vertex 1 {m}
-  3.88931782027237, -12.9315688143396, 1.01066715583635, !- X,Y,Z Vertex 2 {m}
-  4.73172805595402, -12.9315688143396, 1.01066715583635, !- X,Y,Z Vertex 3 {m}
-  4.73172805595402, -12.9315688143396, 2.1336; !- X,Y,Z Vertex 4 {m}
-
-OS:SubSurface,
-  {c575c302-d44c-46ad-863e-e81244a757de}, !- Handle
-  Surface 2 - Window 1,                   !- Name
-  FixedWindow,                            !- Sub Surface Type
-  ,                                       !- Construction Name
-  {6c7c56e8-77e1-4be8-a703-893b7c1b52fc}, !- Surface Name
-  ,                                       !- Outside Boundary Condition Object
-  ,                                       !- View Factor to Ground
-  ,                                       !- Shading Control Name
-  ,                                       !- Frame and Divider Name
-  ,                                       !- Multiplier
-  ,                                       !- Number of Vertices
-  0, -2.36000196790324, 2.1336,           !- X,Y,Z Vertex 1 {m}
-  0, -2.36000196790324, 1.01066715583635, !- X,Y,Z Vertex 2 {m}
-  0, -3.2024122035849, 1.01066715583635,  !- X,Y,Z Vertex 3 {m}
-  0, -3.2024122035849, 2.1336;            !- X,Y,Z Vertex 4 {m}
-
-OS:SubSurface,
-  {a16e4b7d-de14-4614-b97d-b6da603c4244}, !- Handle
-  Surface 2 - Window 2,                   !- Name
-  FixedWindow,                            !- Sub Surface Type
-  ,                                       !- Construction Name
-  {6c7c56e8-77e1-4be8-a703-893b7c1b52fc}, !- Surface Name
-  ,                                       !- Outside Boundary Condition Object
-  ,                                       !- View Factor to Ground
-  ,                                       !- Shading Control Name
-  ,                                       !- Frame and Divider Name
-  ,                                       !- Multiplier
-  ,                                       !- Number of Vertices
-  0, -3.2633722035849, 2.1336,            !- X,Y,Z Vertex 1 {m}
-  0, -3.2633722035849, 1.01066715583635,  !- X,Y,Z Vertex 2 {m}
-  0, -4.10578243926656, 1.01066715583635, !- X,Y,Z Vertex 3 {m}
-  0, -4.10578243926656, 2.1336;           !- X,Y,Z Vertex 4 {m}
-
-OS:SubSurface,
-  {475b9495-e326-40c6-8f97-9b7d80b3771b}, !- Handle
-  Surface 2 - Window 3,                   !- Name
-  FixedWindow,                            !- Sub Surface Type
-  ,                                       !- Construction Name
-  {6c7c56e8-77e1-4be8-a703-893b7c1b52fc}, !- Surface Name
-  ,                                       !- Outside Boundary Condition Object
-  ,                                       !- View Factor to Ground
-  ,                                       !- Shading Control Name
-  ,                                       !- Frame and Divider Name
-  ,                                       !- Multiplier
-  ,                                       !- Number of Vertices
-  0, -5.59289417148814, 2.1336,           !- X,Y,Z Vertex 1 {m}
-  0, -5.59289417148814, 1.01066715583635, !- X,Y,Z Vertex 2 {m}
-  0, -6.4353044071698, 1.01066715583635,  !- X,Y,Z Vertex 3 {m}
-  0, -6.4353044071698, 2.1336;            !- X,Y,Z Vertex 4 {m}
-
-OS:SubSurface,
-  {48c999a3-f593-49c8-b4da-47c4553d759b}, !- Handle
-  Surface 2 - Window 4,                   !- Name
-  FixedWindow,                            !- Sub Surface Type
-  ,                                       !- Construction Name
-  {6c7c56e8-77e1-4be8-a703-893b7c1b52fc}, !- Surface Name
-  ,                                       !- Outside Boundary Condition Object
-  ,                                       !- View Factor to Ground
-  ,                                       !- Shading Control Name
-  ,                                       !- Frame and Divider Name
-  ,                                       !- Multiplier
-  ,                                       !- Number of Vertices
-  0, -6.4962644071698, 2.1336,            !- X,Y,Z Vertex 1 {m}
-  0, -6.4962644071698, 1.01066715583635,  !- X,Y,Z Vertex 2 {m}
-  0, -7.33867464285146, 1.01066715583635, !- X,Y,Z Vertex 3 {m}
-  0, -7.33867464285146, 2.1336;           !- X,Y,Z Vertex 4 {m}
-
-OS:SubSurface,
-  {e230e3f9-f1ff-4175-8d0a-d55e140bb376}, !- Handle
-  Surface 2 - Window 5,                   !- Name
-  FixedWindow,                            !- Sub Surface Type
-  ,                                       !- Construction Name
-  {6c7c56e8-77e1-4be8-a703-893b7c1b52fc}, !- Surface Name
-  ,                                       !- Outside Boundary Condition Object
-  ,                                       !- View Factor to Ground
-  ,                                       !- Shading Control Name
-  ,                                       !- Frame and Divider Name
-  ,                                       !- Multiplier
-  ,                                       !- Number of Vertices
-  0, -8.82578637507304, 2.1336,           !- X,Y,Z Vertex 1 {m}
-  0, -8.82578637507304, 1.01066715583635, !- X,Y,Z Vertex 2 {m}
-  0, -9.6681966107547, 1.01066715583635,  !- X,Y,Z Vertex 3 {m}
-  0, -9.6681966107547, 2.1336;            !- X,Y,Z Vertex 4 {m}
-
-OS:SubSurface,
-  {c92ddeeb-71ae-481e-ba5c-df4610545371}, !- Handle
-  Surface 2 - Window 6,                   !- Name
-  FixedWindow,                            !- Sub Surface Type
-  ,                                       !- Construction Name
-  {6c7c56e8-77e1-4be8-a703-893b7c1b52fc}, !- Surface Name
-  ,                                       !- Outside Boundary Condition Object
-  ,                                       !- View Factor to Ground
-  ,                                       !- Shading Control Name
-  ,                                       !- Frame and Divider Name
-  ,                                       !- Multiplier
-  ,                                       !- Number of Vertices
-  0, -9.7291566107547, 2.1336,            !- X,Y,Z Vertex 1 {m}
-  0, -9.7291566107547, 1.01066715583635,  !- X,Y,Z Vertex 2 {m}
-  0, -10.5715668464364, 1.01066715583635, !- X,Y,Z Vertex 3 {m}
-  0, -10.5715668464364, 2.1336;           !- X,Y,Z Vertex 4 {m}
-
-OS:ShadingSurfaceGroup,
-  {cbdbd999-31c4-4b01-835b-476b33d7bb1f}, !- Handle
-  Surface 2 - Window 5 Shading Surfaces,  !- Name
-  Space,                                  !- Shading Surface Type
-  {2075e9b3-96fa-4a33-981e-404dc5970134}, !- Space Name
-  ,                                       !- Direction of Relative North {deg}
-  ,                                       !- X Origin {m}
-  ,                                       !- Y Origin {m}
-  ,                                       !- Z Origin {m}
-  {e230e3f9-f1ff-4175-8d0a-d55e140bb376}; !- Shaded Object Name
-
-OS:ShadingSurface,
-  {e52e2fad-2111-481d-8034-95f938b6623f}, !- Handle
-  Surface 2 - Window 5 - res overhangs,   !- Name
-  ,                                       !- Construction Name
-  {cbdbd999-31c4-4b01-835b-476b33d7bb1f}, !- Shading Surface Group Name
-  ,                                       !- Transmittance Schedule Name
-  ,                                       !- Number of Vertices
-  0, -9.8205966107547, 2.286,             !- X,Y,Z Vertex 1 {m}
-  0, -8.67338637507304, 2.286,            !- X,Y,Z Vertex 2 {m}
-  -0.6096, -8.67338637507304, 2.286,      !- X,Y,Z Vertex 3 {m}
-  -0.6096, -9.8205966107547, 2.286;       !- X,Y,Z Vertex 4 {m}
-
-OS:AdditionalProperties,
-  {098905b9-d1b1-4c4e-8461-cb85e0ef2082}, !- Handle
-  {e230e3f9-f1ff-4175-8d0a-d55e140bb376}, !- Object Name
-  SizingInfoWindowOverhangDepth,          !- Feature Name 1
-  Double,                                 !- Feature Data Type 1
-  0.60960000000000003,                    !- Feature Value 1
-  SizingInfoWindowOverhangOffset,         !- Feature Name 2
-  Double,                                 !- Feature Data Type 2
-  0.15240000000000001;                    !- Feature Value 2
-
-OS:ShadingSurfaceGroup,
-  {917eb58b-6800-4ec1-a288-783630c8f706}, !- Handle
-  Surface 2 - Window 3 Shading Surfaces,  !- Name
-  Space,                                  !- Shading Surface Type
-  {2075e9b3-96fa-4a33-981e-404dc5970134}, !- Space Name
-  ,                                       !- Direction of Relative North {deg}
-  ,                                       !- X Origin {m}
-  ,                                       !- Y Origin {m}
-  ,                                       !- Z Origin {m}
-  {475b9495-e326-40c6-8f97-9b7d80b3771b}; !- Shaded Object Name
-
-OS:ShadingSurface,
-  {d942c4a3-cfcc-447f-88a0-26c89049524e}, !- Handle
-  Surface 2 - Window 3 - res overhangs,   !- Name
-  ,                                       !- Construction Name
-  {917eb58b-6800-4ec1-a288-783630c8f706}, !- Shading Surface Group Name
-  ,                                       !- Transmittance Schedule Name
-  ,                                       !- Number of Vertices
-  0, -6.5877044071698, 2.286,             !- X,Y,Z Vertex 1 {m}
-  0, -5.44049417148814, 2.286,            !- X,Y,Z Vertex 2 {m}
-  -0.6096, -5.44049417148814, 2.286,      !- X,Y,Z Vertex 3 {m}
-  -0.6096, -6.5877044071698, 2.286;       !- X,Y,Z Vertex 4 {m}
-
-OS:AdditionalProperties,
-  {2cf13b78-3abd-4692-8476-5200aff9b5e2}, !- Handle
-  {475b9495-e326-40c6-8f97-9b7d80b3771b}, !- Object Name
-  SizingInfoWindowOverhangDepth,          !- Feature Name 1
-  Double,                                 !- Feature Data Type 1
-  0.60960000000000003,                    !- Feature Value 1
-  SizingInfoWindowOverhangOffset,         !- Feature Name 2
-  Double,                                 !- Feature Data Type 2
-  0.15240000000000001;                    !- Feature Value 2
-
-OS:ShadingSurfaceGroup,
-  {bf606144-2646-4a09-b9d3-9d6ee90c090b}, !- Handle
-  Surface 5 - Window 1 Shading Surfaces,  !- Name
-  Space,                                  !- Shading Surface Type
-  {2075e9b3-96fa-4a33-981e-404dc5970134}, !- Space Name
-  ,                                       !- Direction of Relative North {deg}
-  ,                                       !- X Origin {m}
-  ,                                       !- Y Origin {m}
-  ,                                       !- Z Origin {m}
-  {cf60bfb3-4afa-4976-af8a-a04e10d39e30}; !- Shaded Object Name
-
-OS:ShadingSurface,
-  {821c3cee-9a1e-475b-a7b0-7db93ee2c48b}, !- Handle
-  Surface 5 - Window 1 - res overhangs,   !- Name
-  ,                                       !- Construction Name
-  {bf606144-2646-4a09-b9d3-9d6ee90c090b}, !- Shading Surface Group Name
-  ,                                       !- Transmittance Schedule Name
-  ,                                       !- Number of Vertices
-  2.2771814690566, -12.9315688143396, 2.286, !- X,Y,Z Vertex 1 {m}
-  1.12997123337494, -12.9315688143396, 2.286, !- X,Y,Z Vertex 2 {m}
-  1.12997123337494, -13.5411688143396, 2.286, !- X,Y,Z Vertex 3 {m}
-  2.2771814690566, -13.5411688143396, 2.286; !- X,Y,Z Vertex 4 {m}
-
-OS:AdditionalProperties,
-  {fb797db2-9f7e-49df-afc8-22c337439beb}, !- Handle
-  {cf60bfb3-4afa-4976-af8a-a04e10d39e30}, !- Object Name
-  SizingInfoWindowOverhangDepth,          !- Feature Name 1
-  Double,                                 !- Feature Data Type 1
-  0.60960000000000003,                    !- Feature Value 1
-  SizingInfoWindowOverhangOffset,         !- Feature Name 2
-  Double,                                 !- Feature Data Type 2
-  0.15240000000000001;                    !- Feature Value 2
-
-OS:ShadingSurfaceGroup,
-  {0b36d1dc-018c-434a-8420-a5037ad6b1fd}, !- Handle
-  Surface 5 - Window 2 Shading Surfaces,  !- Name
-  Space,                                  !- Shading Surface Type
-  {2075e9b3-96fa-4a33-981e-404dc5970134}, !- Space Name
-=======
+  ,                                       !- Outside Boundary Condition Object
+  NoSun,                                  !- Sun Exposure
+  NoWind,                                 !- Wind Exposure
+  ,                                       !- View Factor to Ground
+  ,                                       !- Number of Vertices
   12.9315688143396, 0, 2.4384,            !- X,Y,Z Vertex 1 {m}
   12.9315688143396, 0, 0,                 !- X,Y,Z Vertex 2 {m}
   6.46578440716979, 0, 0,                 !- X,Y,Z Vertex 3 {m}
@@ -2710,21 +2001,10 @@
   {baf3a59c-dc6a-4be0-a497-d7f1a20af7ea}, !- Space Type Name
   ,                                       !- Default Construction Set Name
   ,                                       !- Default Schedule Set Name
->>>>>>> 0d6078c2
   ,                                       !- Direction of Relative North {deg}
   ,                                       !- X Origin {m}
   ,                                       !- Y Origin {m}
   ,                                       !- Z Origin {m}
-<<<<<<< HEAD
-  {ae8901c0-7373-4b9c-b03b-78a2de6c03fd}; !- Shaded Object Name
-
-OS:ShadingSurface,
-  {456724a8-2624-425c-9da6-cb884862dde5}, !- Handle
-  Surface 5 - Window 2 - res overhangs,   !- Name
-  ,                                       !- Construction Name
-  {0b36d1dc-018c-434a-8420-a5037ad6b1fd}, !- Shading Surface Group Name
-  ,                                       !- Transmittance Schedule Name
-=======
   ,                                       !- Building Story Name
   {da2d5bf8-a749-4a04-98c8-f684b016029e}; !- Thermal Zone Name
 
@@ -2756,42 +2036,12 @@
   SunExposed,                             !- Sun Exposure
   WindExposed,                            !- Wind Exposure
   ,                                       !- View Factor to Ground
->>>>>>> 0d6078c2
-  ,                                       !- Number of Vertices
-  3.18055170473825, -12.9315688143396, 2.286, !- X,Y,Z Vertex 1 {m}
-  2.0333414690566, -12.9315688143396, 2.286, !- X,Y,Z Vertex 2 {m}
-  2.0333414690566, -13.5411688143396, 2.286, !- X,Y,Z Vertex 3 {m}
-  3.18055170473825, -13.5411688143396, 2.286; !- X,Y,Z Vertex 4 {m}
-
-<<<<<<< HEAD
-OS:AdditionalProperties,
-  {7800d8c0-22e4-41b7-bb69-7652c1eac4dc}, !- Handle
-  {ae8901c0-7373-4b9c-b03b-78a2de6c03fd}, !- Object Name
-  SizingInfoWindowOverhangDepth,          !- Feature Name 1
-  Double,                                 !- Feature Data Type 1
-  0.60960000000000003,                    !- Feature Value 1
-  SizingInfoWindowOverhangOffset,         !- Feature Name 2
-  Double,                                 !- Feature Data Type 2
-  0.15240000000000001;                    !- Feature Value 2
-
-OS:ShadingSurfaceGroup,
-  {60363aa6-5f80-4b05-98ce-1be2adb9f62c}, !- Handle
-  Surface 2 - Window 2 Shading Surfaces,  !- Name
-  Space,                                  !- Shading Surface Type
-  {2075e9b3-96fa-4a33-981e-404dc5970134}, !- Space Name
-  ,                                       !- Direction of Relative North {deg}
-  ,                                       !- X Origin {m}
-  ,                                       !- Y Origin {m}
-  ,                                       !- Z Origin {m}
-  {a16e4b7d-de14-4614-b97d-b6da603c4244}; !- Shaded Object Name
-
-OS:ShadingSurface,
-  {3f6d0100-fd0c-4e14-9e7a-20e33d6350bc}, !- Handle
-  Surface 2 - Window 2 - res overhangs,   !- Name
-  ,                                       !- Construction Name
-  {60363aa6-5f80-4b05-98ce-1be2adb9f62c}, !- Shading Surface Group Name
-  ,                                       !- Transmittance Schedule Name
-=======
+  ,                                       !- Number of Vertices
+  0, 3.048, 2.4384,                       !- X,Y,Z Vertex 1 {m}
+  0, 3.048, 0,                            !- X,Y,Z Vertex 2 {m}
+  0, 0, 0,                                !- X,Y,Z Vertex 3 {m}
+  0, 0, 2.4384;                           !- X,Y,Z Vertex 4 {m}
+
 OS:Surface,
   {d50418e2-4d0e-413d-a294-f0c26d21b016}, !- Handle
   Surface 51,                             !- Name
@@ -2820,75 +2070,12 @@
   SunExposed,                             !- Sun Exposure
   WindExposed,                            !- Wind Exposure
   ,                                       !- View Factor to Ground
->>>>>>> 0d6078c2
-  ,                                       !- Number of Vertices
-  0, -4.25818243926656, 2.286,            !- X,Y,Z Vertex 1 {m}
-  0, -3.1109722035849, 2.286,             !- X,Y,Z Vertex 2 {m}
-  -0.6096, -3.1109722035849, 2.286,       !- X,Y,Z Vertex 3 {m}
-  -0.6096, -4.25818243926656, 2.286;      !- X,Y,Z Vertex 4 {m}
-
-<<<<<<< HEAD
-OS:AdditionalProperties,
-  {81ca08f6-febf-4540-b0e7-d50b0be24f1d}, !- Handle
-  {a16e4b7d-de14-4614-b97d-b6da603c4244}, !- Object Name
-  SizingInfoWindowOverhangDepth,          !- Feature Name 1
-  Double,                                 !- Feature Data Type 1
-  0.60960000000000003,                    !- Feature Value 1
-  SizingInfoWindowOverhangOffset,         !- Feature Name 2
-  Double,                                 !- Feature Data Type 2
-  0.15240000000000001;                    !- Feature Value 2
-
-OS:ShadingSurfaceGroup,
-  {2418c969-3d2a-4036-a63b-dbc756736f9c}, !- Handle
-  Surface 2 - Window 1 Shading Surfaces,  !- Name
-  Space,                                  !- Shading Surface Type
-  {2075e9b3-96fa-4a33-981e-404dc5970134}, !- Space Name
-  ,                                       !- Direction of Relative North {deg}
-  ,                                       !- X Origin {m}
-  ,                                       !- Y Origin {m}
-  ,                                       !- Z Origin {m}
-  {c575c302-d44c-46ad-863e-e81244a757de}; !- Shaded Object Name
-
-OS:ShadingSurface,
-  {f224e8b0-9a18-4deb-87eb-e0034082ed0e}, !- Handle
-  Surface 2 - Window 1 - res overhangs,   !- Name
-  ,                                       !- Construction Name
-  {2418c969-3d2a-4036-a63b-dbc756736f9c}, !- Shading Surface Group Name
-  ,                                       !- Transmittance Schedule Name
-  ,                                       !- Number of Vertices
-  0, -3.3548122035849, 2.286,             !- X,Y,Z Vertex 1 {m}
-  0, -2.20760196790324, 2.286,            !- X,Y,Z Vertex 2 {m}
-  -0.6096, -2.20760196790324, 2.286,      !- X,Y,Z Vertex 3 {m}
-  -0.6096, -3.3548122035849, 2.286;       !- X,Y,Z Vertex 4 {m}
-
-OS:AdditionalProperties,
-  {198e4311-d661-426f-97e8-ab31c308b414}, !- Handle
-  {c575c302-d44c-46ad-863e-e81244a757de}, !- Object Name
-  SizingInfoWindowOverhangDepth,          !- Feature Name 1
-  Double,                                 !- Feature Data Type 1
-  0.60960000000000003,                    !- Feature Value 1
-  SizingInfoWindowOverhangOffset,         !- Feature Name 2
-  Double,                                 !- Feature Data Type 2
-  0.15240000000000001;                    !- Feature Value 2
-
-OS:ShadingSurfaceGroup,
-  {08681148-49e5-4196-a87b-7aca3a64589e}, !- Handle
-  Surface 5 - Window 3 Shading Surfaces,  !- Name
-  Space,                                  !- Shading Surface Type
-  {2075e9b3-96fa-4a33-981e-404dc5970134}, !- Space Name
-  ,                                       !- Direction of Relative North {deg}
-  ,                                       !- X Origin {m}
-  ,                                       !- Y Origin {m}
-  ,                                       !- Z Origin {m}
-  {2c9a44fb-602e-4353-adc3-c3c6b6caa362}; !- Shaded Object Name
-
-OS:ShadingSurface,
-  {b10bfcf8-39cd-4c7f-8532-c7a0b2d5fc65}, !- Handle
-  Surface 5 - Window 3 - res overhangs,   !- Name
-  ,                                       !- Construction Name
-  {08681148-49e5-4196-a87b-7aca3a64589e}, !- Shading Surface Group Name
-  ,                                       !- Transmittance Schedule Name
-=======
+  ,                                       !- Number of Vertices
+  25.8631376286792, 0, 2.4384,            !- X,Y,Z Vertex 1 {m}
+  25.8631376286792, 0, 0,                 !- X,Y,Z Vertex 2 {m}
+  25.8631376286792, 3.048, 0,             !- X,Y,Z Vertex 3 {m}
+  25.8631376286792, 3.048, 2.4384;        !- X,Y,Z Vertex 4 {m}
+
 OS:Surface,
   {5dadff0d-8795-47b3-96df-8fa5474fcc3b}, !- Handle
   Surface 53,                             !- Name
@@ -3138,84 +2325,12 @@
   NoSun,                                  !- Sun Exposure
   NoWind,                                 !- Wind Exposure
   ,                                       !- View Factor to Ground
->>>>>>> 0d6078c2
-  ,                                       !- Number of Vertices
-  4.88412805595402, -12.9315688143396, 2.286, !- X,Y,Z Vertex 1 {m}
-  3.73691782027237, -12.9315688143396, 2.286, !- X,Y,Z Vertex 2 {m}
-  3.73691782027237, -13.5411688143396, 2.286, !- X,Y,Z Vertex 3 {m}
-  4.88412805595402, -13.5411688143396, 2.286; !- X,Y,Z Vertex 4 {m}
-
-<<<<<<< HEAD
-OS:AdditionalProperties,
-  {b1446820-f9be-4acc-9377-bc3090e486d0}, !- Handle
-  {2c9a44fb-602e-4353-adc3-c3c6b6caa362}, !- Object Name
-  SizingInfoWindowOverhangDepth,          !- Feature Name 1
-  Double,                                 !- Feature Data Type 1
-  0.60960000000000003,                    !- Feature Value 1
-  SizingInfoWindowOverhangOffset,         !- Feature Name 2
-  Double,                                 !- Feature Data Type 2
-  0.15240000000000001;                    !- Feature Value 2
-
-OS:ShadingSurfaceGroup,
-  {8cceb910-f61e-4169-95b9-33740d46647f}, !- Handle
-  Surface 2 - Window 4 Shading Surfaces,  !- Name
-  Space,                                  !- Shading Surface Type
-  {2075e9b3-96fa-4a33-981e-404dc5970134}, !- Space Name
-  ,                                       !- Direction of Relative North {deg}
-  ,                                       !- X Origin {m}
-  ,                                       !- Y Origin {m}
-  ,                                       !- Z Origin {m}
-  {48c999a3-f593-49c8-b4da-47c4553d759b}; !- Shaded Object Name
-
-OS:ShadingSurface,
-  {a6654133-1bc9-4061-8d5d-e46f6bc088c9}, !- Handle
-  Surface 2 - Window 4 - res overhangs,   !- Name
-  ,                                       !- Construction Name
-  {8cceb910-f61e-4169-95b9-33740d46647f}, !- Shading Surface Group Name
-  ,                                       !- Transmittance Schedule Name
-  ,                                       !- Number of Vertices
-  0, -7.49107464285146, 2.286,            !- X,Y,Z Vertex 1 {m}
-  0, -6.3438644071698, 2.286,             !- X,Y,Z Vertex 2 {m}
-  -0.6096, -6.3438644071698, 2.286,       !- X,Y,Z Vertex 3 {m}
-  -0.6096, -7.49107464285146, 2.286;      !- X,Y,Z Vertex 4 {m}
-
-OS:AdditionalProperties,
-  {a6ec9d3e-620b-4bc1-bd36-03cf8eda9250}, !- Handle
-  {48c999a3-f593-49c8-b4da-47c4553d759b}, !- Object Name
-  SizingInfoWindowOverhangDepth,          !- Feature Name 1
-  Double,                                 !- Feature Data Type 1
-  0.60960000000000003,                    !- Feature Value 1
-  SizingInfoWindowOverhangOffset,         !- Feature Name 2
-  Double,                                 !- Feature Data Type 2
-  0.15240000000000001;                    !- Feature Value 2
-
-OS:ShadingSurfaceGroup,
-  {2e964cfd-36fe-40ba-a498-a6f9c60a4209}, !- Handle
-  Surface 2 - Window 6 Shading Surfaces,  !- Name
-  Space,                                  !- Shading Surface Type
-  {2075e9b3-96fa-4a33-981e-404dc5970134}, !- Space Name
-  ,                                       !- Direction of Relative North {deg}
-  ,                                       !- X Origin {m}
-  ,                                       !- Y Origin {m}
-  ,                                       !- Z Origin {m}
-  {c92ddeeb-71ae-481e-ba5c-df4610545371}; !- Shaded Object Name
-
-OS:ShadingSurface,
-  {ed794a2b-3a17-48ff-ad7a-7fa39081103f}, !- Handle
-  Surface 2 - Window 6 - res overhangs,   !- Name
-  ,                                       !- Construction Name
-  {2e964cfd-36fe-40ba-a498-a6f9c60a4209}, !- Shading Surface Group Name
-  ,                                       !- Transmittance Schedule Name
-  ,                                       !- Number of Vertices
-  0, -10.7239668464364, 2.286,            !- X,Y,Z Vertex 1 {m}
-  0, -9.5767566107547, 2.286,             !- X,Y,Z Vertex 2 {m}
-  -0.6096, -9.5767566107547, 2.286,       !- X,Y,Z Vertex 3 {m}
-  -0.6096, -10.7239668464364, 2.286;      !- X,Y,Z Vertex 4 {m}
-
-OS:AdditionalProperties,
-  {797531e2-fc90-4f62-b277-b422034f5346}, !- Handle
-  {c92ddeeb-71ae-481e-ba5c-df4610545371}, !- Object Name
-=======
+  ,                                       !- Number of Vertices
+  19.3973532215094, 3.048, 2.4384,        !- X,Y,Z Vertex 1 {m}
+  19.3973532215094, 3.048, 0,             !- X,Y,Z Vertex 2 {m}
+  12.9315688143396, 3.048, 0,             !- X,Y,Z Vertex 3 {m}
+  12.9315688143396, 3.048, 2.4384;        !- X,Y,Z Vertex 4 {m}
+
 OS:Surface,
   {554a5384-eb9c-4e9d-a3a9-c17b826aaebe}, !- Handle
   Surface 57,                             !- Name
@@ -6212,7 +5327,6 @@
 OS:AdditionalProperties,
   {ffd74ab0-c12d-40ba-9ba2-c85b30e0572f}, !- Handle
   {35e57ad2-e960-4f27-85e4-7fc63f710b44}, !- Object Name
->>>>>>> 0d6078c2
   SizingInfoWindowOverhangDepth,          !- Feature Name 1
   Double,                                 !- Feature Data Type 1
   0.60960000000000003,                    !- Feature Value 1
