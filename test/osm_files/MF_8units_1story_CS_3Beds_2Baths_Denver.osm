!- NOTE: Auto-generated from /test/osw_files/MF_8units_1story_CS_3Beds_2Baths_Denver.osw

OS:Version,
<<<<<<< HEAD
  {17e67312-9277-42ef-84b9-9130296f2584}, !- Handle
  2.9.0;                                  !- Version Identifier

OS:SimulationControl,
  {713d7da1-9591-45ce-b307-039c561dae3e}, !- Handle
=======
  {2ce84f0d-82cc-4265-a5ce-0e086117106a}, !- Handle
  2.9.0;                                  !- Version Identifier

OS:SimulationControl,
  {01bd432f-f559-44cb-a047-0475e5599d38}, !- Handle
>>>>>>> 49f5e9b9
  ,                                       !- Do Zone Sizing Calculation
  ,                                       !- Do System Sizing Calculation
  ,                                       !- Do Plant Sizing Calculation
  No;                                     !- Run Simulation for Sizing Periods

OS:Timestep,
<<<<<<< HEAD
  {d5fe6c8d-003b-45b0-a760-e5ccefc1932d}, !- Handle
  6;                                      !- Number of Timesteps per Hour

OS:ShadowCalculation,
  {8571739e-0672-44c8-a1f3-1e5b3abf32b9}, !- Handle
=======
  {c7096cbc-c6ac-4f38-b65c-c528f387a81e}, !- Handle
  6;                                      !- Number of Timesteps per Hour

OS:ShadowCalculation,
  {057bc662-aa30-49ce-a993-989cd0dceda3}, !- Handle
>>>>>>> 49f5e9b9
  20,                                     !- Calculation Frequency
  200;                                    !- Maximum Figures in Shadow Overlap Calculations

OS:SurfaceConvectionAlgorithm:Outside,
<<<<<<< HEAD
  {ff7a104f-a649-46f7-ae27-9a8f30a75d75}, !- Handle
  DOE-2;                                  !- Algorithm

OS:SurfaceConvectionAlgorithm:Inside,
  {c8867228-f495-402f-8e81-6687f4ce9c12}, !- Handle
  TARP;                                   !- Algorithm

OS:ZoneCapacitanceMultiplier:ResearchSpecial,
  {91bad3d9-869c-4e9b-931f-8fc6331bc0a8}, !- Handle
=======
  {679554d9-9154-48d5-b3d9-754ffaa4351d}, !- Handle
  DOE-2;                                  !- Algorithm

OS:SurfaceConvectionAlgorithm:Inside,
  {5ea9ab2f-4d05-42ad-a89c-51dfd2a88795}, !- Handle
  TARP;                                   !- Algorithm

OS:ZoneCapacitanceMultiplier:ResearchSpecial,
  {9cd9c80f-333c-4ee8-8e93-183e14e1c779}, !- Handle
>>>>>>> 49f5e9b9
  ,                                       !- Temperature Capacity Multiplier
  15,                                     !- Humidity Capacity Multiplier
  ;                                       !- Carbon Dioxide Capacity Multiplier

OS:RunPeriod,
<<<<<<< HEAD
  {f11eb2b2-5cc4-4ad8-89e5-de0fb6f1c6ef}, !- Handle
=======
  {d78ace04-8b43-41b9-8ca3-4ab903e79365}, !- Handle
>>>>>>> 49f5e9b9
  Run Period 1,                           !- Name
  1,                                      !- Begin Month
  1,                                      !- Begin Day of Month
  12,                                     !- End Month
  31,                                     !- End Day of Month
  ,                                       !- Use Weather File Holidays and Special Days
  ,                                       !- Use Weather File Daylight Saving Period
  ,                                       !- Apply Weekend Holiday Rule
  ,                                       !- Use Weather File Rain Indicators
  ,                                       !- Use Weather File Snow Indicators
  ;                                       !- Number of Times Runperiod to be Repeated

OS:YearDescription,
<<<<<<< HEAD
  {80343f6d-1237-464c-a930-cce4910f71d1}, !- Handle
=======
  {0de41e15-2d9a-44a6-bb4b-a869e4dbb1ec}, !- Handle
>>>>>>> 49f5e9b9
  2007,                                   !- Calendar Year
  ,                                       !- Day of Week for Start Day
  ;                                       !- Is Leap Year

OS:WeatherFile,
  {782cc5f7-46c5-4a46-acc0-8f85b055ebe6}, !- Handle
  Denver Intl Ap,                         !- City
  CO,                                     !- State Province Region
  USA,                                    !- Country
  TMY3,                                   !- Data Source
  725650,                                 !- WMO Number
  39.83,                                  !- Latitude {deg}
  -104.65,                                !- Longitude {deg}
  -7,                                     !- Time Zone {hr}
  1650,                                   !- Elevation {m}
  file:../weather/USA_CO_Denver.Intl.AP.725650_TMY3.epw, !- Url
  E23378AA;                               !- Checksum

OS:AdditionalProperties,
  {2250a6cf-9158-490c-8dbe-3fa235df471e}, !- Handle
  {782cc5f7-46c5-4a46-acc0-8f85b055ebe6}, !- Object Name
  EPWHeaderCity,                          !- Feature Name 1
  String,                                 !- Feature Data Type 1
  Denver Intl Ap,                         !- Feature Value 1
  EPWHeaderState,                         !- Feature Name 2
  String,                                 !- Feature Data Type 2
  CO,                                     !- Feature Value 2
  EPWHeaderCountry,                       !- Feature Name 3
  String,                                 !- Feature Data Type 3
  USA,                                    !- Feature Value 3
  EPWHeaderDataSource,                    !- Feature Name 4
  String,                                 !- Feature Data Type 4
  TMY3,                                   !- Feature Value 4
  EPWHeaderStation,                       !- Feature Name 5
  String,                                 !- Feature Data Type 5
  725650,                                 !- Feature Value 5
  EPWHeaderLatitude,                      !- Feature Name 6
  Double,                                 !- Feature Data Type 6
  39.829999999999998,                     !- Feature Value 6
  EPWHeaderLongitude,                     !- Feature Name 7
  Double,                                 !- Feature Data Type 7
  -104.65000000000001,                    !- Feature Value 7
  EPWHeaderTimezone,                      !- Feature Name 8
  Double,                                 !- Feature Data Type 8
  -7,                                     !- Feature Value 8
  EPWHeaderAltitude,                      !- Feature Name 9
  Double,                                 !- Feature Data Type 9
  5413.3858267716532,                     !- Feature Value 9
  EPWHeaderLocalPressure,                 !- Feature Name 10
  Double,                                 !- Feature Data Type 10
  0.81937567683596546,                    !- Feature Value 10
  EPWHeaderRecordsPerHour,                !- Feature Name 11
  Double,                                 !- Feature Data Type 11
  0,                                      !- Feature Value 11
  EPWDataAnnualAvgDrybulb,                !- Feature Name 12
  Double,                                 !- Feature Data Type 12
  51.575616438356228,                     !- Feature Value 12
  EPWDataAnnualMinDrybulb,                !- Feature Name 13
  Double,                                 !- Feature Data Type 13
  -2.9200000000000017,                    !- Feature Value 13
  EPWDataAnnualMaxDrybulb,                !- Feature Name 14
  Double,                                 !- Feature Data Type 14
  104,                                    !- Feature Value 14
  EPWDataCDD50F,                          !- Feature Name 15
  Double,                                 !- Feature Data Type 15
  3072.2925000000005,                     !- Feature Value 15
  EPWDataCDD65F,                          !- Feature Name 16
  Double,                                 !- Feature Data Type 16
  883.62000000000035,                     !- Feature Value 16
  EPWDataHDD50F,                          !- Feature Name 17
  Double,                                 !- Feature Data Type 17
  2497.1925000000001,                     !- Feature Value 17
  EPWDataHDD65F,                          !- Feature Name 18
  Double,                                 !- Feature Data Type 18
  5783.5200000000013,                     !- Feature Value 18
  EPWDataAnnualAvgWindspeed,              !- Feature Name 19
  Double,                                 !- Feature Data Type 19
  3.9165296803649667,                     !- Feature Value 19
  EPWDataMonthlyAvgDrybulbs,              !- Feature Name 20
  String,                                 !- Feature Data Type 20
  33.4191935483871&#4431.90142857142857&#4443.02620967741937&#4442.48624999999999&#4459.877741935483854&#4473.57574999999997&#4472.07975806451608&#4472.70008064516134&#4466.49200000000006&#4450.079112903225806&#4437.218250000000005&#4434.582177419354835, !- Feature Value 20
  EPWDataGroundMonthlyTemps,              !- Feature Name 21
  String,                                 !- Feature Data Type 21
  44.08306285945173&#4440.89570904991865&#4440.64045432632048&#4442.153016571250646&#4448.225111118704206&#4454.268919273837525&#4459.508577937551024&#4462.82777283423508&#4463.10975667174995&#4460.41014950381947&#4455.304105212311526&#4449.445696474514364, !- Feature Value 21
  EPWDataWSF,                             !- Feature Name 22
  Double,                                 !- Feature Data Type 22
  0.58999999999999997,                    !- Feature Value 22
  EPWDataMonthlyAvgDailyHighDrybulbs,     !- Feature Name 23
  String,                                 !- Feature Data Type 23
  47.41032258064516&#4446.58642857142857&#4455.15032258064517&#4453.708&#4472.80193548387098&#4488.67600000000002&#4486.1858064516129&#4485.87225806451613&#4482.082&#4463.18064516129033&#4448.73400000000001&#4448.87935483870968, !- Feature Value 23
  EPWDataMonthlyAvgDailyLowDrybulbs,      !- Feature Name 24
  String,                                 !- Feature Data Type 24
  19.347741935483874&#4419.856428571428573&#4430.316129032258065&#4431.112&#4447.41612903225806&#4457.901999999999994&#4459.063870967741934&#4460.956774193548384&#4452.352000000000004&#4438.41612903225806&#4427.002000000000002&#4423.02903225806451, !- Feature Value 24
  EPWDesignHeatingDrybulb,                !- Feature Name 25
  Double,                                 !- Feature Data Type 25
  12.02,                                  !- Feature Value 25
  EPWDesignHeatingWindspeed,              !- Feature Name 26
  Double,                                 !- Feature Data Type 26
  2.8062500000000004,                     !- Feature Value 26
  EPWDesignCoolingDrybulb,                !- Feature Name 27
  Double,                                 !- Feature Data Type 27
  91.939999999999998,                     !- Feature Value 27
  EPWDesignCoolingWetbulb,                !- Feature Name 28
  Double,                                 !- Feature Data Type 28
  59.95131430195849,                      !- Feature Value 28
  EPWDesignCoolingHumidityRatio,          !- Feature Name 29
  Double,                                 !- Feature Data Type 29
  0.0059161086834698092,                  !- Feature Value 29
  EPWDesignCoolingWindspeed,              !- Feature Name 30
  Double,                                 !- Feature Data Type 30
  3.7999999999999989,                     !- Feature Value 30
  EPWDesignDailyTemperatureRange,         !- Feature Name 31
  Double,                                 !- Feature Data Type 31
  24.915483870967748,                     !- Feature Value 31
  EPWDesignDehumidDrybulb,                !- Feature Name 32
  Double,                                 !- Feature Data Type 32
  67.996785714285721,                     !- Feature Value 32
  EPWDesignDehumidHumidityRatio,          !- Feature Name 33
  Double,                                 !- Feature Data Type 33
  0.012133744170488724,                   !- Feature Value 33
  EPWDesignCoolingDirectNormal,           !- Feature Name 34
  Double,                                 !- Feature Data Type 34
  985,                                    !- Feature Value 34
  EPWDesignCoolingDiffuseHorizontal,      !- Feature Name 35
  Double,                                 !- Feature Data Type 35
  84;                                     !- Feature Value 35

OS:Site,
  {7e9027bd-ffa5-4108-bace-3fbadd855b40}, !- Handle
  Denver Intl Ap_CO_USA,                  !- Name
  39.83,                                  !- Latitude {deg}
  -104.65,                                !- Longitude {deg}
  -7,                                     !- Time Zone {hr}
  1650,                                   !- Elevation {m}
  ;                                       !- Terrain

OS:ClimateZones,
  {9183184d-594e-4833-89ef-1a92911f35c2}, !- Handle
  ,                                       !- Active Institution
  ,                                       !- Active Year
  ,                                       !- Climate Zone Institution Name 1
  ,                                       !- Climate Zone Document Name 1
  ,                                       !- Climate Zone Document Year 1
  ,                                       !- Climate Zone Value 1
  Building America,                       !- Climate Zone Institution Name 2
  ,                                       !- Climate Zone Document Name 2
  0,                                      !- Climate Zone Document Year 2
  Cold;                                   !- Climate Zone Value 2

OS:Site:WaterMainsTemperature,
  {e177f9a5-e7c8-4f75-81a0-df0fa8abfaae}, !- Handle
  Correlation,                            !- Calculation Method
  ,                                       !- Temperature Schedule Name
  10.8753424657535,                       !- Annual Average Outdoor Air Temperature {C}
  23.1524007936508;                       !- Maximum Difference In Monthly Average Outdoor Air Temperatures {deltaC}

OS:RunPeriodControl:DaylightSavingTime,
  {fd9ee1ae-11f7-4b03-a457-87d357f3708d}, !- Handle
  4/7,                                    !- Start Date
  10/26;                                  !- End Date

OS:Site:GroundTemperature:Deep,
  {41e1cd83-2974-469b-afba-d81f38b5c233}, !- Handle
  10.8753424657535,                       !- January Deep Ground Temperature {C}
  10.8753424657535,                       !- February Deep Ground Temperature {C}
  10.8753424657535,                       !- March Deep Ground Temperature {C}
  10.8753424657535,                       !- April Deep Ground Temperature {C}
  10.8753424657535,                       !- May Deep Ground Temperature {C}
  10.8753424657535,                       !- June Deep Ground Temperature {C}
  10.8753424657535,                       !- July Deep Ground Temperature {C}
  10.8753424657535,                       !- August Deep Ground Temperature {C}
  10.8753424657535,                       !- September Deep Ground Temperature {C}
  10.8753424657535,                       !- October Deep Ground Temperature {C}
  10.8753424657535,                       !- November Deep Ground Temperature {C}
  10.8753424657535;                       !- December Deep Ground Temperature {C}

OS:Building,
  {b9f3d485-e4a9-4445-8080-d3ddff72599d}, !- Handle
  Building 1,                             !- Name
  ,                                       !- Building Sector Type
  0,                                      !- North Axis {deg}
  ,                                       !- Nominal Floor to Floor Height {m}
  ,                                       !- Space Type Name
  ,                                       !- Default Construction Set Name
  ,                                       !- Default Schedule Set Name
  1,                                      !- Standards Number of Stories
  1,                                      !- Standards Number of Above Ground Stories
  ,                                       !- Standards Template
  multifamily,                            !- Standards Building Type
  8;                                      !- Standards Number of Living Units

OS:AdditionalProperties,
  {228e987d-bc79-48d0-9b24-ff1cc0fbf199}, !- Handle
  {b9f3d485-e4a9-4445-8080-d3ddff72599d}, !- Object Name
  num_units,                              !- Feature Name 1
  Integer,                                !- Feature Data Type 1
  8,                                      !- Feature Value 1
  has_rear_units,                         !- Feature Name 2
  Boolean,                                !- Feature Data Type 2
  true,                                   !- Feature Value 2
  num_floors,                             !- Feature Name 3
  Integer,                                !- Feature Data Type 3
  1,                                      !- Feature Value 3
  horz_location,                          !- Feature Name 4
  String,                                 !- Feature Data Type 4
  Left,                                   !- Feature Value 4
  level,                                  !- Feature Name 5
  String,                                 !- Feature Data Type 5
  Bottom,                                 !- Feature Value 5
  found_type,                             !- Feature Name 6
  String,                                 !- Feature Data Type 6
  crawlspace,                             !- Feature Value 6
  corridor_width,                         !- Feature Name 7
  Double,                                 !- Feature Data Type 7
  3.048,                                  !- Feature Value 7
  corridor_position,                      !- Feature Name 8
  String,                                 !- Feature Data Type 8
  Double-Loaded Interior;                 !- Feature Value 8

OS:ThermalZone,
<<<<<<< HEAD
  {35fbb3df-c9ba-4949-ab1a-721e07087e42}, !- Handle
=======
  {15f9f1a7-77c2-4943-a30a-a3f68bb3cee7}, !- Handle
>>>>>>> 49f5e9b9
  living zone,                            !- Name
  ,                                       !- Multiplier
  ,                                       !- Ceiling Height {m}
  ,                                       !- Volume {m3}
  ,                                       !- Floor Area {m2}
  ,                                       !- Zone Inside Convection Algorithm
  ,                                       !- Zone Outside Convection Algorithm
  ,                                       !- Zone Conditioning Equipment List Name
<<<<<<< HEAD
  {40d4fbc7-7117-4d92-8d58-ac77481f9981}, !- Zone Air Inlet Port List
  {f3e7c1ec-f7dc-48cd-925a-841135d0b971}, !- Zone Air Exhaust Port List
  {0d5353bf-e1c8-4f04-8959-1a692c9e6b57}, !- Zone Air Node Name
  {12354be4-cf48-49e6-8506-af86f99c5957}, !- Zone Return Air Port List
=======
  {7df9cb0e-03e9-451a-a4ba-c9440fd99d5f}, !- Zone Air Inlet Port List
  {fb666f61-45f0-4496-9185-6b234e1853b7}, !- Zone Air Exhaust Port List
  {92ea4b90-c191-488d-a60c-efbc09b686bf}, !- Zone Air Node Name
  {55834dae-5a73-4339-952a-250317d8820c}, !- Zone Return Air Port List
>>>>>>> 49f5e9b9
  ,                                       !- Primary Daylighting Control Name
  ,                                       !- Fraction of Zone Controlled by Primary Daylighting Control
  ,                                       !- Secondary Daylighting Control Name
  ,                                       !- Fraction of Zone Controlled by Secondary Daylighting Control
  ,                                       !- Illuminance Map Name
  ,                                       !- Group Rendering Name
  ,                                       !- Thermostat Name
  No;                                     !- Use Ideal Air Loads

OS:Node,
<<<<<<< HEAD
  {5c428b77-4dda-4029-b7d4-ef44d1d4012c}, !- Handle
  Node 1,                                 !- Name
  {0d5353bf-e1c8-4f04-8959-1a692c9e6b57}, !- Inlet Port
  ;                                       !- Outlet Port

OS:Connection,
  {0d5353bf-e1c8-4f04-8959-1a692c9e6b57}, !- Handle
  {13d855f7-7da2-4779-b6bb-050ac94beb5b}, !- Name
  {35fbb3df-c9ba-4949-ab1a-721e07087e42}, !- Source Object
  11,                                     !- Outlet Port
  {5c428b77-4dda-4029-b7d4-ef44d1d4012c}, !- Target Object
  2;                                      !- Inlet Port

OS:PortList,
  {40d4fbc7-7117-4d92-8d58-ac77481f9981}, !- Handle
  {a9af2796-0de2-40b0-ba1f-a40d3b712a76}, !- Name
  {35fbb3df-c9ba-4949-ab1a-721e07087e42}; !- HVAC Component

OS:PortList,
  {f3e7c1ec-f7dc-48cd-925a-841135d0b971}, !- Handle
  {0e712bcf-c565-4079-a823-bab974024afd}, !- Name
  {35fbb3df-c9ba-4949-ab1a-721e07087e42}; !- HVAC Component

OS:PortList,
  {12354be4-cf48-49e6-8506-af86f99c5957}, !- Handle
  {7e5be917-2243-4647-8133-155c304f3776}, !- Name
  {35fbb3df-c9ba-4949-ab1a-721e07087e42}; !- HVAC Component

OS:Sizing:Zone,
  {153bb225-06db-4898-810f-7423548128c3}, !- Handle
  {35fbb3df-c9ba-4949-ab1a-721e07087e42}, !- Zone or ZoneList Name
=======
  {dd07d764-a896-4470-94d3-75a1091b5d51}, !- Handle
  Node 1,                                 !- Name
  {92ea4b90-c191-488d-a60c-efbc09b686bf}, !- Inlet Port
  ;                                       !- Outlet Port

OS:Connection,
  {92ea4b90-c191-488d-a60c-efbc09b686bf}, !- Handle
  {f72a7d77-035e-42ee-91ab-736c04181d6e}, !- Name
  {15f9f1a7-77c2-4943-a30a-a3f68bb3cee7}, !- Source Object
  11,                                     !- Outlet Port
  {dd07d764-a896-4470-94d3-75a1091b5d51}, !- Target Object
  2;                                      !- Inlet Port

OS:PortList,
  {7df9cb0e-03e9-451a-a4ba-c9440fd99d5f}, !- Handle
  {754827d7-c40d-40e2-9b5b-1331080dc226}, !- Name
  {15f9f1a7-77c2-4943-a30a-a3f68bb3cee7}; !- HVAC Component

OS:PortList,
  {fb666f61-45f0-4496-9185-6b234e1853b7}, !- Handle
  {6a8ebfe3-d242-4b2f-aead-389a0e73ae1c}, !- Name
  {15f9f1a7-77c2-4943-a30a-a3f68bb3cee7}; !- HVAC Component

OS:PortList,
  {55834dae-5a73-4339-952a-250317d8820c}, !- Handle
  {dcffb1cf-e8ed-433e-a44c-c6359ae7f589}, !- Name
  {15f9f1a7-77c2-4943-a30a-a3f68bb3cee7}; !- HVAC Component

OS:Sizing:Zone,
  {7473924d-b110-41fc-9ada-74fd00cbb2ca}, !- Handle
  {15f9f1a7-77c2-4943-a30a-a3f68bb3cee7}, !- Zone or ZoneList Name
>>>>>>> 49f5e9b9
  SupplyAirTemperature,                   !- Zone Cooling Design Supply Air Temperature Input Method
  14,                                     !- Zone Cooling Design Supply Air Temperature {C}
  11.11,                                  !- Zone Cooling Design Supply Air Temperature Difference {deltaC}
  SupplyAirTemperature,                   !- Zone Heating Design Supply Air Temperature Input Method
  40,                                     !- Zone Heating Design Supply Air Temperature {C}
  11.11,                                  !- Zone Heating Design Supply Air Temperature Difference {deltaC}
  0.0085,                                 !- Zone Cooling Design Supply Air Humidity Ratio {kg-H2O/kg-air}
  0.008,                                  !- Zone Heating Design Supply Air Humidity Ratio {kg-H2O/kg-air}
  ,                                       !- Zone Heating Sizing Factor
  ,                                       !- Zone Cooling Sizing Factor
  DesignDay,                              !- Cooling Design Air Flow Method
  ,                                       !- Cooling Design Air Flow Rate {m3/s}
  ,                                       !- Cooling Minimum Air Flow per Zone Floor Area {m3/s-m2}
  ,                                       !- Cooling Minimum Air Flow {m3/s}
  ,                                       !- Cooling Minimum Air Flow Fraction
  DesignDay,                              !- Heating Design Air Flow Method
  ,                                       !- Heating Design Air Flow Rate {m3/s}
  ,                                       !- Heating Maximum Air Flow per Zone Floor Area {m3/s-m2}
  ,                                       !- Heating Maximum Air Flow {m3/s}
  ,                                       !- Heating Maximum Air Flow Fraction
  ,                                       !- Design Zone Air Distribution Effectiveness in Cooling Mode
  ,                                       !- Design Zone Air Distribution Effectiveness in Heating Mode
  No,                                     !- Account for Dedicated Outdoor Air System
  NeutralSupplyAir,                       !- Dedicated Outdoor Air System Control Strategy
  autosize,                               !- Dedicated Outdoor Air Low Setpoint Temperature for Design {C}
  autosize;                               !- Dedicated Outdoor Air High Setpoint Temperature for Design {C}

OS:ZoneHVAC:EquipmentList,
<<<<<<< HEAD
  {845175e3-9ad5-4f26-95a7-85fc17f2e013}, !- Handle
  Zone HVAC Equipment List 1,             !- Name
  {35fbb3df-c9ba-4949-ab1a-721e07087e42}; !- Thermal Zone

OS:Space,
  {50283c61-62c5-4da8-a73b-28398afe3fa9}, !- Handle
  living space,                           !- Name
  {e78d7161-7756-445d-b7b7-0ab49483248a}, !- Space Type Name
=======
  {93e6499f-c242-4cb6-922d-77665300872a}, !- Handle
  Zone HVAC Equipment List 1,             !- Name
  {15f9f1a7-77c2-4943-a30a-a3f68bb3cee7}; !- Thermal Zone

OS:Space,
  {299a4bee-66e6-4dd5-9792-b6f20d7b2233}, !- Handle
  living space,                           !- Name
  {433da773-8fc7-4c03-b61b-ce4bc0417bcd}, !- Space Type Name
>>>>>>> 49f5e9b9
  ,                                       !- Default Construction Set Name
  ,                                       !- Default Schedule Set Name
  ,                                       !- Direction of Relative North {deg}
  ,                                       !- X Origin {m}
  ,                                       !- Y Origin {m}
  ,                                       !- Z Origin {m}
  ,                                       !- Building Story Name
<<<<<<< HEAD
  {35fbb3df-c9ba-4949-ab1a-721e07087e42}, !- Thermal Zone Name
  ,                                       !- Part of Total Floor Area
  ,                                       !- Design Specification Outdoor Air Object Name
  {932e705d-78d5-4874-9b9b-cb72cfc34585}; !- Building Unit Name

OS:Surface,
  {75a07548-017f-4735-9906-c7a09a28806c}, !- Handle
  Surface 1,                              !- Name
  Floor,                                  !- Surface Type
  ,                                       !- Construction Name
  {50283c61-62c5-4da8-a73b-28398afe3fa9}, !- Space Name
  Surface,                                !- Outside Boundary Condition
  {c07b3c19-f196-4b76-88aa-b1098de4bf92}, !- Outside Boundary Condition Object
=======
  {15f9f1a7-77c2-4943-a30a-a3f68bb3cee7}, !- Thermal Zone Name
  ,                                       !- Part of Total Floor Area
  ,                                       !- Design Specification Outdoor Air Object Name
  {83002345-22b0-483b-bc5f-489b622436dc}; !- Building Unit Name

OS:Surface,
  {7c827d56-51da-4ee8-b1bf-8356b6b7a1d0}, !- Handle
  Surface 1,                              !- Name
  Floor,                                  !- Surface Type
  ,                                       !- Construction Name
  {299a4bee-66e6-4dd5-9792-b6f20d7b2233}, !- Space Name
  Surface,                                !- Outside Boundary Condition
  {926bb74b-f953-44a2-8681-fd68f0776c48}, !- Outside Boundary Condition Object
>>>>>>> 49f5e9b9
  NoSun,                                  !- Sun Exposure
  NoWind,                                 !- Wind Exposure
  ,                                       !- View Factor to Ground
  ,                                       !- Number of Vertices
  0, -12.9315688143396, 0,                !- X,Y,Z Vertex 1 {m}
  0, 0, 0,                                !- X,Y,Z Vertex 2 {m}
  6.46578440716979, 0, 0,                 !- X,Y,Z Vertex 3 {m}
  6.46578440716979, -12.9315688143396, 0; !- X,Y,Z Vertex 4 {m}

OS:Surface,
<<<<<<< HEAD
  {5416fbf5-2f7f-4d1d-a6c4-7601ca1449e3}, !- Handle
  Surface 2,                              !- Name
  Wall,                                   !- Surface Type
  ,                                       !- Construction Name
  {50283c61-62c5-4da8-a73b-28398afe3fa9}, !- Space Name
=======
  {00d15ba4-1a78-4271-a2a4-f6ca6f72b10c}, !- Handle
  Surface 2,                              !- Name
  Wall,                                   !- Surface Type
  ,                                       !- Construction Name
  {299a4bee-66e6-4dd5-9792-b6f20d7b2233}, !- Space Name
>>>>>>> 49f5e9b9
  Outdoors,                               !- Outside Boundary Condition
  ,                                       !- Outside Boundary Condition Object
  SunExposed,                             !- Sun Exposure
  WindExposed,                            !- Wind Exposure
  ,                                       !- View Factor to Ground
  ,                                       !- Number of Vertices
  0, 0, 2.4384,                           !- X,Y,Z Vertex 1 {m}
  0, 0, 0,                                !- X,Y,Z Vertex 2 {m}
  0, -12.9315688143396, 0,                !- X,Y,Z Vertex 3 {m}
  0, -12.9315688143396, 2.4384;           !- X,Y,Z Vertex 4 {m}

OS:Surface,
<<<<<<< HEAD
  {289974b2-4de4-46eb-9f5a-e62a7e17caf9}, !- Handle
  Surface 3,                              !- Name
  Wall,                                   !- Surface Type
  ,                                       !- Construction Name
  {50283c61-62c5-4da8-a73b-28398afe3fa9}, !- Space Name
=======
  {6da6461d-2464-4a0b-8ee3-2162fcb918f2}, !- Handle
  Surface 3,                              !- Name
  Wall,                                   !- Surface Type
  ,                                       !- Construction Name
  {299a4bee-66e6-4dd5-9792-b6f20d7b2233}, !- Space Name
>>>>>>> 49f5e9b9
  Adiabatic,                              !- Outside Boundary Condition
  ,                                       !- Outside Boundary Condition Object
  NoSun,                                  !- Sun Exposure
  NoWind,                                 !- Wind Exposure
  ,                                       !- View Factor to Ground
  ,                                       !- Number of Vertices
  6.46578440716979, 0, 2.4384,            !- X,Y,Z Vertex 1 {m}
  6.46578440716979, 0, 0,                 !- X,Y,Z Vertex 2 {m}
  0, 0, 0,                                !- X,Y,Z Vertex 3 {m}
  0, 0, 2.4384;                           !- X,Y,Z Vertex 4 {m}

OS:Surface,
<<<<<<< HEAD
  {7ba250e8-6318-4e86-b193-0e48780c9ad2}, !- Handle
  Surface 4,                              !- Name
  Wall,                                   !- Surface Type
  ,                                       !- Construction Name
  {50283c61-62c5-4da8-a73b-28398afe3fa9}, !- Space Name
  Surface,                                !- Outside Boundary Condition
  {fdb38eea-eaac-4653-ae82-8d0388e33f83}, !- Outside Boundary Condition Object
=======
  {d1bd8e8b-5d3b-41ec-80c9-d6ef5439a479}, !- Handle
  Surface 4,                              !- Name
  Wall,                                   !- Surface Type
  ,                                       !- Construction Name
  {299a4bee-66e6-4dd5-9792-b6f20d7b2233}, !- Space Name
  Adiabatic,                              !- Outside Boundary Condition
  ,                                       !- Outside Boundary Condition Object
>>>>>>> 49f5e9b9
  NoSun,                                  !- Sun Exposure
  NoWind,                                 !- Wind Exposure
  ,                                       !- View Factor to Ground
  ,                                       !- Number of Vertices
  6.46578440716979, -12.9315688143396, 2.4384, !- X,Y,Z Vertex 1 {m}
  6.46578440716979, -12.9315688143396, 0, !- X,Y,Z Vertex 2 {m}
  6.46578440716979, 0, 0,                 !- X,Y,Z Vertex 3 {m}
  6.46578440716979, 0, 2.4384;            !- X,Y,Z Vertex 4 {m}

OS:Surface,
<<<<<<< HEAD
  {cb6d62ed-ab81-4fa1-8138-d8991ef9571b}, !- Handle
  Surface 5,                              !- Name
  Wall,                                   !- Surface Type
  ,                                       !- Construction Name
  {50283c61-62c5-4da8-a73b-28398afe3fa9}, !- Space Name
=======
  {452382ab-180b-449b-b635-5bef4354756f}, !- Handle
  Surface 5,                              !- Name
  Wall,                                   !- Surface Type
  ,                                       !- Construction Name
  {299a4bee-66e6-4dd5-9792-b6f20d7b2233}, !- Space Name
>>>>>>> 49f5e9b9
  Outdoors,                               !- Outside Boundary Condition
  ,                                       !- Outside Boundary Condition Object
  SunExposed,                             !- Sun Exposure
  WindExposed,                            !- Wind Exposure
  ,                                       !- View Factor to Ground
  ,                                       !- Number of Vertices
  0, -12.9315688143396, 2.4384,           !- X,Y,Z Vertex 1 {m}
  0, -12.9315688143396, 0,                !- X,Y,Z Vertex 2 {m}
  6.46578440716979, -12.9315688143396, 0, !- X,Y,Z Vertex 3 {m}
  6.46578440716979, -12.9315688143396, 2.4384; !- X,Y,Z Vertex 4 {m}

OS:Surface,
<<<<<<< HEAD
  {3d54166c-46ab-4bf0-bf7f-c2da90b31cf2}, !- Handle
  Surface 6,                              !- Name
  RoofCeiling,                            !- Surface Type
  ,                                       !- Construction Name
  {50283c61-62c5-4da8-a73b-28398afe3fa9}, !- Space Name
=======
  {1240560b-1c8a-4b39-b682-3bf326869ef4}, !- Handle
  Surface 6,                              !- Name
  RoofCeiling,                            !- Surface Type
  ,                                       !- Construction Name
  {299a4bee-66e6-4dd5-9792-b6f20d7b2233}, !- Space Name
>>>>>>> 49f5e9b9
  Outdoors,                               !- Outside Boundary Condition
  ,                                       !- Outside Boundary Condition Object
  SunExposed,                             !- Sun Exposure
  WindExposed,                            !- Wind Exposure
  ,                                       !- View Factor to Ground
  ,                                       !- Number of Vertices
  6.46578440716979, -12.9315688143396, 2.4384, !- X,Y,Z Vertex 1 {m}
  6.46578440716979, 0, 2.4384,            !- X,Y,Z Vertex 2 {m}
  0, 0, 2.4384,                           !- X,Y,Z Vertex 3 {m}
  0, -12.9315688143396, 2.4384;           !- X,Y,Z Vertex 4 {m}

OS:SpaceType,
<<<<<<< HEAD
  {e78d7161-7756-445d-b7b7-0ab49483248a}, !- Handle
=======
  {433da773-8fc7-4c03-b61b-ce4bc0417bcd}, !- Handle
>>>>>>> 49f5e9b9
  Space Type 1,                           !- Name
  ,                                       !- Default Construction Set Name
  ,                                       !- Default Schedule Set Name
  ,                                       !- Group Rendering Name
  ,                                       !- Design Specification Outdoor Air Object Name
  ,                                       !- Standards Template
  ,                                       !- Standards Building Type
  living;                                 !- Standards Space Type

OS:ThermalZone,
<<<<<<< HEAD
  {416c3f7d-3682-4388-ab26-cec0946a4b39}, !- Handle
  living zone|unit 2,                     !- Name
=======
  {ed821820-5ddc-4bc8-ba14-ef57d3483bed}, !- Handle
  corridor zone,                          !- Name
>>>>>>> 49f5e9b9
  ,                                       !- Multiplier
  ,                                       !- Ceiling Height {m}
  ,                                       !- Volume {m3}
  ,                                       !- Floor Area {m2}
  ,                                       !- Zone Inside Convection Algorithm
  ,                                       !- Zone Outside Convection Algorithm
  ,                                       !- Zone Conditioning Equipment List Name
<<<<<<< HEAD
  {09a2aa7b-f4ba-4bce-9486-09b6228c5a0c}, !- Zone Air Inlet Port List
  {e739242c-5a02-4106-9278-d13da6774a98}, !- Zone Air Exhaust Port List
  {63a6c099-b842-46ed-a0a2-ea7c3776dc5c}, !- Zone Air Node Name
  {b571ba46-d0b1-48b6-a5f0-d38faddcf6b2}, !- Zone Return Air Port List
=======
  {500f2ca7-a26d-45a9-a288-406fbd97dda2}, !- Zone Air Inlet Port List
  {1eb856e9-a7e0-45b6-8699-6012d72755ff}, !- Zone Air Exhaust Port List
  {16576be5-6065-44a0-9be6-0647fae65424}, !- Zone Air Node Name
  {f6fcdbce-788d-40c3-b420-1658436e8ead}, !- Zone Return Air Port List
>>>>>>> 49f5e9b9
  ,                                       !- Primary Daylighting Control Name
  ,                                       !- Fraction of Zone Controlled by Primary Daylighting Control
  ,                                       !- Secondary Daylighting Control Name
  ,                                       !- Fraction of Zone Controlled by Secondary Daylighting Control
  ,                                       !- Illuminance Map Name
  ,                                       !- Group Rendering Name
  ,                                       !- Thermostat Name
  No;                                     !- Use Ideal Air Loads

OS:Node,
<<<<<<< HEAD
  {56e5ea4d-1487-42da-b4f4-ae065eeeef1c}, !- Handle
  Node 2,                                 !- Name
  {63a6c099-b842-46ed-a0a2-ea7c3776dc5c}, !- Inlet Port
  ;                                       !- Outlet Port

OS:Connection,
  {63a6c099-b842-46ed-a0a2-ea7c3776dc5c}, !- Handle
  {c01ea4f2-318d-432f-b4ce-432853f62e68}, !- Name
  {416c3f7d-3682-4388-ab26-cec0946a4b39}, !- Source Object
  11,                                     !- Outlet Port
  {56e5ea4d-1487-42da-b4f4-ae065eeeef1c}, !- Target Object
  2;                                      !- Inlet Port

OS:PortList,
  {09a2aa7b-f4ba-4bce-9486-09b6228c5a0c}, !- Handle
  {91e0747b-abb0-4ba9-ad85-25701c6ea7fe}, !- Name
  {416c3f7d-3682-4388-ab26-cec0946a4b39}; !- HVAC Component

OS:PortList,
  {e739242c-5a02-4106-9278-d13da6774a98}, !- Handle
  {1134a4ca-526c-48bb-9c47-3b864752c04d}, !- Name
  {416c3f7d-3682-4388-ab26-cec0946a4b39}; !- HVAC Component

OS:PortList,
  {b571ba46-d0b1-48b6-a5f0-d38faddcf6b2}, !- Handle
  {8630d753-1720-4043-b465-261013c8dfb8}, !- Name
  {416c3f7d-3682-4388-ab26-cec0946a4b39}; !- HVAC Component

OS:Sizing:Zone,
  {472c713a-0482-4523-8ea3-7581164379ab}, !- Handle
  {416c3f7d-3682-4388-ab26-cec0946a4b39}, !- Zone or ZoneList Name
=======
  {95335667-13a1-4820-8656-cfe19df22b57}, !- Handle
  Node 2,                                 !- Name
  {16576be5-6065-44a0-9be6-0647fae65424}, !- Inlet Port
  ;                                       !- Outlet Port

OS:Connection,
  {16576be5-6065-44a0-9be6-0647fae65424}, !- Handle
  {670f59b9-001f-43d2-bdd0-9e387f88875a}, !- Name
  {ed821820-5ddc-4bc8-ba14-ef57d3483bed}, !- Source Object
  11,                                     !- Outlet Port
  {95335667-13a1-4820-8656-cfe19df22b57}, !- Target Object
  2;                                      !- Inlet Port

OS:PortList,
  {500f2ca7-a26d-45a9-a288-406fbd97dda2}, !- Handle
  {c9f084a9-33e1-4e91-825b-9b6a7166bb72}, !- Name
  {ed821820-5ddc-4bc8-ba14-ef57d3483bed}; !- HVAC Component

OS:PortList,
  {1eb856e9-a7e0-45b6-8699-6012d72755ff}, !- Handle
  {dfd3df19-33e8-486c-b60d-bcced6c63921}, !- Name
  {ed821820-5ddc-4bc8-ba14-ef57d3483bed}; !- HVAC Component

OS:PortList,
  {f6fcdbce-788d-40c3-b420-1658436e8ead}, !- Handle
  {220688b3-8147-454f-96b5-478dadfd556f}, !- Name
  {ed821820-5ddc-4bc8-ba14-ef57d3483bed}; !- HVAC Component

OS:Sizing:Zone,
  {c343a3f9-8a30-400e-948b-13a646f0572d}, !- Handle
  {ed821820-5ddc-4bc8-ba14-ef57d3483bed}, !- Zone or ZoneList Name
>>>>>>> 49f5e9b9
  SupplyAirTemperature,                   !- Zone Cooling Design Supply Air Temperature Input Method
  14,                                     !- Zone Cooling Design Supply Air Temperature {C}
  11.11,                                  !- Zone Cooling Design Supply Air Temperature Difference {deltaC}
  SupplyAirTemperature,                   !- Zone Heating Design Supply Air Temperature Input Method
  40,                                     !- Zone Heating Design Supply Air Temperature {C}
  11.11,                                  !- Zone Heating Design Supply Air Temperature Difference {deltaC}
  0.0085,                                 !- Zone Cooling Design Supply Air Humidity Ratio {kg-H2O/kg-air}
  0.008,                                  !- Zone Heating Design Supply Air Humidity Ratio {kg-H2O/kg-air}
  ,                                       !- Zone Heating Sizing Factor
  ,                                       !- Zone Cooling Sizing Factor
  DesignDay,                              !- Cooling Design Air Flow Method
  ,                                       !- Cooling Design Air Flow Rate {m3/s}
  ,                                       !- Cooling Minimum Air Flow per Zone Floor Area {m3/s-m2}
  ,                                       !- Cooling Minimum Air Flow {m3/s}
  ,                                       !- Cooling Minimum Air Flow Fraction
  DesignDay,                              !- Heating Design Air Flow Method
  ,                                       !- Heating Design Air Flow Rate {m3/s}
  ,                                       !- Heating Maximum Air Flow per Zone Floor Area {m3/s-m2}
  ,                                       !- Heating Maximum Air Flow {m3/s}
  ,                                       !- Heating Maximum Air Flow Fraction
  ,                                       !- Design Zone Air Distribution Effectiveness in Cooling Mode
  ,                                       !- Design Zone Air Distribution Effectiveness in Heating Mode
  No,                                     !- Account for Dedicated Outdoor Air System
  NeutralSupplyAir,                       !- Dedicated Outdoor Air System Control Strategy
  autosize,                               !- Dedicated Outdoor Air Low Setpoint Temperature for Design {C}
  autosize;                               !- Dedicated Outdoor Air High Setpoint Temperature for Design {C}

OS:ZoneHVAC:EquipmentList,
<<<<<<< HEAD
  {571fd173-806d-4e33-a485-db0f700f654b}, !- Handle
  Zone HVAC Equipment List 2,             !- Name
  {416c3f7d-3682-4388-ab26-cec0946a4b39}; !- Thermal Zone

OS:Space,
  {52d883e7-6929-424b-97ab-5b962d4c69a6}, !- Handle
  living space|unit 2,                    !- Name
  {e78d7161-7756-445d-b7b7-0ab49483248a}, !- Space Type Name
=======
  {1b8f5f7b-8b98-4da7-930d-5e876b972e2b}, !- Handle
  Zone HVAC Equipment List 2,             !- Name
  {ed821820-5ddc-4bc8-ba14-ef57d3483bed}; !- Thermal Zone

OS:Space,
  {8bb33483-1f66-4948-9306-b432bfdaf3c4}, !- Handle
  corridor space,                         !- Name
  {7bd739b6-5b7e-43b5-b780-778f3a4a7363}, !- Space Type Name
>>>>>>> 49f5e9b9
  ,                                       !- Default Construction Set Name
  ,                                       !- Default Schedule Set Name
  ,                                       !- Direction of Relative North {deg}
  ,                                       !- X Origin {m}
  ,                                       !- Y Origin {m}
  ,                                       !- Z Origin {m}
  ,                                       !- Building Story Name
<<<<<<< HEAD
  {416c3f7d-3682-4388-ab26-cec0946a4b39}, !- Thermal Zone Name
  ,                                       !- Part of Total Floor Area
  ,                                       !- Design Specification Outdoor Air Object Name
  {0f432fc9-2ad8-48ba-8eb1-d382e5976598}; !- Building Unit Name

OS:Surface,
  {a76fe8ed-51d5-4731-a2ad-dded7cb7949c}, !- Handle
  Surface 7,                              !- Name
  Floor,                                  !- Surface Type
  ,                                       !- Construction Name
  {52d883e7-6929-424b-97ab-5b962d4c69a6}, !- Space Name
  Surface,                                !- Outside Boundary Condition
  {56cd9440-9024-46aa-9fa6-cc12ef6fe006}, !- Outside Boundary Condition Object
=======
  {ed821820-5ddc-4bc8-ba14-ef57d3483bed}; !- Thermal Zone Name

OS:Surface,
  {182ef7fd-9a9b-445d-bf03-161096b9a08d}, !- Handle
  Surface 7,                              !- Name
  Floor,                                  !- Surface Type
  ,                                       !- Construction Name
  {8bb33483-1f66-4948-9306-b432bfdaf3c4}, !- Space Name
  Surface,                                !- Outside Boundary Condition
  {8f953812-10f3-46fe-8032-dffefff1bbf5}, !- Outside Boundary Condition Object
>>>>>>> 49f5e9b9
  NoSun,                                  !- Sun Exposure
  NoWind,                                 !- Wind Exposure
  ,                                       !- View Factor to Ground
  ,                                       !- Number of Vertices
  0, 0, 0,                                !- X,Y,Z Vertex 1 {m}
  0, 1.524, 0,                            !- X,Y,Z Vertex 2 {m}
  6.46578440716979, 1.524, 0,             !- X,Y,Z Vertex 3 {m}
  6.46578440716979, 0, 0;                 !- X,Y,Z Vertex 4 {m}

OS:Surface,
<<<<<<< HEAD
  {09bb2e28-3e65-4810-a0b0-f15da24e93ca}, !- Handle
  Surface 8,                              !- Name
  Wall,                                   !- Surface Type
  ,                                       !- Construction Name
  {52d883e7-6929-424b-97ab-5b962d4c69a6}, !- Space Name
=======
  {f3aa0808-0171-4c45-a28f-f40f677d966d}, !- Handle
  Surface 8,                              !- Name
  Wall,                                   !- Surface Type
  ,                                       !- Construction Name
  {8bb33483-1f66-4948-9306-b432bfdaf3c4}, !- Space Name
>>>>>>> 49f5e9b9
  Outdoors,                               !- Outside Boundary Condition
  ,                                       !- Outside Boundary Condition Object
  SunExposed,                             !- Sun Exposure
  WindExposed,                            !- Wind Exposure
  ,                                       !- View Factor to Ground
  ,                                       !- Number of Vertices
  0, 1.524, 2.4384,                       !- X,Y,Z Vertex 1 {m}
  0, 1.524, 0,                            !- X,Y,Z Vertex 2 {m}
  0, 0, 0,                                !- X,Y,Z Vertex 3 {m}
  0, 0, 2.4384;                           !- X,Y,Z Vertex 4 {m}

OS:Surface,
<<<<<<< HEAD
  {035a71ae-a3ad-4f95-9958-2090942963ba}, !- Handle
  Surface 9,                              !- Name
  Wall,                                   !- Surface Type
  ,                                       !- Construction Name
  {52d883e7-6929-424b-97ab-5b962d4c69a6}, !- Space Name
  Outdoors,                               !- Outside Boundary Condition
=======
  {f6a85f82-3120-4a53-a0b0-7a8574c87c07}, !- Handle
  Surface 9,                              !- Name
  Wall,                                   !- Surface Type
  ,                                       !- Construction Name
  {8bb33483-1f66-4948-9306-b432bfdaf3c4}, !- Space Name
  Adiabatic,                              !- Outside Boundary Condition
>>>>>>> 49f5e9b9
  ,                                       !- Outside Boundary Condition Object
  NoSun,                                  !- Sun Exposure
  NoWind,                                 !- Wind Exposure
  ,                                       !- View Factor to Ground
  ,                                       !- Number of Vertices
  6.46578440716979, 1.524, 2.4384,        !- X,Y,Z Vertex 1 {m}
  6.46578440716979, 1.524, 0,             !- X,Y,Z Vertex 2 {m}
  0, 1.524, 0,                            !- X,Y,Z Vertex 3 {m}
  0, 1.524, 2.4384;                       !- X,Y,Z Vertex 4 {m}

OS:Surface,
<<<<<<< HEAD
  {2121d398-0894-43cb-863e-3f18b9270428}, !- Handle
  Surface 10,                             !- Name
  Wall,                                   !- Surface Type
  ,                                       !- Construction Name
  {52d883e7-6929-424b-97ab-5b962d4c69a6}, !- Space Name
  Surface,                                !- Outside Boundary Condition
  {d23f850a-7146-4c80-9538-3c6965d16ccf}, !- Outside Boundary Condition Object
=======
  {191b2592-616f-4f07-a9cd-4413e944a8be}, !- Handle
  Surface 10,                             !- Name
  Wall,                                   !- Surface Type
  ,                                       !- Construction Name
  {8bb33483-1f66-4948-9306-b432bfdaf3c4}, !- Space Name
  Adiabatic,                              !- Outside Boundary Condition
  ,                                       !- Outside Boundary Condition Object
>>>>>>> 49f5e9b9
  NoSun,                                  !- Sun Exposure
  NoWind,                                 !- Wind Exposure
  ,                                       !- View Factor to Ground
  ,                                       !- Number of Vertices
  6.46578440716979, 0, 2.4384,            !- X,Y,Z Vertex 1 {m}
  6.46578440716979, 0, 0,                 !- X,Y,Z Vertex 2 {m}
  6.46578440716979, 1.524, 0,             !- X,Y,Z Vertex 3 {m}
  6.46578440716979, 1.524, 2.4384;        !- X,Y,Z Vertex 4 {m}

OS:Surface,
<<<<<<< HEAD
  {66154806-a724-4013-8658-d1a8afb7238d}, !- Handle
  Surface 11,                             !- Name
  Wall,                                   !- Surface Type
  ,                                       !- Construction Name
  {52d883e7-6929-424b-97ab-5b962d4c69a6}, !- Space Name
=======
  {926ef60d-56de-4ec2-90b4-e0ff70fbc847}, !- Handle
  Surface 11,                             !- Name
  Wall,                                   !- Surface Type
  ,                                       !- Construction Name
  {8bb33483-1f66-4948-9306-b432bfdaf3c4}, !- Space Name
>>>>>>> 49f5e9b9
  Adiabatic,                              !- Outside Boundary Condition
  ,                                       !- Outside Boundary Condition Object
  NoSun,                                  !- Sun Exposure
  NoWind,                                 !- Wind Exposure
  ,                                       !- View Factor to Ground
  ,                                       !- Number of Vertices
  0, 0, 2.4384,                           !- X,Y,Z Vertex 1 {m}
  0, 0, 0,                                !- X,Y,Z Vertex 2 {m}
  6.46578440716979, 0, 0,                 !- X,Y,Z Vertex 3 {m}
  6.46578440716979, 0, 2.4384;            !- X,Y,Z Vertex 4 {m}

OS:Surface,
<<<<<<< HEAD
  {681aaf8f-3282-480b-a9ba-83cb9eb68afa}, !- Handle
  Surface 12,                             !- Name
  RoofCeiling,                            !- Surface Type
  ,                                       !- Construction Name
  {52d883e7-6929-424b-97ab-5b962d4c69a6}, !- Space Name
=======
  {3bfd3d58-aff0-4bad-a366-30f3d6638272}, !- Handle
  Surface 12,                             !- Name
  RoofCeiling,                            !- Surface Type
  ,                                       !- Construction Name
  {8bb33483-1f66-4948-9306-b432bfdaf3c4}, !- Space Name
>>>>>>> 49f5e9b9
  Outdoors,                               !- Outside Boundary Condition
  ,                                       !- Outside Boundary Condition Object
  SunExposed,                             !- Sun Exposure
  WindExposed,                            !- Wind Exposure
  ,                                       !- View Factor to Ground
  ,                                       !- Number of Vertices
  6.46578440716979, 0, 2.4384,            !- X,Y,Z Vertex 1 {m}
  6.46578440716979, 1.524, 2.4384,        !- X,Y,Z Vertex 2 {m}
  0, 1.524, 2.4384,                       !- X,Y,Z Vertex 3 {m}
  0, 0, 2.4384;                           !- X,Y,Z Vertex 4 {m}

<<<<<<< HEAD
OS:ThermalZone,
  {8fc10421-c8fc-4dab-8bb9-a74efec8eca6}, !- Handle
  living zone|unit 3,                     !- Name
  ,                                       !- Multiplier
  ,                                       !- Ceiling Height {m}
  ,                                       !- Volume {m3}
  ,                                       !- Floor Area {m2}
  ,                                       !- Zone Inside Convection Algorithm
  ,                                       !- Zone Outside Convection Algorithm
  ,                                       !- Zone Conditioning Equipment List Name
  {025251d1-552d-4949-b037-4ebe92ece3fd}, !- Zone Air Inlet Port List
  {0c08ca14-fa62-4468-a6f5-e0d267b75a5c}, !- Zone Air Exhaust Port List
  {62147241-1bb3-4777-bf66-08cff556d252}, !- Zone Air Node Name
  {4f8db7e4-0e29-403a-a22e-48b6db916db9}, !- Zone Return Air Port List
  ,                                       !- Primary Daylighting Control Name
  ,                                       !- Fraction of Zone Controlled by Primary Daylighting Control
  ,                                       !- Secondary Daylighting Control Name
  ,                                       !- Fraction of Zone Controlled by Secondary Daylighting Control
  ,                                       !- Illuminance Map Name
  ,                                       !- Group Rendering Name
  ,                                       !- Thermostat Name
  No;                                     !- Use Ideal Air Loads

OS:Node,
  {34ce1ae0-7488-475f-bd42-a7c031cffdf4}, !- Handle
  Node 3,                                 !- Name
  {62147241-1bb3-4777-bf66-08cff556d252}, !- Inlet Port
  ;                                       !- Outlet Port

OS:Connection,
  {62147241-1bb3-4777-bf66-08cff556d252}, !- Handle
  {15692417-9702-4023-8454-fb70d417a400}, !- Name
  {8fc10421-c8fc-4dab-8bb9-a74efec8eca6}, !- Source Object
  11,                                     !- Outlet Port
  {34ce1ae0-7488-475f-bd42-a7c031cffdf4}, !- Target Object
  2;                                      !- Inlet Port

OS:PortList,
  {025251d1-552d-4949-b037-4ebe92ece3fd}, !- Handle
  {81c91a47-0b9c-4841-bb5f-11fdaa6fdcd9}, !- Name
  {8fc10421-c8fc-4dab-8bb9-a74efec8eca6}; !- HVAC Component

OS:PortList,
  {0c08ca14-fa62-4468-a6f5-e0d267b75a5c}, !- Handle
  {c7bf8561-9dc6-4dec-97b3-d90b714af129}, !- Name
  {8fc10421-c8fc-4dab-8bb9-a74efec8eca6}; !- HVAC Component

OS:PortList,
  {4f8db7e4-0e29-403a-a22e-48b6db916db9}, !- Handle
  {5200233a-0d59-4b65-9231-5d5c2bfddf52}, !- Name
  {8fc10421-c8fc-4dab-8bb9-a74efec8eca6}; !- HVAC Component

OS:Sizing:Zone,
  {6f1a4231-132a-48f6-af61-0e5256b1feb5}, !- Handle
  {8fc10421-c8fc-4dab-8bb9-a74efec8eca6}, !- Zone or ZoneList Name
  SupplyAirTemperature,                   !- Zone Cooling Design Supply Air Temperature Input Method
  14,                                     !- Zone Cooling Design Supply Air Temperature {C}
  11.11,                                  !- Zone Cooling Design Supply Air Temperature Difference {deltaC}
  SupplyAirTemperature,                   !- Zone Heating Design Supply Air Temperature Input Method
  40,                                     !- Zone Heating Design Supply Air Temperature {C}
  11.11,                                  !- Zone Heating Design Supply Air Temperature Difference {deltaC}
  0.0085,                                 !- Zone Cooling Design Supply Air Humidity Ratio {kg-H2O/kg-air}
  0.008,                                  !- Zone Heating Design Supply Air Humidity Ratio {kg-H2O/kg-air}
  ,                                       !- Zone Heating Sizing Factor
  ,                                       !- Zone Cooling Sizing Factor
  DesignDay,                              !- Cooling Design Air Flow Method
  ,                                       !- Cooling Design Air Flow Rate {m3/s}
  ,                                       !- Cooling Minimum Air Flow per Zone Floor Area {m3/s-m2}
  ,                                       !- Cooling Minimum Air Flow {m3/s}
  ,                                       !- Cooling Minimum Air Flow Fraction
  DesignDay,                              !- Heating Design Air Flow Method
  ,                                       !- Heating Design Air Flow Rate {m3/s}
  ,                                       !- Heating Maximum Air Flow per Zone Floor Area {m3/s-m2}
  ,                                       !- Heating Maximum Air Flow {m3/s}
  ,                                       !- Heating Maximum Air Flow Fraction
  ,                                       !- Design Zone Air Distribution Effectiveness in Cooling Mode
  ,                                       !- Design Zone Air Distribution Effectiveness in Heating Mode
  No,                                     !- Account for Dedicated Outdoor Air System
  NeutralSupplyAir,                       !- Dedicated Outdoor Air System Control Strategy
  autosize,                               !- Dedicated Outdoor Air Low Setpoint Temperature for Design {C}
  autosize;                               !- Dedicated Outdoor Air High Setpoint Temperature for Design {C}

OS:ZoneHVAC:EquipmentList,
  {cd19eb82-9304-47af-a549-dcd2d2254abd}, !- Handle
  Zone HVAC Equipment List 3,             !- Name
  {8fc10421-c8fc-4dab-8bb9-a74efec8eca6}; !- Thermal Zone

OS:Space,
  {6519c45b-cb73-4f3c-98f1-35c5b7546134}, !- Handle
  living space|unit 3|story 1,            !- Name
  {e78d7161-7756-445d-b7b7-0ab49483248a}, !- Space Type Name
=======
OS:SpaceType,
  {7bd739b6-5b7e-43b5-b780-778f3a4a7363}, !- Handle
  Space Type 2,                           !- Name
  ,                                       !- Default Construction Set Name
  ,                                       !- Default Schedule Set Name
  ,                                       !- Group Rendering Name
  ,                                       !- Design Specification Outdoor Air Object Name
  ,                                       !- Standards Template
  ,                                       !- Standards Building Type
  corridor;                               !- Standards Space Type

OS:Space,
  {e83a2484-2729-48df-84df-cbb9c483a7a9}, !- Handle
  crawl corridor space,                   !- Name
  {9b252f2e-0f7a-4aee-9fad-c174f8f45675}, !- Space Type Name
  ,                                       !- Default Construction Set Name
  ,                                       !- Default Schedule Set Name
  -0,                                     !- Direction of Relative North {deg}
  0,                                      !- X Origin {m}
  0,                                      !- Y Origin {m}
  0,                                      !- Z Origin {m}
  ,                                       !- Building Story Name
  {da2fb523-a922-4359-88fe-c10a00ca26c4}; !- Thermal Zone Name

OS:Surface,
  {be22483e-6e9f-465b-a282-9aff5eaa7e4f}, !- Handle
  Surface 13,                             !- Name
  Floor,                                  !- Surface Type
  ,                                       !- Construction Name
  {e83a2484-2729-48df-84df-cbb9c483a7a9}, !- Space Name
  Foundation,                             !- Outside Boundary Condition
  ,                                       !- Outside Boundary Condition Object
  NoSun,                                  !- Sun Exposure
  NoWind,                                 !- Wind Exposure
  ,                                       !- View Factor to Ground
  ,                                       !- Number of Vertices
  0, 0, -0.9144,                          !- X,Y,Z Vertex 1 {m}
  0, 1.524, -0.9144,                      !- X,Y,Z Vertex 2 {m}
  6.46578440716979, 1.524, -0.9144,       !- X,Y,Z Vertex 3 {m}
  6.46578440716979, 0, -0.9144;           !- X,Y,Z Vertex 4 {m}

OS:Surface,
  {b74877d3-d2bd-47cd-ac34-84cca329b7a4}, !- Handle
  Surface 14,                             !- Name
  Wall,                                   !- Surface Type
  ,                                       !- Construction Name
  {e83a2484-2729-48df-84df-cbb9c483a7a9}, !- Space Name
  Foundation,                             !- Outside Boundary Condition
  ,                                       !- Outside Boundary Condition Object
  NoSun,                                  !- Sun Exposure
  NoWind,                                 !- Wind Exposure
  ,                                       !- View Factor to Ground
  ,                                       !- Number of Vertices
  0, 1.524, -1.11022302462516e-016,       !- X,Y,Z Vertex 1 {m}
  0, 1.524, -0.9144,                      !- X,Y,Z Vertex 2 {m}
  0, 0, -0.9144,                          !- X,Y,Z Vertex 3 {m}
  0, 0, -1.11022302462516e-016;           !- X,Y,Z Vertex 4 {m}

OS:Surface,
  {0c3db704-03f0-4354-9462-0c0d21dc133e}, !- Handle
  Surface 15,                             !- Name
  Wall,                                   !- Surface Type
  ,                                       !- Construction Name
  {e83a2484-2729-48df-84df-cbb9c483a7a9}, !- Space Name
  Adiabatic,                              !- Outside Boundary Condition
  ,                                       !- Outside Boundary Condition Object
  NoSun,                                  !- Sun Exposure
  NoWind,                                 !- Wind Exposure
  ,                                       !- View Factor to Ground
  ,                                       !- Number of Vertices
  6.46578440716979, 1.524, -1.11022302462516e-016, !- X,Y,Z Vertex 1 {m}
  6.46578440716979, 1.524, -0.9144,       !- X,Y,Z Vertex 2 {m}
  0, 1.524, -0.9144,                      !- X,Y,Z Vertex 3 {m}
  0, 1.524, -1.11022302462516e-016;       !- X,Y,Z Vertex 4 {m}

OS:Surface,
  {eb814b76-6c66-443d-b2b1-8baad6a10b79}, !- Handle
  Surface 16,                             !- Name
  Wall,                                   !- Surface Type
  ,                                       !- Construction Name
  {e83a2484-2729-48df-84df-cbb9c483a7a9}, !- Space Name
  Adiabatic,                              !- Outside Boundary Condition
  ,                                       !- Outside Boundary Condition Object
  NoSun,                                  !- Sun Exposure
  NoWind,                                 !- Wind Exposure
  ,                                       !- View Factor to Ground
  ,                                       !- Number of Vertices
  6.46578440716979, 0, -1.11022302462516e-016, !- X,Y,Z Vertex 1 {m}
  6.46578440716979, 0, -0.9144,           !- X,Y,Z Vertex 2 {m}
  6.46578440716979, 1.524, -0.9144,       !- X,Y,Z Vertex 3 {m}
  6.46578440716979, 1.524, -1.11022302462516e-016; !- X,Y,Z Vertex 4 {m}

OS:Surface,
  {79d1e2cb-6bb4-4814-bdc4-8250a7afa874}, !- Handle
  Surface 17,                             !- Name
  Wall,                                   !- Surface Type
  ,                                       !- Construction Name
  {e83a2484-2729-48df-84df-cbb9c483a7a9}, !- Space Name
  Surface,                                !- Outside Boundary Condition
  {b77f742b-59de-403e-9420-ee27534871d0}, !- Outside Boundary Condition Object
  NoSun,                                  !- Sun Exposure
  NoWind,                                 !- Wind Exposure
  ,                                       !- View Factor to Ground
  ,                                       !- Number of Vertices
  0, 0, -1.11022302462516e-016,           !- X,Y,Z Vertex 1 {m}
  0, 0, -0.9144,                          !- X,Y,Z Vertex 2 {m}
  6.46578440716979, 0, -0.9144,           !- X,Y,Z Vertex 3 {m}
  6.46578440716979, 0, -1.11022302462516e-016; !- X,Y,Z Vertex 4 {m}

OS:Surface,
  {8f953812-10f3-46fe-8032-dffefff1bbf5}, !- Handle
  Surface 18,                             !- Name
  RoofCeiling,                            !- Surface Type
  ,                                       !- Construction Name
  {e83a2484-2729-48df-84df-cbb9c483a7a9}, !- Space Name
  Surface,                                !- Outside Boundary Condition
  {182ef7fd-9a9b-445d-bf03-161096b9a08d}, !- Outside Boundary Condition Object
  NoSun,                                  !- Sun Exposure
  NoWind,                                 !- Wind Exposure
  ,                                       !- View Factor to Ground
  ,                                       !- Number of Vertices
  6.46578440716979, 0, -1.11022302462516e-016, !- X,Y,Z Vertex 1 {m}
  6.46578440716979, 1.524, -1.11022302462516e-016, !- X,Y,Z Vertex 2 {m}
  0, 1.524, -1.11022302462516e-016,       !- X,Y,Z Vertex 3 {m}
  0, 0, -1.11022302462516e-016;           !- X,Y,Z Vertex 4 {m}

OS:Space,
  {adb45f68-1078-4277-a4f8-61503ba9dd81}, !- Handle
  crawl space,                            !- Name
  {9b252f2e-0f7a-4aee-9fad-c174f8f45675}, !- Space Type Name
>>>>>>> 49f5e9b9
  ,                                       !- Default Construction Set Name
  ,                                       !- Default Schedule Set Name
  -0,                                     !- Direction of Relative North {deg}
  0,                                      !- X Origin {m}
  0,                                      !- Y Origin {m}
  0,                                      !- Z Origin {m}
  ,                                       !- Building Story Name
<<<<<<< HEAD
  {8fc10421-c8fc-4dab-8bb9-a74efec8eca6}, !- Thermal Zone Name
  ,                                       !- Part of Total Floor Area
  ,                                       !- Design Specification Outdoor Air Object Name
  {daa76f74-3c0a-4b24-99f9-664bb5b8fc1f}; !- Building Unit Name

OS:Surface,
  {86c36014-50ee-4c71-8f76-15c24e6cc0c9}, !- Handle
  Surface 13,                             !- Name
  RoofCeiling,                            !- Surface Type
  ,                                       !- Construction Name
  {6519c45b-cb73-4f3c-98f1-35c5b7546134}, !- Space Name
  Outdoors,                               !- Outside Boundary Condition
  ,                                       !- Outside Boundary Condition Object
  SunExposed,                             !- Sun Exposure
  WindExposed,                            !- Wind Exposure
  ,                                       !- View Factor to Ground
  ,                                       !- Number of Vertices
  12.9315688143396, -12.9315688143396, 2.4384, !- X,Y,Z Vertex 1 {m}
  12.9315688143396, 0, 2.4384,            !- X,Y,Z Vertex 2 {m}
  6.46578440716979, 0, 2.4384,            !- X,Y,Z Vertex 3 {m}
  6.46578440716979, -12.9315688143396, 2.4384; !- X,Y,Z Vertex 4 {m}

OS:Surface,
  {af341842-9356-4e9e-b75e-84145c79ba34}, !- Handle
  Surface 14,                             !- Name
  Wall,                                   !- Surface Type
  ,                                       !- Construction Name
  {6519c45b-cb73-4f3c-98f1-35c5b7546134}, !- Space Name
  Outdoors,                               !- Outside Boundary Condition
=======
  {cb347d9b-b3c8-4111-b441-9ed2a159eef9}; !- Thermal Zone Name

OS:Surface,
  {25c7cf0d-41a6-4a27-aed2-de8def852fe0}, !- Handle
  Surface 19,                             !- Name
  Floor,                                  !- Surface Type
  ,                                       !- Construction Name
  {adb45f68-1078-4277-a4f8-61503ba9dd81}, !- Space Name
  Foundation,                             !- Outside Boundary Condition
  ,                                       !- Outside Boundary Condition Object
  NoSun,                                  !- Sun Exposure
  NoWind,                                 !- Wind Exposure
  ,                                       !- View Factor to Ground
  ,                                       !- Number of Vertices
  0, -12.9315688143396, -0.9144,          !- X,Y,Z Vertex 1 {m}
  0, 0, -0.9144,                          !- X,Y,Z Vertex 2 {m}
  6.46578440716979, 0, -0.9144,           !- X,Y,Z Vertex 3 {m}
  6.46578440716979, -12.9315688143396, -0.9144; !- X,Y,Z Vertex 4 {m}

OS:Surface,
  {5b28a33b-1169-4bef-ac95-9b00947fc18d}, !- Handle
  Surface 20,                             !- Name
  Wall,                                   !- Surface Type
  ,                                       !- Construction Name
  {adb45f68-1078-4277-a4f8-61503ba9dd81}, !- Space Name
  Foundation,                             !- Outside Boundary Condition
>>>>>>> 49f5e9b9
  ,                                       !- Outside Boundary Condition Object
  NoSun,                                  !- Sun Exposure
  NoWind,                                 !- Wind Exposure
  ,                                       !- View Factor to Ground
  ,                                       !- Number of Vertices
  0, 0, -1.11022302462516e-016,           !- X,Y,Z Vertex 1 {m}
  0, 0, -0.9144,                          !- X,Y,Z Vertex 2 {m}
  0, -12.9315688143396, -0.9144,          !- X,Y,Z Vertex 3 {m}
  0, -12.9315688143396, -1.11022302462516e-016; !- X,Y,Z Vertex 4 {m}

OS:Surface,
<<<<<<< HEAD
  {bb1e08be-b446-46e7-887e-fee8994574d0}, !- Handle
  Surface 15,                             !- Name
  Wall,                                   !- Surface Type
  ,                                       !- Construction Name
  {6519c45b-cb73-4f3c-98f1-35c5b7546134}, !- Space Name
  Adiabatic,                              !- Outside Boundary Condition
  ,                                       !- Outside Boundary Condition Object
=======
  {b77f742b-59de-403e-9420-ee27534871d0}, !- Handle
  Surface 21,                             !- Name
  Wall,                                   !- Surface Type
  ,                                       !- Construction Name
  {adb45f68-1078-4277-a4f8-61503ba9dd81}, !- Space Name
  Surface,                                !- Outside Boundary Condition
  {79d1e2cb-6bb4-4814-bdc4-8250a7afa874}, !- Outside Boundary Condition Object
>>>>>>> 49f5e9b9
  NoSun,                                  !- Sun Exposure
  NoWind,                                 !- Wind Exposure
  ,                                       !- View Factor to Ground
  ,                                       !- Number of Vertices
<<<<<<< HEAD
  12.9315688143396, 0, 2.4384,            !- X,Y,Z Vertex 1 {m}
  12.9315688143396, 0, 0,                 !- X,Y,Z Vertex 2 {m}
  6.46578440716979, 0, 0,                 !- X,Y,Z Vertex 3 {m}
  6.46578440716979, 0, 2.4384;            !- X,Y,Z Vertex 4 {m}

OS:Surface,
  {fdb38eea-eaac-4653-ae82-8d0388e33f83}, !- Handle
  Surface 16,                             !- Name
  Wall,                                   !- Surface Type
  ,                                       !- Construction Name
  {6519c45b-cb73-4f3c-98f1-35c5b7546134}, !- Space Name
  Surface,                                !- Outside Boundary Condition
  {7ba250e8-6318-4e86-b193-0e48780c9ad2}, !- Outside Boundary Condition Object
=======
  6.46578440716979, 0, -1.11022302462516e-016, !- X,Y,Z Vertex 1 {m}
  6.46578440716979, 0, -0.9144,           !- X,Y,Z Vertex 2 {m}
  0, 0, -0.9144,                          !- X,Y,Z Vertex 3 {m}
  0, 0, -1.11022302462516e-016;           !- X,Y,Z Vertex 4 {m}

OS:Surface,
  {df42c01a-6db0-4d6c-8a3a-e0f5d8adfb03}, !- Handle
  Surface 22,                             !- Name
  Wall,                                   !- Surface Type
  ,                                       !- Construction Name
  {adb45f68-1078-4277-a4f8-61503ba9dd81}, !- Space Name
  Adiabatic,                              !- Outside Boundary Condition
  ,                                       !- Outside Boundary Condition Object
>>>>>>> 49f5e9b9
  NoSun,                                  !- Sun Exposure
  NoWind,                                 !- Wind Exposure
  ,                                       !- View Factor to Ground
  ,                                       !- Number of Vertices
<<<<<<< HEAD
  6.46578440716979, 0, 2.4384,            !- X,Y,Z Vertex 1 {m}
  6.46578440716979, 0, 0,                 !- X,Y,Z Vertex 2 {m}
  6.46578440716979, -12.9315688143396, 0, !- X,Y,Z Vertex 3 {m}
  6.46578440716979, -12.9315688143396, 2.4384; !- X,Y,Z Vertex 4 {m}

OS:Surface,
  {d041353f-f7b4-485e-9819-1545e77197dd}, !- Handle
  Surface 17,                             !- Name
  Wall,                                   !- Surface Type
  ,                                       !- Construction Name
  {6519c45b-cb73-4f3c-98f1-35c5b7546134}, !- Space Name
  Surface,                                !- Outside Boundary Condition
  {f03a10af-869c-40f8-8b7d-6e592bbb732a}, !- Outside Boundary Condition Object
=======
  6.46578440716979, -12.9315688143396, -1.11022302462516e-016, !- X,Y,Z Vertex 1 {m}
  6.46578440716979, -12.9315688143396, -0.9144, !- X,Y,Z Vertex 2 {m}
  6.46578440716979, 0, -0.9144,           !- X,Y,Z Vertex 3 {m}
  6.46578440716979, 0, -1.11022302462516e-016; !- X,Y,Z Vertex 4 {m}

OS:Surface,
  {37eba9e1-4cf0-4853-ba34-74fe64f6e4dc}, !- Handle
  Surface 23,                             !- Name
  Wall,                                   !- Surface Type
  ,                                       !- Construction Name
  {adb45f68-1078-4277-a4f8-61503ba9dd81}, !- Space Name
  Foundation,                             !- Outside Boundary Condition
  ,                                       !- Outside Boundary Condition Object
>>>>>>> 49f5e9b9
  NoSun,                                  !- Sun Exposure
  NoWind,                                 !- Wind Exposure
  ,                                       !- View Factor to Ground
  ,                                       !- Number of Vertices
  0, -12.9315688143396, -1.11022302462516e-016, !- X,Y,Z Vertex 1 {m}
  0, -12.9315688143396, -0.9144,          !- X,Y,Z Vertex 2 {m}
  6.46578440716979, -12.9315688143396, -0.9144, !- X,Y,Z Vertex 3 {m}
  6.46578440716979, -12.9315688143396, -1.11022302462516e-016; !- X,Y,Z Vertex 4 {m}

OS:Surface,
<<<<<<< HEAD
  {6d4c7eb7-67a0-4b59-a865-a9a8b76a4c84}, !- Handle
  Surface 18,                             !- Name
  Floor,                                  !- Surface Type
  ,                                       !- Construction Name
  {6519c45b-cb73-4f3c-98f1-35c5b7546134}, !- Space Name
  Surface,                                !- Outside Boundary Condition
  {53481f33-a462-4d5f-8bc5-e5eb4d3f0476}, !- Outside Boundary Condition Object
=======
  {926bb74b-f953-44a2-8681-fd68f0776c48}, !- Handle
  Surface 24,                             !- Name
  RoofCeiling,                            !- Surface Type
  ,                                       !- Construction Name
  {adb45f68-1078-4277-a4f8-61503ba9dd81}, !- Space Name
  Surface,                                !- Outside Boundary Condition
  {7c827d56-51da-4ee8-b1bf-8356b6b7a1d0}, !- Outside Boundary Condition Object
>>>>>>> 49f5e9b9
  NoSun,                                  !- Sun Exposure
  NoWind,                                 !- Wind Exposure
  ,                                       !- View Factor to Ground
  ,                                       !- Number of Vertices
<<<<<<< HEAD
  6.46578440716979, -12.9315688143396, 0, !- X,Y,Z Vertex 1 {m}
  6.46578440716979, 0, 0,                 !- X,Y,Z Vertex 2 {m}
  12.9315688143396, 0, 0,                 !- X,Y,Z Vertex 3 {m}
  12.9315688143396, -12.9315688143396, 0; !- X,Y,Z Vertex 4 {m}

OS:ThermalZone,
  {5bca8298-f346-4314-9b76-13f1063bd2b1}, !- Handle
  living zone|unit 4,                     !- Name
=======
  6.46578440716979, -12.9315688143396, -1.11022302462516e-016, !- X,Y,Z Vertex 1 {m}
  6.46578440716979, 0, -1.11022302462516e-016, !- X,Y,Z Vertex 2 {m}
  0, 0, -1.11022302462516e-016,           !- X,Y,Z Vertex 3 {m}
  0, -12.9315688143396, -1.11022302462516e-016; !- X,Y,Z Vertex 4 {m}

OS:ThermalZone,
  {da2fb523-a922-4359-88fe-c10a00ca26c4}, !- Handle
  crawl corridor zone,                    !- Name
>>>>>>> 49f5e9b9
  ,                                       !- Multiplier
  ,                                       !- Ceiling Height {m}
  ,                                       !- Volume {m3}
  ,                                       !- Floor Area {m2}
  ,                                       !- Zone Inside Convection Algorithm
  ,                                       !- Zone Outside Convection Algorithm
  ,                                       !- Zone Conditioning Equipment List Name
<<<<<<< HEAD
  {6349c2e7-60b7-4ff5-bfca-69b17b5e5d2b}, !- Zone Air Inlet Port List
  {3d369593-8af9-4c3c-9eff-1af0b8c0935d}, !- Zone Air Exhaust Port List
  {acdcc5c5-ec42-4d1f-a46d-3440be239474}, !- Zone Air Node Name
  {a51ac457-bfdc-4d29-ab0e-45889a41e3df}, !- Zone Return Air Port List
=======
  {ea67dffc-d91a-49d3-9f74-aebe45d64e5b}, !- Zone Air Inlet Port List
  {19e5ee87-0dfa-412d-9f13-19a073fb6842}, !- Zone Air Exhaust Port List
  {21e374fb-5c21-4792-8c45-6857fb5bb435}, !- Zone Air Node Name
  {cbd51486-8561-4605-9895-471322cf4bf6}, !- Zone Return Air Port List
>>>>>>> 49f5e9b9
  ,                                       !- Primary Daylighting Control Name
  ,                                       !- Fraction of Zone Controlled by Primary Daylighting Control
  ,                                       !- Secondary Daylighting Control Name
  ,                                       !- Fraction of Zone Controlled by Secondary Daylighting Control
  ,                                       !- Illuminance Map Name
  ,                                       !- Group Rendering Name
  ,                                       !- Thermostat Name
  No;                                     !- Use Ideal Air Loads

OS:Node,
<<<<<<< HEAD
  {af91b23e-7c9b-43f9-a799-25c9ed713eb4}, !- Handle
  Node 4,                                 !- Name
  {acdcc5c5-ec42-4d1f-a46d-3440be239474}, !- Inlet Port
  ;                                       !- Outlet Port

OS:Connection,
  {acdcc5c5-ec42-4d1f-a46d-3440be239474}, !- Handle
  {7ec2f3cc-49d0-47eb-980d-6e88ee9e06f6}, !- Name
  {5bca8298-f346-4314-9b76-13f1063bd2b1}, !- Source Object
  11,                                     !- Outlet Port
  {af91b23e-7c9b-43f9-a799-25c9ed713eb4}, !- Target Object
  2;                                      !- Inlet Port

OS:PortList,
  {6349c2e7-60b7-4ff5-bfca-69b17b5e5d2b}, !- Handle
  {2bfa7deb-9003-4c98-8b88-6a6d4b8beecc}, !- Name
  {5bca8298-f346-4314-9b76-13f1063bd2b1}; !- HVAC Component

OS:PortList,
  {3d369593-8af9-4c3c-9eff-1af0b8c0935d}, !- Handle
  {314adecb-f9a3-4ba2-b84e-f12910718cd8}, !- Name
  {5bca8298-f346-4314-9b76-13f1063bd2b1}; !- HVAC Component

OS:PortList,
  {a51ac457-bfdc-4d29-ab0e-45889a41e3df}, !- Handle
  {8b8c3bd3-4956-4155-93d1-53cbc8f5dfbe}, !- Name
  {5bca8298-f346-4314-9b76-13f1063bd2b1}; !- HVAC Component

OS:Sizing:Zone,
  {a3470ebc-ec3e-488f-98bc-4cef2abbfd56}, !- Handle
  {5bca8298-f346-4314-9b76-13f1063bd2b1}, !- Zone or ZoneList Name
=======
  {b311e2d0-78a2-4b97-b0a6-1a0c3282b795}, !- Handle
  Node 3,                                 !- Name
  {21e374fb-5c21-4792-8c45-6857fb5bb435}, !- Inlet Port
  ;                                       !- Outlet Port

OS:Connection,
  {21e374fb-5c21-4792-8c45-6857fb5bb435}, !- Handle
  {0e5ce37d-6cc5-4b71-8d72-75523e3624b6}, !- Name
  {da2fb523-a922-4359-88fe-c10a00ca26c4}, !- Source Object
  11,                                     !- Outlet Port
  {b311e2d0-78a2-4b97-b0a6-1a0c3282b795}, !- Target Object
  2;                                      !- Inlet Port

OS:PortList,
  {ea67dffc-d91a-49d3-9f74-aebe45d64e5b}, !- Handle
  {a4b676b9-42ae-4c05-add6-6a8a17c88205}, !- Name
  {da2fb523-a922-4359-88fe-c10a00ca26c4}; !- HVAC Component

OS:PortList,
  {19e5ee87-0dfa-412d-9f13-19a073fb6842}, !- Handle
  {ce89f3d3-e68c-4458-8c76-888188f90080}, !- Name
  {da2fb523-a922-4359-88fe-c10a00ca26c4}; !- HVAC Component

OS:PortList,
  {cbd51486-8561-4605-9895-471322cf4bf6}, !- Handle
  {8b38a16b-f8cc-494d-a4ec-7fc5dfb27977}, !- Name
  {da2fb523-a922-4359-88fe-c10a00ca26c4}; !- HVAC Component

OS:Sizing:Zone,
  {8e8ed4f2-02d3-4cd5-a60c-ecafa236772e}, !- Handle
  {da2fb523-a922-4359-88fe-c10a00ca26c4}, !- Zone or ZoneList Name
>>>>>>> 49f5e9b9
  SupplyAirTemperature,                   !- Zone Cooling Design Supply Air Temperature Input Method
  14,                                     !- Zone Cooling Design Supply Air Temperature {C}
  11.11,                                  !- Zone Cooling Design Supply Air Temperature Difference {deltaC}
  SupplyAirTemperature,                   !- Zone Heating Design Supply Air Temperature Input Method
  40,                                     !- Zone Heating Design Supply Air Temperature {C}
  11.11,                                  !- Zone Heating Design Supply Air Temperature Difference {deltaC}
  0.0085,                                 !- Zone Cooling Design Supply Air Humidity Ratio {kg-H2O/kg-air}
  0.008,                                  !- Zone Heating Design Supply Air Humidity Ratio {kg-H2O/kg-air}
  ,                                       !- Zone Heating Sizing Factor
  ,                                       !- Zone Cooling Sizing Factor
  DesignDay,                              !- Cooling Design Air Flow Method
  ,                                       !- Cooling Design Air Flow Rate {m3/s}
  ,                                       !- Cooling Minimum Air Flow per Zone Floor Area {m3/s-m2}
  ,                                       !- Cooling Minimum Air Flow {m3/s}
  ,                                       !- Cooling Minimum Air Flow Fraction
  DesignDay,                              !- Heating Design Air Flow Method
  ,                                       !- Heating Design Air Flow Rate {m3/s}
  ,                                       !- Heating Maximum Air Flow per Zone Floor Area {m3/s-m2}
  ,                                       !- Heating Maximum Air Flow {m3/s}
  ,                                       !- Heating Maximum Air Flow Fraction
  ,                                       !- Design Zone Air Distribution Effectiveness in Cooling Mode
  ,                                       !- Design Zone Air Distribution Effectiveness in Heating Mode
  No,                                     !- Account for Dedicated Outdoor Air System
  NeutralSupplyAir,                       !- Dedicated Outdoor Air System Control Strategy
  autosize,                               !- Dedicated Outdoor Air Low Setpoint Temperature for Design {C}
  autosize;                               !- Dedicated Outdoor Air High Setpoint Temperature for Design {C}

OS:ZoneHVAC:EquipmentList,
<<<<<<< HEAD
  {876de22f-37c1-4c09-b0b1-08a306791610}, !- Handle
  Zone HVAC Equipment List 4,             !- Name
  {5bca8298-f346-4314-9b76-13f1063bd2b1}; !- Thermal Zone

OS:Space,
  {1b4a20fa-00fd-4af4-bcbd-10e5b7aef030}, !- Handle
  living space|unit 4|story 1,            !- Name
  {e78d7161-7756-445d-b7b7-0ab49483248a}, !- Space Type Name
  ,                                       !- Default Construction Set Name
  ,                                       !- Default Schedule Set Name
  -0,                                     !- Direction of Relative North {deg}
  0,                                      !- X Origin {m}
  0,                                      !- Y Origin {m}
  0,                                      !- Z Origin {m}
  ,                                       !- Building Story Name
  {5bca8298-f346-4314-9b76-13f1063bd2b1}, !- Thermal Zone Name
  ,                                       !- Part of Total Floor Area
  ,                                       !- Design Specification Outdoor Air Object Name
  {16d56226-b629-4a2c-985f-8a2b9126a57e}; !- Building Unit Name

OS:Surface,
  {dbc23119-7a28-414a-a077-38db5df3429f}, !- Handle
  Surface 19,                             !- Name
  Wall,                                   !- Surface Type
  ,                                       !- Construction Name
  {1b4a20fa-00fd-4af4-bcbd-10e5b7aef030}, !- Space Name
  Outdoors,                               !- Outside Boundary Condition
  ,                                       !- Outside Boundary Condition Object
  SunExposed,                             !- Sun Exposure
  WindExposed,                            !- Wind Exposure
  ,                                       !- View Factor to Ground
  ,                                       !- Number of Vertices
  12.9315688143396, 15.9795688143396, 2.4384, !- X,Y,Z Vertex 1 {m}
  12.9315688143396, 15.9795688143396, 0,  !- X,Y,Z Vertex 2 {m}
  6.46578440716979, 15.9795688143396, 0,  !- X,Y,Z Vertex 3 {m}
  6.46578440716979, 15.9795688143396, 2.4384; !- X,Y,Z Vertex 4 {m}

OS:Surface,
  {d23f850a-7146-4c80-9538-3c6965d16ccf}, !- Handle
  Surface 20,                             !- Name
  Wall,                                   !- Surface Type
  ,                                       !- Construction Name
  {1b4a20fa-00fd-4af4-bcbd-10e5b7aef030}, !- Space Name
  Surface,                                !- Outside Boundary Condition
  {2121d398-0894-43cb-863e-3f18b9270428}, !- Outside Boundary Condition Object
  NoSun,                                  !- Sun Exposure
  NoWind,                                 !- Wind Exposure
  ,                                       !- View Factor to Ground
  ,                                       !- Number of Vertices
  6.46578440716979, 15.9795688143396, 2.4384, !- X,Y,Z Vertex 1 {m}
  6.46578440716979, 15.9795688143396, 0,  !- X,Y,Z Vertex 2 {m}
  6.46578440716979, 3.048, 0,             !- X,Y,Z Vertex 3 {m}
  6.46578440716979, 3.048, 2.4384;        !- X,Y,Z Vertex 4 {m}

OS:Surface,
  {a0c3eae1-5dfd-41a5-b293-e90dedab06ec}, !- Handle
  Surface 21,                             !- Name
  RoofCeiling,                            !- Surface Type
  ,                                       !- Construction Name
  {1b4a20fa-00fd-4af4-bcbd-10e5b7aef030}, !- Space Name
  Outdoors,                               !- Outside Boundary Condition
  ,                                       !- Outside Boundary Condition Object
  SunExposed,                             !- Sun Exposure
  WindExposed,                            !- Wind Exposure
  ,                                       !- View Factor to Ground
  ,                                       !- Number of Vertices
  12.9315688143396, 3.048, 2.4384,        !- X,Y,Z Vertex 1 {m}
  12.9315688143396, 15.9795688143396, 2.4384, !- X,Y,Z Vertex 2 {m}
  6.46578440716979, 15.9795688143396, 2.4384, !- X,Y,Z Vertex 3 {m}
  6.46578440716979, 3.048, 2.4384;        !- X,Y,Z Vertex 4 {m}

OS:Surface,
  {0d21f5eb-31be-4498-a99d-c88967e15212}, !- Handle
  Surface 22,                             !- Name
  Floor,                                  !- Surface Type
  ,                                       !- Construction Name
  {1b4a20fa-00fd-4af4-bcbd-10e5b7aef030}, !- Space Name
  Surface,                                !- Outside Boundary Condition
  {b3645a0e-5cd0-4773-8a08-c7cde62e6f42}, !- Outside Boundary Condition Object
  NoSun,                                  !- Sun Exposure
  NoWind,                                 !- Wind Exposure
  ,                                       !- View Factor to Ground
  ,                                       !- Number of Vertices
  6.46578440716979, 3.048, 0,             !- X,Y,Z Vertex 1 {m}
  6.46578440716979, 15.9795688143396, 0,  !- X,Y,Z Vertex 2 {m}
  12.9315688143396, 15.9795688143396, 0,  !- X,Y,Z Vertex 3 {m}
  12.9315688143396, 3.048, 0;             !- X,Y,Z Vertex 4 {m}

OS:Surface,
  {e3cb8df8-243d-4bf5-b27a-7d5acc4f32a3}, !- Handle
  Surface 23,                             !- Name
  Wall,                                   !- Surface Type
  ,                                       !- Construction Name
  {1b4a20fa-00fd-4af4-bcbd-10e5b7aef030}, !- Space Name
  Adiabatic,                              !- Outside Boundary Condition
  ,                                       !- Outside Boundary Condition Object
  NoSun,                                  !- Sun Exposure
  NoWind,                                 !- Wind Exposure
  ,                                       !- View Factor to Ground
  ,                                       !- Number of Vertices
  6.46578440716979, 3.048, 2.4384,        !- X,Y,Z Vertex 1 {m}
  6.46578440716979, 3.048, 0,             !- X,Y,Z Vertex 2 {m}
  12.9315688143396, 3.048, 0,             !- X,Y,Z Vertex 3 {m}
  12.9315688143396, 3.048, 2.4384;        !- X,Y,Z Vertex 4 {m}

OS:Surface,
  {f0da5a5c-c67b-4cf1-991c-f964b3e72f96}, !- Handle
  Surface 24,                             !- Name
  Wall,                                   !- Surface Type
  ,                                       !- Construction Name
  {1b4a20fa-00fd-4af4-bcbd-10e5b7aef030}, !- Space Name
  Surface,                                !- Outside Boundary Condition
  {42e2225f-4e7e-4d4d-bf7a-5f6cd201d6b4}, !- Outside Boundary Condition Object
  NoSun,                                  !- Sun Exposure
  NoWind,                                 !- Wind Exposure
  ,                                       !- View Factor to Ground
  ,                                       !- Number of Vertices
  12.9315688143396, 3.048, 2.4384,        !- X,Y,Z Vertex 1 {m}
  12.9315688143396, 3.048, 0,             !- X,Y,Z Vertex 2 {m}
  12.9315688143396, 15.9795688143396, 0,  !- X,Y,Z Vertex 3 {m}
  12.9315688143396, 15.9795688143396, 2.4384; !- X,Y,Z Vertex 4 {m}

OS:ThermalZone,
  {47c3ef5e-abf2-46a7-9a61-62f6fd688b5b}, !- Handle
  living zone|unit 5,                     !- Name
=======
  {5f90b9fc-fe7c-4c7e-88da-273d62e8376c}, !- Handle
  Zone HVAC Equipment List 3,             !- Name
  {da2fb523-a922-4359-88fe-c10a00ca26c4}; !- Thermal Zone

OS:SpaceType,
  {9b252f2e-0f7a-4aee-9fad-c174f8f45675}, !- Handle
  Space Type 3,                           !- Name
  ,                                       !- Default Construction Set Name
  ,                                       !- Default Schedule Set Name
  ,                                       !- Group Rendering Name
  ,                                       !- Design Specification Outdoor Air Object Name
  ,                                       !- Standards Template
  ,                                       !- Standards Building Type
  crawlspace;                             !- Standards Space Type

OS:ThermalZone,
  {cb347d9b-b3c8-4111-b441-9ed2a159eef9}, !- Handle
  crawl zone,                             !- Name
>>>>>>> 49f5e9b9
  ,                                       !- Multiplier
  ,                                       !- Ceiling Height {m}
  ,                                       !- Volume {m3}
  ,                                       !- Floor Area {m2}
  ,                                       !- Zone Inside Convection Algorithm
  ,                                       !- Zone Outside Convection Algorithm
  ,                                       !- Zone Conditioning Equipment List Name
<<<<<<< HEAD
  {02d6faac-73af-4e41-826d-59c4fa215c87}, !- Zone Air Inlet Port List
  {a53f57eb-e9a7-4bae-9029-da5da3d2b7ff}, !- Zone Air Exhaust Port List
  {e60f3e10-12ac-4a51-9f24-86963817b5a2}, !- Zone Air Node Name
  {31eada31-857a-4cb8-8c5d-49814289caf8}, !- Zone Return Air Port List
=======
  {e5144fb0-5fd9-4b63-b3b1-6ad0750c4436}, !- Zone Air Inlet Port List
  {f093373e-f727-456c-bbdb-593978bc2686}, !- Zone Air Exhaust Port List
  {641ff655-fee1-4ef3-9ac5-ff1c748b47eb}, !- Zone Air Node Name
  {f3da281d-c521-44fe-ac0f-68081280c5d2}, !- Zone Return Air Port List
>>>>>>> 49f5e9b9
  ,                                       !- Primary Daylighting Control Name
  ,                                       !- Fraction of Zone Controlled by Primary Daylighting Control
  ,                                       !- Secondary Daylighting Control Name
  ,                                       !- Fraction of Zone Controlled by Secondary Daylighting Control
  ,                                       !- Illuminance Map Name
  ,                                       !- Group Rendering Name
  ,                                       !- Thermostat Name
  No;                                     !- Use Ideal Air Loads

OS:Node,
<<<<<<< HEAD
  {bd38a2ad-b87e-4ecf-8366-ebccd23a9fa3}, !- Handle
  Node 5,                                 !- Name
  {e60f3e10-12ac-4a51-9f24-86963817b5a2}, !- Inlet Port
  ;                                       !- Outlet Port

OS:Connection,
  {e60f3e10-12ac-4a51-9f24-86963817b5a2}, !- Handle
  {993fcb36-11da-4034-9a3a-fd95c51a2a10}, !- Name
  {47c3ef5e-abf2-46a7-9a61-62f6fd688b5b}, !- Source Object
  11,                                     !- Outlet Port
  {bd38a2ad-b87e-4ecf-8366-ebccd23a9fa3}, !- Target Object
  2;                                      !- Inlet Port

OS:PortList,
  {02d6faac-73af-4e41-826d-59c4fa215c87}, !- Handle
  {282bb239-d438-4ebe-8581-c2bdf065b472}, !- Name
  {47c3ef5e-abf2-46a7-9a61-62f6fd688b5b}; !- HVAC Component

OS:PortList,
  {a53f57eb-e9a7-4bae-9029-da5da3d2b7ff}, !- Handle
  {bebdd49f-aa8d-452d-bf57-8f49cd3d07e6}, !- Name
  {47c3ef5e-abf2-46a7-9a61-62f6fd688b5b}; !- HVAC Component

OS:PortList,
  {31eada31-857a-4cb8-8c5d-49814289caf8}, !- Handle
  {da91c445-3053-4d3e-b480-f664f7f6222d}, !- Name
  {47c3ef5e-abf2-46a7-9a61-62f6fd688b5b}; !- HVAC Component

OS:Sizing:Zone,
  {1d25fc93-aa4b-4fe3-8edc-de6455f91bd0}, !- Handle
  {47c3ef5e-abf2-46a7-9a61-62f6fd688b5b}, !- Zone or ZoneList Name
=======
  {8ed5e2e6-0253-478f-b161-e0a741448a7c}, !- Handle
  Node 4,                                 !- Name
  {641ff655-fee1-4ef3-9ac5-ff1c748b47eb}, !- Inlet Port
  ;                                       !- Outlet Port

OS:Connection,
  {641ff655-fee1-4ef3-9ac5-ff1c748b47eb}, !- Handle
  {606bd415-57fc-4102-9379-2b779fbde0a6}, !- Name
  {cb347d9b-b3c8-4111-b441-9ed2a159eef9}, !- Source Object
  11,                                     !- Outlet Port
  {8ed5e2e6-0253-478f-b161-e0a741448a7c}, !- Target Object
  2;                                      !- Inlet Port

OS:PortList,
  {e5144fb0-5fd9-4b63-b3b1-6ad0750c4436}, !- Handle
  {0108c1e6-0fbf-49cc-af33-cc7b633516ce}, !- Name
  {cb347d9b-b3c8-4111-b441-9ed2a159eef9}; !- HVAC Component

OS:PortList,
  {f093373e-f727-456c-bbdb-593978bc2686}, !- Handle
  {9e9cf8c6-bccd-4a16-aade-c0ba09933ab9}, !- Name
  {cb347d9b-b3c8-4111-b441-9ed2a159eef9}; !- HVAC Component

OS:PortList,
  {f3da281d-c521-44fe-ac0f-68081280c5d2}, !- Handle
  {3d64971b-4603-47b4-ab57-c66161c0a1bc}, !- Name
  {cb347d9b-b3c8-4111-b441-9ed2a159eef9}; !- HVAC Component

OS:Sizing:Zone,
  {068fddfc-1dca-404b-aada-14c090ab6c2f}, !- Handle
  {cb347d9b-b3c8-4111-b441-9ed2a159eef9}, !- Zone or ZoneList Name
>>>>>>> 49f5e9b9
  SupplyAirTemperature,                   !- Zone Cooling Design Supply Air Temperature Input Method
  14,                                     !- Zone Cooling Design Supply Air Temperature {C}
  11.11,                                  !- Zone Cooling Design Supply Air Temperature Difference {deltaC}
  SupplyAirTemperature,                   !- Zone Heating Design Supply Air Temperature Input Method
  40,                                     !- Zone Heating Design Supply Air Temperature {C}
  11.11,                                  !- Zone Heating Design Supply Air Temperature Difference {deltaC}
  0.0085,                                 !- Zone Cooling Design Supply Air Humidity Ratio {kg-H2O/kg-air}
  0.008,                                  !- Zone Heating Design Supply Air Humidity Ratio {kg-H2O/kg-air}
  ,                                       !- Zone Heating Sizing Factor
  ,                                       !- Zone Cooling Sizing Factor
  DesignDay,                              !- Cooling Design Air Flow Method
  ,                                       !- Cooling Design Air Flow Rate {m3/s}
  ,                                       !- Cooling Minimum Air Flow per Zone Floor Area {m3/s-m2}
  ,                                       !- Cooling Minimum Air Flow {m3/s}
  ,                                       !- Cooling Minimum Air Flow Fraction
  DesignDay,                              !- Heating Design Air Flow Method
  ,                                       !- Heating Design Air Flow Rate {m3/s}
  ,                                       !- Heating Maximum Air Flow per Zone Floor Area {m3/s-m2}
  ,                                       !- Heating Maximum Air Flow {m3/s}
  ,                                       !- Heating Maximum Air Flow Fraction
  ,                                       !- Design Zone Air Distribution Effectiveness in Cooling Mode
  ,                                       !- Design Zone Air Distribution Effectiveness in Heating Mode
  No,                                     !- Account for Dedicated Outdoor Air System
  NeutralSupplyAir,                       !- Dedicated Outdoor Air System Control Strategy
  autosize,                               !- Dedicated Outdoor Air Low Setpoint Temperature for Design {C}
  autosize;                               !- Dedicated Outdoor Air High Setpoint Temperature for Design {C}

OS:ZoneHVAC:EquipmentList,
<<<<<<< HEAD
  {e7118410-c017-4e05-b0f7-773184660d66}, !- Handle
  Zone HVAC Equipment List 5,             !- Name
  {47c3ef5e-abf2-46a7-9a61-62f6fd688b5b}; !- Thermal Zone

OS:Space,
  {69b5e87c-10d0-4f02-a846-e815da6a4315}, !- Handle
  living space|unit 5|story 1,            !- Name
  {e78d7161-7756-445d-b7b7-0ab49483248a}, !- Space Type Name
  ,                                       !- Default Construction Set Name
  ,                                       !- Default Schedule Set Name
  -0,                                     !- Direction of Relative North {deg}
  0,                                      !- X Origin {m}
  0,                                      !- Y Origin {m}
  0,                                      !- Z Origin {m}
  ,                                       !- Building Story Name
  {47c3ef5e-abf2-46a7-9a61-62f6fd688b5b}, !- Thermal Zone Name
  ,                                       !- Part of Total Floor Area
  ,                                       !- Design Specification Outdoor Air Object Name
  {4c58622d-d3e7-4ddf-a7a5-8622cf026686}; !- Building Unit Name

OS:Surface,
  {5d9de80e-c9a5-4465-9581-f7afa5caa215}, !- Handle
  Surface 25,                             !- Name
  RoofCeiling,                            !- Surface Type
  ,                                       !- Construction Name
  {69b5e87c-10d0-4f02-a846-e815da6a4315}, !- Space Name
  Outdoors,                               !- Outside Boundary Condition
  ,                                       !- Outside Boundary Condition Object
  SunExposed,                             !- Sun Exposure
  WindExposed,                            !- Wind Exposure
  ,                                       !- View Factor to Ground
  ,                                       !- Number of Vertices
  19.3973532215094, -12.9315688143396, 2.4384, !- X,Y,Z Vertex 1 {m}
  19.3973532215094, 0, 2.4384,            !- X,Y,Z Vertex 2 {m}
  12.9315688143396, 0, 2.4384,            !- X,Y,Z Vertex 3 {m}
  12.9315688143396, -12.9315688143396, 2.4384; !- X,Y,Z Vertex 4 {m}

OS:Surface,
  {8f3428e3-e4f0-414b-95a1-b1b81560aa75}, !- Handle
  Surface 26,                             !- Name
  Wall,                                   !- Surface Type
  ,                                       !- Construction Name
  {69b5e87c-10d0-4f02-a846-e815da6a4315}, !- Space Name
  Outdoors,                               !- Outside Boundary Condition
  ,                                       !- Outside Boundary Condition Object
  SunExposed,                             !- Sun Exposure
  WindExposed,                            !- Wind Exposure
  ,                                       !- View Factor to Ground
  ,                                       !- Number of Vertices
  12.9315688143396, -12.9315688143396, 2.4384, !- X,Y,Z Vertex 1 {m}
  12.9315688143396, -12.9315688143396, 0, !- X,Y,Z Vertex 2 {m}
  19.3973532215094, -12.9315688143396, 0, !- X,Y,Z Vertex 3 {m}
  19.3973532215094, -12.9315688143396, 2.4384; !- X,Y,Z Vertex 4 {m}

OS:Surface,
  {ef71d421-2ac1-46b5-abd9-2acb7c968689}, !- Handle
  Surface 27,                             !- Name
  Wall,                                   !- Surface Type
  ,                                       !- Construction Name
  {69b5e87c-10d0-4f02-a846-e815da6a4315}, !- Space Name
  Adiabatic,                              !- Outside Boundary Condition
  ,                                       !- Outside Boundary Condition Object
  NoSun,                                  !- Sun Exposure
  NoWind,                                 !- Wind Exposure
  ,                                       !- View Factor to Ground
  ,                                       !- Number of Vertices
  19.3973532215094, 0, 2.4384,            !- X,Y,Z Vertex 1 {m}
  19.3973532215094, 0, 0,                 !- X,Y,Z Vertex 2 {m}
  12.9315688143396, 0, 0,                 !- X,Y,Z Vertex 3 {m}
  12.9315688143396, 0, 2.4384;            !- X,Y,Z Vertex 4 {m}

OS:Surface,
  {f03a10af-869c-40f8-8b7d-6e592bbb732a}, !- Handle
  Surface 28,                             !- Name
  Wall,                                   !- Surface Type
  ,                                       !- Construction Name
  {69b5e87c-10d0-4f02-a846-e815da6a4315}, !- Space Name
  Surface,                                !- Outside Boundary Condition
  {d041353f-f7b4-485e-9819-1545e77197dd}, !- Outside Boundary Condition Object
  NoSun,                                  !- Sun Exposure
  NoWind,                                 !- Wind Exposure
  ,                                       !- View Factor to Ground
  ,                                       !- Number of Vertices
  12.9315688143396, 0, 2.4384,            !- X,Y,Z Vertex 1 {m}
  12.9315688143396, 0, 0,                 !- X,Y,Z Vertex 2 {m}
  12.9315688143396, -12.9315688143396, 0, !- X,Y,Z Vertex 3 {m}
  12.9315688143396, -12.9315688143396, 2.4384; !- X,Y,Z Vertex 4 {m}

OS:Surface,
  {bc8ef87a-e4a0-4fad-a685-0e4bd5b6e943}, !- Handle
  Surface 29,                             !- Name
  Wall,                                   !- Surface Type
  ,                                       !- Construction Name
  {69b5e87c-10d0-4f02-a846-e815da6a4315}, !- Space Name
  Surface,                                !- Outside Boundary Condition
  {fa476337-3d0c-45de-bfdc-a4cadb5bbef6}, !- Outside Boundary Condition Object
  NoSun,                                  !- Sun Exposure
  NoWind,                                 !- Wind Exposure
  ,                                       !- View Factor to Ground
  ,                                       !- Number of Vertices
  19.3973532215094, -12.9315688143396, 2.4384, !- X,Y,Z Vertex 1 {m}
  19.3973532215094, -12.9315688143396, 0, !- X,Y,Z Vertex 2 {m}
  19.3973532215094, 0, 0,                 !- X,Y,Z Vertex 3 {m}
  19.3973532215094, 0, 2.4384;            !- X,Y,Z Vertex 4 {m}

OS:Surface,
  {1611b04c-6d50-42fa-b68f-010f73c95f7f}, !- Handle
  Surface 30,                             !- Name
  Floor,                                  !- Surface Type
  ,                                       !- Construction Name
  {69b5e87c-10d0-4f02-a846-e815da6a4315}, !- Space Name
  Surface,                                !- Outside Boundary Condition
  {e3b9922e-d2eb-478e-96b4-147c8c773c58}, !- Outside Boundary Condition Object
  NoSun,                                  !- Sun Exposure
  NoWind,                                 !- Wind Exposure
  ,                                       !- View Factor to Ground
  ,                                       !- Number of Vertices
  12.9315688143396, -12.9315688143396, 0, !- X,Y,Z Vertex 1 {m}
  12.9315688143396, 0, 0,                 !- X,Y,Z Vertex 2 {m}
  19.3973532215094, 0, 0,                 !- X,Y,Z Vertex 3 {m}
  19.3973532215094, -12.9315688143396, 0; !- X,Y,Z Vertex 4 {m}

OS:ThermalZone,
  {ef76b66f-c087-4382-a164-607cbc4d1950}, !- Handle
  living zone|unit 6,                     !- Name
  ,                                       !- Multiplier
  ,                                       !- Ceiling Height {m}
  ,                                       !- Volume {m3}
  ,                                       !- Floor Area {m2}
  ,                                       !- Zone Inside Convection Algorithm
  ,                                       !- Zone Outside Convection Algorithm
  ,                                       !- Zone Conditioning Equipment List Name
  {475a28b4-b2b3-4b62-9e99-c58c0922c092}, !- Zone Air Inlet Port List
  {a25c9740-1671-42d7-ba69-15f069ff2522}, !- Zone Air Exhaust Port List
  {616a975b-41f8-4e1b-b39b-9789964f26aa}, !- Zone Air Node Name
  {617cf6f8-7707-404f-8c38-7be88e324819}, !- Zone Return Air Port List
  ,                                       !- Primary Daylighting Control Name
  ,                                       !- Fraction of Zone Controlled by Primary Daylighting Control
  ,                                       !- Secondary Daylighting Control Name
  ,                                       !- Fraction of Zone Controlled by Secondary Daylighting Control
  ,                                       !- Illuminance Map Name
  ,                                       !- Group Rendering Name
  ,                                       !- Thermostat Name
  No;                                     !- Use Ideal Air Loads

OS:Node,
  {cef49ae7-d236-45c8-b16d-78d4950216f5}, !- Handle
  Node 6,                                 !- Name
  {616a975b-41f8-4e1b-b39b-9789964f26aa}, !- Inlet Port
  ;                                       !- Outlet Port

OS:Connection,
  {616a975b-41f8-4e1b-b39b-9789964f26aa}, !- Handle
  {f09cb516-4de4-4dc5-978c-845977d67189}, !- Name
  {ef76b66f-c087-4382-a164-607cbc4d1950}, !- Source Object
  11,                                     !- Outlet Port
  {cef49ae7-d236-45c8-b16d-78d4950216f5}, !- Target Object
  2;                                      !- Inlet Port

OS:PortList,
  {475a28b4-b2b3-4b62-9e99-c58c0922c092}, !- Handle
  {80756473-1a57-49eb-9fab-da2e29d854e0}, !- Name
  {ef76b66f-c087-4382-a164-607cbc4d1950}; !- HVAC Component

OS:PortList,
  {a25c9740-1671-42d7-ba69-15f069ff2522}, !- Handle
  {3bb97fde-8b21-4fd7-9bcc-6a0939862660}, !- Name
  {ef76b66f-c087-4382-a164-607cbc4d1950}; !- HVAC Component

OS:PortList,
  {617cf6f8-7707-404f-8c38-7be88e324819}, !- Handle
  {664c7851-59e2-4956-91d0-030c8b39a6ec}, !- Name
  {ef76b66f-c087-4382-a164-607cbc4d1950}; !- HVAC Component

OS:Sizing:Zone,
  {9e84a449-dd0e-43a9-bf29-103bed469e40}, !- Handle
  {ef76b66f-c087-4382-a164-607cbc4d1950}, !- Zone or ZoneList Name
  SupplyAirTemperature,                   !- Zone Cooling Design Supply Air Temperature Input Method
  14,                                     !- Zone Cooling Design Supply Air Temperature {C}
  11.11,                                  !- Zone Cooling Design Supply Air Temperature Difference {deltaC}
  SupplyAirTemperature,                   !- Zone Heating Design Supply Air Temperature Input Method
  40,                                     !- Zone Heating Design Supply Air Temperature {C}
  11.11,                                  !- Zone Heating Design Supply Air Temperature Difference {deltaC}
  0.0085,                                 !- Zone Cooling Design Supply Air Humidity Ratio {kg-H2O/kg-air}
  0.008,                                  !- Zone Heating Design Supply Air Humidity Ratio {kg-H2O/kg-air}
  ,                                       !- Zone Heating Sizing Factor
  ,                                       !- Zone Cooling Sizing Factor
  DesignDay,                              !- Cooling Design Air Flow Method
  ,                                       !- Cooling Design Air Flow Rate {m3/s}
  ,                                       !- Cooling Minimum Air Flow per Zone Floor Area {m3/s-m2}
  ,                                       !- Cooling Minimum Air Flow {m3/s}
  ,                                       !- Cooling Minimum Air Flow Fraction
  DesignDay,                              !- Heating Design Air Flow Method
  ,                                       !- Heating Design Air Flow Rate {m3/s}
  ,                                       !- Heating Maximum Air Flow per Zone Floor Area {m3/s-m2}
  ,                                       !- Heating Maximum Air Flow {m3/s}
  ,                                       !- Heating Maximum Air Flow Fraction
  ,                                       !- Design Zone Air Distribution Effectiveness in Cooling Mode
  ,                                       !- Design Zone Air Distribution Effectiveness in Heating Mode
  No,                                     !- Account for Dedicated Outdoor Air System
  NeutralSupplyAir,                       !- Dedicated Outdoor Air System Control Strategy
  autosize,                               !- Dedicated Outdoor Air Low Setpoint Temperature for Design {C}
  autosize;                               !- Dedicated Outdoor Air High Setpoint Temperature for Design {C}

OS:ZoneHVAC:EquipmentList,
  {13673ad2-95e5-4b4b-b14d-cb5d303a91e6}, !- Handle
  Zone HVAC Equipment List 6,             !- Name
  {ef76b66f-c087-4382-a164-607cbc4d1950}; !- Thermal Zone

OS:Space,
  {8c23a143-aa61-4b82-b646-93a0b1b65a55}, !- Handle
  living space|unit 6|story 1,            !- Name
  {e78d7161-7756-445d-b7b7-0ab49483248a}, !- Space Type Name
  ,                                       !- Default Construction Set Name
  ,                                       !- Default Schedule Set Name
  -0,                                     !- Direction of Relative North {deg}
  0,                                      !- X Origin {m}
  0,                                      !- Y Origin {m}
  0,                                      !- Z Origin {m}
  ,                                       !- Building Story Name
  {ef76b66f-c087-4382-a164-607cbc4d1950}, !- Thermal Zone Name
  ,                                       !- Part of Total Floor Area
  ,                                       !- Design Specification Outdoor Air Object Name
  {925a0d95-94b6-4c0e-a765-4bccd7bb5609}; !- Building Unit Name

OS:Surface,
  {10e9cf97-2916-4a3e-893a-869f192a4e60}, !- Handle
  Surface 31,                             !- Name
  Wall,                                   !- Surface Type
  ,                                       !- Construction Name
  {8c23a143-aa61-4b82-b646-93a0b1b65a55}, !- Space Name
  Outdoors,                               !- Outside Boundary Condition
  ,                                       !- Outside Boundary Condition Object
  SunExposed,                             !- Sun Exposure
  WindExposed,                            !- Wind Exposure
  ,                                       !- View Factor to Ground
  ,                                       !- Number of Vertices
  19.3973532215094, 15.9795688143396, 2.4384, !- X,Y,Z Vertex 1 {m}
  19.3973532215094, 15.9795688143396, 0,  !- X,Y,Z Vertex 2 {m}
  12.9315688143396, 15.9795688143396, 0,  !- X,Y,Z Vertex 3 {m}
  12.9315688143396, 15.9795688143396, 2.4384; !- X,Y,Z Vertex 4 {m}

OS:Surface,
  {42e2225f-4e7e-4d4d-bf7a-5f6cd201d6b4}, !- Handle
  Surface 32,                             !- Name
  Wall,                                   !- Surface Type
  ,                                       !- Construction Name
  {8c23a143-aa61-4b82-b646-93a0b1b65a55}, !- Space Name
  Surface,                                !- Outside Boundary Condition
  {f0da5a5c-c67b-4cf1-991c-f964b3e72f96}, !- Outside Boundary Condition Object
  NoSun,                                  !- Sun Exposure
  NoWind,                                 !- Wind Exposure
  ,                                       !- View Factor to Ground
  ,                                       !- Number of Vertices
  12.9315688143396, 15.9795688143396, 2.4384, !- X,Y,Z Vertex 1 {m}
  12.9315688143396, 15.9795688143396, 0,  !- X,Y,Z Vertex 2 {m}
  12.9315688143396, 3.048, 0,             !- X,Y,Z Vertex 3 {m}
  12.9315688143396, 3.048, 2.4384;        !- X,Y,Z Vertex 4 {m}

OS:Surface,
  {74da8acc-e365-4027-bbab-b5ec78f238ee}, !- Handle
  Surface 33,                             !- Name
  RoofCeiling,                            !- Surface Type
  ,                                       !- Construction Name
  {8c23a143-aa61-4b82-b646-93a0b1b65a55}, !- Space Name
  Outdoors,                               !- Outside Boundary Condition
  ,                                       !- Outside Boundary Condition Object
  SunExposed,                             !- Sun Exposure
  WindExposed,                            !- Wind Exposure
  ,                                       !- View Factor to Ground
  ,                                       !- Number of Vertices
  19.3973532215094, 3.048, 2.4384,        !- X,Y,Z Vertex 1 {m}
  19.3973532215094, 15.9795688143396, 2.4384, !- X,Y,Z Vertex 2 {m}
  12.9315688143396, 15.9795688143396, 2.4384, !- X,Y,Z Vertex 3 {m}
  12.9315688143396, 3.048, 2.4384;        !- X,Y,Z Vertex 4 {m}

OS:Surface,
  {918cbeff-ce84-4579-a28b-9197cbaac5bc}, !- Handle
  Surface 34,                             !- Name
  Floor,                                  !- Surface Type
  ,                                       !- Construction Name
  {8c23a143-aa61-4b82-b646-93a0b1b65a55}, !- Space Name
  Surface,                                !- Outside Boundary Condition
  {392f87b3-262c-4fef-bbc5-75d529c9d57f}, !- Outside Boundary Condition Object
  NoSun,                                  !- Sun Exposure
  NoWind,                                 !- Wind Exposure
  ,                                       !- View Factor to Ground
  ,                                       !- Number of Vertices
  12.9315688143396, 3.048, 0,             !- X,Y,Z Vertex 1 {m}
  12.9315688143396, 15.9795688143396, 0,  !- X,Y,Z Vertex 2 {m}
  19.3973532215094, 15.9795688143396, 0,  !- X,Y,Z Vertex 3 {m}
  19.3973532215094, 3.048, 0;             !- X,Y,Z Vertex 4 {m}

OS:Surface,
  {b656db80-6ad5-4dee-8037-928681456999}, !- Handle
  Surface 35,                             !- Name
  Wall,                                   !- Surface Type
  ,                                       !- Construction Name
  {8c23a143-aa61-4b82-b646-93a0b1b65a55}, !- Space Name
  Adiabatic,                              !- Outside Boundary Condition
  ,                                       !- Outside Boundary Condition Object
  NoSun,                                  !- Sun Exposure
  NoWind,                                 !- Wind Exposure
  ,                                       !- View Factor to Ground
  ,                                       !- Number of Vertices
  12.9315688143396, 3.048, 2.4384,        !- X,Y,Z Vertex 1 {m}
  12.9315688143396, 3.048, 0,             !- X,Y,Z Vertex 2 {m}
  19.3973532215094, 3.048, 0,             !- X,Y,Z Vertex 3 {m}
  19.3973532215094, 3.048, 2.4384;        !- X,Y,Z Vertex 4 {m}

OS:Surface,
  {1621853b-b2c2-4cf6-9f7f-53c402e59ca3}, !- Handle
  Surface 36,                             !- Name
  Wall,                                   !- Surface Type
  ,                                       !- Construction Name
  {8c23a143-aa61-4b82-b646-93a0b1b65a55}, !- Space Name
  Surface,                                !- Outside Boundary Condition
  {0758b1e1-39d7-42f5-bd44-df6977d0874a}, !- Outside Boundary Condition Object
  NoSun,                                  !- Sun Exposure
  NoWind,                                 !- Wind Exposure
  ,                                       !- View Factor to Ground
  ,                                       !- Number of Vertices
  19.3973532215094, 3.048, 2.4384,        !- X,Y,Z Vertex 1 {m}
  19.3973532215094, 3.048, 0,             !- X,Y,Z Vertex 2 {m}
  19.3973532215094, 15.9795688143396, 0,  !- X,Y,Z Vertex 3 {m}
  19.3973532215094, 15.9795688143396, 2.4384; !- X,Y,Z Vertex 4 {m}

OS:ThermalZone,
  {69bd2770-771d-4377-8433-799f99b7c720}, !- Handle
  living zone|unit 7,                     !- Name
  ,                                       !- Multiplier
  ,                                       !- Ceiling Height {m}
  ,                                       !- Volume {m3}
  ,                                       !- Floor Area {m2}
  ,                                       !- Zone Inside Convection Algorithm
  ,                                       !- Zone Outside Convection Algorithm
  ,                                       !- Zone Conditioning Equipment List Name
  {24925896-2a91-4c7e-ab40-eff1fca354d5}, !- Zone Air Inlet Port List
  {e6615c84-8533-4b84-98c4-80c9dd107a1c}, !- Zone Air Exhaust Port List
  {bdc50d2f-f428-42ee-bc6d-e7a2e14a97d1}, !- Zone Air Node Name
  {20552d90-0e6e-4945-853c-ef64cbb1cd88}, !- Zone Return Air Port List
  ,                                       !- Primary Daylighting Control Name
  ,                                       !- Fraction of Zone Controlled by Primary Daylighting Control
  ,                                       !- Secondary Daylighting Control Name
  ,                                       !- Fraction of Zone Controlled by Secondary Daylighting Control
  ,                                       !- Illuminance Map Name
  ,                                       !- Group Rendering Name
  ,                                       !- Thermostat Name
  No;                                     !- Use Ideal Air Loads

OS:Node,
  {15fecd87-d339-444c-998f-748d5f09ef4c}, !- Handle
  Node 7,                                 !- Name
  {bdc50d2f-f428-42ee-bc6d-e7a2e14a97d1}, !- Inlet Port
  ;                                       !- Outlet Port

OS:Connection,
  {bdc50d2f-f428-42ee-bc6d-e7a2e14a97d1}, !- Handle
  {8546f4d4-3870-4b76-9518-547ea612d2ef}, !- Name
  {69bd2770-771d-4377-8433-799f99b7c720}, !- Source Object
  11,                                     !- Outlet Port
  {15fecd87-d339-444c-998f-748d5f09ef4c}, !- Target Object
  2;                                      !- Inlet Port

OS:PortList,
  {24925896-2a91-4c7e-ab40-eff1fca354d5}, !- Handle
  {87456195-eb60-4596-97e2-8101f41fb832}, !- Name
  {69bd2770-771d-4377-8433-799f99b7c720}; !- HVAC Component

OS:PortList,
  {e6615c84-8533-4b84-98c4-80c9dd107a1c}, !- Handle
  {ab014b35-8d49-49ee-9268-aaadea77f88f}, !- Name
  {69bd2770-771d-4377-8433-799f99b7c720}; !- HVAC Component

OS:PortList,
  {20552d90-0e6e-4945-853c-ef64cbb1cd88}, !- Handle
  {72e69f20-87ff-4494-83f2-e01949be7c34}, !- Name
  {69bd2770-771d-4377-8433-799f99b7c720}; !- HVAC Component

OS:Sizing:Zone,
  {30503c11-b42b-40d2-8d60-edec263705ed}, !- Handle
  {69bd2770-771d-4377-8433-799f99b7c720}, !- Zone or ZoneList Name
  SupplyAirTemperature,                   !- Zone Cooling Design Supply Air Temperature Input Method
  14,                                     !- Zone Cooling Design Supply Air Temperature {C}
  11.11,                                  !- Zone Cooling Design Supply Air Temperature Difference {deltaC}
  SupplyAirTemperature,                   !- Zone Heating Design Supply Air Temperature Input Method
  40,                                     !- Zone Heating Design Supply Air Temperature {C}
  11.11,                                  !- Zone Heating Design Supply Air Temperature Difference {deltaC}
  0.0085,                                 !- Zone Cooling Design Supply Air Humidity Ratio {kg-H2O/kg-air}
  0.008,                                  !- Zone Heating Design Supply Air Humidity Ratio {kg-H2O/kg-air}
  ,                                       !- Zone Heating Sizing Factor
  ,                                       !- Zone Cooling Sizing Factor
  DesignDay,                              !- Cooling Design Air Flow Method
  ,                                       !- Cooling Design Air Flow Rate {m3/s}
  ,                                       !- Cooling Minimum Air Flow per Zone Floor Area {m3/s-m2}
  ,                                       !- Cooling Minimum Air Flow {m3/s}
  ,                                       !- Cooling Minimum Air Flow Fraction
  DesignDay,                              !- Heating Design Air Flow Method
  ,                                       !- Heating Design Air Flow Rate {m3/s}
  ,                                       !- Heating Maximum Air Flow per Zone Floor Area {m3/s-m2}
  ,                                       !- Heating Maximum Air Flow {m3/s}
  ,                                       !- Heating Maximum Air Flow Fraction
  ,                                       !- Design Zone Air Distribution Effectiveness in Cooling Mode
  ,                                       !- Design Zone Air Distribution Effectiveness in Heating Mode
  No,                                     !- Account for Dedicated Outdoor Air System
  NeutralSupplyAir,                       !- Dedicated Outdoor Air System Control Strategy
  autosize,                               !- Dedicated Outdoor Air Low Setpoint Temperature for Design {C}
  autosize;                               !- Dedicated Outdoor Air High Setpoint Temperature for Design {C}

OS:ZoneHVAC:EquipmentList,
  {8732fa93-d780-4f3b-bfc6-e859463e3a1a}, !- Handle
  Zone HVAC Equipment List 7,             !- Name
  {69bd2770-771d-4377-8433-799f99b7c720}; !- Thermal Zone

OS:Space,
  {fcf19ae2-eab2-42df-b99c-bde4443c9299}, !- Handle
  living space|unit 7|story 1,            !- Name
  {e78d7161-7756-445d-b7b7-0ab49483248a}, !- Space Type Name
  ,                                       !- Default Construction Set Name
  ,                                       !- Default Schedule Set Name
  -0,                                     !- Direction of Relative North {deg}
  0,                                      !- X Origin {m}
  0,                                      !- Y Origin {m}
  0,                                      !- Z Origin {m}
  ,                                       !- Building Story Name
  {69bd2770-771d-4377-8433-799f99b7c720}, !- Thermal Zone Name
  ,                                       !- Part of Total Floor Area
  ,                                       !- Design Specification Outdoor Air Object Name
  {f70d4131-7bba-472a-975f-9569aa549cde}; !- Building Unit Name

OS:Surface,
  {fe0f92cd-b088-480a-9ee4-9ab110611b11}, !- Handle
  Surface 37,                             !- Name
  RoofCeiling,                            !- Surface Type
  ,                                       !- Construction Name
  {fcf19ae2-eab2-42df-b99c-bde4443c9299}, !- Space Name
  Outdoors,                               !- Outside Boundary Condition
  ,                                       !- Outside Boundary Condition Object
  SunExposed,                             !- Sun Exposure
  WindExposed,                            !- Wind Exposure
  ,                                       !- View Factor to Ground
  ,                                       !- Number of Vertices
  25.8631376286792, -12.9315688143396, 2.4384, !- X,Y,Z Vertex 1 {m}
  25.8631376286792, 0, 2.4384,            !- X,Y,Z Vertex 2 {m}
  19.3973532215094, 0, 2.4384,            !- X,Y,Z Vertex 3 {m}
  19.3973532215094, -12.9315688143396, 2.4384; !- X,Y,Z Vertex 4 {m}

OS:Surface,
  {28d2320b-5de6-425d-b4a2-34e4c1af3b67}, !- Handle
  Surface 38,                             !- Name
  Wall,                                   !- Surface Type
  ,                                       !- Construction Name
  {fcf19ae2-eab2-42df-b99c-bde4443c9299}, !- Space Name
  Outdoors,                               !- Outside Boundary Condition
  ,                                       !- Outside Boundary Condition Object
  SunExposed,                             !- Sun Exposure
  WindExposed,                            !- Wind Exposure
  ,                                       !- View Factor to Ground
  ,                                       !- Number of Vertices
  19.3973532215094, -12.9315688143396, 2.4384, !- X,Y,Z Vertex 1 {m}
  19.3973532215094, -12.9315688143396, 0, !- X,Y,Z Vertex 2 {m}
  25.8631376286792, -12.9315688143396, 0, !- X,Y,Z Vertex 3 {m}
  25.8631376286792, -12.9315688143396, 2.4384; !- X,Y,Z Vertex 4 {m}

OS:Surface,
  {ccdcc579-0a98-4be8-9085-0144c7e0ac66}, !- Handle
  Surface 39,                             !- Name
  Wall,                                   !- Surface Type
  ,                                       !- Construction Name
  {fcf19ae2-eab2-42df-b99c-bde4443c9299}, !- Space Name
  Adiabatic,                              !- Outside Boundary Condition
  ,                                       !- Outside Boundary Condition Object
  NoSun,                                  !- Sun Exposure
  NoWind,                                 !- Wind Exposure
  ,                                       !- View Factor to Ground
  ,                                       !- Number of Vertices
  25.8631376286792, 0, 2.4384,            !- X,Y,Z Vertex 1 {m}
  25.8631376286792, 0, 0,                 !- X,Y,Z Vertex 2 {m}
  19.3973532215094, 0, 0,                 !- X,Y,Z Vertex 3 {m}
  19.3973532215094, 0, 2.4384;            !- X,Y,Z Vertex 4 {m}

OS:Surface,
  {fa476337-3d0c-45de-bfdc-a4cadb5bbef6}, !- Handle
  Surface 40,                             !- Name
  Wall,                                   !- Surface Type
  ,                                       !- Construction Name
  {fcf19ae2-eab2-42df-b99c-bde4443c9299}, !- Space Name
  Surface,                                !- Outside Boundary Condition
  {bc8ef87a-e4a0-4fad-a685-0e4bd5b6e943}, !- Outside Boundary Condition Object
  NoSun,                                  !- Sun Exposure
  NoWind,                                 !- Wind Exposure
  ,                                       !- View Factor to Ground
  ,                                       !- Number of Vertices
  19.3973532215094, 0, 2.4384,            !- X,Y,Z Vertex 1 {m}
  19.3973532215094, 0, 0,                 !- X,Y,Z Vertex 2 {m}
  19.3973532215094, -12.9315688143396, 0, !- X,Y,Z Vertex 3 {m}
  19.3973532215094, -12.9315688143396, 2.4384; !- X,Y,Z Vertex 4 {m}

OS:Surface,
  {16f8ead9-7e5a-4264-bdcb-8ba354a367f0}, !- Handle
  Surface 41,                             !- Name
  Wall,                                   !- Surface Type
  ,                                       !- Construction Name
  {fcf19ae2-eab2-42df-b99c-bde4443c9299}, !- Space Name
  Outdoors,                               !- Outside Boundary Condition
  ,                                       !- Outside Boundary Condition Object
  SunExposed,                             !- Sun Exposure
  WindExposed,                            !- Wind Exposure
  ,                                       !- View Factor to Ground
  ,                                       !- Number of Vertices
  25.8631376286792, -12.9315688143396, 2.4384, !- X,Y,Z Vertex 1 {m}
  25.8631376286792, -12.9315688143396, 0, !- X,Y,Z Vertex 2 {m}
  25.8631376286792, 0, 0,                 !- X,Y,Z Vertex 3 {m}
  25.8631376286792, 0, 2.4384;            !- X,Y,Z Vertex 4 {m}

OS:Surface,
  {ea9078c4-9daa-4f93-aeb8-d341d2df465d}, !- Handle
  Surface 42,                             !- Name
  Floor,                                  !- Surface Type
  ,                                       !- Construction Name
  {fcf19ae2-eab2-42df-b99c-bde4443c9299}, !- Space Name
  Surface,                                !- Outside Boundary Condition
  {0ed3a61e-1b6d-4677-914d-7cd3969f6849}, !- Outside Boundary Condition Object
  NoSun,                                  !- Sun Exposure
  NoWind,                                 !- Wind Exposure
  ,                                       !- View Factor to Ground
  ,                                       !- Number of Vertices
  19.3973532215094, -12.9315688143396, 0, !- X,Y,Z Vertex 1 {m}
  19.3973532215094, 0, 0,                 !- X,Y,Z Vertex 2 {m}
  25.8631376286792, 0, 0,                 !- X,Y,Z Vertex 3 {m}
  25.8631376286792, -12.9315688143396, 0; !- X,Y,Z Vertex 4 {m}

OS:ThermalZone,
  {0f05e873-ee8e-4266-931b-0be72b340cb3}, !- Handle
  living zone|unit 8,                     !- Name
  ,                                       !- Multiplier
  ,                                       !- Ceiling Height {m}
  ,                                       !- Volume {m3}
  ,                                       !- Floor Area {m2}
  ,                                       !- Zone Inside Convection Algorithm
  ,                                       !- Zone Outside Convection Algorithm
  ,                                       !- Zone Conditioning Equipment List Name
  {75616da2-d1ff-4f21-bb2c-98e60572397a}, !- Zone Air Inlet Port List
  {6a1f37cb-bc38-4c59-8d26-3631c7040816}, !- Zone Air Exhaust Port List
  {d62008a0-7e7f-42a1-a7da-ad36bdcc7549}, !- Zone Air Node Name
  {48f81f17-662f-46d4-9332-659cc1e1ee91}, !- Zone Return Air Port List
  ,                                       !- Primary Daylighting Control Name
  ,                                       !- Fraction of Zone Controlled by Primary Daylighting Control
  ,                                       !- Secondary Daylighting Control Name
  ,                                       !- Fraction of Zone Controlled by Secondary Daylighting Control
  ,                                       !- Illuminance Map Name
  ,                                       !- Group Rendering Name
  ,                                       !- Thermostat Name
  No;                                     !- Use Ideal Air Loads

OS:Node,
  {462f03a2-2698-4981-9e34-3f97ddbeb3ad}, !- Handle
  Node 8,                                 !- Name
  {d62008a0-7e7f-42a1-a7da-ad36bdcc7549}, !- Inlet Port
  ;                                       !- Outlet Port

OS:Connection,
  {d62008a0-7e7f-42a1-a7da-ad36bdcc7549}, !- Handle
  {060b5b90-0b45-444f-ae08-494dcb28d268}, !- Name
  {0f05e873-ee8e-4266-931b-0be72b340cb3}, !- Source Object
  11,                                     !- Outlet Port
  {462f03a2-2698-4981-9e34-3f97ddbeb3ad}, !- Target Object
  2;                                      !- Inlet Port

OS:PortList,
  {75616da2-d1ff-4f21-bb2c-98e60572397a}, !- Handle
  {766fec56-f3d7-4970-b59a-afe9ee296b22}, !- Name
  {0f05e873-ee8e-4266-931b-0be72b340cb3}; !- HVAC Component

OS:PortList,
  {6a1f37cb-bc38-4c59-8d26-3631c7040816}, !- Handle
  {396d13e8-d79a-49df-a6fb-c672f7769376}, !- Name
  {0f05e873-ee8e-4266-931b-0be72b340cb3}; !- HVAC Component

OS:PortList,
  {48f81f17-662f-46d4-9332-659cc1e1ee91}, !- Handle
  {906efbc5-3bdc-497a-a672-33051c638056}, !- Name
  {0f05e873-ee8e-4266-931b-0be72b340cb3}; !- HVAC Component

OS:Sizing:Zone,
  {f5f0223b-34e8-4085-a23b-03bed0249cd0}, !- Handle
  {0f05e873-ee8e-4266-931b-0be72b340cb3}, !- Zone or ZoneList Name
  SupplyAirTemperature,                   !- Zone Cooling Design Supply Air Temperature Input Method
  14,                                     !- Zone Cooling Design Supply Air Temperature {C}
  11.11,                                  !- Zone Cooling Design Supply Air Temperature Difference {deltaC}
  SupplyAirTemperature,                   !- Zone Heating Design Supply Air Temperature Input Method
  40,                                     !- Zone Heating Design Supply Air Temperature {C}
  11.11,                                  !- Zone Heating Design Supply Air Temperature Difference {deltaC}
  0.0085,                                 !- Zone Cooling Design Supply Air Humidity Ratio {kg-H2O/kg-air}
  0.008,                                  !- Zone Heating Design Supply Air Humidity Ratio {kg-H2O/kg-air}
  ,                                       !- Zone Heating Sizing Factor
  ,                                       !- Zone Cooling Sizing Factor
  DesignDay,                              !- Cooling Design Air Flow Method
  ,                                       !- Cooling Design Air Flow Rate {m3/s}
  ,                                       !- Cooling Minimum Air Flow per Zone Floor Area {m3/s-m2}
  ,                                       !- Cooling Minimum Air Flow {m3/s}
  ,                                       !- Cooling Minimum Air Flow Fraction
  DesignDay,                              !- Heating Design Air Flow Method
  ,                                       !- Heating Design Air Flow Rate {m3/s}
  ,                                       !- Heating Maximum Air Flow per Zone Floor Area {m3/s-m2}
  ,                                       !- Heating Maximum Air Flow {m3/s}
  ,                                       !- Heating Maximum Air Flow Fraction
  ,                                       !- Design Zone Air Distribution Effectiveness in Cooling Mode
  ,                                       !- Design Zone Air Distribution Effectiveness in Heating Mode
  No,                                     !- Account for Dedicated Outdoor Air System
  NeutralSupplyAir,                       !- Dedicated Outdoor Air System Control Strategy
  autosize,                               !- Dedicated Outdoor Air Low Setpoint Temperature for Design {C}
  autosize;                               !- Dedicated Outdoor Air High Setpoint Temperature for Design {C}

OS:ZoneHVAC:EquipmentList,
  {e12187e5-17b0-483a-9b3f-b18f889450ec}, !- Handle
  Zone HVAC Equipment List 8,             !- Name
  {0f05e873-ee8e-4266-931b-0be72b340cb3}; !- Thermal Zone

OS:Space,
  {d4c94e67-30c2-4bef-9ce4-da31db93f7ea}, !- Handle
  living space|unit 8|story 1,            !- Name
  {e78d7161-7756-445d-b7b7-0ab49483248a}, !- Space Type Name
  ,                                       !- Default Construction Set Name
  ,                                       !- Default Schedule Set Name
  -0,                                     !- Direction of Relative North {deg}
  0,                                      !- X Origin {m}
  0,                                      !- Y Origin {m}
  0,                                      !- Z Origin {m}
  ,                                       !- Building Story Name
  {0f05e873-ee8e-4266-931b-0be72b340cb3}, !- Thermal Zone Name
  ,                                       !- Part of Total Floor Area
  ,                                       !- Design Specification Outdoor Air Object Name
  {3c67a597-cacc-4c0b-a12a-00167729f972}; !- Building Unit Name

OS:Surface,
  {2fe5841e-45eb-4f5d-aa2e-f926d479eb98}, !- Handle
  Surface 43,                             !- Name
  Wall,                                   !- Surface Type
  ,                                       !- Construction Name
  {d4c94e67-30c2-4bef-9ce4-da31db93f7ea}, !- Space Name
  Outdoors,                               !- Outside Boundary Condition
  ,                                       !- Outside Boundary Condition Object
  SunExposed,                             !- Sun Exposure
  WindExposed,                            !- Wind Exposure
  ,                                       !- View Factor to Ground
  ,                                       !- Number of Vertices
  25.8631376286792, 15.9795688143396, 2.4384, !- X,Y,Z Vertex 1 {m}
  25.8631376286792, 15.9795688143396, 0,  !- X,Y,Z Vertex 2 {m}
  19.3973532215094, 15.9795688143396, 0,  !- X,Y,Z Vertex 3 {m}
  19.3973532215094, 15.9795688143396, 2.4384; !- X,Y,Z Vertex 4 {m}

OS:Surface,
  {0758b1e1-39d7-42f5-bd44-df6977d0874a}, !- Handle
  Surface 44,                             !- Name
  Wall,                                   !- Surface Type
  ,                                       !- Construction Name
  {d4c94e67-30c2-4bef-9ce4-da31db93f7ea}, !- Space Name
  Surface,                                !- Outside Boundary Condition
  {1621853b-b2c2-4cf6-9f7f-53c402e59ca3}, !- Outside Boundary Condition Object
  NoSun,                                  !- Sun Exposure
  NoWind,                                 !- Wind Exposure
  ,                                       !- View Factor to Ground
  ,                                       !- Number of Vertices
  19.3973532215094, 15.9795688143396, 2.4384, !- X,Y,Z Vertex 1 {m}
  19.3973532215094, 15.9795688143396, 0,  !- X,Y,Z Vertex 2 {m}
  19.3973532215094, 3.048, 0,             !- X,Y,Z Vertex 3 {m}
  19.3973532215094, 3.048, 2.4384;        !- X,Y,Z Vertex 4 {m}

OS:Surface,
  {b2954716-7709-4380-82b9-637ae2a83145}, !- Handle
  Surface 45,                             !- Name
  RoofCeiling,                            !- Surface Type
  ,                                       !- Construction Name
  {d4c94e67-30c2-4bef-9ce4-da31db93f7ea}, !- Space Name
  Outdoors,                               !- Outside Boundary Condition
  ,                                       !- Outside Boundary Condition Object
  SunExposed,                             !- Sun Exposure
  WindExposed,                            !- Wind Exposure
  ,                                       !- View Factor to Ground
  ,                                       !- Number of Vertices
  25.8631376286792, 3.048, 2.4384,        !- X,Y,Z Vertex 1 {m}
  25.8631376286792, 15.9795688143396, 2.4384, !- X,Y,Z Vertex 2 {m}
  19.3973532215094, 15.9795688143396, 2.4384, !- X,Y,Z Vertex 3 {m}
  19.3973532215094, 3.048, 2.4384;        !- X,Y,Z Vertex 4 {m}

OS:Surface,
  {0fbc2a58-56ab-4094-a457-98881b5b1c33}, !- Handle
  Surface 46,                             !- Name
  Floor,                                  !- Surface Type
  ,                                       !- Construction Name
  {d4c94e67-30c2-4bef-9ce4-da31db93f7ea}, !- Space Name
  Surface,                                !- Outside Boundary Condition
  {2651e145-eabd-4e9f-88a6-4a52b26573bb}, !- Outside Boundary Condition Object
  NoSun,                                  !- Sun Exposure
  NoWind,                                 !- Wind Exposure
  ,                                       !- View Factor to Ground
  ,                                       !- Number of Vertices
  19.3973532215094, 3.048, 0,             !- X,Y,Z Vertex 1 {m}
  19.3973532215094, 15.9795688143396, 0,  !- X,Y,Z Vertex 2 {m}
  25.8631376286792, 15.9795688143396, 0,  !- X,Y,Z Vertex 3 {m}
  25.8631376286792, 3.048, 0;             !- X,Y,Z Vertex 4 {m}

OS:Surface,
  {34f04d39-782e-44d1-bf67-c7d13e3f945c}, !- Handle
  Surface 47,                             !- Name
  Wall,                                   !- Surface Type
  ,                                       !- Construction Name
  {d4c94e67-30c2-4bef-9ce4-da31db93f7ea}, !- Space Name
  Adiabatic,                              !- Outside Boundary Condition
  ,                                       !- Outside Boundary Condition Object
  NoSun,                                  !- Sun Exposure
  NoWind,                                 !- Wind Exposure
  ,                                       !- View Factor to Ground
  ,                                       !- Number of Vertices
  19.3973532215094, 3.048, 2.4384,        !- X,Y,Z Vertex 1 {m}
  19.3973532215094, 3.048, 0,             !- X,Y,Z Vertex 2 {m}
  25.8631376286792, 3.048, 0,             !- X,Y,Z Vertex 3 {m}
  25.8631376286792, 3.048, 2.4384;        !- X,Y,Z Vertex 4 {m}

OS:Surface,
  {77518b07-c4ea-4f83-96ec-996a845dda48}, !- Handle
  Surface 48,                             !- Name
  Wall,                                   !- Surface Type
  ,                                       !- Construction Name
  {d4c94e67-30c2-4bef-9ce4-da31db93f7ea}, !- Space Name
  Outdoors,                               !- Outside Boundary Condition
  ,                                       !- Outside Boundary Condition Object
  SunExposed,                             !- Sun Exposure
  WindExposed,                            !- Wind Exposure
  ,                                       !- View Factor to Ground
  ,                                       !- Number of Vertices
  25.8631376286792, 3.048, 2.4384,        !- X,Y,Z Vertex 1 {m}
  25.8631376286792, 3.048, 0,             !- X,Y,Z Vertex 2 {m}
  25.8631376286792, 15.9795688143396, 0,  !- X,Y,Z Vertex 3 {m}
  25.8631376286792, 15.9795688143396, 2.4384; !- X,Y,Z Vertex 4 {m}

OS:ThermalZone,
  {63fef359-e74f-4b23-9adf-ec9479690791}, !- Handle
  corridor zone,                          !- Name
  ,                                       !- Multiplier
  ,                                       !- Ceiling Height {m}
  ,                                       !- Volume {m3}
  ,                                       !- Floor Area {m2}
  ,                                       !- Zone Inside Convection Algorithm
  ,                                       !- Zone Outside Convection Algorithm
  ,                                       !- Zone Conditioning Equipment List Name
  {f15d1dd9-fbfb-4d5c-af6c-a11c79f9dfe8}, !- Zone Air Inlet Port List
  {9062beb3-9e79-4932-9049-9d1bd64ddb6a}, !- Zone Air Exhaust Port List
  {73044a51-aab0-4e11-9804-7e09bec64f36}, !- Zone Air Node Name
  {1bf817ed-4430-4c97-9656-12fcb34fa888}, !- Zone Return Air Port List
  ,                                       !- Primary Daylighting Control Name
  ,                                       !- Fraction of Zone Controlled by Primary Daylighting Control
  ,                                       !- Secondary Daylighting Control Name
  ,                                       !- Fraction of Zone Controlled by Secondary Daylighting Control
  ,                                       !- Illuminance Map Name
  ,                                       !- Group Rendering Name
  ,                                       !- Thermostat Name
  No;                                     !- Use Ideal Air Loads

OS:Node,
  {39875df5-7571-44dc-8a04-af93e21798fa}, !- Handle
  Node 9,                                 !- Name
  {73044a51-aab0-4e11-9804-7e09bec64f36}, !- Inlet Port
  ;                                       !- Outlet Port

OS:Connection,
  {73044a51-aab0-4e11-9804-7e09bec64f36}, !- Handle
  {7e4038be-de50-4dfe-9476-477720235050}, !- Name
  {63fef359-e74f-4b23-9adf-ec9479690791}, !- Source Object
  11,                                     !- Outlet Port
  {39875df5-7571-44dc-8a04-af93e21798fa}, !- Target Object
  2;                                      !- Inlet Port

OS:PortList,
  {f15d1dd9-fbfb-4d5c-af6c-a11c79f9dfe8}, !- Handle
  {47bfde50-e690-43b0-b40f-f3259aef1247}, !- Name
  {63fef359-e74f-4b23-9adf-ec9479690791}; !- HVAC Component

OS:PortList,
  {9062beb3-9e79-4932-9049-9d1bd64ddb6a}, !- Handle
  {ae74bb0c-524d-443b-af82-bb7cffadcbce}, !- Name
  {63fef359-e74f-4b23-9adf-ec9479690791}; !- HVAC Component

OS:PortList,
  {1bf817ed-4430-4c97-9656-12fcb34fa888}, !- Handle
  {3fd68ebc-ecaa-4deb-8a3a-9b458ba5aeed}, !- Name
  {63fef359-e74f-4b23-9adf-ec9479690791}; !- HVAC Component

OS:Sizing:Zone,
  {7d00f2d6-2446-4086-82bb-666fe1e985a8}, !- Handle
  {63fef359-e74f-4b23-9adf-ec9479690791}, !- Zone or ZoneList Name
  SupplyAirTemperature,                   !- Zone Cooling Design Supply Air Temperature Input Method
  14,                                     !- Zone Cooling Design Supply Air Temperature {C}
  11.11,                                  !- Zone Cooling Design Supply Air Temperature Difference {deltaC}
  SupplyAirTemperature,                   !- Zone Heating Design Supply Air Temperature Input Method
  40,                                     !- Zone Heating Design Supply Air Temperature {C}
  11.11,                                  !- Zone Heating Design Supply Air Temperature Difference {deltaC}
  0.0085,                                 !- Zone Cooling Design Supply Air Humidity Ratio {kg-H2O/kg-air}
  0.008,                                  !- Zone Heating Design Supply Air Humidity Ratio {kg-H2O/kg-air}
  ,                                       !- Zone Heating Sizing Factor
  ,                                       !- Zone Cooling Sizing Factor
  DesignDay,                              !- Cooling Design Air Flow Method
  ,                                       !- Cooling Design Air Flow Rate {m3/s}
  ,                                       !- Cooling Minimum Air Flow per Zone Floor Area {m3/s-m2}
  ,                                       !- Cooling Minimum Air Flow {m3/s}
  ,                                       !- Cooling Minimum Air Flow Fraction
  DesignDay,                              !- Heating Design Air Flow Method
  ,                                       !- Heating Design Air Flow Rate {m3/s}
  ,                                       !- Heating Maximum Air Flow per Zone Floor Area {m3/s-m2}
  ,                                       !- Heating Maximum Air Flow {m3/s}
  ,                                       !- Heating Maximum Air Flow Fraction
  ,                                       !- Design Zone Air Distribution Effectiveness in Cooling Mode
  ,                                       !- Design Zone Air Distribution Effectiveness in Heating Mode
  No,                                     !- Account for Dedicated Outdoor Air System
  NeutralSupplyAir,                       !- Dedicated Outdoor Air System Control Strategy
  autosize,                               !- Dedicated Outdoor Air Low Setpoint Temperature for Design {C}
  autosize;                               !- Dedicated Outdoor Air High Setpoint Temperature for Design {C}

OS:ZoneHVAC:EquipmentList,
  {96b35c4f-9597-4c41-aad8-51ffc4b24043}, !- Handle
  Zone HVAC Equipment List 9,             !- Name
  {63fef359-e74f-4b23-9adf-ec9479690791}; !- Thermal Zone

OS:Space,
  {825c8e74-d5a4-4b89-84a3-d4a10f142dc1}, !- Handle
  corridor space,                         !- Name
  {12b3e94d-6400-4d23-bd4f-cad02a23ba6a}, !- Space Type Name
  ,                                       !- Default Construction Set Name
  ,                                       !- Default Schedule Set Name
  ,                                       !- Direction of Relative North {deg}
  ,                                       !- X Origin {m}
  ,                                       !- Y Origin {m}
  ,                                       !- Z Origin {m}
  ,                                       !- Building Story Name
  {63fef359-e74f-4b23-9adf-ec9479690791}; !- Thermal Zone Name

OS:Surface,
  {485d66e8-d505-4987-a478-08671f49dcfa}, !- Handle
  Surface 49,                             !- Name
  Floor,                                  !- Surface Type
  ,                                       !- Construction Name
  {825c8e74-d5a4-4b89-84a3-d4a10f142dc1}, !- Space Name
  Adiabatic,                              !- Outside Boundary Condition
  ,                                       !- Outside Boundary Condition Object
  NoSun,                                  !- Sun Exposure
  NoWind,                                 !- Wind Exposure
  ,                                       !- View Factor to Ground
  ,                                       !- Number of Vertices
  0, 0, 0,                                !- X,Y,Z Vertex 1 {m}
  0, 3.048, 0,                            !- X,Y,Z Vertex 2 {m}
  25.8631376286792, 3.048, 0,             !- X,Y,Z Vertex 3 {m}
  25.8631376286792, 0, 0;                 !- X,Y,Z Vertex 4 {m}

OS:Surface,
  {7b51b792-318e-4b20-ae42-06da13e498bb}, !- Handle
  Surface 50,                             !- Name
  Wall,                                   !- Surface Type
  ,                                       !- Construction Name
  {825c8e74-d5a4-4b89-84a3-d4a10f142dc1}, !- Space Name
  Outdoors,                               !- Outside Boundary Condition
  ,                                       !- Outside Boundary Condition Object
  SunExposed,                             !- Sun Exposure
  WindExposed,                            !- Wind Exposure
  ,                                       !- View Factor to Ground
  ,                                       !- Number of Vertices
  0, 3.048, 2.4384,                       !- X,Y,Z Vertex 1 {m}
  0, 3.048, 0,                            !- X,Y,Z Vertex 2 {m}
  0, 0, 0,                                !- X,Y,Z Vertex 3 {m}
  0, 0, 2.4384;                           !- X,Y,Z Vertex 4 {m}

OS:Surface,
  {9bf6b0ec-2324-4442-942c-c8aa48bda05c}, !- Handle
  Surface 51,                             !- Name
  Wall,                                   !- Surface Type
  ,                                       !- Construction Name
  {825c8e74-d5a4-4b89-84a3-d4a10f142dc1}, !- Space Name
  Adiabatic,                              !- Outside Boundary Condition
  ,                                       !- Outside Boundary Condition Object
  NoSun,                                  !- Sun Exposure
  NoWind,                                 !- Wind Exposure
  ,                                       !- View Factor to Ground
  ,                                       !- Number of Vertices
  6.46578440716979, 3.048, 2.4384,        !- X,Y,Z Vertex 1 {m}
  6.46578440716979, 3.048, 0,             !- X,Y,Z Vertex 2 {m}
  0, 3.048, 0,                            !- X,Y,Z Vertex 3 {m}
  0, 3.048, 2.4384;                       !- X,Y,Z Vertex 4 {m}

OS:Surface,
  {cf2e4d78-2873-4379-85ab-ae7ea26a1d2b}, !- Handle
  Surface 52,                             !- Name
  Wall,                                   !- Surface Type
  ,                                       !- Construction Name
  {825c8e74-d5a4-4b89-84a3-d4a10f142dc1}, !- Space Name
  Outdoors,                               !- Outside Boundary Condition
  ,                                       !- Outside Boundary Condition Object
  SunExposed,                             !- Sun Exposure
  WindExposed,                            !- Wind Exposure
  ,                                       !- View Factor to Ground
  ,                                       !- Number of Vertices
  25.8631376286792, 0, 2.4384,            !- X,Y,Z Vertex 1 {m}
  25.8631376286792, 0, 0,                 !- X,Y,Z Vertex 2 {m}
  25.8631376286792, 3.048, 0,             !- X,Y,Z Vertex 3 {m}
  25.8631376286792, 3.048, 2.4384;        !- X,Y,Z Vertex 4 {m}

OS:Surface,
  {0c84acec-0e65-46b4-8598-65772481bc4a}, !- Handle
  Surface 53,                             !- Name
  Wall,                                   !- Surface Type
  ,                                       !- Construction Name
  {825c8e74-d5a4-4b89-84a3-d4a10f142dc1}, !- Space Name
  Adiabatic,                              !- Outside Boundary Condition
  ,                                       !- Outside Boundary Condition Object
  NoSun,                                  !- Sun Exposure
  NoWind,                                 !- Wind Exposure
  ,                                       !- View Factor to Ground
  ,                                       !- Number of Vertices
  0, 0, 2.4384,                           !- X,Y,Z Vertex 1 {m}
  0, 0, 0,                                !- X,Y,Z Vertex 2 {m}
  6.46578440716979, 0, 0,                 !- X,Y,Z Vertex 3 {m}
  6.46578440716979, 0, 2.4384;            !- X,Y,Z Vertex 4 {m}

OS:Surface,
  {bf24fa63-71f3-49e1-9bee-4d24a0cceb84}, !- Handle
  Surface 54,                             !- Name
  RoofCeiling,                            !- Surface Type
  ,                                       !- Construction Name
  {825c8e74-d5a4-4b89-84a3-d4a10f142dc1}, !- Space Name
  Outdoors,                               !- Outside Boundary Condition
  ,                                       !- Outside Boundary Condition Object
  SunExposed,                             !- Sun Exposure
  WindExposed,                            !- Wind Exposure
  ,                                       !- View Factor to Ground
  ,                                       !- Number of Vertices
  25.8631376286792, 0, 2.4384,            !- X,Y,Z Vertex 1 {m}
  25.8631376286792, 3.048, 2.4384,        !- X,Y,Z Vertex 2 {m}
  0, 3.048, 2.4384,                       !- X,Y,Z Vertex 3 {m}
  0, 0, 2.4384;                           !- X,Y,Z Vertex 4 {m}

OS:SpaceType,
  {12b3e94d-6400-4d23-bd4f-cad02a23ba6a}, !- Handle
  Space Type 2,                           !- Name
  ,                                       !- Default Construction Set Name
  ,                                       !- Default Schedule Set Name
  ,                                       !- Group Rendering Name
  ,                                       !- Design Specification Outdoor Air Object Name
  ,                                       !- Standards Template
  ,                                       !- Standards Building Type
  corridor;                               !- Standards Space Type

OS:Surface,
  {1f2ac3a9-456d-4dc0-af23-5b74dab53600}, !- Handle
  Surface 55,                             !- Name
  Floor,                                  !- Surface Type
  ,                                       !- Construction Name
  {fe237461-c224-44f4-9a85-f11d859522b4}, !- Space Name
  Foundation,                             !- Outside Boundary Condition
  ,                                       !- Outside Boundary Condition Object
  NoSun,                                  !- Sun Exposure
  NoWind,                                 !- Wind Exposure
  ,                                       !- View Factor to Ground
  ,                                       !- Number of Vertices
  0, 0, -0.9144,                          !- X,Y,Z Vertex 1 {m}
  0, 3.048, -0.9144,                      !- X,Y,Z Vertex 2 {m}
  25.8631376286792, 3.048, -0.9144,       !- X,Y,Z Vertex 3 {m}
  25.8631376286792, 0, -0.9144;           !- X,Y,Z Vertex 4 {m}

OS:Surface,
  {2071e178-6380-4997-8fcc-c1144f27c21a}, !- Handle
  Surface 56,                             !- Name
  Wall,                                   !- Surface Type
  ,                                       !- Construction Name
  {fe237461-c224-44f4-9a85-f11d859522b4}, !- Space Name
  Foundation,                             !- Outside Boundary Condition
  ,                                       !- Outside Boundary Condition Object
  NoSun,                                  !- Sun Exposure
  NoWind,                                 !- Wind Exposure
  ,                                       !- View Factor to Ground
  ,                                       !- Number of Vertices
  0, 3.048, -1.11022302462516e-016,       !- X,Y,Z Vertex 1 {m}
  0, 3.048, -0.9144,                      !- X,Y,Z Vertex 2 {m}
  0, 0, -0.9144,                          !- X,Y,Z Vertex 3 {m}
  0, 0, -1.11022302462516e-016;           !- X,Y,Z Vertex 4 {m}

OS:Surface,
  {55c50b33-fc04-4f10-bc0e-936300f1e334}, !- Handle
  Surface 58,                             !- Name
  Wall,                                   !- Surface Type
  ,                                       !- Construction Name
  {fe237461-c224-44f4-9a85-f11d859522b4}, !- Space Name
  Foundation,                             !- Outside Boundary Condition
  ,                                       !- Outside Boundary Condition Object
  NoSun,                                  !- Sun Exposure
  NoWind,                                 !- Wind Exposure
  ,                                       !- View Factor to Ground
  ,                                       !- Number of Vertices
  25.8631376286792, 0, -1.11022302462516e-016, !- X,Y,Z Vertex 1 {m}
  25.8631376286792, 0, -0.9144,           !- X,Y,Z Vertex 2 {m}
  25.8631376286792, 3.048, -0.9144,       !- X,Y,Z Vertex 3 {m}
  25.8631376286792, 3.048, -1.11022302462516e-016; !- X,Y,Z Vertex 4 {m}

OS:Surface,
  {0a7f9f1e-2b41-4245-9af3-f5d77b337e26}, !- Handle
  Surface 60,                             !- Name
  RoofCeiling,                            !- Surface Type
  ,                                       !- Construction Name
  {fe237461-c224-44f4-9a85-f11d859522b4}, !- Space Name
  Adiabatic,                              !- Outside Boundary Condition
  ,                                       !- Outside Boundary Condition Object
  NoSun,                                  !- Sun Exposure
  NoWind,                                 !- Wind Exposure
  ,                                       !- View Factor to Ground
  ,                                       !- Number of Vertices
  25.8631376286792, 0, -1.11022302462516e-016, !- X,Y,Z Vertex 1 {m}
  25.8631376286792, 3.048, -1.11022302462516e-016, !- X,Y,Z Vertex 2 {m}
  0, 3.048, -1.11022302462516e-016,       !- X,Y,Z Vertex 3 {m}
  0, 0, -1.11022302462516e-016;           !- X,Y,Z Vertex 4 {m}

OS:Surface,
  {e4104bc8-9fe2-408a-b8de-67ac366ae8d5}, !- Handle
  Surface 61,                             !- Name
  Floor,                                  !- Surface Type
  ,                                       !- Construction Name
  {fe237461-c224-44f4-9a85-f11d859522b4}, !- Space Name
  Foundation,                             !- Outside Boundary Condition
  ,                                       !- Outside Boundary Condition Object
  NoSun,                                  !- Sun Exposure
  NoWind,                                 !- Wind Exposure
  ,                                       !- View Factor to Ground
  ,                                       !- Number of Vertices
  0, -12.9315688143396, -0.9144,          !- X,Y,Z Vertex 1 {m}
  0, 0, -0.9144,                          !- X,Y,Z Vertex 2 {m}
  6.46578440716979, 0, -0.9144,           !- X,Y,Z Vertex 3 {m}
  6.46578440716979, -12.9315688143396, -0.9144; !- X,Y,Z Vertex 4 {m}

OS:Surface,
  {cdaeb6d2-d025-4385-961d-c0d5098bb694}, !- Handle
  Surface 62,                             !- Name
  Wall,                                   !- Surface Type
  ,                                       !- Construction Name
  {fe237461-c224-44f4-9a85-f11d859522b4}, !- Space Name
  Foundation,                             !- Outside Boundary Condition
  ,                                       !- Outside Boundary Condition Object
  NoSun,                                  !- Sun Exposure
  NoWind,                                 !- Wind Exposure
  ,                                       !- View Factor to Ground
  ,                                       !- Number of Vertices
  0, 0, -1.11022302462516e-016,           !- X,Y,Z Vertex 1 {m}
  0, 0, -0.9144,                          !- X,Y,Z Vertex 2 {m}
  0, -12.9315688143396, -0.9144,          !- X,Y,Z Vertex 3 {m}
  0, -12.9315688143396, -1.11022302462516e-016; !- X,Y,Z Vertex 4 {m}

OS:Surface,
  {882122bf-7a56-4ce4-9178-7cb2579e1517}, !- Handle
  Surface 65,                             !- Name
  Wall,                                   !- Surface Type
  ,                                       !- Construction Name
  {fe237461-c224-44f4-9a85-f11d859522b4}, !- Space Name
  Foundation,                             !- Outside Boundary Condition
  ,                                       !- Outside Boundary Condition Object
  NoSun,                                  !- Sun Exposure
  NoWind,                                 !- Wind Exposure
  ,                                       !- View Factor to Ground
  ,                                       !- Number of Vertices
  0, -12.9315688143396, -1.11022302462516e-016, !- X,Y,Z Vertex 1 {m}
  0, -12.9315688143396, -0.9144,          !- X,Y,Z Vertex 2 {m}
  6.46578440716979, -12.9315688143396, -0.9144, !- X,Y,Z Vertex 3 {m}
  6.46578440716979, -12.9315688143396, -1.11022302462516e-016; !- X,Y,Z Vertex 4 {m}

OS:Surface,
  {c07b3c19-f196-4b76-88aa-b1098de4bf92}, !- Handle
  Surface 66,                             !- Name
  RoofCeiling,                            !- Surface Type
  ,                                       !- Construction Name
  {fe237461-c224-44f4-9a85-f11d859522b4}, !- Space Name
  Surface,                                !- Outside Boundary Condition
  {75a07548-017f-4735-9906-c7a09a28806c}, !- Outside Boundary Condition Object
  NoSun,                                  !- Sun Exposure
  NoWind,                                 !- Wind Exposure
  ,                                       !- View Factor to Ground
  ,                                       !- Number of Vertices
  6.46578440716979, -12.9315688143396, -1.11022302462516e-016, !- X,Y,Z Vertex 1 {m}
  6.46578440716979, 0, -1.11022302462516e-016, !- X,Y,Z Vertex 2 {m}
  0, 0, -1.11022302462516e-016,           !- X,Y,Z Vertex 3 {m}
  0, -12.9315688143396, -1.11022302462516e-016; !- X,Y,Z Vertex 4 {m}

OS:Surface,
  {5fbc6dae-a857-400f-97a6-2b7adde87610}, !- Handle
  Surface 67,                             !- Name
  Floor,                                  !- Surface Type
  ,                                       !- Construction Name
  {fe237461-c224-44f4-9a85-f11d859522b4}, !- Space Name
  Foundation,                             !- Outside Boundary Condition
  ,                                       !- Outside Boundary Condition Object
  NoSun,                                  !- Sun Exposure
  NoWind,                                 !- Wind Exposure
  ,                                       !- View Factor to Ground
  ,                                       !- Number of Vertices
  0, 3.048, -0.9144,                      !- X,Y,Z Vertex 1 {m}
  0, 15.9795688143396, -0.9144,           !- X,Y,Z Vertex 2 {m}
  6.46578440716979, 15.9795688143396, -0.9144, !- X,Y,Z Vertex 3 {m}
  6.46578440716979, 3.048, -0.9144;       !- X,Y,Z Vertex 4 {m}

OS:Surface,
  {ef932aff-38f6-4b35-b5bb-91a0fdf98900}, !- Handle
  Surface 68,                             !- Name
  Wall,                                   !- Surface Type
  ,                                       !- Construction Name
  {fe237461-c224-44f4-9a85-f11d859522b4}, !- Space Name
  Foundation,                             !- Outside Boundary Condition
  ,                                       !- Outside Boundary Condition Object
  NoSun,                                  !- Sun Exposure
  NoWind,                                 !- Wind Exposure
  ,                                       !- View Factor to Ground
  ,                                       !- Number of Vertices
  0, 15.9795688143396, -1.11022302462516e-016, !- X,Y,Z Vertex 1 {m}
  0, 15.9795688143396, -0.9144,           !- X,Y,Z Vertex 2 {m}
  0, 3.048, -0.9144,                      !- X,Y,Z Vertex 3 {m}
  0, 3.048, -1.11022302462516e-016;       !- X,Y,Z Vertex 4 {m}

OS:Surface,
  {7eb145ea-3981-4037-a05e-ecaa22c00894}, !- Handle
  Surface 69,                             !- Name
  Wall,                                   !- Surface Type
  ,                                       !- Construction Name
  {fe237461-c224-44f4-9a85-f11d859522b4}, !- Space Name
  Foundation,                             !- Outside Boundary Condition
  ,                                       !- Outside Boundary Condition Object
  NoSun,                                  !- Sun Exposure
  NoWind,                                 !- Wind Exposure
  ,                                       !- View Factor to Ground
  ,                                       !- Number of Vertices
  6.46578440716979, 15.9795688143396, -1.11022302462516e-016, !- X,Y,Z Vertex 1 {m}
  6.46578440716979, 15.9795688143396, -0.9144, !- X,Y,Z Vertex 2 {m}
  0, 15.9795688143396, -0.9144,           !- X,Y,Z Vertex 3 {m}
  0, 15.9795688143396, -1.11022302462516e-016; !- X,Y,Z Vertex 4 {m}

OS:Surface,
  {56cd9440-9024-46aa-9fa6-cc12ef6fe006}, !- Handle
  Surface 72,                             !- Name
  RoofCeiling,                            !- Surface Type
  ,                                       !- Construction Name
  {fe237461-c224-44f4-9a85-f11d859522b4}, !- Space Name
  Surface,                                !- Outside Boundary Condition
  {a76fe8ed-51d5-4731-a2ad-dded7cb7949c}, !- Outside Boundary Condition Object
  NoSun,                                  !- Sun Exposure
  NoWind,                                 !- Wind Exposure
  ,                                       !- View Factor to Ground
  ,                                       !- Number of Vertices
  6.46578440716979, 3.048, -1.11022302462516e-016, !- X,Y,Z Vertex 1 {m}
  6.46578440716979, 15.9795688143396, -1.11022302462516e-016, !- X,Y,Z Vertex 2 {m}
  0, 15.9795688143396, -1.11022302462516e-016, !- X,Y,Z Vertex 3 {m}
  0, 3.048, -1.11022302462516e-016;       !- X,Y,Z Vertex 4 {m}

OS:Surface,
  {2d53fd18-cff6-4f2b-abb6-d90209373d4f}, !- Handle
  Surface 73,                             !- Name
  Floor,                                  !- Surface Type
  ,                                       !- Construction Name
  {fe237461-c224-44f4-9a85-f11d859522b4}, !- Space Name
  Foundation,                             !- Outside Boundary Condition
  ,                                       !- Outside Boundary Condition Object
  NoSun,                                  !- Sun Exposure
  NoWind,                                 !- Wind Exposure
  ,                                       !- View Factor to Ground
  ,                                       !- Number of Vertices
  6.46578440716979, -12.9315688143396, -0.9144, !- X,Y,Z Vertex 1 {m}
  6.46578440716979, 0, -0.9144,           !- X,Y,Z Vertex 2 {m}
  12.9315688143396, 0, -0.9144,           !- X,Y,Z Vertex 3 {m}
  12.9315688143396, -12.9315688143396, -0.9144; !- X,Y,Z Vertex 4 {m}

OS:Surface,
  {039c5372-56ad-448a-bdb7-94faf543fe65}, !- Handle
  Surface 75,                             !- Name
  Wall,                                   !- Surface Type
  ,                                       !- Construction Name
  {fe237461-c224-44f4-9a85-f11d859522b4}, !- Space Name
  Foundation,                             !- Outside Boundary Condition
  ,                                       !- Outside Boundary Condition Object
  NoSun,                                  !- Sun Exposure
  NoWind,                                 !- Wind Exposure
  ,                                       !- View Factor to Ground
  ,                                       !- Number of Vertices
  6.46578440716979, -12.9315688143396, -1.11022302462516e-016, !- X,Y,Z Vertex 1 {m}
  6.46578440716979, -12.9315688143396, -0.9144, !- X,Y,Z Vertex 2 {m}
  12.9315688143396, -12.9315688143396, -0.9144, !- X,Y,Z Vertex 3 {m}
  12.9315688143396, -12.9315688143396, -1.11022302462516e-016; !- X,Y,Z Vertex 4 {m}

OS:Surface,
  {53481f33-a462-4d5f-8bc5-e5eb4d3f0476}, !- Handle
  Surface 76,                             !- Name
  RoofCeiling,                            !- Surface Type
  ,                                       !- Construction Name
  {fe237461-c224-44f4-9a85-f11d859522b4}, !- Space Name
  Surface,                                !- Outside Boundary Condition
  {6d4c7eb7-67a0-4b59-a865-a9a8b76a4c84}, !- Outside Boundary Condition Object
  NoSun,                                  !- Sun Exposure
  NoWind,                                 !- Wind Exposure
  ,                                       !- View Factor to Ground
  ,                                       !- Number of Vertices
  12.9315688143396, -12.9315688143396, -1.11022302462516e-016, !- X,Y,Z Vertex 1 {m}
  12.9315688143396, 0, -1.11022302462516e-016, !- X,Y,Z Vertex 2 {m}
  6.46578440716979, 0, -1.11022302462516e-016, !- X,Y,Z Vertex 3 {m}
  6.46578440716979, -12.9315688143396, -1.11022302462516e-016; !- X,Y,Z Vertex 4 {m}

OS:Surface,
  {44243ea7-e36a-429b-a740-c780d0dc335a}, !- Handle
  Surface 79,                             !- Name
  Floor,                                  !- Surface Type
  ,                                       !- Construction Name
  {fe237461-c224-44f4-9a85-f11d859522b4}, !- Space Name
  Foundation,                             !- Outside Boundary Condition
  ,                                       !- Outside Boundary Condition Object
  NoSun,                                  !- Sun Exposure
  NoWind,                                 !- Wind Exposure
  ,                                       !- View Factor to Ground
  ,                                       !- Number of Vertices
  6.46578440716979, 3.048, -0.9144,       !- X,Y,Z Vertex 1 {m}
  6.46578440716979, 15.9795688143396, -0.9144, !- X,Y,Z Vertex 2 {m}
  12.9315688143396, 15.9795688143396, -0.9144, !- X,Y,Z Vertex 3 {m}
  12.9315688143396, 3.048, -0.9144;       !- X,Y,Z Vertex 4 {m}

OS:Surface,
  {abcb92e9-37c7-418f-840f-d867a34d6da2}, !- Handle
  Surface 80,                             !- Name
  Wall,                                   !- Surface Type
  ,                                       !- Construction Name
  {fe237461-c224-44f4-9a85-f11d859522b4}, !- Space Name
  Foundation,                             !- Outside Boundary Condition
  ,                                       !- Outside Boundary Condition Object
  NoSun,                                  !- Sun Exposure
  NoWind,                                 !- Wind Exposure
  ,                                       !- View Factor to Ground
  ,                                       !- Number of Vertices
  12.9315688143396, 15.9795688143396, -1.11022302462516e-016, !- X,Y,Z Vertex 1 {m}
  12.9315688143396, 15.9795688143396, -0.9144, !- X,Y,Z Vertex 2 {m}
  6.46578440716979, 15.9795688143396, -0.9144, !- X,Y,Z Vertex 3 {m}
  6.46578440716979, 15.9795688143396, -1.11022302462516e-016; !- X,Y,Z Vertex 4 {m}

OS:Surface,
  {b3645a0e-5cd0-4773-8a08-c7cde62e6f42}, !- Handle
  Surface 83,                             !- Name
  RoofCeiling,                            !- Surface Type
  ,                                       !- Construction Name
  {fe237461-c224-44f4-9a85-f11d859522b4}, !- Space Name
  Surface,                                !- Outside Boundary Condition
  {0d21f5eb-31be-4498-a99d-c88967e15212}, !- Outside Boundary Condition Object
  NoSun,                                  !- Sun Exposure
  NoWind,                                 !- Wind Exposure
  ,                                       !- View Factor to Ground
  ,                                       !- Number of Vertices
  12.9315688143396, 3.048, -1.11022302462516e-016, !- X,Y,Z Vertex 1 {m}
  12.9315688143396, 15.9795688143396, -1.11022302462516e-016, !- X,Y,Z Vertex 2 {m}
  6.46578440716979, 15.9795688143396, -1.11022302462516e-016, !- X,Y,Z Vertex 3 {m}
  6.46578440716979, 3.048, -1.11022302462516e-016; !- X,Y,Z Vertex 4 {m}

OS:Surface,
  {6b3b817b-a4bf-4a1f-a657-de57cca0cd1a}, !- Handle
  Surface 85,                             !- Name
  Floor,                                  !- Surface Type
  ,                                       !- Construction Name
  {fe237461-c224-44f4-9a85-f11d859522b4}, !- Space Name
  Foundation,                             !- Outside Boundary Condition
  ,                                       !- Outside Boundary Condition Object
  NoSun,                                  !- Sun Exposure
  NoWind,                                 !- Wind Exposure
  ,                                       !- View Factor to Ground
  ,                                       !- Number of Vertices
  12.9315688143396, -12.9315688143396, -0.9144, !- X,Y,Z Vertex 1 {m}
  12.9315688143396, 0, -0.9144,           !- X,Y,Z Vertex 2 {m}
  19.3973532215094, 0, -0.9144,           !- X,Y,Z Vertex 3 {m}
  19.3973532215094, -12.9315688143396, -0.9144; !- X,Y,Z Vertex 4 {m}

OS:Surface,
  {df7f593b-ce72-472a-8b9d-1fdf02ad64ab}, !- Handle
  Surface 87,                             !- Name
  Wall,                                   !- Surface Type
  ,                                       !- Construction Name
  {fe237461-c224-44f4-9a85-f11d859522b4}, !- Space Name
  Foundation,                             !- Outside Boundary Condition
  ,                                       !- Outside Boundary Condition Object
  NoSun,                                  !- Sun Exposure
  NoWind,                                 !- Wind Exposure
  ,                                       !- View Factor to Ground
  ,                                       !- Number of Vertices
  12.9315688143396, -12.9315688143396, -1.11022302462516e-016, !- X,Y,Z Vertex 1 {m}
  12.9315688143396, -12.9315688143396, -0.9144, !- X,Y,Z Vertex 2 {m}
  19.3973532215094, -12.9315688143396, -0.9144, !- X,Y,Z Vertex 3 {m}
  19.3973532215094, -12.9315688143396, -1.11022302462516e-016; !- X,Y,Z Vertex 4 {m}

OS:Surface,
  {e3b9922e-d2eb-478e-96b4-147c8c773c58}, !- Handle
  Surface 88,                             !- Name
  RoofCeiling,                            !- Surface Type
  ,                                       !- Construction Name
  {fe237461-c224-44f4-9a85-f11d859522b4}, !- Space Name
  Surface,                                !- Outside Boundary Condition
  {1611b04c-6d50-42fa-b68f-010f73c95f7f}, !- Outside Boundary Condition Object
  NoSun,                                  !- Sun Exposure
  NoWind,                                 !- Wind Exposure
  ,                                       !- View Factor to Ground
  ,                                       !- Number of Vertices
  19.3973532215094, -12.9315688143396, -1.11022302462516e-016, !- X,Y,Z Vertex 1 {m}
  19.3973532215094, 0, -1.11022302462516e-016, !- X,Y,Z Vertex 2 {m}
  12.9315688143396, 0, -1.11022302462516e-016, !- X,Y,Z Vertex 3 {m}
  12.9315688143396, -12.9315688143396, -1.11022302462516e-016; !- X,Y,Z Vertex 4 {m}

OS:Surface,
  {587d2b6b-ab37-4964-92d1-3dfbfb69099f}, !- Handle
  Surface 91,                             !- Name
  Floor,                                  !- Surface Type
  ,                                       !- Construction Name
  {fe237461-c224-44f4-9a85-f11d859522b4}, !- Space Name
  Foundation,                             !- Outside Boundary Condition
  ,                                       !- Outside Boundary Condition Object
  NoSun,                                  !- Sun Exposure
  NoWind,                                 !- Wind Exposure
  ,                                       !- View Factor to Ground
  ,                                       !- Number of Vertices
  12.9315688143396, 3.048, -0.9144,       !- X,Y,Z Vertex 1 {m}
  12.9315688143396, 15.9795688143396, -0.9144, !- X,Y,Z Vertex 2 {m}
  19.3973532215094, 15.9795688143396, -0.9144, !- X,Y,Z Vertex 3 {m}
  19.3973532215094, 3.048, -0.9144;       !- X,Y,Z Vertex 4 {m}

OS:Surface,
  {b8ea8c64-ed5f-4ebd-a5b7-387b29a0f1c5}, !- Handle
  Surface 92,                             !- Name
  Wall,                                   !- Surface Type
  ,                                       !- Construction Name
  {fe237461-c224-44f4-9a85-f11d859522b4}, !- Space Name
  Foundation,                             !- Outside Boundary Condition
  ,                                       !- Outside Boundary Condition Object
  NoSun,                                  !- Sun Exposure
  NoWind,                                 !- Wind Exposure
  ,                                       !- View Factor to Ground
  ,                                       !- Number of Vertices
  19.3973532215094, 15.9795688143396, -1.11022302462516e-016, !- X,Y,Z Vertex 1 {m}
  19.3973532215094, 15.9795688143396, -0.9144, !- X,Y,Z Vertex 2 {m}
  12.9315688143396, 15.9795688143396, -0.9144, !- X,Y,Z Vertex 3 {m}
  12.9315688143396, 15.9795688143396, -1.11022302462516e-016; !- X,Y,Z Vertex 4 {m}

OS:Surface,
  {392f87b3-262c-4fef-bbc5-75d529c9d57f}, !- Handle
  Surface 95,                             !- Name
  RoofCeiling,                            !- Surface Type
  ,                                       !- Construction Name
  {fe237461-c224-44f4-9a85-f11d859522b4}, !- Space Name
  Surface,                                !- Outside Boundary Condition
  {918cbeff-ce84-4579-a28b-9197cbaac5bc}, !- Outside Boundary Condition Object
  NoSun,                                  !- Sun Exposure
  NoWind,                                 !- Wind Exposure
  ,                                       !- View Factor to Ground
  ,                                       !- Number of Vertices
  19.3973532215094, 3.048, -1.11022302462516e-016, !- X,Y,Z Vertex 1 {m}
  19.3973532215094, 15.9795688143396, -1.11022302462516e-016, !- X,Y,Z Vertex 2 {m}
  12.9315688143396, 15.9795688143396, -1.11022302462516e-016, !- X,Y,Z Vertex 3 {m}
  12.9315688143396, 3.048, -1.11022302462516e-016; !- X,Y,Z Vertex 4 {m}

OS:Surface,
  {2534d025-c7b5-40ff-909e-a5c86a80380f}, !- Handle
  Surface 97,                             !- Name
  Floor,                                  !- Surface Type
  ,                                       !- Construction Name
  {fe237461-c224-44f4-9a85-f11d859522b4}, !- Space Name
  Foundation,                             !- Outside Boundary Condition
  ,                                       !- Outside Boundary Condition Object
  NoSun,                                  !- Sun Exposure
  NoWind,                                 !- Wind Exposure
  ,                                       !- View Factor to Ground
  ,                                       !- Number of Vertices
  19.3973532215094, -12.9315688143396, -0.9144, !- X,Y,Z Vertex 1 {m}
  19.3973532215094, 0, -0.9144,           !- X,Y,Z Vertex 2 {m}
  25.8631376286792, 0, -0.9144,           !- X,Y,Z Vertex 3 {m}
  25.8631376286792, -12.9315688143396, -0.9144; !- X,Y,Z Vertex 4 {m}

OS:Surface,
  {5c6dd528-fd78-47d7-879d-0b48a9428d84}, !- Handle
  Surface 98,                             !- Name
  Wall,                                   !- Surface Type
  ,                                       !- Construction Name
  {fe237461-c224-44f4-9a85-f11d859522b4}, !- Space Name
  Foundation,                             !- Outside Boundary Condition
  ,                                       !- Outside Boundary Condition Object
  NoSun,                                  !- Sun Exposure
  NoWind,                                 !- Wind Exposure
  ,                                       !- View Factor to Ground
  ,                                       !- Number of Vertices
  25.8631376286792, -12.9315688143396, -1.11022302462516e-016, !- X,Y,Z Vertex 1 {m}
  25.8631376286792, -12.9315688143396, -0.9144, !- X,Y,Z Vertex 2 {m}
  25.8631376286792, 0, -0.9144,           !- X,Y,Z Vertex 3 {m}
  25.8631376286792, 0, -1.11022302462516e-016; !- X,Y,Z Vertex 4 {m}

OS:Surface,
  {2a4a6124-7674-40ac-b84b-b2c572585a80}, !- Handle
  Surface 99,                             !- Name
  Wall,                                   !- Surface Type
  ,                                       !- Construction Name
  {fe237461-c224-44f4-9a85-f11d859522b4}, !- Space Name
  Foundation,                             !- Outside Boundary Condition
  ,                                       !- Outside Boundary Condition Object
  NoSun,                                  !- Sun Exposure
  NoWind,                                 !- Wind Exposure
  ,                                       !- View Factor to Ground
  ,                                       !- Number of Vertices
  19.3973532215094, -12.9315688143396, -1.11022302462516e-016, !- X,Y,Z Vertex 1 {m}
  19.3973532215094, -12.9315688143396, -0.9144, !- X,Y,Z Vertex 2 {m}
  25.8631376286792, -12.9315688143396, -0.9144, !- X,Y,Z Vertex 3 {m}
  25.8631376286792, -12.9315688143396, -1.11022302462516e-016; !- X,Y,Z Vertex 4 {m}

OS:Surface,
  {0ed3a61e-1b6d-4677-914d-7cd3969f6849}, !- Handle
  Surface 100,                            !- Name
  RoofCeiling,                            !- Surface Type
  ,                                       !- Construction Name
  {fe237461-c224-44f4-9a85-f11d859522b4}, !- Space Name
  Surface,                                !- Outside Boundary Condition
  {ea9078c4-9daa-4f93-aeb8-d341d2df465d}, !- Outside Boundary Condition Object
  NoSun,                                  !- Sun Exposure
  NoWind,                                 !- Wind Exposure
  ,                                       !- View Factor to Ground
  ,                                       !- Number of Vertices
  25.8631376286792, -12.9315688143396, -1.11022302462516e-016, !- X,Y,Z Vertex 1 {m}
  25.8631376286792, 0, -1.11022302462516e-016, !- X,Y,Z Vertex 2 {m}
  19.3973532215094, 0, -1.11022302462516e-016, !- X,Y,Z Vertex 3 {m}
  19.3973532215094, -12.9315688143396, -1.11022302462516e-016; !- X,Y,Z Vertex 4 {m}

OS:Surface,
  {58595bbf-5f82-48d9-8b08-16f2fa39e25b}, !- Handle
  Surface 103,                            !- Name
  Floor,                                  !- Surface Type
  ,                                       !- Construction Name
  {fe237461-c224-44f4-9a85-f11d859522b4}, !- Space Name
  Foundation,                             !- Outside Boundary Condition
  ,                                       !- Outside Boundary Condition Object
  NoSun,                                  !- Sun Exposure
  NoWind,                                 !- Wind Exposure
  ,                                       !- View Factor to Ground
  ,                                       !- Number of Vertices
  19.3973532215094, 3.048, -0.9144,       !- X,Y,Z Vertex 1 {m}
  19.3973532215094, 15.9795688143396, -0.9144, !- X,Y,Z Vertex 2 {m}
  25.8631376286792, 15.9795688143396, -0.9144, !- X,Y,Z Vertex 3 {m}
  25.8631376286792, 3.048, -0.9144;       !- X,Y,Z Vertex 4 {m}

OS:Surface,
  {7b7f9eda-14cf-4220-b729-dad46e725951}, !- Handle
  Surface 104,                            !- Name
  Wall,                                   !- Surface Type
  ,                                       !- Construction Name
  {fe237461-c224-44f4-9a85-f11d859522b4}, !- Space Name
  Foundation,                             !- Outside Boundary Condition
  ,                                       !- Outside Boundary Condition Object
  NoSun,                                  !- Sun Exposure
  NoWind,                                 !- Wind Exposure
  ,                                       !- View Factor to Ground
  ,                                       !- Number of Vertices
  25.8631376286792, 15.9795688143396, -1.11022302462516e-016, !- X,Y,Z Vertex 1 {m}
  25.8631376286792, 15.9795688143396, -0.9144, !- X,Y,Z Vertex 2 {m}
  19.3973532215094, 15.9795688143396, -0.9144, !- X,Y,Z Vertex 3 {m}
  19.3973532215094, 15.9795688143396, -1.11022302462516e-016; !- X,Y,Z Vertex 4 {m}

OS:Surface,
  {2d33b6e7-a5b1-4bfd-8102-dec93b74ee76}, !- Handle
  Surface 106,                            !- Name
  Wall,                                   !- Surface Type
  ,                                       !- Construction Name
  {fe237461-c224-44f4-9a85-f11d859522b4}, !- Space Name
  Foundation,                             !- Outside Boundary Condition
  ,                                       !- Outside Boundary Condition Object
  NoSun,                                  !- Sun Exposure
  NoWind,                                 !- Wind Exposure
  ,                                       !- View Factor to Ground
  ,                                       !- Number of Vertices
  25.8631376286792, 3.048, -1.11022302462516e-016, !- X,Y,Z Vertex 1 {m}
  25.8631376286792, 3.048, -0.9144,       !- X,Y,Z Vertex 2 {m}
  25.8631376286792, 15.9795688143396, -0.9144, !- X,Y,Z Vertex 3 {m}
  25.8631376286792, 15.9795688143396, -1.11022302462516e-016; !- X,Y,Z Vertex 4 {m}

OS:Surface,
  {2651e145-eabd-4e9f-88a6-4a52b26573bb}, !- Handle
  Surface 107,                            !- Name
  RoofCeiling,                            !- Surface Type
  ,                                       !- Construction Name
  {fe237461-c224-44f4-9a85-f11d859522b4}, !- Space Name
  Surface,                                !- Outside Boundary Condition
  {0fbc2a58-56ab-4094-a457-98881b5b1c33}, !- Outside Boundary Condition Object
  NoSun,                                  !- Sun Exposure
  NoWind,                                 !- Wind Exposure
  ,                                       !- View Factor to Ground
  ,                                       !- Number of Vertices
  25.8631376286792, 3.048, -1.11022302462516e-016, !- X,Y,Z Vertex 1 {m}
  25.8631376286792, 15.9795688143396, -1.11022302462516e-016, !- X,Y,Z Vertex 2 {m}
  19.3973532215094, 15.9795688143396, -1.11022302462516e-016, !- X,Y,Z Vertex 3 {m}
  19.3973532215094, 3.048, -1.11022302462516e-016; !- X,Y,Z Vertex 4 {m}

OS:Surface,
  {d9f10b00-8843-4729-8cf7-d86009b6a680}, !- Handle
  Surface 115,                            !- Name
  Wall,                                   !- Surface Type
  ,                                       !- Construction Name
  {825c8e74-d5a4-4b89-84a3-d4a10f142dc1}, !- Space Name
  Adiabatic,                              !- Outside Boundary Condition
  ,                                       !- Outside Boundary Condition Object
  NoSun,                                  !- Sun Exposure
  NoWind,                                 !- Wind Exposure
  ,                                       !- View Factor to Ground
  ,                                       !- Number of Vertices
  12.9315688143396, 0, 2.4384,            !- X,Y,Z Vertex 1 {m}
  12.9315688143396, 0, 0,                 !- X,Y,Z Vertex 2 {m}
  19.3973532215094, 0, 0,                 !- X,Y,Z Vertex 3 {m}
  19.3973532215094, 0, 2.4384;            !- X,Y,Z Vertex 4 {m}

OS:Surface,
  {315311ce-9f31-43ba-a7b5-bb26a75720d0}, !- Handle
  Surface 116,                            !- Name
  Wall,                                   !- Surface Type
  ,                                       !- Construction Name
  {825c8e74-d5a4-4b89-84a3-d4a10f142dc1}, !- Space Name
  Adiabatic,                              !- Outside Boundary Condition
  ,                                       !- Outside Boundary Condition Object
  NoSun,                                  !- Sun Exposure
  NoWind,                                 !- Wind Exposure
  ,                                       !- View Factor to Ground
  ,                                       !- Number of Vertices
  19.3973532215094, 3.048, 2.4384,        !- X,Y,Z Vertex 1 {m}
  19.3973532215094, 3.048, 0,             !- X,Y,Z Vertex 2 {m}
  12.9315688143396, 3.048, 0,             !- X,Y,Z Vertex 3 {m}
  12.9315688143396, 3.048, 2.4384;        !- X,Y,Z Vertex 4 {m}

OS:Surface,
  {12cf45c8-7528-4dbc-95e7-bcebdf710c11}, !- Handle
  Surface 117,                            !- Name
  Wall,                                   !- Surface Type
  ,                                       !- Construction Name
  {825c8e74-d5a4-4b89-84a3-d4a10f142dc1}, !- Space Name
  Adiabatic,                              !- Outside Boundary Condition
  ,                                       !- Outside Boundary Condition Object
  NoSun,                                  !- Sun Exposure
  NoWind,                                 !- Wind Exposure
  ,                                       !- View Factor to Ground
  ,                                       !- Number of Vertices
  6.46578440716979, 0, 2.4384,            !- X,Y,Z Vertex 1 {m}
  6.46578440716979, 0, 0,                 !- X,Y,Z Vertex 2 {m}
  12.9315688143396, 0, 0,                 !- X,Y,Z Vertex 3 {m}
  12.9315688143396, 0, 2.4384;            !- X,Y,Z Vertex 4 {m}

OS:Surface,
  {59ed69f9-2bfa-485a-a435-b9750b2fe978}, !- Handle
  Surface 118,                            !- Name
  Wall,                                   !- Surface Type
  ,                                       !- Construction Name
  {825c8e74-d5a4-4b89-84a3-d4a10f142dc1}, !- Space Name
  Adiabatic,                              !- Outside Boundary Condition
  ,                                       !- Outside Boundary Condition Object
  NoSun,                                  !- Sun Exposure
  NoWind,                                 !- Wind Exposure
  ,                                       !- View Factor to Ground
  ,                                       !- Number of Vertices
  19.3973532215094, 0, 2.4384,            !- X,Y,Z Vertex 1 {m}
  19.3973532215094, 0, 0,                 !- X,Y,Z Vertex 2 {m}
  25.8631376286792, 0, 0,                 !- X,Y,Z Vertex 3 {m}
  25.8631376286792, 0, 2.4384;            !- X,Y,Z Vertex 4 {m}

OS:Surface,
  {43fe8dd1-d2a0-4630-9b05-d75cdb4389dd}, !- Handle
  Surface 119,                            !- Name
  Wall,                                   !- Surface Type
  ,                                       !- Construction Name
  {825c8e74-d5a4-4b89-84a3-d4a10f142dc1}, !- Space Name
  Adiabatic,                              !- Outside Boundary Condition
  ,                                       !- Outside Boundary Condition Object
  NoSun,                                  !- Sun Exposure
  NoWind,                                 !- Wind Exposure
  ,                                       !- View Factor to Ground
  ,                                       !- Number of Vertices
  25.8631376286792, 3.048, 2.4384,        !- X,Y,Z Vertex 1 {m}
  25.8631376286792, 3.048, 0,             !- X,Y,Z Vertex 2 {m}
  19.3973532215094, 3.048, 0,             !- X,Y,Z Vertex 3 {m}
  19.3973532215094, 3.048, 2.4384;        !- X,Y,Z Vertex 4 {m}

OS:Surface,
  {a3228dc6-4494-4117-b645-b1722b506e8b}, !- Handle
  Surface 120,                            !- Name
  Wall,                                   !- Surface Type
  ,                                       !- Construction Name
  {825c8e74-d5a4-4b89-84a3-d4a10f142dc1}, !- Space Name
  Adiabatic,                              !- Outside Boundary Condition
  ,                                       !- Outside Boundary Condition Object
  NoSun,                                  !- Sun Exposure
  NoWind,                                 !- Wind Exposure
  ,                                       !- View Factor to Ground
  ,                                       !- Number of Vertices
  12.9315688143396, 3.048, 2.4384,        !- X,Y,Z Vertex 1 {m}
  12.9315688143396, 3.048, 0,             !- X,Y,Z Vertex 2 {m}
  6.46578440716979, 3.048, 0,             !- X,Y,Z Vertex 3 {m}
  6.46578440716979, 3.048, 2.4384;        !- X,Y,Z Vertex 4 {m}

OS:Space,
  {fe237461-c224-44f4-9a85-f11d859522b4}, !- Handle
  crawl space,                            !- Name
  {f9812baa-49fd-40e0-8adb-e61c79a4f5d3}, !- Space Type Name
  ,                                       !- Default Construction Set Name
  ,                                       !- Default Schedule Set Name
  ,                                       !- Direction of Relative North {deg}
  ,                                       !- X Origin {m}
  ,                                       !- Y Origin {m}
  ,                                       !- Z Origin {m}
  ,                                       !- Building Story Name
  {577f97a8-844a-429b-8b3f-b05cd43847e2}; !- Thermal Zone Name

OS:ThermalZone,
  {577f97a8-844a-429b-8b3f-b05cd43847e2}, !- Handle
  crawl zone,                             !- Name
  ,                                       !- Multiplier
  ,                                       !- Ceiling Height {m}
  ,                                       !- Volume {m3}
  ,                                       !- Floor Area {m2}
  ,                                       !- Zone Inside Convection Algorithm
  ,                                       !- Zone Outside Convection Algorithm
  ,                                       !- Zone Conditioning Equipment List Name
  {6565ce87-9709-43dd-be43-1efb138d091f}, !- Zone Air Inlet Port List
  {58180501-f90a-4cac-bf8c-814af548e666}, !- Zone Air Exhaust Port List
  {28fd6d33-05b1-44b3-ad09-b5cedf205679}, !- Zone Air Node Name
  {e686f8b7-f218-4270-94e6-68466131c517}, !- Zone Return Air Port List
  ,                                       !- Primary Daylighting Control Name
  ,                                       !- Fraction of Zone Controlled by Primary Daylighting Control
  ,                                       !- Secondary Daylighting Control Name
  ,                                       !- Fraction of Zone Controlled by Secondary Daylighting Control
  ,                                       !- Illuminance Map Name
  ,                                       !- Group Rendering Name
  ,                                       !- Thermostat Name
  No;                                     !- Use Ideal Air Loads

OS:Node,
  {34639be2-7a37-4b9a-9e57-c0375da789ac}, !- Handle
  Node 10,                                !- Name
  {28fd6d33-05b1-44b3-ad09-b5cedf205679}, !- Inlet Port
  ;                                       !- Outlet Port

OS:Connection,
  {28fd6d33-05b1-44b3-ad09-b5cedf205679}, !- Handle
  {92737174-7702-43e3-ac5a-4238af9ae9ce}, !- Name
  {577f97a8-844a-429b-8b3f-b05cd43847e2}, !- Source Object
  11,                                     !- Outlet Port
  {34639be2-7a37-4b9a-9e57-c0375da789ac}, !- Target Object
  2;                                      !- Inlet Port

OS:PortList,
  {6565ce87-9709-43dd-be43-1efb138d091f}, !- Handle
  {569ac16e-3896-4fd2-b002-b0c9ae1129ef}, !- Name
  {577f97a8-844a-429b-8b3f-b05cd43847e2}; !- HVAC Component

OS:PortList,
  {58180501-f90a-4cac-bf8c-814af548e666}, !- Handle
  {a2ec0689-cd4d-4366-b9f3-dafdb353dd66}, !- Name
  {577f97a8-844a-429b-8b3f-b05cd43847e2}; !- HVAC Component

OS:PortList,
  {e686f8b7-f218-4270-94e6-68466131c517}, !- Handle
  {ebdb95fe-74d3-4c37-9c2b-3a59c45820fa}, !- Name
  {577f97a8-844a-429b-8b3f-b05cd43847e2}; !- HVAC Component

OS:Sizing:Zone,
  {95cca030-89c3-47fa-b17a-ea6cd704237c}, !- Handle
  {577f97a8-844a-429b-8b3f-b05cd43847e2}, !- Zone or ZoneList Name
  SupplyAirTemperature,                   !- Zone Cooling Design Supply Air Temperature Input Method
  14,                                     !- Zone Cooling Design Supply Air Temperature {C}
  11.11,                                  !- Zone Cooling Design Supply Air Temperature Difference {deltaC}
  SupplyAirTemperature,                   !- Zone Heating Design Supply Air Temperature Input Method
  40,                                     !- Zone Heating Design Supply Air Temperature {C}
  11.11,                                  !- Zone Heating Design Supply Air Temperature Difference {deltaC}
  0.0085,                                 !- Zone Cooling Design Supply Air Humidity Ratio {kg-H2O/kg-air}
  0.008,                                  !- Zone Heating Design Supply Air Humidity Ratio {kg-H2O/kg-air}
  ,                                       !- Zone Heating Sizing Factor
  ,                                       !- Zone Cooling Sizing Factor
  DesignDay,                              !- Cooling Design Air Flow Method
  ,                                       !- Cooling Design Air Flow Rate {m3/s}
  ,                                       !- Cooling Minimum Air Flow per Zone Floor Area {m3/s-m2}
  ,                                       !- Cooling Minimum Air Flow {m3/s}
  ,                                       !- Cooling Minimum Air Flow Fraction
  DesignDay,                              !- Heating Design Air Flow Method
  ,                                       !- Heating Design Air Flow Rate {m3/s}
  ,                                       !- Heating Maximum Air Flow per Zone Floor Area {m3/s-m2}
  ,                                       !- Heating Maximum Air Flow {m3/s}
  ,                                       !- Heating Maximum Air Flow Fraction
  ,                                       !- Design Zone Air Distribution Effectiveness in Cooling Mode
  ,                                       !- Design Zone Air Distribution Effectiveness in Heating Mode
  No,                                     !- Account for Dedicated Outdoor Air System
  NeutralSupplyAir,                       !- Dedicated Outdoor Air System Control Strategy
  autosize,                               !- Dedicated Outdoor Air Low Setpoint Temperature for Design {C}
  autosize;                               !- Dedicated Outdoor Air High Setpoint Temperature for Design {C}

OS:ZoneHVAC:EquipmentList,
  {f8d9d7ba-9fa8-4f97-8754-0d104a532187}, !- Handle
  Zone HVAC Equipment List 10,            !- Name
  {577f97a8-844a-429b-8b3f-b05cd43847e2}; !- Thermal Zone

OS:SpaceType,
  {f9812baa-49fd-40e0-8adb-e61c79a4f5d3}, !- Handle
  Space Type 3,                           !- Name
  ,                                       !- Default Construction Set Name
  ,                                       !- Default Schedule Set Name
  ,                                       !- Group Rendering Name
  ,                                       !- Design Specification Outdoor Air Object Name
  ,                                       !- Standards Template
  ,                                       !- Standards Building Type
  crawlspace;                             !- Standards Space Type

OS:BuildingUnit,
  {932e705d-78d5-4874-9b9b-cb72cfc34585}, !- Handle
  unit 1,                                 !- Name
  ,                                       !- Rendering Color
  Residential;                            !- Building Unit Type

OS:AdditionalProperties,
  {7954df06-686c-4a0a-8c32-bdaa8d7fbeae}, !- Handle
  {932e705d-78d5-4874-9b9b-cb72cfc34585}, !- Object Name
  Units Represented,                      !- Feature Name 1
  Integer,                                !- Feature Data Type 1
  1,                                      !- Feature Value 1
  NumberOfBedrooms,                       !- Feature Name 2
  Integer,                                !- Feature Data Type 2
  3,                                      !- Feature Value 2
  NumberOfBathrooms,                      !- Feature Name 3
  Double,                                 !- Feature Data Type 3
  2;                                      !- Feature Value 3

OS:BuildingUnit,
  {0f432fc9-2ad8-48ba-8eb1-d382e5976598}, !- Handle
  unit 2,                                 !- Name
  ,                                       !- Rendering Color
  Residential;                            !- Building Unit Type

OS:AdditionalProperties,
  {dc9e1cd8-6798-401c-85e8-d7cfa2dcf058}, !- Handle
  {0f432fc9-2ad8-48ba-8eb1-d382e5976598}, !- Object Name
  Units Represented,                      !- Feature Name 1
  Integer,                                !- Feature Data Type 1
  1,                                      !- Feature Value 1
  NumberOfBedrooms,                       !- Feature Name 2
  Integer,                                !- Feature Data Type 2
  3,                                      !- Feature Value 2
  NumberOfBathrooms,                      !- Feature Name 3
  Double,                                 !- Feature Data Type 3
  2;                                      !- Feature Value 3

OS:BuildingUnit,
  {daa76f74-3c0a-4b24-99f9-664bb5b8fc1f}, !- Handle
  unit 3,                                 !- Name
  ,                                       !- Rendering Color
  Residential;                            !- Building Unit Type

OS:AdditionalProperties,
  {ef31c684-1eb1-4aef-84eb-71d05808ef02}, !- Handle
  {daa76f74-3c0a-4b24-99f9-664bb5b8fc1f}, !- Object Name
  Units Represented,                      !- Feature Name 1
  Integer,                                !- Feature Data Type 1
  1,                                      !- Feature Value 1
  NumberOfBedrooms,                       !- Feature Name 2
  Integer,                                !- Feature Data Type 2
  3,                                      !- Feature Value 2
  NumberOfBathrooms,                      !- Feature Name 3
  Double,                                 !- Feature Data Type 3
  2;                                      !- Feature Value 3

OS:BuildingUnit,
  {16d56226-b629-4a2c-985f-8a2b9126a57e}, !- Handle
  unit 4,                                 !- Name
  ,                                       !- Rendering Color
  Residential;                            !- Building Unit Type

OS:AdditionalProperties,
  {2459a9e5-a2d9-4021-a8a0-e435e8fab4cd}, !- Handle
  {16d56226-b629-4a2c-985f-8a2b9126a57e}, !- Object Name
  Units Represented,                      !- Feature Name 1
  Integer,                                !- Feature Data Type 1
  1,                                      !- Feature Value 1
  NumberOfBedrooms,                       !- Feature Name 2
  Integer,                                !- Feature Data Type 2
  3,                                      !- Feature Value 2
  NumberOfBathrooms,                      !- Feature Name 3
  Double,                                 !- Feature Data Type 3
  2;                                      !- Feature Value 3

OS:BuildingUnit,
  {4c58622d-d3e7-4ddf-a7a5-8622cf026686}, !- Handle
  unit 5,                                 !- Name
  ,                                       !- Rendering Color
  Residential;                            !- Building Unit Type

OS:AdditionalProperties,
  {8328a36c-a1dc-480e-8458-d41524a526b4}, !- Handle
  {4c58622d-d3e7-4ddf-a7a5-8622cf026686}, !- Object Name
  Units Represented,                      !- Feature Name 1
  Integer,                                !- Feature Data Type 1
  1,                                      !- Feature Value 1
  NumberOfBedrooms,                       !- Feature Name 2
  Integer,                                !- Feature Data Type 2
  3,                                      !- Feature Value 2
  NumberOfBathrooms,                      !- Feature Name 3
  Double,                                 !- Feature Data Type 3
  2;                                      !- Feature Value 3

OS:BuildingUnit,
  {925a0d95-94b6-4c0e-a765-4bccd7bb5609}, !- Handle
  unit 6,                                 !- Name
  ,                                       !- Rendering Color
  Residential;                            !- Building Unit Type

OS:AdditionalProperties,
  {ef23eed5-19f2-41cb-8d6d-472862e2e795}, !- Handle
  {925a0d95-94b6-4c0e-a765-4bccd7bb5609}, !- Object Name
  Units Represented,                      !- Feature Name 1
  Integer,                                !- Feature Data Type 1
  1,                                      !- Feature Value 1
  NumberOfBedrooms,                       !- Feature Name 2
  Integer,                                !- Feature Data Type 2
  3,                                      !- Feature Value 2
  NumberOfBathrooms,                      !- Feature Name 3
  Double,                                 !- Feature Data Type 3
  2;                                      !- Feature Value 3

OS:BuildingUnit,
  {f70d4131-7bba-472a-975f-9569aa549cde}, !- Handle
  unit 7,                                 !- Name
  ,                                       !- Rendering Color
  Residential;                            !- Building Unit Type

OS:AdditionalProperties,
  {7ad03f1b-3abc-44f3-82a4-d04cec4f84ab}, !- Handle
  {f70d4131-7bba-472a-975f-9569aa549cde}, !- Object Name
  Units Represented,                      !- Feature Name 1
  Integer,                                !- Feature Data Type 1
  1,                                      !- Feature Value 1
  NumberOfBedrooms,                       !- Feature Name 2
  Integer,                                !- Feature Data Type 2
  3,                                      !- Feature Value 2
  NumberOfBathrooms,                      !- Feature Name 3
  Double,                                 !- Feature Data Type 3
  2;                                      !- Feature Value 3

OS:BuildingUnit,
  {3c67a597-cacc-4c0b-a12a-00167729f972}, !- Handle
  unit 8,                                 !- Name
  ,                                       !- Rendering Color
  Residential;                            !- Building Unit Type

OS:AdditionalProperties,
  {328d1d31-c054-44b9-81bd-dc5ae1684608}, !- Handle
  {3c67a597-cacc-4c0b-a12a-00167729f972}, !- Object Name
  Units Represented,                      !- Feature Name 1
  Integer,                                !- Feature Data Type 1
  1,                                      !- Feature Value 1
  NumberOfBedrooms,                       !- Feature Name 2
  Integer,                                !- Feature Data Type 2
  3,                                      !- Feature Value 2
  NumberOfBathrooms,                      !- Feature Name 3
  Double,                                 !- Feature Data Type 3
  2;                                      !- Feature Value 3

OS:Building,
  {703eae6e-74b1-452b-8a20-b0ac1d37b365}, !- Handle
  Building 1,                             !- Name
  ,                                       !- Building Sector Type
  0,                                      !- North Axis {deg}
  ,                                       !- Nominal Floor to Floor Height {m}
  ,                                       !- Space Type Name
  ,                                       !- Default Construction Set Name
  ,                                       !- Default Schedule Set Name
  1,                                      !- Standards Number of Stories
  1,                                      !- Standards Number of Above Ground Stories
  ,                                       !- Standards Template
  multifamily,                            !- Standards Building Type
  8;                                      !- Standards Number of Living Units

OS:AdditionalProperties,
  {b746c9b0-b28d-4fcf-ae8f-11abb7cb6525}, !- Handle
  {703eae6e-74b1-452b-8a20-b0ac1d37b365}, !- Object Name
  Total Units Represented,                !- Feature Name 1
  Integer,                                !- Feature Data Type 1
  8,                                      !- Feature Value 1
  Total Floors Represented,               !- Feature Name 2
  Integer,                                !- Feature Data Type 2
  1,                                      !- Feature Value 2
  Total Units Modeled,                    !- Feature Name 3
  Integer,                                !- Feature Data Type 3
  8,                                      !- Feature Value 3
  Total Floors Modeled,                   !- Feature Name 4
  Integer,                                !- Feature Data Type 4
  1;                                      !- Feature Value 4

OS:Schedule:Day,
  {06b3c871-3888-467c-af37-7e1a57d4bcc9}, !- Handle
  Schedule Day 1,                         !- Name
  ,                                       !- Schedule Type Limits Name
  ,                                       !- Interpolate to Timestep
  24,                                     !- Hour 1
  0,                                      !- Minute 1
  0;                                      !- Value Until Time 1

OS:Schedule:Day,
  {2960f107-5163-4a67-9a9c-a4aa0ef32cc8}, !- Handle
  Schedule Day 2,                         !- Name
  ,                                       !- Schedule Type Limits Name
  ,                                       !- Interpolate to Timestep
  24,                                     !- Hour 1
  0,                                      !- Minute 1
  1;                                      !- Value Until Time 1

OS:Schedule:Day,
  {5fefca23-d3a7-4028-b7dc-904d2d45403d}, !- Handle
  Schedule Day 3,                         !- Name
  ,                                       !- Schedule Type Limits Name
  ,                                       !- Interpolate to Timestep
  24,                                     !- Hour 1
  0,                                      !- Minute 1
  0;                                      !- Value Until Time 1

OS:Schedule:Day,
  {2f406360-34a8-4037-8de4-9c0e66d36871}, !- Handle
  Schedule Day 4,                         !- Name
  ,                                       !- Schedule Type Limits Name
  ,                                       !- Interpolate to Timestep
  24,                                     !- Hour 1
  0,                                      !- Minute 1
  1;                                      !- Value Until Time 1

OS:Schedule:Day,
  {05cd4a97-219a-4f44-9276-2a1ab9b63cab}, !- Handle
  Schedule Day 5,                         !- Name
  ,                                       !- Schedule Type Limits Name
  ,                                       !- Interpolate to Timestep
  24,                                     !- Hour 1
  0,                                      !- Minute 1
  0;                                      !- Value Until Time 1

OS:Schedule:Day,
  {cb19724f-9906-4c82-b7ff-c387107ce6d2}, !- Handle
  Schedule Day 6,                         !- Name
  ,                                       !- Schedule Type Limits Name
  ,                                       !- Interpolate to Timestep
  24,                                     !- Hour 1
  0,                                      !- Minute 1
  1;                                      !- Value Until Time 1

OS:Schedule:Day,
  {c189d4d9-5e7e-467d-a359-31781f9d1ed0}, !- Handle
  Schedule Day 7,                         !- Name
  ,                                       !- Schedule Type Limits Name
  ,                                       !- Interpolate to Timestep
  24,                                     !- Hour 1
  0,                                      !- Minute 1
  0;                                      !- Value Until Time 1

OS:Schedule:Day,
  {5f51bad1-ee32-4cf9-8cc2-7d7721fd064c}, !- Handle
  Schedule Day 8,                         !- Name
  ,                                       !- Schedule Type Limits Name
  ,                                       !- Interpolate to Timestep
  24,                                     !- Hour 1
  0,                                      !- Minute 1
  1;                                      !- Value Until Time 1

OS:Schedule:Day,
  {6066b2a3-26a8-435d-b468-283cc5896d1d}, !- Handle
  Schedule Day 9,                         !- Name
  ,                                       !- Schedule Type Limits Name
  ,                                       !- Interpolate to Timestep
  24,                                     !- Hour 1
  0,                                      !- Minute 1
  0;                                      !- Value Until Time 1

OS:Schedule:Day,
  {4afc2fbc-50ee-4235-a8c0-689a26ce16fa}, !- Handle
  Schedule Day 10,                        !- Name
  ,                                       !- Schedule Type Limits Name
  ,                                       !- Interpolate to Timestep
  24,                                     !- Hour 1
  0,                                      !- Minute 1
  1;                                      !- Value Until Time 1

OS:Schedule:Day,
  {cedcac5c-9bbf-49ed-b84a-eec67276917d}, !- Handle
  Schedule Day 11,                        !- Name
=======
  {0d696afa-91b6-47ae-8636-b0d69c8d7064}, !- Handle
  Zone HVAC Equipment List 4,             !- Name
  {cb347d9b-b3c8-4111-b441-9ed2a159eef9}; !- Thermal Zone

OS:BuildingUnit,
  {83002345-22b0-483b-bc5f-489b622436dc}, !- Handle
  unit 1,                                 !- Name
  ,                                       !- Rendering Color
  Residential;                            !- Building Unit Type

OS:AdditionalProperties,
  {082a1c0d-dc16-4d85-b343-9a1e038b49ec}, !- Handle
  {83002345-22b0-483b-bc5f-489b622436dc}, !- Object Name
  NumberOfBedrooms,                       !- Feature Name 1
  Integer,                                !- Feature Data Type 1
  3,                                      !- Feature Value 1
  NumberOfBathrooms,                      !- Feature Name 2
  Double,                                 !- Feature Data Type 2
  2,                                      !- Feature Value 2
  NumberOfOccupants,                      !- Feature Name 3
  Double,                                 !- Feature Data Type 3
  3.3900000000000001;                     !- Feature Value 3

OS:External:File,
  {d4828acb-e43b-444f-9979-e4e523e8f8d7}, !- Handle
  8760.csv,                               !- Name
  8760.csv;                               !- File Name

OS:Schedule:Day,
  {c12aa23a-b374-43bd-91e6-9abc5989c0ab}, !- Handle
  Schedule Day 1,                         !- Name
>>>>>>> 49f5e9b9
  ,                                       !- Schedule Type Limits Name
  ,                                       !- Interpolate to Timestep
  24,                                     !- Hour 1
  0,                                      !- Minute 1
  0;                                      !- Value Until Time 1

OS:Schedule:Day,
<<<<<<< HEAD
  {92e1c5ee-f7f9-4938-a328-807f82a47ad7}, !- Handle
  Schedule Day 12,                        !- Name
=======
  {bf749275-5286-4d38-9b2c-9612dded5294}, !- Handle
  Schedule Day 2,                         !- Name
>>>>>>> 49f5e9b9
  ,                                       !- Schedule Type Limits Name
  ,                                       !- Interpolate to Timestep
  24,                                     !- Hour 1
  0,                                      !- Minute 1
  1;                                      !- Value Until Time 1

<<<<<<< HEAD
OS:Schedule:Day,
  {c722e5a9-1f9e-4121-8935-a03ed254cf14}, !- Handle
  Schedule Day 13,                        !- Name
  ,                                       !- Schedule Type Limits Name
  ,                                       !- Interpolate to Timestep
  24,                                     !- Hour 1
  0,                                      !- Minute 1
  0;                                      !- Value Until Time 1

OS:Schedule:Day,
  {6e75f0ce-bc4b-4497-ae81-755c2999ed3e}, !- Handle
  Schedule Day 14,                        !- Name
  ,                                       !- Schedule Type Limits Name
=======
OS:Schedule:File,
  {4a60cdd6-097c-4d88-b225-dfb52d025652}, !- Handle
  occupants,                              !- Name
  {7cca678d-0663-495d-901f-4e277dcd3c7b}, !- Schedule Type Limits Name
  {d4828acb-e43b-444f-9979-e4e523e8f8d7}, !- External File Name
  1,                                      !- Column Number
  1,                                      !- Rows to Skip at Top
  8760,                                   !- Number of Hours of Data
  ,                                       !- Column Separator
>>>>>>> 49f5e9b9
  ,                                       !- Interpolate to Timestep
  60;                                     !- Minutes per Item

<<<<<<< HEAD
OS:Schedule:Day,
  {217324f4-f053-4d77-8a7b-0b6b2f78cdb1}, !- Handle
  Schedule Day 15,                        !- Name
  ,                                       !- Schedule Type Limits Name
  ,                                       !- Interpolate to Timestep
  24,                                     !- Hour 1
  0,                                      !- Minute 1
  0;                                      !- Value Until Time 1

OS:Schedule:Day,
  {b32a134a-69ac-401c-8fbe-8a0da4880f61}, !- Handle
  Schedule Day 16,                        !- Name
  ,                                       !- Schedule Type Limits Name
  ,                                       !- Interpolate to Timestep
  24,                                     !- Hour 1
  0,                                      !- Minute 1
  1;                                      !- Value Until Time 1

OS:WeatherFile,
  {d0037de0-0d92-4582-b0cb-9a9202fa1dd6}, !- Handle
  Denver Intl Ap,                         !- City
  CO,                                     !- State Province Region
  USA,                                    !- Country
  TMY3,                                   !- Data Source
  725650,                                 !- WMO Number
  39.83,                                  !- Latitude {deg}
  -104.65,                                !- Longitude {deg}
  -7,                                     !- Time Zone {hr}
  1650,                                   !- Elevation {m}
  file:../weather/USA_CO_Denver.Intl.AP.725650_TMY3.epw, !- Url
  E23378AA;                               !- Checksum

OS:AdditionalProperties,
  {3b295ffd-e7e6-48ed-8406-eedc433d1962}, !- Handle
  {d0037de0-0d92-4582-b0cb-9a9202fa1dd6}, !- Object Name
  EPWHeaderCity,                          !- Feature Name 1
  String,                                 !- Feature Data Type 1
  Denver Intl Ap,                         !- Feature Value 1
  EPWHeaderState,                         !- Feature Name 2
  String,                                 !- Feature Data Type 2
  CO,                                     !- Feature Value 2
  EPWHeaderCountry,                       !- Feature Name 3
  String,                                 !- Feature Data Type 3
  USA,                                    !- Feature Value 3
  EPWHeaderDataSource,                    !- Feature Name 4
  String,                                 !- Feature Data Type 4
  TMY3,                                   !- Feature Value 4
  EPWHeaderStation,                       !- Feature Name 5
  String,                                 !- Feature Data Type 5
  725650,                                 !- Feature Value 5
  EPWHeaderLatitude,                      !- Feature Name 6
  Double,                                 !- Feature Data Type 6
  39.829999999999998,                     !- Feature Value 6
  EPWHeaderLongitude,                     !- Feature Name 7
  Double,                                 !- Feature Data Type 7
  -104.65000000000001,                    !- Feature Value 7
  EPWHeaderTimezone,                      !- Feature Name 8
  Double,                                 !- Feature Data Type 8
  -7,                                     !- Feature Value 8
  EPWHeaderAltitude,                      !- Feature Name 9
  Double,                                 !- Feature Data Type 9
  5413.3858267716532,                     !- Feature Value 9
  EPWHeaderLocalPressure,                 !- Feature Name 10
  Double,                                 !- Feature Data Type 10
  0.81937567683596546,                    !- Feature Value 10
  EPWHeaderRecordsPerHour,                !- Feature Name 11
  Double,                                 !- Feature Data Type 11
  0,                                      !- Feature Value 11
  EPWDataAnnualAvgDrybulb,                !- Feature Name 12
  Double,                                 !- Feature Data Type 12
  51.575616438356228,                     !- Feature Value 12
  EPWDataAnnualMinDrybulb,                !- Feature Name 13
  Double,                                 !- Feature Data Type 13
  -2.9200000000000017,                    !- Feature Value 13
  EPWDataAnnualMaxDrybulb,                !- Feature Name 14
  Double,                                 !- Feature Data Type 14
  104,                                    !- Feature Value 14
  EPWDataCDD50F,                          !- Feature Name 15
  Double,                                 !- Feature Data Type 15
  3072.2925000000005,                     !- Feature Value 15
  EPWDataCDD65F,                          !- Feature Name 16
  Double,                                 !- Feature Data Type 16
  883.62000000000035,                     !- Feature Value 16
  EPWDataHDD50F,                          !- Feature Name 17
  Double,                                 !- Feature Data Type 17
  2497.1925000000001,                     !- Feature Value 17
  EPWDataHDD65F,                          !- Feature Name 18
  Double,                                 !- Feature Data Type 18
  5783.5200000000013,                     !- Feature Value 18
  EPWDataAnnualAvgWindspeed,              !- Feature Name 19
  Double,                                 !- Feature Data Type 19
  3.9165296803649667,                     !- Feature Value 19
  EPWDataMonthlyAvgDrybulbs,              !- Feature Name 20
  String,                                 !- Feature Data Type 20
  33.4191935483871&#4431.90142857142857&#4443.02620967741937&#4442.48624999999999&#4459.877741935483854&#4473.57574999999997&#4472.07975806451608&#4472.70008064516134&#4466.49200000000006&#4450.079112903225806&#4437.218250000000005&#4434.582177419354835, !- Feature Value 20
  EPWDataGroundMonthlyTemps,              !- Feature Name 21
  String,                                 !- Feature Data Type 21
  44.08306285945173&#4440.89570904991865&#4440.64045432632048&#4442.153016571250646&#4448.225111118704206&#4454.268919273837525&#4459.508577937551024&#4462.82777283423508&#4463.10975667174995&#4460.41014950381947&#4455.304105212311526&#4449.445696474514364, !- Feature Value 21
  EPWDataWSF,                             !- Feature Name 22
  Double,                                 !- Feature Data Type 22
  0.58999999999999997,                    !- Feature Value 22
  EPWDataMonthlyAvgDailyHighDrybulbs,     !- Feature Name 23
  String,                                 !- Feature Data Type 23
  47.41032258064516&#4446.58642857142857&#4455.15032258064517&#4453.708&#4472.80193548387098&#4488.67600000000002&#4486.1858064516129&#4485.87225806451613&#4482.082&#4463.18064516129033&#4448.73400000000001&#4448.87935483870968, !- Feature Value 23
  EPWDataMonthlyAvgDailyLowDrybulbs,      !- Feature Name 24
  String,                                 !- Feature Data Type 24
  19.347741935483874&#4419.856428571428573&#4430.316129032258065&#4431.112&#4447.41612903225806&#4457.901999999999994&#4459.063870967741934&#4460.956774193548384&#4452.352000000000004&#4438.41612903225806&#4427.002000000000002&#4423.02903225806451, !- Feature Value 24
  EPWDesignHeatingDrybulb,                !- Feature Name 25
  Double,                                 !- Feature Data Type 25
  12.02,                                  !- Feature Value 25
  EPWDesignHeatingWindspeed,              !- Feature Name 26
  Double,                                 !- Feature Data Type 26
  2.8062500000000004,                     !- Feature Value 26
  EPWDesignCoolingDrybulb,                !- Feature Name 27
  Double,                                 !- Feature Data Type 27
  91.939999999999998,                     !- Feature Value 27
  EPWDesignCoolingWetbulb,                !- Feature Name 28
  Double,                                 !- Feature Data Type 28
  59.95131430195849,                      !- Feature Value 28
  EPWDesignCoolingHumidityRatio,          !- Feature Name 29
  Double,                                 !- Feature Data Type 29
  0.0059161086834698092,                  !- Feature Value 29
  EPWDesignCoolingWindspeed,              !- Feature Name 30
  Double,                                 !- Feature Data Type 30
  3.7999999999999989,                     !- Feature Value 30
  EPWDesignDailyTemperatureRange,         !- Feature Name 31
  Double,                                 !- Feature Data Type 31
  24.915483870967748,                     !- Feature Value 31
  EPWDesignDehumidDrybulb,                !- Feature Name 32
  Double,                                 !- Feature Data Type 32
  67.996785714285721,                     !- Feature Value 32
  EPWDesignDehumidHumidityRatio,          !- Feature Name 33
  Double,                                 !- Feature Data Type 33
  0.012133744170488724,                   !- Feature Value 33
  EPWDesignCoolingDirectNormal,           !- Feature Name 34
  Double,                                 !- Feature Data Type 34
  985,                                    !- Feature Value 34
  EPWDesignCoolingDiffuseHorizontal,      !- Feature Name 35
  Double,                                 !- Feature Data Type 35
  84;                                     !- Feature Value 35

OS:Site,
  {45aaae2f-6e8a-4fef-8e5c-bb956614602f}, !- Handle
  Denver Intl Ap_CO_USA,                  !- Name
  39.83,                                  !- Latitude {deg}
  -104.65,                                !- Longitude {deg}
  -7,                                     !- Time Zone {hr}
  1650,                                   !- Elevation {m}
  ;                                       !- Terrain

OS:ClimateZones,
  {69d27919-410f-4601-8612-5fbc6b251338}, !- Handle
  ,                                       !- Active Institution
  ,                                       !- Active Year
  ,                                       !- Climate Zone Institution Name 1
  ,                                       !- Climate Zone Document Name 1
  ,                                       !- Climate Zone Document Year 1
  ,                                       !- Climate Zone Value 1
  Building America,                       !- Climate Zone Institution Name 2
  ,                                       !- Climate Zone Document Name 2
  0,                                      !- Climate Zone Document Year 2
  Cold;                                   !- Climate Zone Value 2

OS:Site:WaterMainsTemperature,
  {f5111e10-6452-4e1a-80c9-3ed2a22f75cb}, !- Handle
  Correlation,                            !- Calculation Method
  ,                                       !- Temperature Schedule Name
  10.8753424657535,                       !- Annual Average Outdoor Air Temperature {C}
  23.1524007936508;                       !- Maximum Difference In Monthly Average Outdoor Air Temperatures {deltaC}

OS:RunPeriodControl:DaylightSavingTime,
  {b43b75e5-1370-4b76-82cf-42d2c93a86c9}, !- Handle
  4/7,                                    !- Start Date
  10/26;                                  !- End Date

OS:Site:GroundTemperature:Deep,
  {ce5b9990-9ed8-48b0-9ff1-2d45628ce61d}, !- Handle
  10.8753424657535,                       !- January Deep Ground Temperature {C}
  10.8753424657535,                       !- February Deep Ground Temperature {C}
  10.8753424657535,                       !- March Deep Ground Temperature {C}
  10.8753424657535,                       !- April Deep Ground Temperature {C}
  10.8753424657535,                       !- May Deep Ground Temperature {C}
  10.8753424657535,                       !- June Deep Ground Temperature {C}
  10.8753424657535,                       !- July Deep Ground Temperature {C}
  10.8753424657535,                       !- August Deep Ground Temperature {C}
  10.8753424657535,                       !- September Deep Ground Temperature {C}
  10.8753424657535,                       !- October Deep Ground Temperature {C}
  10.8753424657535,                       !- November Deep Ground Temperature {C}
  10.8753424657535;                       !- December Deep Ground Temperature {C}
=======
OS:Schedule:Ruleset,
  {e6b353c7-4edd-4cdb-9e3a-2c5a207d96d0}, !- Handle
  Schedule Ruleset 1,                     !- Name
  {c272f7e1-927c-4228-8dd1-330b6ed9a417}, !- Schedule Type Limits Name
  {8db52eb2-28a7-4f0e-b506-10aa3a02f41f}; !- Default Day Schedule Name

OS:Schedule:Day,
  {8db52eb2-28a7-4f0e-b506-10aa3a02f41f}, !- Handle
  Schedule Day 3,                         !- Name
  {c272f7e1-927c-4228-8dd1-330b6ed9a417}, !- Schedule Type Limits Name
  ,                                       !- Interpolate to Timestep
  24,                                     !- Hour 1
  0,                                      !- Minute 1
  112.539290946133;                       !- Value Until Time 1

OS:People:Definition,
  {63d104d7-b53f-4d0c-9a17-c0ca3b0f3efe}, !- Handle
  res occupants|living space,             !- Name
  People,                                 !- Number of People Calculation Method
  3.39,                                   !- Number of People {people}
  ,                                       !- People per Space Floor Area {person/m2}
  ,                                       !- Space Floor Area per Person {m2/person}
  0.319734,                               !- Fraction Radiant
  0.573,                                  !- Sensible Heat Fraction
  0,                                      !- Carbon Dioxide Generation Rate {m3/s-W}
  No,                                     !- Enable ASHRAE 55 Comfort Warnings
  ZoneAveraged;                           !- Mean Radiant Temperature Calculation Type

OS:People,
  {b510298c-be06-4950-bda0-f1e74b67d3d8}, !- Handle
  res occupants|living space,             !- Name
  {63d104d7-b53f-4d0c-9a17-c0ca3b0f3efe}, !- People Definition Name
  {299a4bee-66e6-4dd5-9792-b6f20d7b2233}, !- Space or SpaceType Name
  {4a60cdd6-097c-4d88-b225-dfb52d025652}, !- Number of People Schedule Name
  {e6b353c7-4edd-4cdb-9e3a-2c5a207d96d0}, !- Activity Level Schedule Name
  ,                                       !- Surface Name/Angle Factor List Name
  ,                                       !- Work Efficiency Schedule Name
  ,                                       !- Clothing Insulation Schedule Name
  ,                                       !- Air Velocity Schedule Name
  1;                                      !- Multiplier

OS:ScheduleTypeLimits,
  {c272f7e1-927c-4228-8dd1-330b6ed9a417}, !- Handle
  ActivityLevel,                          !- Name
  0,                                      !- Lower Limit Value
  ,                                       !- Upper Limit Value
  Continuous,                             !- Numeric Type
  ActivityLevel;                          !- Unit Type

OS:ScheduleTypeLimits,
  {7cca678d-0663-495d-901f-4e277dcd3c7b}, !- Handle
  Fractional,                             !- Name
  0,                                      !- Lower Limit Value
  1,                                      !- Upper Limit Value
  Continuous;                             !- Numeric Type
>>>>>>> 49f5e9b9
<|MERGE_RESOLUTION|>--- conflicted
+++ resolved
@@ -1,53 +1,26 @@
 !- NOTE: Auto-generated from /test/osw_files/MF_8units_1story_CS_3Beds_2Baths_Denver.osw
 
 OS:Version,
-<<<<<<< HEAD
-  {17e67312-9277-42ef-84b9-9130296f2584}, !- Handle
-  2.9.0;                                  !- Version Identifier
-
-OS:SimulationControl,
-  {713d7da1-9591-45ce-b307-039c561dae3e}, !- Handle
-=======
   {2ce84f0d-82cc-4265-a5ce-0e086117106a}, !- Handle
   2.9.0;                                  !- Version Identifier
 
 OS:SimulationControl,
   {01bd432f-f559-44cb-a047-0475e5599d38}, !- Handle
->>>>>>> 49f5e9b9
   ,                                       !- Do Zone Sizing Calculation
   ,                                       !- Do System Sizing Calculation
   ,                                       !- Do Plant Sizing Calculation
   No;                                     !- Run Simulation for Sizing Periods
 
 OS:Timestep,
-<<<<<<< HEAD
-  {d5fe6c8d-003b-45b0-a760-e5ccefc1932d}, !- Handle
-  6;                                      !- Number of Timesteps per Hour
-
-OS:ShadowCalculation,
-  {8571739e-0672-44c8-a1f3-1e5b3abf32b9}, !- Handle
-=======
   {c7096cbc-c6ac-4f38-b65c-c528f387a81e}, !- Handle
   6;                                      !- Number of Timesteps per Hour
 
 OS:ShadowCalculation,
   {057bc662-aa30-49ce-a993-989cd0dceda3}, !- Handle
->>>>>>> 49f5e9b9
   20,                                     !- Calculation Frequency
   200;                                    !- Maximum Figures in Shadow Overlap Calculations
 
 OS:SurfaceConvectionAlgorithm:Outside,
-<<<<<<< HEAD
-  {ff7a104f-a649-46f7-ae27-9a8f30a75d75}, !- Handle
-  DOE-2;                                  !- Algorithm
-
-OS:SurfaceConvectionAlgorithm:Inside,
-  {c8867228-f495-402f-8e81-6687f4ce9c12}, !- Handle
-  TARP;                                   !- Algorithm
-
-OS:ZoneCapacitanceMultiplier:ResearchSpecial,
-  {91bad3d9-869c-4e9b-931f-8fc6331bc0a8}, !- Handle
-=======
   {679554d9-9154-48d5-b3d9-754ffaa4351d}, !- Handle
   DOE-2;                                  !- Algorithm
 
@@ -57,17 +30,12 @@
 
 OS:ZoneCapacitanceMultiplier:ResearchSpecial,
   {9cd9c80f-333c-4ee8-8e93-183e14e1c779}, !- Handle
->>>>>>> 49f5e9b9
   ,                                       !- Temperature Capacity Multiplier
   15,                                     !- Humidity Capacity Multiplier
   ;                                       !- Carbon Dioxide Capacity Multiplier
 
 OS:RunPeriod,
-<<<<<<< HEAD
-  {f11eb2b2-5cc4-4ad8-89e5-de0fb6f1c6ef}, !- Handle
-=======
   {d78ace04-8b43-41b9-8ca3-4ab903e79365}, !- Handle
->>>>>>> 49f5e9b9
   Run Period 1,                           !- Name
   1,                                      !- Begin Month
   1,                                      !- Begin Day of Month
@@ -81,11 +49,7 @@
   ;                                       !- Number of Times Runperiod to be Repeated
 
 OS:YearDescription,
-<<<<<<< HEAD
-  {80343f6d-1237-464c-a930-cce4910f71d1}, !- Handle
-=======
   {0de41e15-2d9a-44a6-bb4b-a869e4dbb1ec}, !- Handle
->>>>>>> 49f5e9b9
   2007,                                   !- Calendar Year
   ,                                       !- Day of Week for Start Day
   ;                                       !- Is Leap Year
@@ -306,11 +270,7 @@
   Double-Loaded Interior;                 !- Feature Value 8
 
 OS:ThermalZone,
-<<<<<<< HEAD
-  {35fbb3df-c9ba-4949-ab1a-721e07087e42}, !- Handle
-=======
   {15f9f1a7-77c2-4943-a30a-a3f68bb3cee7}, !- Handle
->>>>>>> 49f5e9b9
   living zone,                            !- Name
   ,                                       !- Multiplier
   ,                                       !- Ceiling Height {m}
@@ -319,17 +279,10 @@
   ,                                       !- Zone Inside Convection Algorithm
   ,                                       !- Zone Outside Convection Algorithm
   ,                                       !- Zone Conditioning Equipment List Name
-<<<<<<< HEAD
-  {40d4fbc7-7117-4d92-8d58-ac77481f9981}, !- Zone Air Inlet Port List
-  {f3e7c1ec-f7dc-48cd-925a-841135d0b971}, !- Zone Air Exhaust Port List
-  {0d5353bf-e1c8-4f04-8959-1a692c9e6b57}, !- Zone Air Node Name
-  {12354be4-cf48-49e6-8506-af86f99c5957}, !- Zone Return Air Port List
-=======
   {7df9cb0e-03e9-451a-a4ba-c9440fd99d5f}, !- Zone Air Inlet Port List
   {fb666f61-45f0-4496-9185-6b234e1853b7}, !- Zone Air Exhaust Port List
   {92ea4b90-c191-488d-a60c-efbc09b686bf}, !- Zone Air Node Name
   {55834dae-5a73-4339-952a-250317d8820c}, !- Zone Return Air Port List
->>>>>>> 49f5e9b9
   ,                                       !- Primary Daylighting Control Name
   ,                                       !- Fraction of Zone Controlled by Primary Daylighting Control
   ,                                       !- Secondary Daylighting Control Name
@@ -340,39 +293,6 @@
   No;                                     !- Use Ideal Air Loads
 
 OS:Node,
-<<<<<<< HEAD
-  {5c428b77-4dda-4029-b7d4-ef44d1d4012c}, !- Handle
-  Node 1,                                 !- Name
-  {0d5353bf-e1c8-4f04-8959-1a692c9e6b57}, !- Inlet Port
-  ;                                       !- Outlet Port
-
-OS:Connection,
-  {0d5353bf-e1c8-4f04-8959-1a692c9e6b57}, !- Handle
-  {13d855f7-7da2-4779-b6bb-050ac94beb5b}, !- Name
-  {35fbb3df-c9ba-4949-ab1a-721e07087e42}, !- Source Object
-  11,                                     !- Outlet Port
-  {5c428b77-4dda-4029-b7d4-ef44d1d4012c}, !- Target Object
-  2;                                      !- Inlet Port
-
-OS:PortList,
-  {40d4fbc7-7117-4d92-8d58-ac77481f9981}, !- Handle
-  {a9af2796-0de2-40b0-ba1f-a40d3b712a76}, !- Name
-  {35fbb3df-c9ba-4949-ab1a-721e07087e42}; !- HVAC Component
-
-OS:PortList,
-  {f3e7c1ec-f7dc-48cd-925a-841135d0b971}, !- Handle
-  {0e712bcf-c565-4079-a823-bab974024afd}, !- Name
-  {35fbb3df-c9ba-4949-ab1a-721e07087e42}; !- HVAC Component
-
-OS:PortList,
-  {12354be4-cf48-49e6-8506-af86f99c5957}, !- Handle
-  {7e5be917-2243-4647-8133-155c304f3776}, !- Name
-  {35fbb3df-c9ba-4949-ab1a-721e07087e42}; !- HVAC Component
-
-OS:Sizing:Zone,
-  {153bb225-06db-4898-810f-7423548128c3}, !- Handle
-  {35fbb3df-c9ba-4949-ab1a-721e07087e42}, !- Zone or ZoneList Name
-=======
   {dd07d764-a896-4470-94d3-75a1091b5d51}, !- Handle
   Node 1,                                 !- Name
   {92ea4b90-c191-488d-a60c-efbc09b686bf}, !- Inlet Port
@@ -404,7 +324,6 @@
 OS:Sizing:Zone,
   {7473924d-b110-41fc-9ada-74fd00cbb2ca}, !- Handle
   {15f9f1a7-77c2-4943-a30a-a3f68bb3cee7}, !- Zone or ZoneList Name
->>>>>>> 49f5e9b9
   SupplyAirTemperature,                   !- Zone Cooling Design Supply Air Temperature Input Method
   14,                                     !- Zone Cooling Design Supply Air Temperature {C}
   11.11,                                  !- Zone Cooling Design Supply Air Temperature Difference {deltaC}
@@ -433,16 +352,6 @@
   autosize;                               !- Dedicated Outdoor Air High Setpoint Temperature for Design {C}
 
 OS:ZoneHVAC:EquipmentList,
-<<<<<<< HEAD
-  {845175e3-9ad5-4f26-95a7-85fc17f2e013}, !- Handle
-  Zone HVAC Equipment List 1,             !- Name
-  {35fbb3df-c9ba-4949-ab1a-721e07087e42}; !- Thermal Zone
-
-OS:Space,
-  {50283c61-62c5-4da8-a73b-28398afe3fa9}, !- Handle
-  living space,                           !- Name
-  {e78d7161-7756-445d-b7b7-0ab49483248a}, !- Space Type Name
-=======
   {93e6499f-c242-4cb6-922d-77665300872a}, !- Handle
   Zone HVAC Equipment List 1,             !- Name
   {15f9f1a7-77c2-4943-a30a-a3f68bb3cee7}; !- Thermal Zone
@@ -451,7 +360,6 @@
   {299a4bee-66e6-4dd5-9792-b6f20d7b2233}, !- Handle
   living space,                           !- Name
   {433da773-8fc7-4c03-b61b-ce4bc0417bcd}, !- Space Type Name
->>>>>>> 49f5e9b9
   ,                                       !- Default Construction Set Name
   ,                                       !- Default Schedule Set Name
   ,                                       !- Direction of Relative North {deg}
@@ -459,21 +367,6 @@
   ,                                       !- Y Origin {m}
   ,                                       !- Z Origin {m}
   ,                                       !- Building Story Name
-<<<<<<< HEAD
-  {35fbb3df-c9ba-4949-ab1a-721e07087e42}, !- Thermal Zone Name
-  ,                                       !- Part of Total Floor Area
-  ,                                       !- Design Specification Outdoor Air Object Name
-  {932e705d-78d5-4874-9b9b-cb72cfc34585}; !- Building Unit Name
-
-OS:Surface,
-  {75a07548-017f-4735-9906-c7a09a28806c}, !- Handle
-  Surface 1,                              !- Name
-  Floor,                                  !- Surface Type
-  ,                                       !- Construction Name
-  {50283c61-62c5-4da8-a73b-28398afe3fa9}, !- Space Name
-  Surface,                                !- Outside Boundary Condition
-  {c07b3c19-f196-4b76-88aa-b1098de4bf92}, !- Outside Boundary Condition Object
-=======
   {15f9f1a7-77c2-4943-a30a-a3f68bb3cee7}, !- Thermal Zone Name
   ,                                       !- Part of Total Floor Area
   ,                                       !- Design Specification Outdoor Air Object Name
@@ -487,7 +380,6 @@
   {299a4bee-66e6-4dd5-9792-b6f20d7b2233}, !- Space Name
   Surface,                                !- Outside Boundary Condition
   {926bb74b-f953-44a2-8681-fd68f0776c48}, !- Outside Boundary Condition Object
->>>>>>> 49f5e9b9
   NoSun,                                  !- Sun Exposure
   NoWind,                                 !- Wind Exposure
   ,                                       !- View Factor to Ground
@@ -498,19 +390,11 @@
   6.46578440716979, -12.9315688143396, 0; !- X,Y,Z Vertex 4 {m}
 
 OS:Surface,
-<<<<<<< HEAD
-  {5416fbf5-2f7f-4d1d-a6c4-7601ca1449e3}, !- Handle
-  Surface 2,                              !- Name
-  Wall,                                   !- Surface Type
-  ,                                       !- Construction Name
-  {50283c61-62c5-4da8-a73b-28398afe3fa9}, !- Space Name
-=======
   {00d15ba4-1a78-4271-a2a4-f6ca6f72b10c}, !- Handle
   Surface 2,                              !- Name
   Wall,                                   !- Surface Type
   ,                                       !- Construction Name
   {299a4bee-66e6-4dd5-9792-b6f20d7b2233}, !- Space Name
->>>>>>> 49f5e9b9
   Outdoors,                               !- Outside Boundary Condition
   ,                                       !- Outside Boundary Condition Object
   SunExposed,                             !- Sun Exposure
@@ -523,19 +407,11 @@
   0, -12.9315688143396, 2.4384;           !- X,Y,Z Vertex 4 {m}
 
 OS:Surface,
-<<<<<<< HEAD
-  {289974b2-4de4-46eb-9f5a-e62a7e17caf9}, !- Handle
-  Surface 3,                              !- Name
-  Wall,                                   !- Surface Type
-  ,                                       !- Construction Name
-  {50283c61-62c5-4da8-a73b-28398afe3fa9}, !- Space Name
-=======
   {6da6461d-2464-4a0b-8ee3-2162fcb918f2}, !- Handle
   Surface 3,                              !- Name
   Wall,                                   !- Surface Type
   ,                                       !- Construction Name
   {299a4bee-66e6-4dd5-9792-b6f20d7b2233}, !- Space Name
->>>>>>> 49f5e9b9
   Adiabatic,                              !- Outside Boundary Condition
   ,                                       !- Outside Boundary Condition Object
   NoSun,                                  !- Sun Exposure
@@ -548,15 +424,6 @@
   0, 0, 2.4384;                           !- X,Y,Z Vertex 4 {m}
 
 OS:Surface,
-<<<<<<< HEAD
-  {7ba250e8-6318-4e86-b193-0e48780c9ad2}, !- Handle
-  Surface 4,                              !- Name
-  Wall,                                   !- Surface Type
-  ,                                       !- Construction Name
-  {50283c61-62c5-4da8-a73b-28398afe3fa9}, !- Space Name
-  Surface,                                !- Outside Boundary Condition
-  {fdb38eea-eaac-4653-ae82-8d0388e33f83}, !- Outside Boundary Condition Object
-=======
   {d1bd8e8b-5d3b-41ec-80c9-d6ef5439a479}, !- Handle
   Surface 4,                              !- Name
   Wall,                                   !- Surface Type
@@ -564,7 +431,6 @@
   {299a4bee-66e6-4dd5-9792-b6f20d7b2233}, !- Space Name
   Adiabatic,                              !- Outside Boundary Condition
   ,                                       !- Outside Boundary Condition Object
->>>>>>> 49f5e9b9
   NoSun,                                  !- Sun Exposure
   NoWind,                                 !- Wind Exposure
   ,                                       !- View Factor to Ground
@@ -575,19 +441,11 @@
   6.46578440716979, 0, 2.4384;            !- X,Y,Z Vertex 4 {m}
 
 OS:Surface,
-<<<<<<< HEAD
-  {cb6d62ed-ab81-4fa1-8138-d8991ef9571b}, !- Handle
-  Surface 5,                              !- Name
-  Wall,                                   !- Surface Type
-  ,                                       !- Construction Name
-  {50283c61-62c5-4da8-a73b-28398afe3fa9}, !- Space Name
-=======
   {452382ab-180b-449b-b635-5bef4354756f}, !- Handle
   Surface 5,                              !- Name
   Wall,                                   !- Surface Type
   ,                                       !- Construction Name
   {299a4bee-66e6-4dd5-9792-b6f20d7b2233}, !- Space Name
->>>>>>> 49f5e9b9
   Outdoors,                               !- Outside Boundary Condition
   ,                                       !- Outside Boundary Condition Object
   SunExposed,                             !- Sun Exposure
@@ -600,19 +458,11 @@
   6.46578440716979, -12.9315688143396, 2.4384; !- X,Y,Z Vertex 4 {m}
 
 OS:Surface,
-<<<<<<< HEAD
-  {3d54166c-46ab-4bf0-bf7f-c2da90b31cf2}, !- Handle
-  Surface 6,                              !- Name
-  RoofCeiling,                            !- Surface Type
-  ,                                       !- Construction Name
-  {50283c61-62c5-4da8-a73b-28398afe3fa9}, !- Space Name
-=======
   {1240560b-1c8a-4b39-b682-3bf326869ef4}, !- Handle
   Surface 6,                              !- Name
   RoofCeiling,                            !- Surface Type
   ,                                       !- Construction Name
   {299a4bee-66e6-4dd5-9792-b6f20d7b2233}, !- Space Name
->>>>>>> 49f5e9b9
   Outdoors,                               !- Outside Boundary Condition
   ,                                       !- Outside Boundary Condition Object
   SunExposed,                             !- Sun Exposure
@@ -625,11 +475,7 @@
   0, -12.9315688143396, 2.4384;           !- X,Y,Z Vertex 4 {m}
 
 OS:SpaceType,
-<<<<<<< HEAD
-  {e78d7161-7756-445d-b7b7-0ab49483248a}, !- Handle
-=======
   {433da773-8fc7-4c03-b61b-ce4bc0417bcd}, !- Handle
->>>>>>> 49f5e9b9
   Space Type 1,                           !- Name
   ,                                       !- Default Construction Set Name
   ,                                       !- Default Schedule Set Name
@@ -640,13 +486,8 @@
   living;                                 !- Standards Space Type
 
 OS:ThermalZone,
-<<<<<<< HEAD
-  {416c3f7d-3682-4388-ab26-cec0946a4b39}, !- Handle
-  living zone|unit 2,                     !- Name
-=======
   {ed821820-5ddc-4bc8-ba14-ef57d3483bed}, !- Handle
   corridor zone,                          !- Name
->>>>>>> 49f5e9b9
   ,                                       !- Multiplier
   ,                                       !- Ceiling Height {m}
   ,                                       !- Volume {m3}
@@ -654,17 +495,10 @@
   ,                                       !- Zone Inside Convection Algorithm
   ,                                       !- Zone Outside Convection Algorithm
   ,                                       !- Zone Conditioning Equipment List Name
-<<<<<<< HEAD
-  {09a2aa7b-f4ba-4bce-9486-09b6228c5a0c}, !- Zone Air Inlet Port List
-  {e739242c-5a02-4106-9278-d13da6774a98}, !- Zone Air Exhaust Port List
-  {63a6c099-b842-46ed-a0a2-ea7c3776dc5c}, !- Zone Air Node Name
-  {b571ba46-d0b1-48b6-a5f0-d38faddcf6b2}, !- Zone Return Air Port List
-=======
   {500f2ca7-a26d-45a9-a288-406fbd97dda2}, !- Zone Air Inlet Port List
   {1eb856e9-a7e0-45b6-8699-6012d72755ff}, !- Zone Air Exhaust Port List
   {16576be5-6065-44a0-9be6-0647fae65424}, !- Zone Air Node Name
   {f6fcdbce-788d-40c3-b420-1658436e8ead}, !- Zone Return Air Port List
->>>>>>> 49f5e9b9
   ,                                       !- Primary Daylighting Control Name
   ,                                       !- Fraction of Zone Controlled by Primary Daylighting Control
   ,                                       !- Secondary Daylighting Control Name
@@ -675,39 +509,6 @@
   No;                                     !- Use Ideal Air Loads
 
 OS:Node,
-<<<<<<< HEAD
-  {56e5ea4d-1487-42da-b4f4-ae065eeeef1c}, !- Handle
-  Node 2,                                 !- Name
-  {63a6c099-b842-46ed-a0a2-ea7c3776dc5c}, !- Inlet Port
-  ;                                       !- Outlet Port
-
-OS:Connection,
-  {63a6c099-b842-46ed-a0a2-ea7c3776dc5c}, !- Handle
-  {c01ea4f2-318d-432f-b4ce-432853f62e68}, !- Name
-  {416c3f7d-3682-4388-ab26-cec0946a4b39}, !- Source Object
-  11,                                     !- Outlet Port
-  {56e5ea4d-1487-42da-b4f4-ae065eeeef1c}, !- Target Object
-  2;                                      !- Inlet Port
-
-OS:PortList,
-  {09a2aa7b-f4ba-4bce-9486-09b6228c5a0c}, !- Handle
-  {91e0747b-abb0-4ba9-ad85-25701c6ea7fe}, !- Name
-  {416c3f7d-3682-4388-ab26-cec0946a4b39}; !- HVAC Component
-
-OS:PortList,
-  {e739242c-5a02-4106-9278-d13da6774a98}, !- Handle
-  {1134a4ca-526c-48bb-9c47-3b864752c04d}, !- Name
-  {416c3f7d-3682-4388-ab26-cec0946a4b39}; !- HVAC Component
-
-OS:PortList,
-  {b571ba46-d0b1-48b6-a5f0-d38faddcf6b2}, !- Handle
-  {8630d753-1720-4043-b465-261013c8dfb8}, !- Name
-  {416c3f7d-3682-4388-ab26-cec0946a4b39}; !- HVAC Component
-
-OS:Sizing:Zone,
-  {472c713a-0482-4523-8ea3-7581164379ab}, !- Handle
-  {416c3f7d-3682-4388-ab26-cec0946a4b39}, !- Zone or ZoneList Name
-=======
   {95335667-13a1-4820-8656-cfe19df22b57}, !- Handle
   Node 2,                                 !- Name
   {16576be5-6065-44a0-9be6-0647fae65424}, !- Inlet Port
@@ -739,7 +540,6 @@
 OS:Sizing:Zone,
   {c343a3f9-8a30-400e-948b-13a646f0572d}, !- Handle
   {ed821820-5ddc-4bc8-ba14-ef57d3483bed}, !- Zone or ZoneList Name
->>>>>>> 49f5e9b9
   SupplyAirTemperature,                   !- Zone Cooling Design Supply Air Temperature Input Method
   14,                                     !- Zone Cooling Design Supply Air Temperature {C}
   11.11,                                  !- Zone Cooling Design Supply Air Temperature Difference {deltaC}
@@ -768,16 +568,6 @@
   autosize;                               !- Dedicated Outdoor Air High Setpoint Temperature for Design {C}
 
 OS:ZoneHVAC:EquipmentList,
-<<<<<<< HEAD
-  {571fd173-806d-4e33-a485-db0f700f654b}, !- Handle
-  Zone HVAC Equipment List 2,             !- Name
-  {416c3f7d-3682-4388-ab26-cec0946a4b39}; !- Thermal Zone
-
-OS:Space,
-  {52d883e7-6929-424b-97ab-5b962d4c69a6}, !- Handle
-  living space|unit 2,                    !- Name
-  {e78d7161-7756-445d-b7b7-0ab49483248a}, !- Space Type Name
-=======
   {1b8f5f7b-8b98-4da7-930d-5e876b972e2b}, !- Handle
   Zone HVAC Equipment List 2,             !- Name
   {ed821820-5ddc-4bc8-ba14-ef57d3483bed}; !- Thermal Zone
@@ -786,7 +576,6 @@
   {8bb33483-1f66-4948-9306-b432bfdaf3c4}, !- Handle
   corridor space,                         !- Name
   {7bd739b6-5b7e-43b5-b780-778f3a4a7363}, !- Space Type Name
->>>>>>> 49f5e9b9
   ,                                       !- Default Construction Set Name
   ,                                       !- Default Schedule Set Name
   ,                                       !- Direction of Relative North {deg}
@@ -794,21 +583,6 @@
   ,                                       !- Y Origin {m}
   ,                                       !- Z Origin {m}
   ,                                       !- Building Story Name
-<<<<<<< HEAD
-  {416c3f7d-3682-4388-ab26-cec0946a4b39}, !- Thermal Zone Name
-  ,                                       !- Part of Total Floor Area
-  ,                                       !- Design Specification Outdoor Air Object Name
-  {0f432fc9-2ad8-48ba-8eb1-d382e5976598}; !- Building Unit Name
-
-OS:Surface,
-  {a76fe8ed-51d5-4731-a2ad-dded7cb7949c}, !- Handle
-  Surface 7,                              !- Name
-  Floor,                                  !- Surface Type
-  ,                                       !- Construction Name
-  {52d883e7-6929-424b-97ab-5b962d4c69a6}, !- Space Name
-  Surface,                                !- Outside Boundary Condition
-  {56cd9440-9024-46aa-9fa6-cc12ef6fe006}, !- Outside Boundary Condition Object
-=======
   {ed821820-5ddc-4bc8-ba14-ef57d3483bed}; !- Thermal Zone Name
 
 OS:Surface,
@@ -819,7 +593,6 @@
   {8bb33483-1f66-4948-9306-b432bfdaf3c4}, !- Space Name
   Surface,                                !- Outside Boundary Condition
   {8f953812-10f3-46fe-8032-dffefff1bbf5}, !- Outside Boundary Condition Object
->>>>>>> 49f5e9b9
   NoSun,                                  !- Sun Exposure
   NoWind,                                 !- Wind Exposure
   ,                                       !- View Factor to Ground
@@ -830,19 +603,11 @@
   6.46578440716979, 0, 0;                 !- X,Y,Z Vertex 4 {m}
 
 OS:Surface,
-<<<<<<< HEAD
-  {09bb2e28-3e65-4810-a0b0-f15da24e93ca}, !- Handle
-  Surface 8,                              !- Name
-  Wall,                                   !- Surface Type
-  ,                                       !- Construction Name
-  {52d883e7-6929-424b-97ab-5b962d4c69a6}, !- Space Name
-=======
   {f3aa0808-0171-4c45-a28f-f40f677d966d}, !- Handle
   Surface 8,                              !- Name
   Wall,                                   !- Surface Type
   ,                                       !- Construction Name
   {8bb33483-1f66-4948-9306-b432bfdaf3c4}, !- Space Name
->>>>>>> 49f5e9b9
   Outdoors,                               !- Outside Boundary Condition
   ,                                       !- Outside Boundary Condition Object
   SunExposed,                             !- Sun Exposure
@@ -855,21 +620,12 @@
   0, 0, 2.4384;                           !- X,Y,Z Vertex 4 {m}
 
 OS:Surface,
-<<<<<<< HEAD
-  {035a71ae-a3ad-4f95-9958-2090942963ba}, !- Handle
-  Surface 9,                              !- Name
-  Wall,                                   !- Surface Type
-  ,                                       !- Construction Name
-  {52d883e7-6929-424b-97ab-5b962d4c69a6}, !- Space Name
-  Outdoors,                               !- Outside Boundary Condition
-=======
   {f6a85f82-3120-4a53-a0b0-7a8574c87c07}, !- Handle
   Surface 9,                              !- Name
   Wall,                                   !- Surface Type
   ,                                       !- Construction Name
   {8bb33483-1f66-4948-9306-b432bfdaf3c4}, !- Space Name
   Adiabatic,                              !- Outside Boundary Condition
->>>>>>> 49f5e9b9
   ,                                       !- Outside Boundary Condition Object
   NoSun,                                  !- Sun Exposure
   NoWind,                                 !- Wind Exposure
@@ -881,15 +637,6 @@
   0, 1.524, 2.4384;                       !- X,Y,Z Vertex 4 {m}
 
 OS:Surface,
-<<<<<<< HEAD
-  {2121d398-0894-43cb-863e-3f18b9270428}, !- Handle
-  Surface 10,                             !- Name
-  Wall,                                   !- Surface Type
-  ,                                       !- Construction Name
-  {52d883e7-6929-424b-97ab-5b962d4c69a6}, !- Space Name
-  Surface,                                !- Outside Boundary Condition
-  {d23f850a-7146-4c80-9538-3c6965d16ccf}, !- Outside Boundary Condition Object
-=======
   {191b2592-616f-4f07-a9cd-4413e944a8be}, !- Handle
   Surface 10,                             !- Name
   Wall,                                   !- Surface Type
@@ -897,7 +644,6 @@
   {8bb33483-1f66-4948-9306-b432bfdaf3c4}, !- Space Name
   Adiabatic,                              !- Outside Boundary Condition
   ,                                       !- Outside Boundary Condition Object
->>>>>>> 49f5e9b9
   NoSun,                                  !- Sun Exposure
   NoWind,                                 !- Wind Exposure
   ,                                       !- View Factor to Ground
@@ -908,19 +654,11 @@
   6.46578440716979, 1.524, 2.4384;        !- X,Y,Z Vertex 4 {m}
 
 OS:Surface,
-<<<<<<< HEAD
-  {66154806-a724-4013-8658-d1a8afb7238d}, !- Handle
-  Surface 11,                             !- Name
-  Wall,                                   !- Surface Type
-  ,                                       !- Construction Name
-  {52d883e7-6929-424b-97ab-5b962d4c69a6}, !- Space Name
-=======
   {926ef60d-56de-4ec2-90b4-e0ff70fbc847}, !- Handle
   Surface 11,                             !- Name
   Wall,                                   !- Surface Type
   ,                                       !- Construction Name
   {8bb33483-1f66-4948-9306-b432bfdaf3c4}, !- Space Name
->>>>>>> 49f5e9b9
   Adiabatic,                              !- Outside Boundary Condition
   ,                                       !- Outside Boundary Condition Object
   NoSun,                                  !- Sun Exposure
@@ -933,19 +671,11 @@
   6.46578440716979, 0, 2.4384;            !- X,Y,Z Vertex 4 {m}
 
 OS:Surface,
-<<<<<<< HEAD
-  {681aaf8f-3282-480b-a9ba-83cb9eb68afa}, !- Handle
-  Surface 12,                             !- Name
-  RoofCeiling,                            !- Surface Type
-  ,                                       !- Construction Name
-  {52d883e7-6929-424b-97ab-5b962d4c69a6}, !- Space Name
-=======
   {3bfd3d58-aff0-4bad-a366-30f3d6638272}, !- Handle
   Surface 12,                             !- Name
   RoofCeiling,                            !- Surface Type
   ,                                       !- Construction Name
   {8bb33483-1f66-4948-9306-b432bfdaf3c4}, !- Space Name
->>>>>>> 49f5e9b9
   Outdoors,                               !- Outside Boundary Condition
   ,                                       !- Outside Boundary Condition Object
   SunExposed,                             !- Sun Exposure
@@ -957,10 +687,250 @@
   0, 1.524, 2.4384,                       !- X,Y,Z Vertex 3 {m}
   0, 0, 2.4384;                           !- X,Y,Z Vertex 4 {m}
 
-<<<<<<< HEAD
+OS:SpaceType,
+  {7bd739b6-5b7e-43b5-b780-778f3a4a7363}, !- Handle
+  Space Type 2,                           !- Name
+  ,                                       !- Default Construction Set Name
+  ,                                       !- Default Schedule Set Name
+  ,                                       !- Group Rendering Name
+  ,                                       !- Design Specification Outdoor Air Object Name
+  ,                                       !- Standards Template
+  ,                                       !- Standards Building Type
+  corridor;                               !- Standards Space Type
+
+OS:Space,
+  {e83a2484-2729-48df-84df-cbb9c483a7a9}, !- Handle
+  crawl corridor space,                   !- Name
+  {9b252f2e-0f7a-4aee-9fad-c174f8f45675}, !- Space Type Name
+  ,                                       !- Default Construction Set Name
+  ,                                       !- Default Schedule Set Name
+  -0,                                     !- Direction of Relative North {deg}
+  0,                                      !- X Origin {m}
+  0,                                      !- Y Origin {m}
+  0,                                      !- Z Origin {m}
+  ,                                       !- Building Story Name
+  {da2fb523-a922-4359-88fe-c10a00ca26c4}; !- Thermal Zone Name
+
+OS:Surface,
+  {be22483e-6e9f-465b-a282-9aff5eaa7e4f}, !- Handle
+  Surface 13,                             !- Name
+  Floor,                                  !- Surface Type
+  ,                                       !- Construction Name
+  {e83a2484-2729-48df-84df-cbb9c483a7a9}, !- Space Name
+  Foundation,                             !- Outside Boundary Condition
+  ,                                       !- Outside Boundary Condition Object
+  NoSun,                                  !- Sun Exposure
+  NoWind,                                 !- Wind Exposure
+  ,                                       !- View Factor to Ground
+  ,                                       !- Number of Vertices
+  0, 0, -0.9144,                          !- X,Y,Z Vertex 1 {m}
+  0, 1.524, -0.9144,                      !- X,Y,Z Vertex 2 {m}
+  6.46578440716979, 1.524, -0.9144,       !- X,Y,Z Vertex 3 {m}
+  6.46578440716979, 0, -0.9144;           !- X,Y,Z Vertex 4 {m}
+
+OS:Surface,
+  {b74877d3-d2bd-47cd-ac34-84cca329b7a4}, !- Handle
+  Surface 14,                             !- Name
+  Wall,                                   !- Surface Type
+  ,                                       !- Construction Name
+  {e83a2484-2729-48df-84df-cbb9c483a7a9}, !- Space Name
+  Foundation,                             !- Outside Boundary Condition
+  ,                                       !- Outside Boundary Condition Object
+  NoSun,                                  !- Sun Exposure
+  NoWind,                                 !- Wind Exposure
+  ,                                       !- View Factor to Ground
+  ,                                       !- Number of Vertices
+  0, 1.524, -1.11022302462516e-016,       !- X,Y,Z Vertex 1 {m}
+  0, 1.524, -0.9144,                      !- X,Y,Z Vertex 2 {m}
+  0, 0, -0.9144,                          !- X,Y,Z Vertex 3 {m}
+  0, 0, -1.11022302462516e-016;           !- X,Y,Z Vertex 4 {m}
+
+OS:Surface,
+  {0c3db704-03f0-4354-9462-0c0d21dc133e}, !- Handle
+  Surface 15,                             !- Name
+  Wall,                                   !- Surface Type
+  ,                                       !- Construction Name
+  {e83a2484-2729-48df-84df-cbb9c483a7a9}, !- Space Name
+  Adiabatic,                              !- Outside Boundary Condition
+  ,                                       !- Outside Boundary Condition Object
+  NoSun,                                  !- Sun Exposure
+  NoWind,                                 !- Wind Exposure
+  ,                                       !- View Factor to Ground
+  ,                                       !- Number of Vertices
+  6.46578440716979, 1.524, -1.11022302462516e-016, !- X,Y,Z Vertex 1 {m}
+  6.46578440716979, 1.524, -0.9144,       !- X,Y,Z Vertex 2 {m}
+  0, 1.524, -0.9144,                      !- X,Y,Z Vertex 3 {m}
+  0, 1.524, -1.11022302462516e-016;       !- X,Y,Z Vertex 4 {m}
+
+OS:Surface,
+  {eb814b76-6c66-443d-b2b1-8baad6a10b79}, !- Handle
+  Surface 16,                             !- Name
+  Wall,                                   !- Surface Type
+  ,                                       !- Construction Name
+  {e83a2484-2729-48df-84df-cbb9c483a7a9}, !- Space Name
+  Adiabatic,                              !- Outside Boundary Condition
+  ,                                       !- Outside Boundary Condition Object
+  NoSun,                                  !- Sun Exposure
+  NoWind,                                 !- Wind Exposure
+  ,                                       !- View Factor to Ground
+  ,                                       !- Number of Vertices
+  6.46578440716979, 0, -1.11022302462516e-016, !- X,Y,Z Vertex 1 {m}
+  6.46578440716979, 0, -0.9144,           !- X,Y,Z Vertex 2 {m}
+  6.46578440716979, 1.524, -0.9144,       !- X,Y,Z Vertex 3 {m}
+  6.46578440716979, 1.524, -1.11022302462516e-016; !- X,Y,Z Vertex 4 {m}
+
+OS:Surface,
+  {79d1e2cb-6bb4-4814-bdc4-8250a7afa874}, !- Handle
+  Surface 17,                             !- Name
+  Wall,                                   !- Surface Type
+  ,                                       !- Construction Name
+  {e83a2484-2729-48df-84df-cbb9c483a7a9}, !- Space Name
+  Surface,                                !- Outside Boundary Condition
+  {b77f742b-59de-403e-9420-ee27534871d0}, !- Outside Boundary Condition Object
+  NoSun,                                  !- Sun Exposure
+  NoWind,                                 !- Wind Exposure
+  ,                                       !- View Factor to Ground
+  ,                                       !- Number of Vertices
+  0, 0, -1.11022302462516e-016,           !- X,Y,Z Vertex 1 {m}
+  0, 0, -0.9144,                          !- X,Y,Z Vertex 2 {m}
+  6.46578440716979, 0, -0.9144,           !- X,Y,Z Vertex 3 {m}
+  6.46578440716979, 0, -1.11022302462516e-016; !- X,Y,Z Vertex 4 {m}
+
+OS:Surface,
+  {8f953812-10f3-46fe-8032-dffefff1bbf5}, !- Handle
+  Surface 18,                             !- Name
+  RoofCeiling,                            !- Surface Type
+  ,                                       !- Construction Name
+  {e83a2484-2729-48df-84df-cbb9c483a7a9}, !- Space Name
+  Surface,                                !- Outside Boundary Condition
+  {182ef7fd-9a9b-445d-bf03-161096b9a08d}, !- Outside Boundary Condition Object
+  NoSun,                                  !- Sun Exposure
+  NoWind,                                 !- Wind Exposure
+  ,                                       !- View Factor to Ground
+  ,                                       !- Number of Vertices
+  6.46578440716979, 0, -1.11022302462516e-016, !- X,Y,Z Vertex 1 {m}
+  6.46578440716979, 1.524, -1.11022302462516e-016, !- X,Y,Z Vertex 2 {m}
+  0, 1.524, -1.11022302462516e-016,       !- X,Y,Z Vertex 3 {m}
+  0, 0, -1.11022302462516e-016;           !- X,Y,Z Vertex 4 {m}
+
+OS:Space,
+  {adb45f68-1078-4277-a4f8-61503ba9dd81}, !- Handle
+  crawl space,                            !- Name
+  {9b252f2e-0f7a-4aee-9fad-c174f8f45675}, !- Space Type Name
+  ,                                       !- Default Construction Set Name
+  ,                                       !- Default Schedule Set Name
+  -0,                                     !- Direction of Relative North {deg}
+  0,                                      !- X Origin {m}
+  0,                                      !- Y Origin {m}
+  0,                                      !- Z Origin {m}
+  ,                                       !- Building Story Name
+  {cb347d9b-b3c8-4111-b441-9ed2a159eef9}; !- Thermal Zone Name
+
+OS:Surface,
+  {25c7cf0d-41a6-4a27-aed2-de8def852fe0}, !- Handle
+  Surface 19,                             !- Name
+  Floor,                                  !- Surface Type
+  ,                                       !- Construction Name
+  {adb45f68-1078-4277-a4f8-61503ba9dd81}, !- Space Name
+  Foundation,                             !- Outside Boundary Condition
+  ,                                       !- Outside Boundary Condition Object
+  NoSun,                                  !- Sun Exposure
+  NoWind,                                 !- Wind Exposure
+  ,                                       !- View Factor to Ground
+  ,                                       !- Number of Vertices
+  0, -12.9315688143396, -0.9144,          !- X,Y,Z Vertex 1 {m}
+  0, 0, -0.9144,                          !- X,Y,Z Vertex 2 {m}
+  6.46578440716979, 0, -0.9144,           !- X,Y,Z Vertex 3 {m}
+  6.46578440716979, -12.9315688143396, -0.9144; !- X,Y,Z Vertex 4 {m}
+
+OS:Surface,
+  {5b28a33b-1169-4bef-ac95-9b00947fc18d}, !- Handle
+  Surface 20,                             !- Name
+  Wall,                                   !- Surface Type
+  ,                                       !- Construction Name
+  {adb45f68-1078-4277-a4f8-61503ba9dd81}, !- Space Name
+  Foundation,                             !- Outside Boundary Condition
+  ,                                       !- Outside Boundary Condition Object
+  NoSun,                                  !- Sun Exposure
+  NoWind,                                 !- Wind Exposure
+  ,                                       !- View Factor to Ground
+  ,                                       !- Number of Vertices
+  0, 0, -1.11022302462516e-016,           !- X,Y,Z Vertex 1 {m}
+  0, 0, -0.9144,                          !- X,Y,Z Vertex 2 {m}
+  0, -12.9315688143396, -0.9144,          !- X,Y,Z Vertex 3 {m}
+  0, -12.9315688143396, -1.11022302462516e-016; !- X,Y,Z Vertex 4 {m}
+
+OS:Surface,
+  {b77f742b-59de-403e-9420-ee27534871d0}, !- Handle
+  Surface 21,                             !- Name
+  Wall,                                   !- Surface Type
+  ,                                       !- Construction Name
+  {adb45f68-1078-4277-a4f8-61503ba9dd81}, !- Space Name
+  Surface,                                !- Outside Boundary Condition
+  {79d1e2cb-6bb4-4814-bdc4-8250a7afa874}, !- Outside Boundary Condition Object
+  NoSun,                                  !- Sun Exposure
+  NoWind,                                 !- Wind Exposure
+  ,                                       !- View Factor to Ground
+  ,                                       !- Number of Vertices
+  6.46578440716979, 0, -1.11022302462516e-016, !- X,Y,Z Vertex 1 {m}
+  6.46578440716979, 0, -0.9144,           !- X,Y,Z Vertex 2 {m}
+  0, 0, -0.9144,                          !- X,Y,Z Vertex 3 {m}
+  0, 0, -1.11022302462516e-016;           !- X,Y,Z Vertex 4 {m}
+
+OS:Surface,
+  {df42c01a-6db0-4d6c-8a3a-e0f5d8adfb03}, !- Handle
+  Surface 22,                             !- Name
+  Wall,                                   !- Surface Type
+  ,                                       !- Construction Name
+  {adb45f68-1078-4277-a4f8-61503ba9dd81}, !- Space Name
+  Adiabatic,                              !- Outside Boundary Condition
+  ,                                       !- Outside Boundary Condition Object
+  NoSun,                                  !- Sun Exposure
+  NoWind,                                 !- Wind Exposure
+  ,                                       !- View Factor to Ground
+  ,                                       !- Number of Vertices
+  6.46578440716979, -12.9315688143396, -1.11022302462516e-016, !- X,Y,Z Vertex 1 {m}
+  6.46578440716979, -12.9315688143396, -0.9144, !- X,Y,Z Vertex 2 {m}
+  6.46578440716979, 0, -0.9144,           !- X,Y,Z Vertex 3 {m}
+  6.46578440716979, 0, -1.11022302462516e-016; !- X,Y,Z Vertex 4 {m}
+
+OS:Surface,
+  {37eba9e1-4cf0-4853-ba34-74fe64f6e4dc}, !- Handle
+  Surface 23,                             !- Name
+  Wall,                                   !- Surface Type
+  ,                                       !- Construction Name
+  {adb45f68-1078-4277-a4f8-61503ba9dd81}, !- Space Name
+  Foundation,                             !- Outside Boundary Condition
+  ,                                       !- Outside Boundary Condition Object
+  NoSun,                                  !- Sun Exposure
+  NoWind,                                 !- Wind Exposure
+  ,                                       !- View Factor to Ground
+  ,                                       !- Number of Vertices
+  0, -12.9315688143396, -1.11022302462516e-016, !- X,Y,Z Vertex 1 {m}
+  0, -12.9315688143396, -0.9144,          !- X,Y,Z Vertex 2 {m}
+  6.46578440716979, -12.9315688143396, -0.9144, !- X,Y,Z Vertex 3 {m}
+  6.46578440716979, -12.9315688143396, -1.11022302462516e-016; !- X,Y,Z Vertex 4 {m}
+
+OS:Surface,
+  {926bb74b-f953-44a2-8681-fd68f0776c48}, !- Handle
+  Surface 24,                             !- Name
+  RoofCeiling,                            !- Surface Type
+  ,                                       !- Construction Name
+  {adb45f68-1078-4277-a4f8-61503ba9dd81}, !- Space Name
+  Surface,                                !- Outside Boundary Condition
+  {7c827d56-51da-4ee8-b1bf-8356b6b7a1d0}, !- Outside Boundary Condition Object
+  NoSun,                                  !- Sun Exposure
+  NoWind,                                 !- Wind Exposure
+  ,                                       !- View Factor to Ground
+  ,                                       !- Number of Vertices
+  6.46578440716979, -12.9315688143396, -1.11022302462516e-016, !- X,Y,Z Vertex 1 {m}
+  6.46578440716979, 0, -1.11022302462516e-016, !- X,Y,Z Vertex 2 {m}
+  0, 0, -1.11022302462516e-016,           !- X,Y,Z Vertex 3 {m}
+  0, -12.9315688143396, -1.11022302462516e-016; !- X,Y,Z Vertex 4 {m}
+
 OS:ThermalZone,
-  {8fc10421-c8fc-4dab-8bb9-a74efec8eca6}, !- Handle
-  living zone|unit 3,                     !- Name
+  {da2fb523-a922-4359-88fe-c10a00ca26c4}, !- Handle
+  crawl corridor zone,                    !- Name
   ,                                       !- Multiplier
   ,                                       !- Ceiling Height {m}
   ,                                       !- Volume {m3}
@@ -968,10 +938,10 @@
   ,                                       !- Zone Inside Convection Algorithm
   ,                                       !- Zone Outside Convection Algorithm
   ,                                       !- Zone Conditioning Equipment List Name
-  {025251d1-552d-4949-b037-4ebe92ece3fd}, !- Zone Air Inlet Port List
-  {0c08ca14-fa62-4468-a6f5-e0d267b75a5c}, !- Zone Air Exhaust Port List
-  {62147241-1bb3-4777-bf66-08cff556d252}, !- Zone Air Node Name
-  {4f8db7e4-0e29-403a-a22e-48b6db916db9}, !- Zone Return Air Port List
+  {ea67dffc-d91a-49d3-9f74-aebe45d64e5b}, !- Zone Air Inlet Port List
+  {19e5ee87-0dfa-412d-9f13-19a073fb6842}, !- Zone Air Exhaust Port List
+  {21e374fb-5c21-4792-8c45-6857fb5bb435}, !- Zone Air Node Name
+  {cbd51486-8561-4605-9895-471322cf4bf6}, !- Zone Return Air Port List
   ,                                       !- Primary Daylighting Control Name
   ,                                       !- Fraction of Zone Controlled by Primary Daylighting Control
   ,                                       !- Secondary Daylighting Control Name
@@ -982,37 +952,37 @@
   No;                                     !- Use Ideal Air Loads
 
 OS:Node,
-  {34ce1ae0-7488-475f-bd42-a7c031cffdf4}, !- Handle
+  {b311e2d0-78a2-4b97-b0a6-1a0c3282b795}, !- Handle
   Node 3,                                 !- Name
-  {62147241-1bb3-4777-bf66-08cff556d252}, !- Inlet Port
+  {21e374fb-5c21-4792-8c45-6857fb5bb435}, !- Inlet Port
   ;                                       !- Outlet Port
 
 OS:Connection,
-  {62147241-1bb3-4777-bf66-08cff556d252}, !- Handle
-  {15692417-9702-4023-8454-fb70d417a400}, !- Name
-  {8fc10421-c8fc-4dab-8bb9-a74efec8eca6}, !- Source Object
+  {21e374fb-5c21-4792-8c45-6857fb5bb435}, !- Handle
+  {0e5ce37d-6cc5-4b71-8d72-75523e3624b6}, !- Name
+  {da2fb523-a922-4359-88fe-c10a00ca26c4}, !- Source Object
   11,                                     !- Outlet Port
-  {34ce1ae0-7488-475f-bd42-a7c031cffdf4}, !- Target Object
+  {b311e2d0-78a2-4b97-b0a6-1a0c3282b795}, !- Target Object
   2;                                      !- Inlet Port
 
 OS:PortList,
-  {025251d1-552d-4949-b037-4ebe92ece3fd}, !- Handle
-  {81c91a47-0b9c-4841-bb5f-11fdaa6fdcd9}, !- Name
-  {8fc10421-c8fc-4dab-8bb9-a74efec8eca6}; !- HVAC Component
+  {ea67dffc-d91a-49d3-9f74-aebe45d64e5b}, !- Handle
+  {a4b676b9-42ae-4c05-add6-6a8a17c88205}, !- Name
+  {da2fb523-a922-4359-88fe-c10a00ca26c4}; !- HVAC Component
 
 OS:PortList,
-  {0c08ca14-fa62-4468-a6f5-e0d267b75a5c}, !- Handle
-  {c7bf8561-9dc6-4dec-97b3-d90b714af129}, !- Name
-  {8fc10421-c8fc-4dab-8bb9-a74efec8eca6}; !- HVAC Component
+  {19e5ee87-0dfa-412d-9f13-19a073fb6842}, !- Handle
+  {ce89f3d3-e68c-4458-8c76-888188f90080}, !- Name
+  {da2fb523-a922-4359-88fe-c10a00ca26c4}; !- HVAC Component
 
 OS:PortList,
-  {4f8db7e4-0e29-403a-a22e-48b6db916db9}, !- Handle
-  {5200233a-0d59-4b65-9231-5d5c2bfddf52}, !- Name
-  {8fc10421-c8fc-4dab-8bb9-a74efec8eca6}; !- HVAC Component
+  {cbd51486-8561-4605-9895-471322cf4bf6}, !- Handle
+  {8b38a16b-f8cc-494d-a4ec-7fc5dfb27977}, !- Name
+  {da2fb523-a922-4359-88fe-c10a00ca26c4}; !- HVAC Component
 
 OS:Sizing:Zone,
-  {6f1a4231-132a-48f6-af61-0e5256b1feb5}, !- Handle
-  {8fc10421-c8fc-4dab-8bb9-a74efec8eca6}, !- Zone or ZoneList Name
+  {8e8ed4f2-02d3-4cd5-a60c-ecafa236772e}, !- Handle
+  {da2fb523-a922-4359-88fe-c10a00ca26c4}, !- Zone or ZoneList Name
   SupplyAirTemperature,                   !- Zone Cooling Design Supply Air Temperature Input Method
   14,                                     !- Zone Cooling Design Supply Air Temperature {C}
   11.11,                                  !- Zone Cooling Design Supply Air Temperature Difference {deltaC}
@@ -1041,355 +1011,24 @@
   autosize;                               !- Dedicated Outdoor Air High Setpoint Temperature for Design {C}
 
 OS:ZoneHVAC:EquipmentList,
-  {cd19eb82-9304-47af-a549-dcd2d2254abd}, !- Handle
+  {5f90b9fc-fe7c-4c7e-88da-273d62e8376c}, !- Handle
   Zone HVAC Equipment List 3,             !- Name
-  {8fc10421-c8fc-4dab-8bb9-a74efec8eca6}; !- Thermal Zone
-
-OS:Space,
-  {6519c45b-cb73-4f3c-98f1-35c5b7546134}, !- Handle
-  living space|unit 3|story 1,            !- Name
-  {e78d7161-7756-445d-b7b7-0ab49483248a}, !- Space Type Name
-=======
+  {da2fb523-a922-4359-88fe-c10a00ca26c4}; !- Thermal Zone
+
 OS:SpaceType,
-  {7bd739b6-5b7e-43b5-b780-778f3a4a7363}, !- Handle
-  Space Type 2,                           !- Name
+  {9b252f2e-0f7a-4aee-9fad-c174f8f45675}, !- Handle
+  Space Type 3,                           !- Name
   ,                                       !- Default Construction Set Name
   ,                                       !- Default Schedule Set Name
   ,                                       !- Group Rendering Name
   ,                                       !- Design Specification Outdoor Air Object Name
   ,                                       !- Standards Template
   ,                                       !- Standards Building Type
-  corridor;                               !- Standards Space Type
-
-OS:Space,
-  {e83a2484-2729-48df-84df-cbb9c483a7a9}, !- Handle
-  crawl corridor space,                   !- Name
-  {9b252f2e-0f7a-4aee-9fad-c174f8f45675}, !- Space Type Name
-  ,                                       !- Default Construction Set Name
-  ,                                       !- Default Schedule Set Name
-  -0,                                     !- Direction of Relative North {deg}
-  0,                                      !- X Origin {m}
-  0,                                      !- Y Origin {m}
-  0,                                      !- Z Origin {m}
-  ,                                       !- Building Story Name
-  {da2fb523-a922-4359-88fe-c10a00ca26c4}; !- Thermal Zone Name
-
-OS:Surface,
-  {be22483e-6e9f-465b-a282-9aff5eaa7e4f}, !- Handle
-  Surface 13,                             !- Name
-  Floor,                                  !- Surface Type
-  ,                                       !- Construction Name
-  {e83a2484-2729-48df-84df-cbb9c483a7a9}, !- Space Name
-  Foundation,                             !- Outside Boundary Condition
-  ,                                       !- Outside Boundary Condition Object
-  NoSun,                                  !- Sun Exposure
-  NoWind,                                 !- Wind Exposure
-  ,                                       !- View Factor to Ground
-  ,                                       !- Number of Vertices
-  0, 0, -0.9144,                          !- X,Y,Z Vertex 1 {m}
-  0, 1.524, -0.9144,                      !- X,Y,Z Vertex 2 {m}
-  6.46578440716979, 1.524, -0.9144,       !- X,Y,Z Vertex 3 {m}
-  6.46578440716979, 0, -0.9144;           !- X,Y,Z Vertex 4 {m}
-
-OS:Surface,
-  {b74877d3-d2bd-47cd-ac34-84cca329b7a4}, !- Handle
-  Surface 14,                             !- Name
-  Wall,                                   !- Surface Type
-  ,                                       !- Construction Name
-  {e83a2484-2729-48df-84df-cbb9c483a7a9}, !- Space Name
-  Foundation,                             !- Outside Boundary Condition
-  ,                                       !- Outside Boundary Condition Object
-  NoSun,                                  !- Sun Exposure
-  NoWind,                                 !- Wind Exposure
-  ,                                       !- View Factor to Ground
-  ,                                       !- Number of Vertices
-  0, 1.524, -1.11022302462516e-016,       !- X,Y,Z Vertex 1 {m}
-  0, 1.524, -0.9144,                      !- X,Y,Z Vertex 2 {m}
-  0, 0, -0.9144,                          !- X,Y,Z Vertex 3 {m}
-  0, 0, -1.11022302462516e-016;           !- X,Y,Z Vertex 4 {m}
-
-OS:Surface,
-  {0c3db704-03f0-4354-9462-0c0d21dc133e}, !- Handle
-  Surface 15,                             !- Name
-  Wall,                                   !- Surface Type
-  ,                                       !- Construction Name
-  {e83a2484-2729-48df-84df-cbb9c483a7a9}, !- Space Name
-  Adiabatic,                              !- Outside Boundary Condition
-  ,                                       !- Outside Boundary Condition Object
-  NoSun,                                  !- Sun Exposure
-  NoWind,                                 !- Wind Exposure
-  ,                                       !- View Factor to Ground
-  ,                                       !- Number of Vertices
-  6.46578440716979, 1.524, -1.11022302462516e-016, !- X,Y,Z Vertex 1 {m}
-  6.46578440716979, 1.524, -0.9144,       !- X,Y,Z Vertex 2 {m}
-  0, 1.524, -0.9144,                      !- X,Y,Z Vertex 3 {m}
-  0, 1.524, -1.11022302462516e-016;       !- X,Y,Z Vertex 4 {m}
-
-OS:Surface,
-  {eb814b76-6c66-443d-b2b1-8baad6a10b79}, !- Handle
-  Surface 16,                             !- Name
-  Wall,                                   !- Surface Type
-  ,                                       !- Construction Name
-  {e83a2484-2729-48df-84df-cbb9c483a7a9}, !- Space Name
-  Adiabatic,                              !- Outside Boundary Condition
-  ,                                       !- Outside Boundary Condition Object
-  NoSun,                                  !- Sun Exposure
-  NoWind,                                 !- Wind Exposure
-  ,                                       !- View Factor to Ground
-  ,                                       !- Number of Vertices
-  6.46578440716979, 0, -1.11022302462516e-016, !- X,Y,Z Vertex 1 {m}
-  6.46578440716979, 0, -0.9144,           !- X,Y,Z Vertex 2 {m}
-  6.46578440716979, 1.524, -0.9144,       !- X,Y,Z Vertex 3 {m}
-  6.46578440716979, 1.524, -1.11022302462516e-016; !- X,Y,Z Vertex 4 {m}
-
-OS:Surface,
-  {79d1e2cb-6bb4-4814-bdc4-8250a7afa874}, !- Handle
-  Surface 17,                             !- Name
-  Wall,                                   !- Surface Type
-  ,                                       !- Construction Name
-  {e83a2484-2729-48df-84df-cbb9c483a7a9}, !- Space Name
-  Surface,                                !- Outside Boundary Condition
-  {b77f742b-59de-403e-9420-ee27534871d0}, !- Outside Boundary Condition Object
-  NoSun,                                  !- Sun Exposure
-  NoWind,                                 !- Wind Exposure
-  ,                                       !- View Factor to Ground
-  ,                                       !- Number of Vertices
-  0, 0, -1.11022302462516e-016,           !- X,Y,Z Vertex 1 {m}
-  0, 0, -0.9144,                          !- X,Y,Z Vertex 2 {m}
-  6.46578440716979, 0, -0.9144,           !- X,Y,Z Vertex 3 {m}
-  6.46578440716979, 0, -1.11022302462516e-016; !- X,Y,Z Vertex 4 {m}
-
-OS:Surface,
-  {8f953812-10f3-46fe-8032-dffefff1bbf5}, !- Handle
-  Surface 18,                             !- Name
-  RoofCeiling,                            !- Surface Type
-  ,                                       !- Construction Name
-  {e83a2484-2729-48df-84df-cbb9c483a7a9}, !- Space Name
-  Surface,                                !- Outside Boundary Condition
-  {182ef7fd-9a9b-445d-bf03-161096b9a08d}, !- Outside Boundary Condition Object
-  NoSun,                                  !- Sun Exposure
-  NoWind,                                 !- Wind Exposure
-  ,                                       !- View Factor to Ground
-  ,                                       !- Number of Vertices
-  6.46578440716979, 0, -1.11022302462516e-016, !- X,Y,Z Vertex 1 {m}
-  6.46578440716979, 1.524, -1.11022302462516e-016, !- X,Y,Z Vertex 2 {m}
-  0, 1.524, -1.11022302462516e-016,       !- X,Y,Z Vertex 3 {m}
-  0, 0, -1.11022302462516e-016;           !- X,Y,Z Vertex 4 {m}
-
-OS:Space,
-  {adb45f68-1078-4277-a4f8-61503ba9dd81}, !- Handle
-  crawl space,                            !- Name
-  {9b252f2e-0f7a-4aee-9fad-c174f8f45675}, !- Space Type Name
->>>>>>> 49f5e9b9
-  ,                                       !- Default Construction Set Name
-  ,                                       !- Default Schedule Set Name
-  -0,                                     !- Direction of Relative North {deg}
-  0,                                      !- X Origin {m}
-  0,                                      !- Y Origin {m}
-  0,                                      !- Z Origin {m}
-  ,                                       !- Building Story Name
-<<<<<<< HEAD
-  {8fc10421-c8fc-4dab-8bb9-a74efec8eca6}, !- Thermal Zone Name
-  ,                                       !- Part of Total Floor Area
-  ,                                       !- Design Specification Outdoor Air Object Name
-  {daa76f74-3c0a-4b24-99f9-664bb5b8fc1f}; !- Building Unit Name
-
-OS:Surface,
-  {86c36014-50ee-4c71-8f76-15c24e6cc0c9}, !- Handle
-  Surface 13,                             !- Name
-  RoofCeiling,                            !- Surface Type
-  ,                                       !- Construction Name
-  {6519c45b-cb73-4f3c-98f1-35c5b7546134}, !- Space Name
-  Outdoors,                               !- Outside Boundary Condition
-  ,                                       !- Outside Boundary Condition Object
-  SunExposed,                             !- Sun Exposure
-  WindExposed,                            !- Wind Exposure
-  ,                                       !- View Factor to Ground
-  ,                                       !- Number of Vertices
-  12.9315688143396, -12.9315688143396, 2.4384, !- X,Y,Z Vertex 1 {m}
-  12.9315688143396, 0, 2.4384,            !- X,Y,Z Vertex 2 {m}
-  6.46578440716979, 0, 2.4384,            !- X,Y,Z Vertex 3 {m}
-  6.46578440716979, -12.9315688143396, 2.4384; !- X,Y,Z Vertex 4 {m}
-
-OS:Surface,
-  {af341842-9356-4e9e-b75e-84145c79ba34}, !- Handle
-  Surface 14,                             !- Name
-  Wall,                                   !- Surface Type
-  ,                                       !- Construction Name
-  {6519c45b-cb73-4f3c-98f1-35c5b7546134}, !- Space Name
-  Outdoors,                               !- Outside Boundary Condition
-=======
-  {cb347d9b-b3c8-4111-b441-9ed2a159eef9}; !- Thermal Zone Name
-
-OS:Surface,
-  {25c7cf0d-41a6-4a27-aed2-de8def852fe0}, !- Handle
-  Surface 19,                             !- Name
-  Floor,                                  !- Surface Type
-  ,                                       !- Construction Name
-  {adb45f68-1078-4277-a4f8-61503ba9dd81}, !- Space Name
-  Foundation,                             !- Outside Boundary Condition
-  ,                                       !- Outside Boundary Condition Object
-  NoSun,                                  !- Sun Exposure
-  NoWind,                                 !- Wind Exposure
-  ,                                       !- View Factor to Ground
-  ,                                       !- Number of Vertices
-  0, -12.9315688143396, -0.9144,          !- X,Y,Z Vertex 1 {m}
-  0, 0, -0.9144,                          !- X,Y,Z Vertex 2 {m}
-  6.46578440716979, 0, -0.9144,           !- X,Y,Z Vertex 3 {m}
-  6.46578440716979, -12.9315688143396, -0.9144; !- X,Y,Z Vertex 4 {m}
-
-OS:Surface,
-  {5b28a33b-1169-4bef-ac95-9b00947fc18d}, !- Handle
-  Surface 20,                             !- Name
-  Wall,                                   !- Surface Type
-  ,                                       !- Construction Name
-  {adb45f68-1078-4277-a4f8-61503ba9dd81}, !- Space Name
-  Foundation,                             !- Outside Boundary Condition
->>>>>>> 49f5e9b9
-  ,                                       !- Outside Boundary Condition Object
-  NoSun,                                  !- Sun Exposure
-  NoWind,                                 !- Wind Exposure
-  ,                                       !- View Factor to Ground
-  ,                                       !- Number of Vertices
-  0, 0, -1.11022302462516e-016,           !- X,Y,Z Vertex 1 {m}
-  0, 0, -0.9144,                          !- X,Y,Z Vertex 2 {m}
-  0, -12.9315688143396, -0.9144,          !- X,Y,Z Vertex 3 {m}
-  0, -12.9315688143396, -1.11022302462516e-016; !- X,Y,Z Vertex 4 {m}
-
-OS:Surface,
-<<<<<<< HEAD
-  {bb1e08be-b446-46e7-887e-fee8994574d0}, !- Handle
-  Surface 15,                             !- Name
-  Wall,                                   !- Surface Type
-  ,                                       !- Construction Name
-  {6519c45b-cb73-4f3c-98f1-35c5b7546134}, !- Space Name
-  Adiabatic,                              !- Outside Boundary Condition
-  ,                                       !- Outside Boundary Condition Object
-=======
-  {b77f742b-59de-403e-9420-ee27534871d0}, !- Handle
-  Surface 21,                             !- Name
-  Wall,                                   !- Surface Type
-  ,                                       !- Construction Name
-  {adb45f68-1078-4277-a4f8-61503ba9dd81}, !- Space Name
-  Surface,                                !- Outside Boundary Condition
-  {79d1e2cb-6bb4-4814-bdc4-8250a7afa874}, !- Outside Boundary Condition Object
->>>>>>> 49f5e9b9
-  NoSun,                                  !- Sun Exposure
-  NoWind,                                 !- Wind Exposure
-  ,                                       !- View Factor to Ground
-  ,                                       !- Number of Vertices
-<<<<<<< HEAD
-  12.9315688143396, 0, 2.4384,            !- X,Y,Z Vertex 1 {m}
-  12.9315688143396, 0, 0,                 !- X,Y,Z Vertex 2 {m}
-  6.46578440716979, 0, 0,                 !- X,Y,Z Vertex 3 {m}
-  6.46578440716979, 0, 2.4384;            !- X,Y,Z Vertex 4 {m}
-
-OS:Surface,
-  {fdb38eea-eaac-4653-ae82-8d0388e33f83}, !- Handle
-  Surface 16,                             !- Name
-  Wall,                                   !- Surface Type
-  ,                                       !- Construction Name
-  {6519c45b-cb73-4f3c-98f1-35c5b7546134}, !- Space Name
-  Surface,                                !- Outside Boundary Condition
-  {7ba250e8-6318-4e86-b193-0e48780c9ad2}, !- Outside Boundary Condition Object
-=======
-  6.46578440716979, 0, -1.11022302462516e-016, !- X,Y,Z Vertex 1 {m}
-  6.46578440716979, 0, -0.9144,           !- X,Y,Z Vertex 2 {m}
-  0, 0, -0.9144,                          !- X,Y,Z Vertex 3 {m}
-  0, 0, -1.11022302462516e-016;           !- X,Y,Z Vertex 4 {m}
-
-OS:Surface,
-  {df42c01a-6db0-4d6c-8a3a-e0f5d8adfb03}, !- Handle
-  Surface 22,                             !- Name
-  Wall,                                   !- Surface Type
-  ,                                       !- Construction Name
-  {adb45f68-1078-4277-a4f8-61503ba9dd81}, !- Space Name
-  Adiabatic,                              !- Outside Boundary Condition
-  ,                                       !- Outside Boundary Condition Object
->>>>>>> 49f5e9b9
-  NoSun,                                  !- Sun Exposure
-  NoWind,                                 !- Wind Exposure
-  ,                                       !- View Factor to Ground
-  ,                                       !- Number of Vertices
-<<<<<<< HEAD
-  6.46578440716979, 0, 2.4384,            !- X,Y,Z Vertex 1 {m}
-  6.46578440716979, 0, 0,                 !- X,Y,Z Vertex 2 {m}
-  6.46578440716979, -12.9315688143396, 0, !- X,Y,Z Vertex 3 {m}
-  6.46578440716979, -12.9315688143396, 2.4384; !- X,Y,Z Vertex 4 {m}
-
-OS:Surface,
-  {d041353f-f7b4-485e-9819-1545e77197dd}, !- Handle
-  Surface 17,                             !- Name
-  Wall,                                   !- Surface Type
-  ,                                       !- Construction Name
-  {6519c45b-cb73-4f3c-98f1-35c5b7546134}, !- Space Name
-  Surface,                                !- Outside Boundary Condition
-  {f03a10af-869c-40f8-8b7d-6e592bbb732a}, !- Outside Boundary Condition Object
-=======
-  6.46578440716979, -12.9315688143396, -1.11022302462516e-016, !- X,Y,Z Vertex 1 {m}
-  6.46578440716979, -12.9315688143396, -0.9144, !- X,Y,Z Vertex 2 {m}
-  6.46578440716979, 0, -0.9144,           !- X,Y,Z Vertex 3 {m}
-  6.46578440716979, 0, -1.11022302462516e-016; !- X,Y,Z Vertex 4 {m}
-
-OS:Surface,
-  {37eba9e1-4cf0-4853-ba34-74fe64f6e4dc}, !- Handle
-  Surface 23,                             !- Name
-  Wall,                                   !- Surface Type
-  ,                                       !- Construction Name
-  {adb45f68-1078-4277-a4f8-61503ba9dd81}, !- Space Name
-  Foundation,                             !- Outside Boundary Condition
-  ,                                       !- Outside Boundary Condition Object
->>>>>>> 49f5e9b9
-  NoSun,                                  !- Sun Exposure
-  NoWind,                                 !- Wind Exposure
-  ,                                       !- View Factor to Ground
-  ,                                       !- Number of Vertices
-  0, -12.9315688143396, -1.11022302462516e-016, !- X,Y,Z Vertex 1 {m}
-  0, -12.9315688143396, -0.9144,          !- X,Y,Z Vertex 2 {m}
-  6.46578440716979, -12.9315688143396, -0.9144, !- X,Y,Z Vertex 3 {m}
-  6.46578440716979, -12.9315688143396, -1.11022302462516e-016; !- X,Y,Z Vertex 4 {m}
-
-OS:Surface,
-<<<<<<< HEAD
-  {6d4c7eb7-67a0-4b59-a865-a9a8b76a4c84}, !- Handle
-  Surface 18,                             !- Name
-  Floor,                                  !- Surface Type
-  ,                                       !- Construction Name
-  {6519c45b-cb73-4f3c-98f1-35c5b7546134}, !- Space Name
-  Surface,                                !- Outside Boundary Condition
-  {53481f33-a462-4d5f-8bc5-e5eb4d3f0476}, !- Outside Boundary Condition Object
-=======
-  {926bb74b-f953-44a2-8681-fd68f0776c48}, !- Handle
-  Surface 24,                             !- Name
-  RoofCeiling,                            !- Surface Type
-  ,                                       !- Construction Name
-  {adb45f68-1078-4277-a4f8-61503ba9dd81}, !- Space Name
-  Surface,                                !- Outside Boundary Condition
-  {7c827d56-51da-4ee8-b1bf-8356b6b7a1d0}, !- Outside Boundary Condition Object
->>>>>>> 49f5e9b9
-  NoSun,                                  !- Sun Exposure
-  NoWind,                                 !- Wind Exposure
-  ,                                       !- View Factor to Ground
-  ,                                       !- Number of Vertices
-<<<<<<< HEAD
-  6.46578440716979, -12.9315688143396, 0, !- X,Y,Z Vertex 1 {m}
-  6.46578440716979, 0, 0,                 !- X,Y,Z Vertex 2 {m}
-  12.9315688143396, 0, 0,                 !- X,Y,Z Vertex 3 {m}
-  12.9315688143396, -12.9315688143396, 0; !- X,Y,Z Vertex 4 {m}
+  crawlspace;                             !- Standards Space Type
 
 OS:ThermalZone,
-  {5bca8298-f346-4314-9b76-13f1063bd2b1}, !- Handle
-  living zone|unit 4,                     !- Name
-=======
-  6.46578440716979, -12.9315688143396, -1.11022302462516e-016, !- X,Y,Z Vertex 1 {m}
-  6.46578440716979, 0, -1.11022302462516e-016, !- X,Y,Z Vertex 2 {m}
-  0, 0, -1.11022302462516e-016,           !- X,Y,Z Vertex 3 {m}
-  0, -12.9315688143396, -1.11022302462516e-016; !- X,Y,Z Vertex 4 {m}
-
-OS:ThermalZone,
-  {da2fb523-a922-4359-88fe-c10a00ca26c4}, !- Handle
-  crawl corridor zone,                    !- Name
->>>>>>> 49f5e9b9
+  {cb347d9b-b3c8-4111-b441-9ed2a159eef9}, !- Handle
+  crawl zone,                             !- Name
   ,                                       !- Multiplier
   ,                                       !- Ceiling Height {m}
   ,                                       !- Volume {m3}
@@ -1397,17 +1036,10 @@
   ,                                       !- Zone Inside Convection Algorithm
   ,                                       !- Zone Outside Convection Algorithm
   ,                                       !- Zone Conditioning Equipment List Name
-<<<<<<< HEAD
-  {6349c2e7-60b7-4ff5-bfca-69b17b5e5d2b}, !- Zone Air Inlet Port List
-  {3d369593-8af9-4c3c-9eff-1af0b8c0935d}, !- Zone Air Exhaust Port List
-  {acdcc5c5-ec42-4d1f-a46d-3440be239474}, !- Zone Air Node Name
-  {a51ac457-bfdc-4d29-ab0e-45889a41e3df}, !- Zone Return Air Port List
-=======
-  {ea67dffc-d91a-49d3-9f74-aebe45d64e5b}, !- Zone Air Inlet Port List
-  {19e5ee87-0dfa-412d-9f13-19a073fb6842}, !- Zone Air Exhaust Port List
-  {21e374fb-5c21-4792-8c45-6857fb5bb435}, !- Zone Air Node Name
-  {cbd51486-8561-4605-9895-471322cf4bf6}, !- Zone Return Air Port List
->>>>>>> 49f5e9b9
+  {e5144fb0-5fd9-4b63-b3b1-6ad0750c4436}, !- Zone Air Inlet Port List
+  {f093373e-f727-456c-bbdb-593978bc2686}, !- Zone Air Exhaust Port List
+  {641ff655-fee1-4ef3-9ac5-ff1c748b47eb}, !- Zone Air Node Name
+  {f3da281d-c521-44fe-ac0f-68081280c5d2}, !- Zone Return Air Port List
   ,                                       !- Primary Daylighting Control Name
   ,                                       !- Fraction of Zone Controlled by Primary Daylighting Control
   ,                                       !- Secondary Daylighting Control Name
@@ -1418,71 +1050,37 @@
   No;                                     !- Use Ideal Air Loads
 
 OS:Node,
-<<<<<<< HEAD
-  {af91b23e-7c9b-43f9-a799-25c9ed713eb4}, !- Handle
+  {8ed5e2e6-0253-478f-b161-e0a741448a7c}, !- Handle
   Node 4,                                 !- Name
-  {acdcc5c5-ec42-4d1f-a46d-3440be239474}, !- Inlet Port
+  {641ff655-fee1-4ef3-9ac5-ff1c748b47eb}, !- Inlet Port
   ;                                       !- Outlet Port
 
 OS:Connection,
-  {acdcc5c5-ec42-4d1f-a46d-3440be239474}, !- Handle
-  {7ec2f3cc-49d0-47eb-980d-6e88ee9e06f6}, !- Name
-  {5bca8298-f346-4314-9b76-13f1063bd2b1}, !- Source Object
+  {641ff655-fee1-4ef3-9ac5-ff1c748b47eb}, !- Handle
+  {606bd415-57fc-4102-9379-2b779fbde0a6}, !- Name
+  {cb347d9b-b3c8-4111-b441-9ed2a159eef9}, !- Source Object
   11,                                     !- Outlet Port
-  {af91b23e-7c9b-43f9-a799-25c9ed713eb4}, !- Target Object
+  {8ed5e2e6-0253-478f-b161-e0a741448a7c}, !- Target Object
   2;                                      !- Inlet Port
 
 OS:PortList,
-  {6349c2e7-60b7-4ff5-bfca-69b17b5e5d2b}, !- Handle
-  {2bfa7deb-9003-4c98-8b88-6a6d4b8beecc}, !- Name
-  {5bca8298-f346-4314-9b76-13f1063bd2b1}; !- HVAC Component
+  {e5144fb0-5fd9-4b63-b3b1-6ad0750c4436}, !- Handle
+  {0108c1e6-0fbf-49cc-af33-cc7b633516ce}, !- Name
+  {cb347d9b-b3c8-4111-b441-9ed2a159eef9}; !- HVAC Component
 
 OS:PortList,
-  {3d369593-8af9-4c3c-9eff-1af0b8c0935d}, !- Handle
-  {314adecb-f9a3-4ba2-b84e-f12910718cd8}, !- Name
-  {5bca8298-f346-4314-9b76-13f1063bd2b1}; !- HVAC Component
+  {f093373e-f727-456c-bbdb-593978bc2686}, !- Handle
+  {9e9cf8c6-bccd-4a16-aade-c0ba09933ab9}, !- Name
+  {cb347d9b-b3c8-4111-b441-9ed2a159eef9}; !- HVAC Component
 
 OS:PortList,
-  {a51ac457-bfdc-4d29-ab0e-45889a41e3df}, !- Handle
-  {8b8c3bd3-4956-4155-93d1-53cbc8f5dfbe}, !- Name
-  {5bca8298-f346-4314-9b76-13f1063bd2b1}; !- HVAC Component
+  {f3da281d-c521-44fe-ac0f-68081280c5d2}, !- Handle
+  {3d64971b-4603-47b4-ab57-c66161c0a1bc}, !- Name
+  {cb347d9b-b3c8-4111-b441-9ed2a159eef9}; !- HVAC Component
 
 OS:Sizing:Zone,
-  {a3470ebc-ec3e-488f-98bc-4cef2abbfd56}, !- Handle
-  {5bca8298-f346-4314-9b76-13f1063bd2b1}, !- Zone or ZoneList Name
-=======
-  {b311e2d0-78a2-4b97-b0a6-1a0c3282b795}, !- Handle
-  Node 3,                                 !- Name
-  {21e374fb-5c21-4792-8c45-6857fb5bb435}, !- Inlet Port
-  ;                                       !- Outlet Port
-
-OS:Connection,
-  {21e374fb-5c21-4792-8c45-6857fb5bb435}, !- Handle
-  {0e5ce37d-6cc5-4b71-8d72-75523e3624b6}, !- Name
-  {da2fb523-a922-4359-88fe-c10a00ca26c4}, !- Source Object
-  11,                                     !- Outlet Port
-  {b311e2d0-78a2-4b97-b0a6-1a0c3282b795}, !- Target Object
-  2;                                      !- Inlet Port
-
-OS:PortList,
-  {ea67dffc-d91a-49d3-9f74-aebe45d64e5b}, !- Handle
-  {a4b676b9-42ae-4c05-add6-6a8a17c88205}, !- Name
-  {da2fb523-a922-4359-88fe-c10a00ca26c4}; !- HVAC Component
-
-OS:PortList,
-  {19e5ee87-0dfa-412d-9f13-19a073fb6842}, !- Handle
-  {ce89f3d3-e68c-4458-8c76-888188f90080}, !- Name
-  {da2fb523-a922-4359-88fe-c10a00ca26c4}; !- HVAC Component
-
-OS:PortList,
-  {cbd51486-8561-4605-9895-471322cf4bf6}, !- Handle
-  {8b38a16b-f8cc-494d-a4ec-7fc5dfb27977}, !- Name
-  {da2fb523-a922-4359-88fe-c10a00ca26c4}; !- HVAC Component
-
-OS:Sizing:Zone,
-  {8e8ed4f2-02d3-4cd5-a60c-ecafa236772e}, !- Handle
-  {da2fb523-a922-4359-88fe-c10a00ca26c4}, !- Zone or ZoneList Name
->>>>>>> 49f5e9b9
+  {068fddfc-1dca-404b-aada-14c090ab6c2f}, !- Handle
+  {cb347d9b-b3c8-4111-b441-9ed2a159eef9}, !- Zone or ZoneList Name
   SupplyAirTemperature,                   !- Zone Cooling Design Supply Air Temperature Input Method
   14,                                     !- Zone Cooling Design Supply Air Temperature {C}
   11.11,                                  !- Zone Cooling Design Supply Air Temperature Difference {deltaC}
@@ -1511,2258 +1109,6 @@
   autosize;                               !- Dedicated Outdoor Air High Setpoint Temperature for Design {C}
 
 OS:ZoneHVAC:EquipmentList,
-<<<<<<< HEAD
-  {876de22f-37c1-4c09-b0b1-08a306791610}, !- Handle
-  Zone HVAC Equipment List 4,             !- Name
-  {5bca8298-f346-4314-9b76-13f1063bd2b1}; !- Thermal Zone
-
-OS:Space,
-  {1b4a20fa-00fd-4af4-bcbd-10e5b7aef030}, !- Handle
-  living space|unit 4|story 1,            !- Name
-  {e78d7161-7756-445d-b7b7-0ab49483248a}, !- Space Type Name
-  ,                                       !- Default Construction Set Name
-  ,                                       !- Default Schedule Set Name
-  -0,                                     !- Direction of Relative North {deg}
-  0,                                      !- X Origin {m}
-  0,                                      !- Y Origin {m}
-  0,                                      !- Z Origin {m}
-  ,                                       !- Building Story Name
-  {5bca8298-f346-4314-9b76-13f1063bd2b1}, !- Thermal Zone Name
-  ,                                       !- Part of Total Floor Area
-  ,                                       !- Design Specification Outdoor Air Object Name
-  {16d56226-b629-4a2c-985f-8a2b9126a57e}; !- Building Unit Name
-
-OS:Surface,
-  {dbc23119-7a28-414a-a077-38db5df3429f}, !- Handle
-  Surface 19,                             !- Name
-  Wall,                                   !- Surface Type
-  ,                                       !- Construction Name
-  {1b4a20fa-00fd-4af4-bcbd-10e5b7aef030}, !- Space Name
-  Outdoors,                               !- Outside Boundary Condition
-  ,                                       !- Outside Boundary Condition Object
-  SunExposed,                             !- Sun Exposure
-  WindExposed,                            !- Wind Exposure
-  ,                                       !- View Factor to Ground
-  ,                                       !- Number of Vertices
-  12.9315688143396, 15.9795688143396, 2.4384, !- X,Y,Z Vertex 1 {m}
-  12.9315688143396, 15.9795688143396, 0,  !- X,Y,Z Vertex 2 {m}
-  6.46578440716979, 15.9795688143396, 0,  !- X,Y,Z Vertex 3 {m}
-  6.46578440716979, 15.9795688143396, 2.4384; !- X,Y,Z Vertex 4 {m}
-
-OS:Surface,
-  {d23f850a-7146-4c80-9538-3c6965d16ccf}, !- Handle
-  Surface 20,                             !- Name
-  Wall,                                   !- Surface Type
-  ,                                       !- Construction Name
-  {1b4a20fa-00fd-4af4-bcbd-10e5b7aef030}, !- Space Name
-  Surface,                                !- Outside Boundary Condition
-  {2121d398-0894-43cb-863e-3f18b9270428}, !- Outside Boundary Condition Object
-  NoSun,                                  !- Sun Exposure
-  NoWind,                                 !- Wind Exposure
-  ,                                       !- View Factor to Ground
-  ,                                       !- Number of Vertices
-  6.46578440716979, 15.9795688143396, 2.4384, !- X,Y,Z Vertex 1 {m}
-  6.46578440716979, 15.9795688143396, 0,  !- X,Y,Z Vertex 2 {m}
-  6.46578440716979, 3.048, 0,             !- X,Y,Z Vertex 3 {m}
-  6.46578440716979, 3.048, 2.4384;        !- X,Y,Z Vertex 4 {m}
-
-OS:Surface,
-  {a0c3eae1-5dfd-41a5-b293-e90dedab06ec}, !- Handle
-  Surface 21,                             !- Name
-  RoofCeiling,                            !- Surface Type
-  ,                                       !- Construction Name
-  {1b4a20fa-00fd-4af4-bcbd-10e5b7aef030}, !- Space Name
-  Outdoors,                               !- Outside Boundary Condition
-  ,                                       !- Outside Boundary Condition Object
-  SunExposed,                             !- Sun Exposure
-  WindExposed,                            !- Wind Exposure
-  ,                                       !- View Factor to Ground
-  ,                                       !- Number of Vertices
-  12.9315688143396, 3.048, 2.4384,        !- X,Y,Z Vertex 1 {m}
-  12.9315688143396, 15.9795688143396, 2.4384, !- X,Y,Z Vertex 2 {m}
-  6.46578440716979, 15.9795688143396, 2.4384, !- X,Y,Z Vertex 3 {m}
-  6.46578440716979, 3.048, 2.4384;        !- X,Y,Z Vertex 4 {m}
-
-OS:Surface,
-  {0d21f5eb-31be-4498-a99d-c88967e15212}, !- Handle
-  Surface 22,                             !- Name
-  Floor,                                  !- Surface Type
-  ,                                       !- Construction Name
-  {1b4a20fa-00fd-4af4-bcbd-10e5b7aef030}, !- Space Name
-  Surface,                                !- Outside Boundary Condition
-  {b3645a0e-5cd0-4773-8a08-c7cde62e6f42}, !- Outside Boundary Condition Object
-  NoSun,                                  !- Sun Exposure
-  NoWind,                                 !- Wind Exposure
-  ,                                       !- View Factor to Ground
-  ,                                       !- Number of Vertices
-  6.46578440716979, 3.048, 0,             !- X,Y,Z Vertex 1 {m}
-  6.46578440716979, 15.9795688143396, 0,  !- X,Y,Z Vertex 2 {m}
-  12.9315688143396, 15.9795688143396, 0,  !- X,Y,Z Vertex 3 {m}
-  12.9315688143396, 3.048, 0;             !- X,Y,Z Vertex 4 {m}
-
-OS:Surface,
-  {e3cb8df8-243d-4bf5-b27a-7d5acc4f32a3}, !- Handle
-  Surface 23,                             !- Name
-  Wall,                                   !- Surface Type
-  ,                                       !- Construction Name
-  {1b4a20fa-00fd-4af4-bcbd-10e5b7aef030}, !- Space Name
-  Adiabatic,                              !- Outside Boundary Condition
-  ,                                       !- Outside Boundary Condition Object
-  NoSun,                                  !- Sun Exposure
-  NoWind,                                 !- Wind Exposure
-  ,                                       !- View Factor to Ground
-  ,                                       !- Number of Vertices
-  6.46578440716979, 3.048, 2.4384,        !- X,Y,Z Vertex 1 {m}
-  6.46578440716979, 3.048, 0,             !- X,Y,Z Vertex 2 {m}
-  12.9315688143396, 3.048, 0,             !- X,Y,Z Vertex 3 {m}
-  12.9315688143396, 3.048, 2.4384;        !- X,Y,Z Vertex 4 {m}
-
-OS:Surface,
-  {f0da5a5c-c67b-4cf1-991c-f964b3e72f96}, !- Handle
-  Surface 24,                             !- Name
-  Wall,                                   !- Surface Type
-  ,                                       !- Construction Name
-  {1b4a20fa-00fd-4af4-bcbd-10e5b7aef030}, !- Space Name
-  Surface,                                !- Outside Boundary Condition
-  {42e2225f-4e7e-4d4d-bf7a-5f6cd201d6b4}, !- Outside Boundary Condition Object
-  NoSun,                                  !- Sun Exposure
-  NoWind,                                 !- Wind Exposure
-  ,                                       !- View Factor to Ground
-  ,                                       !- Number of Vertices
-  12.9315688143396, 3.048, 2.4384,        !- X,Y,Z Vertex 1 {m}
-  12.9315688143396, 3.048, 0,             !- X,Y,Z Vertex 2 {m}
-  12.9315688143396, 15.9795688143396, 0,  !- X,Y,Z Vertex 3 {m}
-  12.9315688143396, 15.9795688143396, 2.4384; !- X,Y,Z Vertex 4 {m}
-
-OS:ThermalZone,
-  {47c3ef5e-abf2-46a7-9a61-62f6fd688b5b}, !- Handle
-  living zone|unit 5,                     !- Name
-=======
-  {5f90b9fc-fe7c-4c7e-88da-273d62e8376c}, !- Handle
-  Zone HVAC Equipment List 3,             !- Name
-  {da2fb523-a922-4359-88fe-c10a00ca26c4}; !- Thermal Zone
-
-OS:SpaceType,
-  {9b252f2e-0f7a-4aee-9fad-c174f8f45675}, !- Handle
-  Space Type 3,                           !- Name
-  ,                                       !- Default Construction Set Name
-  ,                                       !- Default Schedule Set Name
-  ,                                       !- Group Rendering Name
-  ,                                       !- Design Specification Outdoor Air Object Name
-  ,                                       !- Standards Template
-  ,                                       !- Standards Building Type
-  crawlspace;                             !- Standards Space Type
-
-OS:ThermalZone,
-  {cb347d9b-b3c8-4111-b441-9ed2a159eef9}, !- Handle
-  crawl zone,                             !- Name
->>>>>>> 49f5e9b9
-  ,                                       !- Multiplier
-  ,                                       !- Ceiling Height {m}
-  ,                                       !- Volume {m3}
-  ,                                       !- Floor Area {m2}
-  ,                                       !- Zone Inside Convection Algorithm
-  ,                                       !- Zone Outside Convection Algorithm
-  ,                                       !- Zone Conditioning Equipment List Name
-<<<<<<< HEAD
-  {02d6faac-73af-4e41-826d-59c4fa215c87}, !- Zone Air Inlet Port List
-  {a53f57eb-e9a7-4bae-9029-da5da3d2b7ff}, !- Zone Air Exhaust Port List
-  {e60f3e10-12ac-4a51-9f24-86963817b5a2}, !- Zone Air Node Name
-  {31eada31-857a-4cb8-8c5d-49814289caf8}, !- Zone Return Air Port List
-=======
-  {e5144fb0-5fd9-4b63-b3b1-6ad0750c4436}, !- Zone Air Inlet Port List
-  {f093373e-f727-456c-bbdb-593978bc2686}, !- Zone Air Exhaust Port List
-  {641ff655-fee1-4ef3-9ac5-ff1c748b47eb}, !- Zone Air Node Name
-  {f3da281d-c521-44fe-ac0f-68081280c5d2}, !- Zone Return Air Port List
->>>>>>> 49f5e9b9
-  ,                                       !- Primary Daylighting Control Name
-  ,                                       !- Fraction of Zone Controlled by Primary Daylighting Control
-  ,                                       !- Secondary Daylighting Control Name
-  ,                                       !- Fraction of Zone Controlled by Secondary Daylighting Control
-  ,                                       !- Illuminance Map Name
-  ,                                       !- Group Rendering Name
-  ,                                       !- Thermostat Name
-  No;                                     !- Use Ideal Air Loads
-
-OS:Node,
-<<<<<<< HEAD
-  {bd38a2ad-b87e-4ecf-8366-ebccd23a9fa3}, !- Handle
-  Node 5,                                 !- Name
-  {e60f3e10-12ac-4a51-9f24-86963817b5a2}, !- Inlet Port
-  ;                                       !- Outlet Port
-
-OS:Connection,
-  {e60f3e10-12ac-4a51-9f24-86963817b5a2}, !- Handle
-  {993fcb36-11da-4034-9a3a-fd95c51a2a10}, !- Name
-  {47c3ef5e-abf2-46a7-9a61-62f6fd688b5b}, !- Source Object
-  11,                                     !- Outlet Port
-  {bd38a2ad-b87e-4ecf-8366-ebccd23a9fa3}, !- Target Object
-  2;                                      !- Inlet Port
-
-OS:PortList,
-  {02d6faac-73af-4e41-826d-59c4fa215c87}, !- Handle
-  {282bb239-d438-4ebe-8581-c2bdf065b472}, !- Name
-  {47c3ef5e-abf2-46a7-9a61-62f6fd688b5b}; !- HVAC Component
-
-OS:PortList,
-  {a53f57eb-e9a7-4bae-9029-da5da3d2b7ff}, !- Handle
-  {bebdd49f-aa8d-452d-bf57-8f49cd3d07e6}, !- Name
-  {47c3ef5e-abf2-46a7-9a61-62f6fd688b5b}; !- HVAC Component
-
-OS:PortList,
-  {31eada31-857a-4cb8-8c5d-49814289caf8}, !- Handle
-  {da91c445-3053-4d3e-b480-f664f7f6222d}, !- Name
-  {47c3ef5e-abf2-46a7-9a61-62f6fd688b5b}; !- HVAC Component
-
-OS:Sizing:Zone,
-  {1d25fc93-aa4b-4fe3-8edc-de6455f91bd0}, !- Handle
-  {47c3ef5e-abf2-46a7-9a61-62f6fd688b5b}, !- Zone or ZoneList Name
-=======
-  {8ed5e2e6-0253-478f-b161-e0a741448a7c}, !- Handle
-  Node 4,                                 !- Name
-  {641ff655-fee1-4ef3-9ac5-ff1c748b47eb}, !- Inlet Port
-  ;                                       !- Outlet Port
-
-OS:Connection,
-  {641ff655-fee1-4ef3-9ac5-ff1c748b47eb}, !- Handle
-  {606bd415-57fc-4102-9379-2b779fbde0a6}, !- Name
-  {cb347d9b-b3c8-4111-b441-9ed2a159eef9}, !- Source Object
-  11,                                     !- Outlet Port
-  {8ed5e2e6-0253-478f-b161-e0a741448a7c}, !- Target Object
-  2;                                      !- Inlet Port
-
-OS:PortList,
-  {e5144fb0-5fd9-4b63-b3b1-6ad0750c4436}, !- Handle
-  {0108c1e6-0fbf-49cc-af33-cc7b633516ce}, !- Name
-  {cb347d9b-b3c8-4111-b441-9ed2a159eef9}; !- HVAC Component
-
-OS:PortList,
-  {f093373e-f727-456c-bbdb-593978bc2686}, !- Handle
-  {9e9cf8c6-bccd-4a16-aade-c0ba09933ab9}, !- Name
-  {cb347d9b-b3c8-4111-b441-9ed2a159eef9}; !- HVAC Component
-
-OS:PortList,
-  {f3da281d-c521-44fe-ac0f-68081280c5d2}, !- Handle
-  {3d64971b-4603-47b4-ab57-c66161c0a1bc}, !- Name
-  {cb347d9b-b3c8-4111-b441-9ed2a159eef9}; !- HVAC Component
-
-OS:Sizing:Zone,
-  {068fddfc-1dca-404b-aada-14c090ab6c2f}, !- Handle
-  {cb347d9b-b3c8-4111-b441-9ed2a159eef9}, !- Zone or ZoneList Name
->>>>>>> 49f5e9b9
-  SupplyAirTemperature,                   !- Zone Cooling Design Supply Air Temperature Input Method
-  14,                                     !- Zone Cooling Design Supply Air Temperature {C}
-  11.11,                                  !- Zone Cooling Design Supply Air Temperature Difference {deltaC}
-  SupplyAirTemperature,                   !- Zone Heating Design Supply Air Temperature Input Method
-  40,                                     !- Zone Heating Design Supply Air Temperature {C}
-  11.11,                                  !- Zone Heating Design Supply Air Temperature Difference {deltaC}
-  0.0085,                                 !- Zone Cooling Design Supply Air Humidity Ratio {kg-H2O/kg-air}
-  0.008,                                  !- Zone Heating Design Supply Air Humidity Ratio {kg-H2O/kg-air}
-  ,                                       !- Zone Heating Sizing Factor
-  ,                                       !- Zone Cooling Sizing Factor
-  DesignDay,                              !- Cooling Design Air Flow Method
-  ,                                       !- Cooling Design Air Flow Rate {m3/s}
-  ,                                       !- Cooling Minimum Air Flow per Zone Floor Area {m3/s-m2}
-  ,                                       !- Cooling Minimum Air Flow {m3/s}
-  ,                                       !- Cooling Minimum Air Flow Fraction
-  DesignDay,                              !- Heating Design Air Flow Method
-  ,                                       !- Heating Design Air Flow Rate {m3/s}
-  ,                                       !- Heating Maximum Air Flow per Zone Floor Area {m3/s-m2}
-  ,                                       !- Heating Maximum Air Flow {m3/s}
-  ,                                       !- Heating Maximum Air Flow Fraction
-  ,                                       !- Design Zone Air Distribution Effectiveness in Cooling Mode
-  ,                                       !- Design Zone Air Distribution Effectiveness in Heating Mode
-  No,                                     !- Account for Dedicated Outdoor Air System
-  NeutralSupplyAir,                       !- Dedicated Outdoor Air System Control Strategy
-  autosize,                               !- Dedicated Outdoor Air Low Setpoint Temperature for Design {C}
-  autosize;                               !- Dedicated Outdoor Air High Setpoint Temperature for Design {C}
-
-OS:ZoneHVAC:EquipmentList,
-<<<<<<< HEAD
-  {e7118410-c017-4e05-b0f7-773184660d66}, !- Handle
-  Zone HVAC Equipment List 5,             !- Name
-  {47c3ef5e-abf2-46a7-9a61-62f6fd688b5b}; !- Thermal Zone
-
-OS:Space,
-  {69b5e87c-10d0-4f02-a846-e815da6a4315}, !- Handle
-  living space|unit 5|story 1,            !- Name
-  {e78d7161-7756-445d-b7b7-0ab49483248a}, !- Space Type Name
-  ,                                       !- Default Construction Set Name
-  ,                                       !- Default Schedule Set Name
-  -0,                                     !- Direction of Relative North {deg}
-  0,                                      !- X Origin {m}
-  0,                                      !- Y Origin {m}
-  0,                                      !- Z Origin {m}
-  ,                                       !- Building Story Name
-  {47c3ef5e-abf2-46a7-9a61-62f6fd688b5b}, !- Thermal Zone Name
-  ,                                       !- Part of Total Floor Area
-  ,                                       !- Design Specification Outdoor Air Object Name
-  {4c58622d-d3e7-4ddf-a7a5-8622cf026686}; !- Building Unit Name
-
-OS:Surface,
-  {5d9de80e-c9a5-4465-9581-f7afa5caa215}, !- Handle
-  Surface 25,                             !- Name
-  RoofCeiling,                            !- Surface Type
-  ,                                       !- Construction Name
-  {69b5e87c-10d0-4f02-a846-e815da6a4315}, !- Space Name
-  Outdoors,                               !- Outside Boundary Condition
-  ,                                       !- Outside Boundary Condition Object
-  SunExposed,                             !- Sun Exposure
-  WindExposed,                            !- Wind Exposure
-  ,                                       !- View Factor to Ground
-  ,                                       !- Number of Vertices
-  19.3973532215094, -12.9315688143396, 2.4384, !- X,Y,Z Vertex 1 {m}
-  19.3973532215094, 0, 2.4384,            !- X,Y,Z Vertex 2 {m}
-  12.9315688143396, 0, 2.4384,            !- X,Y,Z Vertex 3 {m}
-  12.9315688143396, -12.9315688143396, 2.4384; !- X,Y,Z Vertex 4 {m}
-
-OS:Surface,
-  {8f3428e3-e4f0-414b-95a1-b1b81560aa75}, !- Handle
-  Surface 26,                             !- Name
-  Wall,                                   !- Surface Type
-  ,                                       !- Construction Name
-  {69b5e87c-10d0-4f02-a846-e815da6a4315}, !- Space Name
-  Outdoors,                               !- Outside Boundary Condition
-  ,                                       !- Outside Boundary Condition Object
-  SunExposed,                             !- Sun Exposure
-  WindExposed,                            !- Wind Exposure
-  ,                                       !- View Factor to Ground
-  ,                                       !- Number of Vertices
-  12.9315688143396, -12.9315688143396, 2.4384, !- X,Y,Z Vertex 1 {m}
-  12.9315688143396, -12.9315688143396, 0, !- X,Y,Z Vertex 2 {m}
-  19.3973532215094, -12.9315688143396, 0, !- X,Y,Z Vertex 3 {m}
-  19.3973532215094, -12.9315688143396, 2.4384; !- X,Y,Z Vertex 4 {m}
-
-OS:Surface,
-  {ef71d421-2ac1-46b5-abd9-2acb7c968689}, !- Handle
-  Surface 27,                             !- Name
-  Wall,                                   !- Surface Type
-  ,                                       !- Construction Name
-  {69b5e87c-10d0-4f02-a846-e815da6a4315}, !- Space Name
-  Adiabatic,                              !- Outside Boundary Condition
-  ,                                       !- Outside Boundary Condition Object
-  NoSun,                                  !- Sun Exposure
-  NoWind,                                 !- Wind Exposure
-  ,                                       !- View Factor to Ground
-  ,                                       !- Number of Vertices
-  19.3973532215094, 0, 2.4384,            !- X,Y,Z Vertex 1 {m}
-  19.3973532215094, 0, 0,                 !- X,Y,Z Vertex 2 {m}
-  12.9315688143396, 0, 0,                 !- X,Y,Z Vertex 3 {m}
-  12.9315688143396, 0, 2.4384;            !- X,Y,Z Vertex 4 {m}
-
-OS:Surface,
-  {f03a10af-869c-40f8-8b7d-6e592bbb732a}, !- Handle
-  Surface 28,                             !- Name
-  Wall,                                   !- Surface Type
-  ,                                       !- Construction Name
-  {69b5e87c-10d0-4f02-a846-e815da6a4315}, !- Space Name
-  Surface,                                !- Outside Boundary Condition
-  {d041353f-f7b4-485e-9819-1545e77197dd}, !- Outside Boundary Condition Object
-  NoSun,                                  !- Sun Exposure
-  NoWind,                                 !- Wind Exposure
-  ,                                       !- View Factor to Ground
-  ,                                       !- Number of Vertices
-  12.9315688143396, 0, 2.4384,            !- X,Y,Z Vertex 1 {m}
-  12.9315688143396, 0, 0,                 !- X,Y,Z Vertex 2 {m}
-  12.9315688143396, -12.9315688143396, 0, !- X,Y,Z Vertex 3 {m}
-  12.9315688143396, -12.9315688143396, 2.4384; !- X,Y,Z Vertex 4 {m}
-
-OS:Surface,
-  {bc8ef87a-e4a0-4fad-a685-0e4bd5b6e943}, !- Handle
-  Surface 29,                             !- Name
-  Wall,                                   !- Surface Type
-  ,                                       !- Construction Name
-  {69b5e87c-10d0-4f02-a846-e815da6a4315}, !- Space Name
-  Surface,                                !- Outside Boundary Condition
-  {fa476337-3d0c-45de-bfdc-a4cadb5bbef6}, !- Outside Boundary Condition Object
-  NoSun,                                  !- Sun Exposure
-  NoWind,                                 !- Wind Exposure
-  ,                                       !- View Factor to Ground
-  ,                                       !- Number of Vertices
-  19.3973532215094, -12.9315688143396, 2.4384, !- X,Y,Z Vertex 1 {m}
-  19.3973532215094, -12.9315688143396, 0, !- X,Y,Z Vertex 2 {m}
-  19.3973532215094, 0, 0,                 !- X,Y,Z Vertex 3 {m}
-  19.3973532215094, 0, 2.4384;            !- X,Y,Z Vertex 4 {m}
-
-OS:Surface,
-  {1611b04c-6d50-42fa-b68f-010f73c95f7f}, !- Handle
-  Surface 30,                             !- Name
-  Floor,                                  !- Surface Type
-  ,                                       !- Construction Name
-  {69b5e87c-10d0-4f02-a846-e815da6a4315}, !- Space Name
-  Surface,                                !- Outside Boundary Condition
-  {e3b9922e-d2eb-478e-96b4-147c8c773c58}, !- Outside Boundary Condition Object
-  NoSun,                                  !- Sun Exposure
-  NoWind,                                 !- Wind Exposure
-  ,                                       !- View Factor to Ground
-  ,                                       !- Number of Vertices
-  12.9315688143396, -12.9315688143396, 0, !- X,Y,Z Vertex 1 {m}
-  12.9315688143396, 0, 0,                 !- X,Y,Z Vertex 2 {m}
-  19.3973532215094, 0, 0,                 !- X,Y,Z Vertex 3 {m}
-  19.3973532215094, -12.9315688143396, 0; !- X,Y,Z Vertex 4 {m}
-
-OS:ThermalZone,
-  {ef76b66f-c087-4382-a164-607cbc4d1950}, !- Handle
-  living zone|unit 6,                     !- Name
-  ,                                       !- Multiplier
-  ,                                       !- Ceiling Height {m}
-  ,                                       !- Volume {m3}
-  ,                                       !- Floor Area {m2}
-  ,                                       !- Zone Inside Convection Algorithm
-  ,                                       !- Zone Outside Convection Algorithm
-  ,                                       !- Zone Conditioning Equipment List Name
-  {475a28b4-b2b3-4b62-9e99-c58c0922c092}, !- Zone Air Inlet Port List
-  {a25c9740-1671-42d7-ba69-15f069ff2522}, !- Zone Air Exhaust Port List
-  {616a975b-41f8-4e1b-b39b-9789964f26aa}, !- Zone Air Node Name
-  {617cf6f8-7707-404f-8c38-7be88e324819}, !- Zone Return Air Port List
-  ,                                       !- Primary Daylighting Control Name
-  ,                                       !- Fraction of Zone Controlled by Primary Daylighting Control
-  ,                                       !- Secondary Daylighting Control Name
-  ,                                       !- Fraction of Zone Controlled by Secondary Daylighting Control
-  ,                                       !- Illuminance Map Name
-  ,                                       !- Group Rendering Name
-  ,                                       !- Thermostat Name
-  No;                                     !- Use Ideal Air Loads
-
-OS:Node,
-  {cef49ae7-d236-45c8-b16d-78d4950216f5}, !- Handle
-  Node 6,                                 !- Name
-  {616a975b-41f8-4e1b-b39b-9789964f26aa}, !- Inlet Port
-  ;                                       !- Outlet Port
-
-OS:Connection,
-  {616a975b-41f8-4e1b-b39b-9789964f26aa}, !- Handle
-  {f09cb516-4de4-4dc5-978c-845977d67189}, !- Name
-  {ef76b66f-c087-4382-a164-607cbc4d1950}, !- Source Object
-  11,                                     !- Outlet Port
-  {cef49ae7-d236-45c8-b16d-78d4950216f5}, !- Target Object
-  2;                                      !- Inlet Port
-
-OS:PortList,
-  {475a28b4-b2b3-4b62-9e99-c58c0922c092}, !- Handle
-  {80756473-1a57-49eb-9fab-da2e29d854e0}, !- Name
-  {ef76b66f-c087-4382-a164-607cbc4d1950}; !- HVAC Component
-
-OS:PortList,
-  {a25c9740-1671-42d7-ba69-15f069ff2522}, !- Handle
-  {3bb97fde-8b21-4fd7-9bcc-6a0939862660}, !- Name
-  {ef76b66f-c087-4382-a164-607cbc4d1950}; !- HVAC Component
-
-OS:PortList,
-  {617cf6f8-7707-404f-8c38-7be88e324819}, !- Handle
-  {664c7851-59e2-4956-91d0-030c8b39a6ec}, !- Name
-  {ef76b66f-c087-4382-a164-607cbc4d1950}; !- HVAC Component
-
-OS:Sizing:Zone,
-  {9e84a449-dd0e-43a9-bf29-103bed469e40}, !- Handle
-  {ef76b66f-c087-4382-a164-607cbc4d1950}, !- Zone or ZoneList Name
-  SupplyAirTemperature,                   !- Zone Cooling Design Supply Air Temperature Input Method
-  14,                                     !- Zone Cooling Design Supply Air Temperature {C}
-  11.11,                                  !- Zone Cooling Design Supply Air Temperature Difference {deltaC}
-  SupplyAirTemperature,                   !- Zone Heating Design Supply Air Temperature Input Method
-  40,                                     !- Zone Heating Design Supply Air Temperature {C}
-  11.11,                                  !- Zone Heating Design Supply Air Temperature Difference {deltaC}
-  0.0085,                                 !- Zone Cooling Design Supply Air Humidity Ratio {kg-H2O/kg-air}
-  0.008,                                  !- Zone Heating Design Supply Air Humidity Ratio {kg-H2O/kg-air}
-  ,                                       !- Zone Heating Sizing Factor
-  ,                                       !- Zone Cooling Sizing Factor
-  DesignDay,                              !- Cooling Design Air Flow Method
-  ,                                       !- Cooling Design Air Flow Rate {m3/s}
-  ,                                       !- Cooling Minimum Air Flow per Zone Floor Area {m3/s-m2}
-  ,                                       !- Cooling Minimum Air Flow {m3/s}
-  ,                                       !- Cooling Minimum Air Flow Fraction
-  DesignDay,                              !- Heating Design Air Flow Method
-  ,                                       !- Heating Design Air Flow Rate {m3/s}
-  ,                                       !- Heating Maximum Air Flow per Zone Floor Area {m3/s-m2}
-  ,                                       !- Heating Maximum Air Flow {m3/s}
-  ,                                       !- Heating Maximum Air Flow Fraction
-  ,                                       !- Design Zone Air Distribution Effectiveness in Cooling Mode
-  ,                                       !- Design Zone Air Distribution Effectiveness in Heating Mode
-  No,                                     !- Account for Dedicated Outdoor Air System
-  NeutralSupplyAir,                       !- Dedicated Outdoor Air System Control Strategy
-  autosize,                               !- Dedicated Outdoor Air Low Setpoint Temperature for Design {C}
-  autosize;                               !- Dedicated Outdoor Air High Setpoint Temperature for Design {C}
-
-OS:ZoneHVAC:EquipmentList,
-  {13673ad2-95e5-4b4b-b14d-cb5d303a91e6}, !- Handle
-  Zone HVAC Equipment List 6,             !- Name
-  {ef76b66f-c087-4382-a164-607cbc4d1950}; !- Thermal Zone
-
-OS:Space,
-  {8c23a143-aa61-4b82-b646-93a0b1b65a55}, !- Handle
-  living space|unit 6|story 1,            !- Name
-  {e78d7161-7756-445d-b7b7-0ab49483248a}, !- Space Type Name
-  ,                                       !- Default Construction Set Name
-  ,                                       !- Default Schedule Set Name
-  -0,                                     !- Direction of Relative North {deg}
-  0,                                      !- X Origin {m}
-  0,                                      !- Y Origin {m}
-  0,                                      !- Z Origin {m}
-  ,                                       !- Building Story Name
-  {ef76b66f-c087-4382-a164-607cbc4d1950}, !- Thermal Zone Name
-  ,                                       !- Part of Total Floor Area
-  ,                                       !- Design Specification Outdoor Air Object Name
-  {925a0d95-94b6-4c0e-a765-4bccd7bb5609}; !- Building Unit Name
-
-OS:Surface,
-  {10e9cf97-2916-4a3e-893a-869f192a4e60}, !- Handle
-  Surface 31,                             !- Name
-  Wall,                                   !- Surface Type
-  ,                                       !- Construction Name
-  {8c23a143-aa61-4b82-b646-93a0b1b65a55}, !- Space Name
-  Outdoors,                               !- Outside Boundary Condition
-  ,                                       !- Outside Boundary Condition Object
-  SunExposed,                             !- Sun Exposure
-  WindExposed,                            !- Wind Exposure
-  ,                                       !- View Factor to Ground
-  ,                                       !- Number of Vertices
-  19.3973532215094, 15.9795688143396, 2.4384, !- X,Y,Z Vertex 1 {m}
-  19.3973532215094, 15.9795688143396, 0,  !- X,Y,Z Vertex 2 {m}
-  12.9315688143396, 15.9795688143396, 0,  !- X,Y,Z Vertex 3 {m}
-  12.9315688143396, 15.9795688143396, 2.4384; !- X,Y,Z Vertex 4 {m}
-
-OS:Surface,
-  {42e2225f-4e7e-4d4d-bf7a-5f6cd201d6b4}, !- Handle
-  Surface 32,                             !- Name
-  Wall,                                   !- Surface Type
-  ,                                       !- Construction Name
-  {8c23a143-aa61-4b82-b646-93a0b1b65a55}, !- Space Name
-  Surface,                                !- Outside Boundary Condition
-  {f0da5a5c-c67b-4cf1-991c-f964b3e72f96}, !- Outside Boundary Condition Object
-  NoSun,                                  !- Sun Exposure
-  NoWind,                                 !- Wind Exposure
-  ,                                       !- View Factor to Ground
-  ,                                       !- Number of Vertices
-  12.9315688143396, 15.9795688143396, 2.4384, !- X,Y,Z Vertex 1 {m}
-  12.9315688143396, 15.9795688143396, 0,  !- X,Y,Z Vertex 2 {m}
-  12.9315688143396, 3.048, 0,             !- X,Y,Z Vertex 3 {m}
-  12.9315688143396, 3.048, 2.4384;        !- X,Y,Z Vertex 4 {m}
-
-OS:Surface,
-  {74da8acc-e365-4027-bbab-b5ec78f238ee}, !- Handle
-  Surface 33,                             !- Name
-  RoofCeiling,                            !- Surface Type
-  ,                                       !- Construction Name
-  {8c23a143-aa61-4b82-b646-93a0b1b65a55}, !- Space Name
-  Outdoors,                               !- Outside Boundary Condition
-  ,                                       !- Outside Boundary Condition Object
-  SunExposed,                             !- Sun Exposure
-  WindExposed,                            !- Wind Exposure
-  ,                                       !- View Factor to Ground
-  ,                                       !- Number of Vertices
-  19.3973532215094, 3.048, 2.4384,        !- X,Y,Z Vertex 1 {m}
-  19.3973532215094, 15.9795688143396, 2.4384, !- X,Y,Z Vertex 2 {m}
-  12.9315688143396, 15.9795688143396, 2.4384, !- X,Y,Z Vertex 3 {m}
-  12.9315688143396, 3.048, 2.4384;        !- X,Y,Z Vertex 4 {m}
-
-OS:Surface,
-  {918cbeff-ce84-4579-a28b-9197cbaac5bc}, !- Handle
-  Surface 34,                             !- Name
-  Floor,                                  !- Surface Type
-  ,                                       !- Construction Name
-  {8c23a143-aa61-4b82-b646-93a0b1b65a55}, !- Space Name
-  Surface,                                !- Outside Boundary Condition
-  {392f87b3-262c-4fef-bbc5-75d529c9d57f}, !- Outside Boundary Condition Object
-  NoSun,                                  !- Sun Exposure
-  NoWind,                                 !- Wind Exposure
-  ,                                       !- View Factor to Ground
-  ,                                       !- Number of Vertices
-  12.9315688143396, 3.048, 0,             !- X,Y,Z Vertex 1 {m}
-  12.9315688143396, 15.9795688143396, 0,  !- X,Y,Z Vertex 2 {m}
-  19.3973532215094, 15.9795688143396, 0,  !- X,Y,Z Vertex 3 {m}
-  19.3973532215094, 3.048, 0;             !- X,Y,Z Vertex 4 {m}
-
-OS:Surface,
-  {b656db80-6ad5-4dee-8037-928681456999}, !- Handle
-  Surface 35,                             !- Name
-  Wall,                                   !- Surface Type
-  ,                                       !- Construction Name
-  {8c23a143-aa61-4b82-b646-93a0b1b65a55}, !- Space Name
-  Adiabatic,                              !- Outside Boundary Condition
-  ,                                       !- Outside Boundary Condition Object
-  NoSun,                                  !- Sun Exposure
-  NoWind,                                 !- Wind Exposure
-  ,                                       !- View Factor to Ground
-  ,                                       !- Number of Vertices
-  12.9315688143396, 3.048, 2.4384,        !- X,Y,Z Vertex 1 {m}
-  12.9315688143396, 3.048, 0,             !- X,Y,Z Vertex 2 {m}
-  19.3973532215094, 3.048, 0,             !- X,Y,Z Vertex 3 {m}
-  19.3973532215094, 3.048, 2.4384;        !- X,Y,Z Vertex 4 {m}
-
-OS:Surface,
-  {1621853b-b2c2-4cf6-9f7f-53c402e59ca3}, !- Handle
-  Surface 36,                             !- Name
-  Wall,                                   !- Surface Type
-  ,                                       !- Construction Name
-  {8c23a143-aa61-4b82-b646-93a0b1b65a55}, !- Space Name
-  Surface,                                !- Outside Boundary Condition
-  {0758b1e1-39d7-42f5-bd44-df6977d0874a}, !- Outside Boundary Condition Object
-  NoSun,                                  !- Sun Exposure
-  NoWind,                                 !- Wind Exposure
-  ,                                       !- View Factor to Ground
-  ,                                       !- Number of Vertices
-  19.3973532215094, 3.048, 2.4384,        !- X,Y,Z Vertex 1 {m}
-  19.3973532215094, 3.048, 0,             !- X,Y,Z Vertex 2 {m}
-  19.3973532215094, 15.9795688143396, 0,  !- X,Y,Z Vertex 3 {m}
-  19.3973532215094, 15.9795688143396, 2.4384; !- X,Y,Z Vertex 4 {m}
-
-OS:ThermalZone,
-  {69bd2770-771d-4377-8433-799f99b7c720}, !- Handle
-  living zone|unit 7,                     !- Name
-  ,                                       !- Multiplier
-  ,                                       !- Ceiling Height {m}
-  ,                                       !- Volume {m3}
-  ,                                       !- Floor Area {m2}
-  ,                                       !- Zone Inside Convection Algorithm
-  ,                                       !- Zone Outside Convection Algorithm
-  ,                                       !- Zone Conditioning Equipment List Name
-  {24925896-2a91-4c7e-ab40-eff1fca354d5}, !- Zone Air Inlet Port List
-  {e6615c84-8533-4b84-98c4-80c9dd107a1c}, !- Zone Air Exhaust Port List
-  {bdc50d2f-f428-42ee-bc6d-e7a2e14a97d1}, !- Zone Air Node Name
-  {20552d90-0e6e-4945-853c-ef64cbb1cd88}, !- Zone Return Air Port List
-  ,                                       !- Primary Daylighting Control Name
-  ,                                       !- Fraction of Zone Controlled by Primary Daylighting Control
-  ,                                       !- Secondary Daylighting Control Name
-  ,                                       !- Fraction of Zone Controlled by Secondary Daylighting Control
-  ,                                       !- Illuminance Map Name
-  ,                                       !- Group Rendering Name
-  ,                                       !- Thermostat Name
-  No;                                     !- Use Ideal Air Loads
-
-OS:Node,
-  {15fecd87-d339-444c-998f-748d5f09ef4c}, !- Handle
-  Node 7,                                 !- Name
-  {bdc50d2f-f428-42ee-bc6d-e7a2e14a97d1}, !- Inlet Port
-  ;                                       !- Outlet Port
-
-OS:Connection,
-  {bdc50d2f-f428-42ee-bc6d-e7a2e14a97d1}, !- Handle
-  {8546f4d4-3870-4b76-9518-547ea612d2ef}, !- Name
-  {69bd2770-771d-4377-8433-799f99b7c720}, !- Source Object
-  11,                                     !- Outlet Port
-  {15fecd87-d339-444c-998f-748d5f09ef4c}, !- Target Object
-  2;                                      !- Inlet Port
-
-OS:PortList,
-  {24925896-2a91-4c7e-ab40-eff1fca354d5}, !- Handle
-  {87456195-eb60-4596-97e2-8101f41fb832}, !- Name
-  {69bd2770-771d-4377-8433-799f99b7c720}; !- HVAC Component
-
-OS:PortList,
-  {e6615c84-8533-4b84-98c4-80c9dd107a1c}, !- Handle
-  {ab014b35-8d49-49ee-9268-aaadea77f88f}, !- Name
-  {69bd2770-771d-4377-8433-799f99b7c720}; !- HVAC Component
-
-OS:PortList,
-  {20552d90-0e6e-4945-853c-ef64cbb1cd88}, !- Handle
-  {72e69f20-87ff-4494-83f2-e01949be7c34}, !- Name
-  {69bd2770-771d-4377-8433-799f99b7c720}; !- HVAC Component
-
-OS:Sizing:Zone,
-  {30503c11-b42b-40d2-8d60-edec263705ed}, !- Handle
-  {69bd2770-771d-4377-8433-799f99b7c720}, !- Zone or ZoneList Name
-  SupplyAirTemperature,                   !- Zone Cooling Design Supply Air Temperature Input Method
-  14,                                     !- Zone Cooling Design Supply Air Temperature {C}
-  11.11,                                  !- Zone Cooling Design Supply Air Temperature Difference {deltaC}
-  SupplyAirTemperature,                   !- Zone Heating Design Supply Air Temperature Input Method
-  40,                                     !- Zone Heating Design Supply Air Temperature {C}
-  11.11,                                  !- Zone Heating Design Supply Air Temperature Difference {deltaC}
-  0.0085,                                 !- Zone Cooling Design Supply Air Humidity Ratio {kg-H2O/kg-air}
-  0.008,                                  !- Zone Heating Design Supply Air Humidity Ratio {kg-H2O/kg-air}
-  ,                                       !- Zone Heating Sizing Factor
-  ,                                       !- Zone Cooling Sizing Factor
-  DesignDay,                              !- Cooling Design Air Flow Method
-  ,                                       !- Cooling Design Air Flow Rate {m3/s}
-  ,                                       !- Cooling Minimum Air Flow per Zone Floor Area {m3/s-m2}
-  ,                                       !- Cooling Minimum Air Flow {m3/s}
-  ,                                       !- Cooling Minimum Air Flow Fraction
-  DesignDay,                              !- Heating Design Air Flow Method
-  ,                                       !- Heating Design Air Flow Rate {m3/s}
-  ,                                       !- Heating Maximum Air Flow per Zone Floor Area {m3/s-m2}
-  ,                                       !- Heating Maximum Air Flow {m3/s}
-  ,                                       !- Heating Maximum Air Flow Fraction
-  ,                                       !- Design Zone Air Distribution Effectiveness in Cooling Mode
-  ,                                       !- Design Zone Air Distribution Effectiveness in Heating Mode
-  No,                                     !- Account for Dedicated Outdoor Air System
-  NeutralSupplyAir,                       !- Dedicated Outdoor Air System Control Strategy
-  autosize,                               !- Dedicated Outdoor Air Low Setpoint Temperature for Design {C}
-  autosize;                               !- Dedicated Outdoor Air High Setpoint Temperature for Design {C}
-
-OS:ZoneHVAC:EquipmentList,
-  {8732fa93-d780-4f3b-bfc6-e859463e3a1a}, !- Handle
-  Zone HVAC Equipment List 7,             !- Name
-  {69bd2770-771d-4377-8433-799f99b7c720}; !- Thermal Zone
-
-OS:Space,
-  {fcf19ae2-eab2-42df-b99c-bde4443c9299}, !- Handle
-  living space|unit 7|story 1,            !- Name
-  {e78d7161-7756-445d-b7b7-0ab49483248a}, !- Space Type Name
-  ,                                       !- Default Construction Set Name
-  ,                                       !- Default Schedule Set Name
-  -0,                                     !- Direction of Relative North {deg}
-  0,                                      !- X Origin {m}
-  0,                                      !- Y Origin {m}
-  0,                                      !- Z Origin {m}
-  ,                                       !- Building Story Name
-  {69bd2770-771d-4377-8433-799f99b7c720}, !- Thermal Zone Name
-  ,                                       !- Part of Total Floor Area
-  ,                                       !- Design Specification Outdoor Air Object Name
-  {f70d4131-7bba-472a-975f-9569aa549cde}; !- Building Unit Name
-
-OS:Surface,
-  {fe0f92cd-b088-480a-9ee4-9ab110611b11}, !- Handle
-  Surface 37,                             !- Name
-  RoofCeiling,                            !- Surface Type
-  ,                                       !- Construction Name
-  {fcf19ae2-eab2-42df-b99c-bde4443c9299}, !- Space Name
-  Outdoors,                               !- Outside Boundary Condition
-  ,                                       !- Outside Boundary Condition Object
-  SunExposed,                             !- Sun Exposure
-  WindExposed,                            !- Wind Exposure
-  ,                                       !- View Factor to Ground
-  ,                                       !- Number of Vertices
-  25.8631376286792, -12.9315688143396, 2.4384, !- X,Y,Z Vertex 1 {m}
-  25.8631376286792, 0, 2.4384,            !- X,Y,Z Vertex 2 {m}
-  19.3973532215094, 0, 2.4384,            !- X,Y,Z Vertex 3 {m}
-  19.3973532215094, -12.9315688143396, 2.4384; !- X,Y,Z Vertex 4 {m}
-
-OS:Surface,
-  {28d2320b-5de6-425d-b4a2-34e4c1af3b67}, !- Handle
-  Surface 38,                             !- Name
-  Wall,                                   !- Surface Type
-  ,                                       !- Construction Name
-  {fcf19ae2-eab2-42df-b99c-bde4443c9299}, !- Space Name
-  Outdoors,                               !- Outside Boundary Condition
-  ,                                       !- Outside Boundary Condition Object
-  SunExposed,                             !- Sun Exposure
-  WindExposed,                            !- Wind Exposure
-  ,                                       !- View Factor to Ground
-  ,                                       !- Number of Vertices
-  19.3973532215094, -12.9315688143396, 2.4384, !- X,Y,Z Vertex 1 {m}
-  19.3973532215094, -12.9315688143396, 0, !- X,Y,Z Vertex 2 {m}
-  25.8631376286792, -12.9315688143396, 0, !- X,Y,Z Vertex 3 {m}
-  25.8631376286792, -12.9315688143396, 2.4384; !- X,Y,Z Vertex 4 {m}
-
-OS:Surface,
-  {ccdcc579-0a98-4be8-9085-0144c7e0ac66}, !- Handle
-  Surface 39,                             !- Name
-  Wall,                                   !- Surface Type
-  ,                                       !- Construction Name
-  {fcf19ae2-eab2-42df-b99c-bde4443c9299}, !- Space Name
-  Adiabatic,                              !- Outside Boundary Condition
-  ,                                       !- Outside Boundary Condition Object
-  NoSun,                                  !- Sun Exposure
-  NoWind,                                 !- Wind Exposure
-  ,                                       !- View Factor to Ground
-  ,                                       !- Number of Vertices
-  25.8631376286792, 0, 2.4384,            !- X,Y,Z Vertex 1 {m}
-  25.8631376286792, 0, 0,                 !- X,Y,Z Vertex 2 {m}
-  19.3973532215094, 0, 0,                 !- X,Y,Z Vertex 3 {m}
-  19.3973532215094, 0, 2.4384;            !- X,Y,Z Vertex 4 {m}
-
-OS:Surface,
-  {fa476337-3d0c-45de-bfdc-a4cadb5bbef6}, !- Handle
-  Surface 40,                             !- Name
-  Wall,                                   !- Surface Type
-  ,                                       !- Construction Name
-  {fcf19ae2-eab2-42df-b99c-bde4443c9299}, !- Space Name
-  Surface,                                !- Outside Boundary Condition
-  {bc8ef87a-e4a0-4fad-a685-0e4bd5b6e943}, !- Outside Boundary Condition Object
-  NoSun,                                  !- Sun Exposure
-  NoWind,                                 !- Wind Exposure
-  ,                                       !- View Factor to Ground
-  ,                                       !- Number of Vertices
-  19.3973532215094, 0, 2.4384,            !- X,Y,Z Vertex 1 {m}
-  19.3973532215094, 0, 0,                 !- X,Y,Z Vertex 2 {m}
-  19.3973532215094, -12.9315688143396, 0, !- X,Y,Z Vertex 3 {m}
-  19.3973532215094, -12.9315688143396, 2.4384; !- X,Y,Z Vertex 4 {m}
-
-OS:Surface,
-  {16f8ead9-7e5a-4264-bdcb-8ba354a367f0}, !- Handle
-  Surface 41,                             !- Name
-  Wall,                                   !- Surface Type
-  ,                                       !- Construction Name
-  {fcf19ae2-eab2-42df-b99c-bde4443c9299}, !- Space Name
-  Outdoors,                               !- Outside Boundary Condition
-  ,                                       !- Outside Boundary Condition Object
-  SunExposed,                             !- Sun Exposure
-  WindExposed,                            !- Wind Exposure
-  ,                                       !- View Factor to Ground
-  ,                                       !- Number of Vertices
-  25.8631376286792, -12.9315688143396, 2.4384, !- X,Y,Z Vertex 1 {m}
-  25.8631376286792, -12.9315688143396, 0, !- X,Y,Z Vertex 2 {m}
-  25.8631376286792, 0, 0,                 !- X,Y,Z Vertex 3 {m}
-  25.8631376286792, 0, 2.4384;            !- X,Y,Z Vertex 4 {m}
-
-OS:Surface,
-  {ea9078c4-9daa-4f93-aeb8-d341d2df465d}, !- Handle
-  Surface 42,                             !- Name
-  Floor,                                  !- Surface Type
-  ,                                       !- Construction Name
-  {fcf19ae2-eab2-42df-b99c-bde4443c9299}, !- Space Name
-  Surface,                                !- Outside Boundary Condition
-  {0ed3a61e-1b6d-4677-914d-7cd3969f6849}, !- Outside Boundary Condition Object
-  NoSun,                                  !- Sun Exposure
-  NoWind,                                 !- Wind Exposure
-  ,                                       !- View Factor to Ground
-  ,                                       !- Number of Vertices
-  19.3973532215094, -12.9315688143396, 0, !- X,Y,Z Vertex 1 {m}
-  19.3973532215094, 0, 0,                 !- X,Y,Z Vertex 2 {m}
-  25.8631376286792, 0, 0,                 !- X,Y,Z Vertex 3 {m}
-  25.8631376286792, -12.9315688143396, 0; !- X,Y,Z Vertex 4 {m}
-
-OS:ThermalZone,
-  {0f05e873-ee8e-4266-931b-0be72b340cb3}, !- Handle
-  living zone|unit 8,                     !- Name
-  ,                                       !- Multiplier
-  ,                                       !- Ceiling Height {m}
-  ,                                       !- Volume {m3}
-  ,                                       !- Floor Area {m2}
-  ,                                       !- Zone Inside Convection Algorithm
-  ,                                       !- Zone Outside Convection Algorithm
-  ,                                       !- Zone Conditioning Equipment List Name
-  {75616da2-d1ff-4f21-bb2c-98e60572397a}, !- Zone Air Inlet Port List
-  {6a1f37cb-bc38-4c59-8d26-3631c7040816}, !- Zone Air Exhaust Port List
-  {d62008a0-7e7f-42a1-a7da-ad36bdcc7549}, !- Zone Air Node Name
-  {48f81f17-662f-46d4-9332-659cc1e1ee91}, !- Zone Return Air Port List
-  ,                                       !- Primary Daylighting Control Name
-  ,                                       !- Fraction of Zone Controlled by Primary Daylighting Control
-  ,                                       !- Secondary Daylighting Control Name
-  ,                                       !- Fraction of Zone Controlled by Secondary Daylighting Control
-  ,                                       !- Illuminance Map Name
-  ,                                       !- Group Rendering Name
-  ,                                       !- Thermostat Name
-  No;                                     !- Use Ideal Air Loads
-
-OS:Node,
-  {462f03a2-2698-4981-9e34-3f97ddbeb3ad}, !- Handle
-  Node 8,                                 !- Name
-  {d62008a0-7e7f-42a1-a7da-ad36bdcc7549}, !- Inlet Port
-  ;                                       !- Outlet Port
-
-OS:Connection,
-  {d62008a0-7e7f-42a1-a7da-ad36bdcc7549}, !- Handle
-  {060b5b90-0b45-444f-ae08-494dcb28d268}, !- Name
-  {0f05e873-ee8e-4266-931b-0be72b340cb3}, !- Source Object
-  11,                                     !- Outlet Port
-  {462f03a2-2698-4981-9e34-3f97ddbeb3ad}, !- Target Object
-  2;                                      !- Inlet Port
-
-OS:PortList,
-  {75616da2-d1ff-4f21-bb2c-98e60572397a}, !- Handle
-  {766fec56-f3d7-4970-b59a-afe9ee296b22}, !- Name
-  {0f05e873-ee8e-4266-931b-0be72b340cb3}; !- HVAC Component
-
-OS:PortList,
-  {6a1f37cb-bc38-4c59-8d26-3631c7040816}, !- Handle
-  {396d13e8-d79a-49df-a6fb-c672f7769376}, !- Name
-  {0f05e873-ee8e-4266-931b-0be72b340cb3}; !- HVAC Component
-
-OS:PortList,
-  {48f81f17-662f-46d4-9332-659cc1e1ee91}, !- Handle
-  {906efbc5-3bdc-497a-a672-33051c638056}, !- Name
-  {0f05e873-ee8e-4266-931b-0be72b340cb3}; !- HVAC Component
-
-OS:Sizing:Zone,
-  {f5f0223b-34e8-4085-a23b-03bed0249cd0}, !- Handle
-  {0f05e873-ee8e-4266-931b-0be72b340cb3}, !- Zone or ZoneList Name
-  SupplyAirTemperature,                   !- Zone Cooling Design Supply Air Temperature Input Method
-  14,                                     !- Zone Cooling Design Supply Air Temperature {C}
-  11.11,                                  !- Zone Cooling Design Supply Air Temperature Difference {deltaC}
-  SupplyAirTemperature,                   !- Zone Heating Design Supply Air Temperature Input Method
-  40,                                     !- Zone Heating Design Supply Air Temperature {C}
-  11.11,                                  !- Zone Heating Design Supply Air Temperature Difference {deltaC}
-  0.0085,                                 !- Zone Cooling Design Supply Air Humidity Ratio {kg-H2O/kg-air}
-  0.008,                                  !- Zone Heating Design Supply Air Humidity Ratio {kg-H2O/kg-air}
-  ,                                       !- Zone Heating Sizing Factor
-  ,                                       !- Zone Cooling Sizing Factor
-  DesignDay,                              !- Cooling Design Air Flow Method
-  ,                                       !- Cooling Design Air Flow Rate {m3/s}
-  ,                                       !- Cooling Minimum Air Flow per Zone Floor Area {m3/s-m2}
-  ,                                       !- Cooling Minimum Air Flow {m3/s}
-  ,                                       !- Cooling Minimum Air Flow Fraction
-  DesignDay,                              !- Heating Design Air Flow Method
-  ,                                       !- Heating Design Air Flow Rate {m3/s}
-  ,                                       !- Heating Maximum Air Flow per Zone Floor Area {m3/s-m2}
-  ,                                       !- Heating Maximum Air Flow {m3/s}
-  ,                                       !- Heating Maximum Air Flow Fraction
-  ,                                       !- Design Zone Air Distribution Effectiveness in Cooling Mode
-  ,                                       !- Design Zone Air Distribution Effectiveness in Heating Mode
-  No,                                     !- Account for Dedicated Outdoor Air System
-  NeutralSupplyAir,                       !- Dedicated Outdoor Air System Control Strategy
-  autosize,                               !- Dedicated Outdoor Air Low Setpoint Temperature for Design {C}
-  autosize;                               !- Dedicated Outdoor Air High Setpoint Temperature for Design {C}
-
-OS:ZoneHVAC:EquipmentList,
-  {e12187e5-17b0-483a-9b3f-b18f889450ec}, !- Handle
-  Zone HVAC Equipment List 8,             !- Name
-  {0f05e873-ee8e-4266-931b-0be72b340cb3}; !- Thermal Zone
-
-OS:Space,
-  {d4c94e67-30c2-4bef-9ce4-da31db93f7ea}, !- Handle
-  living space|unit 8|story 1,            !- Name
-  {e78d7161-7756-445d-b7b7-0ab49483248a}, !- Space Type Name
-  ,                                       !- Default Construction Set Name
-  ,                                       !- Default Schedule Set Name
-  -0,                                     !- Direction of Relative North {deg}
-  0,                                      !- X Origin {m}
-  0,                                      !- Y Origin {m}
-  0,                                      !- Z Origin {m}
-  ,                                       !- Building Story Name
-  {0f05e873-ee8e-4266-931b-0be72b340cb3}, !- Thermal Zone Name
-  ,                                       !- Part of Total Floor Area
-  ,                                       !- Design Specification Outdoor Air Object Name
-  {3c67a597-cacc-4c0b-a12a-00167729f972}; !- Building Unit Name
-
-OS:Surface,
-  {2fe5841e-45eb-4f5d-aa2e-f926d479eb98}, !- Handle
-  Surface 43,                             !- Name
-  Wall,                                   !- Surface Type
-  ,                                       !- Construction Name
-  {d4c94e67-30c2-4bef-9ce4-da31db93f7ea}, !- Space Name
-  Outdoors,                               !- Outside Boundary Condition
-  ,                                       !- Outside Boundary Condition Object
-  SunExposed,                             !- Sun Exposure
-  WindExposed,                            !- Wind Exposure
-  ,                                       !- View Factor to Ground
-  ,                                       !- Number of Vertices
-  25.8631376286792, 15.9795688143396, 2.4384, !- X,Y,Z Vertex 1 {m}
-  25.8631376286792, 15.9795688143396, 0,  !- X,Y,Z Vertex 2 {m}
-  19.3973532215094, 15.9795688143396, 0,  !- X,Y,Z Vertex 3 {m}
-  19.3973532215094, 15.9795688143396, 2.4384; !- X,Y,Z Vertex 4 {m}
-
-OS:Surface,
-  {0758b1e1-39d7-42f5-bd44-df6977d0874a}, !- Handle
-  Surface 44,                             !- Name
-  Wall,                                   !- Surface Type
-  ,                                       !- Construction Name
-  {d4c94e67-30c2-4bef-9ce4-da31db93f7ea}, !- Space Name
-  Surface,                                !- Outside Boundary Condition
-  {1621853b-b2c2-4cf6-9f7f-53c402e59ca3}, !- Outside Boundary Condition Object
-  NoSun,                                  !- Sun Exposure
-  NoWind,                                 !- Wind Exposure
-  ,                                       !- View Factor to Ground
-  ,                                       !- Number of Vertices
-  19.3973532215094, 15.9795688143396, 2.4384, !- X,Y,Z Vertex 1 {m}
-  19.3973532215094, 15.9795688143396, 0,  !- X,Y,Z Vertex 2 {m}
-  19.3973532215094, 3.048, 0,             !- X,Y,Z Vertex 3 {m}
-  19.3973532215094, 3.048, 2.4384;        !- X,Y,Z Vertex 4 {m}
-
-OS:Surface,
-  {b2954716-7709-4380-82b9-637ae2a83145}, !- Handle
-  Surface 45,                             !- Name
-  RoofCeiling,                            !- Surface Type
-  ,                                       !- Construction Name
-  {d4c94e67-30c2-4bef-9ce4-da31db93f7ea}, !- Space Name
-  Outdoors,                               !- Outside Boundary Condition
-  ,                                       !- Outside Boundary Condition Object
-  SunExposed,                             !- Sun Exposure
-  WindExposed,                            !- Wind Exposure
-  ,                                       !- View Factor to Ground
-  ,                                       !- Number of Vertices
-  25.8631376286792, 3.048, 2.4384,        !- X,Y,Z Vertex 1 {m}
-  25.8631376286792, 15.9795688143396, 2.4384, !- X,Y,Z Vertex 2 {m}
-  19.3973532215094, 15.9795688143396, 2.4384, !- X,Y,Z Vertex 3 {m}
-  19.3973532215094, 3.048, 2.4384;        !- X,Y,Z Vertex 4 {m}
-
-OS:Surface,
-  {0fbc2a58-56ab-4094-a457-98881b5b1c33}, !- Handle
-  Surface 46,                             !- Name
-  Floor,                                  !- Surface Type
-  ,                                       !- Construction Name
-  {d4c94e67-30c2-4bef-9ce4-da31db93f7ea}, !- Space Name
-  Surface,                                !- Outside Boundary Condition
-  {2651e145-eabd-4e9f-88a6-4a52b26573bb}, !- Outside Boundary Condition Object
-  NoSun,                                  !- Sun Exposure
-  NoWind,                                 !- Wind Exposure
-  ,                                       !- View Factor to Ground
-  ,                                       !- Number of Vertices
-  19.3973532215094, 3.048, 0,             !- X,Y,Z Vertex 1 {m}
-  19.3973532215094, 15.9795688143396, 0,  !- X,Y,Z Vertex 2 {m}
-  25.8631376286792, 15.9795688143396, 0,  !- X,Y,Z Vertex 3 {m}
-  25.8631376286792, 3.048, 0;             !- X,Y,Z Vertex 4 {m}
-
-OS:Surface,
-  {34f04d39-782e-44d1-bf67-c7d13e3f945c}, !- Handle
-  Surface 47,                             !- Name
-  Wall,                                   !- Surface Type
-  ,                                       !- Construction Name
-  {d4c94e67-30c2-4bef-9ce4-da31db93f7ea}, !- Space Name
-  Adiabatic,                              !- Outside Boundary Condition
-  ,                                       !- Outside Boundary Condition Object
-  NoSun,                                  !- Sun Exposure
-  NoWind,                                 !- Wind Exposure
-  ,                                       !- View Factor to Ground
-  ,                                       !- Number of Vertices
-  19.3973532215094, 3.048, 2.4384,        !- X,Y,Z Vertex 1 {m}
-  19.3973532215094, 3.048, 0,             !- X,Y,Z Vertex 2 {m}
-  25.8631376286792, 3.048, 0,             !- X,Y,Z Vertex 3 {m}
-  25.8631376286792, 3.048, 2.4384;        !- X,Y,Z Vertex 4 {m}
-
-OS:Surface,
-  {77518b07-c4ea-4f83-96ec-996a845dda48}, !- Handle
-  Surface 48,                             !- Name
-  Wall,                                   !- Surface Type
-  ,                                       !- Construction Name
-  {d4c94e67-30c2-4bef-9ce4-da31db93f7ea}, !- Space Name
-  Outdoors,                               !- Outside Boundary Condition
-  ,                                       !- Outside Boundary Condition Object
-  SunExposed,                             !- Sun Exposure
-  WindExposed,                            !- Wind Exposure
-  ,                                       !- View Factor to Ground
-  ,                                       !- Number of Vertices
-  25.8631376286792, 3.048, 2.4384,        !- X,Y,Z Vertex 1 {m}
-  25.8631376286792, 3.048, 0,             !- X,Y,Z Vertex 2 {m}
-  25.8631376286792, 15.9795688143396, 0,  !- X,Y,Z Vertex 3 {m}
-  25.8631376286792, 15.9795688143396, 2.4384; !- X,Y,Z Vertex 4 {m}
-
-OS:ThermalZone,
-  {63fef359-e74f-4b23-9adf-ec9479690791}, !- Handle
-  corridor zone,                          !- Name
-  ,                                       !- Multiplier
-  ,                                       !- Ceiling Height {m}
-  ,                                       !- Volume {m3}
-  ,                                       !- Floor Area {m2}
-  ,                                       !- Zone Inside Convection Algorithm
-  ,                                       !- Zone Outside Convection Algorithm
-  ,                                       !- Zone Conditioning Equipment List Name
-  {f15d1dd9-fbfb-4d5c-af6c-a11c79f9dfe8}, !- Zone Air Inlet Port List
-  {9062beb3-9e79-4932-9049-9d1bd64ddb6a}, !- Zone Air Exhaust Port List
-  {73044a51-aab0-4e11-9804-7e09bec64f36}, !- Zone Air Node Name
-  {1bf817ed-4430-4c97-9656-12fcb34fa888}, !- Zone Return Air Port List
-  ,                                       !- Primary Daylighting Control Name
-  ,                                       !- Fraction of Zone Controlled by Primary Daylighting Control
-  ,                                       !- Secondary Daylighting Control Name
-  ,                                       !- Fraction of Zone Controlled by Secondary Daylighting Control
-  ,                                       !- Illuminance Map Name
-  ,                                       !- Group Rendering Name
-  ,                                       !- Thermostat Name
-  No;                                     !- Use Ideal Air Loads
-
-OS:Node,
-  {39875df5-7571-44dc-8a04-af93e21798fa}, !- Handle
-  Node 9,                                 !- Name
-  {73044a51-aab0-4e11-9804-7e09bec64f36}, !- Inlet Port
-  ;                                       !- Outlet Port
-
-OS:Connection,
-  {73044a51-aab0-4e11-9804-7e09bec64f36}, !- Handle
-  {7e4038be-de50-4dfe-9476-477720235050}, !- Name
-  {63fef359-e74f-4b23-9adf-ec9479690791}, !- Source Object
-  11,                                     !- Outlet Port
-  {39875df5-7571-44dc-8a04-af93e21798fa}, !- Target Object
-  2;                                      !- Inlet Port
-
-OS:PortList,
-  {f15d1dd9-fbfb-4d5c-af6c-a11c79f9dfe8}, !- Handle
-  {47bfde50-e690-43b0-b40f-f3259aef1247}, !- Name
-  {63fef359-e74f-4b23-9adf-ec9479690791}; !- HVAC Component
-
-OS:PortList,
-  {9062beb3-9e79-4932-9049-9d1bd64ddb6a}, !- Handle
-  {ae74bb0c-524d-443b-af82-bb7cffadcbce}, !- Name
-  {63fef359-e74f-4b23-9adf-ec9479690791}; !- HVAC Component
-
-OS:PortList,
-  {1bf817ed-4430-4c97-9656-12fcb34fa888}, !- Handle
-  {3fd68ebc-ecaa-4deb-8a3a-9b458ba5aeed}, !- Name
-  {63fef359-e74f-4b23-9adf-ec9479690791}; !- HVAC Component
-
-OS:Sizing:Zone,
-  {7d00f2d6-2446-4086-82bb-666fe1e985a8}, !- Handle
-  {63fef359-e74f-4b23-9adf-ec9479690791}, !- Zone or ZoneList Name
-  SupplyAirTemperature,                   !- Zone Cooling Design Supply Air Temperature Input Method
-  14,                                     !- Zone Cooling Design Supply Air Temperature {C}
-  11.11,                                  !- Zone Cooling Design Supply Air Temperature Difference {deltaC}
-  SupplyAirTemperature,                   !- Zone Heating Design Supply Air Temperature Input Method
-  40,                                     !- Zone Heating Design Supply Air Temperature {C}
-  11.11,                                  !- Zone Heating Design Supply Air Temperature Difference {deltaC}
-  0.0085,                                 !- Zone Cooling Design Supply Air Humidity Ratio {kg-H2O/kg-air}
-  0.008,                                  !- Zone Heating Design Supply Air Humidity Ratio {kg-H2O/kg-air}
-  ,                                       !- Zone Heating Sizing Factor
-  ,                                       !- Zone Cooling Sizing Factor
-  DesignDay,                              !- Cooling Design Air Flow Method
-  ,                                       !- Cooling Design Air Flow Rate {m3/s}
-  ,                                       !- Cooling Minimum Air Flow per Zone Floor Area {m3/s-m2}
-  ,                                       !- Cooling Minimum Air Flow {m3/s}
-  ,                                       !- Cooling Minimum Air Flow Fraction
-  DesignDay,                              !- Heating Design Air Flow Method
-  ,                                       !- Heating Design Air Flow Rate {m3/s}
-  ,                                       !- Heating Maximum Air Flow per Zone Floor Area {m3/s-m2}
-  ,                                       !- Heating Maximum Air Flow {m3/s}
-  ,                                       !- Heating Maximum Air Flow Fraction
-  ,                                       !- Design Zone Air Distribution Effectiveness in Cooling Mode
-  ,                                       !- Design Zone Air Distribution Effectiveness in Heating Mode
-  No,                                     !- Account for Dedicated Outdoor Air System
-  NeutralSupplyAir,                       !- Dedicated Outdoor Air System Control Strategy
-  autosize,                               !- Dedicated Outdoor Air Low Setpoint Temperature for Design {C}
-  autosize;                               !- Dedicated Outdoor Air High Setpoint Temperature for Design {C}
-
-OS:ZoneHVAC:EquipmentList,
-  {96b35c4f-9597-4c41-aad8-51ffc4b24043}, !- Handle
-  Zone HVAC Equipment List 9,             !- Name
-  {63fef359-e74f-4b23-9adf-ec9479690791}; !- Thermal Zone
-
-OS:Space,
-  {825c8e74-d5a4-4b89-84a3-d4a10f142dc1}, !- Handle
-  corridor space,                         !- Name
-  {12b3e94d-6400-4d23-bd4f-cad02a23ba6a}, !- Space Type Name
-  ,                                       !- Default Construction Set Name
-  ,                                       !- Default Schedule Set Name
-  ,                                       !- Direction of Relative North {deg}
-  ,                                       !- X Origin {m}
-  ,                                       !- Y Origin {m}
-  ,                                       !- Z Origin {m}
-  ,                                       !- Building Story Name
-  {63fef359-e74f-4b23-9adf-ec9479690791}; !- Thermal Zone Name
-
-OS:Surface,
-  {485d66e8-d505-4987-a478-08671f49dcfa}, !- Handle
-  Surface 49,                             !- Name
-  Floor,                                  !- Surface Type
-  ,                                       !- Construction Name
-  {825c8e74-d5a4-4b89-84a3-d4a10f142dc1}, !- Space Name
-  Adiabatic,                              !- Outside Boundary Condition
-  ,                                       !- Outside Boundary Condition Object
-  NoSun,                                  !- Sun Exposure
-  NoWind,                                 !- Wind Exposure
-  ,                                       !- View Factor to Ground
-  ,                                       !- Number of Vertices
-  0, 0, 0,                                !- X,Y,Z Vertex 1 {m}
-  0, 3.048, 0,                            !- X,Y,Z Vertex 2 {m}
-  25.8631376286792, 3.048, 0,             !- X,Y,Z Vertex 3 {m}
-  25.8631376286792, 0, 0;                 !- X,Y,Z Vertex 4 {m}
-
-OS:Surface,
-  {7b51b792-318e-4b20-ae42-06da13e498bb}, !- Handle
-  Surface 50,                             !- Name
-  Wall,                                   !- Surface Type
-  ,                                       !- Construction Name
-  {825c8e74-d5a4-4b89-84a3-d4a10f142dc1}, !- Space Name
-  Outdoors,                               !- Outside Boundary Condition
-  ,                                       !- Outside Boundary Condition Object
-  SunExposed,                             !- Sun Exposure
-  WindExposed,                            !- Wind Exposure
-  ,                                       !- View Factor to Ground
-  ,                                       !- Number of Vertices
-  0, 3.048, 2.4384,                       !- X,Y,Z Vertex 1 {m}
-  0, 3.048, 0,                            !- X,Y,Z Vertex 2 {m}
-  0, 0, 0,                                !- X,Y,Z Vertex 3 {m}
-  0, 0, 2.4384;                           !- X,Y,Z Vertex 4 {m}
-
-OS:Surface,
-  {9bf6b0ec-2324-4442-942c-c8aa48bda05c}, !- Handle
-  Surface 51,                             !- Name
-  Wall,                                   !- Surface Type
-  ,                                       !- Construction Name
-  {825c8e74-d5a4-4b89-84a3-d4a10f142dc1}, !- Space Name
-  Adiabatic,                              !- Outside Boundary Condition
-  ,                                       !- Outside Boundary Condition Object
-  NoSun,                                  !- Sun Exposure
-  NoWind,                                 !- Wind Exposure
-  ,                                       !- View Factor to Ground
-  ,                                       !- Number of Vertices
-  6.46578440716979, 3.048, 2.4384,        !- X,Y,Z Vertex 1 {m}
-  6.46578440716979, 3.048, 0,             !- X,Y,Z Vertex 2 {m}
-  0, 3.048, 0,                            !- X,Y,Z Vertex 3 {m}
-  0, 3.048, 2.4384;                       !- X,Y,Z Vertex 4 {m}
-
-OS:Surface,
-  {cf2e4d78-2873-4379-85ab-ae7ea26a1d2b}, !- Handle
-  Surface 52,                             !- Name
-  Wall,                                   !- Surface Type
-  ,                                       !- Construction Name
-  {825c8e74-d5a4-4b89-84a3-d4a10f142dc1}, !- Space Name
-  Outdoors,                               !- Outside Boundary Condition
-  ,                                       !- Outside Boundary Condition Object
-  SunExposed,                             !- Sun Exposure
-  WindExposed,                            !- Wind Exposure
-  ,                                       !- View Factor to Ground
-  ,                                       !- Number of Vertices
-  25.8631376286792, 0, 2.4384,            !- X,Y,Z Vertex 1 {m}
-  25.8631376286792, 0, 0,                 !- X,Y,Z Vertex 2 {m}
-  25.8631376286792, 3.048, 0,             !- X,Y,Z Vertex 3 {m}
-  25.8631376286792, 3.048, 2.4384;        !- X,Y,Z Vertex 4 {m}
-
-OS:Surface,
-  {0c84acec-0e65-46b4-8598-65772481bc4a}, !- Handle
-  Surface 53,                             !- Name
-  Wall,                                   !- Surface Type
-  ,                                       !- Construction Name
-  {825c8e74-d5a4-4b89-84a3-d4a10f142dc1}, !- Space Name
-  Adiabatic,                              !- Outside Boundary Condition
-  ,                                       !- Outside Boundary Condition Object
-  NoSun,                                  !- Sun Exposure
-  NoWind,                                 !- Wind Exposure
-  ,                                       !- View Factor to Ground
-  ,                                       !- Number of Vertices
-  0, 0, 2.4384,                           !- X,Y,Z Vertex 1 {m}
-  0, 0, 0,                                !- X,Y,Z Vertex 2 {m}
-  6.46578440716979, 0, 0,                 !- X,Y,Z Vertex 3 {m}
-  6.46578440716979, 0, 2.4384;            !- X,Y,Z Vertex 4 {m}
-
-OS:Surface,
-  {bf24fa63-71f3-49e1-9bee-4d24a0cceb84}, !- Handle
-  Surface 54,                             !- Name
-  RoofCeiling,                            !- Surface Type
-  ,                                       !- Construction Name
-  {825c8e74-d5a4-4b89-84a3-d4a10f142dc1}, !- Space Name
-  Outdoors,                               !- Outside Boundary Condition
-  ,                                       !- Outside Boundary Condition Object
-  SunExposed,                             !- Sun Exposure
-  WindExposed,                            !- Wind Exposure
-  ,                                       !- View Factor to Ground
-  ,                                       !- Number of Vertices
-  25.8631376286792, 0, 2.4384,            !- X,Y,Z Vertex 1 {m}
-  25.8631376286792, 3.048, 2.4384,        !- X,Y,Z Vertex 2 {m}
-  0, 3.048, 2.4384,                       !- X,Y,Z Vertex 3 {m}
-  0, 0, 2.4384;                           !- X,Y,Z Vertex 4 {m}
-
-OS:SpaceType,
-  {12b3e94d-6400-4d23-bd4f-cad02a23ba6a}, !- Handle
-  Space Type 2,                           !- Name
-  ,                                       !- Default Construction Set Name
-  ,                                       !- Default Schedule Set Name
-  ,                                       !- Group Rendering Name
-  ,                                       !- Design Specification Outdoor Air Object Name
-  ,                                       !- Standards Template
-  ,                                       !- Standards Building Type
-  corridor;                               !- Standards Space Type
-
-OS:Surface,
-  {1f2ac3a9-456d-4dc0-af23-5b74dab53600}, !- Handle
-  Surface 55,                             !- Name
-  Floor,                                  !- Surface Type
-  ,                                       !- Construction Name
-  {fe237461-c224-44f4-9a85-f11d859522b4}, !- Space Name
-  Foundation,                             !- Outside Boundary Condition
-  ,                                       !- Outside Boundary Condition Object
-  NoSun,                                  !- Sun Exposure
-  NoWind,                                 !- Wind Exposure
-  ,                                       !- View Factor to Ground
-  ,                                       !- Number of Vertices
-  0, 0, -0.9144,                          !- X,Y,Z Vertex 1 {m}
-  0, 3.048, -0.9144,                      !- X,Y,Z Vertex 2 {m}
-  25.8631376286792, 3.048, -0.9144,       !- X,Y,Z Vertex 3 {m}
-  25.8631376286792, 0, -0.9144;           !- X,Y,Z Vertex 4 {m}
-
-OS:Surface,
-  {2071e178-6380-4997-8fcc-c1144f27c21a}, !- Handle
-  Surface 56,                             !- Name
-  Wall,                                   !- Surface Type
-  ,                                       !- Construction Name
-  {fe237461-c224-44f4-9a85-f11d859522b4}, !- Space Name
-  Foundation,                             !- Outside Boundary Condition
-  ,                                       !- Outside Boundary Condition Object
-  NoSun,                                  !- Sun Exposure
-  NoWind,                                 !- Wind Exposure
-  ,                                       !- View Factor to Ground
-  ,                                       !- Number of Vertices
-  0, 3.048, -1.11022302462516e-016,       !- X,Y,Z Vertex 1 {m}
-  0, 3.048, -0.9144,                      !- X,Y,Z Vertex 2 {m}
-  0, 0, -0.9144,                          !- X,Y,Z Vertex 3 {m}
-  0, 0, -1.11022302462516e-016;           !- X,Y,Z Vertex 4 {m}
-
-OS:Surface,
-  {55c50b33-fc04-4f10-bc0e-936300f1e334}, !- Handle
-  Surface 58,                             !- Name
-  Wall,                                   !- Surface Type
-  ,                                       !- Construction Name
-  {fe237461-c224-44f4-9a85-f11d859522b4}, !- Space Name
-  Foundation,                             !- Outside Boundary Condition
-  ,                                       !- Outside Boundary Condition Object
-  NoSun,                                  !- Sun Exposure
-  NoWind,                                 !- Wind Exposure
-  ,                                       !- View Factor to Ground
-  ,                                       !- Number of Vertices
-  25.8631376286792, 0, -1.11022302462516e-016, !- X,Y,Z Vertex 1 {m}
-  25.8631376286792, 0, -0.9144,           !- X,Y,Z Vertex 2 {m}
-  25.8631376286792, 3.048, -0.9144,       !- X,Y,Z Vertex 3 {m}
-  25.8631376286792, 3.048, -1.11022302462516e-016; !- X,Y,Z Vertex 4 {m}
-
-OS:Surface,
-  {0a7f9f1e-2b41-4245-9af3-f5d77b337e26}, !- Handle
-  Surface 60,                             !- Name
-  RoofCeiling,                            !- Surface Type
-  ,                                       !- Construction Name
-  {fe237461-c224-44f4-9a85-f11d859522b4}, !- Space Name
-  Adiabatic,                              !- Outside Boundary Condition
-  ,                                       !- Outside Boundary Condition Object
-  NoSun,                                  !- Sun Exposure
-  NoWind,                                 !- Wind Exposure
-  ,                                       !- View Factor to Ground
-  ,                                       !- Number of Vertices
-  25.8631376286792, 0, -1.11022302462516e-016, !- X,Y,Z Vertex 1 {m}
-  25.8631376286792, 3.048, -1.11022302462516e-016, !- X,Y,Z Vertex 2 {m}
-  0, 3.048, -1.11022302462516e-016,       !- X,Y,Z Vertex 3 {m}
-  0, 0, -1.11022302462516e-016;           !- X,Y,Z Vertex 4 {m}
-
-OS:Surface,
-  {e4104bc8-9fe2-408a-b8de-67ac366ae8d5}, !- Handle
-  Surface 61,                             !- Name
-  Floor,                                  !- Surface Type
-  ,                                       !- Construction Name
-  {fe237461-c224-44f4-9a85-f11d859522b4}, !- Space Name
-  Foundation,                             !- Outside Boundary Condition
-  ,                                       !- Outside Boundary Condition Object
-  NoSun,                                  !- Sun Exposure
-  NoWind,                                 !- Wind Exposure
-  ,                                       !- View Factor to Ground
-  ,                                       !- Number of Vertices
-  0, -12.9315688143396, -0.9144,          !- X,Y,Z Vertex 1 {m}
-  0, 0, -0.9144,                          !- X,Y,Z Vertex 2 {m}
-  6.46578440716979, 0, -0.9144,           !- X,Y,Z Vertex 3 {m}
-  6.46578440716979, -12.9315688143396, -0.9144; !- X,Y,Z Vertex 4 {m}
-
-OS:Surface,
-  {cdaeb6d2-d025-4385-961d-c0d5098bb694}, !- Handle
-  Surface 62,                             !- Name
-  Wall,                                   !- Surface Type
-  ,                                       !- Construction Name
-  {fe237461-c224-44f4-9a85-f11d859522b4}, !- Space Name
-  Foundation,                             !- Outside Boundary Condition
-  ,                                       !- Outside Boundary Condition Object
-  NoSun,                                  !- Sun Exposure
-  NoWind,                                 !- Wind Exposure
-  ,                                       !- View Factor to Ground
-  ,                                       !- Number of Vertices
-  0, 0, -1.11022302462516e-016,           !- X,Y,Z Vertex 1 {m}
-  0, 0, -0.9144,                          !- X,Y,Z Vertex 2 {m}
-  0, -12.9315688143396, -0.9144,          !- X,Y,Z Vertex 3 {m}
-  0, -12.9315688143396, -1.11022302462516e-016; !- X,Y,Z Vertex 4 {m}
-
-OS:Surface,
-  {882122bf-7a56-4ce4-9178-7cb2579e1517}, !- Handle
-  Surface 65,                             !- Name
-  Wall,                                   !- Surface Type
-  ,                                       !- Construction Name
-  {fe237461-c224-44f4-9a85-f11d859522b4}, !- Space Name
-  Foundation,                             !- Outside Boundary Condition
-  ,                                       !- Outside Boundary Condition Object
-  NoSun,                                  !- Sun Exposure
-  NoWind,                                 !- Wind Exposure
-  ,                                       !- View Factor to Ground
-  ,                                       !- Number of Vertices
-  0, -12.9315688143396, -1.11022302462516e-016, !- X,Y,Z Vertex 1 {m}
-  0, -12.9315688143396, -0.9144,          !- X,Y,Z Vertex 2 {m}
-  6.46578440716979, -12.9315688143396, -0.9144, !- X,Y,Z Vertex 3 {m}
-  6.46578440716979, -12.9315688143396, -1.11022302462516e-016; !- X,Y,Z Vertex 4 {m}
-
-OS:Surface,
-  {c07b3c19-f196-4b76-88aa-b1098de4bf92}, !- Handle
-  Surface 66,                             !- Name
-  RoofCeiling,                            !- Surface Type
-  ,                                       !- Construction Name
-  {fe237461-c224-44f4-9a85-f11d859522b4}, !- Space Name
-  Surface,                                !- Outside Boundary Condition
-  {75a07548-017f-4735-9906-c7a09a28806c}, !- Outside Boundary Condition Object
-  NoSun,                                  !- Sun Exposure
-  NoWind,                                 !- Wind Exposure
-  ,                                       !- View Factor to Ground
-  ,                                       !- Number of Vertices
-  6.46578440716979, -12.9315688143396, -1.11022302462516e-016, !- X,Y,Z Vertex 1 {m}
-  6.46578440716979, 0, -1.11022302462516e-016, !- X,Y,Z Vertex 2 {m}
-  0, 0, -1.11022302462516e-016,           !- X,Y,Z Vertex 3 {m}
-  0, -12.9315688143396, -1.11022302462516e-016; !- X,Y,Z Vertex 4 {m}
-
-OS:Surface,
-  {5fbc6dae-a857-400f-97a6-2b7adde87610}, !- Handle
-  Surface 67,                             !- Name
-  Floor,                                  !- Surface Type
-  ,                                       !- Construction Name
-  {fe237461-c224-44f4-9a85-f11d859522b4}, !- Space Name
-  Foundation,                             !- Outside Boundary Condition
-  ,                                       !- Outside Boundary Condition Object
-  NoSun,                                  !- Sun Exposure
-  NoWind,                                 !- Wind Exposure
-  ,                                       !- View Factor to Ground
-  ,                                       !- Number of Vertices
-  0, 3.048, -0.9144,                      !- X,Y,Z Vertex 1 {m}
-  0, 15.9795688143396, -0.9144,           !- X,Y,Z Vertex 2 {m}
-  6.46578440716979, 15.9795688143396, -0.9144, !- X,Y,Z Vertex 3 {m}
-  6.46578440716979, 3.048, -0.9144;       !- X,Y,Z Vertex 4 {m}
-
-OS:Surface,
-  {ef932aff-38f6-4b35-b5bb-91a0fdf98900}, !- Handle
-  Surface 68,                             !- Name
-  Wall,                                   !- Surface Type
-  ,                                       !- Construction Name
-  {fe237461-c224-44f4-9a85-f11d859522b4}, !- Space Name
-  Foundation,                             !- Outside Boundary Condition
-  ,                                       !- Outside Boundary Condition Object
-  NoSun,                                  !- Sun Exposure
-  NoWind,                                 !- Wind Exposure
-  ,                                       !- View Factor to Ground
-  ,                                       !- Number of Vertices
-  0, 15.9795688143396, -1.11022302462516e-016, !- X,Y,Z Vertex 1 {m}
-  0, 15.9795688143396, -0.9144,           !- X,Y,Z Vertex 2 {m}
-  0, 3.048, -0.9144,                      !- X,Y,Z Vertex 3 {m}
-  0, 3.048, -1.11022302462516e-016;       !- X,Y,Z Vertex 4 {m}
-
-OS:Surface,
-  {7eb145ea-3981-4037-a05e-ecaa22c00894}, !- Handle
-  Surface 69,                             !- Name
-  Wall,                                   !- Surface Type
-  ,                                       !- Construction Name
-  {fe237461-c224-44f4-9a85-f11d859522b4}, !- Space Name
-  Foundation,                             !- Outside Boundary Condition
-  ,                                       !- Outside Boundary Condition Object
-  NoSun,                                  !- Sun Exposure
-  NoWind,                                 !- Wind Exposure
-  ,                                       !- View Factor to Ground
-  ,                                       !- Number of Vertices
-  6.46578440716979, 15.9795688143396, -1.11022302462516e-016, !- X,Y,Z Vertex 1 {m}
-  6.46578440716979, 15.9795688143396, -0.9144, !- X,Y,Z Vertex 2 {m}
-  0, 15.9795688143396, -0.9144,           !- X,Y,Z Vertex 3 {m}
-  0, 15.9795688143396, -1.11022302462516e-016; !- X,Y,Z Vertex 4 {m}
-
-OS:Surface,
-  {56cd9440-9024-46aa-9fa6-cc12ef6fe006}, !- Handle
-  Surface 72,                             !- Name
-  RoofCeiling,                            !- Surface Type
-  ,                                       !- Construction Name
-  {fe237461-c224-44f4-9a85-f11d859522b4}, !- Space Name
-  Surface,                                !- Outside Boundary Condition
-  {a76fe8ed-51d5-4731-a2ad-dded7cb7949c}, !- Outside Boundary Condition Object
-  NoSun,                                  !- Sun Exposure
-  NoWind,                                 !- Wind Exposure
-  ,                                       !- View Factor to Ground
-  ,                                       !- Number of Vertices
-  6.46578440716979, 3.048, -1.11022302462516e-016, !- X,Y,Z Vertex 1 {m}
-  6.46578440716979, 15.9795688143396, -1.11022302462516e-016, !- X,Y,Z Vertex 2 {m}
-  0, 15.9795688143396, -1.11022302462516e-016, !- X,Y,Z Vertex 3 {m}
-  0, 3.048, -1.11022302462516e-016;       !- X,Y,Z Vertex 4 {m}
-
-OS:Surface,
-  {2d53fd18-cff6-4f2b-abb6-d90209373d4f}, !- Handle
-  Surface 73,                             !- Name
-  Floor,                                  !- Surface Type
-  ,                                       !- Construction Name
-  {fe237461-c224-44f4-9a85-f11d859522b4}, !- Space Name
-  Foundation,                             !- Outside Boundary Condition
-  ,                                       !- Outside Boundary Condition Object
-  NoSun,                                  !- Sun Exposure
-  NoWind,                                 !- Wind Exposure
-  ,                                       !- View Factor to Ground
-  ,                                       !- Number of Vertices
-  6.46578440716979, -12.9315688143396, -0.9144, !- X,Y,Z Vertex 1 {m}
-  6.46578440716979, 0, -0.9144,           !- X,Y,Z Vertex 2 {m}
-  12.9315688143396, 0, -0.9144,           !- X,Y,Z Vertex 3 {m}
-  12.9315688143396, -12.9315688143396, -0.9144; !- X,Y,Z Vertex 4 {m}
-
-OS:Surface,
-  {039c5372-56ad-448a-bdb7-94faf543fe65}, !- Handle
-  Surface 75,                             !- Name
-  Wall,                                   !- Surface Type
-  ,                                       !- Construction Name
-  {fe237461-c224-44f4-9a85-f11d859522b4}, !- Space Name
-  Foundation,                             !- Outside Boundary Condition
-  ,                                       !- Outside Boundary Condition Object
-  NoSun,                                  !- Sun Exposure
-  NoWind,                                 !- Wind Exposure
-  ,                                       !- View Factor to Ground
-  ,                                       !- Number of Vertices
-  6.46578440716979, -12.9315688143396, -1.11022302462516e-016, !- X,Y,Z Vertex 1 {m}
-  6.46578440716979, -12.9315688143396, -0.9144, !- X,Y,Z Vertex 2 {m}
-  12.9315688143396, -12.9315688143396, -0.9144, !- X,Y,Z Vertex 3 {m}
-  12.9315688143396, -12.9315688143396, -1.11022302462516e-016; !- X,Y,Z Vertex 4 {m}
-
-OS:Surface,
-  {53481f33-a462-4d5f-8bc5-e5eb4d3f0476}, !- Handle
-  Surface 76,                             !- Name
-  RoofCeiling,                            !- Surface Type
-  ,                                       !- Construction Name
-  {fe237461-c224-44f4-9a85-f11d859522b4}, !- Space Name
-  Surface,                                !- Outside Boundary Condition
-  {6d4c7eb7-67a0-4b59-a865-a9a8b76a4c84}, !- Outside Boundary Condition Object
-  NoSun,                                  !- Sun Exposure
-  NoWind,                                 !- Wind Exposure
-  ,                                       !- View Factor to Ground
-  ,                                       !- Number of Vertices
-  12.9315688143396, -12.9315688143396, -1.11022302462516e-016, !- X,Y,Z Vertex 1 {m}
-  12.9315688143396, 0, -1.11022302462516e-016, !- X,Y,Z Vertex 2 {m}
-  6.46578440716979, 0, -1.11022302462516e-016, !- X,Y,Z Vertex 3 {m}
-  6.46578440716979, -12.9315688143396, -1.11022302462516e-016; !- X,Y,Z Vertex 4 {m}
-
-OS:Surface,
-  {44243ea7-e36a-429b-a740-c780d0dc335a}, !- Handle
-  Surface 79,                             !- Name
-  Floor,                                  !- Surface Type
-  ,                                       !- Construction Name
-  {fe237461-c224-44f4-9a85-f11d859522b4}, !- Space Name
-  Foundation,                             !- Outside Boundary Condition
-  ,                                       !- Outside Boundary Condition Object
-  NoSun,                                  !- Sun Exposure
-  NoWind,                                 !- Wind Exposure
-  ,                                       !- View Factor to Ground
-  ,                                       !- Number of Vertices
-  6.46578440716979, 3.048, -0.9144,       !- X,Y,Z Vertex 1 {m}
-  6.46578440716979, 15.9795688143396, -0.9144, !- X,Y,Z Vertex 2 {m}
-  12.9315688143396, 15.9795688143396, -0.9144, !- X,Y,Z Vertex 3 {m}
-  12.9315688143396, 3.048, -0.9144;       !- X,Y,Z Vertex 4 {m}
-
-OS:Surface,
-  {abcb92e9-37c7-418f-840f-d867a34d6da2}, !- Handle
-  Surface 80,                             !- Name
-  Wall,                                   !- Surface Type
-  ,                                       !- Construction Name
-  {fe237461-c224-44f4-9a85-f11d859522b4}, !- Space Name
-  Foundation,                             !- Outside Boundary Condition
-  ,                                       !- Outside Boundary Condition Object
-  NoSun,                                  !- Sun Exposure
-  NoWind,                                 !- Wind Exposure
-  ,                                       !- View Factor to Ground
-  ,                                       !- Number of Vertices
-  12.9315688143396, 15.9795688143396, -1.11022302462516e-016, !- X,Y,Z Vertex 1 {m}
-  12.9315688143396, 15.9795688143396, -0.9144, !- X,Y,Z Vertex 2 {m}
-  6.46578440716979, 15.9795688143396, -0.9144, !- X,Y,Z Vertex 3 {m}
-  6.46578440716979, 15.9795688143396, -1.11022302462516e-016; !- X,Y,Z Vertex 4 {m}
-
-OS:Surface,
-  {b3645a0e-5cd0-4773-8a08-c7cde62e6f42}, !- Handle
-  Surface 83,                             !- Name
-  RoofCeiling,                            !- Surface Type
-  ,                                       !- Construction Name
-  {fe237461-c224-44f4-9a85-f11d859522b4}, !- Space Name
-  Surface,                                !- Outside Boundary Condition
-  {0d21f5eb-31be-4498-a99d-c88967e15212}, !- Outside Boundary Condition Object
-  NoSun,                                  !- Sun Exposure
-  NoWind,                                 !- Wind Exposure
-  ,                                       !- View Factor to Ground
-  ,                                       !- Number of Vertices
-  12.9315688143396, 3.048, -1.11022302462516e-016, !- X,Y,Z Vertex 1 {m}
-  12.9315688143396, 15.9795688143396, -1.11022302462516e-016, !- X,Y,Z Vertex 2 {m}
-  6.46578440716979, 15.9795688143396, -1.11022302462516e-016, !- X,Y,Z Vertex 3 {m}
-  6.46578440716979, 3.048, -1.11022302462516e-016; !- X,Y,Z Vertex 4 {m}
-
-OS:Surface,
-  {6b3b817b-a4bf-4a1f-a657-de57cca0cd1a}, !- Handle
-  Surface 85,                             !- Name
-  Floor,                                  !- Surface Type
-  ,                                       !- Construction Name
-  {fe237461-c224-44f4-9a85-f11d859522b4}, !- Space Name
-  Foundation,                             !- Outside Boundary Condition
-  ,                                       !- Outside Boundary Condition Object
-  NoSun,                                  !- Sun Exposure
-  NoWind,                                 !- Wind Exposure
-  ,                                       !- View Factor to Ground
-  ,                                       !- Number of Vertices
-  12.9315688143396, -12.9315688143396, -0.9144, !- X,Y,Z Vertex 1 {m}
-  12.9315688143396, 0, -0.9144,           !- X,Y,Z Vertex 2 {m}
-  19.3973532215094, 0, -0.9144,           !- X,Y,Z Vertex 3 {m}
-  19.3973532215094, -12.9315688143396, -0.9144; !- X,Y,Z Vertex 4 {m}
-
-OS:Surface,
-  {df7f593b-ce72-472a-8b9d-1fdf02ad64ab}, !- Handle
-  Surface 87,                             !- Name
-  Wall,                                   !- Surface Type
-  ,                                       !- Construction Name
-  {fe237461-c224-44f4-9a85-f11d859522b4}, !- Space Name
-  Foundation,                             !- Outside Boundary Condition
-  ,                                       !- Outside Boundary Condition Object
-  NoSun,                                  !- Sun Exposure
-  NoWind,                                 !- Wind Exposure
-  ,                                       !- View Factor to Ground
-  ,                                       !- Number of Vertices
-  12.9315688143396, -12.9315688143396, -1.11022302462516e-016, !- X,Y,Z Vertex 1 {m}
-  12.9315688143396, -12.9315688143396, -0.9144, !- X,Y,Z Vertex 2 {m}
-  19.3973532215094, -12.9315688143396, -0.9144, !- X,Y,Z Vertex 3 {m}
-  19.3973532215094, -12.9315688143396, -1.11022302462516e-016; !- X,Y,Z Vertex 4 {m}
-
-OS:Surface,
-  {e3b9922e-d2eb-478e-96b4-147c8c773c58}, !- Handle
-  Surface 88,                             !- Name
-  RoofCeiling,                            !- Surface Type
-  ,                                       !- Construction Name
-  {fe237461-c224-44f4-9a85-f11d859522b4}, !- Space Name
-  Surface,                                !- Outside Boundary Condition
-  {1611b04c-6d50-42fa-b68f-010f73c95f7f}, !- Outside Boundary Condition Object
-  NoSun,                                  !- Sun Exposure
-  NoWind,                                 !- Wind Exposure
-  ,                                       !- View Factor to Ground
-  ,                                       !- Number of Vertices
-  19.3973532215094, -12.9315688143396, -1.11022302462516e-016, !- X,Y,Z Vertex 1 {m}
-  19.3973532215094, 0, -1.11022302462516e-016, !- X,Y,Z Vertex 2 {m}
-  12.9315688143396, 0, -1.11022302462516e-016, !- X,Y,Z Vertex 3 {m}
-  12.9315688143396, -12.9315688143396, -1.11022302462516e-016; !- X,Y,Z Vertex 4 {m}
-
-OS:Surface,
-  {587d2b6b-ab37-4964-92d1-3dfbfb69099f}, !- Handle
-  Surface 91,                             !- Name
-  Floor,                                  !- Surface Type
-  ,                                       !- Construction Name
-  {fe237461-c224-44f4-9a85-f11d859522b4}, !- Space Name
-  Foundation,                             !- Outside Boundary Condition
-  ,                                       !- Outside Boundary Condition Object
-  NoSun,                                  !- Sun Exposure
-  NoWind,                                 !- Wind Exposure
-  ,                                       !- View Factor to Ground
-  ,                                       !- Number of Vertices
-  12.9315688143396, 3.048, -0.9144,       !- X,Y,Z Vertex 1 {m}
-  12.9315688143396, 15.9795688143396, -0.9144, !- X,Y,Z Vertex 2 {m}
-  19.3973532215094, 15.9795688143396, -0.9144, !- X,Y,Z Vertex 3 {m}
-  19.3973532215094, 3.048, -0.9144;       !- X,Y,Z Vertex 4 {m}
-
-OS:Surface,
-  {b8ea8c64-ed5f-4ebd-a5b7-387b29a0f1c5}, !- Handle
-  Surface 92,                             !- Name
-  Wall,                                   !- Surface Type
-  ,                                       !- Construction Name
-  {fe237461-c224-44f4-9a85-f11d859522b4}, !- Space Name
-  Foundation,                             !- Outside Boundary Condition
-  ,                                       !- Outside Boundary Condition Object
-  NoSun,                                  !- Sun Exposure
-  NoWind,                                 !- Wind Exposure
-  ,                                       !- View Factor to Ground
-  ,                                       !- Number of Vertices
-  19.3973532215094, 15.9795688143396, -1.11022302462516e-016, !- X,Y,Z Vertex 1 {m}
-  19.3973532215094, 15.9795688143396, -0.9144, !- X,Y,Z Vertex 2 {m}
-  12.9315688143396, 15.9795688143396, -0.9144, !- X,Y,Z Vertex 3 {m}
-  12.9315688143396, 15.9795688143396, -1.11022302462516e-016; !- X,Y,Z Vertex 4 {m}
-
-OS:Surface,
-  {392f87b3-262c-4fef-bbc5-75d529c9d57f}, !- Handle
-  Surface 95,                             !- Name
-  RoofCeiling,                            !- Surface Type
-  ,                                       !- Construction Name
-  {fe237461-c224-44f4-9a85-f11d859522b4}, !- Space Name
-  Surface,                                !- Outside Boundary Condition
-  {918cbeff-ce84-4579-a28b-9197cbaac5bc}, !- Outside Boundary Condition Object
-  NoSun,                                  !- Sun Exposure
-  NoWind,                                 !- Wind Exposure
-  ,                                       !- View Factor to Ground
-  ,                                       !- Number of Vertices
-  19.3973532215094, 3.048, -1.11022302462516e-016, !- X,Y,Z Vertex 1 {m}
-  19.3973532215094, 15.9795688143396, -1.11022302462516e-016, !- X,Y,Z Vertex 2 {m}
-  12.9315688143396, 15.9795688143396, -1.11022302462516e-016, !- X,Y,Z Vertex 3 {m}
-  12.9315688143396, 3.048, -1.11022302462516e-016; !- X,Y,Z Vertex 4 {m}
-
-OS:Surface,
-  {2534d025-c7b5-40ff-909e-a5c86a80380f}, !- Handle
-  Surface 97,                             !- Name
-  Floor,                                  !- Surface Type
-  ,                                       !- Construction Name
-  {fe237461-c224-44f4-9a85-f11d859522b4}, !- Space Name
-  Foundation,                             !- Outside Boundary Condition
-  ,                                       !- Outside Boundary Condition Object
-  NoSun,                                  !- Sun Exposure
-  NoWind,                                 !- Wind Exposure
-  ,                                       !- View Factor to Ground
-  ,                                       !- Number of Vertices
-  19.3973532215094, -12.9315688143396, -0.9144, !- X,Y,Z Vertex 1 {m}
-  19.3973532215094, 0, -0.9144,           !- X,Y,Z Vertex 2 {m}
-  25.8631376286792, 0, -0.9144,           !- X,Y,Z Vertex 3 {m}
-  25.8631376286792, -12.9315688143396, -0.9144; !- X,Y,Z Vertex 4 {m}
-
-OS:Surface,
-  {5c6dd528-fd78-47d7-879d-0b48a9428d84}, !- Handle
-  Surface 98,                             !- Name
-  Wall,                                   !- Surface Type
-  ,                                       !- Construction Name
-  {fe237461-c224-44f4-9a85-f11d859522b4}, !- Space Name
-  Foundation,                             !- Outside Boundary Condition
-  ,                                       !- Outside Boundary Condition Object
-  NoSun,                                  !- Sun Exposure
-  NoWind,                                 !- Wind Exposure
-  ,                                       !- View Factor to Ground
-  ,                                       !- Number of Vertices
-  25.8631376286792, -12.9315688143396, -1.11022302462516e-016, !- X,Y,Z Vertex 1 {m}
-  25.8631376286792, -12.9315688143396, -0.9144, !- X,Y,Z Vertex 2 {m}
-  25.8631376286792, 0, -0.9144,           !- X,Y,Z Vertex 3 {m}
-  25.8631376286792, 0, -1.11022302462516e-016; !- X,Y,Z Vertex 4 {m}
-
-OS:Surface,
-  {2a4a6124-7674-40ac-b84b-b2c572585a80}, !- Handle
-  Surface 99,                             !- Name
-  Wall,                                   !- Surface Type
-  ,                                       !- Construction Name
-  {fe237461-c224-44f4-9a85-f11d859522b4}, !- Space Name
-  Foundation,                             !- Outside Boundary Condition
-  ,                                       !- Outside Boundary Condition Object
-  NoSun,                                  !- Sun Exposure
-  NoWind,                                 !- Wind Exposure
-  ,                                       !- View Factor to Ground
-  ,                                       !- Number of Vertices
-  19.3973532215094, -12.9315688143396, -1.11022302462516e-016, !- X,Y,Z Vertex 1 {m}
-  19.3973532215094, -12.9315688143396, -0.9144, !- X,Y,Z Vertex 2 {m}
-  25.8631376286792, -12.9315688143396, -0.9144, !- X,Y,Z Vertex 3 {m}
-  25.8631376286792, -12.9315688143396, -1.11022302462516e-016; !- X,Y,Z Vertex 4 {m}
-
-OS:Surface,
-  {0ed3a61e-1b6d-4677-914d-7cd3969f6849}, !- Handle
-  Surface 100,                            !- Name
-  RoofCeiling,                            !- Surface Type
-  ,                                       !- Construction Name
-  {fe237461-c224-44f4-9a85-f11d859522b4}, !- Space Name
-  Surface,                                !- Outside Boundary Condition
-  {ea9078c4-9daa-4f93-aeb8-d341d2df465d}, !- Outside Boundary Condition Object
-  NoSun,                                  !- Sun Exposure
-  NoWind,                                 !- Wind Exposure
-  ,                                       !- View Factor to Ground
-  ,                                       !- Number of Vertices
-  25.8631376286792, -12.9315688143396, -1.11022302462516e-016, !- X,Y,Z Vertex 1 {m}
-  25.8631376286792, 0, -1.11022302462516e-016, !- X,Y,Z Vertex 2 {m}
-  19.3973532215094, 0, -1.11022302462516e-016, !- X,Y,Z Vertex 3 {m}
-  19.3973532215094, -12.9315688143396, -1.11022302462516e-016; !- X,Y,Z Vertex 4 {m}
-
-OS:Surface,
-  {58595bbf-5f82-48d9-8b08-16f2fa39e25b}, !- Handle
-  Surface 103,                            !- Name
-  Floor,                                  !- Surface Type
-  ,                                       !- Construction Name
-  {fe237461-c224-44f4-9a85-f11d859522b4}, !- Space Name
-  Foundation,                             !- Outside Boundary Condition
-  ,                                       !- Outside Boundary Condition Object
-  NoSun,                                  !- Sun Exposure
-  NoWind,                                 !- Wind Exposure
-  ,                                       !- View Factor to Ground
-  ,                                       !- Number of Vertices
-  19.3973532215094, 3.048, -0.9144,       !- X,Y,Z Vertex 1 {m}
-  19.3973532215094, 15.9795688143396, -0.9144, !- X,Y,Z Vertex 2 {m}
-  25.8631376286792, 15.9795688143396, -0.9144, !- X,Y,Z Vertex 3 {m}
-  25.8631376286792, 3.048, -0.9144;       !- X,Y,Z Vertex 4 {m}
-
-OS:Surface,
-  {7b7f9eda-14cf-4220-b729-dad46e725951}, !- Handle
-  Surface 104,                            !- Name
-  Wall,                                   !- Surface Type
-  ,                                       !- Construction Name
-  {fe237461-c224-44f4-9a85-f11d859522b4}, !- Space Name
-  Foundation,                             !- Outside Boundary Condition
-  ,                                       !- Outside Boundary Condition Object
-  NoSun,                                  !- Sun Exposure
-  NoWind,                                 !- Wind Exposure
-  ,                                       !- View Factor to Ground
-  ,                                       !- Number of Vertices
-  25.8631376286792, 15.9795688143396, -1.11022302462516e-016, !- X,Y,Z Vertex 1 {m}
-  25.8631376286792, 15.9795688143396, -0.9144, !- X,Y,Z Vertex 2 {m}
-  19.3973532215094, 15.9795688143396, -0.9144, !- X,Y,Z Vertex 3 {m}
-  19.3973532215094, 15.9795688143396, -1.11022302462516e-016; !- X,Y,Z Vertex 4 {m}
-
-OS:Surface,
-  {2d33b6e7-a5b1-4bfd-8102-dec93b74ee76}, !- Handle
-  Surface 106,                            !- Name
-  Wall,                                   !- Surface Type
-  ,                                       !- Construction Name
-  {fe237461-c224-44f4-9a85-f11d859522b4}, !- Space Name
-  Foundation,                             !- Outside Boundary Condition
-  ,                                       !- Outside Boundary Condition Object
-  NoSun,                                  !- Sun Exposure
-  NoWind,                                 !- Wind Exposure
-  ,                                       !- View Factor to Ground
-  ,                                       !- Number of Vertices
-  25.8631376286792, 3.048, -1.11022302462516e-016, !- X,Y,Z Vertex 1 {m}
-  25.8631376286792, 3.048, -0.9144,       !- X,Y,Z Vertex 2 {m}
-  25.8631376286792, 15.9795688143396, -0.9144, !- X,Y,Z Vertex 3 {m}
-  25.8631376286792, 15.9795688143396, -1.11022302462516e-016; !- X,Y,Z Vertex 4 {m}
-
-OS:Surface,
-  {2651e145-eabd-4e9f-88a6-4a52b26573bb}, !- Handle
-  Surface 107,                            !- Name
-  RoofCeiling,                            !- Surface Type
-  ,                                       !- Construction Name
-  {fe237461-c224-44f4-9a85-f11d859522b4}, !- Space Name
-  Surface,                                !- Outside Boundary Condition
-  {0fbc2a58-56ab-4094-a457-98881b5b1c33}, !- Outside Boundary Condition Object
-  NoSun,                                  !- Sun Exposure
-  NoWind,                                 !- Wind Exposure
-  ,                                       !- View Factor to Ground
-  ,                                       !- Number of Vertices
-  25.8631376286792, 3.048, -1.11022302462516e-016, !- X,Y,Z Vertex 1 {m}
-  25.8631376286792, 15.9795688143396, -1.11022302462516e-016, !- X,Y,Z Vertex 2 {m}
-  19.3973532215094, 15.9795688143396, -1.11022302462516e-016, !- X,Y,Z Vertex 3 {m}
-  19.3973532215094, 3.048, -1.11022302462516e-016; !- X,Y,Z Vertex 4 {m}
-
-OS:Surface,
-  {d9f10b00-8843-4729-8cf7-d86009b6a680}, !- Handle
-  Surface 115,                            !- Name
-  Wall,                                   !- Surface Type
-  ,                                       !- Construction Name
-  {825c8e74-d5a4-4b89-84a3-d4a10f142dc1}, !- Space Name
-  Adiabatic,                              !- Outside Boundary Condition
-  ,                                       !- Outside Boundary Condition Object
-  NoSun,                                  !- Sun Exposure
-  NoWind,                                 !- Wind Exposure
-  ,                                       !- View Factor to Ground
-  ,                                       !- Number of Vertices
-  12.9315688143396, 0, 2.4384,            !- X,Y,Z Vertex 1 {m}
-  12.9315688143396, 0, 0,                 !- X,Y,Z Vertex 2 {m}
-  19.3973532215094, 0, 0,                 !- X,Y,Z Vertex 3 {m}
-  19.3973532215094, 0, 2.4384;            !- X,Y,Z Vertex 4 {m}
-
-OS:Surface,
-  {315311ce-9f31-43ba-a7b5-bb26a75720d0}, !- Handle
-  Surface 116,                            !- Name
-  Wall,                                   !- Surface Type
-  ,                                       !- Construction Name
-  {825c8e74-d5a4-4b89-84a3-d4a10f142dc1}, !- Space Name
-  Adiabatic,                              !- Outside Boundary Condition
-  ,                                       !- Outside Boundary Condition Object
-  NoSun,                                  !- Sun Exposure
-  NoWind,                                 !- Wind Exposure
-  ,                                       !- View Factor to Ground
-  ,                                       !- Number of Vertices
-  19.3973532215094, 3.048, 2.4384,        !- X,Y,Z Vertex 1 {m}
-  19.3973532215094, 3.048, 0,             !- X,Y,Z Vertex 2 {m}
-  12.9315688143396, 3.048, 0,             !- X,Y,Z Vertex 3 {m}
-  12.9315688143396, 3.048, 2.4384;        !- X,Y,Z Vertex 4 {m}
-
-OS:Surface,
-  {12cf45c8-7528-4dbc-95e7-bcebdf710c11}, !- Handle
-  Surface 117,                            !- Name
-  Wall,                                   !- Surface Type
-  ,                                       !- Construction Name
-  {825c8e74-d5a4-4b89-84a3-d4a10f142dc1}, !- Space Name
-  Adiabatic,                              !- Outside Boundary Condition
-  ,                                       !- Outside Boundary Condition Object
-  NoSun,                                  !- Sun Exposure
-  NoWind,                                 !- Wind Exposure
-  ,                                       !- View Factor to Ground
-  ,                                       !- Number of Vertices
-  6.46578440716979, 0, 2.4384,            !- X,Y,Z Vertex 1 {m}
-  6.46578440716979, 0, 0,                 !- X,Y,Z Vertex 2 {m}
-  12.9315688143396, 0, 0,                 !- X,Y,Z Vertex 3 {m}
-  12.9315688143396, 0, 2.4384;            !- X,Y,Z Vertex 4 {m}
-
-OS:Surface,
-  {59ed69f9-2bfa-485a-a435-b9750b2fe978}, !- Handle
-  Surface 118,                            !- Name
-  Wall,                                   !- Surface Type
-  ,                                       !- Construction Name
-  {825c8e74-d5a4-4b89-84a3-d4a10f142dc1}, !- Space Name
-  Adiabatic,                              !- Outside Boundary Condition
-  ,                                       !- Outside Boundary Condition Object
-  NoSun,                                  !- Sun Exposure
-  NoWind,                                 !- Wind Exposure
-  ,                                       !- View Factor to Ground
-  ,                                       !- Number of Vertices
-  19.3973532215094, 0, 2.4384,            !- X,Y,Z Vertex 1 {m}
-  19.3973532215094, 0, 0,                 !- X,Y,Z Vertex 2 {m}
-  25.8631376286792, 0, 0,                 !- X,Y,Z Vertex 3 {m}
-  25.8631376286792, 0, 2.4384;            !- X,Y,Z Vertex 4 {m}
-
-OS:Surface,
-  {43fe8dd1-d2a0-4630-9b05-d75cdb4389dd}, !- Handle
-  Surface 119,                            !- Name
-  Wall,                                   !- Surface Type
-  ,                                       !- Construction Name
-  {825c8e74-d5a4-4b89-84a3-d4a10f142dc1}, !- Space Name
-  Adiabatic,                              !- Outside Boundary Condition
-  ,                                       !- Outside Boundary Condition Object
-  NoSun,                                  !- Sun Exposure
-  NoWind,                                 !- Wind Exposure
-  ,                                       !- View Factor to Ground
-  ,                                       !- Number of Vertices
-  25.8631376286792, 3.048, 2.4384,        !- X,Y,Z Vertex 1 {m}
-  25.8631376286792, 3.048, 0,             !- X,Y,Z Vertex 2 {m}
-  19.3973532215094, 3.048, 0,             !- X,Y,Z Vertex 3 {m}
-  19.3973532215094, 3.048, 2.4384;        !- X,Y,Z Vertex 4 {m}
-
-OS:Surface,
-  {a3228dc6-4494-4117-b645-b1722b506e8b}, !- Handle
-  Surface 120,                            !- Name
-  Wall,                                   !- Surface Type
-  ,                                       !- Construction Name
-  {825c8e74-d5a4-4b89-84a3-d4a10f142dc1}, !- Space Name
-  Adiabatic,                              !- Outside Boundary Condition
-  ,                                       !- Outside Boundary Condition Object
-  NoSun,                                  !- Sun Exposure
-  NoWind,                                 !- Wind Exposure
-  ,                                       !- View Factor to Ground
-  ,                                       !- Number of Vertices
-  12.9315688143396, 3.048, 2.4384,        !- X,Y,Z Vertex 1 {m}
-  12.9315688143396, 3.048, 0,             !- X,Y,Z Vertex 2 {m}
-  6.46578440716979, 3.048, 0,             !- X,Y,Z Vertex 3 {m}
-  6.46578440716979, 3.048, 2.4384;        !- X,Y,Z Vertex 4 {m}
-
-OS:Space,
-  {fe237461-c224-44f4-9a85-f11d859522b4}, !- Handle
-  crawl space,                            !- Name
-  {f9812baa-49fd-40e0-8adb-e61c79a4f5d3}, !- Space Type Name
-  ,                                       !- Default Construction Set Name
-  ,                                       !- Default Schedule Set Name
-  ,                                       !- Direction of Relative North {deg}
-  ,                                       !- X Origin {m}
-  ,                                       !- Y Origin {m}
-  ,                                       !- Z Origin {m}
-  ,                                       !- Building Story Name
-  {577f97a8-844a-429b-8b3f-b05cd43847e2}; !- Thermal Zone Name
-
-OS:ThermalZone,
-  {577f97a8-844a-429b-8b3f-b05cd43847e2}, !- Handle
-  crawl zone,                             !- Name
-  ,                                       !- Multiplier
-  ,                                       !- Ceiling Height {m}
-  ,                                       !- Volume {m3}
-  ,                                       !- Floor Area {m2}
-  ,                                       !- Zone Inside Convection Algorithm
-  ,                                       !- Zone Outside Convection Algorithm
-  ,                                       !- Zone Conditioning Equipment List Name
-  {6565ce87-9709-43dd-be43-1efb138d091f}, !- Zone Air Inlet Port List
-  {58180501-f90a-4cac-bf8c-814af548e666}, !- Zone Air Exhaust Port List
-  {28fd6d33-05b1-44b3-ad09-b5cedf205679}, !- Zone Air Node Name
-  {e686f8b7-f218-4270-94e6-68466131c517}, !- Zone Return Air Port List
-  ,                                       !- Primary Daylighting Control Name
-  ,                                       !- Fraction of Zone Controlled by Primary Daylighting Control
-  ,                                       !- Secondary Daylighting Control Name
-  ,                                       !- Fraction of Zone Controlled by Secondary Daylighting Control
-  ,                                       !- Illuminance Map Name
-  ,                                       !- Group Rendering Name
-  ,                                       !- Thermostat Name
-  No;                                     !- Use Ideal Air Loads
-
-OS:Node,
-  {34639be2-7a37-4b9a-9e57-c0375da789ac}, !- Handle
-  Node 10,                                !- Name
-  {28fd6d33-05b1-44b3-ad09-b5cedf205679}, !- Inlet Port
-  ;                                       !- Outlet Port
-
-OS:Connection,
-  {28fd6d33-05b1-44b3-ad09-b5cedf205679}, !- Handle
-  {92737174-7702-43e3-ac5a-4238af9ae9ce}, !- Name
-  {577f97a8-844a-429b-8b3f-b05cd43847e2}, !- Source Object
-  11,                                     !- Outlet Port
-  {34639be2-7a37-4b9a-9e57-c0375da789ac}, !- Target Object
-  2;                                      !- Inlet Port
-
-OS:PortList,
-  {6565ce87-9709-43dd-be43-1efb138d091f}, !- Handle
-  {569ac16e-3896-4fd2-b002-b0c9ae1129ef}, !- Name
-  {577f97a8-844a-429b-8b3f-b05cd43847e2}; !- HVAC Component
-
-OS:PortList,
-  {58180501-f90a-4cac-bf8c-814af548e666}, !- Handle
-  {a2ec0689-cd4d-4366-b9f3-dafdb353dd66}, !- Name
-  {577f97a8-844a-429b-8b3f-b05cd43847e2}; !- HVAC Component
-
-OS:PortList,
-  {e686f8b7-f218-4270-94e6-68466131c517}, !- Handle
-  {ebdb95fe-74d3-4c37-9c2b-3a59c45820fa}, !- Name
-  {577f97a8-844a-429b-8b3f-b05cd43847e2}; !- HVAC Component
-
-OS:Sizing:Zone,
-  {95cca030-89c3-47fa-b17a-ea6cd704237c}, !- Handle
-  {577f97a8-844a-429b-8b3f-b05cd43847e2}, !- Zone or ZoneList Name
-  SupplyAirTemperature,                   !- Zone Cooling Design Supply Air Temperature Input Method
-  14,                                     !- Zone Cooling Design Supply Air Temperature {C}
-  11.11,                                  !- Zone Cooling Design Supply Air Temperature Difference {deltaC}
-  SupplyAirTemperature,                   !- Zone Heating Design Supply Air Temperature Input Method
-  40,                                     !- Zone Heating Design Supply Air Temperature {C}
-  11.11,                                  !- Zone Heating Design Supply Air Temperature Difference {deltaC}
-  0.0085,                                 !- Zone Cooling Design Supply Air Humidity Ratio {kg-H2O/kg-air}
-  0.008,                                  !- Zone Heating Design Supply Air Humidity Ratio {kg-H2O/kg-air}
-  ,                                       !- Zone Heating Sizing Factor
-  ,                                       !- Zone Cooling Sizing Factor
-  DesignDay,                              !- Cooling Design Air Flow Method
-  ,                                       !- Cooling Design Air Flow Rate {m3/s}
-  ,                                       !- Cooling Minimum Air Flow per Zone Floor Area {m3/s-m2}
-  ,                                       !- Cooling Minimum Air Flow {m3/s}
-  ,                                       !- Cooling Minimum Air Flow Fraction
-  DesignDay,                              !- Heating Design Air Flow Method
-  ,                                       !- Heating Design Air Flow Rate {m3/s}
-  ,                                       !- Heating Maximum Air Flow per Zone Floor Area {m3/s-m2}
-  ,                                       !- Heating Maximum Air Flow {m3/s}
-  ,                                       !- Heating Maximum Air Flow Fraction
-  ,                                       !- Design Zone Air Distribution Effectiveness in Cooling Mode
-  ,                                       !- Design Zone Air Distribution Effectiveness in Heating Mode
-  No,                                     !- Account for Dedicated Outdoor Air System
-  NeutralSupplyAir,                       !- Dedicated Outdoor Air System Control Strategy
-  autosize,                               !- Dedicated Outdoor Air Low Setpoint Temperature for Design {C}
-  autosize;                               !- Dedicated Outdoor Air High Setpoint Temperature for Design {C}
-
-OS:ZoneHVAC:EquipmentList,
-  {f8d9d7ba-9fa8-4f97-8754-0d104a532187}, !- Handle
-  Zone HVAC Equipment List 10,            !- Name
-  {577f97a8-844a-429b-8b3f-b05cd43847e2}; !- Thermal Zone
-
-OS:SpaceType,
-  {f9812baa-49fd-40e0-8adb-e61c79a4f5d3}, !- Handle
-  Space Type 3,                           !- Name
-  ,                                       !- Default Construction Set Name
-  ,                                       !- Default Schedule Set Name
-  ,                                       !- Group Rendering Name
-  ,                                       !- Design Specification Outdoor Air Object Name
-  ,                                       !- Standards Template
-  ,                                       !- Standards Building Type
-  crawlspace;                             !- Standards Space Type
-
-OS:BuildingUnit,
-  {932e705d-78d5-4874-9b9b-cb72cfc34585}, !- Handle
-  unit 1,                                 !- Name
-  ,                                       !- Rendering Color
-  Residential;                            !- Building Unit Type
-
-OS:AdditionalProperties,
-  {7954df06-686c-4a0a-8c32-bdaa8d7fbeae}, !- Handle
-  {932e705d-78d5-4874-9b9b-cb72cfc34585}, !- Object Name
-  Units Represented,                      !- Feature Name 1
-  Integer,                                !- Feature Data Type 1
-  1,                                      !- Feature Value 1
-  NumberOfBedrooms,                       !- Feature Name 2
-  Integer,                                !- Feature Data Type 2
-  3,                                      !- Feature Value 2
-  NumberOfBathrooms,                      !- Feature Name 3
-  Double,                                 !- Feature Data Type 3
-  2;                                      !- Feature Value 3
-
-OS:BuildingUnit,
-  {0f432fc9-2ad8-48ba-8eb1-d382e5976598}, !- Handle
-  unit 2,                                 !- Name
-  ,                                       !- Rendering Color
-  Residential;                            !- Building Unit Type
-
-OS:AdditionalProperties,
-  {dc9e1cd8-6798-401c-85e8-d7cfa2dcf058}, !- Handle
-  {0f432fc9-2ad8-48ba-8eb1-d382e5976598}, !- Object Name
-  Units Represented,                      !- Feature Name 1
-  Integer,                                !- Feature Data Type 1
-  1,                                      !- Feature Value 1
-  NumberOfBedrooms,                       !- Feature Name 2
-  Integer,                                !- Feature Data Type 2
-  3,                                      !- Feature Value 2
-  NumberOfBathrooms,                      !- Feature Name 3
-  Double,                                 !- Feature Data Type 3
-  2;                                      !- Feature Value 3
-
-OS:BuildingUnit,
-  {daa76f74-3c0a-4b24-99f9-664bb5b8fc1f}, !- Handle
-  unit 3,                                 !- Name
-  ,                                       !- Rendering Color
-  Residential;                            !- Building Unit Type
-
-OS:AdditionalProperties,
-  {ef31c684-1eb1-4aef-84eb-71d05808ef02}, !- Handle
-  {daa76f74-3c0a-4b24-99f9-664bb5b8fc1f}, !- Object Name
-  Units Represented,                      !- Feature Name 1
-  Integer,                                !- Feature Data Type 1
-  1,                                      !- Feature Value 1
-  NumberOfBedrooms,                       !- Feature Name 2
-  Integer,                                !- Feature Data Type 2
-  3,                                      !- Feature Value 2
-  NumberOfBathrooms,                      !- Feature Name 3
-  Double,                                 !- Feature Data Type 3
-  2;                                      !- Feature Value 3
-
-OS:BuildingUnit,
-  {16d56226-b629-4a2c-985f-8a2b9126a57e}, !- Handle
-  unit 4,                                 !- Name
-  ,                                       !- Rendering Color
-  Residential;                            !- Building Unit Type
-
-OS:AdditionalProperties,
-  {2459a9e5-a2d9-4021-a8a0-e435e8fab4cd}, !- Handle
-  {16d56226-b629-4a2c-985f-8a2b9126a57e}, !- Object Name
-  Units Represented,                      !- Feature Name 1
-  Integer,                                !- Feature Data Type 1
-  1,                                      !- Feature Value 1
-  NumberOfBedrooms,                       !- Feature Name 2
-  Integer,                                !- Feature Data Type 2
-  3,                                      !- Feature Value 2
-  NumberOfBathrooms,                      !- Feature Name 3
-  Double,                                 !- Feature Data Type 3
-  2;                                      !- Feature Value 3
-
-OS:BuildingUnit,
-  {4c58622d-d3e7-4ddf-a7a5-8622cf026686}, !- Handle
-  unit 5,                                 !- Name
-  ,                                       !- Rendering Color
-  Residential;                            !- Building Unit Type
-
-OS:AdditionalProperties,
-  {8328a36c-a1dc-480e-8458-d41524a526b4}, !- Handle
-  {4c58622d-d3e7-4ddf-a7a5-8622cf026686}, !- Object Name
-  Units Represented,                      !- Feature Name 1
-  Integer,                                !- Feature Data Type 1
-  1,                                      !- Feature Value 1
-  NumberOfBedrooms,                       !- Feature Name 2
-  Integer,                                !- Feature Data Type 2
-  3,                                      !- Feature Value 2
-  NumberOfBathrooms,                      !- Feature Name 3
-  Double,                                 !- Feature Data Type 3
-  2;                                      !- Feature Value 3
-
-OS:BuildingUnit,
-  {925a0d95-94b6-4c0e-a765-4bccd7bb5609}, !- Handle
-  unit 6,                                 !- Name
-  ,                                       !- Rendering Color
-  Residential;                            !- Building Unit Type
-
-OS:AdditionalProperties,
-  {ef23eed5-19f2-41cb-8d6d-472862e2e795}, !- Handle
-  {925a0d95-94b6-4c0e-a765-4bccd7bb5609}, !- Object Name
-  Units Represented,                      !- Feature Name 1
-  Integer,                                !- Feature Data Type 1
-  1,                                      !- Feature Value 1
-  NumberOfBedrooms,                       !- Feature Name 2
-  Integer,                                !- Feature Data Type 2
-  3,                                      !- Feature Value 2
-  NumberOfBathrooms,                      !- Feature Name 3
-  Double,                                 !- Feature Data Type 3
-  2;                                      !- Feature Value 3
-
-OS:BuildingUnit,
-  {f70d4131-7bba-472a-975f-9569aa549cde}, !- Handle
-  unit 7,                                 !- Name
-  ,                                       !- Rendering Color
-  Residential;                            !- Building Unit Type
-
-OS:AdditionalProperties,
-  {7ad03f1b-3abc-44f3-82a4-d04cec4f84ab}, !- Handle
-  {f70d4131-7bba-472a-975f-9569aa549cde}, !- Object Name
-  Units Represented,                      !- Feature Name 1
-  Integer,                                !- Feature Data Type 1
-  1,                                      !- Feature Value 1
-  NumberOfBedrooms,                       !- Feature Name 2
-  Integer,                                !- Feature Data Type 2
-  3,                                      !- Feature Value 2
-  NumberOfBathrooms,                      !- Feature Name 3
-  Double,                                 !- Feature Data Type 3
-  2;                                      !- Feature Value 3
-
-OS:BuildingUnit,
-  {3c67a597-cacc-4c0b-a12a-00167729f972}, !- Handle
-  unit 8,                                 !- Name
-  ,                                       !- Rendering Color
-  Residential;                            !- Building Unit Type
-
-OS:AdditionalProperties,
-  {328d1d31-c054-44b9-81bd-dc5ae1684608}, !- Handle
-  {3c67a597-cacc-4c0b-a12a-00167729f972}, !- Object Name
-  Units Represented,                      !- Feature Name 1
-  Integer,                                !- Feature Data Type 1
-  1,                                      !- Feature Value 1
-  NumberOfBedrooms,                       !- Feature Name 2
-  Integer,                                !- Feature Data Type 2
-  3,                                      !- Feature Value 2
-  NumberOfBathrooms,                      !- Feature Name 3
-  Double,                                 !- Feature Data Type 3
-  2;                                      !- Feature Value 3
-
-OS:Building,
-  {703eae6e-74b1-452b-8a20-b0ac1d37b365}, !- Handle
-  Building 1,                             !- Name
-  ,                                       !- Building Sector Type
-  0,                                      !- North Axis {deg}
-  ,                                       !- Nominal Floor to Floor Height {m}
-  ,                                       !- Space Type Name
-  ,                                       !- Default Construction Set Name
-  ,                                       !- Default Schedule Set Name
-  1,                                      !- Standards Number of Stories
-  1,                                      !- Standards Number of Above Ground Stories
-  ,                                       !- Standards Template
-  multifamily,                            !- Standards Building Type
-  8;                                      !- Standards Number of Living Units
-
-OS:AdditionalProperties,
-  {b746c9b0-b28d-4fcf-ae8f-11abb7cb6525}, !- Handle
-  {703eae6e-74b1-452b-8a20-b0ac1d37b365}, !- Object Name
-  Total Units Represented,                !- Feature Name 1
-  Integer,                                !- Feature Data Type 1
-  8,                                      !- Feature Value 1
-  Total Floors Represented,               !- Feature Name 2
-  Integer,                                !- Feature Data Type 2
-  1,                                      !- Feature Value 2
-  Total Units Modeled,                    !- Feature Name 3
-  Integer,                                !- Feature Data Type 3
-  8,                                      !- Feature Value 3
-  Total Floors Modeled,                   !- Feature Name 4
-  Integer,                                !- Feature Data Type 4
-  1;                                      !- Feature Value 4
-
-OS:Schedule:Day,
-  {06b3c871-3888-467c-af37-7e1a57d4bcc9}, !- Handle
-  Schedule Day 1,                         !- Name
-  ,                                       !- Schedule Type Limits Name
-  ,                                       !- Interpolate to Timestep
-  24,                                     !- Hour 1
-  0,                                      !- Minute 1
-  0;                                      !- Value Until Time 1
-
-OS:Schedule:Day,
-  {2960f107-5163-4a67-9a9c-a4aa0ef32cc8}, !- Handle
-  Schedule Day 2,                         !- Name
-  ,                                       !- Schedule Type Limits Name
-  ,                                       !- Interpolate to Timestep
-  24,                                     !- Hour 1
-  0,                                      !- Minute 1
-  1;                                      !- Value Until Time 1
-
-OS:Schedule:Day,
-  {5fefca23-d3a7-4028-b7dc-904d2d45403d}, !- Handle
-  Schedule Day 3,                         !- Name
-  ,                                       !- Schedule Type Limits Name
-  ,                                       !- Interpolate to Timestep
-  24,                                     !- Hour 1
-  0,                                      !- Minute 1
-  0;                                      !- Value Until Time 1
-
-OS:Schedule:Day,
-  {2f406360-34a8-4037-8de4-9c0e66d36871}, !- Handle
-  Schedule Day 4,                         !- Name
-  ,                                       !- Schedule Type Limits Name
-  ,                                       !- Interpolate to Timestep
-  24,                                     !- Hour 1
-  0,                                      !- Minute 1
-  1;                                      !- Value Until Time 1
-
-OS:Schedule:Day,
-  {05cd4a97-219a-4f44-9276-2a1ab9b63cab}, !- Handle
-  Schedule Day 5,                         !- Name
-  ,                                       !- Schedule Type Limits Name
-  ,                                       !- Interpolate to Timestep
-  24,                                     !- Hour 1
-  0,                                      !- Minute 1
-  0;                                      !- Value Until Time 1
-
-OS:Schedule:Day,
-  {cb19724f-9906-4c82-b7ff-c387107ce6d2}, !- Handle
-  Schedule Day 6,                         !- Name
-  ,                                       !- Schedule Type Limits Name
-  ,                                       !- Interpolate to Timestep
-  24,                                     !- Hour 1
-  0,                                      !- Minute 1
-  1;                                      !- Value Until Time 1
-
-OS:Schedule:Day,
-  {c189d4d9-5e7e-467d-a359-31781f9d1ed0}, !- Handle
-  Schedule Day 7,                         !- Name
-  ,                                       !- Schedule Type Limits Name
-  ,                                       !- Interpolate to Timestep
-  24,                                     !- Hour 1
-  0,                                      !- Minute 1
-  0;                                      !- Value Until Time 1
-
-OS:Schedule:Day,
-  {5f51bad1-ee32-4cf9-8cc2-7d7721fd064c}, !- Handle
-  Schedule Day 8,                         !- Name
-  ,                                       !- Schedule Type Limits Name
-  ,                                       !- Interpolate to Timestep
-  24,                                     !- Hour 1
-  0,                                      !- Minute 1
-  1;                                      !- Value Until Time 1
-
-OS:Schedule:Day,
-  {6066b2a3-26a8-435d-b468-283cc5896d1d}, !- Handle
-  Schedule Day 9,                         !- Name
-  ,                                       !- Schedule Type Limits Name
-  ,                                       !- Interpolate to Timestep
-  24,                                     !- Hour 1
-  0,                                      !- Minute 1
-  0;                                      !- Value Until Time 1
-
-OS:Schedule:Day,
-  {4afc2fbc-50ee-4235-a8c0-689a26ce16fa}, !- Handle
-  Schedule Day 10,                        !- Name
-  ,                                       !- Schedule Type Limits Name
-  ,                                       !- Interpolate to Timestep
-  24,                                     !- Hour 1
-  0,                                      !- Minute 1
-  1;                                      !- Value Until Time 1
-
-OS:Schedule:Day,
-  {cedcac5c-9bbf-49ed-b84a-eec67276917d}, !- Handle
-  Schedule Day 11,                        !- Name
-=======
   {0d696afa-91b6-47ae-8636-b0d69c8d7064}, !- Handle
   Zone HVAC Equipment List 4,             !- Name
   {cb347d9b-b3c8-4111-b441-9ed2a159eef9}; !- Thermal Zone
@@ -3794,7 +1140,6 @@
 OS:Schedule:Day,
   {c12aa23a-b374-43bd-91e6-9abc5989c0ab}, !- Handle
   Schedule Day 1,                         !- Name
->>>>>>> 49f5e9b9
   ,                                       !- Schedule Type Limits Name
   ,                                       !- Interpolate to Timestep
   24,                                     !- Hour 1
@@ -3802,34 +1147,14 @@
   0;                                      !- Value Until Time 1
 
 OS:Schedule:Day,
-<<<<<<< HEAD
-  {92e1c5ee-f7f9-4938-a328-807f82a47ad7}, !- Handle
-  Schedule Day 12,                        !- Name
-=======
   {bf749275-5286-4d38-9b2c-9612dded5294}, !- Handle
   Schedule Day 2,                         !- Name
->>>>>>> 49f5e9b9
   ,                                       !- Schedule Type Limits Name
   ,                                       !- Interpolate to Timestep
   24,                                     !- Hour 1
   0,                                      !- Minute 1
   1;                                      !- Value Until Time 1
 
-<<<<<<< HEAD
-OS:Schedule:Day,
-  {c722e5a9-1f9e-4121-8935-a03ed254cf14}, !- Handle
-  Schedule Day 13,                        !- Name
-  ,                                       !- Schedule Type Limits Name
-  ,                                       !- Interpolate to Timestep
-  24,                                     !- Hour 1
-  0,                                      !- Minute 1
-  0;                                      !- Value Until Time 1
-
-OS:Schedule:Day,
-  {6e75f0ce-bc4b-4497-ae81-755c2999ed3e}, !- Handle
-  Schedule Day 14,                        !- Name
-  ,                                       !- Schedule Type Limits Name
-=======
 OS:Schedule:File,
   {4a60cdd6-097c-4d88-b225-dfb52d025652}, !- Handle
   occupants,                              !- Name
@@ -3839,201 +1164,9 @@
   1,                                      !- Rows to Skip at Top
   8760,                                   !- Number of Hours of Data
   ,                                       !- Column Separator
->>>>>>> 49f5e9b9
   ,                                       !- Interpolate to Timestep
   60;                                     !- Minutes per Item
 
-<<<<<<< HEAD
-OS:Schedule:Day,
-  {217324f4-f053-4d77-8a7b-0b6b2f78cdb1}, !- Handle
-  Schedule Day 15,                        !- Name
-  ,                                       !- Schedule Type Limits Name
-  ,                                       !- Interpolate to Timestep
-  24,                                     !- Hour 1
-  0,                                      !- Minute 1
-  0;                                      !- Value Until Time 1
-
-OS:Schedule:Day,
-  {b32a134a-69ac-401c-8fbe-8a0da4880f61}, !- Handle
-  Schedule Day 16,                        !- Name
-  ,                                       !- Schedule Type Limits Name
-  ,                                       !- Interpolate to Timestep
-  24,                                     !- Hour 1
-  0,                                      !- Minute 1
-  1;                                      !- Value Until Time 1
-
-OS:WeatherFile,
-  {d0037de0-0d92-4582-b0cb-9a9202fa1dd6}, !- Handle
-  Denver Intl Ap,                         !- City
-  CO,                                     !- State Province Region
-  USA,                                    !- Country
-  TMY3,                                   !- Data Source
-  725650,                                 !- WMO Number
-  39.83,                                  !- Latitude {deg}
-  -104.65,                                !- Longitude {deg}
-  -7,                                     !- Time Zone {hr}
-  1650,                                   !- Elevation {m}
-  file:../weather/USA_CO_Denver.Intl.AP.725650_TMY3.epw, !- Url
-  E23378AA;                               !- Checksum
-
-OS:AdditionalProperties,
-  {3b295ffd-e7e6-48ed-8406-eedc433d1962}, !- Handle
-  {d0037de0-0d92-4582-b0cb-9a9202fa1dd6}, !- Object Name
-  EPWHeaderCity,                          !- Feature Name 1
-  String,                                 !- Feature Data Type 1
-  Denver Intl Ap,                         !- Feature Value 1
-  EPWHeaderState,                         !- Feature Name 2
-  String,                                 !- Feature Data Type 2
-  CO,                                     !- Feature Value 2
-  EPWHeaderCountry,                       !- Feature Name 3
-  String,                                 !- Feature Data Type 3
-  USA,                                    !- Feature Value 3
-  EPWHeaderDataSource,                    !- Feature Name 4
-  String,                                 !- Feature Data Type 4
-  TMY3,                                   !- Feature Value 4
-  EPWHeaderStation,                       !- Feature Name 5
-  String,                                 !- Feature Data Type 5
-  725650,                                 !- Feature Value 5
-  EPWHeaderLatitude,                      !- Feature Name 6
-  Double,                                 !- Feature Data Type 6
-  39.829999999999998,                     !- Feature Value 6
-  EPWHeaderLongitude,                     !- Feature Name 7
-  Double,                                 !- Feature Data Type 7
-  -104.65000000000001,                    !- Feature Value 7
-  EPWHeaderTimezone,                      !- Feature Name 8
-  Double,                                 !- Feature Data Type 8
-  -7,                                     !- Feature Value 8
-  EPWHeaderAltitude,                      !- Feature Name 9
-  Double,                                 !- Feature Data Type 9
-  5413.3858267716532,                     !- Feature Value 9
-  EPWHeaderLocalPressure,                 !- Feature Name 10
-  Double,                                 !- Feature Data Type 10
-  0.81937567683596546,                    !- Feature Value 10
-  EPWHeaderRecordsPerHour,                !- Feature Name 11
-  Double,                                 !- Feature Data Type 11
-  0,                                      !- Feature Value 11
-  EPWDataAnnualAvgDrybulb,                !- Feature Name 12
-  Double,                                 !- Feature Data Type 12
-  51.575616438356228,                     !- Feature Value 12
-  EPWDataAnnualMinDrybulb,                !- Feature Name 13
-  Double,                                 !- Feature Data Type 13
-  -2.9200000000000017,                    !- Feature Value 13
-  EPWDataAnnualMaxDrybulb,                !- Feature Name 14
-  Double,                                 !- Feature Data Type 14
-  104,                                    !- Feature Value 14
-  EPWDataCDD50F,                          !- Feature Name 15
-  Double,                                 !- Feature Data Type 15
-  3072.2925000000005,                     !- Feature Value 15
-  EPWDataCDD65F,                          !- Feature Name 16
-  Double,                                 !- Feature Data Type 16
-  883.62000000000035,                     !- Feature Value 16
-  EPWDataHDD50F,                          !- Feature Name 17
-  Double,                                 !- Feature Data Type 17
-  2497.1925000000001,                     !- Feature Value 17
-  EPWDataHDD65F,                          !- Feature Name 18
-  Double,                                 !- Feature Data Type 18
-  5783.5200000000013,                     !- Feature Value 18
-  EPWDataAnnualAvgWindspeed,              !- Feature Name 19
-  Double,                                 !- Feature Data Type 19
-  3.9165296803649667,                     !- Feature Value 19
-  EPWDataMonthlyAvgDrybulbs,              !- Feature Name 20
-  String,                                 !- Feature Data Type 20
-  33.4191935483871&#4431.90142857142857&#4443.02620967741937&#4442.48624999999999&#4459.877741935483854&#4473.57574999999997&#4472.07975806451608&#4472.70008064516134&#4466.49200000000006&#4450.079112903225806&#4437.218250000000005&#4434.582177419354835, !- Feature Value 20
-  EPWDataGroundMonthlyTemps,              !- Feature Name 21
-  String,                                 !- Feature Data Type 21
-  44.08306285945173&#4440.89570904991865&#4440.64045432632048&#4442.153016571250646&#4448.225111118704206&#4454.268919273837525&#4459.508577937551024&#4462.82777283423508&#4463.10975667174995&#4460.41014950381947&#4455.304105212311526&#4449.445696474514364, !- Feature Value 21
-  EPWDataWSF,                             !- Feature Name 22
-  Double,                                 !- Feature Data Type 22
-  0.58999999999999997,                    !- Feature Value 22
-  EPWDataMonthlyAvgDailyHighDrybulbs,     !- Feature Name 23
-  String,                                 !- Feature Data Type 23
-  47.41032258064516&#4446.58642857142857&#4455.15032258064517&#4453.708&#4472.80193548387098&#4488.67600000000002&#4486.1858064516129&#4485.87225806451613&#4482.082&#4463.18064516129033&#4448.73400000000001&#4448.87935483870968, !- Feature Value 23
-  EPWDataMonthlyAvgDailyLowDrybulbs,      !- Feature Name 24
-  String,                                 !- Feature Data Type 24
-  19.347741935483874&#4419.856428571428573&#4430.316129032258065&#4431.112&#4447.41612903225806&#4457.901999999999994&#4459.063870967741934&#4460.956774193548384&#4452.352000000000004&#4438.41612903225806&#4427.002000000000002&#4423.02903225806451, !- Feature Value 24
-  EPWDesignHeatingDrybulb,                !- Feature Name 25
-  Double,                                 !- Feature Data Type 25
-  12.02,                                  !- Feature Value 25
-  EPWDesignHeatingWindspeed,              !- Feature Name 26
-  Double,                                 !- Feature Data Type 26
-  2.8062500000000004,                     !- Feature Value 26
-  EPWDesignCoolingDrybulb,                !- Feature Name 27
-  Double,                                 !- Feature Data Type 27
-  91.939999999999998,                     !- Feature Value 27
-  EPWDesignCoolingWetbulb,                !- Feature Name 28
-  Double,                                 !- Feature Data Type 28
-  59.95131430195849,                      !- Feature Value 28
-  EPWDesignCoolingHumidityRatio,          !- Feature Name 29
-  Double,                                 !- Feature Data Type 29
-  0.0059161086834698092,                  !- Feature Value 29
-  EPWDesignCoolingWindspeed,              !- Feature Name 30
-  Double,                                 !- Feature Data Type 30
-  3.7999999999999989,                     !- Feature Value 30
-  EPWDesignDailyTemperatureRange,         !- Feature Name 31
-  Double,                                 !- Feature Data Type 31
-  24.915483870967748,                     !- Feature Value 31
-  EPWDesignDehumidDrybulb,                !- Feature Name 32
-  Double,                                 !- Feature Data Type 32
-  67.996785714285721,                     !- Feature Value 32
-  EPWDesignDehumidHumidityRatio,          !- Feature Name 33
-  Double,                                 !- Feature Data Type 33
-  0.012133744170488724,                   !- Feature Value 33
-  EPWDesignCoolingDirectNormal,           !- Feature Name 34
-  Double,                                 !- Feature Data Type 34
-  985,                                    !- Feature Value 34
-  EPWDesignCoolingDiffuseHorizontal,      !- Feature Name 35
-  Double,                                 !- Feature Data Type 35
-  84;                                     !- Feature Value 35
-
-OS:Site,
-  {45aaae2f-6e8a-4fef-8e5c-bb956614602f}, !- Handle
-  Denver Intl Ap_CO_USA,                  !- Name
-  39.83,                                  !- Latitude {deg}
-  -104.65,                                !- Longitude {deg}
-  -7,                                     !- Time Zone {hr}
-  1650,                                   !- Elevation {m}
-  ;                                       !- Terrain
-
-OS:ClimateZones,
-  {69d27919-410f-4601-8612-5fbc6b251338}, !- Handle
-  ,                                       !- Active Institution
-  ,                                       !- Active Year
-  ,                                       !- Climate Zone Institution Name 1
-  ,                                       !- Climate Zone Document Name 1
-  ,                                       !- Climate Zone Document Year 1
-  ,                                       !- Climate Zone Value 1
-  Building America,                       !- Climate Zone Institution Name 2
-  ,                                       !- Climate Zone Document Name 2
-  0,                                      !- Climate Zone Document Year 2
-  Cold;                                   !- Climate Zone Value 2
-
-OS:Site:WaterMainsTemperature,
-  {f5111e10-6452-4e1a-80c9-3ed2a22f75cb}, !- Handle
-  Correlation,                            !- Calculation Method
-  ,                                       !- Temperature Schedule Name
-  10.8753424657535,                       !- Annual Average Outdoor Air Temperature {C}
-  23.1524007936508;                       !- Maximum Difference In Monthly Average Outdoor Air Temperatures {deltaC}
-
-OS:RunPeriodControl:DaylightSavingTime,
-  {b43b75e5-1370-4b76-82cf-42d2c93a86c9}, !- Handle
-  4/7,                                    !- Start Date
-  10/26;                                  !- End Date
-
-OS:Site:GroundTemperature:Deep,
-  {ce5b9990-9ed8-48b0-9ff1-2d45628ce61d}, !- Handle
-  10.8753424657535,                       !- January Deep Ground Temperature {C}
-  10.8753424657535,                       !- February Deep Ground Temperature {C}
-  10.8753424657535,                       !- March Deep Ground Temperature {C}
-  10.8753424657535,                       !- April Deep Ground Temperature {C}
-  10.8753424657535,                       !- May Deep Ground Temperature {C}
-  10.8753424657535,                       !- June Deep Ground Temperature {C}
-  10.8753424657535,                       !- July Deep Ground Temperature {C}
-  10.8753424657535,                       !- August Deep Ground Temperature {C}
-  10.8753424657535,                       !- September Deep Ground Temperature {C}
-  10.8753424657535,                       !- October Deep Ground Temperature {C}
-  10.8753424657535,                       !- November Deep Ground Temperature {C}
-  10.8753424657535;                       !- December Deep Ground Temperature {C}
-=======
 OS:Schedule:Ruleset,
   {e6b353c7-4edd-4cdb-9e3a-2c5a207d96d0}, !- Handle
   Schedule Ruleset 1,                     !- Name
@@ -4089,4 +1222,3 @@
   0,                                      !- Lower Limit Value
   1,                                      !- Upper Limit Value
   Continuous;                             !- Numeric Type
->>>>>>> 49f5e9b9
