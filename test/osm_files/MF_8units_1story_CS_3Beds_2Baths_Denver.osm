--- conflicted
+++ resolved
@@ -1,73 +1,41 @@
 !- NOTE: Auto-generated from /test/osw_files/MF_8units_1story_CS_3Beds_2Baths_Denver.osw
 
 OS:Version,
-<<<<<<< HEAD
-  {9eb6662b-a698-4102-a76a-9b33171d0192}, !- Handle
+  {256d041c-d4a9-4637-9302-bde89768bdf8}, !- Handle
   2.9.0;                                  !- Version Identifier
 
 OS:SimulationControl,
-  {e40fe98d-3195-40dd-8b8d-5834de973e51}, !- Handle
-=======
-  {6b9b34be-10f6-40c4-a7f2-f9b49531f7e7}, !- Handle
-  2.9.0;                                  !- Version Identifier
-
-OS:SimulationControl,
-  {415b53af-a36d-40e6-9979-cf7b13bff039}, !- Handle
->>>>>>> 039e157a
+  {a61200d9-4d1c-4f6c-af91-e19a335d9903}, !- Handle
   ,                                       !- Do Zone Sizing Calculation
   ,                                       !- Do System Sizing Calculation
   ,                                       !- Do Plant Sizing Calculation
   No;                                     !- Run Simulation for Sizing Periods
 
 OS:Timestep,
-<<<<<<< HEAD
-  {a3da265c-b7c0-46b5-bc60-32ce6119df16}, !- Handle
+  {a8b4999d-260f-453c-b417-83177f852d81}, !- Handle
   6;                                      !- Number of Timesteps per Hour
 
 OS:ShadowCalculation,
-  {840225cb-0df9-43e7-9c14-235b8c897f5d}, !- Handle
-=======
-  {a0bdec25-4d4f-42cc-8054-7fe4e757fd4f}, !- Handle
-  6;                                      !- Number of Timesteps per Hour
-
-OS:ShadowCalculation,
-  {f896a6ba-0631-4e33-a74e-f6910e785689}, !- Handle
->>>>>>> 039e157a
+  {85f0056c-51d5-4c45-9176-72a791bf5c25}, !- Handle
   20,                                     !- Calculation Frequency
   200;                                    !- Maximum Figures in Shadow Overlap Calculations
 
 OS:SurfaceConvectionAlgorithm:Outside,
-<<<<<<< HEAD
-  {4c410175-ac66-4ca5-b6c0-ecc004c82763}, !- Handle
+  {276041e1-c339-44dc-b3b6-5f45c38c90a6}, !- Handle
   DOE-2;                                  !- Algorithm
 
 OS:SurfaceConvectionAlgorithm:Inside,
-  {573dc1ad-2d43-4406-8d1d-f234eb559c18}, !- Handle
+  {3c71dcc8-d7f2-4eef-b1ac-e28a11c5efcd}, !- Handle
   TARP;                                   !- Algorithm
 
 OS:ZoneCapacitanceMultiplier:ResearchSpecial,
-  {e2a91f59-12ee-4f0b-8412-7a212e6d122c}, !- Handle
-=======
-  {b0222aff-6e79-41eb-80d5-38a9fc3f4fef}, !- Handle
-  DOE-2;                                  !- Algorithm
-
-OS:SurfaceConvectionAlgorithm:Inside,
-  {82b914d3-e9c0-4aed-8c86-ee61fd10cb1d}, !- Handle
-  TARP;                                   !- Algorithm
-
-OS:ZoneCapacitanceMultiplier:ResearchSpecial,
-  {02220546-ac18-4149-9f21-552951bb2314}, !- Handle
->>>>>>> 039e157a
+  {5a9f6939-d8ad-4e26-a6ab-717ca66383a0}, !- Handle
   ,                                       !- Temperature Capacity Multiplier
   15,                                     !- Humidity Capacity Multiplier
   ;                                       !- Carbon Dioxide Capacity Multiplier
 
 OS:RunPeriod,
-<<<<<<< HEAD
-  {000a96fc-fc06-49ad-a5a6-e88cc6b58788}, !- Handle
-=======
-  {3b542c70-a324-4fba-a79c-cb54827924cb}, !- Handle
->>>>>>> 039e157a
+  {b6a09f2b-050c-4645-9969-4dd055b63809}, !- Handle
   Run Period 1,                           !- Name
   1,                                      !- Begin Month
   1,                                      !- Begin Day of Month
@@ -81,21 +49,13 @@
   ;                                       !- Number of Times Runperiod to be Repeated
 
 OS:YearDescription,
-<<<<<<< HEAD
-  {26d83bc8-b556-4fe6-88c5-43eb3483a88c}, !- Handle
-=======
-  {e4cf92fa-e186-4785-8e16-7582de048cf4}, !- Handle
->>>>>>> 039e157a
+  {9d9a7fe9-9e52-4ac0-8458-d5dbddc918ea}, !- Handle
   2007,                                   !- Calendar Year
   ,                                       !- Day of Week for Start Day
   ;                                       !- Is Leap Year
 
 OS:WeatherFile,
-<<<<<<< HEAD
-  {30a0862c-0203-4c79-a69b-2b666c35d31c}, !- Handle
-=======
-  {88af725a-4533-4a23-96ee-1e1a070522e2}, !- Handle
->>>>>>> 039e157a
+  {63de7ee4-c8f8-493b-bb9f-37a6bdbf818a}, !- Handle
   Denver Intl Ap,                         !- City
   CO,                                     !- State Province Region
   USA,                                    !- Country
@@ -109,13 +69,8 @@
   E23378AA;                               !- Checksum
 
 OS:AdditionalProperties,
-<<<<<<< HEAD
-  {414061c1-6671-4ee8-ba26-a17b7e665192}, !- Handle
-  {30a0862c-0203-4c79-a69b-2b666c35d31c}, !- Object Name
-=======
-  {8a21980c-897a-4d14-9aed-a33afe410f4c}, !- Handle
-  {88af725a-4533-4a23-96ee-1e1a070522e2}, !- Object Name
->>>>>>> 039e157a
+  {3509f691-62aa-4233-9b69-2cd471055d7f}, !- Handle
+  {63de7ee4-c8f8-493b-bb9f-37a6bdbf818a}, !- Object Name
   EPWHeaderCity,                          !- Feature Name 1
   String,                                 !- Feature Data Type 1
   Denver Intl Ap,                         !- Feature Value 1
@@ -223,11 +178,7 @@
   84;                                     !- Feature Value 35
 
 OS:Site,
-<<<<<<< HEAD
-  {6ae20859-138f-4a4f-9a10-ccbed12bc913}, !- Handle
-=======
-  {917d65b4-675d-406d-9f09-224bed242af3}, !- Handle
->>>>>>> 039e157a
+  {01514733-0e23-4723-b1c6-4777709f674e}, !- Handle
   Denver Intl Ap_CO_USA,                  !- Name
   39.83,                                  !- Latitude {deg}
   -104.65,                                !- Longitude {deg}
@@ -236,11 +187,7 @@
   ;                                       !- Terrain
 
 OS:ClimateZones,
-<<<<<<< HEAD
-  {3eab6e56-ad38-4a9e-9966-a1c4210d318d}, !- Handle
-=======
-  {0907fadc-524a-4153-af78-57502e0a3399}, !- Handle
->>>>>>> 039e157a
+  {af250a3d-7907-492d-a4f7-1f68023ebbfd}, !- Handle
   ,                                       !- Active Institution
   ,                                       !- Active Year
   ,                                       !- Climate Zone Institution Name 1
@@ -253,31 +200,19 @@
   Cold;                                   !- Climate Zone Value 2
 
 OS:Site:WaterMainsTemperature,
-<<<<<<< HEAD
-  {ec6d28e4-8054-47ab-93a6-02929454b6a5}, !- Handle
-=======
-  {88086a5a-287e-42bc-9a30-91a17770e2e0}, !- Handle
->>>>>>> 039e157a
+  {dda07f18-0bc6-4194-9712-279d81bfa80a}, !- Handle
   Correlation,                            !- Calculation Method
   ,                                       !- Temperature Schedule Name
   10.8753424657535,                       !- Annual Average Outdoor Air Temperature {C}
   23.1524007936508;                       !- Maximum Difference In Monthly Average Outdoor Air Temperatures {deltaC}
 
 OS:RunPeriodControl:DaylightSavingTime,
-<<<<<<< HEAD
-  {e4a51701-87b3-47ac-b371-4f33b9e1a052}, !- Handle
-=======
-  {d3e85fa1-d473-42e8-b720-b82ce73de371}, !- Handle
->>>>>>> 039e157a
+  {bdd6cd73-9d60-47fb-8c0e-9ce8089881d3}, !- Handle
   4/7,                                    !- Start Date
   10/26;                                  !- End Date
 
 OS:Site:GroundTemperature:Deep,
-<<<<<<< HEAD
-  {977c1677-a4c6-4053-9137-6345ae98fc6f}, !- Handle
-=======
-  {462e93c6-8bd0-4fed-8c6d-0e53302d97a0}, !- Handle
->>>>>>> 039e157a
+  {2744a0bf-2d64-401a-9056-a428f252d540}, !- Handle
   10.8753424657535,                       !- January Deep Ground Temperature {C}
   10.8753424657535,                       !- February Deep Ground Temperature {C}
   10.8753424657535,                       !- March Deep Ground Temperature {C}
@@ -292,11 +227,7 @@
   10.8753424657535;                       !- December Deep Ground Temperature {C}
 
 OS:Building,
-<<<<<<< HEAD
-  {4ce9f9a2-bc91-4995-a4fe-3326c9f01293}, !- Handle
-=======
-  {f0fe6838-c45e-4927-a871-78d3d6576336}, !- Handle
->>>>>>> 039e157a
+  {42f2ee11-c997-4fca-a4ee-2498bda8a7d5}, !- Handle
   Building 1,                             !- Name
   ,                                       !- Building Sector Type
   0,                                      !- North Axis {deg}
@@ -311,15 +242,9 @@
   8;                                      !- Standards Number of Living Units
 
 OS:AdditionalProperties,
-<<<<<<< HEAD
-  {ea6c2a6c-2ab3-4a5b-82df-0617a9536f4f}, !- Handle
-  {4ce9f9a2-bc91-4995-a4fe-3326c9f01293}, !- Object Name
+  {d3a4b41e-4339-43d1-b7e6-09de0fee3e16}, !- Handle
+  {42f2ee11-c997-4fca-a4ee-2498bda8a7d5}, !- Object Name
   num_units,                              !- Feature Name 1
-=======
-  {5b1d0fa6-b73a-4deb-ac48-c1fd48f1d84c}, !- Handle
-  {f0fe6838-c45e-4927-a871-78d3d6576336}, !- Object Name
-  Total Units Represented,                !- Feature Name 1
->>>>>>> 039e157a
   Integer,                                !- Feature Data Type 1
   8,                                      !- Feature Value 1
   has_rear_units,                         !- Feature Name 2
@@ -345,11 +270,7 @@
   Double-Loaded Interior;                 !- Feature Value 8
 
 OS:ThermalZone,
-<<<<<<< HEAD
-  {27081540-6e3f-414b-a1a5-ff452dad96c9}, !- Handle
-=======
-  {2b5c88ba-bc87-4033-b9f3-ea29664b16a3}, !- Handle
->>>>>>> 039e157a
+  {fc1c2b6a-317c-4363-be97-e997b77d6758}, !- Handle
   living zone,                            !- Name
   ,                                       !- Multiplier
   ,                                       !- Ceiling Height {m}
@@ -358,17 +279,10 @@
   ,                                       !- Zone Inside Convection Algorithm
   ,                                       !- Zone Outside Convection Algorithm
   ,                                       !- Zone Conditioning Equipment List Name
-<<<<<<< HEAD
-  {8f3e78d4-45e1-413e-9d46-0ef7c7ca2ff2}, !- Zone Air Inlet Port List
-  {b74f370a-b30e-4d44-bea6-e7c78147e882}, !- Zone Air Exhaust Port List
-  {bc33f892-5aef-492c-9a0e-6ef020068de0}, !- Zone Air Node Name
-  {bc6aeef2-e653-4cb4-803e-81f4b6c452eb}, !- Zone Return Air Port List
-=======
-  {ca48da7f-e68c-45e3-968a-53e8f4fed503}, !- Zone Air Inlet Port List
-  {adea8206-15be-42de-b01f-5743fb2c8e0a}, !- Zone Air Exhaust Port List
-  {baebc37a-f2ce-4cc8-89c2-125d6dd6b90c}, !- Zone Air Node Name
-  {dea42c69-faf7-4652-9777-a07d92359c15}, !- Zone Return Air Port List
->>>>>>> 039e157a
+  {ab3be069-b93f-4af0-b7f1-a6735d8e1afe}, !- Zone Air Inlet Port List
+  {2dd036bc-e5a4-46e3-ac82-437ad6db0d6e}, !- Zone Air Exhaust Port List
+  {8a02d642-ebea-4e7b-8f42-9cd571cf349f}, !- Zone Air Node Name
+  {9d56b7f0-2d8a-4920-a55f-81fce538a72b}, !- Zone Return Air Port List
   ,                                       !- Primary Daylighting Control Name
   ,                                       !- Fraction of Zone Controlled by Primary Daylighting Control
   ,                                       !- Secondary Daylighting Control Name
@@ -379,71 +293,37 @@
   No;                                     !- Use Ideal Air Loads
 
 OS:Node,
-<<<<<<< HEAD
-  {3d6176c3-7fc5-4f98-baba-5c08038730d3}, !- Handle
+  {0795f9b7-2a9d-4b77-b227-ec10147bd509}, !- Handle
   Node 1,                                 !- Name
-  {bc33f892-5aef-492c-9a0e-6ef020068de0}, !- Inlet Port
+  {8a02d642-ebea-4e7b-8f42-9cd571cf349f}, !- Inlet Port
   ;                                       !- Outlet Port
 
 OS:Connection,
-  {bc33f892-5aef-492c-9a0e-6ef020068de0}, !- Handle
-  {c221e517-b02d-4a1f-80cd-f8daaa8a0ef0}, !- Name
-  {27081540-6e3f-414b-a1a5-ff452dad96c9}, !- Source Object
+  {8a02d642-ebea-4e7b-8f42-9cd571cf349f}, !- Handle
+  {46c2dd7a-a469-4ace-a8cc-e9e0db0a51c1}, !- Name
+  {fc1c2b6a-317c-4363-be97-e997b77d6758}, !- Source Object
   11,                                     !- Outlet Port
-  {3d6176c3-7fc5-4f98-baba-5c08038730d3}, !- Target Object
+  {0795f9b7-2a9d-4b77-b227-ec10147bd509}, !- Target Object
   2;                                      !- Inlet Port
 
 OS:PortList,
-  {8f3e78d4-45e1-413e-9d46-0ef7c7ca2ff2}, !- Handle
-  {6ef19c7b-e08c-4d91-93e7-2decb6455387}, !- Name
-  {27081540-6e3f-414b-a1a5-ff452dad96c9}; !- HVAC Component
+  {ab3be069-b93f-4af0-b7f1-a6735d8e1afe}, !- Handle
+  {6877b94b-f5fc-453e-8a4f-3009d2835466}, !- Name
+  {fc1c2b6a-317c-4363-be97-e997b77d6758}; !- HVAC Component
 
 OS:PortList,
-  {b74f370a-b30e-4d44-bea6-e7c78147e882}, !- Handle
-  {ca945f2b-f5ea-4d3f-aee7-957314d9db33}, !- Name
-  {27081540-6e3f-414b-a1a5-ff452dad96c9}; !- HVAC Component
+  {2dd036bc-e5a4-46e3-ac82-437ad6db0d6e}, !- Handle
+  {7b549775-9d9b-4c83-a545-e1a0936823c6}, !- Name
+  {fc1c2b6a-317c-4363-be97-e997b77d6758}; !- HVAC Component
 
 OS:PortList,
-  {bc6aeef2-e653-4cb4-803e-81f4b6c452eb}, !- Handle
-  {b3cc4f24-e33c-4e7f-8f69-a62ca57603f0}, !- Name
-  {27081540-6e3f-414b-a1a5-ff452dad96c9}; !- HVAC Component
+  {9d56b7f0-2d8a-4920-a55f-81fce538a72b}, !- Handle
+  {a0d82b5b-c4bb-4340-824a-222464ea6a8f}, !- Name
+  {fc1c2b6a-317c-4363-be97-e997b77d6758}; !- HVAC Component
 
 OS:Sizing:Zone,
-  {da3c70e5-1d75-4c3d-ae65-b18731e4c2fa}, !- Handle
-  {27081540-6e3f-414b-a1a5-ff452dad96c9}, !- Zone or ZoneList Name
-=======
-  {fbf5823e-2122-4759-9a00-e27f896fb073}, !- Handle
-  Node 1,                                 !- Name
-  {baebc37a-f2ce-4cc8-89c2-125d6dd6b90c}, !- Inlet Port
-  ;                                       !- Outlet Port
-
-OS:Connection,
-  {baebc37a-f2ce-4cc8-89c2-125d6dd6b90c}, !- Handle
-  {358fcf73-44c3-43a5-b81a-ee7b51a3dedb}, !- Name
-  {2b5c88ba-bc87-4033-b9f3-ea29664b16a3}, !- Source Object
-  11,                                     !- Outlet Port
-  {fbf5823e-2122-4759-9a00-e27f896fb073}, !- Target Object
-  2;                                      !- Inlet Port
-
-OS:PortList,
-  {ca48da7f-e68c-45e3-968a-53e8f4fed503}, !- Handle
-  {c7dc3d38-5a90-4460-83a4-0ab4c2c6f7e0}, !- Name
-  {2b5c88ba-bc87-4033-b9f3-ea29664b16a3}; !- HVAC Component
-
-OS:PortList,
-  {adea8206-15be-42de-b01f-5743fb2c8e0a}, !- Handle
-  {e95d4515-2aee-4d87-ac7b-563d2060fdfc}, !- Name
-  {2b5c88ba-bc87-4033-b9f3-ea29664b16a3}; !- HVAC Component
-
-OS:PortList,
-  {dea42c69-faf7-4652-9777-a07d92359c15}, !- Handle
-  {a8203d1e-8db8-4a55-96dc-7f8f66a7a668}, !- Name
-  {2b5c88ba-bc87-4033-b9f3-ea29664b16a3}; !- HVAC Component
-
-OS:Sizing:Zone,
-  {df543159-df32-44bc-b7a0-7e09e2fd6395}, !- Handle
-  {2b5c88ba-bc87-4033-b9f3-ea29664b16a3}, !- Zone or ZoneList Name
->>>>>>> 039e157a
+  {76045e74-584b-447c-9c3c-d01fc43ede06}, !- Handle
+  {fc1c2b6a-317c-4363-be97-e997b77d6758}, !- Zone or ZoneList Name
   SupplyAirTemperature,                   !- Zone Cooling Design Supply Air Temperature Input Method
   14,                                     !- Zone Cooling Design Supply Air Temperature {C}
   11.11,                                  !- Zone Cooling Design Supply Air Temperature Difference {deltaC}
@@ -472,25 +352,14 @@
   autosize;                               !- Dedicated Outdoor Air High Setpoint Temperature for Design {C}
 
 OS:ZoneHVAC:EquipmentList,
-<<<<<<< HEAD
-  {b0f4fa22-e0fa-4fe5-87f4-fa61bdbbff68}, !- Handle
+  {34b63386-d867-4c2d-b56d-37bbb1a9255b}, !- Handle
   Zone HVAC Equipment List 1,             !- Name
-  {27081540-6e3f-414b-a1a5-ff452dad96c9}; !- Thermal Zone
+  {fc1c2b6a-317c-4363-be97-e997b77d6758}; !- Thermal Zone
 
 OS:Space,
-  {76ea021b-cf07-4626-99ad-efca5bc235fe}, !- Handle
+  {abbc2d05-9e67-4f93-ac01-c22ba0d9d806}, !- Handle
   living space,                           !- Name
-  {c1cd81b6-a4ea-41e8-9c5c-122be1da69e6}, !- Space Type Name
-=======
-  {cbf45752-ab94-4909-9706-d24e185ccac9}, !- Handle
-  Zone HVAC Equipment List 1,             !- Name
-  {2b5c88ba-bc87-4033-b9f3-ea29664b16a3}; !- Thermal Zone
-
-OS:Space,
-  {fe1ac654-7089-4880-a4fd-c90372407c68}, !- Handle
-  living space,                           !- Name
-  {8f6eaa25-58a2-4fd3-aed1-ee20150b2ceb}, !- Space Type Name
->>>>>>> 039e157a
+  {a9ec387c-a62a-404d-bde4-aa9258acae5e}, !- Space Type Name
   ,                                       !- Default Construction Set Name
   ,                                       !- Default Schedule Set Name
   ,                                       !- Direction of Relative North {deg}
@@ -498,35 +367,19 @@
   ,                                       !- Y Origin {m}
   ,                                       !- Z Origin {m}
   ,                                       !- Building Story Name
-<<<<<<< HEAD
-  {27081540-6e3f-414b-a1a5-ff452dad96c9}, !- Thermal Zone Name
+  {fc1c2b6a-317c-4363-be97-e997b77d6758}, !- Thermal Zone Name
   ,                                       !- Part of Total Floor Area
   ,                                       !- Design Specification Outdoor Air Object Name
-  {36dc7133-b77c-4a37-a618-83d499f10556}; !- Building Unit Name
-
-OS:Surface,
-  {bcc1ec96-b89d-46ab-8e89-2bdeda111f45}, !- Handle
+  {f64d08d1-ce08-4711-b8bf-118c108ae505}; !- Building Unit Name
+
+OS:Surface,
+  {f3d58509-65cd-4ba0-b356-6081538606e7}, !- Handle
   Surface 1,                              !- Name
   Floor,                                  !- Surface Type
   ,                                       !- Construction Name
-  {76ea021b-cf07-4626-99ad-efca5bc235fe}, !- Space Name
+  {abbc2d05-9e67-4f93-ac01-c22ba0d9d806}, !- Space Name
   Surface,                                !- Outside Boundary Condition
-  {bbf2f7b6-0368-4136-bcaa-ffc81216a8fa}, !- Outside Boundary Condition Object
-=======
-  {2b5c88ba-bc87-4033-b9f3-ea29664b16a3}, !- Thermal Zone Name
-  ,                                       !- Part of Total Floor Area
-  ,                                       !- Design Specification Outdoor Air Object Name
-  {eef11e2f-85a2-43b3-964a-c2fe17be1706}; !- Building Unit Name
-
-OS:Surface,
-  {3e406858-8c84-4f88-86ae-41a6c1df13e3}, !- Handle
-  Surface 1,                              !- Name
-  Floor,                                  !- Surface Type
-  ,                                       !- Construction Name
-  {fe1ac654-7089-4880-a4fd-c90372407c68}, !- Space Name
-  Surface,                                !- Outside Boundary Condition
-  {f5ca11b3-a7c5-41ed-b30b-5b96f55b603f}, !- Outside Boundary Condition Object
->>>>>>> 039e157a
+  {c43f64cc-2c11-4993-a694-ac350a6f717f}, !- Outside Boundary Condition Object
   NoSun,                                  !- Sun Exposure
   NoWind,                                 !- Wind Exposure
   ,                                       !- View Factor to Ground
@@ -537,19 +390,11 @@
   6.46578440716979, -12.9315688143396, 0; !- X,Y,Z Vertex 4 {m}
 
 OS:Surface,
-<<<<<<< HEAD
-  {37f6a802-7f83-4abc-8b0c-a4eb85cac12a}, !- Handle
+  {be3302ff-1e2b-4875-9fa4-fb0ffc722ce6}, !- Handle
   Surface 2,                              !- Name
   Wall,                                   !- Surface Type
   ,                                       !- Construction Name
-  {76ea021b-cf07-4626-99ad-efca5bc235fe}, !- Space Name
-=======
-  {62019ad5-f599-4614-a5fb-b8e089bce4f7}, !- Handle
-  Surface 2,                              !- Name
-  Wall,                                   !- Surface Type
-  ,                                       !- Construction Name
-  {fe1ac654-7089-4880-a4fd-c90372407c68}, !- Space Name
->>>>>>> 039e157a
+  {abbc2d05-9e67-4f93-ac01-c22ba0d9d806}, !- Space Name
   Outdoors,                               !- Outside Boundary Condition
   ,                                       !- Outside Boundary Condition Object
   SunExposed,                             !- Sun Exposure
@@ -562,19 +407,11 @@
   0, -12.9315688143396, 2.4384;           !- X,Y,Z Vertex 4 {m}
 
 OS:Surface,
-<<<<<<< HEAD
-  {b4efd2da-1763-4a4d-9035-da771ef03b4e}, !- Handle
+  {87fc6f7c-6cfe-41d2-bffb-97de83237625}, !- Handle
   Surface 3,                              !- Name
   Wall,                                   !- Surface Type
   ,                                       !- Construction Name
-  {76ea021b-cf07-4626-99ad-efca5bc235fe}, !- Space Name
-=======
-  {a3ae9097-fe54-4cd7-b103-b9d5451a0582}, !- Handle
-  Surface 3,                              !- Name
-  Wall,                                   !- Surface Type
-  ,                                       !- Construction Name
-  {fe1ac654-7089-4880-a4fd-c90372407c68}, !- Space Name
->>>>>>> 039e157a
+  {abbc2d05-9e67-4f93-ac01-c22ba0d9d806}, !- Space Name
   Adiabatic,                              !- Outside Boundary Condition
   ,                                       !- Outside Boundary Condition Object
   NoSun,                                  !- Sun Exposure
@@ -587,23 +424,13 @@
   0, 0, 2.4384;                           !- X,Y,Z Vertex 4 {m}
 
 OS:Surface,
-<<<<<<< HEAD
-  {31a63a8a-d394-4758-a6bd-7fb665fe27e3}, !- Handle
+  {9c6ab89c-1254-4963-80ed-7dab6d633e07}, !- Handle
   Surface 4,                              !- Name
   Wall,                                   !- Surface Type
   ,                                       !- Construction Name
-  {76ea021b-cf07-4626-99ad-efca5bc235fe}, !- Space Name
+  {abbc2d05-9e67-4f93-ac01-c22ba0d9d806}, !- Space Name
   Adiabatic,                              !- Outside Boundary Condition
   ,                                       !- Outside Boundary Condition Object
-=======
-  {4851c3d0-a9b6-4828-8a08-eaf79d665776}, !- Handle
-  Surface 4,                              !- Name
-  Wall,                                   !- Surface Type
-  ,                                       !- Construction Name
-  {fe1ac654-7089-4880-a4fd-c90372407c68}, !- Space Name
-  Surface,                                !- Outside Boundary Condition
-  {312ccedd-f012-4f8b-bcbf-b5589886832b}, !- Outside Boundary Condition Object
->>>>>>> 039e157a
   NoSun,                                  !- Sun Exposure
   NoWind,                                 !- Wind Exposure
   ,                                       !- View Factor to Ground
@@ -614,19 +441,11 @@
   6.46578440716979, 0, 2.4384;            !- X,Y,Z Vertex 4 {m}
 
 OS:Surface,
-<<<<<<< HEAD
-  {9da9c558-9361-408a-805d-2bf071637bb3}, !- Handle
+  {f3b780b2-b6d4-4820-87ab-747cbe823529}, !- Handle
   Surface 5,                              !- Name
   Wall,                                   !- Surface Type
   ,                                       !- Construction Name
-  {76ea021b-cf07-4626-99ad-efca5bc235fe}, !- Space Name
-=======
-  {5fadf545-5a85-4a87-87ea-920476c9a7cb}, !- Handle
-  Surface 5,                              !- Name
-  Wall,                                   !- Surface Type
-  ,                                       !- Construction Name
-  {fe1ac654-7089-4880-a4fd-c90372407c68}, !- Space Name
->>>>>>> 039e157a
+  {abbc2d05-9e67-4f93-ac01-c22ba0d9d806}, !- Space Name
   Outdoors,                               !- Outside Boundary Condition
   ,                                       !- Outside Boundary Condition Object
   SunExposed,                             !- Sun Exposure
@@ -639,19 +458,11 @@
   6.46578440716979, -12.9315688143396, 2.4384; !- X,Y,Z Vertex 4 {m}
 
 OS:Surface,
-<<<<<<< HEAD
-  {a9aff26a-eaad-42a7-98e8-1125dc5e16f7}, !- Handle
+  {10159f06-6dd1-48dd-9137-db09f134ea66}, !- Handle
   Surface 6,                              !- Name
   RoofCeiling,                            !- Surface Type
   ,                                       !- Construction Name
-  {76ea021b-cf07-4626-99ad-efca5bc235fe}, !- Space Name
-=======
-  {0d638e2c-7d05-4c7f-8440-feb3fcb25dc6}, !- Handle
-  Surface 6,                              !- Name
-  RoofCeiling,                            !- Surface Type
-  ,                                       !- Construction Name
-  {fe1ac654-7089-4880-a4fd-c90372407c68}, !- Space Name
->>>>>>> 039e157a
+  {abbc2d05-9e67-4f93-ac01-c22ba0d9d806}, !- Space Name
   Outdoors,                               !- Outside Boundary Condition
   ,                                       !- Outside Boundary Condition Object
   SunExposed,                             !- Sun Exposure
@@ -664,11 +475,7 @@
   0, -12.9315688143396, 2.4384;           !- X,Y,Z Vertex 4 {m}
 
 OS:SpaceType,
-<<<<<<< HEAD
-  {c1cd81b6-a4ea-41e8-9c5c-122be1da69e6}, !- Handle
-=======
-  {8f6eaa25-58a2-4fd3-aed1-ee20150b2ceb}, !- Handle
->>>>>>> 039e157a
+  {a9ec387c-a62a-404d-bde4-aa9258acae5e}, !- Handle
   Space Type 1,                           !- Name
   ,                                       !- Default Construction Set Name
   ,                                       !- Default Schedule Set Name
@@ -679,13 +486,8 @@
   living;                                 !- Standards Space Type
 
 OS:ThermalZone,
-<<<<<<< HEAD
-  {eba0878a-048e-4fcb-b534-da964353345a}, !- Handle
+  {2f9403f4-a88e-4e47-9f63-2b77f395d656}, !- Handle
   corridor zone,                          !- Name
-=======
-  {b031928a-8a52-4f58-adc1-bb3a1a975249}, !- Handle
-  living zone|unit 2,                     !- Name
->>>>>>> 039e157a
   ,                                       !- Multiplier
   ,                                       !- Ceiling Height {m}
   ,                                       !- Volume {m3}
@@ -693,17 +495,10 @@
   ,                                       !- Zone Inside Convection Algorithm
   ,                                       !- Zone Outside Convection Algorithm
   ,                                       !- Zone Conditioning Equipment List Name
-<<<<<<< HEAD
-  {b1926056-4946-4e66-8c3f-fb17a5846847}, !- Zone Air Inlet Port List
-  {9baf5f3e-319b-4dc5-9695-090eb166ba40}, !- Zone Air Exhaust Port List
-  {f04525a8-a960-46f4-aa98-6880d6b61139}, !- Zone Air Node Name
-  {02fee4c4-e2b1-4395-9628-0462f81ef8aa}, !- Zone Return Air Port List
-=======
-  {0c67988a-242d-47de-bf8f-497d52479747}, !- Zone Air Inlet Port List
-  {09b9afba-1f20-49f0-bb13-721745e53abc}, !- Zone Air Exhaust Port List
-  {50925786-947e-49ed-becd-fca53c9c3f7d}, !- Zone Air Node Name
-  {bf2dd24d-247b-4606-af9d-ddb8b1cf4779}, !- Zone Return Air Port List
->>>>>>> 039e157a
+  {4500bbc6-3309-44fd-89df-31db9cd58082}, !- Zone Air Inlet Port List
+  {a6d1e1ec-dd53-46a8-a737-4d6e24016225}, !- Zone Air Exhaust Port List
+  {b4528f57-63e1-42a5-8994-c152c06d62b9}, !- Zone Air Node Name
+  {822f7b12-5b3f-45bb-8b13-12d5d2c05551}, !- Zone Return Air Port List
   ,                                       !- Primary Daylighting Control Name
   ,                                       !- Fraction of Zone Controlled by Primary Daylighting Control
   ,                                       !- Secondary Daylighting Control Name
@@ -714,71 +509,37 @@
   No;                                     !- Use Ideal Air Loads
 
 OS:Node,
-<<<<<<< HEAD
-  {7920e228-effa-44d8-a138-16f2418b4631}, !- Handle
+  {07159766-36d4-4565-a1fa-65202e2d3d23}, !- Handle
   Node 2,                                 !- Name
-  {f04525a8-a960-46f4-aa98-6880d6b61139}, !- Inlet Port
+  {b4528f57-63e1-42a5-8994-c152c06d62b9}, !- Inlet Port
   ;                                       !- Outlet Port
 
 OS:Connection,
-  {f04525a8-a960-46f4-aa98-6880d6b61139}, !- Handle
-  {1f4970ce-d20d-45a7-b2c1-ae82bd1af41a}, !- Name
-  {eba0878a-048e-4fcb-b534-da964353345a}, !- Source Object
+  {b4528f57-63e1-42a5-8994-c152c06d62b9}, !- Handle
+  {1d5fd882-e0b4-41a4-8a97-a708c701787e}, !- Name
+  {2f9403f4-a88e-4e47-9f63-2b77f395d656}, !- Source Object
   11,                                     !- Outlet Port
-  {7920e228-effa-44d8-a138-16f2418b4631}, !- Target Object
+  {07159766-36d4-4565-a1fa-65202e2d3d23}, !- Target Object
   2;                                      !- Inlet Port
 
 OS:PortList,
-  {b1926056-4946-4e66-8c3f-fb17a5846847}, !- Handle
-  {388802b6-c02f-4bb4-b923-7390334ecc3e}, !- Name
-  {eba0878a-048e-4fcb-b534-da964353345a}; !- HVAC Component
+  {4500bbc6-3309-44fd-89df-31db9cd58082}, !- Handle
+  {43326de7-1bee-4d6d-8c60-5b344735f21b}, !- Name
+  {2f9403f4-a88e-4e47-9f63-2b77f395d656}; !- HVAC Component
 
 OS:PortList,
-  {9baf5f3e-319b-4dc5-9695-090eb166ba40}, !- Handle
-  {3483a029-2fda-4f62-bfe2-167156539c15}, !- Name
-  {eba0878a-048e-4fcb-b534-da964353345a}; !- HVAC Component
+  {a6d1e1ec-dd53-46a8-a737-4d6e24016225}, !- Handle
+  {f4966e42-cffa-4006-ad05-047322078e4f}, !- Name
+  {2f9403f4-a88e-4e47-9f63-2b77f395d656}; !- HVAC Component
 
 OS:PortList,
-  {02fee4c4-e2b1-4395-9628-0462f81ef8aa}, !- Handle
-  {33fd2bda-67b5-4a7e-a53b-70c13012243c}, !- Name
-  {eba0878a-048e-4fcb-b534-da964353345a}; !- HVAC Component
+  {822f7b12-5b3f-45bb-8b13-12d5d2c05551}, !- Handle
+  {1387b9d1-114b-435e-942c-b7b78154f45b}, !- Name
+  {2f9403f4-a88e-4e47-9f63-2b77f395d656}; !- HVAC Component
 
 OS:Sizing:Zone,
-  {052c55f7-2364-4bad-9717-0a06d2016d7d}, !- Handle
-  {eba0878a-048e-4fcb-b534-da964353345a}, !- Zone or ZoneList Name
-=======
-  {7227feaa-cf46-4318-abda-20a909cbf494}, !- Handle
-  Node 2,                                 !- Name
-  {50925786-947e-49ed-becd-fca53c9c3f7d}, !- Inlet Port
-  ;                                       !- Outlet Port
-
-OS:Connection,
-  {50925786-947e-49ed-becd-fca53c9c3f7d}, !- Handle
-  {1432f665-c850-407f-97d4-9d9a7356a66f}, !- Name
-  {b031928a-8a52-4f58-adc1-bb3a1a975249}, !- Source Object
-  11,                                     !- Outlet Port
-  {7227feaa-cf46-4318-abda-20a909cbf494}, !- Target Object
-  2;                                      !- Inlet Port
-
-OS:PortList,
-  {0c67988a-242d-47de-bf8f-497d52479747}, !- Handle
-  {62c1b1ea-e510-48bf-8490-61151fa375ff}, !- Name
-  {b031928a-8a52-4f58-adc1-bb3a1a975249}; !- HVAC Component
-
-OS:PortList,
-  {09b9afba-1f20-49f0-bb13-721745e53abc}, !- Handle
-  {8641e52c-9f28-4f2b-8346-321da02eb5d5}, !- Name
-  {b031928a-8a52-4f58-adc1-bb3a1a975249}; !- HVAC Component
-
-OS:PortList,
-  {bf2dd24d-247b-4606-af9d-ddb8b1cf4779}, !- Handle
-  {397625cd-bcd5-4aa8-8fd1-c745fb7dd0bc}, !- Name
-  {b031928a-8a52-4f58-adc1-bb3a1a975249}; !- HVAC Component
-
-OS:Sizing:Zone,
-  {116e110b-b9d9-41fd-8b6f-682744f9edb7}, !- Handle
-  {b031928a-8a52-4f58-adc1-bb3a1a975249}, !- Zone or ZoneList Name
->>>>>>> 039e157a
+  {36b1e815-be94-46f2-8678-c8ef7c282c68}, !- Handle
+  {2f9403f4-a88e-4e47-9f63-2b77f395d656}, !- Zone or ZoneList Name
   SupplyAirTemperature,                   !- Zone Cooling Design Supply Air Temperature Input Method
   14,                                     !- Zone Cooling Design Supply Air Temperature {C}
   11.11,                                  !- Zone Cooling Design Supply Air Temperature Difference {deltaC}
@@ -807,25 +568,14 @@
   autosize;                               !- Dedicated Outdoor Air High Setpoint Temperature for Design {C}
 
 OS:ZoneHVAC:EquipmentList,
-<<<<<<< HEAD
-  {fac4bce1-fa27-4718-bbf7-e68bc3e2f1ae}, !- Handle
+  {cb4fa65a-8785-4e64-9c0d-abd2ffcba956}, !- Handle
   Zone HVAC Equipment List 2,             !- Name
-  {eba0878a-048e-4fcb-b534-da964353345a}; !- Thermal Zone
+  {2f9403f4-a88e-4e47-9f63-2b77f395d656}; !- Thermal Zone
 
 OS:Space,
-  {cb00754e-5123-4ba3-b5a9-c46381722705}, !- Handle
+  {23be6337-dbb2-485d-af78-cfe2736f1d4c}, !- Handle
   corridor space,                         !- Name
-  {6f2699b0-419f-4aea-b1f6-c9a7ee08f92f}, !- Space Type Name
-=======
-  {f845c7d1-9dac-4386-a363-86c1c3762a68}, !- Handle
-  Zone HVAC Equipment List 2,             !- Name
-  {b031928a-8a52-4f58-adc1-bb3a1a975249}; !- Thermal Zone
-
-OS:Space,
-  {fa7b5954-50a9-4b2f-9d12-6912f64a1f00}, !- Handle
-  living space|unit 2,                    !- Name
-  {8f6eaa25-58a2-4fd3-aed1-ee20150b2ceb}, !- Space Type Name
->>>>>>> 039e157a
+  {8fd885fa-9291-45d3-9b39-36a13a932e91}, !- Space Type Name
   ,                                       !- Default Construction Set Name
   ,                                       !- Default Schedule Set Name
   ,                                       !- Direction of Relative North {deg}
@@ -833,32 +583,16 @@
   ,                                       !- Y Origin {m}
   ,                                       !- Z Origin {m}
   ,                                       !- Building Story Name
-<<<<<<< HEAD
-  {eba0878a-048e-4fcb-b534-da964353345a}; !- Thermal Zone Name
-
-OS:Surface,
-  {107b7c74-183b-4947-939f-0c3f6fca9a0c}, !- Handle
+  {2f9403f4-a88e-4e47-9f63-2b77f395d656}; !- Thermal Zone Name
+
+OS:Surface,
+  {da3d99ca-32d5-419c-972e-f845f047e601}, !- Handle
   Surface 7,                              !- Name
   Floor,                                  !- Surface Type
   ,                                       !- Construction Name
-  {cb00754e-5123-4ba3-b5a9-c46381722705}, !- Space Name
+  {23be6337-dbb2-485d-af78-cfe2736f1d4c}, !- Space Name
   Surface,                                !- Outside Boundary Condition
-  {4b29399c-2bc8-46bc-ae37-c53609b50a31}, !- Outside Boundary Condition Object
-=======
-  {b031928a-8a52-4f58-adc1-bb3a1a975249}, !- Thermal Zone Name
-  ,                                       !- Part of Total Floor Area
-  ,                                       !- Design Specification Outdoor Air Object Name
-  {08a0c02b-99d4-462f-a8e4-68ba102c6a88}; !- Building Unit Name
-
-OS:Surface,
-  {ac490b5b-54f4-4114-8652-a522c193328a}, !- Handle
-  Surface 7,                              !- Name
-  Floor,                                  !- Surface Type
-  ,                                       !- Construction Name
-  {fa7b5954-50a9-4b2f-9d12-6912f64a1f00}, !- Space Name
-  Surface,                                !- Outside Boundary Condition
-  {20cdc38e-0eac-470e-9557-6074bf980ced}, !- Outside Boundary Condition Object
->>>>>>> 039e157a
+  {4b56124d-d717-4aaf-b8e8-fa4bed6e2129}, !- Outside Boundary Condition Object
   NoSun,                                  !- Sun Exposure
   NoWind,                                 !- Wind Exposure
   ,                                       !- View Factor to Ground
@@ -869,19 +603,11 @@
   6.46578440716979, 0, 0;                 !- X,Y,Z Vertex 4 {m}
 
 OS:Surface,
-<<<<<<< HEAD
-  {b07fbf49-b885-4236-aa13-466a2e8815ea}, !- Handle
+  {06d57c29-a07b-452e-a527-0923ff170bee}, !- Handle
   Surface 8,                              !- Name
   Wall,                                   !- Surface Type
   ,                                       !- Construction Name
-  {cb00754e-5123-4ba3-b5a9-c46381722705}, !- Space Name
-=======
-  {d3254f93-a5f0-4ef3-9dfd-c8ff171320ef}, !- Handle
-  Surface 8,                              !- Name
-  Wall,                                   !- Surface Type
-  ,                                       !- Construction Name
-  {fa7b5954-50a9-4b2f-9d12-6912f64a1f00}, !- Space Name
->>>>>>> 039e157a
+  {23be6337-dbb2-485d-af78-cfe2736f1d4c}, !- Space Name
   Outdoors,                               !- Outside Boundary Condition
   ,                                       !- Outside Boundary Condition Object
   SunExposed,                             !- Sun Exposure
@@ -894,21 +620,12 @@
   0, 0, 2.4384;                           !- X,Y,Z Vertex 4 {m}
 
 OS:Surface,
-<<<<<<< HEAD
-  {cd7a2ab1-5651-4cd4-a4a3-b7f9433c91cc}, !- Handle
+  {02c90a2a-a4fa-4f31-a5da-41b461939f34}, !- Handle
   Surface 9,                              !- Name
   Wall,                                   !- Surface Type
   ,                                       !- Construction Name
-  {cb00754e-5123-4ba3-b5a9-c46381722705}, !- Space Name
+  {23be6337-dbb2-485d-af78-cfe2736f1d4c}, !- Space Name
   Adiabatic,                              !- Outside Boundary Condition
-=======
-  {22a7d883-a613-4218-90bd-444ae11d9c4a}, !- Handle
-  Surface 9,                              !- Name
-  Wall,                                   !- Surface Type
-  ,                                       !- Construction Name
-  {fa7b5954-50a9-4b2f-9d12-6912f64a1f00}, !- Space Name
-  Outdoors,                               !- Outside Boundary Condition
->>>>>>> 039e157a
   ,                                       !- Outside Boundary Condition Object
   NoSun,                                  !- Sun Exposure
   NoWind,                                 !- Wind Exposure
@@ -920,23 +637,13 @@
   0, 1.524, 2.4384;                       !- X,Y,Z Vertex 4 {m}
 
 OS:Surface,
-<<<<<<< HEAD
-  {8b474133-c352-4647-8473-e8ecae143aee}, !- Handle
+  {0dcceaf4-c2fb-4732-8b4f-d1de5b2d8249}, !- Handle
   Surface 10,                             !- Name
   Wall,                                   !- Surface Type
   ,                                       !- Construction Name
-  {cb00754e-5123-4ba3-b5a9-c46381722705}, !- Space Name
+  {23be6337-dbb2-485d-af78-cfe2736f1d4c}, !- Space Name
   Adiabatic,                              !- Outside Boundary Condition
   ,                                       !- Outside Boundary Condition Object
-=======
-  {f4e2efe0-dc5e-4410-9c9c-e7ca22cbef19}, !- Handle
-  Surface 10,                             !- Name
-  Wall,                                   !- Surface Type
-  ,                                       !- Construction Name
-  {fa7b5954-50a9-4b2f-9d12-6912f64a1f00}, !- Space Name
-  Surface,                                !- Outside Boundary Condition
-  {c4fb67d2-39d1-41f1-9821-f5a580595bbd}, !- Outside Boundary Condition Object
->>>>>>> 039e157a
   NoSun,                                  !- Sun Exposure
   NoWind,                                 !- Wind Exposure
   ,                                       !- View Factor to Ground
@@ -947,19 +654,11 @@
   6.46578440716979, 1.524, 2.4384;        !- X,Y,Z Vertex 4 {m}
 
 OS:Surface,
-<<<<<<< HEAD
-  {86ddccbb-1421-478b-86c4-f19f8b85de43}, !- Handle
+  {e77e23bc-0629-4945-958e-f63c9e23cd7f}, !- Handle
   Surface 11,                             !- Name
   Wall,                                   !- Surface Type
   ,                                       !- Construction Name
-  {cb00754e-5123-4ba3-b5a9-c46381722705}, !- Space Name
-=======
-  {b2997fa8-0d5a-48d3-b56b-88c55cafe533}, !- Handle
-  Surface 11,                             !- Name
-  Wall,                                   !- Surface Type
-  ,                                       !- Construction Name
-  {fa7b5954-50a9-4b2f-9d12-6912f64a1f00}, !- Space Name
->>>>>>> 039e157a
+  {23be6337-dbb2-485d-af78-cfe2736f1d4c}, !- Space Name
   Adiabatic,                              !- Outside Boundary Condition
   ,                                       !- Outside Boundary Condition Object
   NoSun,                                  !- Sun Exposure
@@ -972,19 +671,11 @@
   6.46578440716979, 0, 2.4384;            !- X,Y,Z Vertex 4 {m}
 
 OS:Surface,
-<<<<<<< HEAD
-  {ae2828a8-e50c-459d-bae1-77ac60a4f03d}, !- Handle
+  {1d51a700-1722-4bea-a590-986c692fa705}, !- Handle
   Surface 12,                             !- Name
   RoofCeiling,                            !- Surface Type
   ,                                       !- Construction Name
-  {cb00754e-5123-4ba3-b5a9-c46381722705}, !- Space Name
-=======
-  {d1baf6d0-2f62-427e-bbb7-e8ae8c2736b8}, !- Handle
-  Surface 12,                             !- Name
-  RoofCeiling,                            !- Surface Type
-  ,                                       !- Construction Name
-  {fa7b5954-50a9-4b2f-9d12-6912f64a1f00}, !- Space Name
->>>>>>> 039e157a
+  {23be6337-dbb2-485d-af78-cfe2736f1d4c}, !- Space Name
   Outdoors,                               !- Outside Boundary Condition
   ,                                       !- Outside Boundary Condition Object
   SunExposed,                             !- Sun Exposure
@@ -996,9 +687,8 @@
   0, 1.524, 2.4384,                       !- X,Y,Z Vertex 3 {m}
   0, 0, 2.4384;                           !- X,Y,Z Vertex 4 {m}
 
-<<<<<<< HEAD
 OS:SpaceType,
-  {6f2699b0-419f-4aea-b1f6-c9a7ee08f92f}, !- Handle
+  {8fd885fa-9291-45d3-9b39-36a13a932e91}, !- Handle
   Space Type 2,                           !- Name
   ,                                       !- Default Construction Set Name
   ,                                       !- Default Schedule Set Name
@@ -1009,13 +699,238 @@
   corridor;                               !- Standards Space Type
 
 OS:Space,
-  {3c783279-6495-4077-8983-f8ccbe76a0a2}, !- Handle
+  {032090e1-a138-443b-b2d5-f4097a6bfb69}, !- Handle
   crawl corridor space,                   !- Name
-  {d6a58c62-cbf9-4d75-9dec-36bee43b24c1}, !- Space Type Name
-=======
+  {bed162c8-176d-4005-9402-866fb8695cfb}, !- Space Type Name
+  ,                                       !- Default Construction Set Name
+  ,                                       !- Default Schedule Set Name
+  -0,                                     !- Direction of Relative North {deg}
+  0,                                      !- X Origin {m}
+  0,                                      !- Y Origin {m}
+  0,                                      !- Z Origin {m}
+  ,                                       !- Building Story Name
+  {71fb6c7c-ab40-4222-a195-ca81c333b72a}; !- Thermal Zone Name
+
+OS:Surface,
+  {e183ff89-4a34-4e0d-aed2-785b1c79665c}, !- Handle
+  Surface 13,                             !- Name
+  Floor,                                  !- Surface Type
+  ,                                       !- Construction Name
+  {032090e1-a138-443b-b2d5-f4097a6bfb69}, !- Space Name
+  Foundation,                             !- Outside Boundary Condition
+  ,                                       !- Outside Boundary Condition Object
+  NoSun,                                  !- Sun Exposure
+  NoWind,                                 !- Wind Exposure
+  ,                                       !- View Factor to Ground
+  ,                                       !- Number of Vertices
+  0, 0, -0.9144,                          !- X,Y,Z Vertex 1 {m}
+  0, 1.524, -0.9144,                      !- X,Y,Z Vertex 2 {m}
+  6.46578440716979, 1.524, -0.9144,       !- X,Y,Z Vertex 3 {m}
+  6.46578440716979, 0, -0.9144;           !- X,Y,Z Vertex 4 {m}
+
+OS:Surface,
+  {2379e2f3-80e1-4ecf-bed0-1f480c24c5aa}, !- Handle
+  Surface 14,                             !- Name
+  Wall,                                   !- Surface Type
+  ,                                       !- Construction Name
+  {032090e1-a138-443b-b2d5-f4097a6bfb69}, !- Space Name
+  Foundation,                             !- Outside Boundary Condition
+  ,                                       !- Outside Boundary Condition Object
+  NoSun,                                  !- Sun Exposure
+  NoWind,                                 !- Wind Exposure
+  ,                                       !- View Factor to Ground
+  ,                                       !- Number of Vertices
+  0, 1.524, -1.11022302462516e-016,       !- X,Y,Z Vertex 1 {m}
+  0, 1.524, -0.9144,                      !- X,Y,Z Vertex 2 {m}
+  0, 0, -0.9144,                          !- X,Y,Z Vertex 3 {m}
+  0, 0, -1.11022302462516e-016;           !- X,Y,Z Vertex 4 {m}
+
+OS:Surface,
+  {d851e11a-8b47-40a3-85bf-1af332bf5ca8}, !- Handle
+  Surface 15,                             !- Name
+  Wall,                                   !- Surface Type
+  ,                                       !- Construction Name
+  {032090e1-a138-443b-b2d5-f4097a6bfb69}, !- Space Name
+  Adiabatic,                              !- Outside Boundary Condition
+  ,                                       !- Outside Boundary Condition Object
+  NoSun,                                  !- Sun Exposure
+  NoWind,                                 !- Wind Exposure
+  ,                                       !- View Factor to Ground
+  ,                                       !- Number of Vertices
+  6.46578440716979, 1.524, -1.11022302462516e-016, !- X,Y,Z Vertex 1 {m}
+  6.46578440716979, 1.524, -0.9144,       !- X,Y,Z Vertex 2 {m}
+  0, 1.524, -0.9144,                      !- X,Y,Z Vertex 3 {m}
+  0, 1.524, -1.11022302462516e-016;       !- X,Y,Z Vertex 4 {m}
+
+OS:Surface,
+  {daa8dba1-2f46-4811-b514-c00ce8a88153}, !- Handle
+  Surface 16,                             !- Name
+  Wall,                                   !- Surface Type
+  ,                                       !- Construction Name
+  {032090e1-a138-443b-b2d5-f4097a6bfb69}, !- Space Name
+  Adiabatic,                              !- Outside Boundary Condition
+  ,                                       !- Outside Boundary Condition Object
+  NoSun,                                  !- Sun Exposure
+  NoWind,                                 !- Wind Exposure
+  ,                                       !- View Factor to Ground
+  ,                                       !- Number of Vertices
+  6.46578440716979, 0, -1.11022302462516e-016, !- X,Y,Z Vertex 1 {m}
+  6.46578440716979, 0, -0.9144,           !- X,Y,Z Vertex 2 {m}
+  6.46578440716979, 1.524, -0.9144,       !- X,Y,Z Vertex 3 {m}
+  6.46578440716979, 1.524, -1.11022302462516e-016; !- X,Y,Z Vertex 4 {m}
+
+OS:Surface,
+  {1ede1823-ee34-4d4f-92e5-2d3def66beb4}, !- Handle
+  Surface 17,                             !- Name
+  Wall,                                   !- Surface Type
+  ,                                       !- Construction Name
+  {032090e1-a138-443b-b2d5-f4097a6bfb69}, !- Space Name
+  Surface,                                !- Outside Boundary Condition
+  {0ae1eabf-5b5c-47d0-ae4c-f4a8ab29a5d5}, !- Outside Boundary Condition Object
+  NoSun,                                  !- Sun Exposure
+  NoWind,                                 !- Wind Exposure
+  ,                                       !- View Factor to Ground
+  ,                                       !- Number of Vertices
+  0, 0, -1.11022302462516e-016,           !- X,Y,Z Vertex 1 {m}
+  0, 0, -0.9144,                          !- X,Y,Z Vertex 2 {m}
+  6.46578440716979, 0, -0.9144,           !- X,Y,Z Vertex 3 {m}
+  6.46578440716979, 0, -1.11022302462516e-016; !- X,Y,Z Vertex 4 {m}
+
+OS:Surface,
+  {4b56124d-d717-4aaf-b8e8-fa4bed6e2129}, !- Handle
+  Surface 18,                             !- Name
+  RoofCeiling,                            !- Surface Type
+  ,                                       !- Construction Name
+  {032090e1-a138-443b-b2d5-f4097a6bfb69}, !- Space Name
+  Surface,                                !- Outside Boundary Condition
+  {da3d99ca-32d5-419c-972e-f845f047e601}, !- Outside Boundary Condition Object
+  NoSun,                                  !- Sun Exposure
+  NoWind,                                 !- Wind Exposure
+  ,                                       !- View Factor to Ground
+  ,                                       !- Number of Vertices
+  6.46578440716979, 0, -1.11022302462516e-016, !- X,Y,Z Vertex 1 {m}
+  6.46578440716979, 1.524, -1.11022302462516e-016, !- X,Y,Z Vertex 2 {m}
+  0, 1.524, -1.11022302462516e-016,       !- X,Y,Z Vertex 3 {m}
+  0, 0, -1.11022302462516e-016;           !- X,Y,Z Vertex 4 {m}
+
+OS:Space,
+  {ce4bca98-476b-4809-8764-7a6e02ae27c5}, !- Handle
+  crawl space,                            !- Name
+  {bed162c8-176d-4005-9402-866fb8695cfb}, !- Space Type Name
+  ,                                       !- Default Construction Set Name
+  ,                                       !- Default Schedule Set Name
+  -0,                                     !- Direction of Relative North {deg}
+  0,                                      !- X Origin {m}
+  0,                                      !- Y Origin {m}
+  0,                                      !- Z Origin {m}
+  ,                                       !- Building Story Name
+  {87337642-ba96-46fd-9444-45564230dc57}; !- Thermal Zone Name
+
+OS:Surface,
+  {25a7af2a-209b-4c93-9507-4ea9a0148565}, !- Handle
+  Surface 19,                             !- Name
+  Floor,                                  !- Surface Type
+  ,                                       !- Construction Name
+  {ce4bca98-476b-4809-8764-7a6e02ae27c5}, !- Space Name
+  Foundation,                             !- Outside Boundary Condition
+  ,                                       !- Outside Boundary Condition Object
+  NoSun,                                  !- Sun Exposure
+  NoWind,                                 !- Wind Exposure
+  ,                                       !- View Factor to Ground
+  ,                                       !- Number of Vertices
+  0, -12.9315688143396, -0.9144,          !- X,Y,Z Vertex 1 {m}
+  0, 0, -0.9144,                          !- X,Y,Z Vertex 2 {m}
+  6.46578440716979, 0, -0.9144,           !- X,Y,Z Vertex 3 {m}
+  6.46578440716979, -12.9315688143396, -0.9144; !- X,Y,Z Vertex 4 {m}
+
+OS:Surface,
+  {7f1c3c4e-d069-4125-8446-865139d7191d}, !- Handle
+  Surface 20,                             !- Name
+  Wall,                                   !- Surface Type
+  ,                                       !- Construction Name
+  {ce4bca98-476b-4809-8764-7a6e02ae27c5}, !- Space Name
+  Foundation,                             !- Outside Boundary Condition
+  ,                                       !- Outside Boundary Condition Object
+  NoSun,                                  !- Sun Exposure
+  NoWind,                                 !- Wind Exposure
+  ,                                       !- View Factor to Ground
+  ,                                       !- Number of Vertices
+  0, 0, -1.11022302462516e-016,           !- X,Y,Z Vertex 1 {m}
+  0, 0, -0.9144,                          !- X,Y,Z Vertex 2 {m}
+  0, -12.9315688143396, -0.9144,          !- X,Y,Z Vertex 3 {m}
+  0, -12.9315688143396, -1.11022302462516e-016; !- X,Y,Z Vertex 4 {m}
+
+OS:Surface,
+  {0ae1eabf-5b5c-47d0-ae4c-f4a8ab29a5d5}, !- Handle
+  Surface 21,                             !- Name
+  Wall,                                   !- Surface Type
+  ,                                       !- Construction Name
+  {ce4bca98-476b-4809-8764-7a6e02ae27c5}, !- Space Name
+  Surface,                                !- Outside Boundary Condition
+  {1ede1823-ee34-4d4f-92e5-2d3def66beb4}, !- Outside Boundary Condition Object
+  NoSun,                                  !- Sun Exposure
+  NoWind,                                 !- Wind Exposure
+  ,                                       !- View Factor to Ground
+  ,                                       !- Number of Vertices
+  6.46578440716979, 0, -1.11022302462516e-016, !- X,Y,Z Vertex 1 {m}
+  6.46578440716979, 0, -0.9144,           !- X,Y,Z Vertex 2 {m}
+  0, 0, -0.9144,                          !- X,Y,Z Vertex 3 {m}
+  0, 0, -1.11022302462516e-016;           !- X,Y,Z Vertex 4 {m}
+
+OS:Surface,
+  {294ff4c4-e655-49db-a7fa-a47c56c87a93}, !- Handle
+  Surface 22,                             !- Name
+  Wall,                                   !- Surface Type
+  ,                                       !- Construction Name
+  {ce4bca98-476b-4809-8764-7a6e02ae27c5}, !- Space Name
+  Adiabatic,                              !- Outside Boundary Condition
+  ,                                       !- Outside Boundary Condition Object
+  NoSun,                                  !- Sun Exposure
+  NoWind,                                 !- Wind Exposure
+  ,                                       !- View Factor to Ground
+  ,                                       !- Number of Vertices
+  6.46578440716979, -12.9315688143396, -1.11022302462516e-016, !- X,Y,Z Vertex 1 {m}
+  6.46578440716979, -12.9315688143396, -0.9144, !- X,Y,Z Vertex 2 {m}
+  6.46578440716979, 0, -0.9144,           !- X,Y,Z Vertex 3 {m}
+  6.46578440716979, 0, -1.11022302462516e-016; !- X,Y,Z Vertex 4 {m}
+
+OS:Surface,
+  {81ef00fb-a09a-47fc-9a32-5e2eb37967be}, !- Handle
+  Surface 23,                             !- Name
+  Wall,                                   !- Surface Type
+  ,                                       !- Construction Name
+  {ce4bca98-476b-4809-8764-7a6e02ae27c5}, !- Space Name
+  Foundation,                             !- Outside Boundary Condition
+  ,                                       !- Outside Boundary Condition Object
+  NoSun,                                  !- Sun Exposure
+  NoWind,                                 !- Wind Exposure
+  ,                                       !- View Factor to Ground
+  ,                                       !- Number of Vertices
+  0, -12.9315688143396, -1.11022302462516e-016, !- X,Y,Z Vertex 1 {m}
+  0, -12.9315688143396, -0.9144,          !- X,Y,Z Vertex 2 {m}
+  6.46578440716979, -12.9315688143396, -0.9144, !- X,Y,Z Vertex 3 {m}
+  6.46578440716979, -12.9315688143396, -1.11022302462516e-016; !- X,Y,Z Vertex 4 {m}
+
+OS:Surface,
+  {c43f64cc-2c11-4993-a694-ac350a6f717f}, !- Handle
+  Surface 24,                             !- Name
+  RoofCeiling,                            !- Surface Type
+  ,                                       !- Construction Name
+  {ce4bca98-476b-4809-8764-7a6e02ae27c5}, !- Space Name
+  Surface,                                !- Outside Boundary Condition
+  {f3d58509-65cd-4ba0-b356-6081538606e7}, !- Outside Boundary Condition Object
+  NoSun,                                  !- Sun Exposure
+  NoWind,                                 !- Wind Exposure
+  ,                                       !- View Factor to Ground
+  ,                                       !- Number of Vertices
+  6.46578440716979, -12.9315688143396, -1.11022302462516e-016, !- X,Y,Z Vertex 1 {m}
+  6.46578440716979, 0, -1.11022302462516e-016, !- X,Y,Z Vertex 2 {m}
+  0, 0, -1.11022302462516e-016,           !- X,Y,Z Vertex 3 {m}
+  0, -12.9315688143396, -1.11022302462516e-016; !- X,Y,Z Vertex 4 {m}
+
 OS:ThermalZone,
-  {35d42ad1-814c-4166-85c0-2afc9e4b84a3}, !- Handle
-  living zone|unit 3,                     !- Name
+  {71fb6c7c-ab40-4222-a195-ca81c333b72a}, !- Handle
+  crawl corridor zone,                    !- Name
   ,                                       !- Multiplier
   ,                                       !- Ceiling Height {m}
   ,                                       !- Volume {m3}
@@ -1023,10 +938,10 @@
   ,                                       !- Zone Inside Convection Algorithm
   ,                                       !- Zone Outside Convection Algorithm
   ,                                       !- Zone Conditioning Equipment List Name
-  {8a8c735c-93df-44a5-927f-205fcde7e180}, !- Zone Air Inlet Port List
-  {7d83a820-9bbd-49a2-b897-a945efb9663e}, !- Zone Air Exhaust Port List
-  {756dab2c-0a4b-48b2-8a37-6e974139a0d8}, !- Zone Air Node Name
-  {81ddc514-4efb-42d6-b8ba-949517a9d721}, !- Zone Return Air Port List
+  {636a13eb-2b81-4c20-a132-e410aac92446}, !- Zone Air Inlet Port List
+  {10665de6-a94d-457c-b3aa-1e60f8813b63}, !- Zone Air Exhaust Port List
+  {74b23a85-5ba9-4b50-8f0c-9d4478cafa8e}, !- Zone Air Node Name
+  {bb216900-0bc7-4330-9108-e357d25b19fe}, !- Zone Return Air Port List
   ,                                       !- Primary Daylighting Control Name
   ,                                       !- Fraction of Zone Controlled by Primary Daylighting Control
   ,                                       !- Secondary Daylighting Control Name
@@ -1037,37 +952,37 @@
   No;                                     !- Use Ideal Air Loads
 
 OS:Node,
-  {538f19cc-dc0f-4caf-b5c7-8dc37b16b84f}, !- Handle
+  {90f525c5-338c-415d-9a5e-1521059eaf5e}, !- Handle
   Node 3,                                 !- Name
-  {756dab2c-0a4b-48b2-8a37-6e974139a0d8}, !- Inlet Port
+  {74b23a85-5ba9-4b50-8f0c-9d4478cafa8e}, !- Inlet Port
   ;                                       !- Outlet Port
 
 OS:Connection,
-  {756dab2c-0a4b-48b2-8a37-6e974139a0d8}, !- Handle
-  {8f640007-11a1-4dbe-8563-f78676a08687}, !- Name
-  {35d42ad1-814c-4166-85c0-2afc9e4b84a3}, !- Source Object
+  {74b23a85-5ba9-4b50-8f0c-9d4478cafa8e}, !- Handle
+  {0ea93e9c-7e70-4a7f-8f1b-d5652f0b8f63}, !- Name
+  {71fb6c7c-ab40-4222-a195-ca81c333b72a}, !- Source Object
   11,                                     !- Outlet Port
-  {538f19cc-dc0f-4caf-b5c7-8dc37b16b84f}, !- Target Object
+  {90f525c5-338c-415d-9a5e-1521059eaf5e}, !- Target Object
   2;                                      !- Inlet Port
 
 OS:PortList,
-  {8a8c735c-93df-44a5-927f-205fcde7e180}, !- Handle
-  {369e6461-1a29-4c72-96a8-40bee4042e3d}, !- Name
-  {35d42ad1-814c-4166-85c0-2afc9e4b84a3}; !- HVAC Component
+  {636a13eb-2b81-4c20-a132-e410aac92446}, !- Handle
+  {a553700b-5cbc-4ad4-830a-a841fe10cb07}, !- Name
+  {71fb6c7c-ab40-4222-a195-ca81c333b72a}; !- HVAC Component
 
 OS:PortList,
-  {7d83a820-9bbd-49a2-b897-a945efb9663e}, !- Handle
-  {253ec1eb-697d-4d5a-a77f-9fa74f326d9e}, !- Name
-  {35d42ad1-814c-4166-85c0-2afc9e4b84a3}; !- HVAC Component
+  {10665de6-a94d-457c-b3aa-1e60f8813b63}, !- Handle
+  {7cccdd89-6738-44b1-b31a-d942bd8f4e63}, !- Name
+  {71fb6c7c-ab40-4222-a195-ca81c333b72a}; !- HVAC Component
 
 OS:PortList,
-  {81ddc514-4efb-42d6-b8ba-949517a9d721}, !- Handle
-  {f6fe8940-7c7d-48f7-b9f8-254ee9c110c5}, !- Name
-  {35d42ad1-814c-4166-85c0-2afc9e4b84a3}; !- HVAC Component
+  {bb216900-0bc7-4330-9108-e357d25b19fe}, !- Handle
+  {561f26ae-362e-4818-b3a4-4b4a4f224aca}, !- Name
+  {71fb6c7c-ab40-4222-a195-ca81c333b72a}; !- HVAC Component
 
 OS:Sizing:Zone,
-  {7bb6742e-3f98-4849-af35-61d87e5b32e3}, !- Handle
-  {35d42ad1-814c-4166-85c0-2afc9e4b84a3}, !- Zone or ZoneList Name
+  {6fda1277-998b-494e-839d-ec88177087a6}, !- Handle
+  {71fb6c7c-ab40-4222-a195-ca81c333b72a}, !- Zone or ZoneList Name
   SupplyAirTemperature,                   !- Zone Cooling Design Supply Air Temperature Input Method
   14,                                     !- Zone Cooling Design Supply Air Temperature {C}
   11.11,                                  !- Zone Cooling Design Supply Air Temperature Difference {deltaC}
@@ -1096,339 +1011,24 @@
   autosize;                               !- Dedicated Outdoor Air High Setpoint Temperature for Design {C}
 
 OS:ZoneHVAC:EquipmentList,
-  {f921ecbe-60e4-40ce-951d-22725dcb29f5}, !- Handle
+  {8271e9db-da14-425e-83b4-37f54ce5a3c2}, !- Handle
   Zone HVAC Equipment List 3,             !- Name
-  {35d42ad1-814c-4166-85c0-2afc9e4b84a3}; !- Thermal Zone
-
-OS:Space,
-  {4cdad2b6-6e83-4cfc-884f-c5bcab12f661}, !- Handle
-  living space|unit 3|story 1,            !- Name
-  {8f6eaa25-58a2-4fd3-aed1-ee20150b2ceb}, !- Space Type Name
->>>>>>> 039e157a
+  {71fb6c7c-ab40-4222-a195-ca81c333b72a}; !- Thermal Zone
+
+OS:SpaceType,
+  {bed162c8-176d-4005-9402-866fb8695cfb}, !- Handle
+  Space Type 3,                           !- Name
   ,                                       !- Default Construction Set Name
   ,                                       !- Default Schedule Set Name
-  -0,                                     !- Direction of Relative North {deg}
-  0,                                      !- X Origin {m}
-  0,                                      !- Y Origin {m}
-  0,                                      !- Z Origin {m}
-  ,                                       !- Building Story Name
-<<<<<<< HEAD
-  {cad077f6-1d28-4a50-b2c8-e19d061942e2}; !- Thermal Zone Name
-
-OS:Surface,
-  {18a08181-6911-47d6-ba5e-3c6da6d813dc}, !- Handle
-=======
-  {35d42ad1-814c-4166-85c0-2afc9e4b84a3}, !- Thermal Zone Name
-  ,                                       !- Part of Total Floor Area
+  ,                                       !- Group Rendering Name
   ,                                       !- Design Specification Outdoor Air Object Name
-  {63ffd01e-f177-4ec9-b41f-4960246b7423}; !- Building Unit Name
-
-OS:Surface,
-  {36e3209c-a27d-4633-b3eb-6b0136fc07c6}, !- Handle
->>>>>>> 039e157a
-  Surface 13,                             !- Name
-  Floor,                                  !- Surface Type
-  ,                                       !- Construction Name
-<<<<<<< HEAD
-  {3c783279-6495-4077-8983-f8ccbe76a0a2}, !- Space Name
-  Foundation,                             !- Outside Boundary Condition
-=======
-  {4cdad2b6-6e83-4cfc-884f-c5bcab12f661}, !- Space Name
-  Adiabatic,                              !- Outside Boundary Condition
->>>>>>> 039e157a
-  ,                                       !- Outside Boundary Condition Object
-  NoSun,                                  !- Sun Exposure
-  NoWind,                                 !- Wind Exposure
-  ,                                       !- View Factor to Ground
-  ,                                       !- Number of Vertices
-<<<<<<< HEAD
-  0, 0, -0.9144,                          !- X,Y,Z Vertex 1 {m}
-  0, 1.524, -0.9144,                      !- X,Y,Z Vertex 2 {m}
-  6.46578440716979, 1.524, -0.9144,       !- X,Y,Z Vertex 3 {m}
-  6.46578440716979, 0, -0.9144;           !- X,Y,Z Vertex 4 {m}
-
-OS:Surface,
-  {7bf714b4-e6d6-4c29-80f9-e93ca4fdf443}, !- Handle
-  Surface 14,                             !- Name
-  Wall,                                   !- Surface Type
-  ,                                       !- Construction Name
-  {3c783279-6495-4077-8983-f8ccbe76a0a2}, !- Space Name
-  Foundation,                             !- Outside Boundary Condition
-  ,                                       !- Outside Boundary Condition Object
-=======
-  12.9315688143396, 0, 2.4384,            !- X,Y,Z Vertex 1 {m}
-  12.9315688143396, 0, 0,                 !- X,Y,Z Vertex 2 {m}
-  6.46578440716979, 0, 0,                 !- X,Y,Z Vertex 3 {m}
-  6.46578440716979, 0, 2.4384;            !- X,Y,Z Vertex 4 {m}
-
-OS:Surface,
-  {992c6fe7-90b1-435b-8e9b-7fc01e7575ba}, !- Handle
-  Surface 14,                             !- Name
-  Wall,                                   !- Surface Type
-  ,                                       !- Construction Name
-  {4cdad2b6-6e83-4cfc-884f-c5bcab12f661}, !- Space Name
-  Surface,                                !- Outside Boundary Condition
-  {e794fe4e-fb0f-498d-91d4-05ca7da66f05}, !- Outside Boundary Condition Object
->>>>>>> 039e157a
-  NoSun,                                  !- Sun Exposure
-  NoWind,                                 !- Wind Exposure
-  ,                                       !- View Factor to Ground
-  ,                                       !- Number of Vertices
-<<<<<<< HEAD
-  0, 1.524, -1.11022302462516e-016,       !- X,Y,Z Vertex 1 {m}
-  0, 1.524, -0.9144,                      !- X,Y,Z Vertex 2 {m}
-  0, 0, -0.9144,                          !- X,Y,Z Vertex 3 {m}
-  0, 0, -1.11022302462516e-016;           !- X,Y,Z Vertex 4 {m}
-
-OS:Surface,
-  {845328be-00cb-41d7-b253-4fba7aa3cfb4}, !- Handle
-  Surface 15,                             !- Name
-  Wall,                                   !- Surface Type
-  ,                                       !- Construction Name
-  {3c783279-6495-4077-8983-f8ccbe76a0a2}, !- Space Name
-  Adiabatic,                              !- Outside Boundary Condition
-=======
-  12.9315688143396, -12.9315688143396, 2.4384, !- X,Y,Z Vertex 1 {m}
-  12.9315688143396, -12.9315688143396, 0, !- X,Y,Z Vertex 2 {m}
-  12.9315688143396, 0, 0,                 !- X,Y,Z Vertex 3 {m}
-  12.9315688143396, 0, 2.4384;            !- X,Y,Z Vertex 4 {m}
-
-OS:Surface,
-  {9858b5e0-7334-402a-b798-5e9dfa2f7a18}, !- Handle
-  Surface 15,                             !- Name
-  Wall,                                   !- Surface Type
-  ,                                       !- Construction Name
-  {4cdad2b6-6e83-4cfc-884f-c5bcab12f661}, !- Space Name
-  Outdoors,                               !- Outside Boundary Condition
->>>>>>> 039e157a
-  ,                                       !- Outside Boundary Condition Object
-  SunExposed,                             !- Sun Exposure
-  WindExposed,                            !- Wind Exposure
-  ,                                       !- View Factor to Ground
-  ,                                       !- Number of Vertices
-<<<<<<< HEAD
-  6.46578440716979, 1.524, -1.11022302462516e-016, !- X,Y,Z Vertex 1 {m}
-  6.46578440716979, 1.524, -0.9144,       !- X,Y,Z Vertex 2 {m}
-  0, 1.524, -0.9144,                      !- X,Y,Z Vertex 3 {m}
-  0, 1.524, -1.11022302462516e-016;       !- X,Y,Z Vertex 4 {m}
-
-OS:Surface,
-  {8b4f1406-5fa9-4d58-878c-b9475cd2048b}, !- Handle
-  Surface 16,                             !- Name
-  Wall,                                   !- Surface Type
-  ,                                       !- Construction Name
-  {3c783279-6495-4077-8983-f8ccbe76a0a2}, !- Space Name
-  Adiabatic,                              !- Outside Boundary Condition
-  ,                                       !- Outside Boundary Condition Object
-=======
-  6.46578440716979, -12.9315688143396, 2.4384, !- X,Y,Z Vertex 1 {m}
-  6.46578440716979, -12.9315688143396, 0, !- X,Y,Z Vertex 2 {m}
-  12.9315688143396, -12.9315688143396, 0, !- X,Y,Z Vertex 3 {m}
-  12.9315688143396, -12.9315688143396, 2.4384; !- X,Y,Z Vertex 4 {m}
-
-OS:Surface,
-  {312ccedd-f012-4f8b-bcbf-b5589886832b}, !- Handle
-  Surface 16,                             !- Name
-  Wall,                                   !- Surface Type
-  ,                                       !- Construction Name
-  {4cdad2b6-6e83-4cfc-884f-c5bcab12f661}, !- Space Name
-  Surface,                                !- Outside Boundary Condition
-  {4851c3d0-a9b6-4828-8a08-eaf79d665776}, !- Outside Boundary Condition Object
->>>>>>> 039e157a
-  NoSun,                                  !- Sun Exposure
-  NoWind,                                 !- Wind Exposure
-  ,                                       !- View Factor to Ground
-  ,                                       !- Number of Vertices
-<<<<<<< HEAD
-  6.46578440716979, 0, -1.11022302462516e-016, !- X,Y,Z Vertex 1 {m}
-  6.46578440716979, 0, -0.9144,           !- X,Y,Z Vertex 2 {m}
-  6.46578440716979, 1.524, -0.9144,       !- X,Y,Z Vertex 3 {m}
-  6.46578440716979, 1.524, -1.11022302462516e-016; !- X,Y,Z Vertex 4 {m}
-
-OS:Surface,
-  {f7e4b93c-d2ad-4217-a17a-84d931a31694}, !- Handle
-=======
-  6.46578440716979, 0, 2.4384,            !- X,Y,Z Vertex 1 {m}
-  6.46578440716979, 0, 0,                 !- X,Y,Z Vertex 2 {m}
-  6.46578440716979, -12.9315688143396, 0, !- X,Y,Z Vertex 3 {m}
-  6.46578440716979, -12.9315688143396, 2.4384; !- X,Y,Z Vertex 4 {m}
-
-OS:Surface,
-  {bd6557f2-9525-4795-9c22-b15f9d5f6cd9}, !- Handle
->>>>>>> 039e157a
-  Surface 17,                             !- Name
-  Wall,                                   !- Surface Type
-  ,                                       !- Construction Name
-<<<<<<< HEAD
-  {3c783279-6495-4077-8983-f8ccbe76a0a2}, !- Space Name
-  Surface,                                !- Outside Boundary Condition
-  {1ad077ed-c1de-42e8-ab5e-e540db08b991}, !- Outside Boundary Condition Object
-  NoSun,                                  !- Sun Exposure
-  NoWind,                                 !- Wind Exposure
-=======
-  {4cdad2b6-6e83-4cfc-884f-c5bcab12f661}, !- Space Name
-  Outdoors,                               !- Outside Boundary Condition
-  ,                                       !- Outside Boundary Condition Object
-  SunExposed,                             !- Sun Exposure
-  WindExposed,                            !- Wind Exposure
->>>>>>> 039e157a
-  ,                                       !- View Factor to Ground
-  ,                                       !- Number of Vertices
-  0, 0, -1.11022302462516e-016,           !- X,Y,Z Vertex 1 {m}
-  0, 0, -0.9144,                          !- X,Y,Z Vertex 2 {m}
-  6.46578440716979, 0, -0.9144,           !- X,Y,Z Vertex 3 {m}
-  6.46578440716979, 0, -1.11022302462516e-016; !- X,Y,Z Vertex 4 {m}
-
-OS:Surface,
-<<<<<<< HEAD
-  {4b29399c-2bc8-46bc-ae37-c53609b50a31}, !- Handle
-=======
-  {b0d336bf-8276-4f97-9703-05167f67bedf}, !- Handle
->>>>>>> 039e157a
-  Surface 18,                             !- Name
-  RoofCeiling,                            !- Surface Type
-  ,                                       !- Construction Name
-  {3c783279-6495-4077-8983-f8ccbe76a0a2}, !- Space Name
-  Surface,                                !- Outside Boundary Condition
-  {107b7c74-183b-4947-939f-0c3f6fca9a0c}, !- Outside Boundary Condition Object
-  NoSun,                                  !- Sun Exposure
-  NoWind,                                 !- Wind Exposure
-  ,                                       !- View Factor to Ground
-  ,                                       !- Number of Vertices
-  6.46578440716979, 0, -1.11022302462516e-016, !- X,Y,Z Vertex 1 {m}
-  6.46578440716979, 1.524, -1.11022302462516e-016, !- X,Y,Z Vertex 2 {m}
-  0, 1.524, -1.11022302462516e-016,       !- X,Y,Z Vertex 3 {m}
-  0, 0, -1.11022302462516e-016;           !- X,Y,Z Vertex 4 {m}
-
-OS:Space,
-  {79c218bb-20b9-406c-bc29-4b74b2da012f}, !- Handle
-  crawl space,                            !- Name
-  {d6a58c62-cbf9-4d75-9dec-36bee43b24c1}, !- Space Type Name
-  ,                                       !- Default Construction Set Name
-  ,                                       !- Default Schedule Set Name
-  -0,                                     !- Direction of Relative North {deg}
-  0,                                      !- X Origin {m}
-  0,                                      !- Y Origin {m}
-  0,                                      !- Z Origin {m}
-  ,                                       !- Building Story Name
-  {360388f6-4c13-4c61-8122-cf2538ceb415}; !- Thermal Zone Name
-
-OS:Surface,
-  {9f321864-9cc1-4efe-8596-fb62ce9ff0e9}, !- Handle
-  Surface 19,                             !- Name
-  Floor,                                  !- Surface Type
-  ,                                       !- Construction Name
-<<<<<<< HEAD
-  {79c218bb-20b9-406c-bc29-4b74b2da012f}, !- Space Name
-  Foundation,                             !- Outside Boundary Condition
-  ,                                       !- Outside Boundary Condition Object
-  NoSun,                                  !- Sun Exposure
-  NoWind,                                 !- Wind Exposure
-  ,                                       !- View Factor to Ground
-  ,                                       !- Number of Vertices
-  0, -12.9315688143396, -0.9144,          !- X,Y,Z Vertex 1 {m}
-  0, 0, -0.9144,                          !- X,Y,Z Vertex 2 {m}
-  6.46578440716979, 0, -0.9144,           !- X,Y,Z Vertex 3 {m}
-  6.46578440716979, -12.9315688143396, -0.9144; !- X,Y,Z Vertex 4 {m}
-
-OS:Surface,
-  {2168ec80-7d70-48c9-9a30-921e860707b2}, !- Handle
-  Surface 20,                             !- Name
-  Wall,                                   !- Surface Type
-  ,                                       !- Construction Name
-  {79c218bb-20b9-406c-bc29-4b74b2da012f}, !- Space Name
-  Foundation,                             !- Outside Boundary Condition
-  ,                                       !- Outside Boundary Condition Object
-  NoSun,                                  !- Sun Exposure
-  NoWind,                                 !- Wind Exposure
-  ,                                       !- View Factor to Ground
-  ,                                       !- Number of Vertices
-  0, 0, -1.11022302462516e-016,           !- X,Y,Z Vertex 1 {m}
-  0, 0, -0.9144,                          !- X,Y,Z Vertex 2 {m}
-  0, -12.9315688143396, -0.9144,          !- X,Y,Z Vertex 3 {m}
-  0, -12.9315688143396, -1.11022302462516e-016; !- X,Y,Z Vertex 4 {m}
-
-OS:Surface,
-  {1ad077ed-c1de-42e8-ab5e-e540db08b991}, !- Handle
-  Surface 21,                             !- Name
-  Wall,                                   !- Surface Type
-  ,                                       !- Construction Name
-  {79c218bb-20b9-406c-bc29-4b74b2da012f}, !- Space Name
-  Surface,                                !- Outside Boundary Condition
-  {f7e4b93c-d2ad-4217-a17a-84d931a31694}, !- Outside Boundary Condition Object
-=======
-  {4cdad2b6-6e83-4cfc-884f-c5bcab12f661}, !- Space Name
-  Surface,                                !- Outside Boundary Condition
-  {28049c89-9a2d-449c-be98-ecbb57e79098}, !- Outside Boundary Condition Object
->>>>>>> 039e157a
-  NoSun,                                  !- Sun Exposure
-  NoWind,                                 !- Wind Exposure
-  ,                                       !- View Factor to Ground
-  ,                                       !- Number of Vertices
-  6.46578440716979, 0, -1.11022302462516e-016, !- X,Y,Z Vertex 1 {m}
-  6.46578440716979, 0, -0.9144,           !- X,Y,Z Vertex 2 {m}
-  0, 0, -0.9144,                          !- X,Y,Z Vertex 3 {m}
-  0, 0, -1.11022302462516e-016;           !- X,Y,Z Vertex 4 {m}
-
-OS:Surface,
-  {ae16dd02-b917-49ea-8119-0530fa3f02bc}, !- Handle
-  Surface 22,                             !- Name
-  Wall,                                   !- Surface Type
-  ,                                       !- Construction Name
-  {79c218bb-20b9-406c-bc29-4b74b2da012f}, !- Space Name
-  Adiabatic,                              !- Outside Boundary Condition
-  ,                                       !- Outside Boundary Condition Object
-  NoSun,                                  !- Sun Exposure
-  NoWind,                                 !- Wind Exposure
-  ,                                       !- View Factor to Ground
-  ,                                       !- Number of Vertices
-  6.46578440716979, -12.9315688143396, -1.11022302462516e-016, !- X,Y,Z Vertex 1 {m}
-  6.46578440716979, -12.9315688143396, -0.9144, !- X,Y,Z Vertex 2 {m}
-  6.46578440716979, 0, -0.9144,           !- X,Y,Z Vertex 3 {m}
-  6.46578440716979, 0, -1.11022302462516e-016; !- X,Y,Z Vertex 4 {m}
-
-OS:Surface,
-  {ae1f4e9a-7ab1-4f08-a3da-af522385a967}, !- Handle
-  Surface 23,                             !- Name
-  Wall,                                   !- Surface Type
-  ,                                       !- Construction Name
-  {79c218bb-20b9-406c-bc29-4b74b2da012f}, !- Space Name
-  Foundation,                             !- Outside Boundary Condition
-  ,                                       !- Outside Boundary Condition Object
-  NoSun,                                  !- Sun Exposure
-  NoWind,                                 !- Wind Exposure
-  ,                                       !- View Factor to Ground
-  ,                                       !- Number of Vertices
-  0, -12.9315688143396, -1.11022302462516e-016, !- X,Y,Z Vertex 1 {m}
-  0, -12.9315688143396, -0.9144,          !- X,Y,Z Vertex 2 {m}
-  6.46578440716979, -12.9315688143396, -0.9144, !- X,Y,Z Vertex 3 {m}
-  6.46578440716979, -12.9315688143396, -1.11022302462516e-016; !- X,Y,Z Vertex 4 {m}
-
-OS:Surface,
-  {bbf2f7b6-0368-4136-bcaa-ffc81216a8fa}, !- Handle
-  Surface 24,                             !- Name
-  RoofCeiling,                            !- Surface Type
-  ,                                       !- Construction Name
-  {79c218bb-20b9-406c-bc29-4b74b2da012f}, !- Space Name
-  Surface,                                !- Outside Boundary Condition
-  {bcc1ec96-b89d-46ab-8e89-2bdeda111f45}, !- Outside Boundary Condition Object
-  NoSun,                                  !- Sun Exposure
-  NoWind,                                 !- Wind Exposure
-  ,                                       !- View Factor to Ground
-  ,                                       !- Number of Vertices
-  6.46578440716979, -12.9315688143396, -1.11022302462516e-016, !- X,Y,Z Vertex 1 {m}
-  6.46578440716979, 0, -1.11022302462516e-016, !- X,Y,Z Vertex 2 {m}
-  0, 0, -1.11022302462516e-016,           !- X,Y,Z Vertex 3 {m}
-  0, -12.9315688143396, -1.11022302462516e-016; !- X,Y,Z Vertex 4 {m}
+  ,                                       !- Standards Template
+  ,                                       !- Standards Building Type
+  crawlspace;                             !- Standards Space Type
 
 OS:ThermalZone,
-<<<<<<< HEAD
-  {cad077f6-1d28-4a50-b2c8-e19d061942e2}, !- Handle
-  crawl corridor zone,                    !- Name
-=======
-  {30009419-cb5a-4589-8971-c3a75758894c}, !- Handle
-  living zone|unit 4,                     !- Name
->>>>>>> 039e157a
+  {87337642-ba96-46fd-9444-45564230dc57}, !- Handle
+  crawl zone,                             !- Name
   ,                                       !- Multiplier
   ,                                       !- Ceiling Height {m}
   ,                                       !- Volume {m3}
@@ -1436,17 +1036,10 @@
   ,                                       !- Zone Inside Convection Algorithm
   ,                                       !- Zone Outside Convection Algorithm
   ,                                       !- Zone Conditioning Equipment List Name
-<<<<<<< HEAD
-  {80ba65fe-ee28-4067-a099-5c71155d34ac}, !- Zone Air Inlet Port List
-  {0bc6f1cf-bd9b-41d0-acbd-faa01a51fce8}, !- Zone Air Exhaust Port List
-  {fd010122-5871-4514-858f-ad374ba015e2}, !- Zone Air Node Name
-  {1c95df4d-3071-48b7-945a-73b52110c178}, !- Zone Return Air Port List
-=======
-  {c3edc3c7-a12c-4d94-806f-783888e35afe}, !- Zone Air Inlet Port List
-  {3eb84754-741a-4894-ba3c-81e1d9757326}, !- Zone Air Exhaust Port List
-  {742fcd0d-3a71-4715-a23c-5769938490c0}, !- Zone Air Node Name
-  {0b484777-78d6-4de5-9ee0-054493b7a7c0}, !- Zone Return Air Port List
->>>>>>> 039e157a
+  {a3fdfde3-7f17-44f2-892a-7baae211a50c}, !- Zone Air Inlet Port List
+  {b83f7ff0-23b6-4951-96cf-e5fc90bc8605}, !- Zone Air Exhaust Port List
+  {617b0ce1-baec-46bb-9c3f-809389df7e4a}, !- Zone Air Node Name
+  {49c4df99-1c5b-4660-91d3-e617d3fa6616}, !- Zone Return Air Port List
   ,                                       !- Primary Daylighting Control Name
   ,                                       !- Fraction of Zone Controlled by Primary Daylighting Control
   ,                                       !- Secondary Daylighting Control Name
@@ -1457,71 +1050,37 @@
   No;                                     !- Use Ideal Air Loads
 
 OS:Node,
-<<<<<<< HEAD
-  {8816bef6-ee09-4638-a8a6-832f83560054}, !- Handle
-  Node 3,                                 !- Name
-  {fd010122-5871-4514-858f-ad374ba015e2}, !- Inlet Port
+  {cba27ed5-3082-4603-a7d4-1daf1e79ba68}, !- Handle
+  Node 4,                                 !- Name
+  {617b0ce1-baec-46bb-9c3f-809389df7e4a}, !- Inlet Port
   ;                                       !- Outlet Port
 
 OS:Connection,
-  {fd010122-5871-4514-858f-ad374ba015e2}, !- Handle
-  {5e0825bf-d56a-44b6-99c6-1d2830ff0279}, !- Name
-  {cad077f6-1d28-4a50-b2c8-e19d061942e2}, !- Source Object
+  {617b0ce1-baec-46bb-9c3f-809389df7e4a}, !- Handle
+  {104059c8-ec8f-47bd-a6ed-b784c79735c7}, !- Name
+  {87337642-ba96-46fd-9444-45564230dc57}, !- Source Object
   11,                                     !- Outlet Port
-  {8816bef6-ee09-4638-a8a6-832f83560054}, !- Target Object
+  {cba27ed5-3082-4603-a7d4-1daf1e79ba68}, !- Target Object
   2;                                      !- Inlet Port
 
 OS:PortList,
-  {80ba65fe-ee28-4067-a099-5c71155d34ac}, !- Handle
-  {11be34b9-e135-4a29-a78b-019a275adf61}, !- Name
-  {cad077f6-1d28-4a50-b2c8-e19d061942e2}; !- HVAC Component
+  {a3fdfde3-7f17-44f2-892a-7baae211a50c}, !- Handle
+  {1c4a4363-b19e-4cb9-96b1-53016a251d06}, !- Name
+  {87337642-ba96-46fd-9444-45564230dc57}; !- HVAC Component
 
 OS:PortList,
-  {0bc6f1cf-bd9b-41d0-acbd-faa01a51fce8}, !- Handle
-  {af00be6b-68e0-4d55-9bf6-9d879f4fe885}, !- Name
-  {cad077f6-1d28-4a50-b2c8-e19d061942e2}; !- HVAC Component
+  {b83f7ff0-23b6-4951-96cf-e5fc90bc8605}, !- Handle
+  {43ec6d51-5d5e-49f2-b4e0-21ab0b4d126f}, !- Name
+  {87337642-ba96-46fd-9444-45564230dc57}; !- HVAC Component
 
 OS:PortList,
-  {1c95df4d-3071-48b7-945a-73b52110c178}, !- Handle
-  {607a51f7-fdc0-4797-b282-803ce960681e}, !- Name
-  {cad077f6-1d28-4a50-b2c8-e19d061942e2}; !- HVAC Component
+  {49c4df99-1c5b-4660-91d3-e617d3fa6616}, !- Handle
+  {600bdfb1-26a1-4684-afc1-be1b28b7b77a}, !- Name
+  {87337642-ba96-46fd-9444-45564230dc57}; !- HVAC Component
 
 OS:Sizing:Zone,
-  {c746e9ee-e4d5-4037-92e2-1c951a7f0bfa}, !- Handle
-  {cad077f6-1d28-4a50-b2c8-e19d061942e2}, !- Zone or ZoneList Name
-=======
-  {9c4374cb-d546-43ab-aca4-de57712aba0c}, !- Handle
-  Node 4,                                 !- Name
-  {742fcd0d-3a71-4715-a23c-5769938490c0}, !- Inlet Port
-  ;                                       !- Outlet Port
-
-OS:Connection,
-  {742fcd0d-3a71-4715-a23c-5769938490c0}, !- Handle
-  {4c9708c8-4258-485f-a8ce-0e49c33563e5}, !- Name
-  {30009419-cb5a-4589-8971-c3a75758894c}, !- Source Object
-  11,                                     !- Outlet Port
-  {9c4374cb-d546-43ab-aca4-de57712aba0c}, !- Target Object
-  2;                                      !- Inlet Port
-
-OS:PortList,
-  {c3edc3c7-a12c-4d94-806f-783888e35afe}, !- Handle
-  {d01234d4-20cf-4583-a5ed-a021ebca5d1a}, !- Name
-  {30009419-cb5a-4589-8971-c3a75758894c}; !- HVAC Component
-
-OS:PortList,
-  {3eb84754-741a-4894-ba3c-81e1d9757326}, !- Handle
-  {a472644d-97b0-46cf-ab61-f1f39bc1931b}, !- Name
-  {30009419-cb5a-4589-8971-c3a75758894c}; !- HVAC Component
-
-OS:PortList,
-  {0b484777-78d6-4de5-9ee0-054493b7a7c0}, !- Handle
-  {9d01f38a-b00e-4ce1-a1cd-a7cd8d447ebc}, !- Name
-  {30009419-cb5a-4589-8971-c3a75758894c}; !- HVAC Component
-
-OS:Sizing:Zone,
-  {d7412d65-800a-455e-83e5-e1c0b76804f9}, !- Handle
-  {30009419-cb5a-4589-8971-c3a75758894c}, !- Zone or ZoneList Name
->>>>>>> 039e157a
+  {931f1293-a2ae-41ef-a4aa-d09dbcb7c7d8}, !- Handle
+  {87337642-ba96-46fd-9444-45564230dc57}, !- Zone or ZoneList Name
   SupplyAirTemperature,                   !- Zone Cooling Design Supply Air Temperature Input Method
   14,                                     !- Zone Cooling Design Supply Air Temperature {C}
   11.11,                                  !- Zone Cooling Design Supply Air Temperature Difference {deltaC}
@@ -1550,2161 +1109,20 @@
   autosize;                               !- Dedicated Outdoor Air High Setpoint Temperature for Design {C}
 
 OS:ZoneHVAC:EquipmentList,
-<<<<<<< HEAD
-  {a175ce5b-f630-447a-9e37-24e6e8da9348}, !- Handle
-  Zone HVAC Equipment List 3,             !- Name
-  {cad077f6-1d28-4a50-b2c8-e19d061942e2}; !- Thermal Zone
-
-OS:SpaceType,
-  {d6a58c62-cbf9-4d75-9dec-36bee43b24c1}, !- Handle
-  Space Type 3,                           !- Name
-  ,                                       !- Default Construction Set Name
-  ,                                       !- Default Schedule Set Name
-  ,                                       !- Group Rendering Name
-  ,                                       !- Design Specification Outdoor Air Object Name
-  ,                                       !- Standards Template
-  ,                                       !- Standards Building Type
-  crawlspace;                             !- Standards Space Type
-
-OS:ThermalZone,
-  {360388f6-4c13-4c61-8122-cf2538ceb415}, !- Handle
-=======
-  {38342122-2310-4feb-b15d-566e04ea995b}, !- Handle
+  {7c7a2cca-b388-40bd-aa71-b530af7b3a9e}, !- Handle
   Zone HVAC Equipment List 4,             !- Name
-  {30009419-cb5a-4589-8971-c3a75758894c}; !- Thermal Zone
-
-OS:Space,
-  {8be1fe79-17a5-4606-9491-ad75f8490475}, !- Handle
-  living space|unit 4|story 1,            !- Name
-  {8f6eaa25-58a2-4fd3-aed1-ee20150b2ceb}, !- Space Type Name
-  ,                                       !- Default Construction Set Name
-  ,                                       !- Default Schedule Set Name
-  -0,                                     !- Direction of Relative North {deg}
-  0,                                      !- X Origin {m}
-  0,                                      !- Y Origin {m}
-  0,                                      !- Z Origin {m}
-  ,                                       !- Building Story Name
-  {30009419-cb5a-4589-8971-c3a75758894c}, !- Thermal Zone Name
-  ,                                       !- Part of Total Floor Area
-  ,                                       !- Design Specification Outdoor Air Object Name
-  {09d68ec8-cdbb-461a-844d-bfa91dde4643}; !- Building Unit Name
-
-OS:Surface,
-  {e4aa6a0a-f930-4cf0-b83d-064147b6974f}, !- Handle
-  Surface 19,                             !- Name
-  Floor,                                  !- Surface Type
-  ,                                       !- Construction Name
-  {8be1fe79-17a5-4606-9491-ad75f8490475}, !- Space Name
-  Surface,                                !- Outside Boundary Condition
-  {866e7332-6e1b-4154-8ba7-9ecc3d38ca99}, !- Outside Boundary Condition Object
-  NoSun,                                  !- Sun Exposure
-  NoWind,                                 !- Wind Exposure
-  ,                                       !- View Factor to Ground
-  ,                                       !- Number of Vertices
-  6.46578440716979, 3.048, 0,             !- X,Y,Z Vertex 1 {m}
-  6.46578440716979, 15.9795688143396, 0,  !- X,Y,Z Vertex 2 {m}
-  12.9315688143396, 15.9795688143396, 0,  !- X,Y,Z Vertex 3 {m}
-  12.9315688143396, 3.048, 0;             !- X,Y,Z Vertex 4 {m}
-
-OS:Surface,
-  {999f0d72-f2c4-4c5b-a0cb-1df944423131}, !- Handle
-  Surface 20,                             !- Name
-  Wall,                                   !- Surface Type
-  ,                                       !- Construction Name
-  {8be1fe79-17a5-4606-9491-ad75f8490475}, !- Space Name
-  Adiabatic,                              !- Outside Boundary Condition
-  ,                                       !- Outside Boundary Condition Object
-  NoSun,                                  !- Sun Exposure
-  NoWind,                                 !- Wind Exposure
-  ,                                       !- View Factor to Ground
-  ,                                       !- Number of Vertices
-  6.46578440716979, 3.048, 2.4384,        !- X,Y,Z Vertex 1 {m}
-  6.46578440716979, 3.048, 0,             !- X,Y,Z Vertex 2 {m}
-  12.9315688143396, 3.048, 0,             !- X,Y,Z Vertex 3 {m}
-  12.9315688143396, 3.048, 2.4384;        !- X,Y,Z Vertex 4 {m}
-
-OS:Surface,
-  {247fb6bc-e4ee-4d8b-a1d2-3620797a297d}, !- Handle
-  Surface 21,                             !- Name
-  Wall,                                   !- Surface Type
-  ,                                       !- Construction Name
-  {8be1fe79-17a5-4606-9491-ad75f8490475}, !- Space Name
-  Outdoors,                               !- Outside Boundary Condition
-  ,                                       !- Outside Boundary Condition Object
-  SunExposed,                             !- Sun Exposure
-  WindExposed,                            !- Wind Exposure
-  ,                                       !- View Factor to Ground
-  ,                                       !- Number of Vertices
-  12.9315688143396, 15.9795688143396, 2.4384, !- X,Y,Z Vertex 1 {m}
-  12.9315688143396, 15.9795688143396, 0,  !- X,Y,Z Vertex 2 {m}
-  6.46578440716979, 15.9795688143396, 0,  !- X,Y,Z Vertex 3 {m}
-  6.46578440716979, 15.9795688143396, 2.4384; !- X,Y,Z Vertex 4 {m}
-
-OS:Surface,
-  {c4fb67d2-39d1-41f1-9821-f5a580595bbd}, !- Handle
-  Surface 22,                             !- Name
-  Wall,                                   !- Surface Type
-  ,                                       !- Construction Name
-  {8be1fe79-17a5-4606-9491-ad75f8490475}, !- Space Name
-  Surface,                                !- Outside Boundary Condition
-  {f4e2efe0-dc5e-4410-9c9c-e7ca22cbef19}, !- Outside Boundary Condition Object
-  NoSun,                                  !- Sun Exposure
-  NoWind,                                 !- Wind Exposure
-  ,                                       !- View Factor to Ground
-  ,                                       !- Number of Vertices
-  6.46578440716979, 15.9795688143396, 2.4384, !- X,Y,Z Vertex 1 {m}
-  6.46578440716979, 15.9795688143396, 0,  !- X,Y,Z Vertex 2 {m}
-  6.46578440716979, 3.048, 0,             !- X,Y,Z Vertex 3 {m}
-  6.46578440716979, 3.048, 2.4384;        !- X,Y,Z Vertex 4 {m}
-
-OS:Surface,
-  {80ca8d61-7b8f-4312-b739-4982a7906e8d}, !- Handle
-  Surface 23,                             !- Name
-  Wall,                                   !- Surface Type
-  ,                                       !- Construction Name
-  {8be1fe79-17a5-4606-9491-ad75f8490475}, !- Space Name
-  Surface,                                !- Outside Boundary Condition
-  {4e32dc40-08cc-416e-8823-8ae827332f5a}, !- Outside Boundary Condition Object
-  NoSun,                                  !- Sun Exposure
-  NoWind,                                 !- Wind Exposure
-  ,                                       !- View Factor to Ground
-  ,                                       !- Number of Vertices
-  12.9315688143396, 3.048, 2.4384,        !- X,Y,Z Vertex 1 {m}
-  12.9315688143396, 3.048, 0,             !- X,Y,Z Vertex 2 {m}
-  12.9315688143396, 15.9795688143396, 0,  !- X,Y,Z Vertex 3 {m}
-  12.9315688143396, 15.9795688143396, 2.4384; !- X,Y,Z Vertex 4 {m}
-
-OS:Surface,
-  {d686f252-fe81-42d6-ab65-ed53867f5a5a}, !- Handle
-  Surface 24,                             !- Name
-  RoofCeiling,                            !- Surface Type
-  ,                                       !- Construction Name
-  {8be1fe79-17a5-4606-9491-ad75f8490475}, !- Space Name
-  Outdoors,                               !- Outside Boundary Condition
-  ,                                       !- Outside Boundary Condition Object
-  SunExposed,                             !- Sun Exposure
-  WindExposed,                            !- Wind Exposure
-  ,                                       !- View Factor to Ground
-  ,                                       !- Number of Vertices
-  12.9315688143396, 3.048, 2.4384,        !- X,Y,Z Vertex 1 {m}
-  12.9315688143396, 15.9795688143396, 2.4384, !- X,Y,Z Vertex 2 {m}
-  6.46578440716979, 15.9795688143396, 2.4384, !- X,Y,Z Vertex 3 {m}
-  6.46578440716979, 3.048, 2.4384;        !- X,Y,Z Vertex 4 {m}
-
-OS:ThermalZone,
-  {4c93afa2-f3c5-4c7f-b9f2-fef09a50dcf3}, !- Handle
-  living zone|unit 5,                     !- Name
-  ,                                       !- Multiplier
-  ,                                       !- Ceiling Height {m}
-  ,                                       !- Volume {m3}
-  ,                                       !- Floor Area {m2}
-  ,                                       !- Zone Inside Convection Algorithm
-  ,                                       !- Zone Outside Convection Algorithm
-  ,                                       !- Zone Conditioning Equipment List Name
-  {2ddf8d8c-691d-43dd-a38a-fc20c90d3eae}, !- Zone Air Inlet Port List
-  {713ba387-ec0e-4bcc-81af-18422e4d9952}, !- Zone Air Exhaust Port List
-  {5be84f6e-db58-4dd9-a127-a6f5f2cc4f97}, !- Zone Air Node Name
-  {92ffd5e8-ab37-4b5d-a496-ee1f1c294c01}, !- Zone Return Air Port List
-  ,                                       !- Primary Daylighting Control Name
-  ,                                       !- Fraction of Zone Controlled by Primary Daylighting Control
-  ,                                       !- Secondary Daylighting Control Name
-  ,                                       !- Fraction of Zone Controlled by Secondary Daylighting Control
-  ,                                       !- Illuminance Map Name
-  ,                                       !- Group Rendering Name
-  ,                                       !- Thermostat Name
-  No;                                     !- Use Ideal Air Loads
-
-OS:Node,
-  {98991e56-b757-4512-aa83-143d26a9e3e3}, !- Handle
-  Node 5,                                 !- Name
-  {5be84f6e-db58-4dd9-a127-a6f5f2cc4f97}, !- Inlet Port
-  ;                                       !- Outlet Port
-
-OS:Connection,
-  {5be84f6e-db58-4dd9-a127-a6f5f2cc4f97}, !- Handle
-  {2c67512e-e820-42f5-9096-3cabf044e5d7}, !- Name
-  {4c93afa2-f3c5-4c7f-b9f2-fef09a50dcf3}, !- Source Object
-  11,                                     !- Outlet Port
-  {98991e56-b757-4512-aa83-143d26a9e3e3}, !- Target Object
-  2;                                      !- Inlet Port
-
-OS:PortList,
-  {2ddf8d8c-691d-43dd-a38a-fc20c90d3eae}, !- Handle
-  {0d596b3c-7c7b-4a73-9ad9-286bdf37501c}, !- Name
-  {4c93afa2-f3c5-4c7f-b9f2-fef09a50dcf3}; !- HVAC Component
-
-OS:PortList,
-  {713ba387-ec0e-4bcc-81af-18422e4d9952}, !- Handle
-  {540afb90-2338-4f43-8168-3b2c72a100c4}, !- Name
-  {4c93afa2-f3c5-4c7f-b9f2-fef09a50dcf3}; !- HVAC Component
-
-OS:PortList,
-  {92ffd5e8-ab37-4b5d-a496-ee1f1c294c01}, !- Handle
-  {6a698cda-65cf-455d-8fbe-e8e195be940a}, !- Name
-  {4c93afa2-f3c5-4c7f-b9f2-fef09a50dcf3}; !- HVAC Component
-
-OS:Sizing:Zone,
-  {787f4a21-7d31-49dc-b9ed-a7e923e06723}, !- Handle
-  {4c93afa2-f3c5-4c7f-b9f2-fef09a50dcf3}, !- Zone or ZoneList Name
-  SupplyAirTemperature,                   !- Zone Cooling Design Supply Air Temperature Input Method
-  14,                                     !- Zone Cooling Design Supply Air Temperature {C}
-  11.11,                                  !- Zone Cooling Design Supply Air Temperature Difference {deltaC}
-  SupplyAirTemperature,                   !- Zone Heating Design Supply Air Temperature Input Method
-  40,                                     !- Zone Heating Design Supply Air Temperature {C}
-  11.11,                                  !- Zone Heating Design Supply Air Temperature Difference {deltaC}
-  0.0085,                                 !- Zone Cooling Design Supply Air Humidity Ratio {kg-H2O/kg-air}
-  0.008,                                  !- Zone Heating Design Supply Air Humidity Ratio {kg-H2O/kg-air}
-  ,                                       !- Zone Heating Sizing Factor
-  ,                                       !- Zone Cooling Sizing Factor
-  DesignDay,                              !- Cooling Design Air Flow Method
-  ,                                       !- Cooling Design Air Flow Rate {m3/s}
-  ,                                       !- Cooling Minimum Air Flow per Zone Floor Area {m3/s-m2}
-  ,                                       !- Cooling Minimum Air Flow {m3/s}
-  ,                                       !- Cooling Minimum Air Flow Fraction
-  DesignDay,                              !- Heating Design Air Flow Method
-  ,                                       !- Heating Design Air Flow Rate {m3/s}
-  ,                                       !- Heating Maximum Air Flow per Zone Floor Area {m3/s-m2}
-  ,                                       !- Heating Maximum Air Flow {m3/s}
-  ,                                       !- Heating Maximum Air Flow Fraction
-  ,                                       !- Design Zone Air Distribution Effectiveness in Cooling Mode
-  ,                                       !- Design Zone Air Distribution Effectiveness in Heating Mode
-  No,                                     !- Account for Dedicated Outdoor Air System
-  NeutralSupplyAir,                       !- Dedicated Outdoor Air System Control Strategy
-  autosize,                               !- Dedicated Outdoor Air Low Setpoint Temperature for Design {C}
-  autosize;                               !- Dedicated Outdoor Air High Setpoint Temperature for Design {C}
-
-OS:ZoneHVAC:EquipmentList,
-  {64775095-109d-4fb7-9a72-a2c35f2a3a31}, !- Handle
-  Zone HVAC Equipment List 5,             !- Name
-  {4c93afa2-f3c5-4c7f-b9f2-fef09a50dcf3}; !- Thermal Zone
-
-OS:Space,
-  {82d77bf1-08a0-4c6d-bc0b-ff1b4ae8bf5d}, !- Handle
-  living space|unit 5|story 1,            !- Name
-  {8f6eaa25-58a2-4fd3-aed1-ee20150b2ceb}, !- Space Type Name
-  ,                                       !- Default Construction Set Name
-  ,                                       !- Default Schedule Set Name
-  -0,                                     !- Direction of Relative North {deg}
-  0,                                      !- X Origin {m}
-  0,                                      !- Y Origin {m}
-  0,                                      !- Z Origin {m}
-  ,                                       !- Building Story Name
-  {4c93afa2-f3c5-4c7f-b9f2-fef09a50dcf3}, !- Thermal Zone Name
-  ,                                       !- Part of Total Floor Area
-  ,                                       !- Design Specification Outdoor Air Object Name
-  {2d5f92b8-4b2e-4e36-a267-44f7380888a9}; !- Building Unit Name
-
-OS:Surface,
-  {83a9a182-4971-4022-acb7-6408ad8b03f6}, !- Handle
-  Surface 25,                             !- Name
-  Wall,                                   !- Surface Type
-  ,                                       !- Construction Name
-  {82d77bf1-08a0-4c6d-bc0b-ff1b4ae8bf5d}, !- Space Name
-  Adiabatic,                              !- Outside Boundary Condition
-  ,                                       !- Outside Boundary Condition Object
-  NoSun,                                  !- Sun Exposure
-  NoWind,                                 !- Wind Exposure
-  ,                                       !- View Factor to Ground
-  ,                                       !- Number of Vertices
-  19.3973532215094, 0, 2.4384,            !- X,Y,Z Vertex 1 {m}
-  19.3973532215094, 0, 0,                 !- X,Y,Z Vertex 2 {m}
-  12.9315688143396, 0, 0,                 !- X,Y,Z Vertex 3 {m}
-  12.9315688143396, 0, 2.4384;            !- X,Y,Z Vertex 4 {m}
-
-OS:Surface,
-  {62b44808-6291-4112-a3ed-4fabf38c9a1f}, !- Handle
-  Surface 26,                             !- Name
-  Wall,                                   !- Surface Type
-  ,                                       !- Construction Name
-  {82d77bf1-08a0-4c6d-bc0b-ff1b4ae8bf5d}, !- Space Name
-  Surface,                                !- Outside Boundary Condition
-  {c671e542-252c-4ea3-a453-a0de19a69d27}, !- Outside Boundary Condition Object
-  NoSun,                                  !- Sun Exposure
-  NoWind,                                 !- Wind Exposure
-  ,                                       !- View Factor to Ground
-  ,                                       !- Number of Vertices
-  19.3973532215094, -12.9315688143396, 2.4384, !- X,Y,Z Vertex 1 {m}
-  19.3973532215094, -12.9315688143396, 0, !- X,Y,Z Vertex 2 {m}
-  19.3973532215094, 0, 0,                 !- X,Y,Z Vertex 3 {m}
-  19.3973532215094, 0, 2.4384;            !- X,Y,Z Vertex 4 {m}
-
-OS:Surface,
-  {bee6f520-9471-4f3b-aac6-ca3068544d21}, !- Handle
-  Surface 27,                             !- Name
-  Wall,                                   !- Surface Type
-  ,                                       !- Construction Name
-  {82d77bf1-08a0-4c6d-bc0b-ff1b4ae8bf5d}, !- Space Name
-  Outdoors,                               !- Outside Boundary Condition
-  ,                                       !- Outside Boundary Condition Object
-  SunExposed,                             !- Sun Exposure
-  WindExposed,                            !- Wind Exposure
-  ,                                       !- View Factor to Ground
-  ,                                       !- Number of Vertices
-  12.9315688143396, -12.9315688143396, 2.4384, !- X,Y,Z Vertex 1 {m}
-  12.9315688143396, -12.9315688143396, 0, !- X,Y,Z Vertex 2 {m}
-  19.3973532215094, -12.9315688143396, 0, !- X,Y,Z Vertex 3 {m}
-  19.3973532215094, -12.9315688143396, 2.4384; !- X,Y,Z Vertex 4 {m}
-
-OS:Surface,
-  {e794fe4e-fb0f-498d-91d4-05ca7da66f05}, !- Handle
-  Surface 28,                             !- Name
-  Wall,                                   !- Surface Type
-  ,                                       !- Construction Name
-  {82d77bf1-08a0-4c6d-bc0b-ff1b4ae8bf5d}, !- Space Name
-  Surface,                                !- Outside Boundary Condition
-  {992c6fe7-90b1-435b-8e9b-7fc01e7575ba}, !- Outside Boundary Condition Object
-  NoSun,                                  !- Sun Exposure
-  NoWind,                                 !- Wind Exposure
-  ,                                       !- View Factor to Ground
-  ,                                       !- Number of Vertices
-  12.9315688143396, 0, 2.4384,            !- X,Y,Z Vertex 1 {m}
-  12.9315688143396, 0, 0,                 !- X,Y,Z Vertex 2 {m}
-  12.9315688143396, -12.9315688143396, 0, !- X,Y,Z Vertex 3 {m}
-  12.9315688143396, -12.9315688143396, 2.4384; !- X,Y,Z Vertex 4 {m}
-
-OS:Surface,
-  {11cc8727-2d78-4fee-9f61-b2f65854fa53}, !- Handle
-  Surface 29,                             !- Name
-  RoofCeiling,                            !- Surface Type
-  ,                                       !- Construction Name
-  {82d77bf1-08a0-4c6d-bc0b-ff1b4ae8bf5d}, !- Space Name
-  Outdoors,                               !- Outside Boundary Condition
-  ,                                       !- Outside Boundary Condition Object
-  SunExposed,                             !- Sun Exposure
-  WindExposed,                            !- Wind Exposure
-  ,                                       !- View Factor to Ground
-  ,                                       !- Number of Vertices
-  19.3973532215094, -12.9315688143396, 2.4384, !- X,Y,Z Vertex 1 {m}
-  19.3973532215094, 0, 2.4384,            !- X,Y,Z Vertex 2 {m}
-  12.9315688143396, 0, 2.4384,            !- X,Y,Z Vertex 3 {m}
-  12.9315688143396, -12.9315688143396, 2.4384; !- X,Y,Z Vertex 4 {m}
-
-OS:Surface,
-  {8d438e9a-3b85-49b7-8ecc-da4d5177a779}, !- Handle
-  Surface 30,                             !- Name
-  Floor,                                  !- Surface Type
-  ,                                       !- Construction Name
-  {82d77bf1-08a0-4c6d-bc0b-ff1b4ae8bf5d}, !- Space Name
-  Surface,                                !- Outside Boundary Condition
-  {13cce65a-2327-47bb-abd3-5de7a05df4f4}, !- Outside Boundary Condition Object
-  NoSun,                                  !- Sun Exposure
-  NoWind,                                 !- Wind Exposure
-  ,                                       !- View Factor to Ground
-  ,                                       !- Number of Vertices
-  12.9315688143396, -12.9315688143396, 0, !- X,Y,Z Vertex 1 {m}
-  12.9315688143396, 0, 0,                 !- X,Y,Z Vertex 2 {m}
-  19.3973532215094, 0, 0,                 !- X,Y,Z Vertex 3 {m}
-  19.3973532215094, -12.9315688143396, 0; !- X,Y,Z Vertex 4 {m}
-
-OS:ThermalZone,
-  {2da25523-47c4-4183-a977-5289fdc43068}, !- Handle
-  living zone|unit 6,                     !- Name
-  ,                                       !- Multiplier
-  ,                                       !- Ceiling Height {m}
-  ,                                       !- Volume {m3}
-  ,                                       !- Floor Area {m2}
-  ,                                       !- Zone Inside Convection Algorithm
-  ,                                       !- Zone Outside Convection Algorithm
-  ,                                       !- Zone Conditioning Equipment List Name
-  {2d62ca32-6b9d-4084-9534-f30a3fd5da8a}, !- Zone Air Inlet Port List
-  {62c06a68-45f8-4d8d-ade7-dfbc85af5884}, !- Zone Air Exhaust Port List
-  {df685bb5-c611-4334-b0e1-a43b2a9a3995}, !- Zone Air Node Name
-  {f85ef6e0-ca4b-4624-a5ab-97f8727dfa03}, !- Zone Return Air Port List
-  ,                                       !- Primary Daylighting Control Name
-  ,                                       !- Fraction of Zone Controlled by Primary Daylighting Control
-  ,                                       !- Secondary Daylighting Control Name
-  ,                                       !- Fraction of Zone Controlled by Secondary Daylighting Control
-  ,                                       !- Illuminance Map Name
-  ,                                       !- Group Rendering Name
-  ,                                       !- Thermostat Name
-  No;                                     !- Use Ideal Air Loads
-
-OS:Node,
-  {08c9353d-cd26-41a7-97c1-e29fe4ba7a0e}, !- Handle
-  Node 6,                                 !- Name
-  {df685bb5-c611-4334-b0e1-a43b2a9a3995}, !- Inlet Port
-  ;                                       !- Outlet Port
-
-OS:Connection,
-  {df685bb5-c611-4334-b0e1-a43b2a9a3995}, !- Handle
-  {1d6d78a0-90d4-4c2b-add5-1759236ea6c6}, !- Name
-  {2da25523-47c4-4183-a977-5289fdc43068}, !- Source Object
-  11,                                     !- Outlet Port
-  {08c9353d-cd26-41a7-97c1-e29fe4ba7a0e}, !- Target Object
-  2;                                      !- Inlet Port
-
-OS:PortList,
-  {2d62ca32-6b9d-4084-9534-f30a3fd5da8a}, !- Handle
-  {1c866965-d3c9-4218-982c-ac3d0fc95755}, !- Name
-  {2da25523-47c4-4183-a977-5289fdc43068}; !- HVAC Component
-
-OS:PortList,
-  {62c06a68-45f8-4d8d-ade7-dfbc85af5884}, !- Handle
-  {44a8de4a-4556-441e-9f20-4d0c23e66783}, !- Name
-  {2da25523-47c4-4183-a977-5289fdc43068}; !- HVAC Component
-
-OS:PortList,
-  {f85ef6e0-ca4b-4624-a5ab-97f8727dfa03}, !- Handle
-  {ffea5f0d-5996-48cb-86bb-5c569e2beb9b}, !- Name
-  {2da25523-47c4-4183-a977-5289fdc43068}; !- HVAC Component
-
-OS:Sizing:Zone,
-  {1a43e1cb-b644-4b50-9038-430f12b85fba}, !- Handle
-  {2da25523-47c4-4183-a977-5289fdc43068}, !- Zone or ZoneList Name
-  SupplyAirTemperature,                   !- Zone Cooling Design Supply Air Temperature Input Method
-  14,                                     !- Zone Cooling Design Supply Air Temperature {C}
-  11.11,                                  !- Zone Cooling Design Supply Air Temperature Difference {deltaC}
-  SupplyAirTemperature,                   !- Zone Heating Design Supply Air Temperature Input Method
-  40,                                     !- Zone Heating Design Supply Air Temperature {C}
-  11.11,                                  !- Zone Heating Design Supply Air Temperature Difference {deltaC}
-  0.0085,                                 !- Zone Cooling Design Supply Air Humidity Ratio {kg-H2O/kg-air}
-  0.008,                                  !- Zone Heating Design Supply Air Humidity Ratio {kg-H2O/kg-air}
-  ,                                       !- Zone Heating Sizing Factor
-  ,                                       !- Zone Cooling Sizing Factor
-  DesignDay,                              !- Cooling Design Air Flow Method
-  ,                                       !- Cooling Design Air Flow Rate {m3/s}
-  ,                                       !- Cooling Minimum Air Flow per Zone Floor Area {m3/s-m2}
-  ,                                       !- Cooling Minimum Air Flow {m3/s}
-  ,                                       !- Cooling Minimum Air Flow Fraction
-  DesignDay,                              !- Heating Design Air Flow Method
-  ,                                       !- Heating Design Air Flow Rate {m3/s}
-  ,                                       !- Heating Maximum Air Flow per Zone Floor Area {m3/s-m2}
-  ,                                       !- Heating Maximum Air Flow {m3/s}
-  ,                                       !- Heating Maximum Air Flow Fraction
-  ,                                       !- Design Zone Air Distribution Effectiveness in Cooling Mode
-  ,                                       !- Design Zone Air Distribution Effectiveness in Heating Mode
-  No,                                     !- Account for Dedicated Outdoor Air System
-  NeutralSupplyAir,                       !- Dedicated Outdoor Air System Control Strategy
-  autosize,                               !- Dedicated Outdoor Air Low Setpoint Temperature for Design {C}
-  autosize;                               !- Dedicated Outdoor Air High Setpoint Temperature for Design {C}
-
-OS:ZoneHVAC:EquipmentList,
-  {3adda0f4-bf4d-4a1a-bce8-2df7011ccd5f}, !- Handle
-  Zone HVAC Equipment List 6,             !- Name
-  {2da25523-47c4-4183-a977-5289fdc43068}; !- Thermal Zone
-
-OS:Space,
-  {523f8ede-72de-486a-91b9-c229b7eace20}, !- Handle
-  living space|unit 6|story 1,            !- Name
-  {8f6eaa25-58a2-4fd3-aed1-ee20150b2ceb}, !- Space Type Name
-  ,                                       !- Default Construction Set Name
-  ,                                       !- Default Schedule Set Name
-  -0,                                     !- Direction of Relative North {deg}
-  0,                                      !- X Origin {m}
-  0,                                      !- Y Origin {m}
-  0,                                      !- Z Origin {m}
-  ,                                       !- Building Story Name
-  {2da25523-47c4-4183-a977-5289fdc43068}, !- Thermal Zone Name
-  ,                                       !- Part of Total Floor Area
-  ,                                       !- Design Specification Outdoor Air Object Name
-  {a78fb8c0-6986-4cd6-ba79-1d3cdf591d47}; !- Building Unit Name
-
-OS:Surface,
-  {845eb98a-82e7-45e4-a6f1-107fa45e8a07}, !- Handle
-  Surface 31,                             !- Name
-  Floor,                                  !- Surface Type
-  ,                                       !- Construction Name
-  {523f8ede-72de-486a-91b9-c229b7eace20}, !- Space Name
-  Surface,                                !- Outside Boundary Condition
-  {0d82902c-5c47-46ed-bea5-ce137bf6a248}, !- Outside Boundary Condition Object
-  NoSun,                                  !- Sun Exposure
-  NoWind,                                 !- Wind Exposure
-  ,                                       !- View Factor to Ground
-  ,                                       !- Number of Vertices
-  12.9315688143396, 3.048, 0,             !- X,Y,Z Vertex 1 {m}
-  12.9315688143396, 15.9795688143396, 0,  !- X,Y,Z Vertex 2 {m}
-  19.3973532215094, 15.9795688143396, 0,  !- X,Y,Z Vertex 3 {m}
-  19.3973532215094, 3.048, 0;             !- X,Y,Z Vertex 4 {m}
-
-OS:Surface,
-  {8f959ade-9239-4951-952a-b21cb9ec58df}, !- Handle
-  Surface 32,                             !- Name
-  Wall,                                   !- Surface Type
-  ,                                       !- Construction Name
-  {523f8ede-72de-486a-91b9-c229b7eace20}, !- Space Name
-  Adiabatic,                              !- Outside Boundary Condition
-  ,                                       !- Outside Boundary Condition Object
-  NoSun,                                  !- Sun Exposure
-  NoWind,                                 !- Wind Exposure
-  ,                                       !- View Factor to Ground
-  ,                                       !- Number of Vertices
-  12.9315688143396, 3.048, 2.4384,        !- X,Y,Z Vertex 1 {m}
-  12.9315688143396, 3.048, 0,             !- X,Y,Z Vertex 2 {m}
-  19.3973532215094, 3.048, 0,             !- X,Y,Z Vertex 3 {m}
-  19.3973532215094, 3.048, 2.4384;        !- X,Y,Z Vertex 4 {m}
-
-OS:Surface,
-  {ddb70dda-f2d0-4361-b7b9-49de0a3f7016}, !- Handle
-  Surface 33,                             !- Name
-  Wall,                                   !- Surface Type
-  ,                                       !- Construction Name
-  {523f8ede-72de-486a-91b9-c229b7eace20}, !- Space Name
-  Outdoors,                               !- Outside Boundary Condition
-  ,                                       !- Outside Boundary Condition Object
-  SunExposed,                             !- Sun Exposure
-  WindExposed,                            !- Wind Exposure
-  ,                                       !- View Factor to Ground
-  ,                                       !- Number of Vertices
-  19.3973532215094, 15.9795688143396, 2.4384, !- X,Y,Z Vertex 1 {m}
-  19.3973532215094, 15.9795688143396, 0,  !- X,Y,Z Vertex 2 {m}
-  12.9315688143396, 15.9795688143396, 0,  !- X,Y,Z Vertex 3 {m}
-  12.9315688143396, 15.9795688143396, 2.4384; !- X,Y,Z Vertex 4 {m}
-
-OS:Surface,
-  {4e32dc40-08cc-416e-8823-8ae827332f5a}, !- Handle
-  Surface 34,                             !- Name
-  Wall,                                   !- Surface Type
-  ,                                       !- Construction Name
-  {523f8ede-72de-486a-91b9-c229b7eace20}, !- Space Name
-  Surface,                                !- Outside Boundary Condition
-  {80ca8d61-7b8f-4312-b739-4982a7906e8d}, !- Outside Boundary Condition Object
-  NoSun,                                  !- Sun Exposure
-  NoWind,                                 !- Wind Exposure
-  ,                                       !- View Factor to Ground
-  ,                                       !- Number of Vertices
-  12.9315688143396, 15.9795688143396, 2.4384, !- X,Y,Z Vertex 1 {m}
-  12.9315688143396, 15.9795688143396, 0,  !- X,Y,Z Vertex 2 {m}
-  12.9315688143396, 3.048, 0,             !- X,Y,Z Vertex 3 {m}
-  12.9315688143396, 3.048, 2.4384;        !- X,Y,Z Vertex 4 {m}
-
-OS:Surface,
-  {4cefbe2a-81c9-414e-ae55-54cc553b5d7c}, !- Handle
-  Surface 35,                             !- Name
-  Wall,                                   !- Surface Type
-  ,                                       !- Construction Name
-  {523f8ede-72de-486a-91b9-c229b7eace20}, !- Space Name
-  Surface,                                !- Outside Boundary Condition
-  {69967523-0bbd-46c7-8ec1-0e8d73e4ba58}, !- Outside Boundary Condition Object
-  NoSun,                                  !- Sun Exposure
-  NoWind,                                 !- Wind Exposure
-  ,                                       !- View Factor to Ground
-  ,                                       !- Number of Vertices
-  19.3973532215094, 3.048, 2.4384,        !- X,Y,Z Vertex 1 {m}
-  19.3973532215094, 3.048, 0,             !- X,Y,Z Vertex 2 {m}
-  19.3973532215094, 15.9795688143396, 0,  !- X,Y,Z Vertex 3 {m}
-  19.3973532215094, 15.9795688143396, 2.4384; !- X,Y,Z Vertex 4 {m}
-
-OS:Surface,
-  {65aedd6f-dbf2-4c64-875d-0052ca4a07fa}, !- Handle
-  Surface 36,                             !- Name
-  RoofCeiling,                            !- Surface Type
-  ,                                       !- Construction Name
-  {523f8ede-72de-486a-91b9-c229b7eace20}, !- Space Name
-  Outdoors,                               !- Outside Boundary Condition
-  ,                                       !- Outside Boundary Condition Object
-  SunExposed,                             !- Sun Exposure
-  WindExposed,                            !- Wind Exposure
-  ,                                       !- View Factor to Ground
-  ,                                       !- Number of Vertices
-  19.3973532215094, 3.048, 2.4384,        !- X,Y,Z Vertex 1 {m}
-  19.3973532215094, 15.9795688143396, 2.4384, !- X,Y,Z Vertex 2 {m}
-  12.9315688143396, 15.9795688143396, 2.4384, !- X,Y,Z Vertex 3 {m}
-  12.9315688143396, 3.048, 2.4384;        !- X,Y,Z Vertex 4 {m}
-
-OS:ThermalZone,
-  {3defe16c-7a72-4429-a7e2-0703586f0b6d}, !- Handle
-  living zone|unit 7,                     !- Name
-  ,                                       !- Multiplier
-  ,                                       !- Ceiling Height {m}
-  ,                                       !- Volume {m3}
-  ,                                       !- Floor Area {m2}
-  ,                                       !- Zone Inside Convection Algorithm
-  ,                                       !- Zone Outside Convection Algorithm
-  ,                                       !- Zone Conditioning Equipment List Name
-  {a940e24c-6916-4fd2-a4e1-f97ea63b4b8b}, !- Zone Air Inlet Port List
-  {62c0c19e-04d6-408a-ae15-3747336f6237}, !- Zone Air Exhaust Port List
-  {b3148ebf-9cfb-40b8-8a8a-64d401de0227}, !- Zone Air Node Name
-  {5f25831f-2f0f-40c7-8c9f-d65036a48d14}, !- Zone Return Air Port List
-  ,                                       !- Primary Daylighting Control Name
-  ,                                       !- Fraction of Zone Controlled by Primary Daylighting Control
-  ,                                       !- Secondary Daylighting Control Name
-  ,                                       !- Fraction of Zone Controlled by Secondary Daylighting Control
-  ,                                       !- Illuminance Map Name
-  ,                                       !- Group Rendering Name
-  ,                                       !- Thermostat Name
-  No;                                     !- Use Ideal Air Loads
-
-OS:Node,
-  {e2ee2a66-6276-448a-9ff8-73ff29c1a8d4}, !- Handle
-  Node 7,                                 !- Name
-  {b3148ebf-9cfb-40b8-8a8a-64d401de0227}, !- Inlet Port
-  ;                                       !- Outlet Port
-
-OS:Connection,
-  {b3148ebf-9cfb-40b8-8a8a-64d401de0227}, !- Handle
-  {29f9beb9-c80e-4fe0-80e4-afc286a11522}, !- Name
-  {3defe16c-7a72-4429-a7e2-0703586f0b6d}, !- Source Object
-  11,                                     !- Outlet Port
-  {e2ee2a66-6276-448a-9ff8-73ff29c1a8d4}, !- Target Object
-  2;                                      !- Inlet Port
-
-OS:PortList,
-  {a940e24c-6916-4fd2-a4e1-f97ea63b4b8b}, !- Handle
-  {eef37a6e-1d83-402e-8ade-4f35a8f46dfe}, !- Name
-  {3defe16c-7a72-4429-a7e2-0703586f0b6d}; !- HVAC Component
-
-OS:PortList,
-  {62c0c19e-04d6-408a-ae15-3747336f6237}, !- Handle
-  {7bea497f-d8e9-4ca4-9c80-619794ac07cf}, !- Name
-  {3defe16c-7a72-4429-a7e2-0703586f0b6d}; !- HVAC Component
-
-OS:PortList,
-  {5f25831f-2f0f-40c7-8c9f-d65036a48d14}, !- Handle
-  {99ce1688-f180-425f-9327-e4c05dee2743}, !- Name
-  {3defe16c-7a72-4429-a7e2-0703586f0b6d}; !- HVAC Component
-
-OS:Sizing:Zone,
-  {99f04d06-af5e-4b30-a9c3-7565d3b7157b}, !- Handle
-  {3defe16c-7a72-4429-a7e2-0703586f0b6d}, !- Zone or ZoneList Name
-  SupplyAirTemperature,                   !- Zone Cooling Design Supply Air Temperature Input Method
-  14,                                     !- Zone Cooling Design Supply Air Temperature {C}
-  11.11,                                  !- Zone Cooling Design Supply Air Temperature Difference {deltaC}
-  SupplyAirTemperature,                   !- Zone Heating Design Supply Air Temperature Input Method
-  40,                                     !- Zone Heating Design Supply Air Temperature {C}
-  11.11,                                  !- Zone Heating Design Supply Air Temperature Difference {deltaC}
-  0.0085,                                 !- Zone Cooling Design Supply Air Humidity Ratio {kg-H2O/kg-air}
-  0.008,                                  !- Zone Heating Design Supply Air Humidity Ratio {kg-H2O/kg-air}
-  ,                                       !- Zone Heating Sizing Factor
-  ,                                       !- Zone Cooling Sizing Factor
-  DesignDay,                              !- Cooling Design Air Flow Method
-  ,                                       !- Cooling Design Air Flow Rate {m3/s}
-  ,                                       !- Cooling Minimum Air Flow per Zone Floor Area {m3/s-m2}
-  ,                                       !- Cooling Minimum Air Flow {m3/s}
-  ,                                       !- Cooling Minimum Air Flow Fraction
-  DesignDay,                              !- Heating Design Air Flow Method
-  ,                                       !- Heating Design Air Flow Rate {m3/s}
-  ,                                       !- Heating Maximum Air Flow per Zone Floor Area {m3/s-m2}
-  ,                                       !- Heating Maximum Air Flow {m3/s}
-  ,                                       !- Heating Maximum Air Flow Fraction
-  ,                                       !- Design Zone Air Distribution Effectiveness in Cooling Mode
-  ,                                       !- Design Zone Air Distribution Effectiveness in Heating Mode
-  No,                                     !- Account for Dedicated Outdoor Air System
-  NeutralSupplyAir,                       !- Dedicated Outdoor Air System Control Strategy
-  autosize,                               !- Dedicated Outdoor Air Low Setpoint Temperature for Design {C}
-  autosize;                               !- Dedicated Outdoor Air High Setpoint Temperature for Design {C}
-
-OS:ZoneHVAC:EquipmentList,
-  {802f5e2b-1b9b-44c8-b0d6-8aec5cee1759}, !- Handle
-  Zone HVAC Equipment List 7,             !- Name
-  {3defe16c-7a72-4429-a7e2-0703586f0b6d}; !- Thermal Zone
-
-OS:Space,
-  {9d6f4d42-0b8c-407f-86df-a73267f1a214}, !- Handle
-  living space|unit 7|story 1,            !- Name
-  {8f6eaa25-58a2-4fd3-aed1-ee20150b2ceb}, !- Space Type Name
-  ,                                       !- Default Construction Set Name
-  ,                                       !- Default Schedule Set Name
-  -0,                                     !- Direction of Relative North {deg}
-  0,                                      !- X Origin {m}
-  0,                                      !- Y Origin {m}
-  0,                                      !- Z Origin {m}
-  ,                                       !- Building Story Name
-  {3defe16c-7a72-4429-a7e2-0703586f0b6d}, !- Thermal Zone Name
-  ,                                       !- Part of Total Floor Area
-  ,                                       !- Design Specification Outdoor Air Object Name
-  {294d461b-fdcf-42c0-95ba-d0736709f8c0}; !- Building Unit Name
-
-OS:Surface,
-  {63eec61b-f0f7-4109-996f-25e71d6461ce}, !- Handle
-  Surface 37,                             !- Name
-  Wall,                                   !- Surface Type
-  ,                                       !- Construction Name
-  {9d6f4d42-0b8c-407f-86df-a73267f1a214}, !- Space Name
-  Adiabatic,                              !- Outside Boundary Condition
-  ,                                       !- Outside Boundary Condition Object
-  NoSun,                                  !- Sun Exposure
-  NoWind,                                 !- Wind Exposure
-  ,                                       !- View Factor to Ground
-  ,                                       !- Number of Vertices
-  25.8631376286792, 0, 2.4384,            !- X,Y,Z Vertex 1 {m}
-  25.8631376286792, 0, 0,                 !- X,Y,Z Vertex 2 {m}
-  19.3973532215094, 0, 0,                 !- X,Y,Z Vertex 3 {m}
-  19.3973532215094, 0, 2.4384;            !- X,Y,Z Vertex 4 {m}
-
-OS:Surface,
-  {f972c22a-fec0-4474-a4d6-0709ab3f7faf}, !- Handle
-  Surface 38,                             !- Name
-  Wall,                                   !- Surface Type
-  ,                                       !- Construction Name
-  {9d6f4d42-0b8c-407f-86df-a73267f1a214}, !- Space Name
-  Outdoors,                               !- Outside Boundary Condition
-  ,                                       !- Outside Boundary Condition Object
-  SunExposed,                             !- Sun Exposure
-  WindExposed,                            !- Wind Exposure
-  ,                                       !- View Factor to Ground
-  ,                                       !- Number of Vertices
-  25.8631376286792, -12.9315688143396, 2.4384, !- X,Y,Z Vertex 1 {m}
-  25.8631376286792, -12.9315688143396, 0, !- X,Y,Z Vertex 2 {m}
-  25.8631376286792, 0, 0,                 !- X,Y,Z Vertex 3 {m}
-  25.8631376286792, 0, 2.4384;            !- X,Y,Z Vertex 4 {m}
-
-OS:Surface,
-  {b9d73133-57e4-449e-bd1d-92ff28fd10c7}, !- Handle
-  Surface 39,                             !- Name
-  Wall,                                   !- Surface Type
-  ,                                       !- Construction Name
-  {9d6f4d42-0b8c-407f-86df-a73267f1a214}, !- Space Name
-  Outdoors,                               !- Outside Boundary Condition
-  ,                                       !- Outside Boundary Condition Object
-  SunExposed,                             !- Sun Exposure
-  WindExposed,                            !- Wind Exposure
-  ,                                       !- View Factor to Ground
-  ,                                       !- Number of Vertices
-  19.3973532215094, -12.9315688143396, 2.4384, !- X,Y,Z Vertex 1 {m}
-  19.3973532215094, -12.9315688143396, 0, !- X,Y,Z Vertex 2 {m}
-  25.8631376286792, -12.9315688143396, 0, !- X,Y,Z Vertex 3 {m}
-  25.8631376286792, -12.9315688143396, 2.4384; !- X,Y,Z Vertex 4 {m}
-
-OS:Surface,
-  {c671e542-252c-4ea3-a453-a0de19a69d27}, !- Handle
-  Surface 40,                             !- Name
-  Wall,                                   !- Surface Type
-  ,                                       !- Construction Name
-  {9d6f4d42-0b8c-407f-86df-a73267f1a214}, !- Space Name
-  Surface,                                !- Outside Boundary Condition
-  {62b44808-6291-4112-a3ed-4fabf38c9a1f}, !- Outside Boundary Condition Object
-  NoSun,                                  !- Sun Exposure
-  NoWind,                                 !- Wind Exposure
-  ,                                       !- View Factor to Ground
-  ,                                       !- Number of Vertices
-  19.3973532215094, 0, 2.4384,            !- X,Y,Z Vertex 1 {m}
-  19.3973532215094, 0, 0,                 !- X,Y,Z Vertex 2 {m}
-  19.3973532215094, -12.9315688143396, 0, !- X,Y,Z Vertex 3 {m}
-  19.3973532215094, -12.9315688143396, 2.4384; !- X,Y,Z Vertex 4 {m}
-
-OS:Surface,
-  {e779ac5a-a558-4cf6-8f21-d7e2d40a4782}, !- Handle
-  Surface 41,                             !- Name
-  RoofCeiling,                            !- Surface Type
-  ,                                       !- Construction Name
-  {9d6f4d42-0b8c-407f-86df-a73267f1a214}, !- Space Name
-  Outdoors,                               !- Outside Boundary Condition
-  ,                                       !- Outside Boundary Condition Object
-  SunExposed,                             !- Sun Exposure
-  WindExposed,                            !- Wind Exposure
-  ,                                       !- View Factor to Ground
-  ,                                       !- Number of Vertices
-  25.8631376286792, -12.9315688143396, 2.4384, !- X,Y,Z Vertex 1 {m}
-  25.8631376286792, 0, 2.4384,            !- X,Y,Z Vertex 2 {m}
-  19.3973532215094, 0, 2.4384,            !- X,Y,Z Vertex 3 {m}
-  19.3973532215094, -12.9315688143396, 2.4384; !- X,Y,Z Vertex 4 {m}
-
-OS:Surface,
-  {9f3b0881-cc39-47f3-be37-398d178044b0}, !- Handle
-  Surface 42,                             !- Name
-  Floor,                                  !- Surface Type
-  ,                                       !- Construction Name
-  {9d6f4d42-0b8c-407f-86df-a73267f1a214}, !- Space Name
-  Surface,                                !- Outside Boundary Condition
-  {16db3ec3-14ab-4105-895b-8cb9ba40ff2e}, !- Outside Boundary Condition Object
-  NoSun,                                  !- Sun Exposure
-  NoWind,                                 !- Wind Exposure
-  ,                                       !- View Factor to Ground
-  ,                                       !- Number of Vertices
-  19.3973532215094, -12.9315688143396, 0, !- X,Y,Z Vertex 1 {m}
-  19.3973532215094, 0, 0,                 !- X,Y,Z Vertex 2 {m}
-  25.8631376286792, 0, 0,                 !- X,Y,Z Vertex 3 {m}
-  25.8631376286792, -12.9315688143396, 0; !- X,Y,Z Vertex 4 {m}
-
-OS:ThermalZone,
-  {e75bdcf4-4a5a-4a0c-a9d1-3640a56373e1}, !- Handle
-  living zone|unit 8,                     !- Name
-  ,                                       !- Multiplier
-  ,                                       !- Ceiling Height {m}
-  ,                                       !- Volume {m3}
-  ,                                       !- Floor Area {m2}
-  ,                                       !- Zone Inside Convection Algorithm
-  ,                                       !- Zone Outside Convection Algorithm
-  ,                                       !- Zone Conditioning Equipment List Name
-  {ab595be2-257f-4470-907c-1768f84a5175}, !- Zone Air Inlet Port List
-  {66edb9d9-6bba-4381-93e3-a5972cb1eb7f}, !- Zone Air Exhaust Port List
-  {3445e1b9-22d2-4a7a-9eb0-5d80bffa3b74}, !- Zone Air Node Name
-  {42ad0646-80d5-4656-9cb0-9df1e22056d4}, !- Zone Return Air Port List
-  ,                                       !- Primary Daylighting Control Name
-  ,                                       !- Fraction of Zone Controlled by Primary Daylighting Control
-  ,                                       !- Secondary Daylighting Control Name
-  ,                                       !- Fraction of Zone Controlled by Secondary Daylighting Control
-  ,                                       !- Illuminance Map Name
-  ,                                       !- Group Rendering Name
-  ,                                       !- Thermostat Name
-  No;                                     !- Use Ideal Air Loads
-
-OS:Node,
-  {41b567e3-382c-4640-a3a2-49e969ab744b}, !- Handle
-  Node 8,                                 !- Name
-  {3445e1b9-22d2-4a7a-9eb0-5d80bffa3b74}, !- Inlet Port
-  ;                                       !- Outlet Port
-
-OS:Connection,
-  {3445e1b9-22d2-4a7a-9eb0-5d80bffa3b74}, !- Handle
-  {f634236a-2dc3-42bb-a4cf-00db91e5e828}, !- Name
-  {e75bdcf4-4a5a-4a0c-a9d1-3640a56373e1}, !- Source Object
-  11,                                     !- Outlet Port
-  {41b567e3-382c-4640-a3a2-49e969ab744b}, !- Target Object
-  2;                                      !- Inlet Port
-
-OS:PortList,
-  {ab595be2-257f-4470-907c-1768f84a5175}, !- Handle
-  {492cdd91-82b8-48d6-902d-9e6df777e5f9}, !- Name
-  {e75bdcf4-4a5a-4a0c-a9d1-3640a56373e1}; !- HVAC Component
-
-OS:PortList,
-  {66edb9d9-6bba-4381-93e3-a5972cb1eb7f}, !- Handle
-  {7e919ac6-797f-421f-a422-eb803eae3ce6}, !- Name
-  {e75bdcf4-4a5a-4a0c-a9d1-3640a56373e1}; !- HVAC Component
-
-OS:PortList,
-  {42ad0646-80d5-4656-9cb0-9df1e22056d4}, !- Handle
-  {7ac9a545-fc36-4d57-b12d-8bd8f47bdca3}, !- Name
-  {e75bdcf4-4a5a-4a0c-a9d1-3640a56373e1}; !- HVAC Component
-
-OS:Sizing:Zone,
-  {2d3685c5-e570-44e7-9400-2f5396c7813a}, !- Handle
-  {e75bdcf4-4a5a-4a0c-a9d1-3640a56373e1}, !- Zone or ZoneList Name
-  SupplyAirTemperature,                   !- Zone Cooling Design Supply Air Temperature Input Method
-  14,                                     !- Zone Cooling Design Supply Air Temperature {C}
-  11.11,                                  !- Zone Cooling Design Supply Air Temperature Difference {deltaC}
-  SupplyAirTemperature,                   !- Zone Heating Design Supply Air Temperature Input Method
-  40,                                     !- Zone Heating Design Supply Air Temperature {C}
-  11.11,                                  !- Zone Heating Design Supply Air Temperature Difference {deltaC}
-  0.0085,                                 !- Zone Cooling Design Supply Air Humidity Ratio {kg-H2O/kg-air}
-  0.008,                                  !- Zone Heating Design Supply Air Humidity Ratio {kg-H2O/kg-air}
-  ,                                       !- Zone Heating Sizing Factor
-  ,                                       !- Zone Cooling Sizing Factor
-  DesignDay,                              !- Cooling Design Air Flow Method
-  ,                                       !- Cooling Design Air Flow Rate {m3/s}
-  ,                                       !- Cooling Minimum Air Flow per Zone Floor Area {m3/s-m2}
-  ,                                       !- Cooling Minimum Air Flow {m3/s}
-  ,                                       !- Cooling Minimum Air Flow Fraction
-  DesignDay,                              !- Heating Design Air Flow Method
-  ,                                       !- Heating Design Air Flow Rate {m3/s}
-  ,                                       !- Heating Maximum Air Flow per Zone Floor Area {m3/s-m2}
-  ,                                       !- Heating Maximum Air Flow {m3/s}
-  ,                                       !- Heating Maximum Air Flow Fraction
-  ,                                       !- Design Zone Air Distribution Effectiveness in Cooling Mode
-  ,                                       !- Design Zone Air Distribution Effectiveness in Heating Mode
-  No,                                     !- Account for Dedicated Outdoor Air System
-  NeutralSupplyAir,                       !- Dedicated Outdoor Air System Control Strategy
-  autosize,                               !- Dedicated Outdoor Air Low Setpoint Temperature for Design {C}
-  autosize;                               !- Dedicated Outdoor Air High Setpoint Temperature for Design {C}
-
-OS:ZoneHVAC:EquipmentList,
-  {fb61cb78-4de8-4a03-94eb-1a1cb738f2cb}, !- Handle
-  Zone HVAC Equipment List 8,             !- Name
-  {e75bdcf4-4a5a-4a0c-a9d1-3640a56373e1}; !- Thermal Zone
-
-OS:Space,
-  {4a235ea4-ccb9-494b-9349-2d32cce7a622}, !- Handle
-  living space|unit 8|story 1,            !- Name
-  {8f6eaa25-58a2-4fd3-aed1-ee20150b2ceb}, !- Space Type Name
-  ,                                       !- Default Construction Set Name
-  ,                                       !- Default Schedule Set Name
-  -0,                                     !- Direction of Relative North {deg}
-  0,                                      !- X Origin {m}
-  0,                                      !- Y Origin {m}
-  0,                                      !- Z Origin {m}
-  ,                                       !- Building Story Name
-  {e75bdcf4-4a5a-4a0c-a9d1-3640a56373e1}, !- Thermal Zone Name
-  ,                                       !- Part of Total Floor Area
-  ,                                       !- Design Specification Outdoor Air Object Name
-  {a84eb918-0dbe-4928-bf77-5c6cae5dffbe}; !- Building Unit Name
-
-OS:Surface,
-  {175d3e07-6d93-491b-a090-2dad2af503c1}, !- Handle
-  Surface 43,                             !- Name
-  Floor,                                  !- Surface Type
-  ,                                       !- Construction Name
-  {4a235ea4-ccb9-494b-9349-2d32cce7a622}, !- Space Name
-  Surface,                                !- Outside Boundary Condition
-  {c6f4c444-6f98-4e7b-bf30-6c5b72d43716}, !- Outside Boundary Condition Object
-  NoSun,                                  !- Sun Exposure
-  NoWind,                                 !- Wind Exposure
-  ,                                       !- View Factor to Ground
-  ,                                       !- Number of Vertices
-  19.3973532215094, 3.048, 0,             !- X,Y,Z Vertex 1 {m}
-  19.3973532215094, 15.9795688143396, 0,  !- X,Y,Z Vertex 2 {m}
-  25.8631376286792, 15.9795688143396, 0,  !- X,Y,Z Vertex 3 {m}
-  25.8631376286792, 3.048, 0;             !- X,Y,Z Vertex 4 {m}
-
-OS:Surface,
-  {b5e4e7f4-8d01-49fc-bb9e-9c4307bdb01e}, !- Handle
-  Surface 44,                             !- Name
-  Wall,                                   !- Surface Type
-  ,                                       !- Construction Name
-  {4a235ea4-ccb9-494b-9349-2d32cce7a622}, !- Space Name
-  Adiabatic,                              !- Outside Boundary Condition
-  ,                                       !- Outside Boundary Condition Object
-  NoSun,                                  !- Sun Exposure
-  NoWind,                                 !- Wind Exposure
-  ,                                       !- View Factor to Ground
-  ,                                       !- Number of Vertices
-  19.3973532215094, 3.048, 2.4384,        !- X,Y,Z Vertex 1 {m}
-  19.3973532215094, 3.048, 0,             !- X,Y,Z Vertex 2 {m}
-  25.8631376286792, 3.048, 0,             !- X,Y,Z Vertex 3 {m}
-  25.8631376286792, 3.048, 2.4384;        !- X,Y,Z Vertex 4 {m}
-
-OS:Surface,
-  {8f2e3e06-aa58-4b78-85a9-08cb0bd1aac5}, !- Handle
-  Surface 45,                             !- Name
-  Wall,                                   !- Surface Type
-  ,                                       !- Construction Name
-  {4a235ea4-ccb9-494b-9349-2d32cce7a622}, !- Space Name
-  Outdoors,                               !- Outside Boundary Condition
-  ,                                       !- Outside Boundary Condition Object
-  SunExposed,                             !- Sun Exposure
-  WindExposed,                            !- Wind Exposure
-  ,                                       !- View Factor to Ground
-  ,                                       !- Number of Vertices
-  25.8631376286792, 15.9795688143396, 2.4384, !- X,Y,Z Vertex 1 {m}
-  25.8631376286792, 15.9795688143396, 0,  !- X,Y,Z Vertex 2 {m}
-  19.3973532215094, 15.9795688143396, 0,  !- X,Y,Z Vertex 3 {m}
-  19.3973532215094, 15.9795688143396, 2.4384; !- X,Y,Z Vertex 4 {m}
-
-OS:Surface,
-  {69967523-0bbd-46c7-8ec1-0e8d73e4ba58}, !- Handle
-  Surface 46,                             !- Name
-  Wall,                                   !- Surface Type
-  ,                                       !- Construction Name
-  {4a235ea4-ccb9-494b-9349-2d32cce7a622}, !- Space Name
-  Surface,                                !- Outside Boundary Condition
-  {4cefbe2a-81c9-414e-ae55-54cc553b5d7c}, !- Outside Boundary Condition Object
-  NoSun,                                  !- Sun Exposure
-  NoWind,                                 !- Wind Exposure
-  ,                                       !- View Factor to Ground
-  ,                                       !- Number of Vertices
-  19.3973532215094, 15.9795688143396, 2.4384, !- X,Y,Z Vertex 1 {m}
-  19.3973532215094, 15.9795688143396, 0,  !- X,Y,Z Vertex 2 {m}
-  19.3973532215094, 3.048, 0,             !- X,Y,Z Vertex 3 {m}
-  19.3973532215094, 3.048, 2.4384;        !- X,Y,Z Vertex 4 {m}
-
-OS:Surface,
-  {223d3f97-46c9-47bf-be10-75e73d7fd160}, !- Handle
-  Surface 47,                             !- Name
-  Wall,                                   !- Surface Type
-  ,                                       !- Construction Name
-  {4a235ea4-ccb9-494b-9349-2d32cce7a622}, !- Space Name
-  Outdoors,                               !- Outside Boundary Condition
-  ,                                       !- Outside Boundary Condition Object
-  SunExposed,                             !- Sun Exposure
-  WindExposed,                            !- Wind Exposure
-  ,                                       !- View Factor to Ground
-  ,                                       !- Number of Vertices
-  25.8631376286792, 3.048, 2.4384,        !- X,Y,Z Vertex 1 {m}
-  25.8631376286792, 3.048, 0,             !- X,Y,Z Vertex 2 {m}
-  25.8631376286792, 15.9795688143396, 0,  !- X,Y,Z Vertex 3 {m}
-  25.8631376286792, 15.9795688143396, 2.4384; !- X,Y,Z Vertex 4 {m}
-
-OS:Surface,
-  {60a44793-4583-49d6-bf3a-0de6b8b10f8a}, !- Handle
-  Surface 48,                             !- Name
-  RoofCeiling,                            !- Surface Type
-  ,                                       !- Construction Name
-  {4a235ea4-ccb9-494b-9349-2d32cce7a622}, !- Space Name
-  Outdoors,                               !- Outside Boundary Condition
-  ,                                       !- Outside Boundary Condition Object
-  SunExposed,                             !- Sun Exposure
-  WindExposed,                            !- Wind Exposure
-  ,                                       !- View Factor to Ground
-  ,                                       !- Number of Vertices
-  25.8631376286792, 3.048, 2.4384,        !- X,Y,Z Vertex 1 {m}
-  25.8631376286792, 15.9795688143396, 2.4384, !- X,Y,Z Vertex 2 {m}
-  19.3973532215094, 15.9795688143396, 2.4384, !- X,Y,Z Vertex 3 {m}
-  19.3973532215094, 3.048, 2.4384;        !- X,Y,Z Vertex 4 {m}
-
-OS:ThermalZone,
-  {da629215-b2a3-46a3-9ec5-575cace621d0}, !- Handle
-  corridor zone,                          !- Name
-  ,                                       !- Multiplier
-  ,                                       !- Ceiling Height {m}
-  ,                                       !- Volume {m3}
-  ,                                       !- Floor Area {m2}
-  ,                                       !- Zone Inside Convection Algorithm
-  ,                                       !- Zone Outside Convection Algorithm
-  ,                                       !- Zone Conditioning Equipment List Name
-  {6a2d043c-a099-4efc-b642-ca8cb13d9550}, !- Zone Air Inlet Port List
-  {970fddad-d0b8-4a94-b07d-45cf2b40e7ed}, !- Zone Air Exhaust Port List
-  {b8432745-02d0-44a8-8e33-4553b9574132}, !- Zone Air Node Name
-  {23f39931-dd2f-4442-ac5a-e9860966a9ba}, !- Zone Return Air Port List
-  ,                                       !- Primary Daylighting Control Name
-  ,                                       !- Fraction of Zone Controlled by Primary Daylighting Control
-  ,                                       !- Secondary Daylighting Control Name
-  ,                                       !- Fraction of Zone Controlled by Secondary Daylighting Control
-  ,                                       !- Illuminance Map Name
-  ,                                       !- Group Rendering Name
-  ,                                       !- Thermostat Name
-  No;                                     !- Use Ideal Air Loads
-
-OS:Node,
-  {9399013a-8f7c-450f-a61b-40531417131e}, !- Handle
-  Node 9,                                 !- Name
-  {b8432745-02d0-44a8-8e33-4553b9574132}, !- Inlet Port
-  ;                                       !- Outlet Port
-
-OS:Connection,
-  {b8432745-02d0-44a8-8e33-4553b9574132}, !- Handle
-  {3d73182c-6cb3-45fa-a6de-fa3d5b830fd8}, !- Name
-  {da629215-b2a3-46a3-9ec5-575cace621d0}, !- Source Object
-  11,                                     !- Outlet Port
-  {9399013a-8f7c-450f-a61b-40531417131e}, !- Target Object
-  2;                                      !- Inlet Port
-
-OS:PortList,
-  {6a2d043c-a099-4efc-b642-ca8cb13d9550}, !- Handle
-  {837b61ad-0f6a-4d4f-9e67-662fc0e49cad}, !- Name
-  {da629215-b2a3-46a3-9ec5-575cace621d0}; !- HVAC Component
-
-OS:PortList,
-  {970fddad-d0b8-4a94-b07d-45cf2b40e7ed}, !- Handle
-  {bd591163-4910-4dab-9bb8-33124540daa3}, !- Name
-  {da629215-b2a3-46a3-9ec5-575cace621d0}; !- HVAC Component
-
-OS:PortList,
-  {23f39931-dd2f-4442-ac5a-e9860966a9ba}, !- Handle
-  {8a9a6ab9-a5d3-4954-8395-6b78d32a8531}, !- Name
-  {da629215-b2a3-46a3-9ec5-575cace621d0}; !- HVAC Component
-
-OS:Sizing:Zone,
-  {4e4fd2db-daca-4529-9f65-f10a6b56cb0a}, !- Handle
-  {da629215-b2a3-46a3-9ec5-575cace621d0}, !- Zone or ZoneList Name
-  SupplyAirTemperature,                   !- Zone Cooling Design Supply Air Temperature Input Method
-  14,                                     !- Zone Cooling Design Supply Air Temperature {C}
-  11.11,                                  !- Zone Cooling Design Supply Air Temperature Difference {deltaC}
-  SupplyAirTemperature,                   !- Zone Heating Design Supply Air Temperature Input Method
-  40,                                     !- Zone Heating Design Supply Air Temperature {C}
-  11.11,                                  !- Zone Heating Design Supply Air Temperature Difference {deltaC}
-  0.0085,                                 !- Zone Cooling Design Supply Air Humidity Ratio {kg-H2O/kg-air}
-  0.008,                                  !- Zone Heating Design Supply Air Humidity Ratio {kg-H2O/kg-air}
-  ,                                       !- Zone Heating Sizing Factor
-  ,                                       !- Zone Cooling Sizing Factor
-  DesignDay,                              !- Cooling Design Air Flow Method
-  ,                                       !- Cooling Design Air Flow Rate {m3/s}
-  ,                                       !- Cooling Minimum Air Flow per Zone Floor Area {m3/s-m2}
-  ,                                       !- Cooling Minimum Air Flow {m3/s}
-  ,                                       !- Cooling Minimum Air Flow Fraction
-  DesignDay,                              !- Heating Design Air Flow Method
-  ,                                       !- Heating Design Air Flow Rate {m3/s}
-  ,                                       !- Heating Maximum Air Flow per Zone Floor Area {m3/s-m2}
-  ,                                       !- Heating Maximum Air Flow {m3/s}
-  ,                                       !- Heating Maximum Air Flow Fraction
-  ,                                       !- Design Zone Air Distribution Effectiveness in Cooling Mode
-  ,                                       !- Design Zone Air Distribution Effectiveness in Heating Mode
-  No,                                     !- Account for Dedicated Outdoor Air System
-  NeutralSupplyAir,                       !- Dedicated Outdoor Air System Control Strategy
-  autosize,                               !- Dedicated Outdoor Air Low Setpoint Temperature for Design {C}
-  autosize;                               !- Dedicated Outdoor Air High Setpoint Temperature for Design {C}
-
-OS:ZoneHVAC:EquipmentList,
-  {022f6618-fd8f-4eb5-ba3b-ac377ff103a2}, !- Handle
-  Zone HVAC Equipment List 9,             !- Name
-  {da629215-b2a3-46a3-9ec5-575cace621d0}; !- Thermal Zone
-
-OS:Space,
-  {ab25da6a-deda-4aa6-bcc1-1f2e955830a8}, !- Handle
-  corridor space,                         !- Name
-  {03327832-bde5-4e6c-990c-bb11646d45b4}, !- Space Type Name
-  ,                                       !- Default Construction Set Name
-  ,                                       !- Default Schedule Set Name
-  ,                                       !- Direction of Relative North {deg}
-  ,                                       !- X Origin {m}
-  ,                                       !- Y Origin {m}
-  ,                                       !- Z Origin {m}
-  ,                                       !- Building Story Name
-  {da629215-b2a3-46a3-9ec5-575cace621d0}; !- Thermal Zone Name
-
-OS:Surface,
-  {b71c5e1e-f7c7-405b-9f28-2cb8e3147284}, !- Handle
-  Surface 49,                             !- Name
-  Floor,                                  !- Surface Type
-  ,                                       !- Construction Name
-  {ab25da6a-deda-4aa6-bcc1-1f2e955830a8}, !- Space Name
-  Adiabatic,                              !- Outside Boundary Condition
-  ,                                       !- Outside Boundary Condition Object
-  NoSun,                                  !- Sun Exposure
-  NoWind,                                 !- Wind Exposure
-  ,                                       !- View Factor to Ground
-  ,                                       !- Number of Vertices
-  0, 0, 0,                                !- X,Y,Z Vertex 1 {m}
-  0, 3.048, 0,                            !- X,Y,Z Vertex 2 {m}
-  25.8631376286792, 3.048, 0,             !- X,Y,Z Vertex 3 {m}
-  25.8631376286792, 0, 0;                 !- X,Y,Z Vertex 4 {m}
-
-OS:Surface,
-  {e17f2b57-e2db-497d-85fd-0f50f9db42c2}, !- Handle
-  Surface 50,                             !- Name
-  Wall,                                   !- Surface Type
-  ,                                       !- Construction Name
-  {ab25da6a-deda-4aa6-bcc1-1f2e955830a8}, !- Space Name
-  Outdoors,                               !- Outside Boundary Condition
-  ,                                       !- Outside Boundary Condition Object
-  SunExposed,                             !- Sun Exposure
-  WindExposed,                            !- Wind Exposure
-  ,                                       !- View Factor to Ground
-  ,                                       !- Number of Vertices
-  0, 3.048, 2.4384,                       !- X,Y,Z Vertex 1 {m}
-  0, 3.048, 0,                            !- X,Y,Z Vertex 2 {m}
-  0, 0, 0,                                !- X,Y,Z Vertex 3 {m}
-  0, 0, 2.4384;                           !- X,Y,Z Vertex 4 {m}
-
-OS:Surface,
-  {16bc1951-8ae4-4893-b7cb-adef5754cc62}, !- Handle
-  Surface 51,                             !- Name
-  Wall,                                   !- Surface Type
-  ,                                       !- Construction Name
-  {ab25da6a-deda-4aa6-bcc1-1f2e955830a8}, !- Space Name
-  Adiabatic,                              !- Outside Boundary Condition
-  ,                                       !- Outside Boundary Condition Object
-  NoSun,                                  !- Sun Exposure
-  NoWind,                                 !- Wind Exposure
-  ,                                       !- View Factor to Ground
-  ,                                       !- Number of Vertices
-  6.46578440716979, 3.048, 2.4384,        !- X,Y,Z Vertex 1 {m}
-  6.46578440716979, 3.048, 0,             !- X,Y,Z Vertex 2 {m}
-  0, 3.048, 0,                            !- X,Y,Z Vertex 3 {m}
-  0, 3.048, 2.4384;                       !- X,Y,Z Vertex 4 {m}
-
-OS:Surface,
-  {63dda3c9-dbd0-4774-9749-06dcab2f3cd8}, !- Handle
-  Surface 52,                             !- Name
-  Wall,                                   !- Surface Type
-  ,                                       !- Construction Name
-  {ab25da6a-deda-4aa6-bcc1-1f2e955830a8}, !- Space Name
-  Outdoors,                               !- Outside Boundary Condition
-  ,                                       !- Outside Boundary Condition Object
-  SunExposed,                             !- Sun Exposure
-  WindExposed,                            !- Wind Exposure
-  ,                                       !- View Factor to Ground
-  ,                                       !- Number of Vertices
-  25.8631376286792, 0, 2.4384,            !- X,Y,Z Vertex 1 {m}
-  25.8631376286792, 0, 0,                 !- X,Y,Z Vertex 2 {m}
-  25.8631376286792, 3.048, 0,             !- X,Y,Z Vertex 3 {m}
-  25.8631376286792, 3.048, 2.4384;        !- X,Y,Z Vertex 4 {m}
-
-OS:Surface,
-  {b42f1d98-5529-4361-ab4c-258d0e725d83}, !- Handle
-  Surface 53,                             !- Name
-  Wall,                                   !- Surface Type
-  ,                                       !- Construction Name
-  {ab25da6a-deda-4aa6-bcc1-1f2e955830a8}, !- Space Name
-  Adiabatic,                              !- Outside Boundary Condition
-  ,                                       !- Outside Boundary Condition Object
-  NoSun,                                  !- Sun Exposure
-  NoWind,                                 !- Wind Exposure
-  ,                                       !- View Factor to Ground
-  ,                                       !- Number of Vertices
-  0, 0, 2.4384,                           !- X,Y,Z Vertex 1 {m}
-  0, 0, 0,                                !- X,Y,Z Vertex 2 {m}
-  6.46578440716979, 0, 0,                 !- X,Y,Z Vertex 3 {m}
-  6.46578440716979, 0, 2.4384;            !- X,Y,Z Vertex 4 {m}
-
-OS:Surface,
-  {1ff3ec68-2e59-4f7e-a23d-81749a6f7497}, !- Handle
-  Surface 54,                             !- Name
-  RoofCeiling,                            !- Surface Type
-  ,                                       !- Construction Name
-  {ab25da6a-deda-4aa6-bcc1-1f2e955830a8}, !- Space Name
-  Outdoors,                               !- Outside Boundary Condition
-  ,                                       !- Outside Boundary Condition Object
-  SunExposed,                             !- Sun Exposure
-  WindExposed,                            !- Wind Exposure
-  ,                                       !- View Factor to Ground
-  ,                                       !- Number of Vertices
-  25.8631376286792, 0, 2.4384,            !- X,Y,Z Vertex 1 {m}
-  25.8631376286792, 3.048, 2.4384,        !- X,Y,Z Vertex 2 {m}
-  0, 3.048, 2.4384,                       !- X,Y,Z Vertex 3 {m}
-  0, 0, 2.4384;                           !- X,Y,Z Vertex 4 {m}
-
-OS:SpaceType,
-  {03327832-bde5-4e6c-990c-bb11646d45b4}, !- Handle
-  Space Type 2,                           !- Name
-  ,                                       !- Default Construction Set Name
-  ,                                       !- Default Schedule Set Name
-  ,                                       !- Group Rendering Name
-  ,                                       !- Design Specification Outdoor Air Object Name
-  ,                                       !- Standards Template
-  ,                                       !- Standards Building Type
-  corridor;                               !- Standards Space Type
-
-OS:Surface,
-  {5c6261f3-3e92-4ec5-9cba-af5afb1e129b}, !- Handle
-  Surface 55,                             !- Name
-  Floor,                                  !- Surface Type
-  ,                                       !- Construction Name
-  {34dc1052-57c5-4c7a-ac19-84acd1b505a4}, !- Space Name
-  Foundation,                             !- Outside Boundary Condition
-  ,                                       !- Outside Boundary Condition Object
-  NoSun,                                  !- Sun Exposure
-  NoWind,                                 !- Wind Exposure
-  ,                                       !- View Factor to Ground
-  ,                                       !- Number of Vertices
-  0, 0, -0.9144,                          !- X,Y,Z Vertex 1 {m}
-  0, 3.048, -0.9144,                      !- X,Y,Z Vertex 2 {m}
-  25.8631376286792, 3.048, -0.9144,       !- X,Y,Z Vertex 3 {m}
-  25.8631376286792, 0, -0.9144;           !- X,Y,Z Vertex 4 {m}
-
-OS:Surface,
-  {eb013447-8394-4dab-8a0d-745c135e35d3}, !- Handle
-  Surface 56,                             !- Name
-  Wall,                                   !- Surface Type
-  ,                                       !- Construction Name
-  {34dc1052-57c5-4c7a-ac19-84acd1b505a4}, !- Space Name
-  Foundation,                             !- Outside Boundary Condition
-  ,                                       !- Outside Boundary Condition Object
-  NoSun,                                  !- Sun Exposure
-  NoWind,                                 !- Wind Exposure
-  ,                                       !- View Factor to Ground
-  ,                                       !- Number of Vertices
-  0, 3.048, -1.11022302462516e-016,       !- X,Y,Z Vertex 1 {m}
-  0, 3.048, -0.9144,                      !- X,Y,Z Vertex 2 {m}
-  0, 0, -0.9144,                          !- X,Y,Z Vertex 3 {m}
-  0, 0, -1.11022302462516e-016;           !- X,Y,Z Vertex 4 {m}
-
-OS:Surface,
-  {dc57d520-e26b-437d-924c-ece304a38cea}, !- Handle
-  Surface 58,                             !- Name
-  Wall,                                   !- Surface Type
-  ,                                       !- Construction Name
-  {34dc1052-57c5-4c7a-ac19-84acd1b505a4}, !- Space Name
-  Foundation,                             !- Outside Boundary Condition
-  ,                                       !- Outside Boundary Condition Object
-  NoSun,                                  !- Sun Exposure
-  NoWind,                                 !- Wind Exposure
-  ,                                       !- View Factor to Ground
-  ,                                       !- Number of Vertices
-  25.8631376286792, 0, -1.11022302462516e-016, !- X,Y,Z Vertex 1 {m}
-  25.8631376286792, 0, -0.9144,           !- X,Y,Z Vertex 2 {m}
-  25.8631376286792, 3.048, -0.9144,       !- X,Y,Z Vertex 3 {m}
-  25.8631376286792, 3.048, -1.11022302462516e-016; !- X,Y,Z Vertex 4 {m}
-
-OS:Surface,
-  {cb0ecbd0-55c2-4862-b3be-8936fd8b84e5}, !- Handle
-  Surface 60,                             !- Name
-  RoofCeiling,                            !- Surface Type
-  ,                                       !- Construction Name
-  {34dc1052-57c5-4c7a-ac19-84acd1b505a4}, !- Space Name
-  Adiabatic,                              !- Outside Boundary Condition
-  ,                                       !- Outside Boundary Condition Object
-  NoSun,                                  !- Sun Exposure
-  NoWind,                                 !- Wind Exposure
-  ,                                       !- View Factor to Ground
-  ,                                       !- Number of Vertices
-  25.8631376286792, 0, -1.11022302462516e-016, !- X,Y,Z Vertex 1 {m}
-  25.8631376286792, 3.048, -1.11022302462516e-016, !- X,Y,Z Vertex 2 {m}
-  0, 3.048, -1.11022302462516e-016,       !- X,Y,Z Vertex 3 {m}
-  0, 0, -1.11022302462516e-016;           !- X,Y,Z Vertex 4 {m}
-
-OS:Surface,
-  {1273907a-1ac4-43a5-843d-3f2bc4a0f302}, !- Handle
-  Surface 61,                             !- Name
-  Floor,                                  !- Surface Type
-  ,                                       !- Construction Name
-  {34dc1052-57c5-4c7a-ac19-84acd1b505a4}, !- Space Name
-  Foundation,                             !- Outside Boundary Condition
-  ,                                       !- Outside Boundary Condition Object
-  NoSun,                                  !- Sun Exposure
-  NoWind,                                 !- Wind Exposure
-  ,                                       !- View Factor to Ground
-  ,                                       !- Number of Vertices
-  0, -12.9315688143396, -0.9144,          !- X,Y,Z Vertex 1 {m}
-  0, 0, -0.9144,                          !- X,Y,Z Vertex 2 {m}
-  6.46578440716979, 0, -0.9144,           !- X,Y,Z Vertex 3 {m}
-  6.46578440716979, -12.9315688143396, -0.9144; !- X,Y,Z Vertex 4 {m}
-
-OS:Surface,
-  {4e9c6cea-14dd-42f2-980e-f315d8eed636}, !- Handle
-  Surface 62,                             !- Name
-  Wall,                                   !- Surface Type
-  ,                                       !- Construction Name
-  {34dc1052-57c5-4c7a-ac19-84acd1b505a4}, !- Space Name
-  Foundation,                             !- Outside Boundary Condition
-  ,                                       !- Outside Boundary Condition Object
-  NoSun,                                  !- Sun Exposure
-  NoWind,                                 !- Wind Exposure
-  ,                                       !- View Factor to Ground
-  ,                                       !- Number of Vertices
-  0, 0, -1.11022302462516e-016,           !- X,Y,Z Vertex 1 {m}
-  0, 0, -0.9144,                          !- X,Y,Z Vertex 2 {m}
-  0, -12.9315688143396, -0.9144,          !- X,Y,Z Vertex 3 {m}
-  0, -12.9315688143396, -1.11022302462516e-016; !- X,Y,Z Vertex 4 {m}
-
-OS:Surface,
-  {6a2b272a-7063-4ba6-aaa5-a64f4ae77b29}, !- Handle
-  Surface 65,                             !- Name
-  Wall,                                   !- Surface Type
-  ,                                       !- Construction Name
-  {34dc1052-57c5-4c7a-ac19-84acd1b505a4}, !- Space Name
-  Foundation,                             !- Outside Boundary Condition
-  ,                                       !- Outside Boundary Condition Object
-  NoSun,                                  !- Sun Exposure
-  NoWind,                                 !- Wind Exposure
-  ,                                       !- View Factor to Ground
-  ,                                       !- Number of Vertices
-  0, -12.9315688143396, -1.11022302462516e-016, !- X,Y,Z Vertex 1 {m}
-  0, -12.9315688143396, -0.9144,          !- X,Y,Z Vertex 2 {m}
-  6.46578440716979, -12.9315688143396, -0.9144, !- X,Y,Z Vertex 3 {m}
-  6.46578440716979, -12.9315688143396, -1.11022302462516e-016; !- X,Y,Z Vertex 4 {m}
-
-OS:Surface,
-  {f5ca11b3-a7c5-41ed-b30b-5b96f55b603f}, !- Handle
-  Surface 66,                             !- Name
-  RoofCeiling,                            !- Surface Type
-  ,                                       !- Construction Name
-  {34dc1052-57c5-4c7a-ac19-84acd1b505a4}, !- Space Name
-  Surface,                                !- Outside Boundary Condition
-  {3e406858-8c84-4f88-86ae-41a6c1df13e3}, !- Outside Boundary Condition Object
-  NoSun,                                  !- Sun Exposure
-  NoWind,                                 !- Wind Exposure
-  ,                                       !- View Factor to Ground
-  ,                                       !- Number of Vertices
-  6.46578440716979, -12.9315688143396, -1.11022302462516e-016, !- X,Y,Z Vertex 1 {m}
-  6.46578440716979, 0, -1.11022302462516e-016, !- X,Y,Z Vertex 2 {m}
-  0, 0, -1.11022302462516e-016,           !- X,Y,Z Vertex 3 {m}
-  0, -12.9315688143396, -1.11022302462516e-016; !- X,Y,Z Vertex 4 {m}
-
-OS:Surface,
-  {e469742b-5da0-4d47-b9f0-3afeaf5e9ed7}, !- Handle
-  Surface 67,                             !- Name
-  Floor,                                  !- Surface Type
-  ,                                       !- Construction Name
-  {34dc1052-57c5-4c7a-ac19-84acd1b505a4}, !- Space Name
-  Foundation,                             !- Outside Boundary Condition
-  ,                                       !- Outside Boundary Condition Object
-  NoSun,                                  !- Sun Exposure
-  NoWind,                                 !- Wind Exposure
-  ,                                       !- View Factor to Ground
-  ,                                       !- Number of Vertices
-  0, 3.048, -0.9144,                      !- X,Y,Z Vertex 1 {m}
-  0, 15.9795688143396, -0.9144,           !- X,Y,Z Vertex 2 {m}
-  6.46578440716979, 15.9795688143396, -0.9144, !- X,Y,Z Vertex 3 {m}
-  6.46578440716979, 3.048, -0.9144;       !- X,Y,Z Vertex 4 {m}
-
-OS:Surface,
-  {c0569784-2483-47da-b2d7-fcd949b75f78}, !- Handle
-  Surface 68,                             !- Name
-  Wall,                                   !- Surface Type
-  ,                                       !- Construction Name
-  {34dc1052-57c5-4c7a-ac19-84acd1b505a4}, !- Space Name
-  Foundation,                             !- Outside Boundary Condition
-  ,                                       !- Outside Boundary Condition Object
-  NoSun,                                  !- Sun Exposure
-  NoWind,                                 !- Wind Exposure
-  ,                                       !- View Factor to Ground
-  ,                                       !- Number of Vertices
-  0, 15.9795688143396, -1.11022302462516e-016, !- X,Y,Z Vertex 1 {m}
-  0, 15.9795688143396, -0.9144,           !- X,Y,Z Vertex 2 {m}
-  0, 3.048, -0.9144,                      !- X,Y,Z Vertex 3 {m}
-  0, 3.048, -1.11022302462516e-016;       !- X,Y,Z Vertex 4 {m}
-
-OS:Surface,
-  {0bfed8c1-d20b-4782-a861-d960e5a168fb}, !- Handle
-  Surface 69,                             !- Name
-  Wall,                                   !- Surface Type
-  ,                                       !- Construction Name
-  {34dc1052-57c5-4c7a-ac19-84acd1b505a4}, !- Space Name
-  Foundation,                             !- Outside Boundary Condition
-  ,                                       !- Outside Boundary Condition Object
-  NoSun,                                  !- Sun Exposure
-  NoWind,                                 !- Wind Exposure
-  ,                                       !- View Factor to Ground
-  ,                                       !- Number of Vertices
-  6.46578440716979, 15.9795688143396, -1.11022302462516e-016, !- X,Y,Z Vertex 1 {m}
-  6.46578440716979, 15.9795688143396, -0.9144, !- X,Y,Z Vertex 2 {m}
-  0, 15.9795688143396, -0.9144,           !- X,Y,Z Vertex 3 {m}
-  0, 15.9795688143396, -1.11022302462516e-016; !- X,Y,Z Vertex 4 {m}
-
-OS:Surface,
-  {20cdc38e-0eac-470e-9557-6074bf980ced}, !- Handle
-  Surface 72,                             !- Name
-  RoofCeiling,                            !- Surface Type
-  ,                                       !- Construction Name
-  {34dc1052-57c5-4c7a-ac19-84acd1b505a4}, !- Space Name
-  Surface,                                !- Outside Boundary Condition
-  {ac490b5b-54f4-4114-8652-a522c193328a}, !- Outside Boundary Condition Object
-  NoSun,                                  !- Sun Exposure
-  NoWind,                                 !- Wind Exposure
-  ,                                       !- View Factor to Ground
-  ,                                       !- Number of Vertices
-  6.46578440716979, 3.048, -1.11022302462516e-016, !- X,Y,Z Vertex 1 {m}
-  6.46578440716979, 15.9795688143396, -1.11022302462516e-016, !- X,Y,Z Vertex 2 {m}
-  0, 15.9795688143396, -1.11022302462516e-016, !- X,Y,Z Vertex 3 {m}
-  0, 3.048, -1.11022302462516e-016;       !- X,Y,Z Vertex 4 {m}
-
-OS:Surface,
-  {28049c89-9a2d-449c-be98-ecbb57e79098}, !- Handle
-  Surface 75,                             !- Name
-  RoofCeiling,                            !- Surface Type
-  ,                                       !- Construction Name
-  {34dc1052-57c5-4c7a-ac19-84acd1b505a4}, !- Space Name
-  Surface,                                !- Outside Boundary Condition
-  {b0d336bf-8276-4f97-9703-05167f67bedf}, !- Outside Boundary Condition Object
-  NoSun,                                  !- Sun Exposure
-  NoWind,                                 !- Wind Exposure
-  ,                                       !- View Factor to Ground
-  ,                                       !- Number of Vertices
-  12.9315688143396, -12.9315688143396, -1.11022302462516e-016, !- X,Y,Z Vertex 1 {m}
-  12.9315688143396, 0, -1.11022302462516e-016, !- X,Y,Z Vertex 2 {m}
-  6.46578440716979, 0, -1.11022302462516e-016, !- X,Y,Z Vertex 3 {m}
-  6.46578440716979, -12.9315688143396, -1.11022302462516e-016; !- X,Y,Z Vertex 4 {m}
-
-OS:Surface,
-  {3ac99778-b275-43de-b6ae-ba5bced388b4}, !- Handle
-  Surface 76,                             !- Name
-  Wall,                                   !- Surface Type
-  ,                                       !- Construction Name
-  {34dc1052-57c5-4c7a-ac19-84acd1b505a4}, !- Space Name
-  Foundation,                             !- Outside Boundary Condition
-  ,                                       !- Outside Boundary Condition Object
-  NoSun,                                  !- Sun Exposure
-  NoWind,                                 !- Wind Exposure
-  ,                                       !- View Factor to Ground
-  ,                                       !- Number of Vertices
-  6.46578440716979, -12.9315688143396, -1.11022302462516e-016, !- X,Y,Z Vertex 1 {m}
-  6.46578440716979, -12.9315688143396, -0.9144, !- X,Y,Z Vertex 2 {m}
-  12.9315688143396, -12.9315688143396, -0.9144, !- X,Y,Z Vertex 3 {m}
-  12.9315688143396, -12.9315688143396, -1.11022302462516e-016; !- X,Y,Z Vertex 4 {m}
-
-OS:Surface,
-  {96fbc73d-a177-4d9c-bd6b-a3f8e5569243}, !- Handle
-  Surface 78,                             !- Name
-  Floor,                                  !- Surface Type
-  ,                                       !- Construction Name
-  {34dc1052-57c5-4c7a-ac19-84acd1b505a4}, !- Space Name
-  Foundation,                             !- Outside Boundary Condition
-  ,                                       !- Outside Boundary Condition Object
-  NoSun,                                  !- Sun Exposure
-  NoWind,                                 !- Wind Exposure
-  ,                                       !- View Factor to Ground
-  ,                                       !- Number of Vertices
-  6.46578440716979, -12.9315688143396, -0.9144, !- X,Y,Z Vertex 1 {m}
-  6.46578440716979, 0, -0.9144,           !- X,Y,Z Vertex 2 {m}
-  12.9315688143396, 0, -0.9144,           !- X,Y,Z Vertex 3 {m}
-  12.9315688143396, -12.9315688143396, -0.9144; !- X,Y,Z Vertex 4 {m}
-
-OS:Surface,
-  {1281ac5d-6e8e-4e80-98b3-194f666e5383}, !- Handle
-  Surface 82,                             !- Name
-  Wall,                                   !- Surface Type
-  ,                                       !- Construction Name
-  {34dc1052-57c5-4c7a-ac19-84acd1b505a4}, !- Space Name
-  Foundation,                             !- Outside Boundary Condition
-  ,                                       !- Outside Boundary Condition Object
-  NoSun,                                  !- Sun Exposure
-  NoWind,                                 !- Wind Exposure
-  ,                                       !- View Factor to Ground
-  ,                                       !- Number of Vertices
-  12.9315688143396, 15.9795688143396, -1.11022302462516e-016, !- X,Y,Z Vertex 1 {m}
-  12.9315688143396, 15.9795688143396, -0.9144, !- X,Y,Z Vertex 2 {m}
-  6.46578440716979, 15.9795688143396, -0.9144, !- X,Y,Z Vertex 3 {m}
-  6.46578440716979, 15.9795688143396, -1.11022302462516e-016; !- X,Y,Z Vertex 4 {m}
-
-OS:Surface,
-  {866e7332-6e1b-4154-8ba7-9ecc3d38ca99}, !- Handle
-  Surface 83,                             !- Name
-  RoofCeiling,                            !- Surface Type
-  ,                                       !- Construction Name
-  {34dc1052-57c5-4c7a-ac19-84acd1b505a4}, !- Space Name
-  Surface,                                !- Outside Boundary Condition
-  {e4aa6a0a-f930-4cf0-b83d-064147b6974f}, !- Outside Boundary Condition Object
-  NoSun,                                  !- Sun Exposure
-  NoWind,                                 !- Wind Exposure
-  ,                                       !- View Factor to Ground
-  ,                                       !- Number of Vertices
-  12.9315688143396, 3.048, -1.11022302462516e-016, !- X,Y,Z Vertex 1 {m}
-  12.9315688143396, 15.9795688143396, -1.11022302462516e-016, !- X,Y,Z Vertex 2 {m}
-  6.46578440716979, 15.9795688143396, -1.11022302462516e-016, !- X,Y,Z Vertex 3 {m}
-  6.46578440716979, 3.048, -1.11022302462516e-016; !- X,Y,Z Vertex 4 {m}
-
-OS:Surface,
-  {8e22b27d-bd9a-438a-9cfa-8f446901fa0f}, !- Handle
-  Surface 84,                             !- Name
-  Floor,                                  !- Surface Type
-  ,                                       !- Construction Name
-  {34dc1052-57c5-4c7a-ac19-84acd1b505a4}, !- Space Name
-  Foundation,                             !- Outside Boundary Condition
-  ,                                       !- Outside Boundary Condition Object
-  NoSun,                                  !- Sun Exposure
-  NoWind,                                 !- Wind Exposure
-  ,                                       !- View Factor to Ground
-  ,                                       !- Number of Vertices
-  6.46578440716979, 3.048, -0.9144,       !- X,Y,Z Vertex 1 {m}
-  6.46578440716979, 15.9795688143396, -0.9144, !- X,Y,Z Vertex 2 {m}
-  12.9315688143396, 15.9795688143396, -0.9144, !- X,Y,Z Vertex 3 {m}
-  12.9315688143396, 3.048, -0.9144;       !- X,Y,Z Vertex 4 {m}
-
-OS:Surface,
-  {13cce65a-2327-47bb-abd3-5de7a05df4f4}, !- Handle
-  Surface 87,                             !- Name
-  RoofCeiling,                            !- Surface Type
-  ,                                       !- Construction Name
-  {34dc1052-57c5-4c7a-ac19-84acd1b505a4}, !- Space Name
-  Surface,                                !- Outside Boundary Condition
-  {8d438e9a-3b85-49b7-8ecc-da4d5177a779}, !- Outside Boundary Condition Object
-  NoSun,                                  !- Sun Exposure
-  NoWind,                                 !- Wind Exposure
-  ,                                       !- View Factor to Ground
-  ,                                       !- Number of Vertices
-  19.3973532215094, -12.9315688143396, -1.11022302462516e-016, !- X,Y,Z Vertex 1 {m}
-  19.3973532215094, 0, -1.11022302462516e-016, !- X,Y,Z Vertex 2 {m}
-  12.9315688143396, 0, -1.11022302462516e-016, !- X,Y,Z Vertex 3 {m}
-  12.9315688143396, -12.9315688143396, -1.11022302462516e-016; !- X,Y,Z Vertex 4 {m}
-
-OS:Surface,
-  {81c16206-690f-45c2-b324-fe351f3e8445}, !- Handle
-  Surface 88,                             !- Name
-  Wall,                                   !- Surface Type
-  ,                                       !- Construction Name
-  {34dc1052-57c5-4c7a-ac19-84acd1b505a4}, !- Space Name
-  Foundation,                             !- Outside Boundary Condition
-  ,                                       !- Outside Boundary Condition Object
-  NoSun,                                  !- Sun Exposure
-  NoWind,                                 !- Wind Exposure
-  ,                                       !- View Factor to Ground
-  ,                                       !- Number of Vertices
-  12.9315688143396, -12.9315688143396, -1.11022302462516e-016, !- X,Y,Z Vertex 1 {m}
-  12.9315688143396, -12.9315688143396, -0.9144, !- X,Y,Z Vertex 2 {m}
-  19.3973532215094, -12.9315688143396, -0.9144, !- X,Y,Z Vertex 3 {m}
-  19.3973532215094, -12.9315688143396, -1.11022302462516e-016; !- X,Y,Z Vertex 4 {m}
-
-OS:Surface,
-  {69931846-a18d-485e-9f88-4c77b3d329e3}, !- Handle
-  Surface 90,                             !- Name
-  Floor,                                  !- Surface Type
-  ,                                       !- Construction Name
-  {34dc1052-57c5-4c7a-ac19-84acd1b505a4}, !- Space Name
-  Foundation,                             !- Outside Boundary Condition
-  ,                                       !- Outside Boundary Condition Object
-  NoSun,                                  !- Sun Exposure
-  NoWind,                                 !- Wind Exposure
-  ,                                       !- View Factor to Ground
-  ,                                       !- Number of Vertices
-  12.9315688143396, -12.9315688143396, -0.9144, !- X,Y,Z Vertex 1 {m}
-  12.9315688143396, 0, -0.9144,           !- X,Y,Z Vertex 2 {m}
-  19.3973532215094, 0, -0.9144,           !- X,Y,Z Vertex 3 {m}
-  19.3973532215094, -12.9315688143396, -0.9144; !- X,Y,Z Vertex 4 {m}
-
-OS:Surface,
-  {3c60e38d-e3b2-40ad-a801-f6dcb21b6918}, !- Handle
-  Surface 94,                             !- Name
-  Wall,                                   !- Surface Type
-  ,                                       !- Construction Name
-  {34dc1052-57c5-4c7a-ac19-84acd1b505a4}, !- Space Name
-  Foundation,                             !- Outside Boundary Condition
-  ,                                       !- Outside Boundary Condition Object
-  NoSun,                                  !- Sun Exposure
-  NoWind,                                 !- Wind Exposure
-  ,                                       !- View Factor to Ground
-  ,                                       !- Number of Vertices
-  19.3973532215094, 15.9795688143396, -1.11022302462516e-016, !- X,Y,Z Vertex 1 {m}
-  19.3973532215094, 15.9795688143396, -0.9144, !- X,Y,Z Vertex 2 {m}
-  12.9315688143396, 15.9795688143396, -0.9144, !- X,Y,Z Vertex 3 {m}
-  12.9315688143396, 15.9795688143396, -1.11022302462516e-016; !- X,Y,Z Vertex 4 {m}
-
-OS:Surface,
-  {0d82902c-5c47-46ed-bea5-ce137bf6a248}, !- Handle
-  Surface 95,                             !- Name
-  RoofCeiling,                            !- Surface Type
-  ,                                       !- Construction Name
-  {34dc1052-57c5-4c7a-ac19-84acd1b505a4}, !- Space Name
-  Surface,                                !- Outside Boundary Condition
-  {845eb98a-82e7-45e4-a6f1-107fa45e8a07}, !- Outside Boundary Condition Object
-  NoSun,                                  !- Sun Exposure
-  NoWind,                                 !- Wind Exposure
-  ,                                       !- View Factor to Ground
-  ,                                       !- Number of Vertices
-  19.3973532215094, 3.048, -1.11022302462516e-016, !- X,Y,Z Vertex 1 {m}
-  19.3973532215094, 15.9795688143396, -1.11022302462516e-016, !- X,Y,Z Vertex 2 {m}
-  12.9315688143396, 15.9795688143396, -1.11022302462516e-016, !- X,Y,Z Vertex 3 {m}
-  12.9315688143396, 3.048, -1.11022302462516e-016; !- X,Y,Z Vertex 4 {m}
-
-OS:Surface,
-  {2ea025f6-4cce-4eb1-9707-bd974dbe12e2}, !- Handle
-  Surface 96,                             !- Name
-  Floor,                                  !- Surface Type
-  ,                                       !- Construction Name
-  {34dc1052-57c5-4c7a-ac19-84acd1b505a4}, !- Space Name
-  Foundation,                             !- Outside Boundary Condition
-  ,                                       !- Outside Boundary Condition Object
-  NoSun,                                  !- Sun Exposure
-  NoWind,                                 !- Wind Exposure
-  ,                                       !- View Factor to Ground
-  ,                                       !- Number of Vertices
-  12.9315688143396, 3.048, -0.9144,       !- X,Y,Z Vertex 1 {m}
-  12.9315688143396, 15.9795688143396, -0.9144, !- X,Y,Z Vertex 2 {m}
-  19.3973532215094, 15.9795688143396, -0.9144, !- X,Y,Z Vertex 3 {m}
-  19.3973532215094, 3.048, -0.9144;       !- X,Y,Z Vertex 4 {m}
-
-OS:Surface,
-  {16db3ec3-14ab-4105-895b-8cb9ba40ff2e}, !- Handle
-  Surface 99,                             !- Name
-  RoofCeiling,                            !- Surface Type
-  ,                                       !- Construction Name
-  {34dc1052-57c5-4c7a-ac19-84acd1b505a4}, !- Space Name
-  Surface,                                !- Outside Boundary Condition
-  {9f3b0881-cc39-47f3-be37-398d178044b0}, !- Outside Boundary Condition Object
-  NoSun,                                  !- Sun Exposure
-  NoWind,                                 !- Wind Exposure
-  ,                                       !- View Factor to Ground
-  ,                                       !- Number of Vertices
-  25.8631376286792, -12.9315688143396, -1.11022302462516e-016, !- X,Y,Z Vertex 1 {m}
-  25.8631376286792, 0, -1.11022302462516e-016, !- X,Y,Z Vertex 2 {m}
-  19.3973532215094, 0, -1.11022302462516e-016, !- X,Y,Z Vertex 3 {m}
-  19.3973532215094, -12.9315688143396, -1.11022302462516e-016; !- X,Y,Z Vertex 4 {m}
-
-OS:Surface,
-  {af11dc88-4f38-4f88-8f88-dec5a7c4180b}, !- Handle
-  Surface 100,                            !- Name
-  Wall,                                   !- Surface Type
-  ,                                       !- Construction Name
-  {34dc1052-57c5-4c7a-ac19-84acd1b505a4}, !- Space Name
-  Foundation,                             !- Outside Boundary Condition
-  ,                                       !- Outside Boundary Condition Object
-  NoSun,                                  !- Sun Exposure
-  NoWind,                                 !- Wind Exposure
-  ,                                       !- View Factor to Ground
-  ,                                       !- Number of Vertices
-  19.3973532215094, -12.9315688143396, -1.11022302462516e-016, !- X,Y,Z Vertex 1 {m}
-  19.3973532215094, -12.9315688143396, -0.9144, !- X,Y,Z Vertex 2 {m}
-  25.8631376286792, -12.9315688143396, -0.9144, !- X,Y,Z Vertex 3 {m}
-  25.8631376286792, -12.9315688143396, -1.11022302462516e-016; !- X,Y,Z Vertex 4 {m}
-
-OS:Surface,
-  {eef20aa1-39f1-47aa-8ac1-a7b263b6d350}, !- Handle
-  Surface 101,                            !- Name
-  Wall,                                   !- Surface Type
-  ,                                       !- Construction Name
-  {34dc1052-57c5-4c7a-ac19-84acd1b505a4}, !- Space Name
-  Foundation,                             !- Outside Boundary Condition
-  ,                                       !- Outside Boundary Condition Object
-  NoSun,                                  !- Sun Exposure
-  NoWind,                                 !- Wind Exposure
-  ,                                       !- View Factor to Ground
-  ,                                       !- Number of Vertices
-  25.8631376286792, -12.9315688143396, -1.11022302462516e-016, !- X,Y,Z Vertex 1 {m}
-  25.8631376286792, -12.9315688143396, -0.9144, !- X,Y,Z Vertex 2 {m}
-  25.8631376286792, 0, -0.9144,           !- X,Y,Z Vertex 3 {m}
-  25.8631376286792, 0, -1.11022302462516e-016; !- X,Y,Z Vertex 4 {m}
-
-OS:Surface,
-  {90fea86d-e251-46bc-b884-08ca6cac0be4}, !- Handle
-  Surface 102,                            !- Name
-  Floor,                                  !- Surface Type
-  ,                                       !- Construction Name
-  {34dc1052-57c5-4c7a-ac19-84acd1b505a4}, !- Space Name
-  Foundation,                             !- Outside Boundary Condition
-  ,                                       !- Outside Boundary Condition Object
-  NoSun,                                  !- Sun Exposure
-  NoWind,                                 !- Wind Exposure
-  ,                                       !- View Factor to Ground
-  ,                                       !- Number of Vertices
-  19.3973532215094, -12.9315688143396, -0.9144, !- X,Y,Z Vertex 1 {m}
-  19.3973532215094, 0, -0.9144,           !- X,Y,Z Vertex 2 {m}
-  25.8631376286792, 0, -0.9144,           !- X,Y,Z Vertex 3 {m}
-  25.8631376286792, -12.9315688143396, -0.9144; !- X,Y,Z Vertex 4 {m}
-
-OS:Surface,
-  {8817ecc7-51e3-4980-8715-663422b086d1}, !- Handle
-  Surface 103,                            !- Name
-  Wall,                                   !- Surface Type
-  ,                                       !- Construction Name
-  {34dc1052-57c5-4c7a-ac19-84acd1b505a4}, !- Space Name
-  Foundation,                             !- Outside Boundary Condition
-  ,                                       !- Outside Boundary Condition Object
-  NoSun,                                  !- Sun Exposure
-  NoWind,                                 !- Wind Exposure
-  ,                                       !- View Factor to Ground
-  ,                                       !- Number of Vertices
-  25.8631376286792, 3.048, -1.11022302462516e-016, !- X,Y,Z Vertex 1 {m}
-  25.8631376286792, 3.048, -0.9144,       !- X,Y,Z Vertex 2 {m}
-  25.8631376286792, 15.9795688143396, -0.9144, !- X,Y,Z Vertex 3 {m}
-  25.8631376286792, 15.9795688143396, -1.11022302462516e-016; !- X,Y,Z Vertex 4 {m}
-
-OS:Surface,
-  {8494b277-c1ba-499d-a348-d48d945bde47}, !- Handle
-  Surface 106,                            !- Name
-  Wall,                                   !- Surface Type
-  ,                                       !- Construction Name
-  {34dc1052-57c5-4c7a-ac19-84acd1b505a4}, !- Space Name
-  Foundation,                             !- Outside Boundary Condition
-  ,                                       !- Outside Boundary Condition Object
-  NoSun,                                  !- Sun Exposure
-  NoWind,                                 !- Wind Exposure
-  ,                                       !- View Factor to Ground
-  ,                                       !- Number of Vertices
-  25.8631376286792, 15.9795688143396, -1.11022302462516e-016, !- X,Y,Z Vertex 1 {m}
-  25.8631376286792, 15.9795688143396, -0.9144, !- X,Y,Z Vertex 2 {m}
-  19.3973532215094, 15.9795688143396, -0.9144, !- X,Y,Z Vertex 3 {m}
-  19.3973532215094, 15.9795688143396, -1.11022302462516e-016; !- X,Y,Z Vertex 4 {m}
-
-OS:Surface,
-  {c6f4c444-6f98-4e7b-bf30-6c5b72d43716}, !- Handle
-  Surface 107,                            !- Name
-  RoofCeiling,                            !- Surface Type
-  ,                                       !- Construction Name
-  {34dc1052-57c5-4c7a-ac19-84acd1b505a4}, !- Space Name
-  Surface,                                !- Outside Boundary Condition
-  {175d3e07-6d93-491b-a090-2dad2af503c1}, !- Outside Boundary Condition Object
-  NoSun,                                  !- Sun Exposure
-  NoWind,                                 !- Wind Exposure
-  ,                                       !- View Factor to Ground
-  ,                                       !- Number of Vertices
-  25.8631376286792, 3.048, -1.11022302462516e-016, !- X,Y,Z Vertex 1 {m}
-  25.8631376286792, 15.9795688143396, -1.11022302462516e-016, !- X,Y,Z Vertex 2 {m}
-  19.3973532215094, 15.9795688143396, -1.11022302462516e-016, !- X,Y,Z Vertex 3 {m}
-  19.3973532215094, 3.048, -1.11022302462516e-016; !- X,Y,Z Vertex 4 {m}
-
-OS:Surface,
-  {5d521797-6016-4aa1-9e2a-50f4a5a2bc2d}, !- Handle
-  Surface 108,                            !- Name
-  Floor,                                  !- Surface Type
-  ,                                       !- Construction Name
-  {34dc1052-57c5-4c7a-ac19-84acd1b505a4}, !- Space Name
-  Foundation,                             !- Outside Boundary Condition
-  ,                                       !- Outside Boundary Condition Object
-  NoSun,                                  !- Sun Exposure
-  NoWind,                                 !- Wind Exposure
-  ,                                       !- View Factor to Ground
-  ,                                       !- Number of Vertices
-  19.3973532215094, 3.048, -0.9144,       !- X,Y,Z Vertex 1 {m}
-  19.3973532215094, 15.9795688143396, -0.9144, !- X,Y,Z Vertex 2 {m}
-  25.8631376286792, 15.9795688143396, -0.9144, !- X,Y,Z Vertex 3 {m}
-  25.8631376286792, 3.048, -0.9144;       !- X,Y,Z Vertex 4 {m}
-
-OS:Surface,
-  {02ccd345-4045-4fd2-b059-ed4144ee06a4}, !- Handle
-  Surface 109,                            !- Name
-  Wall,                                   !- Surface Type
-  ,                                       !- Construction Name
-  {ab25da6a-deda-4aa6-bcc1-1f2e955830a8}, !- Space Name
-  Adiabatic,                              !- Outside Boundary Condition
-  ,                                       !- Outside Boundary Condition Object
-  NoSun,                                  !- Sun Exposure
-  NoWind,                                 !- Wind Exposure
-  ,                                       !- View Factor to Ground
-  ,                                       !- Number of Vertices
-  12.9315688143396, 0, 2.4384,            !- X,Y,Z Vertex 1 {m}
-  12.9315688143396, 0, 0,                 !- X,Y,Z Vertex 2 {m}
-  19.3973532215094, 0, 0,                 !- X,Y,Z Vertex 3 {m}
-  19.3973532215094, 0, 2.4384;            !- X,Y,Z Vertex 4 {m}
-
-OS:Surface,
-  {d06fc9c9-62f1-4501-9ae7-10b6e41c80af}, !- Handle
-  Surface 110,                            !- Name
-  Wall,                                   !- Surface Type
-  ,                                       !- Construction Name
-  {ab25da6a-deda-4aa6-bcc1-1f2e955830a8}, !- Space Name
-  Adiabatic,                              !- Outside Boundary Condition
-  ,                                       !- Outside Boundary Condition Object
-  NoSun,                                  !- Sun Exposure
-  NoWind,                                 !- Wind Exposure
-  ,                                       !- View Factor to Ground
-  ,                                       !- Number of Vertices
-  19.3973532215094, 3.048, 2.4384,        !- X,Y,Z Vertex 1 {m}
-  19.3973532215094, 3.048, 0,             !- X,Y,Z Vertex 2 {m}
-  12.9315688143396, 3.048, 0,             !- X,Y,Z Vertex 3 {m}
-  12.9315688143396, 3.048, 2.4384;        !- X,Y,Z Vertex 4 {m}
-
-OS:Surface,
-  {bfab375c-e96a-4bba-87ad-a710ce66fa5c}, !- Handle
-  Surface 111,                            !- Name
-  Wall,                                   !- Surface Type
-  ,                                       !- Construction Name
-  {ab25da6a-deda-4aa6-bcc1-1f2e955830a8}, !- Space Name
-  Adiabatic,                              !- Outside Boundary Condition
-  ,                                       !- Outside Boundary Condition Object
-  NoSun,                                  !- Sun Exposure
-  NoWind,                                 !- Wind Exposure
-  ,                                       !- View Factor to Ground
-  ,                                       !- Number of Vertices
-  25.8631376286792, 3.048, 2.4384,        !- X,Y,Z Vertex 1 {m}
-  25.8631376286792, 3.048, 0,             !- X,Y,Z Vertex 2 {m}
-  19.3973532215094, 3.048, 0,             !- X,Y,Z Vertex 3 {m}
-  19.3973532215094, 3.048, 2.4384;        !- X,Y,Z Vertex 4 {m}
-
-OS:Surface,
-  {1dc243d2-444b-4af4-adf9-b5722f5557c0}, !- Handle
-  Surface 112,                            !- Name
-  Wall,                                   !- Surface Type
-  ,                                       !- Construction Name
-  {ab25da6a-deda-4aa6-bcc1-1f2e955830a8}, !- Space Name
-  Adiabatic,                              !- Outside Boundary Condition
-  ,                                       !- Outside Boundary Condition Object
-  NoSun,                                  !- Sun Exposure
-  NoWind,                                 !- Wind Exposure
-  ,                                       !- View Factor to Ground
-  ,                                       !- Number of Vertices
-  12.9315688143396, 3.048, 2.4384,        !- X,Y,Z Vertex 1 {m}
-  12.9315688143396, 3.048, 0,             !- X,Y,Z Vertex 2 {m}
-  6.46578440716979, 3.048, 0,             !- X,Y,Z Vertex 3 {m}
-  6.46578440716979, 3.048, 2.4384;        !- X,Y,Z Vertex 4 {m}
-
-OS:Surface,
-  {e6bf3416-38cd-449c-8060-b0cf0815f1ac}, !- Handle
-  Surface 113,                            !- Name
-  Wall,                                   !- Surface Type
-  ,                                       !- Construction Name
-  {ab25da6a-deda-4aa6-bcc1-1f2e955830a8}, !- Space Name
-  Adiabatic,                              !- Outside Boundary Condition
-  ,                                       !- Outside Boundary Condition Object
-  NoSun,                                  !- Sun Exposure
-  NoWind,                                 !- Wind Exposure
-  ,                                       !- View Factor to Ground
-  ,                                       !- Number of Vertices
-  6.46578440716979, 0, 2.4384,            !- X,Y,Z Vertex 1 {m}
-  6.46578440716979, 0, 0,                 !- X,Y,Z Vertex 2 {m}
-  12.9315688143396, 0, 0,                 !- X,Y,Z Vertex 3 {m}
-  12.9315688143396, 0, 2.4384;            !- X,Y,Z Vertex 4 {m}
-
-OS:Surface,
-  {08864174-380d-4fa5-9ab8-445518f39ff8}, !- Handle
-  Surface 114,                            !- Name
-  Wall,                                   !- Surface Type
-  ,                                       !- Construction Name
-  {ab25da6a-deda-4aa6-bcc1-1f2e955830a8}, !- Space Name
-  Adiabatic,                              !- Outside Boundary Condition
-  ,                                       !- Outside Boundary Condition Object
-  NoSun,                                  !- Sun Exposure
-  NoWind,                                 !- Wind Exposure
-  ,                                       !- View Factor to Ground
-  ,                                       !- Number of Vertices
-  19.3973532215094, 0, 2.4384,            !- X,Y,Z Vertex 1 {m}
-  19.3973532215094, 0, 0,                 !- X,Y,Z Vertex 2 {m}
-  25.8631376286792, 0, 0,                 !- X,Y,Z Vertex 3 {m}
-  25.8631376286792, 0, 2.4384;            !- X,Y,Z Vertex 4 {m}
-
-OS:Space,
-  {34dc1052-57c5-4c7a-ac19-84acd1b505a4}, !- Handle
-  crawl space,                            !- Name
-  {aad8e6b7-a132-4262-8bb8-8696a9aadfd0}, !- Space Type Name
-  ,                                       !- Default Construction Set Name
-  ,                                       !- Default Schedule Set Name
-  ,                                       !- Direction of Relative North {deg}
-  ,                                       !- X Origin {m}
-  ,                                       !- Y Origin {m}
-  ,                                       !- Z Origin {m}
-  ,                                       !- Building Story Name
-  {6952e8e3-de9a-4732-bbfb-a7d12fe01d59}; !- Thermal Zone Name
-
-OS:ThermalZone,
-  {6952e8e3-de9a-4732-bbfb-a7d12fe01d59}, !- Handle
->>>>>>> 039e157a
-  crawl zone,                             !- Name
-  ,                                       !- Multiplier
-  ,                                       !- Ceiling Height {m}
-  ,                                       !- Volume {m3}
-  ,                                       !- Floor Area {m2}
-  ,                                       !- Zone Inside Convection Algorithm
-  ,                                       !- Zone Outside Convection Algorithm
-  ,                                       !- Zone Conditioning Equipment List Name
-<<<<<<< HEAD
-  {93bbf333-52ba-4d51-a62c-6a8e1e26e5c5}, !- Zone Air Inlet Port List
-  {7d14d6a1-12b2-4944-ba67-a617241a918c}, !- Zone Air Exhaust Port List
-  {a9776e7c-9e94-4edb-806f-685aae2c9153}, !- Zone Air Node Name
-  {1a4f42c1-3ac5-4b20-bc6b-5c8a9fbbe184}, !- Zone Return Air Port List
-=======
-  {3ac4402e-d45e-46d0-b069-0b1f8ec54dc5}, !- Zone Air Inlet Port List
-  {ec25b1b6-04dd-4e41-9234-6adf37ac3600}, !- Zone Air Exhaust Port List
-  {35ba11d5-faca-4d7e-9108-46278ebd3cc2}, !- Zone Air Node Name
-  {eb266be1-f483-4612-be4b-351b273eb40b}, !- Zone Return Air Port List
->>>>>>> 039e157a
-  ,                                       !- Primary Daylighting Control Name
-  ,                                       !- Fraction of Zone Controlled by Primary Daylighting Control
-  ,                                       !- Secondary Daylighting Control Name
-  ,                                       !- Fraction of Zone Controlled by Secondary Daylighting Control
-  ,                                       !- Illuminance Map Name
-  ,                                       !- Group Rendering Name
-  ,                                       !- Thermostat Name
-  No;                                     !- Use Ideal Air Loads
-
-OS:Node,
-<<<<<<< HEAD
-  {9ad97a13-751b-48bd-bdd8-ab98dbf81121}, !- Handle
-  Node 4,                                 !- Name
-  {a9776e7c-9e94-4edb-806f-685aae2c9153}, !- Inlet Port
-  ;                                       !- Outlet Port
-
-OS:Connection,
-  {a9776e7c-9e94-4edb-806f-685aae2c9153}, !- Handle
-  {169739f3-6b54-4368-b7a3-a84d846a9b5c}, !- Name
-  {360388f6-4c13-4c61-8122-cf2538ceb415}, !- Source Object
-  11,                                     !- Outlet Port
-  {9ad97a13-751b-48bd-bdd8-ab98dbf81121}, !- Target Object
-  2;                                      !- Inlet Port
-
-OS:PortList,
-  {93bbf333-52ba-4d51-a62c-6a8e1e26e5c5}, !- Handle
-  {5d9a0cf8-fc31-4872-a75e-ce67529ef199}, !- Name
-  {360388f6-4c13-4c61-8122-cf2538ceb415}; !- HVAC Component
-
-OS:PortList,
-  {7d14d6a1-12b2-4944-ba67-a617241a918c}, !- Handle
-  {acd3e065-6bbd-48d4-b277-1ab7d92b62f1}, !- Name
-  {360388f6-4c13-4c61-8122-cf2538ceb415}; !- HVAC Component
-
-OS:PortList,
-  {1a4f42c1-3ac5-4b20-bc6b-5c8a9fbbe184}, !- Handle
-  {fade1ebb-0277-4a70-afe0-da7d6ecb1b28}, !- Name
-  {360388f6-4c13-4c61-8122-cf2538ceb415}; !- HVAC Component
-
-OS:Sizing:Zone,
-  {3df39d91-6dc9-40e5-bf13-b512a8c04e46}, !- Handle
-  {360388f6-4c13-4c61-8122-cf2538ceb415}, !- Zone or ZoneList Name
-=======
-  {d472b18b-ab59-42c5-9322-14754b392f28}, !- Handle
-  Node 10,                                !- Name
-  {35ba11d5-faca-4d7e-9108-46278ebd3cc2}, !- Inlet Port
-  ;                                       !- Outlet Port
-
-OS:Connection,
-  {35ba11d5-faca-4d7e-9108-46278ebd3cc2}, !- Handle
-  {4e3f9a3a-5a5a-469d-a68d-698b337ae15c}, !- Name
-  {6952e8e3-de9a-4732-bbfb-a7d12fe01d59}, !- Source Object
-  11,                                     !- Outlet Port
-  {d472b18b-ab59-42c5-9322-14754b392f28}, !- Target Object
-  2;                                      !- Inlet Port
-
-OS:PortList,
-  {3ac4402e-d45e-46d0-b069-0b1f8ec54dc5}, !- Handle
-  {e98c41e8-503d-4616-aa6e-e339011a0f3d}, !- Name
-  {6952e8e3-de9a-4732-bbfb-a7d12fe01d59}; !- HVAC Component
-
-OS:PortList,
-  {ec25b1b6-04dd-4e41-9234-6adf37ac3600}, !- Handle
-  {2a60f97d-e0b2-41d3-9653-59a0df5821a0}, !- Name
-  {6952e8e3-de9a-4732-bbfb-a7d12fe01d59}; !- HVAC Component
-
-OS:PortList,
-  {eb266be1-f483-4612-be4b-351b273eb40b}, !- Handle
-  {f1ed838c-c78c-4852-8b21-1d7226deec3f}, !- Name
-  {6952e8e3-de9a-4732-bbfb-a7d12fe01d59}; !- HVAC Component
-
-OS:Sizing:Zone,
-  {25f0db9e-ef33-4d12-819e-219c21d7b7e1}, !- Handle
-  {6952e8e3-de9a-4732-bbfb-a7d12fe01d59}, !- Zone or ZoneList Name
->>>>>>> 039e157a
-  SupplyAirTemperature,                   !- Zone Cooling Design Supply Air Temperature Input Method
-  14,                                     !- Zone Cooling Design Supply Air Temperature {C}
-  11.11,                                  !- Zone Cooling Design Supply Air Temperature Difference {deltaC}
-  SupplyAirTemperature,                   !- Zone Heating Design Supply Air Temperature Input Method
-  40,                                     !- Zone Heating Design Supply Air Temperature {C}
-  11.11,                                  !- Zone Heating Design Supply Air Temperature Difference {deltaC}
-  0.0085,                                 !- Zone Cooling Design Supply Air Humidity Ratio {kg-H2O/kg-air}
-  0.008,                                  !- Zone Heating Design Supply Air Humidity Ratio {kg-H2O/kg-air}
-  ,                                       !- Zone Heating Sizing Factor
-  ,                                       !- Zone Cooling Sizing Factor
-  DesignDay,                              !- Cooling Design Air Flow Method
-  ,                                       !- Cooling Design Air Flow Rate {m3/s}
-  ,                                       !- Cooling Minimum Air Flow per Zone Floor Area {m3/s-m2}
-  ,                                       !- Cooling Minimum Air Flow {m3/s}
-  ,                                       !- Cooling Minimum Air Flow Fraction
-  DesignDay,                              !- Heating Design Air Flow Method
-  ,                                       !- Heating Design Air Flow Rate {m3/s}
-  ,                                       !- Heating Maximum Air Flow per Zone Floor Area {m3/s-m2}
-  ,                                       !- Heating Maximum Air Flow {m3/s}
-  ,                                       !- Heating Maximum Air Flow Fraction
-  ,                                       !- Design Zone Air Distribution Effectiveness in Cooling Mode
-  ,                                       !- Design Zone Air Distribution Effectiveness in Heating Mode
-  No,                                     !- Account for Dedicated Outdoor Air System
-  NeutralSupplyAir,                       !- Dedicated Outdoor Air System Control Strategy
-  autosize,                               !- Dedicated Outdoor Air Low Setpoint Temperature for Design {C}
-  autosize;                               !- Dedicated Outdoor Air High Setpoint Temperature for Design {C}
-<<<<<<< HEAD
-
-OS:ZoneHVAC:EquipmentList,
-  {19be753e-a82e-4151-a0d3-83a11be6e703}, !- Handle
-  Zone HVAC Equipment List 4,             !- Name
-  {360388f6-4c13-4c61-8122-cf2538ceb415}; !- Thermal Zone
+  {87337642-ba96-46fd-9444-45564230dc57}; !- Thermal Zone
 
 OS:BuildingUnit,
-  {36dc7133-b77c-4a37-a618-83d499f10556}, !- Handle
-  unit 1,                                 !- Name
-=======
-
-OS:ZoneHVAC:EquipmentList,
-  {be040e26-5b27-4fdd-bd40-6b6cbf4817e7}, !- Handle
-  Zone HVAC Equipment List 10,            !- Name
-  {6952e8e3-de9a-4732-bbfb-a7d12fe01d59}; !- Thermal Zone
-
-OS:SpaceType,
-  {aad8e6b7-a132-4262-8bb8-8696a9aadfd0}, !- Handle
-  Space Type 3,                           !- Name
-  ,                                       !- Default Construction Set Name
-  ,                                       !- Default Schedule Set Name
-  ,                                       !- Group Rendering Name
-  ,                                       !- Design Specification Outdoor Air Object Name
-  ,                                       !- Standards Template
-  ,                                       !- Standards Building Type
-  crawlspace;                             !- Standards Space Type
-
-OS:BuildingUnit,
-  {eef11e2f-85a2-43b3-964a-c2fe17be1706}, !- Handle
+  {f64d08d1-ce08-4711-b8bf-118c108ae505}, !- Handle
   unit 1,                                 !- Name
   ,                                       !- Rendering Color
   Residential;                            !- Building Unit Type
 
 OS:AdditionalProperties,
-  {030fab46-b871-47fb-81e8-38b2eeca5710}, !- Handle
-  {eef11e2f-85a2-43b3-964a-c2fe17be1706}, !- Object Name
-  Units Represented,                      !- Feature Name 1
-  Integer,                                !- Feature Data Type 1
-  1,                                      !- Feature Value 1
-  NumberOfBedrooms,                       !- Feature Name 2
-  Integer,                                !- Feature Data Type 2
-  3,                                      !- Feature Value 2
-  NumberOfBathrooms,                      !- Feature Name 3
-  Double,                                 !- Feature Data Type 3
-  2,                                      !- Feature Value 3
-  NumberOfOccupants,                      !- Feature Name 4
-  Double,                                 !- Feature Data Type 4
-  3.3900000000000001;                     !- Feature Value 4
-
-OS:BuildingUnit,
-  {08a0c02b-99d4-462f-a8e4-68ba102c6a88}, !- Handle
-  unit 2,                                 !- Name
-  ,                                       !- Rendering Color
-  Residential;                            !- Building Unit Type
-
-OS:AdditionalProperties,
-  {eb11f5a3-b295-4064-95a4-59217b2098b8}, !- Handle
-  {08a0c02b-99d4-462f-a8e4-68ba102c6a88}, !- Object Name
-  Units Represented,                      !- Feature Name 1
-  Integer,                                !- Feature Data Type 1
-  1,                                      !- Feature Value 1
-  NumberOfBedrooms,                       !- Feature Name 2
-  Integer,                                !- Feature Data Type 2
-  3,                                      !- Feature Value 2
-  NumberOfBathrooms,                      !- Feature Name 3
-  Double,                                 !- Feature Data Type 3
-  2,                                      !- Feature Value 3
-  NumberOfOccupants,                      !- Feature Name 4
-  Double,                                 !- Feature Data Type 4
-  3.3900000000000001;                     !- Feature Value 4
-
-OS:BuildingUnit,
-  {63ffd01e-f177-4ec9-b41f-4960246b7423}, !- Handle
-  unit 3,                                 !- Name
-  ,                                       !- Rendering Color
-  Residential;                            !- Building Unit Type
-
-OS:AdditionalProperties,
-  {d31b7dfb-438d-41a2-a0a2-d21d7e7236ff}, !- Handle
-  {63ffd01e-f177-4ec9-b41f-4960246b7423}, !- Object Name
-  Units Represented,                      !- Feature Name 1
-  Integer,                                !- Feature Data Type 1
-  1,                                      !- Feature Value 1
-  NumberOfBedrooms,                       !- Feature Name 2
-  Integer,                                !- Feature Data Type 2
-  3,                                      !- Feature Value 2
-  NumberOfBathrooms,                      !- Feature Name 3
-  Double,                                 !- Feature Data Type 3
-  2,                                      !- Feature Value 3
-  NumberOfOccupants,                      !- Feature Name 4
-  Double,                                 !- Feature Data Type 4
-  3.3900000000000001;                     !- Feature Value 4
-
-OS:BuildingUnit,
-  {09d68ec8-cdbb-461a-844d-bfa91dde4643}, !- Handle
-  unit 4,                                 !- Name
-  ,                                       !- Rendering Color
-  Residential;                            !- Building Unit Type
-
-OS:AdditionalProperties,
-  {db9c3efd-c168-4fdd-b64c-843bf12f63af}, !- Handle
-  {09d68ec8-cdbb-461a-844d-bfa91dde4643}, !- Object Name
-  Units Represented,                      !- Feature Name 1
-  Integer,                                !- Feature Data Type 1
-  1,                                      !- Feature Value 1
-  NumberOfBedrooms,                       !- Feature Name 2
-  Integer,                                !- Feature Data Type 2
-  3,                                      !- Feature Value 2
-  NumberOfBathrooms,                      !- Feature Name 3
-  Double,                                 !- Feature Data Type 3
-  2,                                      !- Feature Value 3
-  NumberOfOccupants,                      !- Feature Name 4
-  Double,                                 !- Feature Data Type 4
-  3.3900000000000001;                     !- Feature Value 4
-
-OS:BuildingUnit,
-  {2d5f92b8-4b2e-4e36-a267-44f7380888a9}, !- Handle
-  unit 5,                                 !- Name
-  ,                                       !- Rendering Color
-  Residential;                            !- Building Unit Type
-
-OS:AdditionalProperties,
-  {c2470611-dba3-468b-81e4-f1a0d2cc3bdc}, !- Handle
-  {2d5f92b8-4b2e-4e36-a267-44f7380888a9}, !- Object Name
-  Units Represented,                      !- Feature Name 1
-  Integer,                                !- Feature Data Type 1
-  1,                                      !- Feature Value 1
-  NumberOfBedrooms,                       !- Feature Name 2
-  Integer,                                !- Feature Data Type 2
-  3,                                      !- Feature Value 2
-  NumberOfBathrooms,                      !- Feature Name 3
-  Double,                                 !- Feature Data Type 3
-  2,                                      !- Feature Value 3
-  NumberOfOccupants,                      !- Feature Name 4
-  Double,                                 !- Feature Data Type 4
-  3.3900000000000001;                     !- Feature Value 4
-
-OS:BuildingUnit,
-  {a78fb8c0-6986-4cd6-ba79-1d3cdf591d47}, !- Handle
-  unit 6,                                 !- Name
-  ,                                       !- Rendering Color
-  Residential;                            !- Building Unit Type
-
-OS:AdditionalProperties,
-  {ea47ff04-27f2-4238-b833-e3b520b82fb4}, !- Handle
-  {a78fb8c0-6986-4cd6-ba79-1d3cdf591d47}, !- Object Name
-  Units Represented,                      !- Feature Name 1
-  Integer,                                !- Feature Data Type 1
-  1,                                      !- Feature Value 1
-  NumberOfBedrooms,                       !- Feature Name 2
-  Integer,                                !- Feature Data Type 2
-  3,                                      !- Feature Value 2
-  NumberOfBathrooms,                      !- Feature Name 3
-  Double,                                 !- Feature Data Type 3
-  2,                                      !- Feature Value 3
-  NumberOfOccupants,                      !- Feature Name 4
-  Double,                                 !- Feature Data Type 4
-  3.3900000000000001;                     !- Feature Value 4
-
-OS:BuildingUnit,
-  {294d461b-fdcf-42c0-95ba-d0736709f8c0}, !- Handle
-  unit 7,                                 !- Name
-  ,                                       !- Rendering Color
-  Residential;                            !- Building Unit Type
-
-OS:AdditionalProperties,
-  {73ce8775-068b-4496-9593-caa1c2fe8da1}, !- Handle
-  {294d461b-fdcf-42c0-95ba-d0736709f8c0}, !- Object Name
-  Units Represented,                      !- Feature Name 1
-  Integer,                                !- Feature Data Type 1
-  1,                                      !- Feature Value 1
-  NumberOfBedrooms,                       !- Feature Name 2
-  Integer,                                !- Feature Data Type 2
-  3,                                      !- Feature Value 2
-  NumberOfBathrooms,                      !- Feature Name 3
-  Double,                                 !- Feature Data Type 3
-  2,                                      !- Feature Value 3
-  NumberOfOccupants,                      !- Feature Name 4
-  Double,                                 !- Feature Data Type 4
-  3.3900000000000001;                     !- Feature Value 4
-
-OS:BuildingUnit,
-  {a84eb918-0dbe-4928-bf77-5c6cae5dffbe}, !- Handle
-  unit 8,                                 !- Name
->>>>>>> 039e157a
-  ,                                       !- Rendering Color
-  Residential;                            !- Building Unit Type
-
-OS:AdditionalProperties,
-<<<<<<< HEAD
-  {fb6c11a5-2a21-4e7d-a7a6-7d8dffcb6b96}, !- Handle
-  {36dc7133-b77c-4a37-a618-83d499f10556}, !- Object Name
+  {75891f8f-bccd-45b4-ae5f-1f981afeab67}, !- Handle
+  {f64d08d1-ce08-4711-b8bf-118c108ae505}, !- Object Name
   NumberOfBedrooms,                       !- Feature Name 1
-=======
-  {f362b776-72e8-42b9-b0f4-d562384ba43a}, !- Handle
-  {a84eb918-0dbe-4928-bf77-5c6cae5dffbe}, !- Object Name
-  Units Represented,                      !- Feature Name 1
->>>>>>> 039e157a
   Integer,                                !- Feature Data Type 1
   3,                                      !- Feature Value 1
   NumberOfBathrooms,                      !- Feature Name 2
@@ -3715,20 +1133,12 @@
   3.3900000000000001;                     !- Feature Value 3
 
 OS:External:File,
-<<<<<<< HEAD
-  {c7f7d5d9-f5fe-4e0d-9b8d-9c7dbbbfea23}, !- Handle
-=======
-  {4a3775cf-eba0-4e20-bf7a-98cfe0004365}, !- Handle
->>>>>>> 039e157a
+  {b76a942c-07e2-4a27-abc9-b4a53507f727}, !- Handle
   8760.csv,                               !- Name
   8760.csv;                               !- File Name
 
 OS:Schedule:Day,
-<<<<<<< HEAD
-  {f28ec26c-b5d5-4d08-82d3-272a813a40d7}, !- Handle
-=======
-  {54189293-7c96-468a-95d8-631619e28b00}, !- Handle
->>>>>>> 039e157a
+  {9e8f85c0-b2bc-4e7c-8a71-1e7242a42642}, !- Handle
   Schedule Day 1,                         !- Name
   ,                                       !- Schedule Type Limits Name
   ,                                       !- Interpolate to Timestep
@@ -3737,11 +1147,7 @@
   0;                                      !- Value Until Time 1
 
 OS:Schedule:Day,
-<<<<<<< HEAD
-  {0abc9fc5-23c6-4223-a97d-187dd118b4cf}, !- Handle
-=======
-  {518bba19-2ace-4353-a1f0-e5a8bf372c8f}, !- Handle
->>>>>>> 039e157a
+  {7f00498b-f094-4e3c-86ae-d947a267af18}, !- Handle
   Schedule Day 2,                         !- Name
   ,                                       !- Schedule Type Limits Name
   ,                                       !- Interpolate to Timestep
@@ -3750,17 +1156,10 @@
   1;                                      !- Value Until Time 1
 
 OS:Schedule:File,
-<<<<<<< HEAD
-  {fff35b3c-3017-4db7-aa31-83c4259db166}, !- Handle
+  {74de70c4-7c01-4e78-923e-42af179b05bd}, !- Handle
   occupants,                              !- Name
-  {c4c5dc65-d0e4-4106-aaba-71481626fe55}, !- Schedule Type Limits Name
-  {c7f7d5d9-f5fe-4e0d-9b8d-9c7dbbbfea23}, !- External File Name
-=======
-  {23cdd3ae-83d1-44d0-a490-6446d123d736}, !- Handle
-  occupants,                              !- Name
-  {2ec508bf-5b81-4442-9157-63bb0cc528f3}, !- Schedule Type Limits Name
-  {4a3775cf-eba0-4e20-bf7a-98cfe0004365}, !- External File Name
->>>>>>> 039e157a
+  {142168f0-8bd1-43f5-a10e-024f5db25e1d}, !- Schedule Type Limits Name
+  {b76a942c-07e2-4a27-abc9-b4a53507f727}, !- External File Name
   1,                                      !- Column Number
   1,                                      !- Rows to Skip at Top
   8760,                                   !- Number of Hours of Data
@@ -3769,38 +1168,22 @@
   60;                                     !- Minutes per Item
 
 OS:Schedule:Ruleset,
-<<<<<<< HEAD
-  {c1f5a886-c0f1-49c0-af37-cef9ab03f186}, !- Handle
+  {d2009b9b-cb28-4aff-a988-267f5aa29499}, !- Handle
   Schedule Ruleset 1,                     !- Name
-  {ff43a8db-e158-4dbe-911b-6f88e2c66448}, !- Schedule Type Limits Name
-  {a63b0e0f-5e27-4839-8565-64840bcb28d7}; !- Default Day Schedule Name
+  {81b27e95-63fb-4b0e-bf2d-1b81148b0a62}, !- Schedule Type Limits Name
+  {ecf9231f-4048-4c97-9d70-a0df721ff72d}; !- Default Day Schedule Name
 
 OS:Schedule:Day,
-  {a63b0e0f-5e27-4839-8565-64840bcb28d7}, !- Handle
+  {ecf9231f-4048-4c97-9d70-a0df721ff72d}, !- Handle
   Schedule Day 3,                         !- Name
-  {ff43a8db-e158-4dbe-911b-6f88e2c66448}, !- Schedule Type Limits Name
-=======
-  {240d54a2-5679-46d6-8ff8-e4aa72462b0c}, !- Handle
-  Schedule Ruleset 1,                     !- Name
-  {56497658-6611-4b80-ae4b-e5f1c8b80af5}, !- Schedule Type Limits Name
-  {7c4162f1-d06f-4b0b-8fa3-281d1c820554}; !- Default Day Schedule Name
-
-OS:Schedule:Day,
-  {7c4162f1-d06f-4b0b-8fa3-281d1c820554}, !- Handle
-  Schedule Day 3,                         !- Name
-  {56497658-6611-4b80-ae4b-e5f1c8b80af5}, !- Schedule Type Limits Name
->>>>>>> 039e157a
+  {81b27e95-63fb-4b0e-bf2d-1b81148b0a62}, !- Schedule Type Limits Name
   ,                                       !- Interpolate to Timestep
   24,                                     !- Hour 1
   0,                                      !- Minute 1
   112.539290946133;                       !- Value Until Time 1
 
 OS:People:Definition,
-<<<<<<< HEAD
-  {9e68164b-09c5-491b-9a37-62dc314707f0}, !- Handle
-=======
-  {ac1cdda2-c3a0-4052-aef0-97413ac12ad9}, !- Handle
->>>>>>> 039e157a
+  {7b3544f4-0cff-48cd-b9b1-d81bfcff1761}, !- Handle
   res occupants|living space,             !- Name
   People,                                 !- Number of People Calculation Method
   3.39,                                   !- Number of People {people}
@@ -3813,21 +1196,12 @@
   ZoneAveraged;                           !- Mean Radiant Temperature Calculation Type
 
 OS:People,
-<<<<<<< HEAD
-  {25c694ea-9264-4fdc-9d47-1cbcfeb6863c}, !- Handle
+  {f9b1c125-9f80-41e4-badf-7e1c3eb0806b}, !- Handle
   res occupants|living space,             !- Name
-  {9e68164b-09c5-491b-9a37-62dc314707f0}, !- People Definition Name
-  {76ea021b-cf07-4626-99ad-efca5bc235fe}, !- Space or SpaceType Name
-  {fff35b3c-3017-4db7-aa31-83c4259db166}, !- Number of People Schedule Name
-  {c1f5a886-c0f1-49c0-af37-cef9ab03f186}, !- Activity Level Schedule Name
-=======
-  {b8343a3a-5f24-400f-9bd8-3b6e2d12e16a}, !- Handle
-  res occupants|living space,             !- Name
-  {ac1cdda2-c3a0-4052-aef0-97413ac12ad9}, !- People Definition Name
-  {fe1ac654-7089-4880-a4fd-c90372407c68}, !- Space or SpaceType Name
-  {23cdd3ae-83d1-44d0-a490-6446d123d736}, !- Number of People Schedule Name
-  {240d54a2-5679-46d6-8ff8-e4aa72462b0c}, !- Activity Level Schedule Name
->>>>>>> 039e157a
+  {7b3544f4-0cff-48cd-b9b1-d81bfcff1761}, !- People Definition Name
+  {abbc2d05-9e67-4f93-ac01-c22ba0d9d806}, !- Space or SpaceType Name
+  {74de70c4-7c01-4e78-923e-42af179b05bd}, !- Number of People Schedule Name
+  {d2009b9b-cb28-4aff-a988-267f5aa29499}, !- Activity Level Schedule Name
   ,                                       !- Surface Name/Angle Factor List Name
   ,                                       !- Work Efficiency Schedule Name
   ,                                       !- Clothing Insulation Schedule Name
@@ -3835,11 +1209,7 @@
   1;                                      !- Multiplier
 
 OS:ScheduleTypeLimits,
-<<<<<<< HEAD
-  {ff43a8db-e158-4dbe-911b-6f88e2c66448}, !- Handle
-=======
-  {56497658-6611-4b80-ae4b-e5f1c8b80af5}, !- Handle
->>>>>>> 039e157a
+  {81b27e95-63fb-4b0e-bf2d-1b81148b0a62}, !- Handle
   ActivityLevel,                          !- Name
   0,                                      !- Lower Limit Value
   ,                                       !- Upper Limit Value
@@ -3847,323 +1217,8 @@
   ActivityLevel;                          !- Unit Type
 
 OS:ScheduleTypeLimits,
-<<<<<<< HEAD
-  {c4c5dc65-d0e4-4106-aaba-71481626fe55}, !- Handle
-=======
-  {2ec508bf-5b81-4442-9157-63bb0cc528f3}, !- Handle
->>>>>>> 039e157a
+  {142168f0-8bd1-43f5-a10e-024f5db25e1d}, !- Handle
   Fractional,                             !- Name
   0,                                      !- Lower Limit Value
   1,                                      !- Upper Limit Value
   Continuous;                             !- Numeric Type
-<<<<<<< HEAD
-=======
-
-OS:Schedule:Day,
-  {dbb871cd-f89a-45f3-a1a1-25a813cc6f25}, !- Handle
-  Schedule Day 4,                         !- Name
-  ,                                       !- Schedule Type Limits Name
-  ,                                       !- Interpolate to Timestep
-  24,                                     !- Hour 1
-  0,                                      !- Minute 1
-  0;                                      !- Value Until Time 1
-
-OS:Schedule:Day,
-  {bb2eb83c-5984-4d64-b815-81c6f3760eea}, !- Handle
-  Schedule Day 5,                         !- Name
-  ,                                       !- Schedule Type Limits Name
-  ,                                       !- Interpolate to Timestep
-  24,                                     !- Hour 1
-  0,                                      !- Minute 1
-  1;                                      !- Value Until Time 1
-
-OS:People:Definition,
-  {09f3514f-864d-4ae1-a801-80068c794291}, !- Handle
-  res occupants|unit 2|living space|unit 2, !- Name
-  People,                                 !- Number of People Calculation Method
-  3.39,                                   !- Number of People {people}
-  ,                                       !- People per Space Floor Area {person/m2}
-  ,                                       !- Space Floor Area per Person {m2/person}
-  0.319734,                               !- Fraction Radiant
-  0.573,                                  !- Sensible Heat Fraction
-  0,                                      !- Carbon Dioxide Generation Rate {m3/s-W}
-  No,                                     !- Enable ASHRAE 55 Comfort Warnings
-  ZoneAveraged;                           !- Mean Radiant Temperature Calculation Type
-
-OS:People,
-  {3fa09a21-db8c-4ebb-9af4-a49b819d166c}, !- Handle
-  res occupants|unit 2|living space|unit 2, !- Name
-  {09f3514f-864d-4ae1-a801-80068c794291}, !- People Definition Name
-  {fa7b5954-50a9-4b2f-9d12-6912f64a1f00}, !- Space or SpaceType Name
-  {23cdd3ae-83d1-44d0-a490-6446d123d736}, !- Number of People Schedule Name
-  {240d54a2-5679-46d6-8ff8-e4aa72462b0c}, !- Activity Level Schedule Name
-  ,                                       !- Surface Name/Angle Factor List Name
-  ,                                       !- Work Efficiency Schedule Name
-  ,                                       !- Clothing Insulation Schedule Name
-  ,                                       !- Air Velocity Schedule Name
-  1;                                      !- Multiplier
-
-OS:Schedule:Day,
-  {7ad86cd8-7937-481c-936f-1ac3c091b25f}, !- Handle
-  Schedule Day 6,                         !- Name
-  ,                                       !- Schedule Type Limits Name
-  ,                                       !- Interpolate to Timestep
-  24,                                     !- Hour 1
-  0,                                      !- Minute 1
-  0;                                      !- Value Until Time 1
-
-OS:Schedule:Day,
-  {ca784edc-b90f-4cc5-af67-8d49ce137690}, !- Handle
-  Schedule Day 7,                         !- Name
-  ,                                       !- Schedule Type Limits Name
-  ,                                       !- Interpolate to Timestep
-  24,                                     !- Hour 1
-  0,                                      !- Minute 1
-  1;                                      !- Value Until Time 1
-
-OS:People:Definition,
-  {f3222c61-0141-461a-8051-be25984d9b8c}, !- Handle
-  res occupants|unit 3|living space|unit 3|story 1, !- Name
-  People,                                 !- Number of People Calculation Method
-  3.39,                                   !- Number of People {people}
-  ,                                       !- People per Space Floor Area {person/m2}
-  ,                                       !- Space Floor Area per Person {m2/person}
-  0.319734,                               !- Fraction Radiant
-  0.573,                                  !- Sensible Heat Fraction
-  0,                                      !- Carbon Dioxide Generation Rate {m3/s-W}
-  No,                                     !- Enable ASHRAE 55 Comfort Warnings
-  ZoneAveraged;                           !- Mean Radiant Temperature Calculation Type
-
-OS:People,
-  {1fa59317-7b97-4645-a696-9a18e289d324}, !- Handle
-  res occupants|unit 3|living space|unit 3|story 1, !- Name
-  {f3222c61-0141-461a-8051-be25984d9b8c}, !- People Definition Name
-  {4cdad2b6-6e83-4cfc-884f-c5bcab12f661}, !- Space or SpaceType Name
-  {23cdd3ae-83d1-44d0-a490-6446d123d736}, !- Number of People Schedule Name
-  {240d54a2-5679-46d6-8ff8-e4aa72462b0c}, !- Activity Level Schedule Name
-  ,                                       !- Surface Name/Angle Factor List Name
-  ,                                       !- Work Efficiency Schedule Name
-  ,                                       !- Clothing Insulation Schedule Name
-  ,                                       !- Air Velocity Schedule Name
-  1;                                      !- Multiplier
-
-OS:Schedule:Day,
-  {3efc7286-5ebb-4e10-8485-204f436478fd}, !- Handle
-  Schedule Day 8,                         !- Name
-  ,                                       !- Schedule Type Limits Name
-  ,                                       !- Interpolate to Timestep
-  24,                                     !- Hour 1
-  0,                                      !- Minute 1
-  0;                                      !- Value Until Time 1
-
-OS:Schedule:Day,
-  {dff766f0-c51a-4299-b251-a2bbe6165690}, !- Handle
-  Schedule Day 9,                         !- Name
-  ,                                       !- Schedule Type Limits Name
-  ,                                       !- Interpolate to Timestep
-  24,                                     !- Hour 1
-  0,                                      !- Minute 1
-  1;                                      !- Value Until Time 1
-
-OS:People:Definition,
-  {c7e06f6b-e2e4-4e8a-ad10-812f720e3d86}, !- Handle
-  res occupants|unit 4|living space|unit 4|story 1, !- Name
-  People,                                 !- Number of People Calculation Method
-  3.39,                                   !- Number of People {people}
-  ,                                       !- People per Space Floor Area {person/m2}
-  ,                                       !- Space Floor Area per Person {m2/person}
-  0.319734,                               !- Fraction Radiant
-  0.573,                                  !- Sensible Heat Fraction
-  0,                                      !- Carbon Dioxide Generation Rate {m3/s-W}
-  No,                                     !- Enable ASHRAE 55 Comfort Warnings
-  ZoneAveraged;                           !- Mean Radiant Temperature Calculation Type
-
-OS:People,
-  {6fcd2f34-39f1-471f-badc-adb4399a12a3}, !- Handle
-  res occupants|unit 4|living space|unit 4|story 1, !- Name
-  {c7e06f6b-e2e4-4e8a-ad10-812f720e3d86}, !- People Definition Name
-  {8be1fe79-17a5-4606-9491-ad75f8490475}, !- Space or SpaceType Name
-  {23cdd3ae-83d1-44d0-a490-6446d123d736}, !- Number of People Schedule Name
-  {240d54a2-5679-46d6-8ff8-e4aa72462b0c}, !- Activity Level Schedule Name
-  ,                                       !- Surface Name/Angle Factor List Name
-  ,                                       !- Work Efficiency Schedule Name
-  ,                                       !- Clothing Insulation Schedule Name
-  ,                                       !- Air Velocity Schedule Name
-  1;                                      !- Multiplier
-
-OS:Schedule:Day,
-  {98c89ace-ac48-4070-946c-2eb59c1b659a}, !- Handle
-  Schedule Day 10,                        !- Name
-  ,                                       !- Schedule Type Limits Name
-  ,                                       !- Interpolate to Timestep
-  24,                                     !- Hour 1
-  0,                                      !- Minute 1
-  0;                                      !- Value Until Time 1
-
-OS:Schedule:Day,
-  {9b4f4d45-d30b-410a-8a07-38fcb020a56e}, !- Handle
-  Schedule Day 11,                        !- Name
-  ,                                       !- Schedule Type Limits Name
-  ,                                       !- Interpolate to Timestep
-  24,                                     !- Hour 1
-  0,                                      !- Minute 1
-  1;                                      !- Value Until Time 1
-
-OS:People:Definition,
-  {b37f47e6-0c70-4169-b2db-b435fe73f215}, !- Handle
-  res occupants|unit 5|living space|unit 5|story 1, !- Name
-  People,                                 !- Number of People Calculation Method
-  3.39,                                   !- Number of People {people}
-  ,                                       !- People per Space Floor Area {person/m2}
-  ,                                       !- Space Floor Area per Person {m2/person}
-  0.319734,                               !- Fraction Radiant
-  0.573,                                  !- Sensible Heat Fraction
-  0,                                      !- Carbon Dioxide Generation Rate {m3/s-W}
-  No,                                     !- Enable ASHRAE 55 Comfort Warnings
-  ZoneAveraged;                           !- Mean Radiant Temperature Calculation Type
-
-OS:People,
-  {ceca3538-f7e9-4658-8806-7424dbd78756}, !- Handle
-  res occupants|unit 5|living space|unit 5|story 1, !- Name
-  {b37f47e6-0c70-4169-b2db-b435fe73f215}, !- People Definition Name
-  {82d77bf1-08a0-4c6d-bc0b-ff1b4ae8bf5d}, !- Space or SpaceType Name
-  {23cdd3ae-83d1-44d0-a490-6446d123d736}, !- Number of People Schedule Name
-  {240d54a2-5679-46d6-8ff8-e4aa72462b0c}, !- Activity Level Schedule Name
-  ,                                       !- Surface Name/Angle Factor List Name
-  ,                                       !- Work Efficiency Schedule Name
-  ,                                       !- Clothing Insulation Schedule Name
-  ,                                       !- Air Velocity Schedule Name
-  1;                                      !- Multiplier
-
-OS:Schedule:Day,
-  {13742b9b-816b-4afd-bce9-110a5d8fbe73}, !- Handle
-  Schedule Day 12,                        !- Name
-  ,                                       !- Schedule Type Limits Name
-  ,                                       !- Interpolate to Timestep
-  24,                                     !- Hour 1
-  0,                                      !- Minute 1
-  0;                                      !- Value Until Time 1
-
-OS:Schedule:Day,
-  {8c96fb5c-bee0-4709-abe0-af11b096b1d8}, !- Handle
-  Schedule Day 13,                        !- Name
-  ,                                       !- Schedule Type Limits Name
-  ,                                       !- Interpolate to Timestep
-  24,                                     !- Hour 1
-  0,                                      !- Minute 1
-  1;                                      !- Value Until Time 1
-
-OS:People:Definition,
-  {e5e51a03-fd67-4fcd-a003-6d02425821df}, !- Handle
-  res occupants|unit 6|living space|unit 6|story 1, !- Name
-  People,                                 !- Number of People Calculation Method
-  3.39,                                   !- Number of People {people}
-  ,                                       !- People per Space Floor Area {person/m2}
-  ,                                       !- Space Floor Area per Person {m2/person}
-  0.319734,                               !- Fraction Radiant
-  0.573,                                  !- Sensible Heat Fraction
-  0,                                      !- Carbon Dioxide Generation Rate {m3/s-W}
-  No,                                     !- Enable ASHRAE 55 Comfort Warnings
-  ZoneAveraged;                           !- Mean Radiant Temperature Calculation Type
-
-OS:People,
-  {a89c25be-0019-4822-bde6-181c872a38e7}, !- Handle
-  res occupants|unit 6|living space|unit 6|story 1, !- Name
-  {e5e51a03-fd67-4fcd-a003-6d02425821df}, !- People Definition Name
-  {523f8ede-72de-486a-91b9-c229b7eace20}, !- Space or SpaceType Name
-  {23cdd3ae-83d1-44d0-a490-6446d123d736}, !- Number of People Schedule Name
-  {240d54a2-5679-46d6-8ff8-e4aa72462b0c}, !- Activity Level Schedule Name
-  ,                                       !- Surface Name/Angle Factor List Name
-  ,                                       !- Work Efficiency Schedule Name
-  ,                                       !- Clothing Insulation Schedule Name
-  ,                                       !- Air Velocity Schedule Name
-  1;                                      !- Multiplier
-
-OS:Schedule:Day,
-  {2dcacb0b-e6d2-4eb3-aa75-98f3b90f8e5b}, !- Handle
-  Schedule Day 14,                        !- Name
-  ,                                       !- Schedule Type Limits Name
-  ,                                       !- Interpolate to Timestep
-  24,                                     !- Hour 1
-  0,                                      !- Minute 1
-  0;                                      !- Value Until Time 1
-
-OS:Schedule:Day,
-  {d796a0cf-8461-4156-bc18-8dac711f191c}, !- Handle
-  Schedule Day 15,                        !- Name
-  ,                                       !- Schedule Type Limits Name
-  ,                                       !- Interpolate to Timestep
-  24,                                     !- Hour 1
-  0,                                      !- Minute 1
-  1;                                      !- Value Until Time 1
-
-OS:People:Definition,
-  {582b7fa0-aef3-48e2-a7b8-1bc65a1af080}, !- Handle
-  res occupants|unit 7|living space|unit 7|story 1, !- Name
-  People,                                 !- Number of People Calculation Method
-  3.39,                                   !- Number of People {people}
-  ,                                       !- People per Space Floor Area {person/m2}
-  ,                                       !- Space Floor Area per Person {m2/person}
-  0.319734,                               !- Fraction Radiant
-  0.573,                                  !- Sensible Heat Fraction
-  0,                                      !- Carbon Dioxide Generation Rate {m3/s-W}
-  No,                                     !- Enable ASHRAE 55 Comfort Warnings
-  ZoneAveraged;                           !- Mean Radiant Temperature Calculation Type
-
-OS:People,
-  {3d20fc9e-3643-4742-8144-5b19bd18e92b}, !- Handle
-  res occupants|unit 7|living space|unit 7|story 1, !- Name
-  {582b7fa0-aef3-48e2-a7b8-1bc65a1af080}, !- People Definition Name
-  {9d6f4d42-0b8c-407f-86df-a73267f1a214}, !- Space or SpaceType Name
-  {23cdd3ae-83d1-44d0-a490-6446d123d736}, !- Number of People Schedule Name
-  {240d54a2-5679-46d6-8ff8-e4aa72462b0c}, !- Activity Level Schedule Name
-  ,                                       !- Surface Name/Angle Factor List Name
-  ,                                       !- Work Efficiency Schedule Name
-  ,                                       !- Clothing Insulation Schedule Name
-  ,                                       !- Air Velocity Schedule Name
-  1;                                      !- Multiplier
-
-OS:Schedule:Day,
-  {e5c14baf-1ae8-4540-966a-411944557dde}, !- Handle
-  Schedule Day 16,                        !- Name
-  ,                                       !- Schedule Type Limits Name
-  ,                                       !- Interpolate to Timestep
-  24,                                     !- Hour 1
-  0,                                      !- Minute 1
-  0;                                      !- Value Until Time 1
-
-OS:Schedule:Day,
-  {c4225448-88c4-491c-ae56-daaaa0e49293}, !- Handle
-  Schedule Day 17,                        !- Name
-  ,                                       !- Schedule Type Limits Name
-  ,                                       !- Interpolate to Timestep
-  24,                                     !- Hour 1
-  0,                                      !- Minute 1
-  1;                                      !- Value Until Time 1
-
-OS:People:Definition,
-  {6fed8360-5668-4043-9f48-779b145a0e15}, !- Handle
-  res occupants|unit 8|living space|unit 8|story 1, !- Name
-  People,                                 !- Number of People Calculation Method
-  3.39,                                   !- Number of People {people}
-  ,                                       !- People per Space Floor Area {person/m2}
-  ,                                       !- Space Floor Area per Person {m2/person}
-  0.319734,                               !- Fraction Radiant
-  0.573,                                  !- Sensible Heat Fraction
-  0,                                      !- Carbon Dioxide Generation Rate {m3/s-W}
-  No,                                     !- Enable ASHRAE 55 Comfort Warnings
-  ZoneAveraged;                           !- Mean Radiant Temperature Calculation Type
-
-OS:People,
-  {6044f4b4-16d3-41b6-b6c5-745dfeee0beb}, !- Handle
-  res occupants|unit 8|living space|unit 8|story 1, !- Name
-  {6fed8360-5668-4043-9f48-779b145a0e15}, !- People Definition Name
-  {4a235ea4-ccb9-494b-9349-2d32cce7a622}, !- Space or SpaceType Name
-  {23cdd3ae-83d1-44d0-a490-6446d123d736}, !- Number of People Schedule Name
-  {240d54a2-5679-46d6-8ff8-e4aa72462b0c}, !- Activity Level Schedule Name
-  ,                                       !- Surface Name/Angle Factor List Name
-  ,                                       !- Work Efficiency Schedule Name
-  ,                                       !- Clothing Insulation Schedule Name
-  ,                                       !- Air Velocity Schedule Name
-  1;                                      !- Multiplier
->>>>>>> 039e157a
