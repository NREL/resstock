!- NOTE: Auto-generated from /test/osw_files/SFD_2000sqft_2story_PB_UA_3Beds_2Baths_Denver_Furnace_CentralAC.osw

OS:Version,
<<<<<<< HEAD
  {cb70268b-79dd-41fc-a9f5-e66a4a736371}, !- Handle
  3.0.1;                                  !- Version Identifier

OS:SimulationControl,
  {5898df47-1292-453e-bdde-3b6f8680d28b}, !- Handle
=======
  {c857c7e2-7b90-4312-968c-b58d04b1c145}, !- Handle
  2.9.0;                                  !- Version Identifier

OS:SimulationControl,
  {88562642-72ad-412a-b68e-67f48401e23c}, !- Handle
>>>>>>> fcfe5a62
  ,                                       !- Do Zone Sizing Calculation
  ,                                       !- Do System Sizing Calculation
  ,                                       !- Do Plant Sizing Calculation
  No;                                     !- Run Simulation for Sizing Periods

OS:Timestep,
<<<<<<< HEAD
  {65292b5d-e48a-4491-9a2b-a802fe00f8bb}, !- Handle
  6;                                      !- Number of Timesteps per Hour

OS:ShadowCalculation,
  {4f3a2393-bd35-4199-9dd5-708f3f6f7c21}, !- Handle
  PolygonClipping,                        !- Shading Calculation Method
  ,                                       !- Shading Calculation Update Frequency Method
  20,                                     !- Shading Calculation Update Frequency
  15000,                                  !- Maximum Figures in Shadow Overlap Calculations
  ,                                       !- Polygon Clipping Algorithm
  512,                                    !- Pixel Counting Resolution
  ,                                       !- Sky Diffuse Modeling Algorithm
  No,                                     !- Output External Shading Calculation Results
  No,                                     !- Disable Self-Shading Within Shading Zone Groups
  No;                                     !- Disable Self-Shading From Shading Zone Groups to Other Zones

OS:WeatherFile,
  {041dc06e-8836-44cc-a838-432927573073}, !- Handle
=======
  {cfdbf1d8-a48c-44d9-8290-6a81ae817458}, !- Handle
  6;                                      !- Number of Timesteps per Hour

OS:ShadowCalculation,
  {2287e910-0be7-448f-b8d4-10504db2c6ff}, !- Handle
  20,                                     !- Calculation Frequency
  200;                                    !- Maximum Figures in Shadow Overlap Calculations

OS:SurfaceConvectionAlgorithm:Outside,
  {b9809225-a879-48cb-b188-74a70993a02e}, !- Handle
  DOE-2;                                  !- Algorithm

OS:SurfaceConvectionAlgorithm:Inside,
  {2cb53cb8-1c23-4f13-b820-6f23ed91da4d}, !- Handle
  TARP;                                   !- Algorithm

OS:ZoneCapacitanceMultiplier:ResearchSpecial,
  {45a50a48-57ce-43f1-b50c-01e560306f3b}, !- Handle
  3.6,                                    !- Temperature Capacity Multiplier
  15,                                     !- Humidity Capacity Multiplier
  ;                                       !- Carbon Dioxide Capacity Multiplier

OS:RunPeriod,
  {c04e101d-f7cc-4aee-8e19-07d7c3d83aed}, !- Handle
  Run Period 1,                           !- Name
  1,                                      !- Begin Month
  1,                                      !- Begin Day of Month
  12,                                     !- End Month
  31,                                     !- End Day of Month
  ,                                       !- Use Weather File Holidays and Special Days
  ,                                       !- Use Weather File Daylight Saving Period
  ,                                       !- Apply Weekend Holiday Rule
  ,                                       !- Use Weather File Rain Indicators
  ,                                       !- Use Weather File Snow Indicators
  ;                                       !- Number of Times Runperiod to be Repeated

OS:YearDescription,
  {69b1b1f4-35f3-49dc-9718-57f09ae0d546}, !- Handle
  2007,                                   !- Calendar Year
  ,                                       !- Day of Week for Start Day
  ;                                       !- Is Leap Year

OS:WeatherFile,
  {3eb95e49-77d9-4172-bffc-b36916ff51fb}, !- Handle
>>>>>>> fcfe5a62
  Denver Intl Ap,                         !- City
  CO,                                     !- State Province Region
  USA,                                    !- Country
  TMY3,                                   !- Data Source
  725650,                                 !- WMO Number
  39.83,                                  !- Latitude {deg}
  -104.65,                                !- Longitude {deg}
  -7,                                     !- Time Zone {hr}
  1650,                                   !- Elevation {m}
  C:/OpenStudio/OpenStudio-BuildStock/resources/measures/HPXMLtoOpenStudio/weather/USA_CO_Denver.Intl.AP.725650_TMY3.epw, !- Url
  E23378AA;                               !- Checksum

OS:AdditionalProperties,
<<<<<<< HEAD
  {a43c73cd-7c30-4746-a77b-b85bc4c7834c}, !- Handle
  {041dc06e-8836-44cc-a838-432927573073}, !- Object Name
=======
  {c216a520-890e-4a0a-a06e-a9df5eb58012}, !- Handle
  {3eb95e49-77d9-4172-bffc-b36916ff51fb}, !- Object Name
>>>>>>> fcfe5a62
  EPWHeaderCity,                          !- Feature Name 1
  String,                                 !- Feature Data Type 1
  Denver Intl Ap,                         !- Feature Value 1
  EPWHeaderState,                         !- Feature Name 2
  String,                                 !- Feature Data Type 2
  CO,                                     !- Feature Value 2
  EPWHeaderCountry,                       !- Feature Name 3
  String,                                 !- Feature Data Type 3
  USA,                                    !- Feature Value 3
  EPWHeaderDataSource,                    !- Feature Name 4
  String,                                 !- Feature Data Type 4
  TMY3,                                   !- Feature Value 4
  EPWHeaderStation,                       !- Feature Name 5
  String,                                 !- Feature Data Type 5
  725650,                                 !- Feature Value 5
  EPWHeaderLatitude,                      !- Feature Name 6
  Double,                                 !- Feature Data Type 6
  39.829999999999998,                     !- Feature Value 6
  EPWHeaderLongitude,                     !- Feature Name 7
  Double,                                 !- Feature Data Type 7
  -104.65000000000001,                    !- Feature Value 7
  EPWHeaderTimezone,                      !- Feature Name 8
  Double,                                 !- Feature Data Type 8
  -7,                                     !- Feature Value 8
  EPWHeaderAltitude,                      !- Feature Name 9
  Double,                                 !- Feature Data Type 9
  5413.3858267716532,                     !- Feature Value 9
  EPWHeaderLocalPressure,                 !- Feature Name 10
  Double,                                 !- Feature Data Type 10
  0.81937567683596546,                    !- Feature Value 10
  EPWHeaderRecordsPerHour,                !- Feature Name 11
  Double,                                 !- Feature Data Type 11
  0,                                      !- Feature Value 11
  EPWDataAnnualAvgDrybulb,                !- Feature Name 12
  Double,                                 !- Feature Data Type 12
  51.575616438356228,                     !- Feature Value 12
  EPWDataAnnualMinDrybulb,                !- Feature Name 13
  Double,                                 !- Feature Data Type 13
  -2.9200000000000017,                    !- Feature Value 13
  EPWDataAnnualMaxDrybulb,                !- Feature Name 14
  Double,                                 !- Feature Data Type 14
  104,                                    !- Feature Value 14
  EPWDataCDD50F,                          !- Feature Name 15
  Double,                                 !- Feature Data Type 15
  3072.2925000000005,                     !- Feature Value 15
  EPWDataCDD65F,                          !- Feature Name 16
  Double,                                 !- Feature Data Type 16
  883.62000000000035,                     !- Feature Value 16
  EPWDataHDD50F,                          !- Feature Name 17
  Double,                                 !- Feature Data Type 17
  2497.1925000000001,                     !- Feature Value 17
  EPWDataHDD65F,                          !- Feature Name 18
  Double,                                 !- Feature Data Type 18
  5783.5200000000013,                     !- Feature Value 18
  EPWDataAnnualAvgWindspeed,              !- Feature Name 19
  Double,                                 !- Feature Data Type 19
  3.9165296803649667,                     !- Feature Value 19
  EPWDataMonthlyAvgDrybulbs,              !- Feature Name 20
  String,                                 !- Feature Data Type 20
  33.4191935483871&#4431.90142857142857&#4443.02620967741937&#4442.48624999999999&#4459.877741935483854&#4473.57574999999997&#4472.07975806451608&#4472.70008064516134&#4466.49200000000006&#4450.079112903225806&#4437.218250000000005&#4434.582177419354835, !- Feature Value 20
  EPWDataGroundMonthlyTemps,              !- Feature Name 21
  String,                                 !- Feature Data Type 21
  44.08306285945173&#4440.89570904991865&#4440.64045432632048&#4442.153016571250646&#4448.225111118704206&#4454.268919273837525&#4459.508577937551024&#4462.82777283423508&#4463.10975667174995&#4460.41014950381947&#4455.304105212311526&#4449.445696474514364, !- Feature Value 21
  EPWDataWSF,                             !- Feature Name 22
  Double,                                 !- Feature Data Type 22
  0.58999999999999997,                    !- Feature Value 22
  EPWDataMonthlyAvgDailyHighDrybulbs,     !- Feature Name 23
  String,                                 !- Feature Data Type 23
  47.41032258064516&#4446.58642857142857&#4455.15032258064517&#4453.708&#4472.80193548387098&#4488.67600000000002&#4486.1858064516129&#4485.87225806451613&#4482.082&#4463.18064516129033&#4448.73400000000001&#4448.87935483870968, !- Feature Value 23
  EPWDataMonthlyAvgDailyLowDrybulbs,      !- Feature Name 24
  String,                                 !- Feature Data Type 24
  19.347741935483874&#4419.856428571428573&#4430.316129032258065&#4431.112&#4447.41612903225806&#4457.901999999999994&#4459.063870967741934&#4460.956774193548384&#4452.352000000000004&#4438.41612903225806&#4427.002000000000002&#4423.02903225806451, !- Feature Value 24
  EPWDesignHeatingDrybulb,                !- Feature Name 25
  Double,                                 !- Feature Data Type 25
  12.02,                                  !- Feature Value 25
  EPWDesignHeatingWindspeed,              !- Feature Name 26
  Double,                                 !- Feature Data Type 26
  2.8062500000000004,                     !- Feature Value 26
  EPWDesignCoolingDrybulb,                !- Feature Name 27
  Double,                                 !- Feature Data Type 27
  91.939999999999998,                     !- Feature Value 27
  EPWDesignCoolingWetbulb,                !- Feature Name 28
  Double,                                 !- Feature Data Type 28
  59.95131430195849,                      !- Feature Value 28
  EPWDesignCoolingHumidityRatio,          !- Feature Name 29
  Double,                                 !- Feature Data Type 29
  0.0059161086834698092,                  !- Feature Value 29
  EPWDesignCoolingWindspeed,              !- Feature Name 30
  Double,                                 !- Feature Data Type 30
  3.7999999999999989,                     !- Feature Value 30
  EPWDesignDailyTemperatureRange,         !- Feature Name 31
  Double,                                 !- Feature Data Type 31
  24.915483870967748,                     !- Feature Value 31
  EPWDesignDehumidDrybulb,                !- Feature Name 32
  Double,                                 !- Feature Data Type 32
  67.996785714285721,                     !- Feature Value 32
  EPWDesignDehumidHumidityRatio,          !- Feature Name 33
  Double,                                 !- Feature Data Type 33
  0.012133744170488724,                   !- Feature Value 33
  EPWDesignCoolingDirectNormal,           !- Feature Name 34
  Double,                                 !- Feature Data Type 34
  985,                                    !- Feature Value 34
  EPWDesignCoolingDiffuseHorizontal,      !- Feature Name 35
  Double,                                 !- Feature Data Type 35
  84;                                     !- Feature Value 35

OS:YearDescription,
  {c7197673-fea1-45f2-b7e1-6440212307a6}; !- Handle

OS:Site,
<<<<<<< HEAD
  {11c6eb7e-d9eb-4da0-b677-9ac3ee58e287}, !- Handle
=======
  {0af71206-bce8-40de-9c9a-bf286f6b1abb}, !- Handle
>>>>>>> fcfe5a62
  Denver Intl Ap_CO_USA,                  !- Name
  39.83,                                  !- Latitude {deg}
  -104.65,                                !- Longitude {deg}
  -7,                                     !- Time Zone {hr}
  1650,                                   !- Elevation {m}
  ;                                       !- Terrain

OS:ClimateZones,
<<<<<<< HEAD
  {3d85d92b-919d-4555-8af5-fea9e47ea223}, !- Handle
  Building America,                       !- Climate Zone Institution Name 1
=======
  {499f05e3-2ef5-46d2-ae0f-aa1ca1d70b0f}, !- Handle
  ,                                       !- Active Institution
  ,                                       !- Active Year
  ,                                       !- Climate Zone Institution Name 1
>>>>>>> fcfe5a62
  ,                                       !- Climate Zone Document Name 1
  0,                                      !- Climate Zone Document Year 1
  Cold;                                   !- Climate Zone Value 1

OS:Site:WaterMainsTemperature,
<<<<<<< HEAD
  {d11a0d10-cbd5-4d92-a716-b955787fa901}, !- Handle
=======
  {21825e89-a908-4057-bae1-a61535ac6467}, !- Handle
>>>>>>> fcfe5a62
  Correlation,                            !- Calculation Method
  ,                                       !- Temperature Schedule Name
  10.8753424657535,                       !- Annual Average Outdoor Air Temperature {C}
  23.1524007936508;                       !- Maximum Difference In Monthly Average Outdoor Air Temperatures {deltaC}

OS:RunPeriodControl:DaylightSavingTime,
<<<<<<< HEAD
  {c7709f26-16d1-45c1-857d-eb1386bfb958}, !- Handle
=======
  {05cf10f2-fc6f-406a-a390-1c6ff1e2bb83}, !- Handle
>>>>>>> fcfe5a62
  4/7,                                    !- Start Date
  10/26;                                  !- End Date

OS:Site:GroundTemperature:Deep,
<<<<<<< HEAD
  {2785d59b-6a39-4d95-a82b-9720a8d9d61c}, !- Handle
=======
  {d72cd8dc-d8ee-444f-8728-4894d0291605}, !- Handle
>>>>>>> fcfe5a62
  10.8753424657535,                       !- January Deep Ground Temperature {C}
  10.8753424657535,                       !- February Deep Ground Temperature {C}
  10.8753424657535,                       !- March Deep Ground Temperature {C}
  10.8753424657535,                       !- April Deep Ground Temperature {C}
  10.8753424657535,                       !- May Deep Ground Temperature {C}
  10.8753424657535,                       !- June Deep Ground Temperature {C}
  10.8753424657535,                       !- July Deep Ground Temperature {C}
  10.8753424657535,                       !- August Deep Ground Temperature {C}
  10.8753424657535,                       !- September Deep Ground Temperature {C}
  10.8753424657535,                       !- October Deep Ground Temperature {C}
  10.8753424657535,                       !- November Deep Ground Temperature {C}
  10.8753424657535;                       !- December Deep Ground Temperature {C}

OS:Building,
<<<<<<< HEAD
  {33d7e733-ba01-4cde-878c-f4011a3a96d4}, !- Handle
=======
  {06bacf47-75ab-4656-b929-805ee171b25e}, !- Handle
>>>>>>> fcfe5a62
  Building 1,                             !- Name
  ,                                       !- Building Sector Type
  ,                                       !- North Axis {deg}
  ,                                       !- Nominal Floor to Floor Height {m}
  ,                                       !- Space Type Name
  ,                                       !- Default Construction Set Name
  ,                                       !- Default Schedule Set Name
  2,                                      !- Standards Number of Stories
  2,                                      !- Standards Number of Above Ground Stories
  ,                                       !- Standards Template
  singlefamilydetached,                   !- Standards Building Type
  1;                                      !- Standards Number of Living Units

OS:AdditionalProperties,
<<<<<<< HEAD
  {4681726d-49d7-431d-b018-1e0ac03d8708}, !- Handle
  {33d7e733-ba01-4cde-878c-f4011a3a96d4}, !- Object Name
=======
  {17df4e4f-fb2a-43b9-8a54-b8335c3cf687}, !- Handle
  {06bacf47-75ab-4656-b929-805ee171b25e}, !- Object Name
>>>>>>> fcfe5a62
  Total Units Represented,                !- Feature Name 1
  Integer,                                !- Feature Data Type 1
  1,                                      !- Feature Value 1
  Total Units Modeled,                    !- Feature Name 2
  Integer,                                !- Feature Data Type 2
  1;                                      !- Feature Value 2

OS:ThermalZone,
<<<<<<< HEAD
  {ab17cc59-8b5f-46c7-8c3d-8acdc7695322}, !- Handle
=======
  {ce35245e-5bea-430b-a128-ca10e3b22e1a}, !- Handle
>>>>>>> fcfe5a62
  living zone,                            !- Name
  ,                                       !- Multiplier
  ,                                       !- Ceiling Height {m}
  ,                                       !- Volume {m3}
  ,                                       !- Floor Area {m2}
  ,                                       !- Zone Inside Convection Algorithm
  ,                                       !- Zone Outside Convection Algorithm
  ,                                       !- Zone Conditioning Equipment List Name
<<<<<<< HEAD
  {0717d507-b1d7-4bc8-85c7-b007da021148}, !- Zone Air Inlet Port List
  {488ba551-7bd1-473f-af38-a905875fd640}, !- Zone Air Exhaust Port List
  {69fcfcec-40dc-442c-835f-8afa2d628c92}, !- Zone Air Node Name
  {fe2f38ca-3207-4031-a2c8-42fed085c8e5}, !- Zone Return Air Port List
=======
  {0a93715f-0b59-4184-a0fc-262d334b0719}, !- Zone Air Inlet Port List
  {76ba450f-81ed-49ab-a561-20b4121abb9a}, !- Zone Air Exhaust Port List
  {8af2bc88-02bb-467d-8b63-0055714e6450}, !- Zone Air Node Name
  {cb5e0d7b-ca78-4b6e-a1d4-d49d70e635a3}, !- Zone Return Air Port List
>>>>>>> fcfe5a62
  ,                                       !- Primary Daylighting Control Name
  ,                                       !- Fraction of Zone Controlled by Primary Daylighting Control
  ,                                       !- Secondary Daylighting Control Name
  ,                                       !- Fraction of Zone Controlled by Secondary Daylighting Control
  ,                                       !- Illuminance Map Name
  ,                                       !- Group Rendering Name
<<<<<<< HEAD
  {aee0bcd0-0855-41b6-977e-48feeb33b32b}, !- Thermostat Name
  No;                                     !- Use Ideal Air Loads

OS:Node,
  {ce7f2d32-cb9d-4206-acfc-dc00687b5ad7}, !- Handle
  Node 1,                                 !- Name
  {69fcfcec-40dc-442c-835f-8afa2d628c92}, !- Inlet Port
  ;                                       !- Outlet Port

OS:Connection,
  {69fcfcec-40dc-442c-835f-8afa2d628c92}, !- Handle
  {3ae3e8df-4e08-43f3-8139-94ad6eb74c16}, !- Name
  {ab17cc59-8b5f-46c7-8c3d-8acdc7695322}, !- Source Object
  11,                                     !- Outlet Port
  {ce7f2d32-cb9d-4206-acfc-dc00687b5ad7}, !- Target Object
  2;                                      !- Inlet Port

OS:PortList,
  {0717d507-b1d7-4bc8-85c7-b007da021148}, !- Handle
  {db09b75f-35b2-489f-a2b1-5c7dbeada439}, !- Name
  {ab17cc59-8b5f-46c7-8c3d-8acdc7695322}, !- HVAC Component
  {04209261-4097-4cb5-88a0-4faa012de2f1}, !- Port 1
  {994cd812-061c-4632-9544-1154ebf01d8c}; !- Port 2

OS:PortList,
  {488ba551-7bd1-473f-af38-a905875fd640}, !- Handle
  {cf1ecae9-c82f-46b1-84c0-21e29594e699}, !- Name
  {ab17cc59-8b5f-46c7-8c3d-8acdc7695322}; !- HVAC Component

OS:PortList,
  {fe2f38ca-3207-4031-a2c8-42fed085c8e5}, !- Handle
  {0c78e0e1-17fc-4dea-8bd6-d07c8bae032a}, !- Name
  {ab17cc59-8b5f-46c7-8c3d-8acdc7695322}, !- HVAC Component
  {d949a21c-d3ca-4ba5-b5ca-860fc2c28896}, !- Port 1
  {b8674739-42a5-41c5-aa21-5ab1d611f475}; !- Port 2

OS:Sizing:Zone,
  {cbaa6306-b58b-4a00-a795-171b27d7fb71}, !- Handle
  {ab17cc59-8b5f-46c7-8c3d-8acdc7695322}, !- Zone or ZoneList Name
=======
  ,                                       !- Thermostat Name
  No;                                     !- Use Ideal Air Loads

OS:Node,
  {d229ac43-68bb-4119-b59a-e6a809438293}, !- Handle
  Node 1,                                 !- Name
  {8af2bc88-02bb-467d-8b63-0055714e6450}, !- Inlet Port
  ;                                       !- Outlet Port

OS:Connection,
  {8af2bc88-02bb-467d-8b63-0055714e6450}, !- Handle
  {cf8a7945-3e18-4faa-b647-221a11ea7e7d}, !- Name
  {ce35245e-5bea-430b-a128-ca10e3b22e1a}, !- Source Object
  11,                                     !- Outlet Port
  {d229ac43-68bb-4119-b59a-e6a809438293}, !- Target Object
  2;                                      !- Inlet Port

OS:PortList,
  {0a93715f-0b59-4184-a0fc-262d334b0719}, !- Handle
  {be2b75ed-d605-456a-a78e-b3c11b9e04ed}, !- Name
  {ce35245e-5bea-430b-a128-ca10e3b22e1a}; !- HVAC Component

OS:PortList,
  {76ba450f-81ed-49ab-a561-20b4121abb9a}, !- Handle
  {3dfef5d0-4338-40b0-8ffb-015a816c4b85}, !- Name
  {ce35245e-5bea-430b-a128-ca10e3b22e1a}; !- HVAC Component

OS:PortList,
  {cb5e0d7b-ca78-4b6e-a1d4-d49d70e635a3}, !- Handle
  {7407add6-f621-485b-bd3e-74479d4e8b30}, !- Name
  {ce35245e-5bea-430b-a128-ca10e3b22e1a}; !- HVAC Component

OS:Sizing:Zone,
  {b133e0cc-ec24-4204-b5fa-175f17922e4e}, !- Handle
  {ce35245e-5bea-430b-a128-ca10e3b22e1a}, !- Zone or ZoneList Name
>>>>>>> fcfe5a62
  SupplyAirTemperature,                   !- Zone Cooling Design Supply Air Temperature Input Method
  14,                                     !- Zone Cooling Design Supply Air Temperature {C}
  11.11,                                  !- Zone Cooling Design Supply Air Temperature Difference {deltaC}
  SupplyAirTemperature,                   !- Zone Heating Design Supply Air Temperature Input Method
  40,                                     !- Zone Heating Design Supply Air Temperature {C}
  11.11,                                  !- Zone Heating Design Supply Air Temperature Difference {deltaC}
  0.0085,                                 !- Zone Cooling Design Supply Air Humidity Ratio {kg-H2O/kg-air}
  0.008,                                  !- Zone Heating Design Supply Air Humidity Ratio {kg-H2O/kg-air}
  ,                                       !- Zone Heating Sizing Factor
  ,                                       !- Zone Cooling Sizing Factor
  DesignDay,                              !- Cooling Design Air Flow Method
  ,                                       !- Cooling Design Air Flow Rate {m3/s}
  ,                                       !- Cooling Minimum Air Flow per Zone Floor Area {m3/s-m2}
  ,                                       !- Cooling Minimum Air Flow {m3/s}
  ,                                       !- Cooling Minimum Air Flow Fraction
  DesignDay,                              !- Heating Design Air Flow Method
  ,                                       !- Heating Design Air Flow Rate {m3/s}
  ,                                       !- Heating Maximum Air Flow per Zone Floor Area {m3/s-m2}
  ,                                       !- Heating Maximum Air Flow {m3/s}
  ,                                       !- Heating Maximum Air Flow Fraction
  No,                                     !- Account for Dedicated Outdoor Air System
  NeutralSupplyAir,                       !- Dedicated Outdoor Air System Control Strategy
  autosize,                               !- Dedicated Outdoor Air Low Setpoint Temperature for Design {C}
  autosize;                               !- Dedicated Outdoor Air High Setpoint Temperature for Design {C}

OS:ZoneHVAC:EquipmentList,
<<<<<<< HEAD
  {34a78b74-11c7-4e1f-b0a6-cc5817b1144e}, !- Handle
  Zone HVAC Equipment List 1,             !- Name
  {ab17cc59-8b5f-46c7-8c3d-8acdc7695322}, !- Thermal Zone
  SequentialLoad,                         !- Load Distribution Scheme
  {bf8ac20d-5977-4ac4-aee8-6275b4add9a2}, !- Zone Equipment 1
  1,                                      !- Zone Equipment Cooling Sequence 1
  1,                                      !- Zone Equipment Heating or No-Load Sequence 1
  ,                                       !- Zone Equipment Sequential Cooling Fraction Schedule Name 1
  ,                                       !- Zone Equipment Sequential Heating Fraction Schedule Name 1
  {1acf2ca4-035c-458a-bf96-bf4778df37b7}, !- Zone Equipment 2
  2,                                      !- Zone Equipment Cooling Sequence 2
  2,                                      !- Zone Equipment Heating or No-Load Sequence 2
  ,                                       !- Zone Equipment Sequential Cooling Fraction Schedule Name 2
  ;                                       !- Zone Equipment Sequential Heating Fraction Schedule Name 2

OS:Space,
  {82d3ff01-aaab-4d73-8b4a-6b9b871a5a97}, !- Handle
  living space,                           !- Name
  {e3e1b83b-8e6a-4157-b090-b7d3b6f916ef}, !- Space Type Name
=======
  {f4ad1139-6e6d-443a-815e-f5a31a5a452a}, !- Handle
  Zone HVAC Equipment List 1,             !- Name
  {ce35245e-5bea-430b-a128-ca10e3b22e1a}; !- Thermal Zone

OS:Space,
  {94d4ed47-36e0-4ae4-b38d-218b0f4ae833}, !- Handle
  living space,                           !- Name
  {c4f17816-3572-49ff-96f0-be851a979744}, !- Space Type Name
>>>>>>> fcfe5a62
  ,                                       !- Default Construction Set Name
  ,                                       !- Default Schedule Set Name
  -0,                                     !- Direction of Relative North {deg}
  0,                                      !- X Origin {m}
  0,                                      !- Y Origin {m}
  0.9144,                                 !- Z Origin {m}
  ,                                       !- Building Story Name
<<<<<<< HEAD
  {ab17cc59-8b5f-46c7-8c3d-8acdc7695322}, !- Thermal Zone Name
  ,                                       !- Part of Total Floor Area
  ,                                       !- Design Specification Outdoor Air Object Name
  {3e2e024b-1229-4878-b175-3c9773f6d652}; !- Building Unit Name

OS:Surface,
  {8921488f-4d72-4870-83d8-aa765e23361f}, !- Handle
  Surface 1,                              !- Name
  Floor,                                  !- Surface Type
  ,                                       !- Construction Name
  {82d3ff01-aaab-4d73-8b4a-6b9b871a5a97}, !- Space Name
  Surface,                                !- Outside Boundary Condition
  {e6896a79-50a7-424c-8c5f-0c670ddd561b}, !- Outside Boundary Condition Object
=======
  {ce35245e-5bea-430b-a128-ca10e3b22e1a}, !- Thermal Zone Name
  ,                                       !- Part of Total Floor Area
  ,                                       !- Design Specification Outdoor Air Object Name
  {640e94ea-3bb8-4061-af38-ec8b1cf586e1}; !- Building Unit Name

OS:Surface,
  {4f54b139-25b0-42bf-9284-bd6187ee3089}, !- Handle
  Surface 1,                              !- Name
  Floor,                                  !- Surface Type
  ,                                       !- Construction Name
  {94d4ed47-36e0-4ae4-b38d-218b0f4ae833}, !- Space Name
  Surface,                                !- Outside Boundary Condition
  {2e1c8117-91a7-4371-9d68-99f852ea51f0}, !- Outside Boundary Condition Object
>>>>>>> fcfe5a62
  NoSun,                                  !- Sun Exposure
  NoWind,                                 !- Wind Exposure
  ,                                       !- View Factor to Ground
  ,                                       !- Number of Vertices
  0, 0, -1.11022302462516e-16,            !- X,Y,Z Vertex 1 {m}
  0, 6.81553519541936, -1.11022302462516e-16, !- X,Y,Z Vertex 2 {m}
  13.6310703908387, 6.81553519541936, -1.11022302462516e-16, !- X,Y,Z Vertex 3 {m}
  13.6310703908387, 0, -1.11022302462516e-16; !- X,Y,Z Vertex 4 {m}

OS:Surface,
<<<<<<< HEAD
  {763f8530-6663-485c-861c-68251093b0d6}, !- Handle
  Surface 2,                              !- Name
  Wall,                                   !- Surface Type
  ,                                       !- Construction Name
  {82d3ff01-aaab-4d73-8b4a-6b9b871a5a97}, !- Space Name
=======
  {6cf91bf1-b5a2-4617-a9ed-fbadf003161b}, !- Handle
  Surface 2,                              !- Name
  Wall,                                   !- Surface Type
  ,                                       !- Construction Name
  {94d4ed47-36e0-4ae4-b38d-218b0f4ae833}, !- Space Name
>>>>>>> fcfe5a62
  Outdoors,                               !- Outside Boundary Condition
  ,                                       !- Outside Boundary Condition Object
  SunExposed,                             !- Sun Exposure
  WindExposed,                            !- Wind Exposure
  ,                                       !- View Factor to Ground
  ,                                       !- Number of Vertices
  0, 6.81553519541936, 2.4384,            !- X,Y,Z Vertex 1 {m}
  0, 6.81553519541936, -1.11022302462516e-16, !- X,Y,Z Vertex 2 {m}
  0, 0, -1.11022302462516e-16,            !- X,Y,Z Vertex 3 {m}
  0, 0, 2.4384;                           !- X,Y,Z Vertex 4 {m}

OS:Surface,
<<<<<<< HEAD
  {489e82af-0602-4060-a26c-663ed5922f3d}, !- Handle
  Surface 3,                              !- Name
  Wall,                                   !- Surface Type
  ,                                       !- Construction Name
  {82d3ff01-aaab-4d73-8b4a-6b9b871a5a97}, !- Space Name
=======
  {695140e4-0c7d-45b4-b2b2-1a34c20d0fcd}, !- Handle
  Surface 3,                              !- Name
  Wall,                                   !- Surface Type
  ,                                       !- Construction Name
  {94d4ed47-36e0-4ae4-b38d-218b0f4ae833}, !- Space Name
>>>>>>> fcfe5a62
  Outdoors,                               !- Outside Boundary Condition
  ,                                       !- Outside Boundary Condition Object
  SunExposed,                             !- Sun Exposure
  WindExposed,                            !- Wind Exposure
  ,                                       !- View Factor to Ground
  ,                                       !- Number of Vertices
  13.6310703908387, 6.81553519541936, 2.4384, !- X,Y,Z Vertex 1 {m}
  13.6310703908387, 6.81553519541936, -1.11022302462516e-16, !- X,Y,Z Vertex 2 {m}
  0, 6.81553519541936, -1.11022302462516e-16, !- X,Y,Z Vertex 3 {m}
  0, 6.81553519541936, 2.4384;            !- X,Y,Z Vertex 4 {m}

OS:Surface,
<<<<<<< HEAD
  {e389f24b-ee06-4b46-b463-ebf786cb2a02}, !- Handle
  Surface 4,                              !- Name
  Wall,                                   !- Surface Type
  ,                                       !- Construction Name
  {82d3ff01-aaab-4d73-8b4a-6b9b871a5a97}, !- Space Name
=======
  {f7a1fdbf-3d74-405f-81f0-ed37c18ce90d}, !- Handle
  Surface 4,                              !- Name
  Wall,                                   !- Surface Type
  ,                                       !- Construction Name
  {94d4ed47-36e0-4ae4-b38d-218b0f4ae833}, !- Space Name
>>>>>>> fcfe5a62
  Outdoors,                               !- Outside Boundary Condition
  ,                                       !- Outside Boundary Condition Object
  SunExposed,                             !- Sun Exposure
  WindExposed,                            !- Wind Exposure
  ,                                       !- View Factor to Ground
  ,                                       !- Number of Vertices
  13.6310703908387, 0, 2.4384,            !- X,Y,Z Vertex 1 {m}
  13.6310703908387, 0, -1.11022302462516e-16, !- X,Y,Z Vertex 2 {m}
  13.6310703908387, 6.81553519541936, -1.11022302462516e-16, !- X,Y,Z Vertex 3 {m}
  13.6310703908387, 6.81553519541936, 2.4384; !- X,Y,Z Vertex 4 {m}

OS:Surface,
<<<<<<< HEAD
  {ffd2ce1d-4156-43a0-b3e0-256984a5fc7c}, !- Handle
  Surface 5,                              !- Name
  Wall,                                   !- Surface Type
  ,                                       !- Construction Name
  {82d3ff01-aaab-4d73-8b4a-6b9b871a5a97}, !- Space Name
=======
  {d1f3e322-1c06-41bd-8f38-e28e1491951f}, !- Handle
  Surface 5,                              !- Name
  Wall,                                   !- Surface Type
  ,                                       !- Construction Name
  {94d4ed47-36e0-4ae4-b38d-218b0f4ae833}, !- Space Name
>>>>>>> fcfe5a62
  Outdoors,                               !- Outside Boundary Condition
  ,                                       !- Outside Boundary Condition Object
  SunExposed,                             !- Sun Exposure
  WindExposed,                            !- Wind Exposure
  ,                                       !- View Factor to Ground
  ,                                       !- Number of Vertices
  0, 0, 2.4384,                           !- X,Y,Z Vertex 1 {m}
  0, 0, -1.11022302462516e-16,            !- X,Y,Z Vertex 2 {m}
  13.6310703908387, 0, -1.11022302462516e-16, !- X,Y,Z Vertex 3 {m}
  13.6310703908387, 0, 2.4384;            !- X,Y,Z Vertex 4 {m}

OS:Surface,
<<<<<<< HEAD
  {0f96e85f-30bc-4074-a66e-ced647eafa44}, !- Handle
  Surface 6,                              !- Name
  RoofCeiling,                            !- Surface Type
  ,                                       !- Construction Name
  {82d3ff01-aaab-4d73-8b4a-6b9b871a5a97}, !- Space Name
  Surface,                                !- Outside Boundary Condition
  {b0b10886-6833-4dd6-b892-6f6aa2be39a7}, !- Outside Boundary Condition Object
=======
  {1cbe2b62-b72e-46de-9366-a9c8ff98f1d8}, !- Handle
  Surface 6,                              !- Name
  RoofCeiling,                            !- Surface Type
  ,                                       !- Construction Name
  {94d4ed47-36e0-4ae4-b38d-218b0f4ae833}, !- Space Name
  Surface,                                !- Outside Boundary Condition
  {daeb5b2f-ef9b-4887-ba25-645dcc262ee1}, !- Outside Boundary Condition Object
>>>>>>> fcfe5a62
  NoSun,                                  !- Sun Exposure
  NoWind,                                 !- Wind Exposure
  ,                                       !- View Factor to Ground
  ,                                       !- Number of Vertices
  13.6310703908387, 0, 2.4384,            !- X,Y,Z Vertex 1 {m}
  13.6310703908387, 6.81553519541936, 2.4384, !- X,Y,Z Vertex 2 {m}
  0, 6.81553519541936, 2.4384,            !- X,Y,Z Vertex 3 {m}
  0, 0, 2.4384;                           !- X,Y,Z Vertex 4 {m}

OS:SpaceType,
<<<<<<< HEAD
  {e3e1b83b-8e6a-4157-b090-b7d3b6f916ef}, !- Handle
=======
  {c4f17816-3572-49ff-96f0-be851a979744}, !- Handle
>>>>>>> fcfe5a62
  Space Type 1,                           !- Name
  ,                                       !- Default Construction Set Name
  ,                                       !- Default Schedule Set Name
  ,                                       !- Group Rendering Name
  ,                                       !- Design Specification Outdoor Air Object Name
  ,                                       !- Standards Template
  ,                                       !- Standards Building Type
  living;                                 !- Standards Space Type

OS:Space,
<<<<<<< HEAD
  {2a3bb3ea-246f-4c33-b0b3-4c2e038def4d}, !- Handle
  living space|story 2,                   !- Name
  {e3e1b83b-8e6a-4157-b090-b7d3b6f916ef}, !- Space Type Name
=======
  {71cbe570-1187-4059-9a9b-7f56b6ba16d9}, !- Handle
  living space|story 2,                   !- Name
  {c4f17816-3572-49ff-96f0-be851a979744}, !- Space Type Name
>>>>>>> fcfe5a62
  ,                                       !- Default Construction Set Name
  ,                                       !- Default Schedule Set Name
  -0,                                     !- Direction of Relative North {deg}
  0,                                      !- X Origin {m}
  0,                                      !- Y Origin {m}
  3.3528,                                 !- Z Origin {m}
  ,                                       !- Building Story Name
<<<<<<< HEAD
  {ab17cc59-8b5f-46c7-8c3d-8acdc7695322}, !- Thermal Zone Name
  ,                                       !- Part of Total Floor Area
  ,                                       !- Design Specification Outdoor Air Object Name
  {3e2e024b-1229-4878-b175-3c9773f6d652}; !- Building Unit Name

OS:Surface,
  {b0b10886-6833-4dd6-b892-6f6aa2be39a7}, !- Handle
  Surface 7,                              !- Name
  Floor,                                  !- Surface Type
  ,                                       !- Construction Name
  {2a3bb3ea-246f-4c33-b0b3-4c2e038def4d}, !- Space Name
  Surface,                                !- Outside Boundary Condition
  {0f96e85f-30bc-4074-a66e-ced647eafa44}, !- Outside Boundary Condition Object
=======
  {ce35245e-5bea-430b-a128-ca10e3b22e1a}, !- Thermal Zone Name
  ,                                       !- Part of Total Floor Area
  ,                                       !- Design Specification Outdoor Air Object Name
  {640e94ea-3bb8-4061-af38-ec8b1cf586e1}; !- Building Unit Name

OS:Surface,
  {daeb5b2f-ef9b-4887-ba25-645dcc262ee1}, !- Handle
  Surface 7,                              !- Name
  Floor,                                  !- Surface Type
  ,                                       !- Construction Name
  {71cbe570-1187-4059-9a9b-7f56b6ba16d9}, !- Space Name
  Surface,                                !- Outside Boundary Condition
  {1cbe2b62-b72e-46de-9366-a9c8ff98f1d8}, !- Outside Boundary Condition Object
>>>>>>> fcfe5a62
  NoSun,                                  !- Sun Exposure
  NoWind,                                 !- Wind Exposure
  ,                                       !- View Factor to Ground
  ,                                       !- Number of Vertices
  0, 0, -4.44089209850063e-16,            !- X,Y,Z Vertex 1 {m}
  0, 6.81553519541936, -4.44089209850063e-16, !- X,Y,Z Vertex 2 {m}
  13.6310703908387, 6.81553519541936, -4.44089209850063e-16, !- X,Y,Z Vertex 3 {m}
  13.6310703908387, 0, -4.44089209850063e-16; !- X,Y,Z Vertex 4 {m}

OS:Surface,
<<<<<<< HEAD
  {8ba1a0b6-df2d-4f65-9682-21fdf7c0697b}, !- Handle
  Surface 8,                              !- Name
  Wall,                                   !- Surface Type
  ,                                       !- Construction Name
  {2a3bb3ea-246f-4c33-b0b3-4c2e038def4d}, !- Space Name
=======
  {27e9b066-9e8e-4928-b874-8ff62e43e2e2}, !- Handle
  Surface 8,                              !- Name
  Wall,                                   !- Surface Type
  ,                                       !- Construction Name
  {71cbe570-1187-4059-9a9b-7f56b6ba16d9}, !- Space Name
>>>>>>> fcfe5a62
  Outdoors,                               !- Outside Boundary Condition
  ,                                       !- Outside Boundary Condition Object
  SunExposed,                             !- Sun Exposure
  WindExposed,                            !- Wind Exposure
  ,                                       !- View Factor to Ground
  ,                                       !- Number of Vertices
  0, 6.81553519541936, 2.4384,            !- X,Y,Z Vertex 1 {m}
  0, 6.81553519541936, -4.44089209850063e-16, !- X,Y,Z Vertex 2 {m}
  0, 0, -4.44089209850063e-16,            !- X,Y,Z Vertex 3 {m}
  0, 0, 2.4384;                           !- X,Y,Z Vertex 4 {m}

OS:Surface,
<<<<<<< HEAD
  {7969afd3-31a1-4caa-8a8b-fa4ee926c3d4}, !- Handle
  Surface 9,                              !- Name
  Wall,                                   !- Surface Type
  ,                                       !- Construction Name
  {2a3bb3ea-246f-4c33-b0b3-4c2e038def4d}, !- Space Name
=======
  {94417a2e-816e-406e-8250-cb3ef5cd2cb2}, !- Handle
  Surface 9,                              !- Name
  Wall,                                   !- Surface Type
  ,                                       !- Construction Name
  {71cbe570-1187-4059-9a9b-7f56b6ba16d9}, !- Space Name
>>>>>>> fcfe5a62
  Outdoors,                               !- Outside Boundary Condition
  ,                                       !- Outside Boundary Condition Object
  SunExposed,                             !- Sun Exposure
  WindExposed,                            !- Wind Exposure
  ,                                       !- View Factor to Ground
  ,                                       !- Number of Vertices
  13.6310703908387, 6.81553519541936, 2.4384, !- X,Y,Z Vertex 1 {m}
  13.6310703908387, 6.81553519541936, -4.44089209850063e-16, !- X,Y,Z Vertex 2 {m}
  0, 6.81553519541936, -4.44089209850063e-16, !- X,Y,Z Vertex 3 {m}
  0, 6.81553519541936, 2.4384;            !- X,Y,Z Vertex 4 {m}

OS:Surface,
<<<<<<< HEAD
  {3b81d850-86be-4f38-a346-ba023e5b3d74}, !- Handle
  Surface 10,                             !- Name
  Wall,                                   !- Surface Type
  ,                                       !- Construction Name
  {2a3bb3ea-246f-4c33-b0b3-4c2e038def4d}, !- Space Name
=======
  {a25a6351-caae-4681-8c7c-81ea26281f6a}, !- Handle
  Surface 10,                             !- Name
  Wall,                                   !- Surface Type
  ,                                       !- Construction Name
  {71cbe570-1187-4059-9a9b-7f56b6ba16d9}, !- Space Name
>>>>>>> fcfe5a62
  Outdoors,                               !- Outside Boundary Condition
  ,                                       !- Outside Boundary Condition Object
  SunExposed,                             !- Sun Exposure
  WindExposed,                            !- Wind Exposure
  ,                                       !- View Factor to Ground
  ,                                       !- Number of Vertices
  13.6310703908387, 0, 2.4384,            !- X,Y,Z Vertex 1 {m}
  13.6310703908387, 0, -4.44089209850063e-16, !- X,Y,Z Vertex 2 {m}
  13.6310703908387, 6.81553519541936, -4.44089209850063e-16, !- X,Y,Z Vertex 3 {m}
  13.6310703908387, 6.81553519541936, 2.4384; !- X,Y,Z Vertex 4 {m}

OS:Surface,
<<<<<<< HEAD
  {b0e5952c-ee15-4519-b481-6dbb8f3576cc}, !- Handle
  Surface 11,                             !- Name
  Wall,                                   !- Surface Type
  ,                                       !- Construction Name
  {2a3bb3ea-246f-4c33-b0b3-4c2e038def4d}, !- Space Name
=======
  {deb4c4f4-e97f-4444-a411-394514541bc0}, !- Handle
  Surface 11,                             !- Name
  Wall,                                   !- Surface Type
  ,                                       !- Construction Name
  {71cbe570-1187-4059-9a9b-7f56b6ba16d9}, !- Space Name
>>>>>>> fcfe5a62
  Outdoors,                               !- Outside Boundary Condition
  ,                                       !- Outside Boundary Condition Object
  SunExposed,                             !- Sun Exposure
  WindExposed,                            !- Wind Exposure
  ,                                       !- View Factor to Ground
  ,                                       !- Number of Vertices
  0, 0, 2.4384,                           !- X,Y,Z Vertex 1 {m}
  0, 0, -4.44089209850063e-16,            !- X,Y,Z Vertex 2 {m}
  13.6310703908387, 0, -4.44089209850063e-16, !- X,Y,Z Vertex 3 {m}
  13.6310703908387, 0, 2.4384;            !- X,Y,Z Vertex 4 {m}

OS:Surface,
<<<<<<< HEAD
  {8b5d77e2-1aea-4696-91f4-dfe1ec01835a}, !- Handle
  Surface 12,                             !- Name
  RoofCeiling,                            !- Surface Type
  ,                                       !- Construction Name
  {2a3bb3ea-246f-4c33-b0b3-4c2e038def4d}, !- Space Name
  Surface,                                !- Outside Boundary Condition
  {b0f3698a-3096-48ea-9be7-4c1e4baa7de1}, !- Outside Boundary Condition Object
=======
  {86d9be8e-f18d-42f9-acf2-eb2da2605349}, !- Handle
  Surface 12,                             !- Name
  RoofCeiling,                            !- Surface Type
  ,                                       !- Construction Name
  {71cbe570-1187-4059-9a9b-7f56b6ba16d9}, !- Space Name
  Surface,                                !- Outside Boundary Condition
  {fde84ed9-b8e4-4aa3-b866-551e235b1853}, !- Outside Boundary Condition Object
>>>>>>> fcfe5a62
  NoSun,                                  !- Sun Exposure
  NoWind,                                 !- Wind Exposure
  ,                                       !- View Factor to Ground
  ,                                       !- Number of Vertices
  13.6310703908387, 0, 2.4384,            !- X,Y,Z Vertex 1 {m}
  13.6310703908387, 6.81553519541936, 2.4384, !- X,Y,Z Vertex 2 {m}
  0, 6.81553519541936, 2.4384,            !- X,Y,Z Vertex 3 {m}
  0, 0, 2.4384;                           !- X,Y,Z Vertex 4 {m}

OS:Surface,
<<<<<<< HEAD
  {b0f3698a-3096-48ea-9be7-4c1e4baa7de1}, !- Handle
  Surface 13,                             !- Name
  Floor,                                  !- Surface Type
  ,                                       !- Construction Name
  {6df7911c-4c83-4ed5-ae1c-483d4ca61351}, !- Space Name
  Surface,                                !- Outside Boundary Condition
  {8b5d77e2-1aea-4696-91f4-dfe1ec01835a}, !- Outside Boundary Condition Object
=======
  {fde84ed9-b8e4-4aa3-b866-551e235b1853}, !- Handle
  Surface 13,                             !- Name
  Floor,                                  !- Surface Type
  ,                                       !- Construction Name
  {18b71ad4-81f6-49eb-8c02-c5d59347b23e}, !- Space Name
  Surface,                                !- Outside Boundary Condition
  {86d9be8e-f18d-42f9-acf2-eb2da2605349}, !- Outside Boundary Condition Object
>>>>>>> fcfe5a62
  NoSun,                                  !- Sun Exposure
  NoWind,                                 !- Wind Exposure
  ,                                       !- View Factor to Ground
  ,                                       !- Number of Vertices
  0, 6.81553519541936, 0,                 !- X,Y,Z Vertex 1 {m}
  13.6310703908387, 6.81553519541936, 0,  !- X,Y,Z Vertex 2 {m}
  13.6310703908387, 0, 0,                 !- X,Y,Z Vertex 3 {m}
  0, 0, 0;                                !- X,Y,Z Vertex 4 {m}

OS:Surface,
<<<<<<< HEAD
  {09b3e5e3-e884-46f0-9a8b-19229deb79bf}, !- Handle
  Surface 14,                             !- Name
  RoofCeiling,                            !- Surface Type
  ,                                       !- Construction Name
  {6df7911c-4c83-4ed5-ae1c-483d4ca61351}, !- Space Name
=======
  {f833a0d6-62a6-428f-ba53-8388605da55d}, !- Handle
  Surface 14,                             !- Name
  RoofCeiling,                            !- Surface Type
  ,                                       !- Construction Name
  {18b71ad4-81f6-49eb-8c02-c5d59347b23e}, !- Space Name
>>>>>>> fcfe5a62
  Outdoors,                               !- Outside Boundary Condition
  ,                                       !- Outside Boundary Condition Object
  SunExposed,                             !- Sun Exposure
  WindExposed,                            !- Wind Exposure
  ,                                       !- View Factor to Ground
  ,                                       !- Number of Vertices
  13.6310703908387, 3.40776759770968, 1.70388379885484, !- X,Y,Z Vertex 1 {m}
  0, 3.40776759770968, 1.70388379885484,  !- X,Y,Z Vertex 2 {m}
  0, 0, 0,                                !- X,Y,Z Vertex 3 {m}
  13.6310703908387, 0, 0;                 !- X,Y,Z Vertex 4 {m}

OS:Surface,
<<<<<<< HEAD
  {cbfed607-d8fc-4f75-a64b-476ffdcfea69}, !- Handle
  Surface 15,                             !- Name
  RoofCeiling,                            !- Surface Type
  ,                                       !- Construction Name
  {6df7911c-4c83-4ed5-ae1c-483d4ca61351}, !- Space Name
=======
  {637ea6f5-1b49-40c3-866c-8c0f8f701f1a}, !- Handle
  Surface 15,                             !- Name
  RoofCeiling,                            !- Surface Type
  ,                                       !- Construction Name
  {18b71ad4-81f6-49eb-8c02-c5d59347b23e}, !- Space Name
>>>>>>> fcfe5a62
  Outdoors,                               !- Outside Boundary Condition
  ,                                       !- Outside Boundary Condition Object
  SunExposed,                             !- Sun Exposure
  WindExposed,                            !- Wind Exposure
  ,                                       !- View Factor to Ground
  ,                                       !- Number of Vertices
  0, 3.40776759770968, 1.70388379885484,  !- X,Y,Z Vertex 1 {m}
  13.6310703908387, 3.40776759770968, 1.70388379885484, !- X,Y,Z Vertex 2 {m}
  13.6310703908387, 6.81553519541936, 0,  !- X,Y,Z Vertex 3 {m}
  0, 6.81553519541936, 0;                 !- X,Y,Z Vertex 4 {m}

OS:Surface,
<<<<<<< HEAD
  {2c575469-8c8e-49c1-99e8-4122dfee8a51}, !- Handle
  Surface 16,                             !- Name
  Wall,                                   !- Surface Type
  ,                                       !- Construction Name
  {6df7911c-4c83-4ed5-ae1c-483d4ca61351}, !- Space Name
=======
  {60ec6399-ba7d-4ce2-ac10-4e31cf16a387}, !- Handle
  Surface 16,                             !- Name
  Wall,                                   !- Surface Type
  ,                                       !- Construction Name
  {18b71ad4-81f6-49eb-8c02-c5d59347b23e}, !- Space Name
>>>>>>> fcfe5a62
  Outdoors,                               !- Outside Boundary Condition
  ,                                       !- Outside Boundary Condition Object
  SunExposed,                             !- Sun Exposure
  WindExposed,                            !- Wind Exposure
  ,                                       !- View Factor to Ground
  ,                                       !- Number of Vertices
  0, 3.40776759770968, 1.70388379885484,  !- X,Y,Z Vertex 1 {m}
  0, 6.81553519541936, 0,                 !- X,Y,Z Vertex 2 {m}
  0, 0, 0;                                !- X,Y,Z Vertex 3 {m}

OS:Surface,
<<<<<<< HEAD
  {f58bbce0-0f96-44b8-993c-c8f2c33c6f8b}, !- Handle
  Surface 17,                             !- Name
  Wall,                                   !- Surface Type
  ,                                       !- Construction Name
  {6df7911c-4c83-4ed5-ae1c-483d4ca61351}, !- Space Name
=======
  {41558e3b-4864-4bc9-a624-11484df15df9}, !- Handle
  Surface 17,                             !- Name
  Wall,                                   !- Surface Type
  ,                                       !- Construction Name
  {18b71ad4-81f6-49eb-8c02-c5d59347b23e}, !- Space Name
>>>>>>> fcfe5a62
  Outdoors,                               !- Outside Boundary Condition
  ,                                       !- Outside Boundary Condition Object
  SunExposed,                             !- Sun Exposure
  WindExposed,                            !- Wind Exposure
  ,                                       !- View Factor to Ground
  ,                                       !- Number of Vertices
  13.6310703908387, 3.40776759770968, 1.70388379885484, !- X,Y,Z Vertex 1 {m}
  13.6310703908387, 0, 0,                 !- X,Y,Z Vertex 2 {m}
  13.6310703908387, 6.81553519541936, 0;  !- X,Y,Z Vertex 3 {m}

OS:Space,
<<<<<<< HEAD
  {6df7911c-4c83-4ed5-ae1c-483d4ca61351}, !- Handle
  unfinished attic space,                 !- Name
  {bb467792-f6a9-4783-bdcc-19e5653ecec4}, !- Space Type Name
=======
  {18b71ad4-81f6-49eb-8c02-c5d59347b23e}, !- Handle
  unfinished attic space,                 !- Name
  {fcb61d1b-1b10-48a3-b853-3596ab3bf88d}, !- Space Type Name
>>>>>>> fcfe5a62
  ,                                       !- Default Construction Set Name
  ,                                       !- Default Schedule Set Name
  -0,                                     !- Direction of Relative North {deg}
  0,                                      !- X Origin {m}
  0,                                      !- Y Origin {m}
  5.7912,                                 !- Z Origin {m}
  ,                                       !- Building Story Name
<<<<<<< HEAD
  {483303cb-2b05-457d-8791-0263788b96d4}; !- Thermal Zone Name

OS:ThermalZone,
  {483303cb-2b05-457d-8791-0263788b96d4}, !- Handle
=======
  {878fa4bc-35fd-45c0-b863-7e43473edadf}; !- Thermal Zone Name

OS:ThermalZone,
  {878fa4bc-35fd-45c0-b863-7e43473edadf}, !- Handle
>>>>>>> fcfe5a62
  unfinished attic zone,                  !- Name
  ,                                       !- Multiplier
  ,                                       !- Ceiling Height {m}
  ,                                       !- Volume {m3}
  ,                                       !- Floor Area {m2}
  ,                                       !- Zone Inside Convection Algorithm
  ,                                       !- Zone Outside Convection Algorithm
  ,                                       !- Zone Conditioning Equipment List Name
<<<<<<< HEAD
  {b70ed20c-781e-44a1-a982-b0de5b33fa3d}, !- Zone Air Inlet Port List
  {9140df3c-8bef-4e62-a4e6-6eab55efd38c}, !- Zone Air Exhaust Port List
  {7d79d602-a4f0-4338-9f17-e2ad0e84147e}, !- Zone Air Node Name
  {6664a376-31d8-4e2f-88e2-c1867c838a50}, !- Zone Return Air Port List
=======
  {24ee74ca-fc4f-4c9d-8173-8f7a8c9dec5e}, !- Zone Air Inlet Port List
  {5c116b93-0709-45c2-ae1d-feedca025cc6}, !- Zone Air Exhaust Port List
  {1c538a2b-5c4e-49ed-9960-4303268f8868}, !- Zone Air Node Name
  {aed68e63-e84c-4e11-8601-36f774036432}, !- Zone Return Air Port List
>>>>>>> fcfe5a62
  ,                                       !- Primary Daylighting Control Name
  ,                                       !- Fraction of Zone Controlled by Primary Daylighting Control
  ,                                       !- Secondary Daylighting Control Name
  ,                                       !- Fraction of Zone Controlled by Secondary Daylighting Control
  ,                                       !- Illuminance Map Name
  ,                                       !- Group Rendering Name
  ,                                       !- Thermostat Name
  No;                                     !- Use Ideal Air Loads

OS:Node,
<<<<<<< HEAD
  {403656ea-3590-46d4-8fba-1542a70a1567}, !- Handle
  Node 2,                                 !- Name
  {7d79d602-a4f0-4338-9f17-e2ad0e84147e}, !- Inlet Port
  ;                                       !- Outlet Port

OS:Connection,
  {7d79d602-a4f0-4338-9f17-e2ad0e84147e}, !- Handle
  {b81bac16-addb-4e90-b4f5-c537f3d07702}, !- Name
  {483303cb-2b05-457d-8791-0263788b96d4}, !- Source Object
  11,                                     !- Outlet Port
  {403656ea-3590-46d4-8fba-1542a70a1567}, !- Target Object
  2;                                      !- Inlet Port

OS:PortList,
  {b70ed20c-781e-44a1-a982-b0de5b33fa3d}, !- Handle
  {e2bf0f0d-1424-4eac-a9ba-a3aa150037b7}, !- Name
  {483303cb-2b05-457d-8791-0263788b96d4}; !- HVAC Component

OS:PortList,
  {9140df3c-8bef-4e62-a4e6-6eab55efd38c}, !- Handle
  {269b6851-aa5e-45ee-84f7-d6029a95432c}, !- Name
  {483303cb-2b05-457d-8791-0263788b96d4}; !- HVAC Component

OS:PortList,
  {6664a376-31d8-4e2f-88e2-c1867c838a50}, !- Handle
  {b4f009af-9d5c-4c19-9885-420819255b90}, !- Name
  {483303cb-2b05-457d-8791-0263788b96d4}; !- HVAC Component

OS:Sizing:Zone,
  {f1aaca5f-1db6-442a-97b9-1ecdbe432fe3}, !- Handle
  {483303cb-2b05-457d-8791-0263788b96d4}, !- Zone or ZoneList Name
=======
  {c1d9d88f-555b-4178-adf5-d45154fb4ca7}, !- Handle
  Node 2,                                 !- Name
  {1c538a2b-5c4e-49ed-9960-4303268f8868}, !- Inlet Port
  ;                                       !- Outlet Port

OS:Connection,
  {1c538a2b-5c4e-49ed-9960-4303268f8868}, !- Handle
  {cf32f063-8726-4f75-8a8b-4da702a79006}, !- Name
  {878fa4bc-35fd-45c0-b863-7e43473edadf}, !- Source Object
  11,                                     !- Outlet Port
  {c1d9d88f-555b-4178-adf5-d45154fb4ca7}, !- Target Object
  2;                                      !- Inlet Port

OS:PortList,
  {24ee74ca-fc4f-4c9d-8173-8f7a8c9dec5e}, !- Handle
  {68c76b3f-c8c8-4120-9f67-b96b749d75a0}, !- Name
  {878fa4bc-35fd-45c0-b863-7e43473edadf}; !- HVAC Component

OS:PortList,
  {5c116b93-0709-45c2-ae1d-feedca025cc6}, !- Handle
  {5ecb26e0-5004-4f49-9c87-873c4ee8bb9b}, !- Name
  {878fa4bc-35fd-45c0-b863-7e43473edadf}; !- HVAC Component

OS:PortList,
  {aed68e63-e84c-4e11-8601-36f774036432}, !- Handle
  {78df4590-7eca-4fca-a838-774d3bd24d26}, !- Name
  {878fa4bc-35fd-45c0-b863-7e43473edadf}; !- HVAC Component

OS:Sizing:Zone,
  {3aac91f7-d852-474f-9048-1323c686b73a}, !- Handle
  {878fa4bc-35fd-45c0-b863-7e43473edadf}, !- Zone or ZoneList Name
>>>>>>> fcfe5a62
  SupplyAirTemperature,                   !- Zone Cooling Design Supply Air Temperature Input Method
  14,                                     !- Zone Cooling Design Supply Air Temperature {C}
  11.11,                                  !- Zone Cooling Design Supply Air Temperature Difference {deltaC}
  SupplyAirTemperature,                   !- Zone Heating Design Supply Air Temperature Input Method
  40,                                     !- Zone Heating Design Supply Air Temperature {C}
  11.11,                                  !- Zone Heating Design Supply Air Temperature Difference {deltaC}
  0.0085,                                 !- Zone Cooling Design Supply Air Humidity Ratio {kg-H2O/kg-air}
  0.008,                                  !- Zone Heating Design Supply Air Humidity Ratio {kg-H2O/kg-air}
  ,                                       !- Zone Heating Sizing Factor
  ,                                       !- Zone Cooling Sizing Factor
  DesignDay,                              !- Cooling Design Air Flow Method
  ,                                       !- Cooling Design Air Flow Rate {m3/s}
  ,                                       !- Cooling Minimum Air Flow per Zone Floor Area {m3/s-m2}
  ,                                       !- Cooling Minimum Air Flow {m3/s}
  ,                                       !- Cooling Minimum Air Flow Fraction
  DesignDay,                              !- Heating Design Air Flow Method
  ,                                       !- Heating Design Air Flow Rate {m3/s}
  ,                                       !- Heating Maximum Air Flow per Zone Floor Area {m3/s-m2}
  ,                                       !- Heating Maximum Air Flow {m3/s}
  ,                                       !- Heating Maximum Air Flow Fraction
  No,                                     !- Account for Dedicated Outdoor Air System
  NeutralSupplyAir,                       !- Dedicated Outdoor Air System Control Strategy
  autosize,                               !- Dedicated Outdoor Air Low Setpoint Temperature for Design {C}
  autosize;                               !- Dedicated Outdoor Air High Setpoint Temperature for Design {C}

OS:ZoneHVAC:EquipmentList,
<<<<<<< HEAD
  {4cfaf8e3-1d50-4135-a6cc-999e6d4194da}, !- Handle
  Zone HVAC Equipment List 2,             !- Name
  {483303cb-2b05-457d-8791-0263788b96d4}; !- Thermal Zone

OS:SpaceType,
  {bb467792-f6a9-4783-bdcc-19e5653ecec4}, !- Handle
=======
  {b590f620-d9d9-491b-852a-f42ea60ebf42}, !- Handle
  Zone HVAC Equipment List 2,             !- Name
  {878fa4bc-35fd-45c0-b863-7e43473edadf}; !- Thermal Zone

OS:SpaceType,
  {fcb61d1b-1b10-48a3-b853-3596ab3bf88d}, !- Handle
>>>>>>> fcfe5a62
  Space Type 2,                           !- Name
  ,                                       !- Default Construction Set Name
  ,                                       !- Default Schedule Set Name
  ,                                       !- Group Rendering Name
  ,                                       !- Design Specification Outdoor Air Object Name
  ,                                       !- Standards Template
  ,                                       !- Standards Building Type
  unfinished attic;                       !- Standards Space Type

OS:ThermalZone,
<<<<<<< HEAD
  {ebf77d11-b7a8-4c39-b0ac-1c404d477b9a}, !- Handle
=======
  {ee73d053-02ba-4341-a4b8-1476ed8815a9}, !- Handle
>>>>>>> fcfe5a62
  pier and beam zone,                     !- Name
  ,                                       !- Multiplier
  ,                                       !- Ceiling Height {m}
  ,                                       !- Volume {m3}
  ,                                       !- Floor Area {m2}
  ,                                       !- Zone Inside Convection Algorithm
  ,                                       !- Zone Outside Convection Algorithm
  ,                                       !- Zone Conditioning Equipment List Name
<<<<<<< HEAD
  {9f5accfc-c615-4556-a4d5-467588a3ae3b}, !- Zone Air Inlet Port List
  {6596ec94-814e-4493-9ea3-524cdb8fe6aa}, !- Zone Air Exhaust Port List
  {8b6dfc5a-0c6a-4130-b3b6-f21a10745114}, !- Zone Air Node Name
  {65efc319-6b2a-4298-9b01-9c19e8378c35}, !- Zone Return Air Port List
=======
  {469502c7-f75e-44f6-ba41-61d89cb6a498}, !- Zone Air Inlet Port List
  {829d106c-b732-4eba-8821-5255ea10f47c}, !- Zone Air Exhaust Port List
  {e18acbb6-c5f5-4068-8c40-ab1f71bdcb3d}, !- Zone Air Node Name
  {53fac49e-cdb3-4f6b-9a32-3496872cc1b9}, !- Zone Return Air Port List
>>>>>>> fcfe5a62
  ,                                       !- Primary Daylighting Control Name
  ,                                       !- Fraction of Zone Controlled by Primary Daylighting Control
  ,                                       !- Secondary Daylighting Control Name
  ,                                       !- Fraction of Zone Controlled by Secondary Daylighting Control
  ,                                       !- Illuminance Map Name
  ,                                       !- Group Rendering Name
  ,                                       !- Thermostat Name
  No;                                     !- Use Ideal Air Loads

OS:Node,
<<<<<<< HEAD
  {718246b8-6f60-4808-9106-67d84588f703}, !- Handle
  Node 3,                                 !- Name
  {8b6dfc5a-0c6a-4130-b3b6-f21a10745114}, !- Inlet Port
  ;                                       !- Outlet Port

OS:Connection,
  {8b6dfc5a-0c6a-4130-b3b6-f21a10745114}, !- Handle
  {83a944ca-e646-48d4-8c31-19d3222c3c34}, !- Name
  {ebf77d11-b7a8-4c39-b0ac-1c404d477b9a}, !- Source Object
  11,                                     !- Outlet Port
  {718246b8-6f60-4808-9106-67d84588f703}, !- Target Object
  2;                                      !- Inlet Port

OS:PortList,
  {9f5accfc-c615-4556-a4d5-467588a3ae3b}, !- Handle
  {2fd0052d-39fe-4bec-ac74-5f6d6e04faf5}, !- Name
  {ebf77d11-b7a8-4c39-b0ac-1c404d477b9a}; !- HVAC Component

OS:PortList,
  {6596ec94-814e-4493-9ea3-524cdb8fe6aa}, !- Handle
  {037d4baa-fd31-4b9c-9edb-1bedf89221c4}, !- Name
  {ebf77d11-b7a8-4c39-b0ac-1c404d477b9a}; !- HVAC Component

OS:PortList,
  {65efc319-6b2a-4298-9b01-9c19e8378c35}, !- Handle
  {28589702-f24b-40de-93b0-bde7859e44b0}, !- Name
  {ebf77d11-b7a8-4c39-b0ac-1c404d477b9a}; !- HVAC Component

OS:Sizing:Zone,
  {3a6bb633-c098-4cb2-8a0a-1f0b8b912241}, !- Handle
  {ebf77d11-b7a8-4c39-b0ac-1c404d477b9a}, !- Zone or ZoneList Name
=======
  {e820139a-1481-4f20-88fc-28719e43b5df}, !- Handle
  Node 3,                                 !- Name
  {e18acbb6-c5f5-4068-8c40-ab1f71bdcb3d}, !- Inlet Port
  ;                                       !- Outlet Port

OS:Connection,
  {e18acbb6-c5f5-4068-8c40-ab1f71bdcb3d}, !- Handle
  {db920fba-c425-4632-95e4-c6923c2e6b69}, !- Name
  {ee73d053-02ba-4341-a4b8-1476ed8815a9}, !- Source Object
  11,                                     !- Outlet Port
  {e820139a-1481-4f20-88fc-28719e43b5df}, !- Target Object
  2;                                      !- Inlet Port

OS:PortList,
  {469502c7-f75e-44f6-ba41-61d89cb6a498}, !- Handle
  {8496786b-0c79-452a-9292-f968c86cde74}, !- Name
  {ee73d053-02ba-4341-a4b8-1476ed8815a9}; !- HVAC Component

OS:PortList,
  {829d106c-b732-4eba-8821-5255ea10f47c}, !- Handle
  {dba3e539-9ff7-425e-bb2b-aa40bcd4f1e7}, !- Name
  {ee73d053-02ba-4341-a4b8-1476ed8815a9}; !- HVAC Component

OS:PortList,
  {53fac49e-cdb3-4f6b-9a32-3496872cc1b9}, !- Handle
  {ae69da80-665e-48d3-8767-a58446bc5367}, !- Name
  {ee73d053-02ba-4341-a4b8-1476ed8815a9}; !- HVAC Component

OS:Sizing:Zone,
  {6c818f4e-ac90-4331-9031-6ce7577f3064}, !- Handle
  {ee73d053-02ba-4341-a4b8-1476ed8815a9}, !- Zone or ZoneList Name
>>>>>>> fcfe5a62
  SupplyAirTemperature,                   !- Zone Cooling Design Supply Air Temperature Input Method
  14,                                     !- Zone Cooling Design Supply Air Temperature {C}
  11.11,                                  !- Zone Cooling Design Supply Air Temperature Difference {deltaC}
  SupplyAirTemperature,                   !- Zone Heating Design Supply Air Temperature Input Method
  40,                                     !- Zone Heating Design Supply Air Temperature {C}
  11.11,                                  !- Zone Heating Design Supply Air Temperature Difference {deltaC}
  0.0085,                                 !- Zone Cooling Design Supply Air Humidity Ratio {kg-H2O/kg-air}
  0.008,                                  !- Zone Heating Design Supply Air Humidity Ratio {kg-H2O/kg-air}
  ,                                       !- Zone Heating Sizing Factor
  ,                                       !- Zone Cooling Sizing Factor
  DesignDay,                              !- Cooling Design Air Flow Method
  ,                                       !- Cooling Design Air Flow Rate {m3/s}
  ,                                       !- Cooling Minimum Air Flow per Zone Floor Area {m3/s-m2}
  ,                                       !- Cooling Minimum Air Flow {m3/s}
  ,                                       !- Cooling Minimum Air Flow Fraction
  DesignDay,                              !- Heating Design Air Flow Method
  ,                                       !- Heating Design Air Flow Rate {m3/s}
  ,                                       !- Heating Maximum Air Flow per Zone Floor Area {m3/s-m2}
  ,                                       !- Heating Maximum Air Flow {m3/s}
  ,                                       !- Heating Maximum Air Flow Fraction
  No,                                     !- Account for Dedicated Outdoor Air System
  NeutralSupplyAir,                       !- Dedicated Outdoor Air System Control Strategy
  autosize,                               !- Dedicated Outdoor Air Low Setpoint Temperature for Design {C}
  autosize;                               !- Dedicated Outdoor Air High Setpoint Temperature for Design {C}

OS:ZoneHVAC:EquipmentList,
<<<<<<< HEAD
  {f51ae2df-4e88-4147-9e86-2159c5ac7ea2}, !- Handle
  Zone HVAC Equipment List 3,             !- Name
  {ebf77d11-b7a8-4c39-b0ac-1c404d477b9a}; !- Thermal Zone

OS:Space,
  {6447febb-84cb-4447-ac3f-0cd1a874b185}, !- Handle
  pier and beam space,                    !- Name
  {23dae628-5427-449c-ae48-2d6f61096051}, !- Space Type Name
=======
  {685c5cb1-6a7f-4cc8-9a50-040c47cc582b}, !- Handle
  Zone HVAC Equipment List 3,             !- Name
  {ee73d053-02ba-4341-a4b8-1476ed8815a9}; !- Thermal Zone

OS:Space,
  {c868dbb5-85af-4e23-a8bc-cfbdac4407ba}, !- Handle
  pier and beam space,                    !- Name
  {00a43564-7f4e-4f45-9606-9d25b754687f}, !- Space Type Name
>>>>>>> fcfe5a62
  ,                                       !- Default Construction Set Name
  ,                                       !- Default Schedule Set Name
  -0,                                     !- Direction of Relative North {deg}
  0,                                      !- X Origin {m}
  0,                                      !- Y Origin {m}
  0,                                      !- Z Origin {m}
  ,                                       !- Building Story Name
<<<<<<< HEAD
  {ebf77d11-b7a8-4c39-b0ac-1c404d477b9a}; !- Thermal Zone Name

OS:Surface,
  {0a51c1ec-862a-4f11-a768-d7aabe1a9204}, !- Handle
  Surface 18,                             !- Name
  Floor,                                  !- Surface Type
  ,                                       !- Construction Name
  {6447febb-84cb-4447-ac3f-0cd1a874b185}, !- Space Name
=======
  {ee73d053-02ba-4341-a4b8-1476ed8815a9}; !- Thermal Zone Name

OS:Surface,
  {92bd9f6b-6089-48dc-9b0f-b842187d5238}, !- Handle
  Surface 18,                             !- Name
  Floor,                                  !- Surface Type
  ,                                       !- Construction Name
  {c868dbb5-85af-4e23-a8bc-cfbdac4407ba}, !- Space Name
>>>>>>> fcfe5a62
  Foundation,                             !- Outside Boundary Condition
  ,                                       !- Outside Boundary Condition Object
  NoSun,                                  !- Sun Exposure
  NoWind,                                 !- Wind Exposure
  ,                                       !- View Factor to Ground
  ,                                       !- Number of Vertices
  0, 0, 0,                                !- X,Y,Z Vertex 1 {m}
  0, 6.81553519541936, 0,                 !- X,Y,Z Vertex 2 {m}
  13.6310703908387, 6.81553519541936, 0,  !- X,Y,Z Vertex 3 {m}
  13.6310703908387, 0, 0;                 !- X,Y,Z Vertex 4 {m}

OS:Surface,
<<<<<<< HEAD
  {0e3bcba2-707b-4ff3-be8e-afff9cf750b6}, !- Handle
  Surface 19,                             !- Name
  Wall,                                   !- Surface Type
  ,                                       !- Construction Name
  {6447febb-84cb-4447-ac3f-0cd1a874b185}, !- Space Name
=======
  {e63bf915-9689-4a61-b67b-fea9cd53b789}, !- Handle
  Surface 19,                             !- Name
  Wall,                                   !- Surface Type
  ,                                       !- Construction Name
  {c868dbb5-85af-4e23-a8bc-cfbdac4407ba}, !- Space Name
>>>>>>> fcfe5a62
  Outdoors,                               !- Outside Boundary Condition
  ,                                       !- Outside Boundary Condition Object
  SunExposed,                             !- Sun Exposure
  WindExposed,                            !- Wind Exposure
  ,                                       !- View Factor to Ground
  ,                                       !- Number of Vertices
  0, 6.81553519541936, 0.9144,            !- X,Y,Z Vertex 1 {m}
  0, 6.81553519541936, 0,                 !- X,Y,Z Vertex 2 {m}
  0, 0, 0,                                !- X,Y,Z Vertex 3 {m}
  0, 0, 0.9144;                           !- X,Y,Z Vertex 4 {m}

OS:Surface,
<<<<<<< HEAD
  {75700e08-0179-4f40-a104-752cc10953a7}, !- Handle
  Surface 20,                             !- Name
  Wall,                                   !- Surface Type
  ,                                       !- Construction Name
  {6447febb-84cb-4447-ac3f-0cd1a874b185}, !- Space Name
=======
  {9fd658cd-fe16-4f7b-abd3-2c69895c5d29}, !- Handle
  Surface 20,                             !- Name
  Wall,                                   !- Surface Type
  ,                                       !- Construction Name
  {c868dbb5-85af-4e23-a8bc-cfbdac4407ba}, !- Space Name
>>>>>>> fcfe5a62
  Outdoors,                               !- Outside Boundary Condition
  ,                                       !- Outside Boundary Condition Object
  SunExposed,                             !- Sun Exposure
  WindExposed,                            !- Wind Exposure
  ,                                       !- View Factor to Ground
  ,                                       !- Number of Vertices
  13.6310703908387, 6.81553519541936, 0.9144, !- X,Y,Z Vertex 1 {m}
  13.6310703908387, 6.81553519541936, 0,  !- X,Y,Z Vertex 2 {m}
  0, 6.81553519541936, 0,                 !- X,Y,Z Vertex 3 {m}
  0, 6.81553519541936, 0.9144;            !- X,Y,Z Vertex 4 {m}

OS:Surface,
<<<<<<< HEAD
  {699d6594-ed77-439a-93fd-3a653536771e}, !- Handle
  Surface 21,                             !- Name
  Wall,                                   !- Surface Type
  ,                                       !- Construction Name
  {6447febb-84cb-4447-ac3f-0cd1a874b185}, !- Space Name
=======
  {073e6ad1-db55-44b4-a13b-558631befad6}, !- Handle
  Surface 21,                             !- Name
  Wall,                                   !- Surface Type
  ,                                       !- Construction Name
  {c868dbb5-85af-4e23-a8bc-cfbdac4407ba}, !- Space Name
>>>>>>> fcfe5a62
  Outdoors,                               !- Outside Boundary Condition
  ,                                       !- Outside Boundary Condition Object
  SunExposed,                             !- Sun Exposure
  WindExposed,                            !- Wind Exposure
  ,                                       !- View Factor to Ground
  ,                                       !- Number of Vertices
  13.6310703908387, 0, 0.9144,            !- X,Y,Z Vertex 1 {m}
  13.6310703908387, 0, 0,                 !- X,Y,Z Vertex 2 {m}
  13.6310703908387, 6.81553519541936, 0,  !- X,Y,Z Vertex 3 {m}
  13.6310703908387, 6.81553519541936, 0.9144; !- X,Y,Z Vertex 4 {m}

OS:Surface,
<<<<<<< HEAD
  {1f4b68b6-249c-4950-9a48-9f35ab0a359e}, !- Handle
  Surface 22,                             !- Name
  Wall,                                   !- Surface Type
  ,                                       !- Construction Name
  {6447febb-84cb-4447-ac3f-0cd1a874b185}, !- Space Name
=======
  {162ef8aa-62ed-40fc-8cec-38d72ced79e6}, !- Handle
  Surface 22,                             !- Name
  Wall,                                   !- Surface Type
  ,                                       !- Construction Name
  {c868dbb5-85af-4e23-a8bc-cfbdac4407ba}, !- Space Name
>>>>>>> fcfe5a62
  Outdoors,                               !- Outside Boundary Condition
  ,                                       !- Outside Boundary Condition Object
  SunExposed,                             !- Sun Exposure
  WindExposed,                            !- Wind Exposure
  ,                                       !- View Factor to Ground
  ,                                       !- Number of Vertices
  0, 0, 0.9144,                           !- X,Y,Z Vertex 1 {m}
  0, 0, 0,                                !- X,Y,Z Vertex 2 {m}
  13.6310703908387, 0, 0,                 !- X,Y,Z Vertex 3 {m}
  13.6310703908387, 0, 0.9144;            !- X,Y,Z Vertex 4 {m}

OS:Surface,
<<<<<<< HEAD
  {e6896a79-50a7-424c-8c5f-0c670ddd561b}, !- Handle
  Surface 23,                             !- Name
  RoofCeiling,                            !- Surface Type
  ,                                       !- Construction Name
  {6447febb-84cb-4447-ac3f-0cd1a874b185}, !- Space Name
  Surface,                                !- Outside Boundary Condition
  {8921488f-4d72-4870-83d8-aa765e23361f}, !- Outside Boundary Condition Object
=======
  {2e1c8117-91a7-4371-9d68-99f852ea51f0}, !- Handle
  Surface 23,                             !- Name
  RoofCeiling,                            !- Surface Type
  ,                                       !- Construction Name
  {c868dbb5-85af-4e23-a8bc-cfbdac4407ba}, !- Space Name
  Surface,                                !- Outside Boundary Condition
  {4f54b139-25b0-42bf-9284-bd6187ee3089}, !- Outside Boundary Condition Object
>>>>>>> fcfe5a62
  NoSun,                                  !- Sun Exposure
  NoWind,                                 !- Wind Exposure
  ,                                       !- View Factor to Ground
  ,                                       !- Number of Vertices
  13.6310703908387, 0, 0.9144,            !- X,Y,Z Vertex 1 {m}
  13.6310703908387, 6.81553519541936, 0.9144, !- X,Y,Z Vertex 2 {m}
  0, 6.81553519541936, 0.9144,            !- X,Y,Z Vertex 3 {m}
  0, 0, 0.9144;                           !- X,Y,Z Vertex 4 {m}

OS:SpaceType,
<<<<<<< HEAD
  {23dae628-5427-449c-ae48-2d6f61096051}, !- Handle
=======
  {00a43564-7f4e-4f45-9606-9d25b754687f}, !- Handle
>>>>>>> fcfe5a62
  Space Type 3,                           !- Name
  ,                                       !- Default Construction Set Name
  ,                                       !- Default Schedule Set Name
  ,                                       !- Group Rendering Name
  ,                                       !- Design Specification Outdoor Air Object Name
  ,                                       !- Standards Template
  ,                                       !- Standards Building Type
  pier and beam;                          !- Standards Space Type

OS:BuildingUnit,
<<<<<<< HEAD
  {3e2e024b-1229-4878-b175-3c9773f6d652}, !- Handle
=======
  {640e94ea-3bb8-4061-af38-ec8b1cf586e1}, !- Handle
>>>>>>> fcfe5a62
  unit 1,                                 !- Name
  ,                                       !- Rendering Color
  Residential;                            !- Building Unit Type

OS:AdditionalProperties,
<<<<<<< HEAD
  {a39ed447-e93a-4757-8842-ab670bb49324}, !- Handle
  {3e2e024b-1229-4878-b175-3c9773f6d652}, !- Object Name
=======
  {0a89df0c-ecc2-4fe0-ab93-b9d7265752f6}, !- Handle
  {640e94ea-3bb8-4061-af38-ec8b1cf586e1}, !- Object Name
>>>>>>> fcfe5a62
  NumberOfBedrooms,                       !- Feature Name 1
  Integer,                                !- Feature Data Type 1
  3,                                      !- Feature Value 1
  NumberOfBathrooms,                      !- Feature Name 2
  Double,                                 !- Feature Data Type 2
  2,                                      !- Feature Value 2
  NumberOfOccupants,                      !- Feature Name 3
  Double,                                 !- Feature Data Type 3
  2.6400000000000001;                     !- Feature Value 3

<<<<<<< HEAD
OS:External:File,
  {551bc32b-8672-4354-a7dc-245c7c1162d8}, !- Handle
  8760.csv,                               !- Name
  8760.csv;                               !- File Name

OS:Schedule:File,
  {cdebaf21-b155-4185-b19f-1f1c0e653101}, !- Handle
  occupants,                              !- Name
  {41e6adbe-61f0-4200-b499-938c97845244}, !- Schedule Type Limits Name
  {551bc32b-8672-4354-a7dc-245c7c1162d8}, !- External File Name
  1,                                      !- Column Number
  1,                                      !- Rows to Skip at Top
  8760,                                   !- Number of Hours of Data
  ,                                       !- Column Separator
  ,                                       !- Interpolate to Timestep
  60;                                     !- Minutes per Item

OS:Schedule:Ruleset,
  {edb492df-7612-43eb-89ea-3caa7617ca1c}, !- Handle
  Schedule Ruleset 1,                     !- Name
  {978d5a72-f620-4531-8d3d-1a4af17cbfff}, !- Schedule Type Limits Name
  {cc597cfc-2d34-45e4-9adf-5d24696b03a7}; !- Default Day Schedule Name

OS:Schedule:Day,
  {cc597cfc-2d34-45e4-9adf-5d24696b03a7}, !- Handle
  Schedule Day 3,                         !- Name
  {978d5a72-f620-4531-8d3d-1a4af17cbfff}, !- Schedule Type Limits Name
  ,                                       !- Interpolate to Timestep
  24,                                     !- Hour 1
  0,                                      !- Minute 1
  112.539290946133;                       !- Value Until Time 1

OS:People:Definition,
  {bab4c83a-27e3-44d3-b147-31e6640fca25}, !- Handle
  res occupants|living space,             !- Name
  People,                                 !- Number of People Calculation Method
  1.32,                                   !- Number of People {people}
  ,                                       !- People per Space Floor Area {person/m2}
  ,                                       !- Space Floor Area per Person {m2/person}
  0.319734,                               !- Fraction Radiant
  0.573,                                  !- Sensible Heat Fraction
  0,                                      !- Carbon Dioxide Generation Rate {m3/s-W}
  No,                                     !- Enable ASHRAE 55 Comfort Warnings
  ZoneAveraged;                           !- Mean Radiant Temperature Calculation Type

OS:People,
  {62c29f7f-eb1d-4934-a622-478112c67341}, !- Handle
  res occupants|living space,             !- Name
  {bab4c83a-27e3-44d3-b147-31e6640fca25}, !- People Definition Name
  {82d3ff01-aaab-4d73-8b4a-6b9b871a5a97}, !- Space or SpaceType Name
  {cdebaf21-b155-4185-b19f-1f1c0e653101}, !- Number of People Schedule Name
  {edb492df-7612-43eb-89ea-3caa7617ca1c}, !- Activity Level Schedule Name
  ,                                       !- Surface Name/Angle Factor List Name
  ,                                       !- Work Efficiency Schedule Name
  ,                                       !- Clothing Insulation Schedule Name
  ,                                       !- Air Velocity Schedule Name
  1;                                      !- Multiplier

OS:ScheduleTypeLimits,
  {978d5a72-f620-4531-8d3d-1a4af17cbfff}, !- Handle
  ActivityLevel,                          !- Name
  0,                                      !- Lower Limit Value
  ,                                       !- Upper Limit Value
  Continuous,                             !- Numeric Type
  ActivityLevel;                          !- Unit Type

OS:ScheduleTypeLimits,
  {41e6adbe-61f0-4200-b499-938c97845244}, !- Handle
  Fractional,                             !- Name
  0,                                      !- Lower Limit Value
  1,                                      !- Upper Limit Value
  Continuous;                             !- Numeric Type

OS:People:Definition,
  {10730cf2-4d22-42d2-90b6-efa4bae61a32}, !- Handle
  res occupants|living space|story 2,     !- Name
  People,                                 !- Number of People Calculation Method
  1.32,                                   !- Number of People {people}
  ,                                       !- People per Space Floor Area {person/m2}
  ,                                       !- Space Floor Area per Person {m2/person}
  0.319734,                               !- Fraction Radiant
  0.573,                                  !- Sensible Heat Fraction
  0,                                      !- Carbon Dioxide Generation Rate {m3/s-W}
  No,                                     !- Enable ASHRAE 55 Comfort Warnings
  ZoneAveraged;                           !- Mean Radiant Temperature Calculation Type

OS:People,
  {d7fe13d1-021f-4d90-8cf8-3bf4b1efe204}, !- Handle
  res occupants|living space|story 2,     !- Name
  {10730cf2-4d22-42d2-90b6-efa4bae61a32}, !- People Definition Name
  {2a3bb3ea-246f-4c33-b0b3-4c2e038def4d}, !- Space or SpaceType Name
  {cdebaf21-b155-4185-b19f-1f1c0e653101}, !- Number of People Schedule Name
  {edb492df-7612-43eb-89ea-3caa7617ca1c}, !- Activity Level Schedule Name
  ,                                       !- Surface Name/Angle Factor List Name
  ,                                       !- Work Efficiency Schedule Name
  ,                                       !- Clothing Insulation Schedule Name
  ,                                       !- Air Velocity Schedule Name
  1;                                      !- Multiplier

OS:Coil:Heating:Gas,
  {94d1b8b1-dfe6-46ed-b24c-dd3efa7e7af3}, !- Handle
  res fur gas heating coil,               !- Name
  {aa41fb9a-df24-461c-8568-a1a4a7f4092c}, !- Availability Schedule Name
  0.78,                                   !- Gas Burner Efficiency
  AutoSize,                               !- Nominal Capacity {W}
  ,                                       !- Air Inlet Node Name
  ,                                       !- Air Outlet Node Name
  ,                                       !- Temperature Setpoint Node Name
  76,                                     !- Parasitic Electric Load {W}
  ,                                       !- Part Load Fraction Correlation Curve Name
  0,                                      !- Parasitic Gas Load {W}
  NaturalGas;                             !- Fuel Type

OS:Schedule:Constant,
  {aa41fb9a-df24-461c-8568-a1a4a7f4092c}, !- Handle
  Always On Discrete,                     !- Name
  {4fd5b661-0a4c-49ea-9c09-91d69d9daebf}, !- Schedule Type Limits Name
  1;                                      !- Value

OS:ScheduleTypeLimits,
  {4fd5b661-0a4c-49ea-9c09-91d69d9daebf}, !- Handle
  OnOff,                                  !- Name
  0,                                      !- Lower Limit Value
  1,                                      !- Upper Limit Value
  Discrete,                               !- Numeric Type
  Availability;                           !- Unit Type

OS:Fan:OnOff,
  {f6911f73-2cb0-43df-93c0-7bdfc43270d0}, !- Handle
  res fur gas htg supply fan,             !- Name
  {aa41fb9a-df24-461c-8568-a1a4a7f4092c}, !- Availability Schedule Name
  0.75,                                   !- Fan Total Efficiency
  794.580001233493,                       !- Pressure Rise {Pa}
  autosize,                               !- Maximum Flow Rate {m3/s}
  1,                                      !- Motor Efficiency
  1,                                      !- Motor In Airstream Fraction
  ,                                       !- Air Inlet Node Name
  ,                                       !- Air Outlet Node Name
  {c96fa6be-0cc0-40e2-9360-02ac7b511549}, !- Fan Power Ratio Function of Speed Ratio Curve Name
  {9497c91a-4064-4091-a700-40114e66e4bb}, !- Fan Efficiency Ratio Function of Speed Ratio Curve Name
  res fur gas htg supply fan;             !- End-Use Subcategory

OS:Curve:Exponent,
  {c96fa6be-0cc0-40e2-9360-02ac7b511549}, !- Handle
  Fan On Off Power Curve,                 !- Name
  1,                                      !- Coefficient1 Constant
  0,                                      !- Coefficient2 Constant
  0,                                      !- Coefficient3 Constant
  0,                                      !- Minimum Value of x
  1,                                      !- Maximum Value of x
  ,                                       !- Minimum Curve Output
  ,                                       !- Maximum Curve Output
  ,                                       !- Input Unit Type for X
  ;                                       !- Output Unit Type

OS:Curve:Cubic,
  {9497c91a-4064-4091-a700-40114e66e4bb}, !- Handle
  Fan On Off Efficiency Curve,            !- Name
  1,                                      !- Coefficient1 Constant
  0,                                      !- Coefficient2 x
  0,                                      !- Coefficient3 x**2
  0,                                      !- Coefficient4 x**3
  0,                                      !- Minimum Value of x
  1;                                      !- Maximum Value of x

OS:AirLoopHVAC:UnitarySystem,
  {cff7e626-ed53-435f-b6f6-8d04968ae22f}, !- Handle
  res fur gas unitary system,             !- Name
  Load,                                   !- Control Type
  {ab17cc59-8b5f-46c7-8c3d-8acdc7695322}, !- Controlling Zone or Thermostat Location
  None,                                   !- Dehumidification Control Type
  {aa41fb9a-df24-461c-8568-a1a4a7f4092c}, !- Availability Schedule Name
  {497fc81c-ebf3-4ad7-bd2b-304d08d677cf}, !- Air Inlet Node Name
  {1af8753f-5f04-4afb-8f2e-ef847ff0f259}, !- Air Outlet Node Name
  {f6911f73-2cb0-43df-93c0-7bdfc43270d0}, !- Supply Fan Name
  BlowThrough,                            !- Fan Placement
  {f5f65e28-197e-4270-83a8-c31d4e63c1b6}, !- Supply Air Fan Operating Mode Schedule Name
  {94d1b8b1-dfe6-46ed-b24c-dd3efa7e7af3}, !- Heating Coil Name
  1,                                      !- DX Heating Coil Sizing Ratio
  ,                                       !- Cooling Coil Name
  No,                                     !- Use DOAS DX Cooling Coil
  2,                                      !- DOAS DX Cooling Coil Leaving Minimum Air Temperature {C}
  SensibleOnlyLoadControl,                !- Latent Load Control
  ,                                       !- Supplemental Heating Coil Name
  ,                                       !- Supply Air Flow Rate Method During Cooling Operation
  0,                                      !- Supply Air Flow Rate During Cooling Operation {m3/s}
  ,                                       !- Supply Air Flow Rate Per Floor Area During Cooling Operation {m3/s-m2}
  ,                                       !- Fraction of Autosized Design Cooling Supply Air Flow Rate
  ,                                       !- Design Supply Air Flow Rate Per Unit of Capacity During Cooling Operation {m3/s-W}
  ,                                       !- Supply Air Flow Rate Method During Heating Operation
  Autosize,                               !- Supply Air Flow Rate During Heating Operation {m3/s}
  ,                                       !- Supply Air Flow Rate Per Floor Area during Heating Operation {m3/s-m2}
  ,                                       !- Fraction of Autosized Design Heating Supply Air Flow Rate
  ,                                       !- Design Supply Air Flow Rate Per Unit of Capacity During Heating Operation {m3/s-W}
  ,                                       !- Supply Air Flow Rate Method When No Cooling or Heating is Required
  0,                                      !- Supply Air Flow Rate When No Cooling or Heating is Required {m3/s}
  ,                                       !- Supply Air Flow Rate Per Floor Area When No Cooling or Heating is Required {m3/s-m2}
  ,                                       !- Fraction of Autosized Design Cooling Supply Air Flow Rate When No Cooling or Heating is Required
  ,                                       !- Fraction of Autosized Design Heating Supply Air Flow Rate When No Cooling or Heating is Required
  ,                                       !- Design Supply Air Flow Rate Per Unit of Capacity During Cooling Operation When No Cooling or Heating is Required {m3/s-W}
  ,                                       !- Design Supply Air Flow Rate Per Unit of Capacity During Heating Operation When No Cooling or Heating is Required {m3/s-W}
  48.8888888888889,                       !- Maximum Supply Air Temperature {C}
  21,                                     !- Maximum Outdoor Dry-Bulb Temperature for Supplemental Heater Operation {C}
  ,                                       !- Outdoor Dry-Bulb Temperature Sensor Node Name
  2.5,                                    !- Maximum Cycling Rate {cycles/hr}
  60,                                     !- Heat Pump Time Constant {s}
  0.01,                                   !- Fraction of On-Cycle Power Use
  60,                                     !- Heat Pump Fan Delay Time {s}
  0,                                      !- Ancilliary On-Cycle Electric Power {W}
  0;                                      !- Ancilliary Off-Cycle Electric Power {W}

OS:Schedule:Constant,
  {f5f65e28-197e-4270-83a8-c31d4e63c1b6}, !- Handle
  Always Off Discrete,                    !- Name
  {7f4fd754-a441-4bb6-a2ed-da2b2a6081a4}, !- Schedule Type Limits Name
  0;                                      !- Value

OS:ScheduleTypeLimits,
  {7f4fd754-a441-4bb6-a2ed-da2b2a6081a4}, !- Handle
  OnOff 1,                                !- Name
  0,                                      !- Lower Limit Value
  1,                                      !- Upper Limit Value
  Discrete,                               !- Numeric Type
  Availability;                           !- Unit Type

OS:AirLoopHVAC,
  {f6599cee-e425-47a5-b288-3a475fc15f5d}, !- Handle
  res fur gas asys,                       !- Name
  ,                                       !- Controller List Name
  {aa41fb9a-df24-461c-8568-a1a4a7f4092c}, !- Availability Schedule
  {b1e5c26d-4a29-4f59-85d6-4158d1c2c23d}, !- Availability Manager List Name
  AutoSize,                               !- Design Supply Air Flow Rate {m3/s}
  ,                                       !- Branch List Name
  ,                                       !- Connector List Name
  {e8777f2f-e81c-4811-baf1-f04469cb110e}, !- Supply Side Inlet Node Name
  {e5e25f13-f2a6-4d4d-87e1-39e56b6477bd}, !- Demand Side Outlet Node Name
  {16739c4a-a99d-4d2d-bcdc-9aed242ae63e}, !- Demand Side Inlet Node A
  {5e521bf7-5e37-457a-b083-e88ed7519d0c}, !- Supply Side Outlet Node A
  ,                                       !- Demand Side Inlet Node B
  ,                                       !- Supply Side Outlet Node B
  ,                                       !- Return Air Bypass Flow Temperature Setpoint Schedule Name
  {e7547a98-1e70-4aca-af50-0c513825b665}, !- Demand Mixer Name
  {f8977b22-059a-40f7-9dec-90214bd6be5d}, !- Demand Splitter A Name
  ,                                       !- Demand Splitter B Name
  ;                                       !- Supply Splitter Name

OS:Node,
  {0569f672-7e6c-4ddb-a50a-22ab56d17a5a}, !- Handle
  Node 4,                                 !- Name
  {e8777f2f-e81c-4811-baf1-f04469cb110e}, !- Inlet Port
  {497fc81c-ebf3-4ad7-bd2b-304d08d677cf}; !- Outlet Port

OS:Node,
  {3a9fdadf-fc7c-4ef0-82b0-49d606f57247}, !- Handle
  Node 5,                                 !- Name
  {1af8753f-5f04-4afb-8f2e-ef847ff0f259}, !- Inlet Port
  {5e521bf7-5e37-457a-b083-e88ed7519d0c}; !- Outlet Port

OS:Connection,
  {e8777f2f-e81c-4811-baf1-f04469cb110e}, !- Handle
  {81b4f2e9-539b-410e-91a8-37191be06609}, !- Name
  {f6599cee-e425-47a5-b288-3a475fc15f5d}, !- Source Object
  8,                                      !- Outlet Port
  {0569f672-7e6c-4ddb-a50a-22ab56d17a5a}, !- Target Object
  2;                                      !- Inlet Port

OS:Connection,
  {5e521bf7-5e37-457a-b083-e88ed7519d0c}, !- Handle
  {8a7510ac-96be-40ed-9623-c46906df0128}, !- Name
  {3a9fdadf-fc7c-4ef0-82b0-49d606f57247}, !- Source Object
  3,                                      !- Outlet Port
  {f6599cee-e425-47a5-b288-3a475fc15f5d}, !- Target Object
  11;                                     !- Inlet Port

OS:Node,
  {eeb5d428-5529-4118-b658-03e4b51b4a42}, !- Handle
  Node 6,                                 !- Name
  {16739c4a-a99d-4d2d-bcdc-9aed242ae63e}, !- Inlet Port
  {9f12c59f-8607-4248-a39b-d01d10e35832}; !- Outlet Port

OS:Node,
  {ca3d7b6c-8df2-4339-862a-aaada58cb645}, !- Handle
  Node 7,                                 !- Name
  {44009d34-0317-4219-a24f-3105ec9f2d8b}, !- Inlet Port
  {e5e25f13-f2a6-4d4d-87e1-39e56b6477bd}; !- Outlet Port

OS:Node,
  {da6c983b-d037-47bc-a9bd-8d8d1e0dd158}, !- Handle
  Node 8,                                 !- Name
  {7371890a-e266-4d26-95bb-b487cf9716db}, !- Inlet Port
  {04209261-4097-4cb5-88a0-4faa012de2f1}; !- Outlet Port

OS:Connection,
  {16739c4a-a99d-4d2d-bcdc-9aed242ae63e}, !- Handle
  {f6e68d4e-eed8-43b6-91fe-d92845aaf8fd}, !- Name
  {f6599cee-e425-47a5-b288-3a475fc15f5d}, !- Source Object
  10,                                     !- Outlet Port
  {eeb5d428-5529-4118-b658-03e4b51b4a42}, !- Target Object
  2;                                      !- Inlet Port

OS:Connection,
  {e5e25f13-f2a6-4d4d-87e1-39e56b6477bd}, !- Handle
  {174542e5-e404-4594-b83d-1899bf903743}, !- Name
  {ca3d7b6c-8df2-4339-862a-aaada58cb645}, !- Source Object
  3,                                      !- Outlet Port
  {f6599cee-e425-47a5-b288-3a475fc15f5d}, !- Target Object
  9;                                      !- Inlet Port

OS:AirLoopHVAC:ZoneSplitter,
  {f8977b22-059a-40f7-9dec-90214bd6be5d}, !- Handle
  res fur gas zone splitter,              !- Name
  {9f12c59f-8607-4248-a39b-d01d10e35832}, !- Inlet Node Name
  {a16a57ab-c3c7-4486-ae9e-02f164f8a3d6}; !- Outlet Node Name 1

OS:AirLoopHVAC:ZoneMixer,
  {e7547a98-1e70-4aca-af50-0c513825b665}, !- Handle
  res fur gas zone mixer,                 !- Name
  {44009d34-0317-4219-a24f-3105ec9f2d8b}, !- Outlet Node Name
  {5ca9009b-d160-47e2-a922-8e114c355214}; !- Inlet Node Name 1

OS:Connection,
  {9f12c59f-8607-4248-a39b-d01d10e35832}, !- Handle
  {790db3c7-e3ba-4f9a-8801-9dcefbe01ca2}, !- Name
  {eeb5d428-5529-4118-b658-03e4b51b4a42}, !- Source Object
  3,                                      !- Outlet Port
  {f8977b22-059a-40f7-9dec-90214bd6be5d}, !- Target Object
  2;                                      !- Inlet Port

OS:Connection,
  {44009d34-0317-4219-a24f-3105ec9f2d8b}, !- Handle
  {220a8c93-148b-429c-aa99-694a825d4787}, !- Name
  {e7547a98-1e70-4aca-af50-0c513825b665}, !- Source Object
  2,                                      !- Outlet Port
  {ca3d7b6c-8df2-4339-862a-aaada58cb645}, !- Target Object
  2;                                      !- Inlet Port

OS:Sizing:System,
  {2bb807e5-5bd5-49c2-bb74-a29444ef6f75}, !- Handle
  {f6599cee-e425-47a5-b288-3a475fc15f5d}, !- AirLoop Name
  Sensible,                               !- Type of Load to Size On
  Autosize,                               !- Design Outdoor Air Flow Rate {m3/s}
  0.3,                                    !- Central Heating Maximum System Air Flow Ratio
  7,                                      !- Preheat Design Temperature {C}
  0.008,                                  !- Preheat Design Humidity Ratio {kg-H2O/kg-Air}
  12.8,                                   !- Precool Design Temperature {C}
  0.008,                                  !- Precool Design Humidity Ratio {kg-H2O/kg-Air}
  12.8,                                   !- Central Cooling Design Supply Air Temperature {C}
  16.7,                                   !- Central Heating Design Supply Air Temperature {C}
  NonCoincident,                          !- Sizing Option
  Yes,                                    !- 100% Outdoor Air in Cooling
  Yes,                                    !- 100% Outdoor Air in Heating
  0.0085,                                 !- Central Cooling Design Supply Air Humidity Ratio {kg-H2O/kg-Air}
  0.008,                                  !- Central Heating Design Supply Air Humidity Ratio {kg-H2O/kg-Air}
  DesignDay,                              !- Cooling Design Air Flow Method
  0,                                      !- Cooling Design Air Flow Rate {m3/s}
  DesignDay,                              !- Heating Design Air Flow Method
  0,                                      !- Heating Design Air Flow Rate {m3/s}
  ZoneSum,                                !- System Outdoor Air Method
  1,                                      !- Zone Maximum Outdoor Air Fraction {dimensionless}
  0.0099676501,                           !- Cooling Supply Air Flow Rate Per Floor Area {m3/s-m2}
  1,                                      !- Cooling Fraction of Autosized Cooling Supply Air Flow Rate
  3.9475456e-05,                          !- Cooling Supply Air Flow Rate Per Unit Cooling Capacity {m3/s-W}
  0.0099676501,                           !- Heating Supply Air Flow Rate Per Floor Area {m3/s-m2}
  1,                                      !- Heating Fraction of Autosized Heating Supply Air Flow Rate
  1,                                      !- Heating Fraction of Autosized Cooling Supply Air Flow Rate
  3.1588213e-05,                          !- Heating Supply Air Flow Rate Per Unit Heating Capacity {m3/s-W}
  CoolingDesignCapacity,                  !- Cooling Design Capacity Method
  autosize,                               !- Cooling Design Capacity {W}
  234.7,                                  !- Cooling Design Capacity Per Floor Area {W/m2}
  1,                                      !- Fraction of Autosized Cooling Design Capacity
  HeatingDesignCapacity,                  !- Heating Design Capacity Method
  autosize,                               !- Heating Design Capacity {W}
  157,                                    !- Heating Design Capacity Per Floor Area {W/m2}
  1,                                      !- Fraction of Autosized Heating Design Capacity
  OnOff;                                  !- Central Cooling Capacity Control Method

OS:AvailabilityManagerAssignmentList,
  {b1e5c26d-4a29-4f59-85d6-4158d1c2c23d}, !- Handle
  Air Loop HVAC 1 AvailabilityManagerAssignmentList; !- Name

OS:Connection,
  {497fc81c-ebf3-4ad7-bd2b-304d08d677cf}, !- Handle
  {4fc7357b-48a4-4518-8887-68eeb7c119d7}, !- Name
  {0569f672-7e6c-4ddb-a50a-22ab56d17a5a}, !- Source Object
  3,                                      !- Outlet Port
  {cff7e626-ed53-435f-b6f6-8d04968ae22f}, !- Target Object
  6;                                      !- Inlet Port

OS:Connection,
  {1af8753f-5f04-4afb-8f2e-ef847ff0f259}, !- Handle
  {6673ebba-90c3-4009-acdb-6754d2fad6a2}, !- Name
  {cff7e626-ed53-435f-b6f6-8d04968ae22f}, !- Source Object
  7,                                      !- Outlet Port
  {3a9fdadf-fc7c-4ef0-82b0-49d606f57247}, !- Target Object
  2;                                      !- Inlet Port

OS:AirTerminal:SingleDuct:ConstantVolume:NoReheat,
  {bf8ac20d-5977-4ac4-aee8-6275b4add9a2}, !- Handle
  res fur gas living zone direct air,     !- Name
  {aa41fb9a-df24-461c-8568-a1a4a7f4092c}, !- Availability Schedule Name
  {426dcad1-9abe-4935-a741-5d6b066440e7}, !- Air Inlet Node Name
  {7371890a-e266-4d26-95bb-b487cf9716db}, !- Air Outlet Node Name
  AutoSize;                               !- Maximum Air Flow Rate {m3/s}

OS:Node,
  {10f7a9b3-ef4e-4631-b2ce-9005def46f44}, !- Handle
  Node 9,                                 !- Name
  {d949a21c-d3ca-4ba5-b5ca-860fc2c28896}, !- Inlet Port
  {5ca9009b-d160-47e2-a922-8e114c355214}; !- Outlet Port

OS:Connection,
  {04209261-4097-4cb5-88a0-4faa012de2f1}, !- Handle
  {b23877d5-e845-4646-9021-c6194b534979}, !- Name
  {da6c983b-d037-47bc-a9bd-8d8d1e0dd158}, !- Source Object
  3,                                      !- Outlet Port
  {0717d507-b1d7-4bc8-85c7-b007da021148}, !- Target Object
  3;                                      !- Inlet Port

OS:Connection,
  {d949a21c-d3ca-4ba5-b5ca-860fc2c28896}, !- Handle
  {71ee3a06-b6e7-44ca-9290-e4b5d793aec4}, !- Name
  {fe2f38ca-3207-4031-a2c8-42fed085c8e5}, !- Source Object
  3,                                      !- Outlet Port
  {10f7a9b3-ef4e-4631-b2ce-9005def46f44}, !- Target Object
  2;                                      !- Inlet Port

OS:Connection,
  {5ca9009b-d160-47e2-a922-8e114c355214}, !- Handle
  {dfdc1056-c4dd-469e-82a3-9143bc58c29e}, !- Name
  {10f7a9b3-ef4e-4631-b2ce-9005def46f44}, !- Source Object
  3,                                      !- Outlet Port
  {e7547a98-1e70-4aca-af50-0c513825b665}, !- Target Object
  3;                                      !- Inlet Port

OS:Node,
  {93360afe-7d9d-4739-a6de-17566b4b61ef}, !- Handle
  Node 10,                                !- Name
  {a16a57ab-c3c7-4486-ae9e-02f164f8a3d6}, !- Inlet Port
  {426dcad1-9abe-4935-a741-5d6b066440e7}; !- Outlet Port

OS:Connection,
  {a16a57ab-c3c7-4486-ae9e-02f164f8a3d6}, !- Handle
  {5ab7d50f-a8f3-4a05-9537-12e791461ffb}, !- Name
  {f8977b22-059a-40f7-9dec-90214bd6be5d}, !- Source Object
  3,                                      !- Outlet Port
  {93360afe-7d9d-4739-a6de-17566b4b61ef}, !- Target Object
  2;                                      !- Inlet Port

OS:Connection,
  {426dcad1-9abe-4935-a741-5d6b066440e7}, !- Handle
  {ed66343c-18d4-4ebf-9237-6b8e38e135b3}, !- Name
  {93360afe-7d9d-4739-a6de-17566b4b61ef}, !- Source Object
  3,                                      !- Outlet Port
  {bf8ac20d-5977-4ac4-aee8-6275b4add9a2}, !- Target Object
  3;                                      !- Inlet Port

OS:Connection,
  {7371890a-e266-4d26-95bb-b487cf9716db}, !- Handle
  {c9247b0f-29c8-4732-a187-d84e0f678dd9}, !- Name
  {bf8ac20d-5977-4ac4-aee8-6275b4add9a2}, !- Source Object
  4,                                      !- Outlet Port
  {da6c983b-d037-47bc-a9bd-8d8d1e0dd158}, !- Target Object
  2;                                      !- Inlet Port

OS:AdditionalProperties,
  {ad116e61-41e6-433d-aa5a-52c2fd1090d6}, !- Handle
  {cff7e626-ed53-435f-b6f6-8d04968ae22f}, !- Object Name
  SizingInfoHVACFracHeatLoadServed,       !- Feature Name 1
  Double,                                 !- Feature Data Type 1
  1;                                      !- Feature Value 1

OS:Curve:Biquadratic,
  {8b316716-5bda-44bf-acac-92287975ff69}, !- Handle
  Cool-Cap-fT1,                           !- Name
  1.550902001,                            !- Coefficient1 Constant
  -0.0750500892,                          !- Coefficient2 x
  0.00309713544,                          !- Coefficient3 x**2
  0.00240111,                             !- Coefficient4 y
  -5.0544e-05,                            !- Coefficient5 y**2
  -0.00042728148,                         !- Coefficient6 x*y
  13.88,                                  !- Minimum Value of x
  23.88,                                  !- Maximum Value of x
  18.33,                                  !- Minimum Value of y
  51.66;                                  !- Maximum Value of y

OS:Curve:Biquadratic,
  {d47d0006-3fd8-4f8b-87bd-34ab1f21c07e}, !- Handle
  Cool-EIR-fT1,                           !- Name
  -0.304282997,                           !- Coefficient1 Constant
  0.1180477062,                           !- Coefficient2 x
  -0.00342466704,                         !- Coefficient3 x**2
  -0.0062619138,                          !- Coefficient4 y
  0.00069542712,                          !- Coefficient5 y**2
  -0.00046997496,                         !- Coefficient6 x*y
  13.88,                                  !- Minimum Value of x
  23.88,                                  !- Maximum Value of x
  18.33,                                  !- Minimum Value of y
  51.66;                                  !- Maximum Value of y

OS:Curve:Quadratic,
  {56cf6c5d-c1cc-48b8-93f6-11c5393d4785}, !- Handle
  Cool-PLF-fPLR1,                         !- Name
  0.93,                                   !- Coefficient1 Constant
  0.07,                                   !- Coefficient2 x
  0,                                      !- Coefficient3 x**2
  0,                                      !- Minimum Value of x
  1,                                      !- Maximum Value of x
  0.7,                                    !- Minimum Curve Output
  1;                                      !- Maximum Curve Output

OS:Curve:Quadratic,
  {31db2876-fb1e-41e5-a801-d0afc7c53989}, !- Handle
  Cool-Cap-fFF1,                          !- Name
  0.718605468,                            !- Coefficient1 Constant
  0.410099989,                            !- Coefficient2 x
  -0.128705457,                           !- Coefficient3 x**2
  0,                                      !- Minimum Value of x
  2,                                      !- Maximum Value of x
  0,                                      !- Minimum Curve Output
  2;                                      !- Maximum Curve Output

OS:Curve:Quadratic,
  {33e0896f-4a87-4ffe-90d7-5697b92678da}, !- Handle
  Cool-EIR-fFF1,                          !- Name
  1.32299905,                             !- Coefficient1 Constant
  -0.477711207,                           !- Coefficient2 x
  0.154712157,                            !- Coefficient3 x**2
  0,                                      !- Minimum Value of x
  2,                                      !- Maximum Value of x
  0,                                      !- Minimum Curve Output
  2;                                      !- Maximum Curve Output

OS:Coil:Cooling:DX:SingleSpeed,
  {9be93961-8ebf-4cd1-a4d1-5f61db57ccef}, !- Handle
  res ac cooling coil,                    !- Name
  {aa41fb9a-df24-461c-8568-a1a4a7f4092c}, !- Availability Schedule Name
  autosize,                               !- Rated Total Cooling Capacity {W}
  0.740402528813699,                      !- Rated Sensible Heat Ratio
  3.9505446283126,                        !- Rated COP {W/W}
  autosize,                               !- Rated Air Flow Rate {m3/s}
  773.3912012006,                         !- Rated Evaporator Fan Power Per Volume Flow Rate {W/(m3/s)}
  ,                                       !- Air Inlet Node Name
  ,                                       !- Air Outlet Node Name
  {8b316716-5bda-44bf-acac-92287975ff69}, !- Total Cooling Capacity Function of Temperature Curve Name
  {31db2876-fb1e-41e5-a801-d0afc7c53989}, !- Total Cooling Capacity Function of Flow Fraction Curve Name
  {d47d0006-3fd8-4f8b-87bd-34ab1f21c07e}, !- Energy Input Ratio Function of Temperature Curve Name
  {33e0896f-4a87-4ffe-90d7-5697b92678da}, !- Energy Input Ratio Function of Flow Fraction Curve Name
  {56cf6c5d-c1cc-48b8-93f6-11c5393d4785}, !- Part Load Fraction Correlation Curve Name
  -25,                                    !- Minimum Outdoor Dry-Bulb Temperature for Compressor Operation {C}
  1000,                                   !- Nominal Time for Condensate Removal to Begin {s}
  1.5,                                    !- Ratio of Initial Moisture Evaporation Rate and Steady State Latent Capacity {dimensionless}
  3,                                      !- Maximum Cycling Rate {cycles/hr}
  45,                                     !- Latent Capacity Time Constant {s}
  ,                                       !- Condenser Air Inlet Node Name
  AirCooled,                              !- Condenser Type
  0,                                      !- Evaporative Condenser Effectiveness {dimensionless}
  Autosize,                               !- Evaporative Condenser Air Flow Rate {m3/s}
  Autosize,                               !- Evaporative Condenser Pump Rated Power Consumption {W}
  0,                                      !- Crankcase Heater Capacity {W}
  12.7777777777778,                       !- Maximum Outdoor Dry-Bulb Temperature for Crankcase Heater Operation {C}
  ,                                       !- Supply Water Storage Tank Name
  ,                                       !- Condensate Collection Water Storage Tank Name
  0,                                      !- Basin Heater Capacity {W/K}
  10,                                     !- Basin Heater Setpoint Temperature {C}
  ;                                       !- Basin Heater Operating Schedule Name

OS:Fan:OnOff,
  {2e1d4b4e-e639-4194-9c3a-1ab5502d4ab8}, !- Handle
  res ac clg supply fan,                  !- Name
  {aa41fb9a-df24-461c-8568-a1a4a7f4092c}, !- Availability Schedule Name
  0.75,                                   !- Fan Total Efficiency
  794.580001233493,                       !- Pressure Rise {Pa}
  autosize,                               !- Maximum Flow Rate {m3/s}
  1,                                      !- Motor Efficiency
  1,                                      !- Motor In Airstream Fraction
  ,                                       !- Air Inlet Node Name
  ,                                       !- Air Outlet Node Name
  {e8d83f69-83af-4c31-a1ca-0dff5eda8260}, !- Fan Power Ratio Function of Speed Ratio Curve Name
  {480487fb-681a-467c-bf99-777c23ee5c9c}, !- Fan Efficiency Ratio Function of Speed Ratio Curve Name
  res ac clg supply fan;                  !- End-Use Subcategory

OS:Curve:Exponent,
  {e8d83f69-83af-4c31-a1ca-0dff5eda8260}, !- Handle
  Fan On Off Power Curve 1,               !- Name
  1,                                      !- Coefficient1 Constant
  0,                                      !- Coefficient2 Constant
  0,                                      !- Coefficient3 Constant
  0,                                      !- Minimum Value of x
  1,                                      !- Maximum Value of x
  ,                                       !- Minimum Curve Output
  ,                                       !- Maximum Curve Output
  ,                                       !- Input Unit Type for X
  ;                                       !- Output Unit Type

OS:Curve:Cubic,
  {480487fb-681a-467c-bf99-777c23ee5c9c}, !- Handle
  Fan On Off Efficiency Curve 1,          !- Name
  1,                                      !- Coefficient1 Constant
  0,                                      !- Coefficient2 x
  0,                                      !- Coefficient3 x**2
  0,                                      !- Coefficient4 x**3
  0,                                      !- Minimum Value of x
  1;                                      !- Maximum Value of x

OS:AirLoopHVAC:UnitarySystem,
  {030f38b3-b2c8-4a68-8212-f9cef5e6702d}, !- Handle
  res ac unitary system,                  !- Name
  Load,                                   !- Control Type
  {ab17cc59-8b5f-46c7-8c3d-8acdc7695322}, !- Controlling Zone or Thermostat Location
  None,                                   !- Dehumidification Control Type
  {aa41fb9a-df24-461c-8568-a1a4a7f4092c}, !- Availability Schedule Name
  {64df378e-37c1-4694-879b-26302d3bfcbb}, !- Air Inlet Node Name
  {45e01b53-a601-49ff-a415-aa1d7f0c1af5}, !- Air Outlet Node Name
  {2e1d4b4e-e639-4194-9c3a-1ab5502d4ab8}, !- Supply Fan Name
  BlowThrough,                            !- Fan Placement
  {f5f65e28-197e-4270-83a8-c31d4e63c1b6}, !- Supply Air Fan Operating Mode Schedule Name
  ,                                       !- Heating Coil Name
  1,                                      !- DX Heating Coil Sizing Ratio
  {9be93961-8ebf-4cd1-a4d1-5f61db57ccef}, !- Cooling Coil Name
  No,                                     !- Use DOAS DX Cooling Coil
  2,                                      !- DOAS DX Cooling Coil Leaving Minimum Air Temperature {C}
  SensibleOnlyLoadControl,                !- Latent Load Control
  ,                                       !- Supplemental Heating Coil Name
  ,                                       !- Supply Air Flow Rate Method During Cooling Operation
  Autosize,                               !- Supply Air Flow Rate During Cooling Operation {m3/s}
  ,                                       !- Supply Air Flow Rate Per Floor Area During Cooling Operation {m3/s-m2}
  ,                                       !- Fraction of Autosized Design Cooling Supply Air Flow Rate
  ,                                       !- Design Supply Air Flow Rate Per Unit of Capacity During Cooling Operation {m3/s-W}
  ,                                       !- Supply Air Flow Rate Method During Heating Operation
  0,                                      !- Supply Air Flow Rate During Heating Operation {m3/s}
  ,                                       !- Supply Air Flow Rate Per Floor Area during Heating Operation {m3/s-m2}
  ,                                       !- Fraction of Autosized Design Heating Supply Air Flow Rate
  ,                                       !- Design Supply Air Flow Rate Per Unit of Capacity During Heating Operation {m3/s-W}
  ,                                       !- Supply Air Flow Rate Method When No Cooling or Heating is Required
  0,                                      !- Supply Air Flow Rate When No Cooling or Heating is Required {m3/s}
  ,                                       !- Supply Air Flow Rate Per Floor Area When No Cooling or Heating is Required {m3/s-m2}
  ,                                       !- Fraction of Autosized Design Cooling Supply Air Flow Rate When No Cooling or Heating is Required
  ,                                       !- Fraction of Autosized Design Heating Supply Air Flow Rate When No Cooling or Heating is Required
  ,                                       !- Design Supply Air Flow Rate Per Unit of Capacity During Cooling Operation When No Cooling or Heating is Required {m3/s-W}
  ,                                       !- Design Supply Air Flow Rate Per Unit of Capacity During Heating Operation When No Cooling or Heating is Required {m3/s-W}
  48.8888888888889,                       !- Maximum Supply Air Temperature {C}
  21,                                     !- Maximum Outdoor Dry-Bulb Temperature for Supplemental Heater Operation {C}
  ,                                       !- Outdoor Dry-Bulb Temperature Sensor Node Name
  2.5,                                    !- Maximum Cycling Rate {cycles/hr}
  60,                                     !- Heat Pump Time Constant {s}
  0.01,                                   !- Fraction of On-Cycle Power Use
  60,                                     !- Heat Pump Fan Delay Time {s}
  0,                                      !- Ancilliary On-Cycle Electric Power {W}
  0;                                      !- Ancilliary Off-Cycle Electric Power {W}

OS:AirLoopHVAC,
  {8baf3f52-06e5-42d2-a561-97f10fcfc345}, !- Handle
  res ac asys,                            !- Name
  ,                                       !- Controller List Name
  {aa41fb9a-df24-461c-8568-a1a4a7f4092c}, !- Availability Schedule
  {260f23c4-09b0-497b-b1f3-e6c3f5d5e170}, !- Availability Manager List Name
  AutoSize,                               !- Design Supply Air Flow Rate {m3/s}
  ,                                       !- Branch List Name
  ,                                       !- Connector List Name
  {adbe9652-e525-463a-90e9-e07e2ff60a9f}, !- Supply Side Inlet Node Name
  {ff9664db-9d6b-42b4-9592-404fe131a654}, !- Demand Side Outlet Node Name
  {ceb32e57-270a-43bf-a6a4-f0f3a48d9ce8}, !- Demand Side Inlet Node A
  {c460da19-9641-4481-b36d-af17c47cb38c}, !- Supply Side Outlet Node A
  ,                                       !- Demand Side Inlet Node B
  ,                                       !- Supply Side Outlet Node B
  ,                                       !- Return Air Bypass Flow Temperature Setpoint Schedule Name
  {d0530127-fa91-4304-a729-429d645398a7}, !- Demand Mixer Name
  {223def60-9f62-47f5-8066-5b08ad268899}, !- Demand Splitter A Name
  ,                                       !- Demand Splitter B Name
  ;                                       !- Supply Splitter Name

OS:Node,
  {3825c7b4-a48c-4a30-8472-8cc68d2a341a}, !- Handle
  Node 11,                                !- Name
  {adbe9652-e525-463a-90e9-e07e2ff60a9f}, !- Inlet Port
  {64df378e-37c1-4694-879b-26302d3bfcbb}; !- Outlet Port

OS:Node,
  {c1620ab7-a2ba-4eff-ba98-341ed4dcd0df}, !- Handle
  Node 12,                                !- Name
  {45e01b53-a601-49ff-a415-aa1d7f0c1af5}, !- Inlet Port
  {c460da19-9641-4481-b36d-af17c47cb38c}; !- Outlet Port

OS:Connection,
  {adbe9652-e525-463a-90e9-e07e2ff60a9f}, !- Handle
  {e562d531-d7a6-4c3c-839f-c714b81be990}, !- Name
  {8baf3f52-06e5-42d2-a561-97f10fcfc345}, !- Source Object
  8,                                      !- Outlet Port
  {3825c7b4-a48c-4a30-8472-8cc68d2a341a}, !- Target Object
  2;                                      !- Inlet Port

OS:Connection,
  {c460da19-9641-4481-b36d-af17c47cb38c}, !- Handle
  {f434f73c-53c9-4d0d-a03c-d688e018cd25}, !- Name
  {c1620ab7-a2ba-4eff-ba98-341ed4dcd0df}, !- Source Object
  3,                                      !- Outlet Port
  {8baf3f52-06e5-42d2-a561-97f10fcfc345}, !- Target Object
  11;                                     !- Inlet Port

OS:Node,
  {7b75c9ae-acd9-4d07-8d51-39e4926442db}, !- Handle
  Node 13,                                !- Name
  {ceb32e57-270a-43bf-a6a4-f0f3a48d9ce8}, !- Inlet Port
  {83062765-d9bc-4f18-9f02-640a572eacbd}; !- Outlet Port

OS:Node,
  {d756785f-943c-4cbc-aca7-d4f31ba9e0f6}, !- Handle
  Node 14,                                !- Name
  {252e6f4e-2102-40cc-8686-3298ba2bc055}, !- Inlet Port
  {ff9664db-9d6b-42b4-9592-404fe131a654}; !- Outlet Port

OS:Node,
  {35a053dd-44bd-4f77-b824-bb21de7a08d5}, !- Handle
  Node 15,                                !- Name
  {fddda23e-7823-4af2-8f37-9732df8dce9c}, !- Inlet Port
  {994cd812-061c-4632-9544-1154ebf01d8c}; !- Outlet Port

OS:Connection,
  {ceb32e57-270a-43bf-a6a4-f0f3a48d9ce8}, !- Handle
  {b2d2725f-29ed-43df-b857-777e62e07490}, !- Name
  {8baf3f52-06e5-42d2-a561-97f10fcfc345}, !- Source Object
  10,                                     !- Outlet Port
  {7b75c9ae-acd9-4d07-8d51-39e4926442db}, !- Target Object
  2;                                      !- Inlet Port

OS:Connection,
  {ff9664db-9d6b-42b4-9592-404fe131a654}, !- Handle
  {8428f292-6047-4c72-9afb-6ae1912d205d}, !- Name
  {d756785f-943c-4cbc-aca7-d4f31ba9e0f6}, !- Source Object
  3,                                      !- Outlet Port
  {8baf3f52-06e5-42d2-a561-97f10fcfc345}, !- Target Object
  9;                                      !- Inlet Port

OS:AirLoopHVAC:ZoneSplitter,
  {223def60-9f62-47f5-8066-5b08ad268899}, !- Handle
  res ac zone splitter,                   !- Name
  {83062765-d9bc-4f18-9f02-640a572eacbd}, !- Inlet Node Name
  {c284ff5c-2e01-4cd9-8d0a-c7789e82515d}; !- Outlet Node Name 1

OS:AirLoopHVAC:ZoneMixer,
  {d0530127-fa91-4304-a729-429d645398a7}, !- Handle
  res ac zone mixer,                      !- Name
  {252e6f4e-2102-40cc-8686-3298ba2bc055}, !- Outlet Node Name
  {d13da30f-6b90-4e41-90cd-825467da42b9}; !- Inlet Node Name 1

OS:Connection,
  {83062765-d9bc-4f18-9f02-640a572eacbd}, !- Handle
  {73f60688-d0db-4f2b-9919-0bf224fa7f71}, !- Name
  {7b75c9ae-acd9-4d07-8d51-39e4926442db}, !- Source Object
  3,                                      !- Outlet Port
  {223def60-9f62-47f5-8066-5b08ad268899}, !- Target Object
  2;                                      !- Inlet Port

OS:Connection,
  {252e6f4e-2102-40cc-8686-3298ba2bc055}, !- Handle
  {3e08f9e9-839e-4349-9926-7a72017a4cf0}, !- Name
  {d0530127-fa91-4304-a729-429d645398a7}, !- Source Object
  2,                                      !- Outlet Port
  {d756785f-943c-4cbc-aca7-d4f31ba9e0f6}, !- Target Object
  2;                                      !- Inlet Port

OS:Sizing:System,
  {b0e07d30-a1d6-4122-9d11-aefc4b08076e}, !- Handle
  {8baf3f52-06e5-42d2-a561-97f10fcfc345}, !- AirLoop Name
  Sensible,                               !- Type of Load to Size On
  Autosize,                               !- Design Outdoor Air Flow Rate {m3/s}
  0.3,                                    !- Central Heating Maximum System Air Flow Ratio
  7,                                      !- Preheat Design Temperature {C}
  0.008,                                  !- Preheat Design Humidity Ratio {kg-H2O/kg-Air}
  12.8,                                   !- Precool Design Temperature {C}
  0.008,                                  !- Precool Design Humidity Ratio {kg-H2O/kg-Air}
  12.8,                                   !- Central Cooling Design Supply Air Temperature {C}
  16.7,                                   !- Central Heating Design Supply Air Temperature {C}
  NonCoincident,                          !- Sizing Option
  Yes,                                    !- 100% Outdoor Air in Cooling
  Yes,                                    !- 100% Outdoor Air in Heating
  0.0085,                                 !- Central Cooling Design Supply Air Humidity Ratio {kg-H2O/kg-Air}
  0.008,                                  !- Central Heating Design Supply Air Humidity Ratio {kg-H2O/kg-Air}
  DesignDay,                              !- Cooling Design Air Flow Method
  0,                                      !- Cooling Design Air Flow Rate {m3/s}
  DesignDay,                              !- Heating Design Air Flow Method
  0,                                      !- Heating Design Air Flow Rate {m3/s}
  ZoneSum,                                !- System Outdoor Air Method
  1,                                      !- Zone Maximum Outdoor Air Fraction {dimensionless}
  0.0099676501,                           !- Cooling Supply Air Flow Rate Per Floor Area {m3/s-m2}
  1,                                      !- Cooling Fraction of Autosized Cooling Supply Air Flow Rate
  3.9475456e-05,                          !- Cooling Supply Air Flow Rate Per Unit Cooling Capacity {m3/s-W}
  0.0099676501,                           !- Heating Supply Air Flow Rate Per Floor Area {m3/s-m2}
  1,                                      !- Heating Fraction of Autosized Heating Supply Air Flow Rate
  1,                                      !- Heating Fraction of Autosized Cooling Supply Air Flow Rate
  3.1588213e-05,                          !- Heating Supply Air Flow Rate Per Unit Heating Capacity {m3/s-W}
  CoolingDesignCapacity,                  !- Cooling Design Capacity Method
  autosize,                               !- Cooling Design Capacity {W}
  234.7,                                  !- Cooling Design Capacity Per Floor Area {W/m2}
  1,                                      !- Fraction of Autosized Cooling Design Capacity
  HeatingDesignCapacity,                  !- Heating Design Capacity Method
  autosize,                               !- Heating Design Capacity {W}
  157,                                    !- Heating Design Capacity Per Floor Area {W/m2}
  1,                                      !- Fraction of Autosized Heating Design Capacity
  OnOff;                                  !- Central Cooling Capacity Control Method

OS:AvailabilityManagerAssignmentList,
  {260f23c4-09b0-497b-b1f3-e6c3f5d5e170}, !- Handle
  Air Loop HVAC 1 AvailabilityManagerAssignmentList 1; !- Name

OS:Connection,
  {64df378e-37c1-4694-879b-26302d3bfcbb}, !- Handle
  {59245f12-6dc8-455b-a26a-47b7cc7dc60a}, !- Name
  {3825c7b4-a48c-4a30-8472-8cc68d2a341a}, !- Source Object
  3,                                      !- Outlet Port
  {030f38b3-b2c8-4a68-8212-f9cef5e6702d}, !- Target Object
  6;                                      !- Inlet Port

OS:Connection,
  {45e01b53-a601-49ff-a415-aa1d7f0c1af5}, !- Handle
  {0346d253-88a2-4642-97e1-fce0014b006d}, !- Name
  {030f38b3-b2c8-4a68-8212-f9cef5e6702d}, !- Source Object
  7,                                      !- Outlet Port
  {c1620ab7-a2ba-4eff-ba98-341ed4dcd0df}, !- Target Object
  2;                                      !- Inlet Port

OS:AirTerminal:SingleDuct:ConstantVolume:NoReheat,
  {1acf2ca4-035c-458a-bf96-bf4778df37b7}, !- Handle
  res ac living zone direct air,          !- Name
  {aa41fb9a-df24-461c-8568-a1a4a7f4092c}, !- Availability Schedule Name
  {dffb84e2-a590-48b0-823d-65b85f4fddc8}, !- Air Inlet Node Name
  {fddda23e-7823-4af2-8f37-9732df8dce9c}, !- Air Outlet Node Name
  AutoSize;                               !- Maximum Air Flow Rate {m3/s}

OS:Node,
  {f5d5b7bb-dfe8-433c-b50c-797cfd04814d}, !- Handle
  Node 16,                                !- Name
  {b8674739-42a5-41c5-aa21-5ab1d611f475}, !- Inlet Port
  {d13da30f-6b90-4e41-90cd-825467da42b9}; !- Outlet Port

OS:Connection,
  {994cd812-061c-4632-9544-1154ebf01d8c}, !- Handle
  {852660a3-4595-4ccd-baf1-c0945dc6e468}, !- Name
  {35a053dd-44bd-4f77-b824-bb21de7a08d5}, !- Source Object
  3,                                      !- Outlet Port
  {0717d507-b1d7-4bc8-85c7-b007da021148}, !- Target Object
  4;                                      !- Inlet Port

OS:Connection,
  {b8674739-42a5-41c5-aa21-5ab1d611f475}, !- Handle
  {308ad7be-d96a-499d-b77c-a3d8536e99fd}, !- Name
  {fe2f38ca-3207-4031-a2c8-42fed085c8e5}, !- Source Object
  4,                                      !- Outlet Port
  {f5d5b7bb-dfe8-433c-b50c-797cfd04814d}, !- Target Object
  2;                                      !- Inlet Port

OS:Connection,
  {d13da30f-6b90-4e41-90cd-825467da42b9}, !- Handle
  {2de571b6-1aff-489c-bedb-3eca345276c0}, !- Name
  {f5d5b7bb-dfe8-433c-b50c-797cfd04814d}, !- Source Object
  3,                                      !- Outlet Port
  {d0530127-fa91-4304-a729-429d645398a7}, !- Target Object
  3;                                      !- Inlet Port

OS:Node,
  {31b7cd01-6abb-4dba-bdb3-29eaf0bc9190}, !- Handle
  Node 17,                                !- Name
  {c284ff5c-2e01-4cd9-8d0a-c7789e82515d}, !- Inlet Port
  {dffb84e2-a590-48b0-823d-65b85f4fddc8}; !- Outlet Port

OS:Connection,
  {c284ff5c-2e01-4cd9-8d0a-c7789e82515d}, !- Handle
  {125183ce-b855-4a2a-98ea-7a5c382552ec}, !- Name
  {223def60-9f62-47f5-8066-5b08ad268899}, !- Source Object
  3,                                      !- Outlet Port
  {31b7cd01-6abb-4dba-bdb3-29eaf0bc9190}, !- Target Object
  2;                                      !- Inlet Port

OS:Connection,
  {dffb84e2-a590-48b0-823d-65b85f4fddc8}, !- Handle
  {86fec09c-b104-4e27-b928-b7886bde41e9}, !- Name
  {31b7cd01-6abb-4dba-bdb3-29eaf0bc9190}, !- Source Object
  3,                                      !- Outlet Port
  {1acf2ca4-035c-458a-bf96-bf4778df37b7}, !- Target Object
  3;                                      !- Inlet Port

OS:Connection,
  {fddda23e-7823-4af2-8f37-9732df8dce9c}, !- Handle
  {5bc459f1-787d-4704-b6e1-621d9fe9e653}, !- Name
  {1acf2ca4-035c-458a-bf96-bf4778df37b7}, !- Source Object
  4,                                      !- Outlet Port
  {35a053dd-44bd-4f77-b824-bb21de7a08d5}, !- Target Object
  2;                                      !- Inlet Port

OS:AdditionalProperties,
  {b28cc6f9-27d5-41be-b831-162f4f38df33}, !- Handle
  {030f38b3-b2c8-4a68-8212-f9cef5e6702d}, !- Object Name
  SizingInfoHVACCapacityDerateFactorEER,  !- Feature Name 1
  String,                                 !- Feature Data Type 1
  1.0&#441.0&#441.0&#441.0&#441.0,        !- Feature Value 1
  SizingInfoHVACRatedCFMperTonCooling,    !- Feature Name 2
  String,                                 !- Feature Data Type 2
  386.1,                                  !- Feature Value 2
  SizingInfoHVACFracCoolLoadServed,       !- Feature Name 3
  Double,                                 !- Feature Data Type 3
  1;                                      !- Feature Value 3

OS:Schedule:Ruleset,
  {e0ff10a6-99bf-4c02-8e70-4fbc98e01f77}, !- Handle
  res heating season,                     !- Name
  {4fd5b661-0a4c-49ea-9c09-91d69d9daebf}, !- Schedule Type Limits Name
  {43fa66a4-8a19-432f-927c-ae53198fa163}; !- Default Day Schedule Name

OS:Schedule:Day,
  {43fa66a4-8a19-432f-927c-ae53198fa163}, !- Handle
  Schedule Day 4,                         !- Name
  {4fd5b661-0a4c-49ea-9c09-91d69d9daebf}, !- Schedule Type Limits Name
  ,                                       !- Interpolate to Timestep
  24,                                     !- Hour 1
  0,                                      !- Minute 1
  0;                                      !- Value Until Time 1

OS:Schedule:Rule,
  {940b3f7d-269b-4ba2-aabd-4f2e518fae70}, !- Handle
  res heating season allday rule1,        !- Name
  {e0ff10a6-99bf-4c02-8e70-4fbc98e01f77}, !- Schedule Ruleset Name
  11,                                     !- Rule Order
  {8784f56e-a6c8-481c-8cf9-f4f2c713d088}, !- Day Schedule Name
  Yes,                                    !- Apply Sunday
  Yes,                                    !- Apply Monday
  Yes,                                    !- Apply Tuesday
  Yes,                                    !- Apply Wednesday
  Yes,                                    !- Apply Thursday
  Yes,                                    !- Apply Friday
  Yes,                                    !- Apply Saturday
  DateRange,                              !- Date Specification Type
  1,                                      !- Start Month
  1,                                      !- Start Day
  1,                                      !- End Month
  31;                                     !- End Day

OS:Schedule:Day,
  {8784f56e-a6c8-481c-8cf9-f4f2c713d088}, !- Handle
  res heating season allday1,             !- Name
  {4fd5b661-0a4c-49ea-9c09-91d69d9daebf}, !- Schedule Type Limits Name
  ,                                       !- Interpolate to Timestep
  24,                                     !- Hour 1
  0,                                      !- Minute 1
  1;                                      !- Value Until Time 1

OS:Schedule:Rule,
  {123c663e-16da-48a7-b5ac-72fc190cbe50}, !- Handle
  res heating season allday rule2,        !- Name
  {e0ff10a6-99bf-4c02-8e70-4fbc98e01f77}, !- Schedule Ruleset Name
  10,                                     !- Rule Order
  {1c638c4e-7a0b-477c-8ce5-37983571ac1f}, !- Day Schedule Name
  Yes,                                    !- Apply Sunday
  Yes,                                    !- Apply Monday
  Yes,                                    !- Apply Tuesday
  Yes,                                    !- Apply Wednesday
  Yes,                                    !- Apply Thursday
  Yes,                                    !- Apply Friday
  Yes,                                    !- Apply Saturday
  DateRange,                              !- Date Specification Type
  2,                                      !- Start Month
  1,                                      !- Start Day
  2,                                      !- End Month
  28;                                     !- End Day

OS:Schedule:Day,
  {1c638c4e-7a0b-477c-8ce5-37983571ac1f}, !- Handle
  res heating season allday2,             !- Name
  {4fd5b661-0a4c-49ea-9c09-91d69d9daebf}, !- Schedule Type Limits Name
  ,                                       !- Interpolate to Timestep
  24,                                     !- Hour 1
  0,                                      !- Minute 1
  1;                                      !- Value Until Time 1

OS:Schedule:Rule,
  {220116a5-aa50-4aaa-ad14-89da9040821e}, !- Handle
  res heating season allday rule3,        !- Name
  {e0ff10a6-99bf-4c02-8e70-4fbc98e01f77}, !- Schedule Ruleset Name
  9,                                      !- Rule Order
  {34fd8280-a9a6-4754-81ca-e608a820bab3}, !- Day Schedule Name
  Yes,                                    !- Apply Sunday
  Yes,                                    !- Apply Monday
  Yes,                                    !- Apply Tuesday
  Yes,                                    !- Apply Wednesday
  Yes,                                    !- Apply Thursday
  Yes,                                    !- Apply Friday
  Yes,                                    !- Apply Saturday
  DateRange,                              !- Date Specification Type
  3,                                      !- Start Month
  1,                                      !- Start Day
  3,                                      !- End Month
  31;                                     !- End Day

OS:Schedule:Day,
  {34fd8280-a9a6-4754-81ca-e608a820bab3}, !- Handle
  res heating season allday3,             !- Name
  {4fd5b661-0a4c-49ea-9c09-91d69d9daebf}, !- Schedule Type Limits Name
  ,                                       !- Interpolate to Timestep
  24,                                     !- Hour 1
  0,                                      !- Minute 1
  1;                                      !- Value Until Time 1

OS:Schedule:Rule,
  {397642e6-d303-4761-b479-5ed23d1bbe8c}, !- Handle
  res heating season allday rule4,        !- Name
  {e0ff10a6-99bf-4c02-8e70-4fbc98e01f77}, !- Schedule Ruleset Name
  8,                                      !- Rule Order
  {988acdff-d0ab-48d8-b6fb-04c599a163f0}, !- Day Schedule Name
  Yes,                                    !- Apply Sunday
  Yes,                                    !- Apply Monday
  Yes,                                    !- Apply Tuesday
  Yes,                                    !- Apply Wednesday
  Yes,                                    !- Apply Thursday
  Yes,                                    !- Apply Friday
  Yes,                                    !- Apply Saturday
  DateRange,                              !- Date Specification Type
  4,                                      !- Start Month
  1,                                      !- Start Day
  4,                                      !- End Month
  30;                                     !- End Day

OS:Schedule:Day,
  {988acdff-d0ab-48d8-b6fb-04c599a163f0}, !- Handle
  res heating season allday4,             !- Name
  {4fd5b661-0a4c-49ea-9c09-91d69d9daebf}, !- Schedule Type Limits Name
  ,                                       !- Interpolate to Timestep
  24,                                     !- Hour 1
  0,                                      !- Minute 1
  1;                                      !- Value Until Time 1

OS:Schedule:Rule,
  {07743c6e-10f5-490d-b2bf-0f931fcd1a21}, !- Handle
  res heating season allday rule5,        !- Name
  {e0ff10a6-99bf-4c02-8e70-4fbc98e01f77}, !- Schedule Ruleset Name
  7,                                      !- Rule Order
  {5c1f1a16-6323-46f4-aefd-2e4d616b0c34}, !- Day Schedule Name
  Yes,                                    !- Apply Sunday
  Yes,                                    !- Apply Monday
  Yes,                                    !- Apply Tuesday
  Yes,                                    !- Apply Wednesday
  Yes,                                    !- Apply Thursday
  Yes,                                    !- Apply Friday
  Yes,                                    !- Apply Saturday
  DateRange,                              !- Date Specification Type
  5,                                      !- Start Month
  1,                                      !- Start Day
  5,                                      !- End Month
  31;                                     !- End Day

OS:Schedule:Day,
  {5c1f1a16-6323-46f4-aefd-2e4d616b0c34}, !- Handle
  res heating season allday5,             !- Name
  {4fd5b661-0a4c-49ea-9c09-91d69d9daebf}, !- Schedule Type Limits Name
  ,                                       !- Interpolate to Timestep
  24,                                     !- Hour 1
  0,                                      !- Minute 1
  1;                                      !- Value Until Time 1

OS:Schedule:Rule,
  {6a776d48-c795-47d5-9c45-e767206ee9f1}, !- Handle
  res heating season allday rule6,        !- Name
  {e0ff10a6-99bf-4c02-8e70-4fbc98e01f77}, !- Schedule Ruleset Name
  6,                                      !- Rule Order
  {536d55c6-e375-4a10-ab8c-32792fc53cab}, !- Day Schedule Name
  Yes,                                    !- Apply Sunday
  Yes,                                    !- Apply Monday
  Yes,                                    !- Apply Tuesday
  Yes,                                    !- Apply Wednesday
  Yes,                                    !- Apply Thursday
  Yes,                                    !- Apply Friday
  Yes,                                    !- Apply Saturday
  DateRange,                              !- Date Specification Type
  6,                                      !- Start Month
  1,                                      !- Start Day
  6,                                      !- End Month
  30;                                     !- End Day

OS:Schedule:Day,
  {536d55c6-e375-4a10-ab8c-32792fc53cab}, !- Handle
  res heating season allday6,             !- Name
  {4fd5b661-0a4c-49ea-9c09-91d69d9daebf}, !- Schedule Type Limits Name
  ,                                       !- Interpolate to Timestep
  24,                                     !- Hour 1
  0,                                      !- Minute 1
  1;                                      !- Value Until Time 1

OS:Schedule:Rule,
  {ae13bdab-aaaa-4ac3-b913-2ffd764024ae}, !- Handle
  res heating season allday rule7,        !- Name
  {e0ff10a6-99bf-4c02-8e70-4fbc98e01f77}, !- Schedule Ruleset Name
  5,                                      !- Rule Order
  {98897757-0cc0-4035-aea7-6575f5a8ef7d}, !- Day Schedule Name
  Yes,                                    !- Apply Sunday
  Yes,                                    !- Apply Monday
  Yes,                                    !- Apply Tuesday
  Yes,                                    !- Apply Wednesday
  Yes,                                    !- Apply Thursday
  Yes,                                    !- Apply Friday
  Yes,                                    !- Apply Saturday
  DateRange,                              !- Date Specification Type
  7,                                      !- Start Month
  1,                                      !- Start Day
  7,                                      !- End Month
  31;                                     !- End Day

OS:Schedule:Day,
  {98897757-0cc0-4035-aea7-6575f5a8ef7d}, !- Handle
  res heating season allday7,             !- Name
  {4fd5b661-0a4c-49ea-9c09-91d69d9daebf}, !- Schedule Type Limits Name
  ,                                       !- Interpolate to Timestep
  24,                                     !- Hour 1
  0,                                      !- Minute 1
  1;                                      !- Value Until Time 1

OS:Schedule:Rule,
  {0c31cc55-ea6a-470d-9a5c-0aaafd831c69}, !- Handle
  res heating season allday rule8,        !- Name
  {e0ff10a6-99bf-4c02-8e70-4fbc98e01f77}, !- Schedule Ruleset Name
  4,                                      !- Rule Order
  {9ab56c3f-fa0b-4dce-a72e-6a0143f1f80c}, !- Day Schedule Name
  Yes,                                    !- Apply Sunday
  Yes,                                    !- Apply Monday
  Yes,                                    !- Apply Tuesday
  Yes,                                    !- Apply Wednesday
  Yes,                                    !- Apply Thursday
  Yes,                                    !- Apply Friday
  Yes,                                    !- Apply Saturday
  DateRange,                              !- Date Specification Type
  8,                                      !- Start Month
  1,                                      !- Start Day
  8,                                      !- End Month
  31;                                     !- End Day

OS:Schedule:Day,
  {9ab56c3f-fa0b-4dce-a72e-6a0143f1f80c}, !- Handle
  res heating season allday8,             !- Name
  {4fd5b661-0a4c-49ea-9c09-91d69d9daebf}, !- Schedule Type Limits Name
  ,                                       !- Interpolate to Timestep
  24,                                     !- Hour 1
  0,                                      !- Minute 1
  1;                                      !- Value Until Time 1

OS:Schedule:Rule,
  {93fd4940-b9f6-43f8-b4fa-6f2ea3c6d067}, !- Handle
  res heating season allday rule9,        !- Name
  {e0ff10a6-99bf-4c02-8e70-4fbc98e01f77}, !- Schedule Ruleset Name
  3,                                      !- Rule Order
  {221e2346-2a2d-4f7b-a862-c7f5013801c3}, !- Day Schedule Name
  Yes,                                    !- Apply Sunday
  Yes,                                    !- Apply Monday
  Yes,                                    !- Apply Tuesday
  Yes,                                    !- Apply Wednesday
  Yes,                                    !- Apply Thursday
  Yes,                                    !- Apply Friday
  Yes,                                    !- Apply Saturday
  DateRange,                              !- Date Specification Type
  9,                                      !- Start Month
  1,                                      !- Start Day
  9,                                      !- End Month
  30;                                     !- End Day

OS:Schedule:Day,
  {221e2346-2a2d-4f7b-a862-c7f5013801c3}, !- Handle
  res heating season allday9,             !- Name
  {4fd5b661-0a4c-49ea-9c09-91d69d9daebf}, !- Schedule Type Limits Name
  ,                                       !- Interpolate to Timestep
  24,                                     !- Hour 1
  0,                                      !- Minute 1
  1;                                      !- Value Until Time 1

OS:Schedule:Rule,
  {fcbb7dcb-f5a8-437e-8271-f02f7ae22c9a}, !- Handle
  res heating season allday rule10,       !- Name
  {e0ff10a6-99bf-4c02-8e70-4fbc98e01f77}, !- Schedule Ruleset Name
  2,                                      !- Rule Order
  {0a763c0d-ec8b-4132-bc10-1be2826bc63a}, !- Day Schedule Name
  Yes,                                    !- Apply Sunday
  Yes,                                    !- Apply Monday
  Yes,                                    !- Apply Tuesday
  Yes,                                    !- Apply Wednesday
  Yes,                                    !- Apply Thursday
  Yes,                                    !- Apply Friday
  Yes,                                    !- Apply Saturday
  DateRange,                              !- Date Specification Type
  10,                                     !- Start Month
  1,                                      !- Start Day
  10,                                     !- End Month
  31;                                     !- End Day

OS:Schedule:Day,
  {0a763c0d-ec8b-4132-bc10-1be2826bc63a}, !- Handle
  res heating season allday10,            !- Name
  {4fd5b661-0a4c-49ea-9c09-91d69d9daebf}, !- Schedule Type Limits Name
  ,                                       !- Interpolate to Timestep
  24,                                     !- Hour 1
  0,                                      !- Minute 1
  1;                                      !- Value Until Time 1

OS:Schedule:Rule,
  {14b8abe3-4e57-45d1-bbfc-ccfb9d2981a0}, !- Handle
  res heating season allday rule11,       !- Name
  {e0ff10a6-99bf-4c02-8e70-4fbc98e01f77}, !- Schedule Ruleset Name
  1,                                      !- Rule Order
  {9bdec580-619f-49d4-9ad9-cee909a27134}, !- Day Schedule Name
  Yes,                                    !- Apply Sunday
  Yes,                                    !- Apply Monday
  Yes,                                    !- Apply Tuesday
  Yes,                                    !- Apply Wednesday
  Yes,                                    !- Apply Thursday
  Yes,                                    !- Apply Friday
  Yes,                                    !- Apply Saturday
  DateRange,                              !- Date Specification Type
  11,                                     !- Start Month
  1,                                      !- Start Day
  11,                                     !- End Month
  30;                                     !- End Day

OS:Schedule:Day,
  {9bdec580-619f-49d4-9ad9-cee909a27134}, !- Handle
  res heating season allday11,            !- Name
  {4fd5b661-0a4c-49ea-9c09-91d69d9daebf}, !- Schedule Type Limits Name
  ,                                       !- Interpolate to Timestep
  24,                                     !- Hour 1
  0,                                      !- Minute 1
  1;                                      !- Value Until Time 1

OS:Schedule:Rule,
  {23c0aea5-8a8c-43ff-8fe4-5a47eb776ae7}, !- Handle
  res heating season allday rule12,       !- Name
  {e0ff10a6-99bf-4c02-8e70-4fbc98e01f77}, !- Schedule Ruleset Name
  0,                                      !- Rule Order
  {36c7003f-6ba0-490d-84a5-a479dd15d44e}, !- Day Schedule Name
  Yes,                                    !- Apply Sunday
  Yes,                                    !- Apply Monday
  Yes,                                    !- Apply Tuesday
  Yes,                                    !- Apply Wednesday
  Yes,                                    !- Apply Thursday
  Yes,                                    !- Apply Friday
  Yes,                                    !- Apply Saturday
  DateRange,                              !- Date Specification Type
  12,                                     !- Start Month
  1,                                      !- Start Day
  12,                                     !- End Month
  31;                                     !- End Day

OS:Schedule:Day,
  {36c7003f-6ba0-490d-84a5-a479dd15d44e}, !- Handle
  res heating season allday12,            !- Name
  {4fd5b661-0a4c-49ea-9c09-91d69d9daebf}, !- Schedule Type Limits Name
  ,                                       !- Interpolate to Timestep
  24,                                     !- Hour 1
  0,                                      !- Minute 1
  1;                                      !- Value Until Time 1

OS:ThermostatSetpoint:DualSetpoint,
  {aee0bcd0-0855-41b6-977e-48feeb33b32b}, !- Handle
  living zone temperature setpoint,       !- Name
  {ecf4f032-ee44-4d06-981f-6b90333152ad}, !- Heating Setpoint Temperature Schedule Name
  {8d429181-eadc-4eca-8659-3964c17f3105}; !- Cooling Setpoint Temperature Schedule Name

OS:ScheduleTypeLimits,
  {dba7a1bf-bbc9-462c-85d8-b019b66820f4}, !- Handle
  Temperature,                            !- Name
  ,                                       !- Lower Limit Value
  ,                                       !- Upper Limit Value
  Continuous,                             !- Numeric Type
  Temperature;                            !- Unit Type

OS:Schedule:Ruleset,
  {5fd9c571-25fa-412f-a7e4-1ca6420949a2}, !- Handle
  res cooling season,                     !- Name
  {4fd5b661-0a4c-49ea-9c09-91d69d9daebf}, !- Schedule Type Limits Name
  {a5bb3930-788d-48bd-a528-6b3014a40870}; !- Default Day Schedule Name

OS:Schedule:Day,
  {a5bb3930-788d-48bd-a528-6b3014a40870}, !- Handle
  Schedule Day 1,                         !- Name
  {4fd5b661-0a4c-49ea-9c09-91d69d9daebf}, !- Schedule Type Limits Name
=======
OS:Schedule:Day,
  {e2e43c22-6d47-45bc-a5fe-81e34c782dc6}, !- Handle
  Schedule Day 1,                         !- Name
  ,                                       !- Schedule Type Limits Name
>>>>>>> fcfe5a62
  ,                                       !- Interpolate to Timestep
  24,                                     !- Hour 1
  0,                                      !- Minute 1
  0;                                      !- Value Until Time 1

<<<<<<< HEAD
OS:Schedule:Rule,
  {2eea67b5-bb9b-4672-b141-b464aa36c898}, !- Handle
  res cooling season allday rule1,        !- Name
  {5fd9c571-25fa-412f-a7e4-1ca6420949a2}, !- Schedule Ruleset Name
  11,                                     !- Rule Order
  {f0244b2d-411b-4459-9583-b4cbb974cd86}, !- Day Schedule Name
  Yes,                                    !- Apply Sunday
  Yes,                                    !- Apply Monday
  Yes,                                    !- Apply Tuesday
  Yes,                                    !- Apply Wednesday
  Yes,                                    !- Apply Thursday
  Yes,                                    !- Apply Friday
  Yes,                                    !- Apply Saturday
  DateRange,                              !- Date Specification Type
  1,                                      !- Start Month
  1,                                      !- Start Day
  1,                                      !- End Month
  31;                                     !- End Day

OS:Schedule:Day,
  {f0244b2d-411b-4459-9583-b4cbb974cd86}, !- Handle
  res cooling season allday1,             !- Name
  {4fd5b661-0a4c-49ea-9c09-91d69d9daebf}, !- Schedule Type Limits Name
  ,                                       !- Interpolate to Timestep
  24,                                     !- Hour 1
  0,                                      !- Minute 1
  1;                                      !- Value Until Time 1

OS:Schedule:Rule,
  {668dec62-984c-40e2-9504-630c88ebb089}, !- Handle
  res cooling season allday rule2,        !- Name
  {5fd9c571-25fa-412f-a7e4-1ca6420949a2}, !- Schedule Ruleset Name
  10,                                     !- Rule Order
  {4f34755b-8f8d-456f-91df-9176ab32e2bb}, !- Day Schedule Name
  Yes,                                    !- Apply Sunday
  Yes,                                    !- Apply Monday
  Yes,                                    !- Apply Tuesday
  Yes,                                    !- Apply Wednesday
  Yes,                                    !- Apply Thursday
  Yes,                                    !- Apply Friday
  Yes,                                    !- Apply Saturday
  DateRange,                              !- Date Specification Type
  2,                                      !- Start Month
  1,                                      !- Start Day
  2,                                      !- End Month
  28;                                     !- End Day

OS:Schedule:Day,
  {4f34755b-8f8d-456f-91df-9176ab32e2bb}, !- Handle
  res cooling season allday2,             !- Name
  {4fd5b661-0a4c-49ea-9c09-91d69d9daebf}, !- Schedule Type Limits Name
  ,                                       !- Interpolate to Timestep
  24,                                     !- Hour 1
  0,                                      !- Minute 1
  1;                                      !- Value Until Time 1

OS:Schedule:Rule,
  {811b0e3e-2608-47ff-a0d6-4571a8b5a398}, !- Handle
  res cooling season allday rule3,        !- Name
  {5fd9c571-25fa-412f-a7e4-1ca6420949a2}, !- Schedule Ruleset Name
  9,                                      !- Rule Order
  {8a93709e-40f8-4101-b87d-a055083d6f7d}, !- Day Schedule Name
  Yes,                                    !- Apply Sunday
  Yes,                                    !- Apply Monday
  Yes,                                    !- Apply Tuesday
  Yes,                                    !- Apply Wednesday
  Yes,                                    !- Apply Thursday
  Yes,                                    !- Apply Friday
  Yes,                                    !- Apply Saturday
  DateRange,                              !- Date Specification Type
  3,                                      !- Start Month
  1,                                      !- Start Day
  3,                                      !- End Month
  31;                                     !- End Day

OS:Schedule:Day,
  {8a93709e-40f8-4101-b87d-a055083d6f7d}, !- Handle
  res cooling season allday3,             !- Name
  {4fd5b661-0a4c-49ea-9c09-91d69d9daebf}, !- Schedule Type Limits Name
  ,                                       !- Interpolate to Timestep
  24,                                     !- Hour 1
  0,                                      !- Minute 1
  1;                                      !- Value Until Time 1

OS:Schedule:Rule,
  {26276e4b-5a9e-4337-bdd5-6c28eb71e0c0}, !- Handle
  res cooling season allday rule4,        !- Name
  {5fd9c571-25fa-412f-a7e4-1ca6420949a2}, !- Schedule Ruleset Name
  8,                                      !- Rule Order
  {d5da3367-7322-4cf9-a3d1-52c681922f6e}, !- Day Schedule Name
  Yes,                                    !- Apply Sunday
  Yes,                                    !- Apply Monday
  Yes,                                    !- Apply Tuesday
  Yes,                                    !- Apply Wednesday
  Yes,                                    !- Apply Thursday
  Yes,                                    !- Apply Friday
  Yes,                                    !- Apply Saturday
  DateRange,                              !- Date Specification Type
  4,                                      !- Start Month
  1,                                      !- Start Day
  4,                                      !- End Month
  30;                                     !- End Day

OS:Schedule:Day,
  {d5da3367-7322-4cf9-a3d1-52c681922f6e}, !- Handle
  res cooling season allday4,             !- Name
  {4fd5b661-0a4c-49ea-9c09-91d69d9daebf}, !- Schedule Type Limits Name
  ,                                       !- Interpolate to Timestep
  24,                                     !- Hour 1
  0,                                      !- Minute 1
  1;                                      !- Value Until Time 1

OS:Schedule:Rule,
  {dc9b55d3-911e-4190-866c-3eaa6033d503}, !- Handle
  res cooling season allday rule5,        !- Name
  {5fd9c571-25fa-412f-a7e4-1ca6420949a2}, !- Schedule Ruleset Name
  7,                                      !- Rule Order
  {be5922ad-a798-464c-89c6-239590486dd0}, !- Day Schedule Name
  Yes,                                    !- Apply Sunday
  Yes,                                    !- Apply Monday
  Yes,                                    !- Apply Tuesday
  Yes,                                    !- Apply Wednesday
  Yes,                                    !- Apply Thursday
  Yes,                                    !- Apply Friday
  Yes,                                    !- Apply Saturday
  DateRange,                              !- Date Specification Type
  5,                                      !- Start Month
  1,                                      !- Start Day
  5,                                      !- End Month
  31;                                     !- End Day

OS:Schedule:Day,
  {be5922ad-a798-464c-89c6-239590486dd0}, !- Handle
  res cooling season allday5,             !- Name
  {4fd5b661-0a4c-49ea-9c09-91d69d9daebf}, !- Schedule Type Limits Name
  ,                                       !- Interpolate to Timestep
  24,                                     !- Hour 1
  0,                                      !- Minute 1
  1;                                      !- Value Until Time 1

OS:Schedule:Rule,
  {c9a6a2ee-df23-4aae-a44b-4e93caa59b2f}, !- Handle
  res cooling season allday rule6,        !- Name
  {5fd9c571-25fa-412f-a7e4-1ca6420949a2}, !- Schedule Ruleset Name
  6,                                      !- Rule Order
  {8402b344-5d42-4483-b744-bab55901070b}, !- Day Schedule Name
  Yes,                                    !- Apply Sunday
  Yes,                                    !- Apply Monday
  Yes,                                    !- Apply Tuesday
  Yes,                                    !- Apply Wednesday
  Yes,                                    !- Apply Thursday
  Yes,                                    !- Apply Friday
  Yes,                                    !- Apply Saturday
  DateRange,                              !- Date Specification Type
  6,                                      !- Start Month
  1,                                      !- Start Day
  6,                                      !- End Month
  30;                                     !- End Day

OS:Schedule:Day,
  {8402b344-5d42-4483-b744-bab55901070b}, !- Handle
  res cooling season allday6,             !- Name
  {4fd5b661-0a4c-49ea-9c09-91d69d9daebf}, !- Schedule Type Limits Name
  ,                                       !- Interpolate to Timestep
  24,                                     !- Hour 1
  0,                                      !- Minute 1
  1;                                      !- Value Until Time 1

OS:Schedule:Rule,
  {6c775a30-23b9-4ab2-9fb7-94bf508a387d}, !- Handle
  res cooling season allday rule7,        !- Name
  {5fd9c571-25fa-412f-a7e4-1ca6420949a2}, !- Schedule Ruleset Name
  5,                                      !- Rule Order
  {c66c39a6-bbde-4f38-a6ca-db8ce25c7b52}, !- Day Schedule Name
  Yes,                                    !- Apply Sunday
  Yes,                                    !- Apply Monday
  Yes,                                    !- Apply Tuesday
  Yes,                                    !- Apply Wednesday
  Yes,                                    !- Apply Thursday
  Yes,                                    !- Apply Friday
  Yes,                                    !- Apply Saturday
  DateRange,                              !- Date Specification Type
  7,                                      !- Start Month
  1,                                      !- Start Day
  7,                                      !- End Month
  31;                                     !- End Day

OS:Schedule:Day,
  {c66c39a6-bbde-4f38-a6ca-db8ce25c7b52}, !- Handle
  res cooling season allday7,             !- Name
  {4fd5b661-0a4c-49ea-9c09-91d69d9daebf}, !- Schedule Type Limits Name
  ,                                       !- Interpolate to Timestep
  24,                                     !- Hour 1
  0,                                      !- Minute 1
  1;                                      !- Value Until Time 1

OS:Schedule:Rule,
  {09500664-b1b1-477b-9144-efcf8a70b517}, !- Handle
  res cooling season allday rule8,        !- Name
  {5fd9c571-25fa-412f-a7e4-1ca6420949a2}, !- Schedule Ruleset Name
  4,                                      !- Rule Order
  {2fe735b5-ebb0-488d-ba3a-c3ace3e7fac8}, !- Day Schedule Name
  Yes,                                    !- Apply Sunday
  Yes,                                    !- Apply Monday
  Yes,                                    !- Apply Tuesday
  Yes,                                    !- Apply Wednesday
  Yes,                                    !- Apply Thursday
  Yes,                                    !- Apply Friday
  Yes,                                    !- Apply Saturday
  DateRange,                              !- Date Specification Type
  8,                                      !- Start Month
  1,                                      !- Start Day
  8,                                      !- End Month
  31;                                     !- End Day

OS:Schedule:Day,
  {2fe735b5-ebb0-488d-ba3a-c3ace3e7fac8}, !- Handle
  res cooling season allday8,             !- Name
  {4fd5b661-0a4c-49ea-9c09-91d69d9daebf}, !- Schedule Type Limits Name
  ,                                       !- Interpolate to Timestep
  24,                                     !- Hour 1
  0,                                      !- Minute 1
  1;                                      !- Value Until Time 1

OS:Schedule:Rule,
  {f7d71969-2cfe-4771-a167-fb2645052083}, !- Handle
  res cooling season allday rule9,        !- Name
  {5fd9c571-25fa-412f-a7e4-1ca6420949a2}, !- Schedule Ruleset Name
  3,                                      !- Rule Order
  {413bc978-f4c4-4745-bded-20e56d62ccce}, !- Day Schedule Name
  Yes,                                    !- Apply Sunday
  Yes,                                    !- Apply Monday
  Yes,                                    !- Apply Tuesday
  Yes,                                    !- Apply Wednesday
  Yes,                                    !- Apply Thursday
  Yes,                                    !- Apply Friday
  Yes,                                    !- Apply Saturday
  DateRange,                              !- Date Specification Type
  9,                                      !- Start Month
  1,                                      !- Start Day
  9,                                      !- End Month
  30;                                     !- End Day

OS:Schedule:Day,
  {413bc978-f4c4-4745-bded-20e56d62ccce}, !- Handle
  res cooling season allday9,             !- Name
  {4fd5b661-0a4c-49ea-9c09-91d69d9daebf}, !- Schedule Type Limits Name
  ,                                       !- Interpolate to Timestep
  24,                                     !- Hour 1
  0,                                      !- Minute 1
  1;                                      !- Value Until Time 1

OS:Schedule:Rule,
  {38479326-b07f-4a90-a1da-c3e56a051640}, !- Handle
  res cooling season allday rule10,       !- Name
  {5fd9c571-25fa-412f-a7e4-1ca6420949a2}, !- Schedule Ruleset Name
  2,                                      !- Rule Order
  {349b3b95-5bff-40da-a376-8ba461c35f22}, !- Day Schedule Name
  Yes,                                    !- Apply Sunday
  Yes,                                    !- Apply Monday
  Yes,                                    !- Apply Tuesday
  Yes,                                    !- Apply Wednesday
  Yes,                                    !- Apply Thursday
  Yes,                                    !- Apply Friday
  Yes,                                    !- Apply Saturday
  DateRange,                              !- Date Specification Type
  10,                                     !- Start Month
  1,                                      !- Start Day
  10,                                     !- End Month
  31;                                     !- End Day

OS:Schedule:Day,
  {349b3b95-5bff-40da-a376-8ba461c35f22}, !- Handle
  res cooling season allday10,            !- Name
  {4fd5b661-0a4c-49ea-9c09-91d69d9daebf}, !- Schedule Type Limits Name
  ,                                       !- Interpolate to Timestep
  24,                                     !- Hour 1
  0,                                      !- Minute 1
  1;                                      !- Value Until Time 1

OS:Schedule:Rule,
  {65ba6d7f-0c30-4d14-9dde-7a83b0f70c25}, !- Handle
  res cooling season allday rule11,       !- Name
  {5fd9c571-25fa-412f-a7e4-1ca6420949a2}, !- Schedule Ruleset Name
  1,                                      !- Rule Order
  {f7459f35-84c5-4c77-8eea-d73bc18bbaa5}, !- Day Schedule Name
  Yes,                                    !- Apply Sunday
  Yes,                                    !- Apply Monday
  Yes,                                    !- Apply Tuesday
  Yes,                                    !- Apply Wednesday
  Yes,                                    !- Apply Thursday
  Yes,                                    !- Apply Friday
  Yes,                                    !- Apply Saturday
  DateRange,                              !- Date Specification Type
  11,                                     !- Start Month
  1,                                      !- Start Day
  11,                                     !- End Month
  30;                                     !- End Day

OS:Schedule:Day,
  {f7459f35-84c5-4c77-8eea-d73bc18bbaa5}, !- Handle
  res cooling season allday11,            !- Name
  {4fd5b661-0a4c-49ea-9c09-91d69d9daebf}, !- Schedule Type Limits Name
=======
OS:Schedule:Day,
  {54b6cab8-7478-4a01-a863-f22b4df9dc15}, !- Handle
  Schedule Day 2,                         !- Name
  ,                                       !- Schedule Type Limits Name
>>>>>>> fcfe5a62
  ,                                       !- Interpolate to Timestep
  24,                                     !- Hour 1
  0,                                      !- Minute 1
  1;                                      !- Value Until Time 1
<<<<<<< HEAD

OS:Schedule:Rule,
  {7310e1f5-d1e3-4b76-b47f-96840d2cd7c5}, !- Handle
  res cooling season allday rule12,       !- Name
  {5fd9c571-25fa-412f-a7e4-1ca6420949a2}, !- Schedule Ruleset Name
  0,                                      !- Rule Order
  {0734ac83-e563-41a7-8548-ae65e350769d}, !- Day Schedule Name
  Yes,                                    !- Apply Sunday
  Yes,                                    !- Apply Monday
  Yes,                                    !- Apply Tuesday
  Yes,                                    !- Apply Wednesday
  Yes,                                    !- Apply Thursday
  Yes,                                    !- Apply Friday
  Yes,                                    !- Apply Saturday
  DateRange,                              !- Date Specification Type
  12,                                     !- Start Month
  1,                                      !- Start Day
  12,                                     !- End Month
  31;                                     !- End Day

OS:Schedule:Day,
  {0734ac83-e563-41a7-8548-ae65e350769d}, !- Handle
  res cooling season allday12,            !- Name
  {4fd5b661-0a4c-49ea-9c09-91d69d9daebf}, !- Schedule Type Limits Name
  ,                                       !- Interpolate to Timestep
  24,                                     !- Hour 1
  0,                                      !- Minute 1
  1;                                      !- Value Until Time 1

OS:AdditionalProperties,
  {cf652f69-9196-479d-b840-978d5e672fd1}, !- Handle
  {aee0bcd0-0855-41b6-977e-48feeb33b32b}, !- Object Name
  htg_wkdy,                               !- Feature Name 1
  String,                                 !- Feature Data Type 1
  21.6666666666667&#4421.6666666666667&#4421.6666666666667&#4421.6666666666667&#4421.6666666666667&#4421.6666666666667&#4421.6666666666667&#4421.6666666666667&#4421.6666666666667&#4421.6666666666667&#4421.6666666666667&#4421.6666666666667&#4421.6666666666667&#4421.6666666666667&#4421.6666666666667&#4421.6666666666667&#4421.6666666666667&#4421.6666666666667&#4421.6666666666667&#4421.6666666666667&#4421.6666666666667&#4421.6666666666667&#4421.6666666666667&#4421.6666666666667, !- Feature Value 1
  htg_wked,                               !- Feature Name 2
  String,                                 !- Feature Data Type 2
  21.6666666666667&#4421.6666666666667&#4421.6666666666667&#4421.6666666666667&#4421.6666666666667&#4421.6666666666667&#4421.6666666666667&#4421.6666666666667&#4421.6666666666667&#4421.6666666666667&#4421.6666666666667&#4421.6666666666667&#4421.6666666666667&#4421.6666666666667&#4421.6666666666667&#4421.6666666666667&#4421.6666666666667&#4421.6666666666667&#4421.6666666666667&#4421.6666666666667&#4421.6666666666667&#4421.6666666666667&#4421.6666666666667&#4421.6666666666667, !- Feature Value 2
  clg_wkdy,                               !- Feature Name 3
  String,                                 !- Feature Data Type 3
  24.444444444444443&#4424.444444444444443&#4424.444444444444443&#4424.444444444444443&#4424.444444444444443&#4424.444444444444443&#4424.444444444444443&#4424.444444444444443&#4424.444444444444443&#4424.444444444444443&#4424.444444444444443&#4424.444444444444443&#4424.444444444444443&#4424.444444444444443&#4424.444444444444443&#4424.444444444444443&#4424.444444444444443&#4424.444444444444443&#4424.444444444444443&#4424.444444444444443&#4424.444444444444443&#4424.444444444444443&#4424.444444444444443&#4424.444444444444443, !- Feature Value 3
  clg_wked,                               !- Feature Name 4
  String,                                 !- Feature Data Type 4
  24.444444444444443&#4424.444444444444443&#4424.444444444444443&#4424.444444444444443&#4424.444444444444443&#4424.444444444444443&#4424.444444444444443&#4424.444444444444443&#4424.444444444444443&#4424.444444444444443&#4424.444444444444443&#4424.444444444444443&#4424.444444444444443&#4424.444444444444443&#4424.444444444444443&#4424.444444444444443&#4424.444444444444443&#4424.444444444444443&#4424.444444444444443&#4424.444444444444443&#4424.444444444444443&#4424.444444444444443&#4424.444444444444443&#4424.444444444444443; !- Feature Value 4

OS:Schedule:Ruleset,
  {ecf4f032-ee44-4d06-981f-6b90333152ad}, !- Handle
  res heating setpoint,                   !- Name
  {dba7a1bf-bbc9-462c-85d8-b019b66820f4}, !- Schedule Type Limits Name
  {2d8b52d7-a75c-4502-90ad-64d640dedc98}, !- Default Day Schedule Name
  {6362015c-da20-4161-b758-e6fd340a5a98}, !- Summer Design Day Schedule Name
  {c4003357-f9b7-425e-a3e8-1036a6281c15}; !- Winter Design Day Schedule Name

OS:Schedule:Day,
  {2d8b52d7-a75c-4502-90ad-64d640dedc98}, !- Handle
  Schedule Day 6,                         !- Name
  {dba7a1bf-bbc9-462c-85d8-b019b66820f4}, !- Schedule Type Limits Name
  ,                                       !- Interpolate to Timestep
  24,                                     !- Hour 1
  0,                                      !- Minute 1
  0;                                      !- Value Until Time 1

OS:Schedule:Rule,
  {024929ae-3239-4b4b-9b7c-e472a8c24cc4}, !- Handle
  res heating setpoint allday rule1,      !- Name
  {ecf4f032-ee44-4d06-981f-6b90333152ad}, !- Schedule Ruleset Name
  11,                                     !- Rule Order
  {b76b8c27-707a-44cb-af3b-8be168d5967d}, !- Day Schedule Name
  Yes,                                    !- Apply Sunday
  Yes,                                    !- Apply Monday
  Yes,                                    !- Apply Tuesday
  Yes,                                    !- Apply Wednesday
  Yes,                                    !- Apply Thursday
  Yes,                                    !- Apply Friday
  Yes,                                    !- Apply Saturday
  DateRange,                              !- Date Specification Type
  1,                                      !- Start Month
  1,                                      !- Start Day
  1,                                      !- End Month
  31;                                     !- End Day

OS:Schedule:Day,
  {b76b8c27-707a-44cb-af3b-8be168d5967d}, !- Handle
  res heating setpoint allday1,           !- Name
  {dba7a1bf-bbc9-462c-85d8-b019b66820f4}, !- Schedule Type Limits Name
  ,                                       !- Interpolate to Timestep
  24,                                     !- Hour 1
  0,                                      !- Minute 1
  21.6666666666667;                       !- Value Until Time 1

OS:Schedule:Rule,
  {d9123bbf-3a36-4533-87dd-ae1001edabac}, !- Handle
  res heating setpoint allday rule2,      !- Name
  {ecf4f032-ee44-4d06-981f-6b90333152ad}, !- Schedule Ruleset Name
  10,                                     !- Rule Order
  {e52b69b2-2e5e-469c-97c1-ca322687890b}, !- Day Schedule Name
  Yes,                                    !- Apply Sunday
  Yes,                                    !- Apply Monday
  Yes,                                    !- Apply Tuesday
  Yes,                                    !- Apply Wednesday
  Yes,                                    !- Apply Thursday
  Yes,                                    !- Apply Friday
  Yes,                                    !- Apply Saturday
  DateRange,                              !- Date Specification Type
  2,                                      !- Start Month
  1,                                      !- Start Day
  2,                                      !- End Month
  28;                                     !- End Day

OS:Schedule:Day,
  {e52b69b2-2e5e-469c-97c1-ca322687890b}, !- Handle
  res heating setpoint allday2,           !- Name
  {dba7a1bf-bbc9-462c-85d8-b019b66820f4}, !- Schedule Type Limits Name
  ,                                       !- Interpolate to Timestep
  24,                                     !- Hour 1
  0,                                      !- Minute 1
  21.6666666666667;                       !- Value Until Time 1

OS:Schedule:Rule,
  {daef960b-5d56-4bd4-9012-8c09f6fdd983}, !- Handle
  res heating setpoint allday rule3,      !- Name
  {ecf4f032-ee44-4d06-981f-6b90333152ad}, !- Schedule Ruleset Name
  9,                                      !- Rule Order
  {8ef176a3-95e8-4995-97c6-bc664c8d49f2}, !- Day Schedule Name
  Yes,                                    !- Apply Sunday
  Yes,                                    !- Apply Monday
  Yes,                                    !- Apply Tuesday
  Yes,                                    !- Apply Wednesday
  Yes,                                    !- Apply Thursday
  Yes,                                    !- Apply Friday
  Yes,                                    !- Apply Saturday
  DateRange,                              !- Date Specification Type
  3,                                      !- Start Month
  1,                                      !- Start Day
  3,                                      !- End Month
  31;                                     !- End Day

OS:Schedule:Day,
  {8ef176a3-95e8-4995-97c6-bc664c8d49f2}, !- Handle
  res heating setpoint allday3,           !- Name
  {dba7a1bf-bbc9-462c-85d8-b019b66820f4}, !- Schedule Type Limits Name
  ,                                       !- Interpolate to Timestep
  24,                                     !- Hour 1
  0,                                      !- Minute 1
  21.6666666666667;                       !- Value Until Time 1

OS:Schedule:Rule,
  {453ade3d-efeb-4b44-aef7-9719e257093f}, !- Handle
  res heating setpoint allday rule4,      !- Name
  {ecf4f032-ee44-4d06-981f-6b90333152ad}, !- Schedule Ruleset Name
  8,                                      !- Rule Order
  {72cad6c4-3d32-4ba6-8c24-e71a43fce257}, !- Day Schedule Name
  Yes,                                    !- Apply Sunday
  Yes,                                    !- Apply Monday
  Yes,                                    !- Apply Tuesday
  Yes,                                    !- Apply Wednesday
  Yes,                                    !- Apply Thursday
  Yes,                                    !- Apply Friday
  Yes,                                    !- Apply Saturday
  DateRange,                              !- Date Specification Type
  4,                                      !- Start Month
  1,                                      !- Start Day
  4,                                      !- End Month
  30;                                     !- End Day

OS:Schedule:Day,
  {72cad6c4-3d32-4ba6-8c24-e71a43fce257}, !- Handle
  res heating setpoint allday4,           !- Name
  {dba7a1bf-bbc9-462c-85d8-b019b66820f4}, !- Schedule Type Limits Name
  ,                                       !- Interpolate to Timestep
  24,                                     !- Hour 1
  0,                                      !- Minute 1
  21.6666666666667;                       !- Value Until Time 1

OS:Schedule:Rule,
  {deb03c0c-b1a6-4a72-91de-7ad0be5c4ea5}, !- Handle
  res heating setpoint allday rule5,      !- Name
  {ecf4f032-ee44-4d06-981f-6b90333152ad}, !- Schedule Ruleset Name
  7,                                      !- Rule Order
  {880e928f-02e9-4cd9-83c7-b5cc4ce510af}, !- Day Schedule Name
  Yes,                                    !- Apply Sunday
  Yes,                                    !- Apply Monday
  Yes,                                    !- Apply Tuesday
  Yes,                                    !- Apply Wednesday
  Yes,                                    !- Apply Thursday
  Yes,                                    !- Apply Friday
  Yes,                                    !- Apply Saturday
  DateRange,                              !- Date Specification Type
  5,                                      !- Start Month
  1,                                      !- Start Day
  5,                                      !- End Month
  31;                                     !- End Day

OS:Schedule:Day,
  {880e928f-02e9-4cd9-83c7-b5cc4ce510af}, !- Handle
  res heating setpoint allday5,           !- Name
  {dba7a1bf-bbc9-462c-85d8-b019b66820f4}, !- Schedule Type Limits Name
  ,                                       !- Interpolate to Timestep
  24,                                     !- Hour 1
  0,                                      !- Minute 1
  21.6666666666667;                       !- Value Until Time 1

OS:Schedule:Rule,
  {89eddcff-ae18-471a-b395-16bacead3fff}, !- Handle
  res heating setpoint allday rule6,      !- Name
  {ecf4f032-ee44-4d06-981f-6b90333152ad}, !- Schedule Ruleset Name
  6,                                      !- Rule Order
  {3dc36729-2db3-4ad8-99c7-ee6763859d1f}, !- Day Schedule Name
  Yes,                                    !- Apply Sunday
  Yes,                                    !- Apply Monday
  Yes,                                    !- Apply Tuesday
  Yes,                                    !- Apply Wednesday
  Yes,                                    !- Apply Thursday
  Yes,                                    !- Apply Friday
  Yes,                                    !- Apply Saturday
  DateRange,                              !- Date Specification Type
  6,                                      !- Start Month
  1,                                      !- Start Day
  6,                                      !- End Month
  30;                                     !- End Day

OS:Schedule:Day,
  {3dc36729-2db3-4ad8-99c7-ee6763859d1f}, !- Handle
  res heating setpoint allday6,           !- Name
  {dba7a1bf-bbc9-462c-85d8-b019b66820f4}, !- Schedule Type Limits Name
  ,                                       !- Interpolate to Timestep
  24,                                     !- Hour 1
  0,                                      !- Minute 1
  21.6666666666667;                       !- Value Until Time 1

OS:Schedule:Rule,
  {eea315bb-d21c-419e-83a0-08f2c893b1ed}, !- Handle
  res heating setpoint allday rule7,      !- Name
  {ecf4f032-ee44-4d06-981f-6b90333152ad}, !- Schedule Ruleset Name
  5,                                      !- Rule Order
  {639cf470-607b-4447-a311-8766ca068b5b}, !- Day Schedule Name
  Yes,                                    !- Apply Sunday
  Yes,                                    !- Apply Monday
  Yes,                                    !- Apply Tuesday
  Yes,                                    !- Apply Wednesday
  Yes,                                    !- Apply Thursday
  Yes,                                    !- Apply Friday
  Yes,                                    !- Apply Saturday
  DateRange,                              !- Date Specification Type
  7,                                      !- Start Month
  1,                                      !- Start Day
  7,                                      !- End Month
  31;                                     !- End Day

OS:Schedule:Day,
  {639cf470-607b-4447-a311-8766ca068b5b}, !- Handle
  res heating setpoint allday7,           !- Name
  {dba7a1bf-bbc9-462c-85d8-b019b66820f4}, !- Schedule Type Limits Name
  ,                                       !- Interpolate to Timestep
  24,                                     !- Hour 1
  0,                                      !- Minute 1
  21.6666666666667;                       !- Value Until Time 1

OS:Schedule:Rule,
  {a450f45d-08f1-4f33-863b-e83d89531e42}, !- Handle
  res heating setpoint allday rule8,      !- Name
  {ecf4f032-ee44-4d06-981f-6b90333152ad}, !- Schedule Ruleset Name
  4,                                      !- Rule Order
  {2fd54816-11fb-4eca-aad1-30b91c3a1ad7}, !- Day Schedule Name
  Yes,                                    !- Apply Sunday
  Yes,                                    !- Apply Monday
  Yes,                                    !- Apply Tuesday
  Yes,                                    !- Apply Wednesday
  Yes,                                    !- Apply Thursday
  Yes,                                    !- Apply Friday
  Yes,                                    !- Apply Saturday
  DateRange,                              !- Date Specification Type
  8,                                      !- Start Month
  1,                                      !- Start Day
  8,                                      !- End Month
  31;                                     !- End Day

OS:Schedule:Day,
  {2fd54816-11fb-4eca-aad1-30b91c3a1ad7}, !- Handle
  res heating setpoint allday8,           !- Name
  {dba7a1bf-bbc9-462c-85d8-b019b66820f4}, !- Schedule Type Limits Name
  ,                                       !- Interpolate to Timestep
  24,                                     !- Hour 1
  0,                                      !- Minute 1
  21.6666666666667;                       !- Value Until Time 1

OS:Schedule:Rule,
  {d6f46393-da6e-4e78-94c9-c98e8f7f1436}, !- Handle
  res heating setpoint allday rule9,      !- Name
  {ecf4f032-ee44-4d06-981f-6b90333152ad}, !- Schedule Ruleset Name
  3,                                      !- Rule Order
  {b6d30895-c40f-4cae-a340-b074414333f1}, !- Day Schedule Name
  Yes,                                    !- Apply Sunday
  Yes,                                    !- Apply Monday
  Yes,                                    !- Apply Tuesday
  Yes,                                    !- Apply Wednesday
  Yes,                                    !- Apply Thursday
  Yes,                                    !- Apply Friday
  Yes,                                    !- Apply Saturday
  DateRange,                              !- Date Specification Type
  9,                                      !- Start Month
  1,                                      !- Start Day
  9,                                      !- End Month
  30;                                     !- End Day

OS:Schedule:Day,
  {b6d30895-c40f-4cae-a340-b074414333f1}, !- Handle
  res heating setpoint allday9,           !- Name
  {dba7a1bf-bbc9-462c-85d8-b019b66820f4}, !- Schedule Type Limits Name
  ,                                       !- Interpolate to Timestep
  24,                                     !- Hour 1
  0,                                      !- Minute 1
  21.6666666666667;                       !- Value Until Time 1

OS:Schedule:Rule,
  {887c2886-76ce-4cbb-adb7-d86055eea702}, !- Handle
  res heating setpoint allday rule10,     !- Name
  {ecf4f032-ee44-4d06-981f-6b90333152ad}, !- Schedule Ruleset Name
  2,                                      !- Rule Order
  {8119448a-6fc5-4963-80d6-b5904e4bc76d}, !- Day Schedule Name
  Yes,                                    !- Apply Sunday
  Yes,                                    !- Apply Monday
  Yes,                                    !- Apply Tuesday
  Yes,                                    !- Apply Wednesday
  Yes,                                    !- Apply Thursday
  Yes,                                    !- Apply Friday
  Yes,                                    !- Apply Saturday
  DateRange,                              !- Date Specification Type
  10,                                     !- Start Month
  1,                                      !- Start Day
  10,                                     !- End Month
  31;                                     !- End Day

OS:Schedule:Day,
  {8119448a-6fc5-4963-80d6-b5904e4bc76d}, !- Handle
  res heating setpoint allday10,          !- Name
  {dba7a1bf-bbc9-462c-85d8-b019b66820f4}, !- Schedule Type Limits Name
  ,                                       !- Interpolate to Timestep
  24,                                     !- Hour 1
  0,                                      !- Minute 1
  21.6666666666667;                       !- Value Until Time 1

OS:Schedule:Rule,
  {8e516ea1-5b04-413a-a689-279183745573}, !- Handle
  res heating setpoint allday rule11,     !- Name
  {ecf4f032-ee44-4d06-981f-6b90333152ad}, !- Schedule Ruleset Name
  1,                                      !- Rule Order
  {ee31d164-7c10-4b85-a128-222c21d6bdb8}, !- Day Schedule Name
  Yes,                                    !- Apply Sunday
  Yes,                                    !- Apply Monday
  Yes,                                    !- Apply Tuesday
  Yes,                                    !- Apply Wednesday
  Yes,                                    !- Apply Thursday
  Yes,                                    !- Apply Friday
  Yes,                                    !- Apply Saturday
  DateRange,                              !- Date Specification Type
  11,                                     !- Start Month
  1,                                      !- Start Day
  11,                                     !- End Month
  30;                                     !- End Day

OS:Schedule:Day,
  {ee31d164-7c10-4b85-a128-222c21d6bdb8}, !- Handle
  res heating setpoint allday11,          !- Name
  {dba7a1bf-bbc9-462c-85d8-b019b66820f4}, !- Schedule Type Limits Name
  ,                                       !- Interpolate to Timestep
  24,                                     !- Hour 1
  0,                                      !- Minute 1
  21.6666666666667;                       !- Value Until Time 1

OS:Schedule:Rule,
  {f4c9bc33-4963-4bfc-b172-abd776835680}, !- Handle
  res heating setpoint allday rule12,     !- Name
  {ecf4f032-ee44-4d06-981f-6b90333152ad}, !- Schedule Ruleset Name
  0,                                      !- Rule Order
  {218d02c3-a834-402b-8e27-9e0176d8c92e}, !- Day Schedule Name
  Yes,                                    !- Apply Sunday
  Yes,                                    !- Apply Monday
  Yes,                                    !- Apply Tuesday
  Yes,                                    !- Apply Wednesday
  Yes,                                    !- Apply Thursday
  Yes,                                    !- Apply Friday
  Yes,                                    !- Apply Saturday
  DateRange,                              !- Date Specification Type
  12,                                     !- Start Month
  1,                                      !- Start Day
  12,                                     !- End Month
  31;                                     !- End Day

OS:Schedule:Day,
  {218d02c3-a834-402b-8e27-9e0176d8c92e}, !- Handle
  res heating setpoint allday12,          !- Name
  {dba7a1bf-bbc9-462c-85d8-b019b66820f4}, !- Schedule Type Limits Name
  ,                                       !- Interpolate to Timestep
  24,                                     !- Hour 1
  0,                                      !- Minute 1
  21.6666666666667;                       !- Value Until Time 1

OS:Schedule:Day,
  {c4003357-f9b7-425e-a3e8-1036a6281c15}, !- Handle
  res heating setpoint winter design,     !- Name
  {dba7a1bf-bbc9-462c-85d8-b019b66820f4}, !- Schedule Type Limits Name
  ,                                       !- Interpolate to Timestep
  24,                                     !- Hour 1
  0,                                      !- Minute 1
  21.1111111111111;                       !- Value Until Time 1

OS:Schedule:Day,
  {6362015c-da20-4161-b758-e6fd340a5a98}, !- Handle
  res heating setpoint summer design,     !- Name
  {dba7a1bf-bbc9-462c-85d8-b019b66820f4}, !- Schedule Type Limits Name
  ,                                       !- Interpolate to Timestep
  24,                                     !- Hour 1
  0,                                      !- Minute 1
  23.8888888888889;                       !- Value Until Time 1

OS:Schedule:Ruleset,
  {8d429181-eadc-4eca-8659-3964c17f3105}, !- Handle
  res cooling setpoint,                   !- Name
  {dba7a1bf-bbc9-462c-85d8-b019b66820f4}, !- Schedule Type Limits Name
  {579da8c7-d950-4a42-9156-625423cf0430}, !- Default Day Schedule Name
  {685293a7-e2b5-4ff5-96fa-a397c58e7183}, !- Summer Design Day Schedule Name
  {37a47220-92d8-4888-aa00-c818cff6a0c5}; !- Winter Design Day Schedule Name

OS:Schedule:Day,
  {579da8c7-d950-4a42-9156-625423cf0430}, !- Handle
  Schedule Day 7,                         !- Name
  {dba7a1bf-bbc9-462c-85d8-b019b66820f4}, !- Schedule Type Limits Name
  ,                                       !- Interpolate to Timestep
  24,                                     !- Hour 1
  0,                                      !- Minute 1
  0;                                      !- Value Until Time 1

OS:Schedule:Rule,
  {ab2b0560-6ba9-43ea-8e5b-8fb7c153df28}, !- Handle
  res cooling setpoint allday rule1,      !- Name
  {8d429181-eadc-4eca-8659-3964c17f3105}, !- Schedule Ruleset Name
  11,                                     !- Rule Order
  {d42c338f-29de-4fb3-bf8c-2880a74cce4a}, !- Day Schedule Name
  Yes,                                    !- Apply Sunday
  Yes,                                    !- Apply Monday
  Yes,                                    !- Apply Tuesday
  Yes,                                    !- Apply Wednesday
  Yes,                                    !- Apply Thursday
  Yes,                                    !- Apply Friday
  Yes,                                    !- Apply Saturday
  DateRange,                              !- Date Specification Type
  1,                                      !- Start Month
  1,                                      !- Start Day
  1,                                      !- End Month
  31;                                     !- End Day

OS:Schedule:Day,
  {d42c338f-29de-4fb3-bf8c-2880a74cce4a}, !- Handle
  res cooling setpoint allday1,           !- Name
  {dba7a1bf-bbc9-462c-85d8-b019b66820f4}, !- Schedule Type Limits Name
  ,                                       !- Interpolate to Timestep
  24,                                     !- Hour 1
  0,                                      !- Minute 1
  24.4444444444444;                       !- Value Until Time 1

OS:Schedule:Rule,
  {3a16bbd1-bbbb-4cdd-a058-69a07fcec08b}, !- Handle
  res cooling setpoint allday rule2,      !- Name
  {8d429181-eadc-4eca-8659-3964c17f3105}, !- Schedule Ruleset Name
  10,                                     !- Rule Order
  {c1ed083b-8f3a-45b6-822d-794579e43673}, !- Day Schedule Name
  Yes,                                    !- Apply Sunday
  Yes,                                    !- Apply Monday
  Yes,                                    !- Apply Tuesday
  Yes,                                    !- Apply Wednesday
  Yes,                                    !- Apply Thursday
  Yes,                                    !- Apply Friday
  Yes,                                    !- Apply Saturday
  DateRange,                              !- Date Specification Type
  2,                                      !- Start Month
  1,                                      !- Start Day
  2,                                      !- End Month
  28;                                     !- End Day

OS:Schedule:Day,
  {c1ed083b-8f3a-45b6-822d-794579e43673}, !- Handle
  res cooling setpoint allday2,           !- Name
  {dba7a1bf-bbc9-462c-85d8-b019b66820f4}, !- Schedule Type Limits Name
  ,                                       !- Interpolate to Timestep
  24,                                     !- Hour 1
  0,                                      !- Minute 1
  24.4444444444444;                       !- Value Until Time 1

OS:Schedule:Rule,
  {4a42ffd5-439d-4899-9466-dc990649bc6a}, !- Handle
  res cooling setpoint allday rule3,      !- Name
  {8d429181-eadc-4eca-8659-3964c17f3105}, !- Schedule Ruleset Name
  9,                                      !- Rule Order
  {94df3100-e248-45be-9dd9-a65bda398e35}, !- Day Schedule Name
  Yes,                                    !- Apply Sunday
  Yes,                                    !- Apply Monday
  Yes,                                    !- Apply Tuesday
  Yes,                                    !- Apply Wednesday
  Yes,                                    !- Apply Thursday
  Yes,                                    !- Apply Friday
  Yes,                                    !- Apply Saturday
  DateRange,                              !- Date Specification Type
  3,                                      !- Start Month
  1,                                      !- Start Day
  3,                                      !- End Month
  31;                                     !- End Day

OS:Schedule:Day,
  {94df3100-e248-45be-9dd9-a65bda398e35}, !- Handle
  res cooling setpoint allday3,           !- Name
  {dba7a1bf-bbc9-462c-85d8-b019b66820f4}, !- Schedule Type Limits Name
  ,                                       !- Interpolate to Timestep
  24,                                     !- Hour 1
  0,                                      !- Minute 1
  24.4444444444444;                       !- Value Until Time 1

OS:Schedule:Rule,
  {dc6891e2-cc58-483e-8aec-011d2370e739}, !- Handle
  res cooling setpoint allday rule4,      !- Name
  {8d429181-eadc-4eca-8659-3964c17f3105}, !- Schedule Ruleset Name
  8,                                      !- Rule Order
  {e7fa1716-f454-4956-8ffa-4c3776a5b730}, !- Day Schedule Name
  Yes,                                    !- Apply Sunday
  Yes,                                    !- Apply Monday
  Yes,                                    !- Apply Tuesday
  Yes,                                    !- Apply Wednesday
  Yes,                                    !- Apply Thursday
  Yes,                                    !- Apply Friday
  Yes,                                    !- Apply Saturday
  DateRange,                              !- Date Specification Type
  4,                                      !- Start Month
  1,                                      !- Start Day
  4,                                      !- End Month
  30;                                     !- End Day

OS:Schedule:Day,
  {e7fa1716-f454-4956-8ffa-4c3776a5b730}, !- Handle
  res cooling setpoint allday4,           !- Name
  {dba7a1bf-bbc9-462c-85d8-b019b66820f4}, !- Schedule Type Limits Name
  ,                                       !- Interpolate to Timestep
  24,                                     !- Hour 1
  0,                                      !- Minute 1
  24.4444444444444;                       !- Value Until Time 1

OS:Schedule:Rule,
  {12e76159-af5c-4e6b-b85a-5d115b299a89}, !- Handle
  res cooling setpoint allday rule5,      !- Name
  {8d429181-eadc-4eca-8659-3964c17f3105}, !- Schedule Ruleset Name
  7,                                      !- Rule Order
  {439942f6-aa60-4737-bb64-adfa5000c4fb}, !- Day Schedule Name
  Yes,                                    !- Apply Sunday
  Yes,                                    !- Apply Monday
  Yes,                                    !- Apply Tuesday
  Yes,                                    !- Apply Wednesday
  Yes,                                    !- Apply Thursday
  Yes,                                    !- Apply Friday
  Yes,                                    !- Apply Saturday
  DateRange,                              !- Date Specification Type
  5,                                      !- Start Month
  1,                                      !- Start Day
  5,                                      !- End Month
  31;                                     !- End Day

OS:Schedule:Day,
  {439942f6-aa60-4737-bb64-adfa5000c4fb}, !- Handle
  res cooling setpoint allday5,           !- Name
  {dba7a1bf-bbc9-462c-85d8-b019b66820f4}, !- Schedule Type Limits Name
  ,                                       !- Interpolate to Timestep
  24,                                     !- Hour 1
  0,                                      !- Minute 1
  24.4444444444444;                       !- Value Until Time 1

OS:Schedule:Rule,
  {26a29b8a-9f67-4aa6-8369-b3fbb67cfd87}, !- Handle
  res cooling setpoint allday rule6,      !- Name
  {8d429181-eadc-4eca-8659-3964c17f3105}, !- Schedule Ruleset Name
  6,                                      !- Rule Order
  {abccd01e-6fd7-40c5-b701-3e9dc67354d7}, !- Day Schedule Name
  Yes,                                    !- Apply Sunday
  Yes,                                    !- Apply Monday
  Yes,                                    !- Apply Tuesday
  Yes,                                    !- Apply Wednesday
  Yes,                                    !- Apply Thursday
  Yes,                                    !- Apply Friday
  Yes,                                    !- Apply Saturday
  DateRange,                              !- Date Specification Type
  6,                                      !- Start Month
  1,                                      !- Start Day
  6,                                      !- End Month
  30;                                     !- End Day

OS:Schedule:Day,
  {abccd01e-6fd7-40c5-b701-3e9dc67354d7}, !- Handle
  res cooling setpoint allday6,           !- Name
  {dba7a1bf-bbc9-462c-85d8-b019b66820f4}, !- Schedule Type Limits Name
  ,                                       !- Interpolate to Timestep
  24,                                     !- Hour 1
  0,                                      !- Minute 1
  24.4444444444444;                       !- Value Until Time 1

OS:Schedule:Rule,
  {14a955ad-e134-4fcc-b033-9fdf48d797f5}, !- Handle
  res cooling setpoint allday rule7,      !- Name
  {8d429181-eadc-4eca-8659-3964c17f3105}, !- Schedule Ruleset Name
  5,                                      !- Rule Order
  {959faeec-62ae-4b4a-8821-8be50f3e2801}, !- Day Schedule Name
  Yes,                                    !- Apply Sunday
  Yes,                                    !- Apply Monday
  Yes,                                    !- Apply Tuesday
  Yes,                                    !- Apply Wednesday
  Yes,                                    !- Apply Thursday
  Yes,                                    !- Apply Friday
  Yes,                                    !- Apply Saturday
  DateRange,                              !- Date Specification Type
  7,                                      !- Start Month
  1,                                      !- Start Day
  7,                                      !- End Month
  31;                                     !- End Day

OS:Schedule:Day,
  {959faeec-62ae-4b4a-8821-8be50f3e2801}, !- Handle
  res cooling setpoint allday7,           !- Name
  {dba7a1bf-bbc9-462c-85d8-b019b66820f4}, !- Schedule Type Limits Name
  ,                                       !- Interpolate to Timestep
  24,                                     !- Hour 1
  0,                                      !- Minute 1
  24.4444444444444;                       !- Value Until Time 1

OS:Schedule:Rule,
  {c90cffcb-ce70-43ae-b248-1d18f5d39c7b}, !- Handle
  res cooling setpoint allday rule8,      !- Name
  {8d429181-eadc-4eca-8659-3964c17f3105}, !- Schedule Ruleset Name
  4,                                      !- Rule Order
  {bf5e27de-3de1-4d15-84ed-dbe0d08f9a62}, !- Day Schedule Name
  Yes,                                    !- Apply Sunday
  Yes,                                    !- Apply Monday
  Yes,                                    !- Apply Tuesday
  Yes,                                    !- Apply Wednesday
  Yes,                                    !- Apply Thursday
  Yes,                                    !- Apply Friday
  Yes,                                    !- Apply Saturday
  DateRange,                              !- Date Specification Type
  8,                                      !- Start Month
  1,                                      !- Start Day
  8,                                      !- End Month
  31;                                     !- End Day

OS:Schedule:Day,
  {bf5e27de-3de1-4d15-84ed-dbe0d08f9a62}, !- Handle
  res cooling setpoint allday8,           !- Name
  {dba7a1bf-bbc9-462c-85d8-b019b66820f4}, !- Schedule Type Limits Name
  ,                                       !- Interpolate to Timestep
  24,                                     !- Hour 1
  0,                                      !- Minute 1
  24.4444444444444;                       !- Value Until Time 1

OS:Schedule:Rule,
  {a60e7ce1-6714-4f0e-ad51-38d82961ab0c}, !- Handle
  res cooling setpoint allday rule9,      !- Name
  {8d429181-eadc-4eca-8659-3964c17f3105}, !- Schedule Ruleset Name
  3,                                      !- Rule Order
  {052f8fa8-f6de-4aa1-b345-43b99c3d36be}, !- Day Schedule Name
  Yes,                                    !- Apply Sunday
  Yes,                                    !- Apply Monday
  Yes,                                    !- Apply Tuesday
  Yes,                                    !- Apply Wednesday
  Yes,                                    !- Apply Thursday
  Yes,                                    !- Apply Friday
  Yes,                                    !- Apply Saturday
  DateRange,                              !- Date Specification Type
  9,                                      !- Start Month
  1,                                      !- Start Day
  9,                                      !- End Month
  30;                                     !- End Day

OS:Schedule:Day,
  {052f8fa8-f6de-4aa1-b345-43b99c3d36be}, !- Handle
  res cooling setpoint allday9,           !- Name
  {dba7a1bf-bbc9-462c-85d8-b019b66820f4}, !- Schedule Type Limits Name
  ,                                       !- Interpolate to Timestep
  24,                                     !- Hour 1
  0,                                      !- Minute 1
  24.4444444444444;                       !- Value Until Time 1

OS:Schedule:Rule,
  {5165cb27-ec30-4551-b0f7-58bab8773ac3}, !- Handle
  res cooling setpoint allday rule10,     !- Name
  {8d429181-eadc-4eca-8659-3964c17f3105}, !- Schedule Ruleset Name
  2,                                      !- Rule Order
  {992c24e9-a39d-4267-9968-944838005bd9}, !- Day Schedule Name
  Yes,                                    !- Apply Sunday
  Yes,                                    !- Apply Monday
  Yes,                                    !- Apply Tuesday
  Yes,                                    !- Apply Wednesday
  Yes,                                    !- Apply Thursday
  Yes,                                    !- Apply Friday
  Yes,                                    !- Apply Saturday
  DateRange,                              !- Date Specification Type
  10,                                     !- Start Month
  1,                                      !- Start Day
  10,                                     !- End Month
  31;                                     !- End Day

OS:Schedule:Day,
  {992c24e9-a39d-4267-9968-944838005bd9}, !- Handle
  res cooling setpoint allday10,          !- Name
  {dba7a1bf-bbc9-462c-85d8-b019b66820f4}, !- Schedule Type Limits Name
  ,                                       !- Interpolate to Timestep
  24,                                     !- Hour 1
  0,                                      !- Minute 1
  24.4444444444444;                       !- Value Until Time 1

OS:Schedule:Rule,
  {d4f90de3-72b4-4d19-bf84-18de148b92d0}, !- Handle
  res cooling setpoint allday rule11,     !- Name
  {8d429181-eadc-4eca-8659-3964c17f3105}, !- Schedule Ruleset Name
  1,                                      !- Rule Order
  {8c2815d9-bde1-4060-86c6-0368f9bdb96e}, !- Day Schedule Name
  Yes,                                    !- Apply Sunday
  Yes,                                    !- Apply Monday
  Yes,                                    !- Apply Tuesday
  Yes,                                    !- Apply Wednesday
  Yes,                                    !- Apply Thursday
  Yes,                                    !- Apply Friday
  Yes,                                    !- Apply Saturday
  DateRange,                              !- Date Specification Type
  11,                                     !- Start Month
  1,                                      !- Start Day
  11,                                     !- End Month
  30;                                     !- End Day

OS:Schedule:Day,
  {8c2815d9-bde1-4060-86c6-0368f9bdb96e}, !- Handle
  res cooling setpoint allday11,          !- Name
  {dba7a1bf-bbc9-462c-85d8-b019b66820f4}, !- Schedule Type Limits Name
  ,                                       !- Interpolate to Timestep
  24,                                     !- Hour 1
  0,                                      !- Minute 1
  24.4444444444444;                       !- Value Until Time 1

OS:Schedule:Rule,
  {66b64e93-e792-459d-bec1-fdd5b6819e3d}, !- Handle
  res cooling setpoint allday rule12,     !- Name
  {8d429181-eadc-4eca-8659-3964c17f3105}, !- Schedule Ruleset Name
  0,                                      !- Rule Order
  {3eb93568-88c5-40c0-942a-61013e6e6f34}, !- Day Schedule Name
  Yes,                                    !- Apply Sunday
  Yes,                                    !- Apply Monday
  Yes,                                    !- Apply Tuesday
  Yes,                                    !- Apply Wednesday
  Yes,                                    !- Apply Thursday
  Yes,                                    !- Apply Friday
  Yes,                                    !- Apply Saturday
  DateRange,                              !- Date Specification Type
  12,                                     !- Start Month
  1,                                      !- Start Day
  12,                                     !- End Month
  31;                                     !- End Day

OS:Schedule:Day,
  {3eb93568-88c5-40c0-942a-61013e6e6f34}, !- Handle
  res cooling setpoint allday12,          !- Name
  {dba7a1bf-bbc9-462c-85d8-b019b66820f4}, !- Schedule Type Limits Name
  ,                                       !- Interpolate to Timestep
  24,                                     !- Hour 1
  0,                                      !- Minute 1
  24.4444444444444;                       !- Value Until Time 1

OS:Schedule:Day,
  {37a47220-92d8-4888-aa00-c818cff6a0c5}, !- Handle
  res cooling setpoint winter design,     !- Name
  {dba7a1bf-bbc9-462c-85d8-b019b66820f4}, !- Schedule Type Limits Name
  ,                                       !- Interpolate to Timestep
  24,                                     !- Hour 1
  0,                                      !- Minute 1
  21.1111111111111;                       !- Value Until Time 1

OS:Schedule:Day,
  {685293a7-e2b5-4ff5-96fa-a397c58e7183}, !- Handle
  res cooling setpoint summer design,     !- Name
  {dba7a1bf-bbc9-462c-85d8-b019b66820f4}, !- Schedule Type Limits Name
  ,                                       !- Interpolate to Timestep
  24,                                     !- Hour 1
  0,                                      !- Minute 1
  23.8888888888889;                       !- Value Until Time 1
=======
>>>>>>> fcfe5a62
<|MERGE_RESOLUTION|>--- conflicted
+++ resolved
@@ -1,69 +1,41 @@
 !- NOTE: Auto-generated from /test/osw_files/SFD_2000sqft_2story_PB_UA_3Beds_2Baths_Denver_Furnace_CentralAC.osw
 
 OS:Version,
-<<<<<<< HEAD
-  {cb70268b-79dd-41fc-a9f5-e66a4a736371}, !- Handle
-  3.0.1;                                  !- Version Identifier
+  {979902af-48c5-497e-af85-7042a88503fe}, !- Handle
+  2.9.0;                                  !- Version Identifier
 
 OS:SimulationControl,
-  {5898df47-1292-453e-bdde-3b6f8680d28b}, !- Handle
-=======
-  {c857c7e2-7b90-4312-968c-b58d04b1c145}, !- Handle
-  2.9.0;                                  !- Version Identifier
-
-OS:SimulationControl,
-  {88562642-72ad-412a-b68e-67f48401e23c}, !- Handle
->>>>>>> fcfe5a62
+  {cf0bb065-7f92-42c7-bbcc-2e44bec18e9f}, !- Handle
   ,                                       !- Do Zone Sizing Calculation
   ,                                       !- Do System Sizing Calculation
   ,                                       !- Do Plant Sizing Calculation
   No;                                     !- Run Simulation for Sizing Periods
 
 OS:Timestep,
-<<<<<<< HEAD
-  {65292b5d-e48a-4491-9a2b-a802fe00f8bb}, !- Handle
+  {ff1f0224-4bd5-4271-9001-d4ae8dd7dd4c}, !- Handle
   6;                                      !- Number of Timesteps per Hour
 
 OS:ShadowCalculation,
-  {4f3a2393-bd35-4199-9dd5-708f3f6f7c21}, !- Handle
-  PolygonClipping,                        !- Shading Calculation Method
-  ,                                       !- Shading Calculation Update Frequency Method
-  20,                                     !- Shading Calculation Update Frequency
-  15000,                                  !- Maximum Figures in Shadow Overlap Calculations
-  ,                                       !- Polygon Clipping Algorithm
-  512,                                    !- Pixel Counting Resolution
-  ,                                       !- Sky Diffuse Modeling Algorithm
-  No,                                     !- Output External Shading Calculation Results
-  No,                                     !- Disable Self-Shading Within Shading Zone Groups
-  No;                                     !- Disable Self-Shading From Shading Zone Groups to Other Zones
-
-OS:WeatherFile,
-  {041dc06e-8836-44cc-a838-432927573073}, !- Handle
-=======
-  {cfdbf1d8-a48c-44d9-8290-6a81ae817458}, !- Handle
-  6;                                      !- Number of Timesteps per Hour
-
-OS:ShadowCalculation,
-  {2287e910-0be7-448f-b8d4-10504db2c6ff}, !- Handle
+  {2c7497e8-603b-47a3-baf6-83166408bf0e}, !- Handle
   20,                                     !- Calculation Frequency
   200;                                    !- Maximum Figures in Shadow Overlap Calculations
 
 OS:SurfaceConvectionAlgorithm:Outside,
-  {b9809225-a879-48cb-b188-74a70993a02e}, !- Handle
+  {0f1cded5-543d-46dc-bb89-b6ff3c49af00}, !- Handle
   DOE-2;                                  !- Algorithm
 
 OS:SurfaceConvectionAlgorithm:Inside,
-  {2cb53cb8-1c23-4f13-b820-6f23ed91da4d}, !- Handle
+  {6bfbf1ad-e2d6-4c42-ad57-fa8caed2ab45}, !- Handle
   TARP;                                   !- Algorithm
 
 OS:ZoneCapacitanceMultiplier:ResearchSpecial,
-  {45a50a48-57ce-43f1-b50c-01e560306f3b}, !- Handle
+  {15a5784b-7dc8-493d-b407-f624b2d36936}, !- Handle
   3.6,                                    !- Temperature Capacity Multiplier
   15,                                     !- Humidity Capacity Multiplier
   ;                                       !- Carbon Dioxide Capacity Multiplier
 
 OS:RunPeriod,
-  {c04e101d-f7cc-4aee-8e19-07d7c3d83aed}, !- Handle
+  {6dc994e8-a4c8-41ae-b97f-4c30584b36c3}, !- Handle
   Run Period 1,                           !- Name
   1,                                      !- Begin Month
   1,                                      !- Begin Day of Month
@@ -77,14 +49,13 @@
   ;                                       !- Number of Times Runperiod to be Repeated
 
 OS:YearDescription,
-  {69b1b1f4-35f3-49dc-9718-57f09ae0d546}, !- Handle
+  {63c430a1-1f0d-453c-95e5-464ddeac9526}, !- Handle
   2007,                                   !- Calendar Year
   ,                                       !- Day of Week for Start Day
   ;                                       !- Is Leap Year
 
 OS:WeatherFile,
-  {3eb95e49-77d9-4172-bffc-b36916ff51fb}, !- Handle
->>>>>>> fcfe5a62
+  {e5112808-1540-4afa-b954-897f88ed9010}, !- Handle
   Denver Intl Ap,                         !- City
   CO,                                     !- State Province Region
   USA,                                    !- Country
@@ -94,17 +65,12 @@
   -104.65,                                !- Longitude {deg}
   -7,                                     !- Time Zone {hr}
   1650,                                   !- Elevation {m}
-  C:/OpenStudio/OpenStudio-BuildStock/resources/measures/HPXMLtoOpenStudio/weather/USA_CO_Denver.Intl.AP.725650_TMY3.epw, !- Url
+  file:../weather/USA_CO_Denver.Intl.AP.725650_TMY3.epw, !- Url
   E23378AA;                               !- Checksum
 
 OS:AdditionalProperties,
-<<<<<<< HEAD
-  {a43c73cd-7c30-4746-a77b-b85bc4c7834c}, !- Handle
-  {041dc06e-8836-44cc-a838-432927573073}, !- Object Name
-=======
-  {c216a520-890e-4a0a-a06e-a9df5eb58012}, !- Handle
-  {3eb95e49-77d9-4172-bffc-b36916ff51fb}, !- Object Name
->>>>>>> fcfe5a62
+  {d80a5217-b8c6-4fe7-9420-b8c6ab3fa105}, !- Handle
+  {e5112808-1540-4afa-b954-897f88ed9010}, !- Object Name
   EPWHeaderCity,                          !- Feature Name 1
   String,                                 !- Feature Data Type 1
   Denver Intl Ap,                         !- Feature Value 1
@@ -211,15 +177,8 @@
   Double,                                 !- Feature Data Type 35
   84;                                     !- Feature Value 35
 
-OS:YearDescription,
-  {c7197673-fea1-45f2-b7e1-6440212307a6}; !- Handle
-
 OS:Site,
-<<<<<<< HEAD
-  {11c6eb7e-d9eb-4da0-b677-9ac3ee58e287}, !- Handle
-=======
-  {0af71206-bce8-40de-9c9a-bf286f6b1abb}, !- Handle
->>>>>>> fcfe5a62
+  {a65dd13a-e401-44c7-9e64-1c0386db1c58}, !- Handle
   Denver Intl Ap_CO_USA,                  !- Name
   39.83,                                  !- Latitude {deg}
   -104.65,                                !- Longitude {deg}
@@ -228,45 +187,32 @@
   ;                                       !- Terrain
 
 OS:ClimateZones,
-<<<<<<< HEAD
-  {3d85d92b-919d-4555-8af5-fea9e47ea223}, !- Handle
-  Building America,                       !- Climate Zone Institution Name 1
-=======
-  {499f05e3-2ef5-46d2-ae0f-aa1ca1d70b0f}, !- Handle
+  {e71b5cc3-1d26-4781-905f-0ddf6e928f75}, !- Handle
   ,                                       !- Active Institution
   ,                                       !- Active Year
   ,                                       !- Climate Zone Institution Name 1
->>>>>>> fcfe5a62
   ,                                       !- Climate Zone Document Name 1
-  0,                                      !- Climate Zone Document Year 1
-  Cold;                                   !- Climate Zone Value 1
+  ,                                       !- Climate Zone Document Year 1
+  ,                                       !- Climate Zone Value 1
+  Building America,                       !- Climate Zone Institution Name 2
+  ,                                       !- Climate Zone Document Name 2
+  0,                                      !- Climate Zone Document Year 2
+  Cold;                                   !- Climate Zone Value 2
 
 OS:Site:WaterMainsTemperature,
-<<<<<<< HEAD
-  {d11a0d10-cbd5-4d92-a716-b955787fa901}, !- Handle
-=======
-  {21825e89-a908-4057-bae1-a61535ac6467}, !- Handle
->>>>>>> fcfe5a62
+  {988d2f5a-f936-490a-a664-3546abe4acec}, !- Handle
   Correlation,                            !- Calculation Method
   ,                                       !- Temperature Schedule Name
   10.8753424657535,                       !- Annual Average Outdoor Air Temperature {C}
   23.1524007936508;                       !- Maximum Difference In Monthly Average Outdoor Air Temperatures {deltaC}
 
 OS:RunPeriodControl:DaylightSavingTime,
-<<<<<<< HEAD
-  {c7709f26-16d1-45c1-857d-eb1386bfb958}, !- Handle
-=======
-  {05cf10f2-fc6f-406a-a390-1c6ff1e2bb83}, !- Handle
->>>>>>> fcfe5a62
+  {5853ab50-5e9e-4161-9467-11320bb3ac97}, !- Handle
   4/7,                                    !- Start Date
   10/26;                                  !- End Date
 
 OS:Site:GroundTemperature:Deep,
-<<<<<<< HEAD
-  {2785d59b-6a39-4d95-a82b-9720a8d9d61c}, !- Handle
-=======
-  {d72cd8dc-d8ee-444f-8728-4894d0291605}, !- Handle
->>>>>>> fcfe5a62
+  {487576dd-7455-4d32-ae93-17260f28c04a}, !- Handle
   10.8753424657535,                       !- January Deep Ground Temperature {C}
   10.8753424657535,                       !- February Deep Ground Temperature {C}
   10.8753424657535,                       !- March Deep Ground Temperature {C}
@@ -281,11 +227,7 @@
   10.8753424657535;                       !- December Deep Ground Temperature {C}
 
 OS:Building,
-<<<<<<< HEAD
-  {33d7e733-ba01-4cde-878c-f4011a3a96d4}, !- Handle
-=======
-  {06bacf47-75ab-4656-b929-805ee171b25e}, !- Handle
->>>>>>> fcfe5a62
+  {0de28f84-9fca-40f4-b293-e47a26a0ae03}, !- Handle
   Building 1,                             !- Name
   ,                                       !- Building Sector Type
   ,                                       !- North Axis {deg}
@@ -300,13 +242,8 @@
   1;                                      !- Standards Number of Living Units
 
 OS:AdditionalProperties,
-<<<<<<< HEAD
-  {4681726d-49d7-431d-b018-1e0ac03d8708}, !- Handle
-  {33d7e733-ba01-4cde-878c-f4011a3a96d4}, !- Object Name
-=======
-  {17df4e4f-fb2a-43b9-8a54-b8335c3cf687}, !- Handle
-  {06bacf47-75ab-4656-b929-805ee171b25e}, !- Object Name
->>>>>>> fcfe5a62
+  {127f052e-3149-4ffb-aebe-af48810dbf71}, !- Handle
+  {0de28f84-9fca-40f4-b293-e47a26a0ae03}, !- Object Name
   Total Units Represented,                !- Feature Name 1
   Integer,                                !- Feature Data Type 1
   1,                                      !- Feature Value 1
@@ -315,11 +252,7 @@
   1;                                      !- Feature Value 2
 
 OS:ThermalZone,
-<<<<<<< HEAD
-  {ab17cc59-8b5f-46c7-8c3d-8acdc7695322}, !- Handle
-=======
-  {ce35245e-5bea-430b-a128-ca10e3b22e1a}, !- Handle
->>>>>>> fcfe5a62
+  {efb26f07-109b-444a-bad0-1f00fec5cb75}, !- Handle
   living zone,                            !- Name
   ,                                       !- Multiplier
   ,                                       !- Ceiling Height {m}
@@ -328,100 +261,51 @@
   ,                                       !- Zone Inside Convection Algorithm
   ,                                       !- Zone Outside Convection Algorithm
   ,                                       !- Zone Conditioning Equipment List Name
-<<<<<<< HEAD
-  {0717d507-b1d7-4bc8-85c7-b007da021148}, !- Zone Air Inlet Port List
-  {488ba551-7bd1-473f-af38-a905875fd640}, !- Zone Air Exhaust Port List
-  {69fcfcec-40dc-442c-835f-8afa2d628c92}, !- Zone Air Node Name
-  {fe2f38ca-3207-4031-a2c8-42fed085c8e5}, !- Zone Return Air Port List
-=======
-  {0a93715f-0b59-4184-a0fc-262d334b0719}, !- Zone Air Inlet Port List
-  {76ba450f-81ed-49ab-a561-20b4121abb9a}, !- Zone Air Exhaust Port List
-  {8af2bc88-02bb-467d-8b63-0055714e6450}, !- Zone Air Node Name
-  {cb5e0d7b-ca78-4b6e-a1d4-d49d70e635a3}, !- Zone Return Air Port List
->>>>>>> fcfe5a62
+  {3cecf32f-1225-4972-b054-d4553ec036b3}, !- Zone Air Inlet Port List
+  {3d81ddbe-2fc4-4710-9ccb-34c70a0f63d2}, !- Zone Air Exhaust Port List
+  {2f3dd207-af04-4d91-93a8-3ce584f7b9b0}, !- Zone Air Node Name
+  {9e184048-6ea1-47f1-a1b8-8516f941c043}, !- Zone Return Air Port List
   ,                                       !- Primary Daylighting Control Name
   ,                                       !- Fraction of Zone Controlled by Primary Daylighting Control
   ,                                       !- Secondary Daylighting Control Name
   ,                                       !- Fraction of Zone Controlled by Secondary Daylighting Control
   ,                                       !- Illuminance Map Name
   ,                                       !- Group Rendering Name
-<<<<<<< HEAD
-  {aee0bcd0-0855-41b6-977e-48feeb33b32b}, !- Thermostat Name
-  No;                                     !- Use Ideal Air Loads
-
-OS:Node,
-  {ce7f2d32-cb9d-4206-acfc-dc00687b5ad7}, !- Handle
-  Node 1,                                 !- Name
-  {69fcfcec-40dc-442c-835f-8afa2d628c92}, !- Inlet Port
-  ;                                       !- Outlet Port
-
-OS:Connection,
-  {69fcfcec-40dc-442c-835f-8afa2d628c92}, !- Handle
-  {3ae3e8df-4e08-43f3-8139-94ad6eb74c16}, !- Name
-  {ab17cc59-8b5f-46c7-8c3d-8acdc7695322}, !- Source Object
-  11,                                     !- Outlet Port
-  {ce7f2d32-cb9d-4206-acfc-dc00687b5ad7}, !- Target Object
-  2;                                      !- Inlet Port
-
-OS:PortList,
-  {0717d507-b1d7-4bc8-85c7-b007da021148}, !- Handle
-  {db09b75f-35b2-489f-a2b1-5c7dbeada439}, !- Name
-  {ab17cc59-8b5f-46c7-8c3d-8acdc7695322}, !- HVAC Component
-  {04209261-4097-4cb5-88a0-4faa012de2f1}, !- Port 1
-  {994cd812-061c-4632-9544-1154ebf01d8c}; !- Port 2
-
-OS:PortList,
-  {488ba551-7bd1-473f-af38-a905875fd640}, !- Handle
-  {cf1ecae9-c82f-46b1-84c0-21e29594e699}, !- Name
-  {ab17cc59-8b5f-46c7-8c3d-8acdc7695322}; !- HVAC Component
-
-OS:PortList,
-  {fe2f38ca-3207-4031-a2c8-42fed085c8e5}, !- Handle
-  {0c78e0e1-17fc-4dea-8bd6-d07c8bae032a}, !- Name
-  {ab17cc59-8b5f-46c7-8c3d-8acdc7695322}, !- HVAC Component
-  {d949a21c-d3ca-4ba5-b5ca-860fc2c28896}, !- Port 1
-  {b8674739-42a5-41c5-aa21-5ab1d611f475}; !- Port 2
-
-OS:Sizing:Zone,
-  {cbaa6306-b58b-4a00-a795-171b27d7fb71}, !- Handle
-  {ab17cc59-8b5f-46c7-8c3d-8acdc7695322}, !- Zone or ZoneList Name
-=======
   ,                                       !- Thermostat Name
   No;                                     !- Use Ideal Air Loads
 
 OS:Node,
-  {d229ac43-68bb-4119-b59a-e6a809438293}, !- Handle
+  {6ca210d0-e553-4415-b91c-118701721834}, !- Handle
   Node 1,                                 !- Name
-  {8af2bc88-02bb-467d-8b63-0055714e6450}, !- Inlet Port
+  {2f3dd207-af04-4d91-93a8-3ce584f7b9b0}, !- Inlet Port
   ;                                       !- Outlet Port
 
 OS:Connection,
-  {8af2bc88-02bb-467d-8b63-0055714e6450}, !- Handle
-  {cf8a7945-3e18-4faa-b647-221a11ea7e7d}, !- Name
-  {ce35245e-5bea-430b-a128-ca10e3b22e1a}, !- Source Object
+  {2f3dd207-af04-4d91-93a8-3ce584f7b9b0}, !- Handle
+  {2e2941c5-e145-42a0-ad15-ee2d164e94f0}, !- Name
+  {efb26f07-109b-444a-bad0-1f00fec5cb75}, !- Source Object
   11,                                     !- Outlet Port
-  {d229ac43-68bb-4119-b59a-e6a809438293}, !- Target Object
+  {6ca210d0-e553-4415-b91c-118701721834}, !- Target Object
   2;                                      !- Inlet Port
 
 OS:PortList,
-  {0a93715f-0b59-4184-a0fc-262d334b0719}, !- Handle
-  {be2b75ed-d605-456a-a78e-b3c11b9e04ed}, !- Name
-  {ce35245e-5bea-430b-a128-ca10e3b22e1a}; !- HVAC Component
+  {3cecf32f-1225-4972-b054-d4553ec036b3}, !- Handle
+  {4e46aa5a-cafa-4a19-8bff-f68d2c61312c}, !- Name
+  {efb26f07-109b-444a-bad0-1f00fec5cb75}; !- HVAC Component
 
 OS:PortList,
-  {76ba450f-81ed-49ab-a561-20b4121abb9a}, !- Handle
-  {3dfef5d0-4338-40b0-8ffb-015a816c4b85}, !- Name
-  {ce35245e-5bea-430b-a128-ca10e3b22e1a}; !- HVAC Component
+  {3d81ddbe-2fc4-4710-9ccb-34c70a0f63d2}, !- Handle
+  {6195611a-94f7-4a42-b351-ffe6dc91e14b}, !- Name
+  {efb26f07-109b-444a-bad0-1f00fec5cb75}; !- HVAC Component
 
 OS:PortList,
-  {cb5e0d7b-ca78-4b6e-a1d4-d49d70e635a3}, !- Handle
-  {7407add6-f621-485b-bd3e-74479d4e8b30}, !- Name
-  {ce35245e-5bea-430b-a128-ca10e3b22e1a}; !- HVAC Component
+  {9e184048-6ea1-47f1-a1b8-8516f941c043}, !- Handle
+  {0fbb07c1-cf9e-47e0-965e-25e57cd059b4}, !- Name
+  {efb26f07-109b-444a-bad0-1f00fec5cb75}; !- HVAC Component
 
 OS:Sizing:Zone,
-  {b133e0cc-ec24-4204-b5fa-175f17922e4e}, !- Handle
-  {ce35245e-5bea-430b-a128-ca10e3b22e1a}, !- Zone or ZoneList Name
->>>>>>> fcfe5a62
+  {de1cf68d-a227-4383-b6f1-a849a0d72079}, !- Handle
+  {efb26f07-109b-444a-bad0-1f00fec5cb75}, !- Zone or ZoneList Name
   SupplyAirTemperature,                   !- Zone Cooling Design Supply Air Temperature Input Method
   14,                                     !- Zone Cooling Design Supply Air Temperature {C}
   11.11,                                  !- Zone Cooling Design Supply Air Temperature Difference {deltaC}
@@ -442,42 +326,22 @@
   ,                                       !- Heating Maximum Air Flow per Zone Floor Area {m3/s-m2}
   ,                                       !- Heating Maximum Air Flow {m3/s}
   ,                                       !- Heating Maximum Air Flow Fraction
+  ,                                       !- Design Zone Air Distribution Effectiveness in Cooling Mode
+  ,                                       !- Design Zone Air Distribution Effectiveness in Heating Mode
   No,                                     !- Account for Dedicated Outdoor Air System
   NeutralSupplyAir,                       !- Dedicated Outdoor Air System Control Strategy
   autosize,                               !- Dedicated Outdoor Air Low Setpoint Temperature for Design {C}
   autosize;                               !- Dedicated Outdoor Air High Setpoint Temperature for Design {C}
 
 OS:ZoneHVAC:EquipmentList,
-<<<<<<< HEAD
-  {34a78b74-11c7-4e1f-b0a6-cc5817b1144e}, !- Handle
+  {43ffcceb-65f8-4e23-b1d1-4fcd5b3573bb}, !- Handle
   Zone HVAC Equipment List 1,             !- Name
-  {ab17cc59-8b5f-46c7-8c3d-8acdc7695322}, !- Thermal Zone
-  SequentialLoad,                         !- Load Distribution Scheme
-  {bf8ac20d-5977-4ac4-aee8-6275b4add9a2}, !- Zone Equipment 1
-  1,                                      !- Zone Equipment Cooling Sequence 1
-  1,                                      !- Zone Equipment Heating or No-Load Sequence 1
-  ,                                       !- Zone Equipment Sequential Cooling Fraction Schedule Name 1
-  ,                                       !- Zone Equipment Sequential Heating Fraction Schedule Name 1
-  {1acf2ca4-035c-458a-bf96-bf4778df37b7}, !- Zone Equipment 2
-  2,                                      !- Zone Equipment Cooling Sequence 2
-  2,                                      !- Zone Equipment Heating or No-Load Sequence 2
-  ,                                       !- Zone Equipment Sequential Cooling Fraction Schedule Name 2
-  ;                                       !- Zone Equipment Sequential Heating Fraction Schedule Name 2
+  {efb26f07-109b-444a-bad0-1f00fec5cb75}; !- Thermal Zone
 
 OS:Space,
-  {82d3ff01-aaab-4d73-8b4a-6b9b871a5a97}, !- Handle
+  {20921df1-15df-4602-9264-f685a689dcb5}, !- Handle
   living space,                           !- Name
-  {e3e1b83b-8e6a-4157-b090-b7d3b6f916ef}, !- Space Type Name
-=======
-  {f4ad1139-6e6d-443a-815e-f5a31a5a452a}, !- Handle
-  Zone HVAC Equipment List 1,             !- Name
-  {ce35245e-5bea-430b-a128-ca10e3b22e1a}; !- Thermal Zone
-
-OS:Space,
-  {94d4ed47-36e0-4ae4-b38d-218b0f4ae833}, !- Handle
-  living space,                           !- Name
-  {c4f17816-3572-49ff-96f0-be851a979744}, !- Space Type Name
->>>>>>> fcfe5a62
+  {68f34762-641e-4288-b7c0-07f1ab69f4bc}, !- Space Type Name
   ,                                       !- Default Construction Set Name
   ,                                       !- Default Schedule Set Name
   -0,                                     !- Direction of Relative North {deg}
@@ -485,35 +349,19 @@
   0,                                      !- Y Origin {m}
   0.9144,                                 !- Z Origin {m}
   ,                                       !- Building Story Name
-<<<<<<< HEAD
-  {ab17cc59-8b5f-46c7-8c3d-8acdc7695322}, !- Thermal Zone Name
+  {efb26f07-109b-444a-bad0-1f00fec5cb75}, !- Thermal Zone Name
   ,                                       !- Part of Total Floor Area
   ,                                       !- Design Specification Outdoor Air Object Name
-  {3e2e024b-1229-4878-b175-3c9773f6d652}; !- Building Unit Name
-
-OS:Surface,
-  {8921488f-4d72-4870-83d8-aa765e23361f}, !- Handle
+  {ebcfc69e-2770-4d66-b4b8-4710149f9dcd}; !- Building Unit Name
+
+OS:Surface,
+  {a4964819-3da1-4ed4-889e-2b477a00e776}, !- Handle
   Surface 1,                              !- Name
   Floor,                                  !- Surface Type
   ,                                       !- Construction Name
-  {82d3ff01-aaab-4d73-8b4a-6b9b871a5a97}, !- Space Name
+  {20921df1-15df-4602-9264-f685a689dcb5}, !- Space Name
   Surface,                                !- Outside Boundary Condition
-  {e6896a79-50a7-424c-8c5f-0c670ddd561b}, !- Outside Boundary Condition Object
-=======
-  {ce35245e-5bea-430b-a128-ca10e3b22e1a}, !- Thermal Zone Name
-  ,                                       !- Part of Total Floor Area
-  ,                                       !- Design Specification Outdoor Air Object Name
-  {640e94ea-3bb8-4061-af38-ec8b1cf586e1}; !- Building Unit Name
-
-OS:Surface,
-  {4f54b139-25b0-42bf-9284-bd6187ee3089}, !- Handle
-  Surface 1,                              !- Name
-  Floor,                                  !- Surface Type
-  ,                                       !- Construction Name
-  {94d4ed47-36e0-4ae4-b38d-218b0f4ae833}, !- Space Name
-  Surface,                                !- Outside Boundary Condition
-  {2e1c8117-91a7-4371-9d68-99f852ea51f0}, !- Outside Boundary Condition Object
->>>>>>> fcfe5a62
+  {b0d83e77-a41f-4a4b-8a15-4203b622fc66}, !- Outside Boundary Condition Object
   NoSun,                                  !- Sun Exposure
   NoWind,                                 !- Wind Exposure
   ,                                       !- View Factor to Ground
@@ -524,19 +372,11 @@
   13.6310703908387, 0, -1.11022302462516e-16; !- X,Y,Z Vertex 4 {m}
 
 OS:Surface,
-<<<<<<< HEAD
-  {763f8530-6663-485c-861c-68251093b0d6}, !- Handle
+  {04d1cf2d-b9fb-4685-b7a5-253d61e95753}, !- Handle
   Surface 2,                              !- Name
   Wall,                                   !- Surface Type
   ,                                       !- Construction Name
-  {82d3ff01-aaab-4d73-8b4a-6b9b871a5a97}, !- Space Name
-=======
-  {6cf91bf1-b5a2-4617-a9ed-fbadf003161b}, !- Handle
-  Surface 2,                              !- Name
-  Wall,                                   !- Surface Type
-  ,                                       !- Construction Name
-  {94d4ed47-36e0-4ae4-b38d-218b0f4ae833}, !- Space Name
->>>>>>> fcfe5a62
+  {20921df1-15df-4602-9264-f685a689dcb5}, !- Space Name
   Outdoors,                               !- Outside Boundary Condition
   ,                                       !- Outside Boundary Condition Object
   SunExposed,                             !- Sun Exposure
@@ -549,19 +389,11 @@
   0, 0, 2.4384;                           !- X,Y,Z Vertex 4 {m}
 
 OS:Surface,
-<<<<<<< HEAD
-  {489e82af-0602-4060-a26c-663ed5922f3d}, !- Handle
+  {8b3a9f94-49f9-4259-86b5-20e98f863897}, !- Handle
   Surface 3,                              !- Name
   Wall,                                   !- Surface Type
   ,                                       !- Construction Name
-  {82d3ff01-aaab-4d73-8b4a-6b9b871a5a97}, !- Space Name
-=======
-  {695140e4-0c7d-45b4-b2b2-1a34c20d0fcd}, !- Handle
-  Surface 3,                              !- Name
-  Wall,                                   !- Surface Type
-  ,                                       !- Construction Name
-  {94d4ed47-36e0-4ae4-b38d-218b0f4ae833}, !- Space Name
->>>>>>> fcfe5a62
+  {20921df1-15df-4602-9264-f685a689dcb5}, !- Space Name
   Outdoors,                               !- Outside Boundary Condition
   ,                                       !- Outside Boundary Condition Object
   SunExposed,                             !- Sun Exposure
@@ -574,19 +406,11 @@
   0, 6.81553519541936, 2.4384;            !- X,Y,Z Vertex 4 {m}
 
 OS:Surface,
-<<<<<<< HEAD
-  {e389f24b-ee06-4b46-b463-ebf786cb2a02}, !- Handle
+  {223174cb-f92b-4323-b248-2d3224eadb4e}, !- Handle
   Surface 4,                              !- Name
   Wall,                                   !- Surface Type
   ,                                       !- Construction Name
-  {82d3ff01-aaab-4d73-8b4a-6b9b871a5a97}, !- Space Name
-=======
-  {f7a1fdbf-3d74-405f-81f0-ed37c18ce90d}, !- Handle
-  Surface 4,                              !- Name
-  Wall,                                   !- Surface Type
-  ,                                       !- Construction Name
-  {94d4ed47-36e0-4ae4-b38d-218b0f4ae833}, !- Space Name
->>>>>>> fcfe5a62
+  {20921df1-15df-4602-9264-f685a689dcb5}, !- Space Name
   Outdoors,                               !- Outside Boundary Condition
   ,                                       !- Outside Boundary Condition Object
   SunExposed,                             !- Sun Exposure
@@ -599,19 +423,11 @@
   13.6310703908387, 6.81553519541936, 2.4384; !- X,Y,Z Vertex 4 {m}
 
 OS:Surface,
-<<<<<<< HEAD
-  {ffd2ce1d-4156-43a0-b3e0-256984a5fc7c}, !- Handle
+  {dd6312da-1d23-409a-a08a-88c4109db6bf}, !- Handle
   Surface 5,                              !- Name
   Wall,                                   !- Surface Type
   ,                                       !- Construction Name
-  {82d3ff01-aaab-4d73-8b4a-6b9b871a5a97}, !- Space Name
-=======
-  {d1f3e322-1c06-41bd-8f38-e28e1491951f}, !- Handle
-  Surface 5,                              !- Name
-  Wall,                                   !- Surface Type
-  ,                                       !- Construction Name
-  {94d4ed47-36e0-4ae4-b38d-218b0f4ae833}, !- Space Name
->>>>>>> fcfe5a62
+  {20921df1-15df-4602-9264-f685a689dcb5}, !- Space Name
   Outdoors,                               !- Outside Boundary Condition
   ,                                       !- Outside Boundary Condition Object
   SunExposed,                             !- Sun Exposure
@@ -624,23 +440,13 @@
   13.6310703908387, 0, 2.4384;            !- X,Y,Z Vertex 4 {m}
 
 OS:Surface,
-<<<<<<< HEAD
-  {0f96e85f-30bc-4074-a66e-ced647eafa44}, !- Handle
+  {f9364af9-b3ae-4293-9c89-d452045ca134}, !- Handle
   Surface 6,                              !- Name
   RoofCeiling,                            !- Surface Type
   ,                                       !- Construction Name
-  {82d3ff01-aaab-4d73-8b4a-6b9b871a5a97}, !- Space Name
+  {20921df1-15df-4602-9264-f685a689dcb5}, !- Space Name
   Surface,                                !- Outside Boundary Condition
-  {b0b10886-6833-4dd6-b892-6f6aa2be39a7}, !- Outside Boundary Condition Object
-=======
-  {1cbe2b62-b72e-46de-9366-a9c8ff98f1d8}, !- Handle
-  Surface 6,                              !- Name
-  RoofCeiling,                            !- Surface Type
-  ,                                       !- Construction Name
-  {94d4ed47-36e0-4ae4-b38d-218b0f4ae833}, !- Space Name
-  Surface,                                !- Outside Boundary Condition
-  {daeb5b2f-ef9b-4887-ba25-645dcc262ee1}, !- Outside Boundary Condition Object
->>>>>>> fcfe5a62
+  {1fa43c99-246a-471f-b9bc-30a5e1e9f97f}, !- Outside Boundary Condition Object
   NoSun,                                  !- Sun Exposure
   NoWind,                                 !- Wind Exposure
   ,                                       !- View Factor to Ground
@@ -651,11 +457,7 @@
   0, 0, 2.4384;                           !- X,Y,Z Vertex 4 {m}
 
 OS:SpaceType,
-<<<<<<< HEAD
-  {e3e1b83b-8e6a-4157-b090-b7d3b6f916ef}, !- Handle
-=======
-  {c4f17816-3572-49ff-96f0-be851a979744}, !- Handle
->>>>>>> fcfe5a62
+  {68f34762-641e-4288-b7c0-07f1ab69f4bc}, !- Handle
   Space Type 1,                           !- Name
   ,                                       !- Default Construction Set Name
   ,                                       !- Default Schedule Set Name
@@ -666,15 +468,9 @@
   living;                                 !- Standards Space Type
 
 OS:Space,
-<<<<<<< HEAD
-  {2a3bb3ea-246f-4c33-b0b3-4c2e038def4d}, !- Handle
+  {2119801a-20f8-4657-92ce-29c9078bea7b}, !- Handle
   living space|story 2,                   !- Name
-  {e3e1b83b-8e6a-4157-b090-b7d3b6f916ef}, !- Space Type Name
-=======
-  {71cbe570-1187-4059-9a9b-7f56b6ba16d9}, !- Handle
-  living space|story 2,                   !- Name
-  {c4f17816-3572-49ff-96f0-be851a979744}, !- Space Type Name
->>>>>>> fcfe5a62
+  {68f34762-641e-4288-b7c0-07f1ab69f4bc}, !- Space Type Name
   ,                                       !- Default Construction Set Name
   ,                                       !- Default Schedule Set Name
   -0,                                     !- Direction of Relative North {deg}
@@ -682,35 +478,19 @@
   0,                                      !- Y Origin {m}
   3.3528,                                 !- Z Origin {m}
   ,                                       !- Building Story Name
-<<<<<<< HEAD
-  {ab17cc59-8b5f-46c7-8c3d-8acdc7695322}, !- Thermal Zone Name
+  {efb26f07-109b-444a-bad0-1f00fec5cb75}, !- Thermal Zone Name
   ,                                       !- Part of Total Floor Area
   ,                                       !- Design Specification Outdoor Air Object Name
-  {3e2e024b-1229-4878-b175-3c9773f6d652}; !- Building Unit Name
-
-OS:Surface,
-  {b0b10886-6833-4dd6-b892-6f6aa2be39a7}, !- Handle
+  {ebcfc69e-2770-4d66-b4b8-4710149f9dcd}; !- Building Unit Name
+
+OS:Surface,
+  {1fa43c99-246a-471f-b9bc-30a5e1e9f97f}, !- Handle
   Surface 7,                              !- Name
   Floor,                                  !- Surface Type
   ,                                       !- Construction Name
-  {2a3bb3ea-246f-4c33-b0b3-4c2e038def4d}, !- Space Name
+  {2119801a-20f8-4657-92ce-29c9078bea7b}, !- Space Name
   Surface,                                !- Outside Boundary Condition
-  {0f96e85f-30bc-4074-a66e-ced647eafa44}, !- Outside Boundary Condition Object
-=======
-  {ce35245e-5bea-430b-a128-ca10e3b22e1a}, !- Thermal Zone Name
-  ,                                       !- Part of Total Floor Area
-  ,                                       !- Design Specification Outdoor Air Object Name
-  {640e94ea-3bb8-4061-af38-ec8b1cf586e1}; !- Building Unit Name
-
-OS:Surface,
-  {daeb5b2f-ef9b-4887-ba25-645dcc262ee1}, !- Handle
-  Surface 7,                              !- Name
-  Floor,                                  !- Surface Type
-  ,                                       !- Construction Name
-  {71cbe570-1187-4059-9a9b-7f56b6ba16d9}, !- Space Name
-  Surface,                                !- Outside Boundary Condition
-  {1cbe2b62-b72e-46de-9366-a9c8ff98f1d8}, !- Outside Boundary Condition Object
->>>>>>> fcfe5a62
+  {f9364af9-b3ae-4293-9c89-d452045ca134}, !- Outside Boundary Condition Object
   NoSun,                                  !- Sun Exposure
   NoWind,                                 !- Wind Exposure
   ,                                       !- View Factor to Ground
@@ -721,19 +501,11 @@
   13.6310703908387, 0, -4.44089209850063e-16; !- X,Y,Z Vertex 4 {m}
 
 OS:Surface,
-<<<<<<< HEAD
-  {8ba1a0b6-df2d-4f65-9682-21fdf7c0697b}, !- Handle
+  {1ac0e960-052c-43f2-915a-cfcc38c54bce}, !- Handle
   Surface 8,                              !- Name
   Wall,                                   !- Surface Type
   ,                                       !- Construction Name
-  {2a3bb3ea-246f-4c33-b0b3-4c2e038def4d}, !- Space Name
-=======
-  {27e9b066-9e8e-4928-b874-8ff62e43e2e2}, !- Handle
-  Surface 8,                              !- Name
-  Wall,                                   !- Surface Type
-  ,                                       !- Construction Name
-  {71cbe570-1187-4059-9a9b-7f56b6ba16d9}, !- Space Name
->>>>>>> fcfe5a62
+  {2119801a-20f8-4657-92ce-29c9078bea7b}, !- Space Name
   Outdoors,                               !- Outside Boundary Condition
   ,                                       !- Outside Boundary Condition Object
   SunExposed,                             !- Sun Exposure
@@ -746,19 +518,11 @@
   0, 0, 2.4384;                           !- X,Y,Z Vertex 4 {m}
 
 OS:Surface,
-<<<<<<< HEAD
-  {7969afd3-31a1-4caa-8a8b-fa4ee926c3d4}, !- Handle
+  {4cc8a4a0-baa7-4f4b-8780-43b4890c7310}, !- Handle
   Surface 9,                              !- Name
   Wall,                                   !- Surface Type
   ,                                       !- Construction Name
-  {2a3bb3ea-246f-4c33-b0b3-4c2e038def4d}, !- Space Name
-=======
-  {94417a2e-816e-406e-8250-cb3ef5cd2cb2}, !- Handle
-  Surface 9,                              !- Name
-  Wall,                                   !- Surface Type
-  ,                                       !- Construction Name
-  {71cbe570-1187-4059-9a9b-7f56b6ba16d9}, !- Space Name
->>>>>>> fcfe5a62
+  {2119801a-20f8-4657-92ce-29c9078bea7b}, !- Space Name
   Outdoors,                               !- Outside Boundary Condition
   ,                                       !- Outside Boundary Condition Object
   SunExposed,                             !- Sun Exposure
@@ -771,19 +535,11 @@
   0, 6.81553519541936, 2.4384;            !- X,Y,Z Vertex 4 {m}
 
 OS:Surface,
-<<<<<<< HEAD
-  {3b81d850-86be-4f38-a346-ba023e5b3d74}, !- Handle
+  {87a29399-80d3-4bb0-8ea4-953be59d41ef}, !- Handle
   Surface 10,                             !- Name
   Wall,                                   !- Surface Type
   ,                                       !- Construction Name
-  {2a3bb3ea-246f-4c33-b0b3-4c2e038def4d}, !- Space Name
-=======
-  {a25a6351-caae-4681-8c7c-81ea26281f6a}, !- Handle
-  Surface 10,                             !- Name
-  Wall,                                   !- Surface Type
-  ,                                       !- Construction Name
-  {71cbe570-1187-4059-9a9b-7f56b6ba16d9}, !- Space Name
->>>>>>> fcfe5a62
+  {2119801a-20f8-4657-92ce-29c9078bea7b}, !- Space Name
   Outdoors,                               !- Outside Boundary Condition
   ,                                       !- Outside Boundary Condition Object
   SunExposed,                             !- Sun Exposure
@@ -796,19 +552,11 @@
   13.6310703908387, 6.81553519541936, 2.4384; !- X,Y,Z Vertex 4 {m}
 
 OS:Surface,
-<<<<<<< HEAD
-  {b0e5952c-ee15-4519-b481-6dbb8f3576cc}, !- Handle
+  {080054f8-a9aa-4dc1-84dd-897cb6594647}, !- Handle
   Surface 11,                             !- Name
   Wall,                                   !- Surface Type
   ,                                       !- Construction Name
-  {2a3bb3ea-246f-4c33-b0b3-4c2e038def4d}, !- Space Name
-=======
-  {deb4c4f4-e97f-4444-a411-394514541bc0}, !- Handle
-  Surface 11,                             !- Name
-  Wall,                                   !- Surface Type
-  ,                                       !- Construction Name
-  {71cbe570-1187-4059-9a9b-7f56b6ba16d9}, !- Space Name
->>>>>>> fcfe5a62
+  {2119801a-20f8-4657-92ce-29c9078bea7b}, !- Space Name
   Outdoors,                               !- Outside Boundary Condition
   ,                                       !- Outside Boundary Condition Object
   SunExposed,                             !- Sun Exposure
@@ -821,23 +569,13 @@
   13.6310703908387, 0, 2.4384;            !- X,Y,Z Vertex 4 {m}
 
 OS:Surface,
-<<<<<<< HEAD
-  {8b5d77e2-1aea-4696-91f4-dfe1ec01835a}, !- Handle
+  {3b32cda0-61d7-4843-93f4-274606dbaeda}, !- Handle
   Surface 12,                             !- Name
   RoofCeiling,                            !- Surface Type
   ,                                       !- Construction Name
-  {2a3bb3ea-246f-4c33-b0b3-4c2e038def4d}, !- Space Name
+  {2119801a-20f8-4657-92ce-29c9078bea7b}, !- Space Name
   Surface,                                !- Outside Boundary Condition
-  {b0f3698a-3096-48ea-9be7-4c1e4baa7de1}, !- Outside Boundary Condition Object
-=======
-  {86d9be8e-f18d-42f9-acf2-eb2da2605349}, !- Handle
-  Surface 12,                             !- Name
-  RoofCeiling,                            !- Surface Type
-  ,                                       !- Construction Name
-  {71cbe570-1187-4059-9a9b-7f56b6ba16d9}, !- Space Name
-  Surface,                                !- Outside Boundary Condition
-  {fde84ed9-b8e4-4aa3-b866-551e235b1853}, !- Outside Boundary Condition Object
->>>>>>> fcfe5a62
+  {102a8ea4-fbbf-441b-903d-9c191b394dce}, !- Outside Boundary Condition Object
   NoSun,                                  !- Sun Exposure
   NoWind,                                 !- Wind Exposure
   ,                                       !- View Factor to Ground
@@ -848,23 +586,13 @@
   0, 0, 2.4384;                           !- X,Y,Z Vertex 4 {m}
 
 OS:Surface,
-<<<<<<< HEAD
-  {b0f3698a-3096-48ea-9be7-4c1e4baa7de1}, !- Handle
+  {102a8ea4-fbbf-441b-903d-9c191b394dce}, !- Handle
   Surface 13,                             !- Name
   Floor,                                  !- Surface Type
   ,                                       !- Construction Name
-  {6df7911c-4c83-4ed5-ae1c-483d4ca61351}, !- Space Name
+  {92f4e563-6779-44c7-b5fc-1bdda4696696}, !- Space Name
   Surface,                                !- Outside Boundary Condition
-  {8b5d77e2-1aea-4696-91f4-dfe1ec01835a}, !- Outside Boundary Condition Object
-=======
-  {fde84ed9-b8e4-4aa3-b866-551e235b1853}, !- Handle
-  Surface 13,                             !- Name
-  Floor,                                  !- Surface Type
-  ,                                       !- Construction Name
-  {18b71ad4-81f6-49eb-8c02-c5d59347b23e}, !- Space Name
-  Surface,                                !- Outside Boundary Condition
-  {86d9be8e-f18d-42f9-acf2-eb2da2605349}, !- Outside Boundary Condition Object
->>>>>>> fcfe5a62
+  {3b32cda0-61d7-4843-93f4-274606dbaeda}, !- Outside Boundary Condition Object
   NoSun,                                  !- Sun Exposure
   NoWind,                                 !- Wind Exposure
   ,                                       !- View Factor to Ground
@@ -875,19 +603,11 @@
   0, 0, 0;                                !- X,Y,Z Vertex 4 {m}
 
 OS:Surface,
-<<<<<<< HEAD
-  {09b3e5e3-e884-46f0-9a8b-19229deb79bf}, !- Handle
+  {88847cf8-8382-432a-9839-8cb9ce6ed3a0}, !- Handle
   Surface 14,                             !- Name
   RoofCeiling,                            !- Surface Type
   ,                                       !- Construction Name
-  {6df7911c-4c83-4ed5-ae1c-483d4ca61351}, !- Space Name
-=======
-  {f833a0d6-62a6-428f-ba53-8388605da55d}, !- Handle
-  Surface 14,                             !- Name
-  RoofCeiling,                            !- Surface Type
-  ,                                       !- Construction Name
-  {18b71ad4-81f6-49eb-8c02-c5d59347b23e}, !- Space Name
->>>>>>> fcfe5a62
+  {92f4e563-6779-44c7-b5fc-1bdda4696696}, !- Space Name
   Outdoors,                               !- Outside Boundary Condition
   ,                                       !- Outside Boundary Condition Object
   SunExposed,                             !- Sun Exposure
@@ -900,19 +620,11 @@
   13.6310703908387, 0, 0;                 !- X,Y,Z Vertex 4 {m}
 
 OS:Surface,
-<<<<<<< HEAD
-  {cbfed607-d8fc-4f75-a64b-476ffdcfea69}, !- Handle
+  {2c290a0e-1f48-4e1b-9c8b-48dc987640c5}, !- Handle
   Surface 15,                             !- Name
   RoofCeiling,                            !- Surface Type
   ,                                       !- Construction Name
-  {6df7911c-4c83-4ed5-ae1c-483d4ca61351}, !- Space Name
-=======
-  {637ea6f5-1b49-40c3-866c-8c0f8f701f1a}, !- Handle
-  Surface 15,                             !- Name
-  RoofCeiling,                            !- Surface Type
-  ,                                       !- Construction Name
-  {18b71ad4-81f6-49eb-8c02-c5d59347b23e}, !- Space Name
->>>>>>> fcfe5a62
+  {92f4e563-6779-44c7-b5fc-1bdda4696696}, !- Space Name
   Outdoors,                               !- Outside Boundary Condition
   ,                                       !- Outside Boundary Condition Object
   SunExposed,                             !- Sun Exposure
@@ -925,19 +637,11 @@
   0, 6.81553519541936, 0;                 !- X,Y,Z Vertex 4 {m}
 
 OS:Surface,
-<<<<<<< HEAD
-  {2c575469-8c8e-49c1-99e8-4122dfee8a51}, !- Handle
+  {edc415ad-496e-49d1-9126-8a60b6783000}, !- Handle
   Surface 16,                             !- Name
   Wall,                                   !- Surface Type
   ,                                       !- Construction Name
-  {6df7911c-4c83-4ed5-ae1c-483d4ca61351}, !- Space Name
-=======
-  {60ec6399-ba7d-4ce2-ac10-4e31cf16a387}, !- Handle
-  Surface 16,                             !- Name
-  Wall,                                   !- Surface Type
-  ,                                       !- Construction Name
-  {18b71ad4-81f6-49eb-8c02-c5d59347b23e}, !- Space Name
->>>>>>> fcfe5a62
+  {92f4e563-6779-44c7-b5fc-1bdda4696696}, !- Space Name
   Outdoors,                               !- Outside Boundary Condition
   ,                                       !- Outside Boundary Condition Object
   SunExposed,                             !- Sun Exposure
@@ -949,19 +653,11 @@
   0, 0, 0;                                !- X,Y,Z Vertex 3 {m}
 
 OS:Surface,
-<<<<<<< HEAD
-  {f58bbce0-0f96-44b8-993c-c8f2c33c6f8b}, !- Handle
+  {728631ca-e709-4f01-8c95-ccdd1593147a}, !- Handle
   Surface 17,                             !- Name
   Wall,                                   !- Surface Type
   ,                                       !- Construction Name
-  {6df7911c-4c83-4ed5-ae1c-483d4ca61351}, !- Space Name
-=======
-  {41558e3b-4864-4bc9-a624-11484df15df9}, !- Handle
-  Surface 17,                             !- Name
-  Wall,                                   !- Surface Type
-  ,                                       !- Construction Name
-  {18b71ad4-81f6-49eb-8c02-c5d59347b23e}, !- Space Name
->>>>>>> fcfe5a62
+  {92f4e563-6779-44c7-b5fc-1bdda4696696}, !- Space Name
   Outdoors,                               !- Outside Boundary Condition
   ,                                       !- Outside Boundary Condition Object
   SunExposed,                             !- Sun Exposure
@@ -973,15 +669,9 @@
   13.6310703908387, 6.81553519541936, 0;  !- X,Y,Z Vertex 3 {m}
 
 OS:Space,
-<<<<<<< HEAD
-  {6df7911c-4c83-4ed5-ae1c-483d4ca61351}, !- Handle
+  {92f4e563-6779-44c7-b5fc-1bdda4696696}, !- Handle
   unfinished attic space,                 !- Name
-  {bb467792-f6a9-4783-bdcc-19e5653ecec4}, !- Space Type Name
-=======
-  {18b71ad4-81f6-49eb-8c02-c5d59347b23e}, !- Handle
-  unfinished attic space,                 !- Name
-  {fcb61d1b-1b10-48a3-b853-3596ab3bf88d}, !- Space Type Name
->>>>>>> fcfe5a62
+  {2c191827-a5ed-4b48-8239-5df2c83e0850}, !- Space Type Name
   ,                                       !- Default Construction Set Name
   ,                                       !- Default Schedule Set Name
   -0,                                     !- Direction of Relative North {deg}
@@ -989,17 +679,10 @@
   0,                                      !- Y Origin {m}
   5.7912,                                 !- Z Origin {m}
   ,                                       !- Building Story Name
-<<<<<<< HEAD
-  {483303cb-2b05-457d-8791-0263788b96d4}; !- Thermal Zone Name
+  {187a9745-06de-49d8-bd76-2fd51ce2dd29}; !- Thermal Zone Name
 
 OS:ThermalZone,
-  {483303cb-2b05-457d-8791-0263788b96d4}, !- Handle
-=======
-  {878fa4bc-35fd-45c0-b863-7e43473edadf}; !- Thermal Zone Name
-
-OS:ThermalZone,
-  {878fa4bc-35fd-45c0-b863-7e43473edadf}, !- Handle
->>>>>>> fcfe5a62
+  {187a9745-06de-49d8-bd76-2fd51ce2dd29}, !- Handle
   unfinished attic zone,                  !- Name
   ,                                       !- Multiplier
   ,                                       !- Ceiling Height {m}
@@ -1008,17 +691,10 @@
   ,                                       !- Zone Inside Convection Algorithm
   ,                                       !- Zone Outside Convection Algorithm
   ,                                       !- Zone Conditioning Equipment List Name
-<<<<<<< HEAD
-  {b70ed20c-781e-44a1-a982-b0de5b33fa3d}, !- Zone Air Inlet Port List
-  {9140df3c-8bef-4e62-a4e6-6eab55efd38c}, !- Zone Air Exhaust Port List
-  {7d79d602-a4f0-4338-9f17-e2ad0e84147e}, !- Zone Air Node Name
-  {6664a376-31d8-4e2f-88e2-c1867c838a50}, !- Zone Return Air Port List
-=======
-  {24ee74ca-fc4f-4c9d-8173-8f7a8c9dec5e}, !- Zone Air Inlet Port List
-  {5c116b93-0709-45c2-ae1d-feedca025cc6}, !- Zone Air Exhaust Port List
-  {1c538a2b-5c4e-49ed-9960-4303268f8868}, !- Zone Air Node Name
-  {aed68e63-e84c-4e11-8601-36f774036432}, !- Zone Return Air Port List
->>>>>>> fcfe5a62
+  {0112f899-02cf-4135-86a7-bdf9d6b88ec5}, !- Zone Air Inlet Port List
+  {a4c750b4-ef87-491b-b130-2c96569e1800}, !- Zone Air Exhaust Port List
+  {f5e4c3a9-c2ff-47e9-90a0-86fdf5ab5359}, !- Zone Air Node Name
+  {4dfd696f-8441-40e6-b36d-bfea27702e69}, !- Zone Return Air Port List
   ,                                       !- Primary Daylighting Control Name
   ,                                       !- Fraction of Zone Controlled by Primary Daylighting Control
   ,                                       !- Secondary Daylighting Control Name
@@ -1029,71 +705,37 @@
   No;                                     !- Use Ideal Air Loads
 
 OS:Node,
-<<<<<<< HEAD
-  {403656ea-3590-46d4-8fba-1542a70a1567}, !- Handle
+  {fef5781a-2cff-46d9-9f46-2192b8cbcf17}, !- Handle
   Node 2,                                 !- Name
-  {7d79d602-a4f0-4338-9f17-e2ad0e84147e}, !- Inlet Port
+  {f5e4c3a9-c2ff-47e9-90a0-86fdf5ab5359}, !- Inlet Port
   ;                                       !- Outlet Port
 
 OS:Connection,
-  {7d79d602-a4f0-4338-9f17-e2ad0e84147e}, !- Handle
-  {b81bac16-addb-4e90-b4f5-c537f3d07702}, !- Name
-  {483303cb-2b05-457d-8791-0263788b96d4}, !- Source Object
+  {f5e4c3a9-c2ff-47e9-90a0-86fdf5ab5359}, !- Handle
+  {347b8dd9-bb57-4b80-acb9-7dce89db8271}, !- Name
+  {187a9745-06de-49d8-bd76-2fd51ce2dd29}, !- Source Object
   11,                                     !- Outlet Port
-  {403656ea-3590-46d4-8fba-1542a70a1567}, !- Target Object
+  {fef5781a-2cff-46d9-9f46-2192b8cbcf17}, !- Target Object
   2;                                      !- Inlet Port
 
 OS:PortList,
-  {b70ed20c-781e-44a1-a982-b0de5b33fa3d}, !- Handle
-  {e2bf0f0d-1424-4eac-a9ba-a3aa150037b7}, !- Name
-  {483303cb-2b05-457d-8791-0263788b96d4}; !- HVAC Component
+  {0112f899-02cf-4135-86a7-bdf9d6b88ec5}, !- Handle
+  {2a6958c7-18c4-4a9d-a523-5c290d913b9d}, !- Name
+  {187a9745-06de-49d8-bd76-2fd51ce2dd29}; !- HVAC Component
 
 OS:PortList,
-  {9140df3c-8bef-4e62-a4e6-6eab55efd38c}, !- Handle
-  {269b6851-aa5e-45ee-84f7-d6029a95432c}, !- Name
-  {483303cb-2b05-457d-8791-0263788b96d4}; !- HVAC Component
+  {a4c750b4-ef87-491b-b130-2c96569e1800}, !- Handle
+  {76416a4d-06ae-4e0b-a609-1510d16737c1}, !- Name
+  {187a9745-06de-49d8-bd76-2fd51ce2dd29}; !- HVAC Component
 
 OS:PortList,
-  {6664a376-31d8-4e2f-88e2-c1867c838a50}, !- Handle
-  {b4f009af-9d5c-4c19-9885-420819255b90}, !- Name
-  {483303cb-2b05-457d-8791-0263788b96d4}; !- HVAC Component
+  {4dfd696f-8441-40e6-b36d-bfea27702e69}, !- Handle
+  {fd327df6-2345-423d-8eac-ea8d56447eb0}, !- Name
+  {187a9745-06de-49d8-bd76-2fd51ce2dd29}; !- HVAC Component
 
 OS:Sizing:Zone,
-  {f1aaca5f-1db6-442a-97b9-1ecdbe432fe3}, !- Handle
-  {483303cb-2b05-457d-8791-0263788b96d4}, !- Zone or ZoneList Name
-=======
-  {c1d9d88f-555b-4178-adf5-d45154fb4ca7}, !- Handle
-  Node 2,                                 !- Name
-  {1c538a2b-5c4e-49ed-9960-4303268f8868}, !- Inlet Port
-  ;                                       !- Outlet Port
-
-OS:Connection,
-  {1c538a2b-5c4e-49ed-9960-4303268f8868}, !- Handle
-  {cf32f063-8726-4f75-8a8b-4da702a79006}, !- Name
-  {878fa4bc-35fd-45c0-b863-7e43473edadf}, !- Source Object
-  11,                                     !- Outlet Port
-  {c1d9d88f-555b-4178-adf5-d45154fb4ca7}, !- Target Object
-  2;                                      !- Inlet Port
-
-OS:PortList,
-  {24ee74ca-fc4f-4c9d-8173-8f7a8c9dec5e}, !- Handle
-  {68c76b3f-c8c8-4120-9f67-b96b749d75a0}, !- Name
-  {878fa4bc-35fd-45c0-b863-7e43473edadf}; !- HVAC Component
-
-OS:PortList,
-  {5c116b93-0709-45c2-ae1d-feedca025cc6}, !- Handle
-  {5ecb26e0-5004-4f49-9c87-873c4ee8bb9b}, !- Name
-  {878fa4bc-35fd-45c0-b863-7e43473edadf}; !- HVAC Component
-
-OS:PortList,
-  {aed68e63-e84c-4e11-8601-36f774036432}, !- Handle
-  {78df4590-7eca-4fca-a838-774d3bd24d26}, !- Name
-  {878fa4bc-35fd-45c0-b863-7e43473edadf}; !- HVAC Component
-
-OS:Sizing:Zone,
-  {3aac91f7-d852-474f-9048-1323c686b73a}, !- Handle
-  {878fa4bc-35fd-45c0-b863-7e43473edadf}, !- Zone or ZoneList Name
->>>>>>> fcfe5a62
+  {1edb8c8f-93a2-48c9-88d7-d29e4e9aa4f7}, !- Handle
+  {187a9745-06de-49d8-bd76-2fd51ce2dd29}, !- Zone or ZoneList Name
   SupplyAirTemperature,                   !- Zone Cooling Design Supply Air Temperature Input Method
   14,                                     !- Zone Cooling Design Supply Air Temperature {C}
   11.11,                                  !- Zone Cooling Design Supply Air Temperature Difference {deltaC}
@@ -1114,27 +756,20 @@
   ,                                       !- Heating Maximum Air Flow per Zone Floor Area {m3/s-m2}
   ,                                       !- Heating Maximum Air Flow {m3/s}
   ,                                       !- Heating Maximum Air Flow Fraction
+  ,                                       !- Design Zone Air Distribution Effectiveness in Cooling Mode
+  ,                                       !- Design Zone Air Distribution Effectiveness in Heating Mode
   No,                                     !- Account for Dedicated Outdoor Air System
   NeutralSupplyAir,                       !- Dedicated Outdoor Air System Control Strategy
   autosize,                               !- Dedicated Outdoor Air Low Setpoint Temperature for Design {C}
   autosize;                               !- Dedicated Outdoor Air High Setpoint Temperature for Design {C}
 
 OS:ZoneHVAC:EquipmentList,
-<<<<<<< HEAD
-  {4cfaf8e3-1d50-4135-a6cc-999e6d4194da}, !- Handle
+  {5c78ce72-3796-4917-8115-f11c3199ebff}, !- Handle
   Zone HVAC Equipment List 2,             !- Name
-  {483303cb-2b05-457d-8791-0263788b96d4}; !- Thermal Zone
+  {187a9745-06de-49d8-bd76-2fd51ce2dd29}; !- Thermal Zone
 
 OS:SpaceType,
-  {bb467792-f6a9-4783-bdcc-19e5653ecec4}, !- Handle
-=======
-  {b590f620-d9d9-491b-852a-f42ea60ebf42}, !- Handle
-  Zone HVAC Equipment List 2,             !- Name
-  {878fa4bc-35fd-45c0-b863-7e43473edadf}; !- Thermal Zone
-
-OS:SpaceType,
-  {fcb61d1b-1b10-48a3-b853-3596ab3bf88d}, !- Handle
->>>>>>> fcfe5a62
+  {2c191827-a5ed-4b48-8239-5df2c83e0850}, !- Handle
   Space Type 2,                           !- Name
   ,                                       !- Default Construction Set Name
   ,                                       !- Default Schedule Set Name
@@ -1145,11 +780,7 @@
   unfinished attic;                       !- Standards Space Type
 
 OS:ThermalZone,
-<<<<<<< HEAD
-  {ebf77d11-b7a8-4c39-b0ac-1c404d477b9a}, !- Handle
-=======
-  {ee73d053-02ba-4341-a4b8-1476ed8815a9}, !- Handle
->>>>>>> fcfe5a62
+  {634899c2-137e-4114-888b-7f1dff958810}, !- Handle
   pier and beam zone,                     !- Name
   ,                                       !- Multiplier
   ,                                       !- Ceiling Height {m}
@@ -1158,17 +789,10 @@
   ,                                       !- Zone Inside Convection Algorithm
   ,                                       !- Zone Outside Convection Algorithm
   ,                                       !- Zone Conditioning Equipment List Name
-<<<<<<< HEAD
-  {9f5accfc-c615-4556-a4d5-467588a3ae3b}, !- Zone Air Inlet Port List
-  {6596ec94-814e-4493-9ea3-524cdb8fe6aa}, !- Zone Air Exhaust Port List
-  {8b6dfc5a-0c6a-4130-b3b6-f21a10745114}, !- Zone Air Node Name
-  {65efc319-6b2a-4298-9b01-9c19e8378c35}, !- Zone Return Air Port List
-=======
-  {469502c7-f75e-44f6-ba41-61d89cb6a498}, !- Zone Air Inlet Port List
-  {829d106c-b732-4eba-8821-5255ea10f47c}, !- Zone Air Exhaust Port List
-  {e18acbb6-c5f5-4068-8c40-ab1f71bdcb3d}, !- Zone Air Node Name
-  {53fac49e-cdb3-4f6b-9a32-3496872cc1b9}, !- Zone Return Air Port List
->>>>>>> fcfe5a62
+  {2d1c096c-2ba1-4195-b2e9-6c73ce690537}, !- Zone Air Inlet Port List
+  {779f3a37-70dc-4f72-aa48-70b21d786b97}, !- Zone Air Exhaust Port List
+  {82317776-3fd8-40fd-a0e0-ec1453f0ecc0}, !- Zone Air Node Name
+  {9ce14303-2337-4f90-9531-b5db630f3308}, !- Zone Return Air Port List
   ,                                       !- Primary Daylighting Control Name
   ,                                       !- Fraction of Zone Controlled by Primary Daylighting Control
   ,                                       !- Secondary Daylighting Control Name
@@ -1179,71 +803,37 @@
   No;                                     !- Use Ideal Air Loads
 
 OS:Node,
-<<<<<<< HEAD
-  {718246b8-6f60-4808-9106-67d84588f703}, !- Handle
+  {29f3f7de-0011-4c39-9592-487433bee7c5}, !- Handle
   Node 3,                                 !- Name
-  {8b6dfc5a-0c6a-4130-b3b6-f21a10745114}, !- Inlet Port
+  {82317776-3fd8-40fd-a0e0-ec1453f0ecc0}, !- Inlet Port
   ;                                       !- Outlet Port
 
 OS:Connection,
-  {8b6dfc5a-0c6a-4130-b3b6-f21a10745114}, !- Handle
-  {83a944ca-e646-48d4-8c31-19d3222c3c34}, !- Name
-  {ebf77d11-b7a8-4c39-b0ac-1c404d477b9a}, !- Source Object
+  {82317776-3fd8-40fd-a0e0-ec1453f0ecc0}, !- Handle
+  {eebeeade-efa9-4ca0-8399-4d4decd61288}, !- Name
+  {634899c2-137e-4114-888b-7f1dff958810}, !- Source Object
   11,                                     !- Outlet Port
-  {718246b8-6f60-4808-9106-67d84588f703}, !- Target Object
+  {29f3f7de-0011-4c39-9592-487433bee7c5}, !- Target Object
   2;                                      !- Inlet Port
 
 OS:PortList,
-  {9f5accfc-c615-4556-a4d5-467588a3ae3b}, !- Handle
-  {2fd0052d-39fe-4bec-ac74-5f6d6e04faf5}, !- Name
-  {ebf77d11-b7a8-4c39-b0ac-1c404d477b9a}; !- HVAC Component
+  {2d1c096c-2ba1-4195-b2e9-6c73ce690537}, !- Handle
+  {a9714ac1-8964-4cd7-88a3-91117bcb39f3}, !- Name
+  {634899c2-137e-4114-888b-7f1dff958810}; !- HVAC Component
 
 OS:PortList,
-  {6596ec94-814e-4493-9ea3-524cdb8fe6aa}, !- Handle
-  {037d4baa-fd31-4b9c-9edb-1bedf89221c4}, !- Name
-  {ebf77d11-b7a8-4c39-b0ac-1c404d477b9a}; !- HVAC Component
+  {779f3a37-70dc-4f72-aa48-70b21d786b97}, !- Handle
+  {eb5ac3ae-8bb7-43d4-9766-afe2c28c92c4}, !- Name
+  {634899c2-137e-4114-888b-7f1dff958810}; !- HVAC Component
 
 OS:PortList,
-  {65efc319-6b2a-4298-9b01-9c19e8378c35}, !- Handle
-  {28589702-f24b-40de-93b0-bde7859e44b0}, !- Name
-  {ebf77d11-b7a8-4c39-b0ac-1c404d477b9a}; !- HVAC Component
+  {9ce14303-2337-4f90-9531-b5db630f3308}, !- Handle
+  {add991eb-3365-419a-b8e7-43a93aebaec7}, !- Name
+  {634899c2-137e-4114-888b-7f1dff958810}; !- HVAC Component
 
 OS:Sizing:Zone,
-  {3a6bb633-c098-4cb2-8a0a-1f0b8b912241}, !- Handle
-  {ebf77d11-b7a8-4c39-b0ac-1c404d477b9a}, !- Zone or ZoneList Name
-=======
-  {e820139a-1481-4f20-88fc-28719e43b5df}, !- Handle
-  Node 3,                                 !- Name
-  {e18acbb6-c5f5-4068-8c40-ab1f71bdcb3d}, !- Inlet Port
-  ;                                       !- Outlet Port
-
-OS:Connection,
-  {e18acbb6-c5f5-4068-8c40-ab1f71bdcb3d}, !- Handle
-  {db920fba-c425-4632-95e4-c6923c2e6b69}, !- Name
-  {ee73d053-02ba-4341-a4b8-1476ed8815a9}, !- Source Object
-  11,                                     !- Outlet Port
-  {e820139a-1481-4f20-88fc-28719e43b5df}, !- Target Object
-  2;                                      !- Inlet Port
-
-OS:PortList,
-  {469502c7-f75e-44f6-ba41-61d89cb6a498}, !- Handle
-  {8496786b-0c79-452a-9292-f968c86cde74}, !- Name
-  {ee73d053-02ba-4341-a4b8-1476ed8815a9}; !- HVAC Component
-
-OS:PortList,
-  {829d106c-b732-4eba-8821-5255ea10f47c}, !- Handle
-  {dba3e539-9ff7-425e-bb2b-aa40bcd4f1e7}, !- Name
-  {ee73d053-02ba-4341-a4b8-1476ed8815a9}; !- HVAC Component
-
-OS:PortList,
-  {53fac49e-cdb3-4f6b-9a32-3496872cc1b9}, !- Handle
-  {ae69da80-665e-48d3-8767-a58446bc5367}, !- Name
-  {ee73d053-02ba-4341-a4b8-1476ed8815a9}; !- HVAC Component
-
-OS:Sizing:Zone,
-  {6c818f4e-ac90-4331-9031-6ce7577f3064}, !- Handle
-  {ee73d053-02ba-4341-a4b8-1476ed8815a9}, !- Zone or ZoneList Name
->>>>>>> fcfe5a62
+  {74b5ae6c-8b32-49a6-8bbd-7505c4d5b87c}, !- Handle
+  {634899c2-137e-4114-888b-7f1dff958810}, !- Zone or ZoneList Name
   SupplyAirTemperature,                   !- Zone Cooling Design Supply Air Temperature Input Method
   14,                                     !- Zone Cooling Design Supply Air Temperature {C}
   11.11,                                  !- Zone Cooling Design Supply Air Temperature Difference {deltaC}
@@ -1264,31 +854,22 @@
   ,                                       !- Heating Maximum Air Flow per Zone Floor Area {m3/s-m2}
   ,                                       !- Heating Maximum Air Flow {m3/s}
   ,                                       !- Heating Maximum Air Flow Fraction
+  ,                                       !- Design Zone Air Distribution Effectiveness in Cooling Mode
+  ,                                       !- Design Zone Air Distribution Effectiveness in Heating Mode
   No,                                     !- Account for Dedicated Outdoor Air System
   NeutralSupplyAir,                       !- Dedicated Outdoor Air System Control Strategy
   autosize,                               !- Dedicated Outdoor Air Low Setpoint Temperature for Design {C}
   autosize;                               !- Dedicated Outdoor Air High Setpoint Temperature for Design {C}
 
 OS:ZoneHVAC:EquipmentList,
-<<<<<<< HEAD
-  {f51ae2df-4e88-4147-9e86-2159c5ac7ea2}, !- Handle
+  {dcbb8b0c-b9b3-4739-8207-4b0771db9f6c}, !- Handle
   Zone HVAC Equipment List 3,             !- Name
-  {ebf77d11-b7a8-4c39-b0ac-1c404d477b9a}; !- Thermal Zone
+  {634899c2-137e-4114-888b-7f1dff958810}; !- Thermal Zone
 
 OS:Space,
-  {6447febb-84cb-4447-ac3f-0cd1a874b185}, !- Handle
+  {8ab178f2-5c0d-461f-abf5-259a39a2595c}, !- Handle
   pier and beam space,                    !- Name
-  {23dae628-5427-449c-ae48-2d6f61096051}, !- Space Type Name
-=======
-  {685c5cb1-6a7f-4cc8-9a50-040c47cc582b}, !- Handle
-  Zone HVAC Equipment List 3,             !- Name
-  {ee73d053-02ba-4341-a4b8-1476ed8815a9}; !- Thermal Zone
-
-OS:Space,
-  {c868dbb5-85af-4e23-a8bc-cfbdac4407ba}, !- Handle
-  pier and beam space,                    !- Name
-  {00a43564-7f4e-4f45-9606-9d25b754687f}, !- Space Type Name
->>>>>>> fcfe5a62
+  {f849c1eb-3f61-4b3b-95fb-fdedbd64e16c}, !- Space Type Name
   ,                                       !- Default Construction Set Name
   ,                                       !- Default Schedule Set Name
   -0,                                     !- Direction of Relative North {deg}
@@ -1296,25 +877,14 @@
   0,                                      !- Y Origin {m}
   0,                                      !- Z Origin {m}
   ,                                       !- Building Story Name
-<<<<<<< HEAD
-  {ebf77d11-b7a8-4c39-b0ac-1c404d477b9a}; !- Thermal Zone Name
-
-OS:Surface,
-  {0a51c1ec-862a-4f11-a768-d7aabe1a9204}, !- Handle
+  {634899c2-137e-4114-888b-7f1dff958810}; !- Thermal Zone Name
+
+OS:Surface,
+  {27606617-f6f0-437f-a3e3-f7c5f9a2c9e7}, !- Handle
   Surface 18,                             !- Name
   Floor,                                  !- Surface Type
   ,                                       !- Construction Name
-  {6447febb-84cb-4447-ac3f-0cd1a874b185}, !- Space Name
-=======
-  {ee73d053-02ba-4341-a4b8-1476ed8815a9}; !- Thermal Zone Name
-
-OS:Surface,
-  {92bd9f6b-6089-48dc-9b0f-b842187d5238}, !- Handle
-  Surface 18,                             !- Name
-  Floor,                                  !- Surface Type
-  ,                                       !- Construction Name
-  {c868dbb5-85af-4e23-a8bc-cfbdac4407ba}, !- Space Name
->>>>>>> fcfe5a62
+  {8ab178f2-5c0d-461f-abf5-259a39a2595c}, !- Space Name
   Foundation,                             !- Outside Boundary Condition
   ,                                       !- Outside Boundary Condition Object
   NoSun,                                  !- Sun Exposure
@@ -1327,19 +897,11 @@
   13.6310703908387, 0, 0;                 !- X,Y,Z Vertex 4 {m}
 
 OS:Surface,
-<<<<<<< HEAD
-  {0e3bcba2-707b-4ff3-be8e-afff9cf750b6}, !- Handle
+  {61146b81-7cb3-43c9-ad2b-76f2d0e96431}, !- Handle
   Surface 19,                             !- Name
   Wall,                                   !- Surface Type
   ,                                       !- Construction Name
-  {6447febb-84cb-4447-ac3f-0cd1a874b185}, !- Space Name
-=======
-  {e63bf915-9689-4a61-b67b-fea9cd53b789}, !- Handle
-  Surface 19,                             !- Name
-  Wall,                                   !- Surface Type
-  ,                                       !- Construction Name
-  {c868dbb5-85af-4e23-a8bc-cfbdac4407ba}, !- Space Name
->>>>>>> fcfe5a62
+  {8ab178f2-5c0d-461f-abf5-259a39a2595c}, !- Space Name
   Outdoors,                               !- Outside Boundary Condition
   ,                                       !- Outside Boundary Condition Object
   SunExposed,                             !- Sun Exposure
@@ -1352,19 +914,11 @@
   0, 0, 0.9144;                           !- X,Y,Z Vertex 4 {m}
 
 OS:Surface,
-<<<<<<< HEAD
-  {75700e08-0179-4f40-a104-752cc10953a7}, !- Handle
+  {50deebba-241a-48ea-93f6-cc05e2857754}, !- Handle
   Surface 20,                             !- Name
   Wall,                                   !- Surface Type
   ,                                       !- Construction Name
-  {6447febb-84cb-4447-ac3f-0cd1a874b185}, !- Space Name
-=======
-  {9fd658cd-fe16-4f7b-abd3-2c69895c5d29}, !- Handle
-  Surface 20,                             !- Name
-  Wall,                                   !- Surface Type
-  ,                                       !- Construction Name
-  {c868dbb5-85af-4e23-a8bc-cfbdac4407ba}, !- Space Name
->>>>>>> fcfe5a62
+  {8ab178f2-5c0d-461f-abf5-259a39a2595c}, !- Space Name
   Outdoors,                               !- Outside Boundary Condition
   ,                                       !- Outside Boundary Condition Object
   SunExposed,                             !- Sun Exposure
@@ -1377,19 +931,11 @@
   0, 6.81553519541936, 0.9144;            !- X,Y,Z Vertex 4 {m}
 
 OS:Surface,
-<<<<<<< HEAD
-  {699d6594-ed77-439a-93fd-3a653536771e}, !- Handle
+  {5f4aef4a-b9a4-4e9d-bed2-41e6ea28e55d}, !- Handle
   Surface 21,                             !- Name
   Wall,                                   !- Surface Type
   ,                                       !- Construction Name
-  {6447febb-84cb-4447-ac3f-0cd1a874b185}, !- Space Name
-=======
-  {073e6ad1-db55-44b4-a13b-558631befad6}, !- Handle
-  Surface 21,                             !- Name
-  Wall,                                   !- Surface Type
-  ,                                       !- Construction Name
-  {c868dbb5-85af-4e23-a8bc-cfbdac4407ba}, !- Space Name
->>>>>>> fcfe5a62
+  {8ab178f2-5c0d-461f-abf5-259a39a2595c}, !- Space Name
   Outdoors,                               !- Outside Boundary Condition
   ,                                       !- Outside Boundary Condition Object
   SunExposed,                             !- Sun Exposure
@@ -1402,19 +948,11 @@
   13.6310703908387, 6.81553519541936, 0.9144; !- X,Y,Z Vertex 4 {m}
 
 OS:Surface,
-<<<<<<< HEAD
-  {1f4b68b6-249c-4950-9a48-9f35ab0a359e}, !- Handle
+  {300093c1-35ad-4bdb-81d1-9090dd664094}, !- Handle
   Surface 22,                             !- Name
   Wall,                                   !- Surface Type
   ,                                       !- Construction Name
-  {6447febb-84cb-4447-ac3f-0cd1a874b185}, !- Space Name
-=======
-  {162ef8aa-62ed-40fc-8cec-38d72ced79e6}, !- Handle
-  Surface 22,                             !- Name
-  Wall,                                   !- Surface Type
-  ,                                       !- Construction Name
-  {c868dbb5-85af-4e23-a8bc-cfbdac4407ba}, !- Space Name
->>>>>>> fcfe5a62
+  {8ab178f2-5c0d-461f-abf5-259a39a2595c}, !- Space Name
   Outdoors,                               !- Outside Boundary Condition
   ,                                       !- Outside Boundary Condition Object
   SunExposed,                             !- Sun Exposure
@@ -1427,23 +965,13 @@
   13.6310703908387, 0, 0.9144;            !- X,Y,Z Vertex 4 {m}
 
 OS:Surface,
-<<<<<<< HEAD
-  {e6896a79-50a7-424c-8c5f-0c670ddd561b}, !- Handle
+  {b0d83e77-a41f-4a4b-8a15-4203b622fc66}, !- Handle
   Surface 23,                             !- Name
   RoofCeiling,                            !- Surface Type
   ,                                       !- Construction Name
-  {6447febb-84cb-4447-ac3f-0cd1a874b185}, !- Space Name
+  {8ab178f2-5c0d-461f-abf5-259a39a2595c}, !- Space Name
   Surface,                                !- Outside Boundary Condition
-  {8921488f-4d72-4870-83d8-aa765e23361f}, !- Outside Boundary Condition Object
-=======
-  {2e1c8117-91a7-4371-9d68-99f852ea51f0}, !- Handle
-  Surface 23,                             !- Name
-  RoofCeiling,                            !- Surface Type
-  ,                                       !- Construction Name
-  {c868dbb5-85af-4e23-a8bc-cfbdac4407ba}, !- Space Name
-  Surface,                                !- Outside Boundary Condition
-  {4f54b139-25b0-42bf-9284-bd6187ee3089}, !- Outside Boundary Condition Object
->>>>>>> fcfe5a62
+  {a4964819-3da1-4ed4-889e-2b477a00e776}, !- Outside Boundary Condition Object
   NoSun,                                  !- Sun Exposure
   NoWind,                                 !- Wind Exposure
   ,                                       !- View Factor to Ground
@@ -1454,11 +982,7 @@
   0, 0, 0.9144;                           !- X,Y,Z Vertex 4 {m}
 
 OS:SpaceType,
-<<<<<<< HEAD
-  {23dae628-5427-449c-ae48-2d6f61096051}, !- Handle
-=======
-  {00a43564-7f4e-4f45-9606-9d25b754687f}, !- Handle
->>>>>>> fcfe5a62
+  {f849c1eb-3f61-4b3b-95fb-fdedbd64e16c}, !- Handle
   Space Type 3,                           !- Name
   ,                                       !- Default Construction Set Name
   ,                                       !- Default Schedule Set Name
@@ -1469,23 +993,14 @@
   pier and beam;                          !- Standards Space Type
 
 OS:BuildingUnit,
-<<<<<<< HEAD
-  {3e2e024b-1229-4878-b175-3c9773f6d652}, !- Handle
-=======
-  {640e94ea-3bb8-4061-af38-ec8b1cf586e1}, !- Handle
->>>>>>> fcfe5a62
+  {ebcfc69e-2770-4d66-b4b8-4710149f9dcd}, !- Handle
   unit 1,                                 !- Name
   ,                                       !- Rendering Color
   Residential;                            !- Building Unit Type
 
 OS:AdditionalProperties,
-<<<<<<< HEAD
-  {a39ed447-e93a-4757-8842-ab670bb49324}, !- Handle
-  {3e2e024b-1229-4878-b175-3c9773f6d652}, !- Object Name
-=======
-  {0a89df0c-ecc2-4fe0-ab93-b9d7265752f6}, !- Handle
-  {640e94ea-3bb8-4061-af38-ec8b1cf586e1}, !- Object Name
->>>>>>> fcfe5a62
+  {911526b5-2676-422a-8872-81e61350ac1d}, !- Handle
+  {ebcfc69e-2770-4d66-b4b8-4710149f9dcd}, !- Object Name
   NumberOfBedrooms,                       !- Feature Name 1
   Integer,                                !- Feature Data Type 1
   3,                                      !- Feature Value 1
@@ -1496,2395 +1011,20 @@
   Double,                                 !- Feature Data Type 3
   2.6400000000000001;                     !- Feature Value 3
 
-<<<<<<< HEAD
-OS:External:File,
-  {551bc32b-8672-4354-a7dc-245c7c1162d8}, !- Handle
-  8760.csv,                               !- Name
-  8760.csv;                               !- File Name
-
-OS:Schedule:File,
-  {cdebaf21-b155-4185-b19f-1f1c0e653101}, !- Handle
-  occupants,                              !- Name
-  {41e6adbe-61f0-4200-b499-938c97845244}, !- Schedule Type Limits Name
-  {551bc32b-8672-4354-a7dc-245c7c1162d8}, !- External File Name
-  1,                                      !- Column Number
-  1,                                      !- Rows to Skip at Top
-  8760,                                   !- Number of Hours of Data
-  ,                                       !- Column Separator
-  ,                                       !- Interpolate to Timestep
-  60;                                     !- Minutes per Item
-
-OS:Schedule:Ruleset,
-  {edb492df-7612-43eb-89ea-3caa7617ca1c}, !- Handle
-  Schedule Ruleset 1,                     !- Name
-  {978d5a72-f620-4531-8d3d-1a4af17cbfff}, !- Schedule Type Limits Name
-  {cc597cfc-2d34-45e4-9adf-5d24696b03a7}; !- Default Day Schedule Name
-
 OS:Schedule:Day,
-  {cc597cfc-2d34-45e4-9adf-5d24696b03a7}, !- Handle
-  Schedule Day 3,                         !- Name
-  {978d5a72-f620-4531-8d3d-1a4af17cbfff}, !- Schedule Type Limits Name
-  ,                                       !- Interpolate to Timestep
-  24,                                     !- Hour 1
-  0,                                      !- Minute 1
-  112.539290946133;                       !- Value Until Time 1
-
-OS:People:Definition,
-  {bab4c83a-27e3-44d3-b147-31e6640fca25}, !- Handle
-  res occupants|living space,             !- Name
-  People,                                 !- Number of People Calculation Method
-  1.32,                                   !- Number of People {people}
-  ,                                       !- People per Space Floor Area {person/m2}
-  ,                                       !- Space Floor Area per Person {m2/person}
-  0.319734,                               !- Fraction Radiant
-  0.573,                                  !- Sensible Heat Fraction
-  0,                                      !- Carbon Dioxide Generation Rate {m3/s-W}
-  No,                                     !- Enable ASHRAE 55 Comfort Warnings
-  ZoneAveraged;                           !- Mean Radiant Temperature Calculation Type
-
-OS:People,
-  {62c29f7f-eb1d-4934-a622-478112c67341}, !- Handle
-  res occupants|living space,             !- Name
-  {bab4c83a-27e3-44d3-b147-31e6640fca25}, !- People Definition Name
-  {82d3ff01-aaab-4d73-8b4a-6b9b871a5a97}, !- Space or SpaceType Name
-  {cdebaf21-b155-4185-b19f-1f1c0e653101}, !- Number of People Schedule Name
-  {edb492df-7612-43eb-89ea-3caa7617ca1c}, !- Activity Level Schedule Name
-  ,                                       !- Surface Name/Angle Factor List Name
-  ,                                       !- Work Efficiency Schedule Name
-  ,                                       !- Clothing Insulation Schedule Name
-  ,                                       !- Air Velocity Schedule Name
-  1;                                      !- Multiplier
-
-OS:ScheduleTypeLimits,
-  {978d5a72-f620-4531-8d3d-1a4af17cbfff}, !- Handle
-  ActivityLevel,                          !- Name
-  0,                                      !- Lower Limit Value
-  ,                                       !- Upper Limit Value
-  Continuous,                             !- Numeric Type
-  ActivityLevel;                          !- Unit Type
-
-OS:ScheduleTypeLimits,
-  {41e6adbe-61f0-4200-b499-938c97845244}, !- Handle
-  Fractional,                             !- Name
-  0,                                      !- Lower Limit Value
-  1,                                      !- Upper Limit Value
-  Continuous;                             !- Numeric Type
-
-OS:People:Definition,
-  {10730cf2-4d22-42d2-90b6-efa4bae61a32}, !- Handle
-  res occupants|living space|story 2,     !- Name
-  People,                                 !- Number of People Calculation Method
-  1.32,                                   !- Number of People {people}
-  ,                                       !- People per Space Floor Area {person/m2}
-  ,                                       !- Space Floor Area per Person {m2/person}
-  0.319734,                               !- Fraction Radiant
-  0.573,                                  !- Sensible Heat Fraction
-  0,                                      !- Carbon Dioxide Generation Rate {m3/s-W}
-  No,                                     !- Enable ASHRAE 55 Comfort Warnings
-  ZoneAveraged;                           !- Mean Radiant Temperature Calculation Type
-
-OS:People,
-  {d7fe13d1-021f-4d90-8cf8-3bf4b1efe204}, !- Handle
-  res occupants|living space|story 2,     !- Name
-  {10730cf2-4d22-42d2-90b6-efa4bae61a32}, !- People Definition Name
-  {2a3bb3ea-246f-4c33-b0b3-4c2e038def4d}, !- Space or SpaceType Name
-  {cdebaf21-b155-4185-b19f-1f1c0e653101}, !- Number of People Schedule Name
-  {edb492df-7612-43eb-89ea-3caa7617ca1c}, !- Activity Level Schedule Name
-  ,                                       !- Surface Name/Angle Factor List Name
-  ,                                       !- Work Efficiency Schedule Name
-  ,                                       !- Clothing Insulation Schedule Name
-  ,                                       !- Air Velocity Schedule Name
-  1;                                      !- Multiplier
-
-OS:Coil:Heating:Gas,
-  {94d1b8b1-dfe6-46ed-b24c-dd3efa7e7af3}, !- Handle
-  res fur gas heating coil,               !- Name
-  {aa41fb9a-df24-461c-8568-a1a4a7f4092c}, !- Availability Schedule Name
-  0.78,                                   !- Gas Burner Efficiency
-  AutoSize,                               !- Nominal Capacity {W}
-  ,                                       !- Air Inlet Node Name
-  ,                                       !- Air Outlet Node Name
-  ,                                       !- Temperature Setpoint Node Name
-  76,                                     !- Parasitic Electric Load {W}
-  ,                                       !- Part Load Fraction Correlation Curve Name
-  0,                                      !- Parasitic Gas Load {W}
-  NaturalGas;                             !- Fuel Type
-
-OS:Schedule:Constant,
-  {aa41fb9a-df24-461c-8568-a1a4a7f4092c}, !- Handle
-  Always On Discrete,                     !- Name
-  {4fd5b661-0a4c-49ea-9c09-91d69d9daebf}, !- Schedule Type Limits Name
-  1;                                      !- Value
-
-OS:ScheduleTypeLimits,
-  {4fd5b661-0a4c-49ea-9c09-91d69d9daebf}, !- Handle
-  OnOff,                                  !- Name
-  0,                                      !- Lower Limit Value
-  1,                                      !- Upper Limit Value
-  Discrete,                               !- Numeric Type
-  Availability;                           !- Unit Type
-
-OS:Fan:OnOff,
-  {f6911f73-2cb0-43df-93c0-7bdfc43270d0}, !- Handle
-  res fur gas htg supply fan,             !- Name
-  {aa41fb9a-df24-461c-8568-a1a4a7f4092c}, !- Availability Schedule Name
-  0.75,                                   !- Fan Total Efficiency
-  794.580001233493,                       !- Pressure Rise {Pa}
-  autosize,                               !- Maximum Flow Rate {m3/s}
-  1,                                      !- Motor Efficiency
-  1,                                      !- Motor In Airstream Fraction
-  ,                                       !- Air Inlet Node Name
-  ,                                       !- Air Outlet Node Name
-  {c96fa6be-0cc0-40e2-9360-02ac7b511549}, !- Fan Power Ratio Function of Speed Ratio Curve Name
-  {9497c91a-4064-4091-a700-40114e66e4bb}, !- Fan Efficiency Ratio Function of Speed Ratio Curve Name
-  res fur gas htg supply fan;             !- End-Use Subcategory
-
-OS:Curve:Exponent,
-  {c96fa6be-0cc0-40e2-9360-02ac7b511549}, !- Handle
-  Fan On Off Power Curve,                 !- Name
-  1,                                      !- Coefficient1 Constant
-  0,                                      !- Coefficient2 Constant
-  0,                                      !- Coefficient3 Constant
-  0,                                      !- Minimum Value of x
-  1,                                      !- Maximum Value of x
-  ,                                       !- Minimum Curve Output
-  ,                                       !- Maximum Curve Output
-  ,                                       !- Input Unit Type for X
-  ;                                       !- Output Unit Type
-
-OS:Curve:Cubic,
-  {9497c91a-4064-4091-a700-40114e66e4bb}, !- Handle
-  Fan On Off Efficiency Curve,            !- Name
-  1,                                      !- Coefficient1 Constant
-  0,                                      !- Coefficient2 x
-  0,                                      !- Coefficient3 x**2
-  0,                                      !- Coefficient4 x**3
-  0,                                      !- Minimum Value of x
-  1;                                      !- Maximum Value of x
-
-OS:AirLoopHVAC:UnitarySystem,
-  {cff7e626-ed53-435f-b6f6-8d04968ae22f}, !- Handle
-  res fur gas unitary system,             !- Name
-  Load,                                   !- Control Type
-  {ab17cc59-8b5f-46c7-8c3d-8acdc7695322}, !- Controlling Zone or Thermostat Location
-  None,                                   !- Dehumidification Control Type
-  {aa41fb9a-df24-461c-8568-a1a4a7f4092c}, !- Availability Schedule Name
-  {497fc81c-ebf3-4ad7-bd2b-304d08d677cf}, !- Air Inlet Node Name
-  {1af8753f-5f04-4afb-8f2e-ef847ff0f259}, !- Air Outlet Node Name
-  {f6911f73-2cb0-43df-93c0-7bdfc43270d0}, !- Supply Fan Name
-  BlowThrough,                            !- Fan Placement
-  {f5f65e28-197e-4270-83a8-c31d4e63c1b6}, !- Supply Air Fan Operating Mode Schedule Name
-  {94d1b8b1-dfe6-46ed-b24c-dd3efa7e7af3}, !- Heating Coil Name
-  1,                                      !- DX Heating Coil Sizing Ratio
-  ,                                       !- Cooling Coil Name
-  No,                                     !- Use DOAS DX Cooling Coil
-  2,                                      !- DOAS DX Cooling Coil Leaving Minimum Air Temperature {C}
-  SensibleOnlyLoadControl,                !- Latent Load Control
-  ,                                       !- Supplemental Heating Coil Name
-  ,                                       !- Supply Air Flow Rate Method During Cooling Operation
-  0,                                      !- Supply Air Flow Rate During Cooling Operation {m3/s}
-  ,                                       !- Supply Air Flow Rate Per Floor Area During Cooling Operation {m3/s-m2}
-  ,                                       !- Fraction of Autosized Design Cooling Supply Air Flow Rate
-  ,                                       !- Design Supply Air Flow Rate Per Unit of Capacity During Cooling Operation {m3/s-W}
-  ,                                       !- Supply Air Flow Rate Method During Heating Operation
-  Autosize,                               !- Supply Air Flow Rate During Heating Operation {m3/s}
-  ,                                       !- Supply Air Flow Rate Per Floor Area during Heating Operation {m3/s-m2}
-  ,                                       !- Fraction of Autosized Design Heating Supply Air Flow Rate
-  ,                                       !- Design Supply Air Flow Rate Per Unit of Capacity During Heating Operation {m3/s-W}
-  ,                                       !- Supply Air Flow Rate Method When No Cooling or Heating is Required
-  0,                                      !- Supply Air Flow Rate When No Cooling or Heating is Required {m3/s}
-  ,                                       !- Supply Air Flow Rate Per Floor Area When No Cooling or Heating is Required {m3/s-m2}
-  ,                                       !- Fraction of Autosized Design Cooling Supply Air Flow Rate When No Cooling or Heating is Required
-  ,                                       !- Fraction of Autosized Design Heating Supply Air Flow Rate When No Cooling or Heating is Required
-  ,                                       !- Design Supply Air Flow Rate Per Unit of Capacity During Cooling Operation When No Cooling or Heating is Required {m3/s-W}
-  ,                                       !- Design Supply Air Flow Rate Per Unit of Capacity During Heating Operation When No Cooling or Heating is Required {m3/s-W}
-  48.8888888888889,                       !- Maximum Supply Air Temperature {C}
-  21,                                     !- Maximum Outdoor Dry-Bulb Temperature for Supplemental Heater Operation {C}
-  ,                                       !- Outdoor Dry-Bulb Temperature Sensor Node Name
-  2.5,                                    !- Maximum Cycling Rate {cycles/hr}
-  60,                                     !- Heat Pump Time Constant {s}
-  0.01,                                   !- Fraction of On-Cycle Power Use
-  60,                                     !- Heat Pump Fan Delay Time {s}
-  0,                                      !- Ancilliary On-Cycle Electric Power {W}
-  0;                                      !- Ancilliary Off-Cycle Electric Power {W}
-
-OS:Schedule:Constant,
-  {f5f65e28-197e-4270-83a8-c31d4e63c1b6}, !- Handle
-  Always Off Discrete,                    !- Name
-  {7f4fd754-a441-4bb6-a2ed-da2b2a6081a4}, !- Schedule Type Limits Name
-  0;                                      !- Value
-
-OS:ScheduleTypeLimits,
-  {7f4fd754-a441-4bb6-a2ed-da2b2a6081a4}, !- Handle
-  OnOff 1,                                !- Name
-  0,                                      !- Lower Limit Value
-  1,                                      !- Upper Limit Value
-  Discrete,                               !- Numeric Type
-  Availability;                           !- Unit Type
-
-OS:AirLoopHVAC,
-  {f6599cee-e425-47a5-b288-3a475fc15f5d}, !- Handle
-  res fur gas asys,                       !- Name
-  ,                                       !- Controller List Name
-  {aa41fb9a-df24-461c-8568-a1a4a7f4092c}, !- Availability Schedule
-  {b1e5c26d-4a29-4f59-85d6-4158d1c2c23d}, !- Availability Manager List Name
-  AutoSize,                               !- Design Supply Air Flow Rate {m3/s}
-  ,                                       !- Branch List Name
-  ,                                       !- Connector List Name
-  {e8777f2f-e81c-4811-baf1-f04469cb110e}, !- Supply Side Inlet Node Name
-  {e5e25f13-f2a6-4d4d-87e1-39e56b6477bd}, !- Demand Side Outlet Node Name
-  {16739c4a-a99d-4d2d-bcdc-9aed242ae63e}, !- Demand Side Inlet Node A
-  {5e521bf7-5e37-457a-b083-e88ed7519d0c}, !- Supply Side Outlet Node A
-  ,                                       !- Demand Side Inlet Node B
-  ,                                       !- Supply Side Outlet Node B
-  ,                                       !- Return Air Bypass Flow Temperature Setpoint Schedule Name
-  {e7547a98-1e70-4aca-af50-0c513825b665}, !- Demand Mixer Name
-  {f8977b22-059a-40f7-9dec-90214bd6be5d}, !- Demand Splitter A Name
-  ,                                       !- Demand Splitter B Name
-  ;                                       !- Supply Splitter Name
-
-OS:Node,
-  {0569f672-7e6c-4ddb-a50a-22ab56d17a5a}, !- Handle
-  Node 4,                                 !- Name
-  {e8777f2f-e81c-4811-baf1-f04469cb110e}, !- Inlet Port
-  {497fc81c-ebf3-4ad7-bd2b-304d08d677cf}; !- Outlet Port
-
-OS:Node,
-  {3a9fdadf-fc7c-4ef0-82b0-49d606f57247}, !- Handle
-  Node 5,                                 !- Name
-  {1af8753f-5f04-4afb-8f2e-ef847ff0f259}, !- Inlet Port
-  {5e521bf7-5e37-457a-b083-e88ed7519d0c}; !- Outlet Port
-
-OS:Connection,
-  {e8777f2f-e81c-4811-baf1-f04469cb110e}, !- Handle
-  {81b4f2e9-539b-410e-91a8-37191be06609}, !- Name
-  {f6599cee-e425-47a5-b288-3a475fc15f5d}, !- Source Object
-  8,                                      !- Outlet Port
-  {0569f672-7e6c-4ddb-a50a-22ab56d17a5a}, !- Target Object
-  2;                                      !- Inlet Port
-
-OS:Connection,
-  {5e521bf7-5e37-457a-b083-e88ed7519d0c}, !- Handle
-  {8a7510ac-96be-40ed-9623-c46906df0128}, !- Name
-  {3a9fdadf-fc7c-4ef0-82b0-49d606f57247}, !- Source Object
-  3,                                      !- Outlet Port
-  {f6599cee-e425-47a5-b288-3a475fc15f5d}, !- Target Object
-  11;                                     !- Inlet Port
-
-OS:Node,
-  {eeb5d428-5529-4118-b658-03e4b51b4a42}, !- Handle
-  Node 6,                                 !- Name
-  {16739c4a-a99d-4d2d-bcdc-9aed242ae63e}, !- Inlet Port
-  {9f12c59f-8607-4248-a39b-d01d10e35832}; !- Outlet Port
-
-OS:Node,
-  {ca3d7b6c-8df2-4339-862a-aaada58cb645}, !- Handle
-  Node 7,                                 !- Name
-  {44009d34-0317-4219-a24f-3105ec9f2d8b}, !- Inlet Port
-  {e5e25f13-f2a6-4d4d-87e1-39e56b6477bd}; !- Outlet Port
-
-OS:Node,
-  {da6c983b-d037-47bc-a9bd-8d8d1e0dd158}, !- Handle
-  Node 8,                                 !- Name
-  {7371890a-e266-4d26-95bb-b487cf9716db}, !- Inlet Port
-  {04209261-4097-4cb5-88a0-4faa012de2f1}; !- Outlet Port
-
-OS:Connection,
-  {16739c4a-a99d-4d2d-bcdc-9aed242ae63e}, !- Handle
-  {f6e68d4e-eed8-43b6-91fe-d92845aaf8fd}, !- Name
-  {f6599cee-e425-47a5-b288-3a475fc15f5d}, !- Source Object
-  10,                                     !- Outlet Port
-  {eeb5d428-5529-4118-b658-03e4b51b4a42}, !- Target Object
-  2;                                      !- Inlet Port
-
-OS:Connection,
-  {e5e25f13-f2a6-4d4d-87e1-39e56b6477bd}, !- Handle
-  {174542e5-e404-4594-b83d-1899bf903743}, !- Name
-  {ca3d7b6c-8df2-4339-862a-aaada58cb645}, !- Source Object
-  3,                                      !- Outlet Port
-  {f6599cee-e425-47a5-b288-3a475fc15f5d}, !- Target Object
-  9;                                      !- Inlet Port
-
-OS:AirLoopHVAC:ZoneSplitter,
-  {f8977b22-059a-40f7-9dec-90214bd6be5d}, !- Handle
-  res fur gas zone splitter,              !- Name
-  {9f12c59f-8607-4248-a39b-d01d10e35832}, !- Inlet Node Name
-  {a16a57ab-c3c7-4486-ae9e-02f164f8a3d6}; !- Outlet Node Name 1
-
-OS:AirLoopHVAC:ZoneMixer,
-  {e7547a98-1e70-4aca-af50-0c513825b665}, !- Handle
-  res fur gas zone mixer,                 !- Name
-  {44009d34-0317-4219-a24f-3105ec9f2d8b}, !- Outlet Node Name
-  {5ca9009b-d160-47e2-a922-8e114c355214}; !- Inlet Node Name 1
-
-OS:Connection,
-  {9f12c59f-8607-4248-a39b-d01d10e35832}, !- Handle
-  {790db3c7-e3ba-4f9a-8801-9dcefbe01ca2}, !- Name
-  {eeb5d428-5529-4118-b658-03e4b51b4a42}, !- Source Object
-  3,                                      !- Outlet Port
-  {f8977b22-059a-40f7-9dec-90214bd6be5d}, !- Target Object
-  2;                                      !- Inlet Port
-
-OS:Connection,
-  {44009d34-0317-4219-a24f-3105ec9f2d8b}, !- Handle
-  {220a8c93-148b-429c-aa99-694a825d4787}, !- Name
-  {e7547a98-1e70-4aca-af50-0c513825b665}, !- Source Object
-  2,                                      !- Outlet Port
-  {ca3d7b6c-8df2-4339-862a-aaada58cb645}, !- Target Object
-  2;                                      !- Inlet Port
-
-OS:Sizing:System,
-  {2bb807e5-5bd5-49c2-bb74-a29444ef6f75}, !- Handle
-  {f6599cee-e425-47a5-b288-3a475fc15f5d}, !- AirLoop Name
-  Sensible,                               !- Type of Load to Size On
-  Autosize,                               !- Design Outdoor Air Flow Rate {m3/s}
-  0.3,                                    !- Central Heating Maximum System Air Flow Ratio
-  7,                                      !- Preheat Design Temperature {C}
-  0.008,                                  !- Preheat Design Humidity Ratio {kg-H2O/kg-Air}
-  12.8,                                   !- Precool Design Temperature {C}
-  0.008,                                  !- Precool Design Humidity Ratio {kg-H2O/kg-Air}
-  12.8,                                   !- Central Cooling Design Supply Air Temperature {C}
-  16.7,                                   !- Central Heating Design Supply Air Temperature {C}
-  NonCoincident,                          !- Sizing Option
-  Yes,                                    !- 100% Outdoor Air in Cooling
-  Yes,                                    !- 100% Outdoor Air in Heating
-  0.0085,                                 !- Central Cooling Design Supply Air Humidity Ratio {kg-H2O/kg-Air}
-  0.008,                                  !- Central Heating Design Supply Air Humidity Ratio {kg-H2O/kg-Air}
-  DesignDay,                              !- Cooling Design Air Flow Method
-  0,                                      !- Cooling Design Air Flow Rate {m3/s}
-  DesignDay,                              !- Heating Design Air Flow Method
-  0,                                      !- Heating Design Air Flow Rate {m3/s}
-  ZoneSum,                                !- System Outdoor Air Method
-  1,                                      !- Zone Maximum Outdoor Air Fraction {dimensionless}
-  0.0099676501,                           !- Cooling Supply Air Flow Rate Per Floor Area {m3/s-m2}
-  1,                                      !- Cooling Fraction of Autosized Cooling Supply Air Flow Rate
-  3.9475456e-05,                          !- Cooling Supply Air Flow Rate Per Unit Cooling Capacity {m3/s-W}
-  0.0099676501,                           !- Heating Supply Air Flow Rate Per Floor Area {m3/s-m2}
-  1,                                      !- Heating Fraction of Autosized Heating Supply Air Flow Rate
-  1,                                      !- Heating Fraction of Autosized Cooling Supply Air Flow Rate
-  3.1588213e-05,                          !- Heating Supply Air Flow Rate Per Unit Heating Capacity {m3/s-W}
-  CoolingDesignCapacity,                  !- Cooling Design Capacity Method
-  autosize,                               !- Cooling Design Capacity {W}
-  234.7,                                  !- Cooling Design Capacity Per Floor Area {W/m2}
-  1,                                      !- Fraction of Autosized Cooling Design Capacity
-  HeatingDesignCapacity,                  !- Heating Design Capacity Method
-  autosize,                               !- Heating Design Capacity {W}
-  157,                                    !- Heating Design Capacity Per Floor Area {W/m2}
-  1,                                      !- Fraction of Autosized Heating Design Capacity
-  OnOff;                                  !- Central Cooling Capacity Control Method
-
-OS:AvailabilityManagerAssignmentList,
-  {b1e5c26d-4a29-4f59-85d6-4158d1c2c23d}, !- Handle
-  Air Loop HVAC 1 AvailabilityManagerAssignmentList; !- Name
-
-OS:Connection,
-  {497fc81c-ebf3-4ad7-bd2b-304d08d677cf}, !- Handle
-  {4fc7357b-48a4-4518-8887-68eeb7c119d7}, !- Name
-  {0569f672-7e6c-4ddb-a50a-22ab56d17a5a}, !- Source Object
-  3,                                      !- Outlet Port
-  {cff7e626-ed53-435f-b6f6-8d04968ae22f}, !- Target Object
-  6;                                      !- Inlet Port
-
-OS:Connection,
-  {1af8753f-5f04-4afb-8f2e-ef847ff0f259}, !- Handle
-  {6673ebba-90c3-4009-acdb-6754d2fad6a2}, !- Name
-  {cff7e626-ed53-435f-b6f6-8d04968ae22f}, !- Source Object
-  7,                                      !- Outlet Port
-  {3a9fdadf-fc7c-4ef0-82b0-49d606f57247}, !- Target Object
-  2;                                      !- Inlet Port
-
-OS:AirTerminal:SingleDuct:ConstantVolume:NoReheat,
-  {bf8ac20d-5977-4ac4-aee8-6275b4add9a2}, !- Handle
-  res fur gas living zone direct air,     !- Name
-  {aa41fb9a-df24-461c-8568-a1a4a7f4092c}, !- Availability Schedule Name
-  {426dcad1-9abe-4935-a741-5d6b066440e7}, !- Air Inlet Node Name
-  {7371890a-e266-4d26-95bb-b487cf9716db}, !- Air Outlet Node Name
-  AutoSize;                               !- Maximum Air Flow Rate {m3/s}
-
-OS:Node,
-  {10f7a9b3-ef4e-4631-b2ce-9005def46f44}, !- Handle
-  Node 9,                                 !- Name
-  {d949a21c-d3ca-4ba5-b5ca-860fc2c28896}, !- Inlet Port
-  {5ca9009b-d160-47e2-a922-8e114c355214}; !- Outlet Port
-
-OS:Connection,
-  {04209261-4097-4cb5-88a0-4faa012de2f1}, !- Handle
-  {b23877d5-e845-4646-9021-c6194b534979}, !- Name
-  {da6c983b-d037-47bc-a9bd-8d8d1e0dd158}, !- Source Object
-  3,                                      !- Outlet Port
-  {0717d507-b1d7-4bc8-85c7-b007da021148}, !- Target Object
-  3;                                      !- Inlet Port
-
-OS:Connection,
-  {d949a21c-d3ca-4ba5-b5ca-860fc2c28896}, !- Handle
-  {71ee3a06-b6e7-44ca-9290-e4b5d793aec4}, !- Name
-  {fe2f38ca-3207-4031-a2c8-42fed085c8e5}, !- Source Object
-  3,                                      !- Outlet Port
-  {10f7a9b3-ef4e-4631-b2ce-9005def46f44}, !- Target Object
-  2;                                      !- Inlet Port
-
-OS:Connection,
-  {5ca9009b-d160-47e2-a922-8e114c355214}, !- Handle
-  {dfdc1056-c4dd-469e-82a3-9143bc58c29e}, !- Name
-  {10f7a9b3-ef4e-4631-b2ce-9005def46f44}, !- Source Object
-  3,                                      !- Outlet Port
-  {e7547a98-1e70-4aca-af50-0c513825b665}, !- Target Object
-  3;                                      !- Inlet Port
-
-OS:Node,
-  {93360afe-7d9d-4739-a6de-17566b4b61ef}, !- Handle
-  Node 10,                                !- Name
-  {a16a57ab-c3c7-4486-ae9e-02f164f8a3d6}, !- Inlet Port
-  {426dcad1-9abe-4935-a741-5d6b066440e7}; !- Outlet Port
-
-OS:Connection,
-  {a16a57ab-c3c7-4486-ae9e-02f164f8a3d6}, !- Handle
-  {5ab7d50f-a8f3-4a05-9537-12e791461ffb}, !- Name
-  {f8977b22-059a-40f7-9dec-90214bd6be5d}, !- Source Object
-  3,                                      !- Outlet Port
-  {93360afe-7d9d-4739-a6de-17566b4b61ef}, !- Target Object
-  2;                                      !- Inlet Port
-
-OS:Connection,
-  {426dcad1-9abe-4935-a741-5d6b066440e7}, !- Handle
-  {ed66343c-18d4-4ebf-9237-6b8e38e135b3}, !- Name
-  {93360afe-7d9d-4739-a6de-17566b4b61ef}, !- Source Object
-  3,                                      !- Outlet Port
-  {bf8ac20d-5977-4ac4-aee8-6275b4add9a2}, !- Target Object
-  3;                                      !- Inlet Port
-
-OS:Connection,
-  {7371890a-e266-4d26-95bb-b487cf9716db}, !- Handle
-  {c9247b0f-29c8-4732-a187-d84e0f678dd9}, !- Name
-  {bf8ac20d-5977-4ac4-aee8-6275b4add9a2}, !- Source Object
-  4,                                      !- Outlet Port
-  {da6c983b-d037-47bc-a9bd-8d8d1e0dd158}, !- Target Object
-  2;                                      !- Inlet Port
-
-OS:AdditionalProperties,
-  {ad116e61-41e6-433d-aa5a-52c2fd1090d6}, !- Handle
-  {cff7e626-ed53-435f-b6f6-8d04968ae22f}, !- Object Name
-  SizingInfoHVACFracHeatLoadServed,       !- Feature Name 1
-  Double,                                 !- Feature Data Type 1
-  1;                                      !- Feature Value 1
-
-OS:Curve:Biquadratic,
-  {8b316716-5bda-44bf-acac-92287975ff69}, !- Handle
-  Cool-Cap-fT1,                           !- Name
-  1.550902001,                            !- Coefficient1 Constant
-  -0.0750500892,                          !- Coefficient2 x
-  0.00309713544,                          !- Coefficient3 x**2
-  0.00240111,                             !- Coefficient4 y
-  -5.0544e-05,                            !- Coefficient5 y**2
-  -0.00042728148,                         !- Coefficient6 x*y
-  13.88,                                  !- Minimum Value of x
-  23.88,                                  !- Maximum Value of x
-  18.33,                                  !- Minimum Value of y
-  51.66;                                  !- Maximum Value of y
-
-OS:Curve:Biquadratic,
-  {d47d0006-3fd8-4f8b-87bd-34ab1f21c07e}, !- Handle
-  Cool-EIR-fT1,                           !- Name
-  -0.304282997,                           !- Coefficient1 Constant
-  0.1180477062,                           !- Coefficient2 x
-  -0.00342466704,                         !- Coefficient3 x**2
-  -0.0062619138,                          !- Coefficient4 y
-  0.00069542712,                          !- Coefficient5 y**2
-  -0.00046997496,                         !- Coefficient6 x*y
-  13.88,                                  !- Minimum Value of x
-  23.88,                                  !- Maximum Value of x
-  18.33,                                  !- Minimum Value of y
-  51.66;                                  !- Maximum Value of y
-
-OS:Curve:Quadratic,
-  {56cf6c5d-c1cc-48b8-93f6-11c5393d4785}, !- Handle
-  Cool-PLF-fPLR1,                         !- Name
-  0.93,                                   !- Coefficient1 Constant
-  0.07,                                   !- Coefficient2 x
-  0,                                      !- Coefficient3 x**2
-  0,                                      !- Minimum Value of x
-  1,                                      !- Maximum Value of x
-  0.7,                                    !- Minimum Curve Output
-  1;                                      !- Maximum Curve Output
-
-OS:Curve:Quadratic,
-  {31db2876-fb1e-41e5-a801-d0afc7c53989}, !- Handle
-  Cool-Cap-fFF1,                          !- Name
-  0.718605468,                            !- Coefficient1 Constant
-  0.410099989,                            !- Coefficient2 x
-  -0.128705457,                           !- Coefficient3 x**2
-  0,                                      !- Minimum Value of x
-  2,                                      !- Maximum Value of x
-  0,                                      !- Minimum Curve Output
-  2;                                      !- Maximum Curve Output
-
-OS:Curve:Quadratic,
-  {33e0896f-4a87-4ffe-90d7-5697b92678da}, !- Handle
-  Cool-EIR-fFF1,                          !- Name
-  1.32299905,                             !- Coefficient1 Constant
-  -0.477711207,                           !- Coefficient2 x
-  0.154712157,                            !- Coefficient3 x**2
-  0,                                      !- Minimum Value of x
-  2,                                      !- Maximum Value of x
-  0,                                      !- Minimum Curve Output
-  2;                                      !- Maximum Curve Output
-
-OS:Coil:Cooling:DX:SingleSpeed,
-  {9be93961-8ebf-4cd1-a4d1-5f61db57ccef}, !- Handle
-  res ac cooling coil,                    !- Name
-  {aa41fb9a-df24-461c-8568-a1a4a7f4092c}, !- Availability Schedule Name
-  autosize,                               !- Rated Total Cooling Capacity {W}
-  0.740402528813699,                      !- Rated Sensible Heat Ratio
-  3.9505446283126,                        !- Rated COP {W/W}
-  autosize,                               !- Rated Air Flow Rate {m3/s}
-  773.3912012006,                         !- Rated Evaporator Fan Power Per Volume Flow Rate {W/(m3/s)}
-  ,                                       !- Air Inlet Node Name
-  ,                                       !- Air Outlet Node Name
-  {8b316716-5bda-44bf-acac-92287975ff69}, !- Total Cooling Capacity Function of Temperature Curve Name
-  {31db2876-fb1e-41e5-a801-d0afc7c53989}, !- Total Cooling Capacity Function of Flow Fraction Curve Name
-  {d47d0006-3fd8-4f8b-87bd-34ab1f21c07e}, !- Energy Input Ratio Function of Temperature Curve Name
-  {33e0896f-4a87-4ffe-90d7-5697b92678da}, !- Energy Input Ratio Function of Flow Fraction Curve Name
-  {56cf6c5d-c1cc-48b8-93f6-11c5393d4785}, !- Part Load Fraction Correlation Curve Name
-  -25,                                    !- Minimum Outdoor Dry-Bulb Temperature for Compressor Operation {C}
-  1000,                                   !- Nominal Time for Condensate Removal to Begin {s}
-  1.5,                                    !- Ratio of Initial Moisture Evaporation Rate and Steady State Latent Capacity {dimensionless}
-  3,                                      !- Maximum Cycling Rate {cycles/hr}
-  45,                                     !- Latent Capacity Time Constant {s}
-  ,                                       !- Condenser Air Inlet Node Name
-  AirCooled,                              !- Condenser Type
-  0,                                      !- Evaporative Condenser Effectiveness {dimensionless}
-  Autosize,                               !- Evaporative Condenser Air Flow Rate {m3/s}
-  Autosize,                               !- Evaporative Condenser Pump Rated Power Consumption {W}
-  0,                                      !- Crankcase Heater Capacity {W}
-  12.7777777777778,                       !- Maximum Outdoor Dry-Bulb Temperature for Crankcase Heater Operation {C}
-  ,                                       !- Supply Water Storage Tank Name
-  ,                                       !- Condensate Collection Water Storage Tank Name
-  0,                                      !- Basin Heater Capacity {W/K}
-  10,                                     !- Basin Heater Setpoint Temperature {C}
-  ;                                       !- Basin Heater Operating Schedule Name
-
-OS:Fan:OnOff,
-  {2e1d4b4e-e639-4194-9c3a-1ab5502d4ab8}, !- Handle
-  res ac clg supply fan,                  !- Name
-  {aa41fb9a-df24-461c-8568-a1a4a7f4092c}, !- Availability Schedule Name
-  0.75,                                   !- Fan Total Efficiency
-  794.580001233493,                       !- Pressure Rise {Pa}
-  autosize,                               !- Maximum Flow Rate {m3/s}
-  1,                                      !- Motor Efficiency
-  1,                                      !- Motor In Airstream Fraction
-  ,                                       !- Air Inlet Node Name
-  ,                                       !- Air Outlet Node Name
-  {e8d83f69-83af-4c31-a1ca-0dff5eda8260}, !- Fan Power Ratio Function of Speed Ratio Curve Name
-  {480487fb-681a-467c-bf99-777c23ee5c9c}, !- Fan Efficiency Ratio Function of Speed Ratio Curve Name
-  res ac clg supply fan;                  !- End-Use Subcategory
-
-OS:Curve:Exponent,
-  {e8d83f69-83af-4c31-a1ca-0dff5eda8260}, !- Handle
-  Fan On Off Power Curve 1,               !- Name
-  1,                                      !- Coefficient1 Constant
-  0,                                      !- Coefficient2 Constant
-  0,                                      !- Coefficient3 Constant
-  0,                                      !- Minimum Value of x
-  1,                                      !- Maximum Value of x
-  ,                                       !- Minimum Curve Output
-  ,                                       !- Maximum Curve Output
-  ,                                       !- Input Unit Type for X
-  ;                                       !- Output Unit Type
-
-OS:Curve:Cubic,
-  {480487fb-681a-467c-bf99-777c23ee5c9c}, !- Handle
-  Fan On Off Efficiency Curve 1,          !- Name
-  1,                                      !- Coefficient1 Constant
-  0,                                      !- Coefficient2 x
-  0,                                      !- Coefficient3 x**2
-  0,                                      !- Coefficient4 x**3
-  0,                                      !- Minimum Value of x
-  1;                                      !- Maximum Value of x
-
-OS:AirLoopHVAC:UnitarySystem,
-  {030f38b3-b2c8-4a68-8212-f9cef5e6702d}, !- Handle
-  res ac unitary system,                  !- Name
-  Load,                                   !- Control Type
-  {ab17cc59-8b5f-46c7-8c3d-8acdc7695322}, !- Controlling Zone or Thermostat Location
-  None,                                   !- Dehumidification Control Type
-  {aa41fb9a-df24-461c-8568-a1a4a7f4092c}, !- Availability Schedule Name
-  {64df378e-37c1-4694-879b-26302d3bfcbb}, !- Air Inlet Node Name
-  {45e01b53-a601-49ff-a415-aa1d7f0c1af5}, !- Air Outlet Node Name
-  {2e1d4b4e-e639-4194-9c3a-1ab5502d4ab8}, !- Supply Fan Name
-  BlowThrough,                            !- Fan Placement
-  {f5f65e28-197e-4270-83a8-c31d4e63c1b6}, !- Supply Air Fan Operating Mode Schedule Name
-  ,                                       !- Heating Coil Name
-  1,                                      !- DX Heating Coil Sizing Ratio
-  {9be93961-8ebf-4cd1-a4d1-5f61db57ccef}, !- Cooling Coil Name
-  No,                                     !- Use DOAS DX Cooling Coil
-  2,                                      !- DOAS DX Cooling Coil Leaving Minimum Air Temperature {C}
-  SensibleOnlyLoadControl,                !- Latent Load Control
-  ,                                       !- Supplemental Heating Coil Name
-  ,                                       !- Supply Air Flow Rate Method During Cooling Operation
-  Autosize,                               !- Supply Air Flow Rate During Cooling Operation {m3/s}
-  ,                                       !- Supply Air Flow Rate Per Floor Area During Cooling Operation {m3/s-m2}
-  ,                                       !- Fraction of Autosized Design Cooling Supply Air Flow Rate
-  ,                                       !- Design Supply Air Flow Rate Per Unit of Capacity During Cooling Operation {m3/s-W}
-  ,                                       !- Supply Air Flow Rate Method During Heating Operation
-  0,                                      !- Supply Air Flow Rate During Heating Operation {m3/s}
-  ,                                       !- Supply Air Flow Rate Per Floor Area during Heating Operation {m3/s-m2}
-  ,                                       !- Fraction of Autosized Design Heating Supply Air Flow Rate
-  ,                                       !- Design Supply Air Flow Rate Per Unit of Capacity During Heating Operation {m3/s-W}
-  ,                                       !- Supply Air Flow Rate Method When No Cooling or Heating is Required
-  0,                                      !- Supply Air Flow Rate When No Cooling or Heating is Required {m3/s}
-  ,                                       !- Supply Air Flow Rate Per Floor Area When No Cooling or Heating is Required {m3/s-m2}
-  ,                                       !- Fraction of Autosized Design Cooling Supply Air Flow Rate When No Cooling or Heating is Required
-  ,                                       !- Fraction of Autosized Design Heating Supply Air Flow Rate When No Cooling or Heating is Required
-  ,                                       !- Design Supply Air Flow Rate Per Unit of Capacity During Cooling Operation When No Cooling or Heating is Required {m3/s-W}
-  ,                                       !- Design Supply Air Flow Rate Per Unit of Capacity During Heating Operation When No Cooling or Heating is Required {m3/s-W}
-  48.8888888888889,                       !- Maximum Supply Air Temperature {C}
-  21,                                     !- Maximum Outdoor Dry-Bulb Temperature for Supplemental Heater Operation {C}
-  ,                                       !- Outdoor Dry-Bulb Temperature Sensor Node Name
-  2.5,                                    !- Maximum Cycling Rate {cycles/hr}
-  60,                                     !- Heat Pump Time Constant {s}
-  0.01,                                   !- Fraction of On-Cycle Power Use
-  60,                                     !- Heat Pump Fan Delay Time {s}
-  0,                                      !- Ancilliary On-Cycle Electric Power {W}
-  0;                                      !- Ancilliary Off-Cycle Electric Power {W}
-
-OS:AirLoopHVAC,
-  {8baf3f52-06e5-42d2-a561-97f10fcfc345}, !- Handle
-  res ac asys,                            !- Name
-  ,                                       !- Controller List Name
-  {aa41fb9a-df24-461c-8568-a1a4a7f4092c}, !- Availability Schedule
-  {260f23c4-09b0-497b-b1f3-e6c3f5d5e170}, !- Availability Manager List Name
-  AutoSize,                               !- Design Supply Air Flow Rate {m3/s}
-  ,                                       !- Branch List Name
-  ,                                       !- Connector List Name
-  {adbe9652-e525-463a-90e9-e07e2ff60a9f}, !- Supply Side Inlet Node Name
-  {ff9664db-9d6b-42b4-9592-404fe131a654}, !- Demand Side Outlet Node Name
-  {ceb32e57-270a-43bf-a6a4-f0f3a48d9ce8}, !- Demand Side Inlet Node A
-  {c460da19-9641-4481-b36d-af17c47cb38c}, !- Supply Side Outlet Node A
-  ,                                       !- Demand Side Inlet Node B
-  ,                                       !- Supply Side Outlet Node B
-  ,                                       !- Return Air Bypass Flow Temperature Setpoint Schedule Name
-  {d0530127-fa91-4304-a729-429d645398a7}, !- Demand Mixer Name
-  {223def60-9f62-47f5-8066-5b08ad268899}, !- Demand Splitter A Name
-  ,                                       !- Demand Splitter B Name
-  ;                                       !- Supply Splitter Name
-
-OS:Node,
-  {3825c7b4-a48c-4a30-8472-8cc68d2a341a}, !- Handle
-  Node 11,                                !- Name
-  {adbe9652-e525-463a-90e9-e07e2ff60a9f}, !- Inlet Port
-  {64df378e-37c1-4694-879b-26302d3bfcbb}; !- Outlet Port
-
-OS:Node,
-  {c1620ab7-a2ba-4eff-ba98-341ed4dcd0df}, !- Handle
-  Node 12,                                !- Name
-  {45e01b53-a601-49ff-a415-aa1d7f0c1af5}, !- Inlet Port
-  {c460da19-9641-4481-b36d-af17c47cb38c}; !- Outlet Port
-
-OS:Connection,
-  {adbe9652-e525-463a-90e9-e07e2ff60a9f}, !- Handle
-  {e562d531-d7a6-4c3c-839f-c714b81be990}, !- Name
-  {8baf3f52-06e5-42d2-a561-97f10fcfc345}, !- Source Object
-  8,                                      !- Outlet Port
-  {3825c7b4-a48c-4a30-8472-8cc68d2a341a}, !- Target Object
-  2;                                      !- Inlet Port
-
-OS:Connection,
-  {c460da19-9641-4481-b36d-af17c47cb38c}, !- Handle
-  {f434f73c-53c9-4d0d-a03c-d688e018cd25}, !- Name
-  {c1620ab7-a2ba-4eff-ba98-341ed4dcd0df}, !- Source Object
-  3,                                      !- Outlet Port
-  {8baf3f52-06e5-42d2-a561-97f10fcfc345}, !- Target Object
-  11;                                     !- Inlet Port
-
-OS:Node,
-  {7b75c9ae-acd9-4d07-8d51-39e4926442db}, !- Handle
-  Node 13,                                !- Name
-  {ceb32e57-270a-43bf-a6a4-f0f3a48d9ce8}, !- Inlet Port
-  {83062765-d9bc-4f18-9f02-640a572eacbd}; !- Outlet Port
-
-OS:Node,
-  {d756785f-943c-4cbc-aca7-d4f31ba9e0f6}, !- Handle
-  Node 14,                                !- Name
-  {252e6f4e-2102-40cc-8686-3298ba2bc055}, !- Inlet Port
-  {ff9664db-9d6b-42b4-9592-404fe131a654}; !- Outlet Port
-
-OS:Node,
-  {35a053dd-44bd-4f77-b824-bb21de7a08d5}, !- Handle
-  Node 15,                                !- Name
-  {fddda23e-7823-4af2-8f37-9732df8dce9c}, !- Inlet Port
-  {994cd812-061c-4632-9544-1154ebf01d8c}; !- Outlet Port
-
-OS:Connection,
-  {ceb32e57-270a-43bf-a6a4-f0f3a48d9ce8}, !- Handle
-  {b2d2725f-29ed-43df-b857-777e62e07490}, !- Name
-  {8baf3f52-06e5-42d2-a561-97f10fcfc345}, !- Source Object
-  10,                                     !- Outlet Port
-  {7b75c9ae-acd9-4d07-8d51-39e4926442db}, !- Target Object
-  2;                                      !- Inlet Port
-
-OS:Connection,
-  {ff9664db-9d6b-42b4-9592-404fe131a654}, !- Handle
-  {8428f292-6047-4c72-9afb-6ae1912d205d}, !- Name
-  {d756785f-943c-4cbc-aca7-d4f31ba9e0f6}, !- Source Object
-  3,                                      !- Outlet Port
-  {8baf3f52-06e5-42d2-a561-97f10fcfc345}, !- Target Object
-  9;                                      !- Inlet Port
-
-OS:AirLoopHVAC:ZoneSplitter,
-  {223def60-9f62-47f5-8066-5b08ad268899}, !- Handle
-  res ac zone splitter,                   !- Name
-  {83062765-d9bc-4f18-9f02-640a572eacbd}, !- Inlet Node Name
-  {c284ff5c-2e01-4cd9-8d0a-c7789e82515d}; !- Outlet Node Name 1
-
-OS:AirLoopHVAC:ZoneMixer,
-  {d0530127-fa91-4304-a729-429d645398a7}, !- Handle
-  res ac zone mixer,                      !- Name
-  {252e6f4e-2102-40cc-8686-3298ba2bc055}, !- Outlet Node Name
-  {d13da30f-6b90-4e41-90cd-825467da42b9}; !- Inlet Node Name 1
-
-OS:Connection,
-  {83062765-d9bc-4f18-9f02-640a572eacbd}, !- Handle
-  {73f60688-d0db-4f2b-9919-0bf224fa7f71}, !- Name
-  {7b75c9ae-acd9-4d07-8d51-39e4926442db}, !- Source Object
-  3,                                      !- Outlet Port
-  {223def60-9f62-47f5-8066-5b08ad268899}, !- Target Object
-  2;                                      !- Inlet Port
-
-OS:Connection,
-  {252e6f4e-2102-40cc-8686-3298ba2bc055}, !- Handle
-  {3e08f9e9-839e-4349-9926-7a72017a4cf0}, !- Name
-  {d0530127-fa91-4304-a729-429d645398a7}, !- Source Object
-  2,                                      !- Outlet Port
-  {d756785f-943c-4cbc-aca7-d4f31ba9e0f6}, !- Target Object
-  2;                                      !- Inlet Port
-
-OS:Sizing:System,
-  {b0e07d30-a1d6-4122-9d11-aefc4b08076e}, !- Handle
-  {8baf3f52-06e5-42d2-a561-97f10fcfc345}, !- AirLoop Name
-  Sensible,                               !- Type of Load to Size On
-  Autosize,                               !- Design Outdoor Air Flow Rate {m3/s}
-  0.3,                                    !- Central Heating Maximum System Air Flow Ratio
-  7,                                      !- Preheat Design Temperature {C}
-  0.008,                                  !- Preheat Design Humidity Ratio {kg-H2O/kg-Air}
-  12.8,                                   !- Precool Design Temperature {C}
-  0.008,                                  !- Precool Design Humidity Ratio {kg-H2O/kg-Air}
-  12.8,                                   !- Central Cooling Design Supply Air Temperature {C}
-  16.7,                                   !- Central Heating Design Supply Air Temperature {C}
-  NonCoincident,                          !- Sizing Option
-  Yes,                                    !- 100% Outdoor Air in Cooling
-  Yes,                                    !- 100% Outdoor Air in Heating
-  0.0085,                                 !- Central Cooling Design Supply Air Humidity Ratio {kg-H2O/kg-Air}
-  0.008,                                  !- Central Heating Design Supply Air Humidity Ratio {kg-H2O/kg-Air}
-  DesignDay,                              !- Cooling Design Air Flow Method
-  0,                                      !- Cooling Design Air Flow Rate {m3/s}
-  DesignDay,                              !- Heating Design Air Flow Method
-  0,                                      !- Heating Design Air Flow Rate {m3/s}
-  ZoneSum,                                !- System Outdoor Air Method
-  1,                                      !- Zone Maximum Outdoor Air Fraction {dimensionless}
-  0.0099676501,                           !- Cooling Supply Air Flow Rate Per Floor Area {m3/s-m2}
-  1,                                      !- Cooling Fraction of Autosized Cooling Supply Air Flow Rate
-  3.9475456e-05,                          !- Cooling Supply Air Flow Rate Per Unit Cooling Capacity {m3/s-W}
-  0.0099676501,                           !- Heating Supply Air Flow Rate Per Floor Area {m3/s-m2}
-  1,                                      !- Heating Fraction of Autosized Heating Supply Air Flow Rate
-  1,                                      !- Heating Fraction of Autosized Cooling Supply Air Flow Rate
-  3.1588213e-05,                          !- Heating Supply Air Flow Rate Per Unit Heating Capacity {m3/s-W}
-  CoolingDesignCapacity,                  !- Cooling Design Capacity Method
-  autosize,                               !- Cooling Design Capacity {W}
-  234.7,                                  !- Cooling Design Capacity Per Floor Area {W/m2}
-  1,                                      !- Fraction of Autosized Cooling Design Capacity
-  HeatingDesignCapacity,                  !- Heating Design Capacity Method
-  autosize,                               !- Heating Design Capacity {W}
-  157,                                    !- Heating Design Capacity Per Floor Area {W/m2}
-  1,                                      !- Fraction of Autosized Heating Design Capacity
-  OnOff;                                  !- Central Cooling Capacity Control Method
-
-OS:AvailabilityManagerAssignmentList,
-  {260f23c4-09b0-497b-b1f3-e6c3f5d5e170}, !- Handle
-  Air Loop HVAC 1 AvailabilityManagerAssignmentList 1; !- Name
-
-OS:Connection,
-  {64df378e-37c1-4694-879b-26302d3bfcbb}, !- Handle
-  {59245f12-6dc8-455b-a26a-47b7cc7dc60a}, !- Name
-  {3825c7b4-a48c-4a30-8472-8cc68d2a341a}, !- Source Object
-  3,                                      !- Outlet Port
-  {030f38b3-b2c8-4a68-8212-f9cef5e6702d}, !- Target Object
-  6;                                      !- Inlet Port
-
-OS:Connection,
-  {45e01b53-a601-49ff-a415-aa1d7f0c1af5}, !- Handle
-  {0346d253-88a2-4642-97e1-fce0014b006d}, !- Name
-  {030f38b3-b2c8-4a68-8212-f9cef5e6702d}, !- Source Object
-  7,                                      !- Outlet Port
-  {c1620ab7-a2ba-4eff-ba98-341ed4dcd0df}, !- Target Object
-  2;                                      !- Inlet Port
-
-OS:AirTerminal:SingleDuct:ConstantVolume:NoReheat,
-  {1acf2ca4-035c-458a-bf96-bf4778df37b7}, !- Handle
-  res ac living zone direct air,          !- Name
-  {aa41fb9a-df24-461c-8568-a1a4a7f4092c}, !- Availability Schedule Name
-  {dffb84e2-a590-48b0-823d-65b85f4fddc8}, !- Air Inlet Node Name
-  {fddda23e-7823-4af2-8f37-9732df8dce9c}, !- Air Outlet Node Name
-  AutoSize;                               !- Maximum Air Flow Rate {m3/s}
-
-OS:Node,
-  {f5d5b7bb-dfe8-433c-b50c-797cfd04814d}, !- Handle
-  Node 16,                                !- Name
-  {b8674739-42a5-41c5-aa21-5ab1d611f475}, !- Inlet Port
-  {d13da30f-6b90-4e41-90cd-825467da42b9}; !- Outlet Port
-
-OS:Connection,
-  {994cd812-061c-4632-9544-1154ebf01d8c}, !- Handle
-  {852660a3-4595-4ccd-baf1-c0945dc6e468}, !- Name
-  {35a053dd-44bd-4f77-b824-bb21de7a08d5}, !- Source Object
-  3,                                      !- Outlet Port
-  {0717d507-b1d7-4bc8-85c7-b007da021148}, !- Target Object
-  4;                                      !- Inlet Port
-
-OS:Connection,
-  {b8674739-42a5-41c5-aa21-5ab1d611f475}, !- Handle
-  {308ad7be-d96a-499d-b77c-a3d8536e99fd}, !- Name
-  {fe2f38ca-3207-4031-a2c8-42fed085c8e5}, !- Source Object
-  4,                                      !- Outlet Port
-  {f5d5b7bb-dfe8-433c-b50c-797cfd04814d}, !- Target Object
-  2;                                      !- Inlet Port
-
-OS:Connection,
-  {d13da30f-6b90-4e41-90cd-825467da42b9}, !- Handle
-  {2de571b6-1aff-489c-bedb-3eca345276c0}, !- Name
-  {f5d5b7bb-dfe8-433c-b50c-797cfd04814d}, !- Source Object
-  3,                                      !- Outlet Port
-  {d0530127-fa91-4304-a729-429d645398a7}, !- Target Object
-  3;                                      !- Inlet Port
-
-OS:Node,
-  {31b7cd01-6abb-4dba-bdb3-29eaf0bc9190}, !- Handle
-  Node 17,                                !- Name
-  {c284ff5c-2e01-4cd9-8d0a-c7789e82515d}, !- Inlet Port
-  {dffb84e2-a590-48b0-823d-65b85f4fddc8}; !- Outlet Port
-
-OS:Connection,
-  {c284ff5c-2e01-4cd9-8d0a-c7789e82515d}, !- Handle
-  {125183ce-b855-4a2a-98ea-7a5c382552ec}, !- Name
-  {223def60-9f62-47f5-8066-5b08ad268899}, !- Source Object
-  3,                                      !- Outlet Port
-  {31b7cd01-6abb-4dba-bdb3-29eaf0bc9190}, !- Target Object
-  2;                                      !- Inlet Port
-
-OS:Connection,
-  {dffb84e2-a590-48b0-823d-65b85f4fddc8}, !- Handle
-  {86fec09c-b104-4e27-b928-b7886bde41e9}, !- Name
-  {31b7cd01-6abb-4dba-bdb3-29eaf0bc9190}, !- Source Object
-  3,                                      !- Outlet Port
-  {1acf2ca4-035c-458a-bf96-bf4778df37b7}, !- Target Object
-  3;                                      !- Inlet Port
-
-OS:Connection,
-  {fddda23e-7823-4af2-8f37-9732df8dce9c}, !- Handle
-  {5bc459f1-787d-4704-b6e1-621d9fe9e653}, !- Name
-  {1acf2ca4-035c-458a-bf96-bf4778df37b7}, !- Source Object
-  4,                                      !- Outlet Port
-  {35a053dd-44bd-4f77-b824-bb21de7a08d5}, !- Target Object
-  2;                                      !- Inlet Port
-
-OS:AdditionalProperties,
-  {b28cc6f9-27d5-41be-b831-162f4f38df33}, !- Handle
-  {030f38b3-b2c8-4a68-8212-f9cef5e6702d}, !- Object Name
-  SizingInfoHVACCapacityDerateFactorEER,  !- Feature Name 1
-  String,                                 !- Feature Data Type 1
-  1.0&#441.0&#441.0&#441.0&#441.0,        !- Feature Value 1
-  SizingInfoHVACRatedCFMperTonCooling,    !- Feature Name 2
-  String,                                 !- Feature Data Type 2
-  386.1,                                  !- Feature Value 2
-  SizingInfoHVACFracCoolLoadServed,       !- Feature Name 3
-  Double,                                 !- Feature Data Type 3
-  1;                                      !- Feature Value 3
-
-OS:Schedule:Ruleset,
-  {e0ff10a6-99bf-4c02-8e70-4fbc98e01f77}, !- Handle
-  res heating season,                     !- Name
-  {4fd5b661-0a4c-49ea-9c09-91d69d9daebf}, !- Schedule Type Limits Name
-  {43fa66a4-8a19-432f-927c-ae53198fa163}; !- Default Day Schedule Name
-
-OS:Schedule:Day,
-  {43fa66a4-8a19-432f-927c-ae53198fa163}, !- Handle
-  Schedule Day 4,                         !- Name
-  {4fd5b661-0a4c-49ea-9c09-91d69d9daebf}, !- Schedule Type Limits Name
+  {82ab31c9-205d-416d-a932-f1bf3467c96c}, !- Handle
+  Schedule Day 1,                         !- Name
+  ,                                       !- Schedule Type Limits Name
   ,                                       !- Interpolate to Timestep
   24,                                     !- Hour 1
   0,                                      !- Minute 1
   0;                                      !- Value Until Time 1
 
-OS:Schedule:Rule,
-  {940b3f7d-269b-4ba2-aabd-4f2e518fae70}, !- Handle
-  res heating season allday rule1,        !- Name
-  {e0ff10a6-99bf-4c02-8e70-4fbc98e01f77}, !- Schedule Ruleset Name
-  11,                                     !- Rule Order
-  {8784f56e-a6c8-481c-8cf9-f4f2c713d088}, !- Day Schedule Name
-  Yes,                                    !- Apply Sunday
-  Yes,                                    !- Apply Monday
-  Yes,                                    !- Apply Tuesday
-  Yes,                                    !- Apply Wednesday
-  Yes,                                    !- Apply Thursday
-  Yes,                                    !- Apply Friday
-  Yes,                                    !- Apply Saturday
-  DateRange,                              !- Date Specification Type
-  1,                                      !- Start Month
-  1,                                      !- Start Day
-  1,                                      !- End Month
-  31;                                     !- End Day
-
 OS:Schedule:Day,
-  {8784f56e-a6c8-481c-8cf9-f4f2c713d088}, !- Handle
-  res heating season allday1,             !- Name
-  {4fd5b661-0a4c-49ea-9c09-91d69d9daebf}, !- Schedule Type Limits Name
+  {d687a8bb-07a6-4f71-b599-7ab8f7345c29}, !- Handle
+  Schedule Day 2,                         !- Name
+  ,                                       !- Schedule Type Limits Name
   ,                                       !- Interpolate to Timestep
   24,                                     !- Hour 1
   0,                                      !- Minute 1
   1;                                      !- Value Until Time 1
-
-OS:Schedule:Rule,
-  {123c663e-16da-48a7-b5ac-72fc190cbe50}, !- Handle
-  res heating season allday rule2,        !- Name
-  {e0ff10a6-99bf-4c02-8e70-4fbc98e01f77}, !- Schedule Ruleset Name
-  10,                                     !- Rule Order
-  {1c638c4e-7a0b-477c-8ce5-37983571ac1f}, !- Day Schedule Name
-  Yes,                                    !- Apply Sunday
-  Yes,                                    !- Apply Monday
-  Yes,                                    !- Apply Tuesday
-  Yes,                                    !- Apply Wednesday
-  Yes,                                    !- Apply Thursday
-  Yes,                                    !- Apply Friday
-  Yes,                                    !- Apply Saturday
-  DateRange,                              !- Date Specification Type
-  2,                                      !- Start Month
-  1,                                      !- Start Day
-  2,                                      !- End Month
-  28;                                     !- End Day
-
-OS:Schedule:Day,
-  {1c638c4e-7a0b-477c-8ce5-37983571ac1f}, !- Handle
-  res heating season allday2,             !- Name
-  {4fd5b661-0a4c-49ea-9c09-91d69d9daebf}, !- Schedule Type Limits Name
-  ,                                       !- Interpolate to Timestep
-  24,                                     !- Hour 1
-  0,                                      !- Minute 1
-  1;                                      !- Value Until Time 1
-
-OS:Schedule:Rule,
-  {220116a5-aa50-4aaa-ad14-89da9040821e}, !- Handle
-  res heating season allday rule3,        !- Name
-  {e0ff10a6-99bf-4c02-8e70-4fbc98e01f77}, !- Schedule Ruleset Name
-  9,                                      !- Rule Order
-  {34fd8280-a9a6-4754-81ca-e608a820bab3}, !- Day Schedule Name
-  Yes,                                    !- Apply Sunday
-  Yes,                                    !- Apply Monday
-  Yes,                                    !- Apply Tuesday
-  Yes,                                    !- Apply Wednesday
-  Yes,                                    !- Apply Thursday
-  Yes,                                    !- Apply Friday
-  Yes,                                    !- Apply Saturday
-  DateRange,                              !- Date Specification Type
-  3,                                      !- Start Month
-  1,                                      !- Start Day
-  3,                                      !- End Month
-  31;                                     !- End Day
-
-OS:Schedule:Day,
-  {34fd8280-a9a6-4754-81ca-e608a820bab3}, !- Handle
-  res heating season allday3,             !- Name
-  {4fd5b661-0a4c-49ea-9c09-91d69d9daebf}, !- Schedule Type Limits Name
-  ,                                       !- Interpolate to Timestep
-  24,                                     !- Hour 1
-  0,                                      !- Minute 1
-  1;                                      !- Value Until Time 1
-
-OS:Schedule:Rule,
-  {397642e6-d303-4761-b479-5ed23d1bbe8c}, !- Handle
-  res heating season allday rule4,        !- Name
-  {e0ff10a6-99bf-4c02-8e70-4fbc98e01f77}, !- Schedule Ruleset Name
-  8,                                      !- Rule Order
-  {988acdff-d0ab-48d8-b6fb-04c599a163f0}, !- Day Schedule Name
-  Yes,                                    !- Apply Sunday
-  Yes,                                    !- Apply Monday
-  Yes,                                    !- Apply Tuesday
-  Yes,                                    !- Apply Wednesday
-  Yes,                                    !- Apply Thursday
-  Yes,                                    !- Apply Friday
-  Yes,                                    !- Apply Saturday
-  DateRange,                              !- Date Specification Type
-  4,                                      !- Start Month
-  1,                                      !- Start Day
-  4,                                      !- End Month
-  30;                                     !- End Day
-
-OS:Schedule:Day,
-  {988acdff-d0ab-48d8-b6fb-04c599a163f0}, !- Handle
-  res heating season allday4,             !- Name
-  {4fd5b661-0a4c-49ea-9c09-91d69d9daebf}, !- Schedule Type Limits Name
-  ,                                       !- Interpolate to Timestep
-  24,                                     !- Hour 1
-  0,                                      !- Minute 1
-  1;                                      !- Value Until Time 1
-
-OS:Schedule:Rule,
-  {07743c6e-10f5-490d-b2bf-0f931fcd1a21}, !- Handle
-  res heating season allday rule5,        !- Name
-  {e0ff10a6-99bf-4c02-8e70-4fbc98e01f77}, !- Schedule Ruleset Name
-  7,                                      !- Rule Order
-  {5c1f1a16-6323-46f4-aefd-2e4d616b0c34}, !- Day Schedule Name
-  Yes,                                    !- Apply Sunday
-  Yes,                                    !- Apply Monday
-  Yes,                                    !- Apply Tuesday
-  Yes,                                    !- Apply Wednesday
-  Yes,                                    !- Apply Thursday
-  Yes,                                    !- Apply Friday
-  Yes,                                    !- Apply Saturday
-  DateRange,                              !- Date Specification Type
-  5,                                      !- Start Month
-  1,                                      !- Start Day
-  5,                                      !- End Month
-  31;                                     !- End Day
-
-OS:Schedule:Day,
-  {5c1f1a16-6323-46f4-aefd-2e4d616b0c34}, !- Handle
-  res heating season allday5,             !- Name
-  {4fd5b661-0a4c-49ea-9c09-91d69d9daebf}, !- Schedule Type Limits Name
-  ,                                       !- Interpolate to Timestep
-  24,                                     !- Hour 1
-  0,                                      !- Minute 1
-  1;                                      !- Value Until Time 1
-
-OS:Schedule:Rule,
-  {6a776d48-c795-47d5-9c45-e767206ee9f1}, !- Handle
-  res heating season allday rule6,        !- Name
-  {e0ff10a6-99bf-4c02-8e70-4fbc98e01f77}, !- Schedule Ruleset Name
-  6,                                      !- Rule Order
-  {536d55c6-e375-4a10-ab8c-32792fc53cab}, !- Day Schedule Name
-  Yes,                                    !- Apply Sunday
-  Yes,                                    !- Apply Monday
-  Yes,                                    !- Apply Tuesday
-  Yes,                                    !- Apply Wednesday
-  Yes,                                    !- Apply Thursday
-  Yes,                                    !- Apply Friday
-  Yes,                                    !- Apply Saturday
-  DateRange,                              !- Date Specification Type
-  6,                                      !- Start Month
-  1,                                      !- Start Day
-  6,                                      !- End Month
-  30;                                     !- End Day
-
-OS:Schedule:Day,
-  {536d55c6-e375-4a10-ab8c-32792fc53cab}, !- Handle
-  res heating season allday6,             !- Name
-  {4fd5b661-0a4c-49ea-9c09-91d69d9daebf}, !- Schedule Type Limits Name
-  ,                                       !- Interpolate to Timestep
-  24,                                     !- Hour 1
-  0,                                      !- Minute 1
-  1;                                      !- Value Until Time 1
-
-OS:Schedule:Rule,
-  {ae13bdab-aaaa-4ac3-b913-2ffd764024ae}, !- Handle
-  res heating season allday rule7,        !- Name
-  {e0ff10a6-99bf-4c02-8e70-4fbc98e01f77}, !- Schedule Ruleset Name
-  5,                                      !- Rule Order
-  {98897757-0cc0-4035-aea7-6575f5a8ef7d}, !- Day Schedule Name
-  Yes,                                    !- Apply Sunday
-  Yes,                                    !- Apply Monday
-  Yes,                                    !- Apply Tuesday
-  Yes,                                    !- Apply Wednesday
-  Yes,                                    !- Apply Thursday
-  Yes,                                    !- Apply Friday
-  Yes,                                    !- Apply Saturday
-  DateRange,                              !- Date Specification Type
-  7,                                      !- Start Month
-  1,                                      !- Start Day
-  7,                                      !- End Month
-  31;                                     !- End Day
-
-OS:Schedule:Day,
-  {98897757-0cc0-4035-aea7-6575f5a8ef7d}, !- Handle
-  res heating season allday7,             !- Name
-  {4fd5b661-0a4c-49ea-9c09-91d69d9daebf}, !- Schedule Type Limits Name
-  ,                                       !- Interpolate to Timestep
-  24,                                     !- Hour 1
-  0,                                      !- Minute 1
-  1;                                      !- Value Until Time 1
-
-OS:Schedule:Rule,
-  {0c31cc55-ea6a-470d-9a5c-0aaafd831c69}, !- Handle
-  res heating season allday rule8,        !- Name
-  {e0ff10a6-99bf-4c02-8e70-4fbc98e01f77}, !- Schedule Ruleset Name
-  4,                                      !- Rule Order
-  {9ab56c3f-fa0b-4dce-a72e-6a0143f1f80c}, !- Day Schedule Name
-  Yes,                                    !- Apply Sunday
-  Yes,                                    !- Apply Monday
-  Yes,                                    !- Apply Tuesday
-  Yes,                                    !- Apply Wednesday
-  Yes,                                    !- Apply Thursday
-  Yes,                                    !- Apply Friday
-  Yes,                                    !- Apply Saturday
-  DateRange,                              !- Date Specification Type
-  8,                                      !- Start Month
-  1,                                      !- Start Day
-  8,                                      !- End Month
-  31;                                     !- End Day
-
-OS:Schedule:Day,
-  {9ab56c3f-fa0b-4dce-a72e-6a0143f1f80c}, !- Handle
-  res heating season allday8,             !- Name
-  {4fd5b661-0a4c-49ea-9c09-91d69d9daebf}, !- Schedule Type Limits Name
-  ,                                       !- Interpolate to Timestep
-  24,                                     !- Hour 1
-  0,                                      !- Minute 1
-  1;                                      !- Value Until Time 1
-
-OS:Schedule:Rule,
-  {93fd4940-b9f6-43f8-b4fa-6f2ea3c6d067}, !- Handle
-  res heating season allday rule9,        !- Name
-  {e0ff10a6-99bf-4c02-8e70-4fbc98e01f77}, !- Schedule Ruleset Name
-  3,                                      !- Rule Order
-  {221e2346-2a2d-4f7b-a862-c7f5013801c3}, !- Day Schedule Name
-  Yes,                                    !- Apply Sunday
-  Yes,                                    !- Apply Monday
-  Yes,                                    !- Apply Tuesday
-  Yes,                                    !- Apply Wednesday
-  Yes,                                    !- Apply Thursday
-  Yes,                                    !- Apply Friday
-  Yes,                                    !- Apply Saturday
-  DateRange,                              !- Date Specification Type
-  9,                                      !- Start Month
-  1,                                      !- Start Day
-  9,                                      !- End Month
-  30;                                     !- End Day
-
-OS:Schedule:Day,
-  {221e2346-2a2d-4f7b-a862-c7f5013801c3}, !- Handle
-  res heating season allday9,             !- Name
-  {4fd5b661-0a4c-49ea-9c09-91d69d9daebf}, !- Schedule Type Limits Name
-  ,                                       !- Interpolate to Timestep
-  24,                                     !- Hour 1
-  0,                                      !- Minute 1
-  1;                                      !- Value Until Time 1
-
-OS:Schedule:Rule,
-  {fcbb7dcb-f5a8-437e-8271-f02f7ae22c9a}, !- Handle
-  res heating season allday rule10,       !- Name
-  {e0ff10a6-99bf-4c02-8e70-4fbc98e01f77}, !- Schedule Ruleset Name
-  2,                                      !- Rule Order
-  {0a763c0d-ec8b-4132-bc10-1be2826bc63a}, !- Day Schedule Name
-  Yes,                                    !- Apply Sunday
-  Yes,                                    !- Apply Monday
-  Yes,                                    !- Apply Tuesday
-  Yes,                                    !- Apply Wednesday
-  Yes,                                    !- Apply Thursday
-  Yes,                                    !- Apply Friday
-  Yes,                                    !- Apply Saturday
-  DateRange,                              !- Date Specification Type
-  10,                                     !- Start Month
-  1,                                      !- Start Day
-  10,                                     !- End Month
-  31;                                     !- End Day
-
-OS:Schedule:Day,
-  {0a763c0d-ec8b-4132-bc10-1be2826bc63a}, !- Handle
-  res heating season allday10,            !- Name
-  {4fd5b661-0a4c-49ea-9c09-91d69d9daebf}, !- Schedule Type Limits Name
-  ,                                       !- Interpolate to Timestep
-  24,                                     !- Hour 1
-  0,                                      !- Minute 1
-  1;                                      !- Value Until Time 1
-
-OS:Schedule:Rule,
-  {14b8abe3-4e57-45d1-bbfc-ccfb9d2981a0}, !- Handle
-  res heating season allday rule11,       !- Name
-  {e0ff10a6-99bf-4c02-8e70-4fbc98e01f77}, !- Schedule Ruleset Name
-  1,                                      !- Rule Order
-  {9bdec580-619f-49d4-9ad9-cee909a27134}, !- Day Schedule Name
-  Yes,                                    !- Apply Sunday
-  Yes,                                    !- Apply Monday
-  Yes,                                    !- Apply Tuesday
-  Yes,                                    !- Apply Wednesday
-  Yes,                                    !- Apply Thursday
-  Yes,                                    !- Apply Friday
-  Yes,                                    !- Apply Saturday
-  DateRange,                              !- Date Specification Type
-  11,                                     !- Start Month
-  1,                                      !- Start Day
-  11,                                     !- End Month
-  30;                                     !- End Day
-
-OS:Schedule:Day,
-  {9bdec580-619f-49d4-9ad9-cee909a27134}, !- Handle
-  res heating season allday11,            !- Name
-  {4fd5b661-0a4c-49ea-9c09-91d69d9daebf}, !- Schedule Type Limits Name
-  ,                                       !- Interpolate to Timestep
-  24,                                     !- Hour 1
-  0,                                      !- Minute 1
-  1;                                      !- Value Until Time 1
-
-OS:Schedule:Rule,
-  {23c0aea5-8a8c-43ff-8fe4-5a47eb776ae7}, !- Handle
-  res heating season allday rule12,       !- Name
-  {e0ff10a6-99bf-4c02-8e70-4fbc98e01f77}, !- Schedule Ruleset Name
-  0,                                      !- Rule Order
-  {36c7003f-6ba0-490d-84a5-a479dd15d44e}, !- Day Schedule Name
-  Yes,                                    !- Apply Sunday
-  Yes,                                    !- Apply Monday
-  Yes,                                    !- Apply Tuesday
-  Yes,                                    !- Apply Wednesday
-  Yes,                                    !- Apply Thursday
-  Yes,                                    !- Apply Friday
-  Yes,                                    !- Apply Saturday
-  DateRange,                              !- Date Specification Type
-  12,                                     !- Start Month
-  1,                                      !- Start Day
-  12,                                     !- End Month
-  31;                                     !- End Day
-
-OS:Schedule:Day,
-  {36c7003f-6ba0-490d-84a5-a479dd15d44e}, !- Handle
-  res heating season allday12,            !- Name
-  {4fd5b661-0a4c-49ea-9c09-91d69d9daebf}, !- Schedule Type Limits Name
-  ,                                       !- Interpolate to Timestep
-  24,                                     !- Hour 1
-  0,                                      !- Minute 1
-  1;                                      !- Value Until Time 1
-
-OS:ThermostatSetpoint:DualSetpoint,
-  {aee0bcd0-0855-41b6-977e-48feeb33b32b}, !- Handle
-  living zone temperature setpoint,       !- Name
-  {ecf4f032-ee44-4d06-981f-6b90333152ad}, !- Heating Setpoint Temperature Schedule Name
-  {8d429181-eadc-4eca-8659-3964c17f3105}; !- Cooling Setpoint Temperature Schedule Name
-
-OS:ScheduleTypeLimits,
-  {dba7a1bf-bbc9-462c-85d8-b019b66820f4}, !- Handle
-  Temperature,                            !- Name
-  ,                                       !- Lower Limit Value
-  ,                                       !- Upper Limit Value
-  Continuous,                             !- Numeric Type
-  Temperature;                            !- Unit Type
-
-OS:Schedule:Ruleset,
-  {5fd9c571-25fa-412f-a7e4-1ca6420949a2}, !- Handle
-  res cooling season,                     !- Name
-  {4fd5b661-0a4c-49ea-9c09-91d69d9daebf}, !- Schedule Type Limits Name
-  {a5bb3930-788d-48bd-a528-6b3014a40870}; !- Default Day Schedule Name
-
-OS:Schedule:Day,
-  {a5bb3930-788d-48bd-a528-6b3014a40870}, !- Handle
-  Schedule Day 1,                         !- Name
-  {4fd5b661-0a4c-49ea-9c09-91d69d9daebf}, !- Schedule Type Limits Name
-=======
-OS:Schedule:Day,
-  {e2e43c22-6d47-45bc-a5fe-81e34c782dc6}, !- Handle
-  Schedule Day 1,                         !- Name
-  ,                                       !- Schedule Type Limits Name
->>>>>>> fcfe5a62
-  ,                                       !- Interpolate to Timestep
-  24,                                     !- Hour 1
-  0,                                      !- Minute 1
-  0;                                      !- Value Until Time 1
-
-<<<<<<< HEAD
-OS:Schedule:Rule,
-  {2eea67b5-bb9b-4672-b141-b464aa36c898}, !- Handle
-  res cooling season allday rule1,        !- Name
-  {5fd9c571-25fa-412f-a7e4-1ca6420949a2}, !- Schedule Ruleset Name
-  11,                                     !- Rule Order
-  {f0244b2d-411b-4459-9583-b4cbb974cd86}, !- Day Schedule Name
-  Yes,                                    !- Apply Sunday
-  Yes,                                    !- Apply Monday
-  Yes,                                    !- Apply Tuesday
-  Yes,                                    !- Apply Wednesday
-  Yes,                                    !- Apply Thursday
-  Yes,                                    !- Apply Friday
-  Yes,                                    !- Apply Saturday
-  DateRange,                              !- Date Specification Type
-  1,                                      !- Start Month
-  1,                                      !- Start Day
-  1,                                      !- End Month
-  31;                                     !- End Day
-
-OS:Schedule:Day,
-  {f0244b2d-411b-4459-9583-b4cbb974cd86}, !- Handle
-  res cooling season allday1,             !- Name
-  {4fd5b661-0a4c-49ea-9c09-91d69d9daebf}, !- Schedule Type Limits Name
-  ,                                       !- Interpolate to Timestep
-  24,                                     !- Hour 1
-  0,                                      !- Minute 1
-  1;                                      !- Value Until Time 1
-
-OS:Schedule:Rule,
-  {668dec62-984c-40e2-9504-630c88ebb089}, !- Handle
-  res cooling season allday rule2,        !- Name
-  {5fd9c571-25fa-412f-a7e4-1ca6420949a2}, !- Schedule Ruleset Name
-  10,                                     !- Rule Order
-  {4f34755b-8f8d-456f-91df-9176ab32e2bb}, !- Day Schedule Name
-  Yes,                                    !- Apply Sunday
-  Yes,                                    !- Apply Monday
-  Yes,                                    !- Apply Tuesday
-  Yes,                                    !- Apply Wednesday
-  Yes,                                    !- Apply Thursday
-  Yes,                                    !- Apply Friday
-  Yes,                                    !- Apply Saturday
-  DateRange,                              !- Date Specification Type
-  2,                                      !- Start Month
-  1,                                      !- Start Day
-  2,                                      !- End Month
-  28;                                     !- End Day
-
-OS:Schedule:Day,
-  {4f34755b-8f8d-456f-91df-9176ab32e2bb}, !- Handle
-  res cooling season allday2,             !- Name
-  {4fd5b661-0a4c-49ea-9c09-91d69d9daebf}, !- Schedule Type Limits Name
-  ,                                       !- Interpolate to Timestep
-  24,                                     !- Hour 1
-  0,                                      !- Minute 1
-  1;                                      !- Value Until Time 1
-
-OS:Schedule:Rule,
-  {811b0e3e-2608-47ff-a0d6-4571a8b5a398}, !- Handle
-  res cooling season allday rule3,        !- Name
-  {5fd9c571-25fa-412f-a7e4-1ca6420949a2}, !- Schedule Ruleset Name
-  9,                                      !- Rule Order
-  {8a93709e-40f8-4101-b87d-a055083d6f7d}, !- Day Schedule Name
-  Yes,                                    !- Apply Sunday
-  Yes,                                    !- Apply Monday
-  Yes,                                    !- Apply Tuesday
-  Yes,                                    !- Apply Wednesday
-  Yes,                                    !- Apply Thursday
-  Yes,                                    !- Apply Friday
-  Yes,                                    !- Apply Saturday
-  DateRange,                              !- Date Specification Type
-  3,                                      !- Start Month
-  1,                                      !- Start Day
-  3,                                      !- End Month
-  31;                                     !- End Day
-
-OS:Schedule:Day,
-  {8a93709e-40f8-4101-b87d-a055083d6f7d}, !- Handle
-  res cooling season allday3,             !- Name
-  {4fd5b661-0a4c-49ea-9c09-91d69d9daebf}, !- Schedule Type Limits Name
-  ,                                       !- Interpolate to Timestep
-  24,                                     !- Hour 1
-  0,                                      !- Minute 1
-  1;                                      !- Value Until Time 1
-
-OS:Schedule:Rule,
-  {26276e4b-5a9e-4337-bdd5-6c28eb71e0c0}, !- Handle
-  res cooling season allday rule4,        !- Name
-  {5fd9c571-25fa-412f-a7e4-1ca6420949a2}, !- Schedule Ruleset Name
-  8,                                      !- Rule Order
-  {d5da3367-7322-4cf9-a3d1-52c681922f6e}, !- Day Schedule Name
-  Yes,                                    !- Apply Sunday
-  Yes,                                    !- Apply Monday
-  Yes,                                    !- Apply Tuesday
-  Yes,                                    !- Apply Wednesday
-  Yes,                                    !- Apply Thursday
-  Yes,                                    !- Apply Friday
-  Yes,                                    !- Apply Saturday
-  DateRange,                              !- Date Specification Type
-  4,                                      !- Start Month
-  1,                                      !- Start Day
-  4,                                      !- End Month
-  30;                                     !- End Day
-
-OS:Schedule:Day,
-  {d5da3367-7322-4cf9-a3d1-52c681922f6e}, !- Handle
-  res cooling season allday4,             !- Name
-  {4fd5b661-0a4c-49ea-9c09-91d69d9daebf}, !- Schedule Type Limits Name
-  ,                                       !- Interpolate to Timestep
-  24,                                     !- Hour 1
-  0,                                      !- Minute 1
-  1;                                      !- Value Until Time 1
-
-OS:Schedule:Rule,
-  {dc9b55d3-911e-4190-866c-3eaa6033d503}, !- Handle
-  res cooling season allday rule5,        !- Name
-  {5fd9c571-25fa-412f-a7e4-1ca6420949a2}, !- Schedule Ruleset Name
-  7,                                      !- Rule Order
-  {be5922ad-a798-464c-89c6-239590486dd0}, !- Day Schedule Name
-  Yes,                                    !- Apply Sunday
-  Yes,                                    !- Apply Monday
-  Yes,                                    !- Apply Tuesday
-  Yes,                                    !- Apply Wednesday
-  Yes,                                    !- Apply Thursday
-  Yes,                                    !- Apply Friday
-  Yes,                                    !- Apply Saturday
-  DateRange,                              !- Date Specification Type
-  5,                                      !- Start Month
-  1,                                      !- Start Day
-  5,                                      !- End Month
-  31;                                     !- End Day
-
-OS:Schedule:Day,
-  {be5922ad-a798-464c-89c6-239590486dd0}, !- Handle
-  res cooling season allday5,             !- Name
-  {4fd5b661-0a4c-49ea-9c09-91d69d9daebf}, !- Schedule Type Limits Name
-  ,                                       !- Interpolate to Timestep
-  24,                                     !- Hour 1
-  0,                                      !- Minute 1
-  1;                                      !- Value Until Time 1
-
-OS:Schedule:Rule,
-  {c9a6a2ee-df23-4aae-a44b-4e93caa59b2f}, !- Handle
-  res cooling season allday rule6,        !- Name
-  {5fd9c571-25fa-412f-a7e4-1ca6420949a2}, !- Schedule Ruleset Name
-  6,                                      !- Rule Order
-  {8402b344-5d42-4483-b744-bab55901070b}, !- Day Schedule Name
-  Yes,                                    !- Apply Sunday
-  Yes,                                    !- Apply Monday
-  Yes,                                    !- Apply Tuesday
-  Yes,                                    !- Apply Wednesday
-  Yes,                                    !- Apply Thursday
-  Yes,                                    !- Apply Friday
-  Yes,                                    !- Apply Saturday
-  DateRange,                              !- Date Specification Type
-  6,                                      !- Start Month
-  1,                                      !- Start Day
-  6,                                      !- End Month
-  30;                                     !- End Day
-
-OS:Schedule:Day,
-  {8402b344-5d42-4483-b744-bab55901070b}, !- Handle
-  res cooling season allday6,             !- Name
-  {4fd5b661-0a4c-49ea-9c09-91d69d9daebf}, !- Schedule Type Limits Name
-  ,                                       !- Interpolate to Timestep
-  24,                                     !- Hour 1
-  0,                                      !- Minute 1
-  1;                                      !- Value Until Time 1
-
-OS:Schedule:Rule,
-  {6c775a30-23b9-4ab2-9fb7-94bf508a387d}, !- Handle
-  res cooling season allday rule7,        !- Name
-  {5fd9c571-25fa-412f-a7e4-1ca6420949a2}, !- Schedule Ruleset Name
-  5,                                      !- Rule Order
-  {c66c39a6-bbde-4f38-a6ca-db8ce25c7b52}, !- Day Schedule Name
-  Yes,                                    !- Apply Sunday
-  Yes,                                    !- Apply Monday
-  Yes,                                    !- Apply Tuesday
-  Yes,                                    !- Apply Wednesday
-  Yes,                                    !- Apply Thursday
-  Yes,                                    !- Apply Friday
-  Yes,                                    !- Apply Saturday
-  DateRange,                              !- Date Specification Type
-  7,                                      !- Start Month
-  1,                                      !- Start Day
-  7,                                      !- End Month
-  31;                                     !- End Day
-
-OS:Schedule:Day,
-  {c66c39a6-bbde-4f38-a6ca-db8ce25c7b52}, !- Handle
-  res cooling season allday7,             !- Name
-  {4fd5b661-0a4c-49ea-9c09-91d69d9daebf}, !- Schedule Type Limits Name
-  ,                                       !- Interpolate to Timestep
-  24,                                     !- Hour 1
-  0,                                      !- Minute 1
-  1;                                      !- Value Until Time 1
-
-OS:Schedule:Rule,
-  {09500664-b1b1-477b-9144-efcf8a70b517}, !- Handle
-  res cooling season allday rule8,        !- Name
-  {5fd9c571-25fa-412f-a7e4-1ca6420949a2}, !- Schedule Ruleset Name
-  4,                                      !- Rule Order
-  {2fe735b5-ebb0-488d-ba3a-c3ace3e7fac8}, !- Day Schedule Name
-  Yes,                                    !- Apply Sunday
-  Yes,                                    !- Apply Monday
-  Yes,                                    !- Apply Tuesday
-  Yes,                                    !- Apply Wednesday
-  Yes,                                    !- Apply Thursday
-  Yes,                                    !- Apply Friday
-  Yes,                                    !- Apply Saturday
-  DateRange,                              !- Date Specification Type
-  8,                                      !- Start Month
-  1,                                      !- Start Day
-  8,                                      !- End Month
-  31;                                     !- End Day
-
-OS:Schedule:Day,
-  {2fe735b5-ebb0-488d-ba3a-c3ace3e7fac8}, !- Handle
-  res cooling season allday8,             !- Name
-  {4fd5b661-0a4c-49ea-9c09-91d69d9daebf}, !- Schedule Type Limits Name
-  ,                                       !- Interpolate to Timestep
-  24,                                     !- Hour 1
-  0,                                      !- Minute 1
-  1;                                      !- Value Until Time 1
-
-OS:Schedule:Rule,
-  {f7d71969-2cfe-4771-a167-fb2645052083}, !- Handle
-  res cooling season allday rule9,        !- Name
-  {5fd9c571-25fa-412f-a7e4-1ca6420949a2}, !- Schedule Ruleset Name
-  3,                                      !- Rule Order
-  {413bc978-f4c4-4745-bded-20e56d62ccce}, !- Day Schedule Name
-  Yes,                                    !- Apply Sunday
-  Yes,                                    !- Apply Monday
-  Yes,                                    !- Apply Tuesday
-  Yes,                                    !- Apply Wednesday
-  Yes,                                    !- Apply Thursday
-  Yes,                                    !- Apply Friday
-  Yes,                                    !- Apply Saturday
-  DateRange,                              !- Date Specification Type
-  9,                                      !- Start Month
-  1,                                      !- Start Day
-  9,                                      !- End Month
-  30;                                     !- End Day
-
-OS:Schedule:Day,
-  {413bc978-f4c4-4745-bded-20e56d62ccce}, !- Handle
-  res cooling season allday9,             !- Name
-  {4fd5b661-0a4c-49ea-9c09-91d69d9daebf}, !- Schedule Type Limits Name
-  ,                                       !- Interpolate to Timestep
-  24,                                     !- Hour 1
-  0,                                      !- Minute 1
-  1;                                      !- Value Until Time 1
-
-OS:Schedule:Rule,
-  {38479326-b07f-4a90-a1da-c3e56a051640}, !- Handle
-  res cooling season allday rule10,       !- Name
-  {5fd9c571-25fa-412f-a7e4-1ca6420949a2}, !- Schedule Ruleset Name
-  2,                                      !- Rule Order
-  {349b3b95-5bff-40da-a376-8ba461c35f22}, !- Day Schedule Name
-  Yes,                                    !- Apply Sunday
-  Yes,                                    !- Apply Monday
-  Yes,                                    !- Apply Tuesday
-  Yes,                                    !- Apply Wednesday
-  Yes,                                    !- Apply Thursday
-  Yes,                                    !- Apply Friday
-  Yes,                                    !- Apply Saturday
-  DateRange,                              !- Date Specification Type
-  10,                                     !- Start Month
-  1,                                      !- Start Day
-  10,                                     !- End Month
-  31;                                     !- End Day
-
-OS:Schedule:Day,
-  {349b3b95-5bff-40da-a376-8ba461c35f22}, !- Handle
-  res cooling season allday10,            !- Name
-  {4fd5b661-0a4c-49ea-9c09-91d69d9daebf}, !- Schedule Type Limits Name
-  ,                                       !- Interpolate to Timestep
-  24,                                     !- Hour 1
-  0,                                      !- Minute 1
-  1;                                      !- Value Until Time 1
-
-OS:Schedule:Rule,
-  {65ba6d7f-0c30-4d14-9dde-7a83b0f70c25}, !- Handle
-  res cooling season allday rule11,       !- Name
-  {5fd9c571-25fa-412f-a7e4-1ca6420949a2}, !- Schedule Ruleset Name
-  1,                                      !- Rule Order
-  {f7459f35-84c5-4c77-8eea-d73bc18bbaa5}, !- Day Schedule Name
-  Yes,                                    !- Apply Sunday
-  Yes,                                    !- Apply Monday
-  Yes,                                    !- Apply Tuesday
-  Yes,                                    !- Apply Wednesday
-  Yes,                                    !- Apply Thursday
-  Yes,                                    !- Apply Friday
-  Yes,                                    !- Apply Saturday
-  DateRange,                              !- Date Specification Type
-  11,                                     !- Start Month
-  1,                                      !- Start Day
-  11,                                     !- End Month
-  30;                                     !- End Day
-
-OS:Schedule:Day,
-  {f7459f35-84c5-4c77-8eea-d73bc18bbaa5}, !- Handle
-  res cooling season allday11,            !- Name
-  {4fd5b661-0a4c-49ea-9c09-91d69d9daebf}, !- Schedule Type Limits Name
-=======
-OS:Schedule:Day,
-  {54b6cab8-7478-4a01-a863-f22b4df9dc15}, !- Handle
-  Schedule Day 2,                         !- Name
-  ,                                       !- Schedule Type Limits Name
->>>>>>> fcfe5a62
-  ,                                       !- Interpolate to Timestep
-  24,                                     !- Hour 1
-  0,                                      !- Minute 1
-  1;                                      !- Value Until Time 1
-<<<<<<< HEAD
-
-OS:Schedule:Rule,
-  {7310e1f5-d1e3-4b76-b47f-96840d2cd7c5}, !- Handle
-  res cooling season allday rule12,       !- Name
-  {5fd9c571-25fa-412f-a7e4-1ca6420949a2}, !- Schedule Ruleset Name
-  0,                                      !- Rule Order
-  {0734ac83-e563-41a7-8548-ae65e350769d}, !- Day Schedule Name
-  Yes,                                    !- Apply Sunday
-  Yes,                                    !- Apply Monday
-  Yes,                                    !- Apply Tuesday
-  Yes,                                    !- Apply Wednesday
-  Yes,                                    !- Apply Thursday
-  Yes,                                    !- Apply Friday
-  Yes,                                    !- Apply Saturday
-  DateRange,                              !- Date Specification Type
-  12,                                     !- Start Month
-  1,                                      !- Start Day
-  12,                                     !- End Month
-  31;                                     !- End Day
-
-OS:Schedule:Day,
-  {0734ac83-e563-41a7-8548-ae65e350769d}, !- Handle
-  res cooling season allday12,            !- Name
-  {4fd5b661-0a4c-49ea-9c09-91d69d9daebf}, !- Schedule Type Limits Name
-  ,                                       !- Interpolate to Timestep
-  24,                                     !- Hour 1
-  0,                                      !- Minute 1
-  1;                                      !- Value Until Time 1
-
-OS:AdditionalProperties,
-  {cf652f69-9196-479d-b840-978d5e672fd1}, !- Handle
-  {aee0bcd0-0855-41b6-977e-48feeb33b32b}, !- Object Name
-  htg_wkdy,                               !- Feature Name 1
-  String,                                 !- Feature Data Type 1
-  21.6666666666667&#4421.6666666666667&#4421.6666666666667&#4421.6666666666667&#4421.6666666666667&#4421.6666666666667&#4421.6666666666667&#4421.6666666666667&#4421.6666666666667&#4421.6666666666667&#4421.6666666666667&#4421.6666666666667&#4421.6666666666667&#4421.6666666666667&#4421.6666666666667&#4421.6666666666667&#4421.6666666666667&#4421.6666666666667&#4421.6666666666667&#4421.6666666666667&#4421.6666666666667&#4421.6666666666667&#4421.6666666666667&#4421.6666666666667, !- Feature Value 1
-  htg_wked,                               !- Feature Name 2
-  String,                                 !- Feature Data Type 2
-  21.6666666666667&#4421.6666666666667&#4421.6666666666667&#4421.6666666666667&#4421.6666666666667&#4421.6666666666667&#4421.6666666666667&#4421.6666666666667&#4421.6666666666667&#4421.6666666666667&#4421.6666666666667&#4421.6666666666667&#4421.6666666666667&#4421.6666666666667&#4421.6666666666667&#4421.6666666666667&#4421.6666666666667&#4421.6666666666667&#4421.6666666666667&#4421.6666666666667&#4421.6666666666667&#4421.6666666666667&#4421.6666666666667&#4421.6666666666667, !- Feature Value 2
-  clg_wkdy,                               !- Feature Name 3
-  String,                                 !- Feature Data Type 3
-  24.444444444444443&#4424.444444444444443&#4424.444444444444443&#4424.444444444444443&#4424.444444444444443&#4424.444444444444443&#4424.444444444444443&#4424.444444444444443&#4424.444444444444443&#4424.444444444444443&#4424.444444444444443&#4424.444444444444443&#4424.444444444444443&#4424.444444444444443&#4424.444444444444443&#4424.444444444444443&#4424.444444444444443&#4424.444444444444443&#4424.444444444444443&#4424.444444444444443&#4424.444444444444443&#4424.444444444444443&#4424.444444444444443&#4424.444444444444443, !- Feature Value 3
-  clg_wked,                               !- Feature Name 4
-  String,                                 !- Feature Data Type 4
-  24.444444444444443&#4424.444444444444443&#4424.444444444444443&#4424.444444444444443&#4424.444444444444443&#4424.444444444444443&#4424.444444444444443&#4424.444444444444443&#4424.444444444444443&#4424.444444444444443&#4424.444444444444443&#4424.444444444444443&#4424.444444444444443&#4424.444444444444443&#4424.444444444444443&#4424.444444444444443&#4424.444444444444443&#4424.444444444444443&#4424.444444444444443&#4424.444444444444443&#4424.444444444444443&#4424.444444444444443&#4424.444444444444443&#4424.444444444444443; !- Feature Value 4
-
-OS:Schedule:Ruleset,
-  {ecf4f032-ee44-4d06-981f-6b90333152ad}, !- Handle
-  res heating setpoint,                   !- Name
-  {dba7a1bf-bbc9-462c-85d8-b019b66820f4}, !- Schedule Type Limits Name
-  {2d8b52d7-a75c-4502-90ad-64d640dedc98}, !- Default Day Schedule Name
-  {6362015c-da20-4161-b758-e6fd340a5a98}, !- Summer Design Day Schedule Name
-  {c4003357-f9b7-425e-a3e8-1036a6281c15}; !- Winter Design Day Schedule Name
-
-OS:Schedule:Day,
-  {2d8b52d7-a75c-4502-90ad-64d640dedc98}, !- Handle
-  Schedule Day 6,                         !- Name
-  {dba7a1bf-bbc9-462c-85d8-b019b66820f4}, !- Schedule Type Limits Name
-  ,                                       !- Interpolate to Timestep
-  24,                                     !- Hour 1
-  0,                                      !- Minute 1
-  0;                                      !- Value Until Time 1
-
-OS:Schedule:Rule,
-  {024929ae-3239-4b4b-9b7c-e472a8c24cc4}, !- Handle
-  res heating setpoint allday rule1,      !- Name
-  {ecf4f032-ee44-4d06-981f-6b90333152ad}, !- Schedule Ruleset Name
-  11,                                     !- Rule Order
-  {b76b8c27-707a-44cb-af3b-8be168d5967d}, !- Day Schedule Name
-  Yes,                                    !- Apply Sunday
-  Yes,                                    !- Apply Monday
-  Yes,                                    !- Apply Tuesday
-  Yes,                                    !- Apply Wednesday
-  Yes,                                    !- Apply Thursday
-  Yes,                                    !- Apply Friday
-  Yes,                                    !- Apply Saturday
-  DateRange,                              !- Date Specification Type
-  1,                                      !- Start Month
-  1,                                      !- Start Day
-  1,                                      !- End Month
-  31;                                     !- End Day
-
-OS:Schedule:Day,
-  {b76b8c27-707a-44cb-af3b-8be168d5967d}, !- Handle
-  res heating setpoint allday1,           !- Name
-  {dba7a1bf-bbc9-462c-85d8-b019b66820f4}, !- Schedule Type Limits Name
-  ,                                       !- Interpolate to Timestep
-  24,                                     !- Hour 1
-  0,                                      !- Minute 1
-  21.6666666666667;                       !- Value Until Time 1
-
-OS:Schedule:Rule,
-  {d9123bbf-3a36-4533-87dd-ae1001edabac}, !- Handle
-  res heating setpoint allday rule2,      !- Name
-  {ecf4f032-ee44-4d06-981f-6b90333152ad}, !- Schedule Ruleset Name
-  10,                                     !- Rule Order
-  {e52b69b2-2e5e-469c-97c1-ca322687890b}, !- Day Schedule Name
-  Yes,                                    !- Apply Sunday
-  Yes,                                    !- Apply Monday
-  Yes,                                    !- Apply Tuesday
-  Yes,                                    !- Apply Wednesday
-  Yes,                                    !- Apply Thursday
-  Yes,                                    !- Apply Friday
-  Yes,                                    !- Apply Saturday
-  DateRange,                              !- Date Specification Type
-  2,                                      !- Start Month
-  1,                                      !- Start Day
-  2,                                      !- End Month
-  28;                                     !- End Day
-
-OS:Schedule:Day,
-  {e52b69b2-2e5e-469c-97c1-ca322687890b}, !- Handle
-  res heating setpoint allday2,           !- Name
-  {dba7a1bf-bbc9-462c-85d8-b019b66820f4}, !- Schedule Type Limits Name
-  ,                                       !- Interpolate to Timestep
-  24,                                     !- Hour 1
-  0,                                      !- Minute 1
-  21.6666666666667;                       !- Value Until Time 1
-
-OS:Schedule:Rule,
-  {daef960b-5d56-4bd4-9012-8c09f6fdd983}, !- Handle
-  res heating setpoint allday rule3,      !- Name
-  {ecf4f032-ee44-4d06-981f-6b90333152ad}, !- Schedule Ruleset Name
-  9,                                      !- Rule Order
-  {8ef176a3-95e8-4995-97c6-bc664c8d49f2}, !- Day Schedule Name
-  Yes,                                    !- Apply Sunday
-  Yes,                                    !- Apply Monday
-  Yes,                                    !- Apply Tuesday
-  Yes,                                    !- Apply Wednesday
-  Yes,                                    !- Apply Thursday
-  Yes,                                    !- Apply Friday
-  Yes,                                    !- Apply Saturday
-  DateRange,                              !- Date Specification Type
-  3,                                      !- Start Month
-  1,                                      !- Start Day
-  3,                                      !- End Month
-  31;                                     !- End Day
-
-OS:Schedule:Day,
-  {8ef176a3-95e8-4995-97c6-bc664c8d49f2}, !- Handle
-  res heating setpoint allday3,           !- Name
-  {dba7a1bf-bbc9-462c-85d8-b019b66820f4}, !- Schedule Type Limits Name
-  ,                                       !- Interpolate to Timestep
-  24,                                     !- Hour 1
-  0,                                      !- Minute 1
-  21.6666666666667;                       !- Value Until Time 1
-
-OS:Schedule:Rule,
-  {453ade3d-efeb-4b44-aef7-9719e257093f}, !- Handle
-  res heating setpoint allday rule4,      !- Name
-  {ecf4f032-ee44-4d06-981f-6b90333152ad}, !- Schedule Ruleset Name
-  8,                                      !- Rule Order
-  {72cad6c4-3d32-4ba6-8c24-e71a43fce257}, !- Day Schedule Name
-  Yes,                                    !- Apply Sunday
-  Yes,                                    !- Apply Monday
-  Yes,                                    !- Apply Tuesday
-  Yes,                                    !- Apply Wednesday
-  Yes,                                    !- Apply Thursday
-  Yes,                                    !- Apply Friday
-  Yes,                                    !- Apply Saturday
-  DateRange,                              !- Date Specification Type
-  4,                                      !- Start Month
-  1,                                      !- Start Day
-  4,                                      !- End Month
-  30;                                     !- End Day
-
-OS:Schedule:Day,
-  {72cad6c4-3d32-4ba6-8c24-e71a43fce257}, !- Handle
-  res heating setpoint allday4,           !- Name
-  {dba7a1bf-bbc9-462c-85d8-b019b66820f4}, !- Schedule Type Limits Name
-  ,                                       !- Interpolate to Timestep
-  24,                                     !- Hour 1
-  0,                                      !- Minute 1
-  21.6666666666667;                       !- Value Until Time 1
-
-OS:Schedule:Rule,
-  {deb03c0c-b1a6-4a72-91de-7ad0be5c4ea5}, !- Handle
-  res heating setpoint allday rule5,      !- Name
-  {ecf4f032-ee44-4d06-981f-6b90333152ad}, !- Schedule Ruleset Name
-  7,                                      !- Rule Order
-  {880e928f-02e9-4cd9-83c7-b5cc4ce510af}, !- Day Schedule Name
-  Yes,                                    !- Apply Sunday
-  Yes,                                    !- Apply Monday
-  Yes,                                    !- Apply Tuesday
-  Yes,                                    !- Apply Wednesday
-  Yes,                                    !- Apply Thursday
-  Yes,                                    !- Apply Friday
-  Yes,                                    !- Apply Saturday
-  DateRange,                              !- Date Specification Type
-  5,                                      !- Start Month
-  1,                                      !- Start Day
-  5,                                      !- End Month
-  31;                                     !- End Day
-
-OS:Schedule:Day,
-  {880e928f-02e9-4cd9-83c7-b5cc4ce510af}, !- Handle
-  res heating setpoint allday5,           !- Name
-  {dba7a1bf-bbc9-462c-85d8-b019b66820f4}, !- Schedule Type Limits Name
-  ,                                       !- Interpolate to Timestep
-  24,                                     !- Hour 1
-  0,                                      !- Minute 1
-  21.6666666666667;                       !- Value Until Time 1
-
-OS:Schedule:Rule,
-  {89eddcff-ae18-471a-b395-16bacead3fff}, !- Handle
-  res heating setpoint allday rule6,      !- Name
-  {ecf4f032-ee44-4d06-981f-6b90333152ad}, !- Schedule Ruleset Name
-  6,                                      !- Rule Order
-  {3dc36729-2db3-4ad8-99c7-ee6763859d1f}, !- Day Schedule Name
-  Yes,                                    !- Apply Sunday
-  Yes,                                    !- Apply Monday
-  Yes,                                    !- Apply Tuesday
-  Yes,                                    !- Apply Wednesday
-  Yes,                                    !- Apply Thursday
-  Yes,                                    !- Apply Friday
-  Yes,                                    !- Apply Saturday
-  DateRange,                              !- Date Specification Type
-  6,                                      !- Start Month
-  1,                                      !- Start Day
-  6,                                      !- End Month
-  30;                                     !- End Day
-
-OS:Schedule:Day,
-  {3dc36729-2db3-4ad8-99c7-ee6763859d1f}, !- Handle
-  res heating setpoint allday6,           !- Name
-  {dba7a1bf-bbc9-462c-85d8-b019b66820f4}, !- Schedule Type Limits Name
-  ,                                       !- Interpolate to Timestep
-  24,                                     !- Hour 1
-  0,                                      !- Minute 1
-  21.6666666666667;                       !- Value Until Time 1
-
-OS:Schedule:Rule,
-  {eea315bb-d21c-419e-83a0-08f2c893b1ed}, !- Handle
-  res heating setpoint allday rule7,      !- Name
-  {ecf4f032-ee44-4d06-981f-6b90333152ad}, !- Schedule Ruleset Name
-  5,                                      !- Rule Order
-  {639cf470-607b-4447-a311-8766ca068b5b}, !- Day Schedule Name
-  Yes,                                    !- Apply Sunday
-  Yes,                                    !- Apply Monday
-  Yes,                                    !- Apply Tuesday
-  Yes,                                    !- Apply Wednesday
-  Yes,                                    !- Apply Thursday
-  Yes,                                    !- Apply Friday
-  Yes,                                    !- Apply Saturday
-  DateRange,                              !- Date Specification Type
-  7,                                      !- Start Month
-  1,                                      !- Start Day
-  7,                                      !- End Month
-  31;                                     !- End Day
-
-OS:Schedule:Day,
-  {639cf470-607b-4447-a311-8766ca068b5b}, !- Handle
-  res heating setpoint allday7,           !- Name
-  {dba7a1bf-bbc9-462c-85d8-b019b66820f4}, !- Schedule Type Limits Name
-  ,                                       !- Interpolate to Timestep
-  24,                                     !- Hour 1
-  0,                                      !- Minute 1
-  21.6666666666667;                       !- Value Until Time 1
-
-OS:Schedule:Rule,
-  {a450f45d-08f1-4f33-863b-e83d89531e42}, !- Handle
-  res heating setpoint allday rule8,      !- Name
-  {ecf4f032-ee44-4d06-981f-6b90333152ad}, !- Schedule Ruleset Name
-  4,                                      !- Rule Order
-  {2fd54816-11fb-4eca-aad1-30b91c3a1ad7}, !- Day Schedule Name
-  Yes,                                    !- Apply Sunday
-  Yes,                                    !- Apply Monday
-  Yes,                                    !- Apply Tuesday
-  Yes,                                    !- Apply Wednesday
-  Yes,                                    !- Apply Thursday
-  Yes,                                    !- Apply Friday
-  Yes,                                    !- Apply Saturday
-  DateRange,                              !- Date Specification Type
-  8,                                      !- Start Month
-  1,                                      !- Start Day
-  8,                                      !- End Month
-  31;                                     !- End Day
-
-OS:Schedule:Day,
-  {2fd54816-11fb-4eca-aad1-30b91c3a1ad7}, !- Handle
-  res heating setpoint allday8,           !- Name
-  {dba7a1bf-bbc9-462c-85d8-b019b66820f4}, !- Schedule Type Limits Name
-  ,                                       !- Interpolate to Timestep
-  24,                                     !- Hour 1
-  0,                                      !- Minute 1
-  21.6666666666667;                       !- Value Until Time 1
-
-OS:Schedule:Rule,
-  {d6f46393-da6e-4e78-94c9-c98e8f7f1436}, !- Handle
-  res heating setpoint allday rule9,      !- Name
-  {ecf4f032-ee44-4d06-981f-6b90333152ad}, !- Schedule Ruleset Name
-  3,                                      !- Rule Order
-  {b6d30895-c40f-4cae-a340-b074414333f1}, !- Day Schedule Name
-  Yes,                                    !- Apply Sunday
-  Yes,                                    !- Apply Monday
-  Yes,                                    !- Apply Tuesday
-  Yes,                                    !- Apply Wednesday
-  Yes,                                    !- Apply Thursday
-  Yes,                                    !- Apply Friday
-  Yes,                                    !- Apply Saturday
-  DateRange,                              !- Date Specification Type
-  9,                                      !- Start Month
-  1,                                      !- Start Day
-  9,                                      !- End Month
-  30;                                     !- End Day
-
-OS:Schedule:Day,
-  {b6d30895-c40f-4cae-a340-b074414333f1}, !- Handle
-  res heating setpoint allday9,           !- Name
-  {dba7a1bf-bbc9-462c-85d8-b019b66820f4}, !- Schedule Type Limits Name
-  ,                                       !- Interpolate to Timestep
-  24,                                     !- Hour 1
-  0,                                      !- Minute 1
-  21.6666666666667;                       !- Value Until Time 1
-
-OS:Schedule:Rule,
-  {887c2886-76ce-4cbb-adb7-d86055eea702}, !- Handle
-  res heating setpoint allday rule10,     !- Name
-  {ecf4f032-ee44-4d06-981f-6b90333152ad}, !- Schedule Ruleset Name
-  2,                                      !- Rule Order
-  {8119448a-6fc5-4963-80d6-b5904e4bc76d}, !- Day Schedule Name
-  Yes,                                    !- Apply Sunday
-  Yes,                                    !- Apply Monday
-  Yes,                                    !- Apply Tuesday
-  Yes,                                    !- Apply Wednesday
-  Yes,                                    !- Apply Thursday
-  Yes,                                    !- Apply Friday
-  Yes,                                    !- Apply Saturday
-  DateRange,                              !- Date Specification Type
-  10,                                     !- Start Month
-  1,                                      !- Start Day
-  10,                                     !- End Month
-  31;                                     !- End Day
-
-OS:Schedule:Day,
-  {8119448a-6fc5-4963-80d6-b5904e4bc76d}, !- Handle
-  res heating setpoint allday10,          !- Name
-  {dba7a1bf-bbc9-462c-85d8-b019b66820f4}, !- Schedule Type Limits Name
-  ,                                       !- Interpolate to Timestep
-  24,                                     !- Hour 1
-  0,                                      !- Minute 1
-  21.6666666666667;                       !- Value Until Time 1
-
-OS:Schedule:Rule,
-  {8e516ea1-5b04-413a-a689-279183745573}, !- Handle
-  res heating setpoint allday rule11,     !- Name
-  {ecf4f032-ee44-4d06-981f-6b90333152ad}, !- Schedule Ruleset Name
-  1,                                      !- Rule Order
-  {ee31d164-7c10-4b85-a128-222c21d6bdb8}, !- Day Schedule Name
-  Yes,                                    !- Apply Sunday
-  Yes,                                    !- Apply Monday
-  Yes,                                    !- Apply Tuesday
-  Yes,                                    !- Apply Wednesday
-  Yes,                                    !- Apply Thursday
-  Yes,                                    !- Apply Friday
-  Yes,                                    !- Apply Saturday
-  DateRange,                              !- Date Specification Type
-  11,                                     !- Start Month
-  1,                                      !- Start Day
-  11,                                     !- End Month
-  30;                                     !- End Day
-
-OS:Schedule:Day,
-  {ee31d164-7c10-4b85-a128-222c21d6bdb8}, !- Handle
-  res heating setpoint allday11,          !- Name
-  {dba7a1bf-bbc9-462c-85d8-b019b66820f4}, !- Schedule Type Limits Name
-  ,                                       !- Interpolate to Timestep
-  24,                                     !- Hour 1
-  0,                                      !- Minute 1
-  21.6666666666667;                       !- Value Until Time 1
-
-OS:Schedule:Rule,
-  {f4c9bc33-4963-4bfc-b172-abd776835680}, !- Handle
-  res heating setpoint allday rule12,     !- Name
-  {ecf4f032-ee44-4d06-981f-6b90333152ad}, !- Schedule Ruleset Name
-  0,                                      !- Rule Order
-  {218d02c3-a834-402b-8e27-9e0176d8c92e}, !- Day Schedule Name
-  Yes,                                    !- Apply Sunday
-  Yes,                                    !- Apply Monday
-  Yes,                                    !- Apply Tuesday
-  Yes,                                    !- Apply Wednesday
-  Yes,                                    !- Apply Thursday
-  Yes,                                    !- Apply Friday
-  Yes,                                    !- Apply Saturday
-  DateRange,                              !- Date Specification Type
-  12,                                     !- Start Month
-  1,                                      !- Start Day
-  12,                                     !- End Month
-  31;                                     !- End Day
-
-OS:Schedule:Day,
-  {218d02c3-a834-402b-8e27-9e0176d8c92e}, !- Handle
-  res heating setpoint allday12,          !- Name
-  {dba7a1bf-bbc9-462c-85d8-b019b66820f4}, !- Schedule Type Limits Name
-  ,                                       !- Interpolate to Timestep
-  24,                                     !- Hour 1
-  0,                                      !- Minute 1
-  21.6666666666667;                       !- Value Until Time 1
-
-OS:Schedule:Day,
-  {c4003357-f9b7-425e-a3e8-1036a6281c15}, !- Handle
-  res heating setpoint winter design,     !- Name
-  {dba7a1bf-bbc9-462c-85d8-b019b66820f4}, !- Schedule Type Limits Name
-  ,                                       !- Interpolate to Timestep
-  24,                                     !- Hour 1
-  0,                                      !- Minute 1
-  21.1111111111111;                       !- Value Until Time 1
-
-OS:Schedule:Day,
-  {6362015c-da20-4161-b758-e6fd340a5a98}, !- Handle
-  res heating setpoint summer design,     !- Name
-  {dba7a1bf-bbc9-462c-85d8-b019b66820f4}, !- Schedule Type Limits Name
-  ,                                       !- Interpolate to Timestep
-  24,                                     !- Hour 1
-  0,                                      !- Minute 1
-  23.8888888888889;                       !- Value Until Time 1
-
-OS:Schedule:Ruleset,
-  {8d429181-eadc-4eca-8659-3964c17f3105}, !- Handle
-  res cooling setpoint,                   !- Name
-  {dba7a1bf-bbc9-462c-85d8-b019b66820f4}, !- Schedule Type Limits Name
-  {579da8c7-d950-4a42-9156-625423cf0430}, !- Default Day Schedule Name
-  {685293a7-e2b5-4ff5-96fa-a397c58e7183}, !- Summer Design Day Schedule Name
-  {37a47220-92d8-4888-aa00-c818cff6a0c5}; !- Winter Design Day Schedule Name
-
-OS:Schedule:Day,
-  {579da8c7-d950-4a42-9156-625423cf0430}, !- Handle
-  Schedule Day 7,                         !- Name
-  {dba7a1bf-bbc9-462c-85d8-b019b66820f4}, !- Schedule Type Limits Name
-  ,                                       !- Interpolate to Timestep
-  24,                                     !- Hour 1
-  0,                                      !- Minute 1
-  0;                                      !- Value Until Time 1
-
-OS:Schedule:Rule,
-  {ab2b0560-6ba9-43ea-8e5b-8fb7c153df28}, !- Handle
-  res cooling setpoint allday rule1,      !- Name
-  {8d429181-eadc-4eca-8659-3964c17f3105}, !- Schedule Ruleset Name
-  11,                                     !- Rule Order
-  {d42c338f-29de-4fb3-bf8c-2880a74cce4a}, !- Day Schedule Name
-  Yes,                                    !- Apply Sunday
-  Yes,                                    !- Apply Monday
-  Yes,                                    !- Apply Tuesday
-  Yes,                                    !- Apply Wednesday
-  Yes,                                    !- Apply Thursday
-  Yes,                                    !- Apply Friday
-  Yes,                                    !- Apply Saturday
-  DateRange,                              !- Date Specification Type
-  1,                                      !- Start Month
-  1,                                      !- Start Day
-  1,                                      !- End Month
-  31;                                     !- End Day
-
-OS:Schedule:Day,
-  {d42c338f-29de-4fb3-bf8c-2880a74cce4a}, !- Handle
-  res cooling setpoint allday1,           !- Name
-  {dba7a1bf-bbc9-462c-85d8-b019b66820f4}, !- Schedule Type Limits Name
-  ,                                       !- Interpolate to Timestep
-  24,                                     !- Hour 1
-  0,                                      !- Minute 1
-  24.4444444444444;                       !- Value Until Time 1
-
-OS:Schedule:Rule,
-  {3a16bbd1-bbbb-4cdd-a058-69a07fcec08b}, !- Handle
-  res cooling setpoint allday rule2,      !- Name
-  {8d429181-eadc-4eca-8659-3964c17f3105}, !- Schedule Ruleset Name
-  10,                                     !- Rule Order
-  {c1ed083b-8f3a-45b6-822d-794579e43673}, !- Day Schedule Name
-  Yes,                                    !- Apply Sunday
-  Yes,                                    !- Apply Monday
-  Yes,                                    !- Apply Tuesday
-  Yes,                                    !- Apply Wednesday
-  Yes,                                    !- Apply Thursday
-  Yes,                                    !- Apply Friday
-  Yes,                                    !- Apply Saturday
-  DateRange,                              !- Date Specification Type
-  2,                                      !- Start Month
-  1,                                      !- Start Day
-  2,                                      !- End Month
-  28;                                     !- End Day
-
-OS:Schedule:Day,
-  {c1ed083b-8f3a-45b6-822d-794579e43673}, !- Handle
-  res cooling setpoint allday2,           !- Name
-  {dba7a1bf-bbc9-462c-85d8-b019b66820f4}, !- Schedule Type Limits Name
-  ,                                       !- Interpolate to Timestep
-  24,                                     !- Hour 1
-  0,                                      !- Minute 1
-  24.4444444444444;                       !- Value Until Time 1
-
-OS:Schedule:Rule,
-  {4a42ffd5-439d-4899-9466-dc990649bc6a}, !- Handle
-  res cooling setpoint allday rule3,      !- Name
-  {8d429181-eadc-4eca-8659-3964c17f3105}, !- Schedule Ruleset Name
-  9,                                      !- Rule Order
-  {94df3100-e248-45be-9dd9-a65bda398e35}, !- Day Schedule Name
-  Yes,                                    !- Apply Sunday
-  Yes,                                    !- Apply Monday
-  Yes,                                    !- Apply Tuesday
-  Yes,                                    !- Apply Wednesday
-  Yes,                                    !- Apply Thursday
-  Yes,                                    !- Apply Friday
-  Yes,                                    !- Apply Saturday
-  DateRange,                              !- Date Specification Type
-  3,                                      !- Start Month
-  1,                                      !- Start Day
-  3,                                      !- End Month
-  31;                                     !- End Day
-
-OS:Schedule:Day,
-  {94df3100-e248-45be-9dd9-a65bda398e35}, !- Handle
-  res cooling setpoint allday3,           !- Name
-  {dba7a1bf-bbc9-462c-85d8-b019b66820f4}, !- Schedule Type Limits Name
-  ,                                       !- Interpolate to Timestep
-  24,                                     !- Hour 1
-  0,                                      !- Minute 1
-  24.4444444444444;                       !- Value Until Time 1
-
-OS:Schedule:Rule,
-  {dc6891e2-cc58-483e-8aec-011d2370e739}, !- Handle
-  res cooling setpoint allday rule4,      !- Name
-  {8d429181-eadc-4eca-8659-3964c17f3105}, !- Schedule Ruleset Name
-  8,                                      !- Rule Order
-  {e7fa1716-f454-4956-8ffa-4c3776a5b730}, !- Day Schedule Name
-  Yes,                                    !- Apply Sunday
-  Yes,                                    !- Apply Monday
-  Yes,                                    !- Apply Tuesday
-  Yes,                                    !- Apply Wednesday
-  Yes,                                    !- Apply Thursday
-  Yes,                                    !- Apply Friday
-  Yes,                                    !- Apply Saturday
-  DateRange,                              !- Date Specification Type
-  4,                                      !- Start Month
-  1,                                      !- Start Day
-  4,                                      !- End Month
-  30;                                     !- End Day
-
-OS:Schedule:Day,
-  {e7fa1716-f454-4956-8ffa-4c3776a5b730}, !- Handle
-  res cooling setpoint allday4,           !- Name
-  {dba7a1bf-bbc9-462c-85d8-b019b66820f4}, !- Schedule Type Limits Name
-  ,                                       !- Interpolate to Timestep
-  24,                                     !- Hour 1
-  0,                                      !- Minute 1
-  24.4444444444444;                       !- Value Until Time 1
-
-OS:Schedule:Rule,
-  {12e76159-af5c-4e6b-b85a-5d115b299a89}, !- Handle
-  res cooling setpoint allday rule5,      !- Name
-  {8d429181-eadc-4eca-8659-3964c17f3105}, !- Schedule Ruleset Name
-  7,                                      !- Rule Order
-  {439942f6-aa60-4737-bb64-adfa5000c4fb}, !- Day Schedule Name
-  Yes,                                    !- Apply Sunday
-  Yes,                                    !- Apply Monday
-  Yes,                                    !- Apply Tuesday
-  Yes,                                    !- Apply Wednesday
-  Yes,                                    !- Apply Thursday
-  Yes,                                    !- Apply Friday
-  Yes,                                    !- Apply Saturday
-  DateRange,                              !- Date Specification Type
-  5,                                      !- Start Month
-  1,                                      !- Start Day
-  5,                                      !- End Month
-  31;                                     !- End Day
-
-OS:Schedule:Day,
-  {439942f6-aa60-4737-bb64-adfa5000c4fb}, !- Handle
-  res cooling setpoint allday5,           !- Name
-  {dba7a1bf-bbc9-462c-85d8-b019b66820f4}, !- Schedule Type Limits Name
-  ,                                       !- Interpolate to Timestep
-  24,                                     !- Hour 1
-  0,                                      !- Minute 1
-  24.4444444444444;                       !- Value Until Time 1
-
-OS:Schedule:Rule,
-  {26a29b8a-9f67-4aa6-8369-b3fbb67cfd87}, !- Handle
-  res cooling setpoint allday rule6,      !- Name
-  {8d429181-eadc-4eca-8659-3964c17f3105}, !- Schedule Ruleset Name
-  6,                                      !- Rule Order
-  {abccd01e-6fd7-40c5-b701-3e9dc67354d7}, !- Day Schedule Name
-  Yes,                                    !- Apply Sunday
-  Yes,                                    !- Apply Monday
-  Yes,                                    !- Apply Tuesday
-  Yes,                                    !- Apply Wednesday
-  Yes,                                    !- Apply Thursday
-  Yes,                                    !- Apply Friday
-  Yes,                                    !- Apply Saturday
-  DateRange,                              !- Date Specification Type
-  6,                                      !- Start Month
-  1,                                      !- Start Day
-  6,                                      !- End Month
-  30;                                     !- End Day
-
-OS:Schedule:Day,
-  {abccd01e-6fd7-40c5-b701-3e9dc67354d7}, !- Handle
-  res cooling setpoint allday6,           !- Name
-  {dba7a1bf-bbc9-462c-85d8-b019b66820f4}, !- Schedule Type Limits Name
-  ,                                       !- Interpolate to Timestep
-  24,                                     !- Hour 1
-  0,                                      !- Minute 1
-  24.4444444444444;                       !- Value Until Time 1
-
-OS:Schedule:Rule,
-  {14a955ad-e134-4fcc-b033-9fdf48d797f5}, !- Handle
-  res cooling setpoint allday rule7,      !- Name
-  {8d429181-eadc-4eca-8659-3964c17f3105}, !- Schedule Ruleset Name
-  5,                                      !- Rule Order
-  {959faeec-62ae-4b4a-8821-8be50f3e2801}, !- Day Schedule Name
-  Yes,                                    !- Apply Sunday
-  Yes,                                    !- Apply Monday
-  Yes,                                    !- Apply Tuesday
-  Yes,                                    !- Apply Wednesday
-  Yes,                                    !- Apply Thursday
-  Yes,                                    !- Apply Friday
-  Yes,                                    !- Apply Saturday
-  DateRange,                              !- Date Specification Type
-  7,                                      !- Start Month
-  1,                                      !- Start Day
-  7,                                      !- End Month
-  31;                                     !- End Day
-
-OS:Schedule:Day,
-  {959faeec-62ae-4b4a-8821-8be50f3e2801}, !- Handle
-  res cooling setpoint allday7,           !- Name
-  {dba7a1bf-bbc9-462c-85d8-b019b66820f4}, !- Schedule Type Limits Name
-  ,                                       !- Interpolate to Timestep
-  24,                                     !- Hour 1
-  0,                                      !- Minute 1
-  24.4444444444444;                       !- Value Until Time 1
-
-OS:Schedule:Rule,
-  {c90cffcb-ce70-43ae-b248-1d18f5d39c7b}, !- Handle
-  res cooling setpoint allday rule8,      !- Name
-  {8d429181-eadc-4eca-8659-3964c17f3105}, !- Schedule Ruleset Name
-  4,                                      !- Rule Order
-  {bf5e27de-3de1-4d15-84ed-dbe0d08f9a62}, !- Day Schedule Name
-  Yes,                                    !- Apply Sunday
-  Yes,                                    !- Apply Monday
-  Yes,                                    !- Apply Tuesday
-  Yes,                                    !- Apply Wednesday
-  Yes,                                    !- Apply Thursday
-  Yes,                                    !- Apply Friday
-  Yes,                                    !- Apply Saturday
-  DateRange,                              !- Date Specification Type
-  8,                                      !- Start Month
-  1,                                      !- Start Day
-  8,                                      !- End Month
-  31;                                     !- End Day
-
-OS:Schedule:Day,
-  {bf5e27de-3de1-4d15-84ed-dbe0d08f9a62}, !- Handle
-  res cooling setpoint allday8,           !- Name
-  {dba7a1bf-bbc9-462c-85d8-b019b66820f4}, !- Schedule Type Limits Name
-  ,                                       !- Interpolate to Timestep
-  24,                                     !- Hour 1
-  0,                                      !- Minute 1
-  24.4444444444444;                       !- Value Until Time 1
-
-OS:Schedule:Rule,
-  {a60e7ce1-6714-4f0e-ad51-38d82961ab0c}, !- Handle
-  res cooling setpoint allday rule9,      !- Name
-  {8d429181-eadc-4eca-8659-3964c17f3105}, !- Schedule Ruleset Name
-  3,                                      !- Rule Order
-  {052f8fa8-f6de-4aa1-b345-43b99c3d36be}, !- Day Schedule Name
-  Yes,                                    !- Apply Sunday
-  Yes,                                    !- Apply Monday
-  Yes,                                    !- Apply Tuesday
-  Yes,                                    !- Apply Wednesday
-  Yes,                                    !- Apply Thursday
-  Yes,                                    !- Apply Friday
-  Yes,                                    !- Apply Saturday
-  DateRange,                              !- Date Specification Type
-  9,                                      !- Start Month
-  1,                                      !- Start Day
-  9,                                      !- End Month
-  30;                                     !- End Day
-
-OS:Schedule:Day,
-  {052f8fa8-f6de-4aa1-b345-43b99c3d36be}, !- Handle
-  res cooling setpoint allday9,           !- Name
-  {dba7a1bf-bbc9-462c-85d8-b019b66820f4}, !- Schedule Type Limits Name
-  ,                                       !- Interpolate to Timestep
-  24,                                     !- Hour 1
-  0,                                      !- Minute 1
-  24.4444444444444;                       !- Value Until Time 1
-
-OS:Schedule:Rule,
-  {5165cb27-ec30-4551-b0f7-58bab8773ac3}, !- Handle
-  res cooling setpoint allday rule10,     !- Name
-  {8d429181-eadc-4eca-8659-3964c17f3105}, !- Schedule Ruleset Name
-  2,                                      !- Rule Order
-  {992c24e9-a39d-4267-9968-944838005bd9}, !- Day Schedule Name
-  Yes,                                    !- Apply Sunday
-  Yes,                                    !- Apply Monday
-  Yes,                                    !- Apply Tuesday
-  Yes,                                    !- Apply Wednesday
-  Yes,                                    !- Apply Thursday
-  Yes,                                    !- Apply Friday
-  Yes,                                    !- Apply Saturday
-  DateRange,                              !- Date Specification Type
-  10,                                     !- Start Month
-  1,                                      !- Start Day
-  10,                                     !- End Month
-  31;                                     !- End Day
-
-OS:Schedule:Day,
-  {992c24e9-a39d-4267-9968-944838005bd9}, !- Handle
-  res cooling setpoint allday10,          !- Name
-  {dba7a1bf-bbc9-462c-85d8-b019b66820f4}, !- Schedule Type Limits Name
-  ,                                       !- Interpolate to Timestep
-  24,                                     !- Hour 1
-  0,                                      !- Minute 1
-  24.4444444444444;                       !- Value Until Time 1
-
-OS:Schedule:Rule,
-  {d4f90de3-72b4-4d19-bf84-18de148b92d0}, !- Handle
-  res cooling setpoint allday rule11,     !- Name
-  {8d429181-eadc-4eca-8659-3964c17f3105}, !- Schedule Ruleset Name
-  1,                                      !- Rule Order
-  {8c2815d9-bde1-4060-86c6-0368f9bdb96e}, !- Day Schedule Name
-  Yes,                                    !- Apply Sunday
-  Yes,                                    !- Apply Monday
-  Yes,                                    !- Apply Tuesday
-  Yes,                                    !- Apply Wednesday
-  Yes,                                    !- Apply Thursday
-  Yes,                                    !- Apply Friday
-  Yes,                                    !- Apply Saturday
-  DateRange,                              !- Date Specification Type
-  11,                                     !- Start Month
-  1,                                      !- Start Day
-  11,                                     !- End Month
-  30;                                     !- End Day
-
-OS:Schedule:Day,
-  {8c2815d9-bde1-4060-86c6-0368f9bdb96e}, !- Handle
-  res cooling setpoint allday11,          !- Name
-  {dba7a1bf-bbc9-462c-85d8-b019b66820f4}, !- Schedule Type Limits Name
-  ,                                       !- Interpolate to Timestep
-  24,                                     !- Hour 1
-  0,                                      !- Minute 1
-  24.4444444444444;                       !- Value Until Time 1
-
-OS:Schedule:Rule,
-  {66b64e93-e792-459d-bec1-fdd5b6819e3d}, !- Handle
-  res cooling setpoint allday rule12,     !- Name
-  {8d429181-eadc-4eca-8659-3964c17f3105}, !- Schedule Ruleset Name
-  0,                                      !- Rule Order
-  {3eb93568-88c5-40c0-942a-61013e6e6f34}, !- Day Schedule Name
-  Yes,                                    !- Apply Sunday
-  Yes,                                    !- Apply Monday
-  Yes,                                    !- Apply Tuesday
-  Yes,                                    !- Apply Wednesday
-  Yes,                                    !- Apply Thursday
-  Yes,                                    !- Apply Friday
-  Yes,                                    !- Apply Saturday
-  DateRange,                              !- Date Specification Type
-  12,                                     !- Start Month
-  1,                                      !- Start Day
-  12,                                     !- End Month
-  31;                                     !- End Day
-
-OS:Schedule:Day,
-  {3eb93568-88c5-40c0-942a-61013e6e6f34}, !- Handle
-  res cooling setpoint allday12,          !- Name
-  {dba7a1bf-bbc9-462c-85d8-b019b66820f4}, !- Schedule Type Limits Name
-  ,                                       !- Interpolate to Timestep
-  24,                                     !- Hour 1
-  0,                                      !- Minute 1
-  24.4444444444444;                       !- Value Until Time 1
-
-OS:Schedule:Day,
-  {37a47220-92d8-4888-aa00-c818cff6a0c5}, !- Handle
-  res cooling setpoint winter design,     !- Name
-  {dba7a1bf-bbc9-462c-85d8-b019b66820f4}, !- Schedule Type Limits Name
-  ,                                       !- Interpolate to Timestep
-  24,                                     !- Hour 1
-  0,                                      !- Minute 1
-  21.1111111111111;                       !- Value Until Time 1
-
-OS:Schedule:Day,
-  {685293a7-e2b5-4ff5-96fa-a397c58e7183}, !- Handle
-  res cooling setpoint summer design,     !- Name
-  {dba7a1bf-bbc9-462c-85d8-b019b66820f4}, !- Schedule Type Limits Name
-  ,                                       !- Interpolate to Timestep
-  24,                                     !- Hour 1
-  0,                                      !- Minute 1
-  23.8888888888889;                       !- Value Until Time 1
-=======
->>>>>>> fcfe5a62
