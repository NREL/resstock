!- NOTE: Auto-generated from /test/osw_files/SFD_2000sqft_2story_SL_FA_Denver_Windows_Skylights.osw

OS:Version,
<<<<<<< HEAD
  {bb3478ce-f596-47e3-93aa-460298ce0da3}, !- Handle
  3.0.1;                                  !- Version Identifier

OS:SimulationControl,
  {fbe3a6bf-ca8c-4d56-aa1d-8cf26f8915fc}, !- Handle
=======
  {d0023693-1495-45ad-beab-e8b943d326b3}, !- Handle
  2.9.0;                                  !- Version Identifier

OS:SimulationControl,
  {1fb4a808-f5bf-4c60-b424-a24c48671882}, !- Handle
>>>>>>> fcfe5a62
  ,                                       !- Do Zone Sizing Calculation
  ,                                       !- Do System Sizing Calculation
  ,                                       !- Do Plant Sizing Calculation
  No;                                     !- Run Simulation for Sizing Periods

OS:Timestep,
<<<<<<< HEAD
  {2fba6738-6cf9-4c99-9e63-1f325f2c7c0a}, !- Handle
  6;                                      !- Number of Timesteps per Hour

OS:ShadowCalculation,
  {be61fcac-27aa-4332-b286-5efa917bb795}, !- Handle
  PolygonClipping,                        !- Shading Calculation Method
  ,                                       !- Shading Calculation Update Frequency Method
  20,                                     !- Shading Calculation Update Frequency
  15000,                                  !- Maximum Figures in Shadow Overlap Calculations
  ,                                       !- Polygon Clipping Algorithm
  512,                                    !- Pixel Counting Resolution
  ,                                       !- Sky Diffuse Modeling Algorithm
  No,                                     !- Output External Shading Calculation Results
  No,                                     !- Disable Self-Shading Within Shading Zone Groups
  No;                                     !- Disable Self-Shading From Shading Zone Groups to Other Zones

OS:WeatherFile,
  {b8452ce0-aa5f-4e1b-a3ec-34a32dcc4978}, !- Handle
=======
  {94344cc3-9c38-49b6-8ea3-4f0624e3b41e}, !- Handle
  6;                                      !- Number of Timesteps per Hour

OS:ShadowCalculation,
  {a388e6b9-eee3-43ca-89ef-dbfdcc688f4d}, !- Handle
  20,                                     !- Calculation Frequency
  200;                                    !- Maximum Figures in Shadow Overlap Calculations

OS:SurfaceConvectionAlgorithm:Outside,
  {48733559-48f1-4606-90f7-8bf456e928a7}, !- Handle
  DOE-2;                                  !- Algorithm

OS:SurfaceConvectionAlgorithm:Inside,
  {eaff449b-d65c-4c6f-bcca-45723a676d7a}, !- Handle
  TARP;                                   !- Algorithm

OS:ZoneCapacitanceMultiplier:ResearchSpecial,
  {158f2754-c38b-4e57-9227-620446339c04}, !- Handle
  3.6,                                    !- Temperature Capacity Multiplier
  15,                                     !- Humidity Capacity Multiplier
  ;                                       !- Carbon Dioxide Capacity Multiplier

OS:RunPeriod,
  {d7ade960-32e9-4904-a18b-45923aaf4e85}, !- Handle
  Run Period 1,                           !- Name
  1,                                      !- Begin Month
  1,                                      !- Begin Day of Month
  12,                                     !- End Month
  31,                                     !- End Day of Month
  ,                                       !- Use Weather File Holidays and Special Days
  ,                                       !- Use Weather File Daylight Saving Period
  ,                                       !- Apply Weekend Holiday Rule
  ,                                       !- Use Weather File Rain Indicators
  ,                                       !- Use Weather File Snow Indicators
  ;                                       !- Number of Times Runperiod to be Repeated

OS:YearDescription,
  {cac21aa6-2627-45d4-883e-716f6452dd7c}, !- Handle
  2007,                                   !- Calendar Year
  ,                                       !- Day of Week for Start Day
  ;                                       !- Is Leap Year

OS:WeatherFile,
  {2f73d4e7-17a2-4430-a6d4-a187b65b24e1}, !- Handle
>>>>>>> fcfe5a62
  Denver Intl Ap,                         !- City
  CO,                                     !- State Province Region
  USA,                                    !- Country
  TMY3,                                   !- Data Source
  725650,                                 !- WMO Number
  39.83,                                  !- Latitude {deg}
  -104.65,                                !- Longitude {deg}
  -7,                                     !- Time Zone {hr}
  1650,                                   !- Elevation {m}
  C:/OpenStudio/OpenStudio-BuildStock/resources/measures/HPXMLtoOpenStudio/weather/USA_CO_Denver.Intl.AP.725650_TMY3.epw, !- Url
  E23378AA;                               !- Checksum

OS:AdditionalProperties,
<<<<<<< HEAD
  {86bc647e-eacb-46a0-baae-111a974936e8}, !- Handle
  {b8452ce0-aa5f-4e1b-a3ec-34a32dcc4978}, !- Object Name
=======
  {7551dca3-d410-4a6d-be8a-41ed5cc2e403}, !- Handle
  {2f73d4e7-17a2-4430-a6d4-a187b65b24e1}, !- Object Name
>>>>>>> fcfe5a62
  EPWHeaderCity,                          !- Feature Name 1
  String,                                 !- Feature Data Type 1
  Denver Intl Ap,                         !- Feature Value 1
  EPWHeaderState,                         !- Feature Name 2
  String,                                 !- Feature Data Type 2
  CO,                                     !- Feature Value 2
  EPWHeaderCountry,                       !- Feature Name 3
  String,                                 !- Feature Data Type 3
  USA,                                    !- Feature Value 3
  EPWHeaderDataSource,                    !- Feature Name 4
  String,                                 !- Feature Data Type 4
  TMY3,                                   !- Feature Value 4
  EPWHeaderStation,                       !- Feature Name 5
  String,                                 !- Feature Data Type 5
  725650,                                 !- Feature Value 5
  EPWHeaderLatitude,                      !- Feature Name 6
  Double,                                 !- Feature Data Type 6
  39.829999999999998,                     !- Feature Value 6
  EPWHeaderLongitude,                     !- Feature Name 7
  Double,                                 !- Feature Data Type 7
  -104.65000000000001,                    !- Feature Value 7
  EPWHeaderTimezone,                      !- Feature Name 8
  Double,                                 !- Feature Data Type 8
  -7,                                     !- Feature Value 8
  EPWHeaderAltitude,                      !- Feature Name 9
  Double,                                 !- Feature Data Type 9
  5413.3858267716532,                     !- Feature Value 9
  EPWHeaderLocalPressure,                 !- Feature Name 10
  Double,                                 !- Feature Data Type 10
  0.81937567683596546,                    !- Feature Value 10
  EPWHeaderRecordsPerHour,                !- Feature Name 11
  Double,                                 !- Feature Data Type 11
  0,                                      !- Feature Value 11
  EPWDataAnnualAvgDrybulb,                !- Feature Name 12
  Double,                                 !- Feature Data Type 12
  51.575616438356228,                     !- Feature Value 12
  EPWDataAnnualMinDrybulb,                !- Feature Name 13
  Double,                                 !- Feature Data Type 13
  -2.9200000000000017,                    !- Feature Value 13
  EPWDataAnnualMaxDrybulb,                !- Feature Name 14
  Double,                                 !- Feature Data Type 14
  104,                                    !- Feature Value 14
  EPWDataCDD50F,                          !- Feature Name 15
  Double,                                 !- Feature Data Type 15
  3072.2925000000005,                     !- Feature Value 15
  EPWDataCDD65F,                          !- Feature Name 16
  Double,                                 !- Feature Data Type 16
  883.62000000000035,                     !- Feature Value 16
  EPWDataHDD50F,                          !- Feature Name 17
  Double,                                 !- Feature Data Type 17
  2497.1925000000001,                     !- Feature Value 17
  EPWDataHDD65F,                          !- Feature Name 18
  Double,                                 !- Feature Data Type 18
  5783.5200000000013,                     !- Feature Value 18
  EPWDataAnnualAvgWindspeed,              !- Feature Name 19
  Double,                                 !- Feature Data Type 19
  3.9165296803649667,                     !- Feature Value 19
  EPWDataMonthlyAvgDrybulbs,              !- Feature Name 20
  String,                                 !- Feature Data Type 20
  33.4191935483871&#4431.90142857142857&#4443.02620967741937&#4442.48624999999999&#4459.877741935483854&#4473.57574999999997&#4472.07975806451608&#4472.70008064516134&#4466.49200000000006&#4450.079112903225806&#4437.218250000000005&#4434.582177419354835, !- Feature Value 20
  EPWDataGroundMonthlyTemps,              !- Feature Name 21
  String,                                 !- Feature Data Type 21
  44.08306285945173&#4440.89570904991865&#4440.64045432632048&#4442.153016571250646&#4448.225111118704206&#4454.268919273837525&#4459.508577937551024&#4462.82777283423508&#4463.10975667174995&#4460.41014950381947&#4455.304105212311526&#4449.445696474514364, !- Feature Value 21
  EPWDataWSF,                             !- Feature Name 22
  Double,                                 !- Feature Data Type 22
  0.58999999999999997,                    !- Feature Value 22
  EPWDataMonthlyAvgDailyHighDrybulbs,     !- Feature Name 23
  String,                                 !- Feature Data Type 23
  47.41032258064516&#4446.58642857142857&#4455.15032258064517&#4453.708&#4472.80193548387098&#4488.67600000000002&#4486.1858064516129&#4485.87225806451613&#4482.082&#4463.18064516129033&#4448.73400000000001&#4448.87935483870968, !- Feature Value 23
  EPWDataMonthlyAvgDailyLowDrybulbs,      !- Feature Name 24
  String,                                 !- Feature Data Type 24
  19.347741935483874&#4419.856428571428573&#4430.316129032258065&#4431.112&#4447.41612903225806&#4457.901999999999994&#4459.063870967741934&#4460.956774193548384&#4452.352000000000004&#4438.41612903225806&#4427.002000000000002&#4423.02903225806451, !- Feature Value 24
  EPWDesignHeatingDrybulb,                !- Feature Name 25
  Double,                                 !- Feature Data Type 25
  12.02,                                  !- Feature Value 25
  EPWDesignHeatingWindspeed,              !- Feature Name 26
  Double,                                 !- Feature Data Type 26
  2.8062500000000004,                     !- Feature Value 26
  EPWDesignCoolingDrybulb,                !- Feature Name 27
  Double,                                 !- Feature Data Type 27
  91.939999999999998,                     !- Feature Value 27
  EPWDesignCoolingWetbulb,                !- Feature Name 28
  Double,                                 !- Feature Data Type 28
  59.95131430195849,                      !- Feature Value 28
  EPWDesignCoolingHumidityRatio,          !- Feature Name 29
  Double,                                 !- Feature Data Type 29
  0.0059161086834698092,                  !- Feature Value 29
  EPWDesignCoolingWindspeed,              !- Feature Name 30
  Double,                                 !- Feature Data Type 30
  3.7999999999999989,                     !- Feature Value 30
  EPWDesignDailyTemperatureRange,         !- Feature Name 31
  Double,                                 !- Feature Data Type 31
  24.915483870967748,                     !- Feature Value 31
  EPWDesignDehumidDrybulb,                !- Feature Name 32
  Double,                                 !- Feature Data Type 32
  67.996785714285721,                     !- Feature Value 32
  EPWDesignDehumidHumidityRatio,          !- Feature Name 33
  Double,                                 !- Feature Data Type 33
  0.012133744170488724,                   !- Feature Value 33
  EPWDesignCoolingDirectNormal,           !- Feature Name 34
  Double,                                 !- Feature Data Type 34
  985,                                    !- Feature Value 34
  EPWDesignCoolingDiffuseHorizontal,      !- Feature Name 35
  Double,                                 !- Feature Data Type 35
  84;                                     !- Feature Value 35

OS:YearDescription,
  {c35e63bf-2437-4ce9-be68-f53407d67372}; !- Handle

OS:Site,
<<<<<<< HEAD
  {c8db00b9-38c6-4e2b-be95-95e0e346efd0}, !- Handle
=======
  {9d0ae332-6954-4fda-bab0-129122d4b735}, !- Handle
>>>>>>> fcfe5a62
  Denver Intl Ap_CO_USA,                  !- Name
  39.83,                                  !- Latitude {deg}
  -104.65,                                !- Longitude {deg}
  -7,                                     !- Time Zone {hr}
  1650,                                   !- Elevation {m}
  ;                                       !- Terrain

OS:ClimateZones,
<<<<<<< HEAD
  {8e59e8c7-4b04-4d94-a878-844b234305db}, !- Handle
  Building America,                       !- Climate Zone Institution Name 1
=======
  {f4c06b93-cf07-48d0-bb5b-2beb4c21863c}, !- Handle
  ,                                       !- Active Institution
  ,                                       !- Active Year
  ,                                       !- Climate Zone Institution Name 1
>>>>>>> fcfe5a62
  ,                                       !- Climate Zone Document Name 1
  0,                                      !- Climate Zone Document Year 1
  Cold;                                   !- Climate Zone Value 1

OS:Site:WaterMainsTemperature,
<<<<<<< HEAD
  {e77c0726-1158-4090-9475-e71707638bd0}, !- Handle
=======
  {78e8d6f6-121d-41e8-b1c6-0fab6601ab7b}, !- Handle
>>>>>>> fcfe5a62
  Correlation,                            !- Calculation Method
  ,                                       !- Temperature Schedule Name
  10.8753424657535,                       !- Annual Average Outdoor Air Temperature {C}
  23.1524007936508;                       !- Maximum Difference In Monthly Average Outdoor Air Temperatures {deltaC}

OS:RunPeriodControl:DaylightSavingTime,
<<<<<<< HEAD
  {2e302541-cfdd-4f82-8343-14b28e65970f}, !- Handle
=======
  {5cb89a85-c5e6-480c-b8a3-a7dd8ce4b439}, !- Handle
>>>>>>> fcfe5a62
  4/7,                                    !- Start Date
  10/26;                                  !- End Date

OS:Site:GroundTemperature:Deep,
<<<<<<< HEAD
  {abd010d4-6163-4043-9a85-5db3dc624b44}, !- Handle
=======
  {c922a1bd-59ed-4d8c-b297-14ae0d234f11}, !- Handle
>>>>>>> fcfe5a62
  10.8753424657535,                       !- January Deep Ground Temperature {C}
  10.8753424657535,                       !- February Deep Ground Temperature {C}
  10.8753424657535,                       !- March Deep Ground Temperature {C}
  10.8753424657535,                       !- April Deep Ground Temperature {C}
  10.8753424657535,                       !- May Deep Ground Temperature {C}
  10.8753424657535,                       !- June Deep Ground Temperature {C}
  10.8753424657535,                       !- July Deep Ground Temperature {C}
  10.8753424657535,                       !- August Deep Ground Temperature {C}
  10.8753424657535,                       !- September Deep Ground Temperature {C}
  10.8753424657535,                       !- October Deep Ground Temperature {C}
  10.8753424657535,                       !- November Deep Ground Temperature {C}
  10.8753424657535;                       !- December Deep Ground Temperature {C}

OS:Building,
<<<<<<< HEAD
  {d5c676aa-cd0c-487f-a7a3-37d84ba63bea}, !- Handle
=======
  {4bf57954-12d0-4ce6-8d88-75660ca6bfb4}, !- Handle
>>>>>>> fcfe5a62
  Building 1,                             !- Name
  ,                                       !- Building Sector Type
  ,                                       !- North Axis {deg}
  ,                                       !- Nominal Floor to Floor Height {m}
  ,                                       !- Space Type Name
  ,                                       !- Default Construction Set Name
  ,                                       !- Default Schedule Set Name
  3,                                      !- Standards Number of Stories
  3,                                      !- Standards Number of Above Ground Stories
  ,                                       !- Standards Template
  singlefamilydetached,                   !- Standards Building Type
  1;                                      !- Standards Number of Living Units

OS:AdditionalProperties,
<<<<<<< HEAD
  {cd90b4e8-54ac-4865-a671-1179578c72f6}, !- Handle
  {d5c676aa-cd0c-487f-a7a3-37d84ba63bea}, !- Object Name
=======
  {ebcc0c0c-7ff3-4b1a-8cc7-bc59702b6ec2}, !- Handle
  {4bf57954-12d0-4ce6-8d88-75660ca6bfb4}, !- Object Name
>>>>>>> fcfe5a62
  Total Units Represented,                !- Feature Name 1
  Integer,                                !- Feature Data Type 1
  1,                                      !- Feature Value 1
  Total Units Modeled,                    !- Feature Name 2
  Integer,                                !- Feature Data Type 2
  1;                                      !- Feature Value 2

OS:ThermalZone,
<<<<<<< HEAD
  {67ec5b91-f483-4550-a92f-96a66492747c}, !- Handle
=======
  {292e39bd-53dc-4545-9b4c-bd265afb52b2}, !- Handle
>>>>>>> fcfe5a62
  living zone,                            !- Name
  ,                                       !- Multiplier
  ,                                       !- Ceiling Height {m}
  ,                                       !- Volume {m3}
  ,                                       !- Floor Area {m2}
  ,                                       !- Zone Inside Convection Algorithm
  ,                                       !- Zone Outside Convection Algorithm
  ,                                       !- Zone Conditioning Equipment List Name
<<<<<<< HEAD
  {8ce90de1-ad23-490c-a8f6-31c32144f8ac}, !- Zone Air Inlet Port List
  {20936640-48ae-44f8-8d7e-4974149c8f5c}, !- Zone Air Exhaust Port List
  {f719b847-f4a6-4448-91ad-7cc875dcc9bd}, !- Zone Air Node Name
  {80e66946-b9c2-4bf4-a0f3-ec87f3d67abb}, !- Zone Return Air Port List
=======
  {889a2fb7-cb94-472c-a585-8eaf922f84f7}, !- Zone Air Inlet Port List
  {e24430e3-693a-44d3-91d3-ca1592505952}, !- Zone Air Exhaust Port List
  {8722ffc8-4671-4c19-be11-30d88e7640bd}, !- Zone Air Node Name
  {f59a583e-12c5-43a9-ba0a-1d8c2be1ccaa}, !- Zone Return Air Port List
>>>>>>> fcfe5a62
  ,                                       !- Primary Daylighting Control Name
  ,                                       !- Fraction of Zone Controlled by Primary Daylighting Control
  ,                                       !- Secondary Daylighting Control Name
  ,                                       !- Fraction of Zone Controlled by Secondary Daylighting Control
  ,                                       !- Illuminance Map Name
  ,                                       !- Group Rendering Name
  ,                                       !- Thermostat Name
  No;                                     !- Use Ideal Air Loads

OS:Node,
<<<<<<< HEAD
  {7a18477e-03e2-46fd-bd55-3459c84248a1}, !- Handle
  Node 1,                                 !- Name
  {f719b847-f4a6-4448-91ad-7cc875dcc9bd}, !- Inlet Port
  ;                                       !- Outlet Port

OS:Connection,
  {f719b847-f4a6-4448-91ad-7cc875dcc9bd}, !- Handle
  {63bf5efa-0f75-4a5e-a060-6a96a487fa26}, !- Name
  {67ec5b91-f483-4550-a92f-96a66492747c}, !- Source Object
  11,                                     !- Outlet Port
  {7a18477e-03e2-46fd-bd55-3459c84248a1}, !- Target Object
  2;                                      !- Inlet Port

OS:PortList,
  {8ce90de1-ad23-490c-a8f6-31c32144f8ac}, !- Handle
  {0e809421-6418-4f13-8b99-96dc3a4ccc83}, !- Name
  {67ec5b91-f483-4550-a92f-96a66492747c}; !- HVAC Component

OS:PortList,
  {20936640-48ae-44f8-8d7e-4974149c8f5c}, !- Handle
  {47306ff1-590a-4234-b0e0-0d460f26b062}, !- Name
  {67ec5b91-f483-4550-a92f-96a66492747c}; !- HVAC Component

OS:PortList,
  {80e66946-b9c2-4bf4-a0f3-ec87f3d67abb}, !- Handle
  {9ff41907-394c-4122-9828-116818582281}, !- Name
  {67ec5b91-f483-4550-a92f-96a66492747c}; !- HVAC Component

OS:Sizing:Zone,
  {ac7db0e9-4002-4eb9-b353-6dc1e5fc8d55}, !- Handle
  {67ec5b91-f483-4550-a92f-96a66492747c}, !- Zone or ZoneList Name
=======
  {e5568459-239e-4e09-b84e-745aad186708}, !- Handle
  Node 1,                                 !- Name
  {8722ffc8-4671-4c19-be11-30d88e7640bd}, !- Inlet Port
  ;                                       !- Outlet Port

OS:Connection,
  {8722ffc8-4671-4c19-be11-30d88e7640bd}, !- Handle
  {f4cfe6ff-81df-41cc-ac0a-ce1c844cf72a}, !- Name
  {292e39bd-53dc-4545-9b4c-bd265afb52b2}, !- Source Object
  11,                                     !- Outlet Port
  {e5568459-239e-4e09-b84e-745aad186708}, !- Target Object
  2;                                      !- Inlet Port

OS:PortList,
  {889a2fb7-cb94-472c-a585-8eaf922f84f7}, !- Handle
  {9732ba8e-672d-47f4-968e-937f654ee149}, !- Name
  {292e39bd-53dc-4545-9b4c-bd265afb52b2}; !- HVAC Component

OS:PortList,
  {e24430e3-693a-44d3-91d3-ca1592505952}, !- Handle
  {bf0e5b75-1049-49e2-aa98-15622124944c}, !- Name
  {292e39bd-53dc-4545-9b4c-bd265afb52b2}; !- HVAC Component

OS:PortList,
  {f59a583e-12c5-43a9-ba0a-1d8c2be1ccaa}, !- Handle
  {e5d4ad59-b9ff-4a5b-b44e-1762d86ef8c0}, !- Name
  {292e39bd-53dc-4545-9b4c-bd265afb52b2}; !- HVAC Component

OS:Sizing:Zone,
  {5750a75a-f5e3-42c5-b219-eb5ffa10a106}, !- Handle
  {292e39bd-53dc-4545-9b4c-bd265afb52b2}, !- Zone or ZoneList Name
>>>>>>> fcfe5a62
  SupplyAirTemperature,                   !- Zone Cooling Design Supply Air Temperature Input Method
  14,                                     !- Zone Cooling Design Supply Air Temperature {C}
  11.11,                                  !- Zone Cooling Design Supply Air Temperature Difference {deltaC}
  SupplyAirTemperature,                   !- Zone Heating Design Supply Air Temperature Input Method
  40,                                     !- Zone Heating Design Supply Air Temperature {C}
  11.11,                                  !- Zone Heating Design Supply Air Temperature Difference {deltaC}
  0.0085,                                 !- Zone Cooling Design Supply Air Humidity Ratio {kg-H2O/kg-air}
  0.008,                                  !- Zone Heating Design Supply Air Humidity Ratio {kg-H2O/kg-air}
  ,                                       !- Zone Heating Sizing Factor
  ,                                       !- Zone Cooling Sizing Factor
  DesignDay,                              !- Cooling Design Air Flow Method
  ,                                       !- Cooling Design Air Flow Rate {m3/s}
  ,                                       !- Cooling Minimum Air Flow per Zone Floor Area {m3/s-m2}
  ,                                       !- Cooling Minimum Air Flow {m3/s}
  ,                                       !- Cooling Minimum Air Flow Fraction
  DesignDay,                              !- Heating Design Air Flow Method
  ,                                       !- Heating Design Air Flow Rate {m3/s}
  ,                                       !- Heating Maximum Air Flow per Zone Floor Area {m3/s-m2}
  ,                                       !- Heating Maximum Air Flow {m3/s}
  ,                                       !- Heating Maximum Air Flow Fraction
  No,                                     !- Account for Dedicated Outdoor Air System
  NeutralSupplyAir,                       !- Dedicated Outdoor Air System Control Strategy
  autosize,                               !- Dedicated Outdoor Air Low Setpoint Temperature for Design {C}
  autosize;                               !- Dedicated Outdoor Air High Setpoint Temperature for Design {C}

OS:ZoneHVAC:EquipmentList,
<<<<<<< HEAD
  {2fe68692-d559-434b-9cfb-b4f7e0b91fec}, !- Handle
  Zone HVAC Equipment List 1,             !- Name
  {67ec5b91-f483-4550-a92f-96a66492747c}; !- Thermal Zone

OS:Space,
  {73d7b144-c04c-4618-b568-4b4708fd5d9e}, !- Handle
  living space,                           !- Name
  {8db97da0-33c0-4867-a9cc-20f9ca53971e}, !- Space Type Name
=======
  {0409732b-f41a-4131-a3c7-31b742a9c20c}, !- Handle
  Zone HVAC Equipment List 1,             !- Name
  {292e39bd-53dc-4545-9b4c-bd265afb52b2}; !- Thermal Zone

OS:Space,
  {63bebe66-869a-4422-8471-766895ceb4ff}, !- Handle
  living space,                           !- Name
  {764d3a57-6cce-47fe-8461-99d904ae83bb}, !- Space Type Name
>>>>>>> fcfe5a62
  ,                                       !- Default Construction Set Name
  ,                                       !- Default Schedule Set Name
  -0,                                     !- Direction of Relative North {deg}
  0,                                      !- X Origin {m}
  0,                                      !- Y Origin {m}
  0,                                      !- Z Origin {m}
  ,                                       !- Building Story Name
<<<<<<< HEAD
  {67ec5b91-f483-4550-a92f-96a66492747c}, !- Thermal Zone Name
  ,                                       !- Part of Total Floor Area
  ,                                       !- Design Specification Outdoor Air Object Name
  {657ebb90-4885-436e-85bf-558d4f9e0607}; !- Building Unit Name

OS:Surface,
  {31f1cec7-25e7-4afe-a20c-23addcbad069}, !- Handle
  Surface 1,                              !- Name
  Floor,                                  !- Surface Type
  ,                                       !- Construction Name
  {73d7b144-c04c-4618-b568-4b4708fd5d9e}, !- Space Name
=======
  {292e39bd-53dc-4545-9b4c-bd265afb52b2}, !- Thermal Zone Name
  ,                                       !- Part of Total Floor Area
  ,                                       !- Design Specification Outdoor Air Object Name
  {e1224762-1dd7-4f21-a25a-3ebb5fb8675f}; !- Building Unit Name

OS:Surface,
  {13927978-162e-49da-9f99-00af02ee14b6}, !- Handle
  Surface 1,                              !- Name
  Floor,                                  !- Surface Type
  ,                                       !- Construction Name
  {63bebe66-869a-4422-8471-766895ceb4ff}, !- Space Name
>>>>>>> fcfe5a62
  Foundation,                             !- Outside Boundary Condition
  ,                                       !- Outside Boundary Condition Object
  NoSun,                                  !- Sun Exposure
  NoWind,                                 !- Wind Exposure
  ,                                       !- View Factor to Ground
  ,                                       !- Number of Vertices
  0, 0, 0,                                !- X,Y,Z Vertex 1 {m}
  0, 5.56486118425249, 0,                 !- X,Y,Z Vertex 2 {m}
  11.129722368505, 5.56486118425249, 0,   !- X,Y,Z Vertex 3 {m}
  11.129722368505, 0, 0;                  !- X,Y,Z Vertex 4 {m}

OS:Surface,
<<<<<<< HEAD
  {a75ae01b-dbf2-45d5-b159-ac9664de333c}, !- Handle
  Surface 2,                              !- Name
  Wall,                                   !- Surface Type
  ,                                       !- Construction Name
  {73d7b144-c04c-4618-b568-4b4708fd5d9e}, !- Space Name
=======
  {71f9b58c-84b2-46b1-b9ee-a6412714fbb5}, !- Handle
  Surface 2,                              !- Name
  Wall,                                   !- Surface Type
  ,                                       !- Construction Name
  {63bebe66-869a-4422-8471-766895ceb4ff}, !- Space Name
>>>>>>> fcfe5a62
  Outdoors,                               !- Outside Boundary Condition
  ,                                       !- Outside Boundary Condition Object
  SunExposed,                             !- Sun Exposure
  WindExposed,                            !- Wind Exposure
  ,                                       !- View Factor to Ground
  ,                                       !- Number of Vertices
  0, 5.56486118425249, 2.4384,            !- X,Y,Z Vertex 1 {m}
  0, 5.56486118425249, 0,                 !- X,Y,Z Vertex 2 {m}
  0, 0, 0,                                !- X,Y,Z Vertex 3 {m}
  0, 0, 2.4384;                           !- X,Y,Z Vertex 4 {m}

OS:Surface,
<<<<<<< HEAD
  {ec97844f-c130-451e-9095-caa3a7151c2d}, !- Handle
  Surface 3,                              !- Name
  Wall,                                   !- Surface Type
  ,                                       !- Construction Name
  {73d7b144-c04c-4618-b568-4b4708fd5d9e}, !- Space Name
=======
  {15f59643-b511-4119-90c7-c5ff61419b52}, !- Handle
  Surface 3,                              !- Name
  Wall,                                   !- Surface Type
  ,                                       !- Construction Name
  {63bebe66-869a-4422-8471-766895ceb4ff}, !- Space Name
>>>>>>> fcfe5a62
  Outdoors,                               !- Outside Boundary Condition
  ,                                       !- Outside Boundary Condition Object
  SunExposed,                             !- Sun Exposure
  WindExposed,                            !- Wind Exposure
  ,                                       !- View Factor to Ground
  ,                                       !- Number of Vertices
  11.129722368505, 5.56486118425249, 2.4384, !- X,Y,Z Vertex 1 {m}
  11.129722368505, 5.56486118425249, 0,   !- X,Y,Z Vertex 2 {m}
  0, 5.56486118425249, 0,                 !- X,Y,Z Vertex 3 {m}
  0, 5.56486118425249, 2.4384;            !- X,Y,Z Vertex 4 {m}

OS:Surface,
<<<<<<< HEAD
  {db01f19d-c3bb-4504-b740-33bbadfc8552}, !- Handle
  Surface 4,                              !- Name
  Wall,                                   !- Surface Type
  ,                                       !- Construction Name
  {73d7b144-c04c-4618-b568-4b4708fd5d9e}, !- Space Name
=======
  {e582e02d-9321-4aa6-aefd-07f671e2d8bd}, !- Handle
  Surface 4,                              !- Name
  Wall,                                   !- Surface Type
  ,                                       !- Construction Name
  {63bebe66-869a-4422-8471-766895ceb4ff}, !- Space Name
>>>>>>> fcfe5a62
  Outdoors,                               !- Outside Boundary Condition
  ,                                       !- Outside Boundary Condition Object
  SunExposed,                             !- Sun Exposure
  WindExposed,                            !- Wind Exposure
  ,                                       !- View Factor to Ground
  ,                                       !- Number of Vertices
  11.129722368505, 0, 2.4384,             !- X,Y,Z Vertex 1 {m}
  11.129722368505, 0, 0,                  !- X,Y,Z Vertex 2 {m}
  11.129722368505, 5.56486118425249, 0,   !- X,Y,Z Vertex 3 {m}
  11.129722368505, 5.56486118425249, 2.4384; !- X,Y,Z Vertex 4 {m}

OS:Surface,
<<<<<<< HEAD
  {f02549cb-045d-41db-acc0-00d95b590cc3}, !- Handle
  Surface 5,                              !- Name
  Wall,                                   !- Surface Type
  ,                                       !- Construction Name
  {73d7b144-c04c-4618-b568-4b4708fd5d9e}, !- Space Name
=======
  {413ad7af-e5a3-4451-b46e-a5d4ad887483}, !- Handle
  Surface 5,                              !- Name
  Wall,                                   !- Surface Type
  ,                                       !- Construction Name
  {63bebe66-869a-4422-8471-766895ceb4ff}, !- Space Name
>>>>>>> fcfe5a62
  Outdoors,                               !- Outside Boundary Condition
  ,                                       !- Outside Boundary Condition Object
  SunExposed,                             !- Sun Exposure
  WindExposed,                            !- Wind Exposure
  ,                                       !- View Factor to Ground
  ,                                       !- Number of Vertices
  0, 0, 2.4384,                           !- X,Y,Z Vertex 1 {m}
  0, 0, 0,                                !- X,Y,Z Vertex 2 {m}
  11.129722368505, 0, 0,                  !- X,Y,Z Vertex 3 {m}
  11.129722368505, 0, 2.4384;             !- X,Y,Z Vertex 4 {m}

OS:Surface,
<<<<<<< HEAD
  {88a6dd4c-5924-4960-90dd-b6658b6db077}, !- Handle
  Surface 6,                              !- Name
  RoofCeiling,                            !- Surface Type
  ,                                       !- Construction Name
  {73d7b144-c04c-4618-b568-4b4708fd5d9e}, !- Space Name
  Surface,                                !- Outside Boundary Condition
  {bcfb34f8-04f3-47b9-8fb2-7d4d237052c5}, !- Outside Boundary Condition Object
=======
  {7b58ca7a-baad-46ed-9901-93733ebf3c89}, !- Handle
  Surface 6,                              !- Name
  RoofCeiling,                            !- Surface Type
  ,                                       !- Construction Name
  {63bebe66-869a-4422-8471-766895ceb4ff}, !- Space Name
  Surface,                                !- Outside Boundary Condition
  {4deaab08-0837-4f46-be6d-2fb1ee7ece0e}, !- Outside Boundary Condition Object
>>>>>>> fcfe5a62
  NoSun,                                  !- Sun Exposure
  NoWind,                                 !- Wind Exposure
  ,                                       !- View Factor to Ground
  ,                                       !- Number of Vertices
  11.129722368505, 0, 2.4384,             !- X,Y,Z Vertex 1 {m}
  11.129722368505, 5.56486118425249, 2.4384, !- X,Y,Z Vertex 2 {m}
  0, 5.56486118425249, 2.4384,            !- X,Y,Z Vertex 3 {m}
  0, 0, 2.4384;                           !- X,Y,Z Vertex 4 {m}

OS:SpaceType,
<<<<<<< HEAD
  {8db97da0-33c0-4867-a9cc-20f9ca53971e}, !- Handle
=======
  {764d3a57-6cce-47fe-8461-99d904ae83bb}, !- Handle
>>>>>>> fcfe5a62
  Space Type 1,                           !- Name
  ,                                       !- Default Construction Set Name
  ,                                       !- Default Schedule Set Name
  ,                                       !- Group Rendering Name
  ,                                       !- Design Specification Outdoor Air Object Name
  ,                                       !- Standards Template
  ,                                       !- Standards Building Type
  living;                                 !- Standards Space Type

OS:Space,
<<<<<<< HEAD
  {6b2befb0-d2d8-4611-ad55-dacfa08f7b95}, !- Handle
  living space|story 2,                   !- Name
  {8db97da0-33c0-4867-a9cc-20f9ca53971e}, !- Space Type Name
=======
  {d1dea862-350e-4a3f-a162-b6657f189310}, !- Handle
  living space|story 2,                   !- Name
  {764d3a57-6cce-47fe-8461-99d904ae83bb}, !- Space Type Name
>>>>>>> fcfe5a62
  ,                                       !- Default Construction Set Name
  ,                                       !- Default Schedule Set Name
  -0,                                     !- Direction of Relative North {deg}
  0,                                      !- X Origin {m}
  0,                                      !- Y Origin {m}
  2.4384,                                 !- Z Origin {m}
  ,                                       !- Building Story Name
<<<<<<< HEAD
  {67ec5b91-f483-4550-a92f-96a66492747c}, !- Thermal Zone Name
  ,                                       !- Part of Total Floor Area
  ,                                       !- Design Specification Outdoor Air Object Name
  {657ebb90-4885-436e-85bf-558d4f9e0607}; !- Building Unit Name

OS:Surface,
  {bcfb34f8-04f3-47b9-8fb2-7d4d237052c5}, !- Handle
  Surface 7,                              !- Name
  Floor,                                  !- Surface Type
  ,                                       !- Construction Name
  {6b2befb0-d2d8-4611-ad55-dacfa08f7b95}, !- Space Name
  Surface,                                !- Outside Boundary Condition
  {88a6dd4c-5924-4960-90dd-b6658b6db077}, !- Outside Boundary Condition Object
=======
  {292e39bd-53dc-4545-9b4c-bd265afb52b2}, !- Thermal Zone Name
  ,                                       !- Part of Total Floor Area
  ,                                       !- Design Specification Outdoor Air Object Name
  {e1224762-1dd7-4f21-a25a-3ebb5fb8675f}; !- Building Unit Name

OS:Surface,
  {4deaab08-0837-4f46-be6d-2fb1ee7ece0e}, !- Handle
  Surface 7,                              !- Name
  Floor,                                  !- Surface Type
  ,                                       !- Construction Name
  {d1dea862-350e-4a3f-a162-b6657f189310}, !- Space Name
  Surface,                                !- Outside Boundary Condition
  {7b58ca7a-baad-46ed-9901-93733ebf3c89}, !- Outside Boundary Condition Object
>>>>>>> fcfe5a62
  NoSun,                                  !- Sun Exposure
  NoWind,                                 !- Wind Exposure
  ,                                       !- View Factor to Ground
  ,                                       !- Number of Vertices
  0, 0, 0,                                !- X,Y,Z Vertex 1 {m}
  0, 5.56486118425249, 0,                 !- X,Y,Z Vertex 2 {m}
  11.129722368505, 5.56486118425249, 0,   !- X,Y,Z Vertex 3 {m}
  11.129722368505, 0, 0;                  !- X,Y,Z Vertex 4 {m}

OS:Surface,
<<<<<<< HEAD
  {86c8417b-d801-45bd-af73-47a78f68a6c8}, !- Handle
  Surface 8,                              !- Name
  Wall,                                   !- Surface Type
  ,                                       !- Construction Name
  {6b2befb0-d2d8-4611-ad55-dacfa08f7b95}, !- Space Name
=======
  {db44d236-e9fd-498e-9795-9421e0cb1b7b}, !- Handle
  Surface 8,                              !- Name
  Wall,                                   !- Surface Type
  ,                                       !- Construction Name
  {d1dea862-350e-4a3f-a162-b6657f189310}, !- Space Name
>>>>>>> fcfe5a62
  Outdoors,                               !- Outside Boundary Condition
  ,                                       !- Outside Boundary Condition Object
  SunExposed,                             !- Sun Exposure
  WindExposed,                            !- Wind Exposure
  ,                                       !- View Factor to Ground
  ,                                       !- Number of Vertices
  0, 5.56486118425249, 2.4384,            !- X,Y,Z Vertex 1 {m}
  0, 5.56486118425249, 0,                 !- X,Y,Z Vertex 2 {m}
  0, 0, 0,                                !- X,Y,Z Vertex 3 {m}
  0, 0, 2.4384;                           !- X,Y,Z Vertex 4 {m}

OS:Surface,
<<<<<<< HEAD
  {e4adb836-ab98-4e49-8544-11eb84c6b1f8}, !- Handle
  Surface 9,                              !- Name
  Wall,                                   !- Surface Type
  ,                                       !- Construction Name
  {6b2befb0-d2d8-4611-ad55-dacfa08f7b95}, !- Space Name
=======
  {2c4d47de-0851-4663-a145-d1c4aff6d3b9}, !- Handle
  Surface 9,                              !- Name
  Wall,                                   !- Surface Type
  ,                                       !- Construction Name
  {d1dea862-350e-4a3f-a162-b6657f189310}, !- Space Name
>>>>>>> fcfe5a62
  Outdoors,                               !- Outside Boundary Condition
  ,                                       !- Outside Boundary Condition Object
  SunExposed,                             !- Sun Exposure
  WindExposed,                            !- Wind Exposure
  ,                                       !- View Factor to Ground
  ,                                       !- Number of Vertices
  11.129722368505, 5.56486118425249, 2.4384, !- X,Y,Z Vertex 1 {m}
  11.129722368505, 5.56486118425249, 0,   !- X,Y,Z Vertex 2 {m}
  0, 5.56486118425249, 0,                 !- X,Y,Z Vertex 3 {m}
  0, 5.56486118425249, 2.4384;            !- X,Y,Z Vertex 4 {m}

OS:Surface,
<<<<<<< HEAD
  {03656d0d-3fc7-49d0-a746-f350d9115cab}, !- Handle
  Surface 10,                             !- Name
  Wall,                                   !- Surface Type
  ,                                       !- Construction Name
  {6b2befb0-d2d8-4611-ad55-dacfa08f7b95}, !- Space Name
=======
  {14fbb98f-889e-43a9-90c7-8a1b62214134}, !- Handle
  Surface 10,                             !- Name
  Wall,                                   !- Surface Type
  ,                                       !- Construction Name
  {d1dea862-350e-4a3f-a162-b6657f189310}, !- Space Name
>>>>>>> fcfe5a62
  Outdoors,                               !- Outside Boundary Condition
  ,                                       !- Outside Boundary Condition Object
  SunExposed,                             !- Sun Exposure
  WindExposed,                            !- Wind Exposure
  ,                                       !- View Factor to Ground
  ,                                       !- Number of Vertices
  11.129722368505, 0, 2.4384,             !- X,Y,Z Vertex 1 {m}
  11.129722368505, 0, 0,                  !- X,Y,Z Vertex 2 {m}
  11.129722368505, 5.56486118425249, 0,   !- X,Y,Z Vertex 3 {m}
  11.129722368505, 5.56486118425249, 2.4384; !- X,Y,Z Vertex 4 {m}

OS:Surface,
<<<<<<< HEAD
  {14c38306-1b90-4362-b712-5585659815bb}, !- Handle
  Surface 11,                             !- Name
  Wall,                                   !- Surface Type
  ,                                       !- Construction Name
  {6b2befb0-d2d8-4611-ad55-dacfa08f7b95}, !- Space Name
=======
  {af507820-2195-4196-9c9d-f1aa2c320e33}, !- Handle
  Surface 11,                             !- Name
  Wall,                                   !- Surface Type
  ,                                       !- Construction Name
  {d1dea862-350e-4a3f-a162-b6657f189310}, !- Space Name
>>>>>>> fcfe5a62
  Outdoors,                               !- Outside Boundary Condition
  ,                                       !- Outside Boundary Condition Object
  SunExposed,                             !- Sun Exposure
  WindExposed,                            !- Wind Exposure
  ,                                       !- View Factor to Ground
  ,                                       !- Number of Vertices
  0, 0, 2.4384,                           !- X,Y,Z Vertex 1 {m}
  0, 0, 0,                                !- X,Y,Z Vertex 2 {m}
  11.129722368505, 0, 0,                  !- X,Y,Z Vertex 3 {m}
  11.129722368505, 0, 2.4384;             !- X,Y,Z Vertex 4 {m}

OS:Surface,
<<<<<<< HEAD
  {565797fc-ba62-4cea-b0b2-35c0350331e9}, !- Handle
  Surface 12,                             !- Name
  RoofCeiling,                            !- Surface Type
  ,                                       !- Construction Name
  {6b2befb0-d2d8-4611-ad55-dacfa08f7b95}, !- Space Name
  Surface,                                !- Outside Boundary Condition
  {e31a75f1-64f0-49e7-9fb9-7bb624e17b66}, !- Outside Boundary Condition Object
=======
  {a032ce4c-531f-4d87-9fd9-b5a05ec0c555}, !- Handle
  Surface 12,                             !- Name
  RoofCeiling,                            !- Surface Type
  ,                                       !- Construction Name
  {d1dea862-350e-4a3f-a162-b6657f189310}, !- Space Name
  Surface,                                !- Outside Boundary Condition
  {7e699aac-803e-4249-bdc8-2656dd4833cf}, !- Outside Boundary Condition Object
>>>>>>> fcfe5a62
  NoSun,                                  !- Sun Exposure
  NoWind,                                 !- Wind Exposure
  ,                                       !- View Factor to Ground
  ,                                       !- Number of Vertices
  11.129722368505, 0, 2.4384,             !- X,Y,Z Vertex 1 {m}
  11.129722368505, 5.56486118425249, 2.4384, !- X,Y,Z Vertex 2 {m}
  0, 5.56486118425249, 2.4384,            !- X,Y,Z Vertex 3 {m}
  0, 0, 2.4384;                           !- X,Y,Z Vertex 4 {m}

OS:Surface,
<<<<<<< HEAD
  {e31a75f1-64f0-49e7-9fb9-7bb624e17b66}, !- Handle
  Surface 13,                             !- Name
  Floor,                                  !- Surface Type
  ,                                       !- Construction Name
  {c24f5e8e-e163-4e20-8108-a0347237667e}, !- Space Name
  Surface,                                !- Outside Boundary Condition
  {565797fc-ba62-4cea-b0b2-35c0350331e9}, !- Outside Boundary Condition Object
=======
  {7e699aac-803e-4249-bdc8-2656dd4833cf}, !- Handle
  Surface 13,                             !- Name
  Floor,                                  !- Surface Type
  ,                                       !- Construction Name
  {8a2af718-78d6-4508-ad15-f6ee582e25f8}, !- Space Name
  Surface,                                !- Outside Boundary Condition
  {a032ce4c-531f-4d87-9fd9-b5a05ec0c555}, !- Outside Boundary Condition Object
>>>>>>> fcfe5a62
  NoSun,                                  !- Sun Exposure
  NoWind,                                 !- Wind Exposure
  ,                                       !- View Factor to Ground
  ,                                       !- Number of Vertices
  0, 5.56486118425249, 0,                 !- X,Y,Z Vertex 1 {m}
  11.129722368505, 5.56486118425249, 0,   !- X,Y,Z Vertex 2 {m}
  11.129722368505, 0, 0,                  !- X,Y,Z Vertex 3 {m}
  0, 0, 0;                                !- X,Y,Z Vertex 4 {m}

OS:Surface,
<<<<<<< HEAD
  {2bef19e6-75f0-486c-84d2-0e9dd0b255eb}, !- Handle
  Surface 14,                             !- Name
  RoofCeiling,                            !- Surface Type
  ,                                       !- Construction Name
  {c24f5e8e-e163-4e20-8108-a0347237667e}, !- Space Name
=======
  {d03703b5-3a14-4116-b060-1124819c82f8}, !- Handle
  Surface 14,                             !- Name
  RoofCeiling,                            !- Surface Type
  ,                                       !- Construction Name
  {8a2af718-78d6-4508-ad15-f6ee582e25f8}, !- Space Name
>>>>>>> fcfe5a62
  Outdoors,                               !- Outside Boundary Condition
  ,                                       !- Outside Boundary Condition Object
  SunExposed,                             !- Sun Exposure
  WindExposed,                            !- Wind Exposure
  ,                                       !- View Factor to Ground
  ,                                       !- Number of Vertices
  11.129722368505, 2.78243059212624, 1.39121529606312, !- X,Y,Z Vertex 1 {m}
  0, 2.78243059212624, 1.39121529606312,  !- X,Y,Z Vertex 2 {m}
  0, 0, 0,                                !- X,Y,Z Vertex 3 {m}
  11.129722368505, 0, 0;                  !- X,Y,Z Vertex 4 {m}

OS:Surface,
<<<<<<< HEAD
  {faa962f4-1e5b-4459-a206-af3ce2d0d5df}, !- Handle
  Surface 15,                             !- Name
  RoofCeiling,                            !- Surface Type
  ,                                       !- Construction Name
  {c24f5e8e-e163-4e20-8108-a0347237667e}, !- Space Name
=======
  {103b23f5-070a-4e28-b419-2f66885ef34f}, !- Handle
  Surface 15,                             !- Name
  RoofCeiling,                            !- Surface Type
  ,                                       !- Construction Name
  {8a2af718-78d6-4508-ad15-f6ee582e25f8}, !- Space Name
>>>>>>> fcfe5a62
  Outdoors,                               !- Outside Boundary Condition
  ,                                       !- Outside Boundary Condition Object
  SunExposed,                             !- Sun Exposure
  WindExposed,                            !- Wind Exposure
  ,                                       !- View Factor to Ground
  ,                                       !- Number of Vertices
  0, 2.78243059212624, 1.39121529606312,  !- X,Y,Z Vertex 1 {m}
  11.129722368505, 2.78243059212624, 1.39121529606312, !- X,Y,Z Vertex 2 {m}
  11.129722368505, 5.56486118425249, 0,   !- X,Y,Z Vertex 3 {m}
  0, 5.56486118425249, 0;                 !- X,Y,Z Vertex 4 {m}

OS:Surface,
<<<<<<< HEAD
  {5ffb3254-9854-4821-9ff6-416424cb594d}, !- Handle
  Surface 16,                             !- Name
  Wall,                                   !- Surface Type
  ,                                       !- Construction Name
  {c24f5e8e-e163-4e20-8108-a0347237667e}, !- Space Name
=======
  {8054592e-79b2-42b5-82a3-160aae00a784}, !- Handle
  Surface 16,                             !- Name
  Wall,                                   !- Surface Type
  ,                                       !- Construction Name
  {8a2af718-78d6-4508-ad15-f6ee582e25f8}, !- Space Name
>>>>>>> fcfe5a62
  Outdoors,                               !- Outside Boundary Condition
  ,                                       !- Outside Boundary Condition Object
  SunExposed,                             !- Sun Exposure
  WindExposed,                            !- Wind Exposure
  ,                                       !- View Factor to Ground
  ,                                       !- Number of Vertices
  0, 2.78243059212624, 1.39121529606312,  !- X,Y,Z Vertex 1 {m}
  0, 5.56486118425249, 0,                 !- X,Y,Z Vertex 2 {m}
  0, 0, 0;                                !- X,Y,Z Vertex 3 {m}

OS:Surface,
<<<<<<< HEAD
  {42d3991b-e784-4756-a9c8-bd99e59a68bc}, !- Handle
  Surface 17,                             !- Name
  Wall,                                   !- Surface Type
  ,                                       !- Construction Name
  {c24f5e8e-e163-4e20-8108-a0347237667e}, !- Space Name
=======
  {af2a298a-252d-4281-8ad4-04622c5cd192}, !- Handle
  Surface 17,                             !- Name
  Wall,                                   !- Surface Type
  ,                                       !- Construction Name
  {8a2af718-78d6-4508-ad15-f6ee582e25f8}, !- Space Name
>>>>>>> fcfe5a62
  Outdoors,                               !- Outside Boundary Condition
  ,                                       !- Outside Boundary Condition Object
  SunExposed,                             !- Sun Exposure
  WindExposed,                            !- Wind Exposure
  ,                                       !- View Factor to Ground
  ,                                       !- Number of Vertices
  11.129722368505, 2.78243059212624, 1.39121529606312, !- X,Y,Z Vertex 1 {m}
  11.129722368505, 0, 0,                  !- X,Y,Z Vertex 2 {m}
  11.129722368505, 5.56486118425249, 0;   !- X,Y,Z Vertex 3 {m}

OS:Space,
<<<<<<< HEAD
  {c24f5e8e-e163-4e20-8108-a0347237667e}, !- Handle
  finished attic space,                   !- Name
  {8db97da0-33c0-4867-a9cc-20f9ca53971e}, !- Space Type Name
=======
  {8a2af718-78d6-4508-ad15-f6ee582e25f8}, !- Handle
  finished attic space,                   !- Name
  {764d3a57-6cce-47fe-8461-99d904ae83bb}, !- Space Type Name
>>>>>>> fcfe5a62
  ,                                       !- Default Construction Set Name
  ,                                       !- Default Schedule Set Name
  -0,                                     !- Direction of Relative North {deg}
  0,                                      !- X Origin {m}
  0,                                      !- Y Origin {m}
  4.8768,                                 !- Z Origin {m}
  ,                                       !- Building Story Name
<<<<<<< HEAD
  {67ec5b91-f483-4550-a92f-96a66492747c}, !- Thermal Zone Name
  ,                                       !- Part of Total Floor Area
  ,                                       !- Design Specification Outdoor Air Object Name
  {657ebb90-4885-436e-85bf-558d4f9e0607}; !- Building Unit Name

OS:BuildingUnit,
  {657ebb90-4885-436e-85bf-558d4f9e0607}, !- Handle
=======
  {292e39bd-53dc-4545-9b4c-bd265afb52b2}, !- Thermal Zone Name
  ,                                       !- Part of Total Floor Area
  ,                                       !- Design Specification Outdoor Air Object Name
  {e1224762-1dd7-4f21-a25a-3ebb5fb8675f}; !- Building Unit Name

OS:BuildingUnit,
  {e1224762-1dd7-4f21-a25a-3ebb5fb8675f}, !- Handle
>>>>>>> fcfe5a62
  unit 1,                                 !- Name
  ,                                       !- Rendering Color
  Residential;                            !- Building Unit Type

OS:AdditionalProperties,
<<<<<<< HEAD
  {16ccc827-ec8d-4e90-95a3-334fd58dfb93}, !- Handle
  {657ebb90-4885-436e-85bf-558d4f9e0607}, !- Object Name
=======
  {78e2b5f1-0202-407a-9d84-7cdba3f191e0}, !- Handle
  {e1224762-1dd7-4f21-a25a-3ebb5fb8675f}, !- Object Name
>>>>>>> fcfe5a62
  NumberOfBedrooms,                       !- Feature Name 1
  Integer,                                !- Feature Data Type 1
  3,                                      !- Feature Value 1
  NumberOfBathrooms,                      !- Feature Name 2
  Double,                                 !- Feature Data Type 2
  2,                                      !- Feature Value 2
  NumberOfOccupants,                      !- Feature Name 3
  Double,                                 !- Feature Data Type 3
  2.6400000000000001;                     !- Feature Value 3

<<<<<<< HEAD
OS:External:File,
  {37eb7c8d-e70c-44a8-ac7c-482400fc3821}, !- Handle
  8760.csv,                               !- Name
  8760.csv;                               !- File Name

OS:Schedule:Day,
  {8419635f-fc9a-4559-a184-01d97ae628b8}, !- Handle
=======
OS:Schedule:Day,
  {98d7bd04-2345-4370-bdee-e08271157d97}, !- Handle
>>>>>>> fcfe5a62
  Schedule Day 1,                         !- Name
  ,                                       !- Schedule Type Limits Name
  ,                                       !- Interpolate to Timestep
  24,                                     !- Hour 1
  0,                                      !- Minute 1
  0;                                      !- Value Until Time 1

OS:Schedule:Day,
<<<<<<< HEAD
  {c9c4c678-babb-40e4-872d-9d1723c00658}, !- Handle
=======
  {05394bfb-7e1e-4805-9225-167578dc66a5}, !- Handle
>>>>>>> fcfe5a62
  Schedule Day 2,                         !- Name
  ,                                       !- Schedule Type Limits Name
  ,                                       !- Interpolate to Timestep
  24,                                     !- Hour 1
  0,                                      !- Minute 1
  1;                                      !- Value Until Time 1
<<<<<<< HEAD

OS:Schedule:File,
  {2830f070-f9c2-4f00-9819-32927d7d29e3}, !- Handle
  occupants,                              !- Name
  {b9bac896-3e81-4300-834b-2fa8f31e3ba2}, !- Schedule Type Limits Name
  {37eb7c8d-e70c-44a8-ac7c-482400fc3821}, !- External File Name
  1,                                      !- Column Number
  1,                                      !- Rows to Skip at Top
  8760,                                   !- Number of Hours of Data
  ,                                       !- Column Separator
  ,                                       !- Interpolate to Timestep
  60;                                     !- Minutes per Item

OS:Schedule:Ruleset,
  {66530162-6a86-48df-95a8-26453f667e01}, !- Handle
  Schedule Ruleset 1,                     !- Name
  {1d3d4b76-4dfa-4717-a418-8f4d6e794a44}, !- Schedule Type Limits Name
  {bc3d8ae7-d982-432f-bc3f-b2cb10adf4b2}; !- Default Day Schedule Name

OS:Schedule:Day,
  {bc3d8ae7-d982-432f-bc3f-b2cb10adf4b2}, !- Handle
  Schedule Day 3,                         !- Name
  {1d3d4b76-4dfa-4717-a418-8f4d6e794a44}, !- Schedule Type Limits Name
  ,                                       !- Interpolate to Timestep
  24,                                     !- Hour 1
  0,                                      !- Minute 1
  112.539290946133;                       !- Value Until Time 1

OS:People:Definition,
  {0f771fd4-0f55-4b26-b8bf-fcdba3370651}, !- Handle
  res occupants|finished attic space,     !- Name
  People,                                 !- Number of People Calculation Method
  0.88,                                   !- Number of People {people}
  ,                                       !- People per Space Floor Area {person/m2}
  ,                                       !- Space Floor Area per Person {m2/person}
  0.319734,                               !- Fraction Radiant
  0.573,                                  !- Sensible Heat Fraction
  0,                                      !- Carbon Dioxide Generation Rate {m3/s-W}
  No,                                     !- Enable ASHRAE 55 Comfort Warnings
  ZoneAveraged;                           !- Mean Radiant Temperature Calculation Type

OS:People,
  {5ee213e0-cdab-41ba-aae3-19a515e249aa}, !- Handle
  res occupants|finished attic space,     !- Name
  {0f771fd4-0f55-4b26-b8bf-fcdba3370651}, !- People Definition Name
  {c24f5e8e-e163-4e20-8108-a0347237667e}, !- Space or SpaceType Name
  {2830f070-f9c2-4f00-9819-32927d7d29e3}, !- Number of People Schedule Name
  {66530162-6a86-48df-95a8-26453f667e01}, !- Activity Level Schedule Name
  ,                                       !- Surface Name/Angle Factor List Name
  ,                                       !- Work Efficiency Schedule Name
  ,                                       !- Clothing Insulation Schedule Name
  ,                                       !- Air Velocity Schedule Name
  1;                                      !- Multiplier

OS:ScheduleTypeLimits,
  {1d3d4b76-4dfa-4717-a418-8f4d6e794a44}, !- Handle
  ActivityLevel,                          !- Name
  0,                                      !- Lower Limit Value
  ,                                       !- Upper Limit Value
  Continuous,                             !- Numeric Type
  ActivityLevel;                          !- Unit Type

OS:ScheduleTypeLimits,
  {b9bac896-3e81-4300-834b-2fa8f31e3ba2}, !- Handle
  Fractional,                             !- Name
  0,                                      !- Lower Limit Value
  1,                                      !- Upper Limit Value
  Continuous;                             !- Numeric Type

OS:People:Definition,
  {797478b5-ac62-4b14-954d-c060e5b07f57}, !- Handle
  res occupants|living space,             !- Name
  People,                                 !- Number of People Calculation Method
  0.88,                                   !- Number of People {people}
  ,                                       !- People per Space Floor Area {person/m2}
  ,                                       !- Space Floor Area per Person {m2/person}
  0.319734,                               !- Fraction Radiant
  0.573,                                  !- Sensible Heat Fraction
  0,                                      !- Carbon Dioxide Generation Rate {m3/s-W}
  No,                                     !- Enable ASHRAE 55 Comfort Warnings
  ZoneAveraged;                           !- Mean Radiant Temperature Calculation Type

OS:People,
  {6d4bf20c-d82e-4999-9224-3737e1cb44f7}, !- Handle
  res occupants|living space,             !- Name
  {797478b5-ac62-4b14-954d-c060e5b07f57}, !- People Definition Name
  {73d7b144-c04c-4618-b568-4b4708fd5d9e}, !- Space or SpaceType Name
  {2830f070-f9c2-4f00-9819-32927d7d29e3}, !- Number of People Schedule Name
  {66530162-6a86-48df-95a8-26453f667e01}, !- Activity Level Schedule Name
  ,                                       !- Surface Name/Angle Factor List Name
  ,                                       !- Work Efficiency Schedule Name
  ,                                       !- Clothing Insulation Schedule Name
  ,                                       !- Air Velocity Schedule Name
  1;                                      !- Multiplier

OS:People:Definition,
  {b79c9ef9-fc6d-4e4f-b56e-5667d5c9b903}, !- Handle
  res occupants|living space|story 2,     !- Name
  People,                                 !- Number of People Calculation Method
  0.88,                                   !- Number of People {people}
  ,                                       !- People per Space Floor Area {person/m2}
  ,                                       !- Space Floor Area per Person {m2/person}
  0.319734,                               !- Fraction Radiant
  0.573,                                  !- Sensible Heat Fraction
  0,                                      !- Carbon Dioxide Generation Rate {m3/s-W}
  No,                                     !- Enable ASHRAE 55 Comfort Warnings
  ZoneAveraged;                           !- Mean Radiant Temperature Calculation Type

OS:People,
  {4bb79b6c-63ca-46c6-ac78-1ebc56773f53}, !- Handle
  res occupants|living space|story 2,     !- Name
  {b79c9ef9-fc6d-4e4f-b56e-5667d5c9b903}, !- People Definition Name
  {6b2befb0-d2d8-4611-ad55-dacfa08f7b95}, !- Space or SpaceType Name
  {2830f070-f9c2-4f00-9819-32927d7d29e3}, !- Number of People Schedule Name
  {66530162-6a86-48df-95a8-26453f667e01}, !- Activity Level Schedule Name
  ,                                       !- Surface Name/Angle Factor List Name
  ,                                       !- Work Efficiency Schedule Name
  ,                                       !- Clothing Insulation Schedule Name
  ,                                       !- Air Velocity Schedule Name
  1;                                      !- Multiplier

OS:SubSurface,
  {c0fd35de-98fc-40d8-86b4-49e90469203f}, !- Handle
  Surface 5 - Window 1,                   !- Name
  FixedWindow,                            !- Sub Surface Type
  ,                                       !- Construction Name
  {f02549cb-045d-41db-acc0-00d95b590cc3}, !- Surface Name
  ,                                       !- Outside Boundary Condition Object
  ,                                       !- View Factor to Ground
  ,                                       !- Shading Control Name
  ,                                       !- Frame and Divider Name
  ,                                       !- Multiplier
  ,                                       !- Number of Vertices
  1.89583813586526, 0, 2.1336,            !- X,Y,Z Vertex 1 {m}
  1.89583813586526, 0, 0.992402095804096, !- X,Y,Z Vertex 2 {m}
  2.75195059212625, 0, 0.992402095804096, !- X,Y,Z Vertex 3 {m}
  2.75195059212625, 0, 2.1336;            !- X,Y,Z Vertex 4 {m}

OS:SubSurface,
  {19ea1c19-9d19-4016-9639-8197163dbe87}, !- Handle
  Surface 5 - Window 2,                   !- Name
  FixedWindow,                            !- Sub Surface Type
  ,                                       !- Construction Name
  {f02549cb-045d-41db-acc0-00d95b590cc3}, !- Surface Name
  ,                                       !- Outside Boundary Condition Object
  ,                                       !- View Factor to Ground
  ,                                       !- Shading Control Name
  ,                                       !- Frame and Divider Name
  ,                                       !- Multiplier
  ,                                       !- Number of Vertices
  2.81291059212625, 0, 2.1336,            !- X,Y,Z Vertex 1 {m}
  2.81291059212625, 0, 0.992402095804096, !- X,Y,Z Vertex 2 {m}
  3.66902304838724, 0, 0.992402095804096, !- X,Y,Z Vertex 3 {m}
  3.66902304838724, 0, 2.1336;            !- X,Y,Z Vertex 4 {m}

OS:SubSurface,
  {5fa9962d-eb61-46ea-8f78-b57558421a08}, !- Handle
  Surface 5 - Window 3,                   !- Name
  FixedWindow,                            !- Sub Surface Type
  ,                                       !- Construction Name
  {f02549cb-045d-41db-acc0-00d95b590cc3}, !- Surface Name
  ,                                       !- Outside Boundary Condition Object
  ,                                       !- View Factor to Ground
  ,                                       !- Shading Control Name
  ,                                       !- Frame and Divider Name
  ,                                       !- Multiplier
  ,                                       !- Number of Vertices
  4.67826872799151, 0, 2.1336,            !- X,Y,Z Vertex 1 {m}
  4.67826872799151, 0, 0.992402095804096, !- X,Y,Z Vertex 2 {m}
  5.5343811842525, 0, 0.992402095804096,  !- X,Y,Z Vertex 3 {m}
  5.5343811842525, 0, 2.1336;             !- X,Y,Z Vertex 4 {m}

OS:SubSurface,
  {8c03e80a-3155-4cb0-8a57-a5141eaa3665}, !- Handle
  Surface 5 - Window 4,                   !- Name
  FixedWindow,                            !- Sub Surface Type
  ,                                       !- Construction Name
  {f02549cb-045d-41db-acc0-00d95b590cc3}, !- Surface Name
  ,                                       !- Outside Boundary Condition Object
  ,                                       !- View Factor to Ground
  ,                                       !- Shading Control Name
  ,                                       !- Frame and Divider Name
  ,                                       !- Multiplier
  ,                                       !- Number of Vertices
  5.5953411842525, 0, 2.1336,             !- X,Y,Z Vertex 1 {m}
  5.5953411842525, 0, 0.992402095804096,  !- X,Y,Z Vertex 2 {m}
  6.45145364051349, 0, 0.992402095804096, !- X,Y,Z Vertex 3 {m}
  6.45145364051349, 0, 2.1336;            !- X,Y,Z Vertex 4 {m}

OS:SubSurface,
  {3f715071-7fb1-4ae1-99e1-04a86091c95d}, !- Handle
  Surface 5 - Window 5,                   !- Name
  FixedWindow,                            !- Sub Surface Type
  ,                                       !- Construction Name
  {f02549cb-045d-41db-acc0-00d95b590cc3}, !- Surface Name
  ,                                       !- Outside Boundary Condition Object
  ,                                       !- View Factor to Ground
  ,                                       !- Shading Control Name
  ,                                       !- Frame and Divider Name
  ,                                       !- Multiplier
  ,                                       !- Number of Vertices
  7.91923554824825, 0, 2.1336,            !- X,Y,Z Vertex 1 {m}
  7.91923554824825, 0, 0.992402095804096, !- X,Y,Z Vertex 2 {m}
  8.77534800450925, 0, 0.992402095804096, !- X,Y,Z Vertex 3 {m}
  8.77534800450925, 0, 2.1336;            !- X,Y,Z Vertex 4 {m}

OS:SubSurface,
  {2b0e8807-35e1-49c2-ae0d-b44bd5f34084}, !- Handle
  Surface 11 - Window 1,                  !- Name
  FixedWindow,                            !- Sub Surface Type
  ,                                       !- Construction Name
  {14c38306-1b90-4362-b712-5585659815bb}, !- Surface Name
  ,                                       !- Outside Boundary Condition Object
  ,                                       !- View Factor to Ground
  ,                                       !- Shading Control Name
  ,                                       !- Frame and Divider Name
  ,                                       !- Multiplier
  ,                                       !- Number of Vertices
  1.89583813586526, 0, 2.1336,            !- X,Y,Z Vertex 1 {m}
  1.89583813586526, 0, 0.992402095804096, !- X,Y,Z Vertex 2 {m}
  2.75195059212625, 0, 0.992402095804096, !- X,Y,Z Vertex 3 {m}
  2.75195059212625, 0, 2.1336;            !- X,Y,Z Vertex 4 {m}

OS:SubSurface,
  {c457ecc7-dfc1-4464-b6e9-4640882b4438}, !- Handle
  Surface 11 - Window 2,                  !- Name
  FixedWindow,                            !- Sub Surface Type
  ,                                       !- Construction Name
  {14c38306-1b90-4362-b712-5585659815bb}, !- Surface Name
  ,                                       !- Outside Boundary Condition Object
  ,                                       !- View Factor to Ground
  ,                                       !- Shading Control Name
  ,                                       !- Frame and Divider Name
  ,                                       !- Multiplier
  ,                                       !- Number of Vertices
  2.81291059212625, 0, 2.1336,            !- X,Y,Z Vertex 1 {m}
  2.81291059212625, 0, 0.992402095804096, !- X,Y,Z Vertex 2 {m}
  3.66902304838724, 0, 0.992402095804096, !- X,Y,Z Vertex 3 {m}
  3.66902304838724, 0, 2.1336;            !- X,Y,Z Vertex 4 {m}

OS:SubSurface,
  {bf56244f-38fc-46bc-bf07-db9caaacb963}, !- Handle
  Surface 11 - Window 3,                  !- Name
  FixedWindow,                            !- Sub Surface Type
  ,                                       !- Construction Name
  {14c38306-1b90-4362-b712-5585659815bb}, !- Surface Name
  ,                                       !- Outside Boundary Condition Object
  ,                                       !- View Factor to Ground
  ,                                       !- Shading Control Name
  ,                                       !- Frame and Divider Name
  ,                                       !- Multiplier
  ,                                       !- Number of Vertices
  4.67826872799151, 0, 2.1336,            !- X,Y,Z Vertex 1 {m}
  4.67826872799151, 0, 0.992402095804096, !- X,Y,Z Vertex 2 {m}
  5.5343811842525, 0, 0.992402095804096,  !- X,Y,Z Vertex 3 {m}
  5.5343811842525, 0, 2.1336;             !- X,Y,Z Vertex 4 {m}

OS:SubSurface,
  {7a3d38b6-3acf-42f2-8057-a7011b5c9a70}, !- Handle
  Surface 11 - Window 4,                  !- Name
  FixedWindow,                            !- Sub Surface Type
  ,                                       !- Construction Name
  {14c38306-1b90-4362-b712-5585659815bb}, !- Surface Name
  ,                                       !- Outside Boundary Condition Object
  ,                                       !- View Factor to Ground
  ,                                       !- Shading Control Name
  ,                                       !- Frame and Divider Name
  ,                                       !- Multiplier
  ,                                       !- Number of Vertices
  5.5953411842525, 0, 2.1336,             !- X,Y,Z Vertex 1 {m}
  5.5953411842525, 0, 0.992402095804096,  !- X,Y,Z Vertex 2 {m}
  6.45145364051349, 0, 0.992402095804096, !- X,Y,Z Vertex 3 {m}
  6.45145364051349, 0, 2.1336;            !- X,Y,Z Vertex 4 {m}

OS:SubSurface,
  {ef01f9bb-ca8a-4652-ba22-c8abb77f76c3}, !- Handle
  Surface 11 - Window 5,                  !- Name
  FixedWindow,                            !- Sub Surface Type
  ,                                       !- Construction Name
  {14c38306-1b90-4362-b712-5585659815bb}, !- Surface Name
  ,                                       !- Outside Boundary Condition Object
  ,                                       !- View Factor to Ground
  ,                                       !- Shading Control Name
  ,                                       !- Frame and Divider Name
  ,                                       !- Multiplier
  ,                                       !- Number of Vertices
  7.91923554824825, 0, 2.1336,            !- X,Y,Z Vertex 1 {m}
  7.91923554824825, 0, 0.992402095804096, !- X,Y,Z Vertex 2 {m}
  8.77534800450925, 0, 0.992402095804096, !- X,Y,Z Vertex 3 {m}
  8.77534800450925, 0, 2.1336;            !- X,Y,Z Vertex 4 {m}

OS:SubSurface,
  {30e61eb0-d5b0-46aa-b89d-1853b9dfe76f}, !- Handle
  Surface 3 - Window 1,                   !- Name
  FixedWindow,                            !- Sub Surface Type
  ,                                       !- Construction Name
  {ec97844f-c130-451e-9095-caa3a7151c2d}, !- Surface Name
  ,                                       !- Outside Boundary Condition Object
  ,                                       !- View Factor to Ground
  ,                                       !- Shading Control Name
  ,                                       !- Frame and Divider Name
  ,                                       !- Multiplier
  ,                                       !- Number of Vertices
  9.23388423263974, 5.56486118425249, 2.1336, !- X,Y,Z Vertex 1 {m}
  9.23388423263974, 5.56486118425249, 0.992402095804096, !- X,Y,Z Vertex 2 {m}
  8.37777177637875, 5.56486118425249, 0.992402095804096, !- X,Y,Z Vertex 3 {m}
  8.37777177637875, 5.56486118425249, 2.1336; !- X,Y,Z Vertex 4 {m}

OS:SubSurface,
  {13fe040e-11ee-41fe-99e5-61ec77a4be7d}, !- Handle
  Surface 3 - Window 2,                   !- Name
  FixedWindow,                            !- Sub Surface Type
  ,                                       !- Construction Name
  {ec97844f-c130-451e-9095-caa3a7151c2d}, !- Surface Name
  ,                                       !- Outside Boundary Condition Object
  ,                                       !- View Factor to Ground
  ,                                       !- Shading Control Name
  ,                                       !- Frame and Divider Name
  ,                                       !- Multiplier
  ,                                       !- Number of Vertices
  8.31681177637875, 5.56486118425249, 2.1336, !- X,Y,Z Vertex 1 {m}
  8.31681177637875, 5.56486118425249, 0.992402095804096, !- X,Y,Z Vertex 2 {m}
  7.46069932011776, 5.56486118425249, 0.992402095804096, !- X,Y,Z Vertex 3 {m}
  7.46069932011776, 5.56486118425249, 2.1336; !- X,Y,Z Vertex 4 {m}

OS:SubSurface,
  {7e2b15ee-bec5-4761-91d0-e1ccabed0d03}, !- Handle
  Surface 3 - Window 3,                   !- Name
  FixedWindow,                            !- Sub Surface Type
  ,                                       !- Construction Name
  {ec97844f-c130-451e-9095-caa3a7151c2d}, !- Surface Name
  ,                                       !- Outside Boundary Condition Object
  ,                                       !- View Factor to Ground
  ,                                       !- Shading Control Name
  ,                                       !- Frame and Divider Name
  ,                                       !- Multiplier
  ,                                       !- Number of Vertices
  6.45145364051349, 5.56486118425249, 2.1336, !- X,Y,Z Vertex 1 {m}
  6.45145364051349, 5.56486118425249, 0.992402095804096, !- X,Y,Z Vertex 2 {m}
  5.5953411842525, 5.56486118425249, 0.992402095804096, !- X,Y,Z Vertex 3 {m}
  5.5953411842525, 5.56486118425249, 2.1336; !- X,Y,Z Vertex 4 {m}

OS:SubSurface,
  {b1ceb9f5-d821-4038-9c6f-dbd3564d07d7}, !- Handle
  Surface 3 - Window 4,                   !- Name
  FixedWindow,                            !- Sub Surface Type
  ,                                       !- Construction Name
  {ec97844f-c130-451e-9095-caa3a7151c2d}, !- Surface Name
  ,                                       !- Outside Boundary Condition Object
  ,                                       !- View Factor to Ground
  ,                                       !- Shading Control Name
  ,                                       !- Frame and Divider Name
  ,                                       !- Multiplier
  ,                                       !- Number of Vertices
  5.5343811842525, 5.56486118425249, 2.1336, !- X,Y,Z Vertex 1 {m}
  5.5343811842525, 5.56486118425249, 0.992402095804096, !- X,Y,Z Vertex 2 {m}
  4.67826872799151, 5.56486118425249, 0.992402095804096, !- X,Y,Z Vertex 3 {m}
  4.67826872799151, 5.56486118425249, 2.1336; !- X,Y,Z Vertex 4 {m}

OS:SubSurface,
  {79f494d7-dc85-41d6-a346-5062a63e047c}, !- Handle
  Surface 3 - Window 5,                   !- Name
  FixedWindow,                            !- Sub Surface Type
  ,                                       !- Construction Name
  {ec97844f-c130-451e-9095-caa3a7151c2d}, !- Surface Name
  ,                                       !- Outside Boundary Condition Object
  ,                                       !- View Factor to Ground
  ,                                       !- Shading Control Name
  ,                                       !- Frame and Divider Name
  ,                                       !- Multiplier
  ,                                       !- Number of Vertices
  3.21048682025675, 5.56486118425249, 2.1336, !- X,Y,Z Vertex 1 {m}
  3.21048682025675, 5.56486118425249, 0.992402095804096, !- X,Y,Z Vertex 2 {m}
  2.35437436399575, 5.56486118425249, 0.992402095804096, !- X,Y,Z Vertex 3 {m}
  2.35437436399575, 5.56486118425249, 2.1336; !- X,Y,Z Vertex 4 {m}

OS:SubSurface,
  {3c38f222-26be-4af3-afeb-f1cf8735248e}, !- Handle
  Surface 9 - Window 1,                   !- Name
  FixedWindow,                            !- Sub Surface Type
  ,                                       !- Construction Name
  {e4adb836-ab98-4e49-8544-11eb84c6b1f8}, !- Surface Name
  ,                                       !- Outside Boundary Condition Object
  ,                                       !- View Factor to Ground
  ,                                       !- Shading Control Name
  ,                                       !- Frame and Divider Name
  ,                                       !- Multiplier
  ,                                       !- Number of Vertices
  9.23388423263974, 5.56486118425249, 2.1336, !- X,Y,Z Vertex 1 {m}
  9.23388423263974, 5.56486118425249, 0.992402095804096, !- X,Y,Z Vertex 2 {m}
  8.37777177637875, 5.56486118425249, 0.992402095804096, !- X,Y,Z Vertex 3 {m}
  8.37777177637875, 5.56486118425249, 2.1336; !- X,Y,Z Vertex 4 {m}

OS:SubSurface,
  {eb62b27a-a1f9-4e1c-959c-2f35db7d03f8}, !- Handle
  Surface 9 - Window 2,                   !- Name
  FixedWindow,                            !- Sub Surface Type
  ,                                       !- Construction Name
  {e4adb836-ab98-4e49-8544-11eb84c6b1f8}, !- Surface Name
  ,                                       !- Outside Boundary Condition Object
  ,                                       !- View Factor to Ground
  ,                                       !- Shading Control Name
  ,                                       !- Frame and Divider Name
  ,                                       !- Multiplier
  ,                                       !- Number of Vertices
  8.31681177637875, 5.56486118425249, 2.1336, !- X,Y,Z Vertex 1 {m}
  8.31681177637875, 5.56486118425249, 0.992402095804096, !- X,Y,Z Vertex 2 {m}
  7.46069932011776, 5.56486118425249, 0.992402095804096, !- X,Y,Z Vertex 3 {m}
  7.46069932011776, 5.56486118425249, 2.1336; !- X,Y,Z Vertex 4 {m}

OS:SubSurface,
  {881874e0-0f21-4135-a361-6154f379f65f}, !- Handle
  Surface 9 - Window 3,                   !- Name
  FixedWindow,                            !- Sub Surface Type
  ,                                       !- Construction Name
  {e4adb836-ab98-4e49-8544-11eb84c6b1f8}, !- Surface Name
  ,                                       !- Outside Boundary Condition Object
  ,                                       !- View Factor to Ground
  ,                                       !- Shading Control Name
  ,                                       !- Frame and Divider Name
  ,                                       !- Multiplier
  ,                                       !- Number of Vertices
  6.45145364051349, 5.56486118425249, 2.1336, !- X,Y,Z Vertex 1 {m}
  6.45145364051349, 5.56486118425249, 0.992402095804096, !- X,Y,Z Vertex 2 {m}
  5.5953411842525, 5.56486118425249, 0.992402095804096, !- X,Y,Z Vertex 3 {m}
  5.5953411842525, 5.56486118425249, 2.1336; !- X,Y,Z Vertex 4 {m}

OS:SubSurface,
  {9471cfca-f91e-4aae-85a3-44c1c9f9e548}, !- Handle
  Surface 9 - Window 4,                   !- Name
  FixedWindow,                            !- Sub Surface Type
  ,                                       !- Construction Name
  {e4adb836-ab98-4e49-8544-11eb84c6b1f8}, !- Surface Name
  ,                                       !- Outside Boundary Condition Object
  ,                                       !- View Factor to Ground
  ,                                       !- Shading Control Name
  ,                                       !- Frame and Divider Name
  ,                                       !- Multiplier
  ,                                       !- Number of Vertices
  5.5343811842525, 5.56486118425249, 2.1336, !- X,Y,Z Vertex 1 {m}
  5.5343811842525, 5.56486118425249, 0.992402095804096, !- X,Y,Z Vertex 2 {m}
  4.67826872799151, 5.56486118425249, 0.992402095804096, !- X,Y,Z Vertex 3 {m}
  4.67826872799151, 5.56486118425249, 2.1336; !- X,Y,Z Vertex 4 {m}

OS:SubSurface,
  {e78ab816-b6d4-4cae-9b37-732495af61ab}, !- Handle
  Surface 9 - Window 5,                   !- Name
  FixedWindow,                            !- Sub Surface Type
  ,                                       !- Construction Name
  {e4adb836-ab98-4e49-8544-11eb84c6b1f8}, !- Surface Name
  ,                                       !- Outside Boundary Condition Object
  ,                                       !- View Factor to Ground
  ,                                       !- Shading Control Name
  ,                                       !- Frame and Divider Name
  ,                                       !- Multiplier
  ,                                       !- Number of Vertices
  3.21048682025675, 5.56486118425249, 2.1336, !- X,Y,Z Vertex 1 {m}
  3.21048682025675, 5.56486118425249, 0.992402095804096, !- X,Y,Z Vertex 2 {m}
  2.35437436399575, 5.56486118425249, 0.992402095804096, !- X,Y,Z Vertex 3 {m}
  2.35437436399575, 5.56486118425249, 2.1336; !- X,Y,Z Vertex 4 {m}

OS:SubSurface,
  {99204f4f-4149-424d-a6c7-fc7fcb24f460}, !- Handle
  Surface 2 - Window 1,                   !- Name
  FixedWindow,                            !- Sub Surface Type
  ,                                       !- Construction Name
  {a75ae01b-dbf2-45d5-b159-ac9664de333c}, !- Surface Name
  ,                                       !- Outside Boundary Condition Object
  ,                                       !- View Factor to Ground
  ,                                       !- Shading Control Name
  ,                                       !- Frame and Divider Name
  ,                                       !- Multiplier
  ,                                       !- Number of Vertices
  0, 4.5757868582904, 2.1336,             !- X,Y,Z Vertex 1 {m}
  0, 4.5757868582904, 1.02001259697127,   !- X,Y,Z Vertex 2 {m}
  0, 3.74038745616833, 1.02001259697127,  !- X,Y,Z Vertex 3 {m}
  0, 3.74038745616833, 2.1336;            !- X,Y,Z Vertex 4 {m}

OS:SubSurface,
  {0bd4c221-5a8f-474e-9163-9cb9ec460026}, !- Handle
  Surface 2 - Window 2,                   !- Name
  FixedWindow,                            !- Sub Surface Type
  ,                                       !- Construction Name
  {a75ae01b-dbf2-45d5-b159-ac9664de333c}, !- Surface Name
  ,                                       !- Outside Boundary Condition Object
  ,                                       !- View Factor to Ground
  ,                                       !- Shading Control Name
  ,                                       !- Frame and Divider Name
  ,                                       !- Multiplier
  ,                                       !- Number of Vertices
  0, 3.67942745616833, 2.1336,            !- X,Y,Z Vertex 1 {m}
  0, 3.67942745616833, 1.02001259697127,  !- X,Y,Z Vertex 2 {m}
  0, 2.84402805404625, 1.02001259697127,  !- X,Y,Z Vertex 3 {m}
  0, 2.84402805404625, 2.1336;            !- X,Y,Z Vertex 4 {m}

OS:SubSurface,
  {741639d0-17d5-4bba-b27d-3742f193cef1}, !- Handle
  Surface 2 - Window 3,                   !- Name
  FixedWindow,                            !- Sub Surface Type
  ,                                       !- Construction Name
  {a75ae01b-dbf2-45d5-b159-ac9664de333c}, !- Surface Name
  ,                                       !- Outside Boundary Condition Object
  ,                                       !- View Factor to Ground
  ,                                       !- Shading Control Name
  ,                                       !- Frame and Divider Name
  ,                                       !- Multiplier
  ,                                       !- Number of Vertices
  0, 2.2726534291452, 2.1336,             !- X,Y,Z Vertex 1 {m}
  0, 2.2726534291452, 1.02001259697127,   !- X,Y,Z Vertex 2 {m}
  0, 1.43725402702312, 1.02001259697127,  !- X,Y,Z Vertex 3 {m}
  0, 1.43725402702312, 2.1336;            !- X,Y,Z Vertex 4 {m}

OS:SubSurface,
  {b34a7f68-bd73-4d26-a3fe-7c47b88e4e48}, !- Handle
  Surface 8 - Window 1,                   !- Name
  FixedWindow,                            !- Sub Surface Type
  ,                                       !- Construction Name
  {86c8417b-d801-45bd-af73-47a78f68a6c8}, !- Surface Name
  ,                                       !- Outside Boundary Condition Object
  ,                                       !- View Factor to Ground
  ,                                       !- Shading Control Name
  ,                                       !- Frame and Divider Name
  ,                                       !- Multiplier
  ,                                       !- Number of Vertices
  0, 4.5757868582904, 2.1336,             !- X,Y,Z Vertex 1 {m}
  0, 4.5757868582904, 1.02001259697127,   !- X,Y,Z Vertex 2 {m}
  0, 3.74038745616833, 1.02001259697127,  !- X,Y,Z Vertex 3 {m}
  0, 3.74038745616833, 2.1336;            !- X,Y,Z Vertex 4 {m}

OS:SubSurface,
  {5dcf557b-83ed-4792-a5d2-a8299d259dc5}, !- Handle
  Surface 8 - Window 2,                   !- Name
  FixedWindow,                            !- Sub Surface Type
  ,                                       !- Construction Name
  {86c8417b-d801-45bd-af73-47a78f68a6c8}, !- Surface Name
  ,                                       !- Outside Boundary Condition Object
  ,                                       !- View Factor to Ground
  ,                                       !- Shading Control Name
  ,                                       !- Frame and Divider Name
  ,                                       !- Multiplier
  ,                                       !- Number of Vertices
  0, 3.67942745616833, 2.1336,            !- X,Y,Z Vertex 1 {m}
  0, 3.67942745616833, 1.02001259697127,  !- X,Y,Z Vertex 2 {m}
  0, 2.84402805404625, 1.02001259697127,  !- X,Y,Z Vertex 3 {m}
  0, 2.84402805404625, 2.1336;            !- X,Y,Z Vertex 4 {m}

OS:SubSurface,
  {74d693c1-bd36-43b6-a771-08b52772d5c0}, !- Handle
  Surface 8 - Window 3,                   !- Name
  FixedWindow,                            !- Sub Surface Type
  ,                                       !- Construction Name
  {86c8417b-d801-45bd-af73-47a78f68a6c8}, !- Surface Name
  ,                                       !- Outside Boundary Condition Object
  ,                                       !- View Factor to Ground
  ,                                       !- Shading Control Name
  ,                                       !- Frame and Divider Name
  ,                                       !- Multiplier
  ,                                       !- Number of Vertices
  0, 2.2726534291452, 2.1336,             !- X,Y,Z Vertex 1 {m}
  0, 2.2726534291452, 1.02001259697127,   !- X,Y,Z Vertex 2 {m}
  0, 1.43725402702312, 1.02001259697127,  !- X,Y,Z Vertex 3 {m}
  0, 1.43725402702312, 2.1336;            !- X,Y,Z Vertex 4 {m}

OS:SubSurface,
  {9557afba-d5bb-47e1-aa54-fa60c6630553}, !- Handle
  Surface 4 - Window 1,                   !- Name
  FixedWindow,                            !- Sub Surface Type
  ,                                       !- Construction Name
  {db01f19d-c3bb-4504-b740-33bbadfc8552}, !- Surface Name
  ,                                       !- Outside Boundary Condition Object
  ,                                       !- View Factor to Ground
  ,                                       !- Shading Control Name
  ,                                       !- Frame and Divider Name
  ,                                       !- Multiplier
  ,                                       !- Number of Vertices
  11.129722368505, 0.989074325962086, 2.1336, !- X,Y,Z Vertex 1 {m}
  11.129722368505, 0.989074325962086, 1.02001259697127, !- X,Y,Z Vertex 2 {m}
  11.129722368505, 1.82447372808416, 1.02001259697127, !- X,Y,Z Vertex 3 {m}
  11.129722368505, 1.82447372808416, 2.1336; !- X,Y,Z Vertex 4 {m}

OS:SubSurface,
  {5dd4ccd0-59a6-419a-b6e4-bc3971932ed3}, !- Handle
  Surface 4 - Window 2,                   !- Name
  FixedWindow,                            !- Sub Surface Type
  ,                                       !- Construction Name
  {db01f19d-c3bb-4504-b740-33bbadfc8552}, !- Surface Name
  ,                                       !- Outside Boundary Condition Object
  ,                                       !- View Factor to Ground
  ,                                       !- Shading Control Name
  ,                                       !- Frame and Divider Name
  ,                                       !- Multiplier
  ,                                       !- Number of Vertices
  11.129722368505, 1.88543372808416, 2.1336, !- X,Y,Z Vertex 1 {m}
  11.129722368505, 1.88543372808416, 1.02001259697127, !- X,Y,Z Vertex 2 {m}
  11.129722368505, 2.72083313020624, 1.02001259697127, !- X,Y,Z Vertex 3 {m}
  11.129722368505, 2.72083313020624, 2.1336; !- X,Y,Z Vertex 4 {m}

OS:SubSurface,
  {777d6a04-f727-48ac-946e-9f8a02228f6d}, !- Handle
  Surface 4 - Window 3,                   !- Name
  FixedWindow,                            !- Sub Surface Type
  ,                                       !- Construction Name
  {db01f19d-c3bb-4504-b740-33bbadfc8552}, !- Surface Name
  ,                                       !- Outside Boundary Condition Object
  ,                                       !- View Factor to Ground
  ,                                       !- Shading Control Name
  ,                                       !- Frame and Divider Name
  ,                                       !- Multiplier
  ,                                       !- Number of Vertices
  11.129722368505, 3.29220775510729, 2.1336, !- X,Y,Z Vertex 1 {m}
  11.129722368505, 3.29220775510729, 1.02001259697127, !- X,Y,Z Vertex 2 {m}
  11.129722368505, 4.12760715722936, 1.02001259697127, !- X,Y,Z Vertex 3 {m}
  11.129722368505, 4.12760715722936, 2.1336; !- X,Y,Z Vertex 4 {m}

OS:SubSurface,
  {be10d2a9-7880-4aac-b9ff-63eaa2eefe8a}, !- Handle
  Surface 10 - Window 1,                  !- Name
  FixedWindow,                            !- Sub Surface Type
  ,                                       !- Construction Name
  {03656d0d-3fc7-49d0-a746-f350d9115cab}, !- Surface Name
  ,                                       !- Outside Boundary Condition Object
  ,                                       !- View Factor to Ground
  ,                                       !- Shading Control Name
  ,                                       !- Frame and Divider Name
  ,                                       !- Multiplier
  ,                                       !- Number of Vertices
  11.129722368505, 0.989074325962086, 2.1336, !- X,Y,Z Vertex 1 {m}
  11.129722368505, 0.989074325962086, 1.02001259697127, !- X,Y,Z Vertex 2 {m}
  11.129722368505, 1.82447372808416, 1.02001259697127, !- X,Y,Z Vertex 3 {m}
  11.129722368505, 1.82447372808416, 2.1336; !- X,Y,Z Vertex 4 {m}

OS:SubSurface,
  {5d4a33ba-68d5-4568-89b9-0c6c80ecf29f}, !- Handle
  Surface 10 - Window 2,                  !- Name
  FixedWindow,                            !- Sub Surface Type
  ,                                       !- Construction Name
  {03656d0d-3fc7-49d0-a746-f350d9115cab}, !- Surface Name
  ,                                       !- Outside Boundary Condition Object
  ,                                       !- View Factor to Ground
  ,                                       !- Shading Control Name
  ,                                       !- Frame and Divider Name
  ,                                       !- Multiplier
  ,                                       !- Number of Vertices
  11.129722368505, 1.88543372808416, 2.1336, !- X,Y,Z Vertex 1 {m}
  11.129722368505, 1.88543372808416, 1.02001259697127, !- X,Y,Z Vertex 2 {m}
  11.129722368505, 2.72083313020624, 1.02001259697127, !- X,Y,Z Vertex 3 {m}
  11.129722368505, 2.72083313020624, 2.1336; !- X,Y,Z Vertex 4 {m}

OS:SubSurface,
  {62f36185-9262-40f1-b32a-bebc47b0e730}, !- Handle
  Surface 10 - Window 3,                  !- Name
  FixedWindow,                            !- Sub Surface Type
  ,                                       !- Construction Name
  {03656d0d-3fc7-49d0-a746-f350d9115cab}, !- Surface Name
  ,                                       !- Outside Boundary Condition Object
  ,                                       !- View Factor to Ground
  ,                                       !- Shading Control Name
  ,                                       !- Frame and Divider Name
  ,                                       !- Multiplier
  ,                                       !- Number of Vertices
  11.129722368505, 3.29220775510729, 2.1336, !- X,Y,Z Vertex 1 {m}
  11.129722368505, 3.29220775510729, 1.02001259697127, !- X,Y,Z Vertex 2 {m}
  11.129722368505, 4.12760715722936, 1.02001259697127, !- X,Y,Z Vertex 3 {m}
  11.129722368505, 4.12760715722936, 2.1336; !- X,Y,Z Vertex 4 {m}

OS:SubSurface,
  {1ab4d840-1c7e-42b8-aa8b-5d6cf32c4a73}, !- Handle
  Surface 14 - Skylight,                  !- Name
  Skylight,                               !- Sub Surface Type
  ,                                       !- Construction Name
  {2bef19e6-75f0-486c-84d2-0e9dd0b255eb}, !- Surface Name
  ,                                       !- Outside Boundary Condition Object
  ,                                       !- View Factor to Ground
  ,                                       !- Shading Control Name
  ,                                       !- Frame and Divider Name
  ,                                       !- Multiplier
  ,                                       !- Number of Vertices
  5.5648611842525, 1.39121529606312, 0.695607648031559, !- X,Y,Z Vertex 1 {m}
  7.38799041831741, 1.39121529606312, 0.695607648031559, !- X,Y,Z Vertex 2 {m}
  7.38799041831741, 1.84699760457935, 0.923498802289672, !- X,Y,Z Vertex 3 {m}
  5.5648611842525, 1.84699760457935, 0.923498802289672; !- X,Y,Z Vertex 4 {m}

OS:SubSurface,
  {fa104349-110e-4caa-9376-c687ac12e7e5}, !- Handle
  Surface 15 - Skylight,                  !- Name
  Skylight,                               !- Sub Surface Type
  ,                                       !- Construction Name
  {faa962f4-1e5b-4459-a206-af3ce2d0d5df}, !- Surface Name
  ,                                       !- Outside Boundary Condition Object
  ,                                       !- View Factor to Ground
  ,                                       !- Shading Control Name
  ,                                       !- Frame and Divider Name
  ,                                       !- Multiplier
  ,                                       !- Number of Vertices
  5.5648611842525, 4.17364588818936, 0.695607648031559, !- X,Y,Z Vertex 1 {m}
  3.74173195018759, 4.17364588818936, 0.695607648031559, !- X,Y,Z Vertex 2 {m}
  3.74173195018759, 3.71786357967314, 0.923498802289672, !- X,Y,Z Vertex 3 {m}
  5.5648611842525, 3.71786357967314, 0.923498802289672; !- X,Y,Z Vertex 4 {m}
=======
>>>>>>> fcfe5a62
<|MERGE_RESOLUTION|>--- conflicted
+++ resolved
@@ -1,69 +1,41 @@
 !- NOTE: Auto-generated from /test/osw_files/SFD_2000sqft_2story_SL_FA_Denver_Windows_Skylights.osw
 
 OS:Version,
-<<<<<<< HEAD
-  {bb3478ce-f596-47e3-93aa-460298ce0da3}, !- Handle
-  3.0.1;                                  !- Version Identifier
+  {c78a851a-b19f-4edd-a1eb-2dd4ee443d3b}, !- Handle
+  2.9.0;                                  !- Version Identifier
 
 OS:SimulationControl,
-  {fbe3a6bf-ca8c-4d56-aa1d-8cf26f8915fc}, !- Handle
-=======
-  {d0023693-1495-45ad-beab-e8b943d326b3}, !- Handle
-  2.9.0;                                  !- Version Identifier
-
-OS:SimulationControl,
-  {1fb4a808-f5bf-4c60-b424-a24c48671882}, !- Handle
->>>>>>> fcfe5a62
+  {eaa28fd5-1806-4505-a800-1a7735b81f8d}, !- Handle
   ,                                       !- Do Zone Sizing Calculation
   ,                                       !- Do System Sizing Calculation
   ,                                       !- Do Plant Sizing Calculation
   No;                                     !- Run Simulation for Sizing Periods
 
 OS:Timestep,
-<<<<<<< HEAD
-  {2fba6738-6cf9-4c99-9e63-1f325f2c7c0a}, !- Handle
+  {cfdefc6e-0710-49ad-859f-1ca45da4d348}, !- Handle
   6;                                      !- Number of Timesteps per Hour
 
 OS:ShadowCalculation,
-  {be61fcac-27aa-4332-b286-5efa917bb795}, !- Handle
-  PolygonClipping,                        !- Shading Calculation Method
-  ,                                       !- Shading Calculation Update Frequency Method
-  20,                                     !- Shading Calculation Update Frequency
-  15000,                                  !- Maximum Figures in Shadow Overlap Calculations
-  ,                                       !- Polygon Clipping Algorithm
-  512,                                    !- Pixel Counting Resolution
-  ,                                       !- Sky Diffuse Modeling Algorithm
-  No,                                     !- Output External Shading Calculation Results
-  No,                                     !- Disable Self-Shading Within Shading Zone Groups
-  No;                                     !- Disable Self-Shading From Shading Zone Groups to Other Zones
-
-OS:WeatherFile,
-  {b8452ce0-aa5f-4e1b-a3ec-34a32dcc4978}, !- Handle
-=======
-  {94344cc3-9c38-49b6-8ea3-4f0624e3b41e}, !- Handle
-  6;                                      !- Number of Timesteps per Hour
-
-OS:ShadowCalculation,
-  {a388e6b9-eee3-43ca-89ef-dbfdcc688f4d}, !- Handle
+  {384daf8f-8763-4fd0-863b-c4b3d34104da}, !- Handle
   20,                                     !- Calculation Frequency
   200;                                    !- Maximum Figures in Shadow Overlap Calculations
 
 OS:SurfaceConvectionAlgorithm:Outside,
-  {48733559-48f1-4606-90f7-8bf456e928a7}, !- Handle
+  {26075309-ca72-4d19-96e3-1b9acfeb0602}, !- Handle
   DOE-2;                                  !- Algorithm
 
 OS:SurfaceConvectionAlgorithm:Inside,
-  {eaff449b-d65c-4c6f-bcca-45723a676d7a}, !- Handle
+  {8434d0d7-4e25-48bf-8460-e55005f37420}, !- Handle
   TARP;                                   !- Algorithm
 
 OS:ZoneCapacitanceMultiplier:ResearchSpecial,
-  {158f2754-c38b-4e57-9227-620446339c04}, !- Handle
+  {74db5a73-42da-402c-9d9c-bcf4e0703a60}, !- Handle
   3.6,                                    !- Temperature Capacity Multiplier
   15,                                     !- Humidity Capacity Multiplier
   ;                                       !- Carbon Dioxide Capacity Multiplier
 
 OS:RunPeriod,
-  {d7ade960-32e9-4904-a18b-45923aaf4e85}, !- Handle
+  {232b8eb3-ac45-4e8b-9ee8-092f8940d26a}, !- Handle
   Run Period 1,                           !- Name
   1,                                      !- Begin Month
   1,                                      !- Begin Day of Month
@@ -77,14 +49,13 @@
   ;                                       !- Number of Times Runperiod to be Repeated
 
 OS:YearDescription,
-  {cac21aa6-2627-45d4-883e-716f6452dd7c}, !- Handle
+  {0329f19d-60d3-4b58-aef1-537cc26e9a70}, !- Handle
   2007,                                   !- Calendar Year
   ,                                       !- Day of Week for Start Day
   ;                                       !- Is Leap Year
 
 OS:WeatherFile,
-  {2f73d4e7-17a2-4430-a6d4-a187b65b24e1}, !- Handle
->>>>>>> fcfe5a62
+  {366ee241-b292-4ae8-9978-5f31e52fd9b1}, !- Handle
   Denver Intl Ap,                         !- City
   CO,                                     !- State Province Region
   USA,                                    !- Country
@@ -94,17 +65,12 @@
   -104.65,                                !- Longitude {deg}
   -7,                                     !- Time Zone {hr}
   1650,                                   !- Elevation {m}
-  C:/OpenStudio/OpenStudio-BuildStock/resources/measures/HPXMLtoOpenStudio/weather/USA_CO_Denver.Intl.AP.725650_TMY3.epw, !- Url
+  file:../weather/USA_CO_Denver.Intl.AP.725650_TMY3.epw, !- Url
   E23378AA;                               !- Checksum
 
 OS:AdditionalProperties,
-<<<<<<< HEAD
-  {86bc647e-eacb-46a0-baae-111a974936e8}, !- Handle
-  {b8452ce0-aa5f-4e1b-a3ec-34a32dcc4978}, !- Object Name
-=======
-  {7551dca3-d410-4a6d-be8a-41ed5cc2e403}, !- Handle
-  {2f73d4e7-17a2-4430-a6d4-a187b65b24e1}, !- Object Name
->>>>>>> fcfe5a62
+  {d86c1903-08c8-4a39-a612-04cdca85af87}, !- Handle
+  {366ee241-b292-4ae8-9978-5f31e52fd9b1}, !- Object Name
   EPWHeaderCity,                          !- Feature Name 1
   String,                                 !- Feature Data Type 1
   Denver Intl Ap,                         !- Feature Value 1
@@ -211,15 +177,8 @@
   Double,                                 !- Feature Data Type 35
   84;                                     !- Feature Value 35
 
-OS:YearDescription,
-  {c35e63bf-2437-4ce9-be68-f53407d67372}; !- Handle
-
 OS:Site,
-<<<<<<< HEAD
-  {c8db00b9-38c6-4e2b-be95-95e0e346efd0}, !- Handle
-=======
-  {9d0ae332-6954-4fda-bab0-129122d4b735}, !- Handle
->>>>>>> fcfe5a62
+  {cd98194a-42b0-408e-b3be-64df80ddb51a}, !- Handle
   Denver Intl Ap_CO_USA,                  !- Name
   39.83,                                  !- Latitude {deg}
   -104.65,                                !- Longitude {deg}
@@ -228,45 +187,32 @@
   ;                                       !- Terrain
 
 OS:ClimateZones,
-<<<<<<< HEAD
-  {8e59e8c7-4b04-4d94-a878-844b234305db}, !- Handle
-  Building America,                       !- Climate Zone Institution Name 1
-=======
-  {f4c06b93-cf07-48d0-bb5b-2beb4c21863c}, !- Handle
+  {a1b2075c-240c-4aa1-a37b-5c56f1cb24f0}, !- Handle
   ,                                       !- Active Institution
   ,                                       !- Active Year
   ,                                       !- Climate Zone Institution Name 1
->>>>>>> fcfe5a62
   ,                                       !- Climate Zone Document Name 1
-  0,                                      !- Climate Zone Document Year 1
-  Cold;                                   !- Climate Zone Value 1
+  ,                                       !- Climate Zone Document Year 1
+  ,                                       !- Climate Zone Value 1
+  Building America,                       !- Climate Zone Institution Name 2
+  ,                                       !- Climate Zone Document Name 2
+  0,                                      !- Climate Zone Document Year 2
+  Cold;                                   !- Climate Zone Value 2
 
 OS:Site:WaterMainsTemperature,
-<<<<<<< HEAD
-  {e77c0726-1158-4090-9475-e71707638bd0}, !- Handle
-=======
-  {78e8d6f6-121d-41e8-b1c6-0fab6601ab7b}, !- Handle
->>>>>>> fcfe5a62
+  {12da2c2a-1b95-4e2e-b05b-80c07ed7585f}, !- Handle
   Correlation,                            !- Calculation Method
   ,                                       !- Temperature Schedule Name
   10.8753424657535,                       !- Annual Average Outdoor Air Temperature {C}
   23.1524007936508;                       !- Maximum Difference In Monthly Average Outdoor Air Temperatures {deltaC}
 
 OS:RunPeriodControl:DaylightSavingTime,
-<<<<<<< HEAD
-  {2e302541-cfdd-4f82-8343-14b28e65970f}, !- Handle
-=======
-  {5cb89a85-c5e6-480c-b8a3-a7dd8ce4b439}, !- Handle
->>>>>>> fcfe5a62
+  {a8e287c0-5799-4dc0-94c2-4089c06d1d93}, !- Handle
   4/7,                                    !- Start Date
   10/26;                                  !- End Date
 
 OS:Site:GroundTemperature:Deep,
-<<<<<<< HEAD
-  {abd010d4-6163-4043-9a85-5db3dc624b44}, !- Handle
-=======
-  {c922a1bd-59ed-4d8c-b297-14ae0d234f11}, !- Handle
->>>>>>> fcfe5a62
+  {09f1b9d2-2cd8-4be5-974c-21830c58f1a0}, !- Handle
   10.8753424657535,                       !- January Deep Ground Temperature {C}
   10.8753424657535,                       !- February Deep Ground Temperature {C}
   10.8753424657535,                       !- March Deep Ground Temperature {C}
@@ -281,11 +227,7 @@
   10.8753424657535;                       !- December Deep Ground Temperature {C}
 
 OS:Building,
-<<<<<<< HEAD
-  {d5c676aa-cd0c-487f-a7a3-37d84ba63bea}, !- Handle
-=======
-  {4bf57954-12d0-4ce6-8d88-75660ca6bfb4}, !- Handle
->>>>>>> fcfe5a62
+  {813770bc-3cb6-4d01-b867-01f9e9db150d}, !- Handle
   Building 1,                             !- Name
   ,                                       !- Building Sector Type
   ,                                       !- North Axis {deg}
@@ -300,13 +242,8 @@
   1;                                      !- Standards Number of Living Units
 
 OS:AdditionalProperties,
-<<<<<<< HEAD
-  {cd90b4e8-54ac-4865-a671-1179578c72f6}, !- Handle
-  {d5c676aa-cd0c-487f-a7a3-37d84ba63bea}, !- Object Name
-=======
-  {ebcc0c0c-7ff3-4b1a-8cc7-bc59702b6ec2}, !- Handle
-  {4bf57954-12d0-4ce6-8d88-75660ca6bfb4}, !- Object Name
->>>>>>> fcfe5a62
+  {49c610ee-127a-4202-941b-f16b596bb330}, !- Handle
+  {813770bc-3cb6-4d01-b867-01f9e9db150d}, !- Object Name
   Total Units Represented,                !- Feature Name 1
   Integer,                                !- Feature Data Type 1
   1,                                      !- Feature Value 1
@@ -315,11 +252,7 @@
   1;                                      !- Feature Value 2
 
 OS:ThermalZone,
-<<<<<<< HEAD
-  {67ec5b91-f483-4550-a92f-96a66492747c}, !- Handle
-=======
-  {292e39bd-53dc-4545-9b4c-bd265afb52b2}, !- Handle
->>>>>>> fcfe5a62
+  {fdece6c5-b212-4154-81c2-f3ba1a5f86c8}, !- Handle
   living zone,                            !- Name
   ,                                       !- Multiplier
   ,                                       !- Ceiling Height {m}
@@ -328,17 +261,10 @@
   ,                                       !- Zone Inside Convection Algorithm
   ,                                       !- Zone Outside Convection Algorithm
   ,                                       !- Zone Conditioning Equipment List Name
-<<<<<<< HEAD
-  {8ce90de1-ad23-490c-a8f6-31c32144f8ac}, !- Zone Air Inlet Port List
-  {20936640-48ae-44f8-8d7e-4974149c8f5c}, !- Zone Air Exhaust Port List
-  {f719b847-f4a6-4448-91ad-7cc875dcc9bd}, !- Zone Air Node Name
-  {80e66946-b9c2-4bf4-a0f3-ec87f3d67abb}, !- Zone Return Air Port List
-=======
-  {889a2fb7-cb94-472c-a585-8eaf922f84f7}, !- Zone Air Inlet Port List
-  {e24430e3-693a-44d3-91d3-ca1592505952}, !- Zone Air Exhaust Port List
-  {8722ffc8-4671-4c19-be11-30d88e7640bd}, !- Zone Air Node Name
-  {f59a583e-12c5-43a9-ba0a-1d8c2be1ccaa}, !- Zone Return Air Port List
->>>>>>> fcfe5a62
+  {c2be8fe1-7a32-4349-85a3-38eec22dc0b7}, !- Zone Air Inlet Port List
+  {dddfabd4-dd34-4e3a-b0fa-32957fe8347d}, !- Zone Air Exhaust Port List
+  {ca746ee1-0b53-4f06-b27c-d788e35e97c9}, !- Zone Air Node Name
+  {559ea254-df18-4240-ad2b-9c863777a625}, !- Zone Return Air Port List
   ,                                       !- Primary Daylighting Control Name
   ,                                       !- Fraction of Zone Controlled by Primary Daylighting Control
   ,                                       !- Secondary Daylighting Control Name
@@ -349,71 +275,37 @@
   No;                                     !- Use Ideal Air Loads
 
 OS:Node,
-<<<<<<< HEAD
-  {7a18477e-03e2-46fd-bd55-3459c84248a1}, !- Handle
+  {5fcf1acc-f227-4486-b421-b4d3216871cc}, !- Handle
   Node 1,                                 !- Name
-  {f719b847-f4a6-4448-91ad-7cc875dcc9bd}, !- Inlet Port
+  {ca746ee1-0b53-4f06-b27c-d788e35e97c9}, !- Inlet Port
   ;                                       !- Outlet Port
 
 OS:Connection,
-  {f719b847-f4a6-4448-91ad-7cc875dcc9bd}, !- Handle
-  {63bf5efa-0f75-4a5e-a060-6a96a487fa26}, !- Name
-  {67ec5b91-f483-4550-a92f-96a66492747c}, !- Source Object
+  {ca746ee1-0b53-4f06-b27c-d788e35e97c9}, !- Handle
+  {9a5f0b38-9d4e-42c8-b0e3-55d471aa8e93}, !- Name
+  {fdece6c5-b212-4154-81c2-f3ba1a5f86c8}, !- Source Object
   11,                                     !- Outlet Port
-  {7a18477e-03e2-46fd-bd55-3459c84248a1}, !- Target Object
+  {5fcf1acc-f227-4486-b421-b4d3216871cc}, !- Target Object
   2;                                      !- Inlet Port
 
 OS:PortList,
-  {8ce90de1-ad23-490c-a8f6-31c32144f8ac}, !- Handle
-  {0e809421-6418-4f13-8b99-96dc3a4ccc83}, !- Name
-  {67ec5b91-f483-4550-a92f-96a66492747c}; !- HVAC Component
+  {c2be8fe1-7a32-4349-85a3-38eec22dc0b7}, !- Handle
+  {788438ed-40f8-4dcc-ab8b-dfaa11b6cc8e}, !- Name
+  {fdece6c5-b212-4154-81c2-f3ba1a5f86c8}; !- HVAC Component
 
 OS:PortList,
-  {20936640-48ae-44f8-8d7e-4974149c8f5c}, !- Handle
-  {47306ff1-590a-4234-b0e0-0d460f26b062}, !- Name
-  {67ec5b91-f483-4550-a92f-96a66492747c}; !- HVAC Component
+  {dddfabd4-dd34-4e3a-b0fa-32957fe8347d}, !- Handle
+  {59aaaa0f-8484-4f4b-9884-b092b7e4d64c}, !- Name
+  {fdece6c5-b212-4154-81c2-f3ba1a5f86c8}; !- HVAC Component
 
 OS:PortList,
-  {80e66946-b9c2-4bf4-a0f3-ec87f3d67abb}, !- Handle
-  {9ff41907-394c-4122-9828-116818582281}, !- Name
-  {67ec5b91-f483-4550-a92f-96a66492747c}; !- HVAC Component
+  {559ea254-df18-4240-ad2b-9c863777a625}, !- Handle
+  {c254b819-1c16-470e-a861-093b21e63240}, !- Name
+  {fdece6c5-b212-4154-81c2-f3ba1a5f86c8}; !- HVAC Component
 
 OS:Sizing:Zone,
-  {ac7db0e9-4002-4eb9-b353-6dc1e5fc8d55}, !- Handle
-  {67ec5b91-f483-4550-a92f-96a66492747c}, !- Zone or ZoneList Name
-=======
-  {e5568459-239e-4e09-b84e-745aad186708}, !- Handle
-  Node 1,                                 !- Name
-  {8722ffc8-4671-4c19-be11-30d88e7640bd}, !- Inlet Port
-  ;                                       !- Outlet Port
-
-OS:Connection,
-  {8722ffc8-4671-4c19-be11-30d88e7640bd}, !- Handle
-  {f4cfe6ff-81df-41cc-ac0a-ce1c844cf72a}, !- Name
-  {292e39bd-53dc-4545-9b4c-bd265afb52b2}, !- Source Object
-  11,                                     !- Outlet Port
-  {e5568459-239e-4e09-b84e-745aad186708}, !- Target Object
-  2;                                      !- Inlet Port
-
-OS:PortList,
-  {889a2fb7-cb94-472c-a585-8eaf922f84f7}, !- Handle
-  {9732ba8e-672d-47f4-968e-937f654ee149}, !- Name
-  {292e39bd-53dc-4545-9b4c-bd265afb52b2}; !- HVAC Component
-
-OS:PortList,
-  {e24430e3-693a-44d3-91d3-ca1592505952}, !- Handle
-  {bf0e5b75-1049-49e2-aa98-15622124944c}, !- Name
-  {292e39bd-53dc-4545-9b4c-bd265afb52b2}; !- HVAC Component
-
-OS:PortList,
-  {f59a583e-12c5-43a9-ba0a-1d8c2be1ccaa}, !- Handle
-  {e5d4ad59-b9ff-4a5b-b44e-1762d86ef8c0}, !- Name
-  {292e39bd-53dc-4545-9b4c-bd265afb52b2}; !- HVAC Component
-
-OS:Sizing:Zone,
-  {5750a75a-f5e3-42c5-b219-eb5ffa10a106}, !- Handle
-  {292e39bd-53dc-4545-9b4c-bd265afb52b2}, !- Zone or ZoneList Name
->>>>>>> fcfe5a62
+  {9b257658-7cb5-4ff7-bead-95e64c0936e3}, !- Handle
+  {fdece6c5-b212-4154-81c2-f3ba1a5f86c8}, !- Zone or ZoneList Name
   SupplyAirTemperature,                   !- Zone Cooling Design Supply Air Temperature Input Method
   14,                                     !- Zone Cooling Design Supply Air Temperature {C}
   11.11,                                  !- Zone Cooling Design Supply Air Temperature Difference {deltaC}
@@ -434,31 +326,22 @@
   ,                                       !- Heating Maximum Air Flow per Zone Floor Area {m3/s-m2}
   ,                                       !- Heating Maximum Air Flow {m3/s}
   ,                                       !- Heating Maximum Air Flow Fraction
+  ,                                       !- Design Zone Air Distribution Effectiveness in Cooling Mode
+  ,                                       !- Design Zone Air Distribution Effectiveness in Heating Mode
   No,                                     !- Account for Dedicated Outdoor Air System
   NeutralSupplyAir,                       !- Dedicated Outdoor Air System Control Strategy
   autosize,                               !- Dedicated Outdoor Air Low Setpoint Temperature for Design {C}
   autosize;                               !- Dedicated Outdoor Air High Setpoint Temperature for Design {C}
 
 OS:ZoneHVAC:EquipmentList,
-<<<<<<< HEAD
-  {2fe68692-d559-434b-9cfb-b4f7e0b91fec}, !- Handle
+  {37797764-b45a-4752-b177-92272a82a950}, !- Handle
   Zone HVAC Equipment List 1,             !- Name
-  {67ec5b91-f483-4550-a92f-96a66492747c}; !- Thermal Zone
+  {fdece6c5-b212-4154-81c2-f3ba1a5f86c8}; !- Thermal Zone
 
 OS:Space,
-  {73d7b144-c04c-4618-b568-4b4708fd5d9e}, !- Handle
+  {aae2f277-031e-41c4-899d-701105abf7d8}, !- Handle
   living space,                           !- Name
-  {8db97da0-33c0-4867-a9cc-20f9ca53971e}, !- Space Type Name
-=======
-  {0409732b-f41a-4131-a3c7-31b742a9c20c}, !- Handle
-  Zone HVAC Equipment List 1,             !- Name
-  {292e39bd-53dc-4545-9b4c-bd265afb52b2}; !- Thermal Zone
-
-OS:Space,
-  {63bebe66-869a-4422-8471-766895ceb4ff}, !- Handle
-  living space,                           !- Name
-  {764d3a57-6cce-47fe-8461-99d904ae83bb}, !- Space Type Name
->>>>>>> fcfe5a62
+  {0d106c45-2b30-4e9b-b2e5-5a6e6897f148}, !- Space Type Name
   ,                                       !- Default Construction Set Name
   ,                                       !- Default Schedule Set Name
   -0,                                     !- Direction of Relative North {deg}
@@ -466,31 +349,17 @@
   0,                                      !- Y Origin {m}
   0,                                      !- Z Origin {m}
   ,                                       !- Building Story Name
-<<<<<<< HEAD
-  {67ec5b91-f483-4550-a92f-96a66492747c}, !- Thermal Zone Name
+  {fdece6c5-b212-4154-81c2-f3ba1a5f86c8}, !- Thermal Zone Name
   ,                                       !- Part of Total Floor Area
   ,                                       !- Design Specification Outdoor Air Object Name
-  {657ebb90-4885-436e-85bf-558d4f9e0607}; !- Building Unit Name
-
-OS:Surface,
-  {31f1cec7-25e7-4afe-a20c-23addcbad069}, !- Handle
+  {1ee83298-f96a-41cb-9101-eacbc73f56f0}; !- Building Unit Name
+
+OS:Surface,
+  {65a530cb-1b0b-4dd2-af01-7e78e47f8d29}, !- Handle
   Surface 1,                              !- Name
   Floor,                                  !- Surface Type
   ,                                       !- Construction Name
-  {73d7b144-c04c-4618-b568-4b4708fd5d9e}, !- Space Name
-=======
-  {292e39bd-53dc-4545-9b4c-bd265afb52b2}, !- Thermal Zone Name
-  ,                                       !- Part of Total Floor Area
-  ,                                       !- Design Specification Outdoor Air Object Name
-  {e1224762-1dd7-4f21-a25a-3ebb5fb8675f}; !- Building Unit Name
-
-OS:Surface,
-  {13927978-162e-49da-9f99-00af02ee14b6}, !- Handle
-  Surface 1,                              !- Name
-  Floor,                                  !- Surface Type
-  ,                                       !- Construction Name
-  {63bebe66-869a-4422-8471-766895ceb4ff}, !- Space Name
->>>>>>> fcfe5a62
+  {aae2f277-031e-41c4-899d-701105abf7d8}, !- Space Name
   Foundation,                             !- Outside Boundary Condition
   ,                                       !- Outside Boundary Condition Object
   NoSun,                                  !- Sun Exposure
@@ -503,19 +372,11 @@
   11.129722368505, 0, 0;                  !- X,Y,Z Vertex 4 {m}
 
 OS:Surface,
-<<<<<<< HEAD
-  {a75ae01b-dbf2-45d5-b159-ac9664de333c}, !- Handle
+  {49b6cd04-7cad-4ba5-8098-09f709c91485}, !- Handle
   Surface 2,                              !- Name
   Wall,                                   !- Surface Type
   ,                                       !- Construction Name
-  {73d7b144-c04c-4618-b568-4b4708fd5d9e}, !- Space Name
-=======
-  {71f9b58c-84b2-46b1-b9ee-a6412714fbb5}, !- Handle
-  Surface 2,                              !- Name
-  Wall,                                   !- Surface Type
-  ,                                       !- Construction Name
-  {63bebe66-869a-4422-8471-766895ceb4ff}, !- Space Name
->>>>>>> fcfe5a62
+  {aae2f277-031e-41c4-899d-701105abf7d8}, !- Space Name
   Outdoors,                               !- Outside Boundary Condition
   ,                                       !- Outside Boundary Condition Object
   SunExposed,                             !- Sun Exposure
@@ -528,19 +389,11 @@
   0, 0, 2.4384;                           !- X,Y,Z Vertex 4 {m}
 
 OS:Surface,
-<<<<<<< HEAD
-  {ec97844f-c130-451e-9095-caa3a7151c2d}, !- Handle
+  {92c5770a-09fa-4549-947b-48a7a6c38f68}, !- Handle
   Surface 3,                              !- Name
   Wall,                                   !- Surface Type
   ,                                       !- Construction Name
-  {73d7b144-c04c-4618-b568-4b4708fd5d9e}, !- Space Name
-=======
-  {15f59643-b511-4119-90c7-c5ff61419b52}, !- Handle
-  Surface 3,                              !- Name
-  Wall,                                   !- Surface Type
-  ,                                       !- Construction Name
-  {63bebe66-869a-4422-8471-766895ceb4ff}, !- Space Name
->>>>>>> fcfe5a62
+  {aae2f277-031e-41c4-899d-701105abf7d8}, !- Space Name
   Outdoors,                               !- Outside Boundary Condition
   ,                                       !- Outside Boundary Condition Object
   SunExposed,                             !- Sun Exposure
@@ -553,19 +406,11 @@
   0, 5.56486118425249, 2.4384;            !- X,Y,Z Vertex 4 {m}
 
 OS:Surface,
-<<<<<<< HEAD
-  {db01f19d-c3bb-4504-b740-33bbadfc8552}, !- Handle
+  {0b9832ab-dc35-4fe9-93da-f405a22e5157}, !- Handle
   Surface 4,                              !- Name
   Wall,                                   !- Surface Type
   ,                                       !- Construction Name
-  {73d7b144-c04c-4618-b568-4b4708fd5d9e}, !- Space Name
-=======
-  {e582e02d-9321-4aa6-aefd-07f671e2d8bd}, !- Handle
-  Surface 4,                              !- Name
-  Wall,                                   !- Surface Type
-  ,                                       !- Construction Name
-  {63bebe66-869a-4422-8471-766895ceb4ff}, !- Space Name
->>>>>>> fcfe5a62
+  {aae2f277-031e-41c4-899d-701105abf7d8}, !- Space Name
   Outdoors,                               !- Outside Boundary Condition
   ,                                       !- Outside Boundary Condition Object
   SunExposed,                             !- Sun Exposure
@@ -578,19 +423,11 @@
   11.129722368505, 5.56486118425249, 2.4384; !- X,Y,Z Vertex 4 {m}
 
 OS:Surface,
-<<<<<<< HEAD
-  {f02549cb-045d-41db-acc0-00d95b590cc3}, !- Handle
+  {aa556918-4751-4aa1-97c1-a45aa7160a59}, !- Handle
   Surface 5,                              !- Name
   Wall,                                   !- Surface Type
   ,                                       !- Construction Name
-  {73d7b144-c04c-4618-b568-4b4708fd5d9e}, !- Space Name
-=======
-  {413ad7af-e5a3-4451-b46e-a5d4ad887483}, !- Handle
-  Surface 5,                              !- Name
-  Wall,                                   !- Surface Type
-  ,                                       !- Construction Name
-  {63bebe66-869a-4422-8471-766895ceb4ff}, !- Space Name
->>>>>>> fcfe5a62
+  {aae2f277-031e-41c4-899d-701105abf7d8}, !- Space Name
   Outdoors,                               !- Outside Boundary Condition
   ,                                       !- Outside Boundary Condition Object
   SunExposed,                             !- Sun Exposure
@@ -603,23 +440,13 @@
   11.129722368505, 0, 2.4384;             !- X,Y,Z Vertex 4 {m}
 
 OS:Surface,
-<<<<<<< HEAD
-  {88a6dd4c-5924-4960-90dd-b6658b6db077}, !- Handle
+  {c87f0bd3-7e13-4846-a227-70d25e040742}, !- Handle
   Surface 6,                              !- Name
   RoofCeiling,                            !- Surface Type
   ,                                       !- Construction Name
-  {73d7b144-c04c-4618-b568-4b4708fd5d9e}, !- Space Name
+  {aae2f277-031e-41c4-899d-701105abf7d8}, !- Space Name
   Surface,                                !- Outside Boundary Condition
-  {bcfb34f8-04f3-47b9-8fb2-7d4d237052c5}, !- Outside Boundary Condition Object
-=======
-  {7b58ca7a-baad-46ed-9901-93733ebf3c89}, !- Handle
-  Surface 6,                              !- Name
-  RoofCeiling,                            !- Surface Type
-  ,                                       !- Construction Name
-  {63bebe66-869a-4422-8471-766895ceb4ff}, !- Space Name
-  Surface,                                !- Outside Boundary Condition
-  {4deaab08-0837-4f46-be6d-2fb1ee7ece0e}, !- Outside Boundary Condition Object
->>>>>>> fcfe5a62
+  {4a71f0c8-5470-4b05-85de-62c06fc98abd}, !- Outside Boundary Condition Object
   NoSun,                                  !- Sun Exposure
   NoWind,                                 !- Wind Exposure
   ,                                       !- View Factor to Ground
@@ -630,11 +457,7 @@
   0, 0, 2.4384;                           !- X,Y,Z Vertex 4 {m}
 
 OS:SpaceType,
-<<<<<<< HEAD
-  {8db97da0-33c0-4867-a9cc-20f9ca53971e}, !- Handle
-=======
-  {764d3a57-6cce-47fe-8461-99d904ae83bb}, !- Handle
->>>>>>> fcfe5a62
+  {0d106c45-2b30-4e9b-b2e5-5a6e6897f148}, !- Handle
   Space Type 1,                           !- Name
   ,                                       !- Default Construction Set Name
   ,                                       !- Default Schedule Set Name
@@ -645,15 +468,9 @@
   living;                                 !- Standards Space Type
 
 OS:Space,
-<<<<<<< HEAD
-  {6b2befb0-d2d8-4611-ad55-dacfa08f7b95}, !- Handle
+  {9c2420c7-51ee-4aca-b92c-6f9d8ca3cd59}, !- Handle
   living space|story 2,                   !- Name
-  {8db97da0-33c0-4867-a9cc-20f9ca53971e}, !- Space Type Name
-=======
-  {d1dea862-350e-4a3f-a162-b6657f189310}, !- Handle
-  living space|story 2,                   !- Name
-  {764d3a57-6cce-47fe-8461-99d904ae83bb}, !- Space Type Name
->>>>>>> fcfe5a62
+  {0d106c45-2b30-4e9b-b2e5-5a6e6897f148}, !- Space Type Name
   ,                                       !- Default Construction Set Name
   ,                                       !- Default Schedule Set Name
   -0,                                     !- Direction of Relative North {deg}
@@ -661,35 +478,19 @@
   0,                                      !- Y Origin {m}
   2.4384,                                 !- Z Origin {m}
   ,                                       !- Building Story Name
-<<<<<<< HEAD
-  {67ec5b91-f483-4550-a92f-96a66492747c}, !- Thermal Zone Name
+  {fdece6c5-b212-4154-81c2-f3ba1a5f86c8}, !- Thermal Zone Name
   ,                                       !- Part of Total Floor Area
   ,                                       !- Design Specification Outdoor Air Object Name
-  {657ebb90-4885-436e-85bf-558d4f9e0607}; !- Building Unit Name
-
-OS:Surface,
-  {bcfb34f8-04f3-47b9-8fb2-7d4d237052c5}, !- Handle
+  {1ee83298-f96a-41cb-9101-eacbc73f56f0}; !- Building Unit Name
+
+OS:Surface,
+  {4a71f0c8-5470-4b05-85de-62c06fc98abd}, !- Handle
   Surface 7,                              !- Name
   Floor,                                  !- Surface Type
   ,                                       !- Construction Name
-  {6b2befb0-d2d8-4611-ad55-dacfa08f7b95}, !- Space Name
+  {9c2420c7-51ee-4aca-b92c-6f9d8ca3cd59}, !- Space Name
   Surface,                                !- Outside Boundary Condition
-  {88a6dd4c-5924-4960-90dd-b6658b6db077}, !- Outside Boundary Condition Object
-=======
-  {292e39bd-53dc-4545-9b4c-bd265afb52b2}, !- Thermal Zone Name
-  ,                                       !- Part of Total Floor Area
-  ,                                       !- Design Specification Outdoor Air Object Name
-  {e1224762-1dd7-4f21-a25a-3ebb5fb8675f}; !- Building Unit Name
-
-OS:Surface,
-  {4deaab08-0837-4f46-be6d-2fb1ee7ece0e}, !- Handle
-  Surface 7,                              !- Name
-  Floor,                                  !- Surface Type
-  ,                                       !- Construction Name
-  {d1dea862-350e-4a3f-a162-b6657f189310}, !- Space Name
-  Surface,                                !- Outside Boundary Condition
-  {7b58ca7a-baad-46ed-9901-93733ebf3c89}, !- Outside Boundary Condition Object
->>>>>>> fcfe5a62
+  {c87f0bd3-7e13-4846-a227-70d25e040742}, !- Outside Boundary Condition Object
   NoSun,                                  !- Sun Exposure
   NoWind,                                 !- Wind Exposure
   ,                                       !- View Factor to Ground
@@ -700,19 +501,11 @@
   11.129722368505, 0, 0;                  !- X,Y,Z Vertex 4 {m}
 
 OS:Surface,
-<<<<<<< HEAD
-  {86c8417b-d801-45bd-af73-47a78f68a6c8}, !- Handle
+  {deaa87f7-e281-458a-b26a-e0b6b702db8f}, !- Handle
   Surface 8,                              !- Name
   Wall,                                   !- Surface Type
   ,                                       !- Construction Name
-  {6b2befb0-d2d8-4611-ad55-dacfa08f7b95}, !- Space Name
-=======
-  {db44d236-e9fd-498e-9795-9421e0cb1b7b}, !- Handle
-  Surface 8,                              !- Name
-  Wall,                                   !- Surface Type
-  ,                                       !- Construction Name
-  {d1dea862-350e-4a3f-a162-b6657f189310}, !- Space Name
->>>>>>> fcfe5a62
+  {9c2420c7-51ee-4aca-b92c-6f9d8ca3cd59}, !- Space Name
   Outdoors,                               !- Outside Boundary Condition
   ,                                       !- Outside Boundary Condition Object
   SunExposed,                             !- Sun Exposure
@@ -725,19 +518,11 @@
   0, 0, 2.4384;                           !- X,Y,Z Vertex 4 {m}
 
 OS:Surface,
-<<<<<<< HEAD
-  {e4adb836-ab98-4e49-8544-11eb84c6b1f8}, !- Handle
+  {62cddb57-c67d-45d0-a65d-7120ed25f40a}, !- Handle
   Surface 9,                              !- Name
   Wall,                                   !- Surface Type
   ,                                       !- Construction Name
-  {6b2befb0-d2d8-4611-ad55-dacfa08f7b95}, !- Space Name
-=======
-  {2c4d47de-0851-4663-a145-d1c4aff6d3b9}, !- Handle
-  Surface 9,                              !- Name
-  Wall,                                   !- Surface Type
-  ,                                       !- Construction Name
-  {d1dea862-350e-4a3f-a162-b6657f189310}, !- Space Name
->>>>>>> fcfe5a62
+  {9c2420c7-51ee-4aca-b92c-6f9d8ca3cd59}, !- Space Name
   Outdoors,                               !- Outside Boundary Condition
   ,                                       !- Outside Boundary Condition Object
   SunExposed,                             !- Sun Exposure
@@ -750,19 +535,11 @@
   0, 5.56486118425249, 2.4384;            !- X,Y,Z Vertex 4 {m}
 
 OS:Surface,
-<<<<<<< HEAD
-  {03656d0d-3fc7-49d0-a746-f350d9115cab}, !- Handle
+  {29bdad68-df87-4908-aed6-f26a807daff6}, !- Handle
   Surface 10,                             !- Name
   Wall,                                   !- Surface Type
   ,                                       !- Construction Name
-  {6b2befb0-d2d8-4611-ad55-dacfa08f7b95}, !- Space Name
-=======
-  {14fbb98f-889e-43a9-90c7-8a1b62214134}, !- Handle
-  Surface 10,                             !- Name
-  Wall,                                   !- Surface Type
-  ,                                       !- Construction Name
-  {d1dea862-350e-4a3f-a162-b6657f189310}, !- Space Name
->>>>>>> fcfe5a62
+  {9c2420c7-51ee-4aca-b92c-6f9d8ca3cd59}, !- Space Name
   Outdoors,                               !- Outside Boundary Condition
   ,                                       !- Outside Boundary Condition Object
   SunExposed,                             !- Sun Exposure
@@ -775,19 +552,11 @@
   11.129722368505, 5.56486118425249, 2.4384; !- X,Y,Z Vertex 4 {m}
 
 OS:Surface,
-<<<<<<< HEAD
-  {14c38306-1b90-4362-b712-5585659815bb}, !- Handle
+  {858fb418-dfe9-47ef-8361-d3f775737592}, !- Handle
   Surface 11,                             !- Name
   Wall,                                   !- Surface Type
   ,                                       !- Construction Name
-  {6b2befb0-d2d8-4611-ad55-dacfa08f7b95}, !- Space Name
-=======
-  {af507820-2195-4196-9c9d-f1aa2c320e33}, !- Handle
-  Surface 11,                             !- Name
-  Wall,                                   !- Surface Type
-  ,                                       !- Construction Name
-  {d1dea862-350e-4a3f-a162-b6657f189310}, !- Space Name
->>>>>>> fcfe5a62
+  {9c2420c7-51ee-4aca-b92c-6f9d8ca3cd59}, !- Space Name
   Outdoors,                               !- Outside Boundary Condition
   ,                                       !- Outside Boundary Condition Object
   SunExposed,                             !- Sun Exposure
@@ -800,23 +569,13 @@
   11.129722368505, 0, 2.4384;             !- X,Y,Z Vertex 4 {m}
 
 OS:Surface,
-<<<<<<< HEAD
-  {565797fc-ba62-4cea-b0b2-35c0350331e9}, !- Handle
+  {b3de9f46-626a-4180-ada3-b4bace57af6e}, !- Handle
   Surface 12,                             !- Name
   RoofCeiling,                            !- Surface Type
   ,                                       !- Construction Name
-  {6b2befb0-d2d8-4611-ad55-dacfa08f7b95}, !- Space Name
+  {9c2420c7-51ee-4aca-b92c-6f9d8ca3cd59}, !- Space Name
   Surface,                                !- Outside Boundary Condition
-  {e31a75f1-64f0-49e7-9fb9-7bb624e17b66}, !- Outside Boundary Condition Object
-=======
-  {a032ce4c-531f-4d87-9fd9-b5a05ec0c555}, !- Handle
-  Surface 12,                             !- Name
-  RoofCeiling,                            !- Surface Type
-  ,                                       !- Construction Name
-  {d1dea862-350e-4a3f-a162-b6657f189310}, !- Space Name
-  Surface,                                !- Outside Boundary Condition
-  {7e699aac-803e-4249-bdc8-2656dd4833cf}, !- Outside Boundary Condition Object
->>>>>>> fcfe5a62
+  {531b9304-3135-4455-a36e-511faeb654e2}, !- Outside Boundary Condition Object
   NoSun,                                  !- Sun Exposure
   NoWind,                                 !- Wind Exposure
   ,                                       !- View Factor to Ground
@@ -827,23 +586,13 @@
   0, 0, 2.4384;                           !- X,Y,Z Vertex 4 {m}
 
 OS:Surface,
-<<<<<<< HEAD
-  {e31a75f1-64f0-49e7-9fb9-7bb624e17b66}, !- Handle
+  {531b9304-3135-4455-a36e-511faeb654e2}, !- Handle
   Surface 13,                             !- Name
   Floor,                                  !- Surface Type
   ,                                       !- Construction Name
-  {c24f5e8e-e163-4e20-8108-a0347237667e}, !- Space Name
+  {acc20f43-b76e-4cbc-8cc4-236473cd30bc}, !- Space Name
   Surface,                                !- Outside Boundary Condition
-  {565797fc-ba62-4cea-b0b2-35c0350331e9}, !- Outside Boundary Condition Object
-=======
-  {7e699aac-803e-4249-bdc8-2656dd4833cf}, !- Handle
-  Surface 13,                             !- Name
-  Floor,                                  !- Surface Type
-  ,                                       !- Construction Name
-  {8a2af718-78d6-4508-ad15-f6ee582e25f8}, !- Space Name
-  Surface,                                !- Outside Boundary Condition
-  {a032ce4c-531f-4d87-9fd9-b5a05ec0c555}, !- Outside Boundary Condition Object
->>>>>>> fcfe5a62
+  {b3de9f46-626a-4180-ada3-b4bace57af6e}, !- Outside Boundary Condition Object
   NoSun,                                  !- Sun Exposure
   NoWind,                                 !- Wind Exposure
   ,                                       !- View Factor to Ground
@@ -854,19 +603,11 @@
   0, 0, 0;                                !- X,Y,Z Vertex 4 {m}
 
 OS:Surface,
-<<<<<<< HEAD
-  {2bef19e6-75f0-486c-84d2-0e9dd0b255eb}, !- Handle
+  {449f96fc-d71a-494b-91de-ea74695eaf90}, !- Handle
   Surface 14,                             !- Name
   RoofCeiling,                            !- Surface Type
   ,                                       !- Construction Name
-  {c24f5e8e-e163-4e20-8108-a0347237667e}, !- Space Name
-=======
-  {d03703b5-3a14-4116-b060-1124819c82f8}, !- Handle
-  Surface 14,                             !- Name
-  RoofCeiling,                            !- Surface Type
-  ,                                       !- Construction Name
-  {8a2af718-78d6-4508-ad15-f6ee582e25f8}, !- Space Name
->>>>>>> fcfe5a62
+  {acc20f43-b76e-4cbc-8cc4-236473cd30bc}, !- Space Name
   Outdoors,                               !- Outside Boundary Condition
   ,                                       !- Outside Boundary Condition Object
   SunExposed,                             !- Sun Exposure
@@ -879,19 +620,11 @@
   11.129722368505, 0, 0;                  !- X,Y,Z Vertex 4 {m}
 
 OS:Surface,
-<<<<<<< HEAD
-  {faa962f4-1e5b-4459-a206-af3ce2d0d5df}, !- Handle
+  {38547cba-4729-405b-b65c-69d88aee8abd}, !- Handle
   Surface 15,                             !- Name
   RoofCeiling,                            !- Surface Type
   ,                                       !- Construction Name
-  {c24f5e8e-e163-4e20-8108-a0347237667e}, !- Space Name
-=======
-  {103b23f5-070a-4e28-b419-2f66885ef34f}, !- Handle
-  Surface 15,                             !- Name
-  RoofCeiling,                            !- Surface Type
-  ,                                       !- Construction Name
-  {8a2af718-78d6-4508-ad15-f6ee582e25f8}, !- Space Name
->>>>>>> fcfe5a62
+  {acc20f43-b76e-4cbc-8cc4-236473cd30bc}, !- Space Name
   Outdoors,                               !- Outside Boundary Condition
   ,                                       !- Outside Boundary Condition Object
   SunExposed,                             !- Sun Exposure
@@ -904,19 +637,11 @@
   0, 5.56486118425249, 0;                 !- X,Y,Z Vertex 4 {m}
 
 OS:Surface,
-<<<<<<< HEAD
-  {5ffb3254-9854-4821-9ff6-416424cb594d}, !- Handle
+  {2d57c8f8-a855-4ae9-930a-0d263f30f03d}, !- Handle
   Surface 16,                             !- Name
   Wall,                                   !- Surface Type
   ,                                       !- Construction Name
-  {c24f5e8e-e163-4e20-8108-a0347237667e}, !- Space Name
-=======
-  {8054592e-79b2-42b5-82a3-160aae00a784}, !- Handle
-  Surface 16,                             !- Name
-  Wall,                                   !- Surface Type
-  ,                                       !- Construction Name
-  {8a2af718-78d6-4508-ad15-f6ee582e25f8}, !- Space Name
->>>>>>> fcfe5a62
+  {acc20f43-b76e-4cbc-8cc4-236473cd30bc}, !- Space Name
   Outdoors,                               !- Outside Boundary Condition
   ,                                       !- Outside Boundary Condition Object
   SunExposed,                             !- Sun Exposure
@@ -928,19 +653,11 @@
   0, 0, 0;                                !- X,Y,Z Vertex 3 {m}
 
 OS:Surface,
-<<<<<<< HEAD
-  {42d3991b-e784-4756-a9c8-bd99e59a68bc}, !- Handle
+  {271f4f1b-fd10-43f8-a345-7e512f335740}, !- Handle
   Surface 17,                             !- Name
   Wall,                                   !- Surface Type
   ,                                       !- Construction Name
-  {c24f5e8e-e163-4e20-8108-a0347237667e}, !- Space Name
-=======
-  {af2a298a-252d-4281-8ad4-04622c5cd192}, !- Handle
-  Surface 17,                             !- Name
-  Wall,                                   !- Surface Type
-  ,                                       !- Construction Name
-  {8a2af718-78d6-4508-ad15-f6ee582e25f8}, !- Space Name
->>>>>>> fcfe5a62
+  {acc20f43-b76e-4cbc-8cc4-236473cd30bc}, !- Space Name
   Outdoors,                               !- Outside Boundary Condition
   ,                                       !- Outside Boundary Condition Object
   SunExposed,                             !- Sun Exposure
@@ -952,15 +669,9 @@
   11.129722368505, 5.56486118425249, 0;   !- X,Y,Z Vertex 3 {m}
 
 OS:Space,
-<<<<<<< HEAD
-  {c24f5e8e-e163-4e20-8108-a0347237667e}, !- Handle
+  {acc20f43-b76e-4cbc-8cc4-236473cd30bc}, !- Handle
   finished attic space,                   !- Name
-  {8db97da0-33c0-4867-a9cc-20f9ca53971e}, !- Space Type Name
-=======
-  {8a2af718-78d6-4508-ad15-f6ee582e25f8}, !- Handle
-  finished attic space,                   !- Name
-  {764d3a57-6cce-47fe-8461-99d904ae83bb}, !- Space Type Name
->>>>>>> fcfe5a62
+  {0d106c45-2b30-4e9b-b2e5-5a6e6897f148}, !- Space Type Name
   ,                                       !- Default Construction Set Name
   ,                                       !- Default Schedule Set Name
   -0,                                     !- Direction of Relative North {deg}
@@ -968,35 +679,20 @@
   0,                                      !- Y Origin {m}
   4.8768,                                 !- Z Origin {m}
   ,                                       !- Building Story Name
-<<<<<<< HEAD
-  {67ec5b91-f483-4550-a92f-96a66492747c}, !- Thermal Zone Name
+  {fdece6c5-b212-4154-81c2-f3ba1a5f86c8}, !- Thermal Zone Name
   ,                                       !- Part of Total Floor Area
   ,                                       !- Design Specification Outdoor Air Object Name
-  {657ebb90-4885-436e-85bf-558d4f9e0607}; !- Building Unit Name
+  {1ee83298-f96a-41cb-9101-eacbc73f56f0}; !- Building Unit Name
 
 OS:BuildingUnit,
-  {657ebb90-4885-436e-85bf-558d4f9e0607}, !- Handle
-=======
-  {292e39bd-53dc-4545-9b4c-bd265afb52b2}, !- Thermal Zone Name
-  ,                                       !- Part of Total Floor Area
-  ,                                       !- Design Specification Outdoor Air Object Name
-  {e1224762-1dd7-4f21-a25a-3ebb5fb8675f}; !- Building Unit Name
-
-OS:BuildingUnit,
-  {e1224762-1dd7-4f21-a25a-3ebb5fb8675f}, !- Handle
->>>>>>> fcfe5a62
+  {1ee83298-f96a-41cb-9101-eacbc73f56f0}, !- Handle
   unit 1,                                 !- Name
   ,                                       !- Rendering Color
   Residential;                            !- Building Unit Type
 
 OS:AdditionalProperties,
-<<<<<<< HEAD
-  {16ccc827-ec8d-4e90-95a3-334fd58dfb93}, !- Handle
-  {657ebb90-4885-436e-85bf-558d4f9e0607}, !- Object Name
-=======
-  {78e2b5f1-0202-407a-9d84-7cdba3f191e0}, !- Handle
-  {e1224762-1dd7-4f21-a25a-3ebb5fb8675f}, !- Object Name
->>>>>>> fcfe5a62
+  {f887d3a5-194e-4b04-aef6-204e4dcc2b8c}, !- Handle
+  {1ee83298-f96a-41cb-9101-eacbc73f56f0}, !- Object Name
   NumberOfBedrooms,                       !- Feature Name 1
   Integer,                                !- Feature Data Type 1
   3,                                      !- Feature Value 1
@@ -1007,18 +703,8 @@
   Double,                                 !- Feature Data Type 3
   2.6400000000000001;                     !- Feature Value 3
 
-<<<<<<< HEAD
-OS:External:File,
-  {37eb7c8d-e70c-44a8-ac7c-482400fc3821}, !- Handle
-  8760.csv,                               !- Name
-  8760.csv;                               !- File Name
-
 OS:Schedule:Day,
-  {8419635f-fc9a-4559-a184-01d97ae628b8}, !- Handle
-=======
-OS:Schedule:Day,
-  {98d7bd04-2345-4370-bdee-e08271157d97}, !- Handle
->>>>>>> fcfe5a62
+  {2ece2373-74af-4cfe-9eb0-9b29c25d271f}, !- Handle
   Schedule Day 1,                         !- Name
   ,                                       !- Schedule Type Limits Name
   ,                                       !- Interpolate to Timestep
@@ -1027,715 +713,10 @@
   0;                                      !- Value Until Time 1
 
 OS:Schedule:Day,
-<<<<<<< HEAD
-  {c9c4c678-babb-40e4-872d-9d1723c00658}, !- Handle
-=======
-  {05394bfb-7e1e-4805-9225-167578dc66a5}, !- Handle
->>>>>>> fcfe5a62
+  {9db78a7f-7c54-4b1e-b0d0-27ed1d9bfa0a}, !- Handle
   Schedule Day 2,                         !- Name
   ,                                       !- Schedule Type Limits Name
   ,                                       !- Interpolate to Timestep
   24,                                     !- Hour 1
   0,                                      !- Minute 1
   1;                                      !- Value Until Time 1
-<<<<<<< HEAD
-
-OS:Schedule:File,
-  {2830f070-f9c2-4f00-9819-32927d7d29e3}, !- Handle
-  occupants,                              !- Name
-  {b9bac896-3e81-4300-834b-2fa8f31e3ba2}, !- Schedule Type Limits Name
-  {37eb7c8d-e70c-44a8-ac7c-482400fc3821}, !- External File Name
-  1,                                      !- Column Number
-  1,                                      !- Rows to Skip at Top
-  8760,                                   !- Number of Hours of Data
-  ,                                       !- Column Separator
-  ,                                       !- Interpolate to Timestep
-  60;                                     !- Minutes per Item
-
-OS:Schedule:Ruleset,
-  {66530162-6a86-48df-95a8-26453f667e01}, !- Handle
-  Schedule Ruleset 1,                     !- Name
-  {1d3d4b76-4dfa-4717-a418-8f4d6e794a44}, !- Schedule Type Limits Name
-  {bc3d8ae7-d982-432f-bc3f-b2cb10adf4b2}; !- Default Day Schedule Name
-
-OS:Schedule:Day,
-  {bc3d8ae7-d982-432f-bc3f-b2cb10adf4b2}, !- Handle
-  Schedule Day 3,                         !- Name
-  {1d3d4b76-4dfa-4717-a418-8f4d6e794a44}, !- Schedule Type Limits Name
-  ,                                       !- Interpolate to Timestep
-  24,                                     !- Hour 1
-  0,                                      !- Minute 1
-  112.539290946133;                       !- Value Until Time 1
-
-OS:People:Definition,
-  {0f771fd4-0f55-4b26-b8bf-fcdba3370651}, !- Handle
-  res occupants|finished attic space,     !- Name
-  People,                                 !- Number of People Calculation Method
-  0.88,                                   !- Number of People {people}
-  ,                                       !- People per Space Floor Area {person/m2}
-  ,                                       !- Space Floor Area per Person {m2/person}
-  0.319734,                               !- Fraction Radiant
-  0.573,                                  !- Sensible Heat Fraction
-  0,                                      !- Carbon Dioxide Generation Rate {m3/s-W}
-  No,                                     !- Enable ASHRAE 55 Comfort Warnings
-  ZoneAveraged;                           !- Mean Radiant Temperature Calculation Type
-
-OS:People,
-  {5ee213e0-cdab-41ba-aae3-19a515e249aa}, !- Handle
-  res occupants|finished attic space,     !- Name
-  {0f771fd4-0f55-4b26-b8bf-fcdba3370651}, !- People Definition Name
-  {c24f5e8e-e163-4e20-8108-a0347237667e}, !- Space or SpaceType Name
-  {2830f070-f9c2-4f00-9819-32927d7d29e3}, !- Number of People Schedule Name
-  {66530162-6a86-48df-95a8-26453f667e01}, !- Activity Level Schedule Name
-  ,                                       !- Surface Name/Angle Factor List Name
-  ,                                       !- Work Efficiency Schedule Name
-  ,                                       !- Clothing Insulation Schedule Name
-  ,                                       !- Air Velocity Schedule Name
-  1;                                      !- Multiplier
-
-OS:ScheduleTypeLimits,
-  {1d3d4b76-4dfa-4717-a418-8f4d6e794a44}, !- Handle
-  ActivityLevel,                          !- Name
-  0,                                      !- Lower Limit Value
-  ,                                       !- Upper Limit Value
-  Continuous,                             !- Numeric Type
-  ActivityLevel;                          !- Unit Type
-
-OS:ScheduleTypeLimits,
-  {b9bac896-3e81-4300-834b-2fa8f31e3ba2}, !- Handle
-  Fractional,                             !- Name
-  0,                                      !- Lower Limit Value
-  1,                                      !- Upper Limit Value
-  Continuous;                             !- Numeric Type
-
-OS:People:Definition,
-  {797478b5-ac62-4b14-954d-c060e5b07f57}, !- Handle
-  res occupants|living space,             !- Name
-  People,                                 !- Number of People Calculation Method
-  0.88,                                   !- Number of People {people}
-  ,                                       !- People per Space Floor Area {person/m2}
-  ,                                       !- Space Floor Area per Person {m2/person}
-  0.319734,                               !- Fraction Radiant
-  0.573,                                  !- Sensible Heat Fraction
-  0,                                      !- Carbon Dioxide Generation Rate {m3/s-W}
-  No,                                     !- Enable ASHRAE 55 Comfort Warnings
-  ZoneAveraged;                           !- Mean Radiant Temperature Calculation Type
-
-OS:People,
-  {6d4bf20c-d82e-4999-9224-3737e1cb44f7}, !- Handle
-  res occupants|living space,             !- Name
-  {797478b5-ac62-4b14-954d-c060e5b07f57}, !- People Definition Name
-  {73d7b144-c04c-4618-b568-4b4708fd5d9e}, !- Space or SpaceType Name
-  {2830f070-f9c2-4f00-9819-32927d7d29e3}, !- Number of People Schedule Name
-  {66530162-6a86-48df-95a8-26453f667e01}, !- Activity Level Schedule Name
-  ,                                       !- Surface Name/Angle Factor List Name
-  ,                                       !- Work Efficiency Schedule Name
-  ,                                       !- Clothing Insulation Schedule Name
-  ,                                       !- Air Velocity Schedule Name
-  1;                                      !- Multiplier
-
-OS:People:Definition,
-  {b79c9ef9-fc6d-4e4f-b56e-5667d5c9b903}, !- Handle
-  res occupants|living space|story 2,     !- Name
-  People,                                 !- Number of People Calculation Method
-  0.88,                                   !- Number of People {people}
-  ,                                       !- People per Space Floor Area {person/m2}
-  ,                                       !- Space Floor Area per Person {m2/person}
-  0.319734,                               !- Fraction Radiant
-  0.573,                                  !- Sensible Heat Fraction
-  0,                                      !- Carbon Dioxide Generation Rate {m3/s-W}
-  No,                                     !- Enable ASHRAE 55 Comfort Warnings
-  ZoneAveraged;                           !- Mean Radiant Temperature Calculation Type
-
-OS:People,
-  {4bb79b6c-63ca-46c6-ac78-1ebc56773f53}, !- Handle
-  res occupants|living space|story 2,     !- Name
-  {b79c9ef9-fc6d-4e4f-b56e-5667d5c9b903}, !- People Definition Name
-  {6b2befb0-d2d8-4611-ad55-dacfa08f7b95}, !- Space or SpaceType Name
-  {2830f070-f9c2-4f00-9819-32927d7d29e3}, !- Number of People Schedule Name
-  {66530162-6a86-48df-95a8-26453f667e01}, !- Activity Level Schedule Name
-  ,                                       !- Surface Name/Angle Factor List Name
-  ,                                       !- Work Efficiency Schedule Name
-  ,                                       !- Clothing Insulation Schedule Name
-  ,                                       !- Air Velocity Schedule Name
-  1;                                      !- Multiplier
-
-OS:SubSurface,
-  {c0fd35de-98fc-40d8-86b4-49e90469203f}, !- Handle
-  Surface 5 - Window 1,                   !- Name
-  FixedWindow,                            !- Sub Surface Type
-  ,                                       !- Construction Name
-  {f02549cb-045d-41db-acc0-00d95b590cc3}, !- Surface Name
-  ,                                       !- Outside Boundary Condition Object
-  ,                                       !- View Factor to Ground
-  ,                                       !- Shading Control Name
-  ,                                       !- Frame and Divider Name
-  ,                                       !- Multiplier
-  ,                                       !- Number of Vertices
-  1.89583813586526, 0, 2.1336,            !- X,Y,Z Vertex 1 {m}
-  1.89583813586526, 0, 0.992402095804096, !- X,Y,Z Vertex 2 {m}
-  2.75195059212625, 0, 0.992402095804096, !- X,Y,Z Vertex 3 {m}
-  2.75195059212625, 0, 2.1336;            !- X,Y,Z Vertex 4 {m}
-
-OS:SubSurface,
-  {19ea1c19-9d19-4016-9639-8197163dbe87}, !- Handle
-  Surface 5 - Window 2,                   !- Name
-  FixedWindow,                            !- Sub Surface Type
-  ,                                       !- Construction Name
-  {f02549cb-045d-41db-acc0-00d95b590cc3}, !- Surface Name
-  ,                                       !- Outside Boundary Condition Object
-  ,                                       !- View Factor to Ground
-  ,                                       !- Shading Control Name
-  ,                                       !- Frame and Divider Name
-  ,                                       !- Multiplier
-  ,                                       !- Number of Vertices
-  2.81291059212625, 0, 2.1336,            !- X,Y,Z Vertex 1 {m}
-  2.81291059212625, 0, 0.992402095804096, !- X,Y,Z Vertex 2 {m}
-  3.66902304838724, 0, 0.992402095804096, !- X,Y,Z Vertex 3 {m}
-  3.66902304838724, 0, 2.1336;            !- X,Y,Z Vertex 4 {m}
-
-OS:SubSurface,
-  {5fa9962d-eb61-46ea-8f78-b57558421a08}, !- Handle
-  Surface 5 - Window 3,                   !- Name
-  FixedWindow,                            !- Sub Surface Type
-  ,                                       !- Construction Name
-  {f02549cb-045d-41db-acc0-00d95b590cc3}, !- Surface Name
-  ,                                       !- Outside Boundary Condition Object
-  ,                                       !- View Factor to Ground
-  ,                                       !- Shading Control Name
-  ,                                       !- Frame and Divider Name
-  ,                                       !- Multiplier
-  ,                                       !- Number of Vertices
-  4.67826872799151, 0, 2.1336,            !- X,Y,Z Vertex 1 {m}
-  4.67826872799151, 0, 0.992402095804096, !- X,Y,Z Vertex 2 {m}
-  5.5343811842525, 0, 0.992402095804096,  !- X,Y,Z Vertex 3 {m}
-  5.5343811842525, 0, 2.1336;             !- X,Y,Z Vertex 4 {m}
-
-OS:SubSurface,
-  {8c03e80a-3155-4cb0-8a57-a5141eaa3665}, !- Handle
-  Surface 5 - Window 4,                   !- Name
-  FixedWindow,                            !- Sub Surface Type
-  ,                                       !- Construction Name
-  {f02549cb-045d-41db-acc0-00d95b590cc3}, !- Surface Name
-  ,                                       !- Outside Boundary Condition Object
-  ,                                       !- View Factor to Ground
-  ,                                       !- Shading Control Name
-  ,                                       !- Frame and Divider Name
-  ,                                       !- Multiplier
-  ,                                       !- Number of Vertices
-  5.5953411842525, 0, 2.1336,             !- X,Y,Z Vertex 1 {m}
-  5.5953411842525, 0, 0.992402095804096,  !- X,Y,Z Vertex 2 {m}
-  6.45145364051349, 0, 0.992402095804096, !- X,Y,Z Vertex 3 {m}
-  6.45145364051349, 0, 2.1336;            !- X,Y,Z Vertex 4 {m}
-
-OS:SubSurface,
-  {3f715071-7fb1-4ae1-99e1-04a86091c95d}, !- Handle
-  Surface 5 - Window 5,                   !- Name
-  FixedWindow,                            !- Sub Surface Type
-  ,                                       !- Construction Name
-  {f02549cb-045d-41db-acc0-00d95b590cc3}, !- Surface Name
-  ,                                       !- Outside Boundary Condition Object
-  ,                                       !- View Factor to Ground
-  ,                                       !- Shading Control Name
-  ,                                       !- Frame and Divider Name
-  ,                                       !- Multiplier
-  ,                                       !- Number of Vertices
-  7.91923554824825, 0, 2.1336,            !- X,Y,Z Vertex 1 {m}
-  7.91923554824825, 0, 0.992402095804096, !- X,Y,Z Vertex 2 {m}
-  8.77534800450925, 0, 0.992402095804096, !- X,Y,Z Vertex 3 {m}
-  8.77534800450925, 0, 2.1336;            !- X,Y,Z Vertex 4 {m}
-
-OS:SubSurface,
-  {2b0e8807-35e1-49c2-ae0d-b44bd5f34084}, !- Handle
-  Surface 11 - Window 1,                  !- Name
-  FixedWindow,                            !- Sub Surface Type
-  ,                                       !- Construction Name
-  {14c38306-1b90-4362-b712-5585659815bb}, !- Surface Name
-  ,                                       !- Outside Boundary Condition Object
-  ,                                       !- View Factor to Ground
-  ,                                       !- Shading Control Name
-  ,                                       !- Frame and Divider Name
-  ,                                       !- Multiplier
-  ,                                       !- Number of Vertices
-  1.89583813586526, 0, 2.1336,            !- X,Y,Z Vertex 1 {m}
-  1.89583813586526, 0, 0.992402095804096, !- X,Y,Z Vertex 2 {m}
-  2.75195059212625, 0, 0.992402095804096, !- X,Y,Z Vertex 3 {m}
-  2.75195059212625, 0, 2.1336;            !- X,Y,Z Vertex 4 {m}
-
-OS:SubSurface,
-  {c457ecc7-dfc1-4464-b6e9-4640882b4438}, !- Handle
-  Surface 11 - Window 2,                  !- Name
-  FixedWindow,                            !- Sub Surface Type
-  ,                                       !- Construction Name
-  {14c38306-1b90-4362-b712-5585659815bb}, !- Surface Name
-  ,                                       !- Outside Boundary Condition Object
-  ,                                       !- View Factor to Ground
-  ,                                       !- Shading Control Name
-  ,                                       !- Frame and Divider Name
-  ,                                       !- Multiplier
-  ,                                       !- Number of Vertices
-  2.81291059212625, 0, 2.1336,            !- X,Y,Z Vertex 1 {m}
-  2.81291059212625, 0, 0.992402095804096, !- X,Y,Z Vertex 2 {m}
-  3.66902304838724, 0, 0.992402095804096, !- X,Y,Z Vertex 3 {m}
-  3.66902304838724, 0, 2.1336;            !- X,Y,Z Vertex 4 {m}
-
-OS:SubSurface,
-  {bf56244f-38fc-46bc-bf07-db9caaacb963}, !- Handle
-  Surface 11 - Window 3,                  !- Name
-  FixedWindow,                            !- Sub Surface Type
-  ,                                       !- Construction Name
-  {14c38306-1b90-4362-b712-5585659815bb}, !- Surface Name
-  ,                                       !- Outside Boundary Condition Object
-  ,                                       !- View Factor to Ground
-  ,                                       !- Shading Control Name
-  ,                                       !- Frame and Divider Name
-  ,                                       !- Multiplier
-  ,                                       !- Number of Vertices
-  4.67826872799151, 0, 2.1336,            !- X,Y,Z Vertex 1 {m}
-  4.67826872799151, 0, 0.992402095804096, !- X,Y,Z Vertex 2 {m}
-  5.5343811842525, 0, 0.992402095804096,  !- X,Y,Z Vertex 3 {m}
-  5.5343811842525, 0, 2.1336;             !- X,Y,Z Vertex 4 {m}
-
-OS:SubSurface,
-  {7a3d38b6-3acf-42f2-8057-a7011b5c9a70}, !- Handle
-  Surface 11 - Window 4,                  !- Name
-  FixedWindow,                            !- Sub Surface Type
-  ,                                       !- Construction Name
-  {14c38306-1b90-4362-b712-5585659815bb}, !- Surface Name
-  ,                                       !- Outside Boundary Condition Object
-  ,                                       !- View Factor to Ground
-  ,                                       !- Shading Control Name
-  ,                                       !- Frame and Divider Name
-  ,                                       !- Multiplier
-  ,                                       !- Number of Vertices
-  5.5953411842525, 0, 2.1336,             !- X,Y,Z Vertex 1 {m}
-  5.5953411842525, 0, 0.992402095804096,  !- X,Y,Z Vertex 2 {m}
-  6.45145364051349, 0, 0.992402095804096, !- X,Y,Z Vertex 3 {m}
-  6.45145364051349, 0, 2.1336;            !- X,Y,Z Vertex 4 {m}
-
-OS:SubSurface,
-  {ef01f9bb-ca8a-4652-ba22-c8abb77f76c3}, !- Handle
-  Surface 11 - Window 5,                  !- Name
-  FixedWindow,                            !- Sub Surface Type
-  ,                                       !- Construction Name
-  {14c38306-1b90-4362-b712-5585659815bb}, !- Surface Name
-  ,                                       !- Outside Boundary Condition Object
-  ,                                       !- View Factor to Ground
-  ,                                       !- Shading Control Name
-  ,                                       !- Frame and Divider Name
-  ,                                       !- Multiplier
-  ,                                       !- Number of Vertices
-  7.91923554824825, 0, 2.1336,            !- X,Y,Z Vertex 1 {m}
-  7.91923554824825, 0, 0.992402095804096, !- X,Y,Z Vertex 2 {m}
-  8.77534800450925, 0, 0.992402095804096, !- X,Y,Z Vertex 3 {m}
-  8.77534800450925, 0, 2.1336;            !- X,Y,Z Vertex 4 {m}
-
-OS:SubSurface,
-  {30e61eb0-d5b0-46aa-b89d-1853b9dfe76f}, !- Handle
-  Surface 3 - Window 1,                   !- Name
-  FixedWindow,                            !- Sub Surface Type
-  ,                                       !- Construction Name
-  {ec97844f-c130-451e-9095-caa3a7151c2d}, !- Surface Name
-  ,                                       !- Outside Boundary Condition Object
-  ,                                       !- View Factor to Ground
-  ,                                       !- Shading Control Name
-  ,                                       !- Frame and Divider Name
-  ,                                       !- Multiplier
-  ,                                       !- Number of Vertices
-  9.23388423263974, 5.56486118425249, 2.1336, !- X,Y,Z Vertex 1 {m}
-  9.23388423263974, 5.56486118425249, 0.992402095804096, !- X,Y,Z Vertex 2 {m}
-  8.37777177637875, 5.56486118425249, 0.992402095804096, !- X,Y,Z Vertex 3 {m}
-  8.37777177637875, 5.56486118425249, 2.1336; !- X,Y,Z Vertex 4 {m}
-
-OS:SubSurface,
-  {13fe040e-11ee-41fe-99e5-61ec77a4be7d}, !- Handle
-  Surface 3 - Window 2,                   !- Name
-  FixedWindow,                            !- Sub Surface Type
-  ,                                       !- Construction Name
-  {ec97844f-c130-451e-9095-caa3a7151c2d}, !- Surface Name
-  ,                                       !- Outside Boundary Condition Object
-  ,                                       !- View Factor to Ground
-  ,                                       !- Shading Control Name
-  ,                                       !- Frame and Divider Name
-  ,                                       !- Multiplier
-  ,                                       !- Number of Vertices
-  8.31681177637875, 5.56486118425249, 2.1336, !- X,Y,Z Vertex 1 {m}
-  8.31681177637875, 5.56486118425249, 0.992402095804096, !- X,Y,Z Vertex 2 {m}
-  7.46069932011776, 5.56486118425249, 0.992402095804096, !- X,Y,Z Vertex 3 {m}
-  7.46069932011776, 5.56486118425249, 2.1336; !- X,Y,Z Vertex 4 {m}
-
-OS:SubSurface,
-  {7e2b15ee-bec5-4761-91d0-e1ccabed0d03}, !- Handle
-  Surface 3 - Window 3,                   !- Name
-  FixedWindow,                            !- Sub Surface Type
-  ,                                       !- Construction Name
-  {ec97844f-c130-451e-9095-caa3a7151c2d}, !- Surface Name
-  ,                                       !- Outside Boundary Condition Object
-  ,                                       !- View Factor to Ground
-  ,                                       !- Shading Control Name
-  ,                                       !- Frame and Divider Name
-  ,                                       !- Multiplier
-  ,                                       !- Number of Vertices
-  6.45145364051349, 5.56486118425249, 2.1336, !- X,Y,Z Vertex 1 {m}
-  6.45145364051349, 5.56486118425249, 0.992402095804096, !- X,Y,Z Vertex 2 {m}
-  5.5953411842525, 5.56486118425249, 0.992402095804096, !- X,Y,Z Vertex 3 {m}
-  5.5953411842525, 5.56486118425249, 2.1336; !- X,Y,Z Vertex 4 {m}
-
-OS:SubSurface,
-  {b1ceb9f5-d821-4038-9c6f-dbd3564d07d7}, !- Handle
-  Surface 3 - Window 4,                   !- Name
-  FixedWindow,                            !- Sub Surface Type
-  ,                                       !- Construction Name
-  {ec97844f-c130-451e-9095-caa3a7151c2d}, !- Surface Name
-  ,                                       !- Outside Boundary Condition Object
-  ,                                       !- View Factor to Ground
-  ,                                       !- Shading Control Name
-  ,                                       !- Frame and Divider Name
-  ,                                       !- Multiplier
-  ,                                       !- Number of Vertices
-  5.5343811842525, 5.56486118425249, 2.1336, !- X,Y,Z Vertex 1 {m}
-  5.5343811842525, 5.56486118425249, 0.992402095804096, !- X,Y,Z Vertex 2 {m}
-  4.67826872799151, 5.56486118425249, 0.992402095804096, !- X,Y,Z Vertex 3 {m}
-  4.67826872799151, 5.56486118425249, 2.1336; !- X,Y,Z Vertex 4 {m}
-
-OS:SubSurface,
-  {79f494d7-dc85-41d6-a346-5062a63e047c}, !- Handle
-  Surface 3 - Window 5,                   !- Name
-  FixedWindow,                            !- Sub Surface Type
-  ,                                       !- Construction Name
-  {ec97844f-c130-451e-9095-caa3a7151c2d}, !- Surface Name
-  ,                                       !- Outside Boundary Condition Object
-  ,                                       !- View Factor to Ground
-  ,                                       !- Shading Control Name
-  ,                                       !- Frame and Divider Name
-  ,                                       !- Multiplier
-  ,                                       !- Number of Vertices
-  3.21048682025675, 5.56486118425249, 2.1336, !- X,Y,Z Vertex 1 {m}
-  3.21048682025675, 5.56486118425249, 0.992402095804096, !- X,Y,Z Vertex 2 {m}
-  2.35437436399575, 5.56486118425249, 0.992402095804096, !- X,Y,Z Vertex 3 {m}
-  2.35437436399575, 5.56486118425249, 2.1336; !- X,Y,Z Vertex 4 {m}
-
-OS:SubSurface,
-  {3c38f222-26be-4af3-afeb-f1cf8735248e}, !- Handle
-  Surface 9 - Window 1,                   !- Name
-  FixedWindow,                            !- Sub Surface Type
-  ,                                       !- Construction Name
-  {e4adb836-ab98-4e49-8544-11eb84c6b1f8}, !- Surface Name
-  ,                                       !- Outside Boundary Condition Object
-  ,                                       !- View Factor to Ground
-  ,                                       !- Shading Control Name
-  ,                                       !- Frame and Divider Name
-  ,                                       !- Multiplier
-  ,                                       !- Number of Vertices
-  9.23388423263974, 5.56486118425249, 2.1336, !- X,Y,Z Vertex 1 {m}
-  9.23388423263974, 5.56486118425249, 0.992402095804096, !- X,Y,Z Vertex 2 {m}
-  8.37777177637875, 5.56486118425249, 0.992402095804096, !- X,Y,Z Vertex 3 {m}
-  8.37777177637875, 5.56486118425249, 2.1336; !- X,Y,Z Vertex 4 {m}
-
-OS:SubSurface,
-  {eb62b27a-a1f9-4e1c-959c-2f35db7d03f8}, !- Handle
-  Surface 9 - Window 2,                   !- Name
-  FixedWindow,                            !- Sub Surface Type
-  ,                                       !- Construction Name
-  {e4adb836-ab98-4e49-8544-11eb84c6b1f8}, !- Surface Name
-  ,                                       !- Outside Boundary Condition Object
-  ,                                       !- View Factor to Ground
-  ,                                       !- Shading Control Name
-  ,                                       !- Frame and Divider Name
-  ,                                       !- Multiplier
-  ,                                       !- Number of Vertices
-  8.31681177637875, 5.56486118425249, 2.1336, !- X,Y,Z Vertex 1 {m}
-  8.31681177637875, 5.56486118425249, 0.992402095804096, !- X,Y,Z Vertex 2 {m}
-  7.46069932011776, 5.56486118425249, 0.992402095804096, !- X,Y,Z Vertex 3 {m}
-  7.46069932011776, 5.56486118425249, 2.1336; !- X,Y,Z Vertex 4 {m}
-
-OS:SubSurface,
-  {881874e0-0f21-4135-a361-6154f379f65f}, !- Handle
-  Surface 9 - Window 3,                   !- Name
-  FixedWindow,                            !- Sub Surface Type
-  ,                                       !- Construction Name
-  {e4adb836-ab98-4e49-8544-11eb84c6b1f8}, !- Surface Name
-  ,                                       !- Outside Boundary Condition Object
-  ,                                       !- View Factor to Ground
-  ,                                       !- Shading Control Name
-  ,                                       !- Frame and Divider Name
-  ,                                       !- Multiplier
-  ,                                       !- Number of Vertices
-  6.45145364051349, 5.56486118425249, 2.1336, !- X,Y,Z Vertex 1 {m}
-  6.45145364051349, 5.56486118425249, 0.992402095804096, !- X,Y,Z Vertex 2 {m}
-  5.5953411842525, 5.56486118425249, 0.992402095804096, !- X,Y,Z Vertex 3 {m}
-  5.5953411842525, 5.56486118425249, 2.1336; !- X,Y,Z Vertex 4 {m}
-
-OS:SubSurface,
-  {9471cfca-f91e-4aae-85a3-44c1c9f9e548}, !- Handle
-  Surface 9 - Window 4,                   !- Name
-  FixedWindow,                            !- Sub Surface Type
-  ,                                       !- Construction Name
-  {e4adb836-ab98-4e49-8544-11eb84c6b1f8}, !- Surface Name
-  ,                                       !- Outside Boundary Condition Object
-  ,                                       !- View Factor to Ground
-  ,                                       !- Shading Control Name
-  ,                                       !- Frame and Divider Name
-  ,                                       !- Multiplier
-  ,                                       !- Number of Vertices
-  5.5343811842525, 5.56486118425249, 2.1336, !- X,Y,Z Vertex 1 {m}
-  5.5343811842525, 5.56486118425249, 0.992402095804096, !- X,Y,Z Vertex 2 {m}
-  4.67826872799151, 5.56486118425249, 0.992402095804096, !- X,Y,Z Vertex 3 {m}
-  4.67826872799151, 5.56486118425249, 2.1336; !- X,Y,Z Vertex 4 {m}
-
-OS:SubSurface,
-  {e78ab816-b6d4-4cae-9b37-732495af61ab}, !- Handle
-  Surface 9 - Window 5,                   !- Name
-  FixedWindow,                            !- Sub Surface Type
-  ,                                       !- Construction Name
-  {e4adb836-ab98-4e49-8544-11eb84c6b1f8}, !- Surface Name
-  ,                                       !- Outside Boundary Condition Object
-  ,                                       !- View Factor to Ground
-  ,                                       !- Shading Control Name
-  ,                                       !- Frame and Divider Name
-  ,                                       !- Multiplier
-  ,                                       !- Number of Vertices
-  3.21048682025675, 5.56486118425249, 2.1336, !- X,Y,Z Vertex 1 {m}
-  3.21048682025675, 5.56486118425249, 0.992402095804096, !- X,Y,Z Vertex 2 {m}
-  2.35437436399575, 5.56486118425249, 0.992402095804096, !- X,Y,Z Vertex 3 {m}
-  2.35437436399575, 5.56486118425249, 2.1336; !- X,Y,Z Vertex 4 {m}
-
-OS:SubSurface,
-  {99204f4f-4149-424d-a6c7-fc7fcb24f460}, !- Handle
-  Surface 2 - Window 1,                   !- Name
-  FixedWindow,                            !- Sub Surface Type
-  ,                                       !- Construction Name
-  {a75ae01b-dbf2-45d5-b159-ac9664de333c}, !- Surface Name
-  ,                                       !- Outside Boundary Condition Object
-  ,                                       !- View Factor to Ground
-  ,                                       !- Shading Control Name
-  ,                                       !- Frame and Divider Name
-  ,                                       !- Multiplier
-  ,                                       !- Number of Vertices
-  0, 4.5757868582904, 2.1336,             !- X,Y,Z Vertex 1 {m}
-  0, 4.5757868582904, 1.02001259697127,   !- X,Y,Z Vertex 2 {m}
-  0, 3.74038745616833, 1.02001259697127,  !- X,Y,Z Vertex 3 {m}
-  0, 3.74038745616833, 2.1336;            !- X,Y,Z Vertex 4 {m}
-
-OS:SubSurface,
-  {0bd4c221-5a8f-474e-9163-9cb9ec460026}, !- Handle
-  Surface 2 - Window 2,                   !- Name
-  FixedWindow,                            !- Sub Surface Type
-  ,                                       !- Construction Name
-  {a75ae01b-dbf2-45d5-b159-ac9664de333c}, !- Surface Name
-  ,                                       !- Outside Boundary Condition Object
-  ,                                       !- View Factor to Ground
-  ,                                       !- Shading Control Name
-  ,                                       !- Frame and Divider Name
-  ,                                       !- Multiplier
-  ,                                       !- Number of Vertices
-  0, 3.67942745616833, 2.1336,            !- X,Y,Z Vertex 1 {m}
-  0, 3.67942745616833, 1.02001259697127,  !- X,Y,Z Vertex 2 {m}
-  0, 2.84402805404625, 1.02001259697127,  !- X,Y,Z Vertex 3 {m}
-  0, 2.84402805404625, 2.1336;            !- X,Y,Z Vertex 4 {m}
-
-OS:SubSurface,
-  {741639d0-17d5-4bba-b27d-3742f193cef1}, !- Handle
-  Surface 2 - Window 3,                   !- Name
-  FixedWindow,                            !- Sub Surface Type
-  ,                                       !- Construction Name
-  {a75ae01b-dbf2-45d5-b159-ac9664de333c}, !- Surface Name
-  ,                                       !- Outside Boundary Condition Object
-  ,                                       !- View Factor to Ground
-  ,                                       !- Shading Control Name
-  ,                                       !- Frame and Divider Name
-  ,                                       !- Multiplier
-  ,                                       !- Number of Vertices
-  0, 2.2726534291452, 2.1336,             !- X,Y,Z Vertex 1 {m}
-  0, 2.2726534291452, 1.02001259697127,   !- X,Y,Z Vertex 2 {m}
-  0, 1.43725402702312, 1.02001259697127,  !- X,Y,Z Vertex 3 {m}
-  0, 1.43725402702312, 2.1336;            !- X,Y,Z Vertex 4 {m}
-
-OS:SubSurface,
-  {b34a7f68-bd73-4d26-a3fe-7c47b88e4e48}, !- Handle
-  Surface 8 - Window 1,                   !- Name
-  FixedWindow,                            !- Sub Surface Type
-  ,                                       !- Construction Name
-  {86c8417b-d801-45bd-af73-47a78f68a6c8}, !- Surface Name
-  ,                                       !- Outside Boundary Condition Object
-  ,                                       !- View Factor to Ground
-  ,                                       !- Shading Control Name
-  ,                                       !- Frame and Divider Name
-  ,                                       !- Multiplier
-  ,                                       !- Number of Vertices
-  0, 4.5757868582904, 2.1336,             !- X,Y,Z Vertex 1 {m}
-  0, 4.5757868582904, 1.02001259697127,   !- X,Y,Z Vertex 2 {m}
-  0, 3.74038745616833, 1.02001259697127,  !- X,Y,Z Vertex 3 {m}
-  0, 3.74038745616833, 2.1336;            !- X,Y,Z Vertex 4 {m}
-
-OS:SubSurface,
-  {5dcf557b-83ed-4792-a5d2-a8299d259dc5}, !- Handle
-  Surface 8 - Window 2,                   !- Name
-  FixedWindow,                            !- Sub Surface Type
-  ,                                       !- Construction Name
-  {86c8417b-d801-45bd-af73-47a78f68a6c8}, !- Surface Name
-  ,                                       !- Outside Boundary Condition Object
-  ,                                       !- View Factor to Ground
-  ,                                       !- Shading Control Name
-  ,                                       !- Frame and Divider Name
-  ,                                       !- Multiplier
-  ,                                       !- Number of Vertices
-  0, 3.67942745616833, 2.1336,            !- X,Y,Z Vertex 1 {m}
-  0, 3.67942745616833, 1.02001259697127,  !- X,Y,Z Vertex 2 {m}
-  0, 2.84402805404625, 1.02001259697127,  !- X,Y,Z Vertex 3 {m}
-  0, 2.84402805404625, 2.1336;            !- X,Y,Z Vertex 4 {m}
-
-OS:SubSurface,
-  {74d693c1-bd36-43b6-a771-08b52772d5c0}, !- Handle
-  Surface 8 - Window 3,                   !- Name
-  FixedWindow,                            !- Sub Surface Type
-  ,                                       !- Construction Name
-  {86c8417b-d801-45bd-af73-47a78f68a6c8}, !- Surface Name
-  ,                                       !- Outside Boundary Condition Object
-  ,                                       !- View Factor to Ground
-  ,                                       !- Shading Control Name
-  ,                                       !- Frame and Divider Name
-  ,                                       !- Multiplier
-  ,                                       !- Number of Vertices
-  0, 2.2726534291452, 2.1336,             !- X,Y,Z Vertex 1 {m}
-  0, 2.2726534291452, 1.02001259697127,   !- X,Y,Z Vertex 2 {m}
-  0, 1.43725402702312, 1.02001259697127,  !- X,Y,Z Vertex 3 {m}
-  0, 1.43725402702312, 2.1336;            !- X,Y,Z Vertex 4 {m}
-
-OS:SubSurface,
-  {9557afba-d5bb-47e1-aa54-fa60c6630553}, !- Handle
-  Surface 4 - Window 1,                   !- Name
-  FixedWindow,                            !- Sub Surface Type
-  ,                                       !- Construction Name
-  {db01f19d-c3bb-4504-b740-33bbadfc8552}, !- Surface Name
-  ,                                       !- Outside Boundary Condition Object
-  ,                                       !- View Factor to Ground
-  ,                                       !- Shading Control Name
-  ,                                       !- Frame and Divider Name
-  ,                                       !- Multiplier
-  ,                                       !- Number of Vertices
-  11.129722368505, 0.989074325962086, 2.1336, !- X,Y,Z Vertex 1 {m}
-  11.129722368505, 0.989074325962086, 1.02001259697127, !- X,Y,Z Vertex 2 {m}
-  11.129722368505, 1.82447372808416, 1.02001259697127, !- X,Y,Z Vertex 3 {m}
-  11.129722368505, 1.82447372808416, 2.1336; !- X,Y,Z Vertex 4 {m}
-
-OS:SubSurface,
-  {5dd4ccd0-59a6-419a-b6e4-bc3971932ed3}, !- Handle
-  Surface 4 - Window 2,                   !- Name
-  FixedWindow,                            !- Sub Surface Type
-  ,                                       !- Construction Name
-  {db01f19d-c3bb-4504-b740-33bbadfc8552}, !- Surface Name
-  ,                                       !- Outside Boundary Condition Object
-  ,                                       !- View Factor to Ground
-  ,                                       !- Shading Control Name
-  ,                                       !- Frame and Divider Name
-  ,                                       !- Multiplier
-  ,                                       !- Number of Vertices
-  11.129722368505, 1.88543372808416, 2.1336, !- X,Y,Z Vertex 1 {m}
-  11.129722368505, 1.88543372808416, 1.02001259697127, !- X,Y,Z Vertex 2 {m}
-  11.129722368505, 2.72083313020624, 1.02001259697127, !- X,Y,Z Vertex 3 {m}
-  11.129722368505, 2.72083313020624, 2.1336; !- X,Y,Z Vertex 4 {m}
-
-OS:SubSurface,
-  {777d6a04-f727-48ac-946e-9f8a02228f6d}, !- Handle
-  Surface 4 - Window 3,                   !- Name
-  FixedWindow,                            !- Sub Surface Type
-  ,                                       !- Construction Name
-  {db01f19d-c3bb-4504-b740-33bbadfc8552}, !- Surface Name
-  ,                                       !- Outside Boundary Condition Object
-  ,                                       !- View Factor to Ground
-  ,                                       !- Shading Control Name
-  ,                                       !- Frame and Divider Name
-  ,                                       !- Multiplier
-  ,                                       !- Number of Vertices
-  11.129722368505, 3.29220775510729, 2.1336, !- X,Y,Z Vertex 1 {m}
-  11.129722368505, 3.29220775510729, 1.02001259697127, !- X,Y,Z Vertex 2 {m}
-  11.129722368505, 4.12760715722936, 1.02001259697127, !- X,Y,Z Vertex 3 {m}
-  11.129722368505, 4.12760715722936, 2.1336; !- X,Y,Z Vertex 4 {m}
-
-OS:SubSurface,
-  {be10d2a9-7880-4aac-b9ff-63eaa2eefe8a}, !- Handle
-  Surface 10 - Window 1,                  !- Name
-  FixedWindow,                            !- Sub Surface Type
-  ,                                       !- Construction Name
-  {03656d0d-3fc7-49d0-a746-f350d9115cab}, !- Surface Name
-  ,                                       !- Outside Boundary Condition Object
-  ,                                       !- View Factor to Ground
-  ,                                       !- Shading Control Name
-  ,                                       !- Frame and Divider Name
-  ,                                       !- Multiplier
-  ,                                       !- Number of Vertices
-  11.129722368505, 0.989074325962086, 2.1336, !- X,Y,Z Vertex 1 {m}
-  11.129722368505, 0.989074325962086, 1.02001259697127, !- X,Y,Z Vertex 2 {m}
-  11.129722368505, 1.82447372808416, 1.02001259697127, !- X,Y,Z Vertex 3 {m}
-  11.129722368505, 1.82447372808416, 2.1336; !- X,Y,Z Vertex 4 {m}
-
-OS:SubSurface,
-  {5d4a33ba-68d5-4568-89b9-0c6c80ecf29f}, !- Handle
-  Surface 10 - Window 2,                  !- Name
-  FixedWindow,                            !- Sub Surface Type
-  ,                                       !- Construction Name
-  {03656d0d-3fc7-49d0-a746-f350d9115cab}, !- Surface Name
-  ,                                       !- Outside Boundary Condition Object
-  ,                                       !- View Factor to Ground
-  ,                                       !- Shading Control Name
-  ,                                       !- Frame and Divider Name
-  ,                                       !- Multiplier
-  ,                                       !- Number of Vertices
-  11.129722368505, 1.88543372808416, 2.1336, !- X,Y,Z Vertex 1 {m}
-  11.129722368505, 1.88543372808416, 1.02001259697127, !- X,Y,Z Vertex 2 {m}
-  11.129722368505, 2.72083313020624, 1.02001259697127, !- X,Y,Z Vertex 3 {m}
-  11.129722368505, 2.72083313020624, 2.1336; !- X,Y,Z Vertex 4 {m}
-
-OS:SubSurface,
-  {62f36185-9262-40f1-b32a-bebc47b0e730}, !- Handle
-  Surface 10 - Window 3,                  !- Name
-  FixedWindow,                            !- Sub Surface Type
-  ,                                       !- Construction Name
-  {03656d0d-3fc7-49d0-a746-f350d9115cab}, !- Surface Name
-  ,                                       !- Outside Boundary Condition Object
-  ,                                       !- View Factor to Ground
-  ,                                       !- Shading Control Name
-  ,                                       !- Frame and Divider Name
-  ,                                       !- Multiplier
-  ,                                       !- Number of Vertices
-  11.129722368505, 3.29220775510729, 2.1336, !- X,Y,Z Vertex 1 {m}
-  11.129722368505, 3.29220775510729, 1.02001259697127, !- X,Y,Z Vertex 2 {m}
-  11.129722368505, 4.12760715722936, 1.02001259697127, !- X,Y,Z Vertex 3 {m}
-  11.129722368505, 4.12760715722936, 2.1336; !- X,Y,Z Vertex 4 {m}
-
-OS:SubSurface,
-  {1ab4d840-1c7e-42b8-aa8b-5d6cf32c4a73}, !- Handle
-  Surface 14 - Skylight,                  !- Name
-  Skylight,                               !- Sub Surface Type
-  ,                                       !- Construction Name
-  {2bef19e6-75f0-486c-84d2-0e9dd0b255eb}, !- Surface Name
-  ,                                       !- Outside Boundary Condition Object
-  ,                                       !- View Factor to Ground
-  ,                                       !- Shading Control Name
-  ,                                       !- Frame and Divider Name
-  ,                                       !- Multiplier
-  ,                                       !- Number of Vertices
-  5.5648611842525, 1.39121529606312, 0.695607648031559, !- X,Y,Z Vertex 1 {m}
-  7.38799041831741, 1.39121529606312, 0.695607648031559, !- X,Y,Z Vertex 2 {m}
-  7.38799041831741, 1.84699760457935, 0.923498802289672, !- X,Y,Z Vertex 3 {m}
-  5.5648611842525, 1.84699760457935, 0.923498802289672; !- X,Y,Z Vertex 4 {m}
-
-OS:SubSurface,
-  {fa104349-110e-4caa-9376-c687ac12e7e5}, !- Handle
-  Surface 15 - Skylight,                  !- Name
-  Skylight,                               !- Sub Surface Type
-  ,                                       !- Construction Name
-  {faa962f4-1e5b-4459-a206-af3ce2d0d5df}, !- Surface Name
-  ,                                       !- Outside Boundary Condition Object
-  ,                                       !- View Factor to Ground
-  ,                                       !- Shading Control Name
-  ,                                       !- Frame and Divider Name
-  ,                                       !- Multiplier
-  ,                                       !- Number of Vertices
-  5.5648611842525, 4.17364588818936, 0.695607648031559, !- X,Y,Z Vertex 1 {m}
-  3.74173195018759, 4.17364588818936, 0.695607648031559, !- X,Y,Z Vertex 2 {m}
-  3.74173195018759, 3.71786357967314, 0.923498802289672, !- X,Y,Z Vertex 3 {m}
-  5.5648611842525, 3.71786357967314, 0.923498802289672; !- X,Y,Z Vertex 4 {m}
-=======
->>>>>>> fcfe5a62
