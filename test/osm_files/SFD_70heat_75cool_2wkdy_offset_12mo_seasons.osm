!- NOTE: Auto-generated from /test/osw_files/SFD_70heat_75cool_2wkdy_offset_12mo_seasons.osw

OS:Version,
<<<<<<< HEAD
  {545bf26f-6399-462d-a75c-e8cec88d3429}, !- Handle
  2.9.0;                                  !- Version Identifier

OS:SimulationControl,
  {f7a27062-dc1d-4afa-8376-bd91e580f00d}, !- Handle
=======
  {59cf94f5-e24f-40f2-8ddf-327bb4f34d7a}, !- Handle
  2.9.0;                                  !- Version Identifier

OS:SimulationControl,
  {6666e437-eef3-4416-8ce2-eaf84d302eb6}, !- Handle
>>>>>>> f42044b5
  ,                                       !- Do Zone Sizing Calculation
  ,                                       !- Do System Sizing Calculation
  ,                                       !- Do Plant Sizing Calculation
  No;                                     !- Run Simulation for Sizing Periods

OS:Timestep,
<<<<<<< HEAD
  {2b69e463-6d01-4c35-9d5b-8266145e125f}, !- Handle
  6;                                      !- Number of Timesteps per Hour

OS:ShadowCalculation,
  {fe83e075-bf64-4f9d-a6fd-25b8155055d7}, !- Handle
=======
  {aed62426-5d4e-41bb-aa2a-be4cff8e4685}, !- Handle
  6;                                      !- Number of Timesteps per Hour

OS:ShadowCalculation,
  {4813b306-35cb-458e-b866-2f6c6c389670}, !- Handle
>>>>>>> f42044b5
  20,                                     !- Calculation Frequency
  200;                                    !- Maximum Figures in Shadow Overlap Calculations

OS:SurfaceConvectionAlgorithm:Outside,
<<<<<<< HEAD
  {fd55c469-9616-4b4d-a147-aca8f9553fc5}, !- Handle
  DOE-2;                                  !- Algorithm

OS:SurfaceConvectionAlgorithm:Inside,
  {5216df77-1671-4555-b942-a2fab26a7a02}, !- Handle
  TARP;                                   !- Algorithm

OS:ZoneCapacitanceMultiplier:ResearchSpecial,
  {02b418e5-a256-4805-92e5-85eb9aeadacb}, !- Handle
  ,                                       !- Temperature Capacity Multiplier
=======
  {27fa8d59-bbf0-40ab-9332-a27dc2689807}, !- Handle
  DOE-2;                                  !- Algorithm

OS:SurfaceConvectionAlgorithm:Inside,
  {6d846a3a-1b8a-4e4c-98ee-0049883cbe86}, !- Handle
  TARP;                                   !- Algorithm

OS:ZoneCapacitanceMultiplier:ResearchSpecial,
  {949f9945-f2d2-4e0e-b82d-ac854866df78}, !- Handle
  3.6,                                    !- Temperature Capacity Multiplier
>>>>>>> f42044b5
  15,                                     !- Humidity Capacity Multiplier
  ;                                       !- Carbon Dioxide Capacity Multiplier

OS:RunPeriod,
<<<<<<< HEAD
  {0e3cc747-37ce-4f1c-921c-2811bacd2f6c}, !- Handle
=======
  {a68618a6-717c-40c6-baa1-4f6235a7bbca}, !- Handle
>>>>>>> f42044b5
  Run Period 1,                           !- Name
  1,                                      !- Begin Month
  1,                                      !- Begin Day of Month
  12,                                     !- End Month
  31,                                     !- End Day of Month
  ,                                       !- Use Weather File Holidays and Special Days
  ,                                       !- Use Weather File Daylight Saving Period
  ,                                       !- Apply Weekend Holiday Rule
  ,                                       !- Use Weather File Rain Indicators
  ,                                       !- Use Weather File Snow Indicators
  ;                                       !- Number of Times Runperiod to be Repeated

OS:YearDescription,
<<<<<<< HEAD
  {63edabd2-45be-4c4d-a124-4b667f5b1e7d}, !- Handle
=======
  {db77c28e-f9a6-497d-823e-1b0f8508753a}, !- Handle
>>>>>>> f42044b5
  2007,                                   !- Calendar Year
  ,                                       !- Day of Week for Start Day
  ;                                       !- Is Leap Year

OS:WeatherFile,
<<<<<<< HEAD
  {90717831-6e1b-4576-aada-b8583ddb7282}, !- Handle
=======
  {e5b6a779-63c1-4bf6-b6f6-aca44c78505a}, !- Handle
>>>>>>> f42044b5
  Denver Intl Ap,                         !- City
  CO,                                     !- State Province Region
  USA,                                    !- Country
  TMY3,                                   !- Data Source
  725650,                                 !- WMO Number
  39.83,                                  !- Latitude {deg}
  -104.65,                                !- Longitude {deg}
  -7,                                     !- Time Zone {hr}
  1650,                                   !- Elevation {m}
  file:../weather/USA_CO_Denver.Intl.AP.725650_TMY3.epw, !- Url
  E23378AA;                               !- Checksum

OS:AdditionalProperties,
<<<<<<< HEAD
  {fc47b5aa-7212-4c4c-abf7-753b5dc08734}, !- Handle
  {90717831-6e1b-4576-aada-b8583ddb7282}, !- Object Name
=======
  {73fa6e87-be79-42d8-99ad-3a64af24dee1}, !- Handle
  {e5b6a779-63c1-4bf6-b6f6-aca44c78505a}, !- Object Name
>>>>>>> f42044b5
  EPWHeaderCity,                          !- Feature Name 1
  String,                                 !- Feature Data Type 1
  Denver Intl Ap,                         !- Feature Value 1
  EPWHeaderState,                         !- Feature Name 2
  String,                                 !- Feature Data Type 2
  CO,                                     !- Feature Value 2
  EPWHeaderCountry,                       !- Feature Name 3
  String,                                 !- Feature Data Type 3
  USA,                                    !- Feature Value 3
  EPWHeaderDataSource,                    !- Feature Name 4
  String,                                 !- Feature Data Type 4
  TMY3,                                   !- Feature Value 4
  EPWHeaderStation,                       !- Feature Name 5
  String,                                 !- Feature Data Type 5
  725650,                                 !- Feature Value 5
  EPWHeaderLatitude,                      !- Feature Name 6
  Double,                                 !- Feature Data Type 6
  39.829999999999998,                     !- Feature Value 6
  EPWHeaderLongitude,                     !- Feature Name 7
  Double,                                 !- Feature Data Type 7
  -104.65000000000001,                    !- Feature Value 7
  EPWHeaderTimezone,                      !- Feature Name 8
  Double,                                 !- Feature Data Type 8
  -7,                                     !- Feature Value 8
  EPWHeaderAltitude,                      !- Feature Name 9
  Double,                                 !- Feature Data Type 9
  5413.3858267716532,                     !- Feature Value 9
  EPWHeaderLocalPressure,                 !- Feature Name 10
  Double,                                 !- Feature Data Type 10
  0.81937567683596546,                    !- Feature Value 10
  EPWHeaderRecordsPerHour,                !- Feature Name 11
  Double,                                 !- Feature Data Type 11
  0,                                      !- Feature Value 11
  EPWDataAnnualAvgDrybulb,                !- Feature Name 12
  Double,                                 !- Feature Data Type 12
  51.575616438356228,                     !- Feature Value 12
  EPWDataAnnualMinDrybulb,                !- Feature Name 13
  Double,                                 !- Feature Data Type 13
  -2.9200000000000017,                    !- Feature Value 13
  EPWDataAnnualMaxDrybulb,                !- Feature Name 14
  Double,                                 !- Feature Data Type 14
  104,                                    !- Feature Value 14
  EPWDataCDD50F,                          !- Feature Name 15
  Double,                                 !- Feature Data Type 15
  3072.2925000000005,                     !- Feature Value 15
  EPWDataCDD65F,                          !- Feature Name 16
  Double,                                 !- Feature Data Type 16
  883.62000000000035,                     !- Feature Value 16
  EPWDataHDD50F,                          !- Feature Name 17
  Double,                                 !- Feature Data Type 17
  2497.1925000000001,                     !- Feature Value 17
  EPWDataHDD65F,                          !- Feature Name 18
  Double,                                 !- Feature Data Type 18
  5783.5200000000013,                     !- Feature Value 18
  EPWDataAnnualAvgWindspeed,              !- Feature Name 19
  Double,                                 !- Feature Data Type 19
  3.9165296803649667,                     !- Feature Value 19
  EPWDataMonthlyAvgDrybulbs,              !- Feature Name 20
  String,                                 !- Feature Data Type 20
  33.4191935483871&#4431.90142857142857&#4443.02620967741937&#4442.48624999999999&#4459.877741935483854&#4473.57574999999997&#4472.07975806451608&#4472.70008064516134&#4466.49200000000006&#4450.079112903225806&#4437.218250000000005&#4434.582177419354835, !- Feature Value 20
  EPWDataGroundMonthlyTemps,              !- Feature Name 21
  String,                                 !- Feature Data Type 21
  44.08306285945173&#4440.89570904991865&#4440.64045432632048&#4442.153016571250646&#4448.225111118704206&#4454.268919273837525&#4459.508577937551024&#4462.82777283423508&#4463.10975667174995&#4460.41014950381947&#4455.304105212311526&#4449.445696474514364, !- Feature Value 21
  EPWDataWSF,                             !- Feature Name 22
  Double,                                 !- Feature Data Type 22
  0.58999999999999997,                    !- Feature Value 22
  EPWDataMonthlyAvgDailyHighDrybulbs,     !- Feature Name 23
  String,                                 !- Feature Data Type 23
  47.41032258064516&#4446.58642857142857&#4455.15032258064517&#4453.708&#4472.80193548387098&#4488.67600000000002&#4486.1858064516129&#4485.87225806451613&#4482.082&#4463.18064516129033&#4448.73400000000001&#4448.87935483870968, !- Feature Value 23
  EPWDataMonthlyAvgDailyLowDrybulbs,      !- Feature Name 24
  String,                                 !- Feature Data Type 24
  19.347741935483874&#4419.856428571428573&#4430.316129032258065&#4431.112&#4447.41612903225806&#4457.901999999999994&#4459.063870967741934&#4460.956774193548384&#4452.352000000000004&#4438.41612903225806&#4427.002000000000002&#4423.02903225806451, !- Feature Value 24
  EPWDesignHeatingDrybulb,                !- Feature Name 25
  Double,                                 !- Feature Data Type 25
  12.02,                                  !- Feature Value 25
  EPWDesignHeatingWindspeed,              !- Feature Name 26
  Double,                                 !- Feature Data Type 26
  2.8062500000000004,                     !- Feature Value 26
  EPWDesignCoolingDrybulb,                !- Feature Name 27
  Double,                                 !- Feature Data Type 27
  91.939999999999998,                     !- Feature Value 27
  EPWDesignCoolingWetbulb,                !- Feature Name 28
  Double,                                 !- Feature Data Type 28
  59.95131430195849,                      !- Feature Value 28
  EPWDesignCoolingHumidityRatio,          !- Feature Name 29
  Double,                                 !- Feature Data Type 29
  0.0059161086834698092,                  !- Feature Value 29
  EPWDesignCoolingWindspeed,              !- Feature Name 30
  Double,                                 !- Feature Data Type 30
  3.7999999999999989,                     !- Feature Value 30
  EPWDesignDailyTemperatureRange,         !- Feature Name 31
  Double,                                 !- Feature Data Type 31
  24.915483870967748,                     !- Feature Value 31
  EPWDesignDehumidDrybulb,                !- Feature Name 32
  Double,                                 !- Feature Data Type 32
  67.996785714285721,                     !- Feature Value 32
  EPWDesignDehumidHumidityRatio,          !- Feature Name 33
  Double,                                 !- Feature Data Type 33
  0.012133744170488724,                   !- Feature Value 33
  EPWDesignCoolingDirectNormal,           !- Feature Name 34
  Double,                                 !- Feature Data Type 34
  985,                                    !- Feature Value 34
  EPWDesignCoolingDiffuseHorizontal,      !- Feature Name 35
  Double,                                 !- Feature Data Type 35
  84;                                     !- Feature Value 35

OS:Site,
<<<<<<< HEAD
  {65936e3b-1c80-4c3a-88f9-7340b5249f05}, !- Handle
=======
  {bea2aa90-35c5-4779-9449-55cf560dcf1c}, !- Handle
>>>>>>> f42044b5
  Denver Intl Ap_CO_USA,                  !- Name
  39.83,                                  !- Latitude {deg}
  -104.65,                                !- Longitude {deg}
  -7,                                     !- Time Zone {hr}
  1650,                                   !- Elevation {m}
  ;                                       !- Terrain

OS:ClimateZones,
<<<<<<< HEAD
  {4baf7f8f-b158-449f-b3f4-a2721942822b}, !- Handle
=======
  {7bb0fea2-0429-4c92-ad07-9a80b504b659}, !- Handle
>>>>>>> f42044b5
  ,                                       !- Active Institution
  ,                                       !- Active Year
  ,                                       !- Climate Zone Institution Name 1
  ,                                       !- Climate Zone Document Name 1
  ,                                       !- Climate Zone Document Year 1
  ,                                       !- Climate Zone Value 1
  Building America,                       !- Climate Zone Institution Name 2
  ,                                       !- Climate Zone Document Name 2
  0,                                      !- Climate Zone Document Year 2
  Cold;                                   !- Climate Zone Value 2

OS:Site:WaterMainsTemperature,
<<<<<<< HEAD
  {de1a4284-c3d8-4061-9dee-7935327cc8a1}, !- Handle
=======
  {c867e0b3-99f9-4b3f-b7fc-515c66c486d2}, !- Handle
>>>>>>> f42044b5
  Correlation,                            !- Calculation Method
  ,                                       !- Temperature Schedule Name
  10.8753424657535,                       !- Annual Average Outdoor Air Temperature {C}
  23.1524007936508;                       !- Maximum Difference In Monthly Average Outdoor Air Temperatures {deltaC}

OS:RunPeriodControl:DaylightSavingTime,
<<<<<<< HEAD
  {738064dc-f857-4576-b97c-3b927296ed62}, !- Handle
=======
  {c326e225-51c9-4a43-9139-1703ef82b2ce}, !- Handle
>>>>>>> f42044b5
  4/7,                                    !- Start Date
  10/26;                                  !- End Date

OS:Site:GroundTemperature:Deep,
<<<<<<< HEAD
  {6e91aef7-2d71-472b-b338-f8eae6c6e5a1}, !- Handle
=======
  {ff4a7726-d3bc-404f-b2f4-d6cff09d5756}, !- Handle
>>>>>>> f42044b5
  10.8753424657535,                       !- January Deep Ground Temperature {C}
  10.8753424657535,                       !- February Deep Ground Temperature {C}
  10.8753424657535,                       !- March Deep Ground Temperature {C}
  10.8753424657535,                       !- April Deep Ground Temperature {C}
  10.8753424657535,                       !- May Deep Ground Temperature {C}
  10.8753424657535,                       !- June Deep Ground Temperature {C}
  10.8753424657535,                       !- July Deep Ground Temperature {C}
  10.8753424657535,                       !- August Deep Ground Temperature {C}
  10.8753424657535,                       !- September Deep Ground Temperature {C}
  10.8753424657535,                       !- October Deep Ground Temperature {C}
  10.8753424657535,                       !- November Deep Ground Temperature {C}
  10.8753424657535;                       !- December Deep Ground Temperature {C}

OS:Building,
<<<<<<< HEAD
  {8cfc7a0a-e7bf-477c-893a-4a9a7b7ed1ed}, !- Handle
=======
  {1b7b3f19-c44f-4766-a35f-387f50ae4b04}, !- Handle
>>>>>>> f42044b5
  Building 1,                             !- Name
  ,                                       !- Building Sector Type
  ,                                       !- North Axis {deg}
  ,                                       !- Nominal Floor to Floor Height {m}
  ,                                       !- Space Type Name
  ,                                       !- Default Construction Set Name
  ,                                       !- Default Schedule Set Name
  2,                                      !- Standards Number of Stories
  2,                                      !- Standards Number of Above Ground Stories
  ,                                       !- Standards Template
  singlefamilydetached,                   !- Standards Building Type
  1;                                      !- Standards Number of Living Units

OS:AdditionalProperties,
<<<<<<< HEAD
  {a0b34e0c-005f-476e-a721-564f66004daa}, !- Handle
  {8cfc7a0a-e7bf-477c-893a-4a9a7b7ed1ed}, !- Object Name
=======
  {b992822b-7eea-4248-8b94-c6bad550fc9b}, !- Handle
  {1b7b3f19-c44f-4766-a35f-387f50ae4b04}, !- Object Name
>>>>>>> f42044b5
  Total Units Represented,                !- Feature Name 1
  Integer,                                !- Feature Data Type 1
  1,                                      !- Feature Value 1
  Total Units Modeled,                    !- Feature Name 2
  Integer,                                !- Feature Data Type 2
  1;                                      !- Feature Value 2

OS:ThermalZone,
<<<<<<< HEAD
  {0fc6207d-2101-4b91-b2c7-3f3493b4cc67}, !- Handle
=======
  {67667412-2f56-4c93-b0b5-148c8a9015ed}, !- Handle
>>>>>>> f42044b5
  living zone,                            !- Name
  ,                                       !- Multiplier
  ,                                       !- Ceiling Height {m}
  ,                                       !- Volume {m3}
  ,                                       !- Floor Area {m2}
  ,                                       !- Zone Inside Convection Algorithm
  ,                                       !- Zone Outside Convection Algorithm
  ,                                       !- Zone Conditioning Equipment List Name
<<<<<<< HEAD
  {60060d0d-297e-44c3-9c4a-2e6b9bfae3c8}, !- Zone Air Inlet Port List
  {0785761d-bbbf-4ea7-b396-48bbd66cfa14}, !- Zone Air Exhaust Port List
  {3e124d7b-39d8-4c24-9c77-84c2df5decee}, !- Zone Air Node Name
  {2c8c0d4e-f73c-4fb4-be12-410a60dc2450}, !- Zone Return Air Port List
=======
  {91c22414-705e-4810-8666-1ea4815775b5}, !- Zone Air Inlet Port List
  {62ae3d79-21d2-4ec8-89b0-7296bbaa4b22}, !- Zone Air Exhaust Port List
  {0a00aa4e-4f4d-4c51-861e-d0b3bcb3e3e1}, !- Zone Air Node Name
  {85248887-c59d-42b1-b3b5-5ccfa3030790}, !- Zone Return Air Port List
>>>>>>> f42044b5
  ,                                       !- Primary Daylighting Control Name
  ,                                       !- Fraction of Zone Controlled by Primary Daylighting Control
  ,                                       !- Secondary Daylighting Control Name
  ,                                       !- Fraction of Zone Controlled by Secondary Daylighting Control
  ,                                       !- Illuminance Map Name
  ,                                       !- Group Rendering Name
<<<<<<< HEAD
  {4f9f304b-9908-49df-87ac-199e4cf2b59c}, !- Thermostat Name
  No;                                     !- Use Ideal Air Loads

OS:Node,
  {79003724-5126-4db4-9aff-8c8fc48809b5}, !- Handle
  Node 1,                                 !- Name
  {3e124d7b-39d8-4c24-9c77-84c2df5decee}, !- Inlet Port
  ;                                       !- Outlet Port

OS:Connection,
  {3e124d7b-39d8-4c24-9c77-84c2df5decee}, !- Handle
  {b94da034-b2b8-419f-a27c-ed8ad846b1e7}, !- Name
  {0fc6207d-2101-4b91-b2c7-3f3493b4cc67}, !- Source Object
  11,                                     !- Outlet Port
  {79003724-5126-4db4-9aff-8c8fc48809b5}, !- Target Object
  2;                                      !- Inlet Port

OS:PortList,
  {60060d0d-297e-44c3-9c4a-2e6b9bfae3c8}, !- Handle
  {ac6a30f6-998c-4b7e-9308-a97b26eb5fe4}, !- Name
  {0fc6207d-2101-4b91-b2c7-3f3493b4cc67}, !- HVAC Component
  {63ac5d41-f76a-4375-82d8-f4f96fdd10fc}, !- Port 1
  {f7c05072-32ae-4b7d-a8a9-f3735062320f}; !- Port 2

OS:PortList,
  {0785761d-bbbf-4ea7-b396-48bbd66cfa14}, !- Handle
  {39e342f5-ff17-43e9-b085-7c76a78fa530}, !- Name
  {0fc6207d-2101-4b91-b2c7-3f3493b4cc67}; !- HVAC Component

OS:PortList,
  {2c8c0d4e-f73c-4fb4-be12-410a60dc2450}, !- Handle
  {af3a7d78-db60-49b1-9082-dbfd3d4a2bbf}, !- Name
  {0fc6207d-2101-4b91-b2c7-3f3493b4cc67}, !- HVAC Component
  {b1fd564d-201b-461b-b446-0c65c13da9fe}, !- Port 1
  {9694116f-dc64-4180-b0a0-7978b5fa1707}; !- Port 2

OS:Sizing:Zone,
  {4e306f28-b28f-45b3-99d7-8d17e6f54367}, !- Handle
  {0fc6207d-2101-4b91-b2c7-3f3493b4cc67}, !- Zone or ZoneList Name
=======
  ,                                       !- Thermostat Name
  No;                                     !- Use Ideal Air Loads

OS:Node,
  {0f978a2e-aedf-4d46-8609-171ada3c339b}, !- Handle
  Node 1,                                 !- Name
  {0a00aa4e-4f4d-4c51-861e-d0b3bcb3e3e1}, !- Inlet Port
  ;                                       !- Outlet Port

OS:Connection,
  {0a00aa4e-4f4d-4c51-861e-d0b3bcb3e3e1}, !- Handle
  {5c4c3170-125a-4bb9-b4fd-bbd7b7cf4b8f}, !- Name
  {67667412-2f56-4c93-b0b5-148c8a9015ed}, !- Source Object
  11,                                     !- Outlet Port
  {0f978a2e-aedf-4d46-8609-171ada3c339b}, !- Target Object
  2;                                      !- Inlet Port

OS:PortList,
  {91c22414-705e-4810-8666-1ea4815775b5}, !- Handle
  {a59260b2-7179-47ed-a947-e832358ecef6}, !- Name
  {67667412-2f56-4c93-b0b5-148c8a9015ed}; !- HVAC Component

OS:PortList,
  {62ae3d79-21d2-4ec8-89b0-7296bbaa4b22}, !- Handle
  {4c73c977-4055-4ffe-bdd3-4e3e51b09bdc}, !- Name
  {67667412-2f56-4c93-b0b5-148c8a9015ed}; !- HVAC Component

OS:PortList,
  {85248887-c59d-42b1-b3b5-5ccfa3030790}, !- Handle
  {5c5d9780-039d-4d2b-851a-277a4707ae91}, !- Name
  {67667412-2f56-4c93-b0b5-148c8a9015ed}; !- HVAC Component

OS:Sizing:Zone,
  {3f40dc55-a3a3-448a-8f35-82ebddfda01a}, !- Handle
  {67667412-2f56-4c93-b0b5-148c8a9015ed}, !- Zone or ZoneList Name
>>>>>>> f42044b5
  SupplyAirTemperature,                   !- Zone Cooling Design Supply Air Temperature Input Method
  14,                                     !- Zone Cooling Design Supply Air Temperature {C}
  11.11,                                  !- Zone Cooling Design Supply Air Temperature Difference {deltaC}
  SupplyAirTemperature,                   !- Zone Heating Design Supply Air Temperature Input Method
  40,                                     !- Zone Heating Design Supply Air Temperature {C}
  11.11,                                  !- Zone Heating Design Supply Air Temperature Difference {deltaC}
  0.0085,                                 !- Zone Cooling Design Supply Air Humidity Ratio {kg-H2O/kg-air}
  0.008,                                  !- Zone Heating Design Supply Air Humidity Ratio {kg-H2O/kg-air}
  ,                                       !- Zone Heating Sizing Factor
  ,                                       !- Zone Cooling Sizing Factor
  DesignDay,                              !- Cooling Design Air Flow Method
  ,                                       !- Cooling Design Air Flow Rate {m3/s}
  ,                                       !- Cooling Minimum Air Flow per Zone Floor Area {m3/s-m2}
  ,                                       !- Cooling Minimum Air Flow {m3/s}
  ,                                       !- Cooling Minimum Air Flow Fraction
  DesignDay,                              !- Heating Design Air Flow Method
  ,                                       !- Heating Design Air Flow Rate {m3/s}
  ,                                       !- Heating Maximum Air Flow per Zone Floor Area {m3/s-m2}
  ,                                       !- Heating Maximum Air Flow {m3/s}
  ,                                       !- Heating Maximum Air Flow Fraction
  ,                                       !- Design Zone Air Distribution Effectiveness in Cooling Mode
  ,                                       !- Design Zone Air Distribution Effectiveness in Heating Mode
  No,                                     !- Account for Dedicated Outdoor Air System
  NeutralSupplyAir,                       !- Dedicated Outdoor Air System Control Strategy
  autosize,                               !- Dedicated Outdoor Air Low Setpoint Temperature for Design {C}
  autosize;                               !- Dedicated Outdoor Air High Setpoint Temperature for Design {C}

OS:ZoneHVAC:EquipmentList,
<<<<<<< HEAD
  {65467a34-8a2b-4e46-8405-6aef935c1e3d}, !- Handle
  Zone HVAC Equipment List 1,             !- Name
  {0fc6207d-2101-4b91-b2c7-3f3493b4cc67}, !- Thermal Zone
  SequentialLoad,                         !- Load Distribution Scheme
  {c58744e9-d8b2-405d-98f3-f15cb2360c16}, !- Zone Equipment 1
  1,                                      !- Zone Equipment Cooling Sequence 1
  1,                                      !- Zone Equipment Heating or No-Load Sequence 1
  ,                                       !- Zone Equipment Sequential Cooling Fraction Schedule Name 1
  ,                                       !- Zone Equipment Sequential Heating Fraction Schedule Name 1
  {a74fff37-3ab7-4f4f-a41d-294de942ce55}, !- Zone Equipment 2
  2,                                      !- Zone Equipment Cooling Sequence 2
  2,                                      !- Zone Equipment Heating or No-Load Sequence 2
  ,                                       !- Zone Equipment Sequential Cooling Fraction Schedule Name 2
  ;                                       !- Zone Equipment Sequential Heating Fraction Schedule Name 2

OS:Space,
  {f7bdeb2c-e525-4fea-9379-3a9ff05e1880}, !- Handle
  living space,                           !- Name
  {67a73537-87de-41cd-98ca-be6c1524d5c5}, !- Space Type Name
=======
  {bd438b46-fbfc-4db7-ae5d-59a533f6f1d4}, !- Handle
  Zone HVAC Equipment List 1,             !- Name
  {67667412-2f56-4c93-b0b5-148c8a9015ed}; !- Thermal Zone

OS:Space,
  {d7949265-9dca-4233-b57a-b0a0040c78e6}, !- Handle
  living space,                           !- Name
  {38c96653-3e29-4e34-a54e-c38cc1f99604}, !- Space Type Name
>>>>>>> f42044b5
  ,                                       !- Default Construction Set Name
  ,                                       !- Default Schedule Set Name
  -0,                                     !- Direction of Relative North {deg}
  0,                                      !- X Origin {m}
  0,                                      !- Y Origin {m}
  0,                                      !- Z Origin {m}
  ,                                       !- Building Story Name
<<<<<<< HEAD
  {0fc6207d-2101-4b91-b2c7-3f3493b4cc67}, !- Thermal Zone Name
  ,                                       !- Part of Total Floor Area
  ,                                       !- Design Specification Outdoor Air Object Name
  {6e1c87d1-332d-4a76-a019-613f4241d1dd}; !- Building Unit Name

OS:Surface,
  {7c4ebd2a-6e05-4f63-b30c-8d5c13785ab7}, !- Handle
  Surface 1,                              !- Name
  Floor,                                  !- Surface Type
  ,                                       !- Construction Name
  {f7bdeb2c-e525-4fea-9379-3a9ff05e1880}, !- Space Name
=======
  {67667412-2f56-4c93-b0b5-148c8a9015ed}, !- Thermal Zone Name
  ,                                       !- Part of Total Floor Area
  ,                                       !- Design Specification Outdoor Air Object Name
  {149cd39c-1157-40e1-9a46-fc30c25357e9}; !- Building Unit Name

OS:Surface,
  {dfe7973e-7edf-4887-a959-b64735f186c9}, !- Handle
  Surface 1,                              !- Name
  Floor,                                  !- Surface Type
  ,                                       !- Construction Name
  {d7949265-9dca-4233-b57a-b0a0040c78e6}, !- Space Name
>>>>>>> f42044b5
  Foundation,                             !- Outside Boundary Condition
  ,                                       !- Outside Boundary Condition Object
  NoSun,                                  !- Sun Exposure
  NoWind,                                 !- Wind Exposure
  ,                                       !- View Factor to Ground
  ,                                       !- Number of Vertices
  0, 0, 0,                                !- X,Y,Z Vertex 1 {m}
  0, 6.81553519541936, 0,                 !- X,Y,Z Vertex 2 {m}
  13.6310703908387, 6.81553519541936, 0,  !- X,Y,Z Vertex 3 {m}
  13.6310703908387, 0, 0;                 !- X,Y,Z Vertex 4 {m}

OS:Surface,
<<<<<<< HEAD
  {aff4729e-bb6d-48b8-b04e-4833b7dd6449}, !- Handle
  Surface 2,                              !- Name
  Wall,                                   !- Surface Type
  ,                                       !- Construction Name
  {f7bdeb2c-e525-4fea-9379-3a9ff05e1880}, !- Space Name
=======
  {e0a13eef-51fb-48f3-8462-ceea1efd3d40}, !- Handle
  Surface 2,                              !- Name
  Wall,                                   !- Surface Type
  ,                                       !- Construction Name
  {d7949265-9dca-4233-b57a-b0a0040c78e6}, !- Space Name
>>>>>>> f42044b5
  Outdoors,                               !- Outside Boundary Condition
  ,                                       !- Outside Boundary Condition Object
  SunExposed,                             !- Sun Exposure
  WindExposed,                            !- Wind Exposure
  ,                                       !- View Factor to Ground
  ,                                       !- Number of Vertices
  0, 6.81553519541936, 2.4384,            !- X,Y,Z Vertex 1 {m}
  0, 6.81553519541936, 0,                 !- X,Y,Z Vertex 2 {m}
  0, 0, 0,                                !- X,Y,Z Vertex 3 {m}
  0, 0, 2.4384;                           !- X,Y,Z Vertex 4 {m}

OS:Surface,
<<<<<<< HEAD
  {1f2980cf-61ef-4bc2-a60e-d0101e0c240e}, !- Handle
  Surface 3,                              !- Name
  Wall,                                   !- Surface Type
  ,                                       !- Construction Name
  {f7bdeb2c-e525-4fea-9379-3a9ff05e1880}, !- Space Name
=======
  {3659c953-0497-428c-8787-0a212c7d7a54}, !- Handle
  Surface 3,                              !- Name
  Wall,                                   !- Surface Type
  ,                                       !- Construction Name
  {d7949265-9dca-4233-b57a-b0a0040c78e6}, !- Space Name
>>>>>>> f42044b5
  Outdoors,                               !- Outside Boundary Condition
  ,                                       !- Outside Boundary Condition Object
  SunExposed,                             !- Sun Exposure
  WindExposed,                            !- Wind Exposure
  ,                                       !- View Factor to Ground
  ,                                       !- Number of Vertices
  13.6310703908387, 6.81553519541936, 2.4384, !- X,Y,Z Vertex 1 {m}
  13.6310703908387, 6.81553519541936, 0,  !- X,Y,Z Vertex 2 {m}
  0, 6.81553519541936, 0,                 !- X,Y,Z Vertex 3 {m}
  0, 6.81553519541936, 2.4384;            !- X,Y,Z Vertex 4 {m}

OS:Surface,
<<<<<<< HEAD
  {f442c6a7-f675-4190-99ad-22f4d0e09190}, !- Handle
  Surface 4,                              !- Name
  Wall,                                   !- Surface Type
  ,                                       !- Construction Name
  {f7bdeb2c-e525-4fea-9379-3a9ff05e1880}, !- Space Name
=======
  {b9e9f61f-cea5-42cd-92e1-1f30770369fe}, !- Handle
  Surface 4,                              !- Name
  Wall,                                   !- Surface Type
  ,                                       !- Construction Name
  {d7949265-9dca-4233-b57a-b0a0040c78e6}, !- Space Name
>>>>>>> f42044b5
  Outdoors,                               !- Outside Boundary Condition
  ,                                       !- Outside Boundary Condition Object
  SunExposed,                             !- Sun Exposure
  WindExposed,                            !- Wind Exposure
  ,                                       !- View Factor to Ground
  ,                                       !- Number of Vertices
  13.6310703908387, 0, 2.4384,            !- X,Y,Z Vertex 1 {m}
  13.6310703908387, 0, 0,                 !- X,Y,Z Vertex 2 {m}
  13.6310703908387, 6.81553519541936, 0,  !- X,Y,Z Vertex 3 {m}
  13.6310703908387, 6.81553519541936, 2.4384; !- X,Y,Z Vertex 4 {m}

OS:Surface,
<<<<<<< HEAD
  {078d3993-3943-4c34-b4ce-5b9117865cec}, !- Handle
  Surface 5,                              !- Name
  Wall,                                   !- Surface Type
  ,                                       !- Construction Name
  {f7bdeb2c-e525-4fea-9379-3a9ff05e1880}, !- Space Name
=======
  {5bf4f043-d9b2-43b7-a950-f2382ea39a03}, !- Handle
  Surface 5,                              !- Name
  Wall,                                   !- Surface Type
  ,                                       !- Construction Name
  {d7949265-9dca-4233-b57a-b0a0040c78e6}, !- Space Name
>>>>>>> f42044b5
  Outdoors,                               !- Outside Boundary Condition
  ,                                       !- Outside Boundary Condition Object
  SunExposed,                             !- Sun Exposure
  WindExposed,                            !- Wind Exposure
  ,                                       !- View Factor to Ground
  ,                                       !- Number of Vertices
  0, 0, 2.4384,                           !- X,Y,Z Vertex 1 {m}
  0, 0, 0,                                !- X,Y,Z Vertex 2 {m}
  13.6310703908387, 0, 0,                 !- X,Y,Z Vertex 3 {m}
  13.6310703908387, 0, 2.4384;            !- X,Y,Z Vertex 4 {m}

OS:Surface,
<<<<<<< HEAD
  {b32e4c0b-6513-4339-b9f8-3aa1726191c9}, !- Handle
  Surface 6,                              !- Name
  RoofCeiling,                            !- Surface Type
  ,                                       !- Construction Name
  {f7bdeb2c-e525-4fea-9379-3a9ff05e1880}, !- Space Name
  Surface,                                !- Outside Boundary Condition
  {cb5a0ded-d8ab-4491-8379-b0422e3db3d7}, !- Outside Boundary Condition Object
=======
  {b1c77d56-03e2-492b-b687-a5881a469fd9}, !- Handle
  Surface 6,                              !- Name
  RoofCeiling,                            !- Surface Type
  ,                                       !- Construction Name
  {d7949265-9dca-4233-b57a-b0a0040c78e6}, !- Space Name
  Surface,                                !- Outside Boundary Condition
  {7225e6d0-1b9a-45ab-91cf-a9ddf7dbfb38}, !- Outside Boundary Condition Object
>>>>>>> f42044b5
  NoSun,                                  !- Sun Exposure
  NoWind,                                 !- Wind Exposure
  ,                                       !- View Factor to Ground
  ,                                       !- Number of Vertices
  13.6310703908387, 0, 2.4384,            !- X,Y,Z Vertex 1 {m}
  13.6310703908387, 6.81553519541936, 2.4384, !- X,Y,Z Vertex 2 {m}
  0, 6.81553519541936, 2.4384,            !- X,Y,Z Vertex 3 {m}
  0, 0, 2.4384;                           !- X,Y,Z Vertex 4 {m}

OS:SpaceType,
<<<<<<< HEAD
  {67a73537-87de-41cd-98ca-be6c1524d5c5}, !- Handle
=======
  {38c96653-3e29-4e34-a54e-c38cc1f99604}, !- Handle
>>>>>>> f42044b5
  Space Type 1,                           !- Name
  ,                                       !- Default Construction Set Name
  ,                                       !- Default Schedule Set Name
  ,                                       !- Group Rendering Name
  ,                                       !- Design Specification Outdoor Air Object Name
  ,                                       !- Standards Template
  ,                                       !- Standards Building Type
  living;                                 !- Standards Space Type

OS:Space,
<<<<<<< HEAD
  {aee6b8b0-fc31-4399-83dc-4404a96a6075}, !- Handle
  living space|story 2,                   !- Name
  {67a73537-87de-41cd-98ca-be6c1524d5c5}, !- Space Type Name
=======
  {29e76d75-28d7-424f-8268-7b783b8acc81}, !- Handle
  living space|story 2,                   !- Name
  {38c96653-3e29-4e34-a54e-c38cc1f99604}, !- Space Type Name
>>>>>>> f42044b5
  ,                                       !- Default Construction Set Name
  ,                                       !- Default Schedule Set Name
  -0,                                     !- Direction of Relative North {deg}
  0,                                      !- X Origin {m}
  0,                                      !- Y Origin {m}
  2.4384,                                 !- Z Origin {m}
  ,                                       !- Building Story Name
<<<<<<< HEAD
  {0fc6207d-2101-4b91-b2c7-3f3493b4cc67}, !- Thermal Zone Name
  ,                                       !- Part of Total Floor Area
  ,                                       !- Design Specification Outdoor Air Object Name
  {6e1c87d1-332d-4a76-a019-613f4241d1dd}; !- Building Unit Name

OS:Surface,
  {cb5a0ded-d8ab-4491-8379-b0422e3db3d7}, !- Handle
  Surface 7,                              !- Name
  Floor,                                  !- Surface Type
  ,                                       !- Construction Name
  {aee6b8b0-fc31-4399-83dc-4404a96a6075}, !- Space Name
  Surface,                                !- Outside Boundary Condition
  {b32e4c0b-6513-4339-b9f8-3aa1726191c9}, !- Outside Boundary Condition Object
=======
  {67667412-2f56-4c93-b0b5-148c8a9015ed}, !- Thermal Zone Name
  ,                                       !- Part of Total Floor Area
  ,                                       !- Design Specification Outdoor Air Object Name
  {149cd39c-1157-40e1-9a46-fc30c25357e9}; !- Building Unit Name

OS:Surface,
  {7225e6d0-1b9a-45ab-91cf-a9ddf7dbfb38}, !- Handle
  Surface 7,                              !- Name
  Floor,                                  !- Surface Type
  ,                                       !- Construction Name
  {29e76d75-28d7-424f-8268-7b783b8acc81}, !- Space Name
  Surface,                                !- Outside Boundary Condition
  {b1c77d56-03e2-492b-b687-a5881a469fd9}, !- Outside Boundary Condition Object
>>>>>>> f42044b5
  NoSun,                                  !- Sun Exposure
  NoWind,                                 !- Wind Exposure
  ,                                       !- View Factor to Ground
  ,                                       !- Number of Vertices
  0, 0, 0,                                !- X,Y,Z Vertex 1 {m}
  0, 6.81553519541936, 0,                 !- X,Y,Z Vertex 2 {m}
  13.6310703908387, 6.81553519541936, 0,  !- X,Y,Z Vertex 3 {m}
  13.6310703908387, 0, 0;                 !- X,Y,Z Vertex 4 {m}

OS:Surface,
<<<<<<< HEAD
  {4b627c79-7fbe-49d7-9d8e-5bbf4749df58}, !- Handle
  Surface 8,                              !- Name
  Wall,                                   !- Surface Type
  ,                                       !- Construction Name
  {aee6b8b0-fc31-4399-83dc-4404a96a6075}, !- Space Name
=======
  {3de5bf33-8b39-4e25-b09c-b405839c7c22}, !- Handle
  Surface 8,                              !- Name
  Wall,                                   !- Surface Type
  ,                                       !- Construction Name
  {29e76d75-28d7-424f-8268-7b783b8acc81}, !- Space Name
>>>>>>> f42044b5
  Outdoors,                               !- Outside Boundary Condition
  ,                                       !- Outside Boundary Condition Object
  SunExposed,                             !- Sun Exposure
  WindExposed,                            !- Wind Exposure
  ,                                       !- View Factor to Ground
  ,                                       !- Number of Vertices
  0, 6.81553519541936, 2.4384,            !- X,Y,Z Vertex 1 {m}
  0, 6.81553519541936, 0,                 !- X,Y,Z Vertex 2 {m}
  0, 0, 0,                                !- X,Y,Z Vertex 3 {m}
  0, 0, 2.4384;                           !- X,Y,Z Vertex 4 {m}

OS:Surface,
<<<<<<< HEAD
  {4857f7f5-1bcd-47d2-9b73-4220c7e1d891}, !- Handle
  Surface 9,                              !- Name
  Wall,                                   !- Surface Type
  ,                                       !- Construction Name
  {aee6b8b0-fc31-4399-83dc-4404a96a6075}, !- Space Name
=======
  {52a27956-1555-43e1-ab26-aed9f8a119f0}, !- Handle
  Surface 9,                              !- Name
  Wall,                                   !- Surface Type
  ,                                       !- Construction Name
  {29e76d75-28d7-424f-8268-7b783b8acc81}, !- Space Name
>>>>>>> f42044b5
  Outdoors,                               !- Outside Boundary Condition
  ,                                       !- Outside Boundary Condition Object
  SunExposed,                             !- Sun Exposure
  WindExposed,                            !- Wind Exposure
  ,                                       !- View Factor to Ground
  ,                                       !- Number of Vertices
  13.6310703908387, 6.81553519541936, 2.4384, !- X,Y,Z Vertex 1 {m}
  13.6310703908387, 6.81553519541936, 0,  !- X,Y,Z Vertex 2 {m}
  0, 6.81553519541936, 0,                 !- X,Y,Z Vertex 3 {m}
  0, 6.81553519541936, 2.4384;            !- X,Y,Z Vertex 4 {m}

OS:Surface,
<<<<<<< HEAD
  {98b0872e-0415-44ee-aa28-fe0019607a6b}, !- Handle
  Surface 10,                             !- Name
  Wall,                                   !- Surface Type
  ,                                       !- Construction Name
  {aee6b8b0-fc31-4399-83dc-4404a96a6075}, !- Space Name
=======
  {61c6bef9-4ed3-4921-a6ba-ccde4b9242a8}, !- Handle
  Surface 10,                             !- Name
  Wall,                                   !- Surface Type
  ,                                       !- Construction Name
  {29e76d75-28d7-424f-8268-7b783b8acc81}, !- Space Name
>>>>>>> f42044b5
  Outdoors,                               !- Outside Boundary Condition
  ,                                       !- Outside Boundary Condition Object
  SunExposed,                             !- Sun Exposure
  WindExposed,                            !- Wind Exposure
  ,                                       !- View Factor to Ground
  ,                                       !- Number of Vertices
  13.6310703908387, 0, 2.4384,            !- X,Y,Z Vertex 1 {m}
  13.6310703908387, 0, 0,                 !- X,Y,Z Vertex 2 {m}
  13.6310703908387, 6.81553519541936, 0,  !- X,Y,Z Vertex 3 {m}
  13.6310703908387, 6.81553519541936, 2.4384; !- X,Y,Z Vertex 4 {m}

OS:Surface,
<<<<<<< HEAD
  {3c26361c-f6c6-4cc6-903b-37004c0cd099}, !- Handle
  Surface 11,                             !- Name
  Wall,                                   !- Surface Type
  ,                                       !- Construction Name
  {aee6b8b0-fc31-4399-83dc-4404a96a6075}, !- Space Name
=======
  {b18c9cb5-e81b-485a-a20a-2c8881800b2f}, !- Handle
  Surface 11,                             !- Name
  Wall,                                   !- Surface Type
  ,                                       !- Construction Name
  {29e76d75-28d7-424f-8268-7b783b8acc81}, !- Space Name
>>>>>>> f42044b5
  Outdoors,                               !- Outside Boundary Condition
  ,                                       !- Outside Boundary Condition Object
  SunExposed,                             !- Sun Exposure
  WindExposed,                            !- Wind Exposure
  ,                                       !- View Factor to Ground
  ,                                       !- Number of Vertices
  0, 0, 2.4384,                           !- X,Y,Z Vertex 1 {m}
  0, 0, 0,                                !- X,Y,Z Vertex 2 {m}
  13.6310703908387, 0, 0,                 !- X,Y,Z Vertex 3 {m}
  13.6310703908387, 0, 2.4384;            !- X,Y,Z Vertex 4 {m}

OS:Surface,
<<<<<<< HEAD
  {e33d7b69-a6de-4410-8c7a-92bffddb680c}, !- Handle
  Surface 12,                             !- Name
  RoofCeiling,                            !- Surface Type
  ,                                       !- Construction Name
  {aee6b8b0-fc31-4399-83dc-4404a96a6075}, !- Space Name
  Surface,                                !- Outside Boundary Condition
  {8a9344db-f678-4157-90da-bd9d715c49a5}, !- Outside Boundary Condition Object
=======
  {287ceae1-87b2-4ecf-8d48-eddc6ec9df51}, !- Handle
  Surface 12,                             !- Name
  RoofCeiling,                            !- Surface Type
  ,                                       !- Construction Name
  {29e76d75-28d7-424f-8268-7b783b8acc81}, !- Space Name
  Surface,                                !- Outside Boundary Condition
  {170eae04-df42-4974-9a8c-1173e9933ee7}, !- Outside Boundary Condition Object
>>>>>>> f42044b5
  NoSun,                                  !- Sun Exposure
  NoWind,                                 !- Wind Exposure
  ,                                       !- View Factor to Ground
  ,                                       !- Number of Vertices
  13.6310703908387, 0, 2.4384,            !- X,Y,Z Vertex 1 {m}
  13.6310703908387, 6.81553519541936, 2.4384, !- X,Y,Z Vertex 2 {m}
  0, 6.81553519541936, 2.4384,            !- X,Y,Z Vertex 3 {m}
  0, 0, 2.4384;                           !- X,Y,Z Vertex 4 {m}

OS:Surface,
<<<<<<< HEAD
  {8a9344db-f678-4157-90da-bd9d715c49a5}, !- Handle
  Surface 13,                             !- Name
  Floor,                                  !- Surface Type
  ,                                       !- Construction Name
  {a15ad20b-0b9a-447c-bba3-664a19eb3c0b}, !- Space Name
  Surface,                                !- Outside Boundary Condition
  {e33d7b69-a6de-4410-8c7a-92bffddb680c}, !- Outside Boundary Condition Object
=======
  {170eae04-df42-4974-9a8c-1173e9933ee7}, !- Handle
  Surface 13,                             !- Name
  Floor,                                  !- Surface Type
  ,                                       !- Construction Name
  {ee7bbe5a-5480-4aaf-870c-79c8d8eda308}, !- Space Name
  Surface,                                !- Outside Boundary Condition
  {287ceae1-87b2-4ecf-8d48-eddc6ec9df51}, !- Outside Boundary Condition Object
>>>>>>> f42044b5
  NoSun,                                  !- Sun Exposure
  NoWind,                                 !- Wind Exposure
  ,                                       !- View Factor to Ground
  ,                                       !- Number of Vertices
  0, 6.81553519541936, 0,                 !- X,Y,Z Vertex 1 {m}
  13.6310703908387, 6.81553519541936, 0,  !- X,Y,Z Vertex 2 {m}
  13.6310703908387, 0, 0,                 !- X,Y,Z Vertex 3 {m}
  0, 0, 0;                                !- X,Y,Z Vertex 4 {m}

OS:Surface,
<<<<<<< HEAD
  {50e7243b-c4b7-4a68-9a26-2102048b735d}, !- Handle
  Surface 14,                             !- Name
  RoofCeiling,                            !- Surface Type
  ,                                       !- Construction Name
  {a15ad20b-0b9a-447c-bba3-664a19eb3c0b}, !- Space Name
=======
  {899103bc-cccb-48a8-9125-effbad448881}, !- Handle
  Surface 14,                             !- Name
  RoofCeiling,                            !- Surface Type
  ,                                       !- Construction Name
  {ee7bbe5a-5480-4aaf-870c-79c8d8eda308}, !- Space Name
>>>>>>> f42044b5
  Outdoors,                               !- Outside Boundary Condition
  ,                                       !- Outside Boundary Condition Object
  SunExposed,                             !- Sun Exposure
  WindExposed,                            !- Wind Exposure
  ,                                       !- View Factor to Ground
  ,                                       !- Number of Vertices
  13.6310703908387, 3.40776759770968, 1.70388379885484, !- X,Y,Z Vertex 1 {m}
  0, 3.40776759770968, 1.70388379885484,  !- X,Y,Z Vertex 2 {m}
  0, 0, 0,                                !- X,Y,Z Vertex 3 {m}
  13.6310703908387, 0, 0;                 !- X,Y,Z Vertex 4 {m}

OS:Surface,
<<<<<<< HEAD
  {73f6828e-2df5-45fd-8e4d-5b6f9087008c}, !- Handle
  Surface 15,                             !- Name
  RoofCeiling,                            !- Surface Type
  ,                                       !- Construction Name
  {a15ad20b-0b9a-447c-bba3-664a19eb3c0b}, !- Space Name
=======
  {98ce3013-df74-42cf-b175-c2c7aae45254}, !- Handle
  Surface 15,                             !- Name
  RoofCeiling,                            !- Surface Type
  ,                                       !- Construction Name
  {ee7bbe5a-5480-4aaf-870c-79c8d8eda308}, !- Space Name
>>>>>>> f42044b5
  Outdoors,                               !- Outside Boundary Condition
  ,                                       !- Outside Boundary Condition Object
  SunExposed,                             !- Sun Exposure
  WindExposed,                            !- Wind Exposure
  ,                                       !- View Factor to Ground
  ,                                       !- Number of Vertices
  0, 3.40776759770968, 1.70388379885484,  !- X,Y,Z Vertex 1 {m}
  13.6310703908387, 3.40776759770968, 1.70388379885484, !- X,Y,Z Vertex 2 {m}
  13.6310703908387, 6.81553519541936, 0,  !- X,Y,Z Vertex 3 {m}
  0, 6.81553519541936, 0;                 !- X,Y,Z Vertex 4 {m}

OS:Surface,
<<<<<<< HEAD
  {edb91639-a63b-4ed6-bd10-02366075a385}, !- Handle
  Surface 16,                             !- Name
  Wall,                                   !- Surface Type
  ,                                       !- Construction Name
  {a15ad20b-0b9a-447c-bba3-664a19eb3c0b}, !- Space Name
=======
  {a1a020ed-1f1f-4a74-a7b5-368a017e14cd}, !- Handle
  Surface 16,                             !- Name
  Wall,                                   !- Surface Type
  ,                                       !- Construction Name
  {ee7bbe5a-5480-4aaf-870c-79c8d8eda308}, !- Space Name
>>>>>>> f42044b5
  Outdoors,                               !- Outside Boundary Condition
  ,                                       !- Outside Boundary Condition Object
  SunExposed,                             !- Sun Exposure
  WindExposed,                            !- Wind Exposure
  ,                                       !- View Factor to Ground
  ,                                       !- Number of Vertices
  0, 3.40776759770968, 1.70388379885484,  !- X,Y,Z Vertex 1 {m}
  0, 6.81553519541936, 0,                 !- X,Y,Z Vertex 2 {m}
  0, 0, 0;                                !- X,Y,Z Vertex 3 {m}

OS:Surface,
<<<<<<< HEAD
  {c2dbc066-025d-409c-bc5c-dfa725bbeaa2}, !- Handle
  Surface 17,                             !- Name
  Wall,                                   !- Surface Type
  ,                                       !- Construction Name
  {a15ad20b-0b9a-447c-bba3-664a19eb3c0b}, !- Space Name
=======
  {4dc1a006-cc8f-4147-b443-61ec145a0cba}, !- Handle
  Surface 17,                             !- Name
  Wall,                                   !- Surface Type
  ,                                       !- Construction Name
  {ee7bbe5a-5480-4aaf-870c-79c8d8eda308}, !- Space Name
>>>>>>> f42044b5
  Outdoors,                               !- Outside Boundary Condition
  ,                                       !- Outside Boundary Condition Object
  SunExposed,                             !- Sun Exposure
  WindExposed,                            !- Wind Exposure
  ,                                       !- View Factor to Ground
  ,                                       !- Number of Vertices
  13.6310703908387, 3.40776759770968, 1.70388379885484, !- X,Y,Z Vertex 1 {m}
  13.6310703908387, 0, 0,                 !- X,Y,Z Vertex 2 {m}
  13.6310703908387, 6.81553519541936, 0;  !- X,Y,Z Vertex 3 {m}

OS:Space,
<<<<<<< HEAD
  {a15ad20b-0b9a-447c-bba3-664a19eb3c0b}, !- Handle
  unfinished attic space,                 !- Name
  {aab316a3-efbe-44a9-9f17-4e1a89528c60}, !- Space Type Name
=======
  {ee7bbe5a-5480-4aaf-870c-79c8d8eda308}, !- Handle
  unfinished attic space,                 !- Name
  {fcf9885f-7f79-436d-be5e-6c2e2bfa174a}, !- Space Type Name
>>>>>>> f42044b5
  ,                                       !- Default Construction Set Name
  ,                                       !- Default Schedule Set Name
  -0,                                     !- Direction of Relative North {deg}
  0,                                      !- X Origin {m}
  0,                                      !- Y Origin {m}
  4.8768,                                 !- Z Origin {m}
  ,                                       !- Building Story Name
<<<<<<< HEAD
  {8f2f8681-f40b-41ec-94e1-a55522fcd7bc}; !- Thermal Zone Name

OS:ThermalZone,
  {8f2f8681-f40b-41ec-94e1-a55522fcd7bc}, !- Handle
=======
  {c71196f5-8dde-4676-a28b-2a1cf9cef8f2}; !- Thermal Zone Name

OS:ThermalZone,
  {c71196f5-8dde-4676-a28b-2a1cf9cef8f2}, !- Handle
>>>>>>> f42044b5
  unfinished attic zone,                  !- Name
  ,                                       !- Multiplier
  ,                                       !- Ceiling Height {m}
  ,                                       !- Volume {m3}
  ,                                       !- Floor Area {m2}
  ,                                       !- Zone Inside Convection Algorithm
  ,                                       !- Zone Outside Convection Algorithm
  ,                                       !- Zone Conditioning Equipment List Name
<<<<<<< HEAD
  {9aace8f5-7007-4de6-a429-53f09e2383ca}, !- Zone Air Inlet Port List
  {59f84d5f-0d74-4543-88dd-328369e5b532}, !- Zone Air Exhaust Port List
  {2ea177e5-aa5d-47ba-9ded-1f5d50eb63df}, !- Zone Air Node Name
  {78b75c8c-fa33-48c5-8ff4-12650b7d2efa}, !- Zone Return Air Port List
=======
  {e8953934-9361-453e-a556-99cea87234f4}, !- Zone Air Inlet Port List
  {f896c566-9e42-4b8d-86c6-dda9fb4c48bd}, !- Zone Air Exhaust Port List
  {77d1e3fc-bce1-4c56-b113-2dbbbcb401e8}, !- Zone Air Node Name
  {9c9b9a1a-06fd-4e1f-98b2-a174d88c4676}, !- Zone Return Air Port List
>>>>>>> f42044b5
  ,                                       !- Primary Daylighting Control Name
  ,                                       !- Fraction of Zone Controlled by Primary Daylighting Control
  ,                                       !- Secondary Daylighting Control Name
  ,                                       !- Fraction of Zone Controlled by Secondary Daylighting Control
  ,                                       !- Illuminance Map Name
  ,                                       !- Group Rendering Name
  ,                                       !- Thermostat Name
  No;                                     !- Use Ideal Air Loads

OS:Node,
<<<<<<< HEAD
  {de10b812-53f9-4835-975f-0c77c7d5b17e}, !- Handle
  Node 2,                                 !- Name
  {2ea177e5-aa5d-47ba-9ded-1f5d50eb63df}, !- Inlet Port
  ;                                       !- Outlet Port

OS:Connection,
  {2ea177e5-aa5d-47ba-9ded-1f5d50eb63df}, !- Handle
  {fe3bfefe-ef15-40d9-8bf1-877111623c32}, !- Name
  {8f2f8681-f40b-41ec-94e1-a55522fcd7bc}, !- Source Object
  11,                                     !- Outlet Port
  {de10b812-53f9-4835-975f-0c77c7d5b17e}, !- Target Object
  2;                                      !- Inlet Port

OS:PortList,
  {9aace8f5-7007-4de6-a429-53f09e2383ca}, !- Handle
  {cdeb8239-5811-4b2d-8508-401c51b89b58}, !- Name
  {8f2f8681-f40b-41ec-94e1-a55522fcd7bc}; !- HVAC Component

OS:PortList,
  {59f84d5f-0d74-4543-88dd-328369e5b532}, !- Handle
  {a2e6f7fc-7b05-430f-a602-378650762792}, !- Name
  {8f2f8681-f40b-41ec-94e1-a55522fcd7bc}; !- HVAC Component

OS:PortList,
  {78b75c8c-fa33-48c5-8ff4-12650b7d2efa}, !- Handle
  {9a0235cd-5549-4e13-86f6-37f6681a0013}, !- Name
  {8f2f8681-f40b-41ec-94e1-a55522fcd7bc}; !- HVAC Component

OS:Sizing:Zone,
  {c041924a-bb01-4aa3-b0d4-da291960c2dd}, !- Handle
  {8f2f8681-f40b-41ec-94e1-a55522fcd7bc}, !- Zone or ZoneList Name
=======
  {08a98594-c40f-4d17-b8f1-25d90f323ba2}, !- Handle
  Node 2,                                 !- Name
  {77d1e3fc-bce1-4c56-b113-2dbbbcb401e8}, !- Inlet Port
  ;                                       !- Outlet Port

OS:Connection,
  {77d1e3fc-bce1-4c56-b113-2dbbbcb401e8}, !- Handle
  {82269f67-3f05-4402-a1a3-2d1e0578d797}, !- Name
  {c71196f5-8dde-4676-a28b-2a1cf9cef8f2}, !- Source Object
  11,                                     !- Outlet Port
  {08a98594-c40f-4d17-b8f1-25d90f323ba2}, !- Target Object
  2;                                      !- Inlet Port

OS:PortList,
  {e8953934-9361-453e-a556-99cea87234f4}, !- Handle
  {757eb2ce-1d31-44fd-8b80-e2a6614f2113}, !- Name
  {c71196f5-8dde-4676-a28b-2a1cf9cef8f2}; !- HVAC Component

OS:PortList,
  {f896c566-9e42-4b8d-86c6-dda9fb4c48bd}, !- Handle
  {5d92a1f4-7389-4872-a2f1-3f1f651edd17}, !- Name
  {c71196f5-8dde-4676-a28b-2a1cf9cef8f2}; !- HVAC Component

OS:PortList,
  {9c9b9a1a-06fd-4e1f-98b2-a174d88c4676}, !- Handle
  {50aacc4e-7665-4c17-b308-5cac5582723e}, !- Name
  {c71196f5-8dde-4676-a28b-2a1cf9cef8f2}; !- HVAC Component

OS:Sizing:Zone,
  {b0bec142-4bc4-4352-b045-19f9d04d40bc}, !- Handle
  {c71196f5-8dde-4676-a28b-2a1cf9cef8f2}, !- Zone or ZoneList Name
>>>>>>> f42044b5
  SupplyAirTemperature,                   !- Zone Cooling Design Supply Air Temperature Input Method
  14,                                     !- Zone Cooling Design Supply Air Temperature {C}
  11.11,                                  !- Zone Cooling Design Supply Air Temperature Difference {deltaC}
  SupplyAirTemperature,                   !- Zone Heating Design Supply Air Temperature Input Method
  40,                                     !- Zone Heating Design Supply Air Temperature {C}
  11.11,                                  !- Zone Heating Design Supply Air Temperature Difference {deltaC}
  0.0085,                                 !- Zone Cooling Design Supply Air Humidity Ratio {kg-H2O/kg-air}
  0.008,                                  !- Zone Heating Design Supply Air Humidity Ratio {kg-H2O/kg-air}
  ,                                       !- Zone Heating Sizing Factor
  ,                                       !- Zone Cooling Sizing Factor
  DesignDay,                              !- Cooling Design Air Flow Method
  ,                                       !- Cooling Design Air Flow Rate {m3/s}
  ,                                       !- Cooling Minimum Air Flow per Zone Floor Area {m3/s-m2}
  ,                                       !- Cooling Minimum Air Flow {m3/s}
  ,                                       !- Cooling Minimum Air Flow Fraction
  DesignDay,                              !- Heating Design Air Flow Method
  ,                                       !- Heating Design Air Flow Rate {m3/s}
  ,                                       !- Heating Maximum Air Flow per Zone Floor Area {m3/s-m2}
  ,                                       !- Heating Maximum Air Flow {m3/s}
  ,                                       !- Heating Maximum Air Flow Fraction
  ,                                       !- Design Zone Air Distribution Effectiveness in Cooling Mode
  ,                                       !- Design Zone Air Distribution Effectiveness in Heating Mode
  No,                                     !- Account for Dedicated Outdoor Air System
  NeutralSupplyAir,                       !- Dedicated Outdoor Air System Control Strategy
  autosize,                               !- Dedicated Outdoor Air Low Setpoint Temperature for Design {C}
  autosize;                               !- Dedicated Outdoor Air High Setpoint Temperature for Design {C}

OS:ZoneHVAC:EquipmentList,
<<<<<<< HEAD
  {68c39c0a-d439-48a7-8dc0-b935f902c3c4}, !- Handle
  Zone HVAC Equipment List 2,             !- Name
  {8f2f8681-f40b-41ec-94e1-a55522fcd7bc}; !- Thermal Zone

OS:SpaceType,
  {aab316a3-efbe-44a9-9f17-4e1a89528c60}, !- Handle
=======
  {9649e1db-a510-4d71-af85-a1dc574776ea}, !- Handle
  Zone HVAC Equipment List 2,             !- Name
  {c71196f5-8dde-4676-a28b-2a1cf9cef8f2}; !- Thermal Zone

OS:SpaceType,
  {fcf9885f-7f79-436d-be5e-6c2e2bfa174a}, !- Handle
>>>>>>> f42044b5
  Space Type 2,                           !- Name
  ,                                       !- Default Construction Set Name
  ,                                       !- Default Schedule Set Name
  ,                                       !- Group Rendering Name
  ,                                       !- Design Specification Outdoor Air Object Name
  ,                                       !- Standards Template
  ,                                       !- Standards Building Type
  unfinished attic;                       !- Standards Space Type

OS:BuildingUnit,
<<<<<<< HEAD
  {6e1c87d1-332d-4a76-a019-613f4241d1dd}, !- Handle
=======
  {149cd39c-1157-40e1-9a46-fc30c25357e9}, !- Handle
>>>>>>> f42044b5
  unit 1,                                 !- Name
  ,                                       !- Rendering Color
  Residential;                            !- Building Unit Type

OS:AdditionalProperties,
<<<<<<< HEAD
  {dfe79dda-f8da-4e34-b3ec-f2f03516db56}, !- Handle
  {6e1c87d1-332d-4a76-a019-613f4241d1dd}, !- Object Name
=======
  {267ec5f7-fec8-4f77-90ce-a4f7fd9518f0}, !- Handle
  {149cd39c-1157-40e1-9a46-fc30c25357e9}, !- Object Name
>>>>>>> f42044b5
  NumberOfBedrooms,                       !- Feature Name 1
  Integer,                                !- Feature Data Type 1
  3,                                      !- Feature Value 1
  NumberOfBathrooms,                      !- Feature Name 2
  Double,                                 !- Feature Data Type 2
  2,                                      !- Feature Value 2
  NumberOfOccupants,                      !- Feature Name 3
  Double,                                 !- Feature Data Type 3
  2.6400000000000001;                     !- Feature Value 3

<<<<<<< HEAD
OS:External:File,
  {be1f92a9-8086-45b8-ad71-277ad92fc6ca}, !- Handle
  8760.csv,                               !- Name
  8760.csv;                               !- File Name

OS:Schedule:File,
  {08c6d23f-5a02-40cc-ac08-b957b15322ef}, !- Handle
  occupants,                              !- Name
  {ed41ac56-a784-4322-a77e-4da11bfb4fd9}, !- Schedule Type Limits Name
  {be1f92a9-8086-45b8-ad71-277ad92fc6ca}, !- External File Name
  1,                                      !- Column Number
  1,                                      !- Rows to Skip at Top
  8760,                                   !- Number of Hours of Data
  ,                                       !- Column Separator
  ,                                       !- Interpolate to Timestep
  60;                                     !- Minutes per Item

OS:Schedule:Ruleset,
  {cf646d82-6aab-435f-ab56-2336e8ff5597}, !- Handle
  Schedule Ruleset 1,                     !- Name
  {6d74dff5-7df2-4edf-a96f-3f391c73489d}, !- Schedule Type Limits Name
  {13608eaa-6172-4335-be9c-4feb15bd1c53}; !- Default Day Schedule Name

OS:Schedule:Day,
  {13608eaa-6172-4335-be9c-4feb15bd1c53}, !- Handle
  Schedule Day 3,                         !- Name
  {6d74dff5-7df2-4edf-a96f-3f391c73489d}, !- Schedule Type Limits Name
  ,                                       !- Interpolate to Timestep
  24,                                     !- Hour 1
  0,                                      !- Minute 1
  112.539290946133;                       !- Value Until Time 1

OS:People:Definition,
  {3d1f78dc-77c7-4c4a-8418-80d2909549e6}, !- Handle
  res occupants|living space,             !- Name
  People,                                 !- Number of People Calculation Method
  1.32,                                   !- Number of People {people}
  ,                                       !- People per Space Floor Area {person/m2}
  ,                                       !- Space Floor Area per Person {m2/person}
  0.319734,                               !- Fraction Radiant
  0.573,                                  !- Sensible Heat Fraction
  0,                                      !- Carbon Dioxide Generation Rate {m3/s-W}
  No,                                     !- Enable ASHRAE 55 Comfort Warnings
  ZoneAveraged;                           !- Mean Radiant Temperature Calculation Type

OS:People,
  {8324c2d3-f7ab-488c-be18-c73a40cb9565}, !- Handle
  res occupants|living space,             !- Name
  {3d1f78dc-77c7-4c4a-8418-80d2909549e6}, !- People Definition Name
  {f7bdeb2c-e525-4fea-9379-3a9ff05e1880}, !- Space or SpaceType Name
  {08c6d23f-5a02-40cc-ac08-b957b15322ef}, !- Number of People Schedule Name
  {cf646d82-6aab-435f-ab56-2336e8ff5597}, !- Activity Level Schedule Name
  ,                                       !- Surface Name/Angle Factor List Name
  ,                                       !- Work Efficiency Schedule Name
  ,                                       !- Clothing Insulation Schedule Name
  ,                                       !- Air Velocity Schedule Name
  1;                                      !- Multiplier

OS:ScheduleTypeLimits,
  {6d74dff5-7df2-4edf-a96f-3f391c73489d}, !- Handle
  ActivityLevel,                          !- Name
  0,                                      !- Lower Limit Value
  ,                                       !- Upper Limit Value
  Continuous,                             !- Numeric Type
  ActivityLevel;                          !- Unit Type

OS:ScheduleTypeLimits,
  {ed41ac56-a784-4322-a77e-4da11bfb4fd9}, !- Handle
  Fractional,                             !- Name
  0,                                      !- Lower Limit Value
  1,                                      !- Upper Limit Value
  Continuous;                             !- Numeric Type

OS:People:Definition,
  {5ea2b135-3f04-4b32-9958-476f8d4a52c9}, !- Handle
  res occupants|living space|story 2,     !- Name
  People,                                 !- Number of People Calculation Method
  1.32,                                   !- Number of People {people}
  ,                                       !- People per Space Floor Area {person/m2}
  ,                                       !- Space Floor Area per Person {m2/person}
  0.319734,                               !- Fraction Radiant
  0.573,                                  !- Sensible Heat Fraction
  0,                                      !- Carbon Dioxide Generation Rate {m3/s-W}
  No,                                     !- Enable ASHRAE 55 Comfort Warnings
  ZoneAveraged;                           !- Mean Radiant Temperature Calculation Type

OS:People,
  {ced5fcee-3c86-402b-a685-f5688cbba290}, !- Handle
  res occupants|living space|story 2,     !- Name
  {5ea2b135-3f04-4b32-9958-476f8d4a52c9}, !- People Definition Name
  {aee6b8b0-fc31-4399-83dc-4404a96a6075}, !- Space or SpaceType Name
  {08c6d23f-5a02-40cc-ac08-b957b15322ef}, !- Number of People Schedule Name
  {cf646d82-6aab-435f-ab56-2336e8ff5597}, !- Activity Level Schedule Name
  ,                                       !- Surface Name/Angle Factor List Name
  ,                                       !- Work Efficiency Schedule Name
  ,                                       !- Clothing Insulation Schedule Name
  ,                                       !- Air Velocity Schedule Name
  1;                                      !- Multiplier

OS:ShadingSurfaceGroup,
  {43538c14-2887-4d40-96ee-57b2971456a8}, !- Handle
  res eaves,                              !- Name
  Building;                               !- Shading Surface Type

OS:ShadingSurface,
  {270fcb26-aec8-4fcb-b378-007294af1b24}, !- Handle
  Surface 14 - res eaves,                 !- Name
  ,                                       !- Construction Name
  {43538c14-2887-4d40-96ee-57b2971456a8}, !- Shading Surface Group Name
  ,                                       !- Transmittance Schedule Name
  ,                                       !- Number of Vertices
  14.2406703908387, 0, 5.1816,            !- X,Y,Z Vertex 1 {m}
  14.2406703908387, 3.40776759770968, 6.88548379885484, !- X,Y,Z Vertex 2 {m}
  13.6310703908387, 3.40776759770968, 6.88548379885484, !- X,Y,Z Vertex 3 {m}
  13.6310703908387, 0, 5.1816;            !- X,Y,Z Vertex 4 {m}

OS:ShadingSurface,
  {7593a9e2-cebd-4c91-bfa6-108d2a125198}, !- Handle
  Surface 14 - res eaves 1,               !- Name
  ,                                       !- Construction Name
  {43538c14-2887-4d40-96ee-57b2971456a8}, !- Shading Surface Group Name
  ,                                       !- Transmittance Schedule Name
  ,                                       !- Number of Vertices
  -0.6096, 3.40776759770968, 6.88548379885484, !- X,Y,Z Vertex 1 {m}
  -0.6096, 0, 5.1816,                     !- X,Y,Z Vertex 2 {m}
  0, 0, 5.1816,                           !- X,Y,Z Vertex 3 {m}
  0, 3.40776759770968, 6.88548379885484;  !- X,Y,Z Vertex 4 {m}

OS:ShadingSurface,
  {b3c681c1-2e6c-4321-a33a-753157254839}, !- Handle
  Surface 14 - res eaves 2,               !- Name
  ,                                       !- Construction Name
  {43538c14-2887-4d40-96ee-57b2971456a8}, !- Shading Surface Group Name
  ,                                       !- Transmittance Schedule Name
  ,                                       !- Number of Vertices
  0, -0.6096, 4.8768,                     !- X,Y,Z Vertex 1 {m}
  13.6310703908387, -0.6096, 4.8768,      !- X,Y,Z Vertex 2 {m}
  13.6310703908387, 0, 5.1816,            !- X,Y,Z Vertex 3 {m}
  0, 0, 5.1816;                           !- X,Y,Z Vertex 4 {m}

OS:ShadingSurface,
  {1471b419-dc93-4901-90d0-2eb9dea12bf6}, !- Handle
  Surface 15 - res eaves,                 !- Name
  ,                                       !- Construction Name
  {43538c14-2887-4d40-96ee-57b2971456a8}, !- Shading Surface Group Name
  ,                                       !- Transmittance Schedule Name
  ,                                       !- Number of Vertices
  -0.6096, 6.81553519541936, 5.1816,      !- X,Y,Z Vertex 1 {m}
  -0.6096, 3.40776759770968, 6.88548379885484, !- X,Y,Z Vertex 2 {m}
  0, 3.40776759770968, 6.88548379885484,  !- X,Y,Z Vertex 3 {m}
  0, 6.81553519541936, 5.1816;            !- X,Y,Z Vertex 4 {m}

OS:ShadingSurface,
  {b3926b9a-2165-48f9-864a-cbfb84b1f1a0}, !- Handle
  Surface 15 - res eaves 1,               !- Name
  ,                                       !- Construction Name
  {43538c14-2887-4d40-96ee-57b2971456a8}, !- Shading Surface Group Name
  ,                                       !- Transmittance Schedule Name
  ,                                       !- Number of Vertices
  14.2406703908387, 3.40776759770968, 6.88548379885484, !- X,Y,Z Vertex 1 {m}
  14.2406703908387, 6.81553519541936, 5.1816, !- X,Y,Z Vertex 2 {m}
  13.6310703908387, 6.81553519541936, 5.1816, !- X,Y,Z Vertex 3 {m}
  13.6310703908387, 3.40776759770968, 6.88548379885484; !- X,Y,Z Vertex 4 {m}

OS:ShadingSurface,
  {ab913454-1936-4173-9122-9eef38237fef}, !- Handle
  Surface 15 - res eaves 2,               !- Name
  ,                                       !- Construction Name
  {43538c14-2887-4d40-96ee-57b2971456a8}, !- Shading Surface Group Name
  ,                                       !- Transmittance Schedule Name
  ,                                       !- Number of Vertices
  13.6310703908387, 7.42513519541936, 4.8768, !- X,Y,Z Vertex 1 {m}
  0, 7.42513519541936, 4.8768,            !- X,Y,Z Vertex 2 {m}
  0, 6.81553519541936, 5.1816,            !- X,Y,Z Vertex 3 {m}
  13.6310703908387, 6.81553519541936, 5.1816; !- X,Y,Z Vertex 4 {m}

OS:ShadingSurfaceGroup,
  {2ef9ac01-9e91-46fa-bd7a-c1cc07bfc4ee}, !- Handle
  res neighbors,                          !- Name
  Building;                               !- Shading Surface Type

OS:ShadingSurface,
  {485ad7ca-5b38-4777-a6f7-c5c8babd5505}, !- Handle
  res neighbors left,                     !- Name
  ,                                       !- Construction Name
  {2ef9ac01-9e91-46fa-bd7a-c1cc07bfc4ee}, !- Shading Surface Group Name
  ,                                       !- Transmittance Schedule Name
  ,                                       !- Number of Vertices
  -3.048, 0, 0,                           !- X,Y,Z Vertex 1 {m}
  -3.048, 0, 6.58068379885484,            !- X,Y,Z Vertex 2 {m}
  -3.048, 6.81553519541936, 6.58068379885484, !- X,Y,Z Vertex 3 {m}
  -3.048, 6.81553519541936, 0;            !- X,Y,Z Vertex 4 {m}

OS:ShadingSurface,
  {5a8747c2-c232-4c61-a86e-b78e6fe26c41}, !- Handle
  res neighbors right,                    !- Name
  ,                                       !- Construction Name
  {2ef9ac01-9e91-46fa-bd7a-c1cc07bfc4ee}, !- Shading Surface Group Name
  ,                                       !- Transmittance Schedule Name
  ,                                       !- Number of Vertices
  16.6790703908387, 6.81553519541936, 0,  !- X,Y,Z Vertex 1 {m}
  16.6790703908387, 6.81553519541936, 6.58068379885484, !- X,Y,Z Vertex 2 {m}
  16.6790703908387, 0, 6.58068379885484,  !- X,Y,Z Vertex 3 {m}
  16.6790703908387, 0, 0;                 !- X,Y,Z Vertex 4 {m}

OS:Coil:Heating:Gas,
  {03dc2a3a-0647-4600-ab04-6a3047151445}, !- Handle
  res fur gas heating coil,               !- Name
  {ffa50671-f2f3-4397-b633-ce11ba85dcd3}, !- Availability Schedule Name
  0.78,                                   !- Gas Burner Efficiency
  AutoSize,                               !- Nominal Capacity {W}
  ,                                       !- Air Inlet Node Name
  ,                                       !- Air Outlet Node Name
  ,                                       !- Temperature Setpoint Node Name
  76,                                     !- Parasitic Electric Load {W}
  ,                                       !- Part Load Fraction Correlation Curve Name
  0,                                      !- Parasitic Gas Load {W}
  NaturalGas;                             !- Fuel Type

OS:Schedule:Constant,
  {ffa50671-f2f3-4397-b633-ce11ba85dcd3}, !- Handle
  Always On Discrete,                     !- Name
  {37d6fd23-5e12-4164-b3c9-2f066357017c}, !- Schedule Type Limits Name
  1;                                      !- Value

OS:ScheduleTypeLimits,
  {37d6fd23-5e12-4164-b3c9-2f066357017c}, !- Handle
  OnOff,                                  !- Name
  0,                                      !- Lower Limit Value
  1,                                      !- Upper Limit Value
  Discrete,                               !- Numeric Type
  Availability;                           !- Unit Type

OS:Fan:OnOff,
  {97d8e571-1293-40fd-98ca-0e6397e5ed1c}, !- Handle
  res fur gas htg supply fan,             !- Name
  {ffa50671-f2f3-4397-b633-ce11ba85dcd3}, !- Availability Schedule Name
  0.75,                                   !- Fan Total Efficiency
  794.580001233493,                       !- Pressure Rise {Pa}
  autosize,                               !- Maximum Flow Rate {m3/s}
  1,                                      !- Motor Efficiency
  1,                                      !- Motor In Airstream Fraction
  ,                                       !- Air Inlet Node Name
  ,                                       !- Air Outlet Node Name
  {65512edc-8d52-4635-8b43-33c362f237c7}, !- Fan Power Ratio Function of Speed Ratio Curve Name
  {574968c2-b940-4d63-9cb6-ab4830595e3e}, !- Fan Efficiency Ratio Function of Speed Ratio Curve Name
  res fur gas htg supply fan;             !- End-Use Subcategory

OS:Curve:Exponent,
  {65512edc-8d52-4635-8b43-33c362f237c7}, !- Handle
  Fan On Off Power Curve,                 !- Name
  1,                                      !- Coefficient1 Constant
  0,                                      !- Coefficient2 Constant
  0,                                      !- Coefficient3 Constant
  0,                                      !- Minimum Value of x
  1,                                      !- Maximum Value of x
  ,                                       !- Minimum Curve Output
  ,                                       !- Maximum Curve Output
  ,                                       !- Input Unit Type for X
  ;                                       !- Output Unit Type

OS:Curve:Cubic,
  {574968c2-b940-4d63-9cb6-ab4830595e3e}, !- Handle
  Fan On Off Efficiency Curve,            !- Name
  1,                                      !- Coefficient1 Constant
  0,                                      !- Coefficient2 x
  0,                                      !- Coefficient3 x**2
  0,                                      !- Coefficient4 x**3
  0,                                      !- Minimum Value of x
  1;                                      !- Maximum Value of x

OS:AirLoopHVAC:UnitarySystem,
  {47171238-88fa-4c2c-a8ef-9c873814317d}, !- Handle
  res fur gas unitary system,             !- Name
  Load,                                   !- Control Type
  {0fc6207d-2101-4b91-b2c7-3f3493b4cc67}, !- Controlling Zone or Thermostat Location
  None,                                   !- Dehumidification Control Type
  {ffa50671-f2f3-4397-b633-ce11ba85dcd3}, !- Availability Schedule Name
  {25e254d9-ce56-49ee-ac59-6ef4375b3903}, !- Air Inlet Node Name
  {8fa8c4dc-8800-4a0f-bb79-534992698edd}, !- Air Outlet Node Name
  {97d8e571-1293-40fd-98ca-0e6397e5ed1c}, !- Supply Fan Name
  BlowThrough,                            !- Fan Placement
  {a97f6c23-c8bf-4996-96a7-6a5385a4b722}, !- Supply Air Fan Operating Mode Schedule Name
  {03dc2a3a-0647-4600-ab04-6a3047151445}, !- Heating Coil Name
  1,                                      !- DX Heating Coil Sizing Ratio
  ,                                       !- Cooling Coil Name
  No,                                     !- Use DOAS DX Cooling Coil
  2,                                      !- DOAS DX Cooling Coil Leaving Minimum Air Temperature {C}
  SensibleOnlyLoadControl,                !- Latent Load Control
  ,                                       !- Supplemental Heating Coil Name
  ,                                       !- Supply Air Flow Rate Method During Cooling Operation
  0,                                      !- Supply Air Flow Rate During Cooling Operation {m3/s}
  ,                                       !- Supply Air Flow Rate Per Floor Area During Cooling Operation {m3/s-m2}
  ,                                       !- Fraction of Autosized Design Cooling Supply Air Flow Rate
  ,                                       !- Design Supply Air Flow Rate Per Unit of Capacity During Cooling Operation {m3/s-W}
  ,                                       !- Supply Air Flow Rate Method During Heating Operation
  autosize,                               !- Supply Air Flow Rate During Heating Operation {m3/s}
  ,                                       !- Supply Air Flow Rate Per Floor Area during Heating Operation {m3/s-m2}
  ,                                       !- Fraction of Autosized Design Heating Supply Air Flow Rate
  ,                                       !- Design Supply Air Flow Rate Per Unit of Capacity During Heating Operation {m3/s-W}
  ,                                       !- Supply Air Flow Rate Method When No Cooling or Heating is Required
  0,                                      !- Supply Air Flow Rate When No Cooling or Heating is Required {m3/s}
  ,                                       !- Supply Air Flow Rate Per Floor Area When No Cooling or Heating is Required {m3/s-m2}
  ,                                       !- Fraction of Autosized Design Cooling Supply Air Flow Rate When No Cooling or Heating is Required
  ,                                       !- Fraction of Autosized Design Heating Supply Air Flow Rate When No Cooling or Heating is Required
  ,                                       !- Design Supply Air Flow Rate Per Unit of Capacity During Cooling Operation When No Cooling or Heating is Required {m3/s-W}
  ,                                       !- Design Supply Air Flow Rate Per Unit of Capacity During Heating Operation When No Cooling or Heating is Required {m3/s-W}
  48.8888888888889,                       !- Maximum Supply Air Temperature {C}
  21,                                     !- Maximum Outdoor Dry-Bulb Temperature for Supplemental Heater Operation {C}
  ,                                       !- Outdoor Dry-Bulb Temperature Sensor Node Name
  2.5,                                    !- Maximum Cycling Rate {cycles/hr}
  60,                                     !- Heat Pump Time Constant {s}
  0.01,                                   !- Fraction of On-Cycle Power Use
  60,                                     !- Heat Pump Fan Delay Time {s}
  0,                                      !- Ancilliary On-Cycle Electric Power {W}
  0;                                      !- Ancilliary Off-Cycle Electric Power {W}

OS:Schedule:Constant,
  {a97f6c23-c8bf-4996-96a7-6a5385a4b722}, !- Handle
  Always Off Discrete,                    !- Name
  {9a37d257-9082-492b-a4d8-30c3ed98834e}, !- Schedule Type Limits Name
  0;                                      !- Value

OS:ScheduleTypeLimits,
  {9a37d257-9082-492b-a4d8-30c3ed98834e}, !- Handle
  OnOff 1,                                !- Name
  0,                                      !- Lower Limit Value
  1,                                      !- Upper Limit Value
  Discrete,                               !- Numeric Type
  Availability;                           !- Unit Type

OS:AirLoopHVAC,
  {d88f49fa-13d9-4bf8-9211-6016ef78f840}, !- Handle
  res fur gas asys,                       !- Name
  ,                                       !- Controller List Name
  {ffa50671-f2f3-4397-b633-ce11ba85dcd3}, !- Availability Schedule
  {973d706b-efce-4941-9d9c-91e5eff811e1}, !- Availability Manager List Name
  AutoSize,                               !- Design Supply Air Flow Rate {m3/s}
  ,                                       !- Branch List Name
  ,                                       !- Connector List Name
  {8b721c2b-8f75-4859-9144-a5f405b630b8}, !- Supply Side Inlet Node Name
  {66a9f93b-dd30-4610-a05f-02b7d3cc8989}, !- Demand Side Outlet Node Name
  {32d596ce-b878-4832-b186-bd3efd0ed893}, !- Demand Side Inlet Node A
  {72295052-f2fd-42d7-8d09-db1e425407e5}, !- Supply Side Outlet Node A
  ,                                       !- Demand Side Inlet Node B
  ,                                       !- Supply Side Outlet Node B
  ,                                       !- Return Air Bypass Flow Temperature Setpoint Schedule Name
  {23d8aa49-0033-47bc-9b8e-4e670693af79}, !- Demand Mixer Name
  {e4a8b850-21a8-4741-8699-e458ecce03c7}, !- Demand Splitter A Name
  ,                                       !- Demand Splitter B Name
  ;                                       !- Supply Splitter Name

OS:Node,
  {05d0283b-865f-4c4c-9979-cfc77c514803}, !- Handle
  Node 3,                                 !- Name
  {8b721c2b-8f75-4859-9144-a5f405b630b8}, !- Inlet Port
  {25e254d9-ce56-49ee-ac59-6ef4375b3903}; !- Outlet Port

OS:Node,
  {e7a830a3-1c82-4574-9ca5-6da59aaadaf0}, !- Handle
  Node 4,                                 !- Name
  {8fa8c4dc-8800-4a0f-bb79-534992698edd}, !- Inlet Port
  {72295052-f2fd-42d7-8d09-db1e425407e5}; !- Outlet Port

OS:Connection,
  {8b721c2b-8f75-4859-9144-a5f405b630b8}, !- Handle
  {7f2f5fad-3669-4dec-b1ed-ad657d4f3038}, !- Name
  {d88f49fa-13d9-4bf8-9211-6016ef78f840}, !- Source Object
  8,                                      !- Outlet Port
  {05d0283b-865f-4c4c-9979-cfc77c514803}, !- Target Object
  2;                                      !- Inlet Port

OS:Connection,
  {72295052-f2fd-42d7-8d09-db1e425407e5}, !- Handle
  {cc74b679-59b8-4156-bfab-ce47040cc68c}, !- Name
  {e7a830a3-1c82-4574-9ca5-6da59aaadaf0}, !- Source Object
  3,                                      !- Outlet Port
  {d88f49fa-13d9-4bf8-9211-6016ef78f840}, !- Target Object
  11;                                     !- Inlet Port

OS:Node,
  {4952a270-c82f-47da-9883-08d2de3fd77c}, !- Handle
  Node 5,                                 !- Name
  {32d596ce-b878-4832-b186-bd3efd0ed893}, !- Inlet Port
  {2aed0dc1-dcaa-4a5e-b1ef-c958eee3d374}; !- Outlet Port

OS:Node,
  {e6f97a93-a2e1-4475-9e93-f859efd0c9b4}, !- Handle
  Node 6,                                 !- Name
  {7ba667f2-c1ed-449c-9ece-28fe6b30d72b}, !- Inlet Port
  {66a9f93b-dd30-4610-a05f-02b7d3cc8989}; !- Outlet Port

OS:Node,
  {76809f83-8380-4e1b-b63d-0644cc8a6ead}, !- Handle
  Node 7,                                 !- Name
  {37f0afd1-8ca6-4251-8a72-9dfa52401c00}, !- Inlet Port
  {63ac5d41-f76a-4375-82d8-f4f96fdd10fc}; !- Outlet Port

OS:Connection,
  {32d596ce-b878-4832-b186-bd3efd0ed893}, !- Handle
  {ed7fa9f7-227e-4c5c-8c1b-f9e26f861068}, !- Name
  {d88f49fa-13d9-4bf8-9211-6016ef78f840}, !- Source Object
  10,                                     !- Outlet Port
  {4952a270-c82f-47da-9883-08d2de3fd77c}, !- Target Object
  2;                                      !- Inlet Port

OS:Connection,
  {66a9f93b-dd30-4610-a05f-02b7d3cc8989}, !- Handle
  {e320bc4c-85f8-441d-bbb0-714a5fa29680}, !- Name
  {e6f97a93-a2e1-4475-9e93-f859efd0c9b4}, !- Source Object
  3,                                      !- Outlet Port
  {d88f49fa-13d9-4bf8-9211-6016ef78f840}, !- Target Object
  9;                                      !- Inlet Port

OS:AirLoopHVAC:ZoneSplitter,
  {e4a8b850-21a8-4741-8699-e458ecce03c7}, !- Handle
  res fur gas zone splitter,              !- Name
  {2aed0dc1-dcaa-4a5e-b1ef-c958eee3d374}, !- Inlet Node Name
  {ecec5a2c-e35a-4e9d-a4ef-064e914b69b1}; !- Outlet Node Name 1

OS:AirLoopHVAC:ZoneMixer,
  {23d8aa49-0033-47bc-9b8e-4e670693af79}, !- Handle
  res fur gas zone mixer,                 !- Name
  {7ba667f2-c1ed-449c-9ece-28fe6b30d72b}, !- Outlet Node Name
  {75506f9b-d569-4012-bf8d-aa5ec457d814}; !- Inlet Node Name 1

OS:Connection,
  {2aed0dc1-dcaa-4a5e-b1ef-c958eee3d374}, !- Handle
  {ffcc5936-4280-491d-9210-24fad5a72f66}, !- Name
  {4952a270-c82f-47da-9883-08d2de3fd77c}, !- Source Object
  3,                                      !- Outlet Port
  {e4a8b850-21a8-4741-8699-e458ecce03c7}, !- Target Object
  2;                                      !- Inlet Port

OS:Connection,
  {7ba667f2-c1ed-449c-9ece-28fe6b30d72b}, !- Handle
  {ec51df79-4049-4891-a4b0-634f3e2b0e22}, !- Name
  {23d8aa49-0033-47bc-9b8e-4e670693af79}, !- Source Object
  2,                                      !- Outlet Port
  {e6f97a93-a2e1-4475-9e93-f859efd0c9b4}, !- Target Object
  2;                                      !- Inlet Port

OS:Sizing:System,
  {6038d363-7579-4a30-8c03-32e00bd80c67}, !- Handle
  {d88f49fa-13d9-4bf8-9211-6016ef78f840}, !- AirLoop Name
  Sensible,                               !- Type of Load to Size On
  Autosize,                               !- Design Outdoor Air Flow Rate {m3/s}
  0.3,                                    !- Central Heating Maximum System Air Flow Ratio
  7,                                      !- Preheat Design Temperature {C}
  0.008,                                  !- Preheat Design Humidity Ratio {kg-H2O/kg-Air}
  12.8,                                   !- Precool Design Temperature {C}
  0.008,                                  !- Precool Design Humidity Ratio {kg-H2O/kg-Air}
  12.8,                                   !- Central Cooling Design Supply Air Temperature {C}
  16.7,                                   !- Central Heating Design Supply Air Temperature {C}
  NonCoincident,                          !- Sizing Option
  Yes,                                    !- 100% Outdoor Air in Cooling
  Yes,                                    !- 100% Outdoor Air in Heating
  0.0085,                                 !- Central Cooling Design Supply Air Humidity Ratio {kg-H2O/kg-Air}
  0.008,                                  !- Central Heating Design Supply Air Humidity Ratio {kg-H2O/kg-Air}
  DesignDay,                              !- Cooling Design Air Flow Method
  0,                                      !- Cooling Design Air Flow Rate {m3/s}
  DesignDay,                              !- Heating Design Air Flow Method
  0,                                      !- Heating Design Air Flow Rate {m3/s}
  ZoneSum,                                !- System Outdoor Air Method
  1,                                      !- Zone Maximum Outdoor Air Fraction {dimensionless}
  0.0099676501,                           !- Cooling Supply Air Flow Rate Per Floor Area {m3/s-m2}
  1,                                      !- Cooling Fraction of Autosized Cooling Supply Air Flow Rate
  3.9475456e-005,                         !- Cooling Supply Air Flow Rate Per Unit Cooling Capacity {m3/s-W}
  0.0099676501,                           !- Heating Supply Air Flow Rate Per Floor Area {m3/s-m2}
  1,                                      !- Heating Fraction of Autosized Heating Supply Air Flow Rate
  1,                                      !- Heating Fraction of Autosized Cooling Supply Air Flow Rate
  3.1588213e-005,                         !- Heating Supply Air Flow Rate Per Unit Heating Capacity {m3/s-W}
  CoolingDesignCapacity,                  !- Cooling Design Capacity Method
  autosize,                               !- Cooling Design Capacity {W}
  234.7,                                  !- Cooling Design Capacity Per Floor Area {W/m2}
  1,                                      !- Fraction of Autosized Cooling Design Capacity
  HeatingDesignCapacity,                  !- Heating Design Capacity Method
  autosize,                               !- Heating Design Capacity {W}
  157,                                    !- Heating Design Capacity Per Floor Area {W/m2}
  1,                                      !- Fraction of Autosized Heating Design Capacity
  OnOff;                                  !- Central Cooling Capacity Control Method

OS:AvailabilityManagerAssignmentList,
  {973d706b-efce-4941-9d9c-91e5eff811e1}, !- Handle
  Air Loop HVAC 1 AvailabilityManagerAssignmentList; !- Name

OS:Connection,
  {25e254d9-ce56-49ee-ac59-6ef4375b3903}, !- Handle
  {0d258a4e-6dbf-4bb9-8eb2-ecf1f7903c7f}, !- Name
  {05d0283b-865f-4c4c-9979-cfc77c514803}, !- Source Object
  3,                                      !- Outlet Port
  {47171238-88fa-4c2c-a8ef-9c873814317d}, !- Target Object
  6;                                      !- Inlet Port

OS:Connection,
  {8fa8c4dc-8800-4a0f-bb79-534992698edd}, !- Handle
  {481aef05-f747-4548-8300-99cecf3cc523}, !- Name
  {47171238-88fa-4c2c-a8ef-9c873814317d}, !- Source Object
  7,                                      !- Outlet Port
  {e7a830a3-1c82-4574-9ca5-6da59aaadaf0}, !- Target Object
  2;                                      !- Inlet Port

OS:AirTerminal:SingleDuct:ConstantVolume:NoReheat,
  {c58744e9-d8b2-405d-98f3-f15cb2360c16}, !- Handle
  res fur gas living zone direct air,     !- Name
  {ffa50671-f2f3-4397-b633-ce11ba85dcd3}, !- Availability Schedule Name
  {f9b92916-d29f-4166-8354-380a934048e1}, !- Air Inlet Node Name
  {37f0afd1-8ca6-4251-8a72-9dfa52401c00}, !- Air Outlet Node Name
  AutoSize;                               !- Maximum Air Flow Rate {m3/s}

OS:Node,
  {f62d0d6f-19fc-4b0e-8101-7dc334172ea3}, !- Handle
  Node 8,                                 !- Name
  {b1fd564d-201b-461b-b446-0c65c13da9fe}, !- Inlet Port
  {75506f9b-d569-4012-bf8d-aa5ec457d814}; !- Outlet Port

OS:Connection,
  {63ac5d41-f76a-4375-82d8-f4f96fdd10fc}, !- Handle
  {95387ecf-04d2-4d6c-a759-bc0312b1c46b}, !- Name
  {76809f83-8380-4e1b-b63d-0644cc8a6ead}, !- Source Object
  3,                                      !- Outlet Port
  {60060d0d-297e-44c3-9c4a-2e6b9bfae3c8}, !- Target Object
  3;                                      !- Inlet Port

OS:Connection,
  {b1fd564d-201b-461b-b446-0c65c13da9fe}, !- Handle
  {00e17fd0-41d5-4e3d-bbfc-56317be29926}, !- Name
  {2c8c0d4e-f73c-4fb4-be12-410a60dc2450}, !- Source Object
  3,                                      !- Outlet Port
  {f62d0d6f-19fc-4b0e-8101-7dc334172ea3}, !- Target Object
  2;                                      !- Inlet Port

OS:Connection,
  {75506f9b-d569-4012-bf8d-aa5ec457d814}, !- Handle
  {37e8d970-5005-4775-a8e0-58a09b0b47a7}, !- Name
  {f62d0d6f-19fc-4b0e-8101-7dc334172ea3}, !- Source Object
  3,                                      !- Outlet Port
  {23d8aa49-0033-47bc-9b8e-4e670693af79}, !- Target Object
  3;                                      !- Inlet Port

OS:Node,
  {6594a215-2d1a-41af-9a47-a4e815460cab}, !- Handle
  Node 9,                                 !- Name
  {ecec5a2c-e35a-4e9d-a4ef-064e914b69b1}, !- Inlet Port
  {f9b92916-d29f-4166-8354-380a934048e1}; !- Outlet Port

OS:Connection,
  {ecec5a2c-e35a-4e9d-a4ef-064e914b69b1}, !- Handle
  {730a1ba9-b202-4b0f-8cb1-b19e58b709e0}, !- Name
  {e4a8b850-21a8-4741-8699-e458ecce03c7}, !- Source Object
  3,                                      !- Outlet Port
  {6594a215-2d1a-41af-9a47-a4e815460cab}, !- Target Object
  2;                                      !- Inlet Port

OS:Connection,
  {f9b92916-d29f-4166-8354-380a934048e1}, !- Handle
  {3f48e162-55e0-484e-b50e-f38404b626a2}, !- Name
  {6594a215-2d1a-41af-9a47-a4e815460cab}, !- Source Object
  3,                                      !- Outlet Port
  {c58744e9-d8b2-405d-98f3-f15cb2360c16}, !- Target Object
  3;                                      !- Inlet Port

OS:Connection,
  {37f0afd1-8ca6-4251-8a72-9dfa52401c00}, !- Handle
  {1af6e1f2-3303-4411-a69c-bf8e259f68ac}, !- Name
  {c58744e9-d8b2-405d-98f3-f15cb2360c16}, !- Source Object
  4,                                      !- Outlet Port
  {76809f83-8380-4e1b-b63d-0644cc8a6ead}, !- Target Object
  2;                                      !- Inlet Port

OS:AdditionalProperties,
  {7a515bd3-192f-4a0f-8a79-2d7e0eca7458}, !- Handle
  {47171238-88fa-4c2c-a8ef-9c873814317d}, !- Object Name
  SizingInfoHVACFracHeatLoadServed,       !- Feature Name 1
  Double,                                 !- Feature Data Type 1
  1;                                      !- Feature Value 1

OS:Curve:Biquadratic,
  {0fab8a1e-1e5c-41dd-ac07-75af6b99cd06}, !- Handle
  ConstantBiquadratic,                    !- Name
  1,                                      !- Coefficient1 Constant
  0,                                      !- Coefficient2 x
  0,                                      !- Coefficient3 x**2
  0,                                      !- Coefficient4 y
  0,                                      !- Coefficient5 y**2
  0,                                      !- Coefficient6 x*y
  -100,                                   !- Minimum Value of x
  100,                                    !- Maximum Value of x
  -100,                                   !- Minimum Value of y
  100;                                    !- Maximum Value of y

OS:Curve:Biquadratic,
  {637e36de-95bd-46d5-9b8b-89b1c3394d8b}, !- Handle
  Cool-Cap-fT1,                           !- Name
  1.550902001,                            !- Coefficient1 Constant
  -0.0750500892,                          !- Coefficient2 x
  0.00309713544,                          !- Coefficient3 x**2
  0.00240111,                             !- Coefficient4 y
  -5.0544e-005,                           !- Coefficient5 y**2
  -0.00042728148,                         !- Coefficient6 x*y
  13.88,                                  !- Minimum Value of x
  23.88,                                  !- Maximum Value of x
  18.33,                                  !- Minimum Value of y
  51.66;                                  !- Maximum Value of y

OS:Curve:Biquadratic,
  {d3e8bd12-5398-49e5-ac29-1ceb6d1f8f69}, !- Handle
  Cool-EIR-fT1,                           !- Name
  -0.304282997000001,                     !- Coefficient1 Constant
  0.1180477062,                           !- Coefficient2 x
  -0.00342466704,                         !- Coefficient3 x**2
  -0.0062619138,                          !- Coefficient4 y
  0.00069542712,                          !- Coefficient5 y**2
  -0.00046997496,                         !- Coefficient6 x*y
  13.88,                                  !- Minimum Value of x
  23.88,                                  !- Maximum Value of x
  18.33,                                  !- Minimum Value of y
  51.66;                                  !- Maximum Value of y

OS:Curve:Quadratic,
  {ece80c77-3442-4b38-b702-8545a277b264}, !- Handle
  Cool-PLF-fPLR1,                         !- Name
  0.93,                                   !- Coefficient1 Constant
  0.07,                                   !- Coefficient2 x
  0,                                      !- Coefficient3 x**2
  0,                                      !- Minimum Value of x
  1,                                      !- Maximum Value of x
  0.7,                                    !- Minimum Curve Output
  1;                                      !- Maximum Curve Output

OS:Curve:Quadratic,
  {4510c30b-cba5-4511-a2dc-ee93381e9843}, !- Handle
  Cool-Cap-fFF1,                          !- Name
  0.718605468,                            !- Coefficient1 Constant
  0.410099989,                            !- Coefficient2 x
  -0.128705457,                           !- Coefficient3 x**2
  0,                                      !- Minimum Value of x
  2,                                      !- Maximum Value of x
  0,                                      !- Minimum Curve Output
  2;                                      !- Maximum Curve Output

OS:Curve:Quadratic,
  {a2d91cba-cc39-4ac3-ac96-a351c87e6ef2}, !- Handle
  Cool-EIR-fFF1,                          !- Name
  1.32299905,                             !- Coefficient1 Constant
  -0.477711207,                           !- Coefficient2 x
  0.154712157,                            !- Coefficient3 x**2
  0,                                      !- Minimum Value of x
  2,                                      !- Maximum Value of x
  0,                                      !- Minimum Curve Output
  2;                                      !- Maximum Curve Output

OS:Coil:Cooling:DX:SingleSpeed,
  {09d448ca-ea89-425f-95bf-18ef9872c93d}, !- Handle
  res ac cooling coil,                    !- Name
  {ffa50671-f2f3-4397-b633-ce11ba85dcd3}, !- Availability Schedule Name
  autosize,                               !- Rated Total Cooling Capacity {W}
  0.740402528813699,                      !- Rated Sensible Heat Ratio
  3.9505446283126,                        !- Rated COP {W/W}
  autosize,                               !- Rated Air Flow Rate {m3/s}
  773.3912012006,                         !- Rated Evaporator Fan Power Per Volume Flow Rate {W/(m3/s)}
  ,                                       !- Air Inlet Node Name
  ,                                       !- Air Outlet Node Name
  {637e36de-95bd-46d5-9b8b-89b1c3394d8b}, !- Total Cooling Capacity Function of Temperature Curve Name
  {4510c30b-cba5-4511-a2dc-ee93381e9843}, !- Total Cooling Capacity Function of Flow Fraction Curve Name
  {d3e8bd12-5398-49e5-ac29-1ceb6d1f8f69}, !- Energy Input Ratio Function of Temperature Curve Name
  {a2d91cba-cc39-4ac3-ac96-a351c87e6ef2}, !- Energy Input Ratio Function of Flow Fraction Curve Name
  {ece80c77-3442-4b38-b702-8545a277b264}, !- Part Load Fraction Correlation Curve Name
  1000,                                   !- Nominal Time for Condensate Removal to Begin {s}
  1.5,                                    !- Ratio of Initial Moisture Evaporation Rate and Steady State Latent Capacity {dimensionless}
  3,                                      !- Maximum Cycling Rate {cycles/hr}
  45,                                     !- Latent Capacity Time Constant {s}
  ,                                       !- Condenser Air Inlet Node Name
  AirCooled,                              !- Condenser Type
  0,                                      !- Evaporative Condenser Effectiveness {dimensionless}
  Autosize,                               !- Evaporative Condenser Air Flow Rate {m3/s}
  Autosize,                               !- Evaporative Condenser Pump Rated Power Consumption {W}
  0,                                      !- Crankcase Heater Capacity {W}
  12.7777777777778,                       !- Maximum Outdoor Dry-Bulb Temperature for Crankcase Heater Operation {C}
  ,                                       !- Supply Water Storage Tank Name
  ,                                       !- Condensate Collection Water Storage Tank Name
  0,                                      !- Basin Heater Capacity {W/K}
  10,                                     !- Basin Heater Setpoint Temperature {C}
  ;                                       !- Basin Heater Operating Schedule Name

OS:Fan:OnOff,
  {bad678b9-f3bd-4257-94f1-541a0269f754}, !- Handle
  res ac clg supply fan,                  !- Name
  {ffa50671-f2f3-4397-b633-ce11ba85dcd3}, !- Availability Schedule Name
  0.75,                                   !- Fan Total Efficiency
  794.580001233493,                       !- Pressure Rise {Pa}
  autosize,                               !- Maximum Flow Rate {m3/s}
  1,                                      !- Motor Efficiency
  1,                                      !- Motor In Airstream Fraction
  ,                                       !- Air Inlet Node Name
  ,                                       !- Air Outlet Node Name
  {00cbb84d-17ef-46bf-ad5d-f9651e3bf523}, !- Fan Power Ratio Function of Speed Ratio Curve Name
  {b65c475f-4498-48df-8550-bc61d2600cb1}, !- Fan Efficiency Ratio Function of Speed Ratio Curve Name
  res ac clg supply fan;                  !- End-Use Subcategory

OS:Curve:Exponent,
  {00cbb84d-17ef-46bf-ad5d-f9651e3bf523}, !- Handle
  Fan On Off Power Curve 1,               !- Name
  1,                                      !- Coefficient1 Constant
  0,                                      !- Coefficient2 Constant
  0,                                      !- Coefficient3 Constant
  0,                                      !- Minimum Value of x
  1,                                      !- Maximum Value of x
  ,                                       !- Minimum Curve Output
  ,                                       !- Maximum Curve Output
  ,                                       !- Input Unit Type for X
  ;                                       !- Output Unit Type

OS:Curve:Cubic,
  {b65c475f-4498-48df-8550-bc61d2600cb1}, !- Handle
  Fan On Off Efficiency Curve 1,          !- Name
  1,                                      !- Coefficient1 Constant
  0,                                      !- Coefficient2 x
  0,                                      !- Coefficient3 x**2
  0,                                      !- Coefficient4 x**3
  0,                                      !- Minimum Value of x
  1;                                      !- Maximum Value of x

OS:AirLoopHVAC:UnitarySystem,
  {29a9f0cf-d833-4b40-9c4b-beb5b47b4290}, !- Handle
  res ac unitary system,                  !- Name
  Load,                                   !- Control Type
  {0fc6207d-2101-4b91-b2c7-3f3493b4cc67}, !- Controlling Zone or Thermostat Location
  None,                                   !- Dehumidification Control Type
  {ffa50671-f2f3-4397-b633-ce11ba85dcd3}, !- Availability Schedule Name
  {cf9ea575-e137-40bd-8e54-7b3370768a0c}, !- Air Inlet Node Name
  {bfd459c7-4861-4ed8-b83f-a58971ab1b97}, !- Air Outlet Node Name
  {bad678b9-f3bd-4257-94f1-541a0269f754}, !- Supply Fan Name
  BlowThrough,                            !- Fan Placement
  {a97f6c23-c8bf-4996-96a7-6a5385a4b722}, !- Supply Air Fan Operating Mode Schedule Name
  ,                                       !- Heating Coil Name
  1,                                      !- DX Heating Coil Sizing Ratio
  {09d448ca-ea89-425f-95bf-18ef9872c93d}, !- Cooling Coil Name
  No,                                     !- Use DOAS DX Cooling Coil
  2,                                      !- DOAS DX Cooling Coil Leaving Minimum Air Temperature {C}
  SensibleOnlyLoadControl,                !- Latent Load Control
  ,                                       !- Supplemental Heating Coil Name
  ,                                       !- Supply Air Flow Rate Method During Cooling Operation
  autosize,                               !- Supply Air Flow Rate During Cooling Operation {m3/s}
  ,                                       !- Supply Air Flow Rate Per Floor Area During Cooling Operation {m3/s-m2}
  ,                                       !- Fraction of Autosized Design Cooling Supply Air Flow Rate
  ,                                       !- Design Supply Air Flow Rate Per Unit of Capacity During Cooling Operation {m3/s-W}
  ,                                       !- Supply Air Flow Rate Method During Heating Operation
  0,                                      !- Supply Air Flow Rate During Heating Operation {m3/s}
  ,                                       !- Supply Air Flow Rate Per Floor Area during Heating Operation {m3/s-m2}
  ,                                       !- Fraction of Autosized Design Heating Supply Air Flow Rate
  ,                                       !- Design Supply Air Flow Rate Per Unit of Capacity During Heating Operation {m3/s-W}
  ,                                       !- Supply Air Flow Rate Method When No Cooling or Heating is Required
  0,                                      !- Supply Air Flow Rate When No Cooling or Heating is Required {m3/s}
  ,                                       !- Supply Air Flow Rate Per Floor Area When No Cooling or Heating is Required {m3/s-m2}
  ,                                       !- Fraction of Autosized Design Cooling Supply Air Flow Rate When No Cooling or Heating is Required
  ,                                       !- Fraction of Autosized Design Heating Supply Air Flow Rate When No Cooling or Heating is Required
  ,                                       !- Design Supply Air Flow Rate Per Unit of Capacity During Cooling Operation When No Cooling or Heating is Required {m3/s-W}
  ,                                       !- Design Supply Air Flow Rate Per Unit of Capacity During Heating Operation When No Cooling or Heating is Required {m3/s-W}
  48.8888888888889,                       !- Maximum Supply Air Temperature {C}
  21,                                     !- Maximum Outdoor Dry-Bulb Temperature for Supplemental Heater Operation {C}
  ,                                       !- Outdoor Dry-Bulb Temperature Sensor Node Name
  2.5,                                    !- Maximum Cycling Rate {cycles/hr}
  60,                                     !- Heat Pump Time Constant {s}
  0.01,                                   !- Fraction of On-Cycle Power Use
  60,                                     !- Heat Pump Fan Delay Time {s}
  0,                                      !- Ancilliary On-Cycle Electric Power {W}
  0;                                      !- Ancilliary Off-Cycle Electric Power {W}

OS:AirLoopHVAC,
  {953e9faa-2aa4-4fdf-8ad9-5ce05cd2f86a}, !- Handle
  res ac asys,                            !- Name
  ,                                       !- Controller List Name
  {ffa50671-f2f3-4397-b633-ce11ba85dcd3}, !- Availability Schedule
  {d6407d01-8914-4a5e-a7b8-30bc440f7149}, !- Availability Manager List Name
  AutoSize,                               !- Design Supply Air Flow Rate {m3/s}
  ,                                       !- Branch List Name
  ,                                       !- Connector List Name
  {dc944ea9-152a-478b-8b15-40a251e32e18}, !- Supply Side Inlet Node Name
  {df6f1ea7-4d30-41aa-830b-ce7bc5cb4e0a}, !- Demand Side Outlet Node Name
  {dbe32a3e-506b-47e5-abf9-a7fc5a2f32b9}, !- Demand Side Inlet Node A
  {830b8d38-0075-4a2b-9bfa-25c416481bb3}, !- Supply Side Outlet Node A
  ,                                       !- Demand Side Inlet Node B
  ,                                       !- Supply Side Outlet Node B
  ,                                       !- Return Air Bypass Flow Temperature Setpoint Schedule Name
  {0c199244-8d0a-437e-aa3c-0836f4648d2e}, !- Demand Mixer Name
  {791f5f69-c3fb-4edb-b580-2b718a586534}, !- Demand Splitter A Name
  ,                                       !- Demand Splitter B Name
  ;                                       !- Supply Splitter Name

OS:Node,
  {83cfff84-3a84-44d5-a9ab-705296862a3a}, !- Handle
  Node 10,                                !- Name
  {dc944ea9-152a-478b-8b15-40a251e32e18}, !- Inlet Port
  {cf9ea575-e137-40bd-8e54-7b3370768a0c}; !- Outlet Port

OS:Node,
  {fdbfa682-0bb4-4bff-a540-d2c6218642e5}, !- Handle
  Node 11,                                !- Name
  {bfd459c7-4861-4ed8-b83f-a58971ab1b97}, !- Inlet Port
  {830b8d38-0075-4a2b-9bfa-25c416481bb3}; !- Outlet Port

OS:Connection,
  {dc944ea9-152a-478b-8b15-40a251e32e18}, !- Handle
  {59fb1ce2-c5ef-40f9-bf7f-22caadc9b311}, !- Name
  {953e9faa-2aa4-4fdf-8ad9-5ce05cd2f86a}, !- Source Object
  8,                                      !- Outlet Port
  {83cfff84-3a84-44d5-a9ab-705296862a3a}, !- Target Object
  2;                                      !- Inlet Port

OS:Connection,
  {830b8d38-0075-4a2b-9bfa-25c416481bb3}, !- Handle
  {6c8da427-24f0-444c-8f9d-9e7082c79b53}, !- Name
  {fdbfa682-0bb4-4bff-a540-d2c6218642e5}, !- Source Object
  3,                                      !- Outlet Port
  {953e9faa-2aa4-4fdf-8ad9-5ce05cd2f86a}, !- Target Object
  11;                                     !- Inlet Port

OS:Node,
  {37e04096-b79f-48fa-b4dd-861b5c3aacbc}, !- Handle
  Node 12,                                !- Name
  {dbe32a3e-506b-47e5-abf9-a7fc5a2f32b9}, !- Inlet Port
  {156a5357-a5da-4322-9728-542bfe3898c7}; !- Outlet Port

OS:Node,
  {9c422d79-82e1-486f-a043-e6a495ed0fda}, !- Handle
  Node 13,                                !- Name
  {0cce319c-8eb8-4799-8cf7-0c5b4b30c183}, !- Inlet Port
  {df6f1ea7-4d30-41aa-830b-ce7bc5cb4e0a}; !- Outlet Port

OS:Node,
  {e2c6ca18-335a-4ea9-b910-008c329a4eb2}, !- Handle
  Node 14,                                !- Name
  {17e7b24d-f5a3-454f-a06d-3d1659c56cbf}, !- Inlet Port
  {f7c05072-32ae-4b7d-a8a9-f3735062320f}; !- Outlet Port

OS:Connection,
  {dbe32a3e-506b-47e5-abf9-a7fc5a2f32b9}, !- Handle
  {c9b9b1ff-1aa4-42eb-ba18-730d81cb5a4f}, !- Name
  {953e9faa-2aa4-4fdf-8ad9-5ce05cd2f86a}, !- Source Object
  10,                                     !- Outlet Port
  {37e04096-b79f-48fa-b4dd-861b5c3aacbc}, !- Target Object
  2;                                      !- Inlet Port

OS:Connection,
  {df6f1ea7-4d30-41aa-830b-ce7bc5cb4e0a}, !- Handle
  {1ff4363e-2f17-432c-bc89-b7e2f642b9d0}, !- Name
  {9c422d79-82e1-486f-a043-e6a495ed0fda}, !- Source Object
  3,                                      !- Outlet Port
  {953e9faa-2aa4-4fdf-8ad9-5ce05cd2f86a}, !- Target Object
  9;                                      !- Inlet Port

OS:AirLoopHVAC:ZoneSplitter,
  {791f5f69-c3fb-4edb-b580-2b718a586534}, !- Handle
  res ac zone splitter,                   !- Name
  {156a5357-a5da-4322-9728-542bfe3898c7}, !- Inlet Node Name
  {c3b03838-cd58-4757-b44d-be93450e105c}; !- Outlet Node Name 1

OS:AirLoopHVAC:ZoneMixer,
  {0c199244-8d0a-437e-aa3c-0836f4648d2e}, !- Handle
  res ac zone mixer,                      !- Name
  {0cce319c-8eb8-4799-8cf7-0c5b4b30c183}, !- Outlet Node Name
  {9df54264-f3ca-4224-a3f3-1199eac7a022}; !- Inlet Node Name 1

OS:Connection,
  {156a5357-a5da-4322-9728-542bfe3898c7}, !- Handle
  {cb6c76da-7667-4608-a616-614c034d8ebf}, !- Name
  {37e04096-b79f-48fa-b4dd-861b5c3aacbc}, !- Source Object
  3,                                      !- Outlet Port
  {791f5f69-c3fb-4edb-b580-2b718a586534}, !- Target Object
  2;                                      !- Inlet Port

OS:Connection,
  {0cce319c-8eb8-4799-8cf7-0c5b4b30c183}, !- Handle
  {91368950-354f-40f8-9e0b-445950362b20}, !- Name
  {0c199244-8d0a-437e-aa3c-0836f4648d2e}, !- Source Object
  2,                                      !- Outlet Port
  {9c422d79-82e1-486f-a043-e6a495ed0fda}, !- Target Object
  2;                                      !- Inlet Port

OS:Sizing:System,
  {726b2416-6066-4d77-9d5f-376a89539b6e}, !- Handle
  {953e9faa-2aa4-4fdf-8ad9-5ce05cd2f86a}, !- AirLoop Name
  Sensible,                               !- Type of Load to Size On
  Autosize,                               !- Design Outdoor Air Flow Rate {m3/s}
  0.3,                                    !- Central Heating Maximum System Air Flow Ratio
  7,                                      !- Preheat Design Temperature {C}
  0.008,                                  !- Preheat Design Humidity Ratio {kg-H2O/kg-Air}
  12.8,                                   !- Precool Design Temperature {C}
  0.008,                                  !- Precool Design Humidity Ratio {kg-H2O/kg-Air}
  12.8,                                   !- Central Cooling Design Supply Air Temperature {C}
  16.7,                                   !- Central Heating Design Supply Air Temperature {C}
  NonCoincident,                          !- Sizing Option
  Yes,                                    !- 100% Outdoor Air in Cooling
  Yes,                                    !- 100% Outdoor Air in Heating
  0.0085,                                 !- Central Cooling Design Supply Air Humidity Ratio {kg-H2O/kg-Air}
  0.008,                                  !- Central Heating Design Supply Air Humidity Ratio {kg-H2O/kg-Air}
  DesignDay,                              !- Cooling Design Air Flow Method
  0,                                      !- Cooling Design Air Flow Rate {m3/s}
  DesignDay,                              !- Heating Design Air Flow Method
  0,                                      !- Heating Design Air Flow Rate {m3/s}
  ZoneSum,                                !- System Outdoor Air Method
  1,                                      !- Zone Maximum Outdoor Air Fraction {dimensionless}
  0.0099676501,                           !- Cooling Supply Air Flow Rate Per Floor Area {m3/s-m2}
  1,                                      !- Cooling Fraction of Autosized Cooling Supply Air Flow Rate
  3.9475456e-005,                         !- Cooling Supply Air Flow Rate Per Unit Cooling Capacity {m3/s-W}
  0.0099676501,                           !- Heating Supply Air Flow Rate Per Floor Area {m3/s-m2}
  1,                                      !- Heating Fraction of Autosized Heating Supply Air Flow Rate
  1,                                      !- Heating Fraction of Autosized Cooling Supply Air Flow Rate
  3.1588213e-005,                         !- Heating Supply Air Flow Rate Per Unit Heating Capacity {m3/s-W}
  CoolingDesignCapacity,                  !- Cooling Design Capacity Method
  autosize,                               !- Cooling Design Capacity {W}
  234.7,                                  !- Cooling Design Capacity Per Floor Area {W/m2}
  1,                                      !- Fraction of Autosized Cooling Design Capacity
  HeatingDesignCapacity,                  !- Heating Design Capacity Method
  autosize,                               !- Heating Design Capacity {W}
  157,                                    !- Heating Design Capacity Per Floor Area {W/m2}
  1,                                      !- Fraction of Autosized Heating Design Capacity
  OnOff;                                  !- Central Cooling Capacity Control Method

OS:AvailabilityManagerAssignmentList,
  {d6407d01-8914-4a5e-a7b8-30bc440f7149}, !- Handle
  Air Loop HVAC 1 AvailabilityManagerAssignmentList 1; !- Name

OS:Connection,
  {cf9ea575-e137-40bd-8e54-7b3370768a0c}, !- Handle
  {1d6b1f11-8980-471b-af89-9159024075bb}, !- Name
  {83cfff84-3a84-44d5-a9ab-705296862a3a}, !- Source Object
  3,                                      !- Outlet Port
  {29a9f0cf-d833-4b40-9c4b-beb5b47b4290}, !- Target Object
  6;                                      !- Inlet Port

OS:Connection,
  {bfd459c7-4861-4ed8-b83f-a58971ab1b97}, !- Handle
  {2f6267a4-ab2e-46c0-b3f0-7884a49062a5}, !- Name
  {29a9f0cf-d833-4b40-9c4b-beb5b47b4290}, !- Source Object
  7,                                      !- Outlet Port
  {fdbfa682-0bb4-4bff-a540-d2c6218642e5}, !- Target Object
  2;                                      !- Inlet Port

OS:AirTerminal:SingleDuct:ConstantVolume:NoReheat,
  {a74fff37-3ab7-4f4f-a41d-294de942ce55}, !- Handle
  res ac living zone direct air,          !- Name
  {ffa50671-f2f3-4397-b633-ce11ba85dcd3}, !- Availability Schedule Name
  {251b2f42-2ef0-46b7-8490-18db2b01b9c9}, !- Air Inlet Node Name
  {17e7b24d-f5a3-454f-a06d-3d1659c56cbf}, !- Air Outlet Node Name
  AutoSize;                               !- Maximum Air Flow Rate {m3/s}

OS:Node,
  {67127e81-adc2-4bc0-910c-5be0d2e5644c}, !- Handle
  Node 15,                                !- Name
  {9694116f-dc64-4180-b0a0-7978b5fa1707}, !- Inlet Port
  {9df54264-f3ca-4224-a3f3-1199eac7a022}; !- Outlet Port

OS:Connection,
  {f7c05072-32ae-4b7d-a8a9-f3735062320f}, !- Handle
  {26e7b452-f249-4f73-9ba3-cca069252fd0}, !- Name
  {e2c6ca18-335a-4ea9-b910-008c329a4eb2}, !- Source Object
  3,                                      !- Outlet Port
  {60060d0d-297e-44c3-9c4a-2e6b9bfae3c8}, !- Target Object
  4;                                      !- Inlet Port

OS:Connection,
  {9694116f-dc64-4180-b0a0-7978b5fa1707}, !- Handle
  {4040cd66-7938-48ad-acc9-a6fd37f7c62a}, !- Name
  {2c8c0d4e-f73c-4fb4-be12-410a60dc2450}, !- Source Object
  4,                                      !- Outlet Port
  {67127e81-adc2-4bc0-910c-5be0d2e5644c}, !- Target Object
  2;                                      !- Inlet Port

OS:Connection,
  {9df54264-f3ca-4224-a3f3-1199eac7a022}, !- Handle
  {02d85b68-669f-467b-92da-e52934494ebd}, !- Name
  {67127e81-adc2-4bc0-910c-5be0d2e5644c}, !- Source Object
  3,                                      !- Outlet Port
  {0c199244-8d0a-437e-aa3c-0836f4648d2e}, !- Target Object
  3;                                      !- Inlet Port

OS:Node,
  {eebe89c7-f4a2-4dd1-a8a1-7ac85ca81a8b}, !- Handle
  Node 16,                                !- Name
  {c3b03838-cd58-4757-b44d-be93450e105c}, !- Inlet Port
  {251b2f42-2ef0-46b7-8490-18db2b01b9c9}; !- Outlet Port

OS:Connection,
  {c3b03838-cd58-4757-b44d-be93450e105c}, !- Handle
  {d70ff0d6-e9b7-4ac9-bf51-1ad8e2f1cbc9}, !- Name
  {791f5f69-c3fb-4edb-b580-2b718a586534}, !- Source Object
  3,                                      !- Outlet Port
  {eebe89c7-f4a2-4dd1-a8a1-7ac85ca81a8b}, !- Target Object
  2;                                      !- Inlet Port

OS:Connection,
  {251b2f42-2ef0-46b7-8490-18db2b01b9c9}, !- Handle
  {a0764b98-a356-4c42-afe4-349841ae8c2d}, !- Name
  {eebe89c7-f4a2-4dd1-a8a1-7ac85ca81a8b}, !- Source Object
  3,                                      !- Outlet Port
  {a74fff37-3ab7-4f4f-a41d-294de942ce55}, !- Target Object
  3;                                      !- Inlet Port

OS:Connection,
  {17e7b24d-f5a3-454f-a06d-3d1659c56cbf}, !- Handle
  {461e1446-c68a-4533-926d-ed93f0583f1e}, !- Name
  {a74fff37-3ab7-4f4f-a41d-294de942ce55}, !- Source Object
  4,                                      !- Outlet Port
  {e2c6ca18-335a-4ea9-b910-008c329a4eb2}, !- Target Object
  2;                                      !- Inlet Port

OS:AdditionalProperties,
  {8f6eac75-a33c-4c8a-82ca-f73c1aec80ee}, !- Handle
  {29a9f0cf-d833-4b40-9c4b-beb5b47b4290}, !- Object Name
  SizingInfoHVACCapacityDerateFactorEER,  !- Feature Name 1
  String,                                 !- Feature Data Type 1
  1.0&#441.0&#441.0&#441.0&#441.0,        !- Feature Value 1
  SizingInfoHVACRatedCFMperTonCooling,    !- Feature Name 2
  String,                                 !- Feature Data Type 2
  386.1,                                  !- Feature Value 2
  SizingInfoHVACFracCoolLoadServed,       !- Feature Name 3
  Double,                                 !- Feature Data Type 3
  1;                                      !- Feature Value 3

OS:Schedule:Ruleset,
  {de5e6d63-507d-4dbc-b513-21d3ac356739}, !- Handle
  res heating season,                     !- Name
  {37d6fd23-5e12-4164-b3c9-2f066357017c}, !- Schedule Type Limits Name
  {259e8eeb-2fc2-4db9-b0f3-0567f013b6cb}; !- Default Day Schedule Name

OS:Schedule:Day,
  {259e8eeb-2fc2-4db9-b0f3-0567f013b6cb}, !- Handle
  Schedule Day 4,                         !- Name
  {37d6fd23-5e12-4164-b3c9-2f066357017c}, !- Schedule Type Limits Name
=======
OS:Schedule:Day,
  {f16bce74-977a-4fb3-bde4-211130be0bd2}, !- Handle
  Schedule Day 1,                         !- Name
  ,                                       !- Schedule Type Limits Name
>>>>>>> f42044b5
  ,                                       !- Interpolate to Timestep
  24,                                     !- Hour 1
  0,                                      !- Minute 1
  0;                                      !- Value Until Time 1

<<<<<<< HEAD
OS:Schedule:Rule,
  {1038229f-95a7-4027-8ed4-4c30445742e9}, !- Handle
  res heating season allday rule1,        !- Name
  {de5e6d63-507d-4dbc-b513-21d3ac356739}, !- Schedule Ruleset Name
  11,                                     !- Rule Order
  {538d46c8-3648-4a76-b9d4-945219e30e29}, !- Day Schedule Name
  Yes,                                    !- Apply Sunday
  Yes,                                    !- Apply Monday
  Yes,                                    !- Apply Tuesday
  Yes,                                    !- Apply Wednesday
  Yes,                                    !- Apply Thursday
  Yes,                                    !- Apply Friday
  Yes,                                    !- Apply Saturday
  ,                                       !- Apply Holiday
  DateRange,                              !- Date Specification Type
  1,                                      !- Start Month
  1,                                      !- Start Day
  1,                                      !- End Month
  31;                                     !- End Day

OS:Schedule:Day,
  {538d46c8-3648-4a76-b9d4-945219e30e29}, !- Handle
  res heating season allday1,             !- Name
  {37d6fd23-5e12-4164-b3c9-2f066357017c}, !- Schedule Type Limits Name
  ,                                       !- Interpolate to Timestep
  24,                                     !- Hour 1
  0,                                      !- Minute 1
  1;                                      !- Value Until Time 1

OS:Schedule:Rule,
  {e546a580-0046-4d02-9e41-c75269af9c1b}, !- Handle
  res heating season allday rule2,        !- Name
  {de5e6d63-507d-4dbc-b513-21d3ac356739}, !- Schedule Ruleset Name
  10,                                     !- Rule Order
  {b9a4ce0d-813e-450f-a6eb-24185b882adc}, !- Day Schedule Name
  Yes,                                    !- Apply Sunday
  Yes,                                    !- Apply Monday
  Yes,                                    !- Apply Tuesday
  Yes,                                    !- Apply Wednesday
  Yes,                                    !- Apply Thursday
  Yes,                                    !- Apply Friday
  Yes,                                    !- Apply Saturday
  ,                                       !- Apply Holiday
  DateRange,                              !- Date Specification Type
  2,                                      !- Start Month
  1,                                      !- Start Day
  2,                                      !- End Month
  28;                                     !- End Day

OS:Schedule:Day,
  {b9a4ce0d-813e-450f-a6eb-24185b882adc}, !- Handle
  res heating season allday2,             !- Name
  {37d6fd23-5e12-4164-b3c9-2f066357017c}, !- Schedule Type Limits Name
  ,                                       !- Interpolate to Timestep
  24,                                     !- Hour 1
  0,                                      !- Minute 1
  1;                                      !- Value Until Time 1

OS:Schedule:Rule,
  {5d7987e1-8d0b-4dca-9b31-b1580b402762}, !- Handle
  res heating season allday rule3,        !- Name
  {de5e6d63-507d-4dbc-b513-21d3ac356739}, !- Schedule Ruleset Name
  9,                                      !- Rule Order
  {30603db4-ee14-4a21-85ba-a809c9b0593a}, !- Day Schedule Name
  Yes,                                    !- Apply Sunday
  Yes,                                    !- Apply Monday
  Yes,                                    !- Apply Tuesday
  Yes,                                    !- Apply Wednesday
  Yes,                                    !- Apply Thursday
  Yes,                                    !- Apply Friday
  Yes,                                    !- Apply Saturday
  ,                                       !- Apply Holiday
  DateRange,                              !- Date Specification Type
  3,                                      !- Start Month
  1,                                      !- Start Day
  3,                                      !- End Month
  31;                                     !- End Day

OS:Schedule:Day,
  {30603db4-ee14-4a21-85ba-a809c9b0593a}, !- Handle
  res heating season allday3,             !- Name
  {37d6fd23-5e12-4164-b3c9-2f066357017c}, !- Schedule Type Limits Name
  ,                                       !- Interpolate to Timestep
  24,                                     !- Hour 1
  0,                                      !- Minute 1
  1;                                      !- Value Until Time 1

OS:Schedule:Rule,
  {2ab399ba-2359-4991-9528-1f8612d9976d}, !- Handle
  res heating season allday rule4,        !- Name
  {de5e6d63-507d-4dbc-b513-21d3ac356739}, !- Schedule Ruleset Name
  8,                                      !- Rule Order
  {032dc35e-90f5-4ed8-ae65-c06f7896b40f}, !- Day Schedule Name
  Yes,                                    !- Apply Sunday
  Yes,                                    !- Apply Monday
  Yes,                                    !- Apply Tuesday
  Yes,                                    !- Apply Wednesday
  Yes,                                    !- Apply Thursday
  Yes,                                    !- Apply Friday
  Yes,                                    !- Apply Saturday
  ,                                       !- Apply Holiday
  DateRange,                              !- Date Specification Type
  4,                                      !- Start Month
  1,                                      !- Start Day
  4,                                      !- End Month
  30;                                     !- End Day

OS:Schedule:Day,
  {032dc35e-90f5-4ed8-ae65-c06f7896b40f}, !- Handle
  res heating season allday4,             !- Name
  {37d6fd23-5e12-4164-b3c9-2f066357017c}, !- Schedule Type Limits Name
  ,                                       !- Interpolate to Timestep
  24,                                     !- Hour 1
  0,                                      !- Minute 1
  1;                                      !- Value Until Time 1

OS:Schedule:Rule,
  {09e0f8f3-54bc-4c2e-ac5b-64f314b0b0d5}, !- Handle
  res heating season allday rule5,        !- Name
  {de5e6d63-507d-4dbc-b513-21d3ac356739}, !- Schedule Ruleset Name
  7,                                      !- Rule Order
  {f8ca0a16-ca91-42d2-add7-27e62bd4d5d6}, !- Day Schedule Name
  Yes,                                    !- Apply Sunday
  Yes,                                    !- Apply Monday
  Yes,                                    !- Apply Tuesday
  Yes,                                    !- Apply Wednesday
  Yes,                                    !- Apply Thursday
  Yes,                                    !- Apply Friday
  Yes,                                    !- Apply Saturday
  ,                                       !- Apply Holiday
  DateRange,                              !- Date Specification Type
  5,                                      !- Start Month
  1,                                      !- Start Day
  5,                                      !- End Month
  31;                                     !- End Day

OS:Schedule:Day,
  {f8ca0a16-ca91-42d2-add7-27e62bd4d5d6}, !- Handle
  res heating season allday5,             !- Name
  {37d6fd23-5e12-4164-b3c9-2f066357017c}, !- Schedule Type Limits Name
  ,                                       !- Interpolate to Timestep
  24,                                     !- Hour 1
  0,                                      !- Minute 1
  1;                                      !- Value Until Time 1

OS:Schedule:Rule,
  {3219e81b-db1e-4291-844c-c97618cf7cfe}, !- Handle
  res heating season allday rule6,        !- Name
  {de5e6d63-507d-4dbc-b513-21d3ac356739}, !- Schedule Ruleset Name
  6,                                      !- Rule Order
  {a4135392-5b9d-4ed0-8830-2d9afa21ec4a}, !- Day Schedule Name
  Yes,                                    !- Apply Sunday
  Yes,                                    !- Apply Monday
  Yes,                                    !- Apply Tuesday
  Yes,                                    !- Apply Wednesday
  Yes,                                    !- Apply Thursday
  Yes,                                    !- Apply Friday
  Yes,                                    !- Apply Saturday
  ,                                       !- Apply Holiday
  DateRange,                              !- Date Specification Type
  6,                                      !- Start Month
  1,                                      !- Start Day
  6,                                      !- End Month
  30;                                     !- End Day

OS:Schedule:Day,
  {a4135392-5b9d-4ed0-8830-2d9afa21ec4a}, !- Handle
  res heating season allday6,             !- Name
  {37d6fd23-5e12-4164-b3c9-2f066357017c}, !- Schedule Type Limits Name
  ,                                       !- Interpolate to Timestep
  24,                                     !- Hour 1
  0,                                      !- Minute 1
  1;                                      !- Value Until Time 1

OS:Schedule:Rule,
  {5ae1fa68-67d0-49bd-ad54-9f03f2a41198}, !- Handle
  res heating season allday rule7,        !- Name
  {de5e6d63-507d-4dbc-b513-21d3ac356739}, !- Schedule Ruleset Name
  5,                                      !- Rule Order
  {5c8e9f93-7feb-4526-94c8-416e207428cd}, !- Day Schedule Name
  Yes,                                    !- Apply Sunday
  Yes,                                    !- Apply Monday
  Yes,                                    !- Apply Tuesday
  Yes,                                    !- Apply Wednesday
  Yes,                                    !- Apply Thursday
  Yes,                                    !- Apply Friday
  Yes,                                    !- Apply Saturday
  ,                                       !- Apply Holiday
  DateRange,                              !- Date Specification Type
  7,                                      !- Start Month
  1,                                      !- Start Day
  7,                                      !- End Month
  31;                                     !- End Day

OS:Schedule:Day,
  {5c8e9f93-7feb-4526-94c8-416e207428cd}, !- Handle
  res heating season allday7,             !- Name
  {37d6fd23-5e12-4164-b3c9-2f066357017c}, !- Schedule Type Limits Name
  ,                                       !- Interpolate to Timestep
  24,                                     !- Hour 1
  0,                                      !- Minute 1
  1;                                      !- Value Until Time 1

OS:Schedule:Rule,
  {d5229804-8557-4289-8b45-70421d6d64b9}, !- Handle
  res heating season allday rule8,        !- Name
  {de5e6d63-507d-4dbc-b513-21d3ac356739}, !- Schedule Ruleset Name
  4,                                      !- Rule Order
  {6dc88b02-4ec3-4d37-a0fe-103026dd40ff}, !- Day Schedule Name
  Yes,                                    !- Apply Sunday
  Yes,                                    !- Apply Monday
  Yes,                                    !- Apply Tuesday
  Yes,                                    !- Apply Wednesday
  Yes,                                    !- Apply Thursday
  Yes,                                    !- Apply Friday
  Yes,                                    !- Apply Saturday
  ,                                       !- Apply Holiday
  DateRange,                              !- Date Specification Type
  8,                                      !- Start Month
  1,                                      !- Start Day
  8,                                      !- End Month
  31;                                     !- End Day

OS:Schedule:Day,
  {6dc88b02-4ec3-4d37-a0fe-103026dd40ff}, !- Handle
  res heating season allday8,             !- Name
  {37d6fd23-5e12-4164-b3c9-2f066357017c}, !- Schedule Type Limits Name
  ,                                       !- Interpolate to Timestep
  24,                                     !- Hour 1
  0,                                      !- Minute 1
  1;                                      !- Value Until Time 1

OS:Schedule:Rule,
  {42ebc6cd-cc18-47ad-a131-d3a0eefb59c6}, !- Handle
  res heating season allday rule9,        !- Name
  {de5e6d63-507d-4dbc-b513-21d3ac356739}, !- Schedule Ruleset Name
  3,                                      !- Rule Order
  {98b083cf-fff7-4cb1-9213-1fe693fd2417}, !- Day Schedule Name
  Yes,                                    !- Apply Sunday
  Yes,                                    !- Apply Monday
  Yes,                                    !- Apply Tuesday
  Yes,                                    !- Apply Wednesday
  Yes,                                    !- Apply Thursday
  Yes,                                    !- Apply Friday
  Yes,                                    !- Apply Saturday
  ,                                       !- Apply Holiday
  DateRange,                              !- Date Specification Type
  9,                                      !- Start Month
  1,                                      !- Start Day
  9,                                      !- End Month
  30;                                     !- End Day

OS:Schedule:Day,
  {98b083cf-fff7-4cb1-9213-1fe693fd2417}, !- Handle
  res heating season allday9,             !- Name
  {37d6fd23-5e12-4164-b3c9-2f066357017c}, !- Schedule Type Limits Name
  ,                                       !- Interpolate to Timestep
  24,                                     !- Hour 1
  0,                                      !- Minute 1
  1;                                      !- Value Until Time 1

OS:Schedule:Rule,
  {562e8f51-f596-4912-9271-144c94ffcefd}, !- Handle
  res heating season allday rule10,       !- Name
  {de5e6d63-507d-4dbc-b513-21d3ac356739}, !- Schedule Ruleset Name
  2,                                      !- Rule Order
  {f433d756-7fa1-4d89-9590-6dcca85fb11e}, !- Day Schedule Name
  Yes,                                    !- Apply Sunday
  Yes,                                    !- Apply Monday
  Yes,                                    !- Apply Tuesday
  Yes,                                    !- Apply Wednesday
  Yes,                                    !- Apply Thursday
  Yes,                                    !- Apply Friday
  Yes,                                    !- Apply Saturday
  ,                                       !- Apply Holiday
  DateRange,                              !- Date Specification Type
  10,                                     !- Start Month
  1,                                      !- Start Day
  10,                                     !- End Month
  31;                                     !- End Day

OS:Schedule:Day,
  {f433d756-7fa1-4d89-9590-6dcca85fb11e}, !- Handle
  res heating season allday10,            !- Name
  {37d6fd23-5e12-4164-b3c9-2f066357017c}, !- Schedule Type Limits Name
=======
OS:Schedule:Day,
  {92ada1dc-c62b-4d4c-a644-7ada91a111ca}, !- Handle
  Schedule Day 2,                         !- Name
  ,                                       !- Schedule Type Limits Name
>>>>>>> f42044b5
  ,                                       !- Interpolate to Timestep
  24,                                     !- Hour 1
  0,                                      !- Minute 1
  1;                                      !- Value Until Time 1
<<<<<<< HEAD

OS:Schedule:Rule,
  {0b25200a-56c2-4bbf-8203-9797997308e5}, !- Handle
  res heating season allday rule11,       !- Name
  {de5e6d63-507d-4dbc-b513-21d3ac356739}, !- Schedule Ruleset Name
  1,                                      !- Rule Order
  {c516cc47-cd9a-4ce6-920a-2f2a0295bb04}, !- Day Schedule Name
  Yes,                                    !- Apply Sunday
  Yes,                                    !- Apply Monday
  Yes,                                    !- Apply Tuesday
  Yes,                                    !- Apply Wednesday
  Yes,                                    !- Apply Thursday
  Yes,                                    !- Apply Friday
  Yes,                                    !- Apply Saturday
  ,                                       !- Apply Holiday
  DateRange,                              !- Date Specification Type
  11,                                     !- Start Month
  1,                                      !- Start Day
  11,                                     !- End Month
  30;                                     !- End Day

OS:Schedule:Day,
  {c516cc47-cd9a-4ce6-920a-2f2a0295bb04}, !- Handle
  res heating season allday11,            !- Name
  {37d6fd23-5e12-4164-b3c9-2f066357017c}, !- Schedule Type Limits Name
  ,                                       !- Interpolate to Timestep
  24,                                     !- Hour 1
  0,                                      !- Minute 1
  1;                                      !- Value Until Time 1

OS:Schedule:Rule,
  {df0155a3-d211-4991-8c67-22578562cd80}, !- Handle
  res heating season allday rule12,       !- Name
  {de5e6d63-507d-4dbc-b513-21d3ac356739}, !- Schedule Ruleset Name
  0,                                      !- Rule Order
  {278e5610-83cb-4cdd-884a-4f6afe8525e8}, !- Day Schedule Name
  Yes,                                    !- Apply Sunday
  Yes,                                    !- Apply Monday
  Yes,                                    !- Apply Tuesday
  Yes,                                    !- Apply Wednesday
  Yes,                                    !- Apply Thursday
  Yes,                                    !- Apply Friday
  Yes,                                    !- Apply Saturday
  ,                                       !- Apply Holiday
  DateRange,                              !- Date Specification Type
  12,                                     !- Start Month
  1,                                      !- Start Day
  12,                                     !- End Month
  31;                                     !- End Day

OS:Schedule:Day,
  {278e5610-83cb-4cdd-884a-4f6afe8525e8}, !- Handle
  res heating season allday12,            !- Name
  {37d6fd23-5e12-4164-b3c9-2f066357017c}, !- Schedule Type Limits Name
  ,                                       !- Interpolate to Timestep
  24,                                     !- Hour 1
  0,                                      !- Minute 1
  1;                                      !- Value Until Time 1

OS:ThermostatSetpoint:DualSetpoint,
  {4f9f304b-9908-49df-87ac-199e4cf2b59c}, !- Handle
  living zone temperature setpoint,       !- Name
  {d0ddd269-cd67-4ea0-8a59-b6e9e6d7cb59}, !- Heating Setpoint Temperature Schedule Name
  {61b976e5-ed65-4669-a347-2b03419ca2c5}; !- Cooling Setpoint Temperature Schedule Name

OS:ScheduleTypeLimits,
  {695c390a-c749-4302-adfd-af1f0c027da2}, !- Handle
  Temperature,                            !- Name
  ,                                       !- Lower Limit Value
  ,                                       !- Upper Limit Value
  Continuous,                             !- Numeric Type
  Temperature;                            !- Unit Type

OS:Schedule:Ruleset,
  {ac216cca-b238-4001-a504-c2e92f0ee4de}, !- Handle
  res cooling season,                     !- Name
  {37d6fd23-5e12-4164-b3c9-2f066357017c}, !- Schedule Type Limits Name
  {32c1546a-73fb-42ab-adc9-7e4a18390db2}; !- Default Day Schedule Name

OS:Schedule:Day,
  {32c1546a-73fb-42ab-adc9-7e4a18390db2}, !- Handle
  Schedule Day 1,                         !- Name
  {37d6fd23-5e12-4164-b3c9-2f066357017c}, !- Schedule Type Limits Name
  ,                                       !- Interpolate to Timestep
  24,                                     !- Hour 1
  0,                                      !- Minute 1
  0;                                      !- Value Until Time 1

OS:Schedule:Rule,
  {8aa673fe-ef03-4bd2-bf5e-8f0aac49e47d}, !- Handle
  res cooling season allday rule1,        !- Name
  {ac216cca-b238-4001-a504-c2e92f0ee4de}, !- Schedule Ruleset Name
  11,                                     !- Rule Order
  {814d4a84-dd28-4fe5-8d88-0d5acc248c50}, !- Day Schedule Name
  Yes,                                    !- Apply Sunday
  Yes,                                    !- Apply Monday
  Yes,                                    !- Apply Tuesday
  Yes,                                    !- Apply Wednesday
  Yes,                                    !- Apply Thursday
  Yes,                                    !- Apply Friday
  Yes,                                    !- Apply Saturday
  ,                                       !- Apply Holiday
  DateRange,                              !- Date Specification Type
  1,                                      !- Start Month
  1,                                      !- Start Day
  1,                                      !- End Month
  31;                                     !- End Day

OS:Schedule:Day,
  {814d4a84-dd28-4fe5-8d88-0d5acc248c50}, !- Handle
  res cooling season allday1,             !- Name
  {37d6fd23-5e12-4164-b3c9-2f066357017c}, !- Schedule Type Limits Name
  ,                                       !- Interpolate to Timestep
  24,                                     !- Hour 1
  0,                                      !- Minute 1
  1;                                      !- Value Until Time 1

OS:Schedule:Rule,
  {aeab3194-272c-4b0a-8d62-f3374ab41ba4}, !- Handle
  res cooling season allday rule2,        !- Name
  {ac216cca-b238-4001-a504-c2e92f0ee4de}, !- Schedule Ruleset Name
  10,                                     !- Rule Order
  {5b34bfc0-9555-48a6-8b7c-c1e75f3a9d60}, !- Day Schedule Name
  Yes,                                    !- Apply Sunday
  Yes,                                    !- Apply Monday
  Yes,                                    !- Apply Tuesday
  Yes,                                    !- Apply Wednesday
  Yes,                                    !- Apply Thursday
  Yes,                                    !- Apply Friday
  Yes,                                    !- Apply Saturday
  ,                                       !- Apply Holiday
  DateRange,                              !- Date Specification Type
  2,                                      !- Start Month
  1,                                      !- Start Day
  2,                                      !- End Month
  28;                                     !- End Day

OS:Schedule:Day,
  {5b34bfc0-9555-48a6-8b7c-c1e75f3a9d60}, !- Handle
  res cooling season allday2,             !- Name
  {37d6fd23-5e12-4164-b3c9-2f066357017c}, !- Schedule Type Limits Name
  ,                                       !- Interpolate to Timestep
  24,                                     !- Hour 1
  0,                                      !- Minute 1
  1;                                      !- Value Until Time 1

OS:Schedule:Rule,
  {5610f0a8-a24c-43e3-8394-ec9ead1d6d4e}, !- Handle
  res cooling season allday rule3,        !- Name
  {ac216cca-b238-4001-a504-c2e92f0ee4de}, !- Schedule Ruleset Name
  9,                                      !- Rule Order
  {86829955-e5bd-4fa3-827b-7682685c7f7e}, !- Day Schedule Name
  Yes,                                    !- Apply Sunday
  Yes,                                    !- Apply Monday
  Yes,                                    !- Apply Tuesday
  Yes,                                    !- Apply Wednesday
  Yes,                                    !- Apply Thursday
  Yes,                                    !- Apply Friday
  Yes,                                    !- Apply Saturday
  ,                                       !- Apply Holiday
  DateRange,                              !- Date Specification Type
  3,                                      !- Start Month
  1,                                      !- Start Day
  3,                                      !- End Month
  31;                                     !- End Day

OS:Schedule:Day,
  {86829955-e5bd-4fa3-827b-7682685c7f7e}, !- Handle
  res cooling season allday3,             !- Name
  {37d6fd23-5e12-4164-b3c9-2f066357017c}, !- Schedule Type Limits Name
  ,                                       !- Interpolate to Timestep
  24,                                     !- Hour 1
  0,                                      !- Minute 1
  1;                                      !- Value Until Time 1

OS:Schedule:Rule,
  {537df2fc-5381-4de2-b3cc-15e02e956c79}, !- Handle
  res cooling season allday rule4,        !- Name
  {ac216cca-b238-4001-a504-c2e92f0ee4de}, !- Schedule Ruleset Name
  8,                                      !- Rule Order
  {3768332b-15a2-4a86-a0cf-51c88d1e39f7}, !- Day Schedule Name
  Yes,                                    !- Apply Sunday
  Yes,                                    !- Apply Monday
  Yes,                                    !- Apply Tuesday
  Yes,                                    !- Apply Wednesday
  Yes,                                    !- Apply Thursday
  Yes,                                    !- Apply Friday
  Yes,                                    !- Apply Saturday
  ,                                       !- Apply Holiday
  DateRange,                              !- Date Specification Type
  4,                                      !- Start Month
  1,                                      !- Start Day
  4,                                      !- End Month
  30;                                     !- End Day

OS:Schedule:Day,
  {3768332b-15a2-4a86-a0cf-51c88d1e39f7}, !- Handle
  res cooling season allday4,             !- Name
  {37d6fd23-5e12-4164-b3c9-2f066357017c}, !- Schedule Type Limits Name
  ,                                       !- Interpolate to Timestep
  24,                                     !- Hour 1
  0,                                      !- Minute 1
  1;                                      !- Value Until Time 1

OS:Schedule:Rule,
  {4ccd99af-96a7-4a1c-b56f-98f3062bd30e}, !- Handle
  res cooling season allday rule5,        !- Name
  {ac216cca-b238-4001-a504-c2e92f0ee4de}, !- Schedule Ruleset Name
  7,                                      !- Rule Order
  {e998e777-68f1-4cb0-a913-977d243300af}, !- Day Schedule Name
  Yes,                                    !- Apply Sunday
  Yes,                                    !- Apply Monday
  Yes,                                    !- Apply Tuesday
  Yes,                                    !- Apply Wednesday
  Yes,                                    !- Apply Thursday
  Yes,                                    !- Apply Friday
  Yes,                                    !- Apply Saturday
  ,                                       !- Apply Holiday
  DateRange,                              !- Date Specification Type
  5,                                      !- Start Month
  1,                                      !- Start Day
  5,                                      !- End Month
  31;                                     !- End Day

OS:Schedule:Day,
  {e998e777-68f1-4cb0-a913-977d243300af}, !- Handle
  res cooling season allday5,             !- Name
  {37d6fd23-5e12-4164-b3c9-2f066357017c}, !- Schedule Type Limits Name
  ,                                       !- Interpolate to Timestep
  24,                                     !- Hour 1
  0,                                      !- Minute 1
  1;                                      !- Value Until Time 1

OS:Schedule:Rule,
  {5b34bc63-51f5-4e53-8f1c-ec4f05476334}, !- Handle
  res cooling season allday rule6,        !- Name
  {ac216cca-b238-4001-a504-c2e92f0ee4de}, !- Schedule Ruleset Name
  6,                                      !- Rule Order
  {41f6125b-f006-4c30-950e-2a9883e49fe9}, !- Day Schedule Name
  Yes,                                    !- Apply Sunday
  Yes,                                    !- Apply Monday
  Yes,                                    !- Apply Tuesday
  Yes,                                    !- Apply Wednesday
  Yes,                                    !- Apply Thursday
  Yes,                                    !- Apply Friday
  Yes,                                    !- Apply Saturday
  ,                                       !- Apply Holiday
  DateRange,                              !- Date Specification Type
  6,                                      !- Start Month
  1,                                      !- Start Day
  6,                                      !- End Month
  30;                                     !- End Day

OS:Schedule:Day,
  {41f6125b-f006-4c30-950e-2a9883e49fe9}, !- Handle
  res cooling season allday6,             !- Name
  {37d6fd23-5e12-4164-b3c9-2f066357017c}, !- Schedule Type Limits Name
  ,                                       !- Interpolate to Timestep
  24,                                     !- Hour 1
  0,                                      !- Minute 1
  1;                                      !- Value Until Time 1

OS:Schedule:Rule,
  {e4d802fc-5bb3-4f6a-8a16-b8a0e081807a}, !- Handle
  res cooling season allday rule7,        !- Name
  {ac216cca-b238-4001-a504-c2e92f0ee4de}, !- Schedule Ruleset Name
  5,                                      !- Rule Order
  {c8a1ddf3-1a0d-447f-a939-02253313d91d}, !- Day Schedule Name
  Yes,                                    !- Apply Sunday
  Yes,                                    !- Apply Monday
  Yes,                                    !- Apply Tuesday
  Yes,                                    !- Apply Wednesday
  Yes,                                    !- Apply Thursday
  Yes,                                    !- Apply Friday
  Yes,                                    !- Apply Saturday
  ,                                       !- Apply Holiday
  DateRange,                              !- Date Specification Type
  7,                                      !- Start Month
  1,                                      !- Start Day
  7,                                      !- End Month
  31;                                     !- End Day

OS:Schedule:Day,
  {c8a1ddf3-1a0d-447f-a939-02253313d91d}, !- Handle
  res cooling season allday7,             !- Name
  {37d6fd23-5e12-4164-b3c9-2f066357017c}, !- Schedule Type Limits Name
  ,                                       !- Interpolate to Timestep
  24,                                     !- Hour 1
  0,                                      !- Minute 1
  1;                                      !- Value Until Time 1

OS:Schedule:Rule,
  {f44af24b-bf64-4e20-8405-0431ef60aa1c}, !- Handle
  res cooling season allday rule8,        !- Name
  {ac216cca-b238-4001-a504-c2e92f0ee4de}, !- Schedule Ruleset Name
  4,                                      !- Rule Order
  {90eedc7e-f8da-4e7c-ad3e-ae3589985329}, !- Day Schedule Name
  Yes,                                    !- Apply Sunday
  Yes,                                    !- Apply Monday
  Yes,                                    !- Apply Tuesday
  Yes,                                    !- Apply Wednesday
  Yes,                                    !- Apply Thursday
  Yes,                                    !- Apply Friday
  Yes,                                    !- Apply Saturday
  ,                                       !- Apply Holiday
  DateRange,                              !- Date Specification Type
  8,                                      !- Start Month
  1,                                      !- Start Day
  8,                                      !- End Month
  31;                                     !- End Day

OS:Schedule:Day,
  {90eedc7e-f8da-4e7c-ad3e-ae3589985329}, !- Handle
  res cooling season allday8,             !- Name
  {37d6fd23-5e12-4164-b3c9-2f066357017c}, !- Schedule Type Limits Name
  ,                                       !- Interpolate to Timestep
  24,                                     !- Hour 1
  0,                                      !- Minute 1
  1;                                      !- Value Until Time 1

OS:Schedule:Rule,
  {401ea2a5-8237-4e04-b567-a8b934cc2aff}, !- Handle
  res cooling season allday rule9,        !- Name
  {ac216cca-b238-4001-a504-c2e92f0ee4de}, !- Schedule Ruleset Name
  3,                                      !- Rule Order
  {91f0f5d0-4c7e-4e53-b60b-cdaf2ca9101d}, !- Day Schedule Name
  Yes,                                    !- Apply Sunday
  Yes,                                    !- Apply Monday
  Yes,                                    !- Apply Tuesday
  Yes,                                    !- Apply Wednesday
  Yes,                                    !- Apply Thursday
  Yes,                                    !- Apply Friday
  Yes,                                    !- Apply Saturday
  ,                                       !- Apply Holiday
  DateRange,                              !- Date Specification Type
  9,                                      !- Start Month
  1,                                      !- Start Day
  9,                                      !- End Month
  30;                                     !- End Day

OS:Schedule:Day,
  {91f0f5d0-4c7e-4e53-b60b-cdaf2ca9101d}, !- Handle
  res cooling season allday9,             !- Name
  {37d6fd23-5e12-4164-b3c9-2f066357017c}, !- Schedule Type Limits Name
  ,                                       !- Interpolate to Timestep
  24,                                     !- Hour 1
  0,                                      !- Minute 1
  1;                                      !- Value Until Time 1

OS:Schedule:Rule,
  {dc2c14b8-1611-428e-9b0a-f09bb256d937}, !- Handle
  res cooling season allday rule10,       !- Name
  {ac216cca-b238-4001-a504-c2e92f0ee4de}, !- Schedule Ruleset Name
  2,                                      !- Rule Order
  {65615f56-c2a9-4a62-9963-ba63b65cb9a7}, !- Day Schedule Name
  Yes,                                    !- Apply Sunday
  Yes,                                    !- Apply Monday
  Yes,                                    !- Apply Tuesday
  Yes,                                    !- Apply Wednesday
  Yes,                                    !- Apply Thursday
  Yes,                                    !- Apply Friday
  Yes,                                    !- Apply Saturday
  ,                                       !- Apply Holiday
  DateRange,                              !- Date Specification Type
  10,                                     !- Start Month
  1,                                      !- Start Day
  10,                                     !- End Month
  31;                                     !- End Day

OS:Schedule:Day,
  {65615f56-c2a9-4a62-9963-ba63b65cb9a7}, !- Handle
  res cooling season allday10,            !- Name
  {37d6fd23-5e12-4164-b3c9-2f066357017c}, !- Schedule Type Limits Name
  ,                                       !- Interpolate to Timestep
  24,                                     !- Hour 1
  0,                                      !- Minute 1
  1;                                      !- Value Until Time 1

OS:Schedule:Rule,
  {f17f95d6-6dca-4f70-9b88-e643f7e2e6a3}, !- Handle
  res cooling season allday rule11,       !- Name
  {ac216cca-b238-4001-a504-c2e92f0ee4de}, !- Schedule Ruleset Name
  1,                                      !- Rule Order
  {c4683570-5f2c-4d88-b94e-b39f1d1257c2}, !- Day Schedule Name
  Yes,                                    !- Apply Sunday
  Yes,                                    !- Apply Monday
  Yes,                                    !- Apply Tuesday
  Yes,                                    !- Apply Wednesday
  Yes,                                    !- Apply Thursday
  Yes,                                    !- Apply Friday
  Yes,                                    !- Apply Saturday
  ,                                       !- Apply Holiday
  DateRange,                              !- Date Specification Type
  11,                                     !- Start Month
  1,                                      !- Start Day
  11,                                     !- End Month
  30;                                     !- End Day

OS:Schedule:Day,
  {c4683570-5f2c-4d88-b94e-b39f1d1257c2}, !- Handle
  res cooling season allday11,            !- Name
  {37d6fd23-5e12-4164-b3c9-2f066357017c}, !- Schedule Type Limits Name
  ,                                       !- Interpolate to Timestep
  24,                                     !- Hour 1
  0,                                      !- Minute 1
  1;                                      !- Value Until Time 1

OS:Schedule:Rule,
  {324d8b56-293c-4f29-91d6-d97ba969ee8f}, !- Handle
  res cooling season allday rule12,       !- Name
  {ac216cca-b238-4001-a504-c2e92f0ee4de}, !- Schedule Ruleset Name
  0,                                      !- Rule Order
  {a85f1305-b9e4-4ff0-992a-4f702dba5c39}, !- Day Schedule Name
  Yes,                                    !- Apply Sunday
  Yes,                                    !- Apply Monday
  Yes,                                    !- Apply Tuesday
  Yes,                                    !- Apply Wednesday
  Yes,                                    !- Apply Thursday
  Yes,                                    !- Apply Friday
  Yes,                                    !- Apply Saturday
  ,                                       !- Apply Holiday
  DateRange,                              !- Date Specification Type
  12,                                     !- Start Month
  1,                                      !- Start Day
  12,                                     !- End Month
  31;                                     !- End Day

OS:Schedule:Day,
  {a85f1305-b9e4-4ff0-992a-4f702dba5c39}, !- Handle
  res cooling season allday12,            !- Name
  {37d6fd23-5e12-4164-b3c9-2f066357017c}, !- Schedule Type Limits Name
  ,                                       !- Interpolate to Timestep
  24,                                     !- Hour 1
  0,                                      !- Minute 1
  1;                                      !- Value Until Time 1

OS:AdditionalProperties,
  {ff1cd702-ccea-4004-bcec-7ef3da3faa27}, !- Handle
  {4f9f304b-9908-49df-87ac-199e4cf2b59c}, !- Object Name
  htg_wkdy,                               !- Feature Name 1
  String,                                 !- Feature Data Type 1
  22.2222222222222&#4421.1111111111111&#4421.1111111111111&#4421.1111111111111&#4421.1111111111111&#4421.1111111111111&#4421.1111111111111&#4421.1111111111111&#4421.1111111111111&#4421.1111111111111&#4421.1111111111111&#4421.1111111111111&#4421.1111111111111&#4421.1111111111111&#4421.1111111111111&#4421.1111111111111&#4421.1111111111111&#4421.1111111111111&#4421.1111111111111&#4421.1111111111111&#4421.1111111111111&#4421.1111111111111&#4421.1111111111111&#4421.1111111111111, !- Feature Value 1
  htg_wked,                               !- Feature Name 2
  String,                                 !- Feature Data Type 2
  21.1111111111111&#4421.1111111111111&#4421.1111111111111&#4421.1111111111111&#4421.1111111111111&#4421.1111111111111&#4421.1111111111111&#4421.1111111111111&#4421.1111111111111&#4421.1111111111111&#4421.1111111111111&#4421.1111111111111&#4421.1111111111111&#4421.1111111111111&#4421.1111111111111&#4421.1111111111111&#4421.1111111111111&#4421.1111111111111&#4421.1111111111111&#4421.1111111111111&#4421.1111111111111&#4421.1111111111111&#4421.1111111111111&#4421.1111111111111, !- Feature Value 2
  clg_wkdy,                               !- Feature Name 3
  String,                                 !- Feature Data Type 3
  23.88888888888889&#4423.88888888888889&#4423.88888888888889&#4423.88888888888889&#4423.88888888888889&#4423.88888888888889&#4423.88888888888889&#4423.88888888888889&#4423.88888888888889&#4423.88888888888889&#4423.88888888888889&#4423.88888888888889&#4423.88888888888889&#4423.88888888888889&#4423.88888888888889&#4423.88888888888889&#4423.88888888888889&#4423.88888888888889&#4423.88888888888889&#4423.88888888888889&#4423.88888888888889&#4423.88888888888889&#4423.88888888888889&#4423.88888888888889, !- Feature Value 3
  clg_wked,                               !- Feature Name 4
  String,                                 !- Feature Data Type 4
  23.88888888888889&#4423.88888888888889&#4423.88888888888889&#4423.88888888888889&#4423.88888888888889&#4423.88888888888889&#4423.88888888888889&#4423.88888888888889&#4423.88888888888889&#4423.88888888888889&#4423.88888888888889&#4423.88888888888889&#4423.88888888888889&#4423.88888888888889&#4423.88888888888889&#4423.88888888888889&#4423.88888888888889&#4423.88888888888889&#4423.88888888888889&#4423.88888888888889&#4423.88888888888889&#4423.88888888888889&#4423.88888888888889&#4423.88888888888889; !- Feature Value 4

OS:Schedule:Ruleset,
  {d0ddd269-cd67-4ea0-8a59-b6e9e6d7cb59}, !- Handle
  res heating setpoint,                   !- Name
  {695c390a-c749-4302-adfd-af1f0c027da2}, !- Schedule Type Limits Name
  {e0fbe092-aa27-4ca0-a1a1-a7b06c525464}, !- Default Day Schedule Name
  {8b18972c-8f1b-4b89-8cae-bc2f5d9398e6}, !- Summer Design Day Schedule Name
  {eb8dd5f5-8b01-4b9e-a13c-77d57f4c2ad4}; !- Winter Design Day Schedule Name

OS:Schedule:Day,
  {e0fbe092-aa27-4ca0-a1a1-a7b06c525464}, !- Handle
  Schedule Day 6,                         !- Name
  {695c390a-c749-4302-adfd-af1f0c027da2}, !- Schedule Type Limits Name
  ,                                       !- Interpolate to Timestep
  24,                                     !- Hour 1
  0,                                      !- Minute 1
  0;                                      !- Value Until Time 1

OS:Schedule:Rule,
  {3c943a2a-0918-4ea6-b6c9-8ab489c7080f}, !- Handle
  res heating setpoint weekday rule1,     !- Name
  {d0ddd269-cd67-4ea0-8a59-b6e9e6d7cb59}, !- Schedule Ruleset Name
  23,                                     !- Rule Order
  {0c1a5f50-9e94-4099-9b2c-ab8132c53e3f}, !- Day Schedule Name
  ,                                       !- Apply Sunday
  Yes,                                    !- Apply Monday
  Yes,                                    !- Apply Tuesday
  Yes,                                    !- Apply Wednesday
  Yes,                                    !- Apply Thursday
  Yes,                                    !- Apply Friday
  ,                                       !- Apply Saturday
  ,                                       !- Apply Holiday
  DateRange,                              !- Date Specification Type
  1,                                      !- Start Month
  1,                                      !- Start Day
  1,                                      !- End Month
  31;                                     !- End Day

OS:Schedule:Day,
  {0c1a5f50-9e94-4099-9b2c-ab8132c53e3f}, !- Handle
  res heating setpoint weekday1,          !- Name
  {695c390a-c749-4302-adfd-af1f0c027da2}, !- Schedule Type Limits Name
  ,                                       !- Interpolate to Timestep
  1,                                      !- Hour 1
  0,                                      !- Minute 1
  22.2222222222222,                       !- Value Until Time 1
  24,                                     !- Hour 2
  0,                                      !- Minute 2
  21.1111111111111;                       !- Value Until Time 2

OS:Schedule:Rule,
  {4335a8bb-df65-49ca-b4d9-a1d035f8267d}, !- Handle
  res heating setpoint weekend rule1,     !- Name
  {d0ddd269-cd67-4ea0-8a59-b6e9e6d7cb59}, !- Schedule Ruleset Name
  22,                                     !- Rule Order
  {9d92ff28-f98e-46fc-94ea-969e52703bd0}, !- Day Schedule Name
  Yes,                                    !- Apply Sunday
  ,                                       !- Apply Monday
  ,                                       !- Apply Tuesday
  ,                                       !- Apply Wednesday
  ,                                       !- Apply Thursday
  ,                                       !- Apply Friday
  Yes,                                    !- Apply Saturday
  ,                                       !- Apply Holiday
  DateRange,                              !- Date Specification Type
  1,                                      !- Start Month
  1,                                      !- Start Day
  1,                                      !- End Month
  31;                                     !- End Day

OS:Schedule:Day,
  {9d92ff28-f98e-46fc-94ea-969e52703bd0}, !- Handle
  res heating setpoint weekend1,          !- Name
  {695c390a-c749-4302-adfd-af1f0c027da2}, !- Schedule Type Limits Name
  ,                                       !- Interpolate to Timestep
  24,                                     !- Hour 1
  0,                                      !- Minute 1
  21.1111111111111;                       !- Value Until Time 1

OS:Schedule:Rule,
  {8d597289-f727-4363-b717-c72a73487603}, !- Handle
  res heating setpoint weekday rule2,     !- Name
  {d0ddd269-cd67-4ea0-8a59-b6e9e6d7cb59}, !- Schedule Ruleset Name
  21,                                     !- Rule Order
  {a5f842ad-732f-4eba-9c8e-5ea1a219c3f1}, !- Day Schedule Name
  ,                                       !- Apply Sunday
  Yes,                                    !- Apply Monday
  Yes,                                    !- Apply Tuesday
  Yes,                                    !- Apply Wednesday
  Yes,                                    !- Apply Thursday
  Yes,                                    !- Apply Friday
  ,                                       !- Apply Saturday
  ,                                       !- Apply Holiday
  DateRange,                              !- Date Specification Type
  2,                                      !- Start Month
  1,                                      !- Start Day
  2,                                      !- End Month
  28;                                     !- End Day

OS:Schedule:Day,
  {a5f842ad-732f-4eba-9c8e-5ea1a219c3f1}, !- Handle
  res heating setpoint weekday2,          !- Name
  {695c390a-c749-4302-adfd-af1f0c027da2}, !- Schedule Type Limits Name
  ,                                       !- Interpolate to Timestep
  1,                                      !- Hour 1
  0,                                      !- Minute 1
  22.2222222222222,                       !- Value Until Time 1
  24,                                     !- Hour 2
  0,                                      !- Minute 2
  21.1111111111111;                       !- Value Until Time 2

OS:Schedule:Rule,
  {47cb236f-bafa-4046-882d-2dc8ab521a08}, !- Handle
  res heating setpoint weekend rule2,     !- Name
  {d0ddd269-cd67-4ea0-8a59-b6e9e6d7cb59}, !- Schedule Ruleset Name
  20,                                     !- Rule Order
  {606d4577-cbc7-4418-adf3-1a461032c7e5}, !- Day Schedule Name
  Yes,                                    !- Apply Sunday
  ,                                       !- Apply Monday
  ,                                       !- Apply Tuesday
  ,                                       !- Apply Wednesday
  ,                                       !- Apply Thursday
  ,                                       !- Apply Friday
  Yes,                                    !- Apply Saturday
  ,                                       !- Apply Holiday
  DateRange,                              !- Date Specification Type
  2,                                      !- Start Month
  1,                                      !- Start Day
  2,                                      !- End Month
  28;                                     !- End Day

OS:Schedule:Day,
  {606d4577-cbc7-4418-adf3-1a461032c7e5}, !- Handle
  res heating setpoint weekend2,          !- Name
  {695c390a-c749-4302-adfd-af1f0c027da2}, !- Schedule Type Limits Name
  ,                                       !- Interpolate to Timestep
  24,                                     !- Hour 1
  0,                                      !- Minute 1
  21.1111111111111;                       !- Value Until Time 1

OS:Schedule:Rule,
  {04863f03-b660-4aff-bcb6-8a210313a2de}, !- Handle
  res heating setpoint weekday rule3,     !- Name
  {d0ddd269-cd67-4ea0-8a59-b6e9e6d7cb59}, !- Schedule Ruleset Name
  19,                                     !- Rule Order
  {aee92b5d-65ba-41e4-9146-dd4697c2bb36}, !- Day Schedule Name
  ,                                       !- Apply Sunday
  Yes,                                    !- Apply Monday
  Yes,                                    !- Apply Tuesday
  Yes,                                    !- Apply Wednesday
  Yes,                                    !- Apply Thursday
  Yes,                                    !- Apply Friday
  ,                                       !- Apply Saturday
  ,                                       !- Apply Holiday
  DateRange,                              !- Date Specification Type
  3,                                      !- Start Month
  1,                                      !- Start Day
  3,                                      !- End Month
  31;                                     !- End Day

OS:Schedule:Day,
  {aee92b5d-65ba-41e4-9146-dd4697c2bb36}, !- Handle
  res heating setpoint weekday3,          !- Name
  {695c390a-c749-4302-adfd-af1f0c027da2}, !- Schedule Type Limits Name
  ,                                       !- Interpolate to Timestep
  1,                                      !- Hour 1
  0,                                      !- Minute 1
  22.2222222222222,                       !- Value Until Time 1
  24,                                     !- Hour 2
  0,                                      !- Minute 2
  21.1111111111111;                       !- Value Until Time 2

OS:Schedule:Rule,
  {9fbb648d-50d8-4427-b373-ad4bdcfae58e}, !- Handle
  res heating setpoint weekend rule3,     !- Name
  {d0ddd269-cd67-4ea0-8a59-b6e9e6d7cb59}, !- Schedule Ruleset Name
  18,                                     !- Rule Order
  {d0a62f9c-f5f0-4edf-b203-0c49cf39bd49}, !- Day Schedule Name
  Yes,                                    !- Apply Sunday
  ,                                       !- Apply Monday
  ,                                       !- Apply Tuesday
  ,                                       !- Apply Wednesday
  ,                                       !- Apply Thursday
  ,                                       !- Apply Friday
  Yes,                                    !- Apply Saturday
  ,                                       !- Apply Holiday
  DateRange,                              !- Date Specification Type
  3,                                      !- Start Month
  1,                                      !- Start Day
  3,                                      !- End Month
  31;                                     !- End Day

OS:Schedule:Day,
  {d0a62f9c-f5f0-4edf-b203-0c49cf39bd49}, !- Handle
  res heating setpoint weekend3,          !- Name
  {695c390a-c749-4302-adfd-af1f0c027da2}, !- Schedule Type Limits Name
  ,                                       !- Interpolate to Timestep
  24,                                     !- Hour 1
  0,                                      !- Minute 1
  21.1111111111111;                       !- Value Until Time 1

OS:Schedule:Rule,
  {521da2bb-3d36-4435-91f4-aa2f524f2d73}, !- Handle
  res heating setpoint weekday rule4,     !- Name
  {d0ddd269-cd67-4ea0-8a59-b6e9e6d7cb59}, !- Schedule Ruleset Name
  17,                                     !- Rule Order
  {395ba27b-73ad-4276-bdcf-8e8039d4b42e}, !- Day Schedule Name
  ,                                       !- Apply Sunday
  Yes,                                    !- Apply Monday
  Yes,                                    !- Apply Tuesday
  Yes,                                    !- Apply Wednesday
  Yes,                                    !- Apply Thursday
  Yes,                                    !- Apply Friday
  ,                                       !- Apply Saturday
  ,                                       !- Apply Holiday
  DateRange,                              !- Date Specification Type
  4,                                      !- Start Month
  1,                                      !- Start Day
  4,                                      !- End Month
  30;                                     !- End Day

OS:Schedule:Day,
  {395ba27b-73ad-4276-bdcf-8e8039d4b42e}, !- Handle
  res heating setpoint weekday4,          !- Name
  {695c390a-c749-4302-adfd-af1f0c027da2}, !- Schedule Type Limits Name
  ,                                       !- Interpolate to Timestep
  1,                                      !- Hour 1
  0,                                      !- Minute 1
  22.2222222222222,                       !- Value Until Time 1
  24,                                     !- Hour 2
  0,                                      !- Minute 2
  21.1111111111111;                       !- Value Until Time 2

OS:Schedule:Rule,
  {e23b9412-f0a8-4ccd-bd6f-fa8720eb195b}, !- Handle
  res heating setpoint weekend rule4,     !- Name
  {d0ddd269-cd67-4ea0-8a59-b6e9e6d7cb59}, !- Schedule Ruleset Name
  16,                                     !- Rule Order
  {18592c79-6c0e-4cb6-b05a-e8d0e0fa217e}, !- Day Schedule Name
  Yes,                                    !- Apply Sunday
  ,                                       !- Apply Monday
  ,                                       !- Apply Tuesday
  ,                                       !- Apply Wednesday
  ,                                       !- Apply Thursday
  ,                                       !- Apply Friday
  Yes,                                    !- Apply Saturday
  ,                                       !- Apply Holiday
  DateRange,                              !- Date Specification Type
  4,                                      !- Start Month
  1,                                      !- Start Day
  4,                                      !- End Month
  30;                                     !- End Day

OS:Schedule:Day,
  {18592c79-6c0e-4cb6-b05a-e8d0e0fa217e}, !- Handle
  res heating setpoint weekend4,          !- Name
  {695c390a-c749-4302-adfd-af1f0c027da2}, !- Schedule Type Limits Name
  ,                                       !- Interpolate to Timestep
  24,                                     !- Hour 1
  0,                                      !- Minute 1
  21.1111111111111;                       !- Value Until Time 1

OS:Schedule:Rule,
  {4b6cce52-5c65-40ec-9839-4919af4985b3}, !- Handle
  res heating setpoint weekday rule5,     !- Name
  {d0ddd269-cd67-4ea0-8a59-b6e9e6d7cb59}, !- Schedule Ruleset Name
  15,                                     !- Rule Order
  {7647dab5-b510-414f-9066-a956eb0f0f7a}, !- Day Schedule Name
  ,                                       !- Apply Sunday
  Yes,                                    !- Apply Monday
  Yes,                                    !- Apply Tuesday
  Yes,                                    !- Apply Wednesday
  Yes,                                    !- Apply Thursday
  Yes,                                    !- Apply Friday
  ,                                       !- Apply Saturday
  ,                                       !- Apply Holiday
  DateRange,                              !- Date Specification Type
  5,                                      !- Start Month
  1,                                      !- Start Day
  5,                                      !- End Month
  31;                                     !- End Day

OS:Schedule:Day,
  {7647dab5-b510-414f-9066-a956eb0f0f7a}, !- Handle
  res heating setpoint weekday5,          !- Name
  {695c390a-c749-4302-adfd-af1f0c027da2}, !- Schedule Type Limits Name
  ,                                       !- Interpolate to Timestep
  1,                                      !- Hour 1
  0,                                      !- Minute 1
  22.2222222222222,                       !- Value Until Time 1
  24,                                     !- Hour 2
  0,                                      !- Minute 2
  21.1111111111111;                       !- Value Until Time 2

OS:Schedule:Rule,
  {0b495312-d141-4744-8791-07d3e5c8fdf9}, !- Handle
  res heating setpoint weekend rule5,     !- Name
  {d0ddd269-cd67-4ea0-8a59-b6e9e6d7cb59}, !- Schedule Ruleset Name
  14,                                     !- Rule Order
  {2f3f1b77-12c6-412e-afa6-557b575e389f}, !- Day Schedule Name
  Yes,                                    !- Apply Sunday
  ,                                       !- Apply Monday
  ,                                       !- Apply Tuesday
  ,                                       !- Apply Wednesday
  ,                                       !- Apply Thursday
  ,                                       !- Apply Friday
  Yes,                                    !- Apply Saturday
  ,                                       !- Apply Holiday
  DateRange,                              !- Date Specification Type
  5,                                      !- Start Month
  1,                                      !- Start Day
  5,                                      !- End Month
  31;                                     !- End Day

OS:Schedule:Day,
  {2f3f1b77-12c6-412e-afa6-557b575e389f}, !- Handle
  res heating setpoint weekend5,          !- Name
  {695c390a-c749-4302-adfd-af1f0c027da2}, !- Schedule Type Limits Name
  ,                                       !- Interpolate to Timestep
  24,                                     !- Hour 1
  0,                                      !- Minute 1
  21.1111111111111;                       !- Value Until Time 1

OS:Schedule:Rule,
  {5b4bbee4-b38f-4963-87fb-fd0e70184ff1}, !- Handle
  res heating setpoint weekday rule6,     !- Name
  {d0ddd269-cd67-4ea0-8a59-b6e9e6d7cb59}, !- Schedule Ruleset Name
  13,                                     !- Rule Order
  {51cf25ba-3738-47dc-a362-ee8e15eac410}, !- Day Schedule Name
  ,                                       !- Apply Sunday
  Yes,                                    !- Apply Monday
  Yes,                                    !- Apply Tuesday
  Yes,                                    !- Apply Wednesday
  Yes,                                    !- Apply Thursday
  Yes,                                    !- Apply Friday
  ,                                       !- Apply Saturday
  ,                                       !- Apply Holiday
  DateRange,                              !- Date Specification Type
  6,                                      !- Start Month
  1,                                      !- Start Day
  6,                                      !- End Month
  30;                                     !- End Day

OS:Schedule:Day,
  {51cf25ba-3738-47dc-a362-ee8e15eac410}, !- Handle
  res heating setpoint weekday6,          !- Name
  {695c390a-c749-4302-adfd-af1f0c027da2}, !- Schedule Type Limits Name
  ,                                       !- Interpolate to Timestep
  1,                                      !- Hour 1
  0,                                      !- Minute 1
  22.2222222222222,                       !- Value Until Time 1
  24,                                     !- Hour 2
  0,                                      !- Minute 2
  21.1111111111111;                       !- Value Until Time 2

OS:Schedule:Rule,
  {8cc1532e-0179-4ba8-8089-63c95e014f94}, !- Handle
  res heating setpoint weekend rule6,     !- Name
  {d0ddd269-cd67-4ea0-8a59-b6e9e6d7cb59}, !- Schedule Ruleset Name
  12,                                     !- Rule Order
  {9e9baf53-7595-4dfb-967a-3df406d61a1c}, !- Day Schedule Name
  Yes,                                    !- Apply Sunday
  ,                                       !- Apply Monday
  ,                                       !- Apply Tuesday
  ,                                       !- Apply Wednesday
  ,                                       !- Apply Thursday
  ,                                       !- Apply Friday
  Yes,                                    !- Apply Saturday
  ,                                       !- Apply Holiday
  DateRange,                              !- Date Specification Type
  6,                                      !- Start Month
  1,                                      !- Start Day
  6,                                      !- End Month
  30;                                     !- End Day

OS:Schedule:Day,
  {9e9baf53-7595-4dfb-967a-3df406d61a1c}, !- Handle
  res heating setpoint weekend6,          !- Name
  {695c390a-c749-4302-adfd-af1f0c027da2}, !- Schedule Type Limits Name
  ,                                       !- Interpolate to Timestep
  24,                                     !- Hour 1
  0,                                      !- Minute 1
  21.1111111111111;                       !- Value Until Time 1

OS:Schedule:Rule,
  {c59fb551-a4d0-41aa-93ce-d11bf6bdaaef}, !- Handle
  res heating setpoint weekday rule7,     !- Name
  {d0ddd269-cd67-4ea0-8a59-b6e9e6d7cb59}, !- Schedule Ruleset Name
  11,                                     !- Rule Order
  {78067b08-e788-4e6a-9023-edf34ec21321}, !- Day Schedule Name
  ,                                       !- Apply Sunday
  Yes,                                    !- Apply Monday
  Yes,                                    !- Apply Tuesday
  Yes,                                    !- Apply Wednesday
  Yes,                                    !- Apply Thursday
  Yes,                                    !- Apply Friday
  ,                                       !- Apply Saturday
  ,                                       !- Apply Holiday
  DateRange,                              !- Date Specification Type
  7,                                      !- Start Month
  1,                                      !- Start Day
  7,                                      !- End Month
  31;                                     !- End Day

OS:Schedule:Day,
  {78067b08-e788-4e6a-9023-edf34ec21321}, !- Handle
  res heating setpoint weekday7,          !- Name
  {695c390a-c749-4302-adfd-af1f0c027da2}, !- Schedule Type Limits Name
  ,                                       !- Interpolate to Timestep
  1,                                      !- Hour 1
  0,                                      !- Minute 1
  22.2222222222222,                       !- Value Until Time 1
  24,                                     !- Hour 2
  0,                                      !- Minute 2
  21.1111111111111;                       !- Value Until Time 2

OS:Schedule:Rule,
  {a6f91be1-8a6d-4d54-9009-85525e9b4189}, !- Handle
  res heating setpoint weekend rule7,     !- Name
  {d0ddd269-cd67-4ea0-8a59-b6e9e6d7cb59}, !- Schedule Ruleset Name
  10,                                     !- Rule Order
  {4d266794-7440-4d2a-9287-d7acb821b274}, !- Day Schedule Name
  Yes,                                    !- Apply Sunday
  ,                                       !- Apply Monday
  ,                                       !- Apply Tuesday
  ,                                       !- Apply Wednesday
  ,                                       !- Apply Thursday
  ,                                       !- Apply Friday
  Yes,                                    !- Apply Saturday
  ,                                       !- Apply Holiday
  DateRange,                              !- Date Specification Type
  7,                                      !- Start Month
  1,                                      !- Start Day
  7,                                      !- End Month
  31;                                     !- End Day

OS:Schedule:Day,
  {4d266794-7440-4d2a-9287-d7acb821b274}, !- Handle
  res heating setpoint weekend7,          !- Name
  {695c390a-c749-4302-adfd-af1f0c027da2}, !- Schedule Type Limits Name
  ,                                       !- Interpolate to Timestep
  24,                                     !- Hour 1
  0,                                      !- Minute 1
  21.1111111111111;                       !- Value Until Time 1

OS:Schedule:Rule,
  {d0e5919b-fdb7-48d1-b9a0-806dd4912c70}, !- Handle
  res heating setpoint weekday rule8,     !- Name
  {d0ddd269-cd67-4ea0-8a59-b6e9e6d7cb59}, !- Schedule Ruleset Name
  9,                                      !- Rule Order
  {b27d8035-08ff-49a4-9819-bf619ea75389}, !- Day Schedule Name
  ,                                       !- Apply Sunday
  Yes,                                    !- Apply Monday
  Yes,                                    !- Apply Tuesday
  Yes,                                    !- Apply Wednesday
  Yes,                                    !- Apply Thursday
  Yes,                                    !- Apply Friday
  ,                                       !- Apply Saturday
  ,                                       !- Apply Holiday
  DateRange,                              !- Date Specification Type
  8,                                      !- Start Month
  1,                                      !- Start Day
  8,                                      !- End Month
  31;                                     !- End Day

OS:Schedule:Day,
  {b27d8035-08ff-49a4-9819-bf619ea75389}, !- Handle
  res heating setpoint weekday8,          !- Name
  {695c390a-c749-4302-adfd-af1f0c027da2}, !- Schedule Type Limits Name
  ,                                       !- Interpolate to Timestep
  1,                                      !- Hour 1
  0,                                      !- Minute 1
  22.2222222222222,                       !- Value Until Time 1
  24,                                     !- Hour 2
  0,                                      !- Minute 2
  21.1111111111111;                       !- Value Until Time 2

OS:Schedule:Rule,
  {b004c1d1-55ab-404d-b0e0-2683a2d69c18}, !- Handle
  res heating setpoint weekend rule8,     !- Name
  {d0ddd269-cd67-4ea0-8a59-b6e9e6d7cb59}, !- Schedule Ruleset Name
  8,                                      !- Rule Order
  {24d96d8f-c8e3-43c7-a9d5-14abb80b4ffc}, !- Day Schedule Name
  Yes,                                    !- Apply Sunday
  ,                                       !- Apply Monday
  ,                                       !- Apply Tuesday
  ,                                       !- Apply Wednesday
  ,                                       !- Apply Thursday
  ,                                       !- Apply Friday
  Yes,                                    !- Apply Saturday
  ,                                       !- Apply Holiday
  DateRange,                              !- Date Specification Type
  8,                                      !- Start Month
  1,                                      !- Start Day
  8,                                      !- End Month
  31;                                     !- End Day

OS:Schedule:Day,
  {24d96d8f-c8e3-43c7-a9d5-14abb80b4ffc}, !- Handle
  res heating setpoint weekend8,          !- Name
  {695c390a-c749-4302-adfd-af1f0c027da2}, !- Schedule Type Limits Name
  ,                                       !- Interpolate to Timestep
  24,                                     !- Hour 1
  0,                                      !- Minute 1
  21.1111111111111;                       !- Value Until Time 1

OS:Schedule:Rule,
  {adfc448d-b36c-4244-81f8-1fe3fd72399d}, !- Handle
  res heating setpoint weekday rule9,     !- Name
  {d0ddd269-cd67-4ea0-8a59-b6e9e6d7cb59}, !- Schedule Ruleset Name
  7,                                      !- Rule Order
  {666e071d-f385-4781-99c1-61f370c52b59}, !- Day Schedule Name
  ,                                       !- Apply Sunday
  Yes,                                    !- Apply Monday
  Yes,                                    !- Apply Tuesday
  Yes,                                    !- Apply Wednesday
  Yes,                                    !- Apply Thursday
  Yes,                                    !- Apply Friday
  ,                                       !- Apply Saturday
  ,                                       !- Apply Holiday
  DateRange,                              !- Date Specification Type
  9,                                      !- Start Month
  1,                                      !- Start Day
  9,                                      !- End Month
  30;                                     !- End Day

OS:Schedule:Day,
  {666e071d-f385-4781-99c1-61f370c52b59}, !- Handle
  res heating setpoint weekday9,          !- Name
  {695c390a-c749-4302-adfd-af1f0c027da2}, !- Schedule Type Limits Name
  ,                                       !- Interpolate to Timestep
  1,                                      !- Hour 1
  0,                                      !- Minute 1
  22.2222222222222,                       !- Value Until Time 1
  24,                                     !- Hour 2
  0,                                      !- Minute 2
  21.1111111111111;                       !- Value Until Time 2

OS:Schedule:Rule,
  {821dc26a-b82d-48ff-ae17-40208753466e}, !- Handle
  res heating setpoint weekend rule9,     !- Name
  {d0ddd269-cd67-4ea0-8a59-b6e9e6d7cb59}, !- Schedule Ruleset Name
  6,                                      !- Rule Order
  {1d0d9405-33bc-471a-883b-a4994601f9f8}, !- Day Schedule Name
  Yes,                                    !- Apply Sunday
  ,                                       !- Apply Monday
  ,                                       !- Apply Tuesday
  ,                                       !- Apply Wednesday
  ,                                       !- Apply Thursday
  ,                                       !- Apply Friday
  Yes,                                    !- Apply Saturday
  ,                                       !- Apply Holiday
  DateRange,                              !- Date Specification Type
  9,                                      !- Start Month
  1,                                      !- Start Day
  9,                                      !- End Month
  30;                                     !- End Day

OS:Schedule:Day,
  {1d0d9405-33bc-471a-883b-a4994601f9f8}, !- Handle
  res heating setpoint weekend9,          !- Name
  {695c390a-c749-4302-adfd-af1f0c027da2}, !- Schedule Type Limits Name
  ,                                       !- Interpolate to Timestep
  24,                                     !- Hour 1
  0,                                      !- Minute 1
  21.1111111111111;                       !- Value Until Time 1

OS:Schedule:Rule,
  {a3e646b2-9d3c-437e-baea-d531149640ca}, !- Handle
  res heating setpoint weekday rule10,    !- Name
  {d0ddd269-cd67-4ea0-8a59-b6e9e6d7cb59}, !- Schedule Ruleset Name
  5,                                      !- Rule Order
  {0f2c008c-66e8-4888-96e6-a65e7112d432}, !- Day Schedule Name
  ,                                       !- Apply Sunday
  Yes,                                    !- Apply Monday
  Yes,                                    !- Apply Tuesday
  Yes,                                    !- Apply Wednesday
  Yes,                                    !- Apply Thursday
  Yes,                                    !- Apply Friday
  ,                                       !- Apply Saturday
  ,                                       !- Apply Holiday
  DateRange,                              !- Date Specification Type
  10,                                     !- Start Month
  1,                                      !- Start Day
  10,                                     !- End Month
  31;                                     !- End Day

OS:Schedule:Day,
  {0f2c008c-66e8-4888-96e6-a65e7112d432}, !- Handle
  res heating setpoint weekday10,         !- Name
  {695c390a-c749-4302-adfd-af1f0c027da2}, !- Schedule Type Limits Name
  ,                                       !- Interpolate to Timestep
  1,                                      !- Hour 1
  0,                                      !- Minute 1
  22.2222222222222,                       !- Value Until Time 1
  24,                                     !- Hour 2
  0,                                      !- Minute 2
  21.1111111111111;                       !- Value Until Time 2

OS:Schedule:Rule,
  {3ed80083-b7a2-4712-80d7-98987beb4ee6}, !- Handle
  res heating setpoint weekend rule10,    !- Name
  {d0ddd269-cd67-4ea0-8a59-b6e9e6d7cb59}, !- Schedule Ruleset Name
  4,                                      !- Rule Order
  {79759533-d04d-4201-a294-042c41c1b625}, !- Day Schedule Name
  Yes,                                    !- Apply Sunday
  ,                                       !- Apply Monday
  ,                                       !- Apply Tuesday
  ,                                       !- Apply Wednesday
  ,                                       !- Apply Thursday
  ,                                       !- Apply Friday
  Yes,                                    !- Apply Saturday
  ,                                       !- Apply Holiday
  DateRange,                              !- Date Specification Type
  10,                                     !- Start Month
  1,                                      !- Start Day
  10,                                     !- End Month
  31;                                     !- End Day

OS:Schedule:Day,
  {79759533-d04d-4201-a294-042c41c1b625}, !- Handle
  res heating setpoint weekend10,         !- Name
  {695c390a-c749-4302-adfd-af1f0c027da2}, !- Schedule Type Limits Name
  ,                                       !- Interpolate to Timestep
  24,                                     !- Hour 1
  0,                                      !- Minute 1
  21.1111111111111;                       !- Value Until Time 1

OS:Schedule:Rule,
  {9b2924a4-9dfc-4b02-9f91-536a0e6e41b1}, !- Handle
  res heating setpoint weekday rule11,    !- Name
  {d0ddd269-cd67-4ea0-8a59-b6e9e6d7cb59}, !- Schedule Ruleset Name
  3,                                      !- Rule Order
  {f6dfcd0d-48a6-4a04-860b-46f3d982c650}, !- Day Schedule Name
  ,                                       !- Apply Sunday
  Yes,                                    !- Apply Monday
  Yes,                                    !- Apply Tuesday
  Yes,                                    !- Apply Wednesday
  Yes,                                    !- Apply Thursday
  Yes,                                    !- Apply Friday
  ,                                       !- Apply Saturday
  ,                                       !- Apply Holiday
  DateRange,                              !- Date Specification Type
  11,                                     !- Start Month
  1,                                      !- Start Day
  11,                                     !- End Month
  30;                                     !- End Day

OS:Schedule:Day,
  {f6dfcd0d-48a6-4a04-860b-46f3d982c650}, !- Handle
  res heating setpoint weekday11,         !- Name
  {695c390a-c749-4302-adfd-af1f0c027da2}, !- Schedule Type Limits Name
  ,                                       !- Interpolate to Timestep
  1,                                      !- Hour 1
  0,                                      !- Minute 1
  22.2222222222222,                       !- Value Until Time 1
  24,                                     !- Hour 2
  0,                                      !- Minute 2
  21.1111111111111;                       !- Value Until Time 2

OS:Schedule:Rule,
  {37a9b4ac-5110-49a0-b497-8dd3677254db}, !- Handle
  res heating setpoint weekend rule11,    !- Name
  {d0ddd269-cd67-4ea0-8a59-b6e9e6d7cb59}, !- Schedule Ruleset Name
  2,                                      !- Rule Order
  {ae118b5b-4b43-4348-ab03-f7f9a011e112}, !- Day Schedule Name
  Yes,                                    !- Apply Sunday
  ,                                       !- Apply Monday
  ,                                       !- Apply Tuesday
  ,                                       !- Apply Wednesday
  ,                                       !- Apply Thursday
  ,                                       !- Apply Friday
  Yes,                                    !- Apply Saturday
  ,                                       !- Apply Holiday
  DateRange,                              !- Date Specification Type
  11,                                     !- Start Month
  1,                                      !- Start Day
  11,                                     !- End Month
  30;                                     !- End Day

OS:Schedule:Day,
  {ae118b5b-4b43-4348-ab03-f7f9a011e112}, !- Handle
  res heating setpoint weekend11,         !- Name
  {695c390a-c749-4302-adfd-af1f0c027da2}, !- Schedule Type Limits Name
  ,                                       !- Interpolate to Timestep
  24,                                     !- Hour 1
  0,                                      !- Minute 1
  21.1111111111111;                       !- Value Until Time 1

OS:Schedule:Rule,
  {1ac1f62a-078d-4a2a-adfd-88376123c858}, !- Handle
  res heating setpoint weekday rule12,    !- Name
  {d0ddd269-cd67-4ea0-8a59-b6e9e6d7cb59}, !- Schedule Ruleset Name
  1,                                      !- Rule Order
  {6602fc4f-cf7a-48e0-8f61-f36425fffd29}, !- Day Schedule Name
  ,                                       !- Apply Sunday
  Yes,                                    !- Apply Monday
  Yes,                                    !- Apply Tuesday
  Yes,                                    !- Apply Wednesday
  Yes,                                    !- Apply Thursday
  Yes,                                    !- Apply Friday
  ,                                       !- Apply Saturday
  ,                                       !- Apply Holiday
  DateRange,                              !- Date Specification Type
  12,                                     !- Start Month
  1,                                      !- Start Day
  12,                                     !- End Month
  31;                                     !- End Day

OS:Schedule:Day,
  {6602fc4f-cf7a-48e0-8f61-f36425fffd29}, !- Handle
  res heating setpoint weekday12,         !- Name
  {695c390a-c749-4302-adfd-af1f0c027da2}, !- Schedule Type Limits Name
  ,                                       !- Interpolate to Timestep
  1,                                      !- Hour 1
  0,                                      !- Minute 1
  22.2222222222222,                       !- Value Until Time 1
  24,                                     !- Hour 2
  0,                                      !- Minute 2
  21.1111111111111;                       !- Value Until Time 2

OS:Schedule:Rule,
  {11945e29-af97-43a4-8635-5300ae44b8ab}, !- Handle
  res heating setpoint weekend rule12,    !- Name
  {d0ddd269-cd67-4ea0-8a59-b6e9e6d7cb59}, !- Schedule Ruleset Name
  0,                                      !- Rule Order
  {4b5e01b4-d776-43c5-bb1f-17ab78e090a3}, !- Day Schedule Name
  Yes,                                    !- Apply Sunday
  ,                                       !- Apply Monday
  ,                                       !- Apply Tuesday
  ,                                       !- Apply Wednesday
  ,                                       !- Apply Thursday
  ,                                       !- Apply Friday
  Yes,                                    !- Apply Saturday
  ,                                       !- Apply Holiday
  DateRange,                              !- Date Specification Type
  12,                                     !- Start Month
  1,                                      !- Start Day
  12,                                     !- End Month
  31;                                     !- End Day

OS:Schedule:Day,
  {4b5e01b4-d776-43c5-bb1f-17ab78e090a3}, !- Handle
  res heating setpoint weekend12,         !- Name
  {695c390a-c749-4302-adfd-af1f0c027da2}, !- Schedule Type Limits Name
  ,                                       !- Interpolate to Timestep
  24,                                     !- Hour 1
  0,                                      !- Minute 1
  21.1111111111111;                       !- Value Until Time 1

OS:Schedule:Day,
  {eb8dd5f5-8b01-4b9e-a13c-77d57f4c2ad4}, !- Handle
  res heating setpoint winter design,     !- Name
  {695c390a-c749-4302-adfd-af1f0c027da2}, !- Schedule Type Limits Name
  ,                                       !- Interpolate to Timestep
  24,                                     !- Hour 1
  0,                                      !- Minute 1
  21.1111111111111;                       !- Value Until Time 1

OS:Schedule:Day,
  {8b18972c-8f1b-4b89-8cae-bc2f5d9398e6}, !- Handle
  res heating setpoint summer design,     !- Name
  {695c390a-c749-4302-adfd-af1f0c027da2}, !- Schedule Type Limits Name
  ,                                       !- Interpolate to Timestep
  24,                                     !- Hour 1
  0,                                      !- Minute 1
  23.8888888888889;                       !- Value Until Time 1

OS:Schedule:Ruleset,
  {61b976e5-ed65-4669-a347-2b03419ca2c5}, !- Handle
  res cooling setpoint,                   !- Name
  {695c390a-c749-4302-adfd-af1f0c027da2}, !- Schedule Type Limits Name
  {72708829-19d2-4965-82cb-76d879796613}, !- Default Day Schedule Name
  {38fe31a1-f1c2-4f4b-a4b2-47514cb074fa}, !- Summer Design Day Schedule Name
  {5d644d81-2478-4c62-b677-126bc58d6bc3}; !- Winter Design Day Schedule Name

OS:Schedule:Day,
  {72708829-19d2-4965-82cb-76d879796613}, !- Handle
  Schedule Day 7,                         !- Name
  {695c390a-c749-4302-adfd-af1f0c027da2}, !- Schedule Type Limits Name
  ,                                       !- Interpolate to Timestep
  24,                                     !- Hour 1
  0,                                      !- Minute 1
  0;                                      !- Value Until Time 1

OS:Schedule:Rule,
  {bc0874e9-d515-440a-a806-be02e9e3a9be}, !- Handle
  res cooling setpoint allday rule1,      !- Name
  {61b976e5-ed65-4669-a347-2b03419ca2c5}, !- Schedule Ruleset Name
  11,                                     !- Rule Order
  {b2dc23cc-639c-47e4-8507-b12cf74237b8}, !- Day Schedule Name
  Yes,                                    !- Apply Sunday
  Yes,                                    !- Apply Monday
  Yes,                                    !- Apply Tuesday
  Yes,                                    !- Apply Wednesday
  Yes,                                    !- Apply Thursday
  Yes,                                    !- Apply Friday
  Yes,                                    !- Apply Saturday
  ,                                       !- Apply Holiday
  DateRange,                              !- Date Specification Type
  1,                                      !- Start Month
  1,                                      !- Start Day
  1,                                      !- End Month
  31;                                     !- End Day

OS:Schedule:Day,
  {b2dc23cc-639c-47e4-8507-b12cf74237b8}, !- Handle
  res cooling setpoint allday1,           !- Name
  {695c390a-c749-4302-adfd-af1f0c027da2}, !- Schedule Type Limits Name
  ,                                       !- Interpolate to Timestep
  24,                                     !- Hour 1
  0,                                      !- Minute 1
  23.8888888888889;                       !- Value Until Time 1

OS:Schedule:Rule,
  {19948b55-ee16-421e-9387-85e360e1b309}, !- Handle
  res cooling setpoint allday rule2,      !- Name
  {61b976e5-ed65-4669-a347-2b03419ca2c5}, !- Schedule Ruleset Name
  10,                                     !- Rule Order
  {a49f8299-17ee-4933-ab2a-20ce424b4473}, !- Day Schedule Name
  Yes,                                    !- Apply Sunday
  Yes,                                    !- Apply Monday
  Yes,                                    !- Apply Tuesday
  Yes,                                    !- Apply Wednesday
  Yes,                                    !- Apply Thursday
  Yes,                                    !- Apply Friday
  Yes,                                    !- Apply Saturday
  ,                                       !- Apply Holiday
  DateRange,                              !- Date Specification Type
  2,                                      !- Start Month
  1,                                      !- Start Day
  2,                                      !- End Month
  28;                                     !- End Day

OS:Schedule:Day,
  {a49f8299-17ee-4933-ab2a-20ce424b4473}, !- Handle
  res cooling setpoint allday2,           !- Name
  {695c390a-c749-4302-adfd-af1f0c027da2}, !- Schedule Type Limits Name
  ,                                       !- Interpolate to Timestep
  24,                                     !- Hour 1
  0,                                      !- Minute 1
  23.8888888888889;                       !- Value Until Time 1

OS:Schedule:Rule,
  {a4dcfb5e-3397-44d0-9251-9201d9cb036a}, !- Handle
  res cooling setpoint allday rule3,      !- Name
  {61b976e5-ed65-4669-a347-2b03419ca2c5}, !- Schedule Ruleset Name
  9,                                      !- Rule Order
  {fd484ea0-5d62-4cc6-8c3e-f92259b2bb7f}, !- Day Schedule Name
  Yes,                                    !- Apply Sunday
  Yes,                                    !- Apply Monday
  Yes,                                    !- Apply Tuesday
  Yes,                                    !- Apply Wednesday
  Yes,                                    !- Apply Thursday
  Yes,                                    !- Apply Friday
  Yes,                                    !- Apply Saturday
  ,                                       !- Apply Holiday
  DateRange,                              !- Date Specification Type
  3,                                      !- Start Month
  1,                                      !- Start Day
  3,                                      !- End Month
  31;                                     !- End Day

OS:Schedule:Day,
  {fd484ea0-5d62-4cc6-8c3e-f92259b2bb7f}, !- Handle
  res cooling setpoint allday3,           !- Name
  {695c390a-c749-4302-adfd-af1f0c027da2}, !- Schedule Type Limits Name
  ,                                       !- Interpolate to Timestep
  24,                                     !- Hour 1
  0,                                      !- Minute 1
  23.8888888888889;                       !- Value Until Time 1

OS:Schedule:Rule,
  {2da9732e-2543-4c18-b473-774a413d36d9}, !- Handle
  res cooling setpoint allday rule4,      !- Name
  {61b976e5-ed65-4669-a347-2b03419ca2c5}, !- Schedule Ruleset Name
  8,                                      !- Rule Order
  {637655b4-722b-46c3-ae46-5d4500c2a78a}, !- Day Schedule Name
  Yes,                                    !- Apply Sunday
  Yes,                                    !- Apply Monday
  Yes,                                    !- Apply Tuesday
  Yes,                                    !- Apply Wednesday
  Yes,                                    !- Apply Thursday
  Yes,                                    !- Apply Friday
  Yes,                                    !- Apply Saturday
  ,                                       !- Apply Holiday
  DateRange,                              !- Date Specification Type
  4,                                      !- Start Month
  1,                                      !- Start Day
  4,                                      !- End Month
  30;                                     !- End Day

OS:Schedule:Day,
  {637655b4-722b-46c3-ae46-5d4500c2a78a}, !- Handle
  res cooling setpoint allday4,           !- Name
  {695c390a-c749-4302-adfd-af1f0c027da2}, !- Schedule Type Limits Name
  ,                                       !- Interpolate to Timestep
  24,                                     !- Hour 1
  0,                                      !- Minute 1
  23.8888888888889;                       !- Value Until Time 1

OS:Schedule:Rule,
  {d9492c3d-3273-4186-b5b0-25e9bf44c9e6}, !- Handle
  res cooling setpoint allday rule5,      !- Name
  {61b976e5-ed65-4669-a347-2b03419ca2c5}, !- Schedule Ruleset Name
  7,                                      !- Rule Order
  {f4a1b2f1-dfb2-4fb3-9e26-036a1d4124b0}, !- Day Schedule Name
  Yes,                                    !- Apply Sunday
  Yes,                                    !- Apply Monday
  Yes,                                    !- Apply Tuesday
  Yes,                                    !- Apply Wednesday
  Yes,                                    !- Apply Thursday
  Yes,                                    !- Apply Friday
  Yes,                                    !- Apply Saturday
  ,                                       !- Apply Holiday
  DateRange,                              !- Date Specification Type
  5,                                      !- Start Month
  1,                                      !- Start Day
  5,                                      !- End Month
  31;                                     !- End Day

OS:Schedule:Day,
  {f4a1b2f1-dfb2-4fb3-9e26-036a1d4124b0}, !- Handle
  res cooling setpoint allday5,           !- Name
  {695c390a-c749-4302-adfd-af1f0c027da2}, !- Schedule Type Limits Name
  ,                                       !- Interpolate to Timestep
  24,                                     !- Hour 1
  0,                                      !- Minute 1
  23.8888888888889;                       !- Value Until Time 1

OS:Schedule:Rule,
  {0a651f0f-3e22-4243-8915-903d96066e57}, !- Handle
  res cooling setpoint allday rule6,      !- Name
  {61b976e5-ed65-4669-a347-2b03419ca2c5}, !- Schedule Ruleset Name
  6,                                      !- Rule Order
  {30049ff3-5566-4f57-9441-76376502710a}, !- Day Schedule Name
  Yes,                                    !- Apply Sunday
  Yes,                                    !- Apply Monday
  Yes,                                    !- Apply Tuesday
  Yes,                                    !- Apply Wednesday
  Yes,                                    !- Apply Thursday
  Yes,                                    !- Apply Friday
  Yes,                                    !- Apply Saturday
  ,                                       !- Apply Holiday
  DateRange,                              !- Date Specification Type
  6,                                      !- Start Month
  1,                                      !- Start Day
  6,                                      !- End Month
  30;                                     !- End Day

OS:Schedule:Day,
  {30049ff3-5566-4f57-9441-76376502710a}, !- Handle
  res cooling setpoint allday6,           !- Name
  {695c390a-c749-4302-adfd-af1f0c027da2}, !- Schedule Type Limits Name
  ,                                       !- Interpolate to Timestep
  24,                                     !- Hour 1
  0,                                      !- Minute 1
  23.8888888888889;                       !- Value Until Time 1

OS:Schedule:Rule,
  {bd30f01d-51dc-425d-8830-7ecbfade2c08}, !- Handle
  res cooling setpoint allday rule7,      !- Name
  {61b976e5-ed65-4669-a347-2b03419ca2c5}, !- Schedule Ruleset Name
  5,                                      !- Rule Order
  {ff6ef98c-7bf4-4282-ab23-05352a84419f}, !- Day Schedule Name
  Yes,                                    !- Apply Sunday
  Yes,                                    !- Apply Monday
  Yes,                                    !- Apply Tuesday
  Yes,                                    !- Apply Wednesday
  Yes,                                    !- Apply Thursday
  Yes,                                    !- Apply Friday
  Yes,                                    !- Apply Saturday
  ,                                       !- Apply Holiday
  DateRange,                              !- Date Specification Type
  7,                                      !- Start Month
  1,                                      !- Start Day
  7,                                      !- End Month
  31;                                     !- End Day

OS:Schedule:Day,
  {ff6ef98c-7bf4-4282-ab23-05352a84419f}, !- Handle
  res cooling setpoint allday7,           !- Name
  {695c390a-c749-4302-adfd-af1f0c027da2}, !- Schedule Type Limits Name
  ,                                       !- Interpolate to Timestep
  24,                                     !- Hour 1
  0,                                      !- Minute 1
  23.8888888888889;                       !- Value Until Time 1

OS:Schedule:Rule,
  {fbb6ab58-8fa5-4c78-843d-1fccc4ad5757}, !- Handle
  res cooling setpoint allday rule8,      !- Name
  {61b976e5-ed65-4669-a347-2b03419ca2c5}, !- Schedule Ruleset Name
  4,                                      !- Rule Order
  {778a09b8-7070-41ab-99ad-46fda930c057}, !- Day Schedule Name
  Yes,                                    !- Apply Sunday
  Yes,                                    !- Apply Monday
  Yes,                                    !- Apply Tuesday
  Yes,                                    !- Apply Wednesday
  Yes,                                    !- Apply Thursday
  Yes,                                    !- Apply Friday
  Yes,                                    !- Apply Saturday
  ,                                       !- Apply Holiday
  DateRange,                              !- Date Specification Type
  8,                                      !- Start Month
  1,                                      !- Start Day
  8,                                      !- End Month
  31;                                     !- End Day

OS:Schedule:Day,
  {778a09b8-7070-41ab-99ad-46fda930c057}, !- Handle
  res cooling setpoint allday8,           !- Name
  {695c390a-c749-4302-adfd-af1f0c027da2}, !- Schedule Type Limits Name
  ,                                       !- Interpolate to Timestep
  24,                                     !- Hour 1
  0,                                      !- Minute 1
  23.8888888888889;                       !- Value Until Time 1

OS:Schedule:Rule,
  {0d6a4534-170a-4e60-9630-bf88d2dc99f1}, !- Handle
  res cooling setpoint allday rule9,      !- Name
  {61b976e5-ed65-4669-a347-2b03419ca2c5}, !- Schedule Ruleset Name
  3,                                      !- Rule Order
  {e851dac9-50f8-4a32-8bbb-89c93b4c4b75}, !- Day Schedule Name
  Yes,                                    !- Apply Sunday
  Yes,                                    !- Apply Monday
  Yes,                                    !- Apply Tuesday
  Yes,                                    !- Apply Wednesday
  Yes,                                    !- Apply Thursday
  Yes,                                    !- Apply Friday
  Yes,                                    !- Apply Saturday
  ,                                       !- Apply Holiday
  DateRange,                              !- Date Specification Type
  9,                                      !- Start Month
  1,                                      !- Start Day
  9,                                      !- End Month
  30;                                     !- End Day

OS:Schedule:Day,
  {e851dac9-50f8-4a32-8bbb-89c93b4c4b75}, !- Handle
  res cooling setpoint allday9,           !- Name
  {695c390a-c749-4302-adfd-af1f0c027da2}, !- Schedule Type Limits Name
  ,                                       !- Interpolate to Timestep
  24,                                     !- Hour 1
  0,                                      !- Minute 1
  23.8888888888889;                       !- Value Until Time 1

OS:Schedule:Rule,
  {d3483609-002a-4943-a150-710c4847a5fa}, !- Handle
  res cooling setpoint allday rule10,     !- Name
  {61b976e5-ed65-4669-a347-2b03419ca2c5}, !- Schedule Ruleset Name
  2,                                      !- Rule Order
  {a6a576aa-2041-4b41-ad32-e9afc0cee7d7}, !- Day Schedule Name
  Yes,                                    !- Apply Sunday
  Yes,                                    !- Apply Monday
  Yes,                                    !- Apply Tuesday
  Yes,                                    !- Apply Wednesday
  Yes,                                    !- Apply Thursday
  Yes,                                    !- Apply Friday
  Yes,                                    !- Apply Saturday
  ,                                       !- Apply Holiday
  DateRange,                              !- Date Specification Type
  10,                                     !- Start Month
  1,                                      !- Start Day
  10,                                     !- End Month
  31;                                     !- End Day

OS:Schedule:Day,
  {a6a576aa-2041-4b41-ad32-e9afc0cee7d7}, !- Handle
  res cooling setpoint allday10,          !- Name
  {695c390a-c749-4302-adfd-af1f0c027da2}, !- Schedule Type Limits Name
  ,                                       !- Interpolate to Timestep
  24,                                     !- Hour 1
  0,                                      !- Minute 1
  23.8888888888889;                       !- Value Until Time 1

OS:Schedule:Rule,
  {4728d00c-8ecc-436b-9433-2fa9b4a87577}, !- Handle
  res cooling setpoint allday rule11,     !- Name
  {61b976e5-ed65-4669-a347-2b03419ca2c5}, !- Schedule Ruleset Name
  1,                                      !- Rule Order
  {d3436477-96ab-43ff-b521-96942372b260}, !- Day Schedule Name
  Yes,                                    !- Apply Sunday
  Yes,                                    !- Apply Monday
  Yes,                                    !- Apply Tuesday
  Yes,                                    !- Apply Wednesday
  Yes,                                    !- Apply Thursday
  Yes,                                    !- Apply Friday
  Yes,                                    !- Apply Saturday
  ,                                       !- Apply Holiday
  DateRange,                              !- Date Specification Type
  11,                                     !- Start Month
  1,                                      !- Start Day
  11,                                     !- End Month
  30;                                     !- End Day

OS:Schedule:Day,
  {d3436477-96ab-43ff-b521-96942372b260}, !- Handle
  res cooling setpoint allday11,          !- Name
  {695c390a-c749-4302-adfd-af1f0c027da2}, !- Schedule Type Limits Name
  ,                                       !- Interpolate to Timestep
  24,                                     !- Hour 1
  0,                                      !- Minute 1
  23.8888888888889;                       !- Value Until Time 1

OS:Schedule:Rule,
  {8cee0471-bf88-4aa3-8495-863cac6cd810}, !- Handle
  res cooling setpoint allday rule12,     !- Name
  {61b976e5-ed65-4669-a347-2b03419ca2c5}, !- Schedule Ruleset Name
  0,                                      !- Rule Order
  {d65847db-9cbb-4942-a2d1-790c80d41941}, !- Day Schedule Name
  Yes,                                    !- Apply Sunday
  Yes,                                    !- Apply Monday
  Yes,                                    !- Apply Tuesday
  Yes,                                    !- Apply Wednesday
  Yes,                                    !- Apply Thursday
  Yes,                                    !- Apply Friday
  Yes,                                    !- Apply Saturday
  ,                                       !- Apply Holiday
  DateRange,                              !- Date Specification Type
  12,                                     !- Start Month
  1,                                      !- Start Day
  12,                                     !- End Month
  31;                                     !- End Day

OS:Schedule:Day,
  {d65847db-9cbb-4942-a2d1-790c80d41941}, !- Handle
  res cooling setpoint allday12,          !- Name
  {695c390a-c749-4302-adfd-af1f0c027da2}, !- Schedule Type Limits Name
  ,                                       !- Interpolate to Timestep
  24,                                     !- Hour 1
  0,                                      !- Minute 1
  23.8888888888889;                       !- Value Until Time 1

OS:Schedule:Day,
  {5d644d81-2478-4c62-b677-126bc58d6bc3}, !- Handle
  res cooling setpoint winter design,     !- Name
  {695c390a-c749-4302-adfd-af1f0c027da2}, !- Schedule Type Limits Name
  ,                                       !- Interpolate to Timestep
  24,                                     !- Hour 1
  0,                                      !- Minute 1
  21.1111111111111;                       !- Value Until Time 1

OS:Schedule:Day,
  {38fe31a1-f1c2-4f4b-a4b2-47514cb074fa}, !- Handle
  res cooling setpoint summer design,     !- Name
  {695c390a-c749-4302-adfd-af1f0c027da2}, !- Schedule Type Limits Name
  ,                                       !- Interpolate to Timestep
  24,                                     !- Hour 1
  0,                                      !- Minute 1
  23.8888888888889;                       !- Value Until Time 1
=======
>>>>>>> f42044b5
<|MERGE_RESOLUTION|>--- conflicted
+++ resolved
@@ -1,54 +1,26 @@
 !- NOTE: Auto-generated from /test/osw_files/SFD_70heat_75cool_2wkdy_offset_12mo_seasons.osw
 
 OS:Version,
-<<<<<<< HEAD
-  {545bf26f-6399-462d-a75c-e8cec88d3429}, !- Handle
-  2.9.0;                                  !- Version Identifier
-
-OS:SimulationControl,
-  {f7a27062-dc1d-4afa-8376-bd91e580f00d}, !- Handle
-=======
   {59cf94f5-e24f-40f2-8ddf-327bb4f34d7a}, !- Handle
   2.9.0;                                  !- Version Identifier
 
 OS:SimulationControl,
   {6666e437-eef3-4416-8ce2-eaf84d302eb6}, !- Handle
->>>>>>> f42044b5
   ,                                       !- Do Zone Sizing Calculation
   ,                                       !- Do System Sizing Calculation
   ,                                       !- Do Plant Sizing Calculation
   No;                                     !- Run Simulation for Sizing Periods
 
 OS:Timestep,
-<<<<<<< HEAD
-  {2b69e463-6d01-4c35-9d5b-8266145e125f}, !- Handle
-  6;                                      !- Number of Timesteps per Hour
-
-OS:ShadowCalculation,
-  {fe83e075-bf64-4f9d-a6fd-25b8155055d7}, !- Handle
-=======
   {aed62426-5d4e-41bb-aa2a-be4cff8e4685}, !- Handle
   6;                                      !- Number of Timesteps per Hour
 
 OS:ShadowCalculation,
   {4813b306-35cb-458e-b866-2f6c6c389670}, !- Handle
->>>>>>> f42044b5
   20,                                     !- Calculation Frequency
   200;                                    !- Maximum Figures in Shadow Overlap Calculations
 
 OS:SurfaceConvectionAlgorithm:Outside,
-<<<<<<< HEAD
-  {fd55c469-9616-4b4d-a147-aca8f9553fc5}, !- Handle
-  DOE-2;                                  !- Algorithm
-
-OS:SurfaceConvectionAlgorithm:Inside,
-  {5216df77-1671-4555-b942-a2fab26a7a02}, !- Handle
-  TARP;                                   !- Algorithm
-
-OS:ZoneCapacitanceMultiplier:ResearchSpecial,
-  {02b418e5-a256-4805-92e5-85eb9aeadacb}, !- Handle
-  ,                                       !- Temperature Capacity Multiplier
-=======
   {27fa8d59-bbf0-40ab-9332-a27dc2689807}, !- Handle
   DOE-2;                                  !- Algorithm
 
@@ -59,16 +31,11 @@
 OS:ZoneCapacitanceMultiplier:ResearchSpecial,
   {949f9945-f2d2-4e0e-b82d-ac854866df78}, !- Handle
   3.6,                                    !- Temperature Capacity Multiplier
->>>>>>> f42044b5
   15,                                     !- Humidity Capacity Multiplier
   ;                                       !- Carbon Dioxide Capacity Multiplier
 
 OS:RunPeriod,
-<<<<<<< HEAD
-  {0e3cc747-37ce-4f1c-921c-2811bacd2f6c}, !- Handle
-=======
   {a68618a6-717c-40c6-baa1-4f6235a7bbca}, !- Handle
->>>>>>> f42044b5
   Run Period 1,                           !- Name
   1,                                      !- Begin Month
   1,                                      !- Begin Day of Month
@@ -82,21 +49,13 @@
   ;                                       !- Number of Times Runperiod to be Repeated
 
 OS:YearDescription,
-<<<<<<< HEAD
-  {63edabd2-45be-4c4d-a124-4b667f5b1e7d}, !- Handle
-=======
   {db77c28e-f9a6-497d-823e-1b0f8508753a}, !- Handle
->>>>>>> f42044b5
   2007,                                   !- Calendar Year
   ,                                       !- Day of Week for Start Day
   ;                                       !- Is Leap Year
 
 OS:WeatherFile,
-<<<<<<< HEAD
-  {90717831-6e1b-4576-aada-b8583ddb7282}, !- Handle
-=======
   {e5b6a779-63c1-4bf6-b6f6-aca44c78505a}, !- Handle
->>>>>>> f42044b5
   Denver Intl Ap,                         !- City
   CO,                                     !- State Province Region
   USA,                                    !- Country
@@ -110,13 +69,8 @@
   E23378AA;                               !- Checksum
 
 OS:AdditionalProperties,
-<<<<<<< HEAD
-  {fc47b5aa-7212-4c4c-abf7-753b5dc08734}, !- Handle
-  {90717831-6e1b-4576-aada-b8583ddb7282}, !- Object Name
-=======
   {73fa6e87-be79-42d8-99ad-3a64af24dee1}, !- Handle
   {e5b6a779-63c1-4bf6-b6f6-aca44c78505a}, !- Object Name
->>>>>>> f42044b5
   EPWHeaderCity,                          !- Feature Name 1
   String,                                 !- Feature Data Type 1
   Denver Intl Ap,                         !- Feature Value 1
@@ -224,11 +178,7 @@
   84;                                     !- Feature Value 35
 
 OS:Site,
-<<<<<<< HEAD
-  {65936e3b-1c80-4c3a-88f9-7340b5249f05}, !- Handle
-=======
   {bea2aa90-35c5-4779-9449-55cf560dcf1c}, !- Handle
->>>>>>> f42044b5
   Denver Intl Ap_CO_USA,                  !- Name
   39.83,                                  !- Latitude {deg}
   -104.65,                                !- Longitude {deg}
@@ -237,11 +187,7 @@
   ;                                       !- Terrain
 
 OS:ClimateZones,
-<<<<<<< HEAD
-  {4baf7f8f-b158-449f-b3f4-a2721942822b}, !- Handle
-=======
   {7bb0fea2-0429-4c92-ad07-9a80b504b659}, !- Handle
->>>>>>> f42044b5
   ,                                       !- Active Institution
   ,                                       !- Active Year
   ,                                       !- Climate Zone Institution Name 1
@@ -254,31 +200,19 @@
   Cold;                                   !- Climate Zone Value 2
 
 OS:Site:WaterMainsTemperature,
-<<<<<<< HEAD
-  {de1a4284-c3d8-4061-9dee-7935327cc8a1}, !- Handle
-=======
   {c867e0b3-99f9-4b3f-b7fc-515c66c486d2}, !- Handle
->>>>>>> f42044b5
   Correlation,                            !- Calculation Method
   ,                                       !- Temperature Schedule Name
   10.8753424657535,                       !- Annual Average Outdoor Air Temperature {C}
   23.1524007936508;                       !- Maximum Difference In Monthly Average Outdoor Air Temperatures {deltaC}
 
 OS:RunPeriodControl:DaylightSavingTime,
-<<<<<<< HEAD
-  {738064dc-f857-4576-b97c-3b927296ed62}, !- Handle
-=======
   {c326e225-51c9-4a43-9139-1703ef82b2ce}, !- Handle
->>>>>>> f42044b5
   4/7,                                    !- Start Date
   10/26;                                  !- End Date
 
 OS:Site:GroundTemperature:Deep,
-<<<<<<< HEAD
-  {6e91aef7-2d71-472b-b338-f8eae6c6e5a1}, !- Handle
-=======
   {ff4a7726-d3bc-404f-b2f4-d6cff09d5756}, !- Handle
->>>>>>> f42044b5
   10.8753424657535,                       !- January Deep Ground Temperature {C}
   10.8753424657535,                       !- February Deep Ground Temperature {C}
   10.8753424657535,                       !- March Deep Ground Temperature {C}
@@ -293,11 +227,7 @@
   10.8753424657535;                       !- December Deep Ground Temperature {C}
 
 OS:Building,
-<<<<<<< HEAD
-  {8cfc7a0a-e7bf-477c-893a-4a9a7b7ed1ed}, !- Handle
-=======
   {1b7b3f19-c44f-4766-a35f-387f50ae4b04}, !- Handle
->>>>>>> f42044b5
   Building 1,                             !- Name
   ,                                       !- Building Sector Type
   ,                                       !- North Axis {deg}
@@ -312,13 +242,8 @@
   1;                                      !- Standards Number of Living Units
 
 OS:AdditionalProperties,
-<<<<<<< HEAD
-  {a0b34e0c-005f-476e-a721-564f66004daa}, !- Handle
-  {8cfc7a0a-e7bf-477c-893a-4a9a7b7ed1ed}, !- Object Name
-=======
   {b992822b-7eea-4248-8b94-c6bad550fc9b}, !- Handle
   {1b7b3f19-c44f-4766-a35f-387f50ae4b04}, !- Object Name
->>>>>>> f42044b5
   Total Units Represented,                !- Feature Name 1
   Integer,                                !- Feature Data Type 1
   1,                                      !- Feature Value 1
@@ -327,11 +252,7 @@
   1;                                      !- Feature Value 2
 
 OS:ThermalZone,
-<<<<<<< HEAD
-  {0fc6207d-2101-4b91-b2c7-3f3493b4cc67}, !- Handle
-=======
   {67667412-2f56-4c93-b0b5-148c8a9015ed}, !- Handle
->>>>>>> f42044b5
   living zone,                            !- Name
   ,                                       !- Multiplier
   ,                                       !- Ceiling Height {m}
@@ -340,64 +261,16 @@
   ,                                       !- Zone Inside Convection Algorithm
   ,                                       !- Zone Outside Convection Algorithm
   ,                                       !- Zone Conditioning Equipment List Name
-<<<<<<< HEAD
-  {60060d0d-297e-44c3-9c4a-2e6b9bfae3c8}, !- Zone Air Inlet Port List
-  {0785761d-bbbf-4ea7-b396-48bbd66cfa14}, !- Zone Air Exhaust Port List
-  {3e124d7b-39d8-4c24-9c77-84c2df5decee}, !- Zone Air Node Name
-  {2c8c0d4e-f73c-4fb4-be12-410a60dc2450}, !- Zone Return Air Port List
-=======
   {91c22414-705e-4810-8666-1ea4815775b5}, !- Zone Air Inlet Port List
   {62ae3d79-21d2-4ec8-89b0-7296bbaa4b22}, !- Zone Air Exhaust Port List
   {0a00aa4e-4f4d-4c51-861e-d0b3bcb3e3e1}, !- Zone Air Node Name
   {85248887-c59d-42b1-b3b5-5ccfa3030790}, !- Zone Return Air Port List
->>>>>>> f42044b5
   ,                                       !- Primary Daylighting Control Name
   ,                                       !- Fraction of Zone Controlled by Primary Daylighting Control
   ,                                       !- Secondary Daylighting Control Name
   ,                                       !- Fraction of Zone Controlled by Secondary Daylighting Control
   ,                                       !- Illuminance Map Name
   ,                                       !- Group Rendering Name
-<<<<<<< HEAD
-  {4f9f304b-9908-49df-87ac-199e4cf2b59c}, !- Thermostat Name
-  No;                                     !- Use Ideal Air Loads
-
-OS:Node,
-  {79003724-5126-4db4-9aff-8c8fc48809b5}, !- Handle
-  Node 1,                                 !- Name
-  {3e124d7b-39d8-4c24-9c77-84c2df5decee}, !- Inlet Port
-  ;                                       !- Outlet Port
-
-OS:Connection,
-  {3e124d7b-39d8-4c24-9c77-84c2df5decee}, !- Handle
-  {b94da034-b2b8-419f-a27c-ed8ad846b1e7}, !- Name
-  {0fc6207d-2101-4b91-b2c7-3f3493b4cc67}, !- Source Object
-  11,                                     !- Outlet Port
-  {79003724-5126-4db4-9aff-8c8fc48809b5}, !- Target Object
-  2;                                      !- Inlet Port
-
-OS:PortList,
-  {60060d0d-297e-44c3-9c4a-2e6b9bfae3c8}, !- Handle
-  {ac6a30f6-998c-4b7e-9308-a97b26eb5fe4}, !- Name
-  {0fc6207d-2101-4b91-b2c7-3f3493b4cc67}, !- HVAC Component
-  {63ac5d41-f76a-4375-82d8-f4f96fdd10fc}, !- Port 1
-  {f7c05072-32ae-4b7d-a8a9-f3735062320f}; !- Port 2
-
-OS:PortList,
-  {0785761d-bbbf-4ea7-b396-48bbd66cfa14}, !- Handle
-  {39e342f5-ff17-43e9-b085-7c76a78fa530}, !- Name
-  {0fc6207d-2101-4b91-b2c7-3f3493b4cc67}; !- HVAC Component
-
-OS:PortList,
-  {2c8c0d4e-f73c-4fb4-be12-410a60dc2450}, !- Handle
-  {af3a7d78-db60-49b1-9082-dbfd3d4a2bbf}, !- Name
-  {0fc6207d-2101-4b91-b2c7-3f3493b4cc67}, !- HVAC Component
-  {b1fd564d-201b-461b-b446-0c65c13da9fe}, !- Port 1
-  {9694116f-dc64-4180-b0a0-7978b5fa1707}; !- Port 2
-
-OS:Sizing:Zone,
-  {4e306f28-b28f-45b3-99d7-8d17e6f54367}, !- Handle
-  {0fc6207d-2101-4b91-b2c7-3f3493b4cc67}, !- Zone or ZoneList Name
-=======
   ,                                       !- Thermostat Name
   No;                                     !- Use Ideal Air Loads
 
@@ -433,7 +306,6 @@
 OS:Sizing:Zone,
   {3f40dc55-a3a3-448a-8f35-82ebddfda01a}, !- Handle
   {67667412-2f56-4c93-b0b5-148c8a9015ed}, !- Zone or ZoneList Name
->>>>>>> f42044b5
   SupplyAirTemperature,                   !- Zone Cooling Design Supply Air Temperature Input Method
   14,                                     !- Zone Cooling Design Supply Air Temperature {C}
   11.11,                                  !- Zone Cooling Design Supply Air Temperature Difference {deltaC}
@@ -462,27 +334,6 @@
   autosize;                               !- Dedicated Outdoor Air High Setpoint Temperature for Design {C}
 
 OS:ZoneHVAC:EquipmentList,
-<<<<<<< HEAD
-  {65467a34-8a2b-4e46-8405-6aef935c1e3d}, !- Handle
-  Zone HVAC Equipment List 1,             !- Name
-  {0fc6207d-2101-4b91-b2c7-3f3493b4cc67}, !- Thermal Zone
-  SequentialLoad,                         !- Load Distribution Scheme
-  {c58744e9-d8b2-405d-98f3-f15cb2360c16}, !- Zone Equipment 1
-  1,                                      !- Zone Equipment Cooling Sequence 1
-  1,                                      !- Zone Equipment Heating or No-Load Sequence 1
-  ,                                       !- Zone Equipment Sequential Cooling Fraction Schedule Name 1
-  ,                                       !- Zone Equipment Sequential Heating Fraction Schedule Name 1
-  {a74fff37-3ab7-4f4f-a41d-294de942ce55}, !- Zone Equipment 2
-  2,                                      !- Zone Equipment Cooling Sequence 2
-  2,                                      !- Zone Equipment Heating or No-Load Sequence 2
-  ,                                       !- Zone Equipment Sequential Cooling Fraction Schedule Name 2
-  ;                                       !- Zone Equipment Sequential Heating Fraction Schedule Name 2
-
-OS:Space,
-  {f7bdeb2c-e525-4fea-9379-3a9ff05e1880}, !- Handle
-  living space,                           !- Name
-  {67a73537-87de-41cd-98ca-be6c1524d5c5}, !- Space Type Name
-=======
   {bd438b46-fbfc-4db7-ae5d-59a533f6f1d4}, !- Handle
   Zone HVAC Equipment List 1,             !- Name
   {67667412-2f56-4c93-b0b5-148c8a9015ed}; !- Thermal Zone
@@ -491,7 +342,6 @@
   {d7949265-9dca-4233-b57a-b0a0040c78e6}, !- Handle
   living space,                           !- Name
   {38c96653-3e29-4e34-a54e-c38cc1f99604}, !- Space Type Name
->>>>>>> f42044b5
   ,                                       !- Default Construction Set Name
   ,                                       !- Default Schedule Set Name
   -0,                                     !- Direction of Relative North {deg}
@@ -499,19 +349,6 @@
   0,                                      !- Y Origin {m}
   0,                                      !- Z Origin {m}
   ,                                       !- Building Story Name
-<<<<<<< HEAD
-  {0fc6207d-2101-4b91-b2c7-3f3493b4cc67}, !- Thermal Zone Name
-  ,                                       !- Part of Total Floor Area
-  ,                                       !- Design Specification Outdoor Air Object Name
-  {6e1c87d1-332d-4a76-a019-613f4241d1dd}; !- Building Unit Name
-
-OS:Surface,
-  {7c4ebd2a-6e05-4f63-b30c-8d5c13785ab7}, !- Handle
-  Surface 1,                              !- Name
-  Floor,                                  !- Surface Type
-  ,                                       !- Construction Name
-  {f7bdeb2c-e525-4fea-9379-3a9ff05e1880}, !- Space Name
-=======
   {67667412-2f56-4c93-b0b5-148c8a9015ed}, !- Thermal Zone Name
   ,                                       !- Part of Total Floor Area
   ,                                       !- Design Specification Outdoor Air Object Name
@@ -523,7 +360,6 @@
   Floor,                                  !- Surface Type
   ,                                       !- Construction Name
   {d7949265-9dca-4233-b57a-b0a0040c78e6}, !- Space Name
->>>>>>> f42044b5
   Foundation,                             !- Outside Boundary Condition
   ,                                       !- Outside Boundary Condition Object
   NoSun,                                  !- Sun Exposure
@@ -536,19 +372,11 @@
   13.6310703908387, 0, 0;                 !- X,Y,Z Vertex 4 {m}
 
 OS:Surface,
-<<<<<<< HEAD
-  {aff4729e-bb6d-48b8-b04e-4833b7dd6449}, !- Handle
-  Surface 2,                              !- Name
-  Wall,                                   !- Surface Type
-  ,                                       !- Construction Name
-  {f7bdeb2c-e525-4fea-9379-3a9ff05e1880}, !- Space Name
-=======
   {e0a13eef-51fb-48f3-8462-ceea1efd3d40}, !- Handle
   Surface 2,                              !- Name
   Wall,                                   !- Surface Type
   ,                                       !- Construction Name
   {d7949265-9dca-4233-b57a-b0a0040c78e6}, !- Space Name
->>>>>>> f42044b5
   Outdoors,                               !- Outside Boundary Condition
   ,                                       !- Outside Boundary Condition Object
   SunExposed,                             !- Sun Exposure
@@ -561,19 +389,11 @@
   0, 0, 2.4384;                           !- X,Y,Z Vertex 4 {m}
 
 OS:Surface,
-<<<<<<< HEAD
-  {1f2980cf-61ef-4bc2-a60e-d0101e0c240e}, !- Handle
-  Surface 3,                              !- Name
-  Wall,                                   !- Surface Type
-  ,                                       !- Construction Name
-  {f7bdeb2c-e525-4fea-9379-3a9ff05e1880}, !- Space Name
-=======
   {3659c953-0497-428c-8787-0a212c7d7a54}, !- Handle
   Surface 3,                              !- Name
   Wall,                                   !- Surface Type
   ,                                       !- Construction Name
   {d7949265-9dca-4233-b57a-b0a0040c78e6}, !- Space Name
->>>>>>> f42044b5
   Outdoors,                               !- Outside Boundary Condition
   ,                                       !- Outside Boundary Condition Object
   SunExposed,                             !- Sun Exposure
@@ -586,19 +406,11 @@
   0, 6.81553519541936, 2.4384;            !- X,Y,Z Vertex 4 {m}
 
 OS:Surface,
-<<<<<<< HEAD
-  {f442c6a7-f675-4190-99ad-22f4d0e09190}, !- Handle
-  Surface 4,                              !- Name
-  Wall,                                   !- Surface Type
-  ,                                       !- Construction Name
-  {f7bdeb2c-e525-4fea-9379-3a9ff05e1880}, !- Space Name
-=======
   {b9e9f61f-cea5-42cd-92e1-1f30770369fe}, !- Handle
   Surface 4,                              !- Name
   Wall,                                   !- Surface Type
   ,                                       !- Construction Name
   {d7949265-9dca-4233-b57a-b0a0040c78e6}, !- Space Name
->>>>>>> f42044b5
   Outdoors,                               !- Outside Boundary Condition
   ,                                       !- Outside Boundary Condition Object
   SunExposed,                             !- Sun Exposure
@@ -611,19 +423,11 @@
   13.6310703908387, 6.81553519541936, 2.4384; !- X,Y,Z Vertex 4 {m}
 
 OS:Surface,
-<<<<<<< HEAD
-  {078d3993-3943-4c34-b4ce-5b9117865cec}, !- Handle
-  Surface 5,                              !- Name
-  Wall,                                   !- Surface Type
-  ,                                       !- Construction Name
-  {f7bdeb2c-e525-4fea-9379-3a9ff05e1880}, !- Space Name
-=======
   {5bf4f043-d9b2-43b7-a950-f2382ea39a03}, !- Handle
   Surface 5,                              !- Name
   Wall,                                   !- Surface Type
   ,                                       !- Construction Name
   {d7949265-9dca-4233-b57a-b0a0040c78e6}, !- Space Name
->>>>>>> f42044b5
   Outdoors,                               !- Outside Boundary Condition
   ,                                       !- Outside Boundary Condition Object
   SunExposed,                             !- Sun Exposure
@@ -636,15 +440,6 @@
   13.6310703908387, 0, 2.4384;            !- X,Y,Z Vertex 4 {m}
 
 OS:Surface,
-<<<<<<< HEAD
-  {b32e4c0b-6513-4339-b9f8-3aa1726191c9}, !- Handle
-  Surface 6,                              !- Name
-  RoofCeiling,                            !- Surface Type
-  ,                                       !- Construction Name
-  {f7bdeb2c-e525-4fea-9379-3a9ff05e1880}, !- Space Name
-  Surface,                                !- Outside Boundary Condition
-  {cb5a0ded-d8ab-4491-8379-b0422e3db3d7}, !- Outside Boundary Condition Object
-=======
   {b1c77d56-03e2-492b-b687-a5881a469fd9}, !- Handle
   Surface 6,                              !- Name
   RoofCeiling,                            !- Surface Type
@@ -652,7 +447,6 @@
   {d7949265-9dca-4233-b57a-b0a0040c78e6}, !- Space Name
   Surface,                                !- Outside Boundary Condition
   {7225e6d0-1b9a-45ab-91cf-a9ddf7dbfb38}, !- Outside Boundary Condition Object
->>>>>>> f42044b5
   NoSun,                                  !- Sun Exposure
   NoWind,                                 !- Wind Exposure
   ,                                       !- View Factor to Ground
@@ -663,11 +457,7 @@
   0, 0, 2.4384;                           !- X,Y,Z Vertex 4 {m}
 
 OS:SpaceType,
-<<<<<<< HEAD
-  {67a73537-87de-41cd-98ca-be6c1524d5c5}, !- Handle
-=======
   {38c96653-3e29-4e34-a54e-c38cc1f99604}, !- Handle
->>>>>>> f42044b5
   Space Type 1,                           !- Name
   ,                                       !- Default Construction Set Name
   ,                                       !- Default Schedule Set Name
@@ -678,15 +468,9 @@
   living;                                 !- Standards Space Type
 
 OS:Space,
-<<<<<<< HEAD
-  {aee6b8b0-fc31-4399-83dc-4404a96a6075}, !- Handle
-  living space|story 2,                   !- Name
-  {67a73537-87de-41cd-98ca-be6c1524d5c5}, !- Space Type Name
-=======
   {29e76d75-28d7-424f-8268-7b783b8acc81}, !- Handle
   living space|story 2,                   !- Name
   {38c96653-3e29-4e34-a54e-c38cc1f99604}, !- Space Type Name
->>>>>>> f42044b5
   ,                                       !- Default Construction Set Name
   ,                                       !- Default Schedule Set Name
   -0,                                     !- Direction of Relative North {deg}
@@ -694,21 +478,6 @@
   0,                                      !- Y Origin {m}
   2.4384,                                 !- Z Origin {m}
   ,                                       !- Building Story Name
-<<<<<<< HEAD
-  {0fc6207d-2101-4b91-b2c7-3f3493b4cc67}, !- Thermal Zone Name
-  ,                                       !- Part of Total Floor Area
-  ,                                       !- Design Specification Outdoor Air Object Name
-  {6e1c87d1-332d-4a76-a019-613f4241d1dd}; !- Building Unit Name
-
-OS:Surface,
-  {cb5a0ded-d8ab-4491-8379-b0422e3db3d7}, !- Handle
-  Surface 7,                              !- Name
-  Floor,                                  !- Surface Type
-  ,                                       !- Construction Name
-  {aee6b8b0-fc31-4399-83dc-4404a96a6075}, !- Space Name
-  Surface,                                !- Outside Boundary Condition
-  {b32e4c0b-6513-4339-b9f8-3aa1726191c9}, !- Outside Boundary Condition Object
-=======
   {67667412-2f56-4c93-b0b5-148c8a9015ed}, !- Thermal Zone Name
   ,                                       !- Part of Total Floor Area
   ,                                       !- Design Specification Outdoor Air Object Name
@@ -722,7 +491,6 @@
   {29e76d75-28d7-424f-8268-7b783b8acc81}, !- Space Name
   Surface,                                !- Outside Boundary Condition
   {b1c77d56-03e2-492b-b687-a5881a469fd9}, !- Outside Boundary Condition Object
->>>>>>> f42044b5
   NoSun,                                  !- Sun Exposure
   NoWind,                                 !- Wind Exposure
   ,                                       !- View Factor to Ground
@@ -733,19 +501,11 @@
   13.6310703908387, 0, 0;                 !- X,Y,Z Vertex 4 {m}
 
 OS:Surface,
-<<<<<<< HEAD
-  {4b627c79-7fbe-49d7-9d8e-5bbf4749df58}, !- Handle
-  Surface 8,                              !- Name
-  Wall,                                   !- Surface Type
-  ,                                       !- Construction Name
-  {aee6b8b0-fc31-4399-83dc-4404a96a6075}, !- Space Name
-=======
   {3de5bf33-8b39-4e25-b09c-b405839c7c22}, !- Handle
   Surface 8,                              !- Name
   Wall,                                   !- Surface Type
   ,                                       !- Construction Name
   {29e76d75-28d7-424f-8268-7b783b8acc81}, !- Space Name
->>>>>>> f42044b5
   Outdoors,                               !- Outside Boundary Condition
   ,                                       !- Outside Boundary Condition Object
   SunExposed,                             !- Sun Exposure
@@ -758,19 +518,11 @@
   0, 0, 2.4384;                           !- X,Y,Z Vertex 4 {m}
 
 OS:Surface,
-<<<<<<< HEAD
-  {4857f7f5-1bcd-47d2-9b73-4220c7e1d891}, !- Handle
-  Surface 9,                              !- Name
-  Wall,                                   !- Surface Type
-  ,                                       !- Construction Name
-  {aee6b8b0-fc31-4399-83dc-4404a96a6075}, !- Space Name
-=======
   {52a27956-1555-43e1-ab26-aed9f8a119f0}, !- Handle
   Surface 9,                              !- Name
   Wall,                                   !- Surface Type
   ,                                       !- Construction Name
   {29e76d75-28d7-424f-8268-7b783b8acc81}, !- Space Name
->>>>>>> f42044b5
   Outdoors,                               !- Outside Boundary Condition
   ,                                       !- Outside Boundary Condition Object
   SunExposed,                             !- Sun Exposure
@@ -783,19 +535,11 @@
   0, 6.81553519541936, 2.4384;            !- X,Y,Z Vertex 4 {m}
 
 OS:Surface,
-<<<<<<< HEAD
-  {98b0872e-0415-44ee-aa28-fe0019607a6b}, !- Handle
-  Surface 10,                             !- Name
-  Wall,                                   !- Surface Type
-  ,                                       !- Construction Name
-  {aee6b8b0-fc31-4399-83dc-4404a96a6075}, !- Space Name
-=======
   {61c6bef9-4ed3-4921-a6ba-ccde4b9242a8}, !- Handle
   Surface 10,                             !- Name
   Wall,                                   !- Surface Type
   ,                                       !- Construction Name
   {29e76d75-28d7-424f-8268-7b783b8acc81}, !- Space Name
->>>>>>> f42044b5
   Outdoors,                               !- Outside Boundary Condition
   ,                                       !- Outside Boundary Condition Object
   SunExposed,                             !- Sun Exposure
@@ -808,19 +552,11 @@
   13.6310703908387, 6.81553519541936, 2.4384; !- X,Y,Z Vertex 4 {m}
 
 OS:Surface,
-<<<<<<< HEAD
-  {3c26361c-f6c6-4cc6-903b-37004c0cd099}, !- Handle
-  Surface 11,                             !- Name
-  Wall,                                   !- Surface Type
-  ,                                       !- Construction Name
-  {aee6b8b0-fc31-4399-83dc-4404a96a6075}, !- Space Name
-=======
   {b18c9cb5-e81b-485a-a20a-2c8881800b2f}, !- Handle
   Surface 11,                             !- Name
   Wall,                                   !- Surface Type
   ,                                       !- Construction Name
   {29e76d75-28d7-424f-8268-7b783b8acc81}, !- Space Name
->>>>>>> f42044b5
   Outdoors,                               !- Outside Boundary Condition
   ,                                       !- Outside Boundary Condition Object
   SunExposed,                             !- Sun Exposure
@@ -833,15 +569,6 @@
   13.6310703908387, 0, 2.4384;            !- X,Y,Z Vertex 4 {m}
 
 OS:Surface,
-<<<<<<< HEAD
-  {e33d7b69-a6de-4410-8c7a-92bffddb680c}, !- Handle
-  Surface 12,                             !- Name
-  RoofCeiling,                            !- Surface Type
-  ,                                       !- Construction Name
-  {aee6b8b0-fc31-4399-83dc-4404a96a6075}, !- Space Name
-  Surface,                                !- Outside Boundary Condition
-  {8a9344db-f678-4157-90da-bd9d715c49a5}, !- Outside Boundary Condition Object
-=======
   {287ceae1-87b2-4ecf-8d48-eddc6ec9df51}, !- Handle
   Surface 12,                             !- Name
   RoofCeiling,                            !- Surface Type
@@ -849,7 +576,6 @@
   {29e76d75-28d7-424f-8268-7b783b8acc81}, !- Space Name
   Surface,                                !- Outside Boundary Condition
   {170eae04-df42-4974-9a8c-1173e9933ee7}, !- Outside Boundary Condition Object
->>>>>>> f42044b5
   NoSun,                                  !- Sun Exposure
   NoWind,                                 !- Wind Exposure
   ,                                       !- View Factor to Ground
@@ -860,15 +586,6 @@
   0, 0, 2.4384;                           !- X,Y,Z Vertex 4 {m}
 
 OS:Surface,
-<<<<<<< HEAD
-  {8a9344db-f678-4157-90da-bd9d715c49a5}, !- Handle
-  Surface 13,                             !- Name
-  Floor,                                  !- Surface Type
-  ,                                       !- Construction Name
-  {a15ad20b-0b9a-447c-bba3-664a19eb3c0b}, !- Space Name
-  Surface,                                !- Outside Boundary Condition
-  {e33d7b69-a6de-4410-8c7a-92bffddb680c}, !- Outside Boundary Condition Object
-=======
   {170eae04-df42-4974-9a8c-1173e9933ee7}, !- Handle
   Surface 13,                             !- Name
   Floor,                                  !- Surface Type
@@ -876,7 +593,6 @@
   {ee7bbe5a-5480-4aaf-870c-79c8d8eda308}, !- Space Name
   Surface,                                !- Outside Boundary Condition
   {287ceae1-87b2-4ecf-8d48-eddc6ec9df51}, !- Outside Boundary Condition Object
->>>>>>> f42044b5
   NoSun,                                  !- Sun Exposure
   NoWind,                                 !- Wind Exposure
   ,                                       !- View Factor to Ground
@@ -887,19 +603,11 @@
   0, 0, 0;                                !- X,Y,Z Vertex 4 {m}
 
 OS:Surface,
-<<<<<<< HEAD
-  {50e7243b-c4b7-4a68-9a26-2102048b735d}, !- Handle
-  Surface 14,                             !- Name
-  RoofCeiling,                            !- Surface Type
-  ,                                       !- Construction Name
-  {a15ad20b-0b9a-447c-bba3-664a19eb3c0b}, !- Space Name
-=======
   {899103bc-cccb-48a8-9125-effbad448881}, !- Handle
   Surface 14,                             !- Name
   RoofCeiling,                            !- Surface Type
   ,                                       !- Construction Name
   {ee7bbe5a-5480-4aaf-870c-79c8d8eda308}, !- Space Name
->>>>>>> f42044b5
   Outdoors,                               !- Outside Boundary Condition
   ,                                       !- Outside Boundary Condition Object
   SunExposed,                             !- Sun Exposure
@@ -912,19 +620,11 @@
   13.6310703908387, 0, 0;                 !- X,Y,Z Vertex 4 {m}
 
 OS:Surface,
-<<<<<<< HEAD
-  {73f6828e-2df5-45fd-8e4d-5b6f9087008c}, !- Handle
-  Surface 15,                             !- Name
-  RoofCeiling,                            !- Surface Type
-  ,                                       !- Construction Name
-  {a15ad20b-0b9a-447c-bba3-664a19eb3c0b}, !- Space Name
-=======
   {98ce3013-df74-42cf-b175-c2c7aae45254}, !- Handle
   Surface 15,                             !- Name
   RoofCeiling,                            !- Surface Type
   ,                                       !- Construction Name
   {ee7bbe5a-5480-4aaf-870c-79c8d8eda308}, !- Space Name
->>>>>>> f42044b5
   Outdoors,                               !- Outside Boundary Condition
   ,                                       !- Outside Boundary Condition Object
   SunExposed,                             !- Sun Exposure
@@ -937,19 +637,11 @@
   0, 6.81553519541936, 0;                 !- X,Y,Z Vertex 4 {m}
 
 OS:Surface,
-<<<<<<< HEAD
-  {edb91639-a63b-4ed6-bd10-02366075a385}, !- Handle
-  Surface 16,                             !- Name
-  Wall,                                   !- Surface Type
-  ,                                       !- Construction Name
-  {a15ad20b-0b9a-447c-bba3-664a19eb3c0b}, !- Space Name
-=======
   {a1a020ed-1f1f-4a74-a7b5-368a017e14cd}, !- Handle
   Surface 16,                             !- Name
   Wall,                                   !- Surface Type
   ,                                       !- Construction Name
   {ee7bbe5a-5480-4aaf-870c-79c8d8eda308}, !- Space Name
->>>>>>> f42044b5
   Outdoors,                               !- Outside Boundary Condition
   ,                                       !- Outside Boundary Condition Object
   SunExposed,                             !- Sun Exposure
@@ -961,19 +653,11 @@
   0, 0, 0;                                !- X,Y,Z Vertex 3 {m}
 
 OS:Surface,
-<<<<<<< HEAD
-  {c2dbc066-025d-409c-bc5c-dfa725bbeaa2}, !- Handle
-  Surface 17,                             !- Name
-  Wall,                                   !- Surface Type
-  ,                                       !- Construction Name
-  {a15ad20b-0b9a-447c-bba3-664a19eb3c0b}, !- Space Name
-=======
   {4dc1a006-cc8f-4147-b443-61ec145a0cba}, !- Handle
   Surface 17,                             !- Name
   Wall,                                   !- Surface Type
   ,                                       !- Construction Name
   {ee7bbe5a-5480-4aaf-870c-79c8d8eda308}, !- Space Name
->>>>>>> f42044b5
   Outdoors,                               !- Outside Boundary Condition
   ,                                       !- Outside Boundary Condition Object
   SunExposed,                             !- Sun Exposure
@@ -985,15 +669,9 @@
   13.6310703908387, 6.81553519541936, 0;  !- X,Y,Z Vertex 3 {m}
 
 OS:Space,
-<<<<<<< HEAD
-  {a15ad20b-0b9a-447c-bba3-664a19eb3c0b}, !- Handle
-  unfinished attic space,                 !- Name
-  {aab316a3-efbe-44a9-9f17-4e1a89528c60}, !- Space Type Name
-=======
   {ee7bbe5a-5480-4aaf-870c-79c8d8eda308}, !- Handle
   unfinished attic space,                 !- Name
   {fcf9885f-7f79-436d-be5e-6c2e2bfa174a}, !- Space Type Name
->>>>>>> f42044b5
   ,                                       !- Default Construction Set Name
   ,                                       !- Default Schedule Set Name
   -0,                                     !- Direction of Relative North {deg}
@@ -1001,17 +679,10 @@
   0,                                      !- Y Origin {m}
   4.8768,                                 !- Z Origin {m}
   ,                                       !- Building Story Name
-<<<<<<< HEAD
-  {8f2f8681-f40b-41ec-94e1-a55522fcd7bc}; !- Thermal Zone Name
-
-OS:ThermalZone,
-  {8f2f8681-f40b-41ec-94e1-a55522fcd7bc}, !- Handle
-=======
   {c71196f5-8dde-4676-a28b-2a1cf9cef8f2}; !- Thermal Zone Name
 
 OS:ThermalZone,
   {c71196f5-8dde-4676-a28b-2a1cf9cef8f2}, !- Handle
->>>>>>> f42044b5
   unfinished attic zone,                  !- Name
   ,                                       !- Multiplier
   ,                                       !- Ceiling Height {m}
@@ -1020,17 +691,10 @@
   ,                                       !- Zone Inside Convection Algorithm
   ,                                       !- Zone Outside Convection Algorithm
   ,                                       !- Zone Conditioning Equipment List Name
-<<<<<<< HEAD
-  {9aace8f5-7007-4de6-a429-53f09e2383ca}, !- Zone Air Inlet Port List
-  {59f84d5f-0d74-4543-88dd-328369e5b532}, !- Zone Air Exhaust Port List
-  {2ea177e5-aa5d-47ba-9ded-1f5d50eb63df}, !- Zone Air Node Name
-  {78b75c8c-fa33-48c5-8ff4-12650b7d2efa}, !- Zone Return Air Port List
-=======
   {e8953934-9361-453e-a556-99cea87234f4}, !- Zone Air Inlet Port List
   {f896c566-9e42-4b8d-86c6-dda9fb4c48bd}, !- Zone Air Exhaust Port List
   {77d1e3fc-bce1-4c56-b113-2dbbbcb401e8}, !- Zone Air Node Name
   {9c9b9a1a-06fd-4e1f-98b2-a174d88c4676}, !- Zone Return Air Port List
->>>>>>> f42044b5
   ,                                       !- Primary Daylighting Control Name
   ,                                       !- Fraction of Zone Controlled by Primary Daylighting Control
   ,                                       !- Secondary Daylighting Control Name
@@ -1041,39 +705,6 @@
   No;                                     !- Use Ideal Air Loads
 
 OS:Node,
-<<<<<<< HEAD
-  {de10b812-53f9-4835-975f-0c77c7d5b17e}, !- Handle
-  Node 2,                                 !- Name
-  {2ea177e5-aa5d-47ba-9ded-1f5d50eb63df}, !- Inlet Port
-  ;                                       !- Outlet Port
-
-OS:Connection,
-  {2ea177e5-aa5d-47ba-9ded-1f5d50eb63df}, !- Handle
-  {fe3bfefe-ef15-40d9-8bf1-877111623c32}, !- Name
-  {8f2f8681-f40b-41ec-94e1-a55522fcd7bc}, !- Source Object
-  11,                                     !- Outlet Port
-  {de10b812-53f9-4835-975f-0c77c7d5b17e}, !- Target Object
-  2;                                      !- Inlet Port
-
-OS:PortList,
-  {9aace8f5-7007-4de6-a429-53f09e2383ca}, !- Handle
-  {cdeb8239-5811-4b2d-8508-401c51b89b58}, !- Name
-  {8f2f8681-f40b-41ec-94e1-a55522fcd7bc}; !- HVAC Component
-
-OS:PortList,
-  {59f84d5f-0d74-4543-88dd-328369e5b532}, !- Handle
-  {a2e6f7fc-7b05-430f-a602-378650762792}, !- Name
-  {8f2f8681-f40b-41ec-94e1-a55522fcd7bc}; !- HVAC Component
-
-OS:PortList,
-  {78b75c8c-fa33-48c5-8ff4-12650b7d2efa}, !- Handle
-  {9a0235cd-5549-4e13-86f6-37f6681a0013}, !- Name
-  {8f2f8681-f40b-41ec-94e1-a55522fcd7bc}; !- HVAC Component
-
-OS:Sizing:Zone,
-  {c041924a-bb01-4aa3-b0d4-da291960c2dd}, !- Handle
-  {8f2f8681-f40b-41ec-94e1-a55522fcd7bc}, !- Zone or ZoneList Name
-=======
   {08a98594-c40f-4d17-b8f1-25d90f323ba2}, !- Handle
   Node 2,                                 !- Name
   {77d1e3fc-bce1-4c56-b113-2dbbbcb401e8}, !- Inlet Port
@@ -1105,7 +736,6 @@
 OS:Sizing:Zone,
   {b0bec142-4bc4-4352-b045-19f9d04d40bc}, !- Handle
   {c71196f5-8dde-4676-a28b-2a1cf9cef8f2}, !- Zone or ZoneList Name
->>>>>>> f42044b5
   SupplyAirTemperature,                   !- Zone Cooling Design Supply Air Temperature Input Method
   14,                                     !- Zone Cooling Design Supply Air Temperature {C}
   11.11,                                  !- Zone Cooling Design Supply Air Temperature Difference {deltaC}
@@ -1134,21 +764,12 @@
   autosize;                               !- Dedicated Outdoor Air High Setpoint Temperature for Design {C}
 
 OS:ZoneHVAC:EquipmentList,
-<<<<<<< HEAD
-  {68c39c0a-d439-48a7-8dc0-b935f902c3c4}, !- Handle
-  Zone HVAC Equipment List 2,             !- Name
-  {8f2f8681-f40b-41ec-94e1-a55522fcd7bc}; !- Thermal Zone
-
-OS:SpaceType,
-  {aab316a3-efbe-44a9-9f17-4e1a89528c60}, !- Handle
-=======
   {9649e1db-a510-4d71-af85-a1dc574776ea}, !- Handle
   Zone HVAC Equipment List 2,             !- Name
   {c71196f5-8dde-4676-a28b-2a1cf9cef8f2}; !- Thermal Zone
 
 OS:SpaceType,
   {fcf9885f-7f79-436d-be5e-6c2e2bfa174a}, !- Handle
->>>>>>> f42044b5
   Space Type 2,                           !- Name
   ,                                       !- Default Construction Set Name
   ,                                       !- Default Schedule Set Name
@@ -1159,23 +780,14 @@
   unfinished attic;                       !- Standards Space Type
 
 OS:BuildingUnit,
-<<<<<<< HEAD
-  {6e1c87d1-332d-4a76-a019-613f4241d1dd}, !- Handle
-=======
   {149cd39c-1157-40e1-9a46-fc30c25357e9}, !- Handle
->>>>>>> f42044b5
   unit 1,                                 !- Name
   ,                                       !- Rendering Color
   Residential;                            !- Building Unit Type
 
 OS:AdditionalProperties,
-<<<<<<< HEAD
-  {dfe79dda-f8da-4e34-b3ec-f2f03516db56}, !- Handle
-  {6e1c87d1-332d-4a76-a019-613f4241d1dd}, !- Object Name
-=======
   {267ec5f7-fec8-4f77-90ce-a4f7fd9518f0}, !- Handle
   {149cd39c-1157-40e1-9a46-fc30c25357e9}, !- Object Name
->>>>>>> f42044b5
   NumberOfBedrooms,                       !- Feature Name 1
   Integer,                                !- Feature Data Type 1
   3,                                      !- Feature Value 1
@@ -1186,2946 +798,20 @@
   Double,                                 !- Feature Data Type 3
   2.6400000000000001;                     !- Feature Value 3
 
-<<<<<<< HEAD
-OS:External:File,
-  {be1f92a9-8086-45b8-ad71-277ad92fc6ca}, !- Handle
-  8760.csv,                               !- Name
-  8760.csv;                               !- File Name
-
-OS:Schedule:File,
-  {08c6d23f-5a02-40cc-ac08-b957b15322ef}, !- Handle
-  occupants,                              !- Name
-  {ed41ac56-a784-4322-a77e-4da11bfb4fd9}, !- Schedule Type Limits Name
-  {be1f92a9-8086-45b8-ad71-277ad92fc6ca}, !- External File Name
-  1,                                      !- Column Number
-  1,                                      !- Rows to Skip at Top
-  8760,                                   !- Number of Hours of Data
-  ,                                       !- Column Separator
-  ,                                       !- Interpolate to Timestep
-  60;                                     !- Minutes per Item
-
-OS:Schedule:Ruleset,
-  {cf646d82-6aab-435f-ab56-2336e8ff5597}, !- Handle
-  Schedule Ruleset 1,                     !- Name
-  {6d74dff5-7df2-4edf-a96f-3f391c73489d}, !- Schedule Type Limits Name
-  {13608eaa-6172-4335-be9c-4feb15bd1c53}; !- Default Day Schedule Name
-
-OS:Schedule:Day,
-  {13608eaa-6172-4335-be9c-4feb15bd1c53}, !- Handle
-  Schedule Day 3,                         !- Name
-  {6d74dff5-7df2-4edf-a96f-3f391c73489d}, !- Schedule Type Limits Name
-  ,                                       !- Interpolate to Timestep
-  24,                                     !- Hour 1
-  0,                                      !- Minute 1
-  112.539290946133;                       !- Value Until Time 1
-
-OS:People:Definition,
-  {3d1f78dc-77c7-4c4a-8418-80d2909549e6}, !- Handle
-  res occupants|living space,             !- Name
-  People,                                 !- Number of People Calculation Method
-  1.32,                                   !- Number of People {people}
-  ,                                       !- People per Space Floor Area {person/m2}
-  ,                                       !- Space Floor Area per Person {m2/person}
-  0.319734,                               !- Fraction Radiant
-  0.573,                                  !- Sensible Heat Fraction
-  0,                                      !- Carbon Dioxide Generation Rate {m3/s-W}
-  No,                                     !- Enable ASHRAE 55 Comfort Warnings
-  ZoneAveraged;                           !- Mean Radiant Temperature Calculation Type
-
-OS:People,
-  {8324c2d3-f7ab-488c-be18-c73a40cb9565}, !- Handle
-  res occupants|living space,             !- Name
-  {3d1f78dc-77c7-4c4a-8418-80d2909549e6}, !- People Definition Name
-  {f7bdeb2c-e525-4fea-9379-3a9ff05e1880}, !- Space or SpaceType Name
-  {08c6d23f-5a02-40cc-ac08-b957b15322ef}, !- Number of People Schedule Name
-  {cf646d82-6aab-435f-ab56-2336e8ff5597}, !- Activity Level Schedule Name
-  ,                                       !- Surface Name/Angle Factor List Name
-  ,                                       !- Work Efficiency Schedule Name
-  ,                                       !- Clothing Insulation Schedule Name
-  ,                                       !- Air Velocity Schedule Name
-  1;                                      !- Multiplier
-
-OS:ScheduleTypeLimits,
-  {6d74dff5-7df2-4edf-a96f-3f391c73489d}, !- Handle
-  ActivityLevel,                          !- Name
-  0,                                      !- Lower Limit Value
-  ,                                       !- Upper Limit Value
-  Continuous,                             !- Numeric Type
-  ActivityLevel;                          !- Unit Type
-
-OS:ScheduleTypeLimits,
-  {ed41ac56-a784-4322-a77e-4da11bfb4fd9}, !- Handle
-  Fractional,                             !- Name
-  0,                                      !- Lower Limit Value
-  1,                                      !- Upper Limit Value
-  Continuous;                             !- Numeric Type
-
-OS:People:Definition,
-  {5ea2b135-3f04-4b32-9958-476f8d4a52c9}, !- Handle
-  res occupants|living space|story 2,     !- Name
-  People,                                 !- Number of People Calculation Method
-  1.32,                                   !- Number of People {people}
-  ,                                       !- People per Space Floor Area {person/m2}
-  ,                                       !- Space Floor Area per Person {m2/person}
-  0.319734,                               !- Fraction Radiant
-  0.573,                                  !- Sensible Heat Fraction
-  0,                                      !- Carbon Dioxide Generation Rate {m3/s-W}
-  No,                                     !- Enable ASHRAE 55 Comfort Warnings
-  ZoneAveraged;                           !- Mean Radiant Temperature Calculation Type
-
-OS:People,
-  {ced5fcee-3c86-402b-a685-f5688cbba290}, !- Handle
-  res occupants|living space|story 2,     !- Name
-  {5ea2b135-3f04-4b32-9958-476f8d4a52c9}, !- People Definition Name
-  {aee6b8b0-fc31-4399-83dc-4404a96a6075}, !- Space or SpaceType Name
-  {08c6d23f-5a02-40cc-ac08-b957b15322ef}, !- Number of People Schedule Name
-  {cf646d82-6aab-435f-ab56-2336e8ff5597}, !- Activity Level Schedule Name
-  ,                                       !- Surface Name/Angle Factor List Name
-  ,                                       !- Work Efficiency Schedule Name
-  ,                                       !- Clothing Insulation Schedule Name
-  ,                                       !- Air Velocity Schedule Name
-  1;                                      !- Multiplier
-
-OS:ShadingSurfaceGroup,
-  {43538c14-2887-4d40-96ee-57b2971456a8}, !- Handle
-  res eaves,                              !- Name
-  Building;                               !- Shading Surface Type
-
-OS:ShadingSurface,
-  {270fcb26-aec8-4fcb-b378-007294af1b24}, !- Handle
-  Surface 14 - res eaves,                 !- Name
-  ,                                       !- Construction Name
-  {43538c14-2887-4d40-96ee-57b2971456a8}, !- Shading Surface Group Name
-  ,                                       !- Transmittance Schedule Name
-  ,                                       !- Number of Vertices
-  14.2406703908387, 0, 5.1816,            !- X,Y,Z Vertex 1 {m}
-  14.2406703908387, 3.40776759770968, 6.88548379885484, !- X,Y,Z Vertex 2 {m}
-  13.6310703908387, 3.40776759770968, 6.88548379885484, !- X,Y,Z Vertex 3 {m}
-  13.6310703908387, 0, 5.1816;            !- X,Y,Z Vertex 4 {m}
-
-OS:ShadingSurface,
-  {7593a9e2-cebd-4c91-bfa6-108d2a125198}, !- Handle
-  Surface 14 - res eaves 1,               !- Name
-  ,                                       !- Construction Name
-  {43538c14-2887-4d40-96ee-57b2971456a8}, !- Shading Surface Group Name
-  ,                                       !- Transmittance Schedule Name
-  ,                                       !- Number of Vertices
-  -0.6096, 3.40776759770968, 6.88548379885484, !- X,Y,Z Vertex 1 {m}
-  -0.6096, 0, 5.1816,                     !- X,Y,Z Vertex 2 {m}
-  0, 0, 5.1816,                           !- X,Y,Z Vertex 3 {m}
-  0, 3.40776759770968, 6.88548379885484;  !- X,Y,Z Vertex 4 {m}
-
-OS:ShadingSurface,
-  {b3c681c1-2e6c-4321-a33a-753157254839}, !- Handle
-  Surface 14 - res eaves 2,               !- Name
-  ,                                       !- Construction Name
-  {43538c14-2887-4d40-96ee-57b2971456a8}, !- Shading Surface Group Name
-  ,                                       !- Transmittance Schedule Name
-  ,                                       !- Number of Vertices
-  0, -0.6096, 4.8768,                     !- X,Y,Z Vertex 1 {m}
-  13.6310703908387, -0.6096, 4.8768,      !- X,Y,Z Vertex 2 {m}
-  13.6310703908387, 0, 5.1816,            !- X,Y,Z Vertex 3 {m}
-  0, 0, 5.1816;                           !- X,Y,Z Vertex 4 {m}
-
-OS:ShadingSurface,
-  {1471b419-dc93-4901-90d0-2eb9dea12bf6}, !- Handle
-  Surface 15 - res eaves,                 !- Name
-  ,                                       !- Construction Name
-  {43538c14-2887-4d40-96ee-57b2971456a8}, !- Shading Surface Group Name
-  ,                                       !- Transmittance Schedule Name
-  ,                                       !- Number of Vertices
-  -0.6096, 6.81553519541936, 5.1816,      !- X,Y,Z Vertex 1 {m}
-  -0.6096, 3.40776759770968, 6.88548379885484, !- X,Y,Z Vertex 2 {m}
-  0, 3.40776759770968, 6.88548379885484,  !- X,Y,Z Vertex 3 {m}
-  0, 6.81553519541936, 5.1816;            !- X,Y,Z Vertex 4 {m}
-
-OS:ShadingSurface,
-  {b3926b9a-2165-48f9-864a-cbfb84b1f1a0}, !- Handle
-  Surface 15 - res eaves 1,               !- Name
-  ,                                       !- Construction Name
-  {43538c14-2887-4d40-96ee-57b2971456a8}, !- Shading Surface Group Name
-  ,                                       !- Transmittance Schedule Name
-  ,                                       !- Number of Vertices
-  14.2406703908387, 3.40776759770968, 6.88548379885484, !- X,Y,Z Vertex 1 {m}
-  14.2406703908387, 6.81553519541936, 5.1816, !- X,Y,Z Vertex 2 {m}
-  13.6310703908387, 6.81553519541936, 5.1816, !- X,Y,Z Vertex 3 {m}
-  13.6310703908387, 3.40776759770968, 6.88548379885484; !- X,Y,Z Vertex 4 {m}
-
-OS:ShadingSurface,
-  {ab913454-1936-4173-9122-9eef38237fef}, !- Handle
-  Surface 15 - res eaves 2,               !- Name
-  ,                                       !- Construction Name
-  {43538c14-2887-4d40-96ee-57b2971456a8}, !- Shading Surface Group Name
-  ,                                       !- Transmittance Schedule Name
-  ,                                       !- Number of Vertices
-  13.6310703908387, 7.42513519541936, 4.8768, !- X,Y,Z Vertex 1 {m}
-  0, 7.42513519541936, 4.8768,            !- X,Y,Z Vertex 2 {m}
-  0, 6.81553519541936, 5.1816,            !- X,Y,Z Vertex 3 {m}
-  13.6310703908387, 6.81553519541936, 5.1816; !- X,Y,Z Vertex 4 {m}
-
-OS:ShadingSurfaceGroup,
-  {2ef9ac01-9e91-46fa-bd7a-c1cc07bfc4ee}, !- Handle
-  res neighbors,                          !- Name
-  Building;                               !- Shading Surface Type
-
-OS:ShadingSurface,
-  {485ad7ca-5b38-4777-a6f7-c5c8babd5505}, !- Handle
-  res neighbors left,                     !- Name
-  ,                                       !- Construction Name
-  {2ef9ac01-9e91-46fa-bd7a-c1cc07bfc4ee}, !- Shading Surface Group Name
-  ,                                       !- Transmittance Schedule Name
-  ,                                       !- Number of Vertices
-  -3.048, 0, 0,                           !- X,Y,Z Vertex 1 {m}
-  -3.048, 0, 6.58068379885484,            !- X,Y,Z Vertex 2 {m}
-  -3.048, 6.81553519541936, 6.58068379885484, !- X,Y,Z Vertex 3 {m}
-  -3.048, 6.81553519541936, 0;            !- X,Y,Z Vertex 4 {m}
-
-OS:ShadingSurface,
-  {5a8747c2-c232-4c61-a86e-b78e6fe26c41}, !- Handle
-  res neighbors right,                    !- Name
-  ,                                       !- Construction Name
-  {2ef9ac01-9e91-46fa-bd7a-c1cc07bfc4ee}, !- Shading Surface Group Name
-  ,                                       !- Transmittance Schedule Name
-  ,                                       !- Number of Vertices
-  16.6790703908387, 6.81553519541936, 0,  !- X,Y,Z Vertex 1 {m}
-  16.6790703908387, 6.81553519541936, 6.58068379885484, !- X,Y,Z Vertex 2 {m}
-  16.6790703908387, 0, 6.58068379885484,  !- X,Y,Z Vertex 3 {m}
-  16.6790703908387, 0, 0;                 !- X,Y,Z Vertex 4 {m}
-
-OS:Coil:Heating:Gas,
-  {03dc2a3a-0647-4600-ab04-6a3047151445}, !- Handle
-  res fur gas heating coil,               !- Name
-  {ffa50671-f2f3-4397-b633-ce11ba85dcd3}, !- Availability Schedule Name
-  0.78,                                   !- Gas Burner Efficiency
-  AutoSize,                               !- Nominal Capacity {W}
-  ,                                       !- Air Inlet Node Name
-  ,                                       !- Air Outlet Node Name
-  ,                                       !- Temperature Setpoint Node Name
-  76,                                     !- Parasitic Electric Load {W}
-  ,                                       !- Part Load Fraction Correlation Curve Name
-  0,                                      !- Parasitic Gas Load {W}
-  NaturalGas;                             !- Fuel Type
-
-OS:Schedule:Constant,
-  {ffa50671-f2f3-4397-b633-ce11ba85dcd3}, !- Handle
-  Always On Discrete,                     !- Name
-  {37d6fd23-5e12-4164-b3c9-2f066357017c}, !- Schedule Type Limits Name
-  1;                                      !- Value
-
-OS:ScheduleTypeLimits,
-  {37d6fd23-5e12-4164-b3c9-2f066357017c}, !- Handle
-  OnOff,                                  !- Name
-  0,                                      !- Lower Limit Value
-  1,                                      !- Upper Limit Value
-  Discrete,                               !- Numeric Type
-  Availability;                           !- Unit Type
-
-OS:Fan:OnOff,
-  {97d8e571-1293-40fd-98ca-0e6397e5ed1c}, !- Handle
-  res fur gas htg supply fan,             !- Name
-  {ffa50671-f2f3-4397-b633-ce11ba85dcd3}, !- Availability Schedule Name
-  0.75,                                   !- Fan Total Efficiency
-  794.580001233493,                       !- Pressure Rise {Pa}
-  autosize,                               !- Maximum Flow Rate {m3/s}
-  1,                                      !- Motor Efficiency
-  1,                                      !- Motor In Airstream Fraction
-  ,                                       !- Air Inlet Node Name
-  ,                                       !- Air Outlet Node Name
-  {65512edc-8d52-4635-8b43-33c362f237c7}, !- Fan Power Ratio Function of Speed Ratio Curve Name
-  {574968c2-b940-4d63-9cb6-ab4830595e3e}, !- Fan Efficiency Ratio Function of Speed Ratio Curve Name
-  res fur gas htg supply fan;             !- End-Use Subcategory
-
-OS:Curve:Exponent,
-  {65512edc-8d52-4635-8b43-33c362f237c7}, !- Handle
-  Fan On Off Power Curve,                 !- Name
-  1,                                      !- Coefficient1 Constant
-  0,                                      !- Coefficient2 Constant
-  0,                                      !- Coefficient3 Constant
-  0,                                      !- Minimum Value of x
-  1,                                      !- Maximum Value of x
-  ,                                       !- Minimum Curve Output
-  ,                                       !- Maximum Curve Output
-  ,                                       !- Input Unit Type for X
-  ;                                       !- Output Unit Type
-
-OS:Curve:Cubic,
-  {574968c2-b940-4d63-9cb6-ab4830595e3e}, !- Handle
-  Fan On Off Efficiency Curve,            !- Name
-  1,                                      !- Coefficient1 Constant
-  0,                                      !- Coefficient2 x
-  0,                                      !- Coefficient3 x**2
-  0,                                      !- Coefficient4 x**3
-  0,                                      !- Minimum Value of x
-  1;                                      !- Maximum Value of x
-
-OS:AirLoopHVAC:UnitarySystem,
-  {47171238-88fa-4c2c-a8ef-9c873814317d}, !- Handle
-  res fur gas unitary system,             !- Name
-  Load,                                   !- Control Type
-  {0fc6207d-2101-4b91-b2c7-3f3493b4cc67}, !- Controlling Zone or Thermostat Location
-  None,                                   !- Dehumidification Control Type
-  {ffa50671-f2f3-4397-b633-ce11ba85dcd3}, !- Availability Schedule Name
-  {25e254d9-ce56-49ee-ac59-6ef4375b3903}, !- Air Inlet Node Name
-  {8fa8c4dc-8800-4a0f-bb79-534992698edd}, !- Air Outlet Node Name
-  {97d8e571-1293-40fd-98ca-0e6397e5ed1c}, !- Supply Fan Name
-  BlowThrough,                            !- Fan Placement
-  {a97f6c23-c8bf-4996-96a7-6a5385a4b722}, !- Supply Air Fan Operating Mode Schedule Name
-  {03dc2a3a-0647-4600-ab04-6a3047151445}, !- Heating Coil Name
-  1,                                      !- DX Heating Coil Sizing Ratio
-  ,                                       !- Cooling Coil Name
-  No,                                     !- Use DOAS DX Cooling Coil
-  2,                                      !- DOAS DX Cooling Coil Leaving Minimum Air Temperature {C}
-  SensibleOnlyLoadControl,                !- Latent Load Control
-  ,                                       !- Supplemental Heating Coil Name
-  ,                                       !- Supply Air Flow Rate Method During Cooling Operation
-  0,                                      !- Supply Air Flow Rate During Cooling Operation {m3/s}
-  ,                                       !- Supply Air Flow Rate Per Floor Area During Cooling Operation {m3/s-m2}
-  ,                                       !- Fraction of Autosized Design Cooling Supply Air Flow Rate
-  ,                                       !- Design Supply Air Flow Rate Per Unit of Capacity During Cooling Operation {m3/s-W}
-  ,                                       !- Supply Air Flow Rate Method During Heating Operation
-  autosize,                               !- Supply Air Flow Rate During Heating Operation {m3/s}
-  ,                                       !- Supply Air Flow Rate Per Floor Area during Heating Operation {m3/s-m2}
-  ,                                       !- Fraction of Autosized Design Heating Supply Air Flow Rate
-  ,                                       !- Design Supply Air Flow Rate Per Unit of Capacity During Heating Operation {m3/s-W}
-  ,                                       !- Supply Air Flow Rate Method When No Cooling or Heating is Required
-  0,                                      !- Supply Air Flow Rate When No Cooling or Heating is Required {m3/s}
-  ,                                       !- Supply Air Flow Rate Per Floor Area When No Cooling or Heating is Required {m3/s-m2}
-  ,                                       !- Fraction of Autosized Design Cooling Supply Air Flow Rate When No Cooling or Heating is Required
-  ,                                       !- Fraction of Autosized Design Heating Supply Air Flow Rate When No Cooling or Heating is Required
-  ,                                       !- Design Supply Air Flow Rate Per Unit of Capacity During Cooling Operation When No Cooling or Heating is Required {m3/s-W}
-  ,                                       !- Design Supply Air Flow Rate Per Unit of Capacity During Heating Operation When No Cooling or Heating is Required {m3/s-W}
-  48.8888888888889,                       !- Maximum Supply Air Temperature {C}
-  21,                                     !- Maximum Outdoor Dry-Bulb Temperature for Supplemental Heater Operation {C}
-  ,                                       !- Outdoor Dry-Bulb Temperature Sensor Node Name
-  2.5,                                    !- Maximum Cycling Rate {cycles/hr}
-  60,                                     !- Heat Pump Time Constant {s}
-  0.01,                                   !- Fraction of On-Cycle Power Use
-  60,                                     !- Heat Pump Fan Delay Time {s}
-  0,                                      !- Ancilliary On-Cycle Electric Power {W}
-  0;                                      !- Ancilliary Off-Cycle Electric Power {W}
-
-OS:Schedule:Constant,
-  {a97f6c23-c8bf-4996-96a7-6a5385a4b722}, !- Handle
-  Always Off Discrete,                    !- Name
-  {9a37d257-9082-492b-a4d8-30c3ed98834e}, !- Schedule Type Limits Name
-  0;                                      !- Value
-
-OS:ScheduleTypeLimits,
-  {9a37d257-9082-492b-a4d8-30c3ed98834e}, !- Handle
-  OnOff 1,                                !- Name
-  0,                                      !- Lower Limit Value
-  1,                                      !- Upper Limit Value
-  Discrete,                               !- Numeric Type
-  Availability;                           !- Unit Type
-
-OS:AirLoopHVAC,
-  {d88f49fa-13d9-4bf8-9211-6016ef78f840}, !- Handle
-  res fur gas asys,                       !- Name
-  ,                                       !- Controller List Name
-  {ffa50671-f2f3-4397-b633-ce11ba85dcd3}, !- Availability Schedule
-  {973d706b-efce-4941-9d9c-91e5eff811e1}, !- Availability Manager List Name
-  AutoSize,                               !- Design Supply Air Flow Rate {m3/s}
-  ,                                       !- Branch List Name
-  ,                                       !- Connector List Name
-  {8b721c2b-8f75-4859-9144-a5f405b630b8}, !- Supply Side Inlet Node Name
-  {66a9f93b-dd30-4610-a05f-02b7d3cc8989}, !- Demand Side Outlet Node Name
-  {32d596ce-b878-4832-b186-bd3efd0ed893}, !- Demand Side Inlet Node A
-  {72295052-f2fd-42d7-8d09-db1e425407e5}, !- Supply Side Outlet Node A
-  ,                                       !- Demand Side Inlet Node B
-  ,                                       !- Supply Side Outlet Node B
-  ,                                       !- Return Air Bypass Flow Temperature Setpoint Schedule Name
-  {23d8aa49-0033-47bc-9b8e-4e670693af79}, !- Demand Mixer Name
-  {e4a8b850-21a8-4741-8699-e458ecce03c7}, !- Demand Splitter A Name
-  ,                                       !- Demand Splitter B Name
-  ;                                       !- Supply Splitter Name
-
-OS:Node,
-  {05d0283b-865f-4c4c-9979-cfc77c514803}, !- Handle
-  Node 3,                                 !- Name
-  {8b721c2b-8f75-4859-9144-a5f405b630b8}, !- Inlet Port
-  {25e254d9-ce56-49ee-ac59-6ef4375b3903}; !- Outlet Port
-
-OS:Node,
-  {e7a830a3-1c82-4574-9ca5-6da59aaadaf0}, !- Handle
-  Node 4,                                 !- Name
-  {8fa8c4dc-8800-4a0f-bb79-534992698edd}, !- Inlet Port
-  {72295052-f2fd-42d7-8d09-db1e425407e5}; !- Outlet Port
-
-OS:Connection,
-  {8b721c2b-8f75-4859-9144-a5f405b630b8}, !- Handle
-  {7f2f5fad-3669-4dec-b1ed-ad657d4f3038}, !- Name
-  {d88f49fa-13d9-4bf8-9211-6016ef78f840}, !- Source Object
-  8,                                      !- Outlet Port
-  {05d0283b-865f-4c4c-9979-cfc77c514803}, !- Target Object
-  2;                                      !- Inlet Port
-
-OS:Connection,
-  {72295052-f2fd-42d7-8d09-db1e425407e5}, !- Handle
-  {cc74b679-59b8-4156-bfab-ce47040cc68c}, !- Name
-  {e7a830a3-1c82-4574-9ca5-6da59aaadaf0}, !- Source Object
-  3,                                      !- Outlet Port
-  {d88f49fa-13d9-4bf8-9211-6016ef78f840}, !- Target Object
-  11;                                     !- Inlet Port
-
-OS:Node,
-  {4952a270-c82f-47da-9883-08d2de3fd77c}, !- Handle
-  Node 5,                                 !- Name
-  {32d596ce-b878-4832-b186-bd3efd0ed893}, !- Inlet Port
-  {2aed0dc1-dcaa-4a5e-b1ef-c958eee3d374}; !- Outlet Port
-
-OS:Node,
-  {e6f97a93-a2e1-4475-9e93-f859efd0c9b4}, !- Handle
-  Node 6,                                 !- Name
-  {7ba667f2-c1ed-449c-9ece-28fe6b30d72b}, !- Inlet Port
-  {66a9f93b-dd30-4610-a05f-02b7d3cc8989}; !- Outlet Port
-
-OS:Node,
-  {76809f83-8380-4e1b-b63d-0644cc8a6ead}, !- Handle
-  Node 7,                                 !- Name
-  {37f0afd1-8ca6-4251-8a72-9dfa52401c00}, !- Inlet Port
-  {63ac5d41-f76a-4375-82d8-f4f96fdd10fc}; !- Outlet Port
-
-OS:Connection,
-  {32d596ce-b878-4832-b186-bd3efd0ed893}, !- Handle
-  {ed7fa9f7-227e-4c5c-8c1b-f9e26f861068}, !- Name
-  {d88f49fa-13d9-4bf8-9211-6016ef78f840}, !- Source Object
-  10,                                     !- Outlet Port
-  {4952a270-c82f-47da-9883-08d2de3fd77c}, !- Target Object
-  2;                                      !- Inlet Port
-
-OS:Connection,
-  {66a9f93b-dd30-4610-a05f-02b7d3cc8989}, !- Handle
-  {e320bc4c-85f8-441d-bbb0-714a5fa29680}, !- Name
-  {e6f97a93-a2e1-4475-9e93-f859efd0c9b4}, !- Source Object
-  3,                                      !- Outlet Port
-  {d88f49fa-13d9-4bf8-9211-6016ef78f840}, !- Target Object
-  9;                                      !- Inlet Port
-
-OS:AirLoopHVAC:ZoneSplitter,
-  {e4a8b850-21a8-4741-8699-e458ecce03c7}, !- Handle
-  res fur gas zone splitter,              !- Name
-  {2aed0dc1-dcaa-4a5e-b1ef-c958eee3d374}, !- Inlet Node Name
-  {ecec5a2c-e35a-4e9d-a4ef-064e914b69b1}; !- Outlet Node Name 1
-
-OS:AirLoopHVAC:ZoneMixer,
-  {23d8aa49-0033-47bc-9b8e-4e670693af79}, !- Handle
-  res fur gas zone mixer,                 !- Name
-  {7ba667f2-c1ed-449c-9ece-28fe6b30d72b}, !- Outlet Node Name
-  {75506f9b-d569-4012-bf8d-aa5ec457d814}; !- Inlet Node Name 1
-
-OS:Connection,
-  {2aed0dc1-dcaa-4a5e-b1ef-c958eee3d374}, !- Handle
-  {ffcc5936-4280-491d-9210-24fad5a72f66}, !- Name
-  {4952a270-c82f-47da-9883-08d2de3fd77c}, !- Source Object
-  3,                                      !- Outlet Port
-  {e4a8b850-21a8-4741-8699-e458ecce03c7}, !- Target Object
-  2;                                      !- Inlet Port
-
-OS:Connection,
-  {7ba667f2-c1ed-449c-9ece-28fe6b30d72b}, !- Handle
-  {ec51df79-4049-4891-a4b0-634f3e2b0e22}, !- Name
-  {23d8aa49-0033-47bc-9b8e-4e670693af79}, !- Source Object
-  2,                                      !- Outlet Port
-  {e6f97a93-a2e1-4475-9e93-f859efd0c9b4}, !- Target Object
-  2;                                      !- Inlet Port
-
-OS:Sizing:System,
-  {6038d363-7579-4a30-8c03-32e00bd80c67}, !- Handle
-  {d88f49fa-13d9-4bf8-9211-6016ef78f840}, !- AirLoop Name
-  Sensible,                               !- Type of Load to Size On
-  Autosize,                               !- Design Outdoor Air Flow Rate {m3/s}
-  0.3,                                    !- Central Heating Maximum System Air Flow Ratio
-  7,                                      !- Preheat Design Temperature {C}
-  0.008,                                  !- Preheat Design Humidity Ratio {kg-H2O/kg-Air}
-  12.8,                                   !- Precool Design Temperature {C}
-  0.008,                                  !- Precool Design Humidity Ratio {kg-H2O/kg-Air}
-  12.8,                                   !- Central Cooling Design Supply Air Temperature {C}
-  16.7,                                   !- Central Heating Design Supply Air Temperature {C}
-  NonCoincident,                          !- Sizing Option
-  Yes,                                    !- 100% Outdoor Air in Cooling
-  Yes,                                    !- 100% Outdoor Air in Heating
-  0.0085,                                 !- Central Cooling Design Supply Air Humidity Ratio {kg-H2O/kg-Air}
-  0.008,                                  !- Central Heating Design Supply Air Humidity Ratio {kg-H2O/kg-Air}
-  DesignDay,                              !- Cooling Design Air Flow Method
-  0,                                      !- Cooling Design Air Flow Rate {m3/s}
-  DesignDay,                              !- Heating Design Air Flow Method
-  0,                                      !- Heating Design Air Flow Rate {m3/s}
-  ZoneSum,                                !- System Outdoor Air Method
-  1,                                      !- Zone Maximum Outdoor Air Fraction {dimensionless}
-  0.0099676501,                           !- Cooling Supply Air Flow Rate Per Floor Area {m3/s-m2}
-  1,                                      !- Cooling Fraction of Autosized Cooling Supply Air Flow Rate
-  3.9475456e-005,                         !- Cooling Supply Air Flow Rate Per Unit Cooling Capacity {m3/s-W}
-  0.0099676501,                           !- Heating Supply Air Flow Rate Per Floor Area {m3/s-m2}
-  1,                                      !- Heating Fraction of Autosized Heating Supply Air Flow Rate
-  1,                                      !- Heating Fraction of Autosized Cooling Supply Air Flow Rate
-  3.1588213e-005,                         !- Heating Supply Air Flow Rate Per Unit Heating Capacity {m3/s-W}
-  CoolingDesignCapacity,                  !- Cooling Design Capacity Method
-  autosize,                               !- Cooling Design Capacity {W}
-  234.7,                                  !- Cooling Design Capacity Per Floor Area {W/m2}
-  1,                                      !- Fraction of Autosized Cooling Design Capacity
-  HeatingDesignCapacity,                  !- Heating Design Capacity Method
-  autosize,                               !- Heating Design Capacity {W}
-  157,                                    !- Heating Design Capacity Per Floor Area {W/m2}
-  1,                                      !- Fraction of Autosized Heating Design Capacity
-  OnOff;                                  !- Central Cooling Capacity Control Method
-
-OS:AvailabilityManagerAssignmentList,
-  {973d706b-efce-4941-9d9c-91e5eff811e1}, !- Handle
-  Air Loop HVAC 1 AvailabilityManagerAssignmentList; !- Name
-
-OS:Connection,
-  {25e254d9-ce56-49ee-ac59-6ef4375b3903}, !- Handle
-  {0d258a4e-6dbf-4bb9-8eb2-ecf1f7903c7f}, !- Name
-  {05d0283b-865f-4c4c-9979-cfc77c514803}, !- Source Object
-  3,                                      !- Outlet Port
-  {47171238-88fa-4c2c-a8ef-9c873814317d}, !- Target Object
-  6;                                      !- Inlet Port
-
-OS:Connection,
-  {8fa8c4dc-8800-4a0f-bb79-534992698edd}, !- Handle
-  {481aef05-f747-4548-8300-99cecf3cc523}, !- Name
-  {47171238-88fa-4c2c-a8ef-9c873814317d}, !- Source Object
-  7,                                      !- Outlet Port
-  {e7a830a3-1c82-4574-9ca5-6da59aaadaf0}, !- Target Object
-  2;                                      !- Inlet Port
-
-OS:AirTerminal:SingleDuct:ConstantVolume:NoReheat,
-  {c58744e9-d8b2-405d-98f3-f15cb2360c16}, !- Handle
-  res fur gas living zone direct air,     !- Name
-  {ffa50671-f2f3-4397-b633-ce11ba85dcd3}, !- Availability Schedule Name
-  {f9b92916-d29f-4166-8354-380a934048e1}, !- Air Inlet Node Name
-  {37f0afd1-8ca6-4251-8a72-9dfa52401c00}, !- Air Outlet Node Name
-  AutoSize;                               !- Maximum Air Flow Rate {m3/s}
-
-OS:Node,
-  {f62d0d6f-19fc-4b0e-8101-7dc334172ea3}, !- Handle
-  Node 8,                                 !- Name
-  {b1fd564d-201b-461b-b446-0c65c13da9fe}, !- Inlet Port
-  {75506f9b-d569-4012-bf8d-aa5ec457d814}; !- Outlet Port
-
-OS:Connection,
-  {63ac5d41-f76a-4375-82d8-f4f96fdd10fc}, !- Handle
-  {95387ecf-04d2-4d6c-a759-bc0312b1c46b}, !- Name
-  {76809f83-8380-4e1b-b63d-0644cc8a6ead}, !- Source Object
-  3,                                      !- Outlet Port
-  {60060d0d-297e-44c3-9c4a-2e6b9bfae3c8}, !- Target Object
-  3;                                      !- Inlet Port
-
-OS:Connection,
-  {b1fd564d-201b-461b-b446-0c65c13da9fe}, !- Handle
-  {00e17fd0-41d5-4e3d-bbfc-56317be29926}, !- Name
-  {2c8c0d4e-f73c-4fb4-be12-410a60dc2450}, !- Source Object
-  3,                                      !- Outlet Port
-  {f62d0d6f-19fc-4b0e-8101-7dc334172ea3}, !- Target Object
-  2;                                      !- Inlet Port
-
-OS:Connection,
-  {75506f9b-d569-4012-bf8d-aa5ec457d814}, !- Handle
-  {37e8d970-5005-4775-a8e0-58a09b0b47a7}, !- Name
-  {f62d0d6f-19fc-4b0e-8101-7dc334172ea3}, !- Source Object
-  3,                                      !- Outlet Port
-  {23d8aa49-0033-47bc-9b8e-4e670693af79}, !- Target Object
-  3;                                      !- Inlet Port
-
-OS:Node,
-  {6594a215-2d1a-41af-9a47-a4e815460cab}, !- Handle
-  Node 9,                                 !- Name
-  {ecec5a2c-e35a-4e9d-a4ef-064e914b69b1}, !- Inlet Port
-  {f9b92916-d29f-4166-8354-380a934048e1}; !- Outlet Port
-
-OS:Connection,
-  {ecec5a2c-e35a-4e9d-a4ef-064e914b69b1}, !- Handle
-  {730a1ba9-b202-4b0f-8cb1-b19e58b709e0}, !- Name
-  {e4a8b850-21a8-4741-8699-e458ecce03c7}, !- Source Object
-  3,                                      !- Outlet Port
-  {6594a215-2d1a-41af-9a47-a4e815460cab}, !- Target Object
-  2;                                      !- Inlet Port
-
-OS:Connection,
-  {f9b92916-d29f-4166-8354-380a934048e1}, !- Handle
-  {3f48e162-55e0-484e-b50e-f38404b626a2}, !- Name
-  {6594a215-2d1a-41af-9a47-a4e815460cab}, !- Source Object
-  3,                                      !- Outlet Port
-  {c58744e9-d8b2-405d-98f3-f15cb2360c16}, !- Target Object
-  3;                                      !- Inlet Port
-
-OS:Connection,
-  {37f0afd1-8ca6-4251-8a72-9dfa52401c00}, !- Handle
-  {1af6e1f2-3303-4411-a69c-bf8e259f68ac}, !- Name
-  {c58744e9-d8b2-405d-98f3-f15cb2360c16}, !- Source Object
-  4,                                      !- Outlet Port
-  {76809f83-8380-4e1b-b63d-0644cc8a6ead}, !- Target Object
-  2;                                      !- Inlet Port
-
-OS:AdditionalProperties,
-  {7a515bd3-192f-4a0f-8a79-2d7e0eca7458}, !- Handle
-  {47171238-88fa-4c2c-a8ef-9c873814317d}, !- Object Name
-  SizingInfoHVACFracHeatLoadServed,       !- Feature Name 1
-  Double,                                 !- Feature Data Type 1
-  1;                                      !- Feature Value 1
-
-OS:Curve:Biquadratic,
-  {0fab8a1e-1e5c-41dd-ac07-75af6b99cd06}, !- Handle
-  ConstantBiquadratic,                    !- Name
-  1,                                      !- Coefficient1 Constant
-  0,                                      !- Coefficient2 x
-  0,                                      !- Coefficient3 x**2
-  0,                                      !- Coefficient4 y
-  0,                                      !- Coefficient5 y**2
-  0,                                      !- Coefficient6 x*y
-  -100,                                   !- Minimum Value of x
-  100,                                    !- Maximum Value of x
-  -100,                                   !- Minimum Value of y
-  100;                                    !- Maximum Value of y
-
-OS:Curve:Biquadratic,
-  {637e36de-95bd-46d5-9b8b-89b1c3394d8b}, !- Handle
-  Cool-Cap-fT1,                           !- Name
-  1.550902001,                            !- Coefficient1 Constant
-  -0.0750500892,                          !- Coefficient2 x
-  0.00309713544,                          !- Coefficient3 x**2
-  0.00240111,                             !- Coefficient4 y
-  -5.0544e-005,                           !- Coefficient5 y**2
-  -0.00042728148,                         !- Coefficient6 x*y
-  13.88,                                  !- Minimum Value of x
-  23.88,                                  !- Maximum Value of x
-  18.33,                                  !- Minimum Value of y
-  51.66;                                  !- Maximum Value of y
-
-OS:Curve:Biquadratic,
-  {d3e8bd12-5398-49e5-ac29-1ceb6d1f8f69}, !- Handle
-  Cool-EIR-fT1,                           !- Name
-  -0.304282997000001,                     !- Coefficient1 Constant
-  0.1180477062,                           !- Coefficient2 x
-  -0.00342466704,                         !- Coefficient3 x**2
-  -0.0062619138,                          !- Coefficient4 y
-  0.00069542712,                          !- Coefficient5 y**2
-  -0.00046997496,                         !- Coefficient6 x*y
-  13.88,                                  !- Minimum Value of x
-  23.88,                                  !- Maximum Value of x
-  18.33,                                  !- Minimum Value of y
-  51.66;                                  !- Maximum Value of y
-
-OS:Curve:Quadratic,
-  {ece80c77-3442-4b38-b702-8545a277b264}, !- Handle
-  Cool-PLF-fPLR1,                         !- Name
-  0.93,                                   !- Coefficient1 Constant
-  0.07,                                   !- Coefficient2 x
-  0,                                      !- Coefficient3 x**2
-  0,                                      !- Minimum Value of x
-  1,                                      !- Maximum Value of x
-  0.7,                                    !- Minimum Curve Output
-  1;                                      !- Maximum Curve Output
-
-OS:Curve:Quadratic,
-  {4510c30b-cba5-4511-a2dc-ee93381e9843}, !- Handle
-  Cool-Cap-fFF1,                          !- Name
-  0.718605468,                            !- Coefficient1 Constant
-  0.410099989,                            !- Coefficient2 x
-  -0.128705457,                           !- Coefficient3 x**2
-  0,                                      !- Minimum Value of x
-  2,                                      !- Maximum Value of x
-  0,                                      !- Minimum Curve Output
-  2;                                      !- Maximum Curve Output
-
-OS:Curve:Quadratic,
-  {a2d91cba-cc39-4ac3-ac96-a351c87e6ef2}, !- Handle
-  Cool-EIR-fFF1,                          !- Name
-  1.32299905,                             !- Coefficient1 Constant
-  -0.477711207,                           !- Coefficient2 x
-  0.154712157,                            !- Coefficient3 x**2
-  0,                                      !- Minimum Value of x
-  2,                                      !- Maximum Value of x
-  0,                                      !- Minimum Curve Output
-  2;                                      !- Maximum Curve Output
-
-OS:Coil:Cooling:DX:SingleSpeed,
-  {09d448ca-ea89-425f-95bf-18ef9872c93d}, !- Handle
-  res ac cooling coil,                    !- Name
-  {ffa50671-f2f3-4397-b633-ce11ba85dcd3}, !- Availability Schedule Name
-  autosize,                               !- Rated Total Cooling Capacity {W}
-  0.740402528813699,                      !- Rated Sensible Heat Ratio
-  3.9505446283126,                        !- Rated COP {W/W}
-  autosize,                               !- Rated Air Flow Rate {m3/s}
-  773.3912012006,                         !- Rated Evaporator Fan Power Per Volume Flow Rate {W/(m3/s)}
-  ,                                       !- Air Inlet Node Name
-  ,                                       !- Air Outlet Node Name
-  {637e36de-95bd-46d5-9b8b-89b1c3394d8b}, !- Total Cooling Capacity Function of Temperature Curve Name
-  {4510c30b-cba5-4511-a2dc-ee93381e9843}, !- Total Cooling Capacity Function of Flow Fraction Curve Name
-  {d3e8bd12-5398-49e5-ac29-1ceb6d1f8f69}, !- Energy Input Ratio Function of Temperature Curve Name
-  {a2d91cba-cc39-4ac3-ac96-a351c87e6ef2}, !- Energy Input Ratio Function of Flow Fraction Curve Name
-  {ece80c77-3442-4b38-b702-8545a277b264}, !- Part Load Fraction Correlation Curve Name
-  1000,                                   !- Nominal Time for Condensate Removal to Begin {s}
-  1.5,                                    !- Ratio of Initial Moisture Evaporation Rate and Steady State Latent Capacity {dimensionless}
-  3,                                      !- Maximum Cycling Rate {cycles/hr}
-  45,                                     !- Latent Capacity Time Constant {s}
-  ,                                       !- Condenser Air Inlet Node Name
-  AirCooled,                              !- Condenser Type
-  0,                                      !- Evaporative Condenser Effectiveness {dimensionless}
-  Autosize,                               !- Evaporative Condenser Air Flow Rate {m3/s}
-  Autosize,                               !- Evaporative Condenser Pump Rated Power Consumption {W}
-  0,                                      !- Crankcase Heater Capacity {W}
-  12.7777777777778,                       !- Maximum Outdoor Dry-Bulb Temperature for Crankcase Heater Operation {C}
-  ,                                       !- Supply Water Storage Tank Name
-  ,                                       !- Condensate Collection Water Storage Tank Name
-  0,                                      !- Basin Heater Capacity {W/K}
-  10,                                     !- Basin Heater Setpoint Temperature {C}
-  ;                                       !- Basin Heater Operating Schedule Name
-
-OS:Fan:OnOff,
-  {bad678b9-f3bd-4257-94f1-541a0269f754}, !- Handle
-  res ac clg supply fan,                  !- Name
-  {ffa50671-f2f3-4397-b633-ce11ba85dcd3}, !- Availability Schedule Name
-  0.75,                                   !- Fan Total Efficiency
-  794.580001233493,                       !- Pressure Rise {Pa}
-  autosize,                               !- Maximum Flow Rate {m3/s}
-  1,                                      !- Motor Efficiency
-  1,                                      !- Motor In Airstream Fraction
-  ,                                       !- Air Inlet Node Name
-  ,                                       !- Air Outlet Node Name
-  {00cbb84d-17ef-46bf-ad5d-f9651e3bf523}, !- Fan Power Ratio Function of Speed Ratio Curve Name
-  {b65c475f-4498-48df-8550-bc61d2600cb1}, !- Fan Efficiency Ratio Function of Speed Ratio Curve Name
-  res ac clg supply fan;                  !- End-Use Subcategory
-
-OS:Curve:Exponent,
-  {00cbb84d-17ef-46bf-ad5d-f9651e3bf523}, !- Handle
-  Fan On Off Power Curve 1,               !- Name
-  1,                                      !- Coefficient1 Constant
-  0,                                      !- Coefficient2 Constant
-  0,                                      !- Coefficient3 Constant
-  0,                                      !- Minimum Value of x
-  1,                                      !- Maximum Value of x
-  ,                                       !- Minimum Curve Output
-  ,                                       !- Maximum Curve Output
-  ,                                       !- Input Unit Type for X
-  ;                                       !- Output Unit Type
-
-OS:Curve:Cubic,
-  {b65c475f-4498-48df-8550-bc61d2600cb1}, !- Handle
-  Fan On Off Efficiency Curve 1,          !- Name
-  1,                                      !- Coefficient1 Constant
-  0,                                      !- Coefficient2 x
-  0,                                      !- Coefficient3 x**2
-  0,                                      !- Coefficient4 x**3
-  0,                                      !- Minimum Value of x
-  1;                                      !- Maximum Value of x
-
-OS:AirLoopHVAC:UnitarySystem,
-  {29a9f0cf-d833-4b40-9c4b-beb5b47b4290}, !- Handle
-  res ac unitary system,                  !- Name
-  Load,                                   !- Control Type
-  {0fc6207d-2101-4b91-b2c7-3f3493b4cc67}, !- Controlling Zone or Thermostat Location
-  None,                                   !- Dehumidification Control Type
-  {ffa50671-f2f3-4397-b633-ce11ba85dcd3}, !- Availability Schedule Name
-  {cf9ea575-e137-40bd-8e54-7b3370768a0c}, !- Air Inlet Node Name
-  {bfd459c7-4861-4ed8-b83f-a58971ab1b97}, !- Air Outlet Node Name
-  {bad678b9-f3bd-4257-94f1-541a0269f754}, !- Supply Fan Name
-  BlowThrough,                            !- Fan Placement
-  {a97f6c23-c8bf-4996-96a7-6a5385a4b722}, !- Supply Air Fan Operating Mode Schedule Name
-  ,                                       !- Heating Coil Name
-  1,                                      !- DX Heating Coil Sizing Ratio
-  {09d448ca-ea89-425f-95bf-18ef9872c93d}, !- Cooling Coil Name
-  No,                                     !- Use DOAS DX Cooling Coil
-  2,                                      !- DOAS DX Cooling Coil Leaving Minimum Air Temperature {C}
-  SensibleOnlyLoadControl,                !- Latent Load Control
-  ,                                       !- Supplemental Heating Coil Name
-  ,                                       !- Supply Air Flow Rate Method During Cooling Operation
-  autosize,                               !- Supply Air Flow Rate During Cooling Operation {m3/s}
-  ,                                       !- Supply Air Flow Rate Per Floor Area During Cooling Operation {m3/s-m2}
-  ,                                       !- Fraction of Autosized Design Cooling Supply Air Flow Rate
-  ,                                       !- Design Supply Air Flow Rate Per Unit of Capacity During Cooling Operation {m3/s-W}
-  ,                                       !- Supply Air Flow Rate Method During Heating Operation
-  0,                                      !- Supply Air Flow Rate During Heating Operation {m3/s}
-  ,                                       !- Supply Air Flow Rate Per Floor Area during Heating Operation {m3/s-m2}
-  ,                                       !- Fraction of Autosized Design Heating Supply Air Flow Rate
-  ,                                       !- Design Supply Air Flow Rate Per Unit of Capacity During Heating Operation {m3/s-W}
-  ,                                       !- Supply Air Flow Rate Method When No Cooling or Heating is Required
-  0,                                      !- Supply Air Flow Rate When No Cooling or Heating is Required {m3/s}
-  ,                                       !- Supply Air Flow Rate Per Floor Area When No Cooling or Heating is Required {m3/s-m2}
-  ,                                       !- Fraction of Autosized Design Cooling Supply Air Flow Rate When No Cooling or Heating is Required
-  ,                                       !- Fraction of Autosized Design Heating Supply Air Flow Rate When No Cooling or Heating is Required
-  ,                                       !- Design Supply Air Flow Rate Per Unit of Capacity During Cooling Operation When No Cooling or Heating is Required {m3/s-W}
-  ,                                       !- Design Supply Air Flow Rate Per Unit of Capacity During Heating Operation When No Cooling or Heating is Required {m3/s-W}
-  48.8888888888889,                       !- Maximum Supply Air Temperature {C}
-  21,                                     !- Maximum Outdoor Dry-Bulb Temperature for Supplemental Heater Operation {C}
-  ,                                       !- Outdoor Dry-Bulb Temperature Sensor Node Name
-  2.5,                                    !- Maximum Cycling Rate {cycles/hr}
-  60,                                     !- Heat Pump Time Constant {s}
-  0.01,                                   !- Fraction of On-Cycle Power Use
-  60,                                     !- Heat Pump Fan Delay Time {s}
-  0,                                      !- Ancilliary On-Cycle Electric Power {W}
-  0;                                      !- Ancilliary Off-Cycle Electric Power {W}
-
-OS:AirLoopHVAC,
-  {953e9faa-2aa4-4fdf-8ad9-5ce05cd2f86a}, !- Handle
-  res ac asys,                            !- Name
-  ,                                       !- Controller List Name
-  {ffa50671-f2f3-4397-b633-ce11ba85dcd3}, !- Availability Schedule
-  {d6407d01-8914-4a5e-a7b8-30bc440f7149}, !- Availability Manager List Name
-  AutoSize,                               !- Design Supply Air Flow Rate {m3/s}
-  ,                                       !- Branch List Name
-  ,                                       !- Connector List Name
-  {dc944ea9-152a-478b-8b15-40a251e32e18}, !- Supply Side Inlet Node Name
-  {df6f1ea7-4d30-41aa-830b-ce7bc5cb4e0a}, !- Demand Side Outlet Node Name
-  {dbe32a3e-506b-47e5-abf9-a7fc5a2f32b9}, !- Demand Side Inlet Node A
-  {830b8d38-0075-4a2b-9bfa-25c416481bb3}, !- Supply Side Outlet Node A
-  ,                                       !- Demand Side Inlet Node B
-  ,                                       !- Supply Side Outlet Node B
-  ,                                       !- Return Air Bypass Flow Temperature Setpoint Schedule Name
-  {0c199244-8d0a-437e-aa3c-0836f4648d2e}, !- Demand Mixer Name
-  {791f5f69-c3fb-4edb-b580-2b718a586534}, !- Demand Splitter A Name
-  ,                                       !- Demand Splitter B Name
-  ;                                       !- Supply Splitter Name
-
-OS:Node,
-  {83cfff84-3a84-44d5-a9ab-705296862a3a}, !- Handle
-  Node 10,                                !- Name
-  {dc944ea9-152a-478b-8b15-40a251e32e18}, !- Inlet Port
-  {cf9ea575-e137-40bd-8e54-7b3370768a0c}; !- Outlet Port
-
-OS:Node,
-  {fdbfa682-0bb4-4bff-a540-d2c6218642e5}, !- Handle
-  Node 11,                                !- Name
-  {bfd459c7-4861-4ed8-b83f-a58971ab1b97}, !- Inlet Port
-  {830b8d38-0075-4a2b-9bfa-25c416481bb3}; !- Outlet Port
-
-OS:Connection,
-  {dc944ea9-152a-478b-8b15-40a251e32e18}, !- Handle
-  {59fb1ce2-c5ef-40f9-bf7f-22caadc9b311}, !- Name
-  {953e9faa-2aa4-4fdf-8ad9-5ce05cd2f86a}, !- Source Object
-  8,                                      !- Outlet Port
-  {83cfff84-3a84-44d5-a9ab-705296862a3a}, !- Target Object
-  2;                                      !- Inlet Port
-
-OS:Connection,
-  {830b8d38-0075-4a2b-9bfa-25c416481bb3}, !- Handle
-  {6c8da427-24f0-444c-8f9d-9e7082c79b53}, !- Name
-  {fdbfa682-0bb4-4bff-a540-d2c6218642e5}, !- Source Object
-  3,                                      !- Outlet Port
-  {953e9faa-2aa4-4fdf-8ad9-5ce05cd2f86a}, !- Target Object
-  11;                                     !- Inlet Port
-
-OS:Node,
-  {37e04096-b79f-48fa-b4dd-861b5c3aacbc}, !- Handle
-  Node 12,                                !- Name
-  {dbe32a3e-506b-47e5-abf9-a7fc5a2f32b9}, !- Inlet Port
-  {156a5357-a5da-4322-9728-542bfe3898c7}; !- Outlet Port
-
-OS:Node,
-  {9c422d79-82e1-486f-a043-e6a495ed0fda}, !- Handle
-  Node 13,                                !- Name
-  {0cce319c-8eb8-4799-8cf7-0c5b4b30c183}, !- Inlet Port
-  {df6f1ea7-4d30-41aa-830b-ce7bc5cb4e0a}; !- Outlet Port
-
-OS:Node,
-  {e2c6ca18-335a-4ea9-b910-008c329a4eb2}, !- Handle
-  Node 14,                                !- Name
-  {17e7b24d-f5a3-454f-a06d-3d1659c56cbf}, !- Inlet Port
-  {f7c05072-32ae-4b7d-a8a9-f3735062320f}; !- Outlet Port
-
-OS:Connection,
-  {dbe32a3e-506b-47e5-abf9-a7fc5a2f32b9}, !- Handle
-  {c9b9b1ff-1aa4-42eb-ba18-730d81cb5a4f}, !- Name
-  {953e9faa-2aa4-4fdf-8ad9-5ce05cd2f86a}, !- Source Object
-  10,                                     !- Outlet Port
-  {37e04096-b79f-48fa-b4dd-861b5c3aacbc}, !- Target Object
-  2;                                      !- Inlet Port
-
-OS:Connection,
-  {df6f1ea7-4d30-41aa-830b-ce7bc5cb4e0a}, !- Handle
-  {1ff4363e-2f17-432c-bc89-b7e2f642b9d0}, !- Name
-  {9c422d79-82e1-486f-a043-e6a495ed0fda}, !- Source Object
-  3,                                      !- Outlet Port
-  {953e9faa-2aa4-4fdf-8ad9-5ce05cd2f86a}, !- Target Object
-  9;                                      !- Inlet Port
-
-OS:AirLoopHVAC:ZoneSplitter,
-  {791f5f69-c3fb-4edb-b580-2b718a586534}, !- Handle
-  res ac zone splitter,                   !- Name
-  {156a5357-a5da-4322-9728-542bfe3898c7}, !- Inlet Node Name
-  {c3b03838-cd58-4757-b44d-be93450e105c}; !- Outlet Node Name 1
-
-OS:AirLoopHVAC:ZoneMixer,
-  {0c199244-8d0a-437e-aa3c-0836f4648d2e}, !- Handle
-  res ac zone mixer,                      !- Name
-  {0cce319c-8eb8-4799-8cf7-0c5b4b30c183}, !- Outlet Node Name
-  {9df54264-f3ca-4224-a3f3-1199eac7a022}; !- Inlet Node Name 1
-
-OS:Connection,
-  {156a5357-a5da-4322-9728-542bfe3898c7}, !- Handle
-  {cb6c76da-7667-4608-a616-614c034d8ebf}, !- Name
-  {37e04096-b79f-48fa-b4dd-861b5c3aacbc}, !- Source Object
-  3,                                      !- Outlet Port
-  {791f5f69-c3fb-4edb-b580-2b718a586534}, !- Target Object
-  2;                                      !- Inlet Port
-
-OS:Connection,
-  {0cce319c-8eb8-4799-8cf7-0c5b4b30c183}, !- Handle
-  {91368950-354f-40f8-9e0b-445950362b20}, !- Name
-  {0c199244-8d0a-437e-aa3c-0836f4648d2e}, !- Source Object
-  2,                                      !- Outlet Port
-  {9c422d79-82e1-486f-a043-e6a495ed0fda}, !- Target Object
-  2;                                      !- Inlet Port
-
-OS:Sizing:System,
-  {726b2416-6066-4d77-9d5f-376a89539b6e}, !- Handle
-  {953e9faa-2aa4-4fdf-8ad9-5ce05cd2f86a}, !- AirLoop Name
-  Sensible,                               !- Type of Load to Size On
-  Autosize,                               !- Design Outdoor Air Flow Rate {m3/s}
-  0.3,                                    !- Central Heating Maximum System Air Flow Ratio
-  7,                                      !- Preheat Design Temperature {C}
-  0.008,                                  !- Preheat Design Humidity Ratio {kg-H2O/kg-Air}
-  12.8,                                   !- Precool Design Temperature {C}
-  0.008,                                  !- Precool Design Humidity Ratio {kg-H2O/kg-Air}
-  12.8,                                   !- Central Cooling Design Supply Air Temperature {C}
-  16.7,                                   !- Central Heating Design Supply Air Temperature {C}
-  NonCoincident,                          !- Sizing Option
-  Yes,                                    !- 100% Outdoor Air in Cooling
-  Yes,                                    !- 100% Outdoor Air in Heating
-  0.0085,                                 !- Central Cooling Design Supply Air Humidity Ratio {kg-H2O/kg-Air}
-  0.008,                                  !- Central Heating Design Supply Air Humidity Ratio {kg-H2O/kg-Air}
-  DesignDay,                              !- Cooling Design Air Flow Method
-  0,                                      !- Cooling Design Air Flow Rate {m3/s}
-  DesignDay,                              !- Heating Design Air Flow Method
-  0,                                      !- Heating Design Air Flow Rate {m3/s}
-  ZoneSum,                                !- System Outdoor Air Method
-  1,                                      !- Zone Maximum Outdoor Air Fraction {dimensionless}
-  0.0099676501,                           !- Cooling Supply Air Flow Rate Per Floor Area {m3/s-m2}
-  1,                                      !- Cooling Fraction of Autosized Cooling Supply Air Flow Rate
-  3.9475456e-005,                         !- Cooling Supply Air Flow Rate Per Unit Cooling Capacity {m3/s-W}
-  0.0099676501,                           !- Heating Supply Air Flow Rate Per Floor Area {m3/s-m2}
-  1,                                      !- Heating Fraction of Autosized Heating Supply Air Flow Rate
-  1,                                      !- Heating Fraction of Autosized Cooling Supply Air Flow Rate
-  3.1588213e-005,                         !- Heating Supply Air Flow Rate Per Unit Heating Capacity {m3/s-W}
-  CoolingDesignCapacity,                  !- Cooling Design Capacity Method
-  autosize,                               !- Cooling Design Capacity {W}
-  234.7,                                  !- Cooling Design Capacity Per Floor Area {W/m2}
-  1,                                      !- Fraction of Autosized Cooling Design Capacity
-  HeatingDesignCapacity,                  !- Heating Design Capacity Method
-  autosize,                               !- Heating Design Capacity {W}
-  157,                                    !- Heating Design Capacity Per Floor Area {W/m2}
-  1,                                      !- Fraction of Autosized Heating Design Capacity
-  OnOff;                                  !- Central Cooling Capacity Control Method
-
-OS:AvailabilityManagerAssignmentList,
-  {d6407d01-8914-4a5e-a7b8-30bc440f7149}, !- Handle
-  Air Loop HVAC 1 AvailabilityManagerAssignmentList 1; !- Name
-
-OS:Connection,
-  {cf9ea575-e137-40bd-8e54-7b3370768a0c}, !- Handle
-  {1d6b1f11-8980-471b-af89-9159024075bb}, !- Name
-  {83cfff84-3a84-44d5-a9ab-705296862a3a}, !- Source Object
-  3,                                      !- Outlet Port
-  {29a9f0cf-d833-4b40-9c4b-beb5b47b4290}, !- Target Object
-  6;                                      !- Inlet Port
-
-OS:Connection,
-  {bfd459c7-4861-4ed8-b83f-a58971ab1b97}, !- Handle
-  {2f6267a4-ab2e-46c0-b3f0-7884a49062a5}, !- Name
-  {29a9f0cf-d833-4b40-9c4b-beb5b47b4290}, !- Source Object
-  7,                                      !- Outlet Port
-  {fdbfa682-0bb4-4bff-a540-d2c6218642e5}, !- Target Object
-  2;                                      !- Inlet Port
-
-OS:AirTerminal:SingleDuct:ConstantVolume:NoReheat,
-  {a74fff37-3ab7-4f4f-a41d-294de942ce55}, !- Handle
-  res ac living zone direct air,          !- Name
-  {ffa50671-f2f3-4397-b633-ce11ba85dcd3}, !- Availability Schedule Name
-  {251b2f42-2ef0-46b7-8490-18db2b01b9c9}, !- Air Inlet Node Name
-  {17e7b24d-f5a3-454f-a06d-3d1659c56cbf}, !- Air Outlet Node Name
-  AutoSize;                               !- Maximum Air Flow Rate {m3/s}
-
-OS:Node,
-  {67127e81-adc2-4bc0-910c-5be0d2e5644c}, !- Handle
-  Node 15,                                !- Name
-  {9694116f-dc64-4180-b0a0-7978b5fa1707}, !- Inlet Port
-  {9df54264-f3ca-4224-a3f3-1199eac7a022}; !- Outlet Port
-
-OS:Connection,
-  {f7c05072-32ae-4b7d-a8a9-f3735062320f}, !- Handle
-  {26e7b452-f249-4f73-9ba3-cca069252fd0}, !- Name
-  {e2c6ca18-335a-4ea9-b910-008c329a4eb2}, !- Source Object
-  3,                                      !- Outlet Port
-  {60060d0d-297e-44c3-9c4a-2e6b9bfae3c8}, !- Target Object
-  4;                                      !- Inlet Port
-
-OS:Connection,
-  {9694116f-dc64-4180-b0a0-7978b5fa1707}, !- Handle
-  {4040cd66-7938-48ad-acc9-a6fd37f7c62a}, !- Name
-  {2c8c0d4e-f73c-4fb4-be12-410a60dc2450}, !- Source Object
-  4,                                      !- Outlet Port
-  {67127e81-adc2-4bc0-910c-5be0d2e5644c}, !- Target Object
-  2;                                      !- Inlet Port
-
-OS:Connection,
-  {9df54264-f3ca-4224-a3f3-1199eac7a022}, !- Handle
-  {02d85b68-669f-467b-92da-e52934494ebd}, !- Name
-  {67127e81-adc2-4bc0-910c-5be0d2e5644c}, !- Source Object
-  3,                                      !- Outlet Port
-  {0c199244-8d0a-437e-aa3c-0836f4648d2e}, !- Target Object
-  3;                                      !- Inlet Port
-
-OS:Node,
-  {eebe89c7-f4a2-4dd1-a8a1-7ac85ca81a8b}, !- Handle
-  Node 16,                                !- Name
-  {c3b03838-cd58-4757-b44d-be93450e105c}, !- Inlet Port
-  {251b2f42-2ef0-46b7-8490-18db2b01b9c9}; !- Outlet Port
-
-OS:Connection,
-  {c3b03838-cd58-4757-b44d-be93450e105c}, !- Handle
-  {d70ff0d6-e9b7-4ac9-bf51-1ad8e2f1cbc9}, !- Name
-  {791f5f69-c3fb-4edb-b580-2b718a586534}, !- Source Object
-  3,                                      !- Outlet Port
-  {eebe89c7-f4a2-4dd1-a8a1-7ac85ca81a8b}, !- Target Object
-  2;                                      !- Inlet Port
-
-OS:Connection,
-  {251b2f42-2ef0-46b7-8490-18db2b01b9c9}, !- Handle
-  {a0764b98-a356-4c42-afe4-349841ae8c2d}, !- Name
-  {eebe89c7-f4a2-4dd1-a8a1-7ac85ca81a8b}, !- Source Object
-  3,                                      !- Outlet Port
-  {a74fff37-3ab7-4f4f-a41d-294de942ce55}, !- Target Object
-  3;                                      !- Inlet Port
-
-OS:Connection,
-  {17e7b24d-f5a3-454f-a06d-3d1659c56cbf}, !- Handle
-  {461e1446-c68a-4533-926d-ed93f0583f1e}, !- Name
-  {a74fff37-3ab7-4f4f-a41d-294de942ce55}, !- Source Object
-  4,                                      !- Outlet Port
-  {e2c6ca18-335a-4ea9-b910-008c329a4eb2}, !- Target Object
-  2;                                      !- Inlet Port
-
-OS:AdditionalProperties,
-  {8f6eac75-a33c-4c8a-82ca-f73c1aec80ee}, !- Handle
-  {29a9f0cf-d833-4b40-9c4b-beb5b47b4290}, !- Object Name
-  SizingInfoHVACCapacityDerateFactorEER,  !- Feature Name 1
-  String,                                 !- Feature Data Type 1
-  1.0&#441.0&#441.0&#441.0&#441.0,        !- Feature Value 1
-  SizingInfoHVACRatedCFMperTonCooling,    !- Feature Name 2
-  String,                                 !- Feature Data Type 2
-  386.1,                                  !- Feature Value 2
-  SizingInfoHVACFracCoolLoadServed,       !- Feature Name 3
-  Double,                                 !- Feature Data Type 3
-  1;                                      !- Feature Value 3
-
-OS:Schedule:Ruleset,
-  {de5e6d63-507d-4dbc-b513-21d3ac356739}, !- Handle
-  res heating season,                     !- Name
-  {37d6fd23-5e12-4164-b3c9-2f066357017c}, !- Schedule Type Limits Name
-  {259e8eeb-2fc2-4db9-b0f3-0567f013b6cb}; !- Default Day Schedule Name
-
-OS:Schedule:Day,
-  {259e8eeb-2fc2-4db9-b0f3-0567f013b6cb}, !- Handle
-  Schedule Day 4,                         !- Name
-  {37d6fd23-5e12-4164-b3c9-2f066357017c}, !- Schedule Type Limits Name
-=======
 OS:Schedule:Day,
   {f16bce74-977a-4fb3-bde4-211130be0bd2}, !- Handle
   Schedule Day 1,                         !- Name
   ,                                       !- Schedule Type Limits Name
->>>>>>> f42044b5
   ,                                       !- Interpolate to Timestep
   24,                                     !- Hour 1
   0,                                      !- Minute 1
   0;                                      !- Value Until Time 1
 
-<<<<<<< HEAD
-OS:Schedule:Rule,
-  {1038229f-95a7-4027-8ed4-4c30445742e9}, !- Handle
-  res heating season allday rule1,        !- Name
-  {de5e6d63-507d-4dbc-b513-21d3ac356739}, !- Schedule Ruleset Name
-  11,                                     !- Rule Order
-  {538d46c8-3648-4a76-b9d4-945219e30e29}, !- Day Schedule Name
-  Yes,                                    !- Apply Sunday
-  Yes,                                    !- Apply Monday
-  Yes,                                    !- Apply Tuesday
-  Yes,                                    !- Apply Wednesday
-  Yes,                                    !- Apply Thursday
-  Yes,                                    !- Apply Friday
-  Yes,                                    !- Apply Saturday
-  ,                                       !- Apply Holiday
-  DateRange,                              !- Date Specification Type
-  1,                                      !- Start Month
-  1,                                      !- Start Day
-  1,                                      !- End Month
-  31;                                     !- End Day
-
 OS:Schedule:Day,
-  {538d46c8-3648-4a76-b9d4-945219e30e29}, !- Handle
-  res heating season allday1,             !- Name
-  {37d6fd23-5e12-4164-b3c9-2f066357017c}, !- Schedule Type Limits Name
+  {92ada1dc-c62b-4d4c-a644-7ada91a111ca}, !- Handle
+  Schedule Day 2,                         !- Name
+  ,                                       !- Schedule Type Limits Name
   ,                                       !- Interpolate to Timestep
   24,                                     !- Hour 1
   0,                                      !- Minute 1
   1;                                      !- Value Until Time 1
-
-OS:Schedule:Rule,
-  {e546a580-0046-4d02-9e41-c75269af9c1b}, !- Handle
-  res heating season allday rule2,        !- Name
-  {de5e6d63-507d-4dbc-b513-21d3ac356739}, !- Schedule Ruleset Name
-  10,                                     !- Rule Order
-  {b9a4ce0d-813e-450f-a6eb-24185b882adc}, !- Day Schedule Name
-  Yes,                                    !- Apply Sunday
-  Yes,                                    !- Apply Monday
-  Yes,                                    !- Apply Tuesday
-  Yes,                                    !- Apply Wednesday
-  Yes,                                    !- Apply Thursday
-  Yes,                                    !- Apply Friday
-  Yes,                                    !- Apply Saturday
-  ,                                       !- Apply Holiday
-  DateRange,                              !- Date Specification Type
-  2,                                      !- Start Month
-  1,                                      !- Start Day
-  2,                                      !- End Month
-  28;                                     !- End Day
-
-OS:Schedule:Day,
-  {b9a4ce0d-813e-450f-a6eb-24185b882adc}, !- Handle
-  res heating season allday2,             !- Name
-  {37d6fd23-5e12-4164-b3c9-2f066357017c}, !- Schedule Type Limits Name
-  ,                                       !- Interpolate to Timestep
-  24,                                     !- Hour 1
-  0,                                      !- Minute 1
-  1;                                      !- Value Until Time 1
-
-OS:Schedule:Rule,
-  {5d7987e1-8d0b-4dca-9b31-b1580b402762}, !- Handle
-  res heating season allday rule3,        !- Name
-  {de5e6d63-507d-4dbc-b513-21d3ac356739}, !- Schedule Ruleset Name
-  9,                                      !- Rule Order
-  {30603db4-ee14-4a21-85ba-a809c9b0593a}, !- Day Schedule Name
-  Yes,                                    !- Apply Sunday
-  Yes,                                    !- Apply Monday
-  Yes,                                    !- Apply Tuesday
-  Yes,                                    !- Apply Wednesday
-  Yes,                                    !- Apply Thursday
-  Yes,                                    !- Apply Friday
-  Yes,                                    !- Apply Saturday
-  ,                                       !- Apply Holiday
-  DateRange,                              !- Date Specification Type
-  3,                                      !- Start Month
-  1,                                      !- Start Day
-  3,                                      !- End Month
-  31;                                     !- End Day
-
-OS:Schedule:Day,
-  {30603db4-ee14-4a21-85ba-a809c9b0593a}, !- Handle
-  res heating season allday3,             !- Name
-  {37d6fd23-5e12-4164-b3c9-2f066357017c}, !- Schedule Type Limits Name
-  ,                                       !- Interpolate to Timestep
-  24,                                     !- Hour 1
-  0,                                      !- Minute 1
-  1;                                      !- Value Until Time 1
-
-OS:Schedule:Rule,
-  {2ab399ba-2359-4991-9528-1f8612d9976d}, !- Handle
-  res heating season allday rule4,        !- Name
-  {de5e6d63-507d-4dbc-b513-21d3ac356739}, !- Schedule Ruleset Name
-  8,                                      !- Rule Order
-  {032dc35e-90f5-4ed8-ae65-c06f7896b40f}, !- Day Schedule Name
-  Yes,                                    !- Apply Sunday
-  Yes,                                    !- Apply Monday
-  Yes,                                    !- Apply Tuesday
-  Yes,                                    !- Apply Wednesday
-  Yes,                                    !- Apply Thursday
-  Yes,                                    !- Apply Friday
-  Yes,                                    !- Apply Saturday
-  ,                                       !- Apply Holiday
-  DateRange,                              !- Date Specification Type
-  4,                                      !- Start Month
-  1,                                      !- Start Day
-  4,                                      !- End Month
-  30;                                     !- End Day
-
-OS:Schedule:Day,
-  {032dc35e-90f5-4ed8-ae65-c06f7896b40f}, !- Handle
-  res heating season allday4,             !- Name
-  {37d6fd23-5e12-4164-b3c9-2f066357017c}, !- Schedule Type Limits Name
-  ,                                       !- Interpolate to Timestep
-  24,                                     !- Hour 1
-  0,                                      !- Minute 1
-  1;                                      !- Value Until Time 1
-
-OS:Schedule:Rule,
-  {09e0f8f3-54bc-4c2e-ac5b-64f314b0b0d5}, !- Handle
-  res heating season allday rule5,        !- Name
-  {de5e6d63-507d-4dbc-b513-21d3ac356739}, !- Schedule Ruleset Name
-  7,                                      !- Rule Order
-  {f8ca0a16-ca91-42d2-add7-27e62bd4d5d6}, !- Day Schedule Name
-  Yes,                                    !- Apply Sunday
-  Yes,                                    !- Apply Monday
-  Yes,                                    !- Apply Tuesday
-  Yes,                                    !- Apply Wednesday
-  Yes,                                    !- Apply Thursday
-  Yes,                                    !- Apply Friday
-  Yes,                                    !- Apply Saturday
-  ,                                       !- Apply Holiday
-  DateRange,                              !- Date Specification Type
-  5,                                      !- Start Month
-  1,                                      !- Start Day
-  5,                                      !- End Month
-  31;                                     !- End Day
-
-OS:Schedule:Day,
-  {f8ca0a16-ca91-42d2-add7-27e62bd4d5d6}, !- Handle
-  res heating season allday5,             !- Name
-  {37d6fd23-5e12-4164-b3c9-2f066357017c}, !- Schedule Type Limits Name
-  ,                                       !- Interpolate to Timestep
-  24,                                     !- Hour 1
-  0,                                      !- Minute 1
-  1;                                      !- Value Until Time 1
-
-OS:Schedule:Rule,
-  {3219e81b-db1e-4291-844c-c97618cf7cfe}, !- Handle
-  res heating season allday rule6,        !- Name
-  {de5e6d63-507d-4dbc-b513-21d3ac356739}, !- Schedule Ruleset Name
-  6,                                      !- Rule Order
-  {a4135392-5b9d-4ed0-8830-2d9afa21ec4a}, !- Day Schedule Name
-  Yes,                                    !- Apply Sunday
-  Yes,                                    !- Apply Monday
-  Yes,                                    !- Apply Tuesday
-  Yes,                                    !- Apply Wednesday
-  Yes,                                    !- Apply Thursday
-  Yes,                                    !- Apply Friday
-  Yes,                                    !- Apply Saturday
-  ,                                       !- Apply Holiday
-  DateRange,                              !- Date Specification Type
-  6,                                      !- Start Month
-  1,                                      !- Start Day
-  6,                                      !- End Month
-  30;                                     !- End Day
-
-OS:Schedule:Day,
-  {a4135392-5b9d-4ed0-8830-2d9afa21ec4a}, !- Handle
-  res heating season allday6,             !- Name
-  {37d6fd23-5e12-4164-b3c9-2f066357017c}, !- Schedule Type Limits Name
-  ,                                       !- Interpolate to Timestep
-  24,                                     !- Hour 1
-  0,                                      !- Minute 1
-  1;                                      !- Value Until Time 1
-
-OS:Schedule:Rule,
-  {5ae1fa68-67d0-49bd-ad54-9f03f2a41198}, !- Handle
-  res heating season allday rule7,        !- Name
-  {de5e6d63-507d-4dbc-b513-21d3ac356739}, !- Schedule Ruleset Name
-  5,                                      !- Rule Order
-  {5c8e9f93-7feb-4526-94c8-416e207428cd}, !- Day Schedule Name
-  Yes,                                    !- Apply Sunday
-  Yes,                                    !- Apply Monday
-  Yes,                                    !- Apply Tuesday
-  Yes,                                    !- Apply Wednesday
-  Yes,                                    !- Apply Thursday
-  Yes,                                    !- Apply Friday
-  Yes,                                    !- Apply Saturday
-  ,                                       !- Apply Holiday
-  DateRange,                              !- Date Specification Type
-  7,                                      !- Start Month
-  1,                                      !- Start Day
-  7,                                      !- End Month
-  31;                                     !- End Day
-
-OS:Schedule:Day,
-  {5c8e9f93-7feb-4526-94c8-416e207428cd}, !- Handle
-  res heating season allday7,             !- Name
-  {37d6fd23-5e12-4164-b3c9-2f066357017c}, !- Schedule Type Limits Name
-  ,                                       !- Interpolate to Timestep
-  24,                                     !- Hour 1
-  0,                                      !- Minute 1
-  1;                                      !- Value Until Time 1
-
-OS:Schedule:Rule,
-  {d5229804-8557-4289-8b45-70421d6d64b9}, !- Handle
-  res heating season allday rule8,        !- Name
-  {de5e6d63-507d-4dbc-b513-21d3ac356739}, !- Schedule Ruleset Name
-  4,                                      !- Rule Order
-  {6dc88b02-4ec3-4d37-a0fe-103026dd40ff}, !- Day Schedule Name
-  Yes,                                    !- Apply Sunday
-  Yes,                                    !- Apply Monday
-  Yes,                                    !- Apply Tuesday
-  Yes,                                    !- Apply Wednesday
-  Yes,                                    !- Apply Thursday
-  Yes,                                    !- Apply Friday
-  Yes,                                    !- Apply Saturday
-  ,                                       !- Apply Holiday
-  DateRange,                              !- Date Specification Type
-  8,                                      !- Start Month
-  1,                                      !- Start Day
-  8,                                      !- End Month
-  31;                                     !- End Day
-
-OS:Schedule:Day,
-  {6dc88b02-4ec3-4d37-a0fe-103026dd40ff}, !- Handle
-  res heating season allday8,             !- Name
-  {37d6fd23-5e12-4164-b3c9-2f066357017c}, !- Schedule Type Limits Name
-  ,                                       !- Interpolate to Timestep
-  24,                                     !- Hour 1
-  0,                                      !- Minute 1
-  1;                                      !- Value Until Time 1
-
-OS:Schedule:Rule,
-  {42ebc6cd-cc18-47ad-a131-d3a0eefb59c6}, !- Handle
-  res heating season allday rule9,        !- Name
-  {de5e6d63-507d-4dbc-b513-21d3ac356739}, !- Schedule Ruleset Name
-  3,                                      !- Rule Order
-  {98b083cf-fff7-4cb1-9213-1fe693fd2417}, !- Day Schedule Name
-  Yes,                                    !- Apply Sunday
-  Yes,                                    !- Apply Monday
-  Yes,                                    !- Apply Tuesday
-  Yes,                                    !- Apply Wednesday
-  Yes,                                    !- Apply Thursday
-  Yes,                                    !- Apply Friday
-  Yes,                                    !- Apply Saturday
-  ,                                       !- Apply Holiday
-  DateRange,                              !- Date Specification Type
-  9,                                      !- Start Month
-  1,                                      !- Start Day
-  9,                                      !- End Month
-  30;                                     !- End Day
-
-OS:Schedule:Day,
-  {98b083cf-fff7-4cb1-9213-1fe693fd2417}, !- Handle
-  res heating season allday9,             !- Name
-  {37d6fd23-5e12-4164-b3c9-2f066357017c}, !- Schedule Type Limits Name
-  ,                                       !- Interpolate to Timestep
-  24,                                     !- Hour 1
-  0,                                      !- Minute 1
-  1;                                      !- Value Until Time 1
-
-OS:Schedule:Rule,
-  {562e8f51-f596-4912-9271-144c94ffcefd}, !- Handle
-  res heating season allday rule10,       !- Name
-  {de5e6d63-507d-4dbc-b513-21d3ac356739}, !- Schedule Ruleset Name
-  2,                                      !- Rule Order
-  {f433d756-7fa1-4d89-9590-6dcca85fb11e}, !- Day Schedule Name
-  Yes,                                    !- Apply Sunday
-  Yes,                                    !- Apply Monday
-  Yes,                                    !- Apply Tuesday
-  Yes,                                    !- Apply Wednesday
-  Yes,                                    !- Apply Thursday
-  Yes,                                    !- Apply Friday
-  Yes,                                    !- Apply Saturday
-  ,                                       !- Apply Holiday
-  DateRange,                              !- Date Specification Type
-  10,                                     !- Start Month
-  1,                                      !- Start Day
-  10,                                     !- End Month
-  31;                                     !- End Day
-
-OS:Schedule:Day,
-  {f433d756-7fa1-4d89-9590-6dcca85fb11e}, !- Handle
-  res heating season allday10,            !- Name
-  {37d6fd23-5e12-4164-b3c9-2f066357017c}, !- Schedule Type Limits Name
-=======
-OS:Schedule:Day,
-  {92ada1dc-c62b-4d4c-a644-7ada91a111ca}, !- Handle
-  Schedule Day 2,                         !- Name
-  ,                                       !- Schedule Type Limits Name
->>>>>>> f42044b5
-  ,                                       !- Interpolate to Timestep
-  24,                                     !- Hour 1
-  0,                                      !- Minute 1
-  1;                                      !- Value Until Time 1
-<<<<<<< HEAD
-
-OS:Schedule:Rule,
-  {0b25200a-56c2-4bbf-8203-9797997308e5}, !- Handle
-  res heating season allday rule11,       !- Name
-  {de5e6d63-507d-4dbc-b513-21d3ac356739}, !- Schedule Ruleset Name
-  1,                                      !- Rule Order
-  {c516cc47-cd9a-4ce6-920a-2f2a0295bb04}, !- Day Schedule Name
-  Yes,                                    !- Apply Sunday
-  Yes,                                    !- Apply Monday
-  Yes,                                    !- Apply Tuesday
-  Yes,                                    !- Apply Wednesday
-  Yes,                                    !- Apply Thursday
-  Yes,                                    !- Apply Friday
-  Yes,                                    !- Apply Saturday
-  ,                                       !- Apply Holiday
-  DateRange,                              !- Date Specification Type
-  11,                                     !- Start Month
-  1,                                      !- Start Day
-  11,                                     !- End Month
-  30;                                     !- End Day
-
-OS:Schedule:Day,
-  {c516cc47-cd9a-4ce6-920a-2f2a0295bb04}, !- Handle
-  res heating season allday11,            !- Name
-  {37d6fd23-5e12-4164-b3c9-2f066357017c}, !- Schedule Type Limits Name
-  ,                                       !- Interpolate to Timestep
-  24,                                     !- Hour 1
-  0,                                      !- Minute 1
-  1;                                      !- Value Until Time 1
-
-OS:Schedule:Rule,
-  {df0155a3-d211-4991-8c67-22578562cd80}, !- Handle
-  res heating season allday rule12,       !- Name
-  {de5e6d63-507d-4dbc-b513-21d3ac356739}, !- Schedule Ruleset Name
-  0,                                      !- Rule Order
-  {278e5610-83cb-4cdd-884a-4f6afe8525e8}, !- Day Schedule Name
-  Yes,                                    !- Apply Sunday
-  Yes,                                    !- Apply Monday
-  Yes,                                    !- Apply Tuesday
-  Yes,                                    !- Apply Wednesday
-  Yes,                                    !- Apply Thursday
-  Yes,                                    !- Apply Friday
-  Yes,                                    !- Apply Saturday
-  ,                                       !- Apply Holiday
-  DateRange,                              !- Date Specification Type
-  12,                                     !- Start Month
-  1,                                      !- Start Day
-  12,                                     !- End Month
-  31;                                     !- End Day
-
-OS:Schedule:Day,
-  {278e5610-83cb-4cdd-884a-4f6afe8525e8}, !- Handle
-  res heating season allday12,            !- Name
-  {37d6fd23-5e12-4164-b3c9-2f066357017c}, !- Schedule Type Limits Name
-  ,                                       !- Interpolate to Timestep
-  24,                                     !- Hour 1
-  0,                                      !- Minute 1
-  1;                                      !- Value Until Time 1
-
-OS:ThermostatSetpoint:DualSetpoint,
-  {4f9f304b-9908-49df-87ac-199e4cf2b59c}, !- Handle
-  living zone temperature setpoint,       !- Name
-  {d0ddd269-cd67-4ea0-8a59-b6e9e6d7cb59}, !- Heating Setpoint Temperature Schedule Name
-  {61b976e5-ed65-4669-a347-2b03419ca2c5}; !- Cooling Setpoint Temperature Schedule Name
-
-OS:ScheduleTypeLimits,
-  {695c390a-c749-4302-adfd-af1f0c027da2}, !- Handle
-  Temperature,                            !- Name
-  ,                                       !- Lower Limit Value
-  ,                                       !- Upper Limit Value
-  Continuous,                             !- Numeric Type
-  Temperature;                            !- Unit Type
-
-OS:Schedule:Ruleset,
-  {ac216cca-b238-4001-a504-c2e92f0ee4de}, !- Handle
-  res cooling season,                     !- Name
-  {37d6fd23-5e12-4164-b3c9-2f066357017c}, !- Schedule Type Limits Name
-  {32c1546a-73fb-42ab-adc9-7e4a18390db2}; !- Default Day Schedule Name
-
-OS:Schedule:Day,
-  {32c1546a-73fb-42ab-adc9-7e4a18390db2}, !- Handle
-  Schedule Day 1,                         !- Name
-  {37d6fd23-5e12-4164-b3c9-2f066357017c}, !- Schedule Type Limits Name
-  ,                                       !- Interpolate to Timestep
-  24,                                     !- Hour 1
-  0,                                      !- Minute 1
-  0;                                      !- Value Until Time 1
-
-OS:Schedule:Rule,
-  {8aa673fe-ef03-4bd2-bf5e-8f0aac49e47d}, !- Handle
-  res cooling season allday rule1,        !- Name
-  {ac216cca-b238-4001-a504-c2e92f0ee4de}, !- Schedule Ruleset Name
-  11,                                     !- Rule Order
-  {814d4a84-dd28-4fe5-8d88-0d5acc248c50}, !- Day Schedule Name
-  Yes,                                    !- Apply Sunday
-  Yes,                                    !- Apply Monday
-  Yes,                                    !- Apply Tuesday
-  Yes,                                    !- Apply Wednesday
-  Yes,                                    !- Apply Thursday
-  Yes,                                    !- Apply Friday
-  Yes,                                    !- Apply Saturday
-  ,                                       !- Apply Holiday
-  DateRange,                              !- Date Specification Type
-  1,                                      !- Start Month
-  1,                                      !- Start Day
-  1,                                      !- End Month
-  31;                                     !- End Day
-
-OS:Schedule:Day,
-  {814d4a84-dd28-4fe5-8d88-0d5acc248c50}, !- Handle
-  res cooling season allday1,             !- Name
-  {37d6fd23-5e12-4164-b3c9-2f066357017c}, !- Schedule Type Limits Name
-  ,                                       !- Interpolate to Timestep
-  24,                                     !- Hour 1
-  0,                                      !- Minute 1
-  1;                                      !- Value Until Time 1
-
-OS:Schedule:Rule,
-  {aeab3194-272c-4b0a-8d62-f3374ab41ba4}, !- Handle
-  res cooling season allday rule2,        !- Name
-  {ac216cca-b238-4001-a504-c2e92f0ee4de}, !- Schedule Ruleset Name
-  10,                                     !- Rule Order
-  {5b34bfc0-9555-48a6-8b7c-c1e75f3a9d60}, !- Day Schedule Name
-  Yes,                                    !- Apply Sunday
-  Yes,                                    !- Apply Monday
-  Yes,                                    !- Apply Tuesday
-  Yes,                                    !- Apply Wednesday
-  Yes,                                    !- Apply Thursday
-  Yes,                                    !- Apply Friday
-  Yes,                                    !- Apply Saturday
-  ,                                       !- Apply Holiday
-  DateRange,                              !- Date Specification Type
-  2,                                      !- Start Month
-  1,                                      !- Start Day
-  2,                                      !- End Month
-  28;                                     !- End Day
-
-OS:Schedule:Day,
-  {5b34bfc0-9555-48a6-8b7c-c1e75f3a9d60}, !- Handle
-  res cooling season allday2,             !- Name
-  {37d6fd23-5e12-4164-b3c9-2f066357017c}, !- Schedule Type Limits Name
-  ,                                       !- Interpolate to Timestep
-  24,                                     !- Hour 1
-  0,                                      !- Minute 1
-  1;                                      !- Value Until Time 1
-
-OS:Schedule:Rule,
-  {5610f0a8-a24c-43e3-8394-ec9ead1d6d4e}, !- Handle
-  res cooling season allday rule3,        !- Name
-  {ac216cca-b238-4001-a504-c2e92f0ee4de}, !- Schedule Ruleset Name
-  9,                                      !- Rule Order
-  {86829955-e5bd-4fa3-827b-7682685c7f7e}, !- Day Schedule Name
-  Yes,                                    !- Apply Sunday
-  Yes,                                    !- Apply Monday
-  Yes,                                    !- Apply Tuesday
-  Yes,                                    !- Apply Wednesday
-  Yes,                                    !- Apply Thursday
-  Yes,                                    !- Apply Friday
-  Yes,                                    !- Apply Saturday
-  ,                                       !- Apply Holiday
-  DateRange,                              !- Date Specification Type
-  3,                                      !- Start Month
-  1,                                      !- Start Day
-  3,                                      !- End Month
-  31;                                     !- End Day
-
-OS:Schedule:Day,
-  {86829955-e5bd-4fa3-827b-7682685c7f7e}, !- Handle
-  res cooling season allday3,             !- Name
-  {37d6fd23-5e12-4164-b3c9-2f066357017c}, !- Schedule Type Limits Name
-  ,                                       !- Interpolate to Timestep
-  24,                                     !- Hour 1
-  0,                                      !- Minute 1
-  1;                                      !- Value Until Time 1
-
-OS:Schedule:Rule,
-  {537df2fc-5381-4de2-b3cc-15e02e956c79}, !- Handle
-  res cooling season allday rule4,        !- Name
-  {ac216cca-b238-4001-a504-c2e92f0ee4de}, !- Schedule Ruleset Name
-  8,                                      !- Rule Order
-  {3768332b-15a2-4a86-a0cf-51c88d1e39f7}, !- Day Schedule Name
-  Yes,                                    !- Apply Sunday
-  Yes,                                    !- Apply Monday
-  Yes,                                    !- Apply Tuesday
-  Yes,                                    !- Apply Wednesday
-  Yes,                                    !- Apply Thursday
-  Yes,                                    !- Apply Friday
-  Yes,                                    !- Apply Saturday
-  ,                                       !- Apply Holiday
-  DateRange,                              !- Date Specification Type
-  4,                                      !- Start Month
-  1,                                      !- Start Day
-  4,                                      !- End Month
-  30;                                     !- End Day
-
-OS:Schedule:Day,
-  {3768332b-15a2-4a86-a0cf-51c88d1e39f7}, !- Handle
-  res cooling season allday4,             !- Name
-  {37d6fd23-5e12-4164-b3c9-2f066357017c}, !- Schedule Type Limits Name
-  ,                                       !- Interpolate to Timestep
-  24,                                     !- Hour 1
-  0,                                      !- Minute 1
-  1;                                      !- Value Until Time 1
-
-OS:Schedule:Rule,
-  {4ccd99af-96a7-4a1c-b56f-98f3062bd30e}, !- Handle
-  res cooling season allday rule5,        !- Name
-  {ac216cca-b238-4001-a504-c2e92f0ee4de}, !- Schedule Ruleset Name
-  7,                                      !- Rule Order
-  {e998e777-68f1-4cb0-a913-977d243300af}, !- Day Schedule Name
-  Yes,                                    !- Apply Sunday
-  Yes,                                    !- Apply Monday
-  Yes,                                    !- Apply Tuesday
-  Yes,                                    !- Apply Wednesday
-  Yes,                                    !- Apply Thursday
-  Yes,                                    !- Apply Friday
-  Yes,                                    !- Apply Saturday
-  ,                                       !- Apply Holiday
-  DateRange,                              !- Date Specification Type
-  5,                                      !- Start Month
-  1,                                      !- Start Day
-  5,                                      !- End Month
-  31;                                     !- End Day
-
-OS:Schedule:Day,
-  {e998e777-68f1-4cb0-a913-977d243300af}, !- Handle
-  res cooling season allday5,             !- Name
-  {37d6fd23-5e12-4164-b3c9-2f066357017c}, !- Schedule Type Limits Name
-  ,                                       !- Interpolate to Timestep
-  24,                                     !- Hour 1
-  0,                                      !- Minute 1
-  1;                                      !- Value Until Time 1
-
-OS:Schedule:Rule,
-  {5b34bc63-51f5-4e53-8f1c-ec4f05476334}, !- Handle
-  res cooling season allday rule6,        !- Name
-  {ac216cca-b238-4001-a504-c2e92f0ee4de}, !- Schedule Ruleset Name
-  6,                                      !- Rule Order
-  {41f6125b-f006-4c30-950e-2a9883e49fe9}, !- Day Schedule Name
-  Yes,                                    !- Apply Sunday
-  Yes,                                    !- Apply Monday
-  Yes,                                    !- Apply Tuesday
-  Yes,                                    !- Apply Wednesday
-  Yes,                                    !- Apply Thursday
-  Yes,                                    !- Apply Friday
-  Yes,                                    !- Apply Saturday
-  ,                                       !- Apply Holiday
-  DateRange,                              !- Date Specification Type
-  6,                                      !- Start Month
-  1,                                      !- Start Day
-  6,                                      !- End Month
-  30;                                     !- End Day
-
-OS:Schedule:Day,
-  {41f6125b-f006-4c30-950e-2a9883e49fe9}, !- Handle
-  res cooling season allday6,             !- Name
-  {37d6fd23-5e12-4164-b3c9-2f066357017c}, !- Schedule Type Limits Name
-  ,                                       !- Interpolate to Timestep
-  24,                                     !- Hour 1
-  0,                                      !- Minute 1
-  1;                                      !- Value Until Time 1
-
-OS:Schedule:Rule,
-  {e4d802fc-5bb3-4f6a-8a16-b8a0e081807a}, !- Handle
-  res cooling season allday rule7,        !- Name
-  {ac216cca-b238-4001-a504-c2e92f0ee4de}, !- Schedule Ruleset Name
-  5,                                      !- Rule Order
-  {c8a1ddf3-1a0d-447f-a939-02253313d91d}, !- Day Schedule Name
-  Yes,                                    !- Apply Sunday
-  Yes,                                    !- Apply Monday
-  Yes,                                    !- Apply Tuesday
-  Yes,                                    !- Apply Wednesday
-  Yes,                                    !- Apply Thursday
-  Yes,                                    !- Apply Friday
-  Yes,                                    !- Apply Saturday
-  ,                                       !- Apply Holiday
-  DateRange,                              !- Date Specification Type
-  7,                                      !- Start Month
-  1,                                      !- Start Day
-  7,                                      !- End Month
-  31;                                     !- End Day
-
-OS:Schedule:Day,
-  {c8a1ddf3-1a0d-447f-a939-02253313d91d}, !- Handle
-  res cooling season allday7,             !- Name
-  {37d6fd23-5e12-4164-b3c9-2f066357017c}, !- Schedule Type Limits Name
-  ,                                       !- Interpolate to Timestep
-  24,                                     !- Hour 1
-  0,                                      !- Minute 1
-  1;                                      !- Value Until Time 1
-
-OS:Schedule:Rule,
-  {f44af24b-bf64-4e20-8405-0431ef60aa1c}, !- Handle
-  res cooling season allday rule8,        !- Name
-  {ac216cca-b238-4001-a504-c2e92f0ee4de}, !- Schedule Ruleset Name
-  4,                                      !- Rule Order
-  {90eedc7e-f8da-4e7c-ad3e-ae3589985329}, !- Day Schedule Name
-  Yes,                                    !- Apply Sunday
-  Yes,                                    !- Apply Monday
-  Yes,                                    !- Apply Tuesday
-  Yes,                                    !- Apply Wednesday
-  Yes,                                    !- Apply Thursday
-  Yes,                                    !- Apply Friday
-  Yes,                                    !- Apply Saturday
-  ,                                       !- Apply Holiday
-  DateRange,                              !- Date Specification Type
-  8,                                      !- Start Month
-  1,                                      !- Start Day
-  8,                                      !- End Month
-  31;                                     !- End Day
-
-OS:Schedule:Day,
-  {90eedc7e-f8da-4e7c-ad3e-ae3589985329}, !- Handle
-  res cooling season allday8,             !- Name
-  {37d6fd23-5e12-4164-b3c9-2f066357017c}, !- Schedule Type Limits Name
-  ,                                       !- Interpolate to Timestep
-  24,                                     !- Hour 1
-  0,                                      !- Minute 1
-  1;                                      !- Value Until Time 1
-
-OS:Schedule:Rule,
-  {401ea2a5-8237-4e04-b567-a8b934cc2aff}, !- Handle
-  res cooling season allday rule9,        !- Name
-  {ac216cca-b238-4001-a504-c2e92f0ee4de}, !- Schedule Ruleset Name
-  3,                                      !- Rule Order
-  {91f0f5d0-4c7e-4e53-b60b-cdaf2ca9101d}, !- Day Schedule Name
-  Yes,                                    !- Apply Sunday
-  Yes,                                    !- Apply Monday
-  Yes,                                    !- Apply Tuesday
-  Yes,                                    !- Apply Wednesday
-  Yes,                                    !- Apply Thursday
-  Yes,                                    !- Apply Friday
-  Yes,                                    !- Apply Saturday
-  ,                                       !- Apply Holiday
-  DateRange,                              !- Date Specification Type
-  9,                                      !- Start Month
-  1,                                      !- Start Day
-  9,                                      !- End Month
-  30;                                     !- End Day
-
-OS:Schedule:Day,
-  {91f0f5d0-4c7e-4e53-b60b-cdaf2ca9101d}, !- Handle
-  res cooling season allday9,             !- Name
-  {37d6fd23-5e12-4164-b3c9-2f066357017c}, !- Schedule Type Limits Name
-  ,                                       !- Interpolate to Timestep
-  24,                                     !- Hour 1
-  0,                                      !- Minute 1
-  1;                                      !- Value Until Time 1
-
-OS:Schedule:Rule,
-  {dc2c14b8-1611-428e-9b0a-f09bb256d937}, !- Handle
-  res cooling season allday rule10,       !- Name
-  {ac216cca-b238-4001-a504-c2e92f0ee4de}, !- Schedule Ruleset Name
-  2,                                      !- Rule Order
-  {65615f56-c2a9-4a62-9963-ba63b65cb9a7}, !- Day Schedule Name
-  Yes,                                    !- Apply Sunday
-  Yes,                                    !- Apply Monday
-  Yes,                                    !- Apply Tuesday
-  Yes,                                    !- Apply Wednesday
-  Yes,                                    !- Apply Thursday
-  Yes,                                    !- Apply Friday
-  Yes,                                    !- Apply Saturday
-  ,                                       !- Apply Holiday
-  DateRange,                              !- Date Specification Type
-  10,                                     !- Start Month
-  1,                                      !- Start Day
-  10,                                     !- End Month
-  31;                                     !- End Day
-
-OS:Schedule:Day,
-  {65615f56-c2a9-4a62-9963-ba63b65cb9a7}, !- Handle
-  res cooling season allday10,            !- Name
-  {37d6fd23-5e12-4164-b3c9-2f066357017c}, !- Schedule Type Limits Name
-  ,                                       !- Interpolate to Timestep
-  24,                                     !- Hour 1
-  0,                                      !- Minute 1
-  1;                                      !- Value Until Time 1
-
-OS:Schedule:Rule,
-  {f17f95d6-6dca-4f70-9b88-e643f7e2e6a3}, !- Handle
-  res cooling season allday rule11,       !- Name
-  {ac216cca-b238-4001-a504-c2e92f0ee4de}, !- Schedule Ruleset Name
-  1,                                      !- Rule Order
-  {c4683570-5f2c-4d88-b94e-b39f1d1257c2}, !- Day Schedule Name
-  Yes,                                    !- Apply Sunday
-  Yes,                                    !- Apply Monday
-  Yes,                                    !- Apply Tuesday
-  Yes,                                    !- Apply Wednesday
-  Yes,                                    !- Apply Thursday
-  Yes,                                    !- Apply Friday
-  Yes,                                    !- Apply Saturday
-  ,                                       !- Apply Holiday
-  DateRange,                              !- Date Specification Type
-  11,                                     !- Start Month
-  1,                                      !- Start Day
-  11,                                     !- End Month
-  30;                                     !- End Day
-
-OS:Schedule:Day,
-  {c4683570-5f2c-4d88-b94e-b39f1d1257c2}, !- Handle
-  res cooling season allday11,            !- Name
-  {37d6fd23-5e12-4164-b3c9-2f066357017c}, !- Schedule Type Limits Name
-  ,                                       !- Interpolate to Timestep
-  24,                                     !- Hour 1
-  0,                                      !- Minute 1
-  1;                                      !- Value Until Time 1
-
-OS:Schedule:Rule,
-  {324d8b56-293c-4f29-91d6-d97ba969ee8f}, !- Handle
-  res cooling season allday rule12,       !- Name
-  {ac216cca-b238-4001-a504-c2e92f0ee4de}, !- Schedule Ruleset Name
-  0,                                      !- Rule Order
-  {a85f1305-b9e4-4ff0-992a-4f702dba5c39}, !- Day Schedule Name
-  Yes,                                    !- Apply Sunday
-  Yes,                                    !- Apply Monday
-  Yes,                                    !- Apply Tuesday
-  Yes,                                    !- Apply Wednesday
-  Yes,                                    !- Apply Thursday
-  Yes,                                    !- Apply Friday
-  Yes,                                    !- Apply Saturday
-  ,                                       !- Apply Holiday
-  DateRange,                              !- Date Specification Type
-  12,                                     !- Start Month
-  1,                                      !- Start Day
-  12,                                     !- End Month
-  31;                                     !- End Day
-
-OS:Schedule:Day,
-  {a85f1305-b9e4-4ff0-992a-4f702dba5c39}, !- Handle
-  res cooling season allday12,            !- Name
-  {37d6fd23-5e12-4164-b3c9-2f066357017c}, !- Schedule Type Limits Name
-  ,                                       !- Interpolate to Timestep
-  24,                                     !- Hour 1
-  0,                                      !- Minute 1
-  1;                                      !- Value Until Time 1
-
-OS:AdditionalProperties,
-  {ff1cd702-ccea-4004-bcec-7ef3da3faa27}, !- Handle
-  {4f9f304b-9908-49df-87ac-199e4cf2b59c}, !- Object Name
-  htg_wkdy,                               !- Feature Name 1
-  String,                                 !- Feature Data Type 1
-  22.2222222222222&#4421.1111111111111&#4421.1111111111111&#4421.1111111111111&#4421.1111111111111&#4421.1111111111111&#4421.1111111111111&#4421.1111111111111&#4421.1111111111111&#4421.1111111111111&#4421.1111111111111&#4421.1111111111111&#4421.1111111111111&#4421.1111111111111&#4421.1111111111111&#4421.1111111111111&#4421.1111111111111&#4421.1111111111111&#4421.1111111111111&#4421.1111111111111&#4421.1111111111111&#4421.1111111111111&#4421.1111111111111&#4421.1111111111111, !- Feature Value 1
-  htg_wked,                               !- Feature Name 2
-  String,                                 !- Feature Data Type 2
-  21.1111111111111&#4421.1111111111111&#4421.1111111111111&#4421.1111111111111&#4421.1111111111111&#4421.1111111111111&#4421.1111111111111&#4421.1111111111111&#4421.1111111111111&#4421.1111111111111&#4421.1111111111111&#4421.1111111111111&#4421.1111111111111&#4421.1111111111111&#4421.1111111111111&#4421.1111111111111&#4421.1111111111111&#4421.1111111111111&#4421.1111111111111&#4421.1111111111111&#4421.1111111111111&#4421.1111111111111&#4421.1111111111111&#4421.1111111111111, !- Feature Value 2
-  clg_wkdy,                               !- Feature Name 3
-  String,                                 !- Feature Data Type 3
-  23.88888888888889&#4423.88888888888889&#4423.88888888888889&#4423.88888888888889&#4423.88888888888889&#4423.88888888888889&#4423.88888888888889&#4423.88888888888889&#4423.88888888888889&#4423.88888888888889&#4423.88888888888889&#4423.88888888888889&#4423.88888888888889&#4423.88888888888889&#4423.88888888888889&#4423.88888888888889&#4423.88888888888889&#4423.88888888888889&#4423.88888888888889&#4423.88888888888889&#4423.88888888888889&#4423.88888888888889&#4423.88888888888889&#4423.88888888888889, !- Feature Value 3
-  clg_wked,                               !- Feature Name 4
-  String,                                 !- Feature Data Type 4
-  23.88888888888889&#4423.88888888888889&#4423.88888888888889&#4423.88888888888889&#4423.88888888888889&#4423.88888888888889&#4423.88888888888889&#4423.88888888888889&#4423.88888888888889&#4423.88888888888889&#4423.88888888888889&#4423.88888888888889&#4423.88888888888889&#4423.88888888888889&#4423.88888888888889&#4423.88888888888889&#4423.88888888888889&#4423.88888888888889&#4423.88888888888889&#4423.88888888888889&#4423.88888888888889&#4423.88888888888889&#4423.88888888888889&#4423.88888888888889; !- Feature Value 4
-
-OS:Schedule:Ruleset,
-  {d0ddd269-cd67-4ea0-8a59-b6e9e6d7cb59}, !- Handle
-  res heating setpoint,                   !- Name
-  {695c390a-c749-4302-adfd-af1f0c027da2}, !- Schedule Type Limits Name
-  {e0fbe092-aa27-4ca0-a1a1-a7b06c525464}, !- Default Day Schedule Name
-  {8b18972c-8f1b-4b89-8cae-bc2f5d9398e6}, !- Summer Design Day Schedule Name
-  {eb8dd5f5-8b01-4b9e-a13c-77d57f4c2ad4}; !- Winter Design Day Schedule Name
-
-OS:Schedule:Day,
-  {e0fbe092-aa27-4ca0-a1a1-a7b06c525464}, !- Handle
-  Schedule Day 6,                         !- Name
-  {695c390a-c749-4302-adfd-af1f0c027da2}, !- Schedule Type Limits Name
-  ,                                       !- Interpolate to Timestep
-  24,                                     !- Hour 1
-  0,                                      !- Minute 1
-  0;                                      !- Value Until Time 1
-
-OS:Schedule:Rule,
-  {3c943a2a-0918-4ea6-b6c9-8ab489c7080f}, !- Handle
-  res heating setpoint weekday rule1,     !- Name
-  {d0ddd269-cd67-4ea0-8a59-b6e9e6d7cb59}, !- Schedule Ruleset Name
-  23,                                     !- Rule Order
-  {0c1a5f50-9e94-4099-9b2c-ab8132c53e3f}, !- Day Schedule Name
-  ,                                       !- Apply Sunday
-  Yes,                                    !- Apply Monday
-  Yes,                                    !- Apply Tuesday
-  Yes,                                    !- Apply Wednesday
-  Yes,                                    !- Apply Thursday
-  Yes,                                    !- Apply Friday
-  ,                                       !- Apply Saturday
-  ,                                       !- Apply Holiday
-  DateRange,                              !- Date Specification Type
-  1,                                      !- Start Month
-  1,                                      !- Start Day
-  1,                                      !- End Month
-  31;                                     !- End Day
-
-OS:Schedule:Day,
-  {0c1a5f50-9e94-4099-9b2c-ab8132c53e3f}, !- Handle
-  res heating setpoint weekday1,          !- Name
-  {695c390a-c749-4302-adfd-af1f0c027da2}, !- Schedule Type Limits Name
-  ,                                       !- Interpolate to Timestep
-  1,                                      !- Hour 1
-  0,                                      !- Minute 1
-  22.2222222222222,                       !- Value Until Time 1
-  24,                                     !- Hour 2
-  0,                                      !- Minute 2
-  21.1111111111111;                       !- Value Until Time 2
-
-OS:Schedule:Rule,
-  {4335a8bb-df65-49ca-b4d9-a1d035f8267d}, !- Handle
-  res heating setpoint weekend rule1,     !- Name
-  {d0ddd269-cd67-4ea0-8a59-b6e9e6d7cb59}, !- Schedule Ruleset Name
-  22,                                     !- Rule Order
-  {9d92ff28-f98e-46fc-94ea-969e52703bd0}, !- Day Schedule Name
-  Yes,                                    !- Apply Sunday
-  ,                                       !- Apply Monday
-  ,                                       !- Apply Tuesday
-  ,                                       !- Apply Wednesday
-  ,                                       !- Apply Thursday
-  ,                                       !- Apply Friday
-  Yes,                                    !- Apply Saturday
-  ,                                       !- Apply Holiday
-  DateRange,                              !- Date Specification Type
-  1,                                      !- Start Month
-  1,                                      !- Start Day
-  1,                                      !- End Month
-  31;                                     !- End Day
-
-OS:Schedule:Day,
-  {9d92ff28-f98e-46fc-94ea-969e52703bd0}, !- Handle
-  res heating setpoint weekend1,          !- Name
-  {695c390a-c749-4302-adfd-af1f0c027da2}, !- Schedule Type Limits Name
-  ,                                       !- Interpolate to Timestep
-  24,                                     !- Hour 1
-  0,                                      !- Minute 1
-  21.1111111111111;                       !- Value Until Time 1
-
-OS:Schedule:Rule,
-  {8d597289-f727-4363-b717-c72a73487603}, !- Handle
-  res heating setpoint weekday rule2,     !- Name
-  {d0ddd269-cd67-4ea0-8a59-b6e9e6d7cb59}, !- Schedule Ruleset Name
-  21,                                     !- Rule Order
-  {a5f842ad-732f-4eba-9c8e-5ea1a219c3f1}, !- Day Schedule Name
-  ,                                       !- Apply Sunday
-  Yes,                                    !- Apply Monday
-  Yes,                                    !- Apply Tuesday
-  Yes,                                    !- Apply Wednesday
-  Yes,                                    !- Apply Thursday
-  Yes,                                    !- Apply Friday
-  ,                                       !- Apply Saturday
-  ,                                       !- Apply Holiday
-  DateRange,                              !- Date Specification Type
-  2,                                      !- Start Month
-  1,                                      !- Start Day
-  2,                                      !- End Month
-  28;                                     !- End Day
-
-OS:Schedule:Day,
-  {a5f842ad-732f-4eba-9c8e-5ea1a219c3f1}, !- Handle
-  res heating setpoint weekday2,          !- Name
-  {695c390a-c749-4302-adfd-af1f0c027da2}, !- Schedule Type Limits Name
-  ,                                       !- Interpolate to Timestep
-  1,                                      !- Hour 1
-  0,                                      !- Minute 1
-  22.2222222222222,                       !- Value Until Time 1
-  24,                                     !- Hour 2
-  0,                                      !- Minute 2
-  21.1111111111111;                       !- Value Until Time 2
-
-OS:Schedule:Rule,
-  {47cb236f-bafa-4046-882d-2dc8ab521a08}, !- Handle
-  res heating setpoint weekend rule2,     !- Name
-  {d0ddd269-cd67-4ea0-8a59-b6e9e6d7cb59}, !- Schedule Ruleset Name
-  20,                                     !- Rule Order
-  {606d4577-cbc7-4418-adf3-1a461032c7e5}, !- Day Schedule Name
-  Yes,                                    !- Apply Sunday
-  ,                                       !- Apply Monday
-  ,                                       !- Apply Tuesday
-  ,                                       !- Apply Wednesday
-  ,                                       !- Apply Thursday
-  ,                                       !- Apply Friday
-  Yes,                                    !- Apply Saturday
-  ,                                       !- Apply Holiday
-  DateRange,                              !- Date Specification Type
-  2,                                      !- Start Month
-  1,                                      !- Start Day
-  2,                                      !- End Month
-  28;                                     !- End Day
-
-OS:Schedule:Day,
-  {606d4577-cbc7-4418-adf3-1a461032c7e5}, !- Handle
-  res heating setpoint weekend2,          !- Name
-  {695c390a-c749-4302-adfd-af1f0c027da2}, !- Schedule Type Limits Name
-  ,                                       !- Interpolate to Timestep
-  24,                                     !- Hour 1
-  0,                                      !- Minute 1
-  21.1111111111111;                       !- Value Until Time 1
-
-OS:Schedule:Rule,
-  {04863f03-b660-4aff-bcb6-8a210313a2de}, !- Handle
-  res heating setpoint weekday rule3,     !- Name
-  {d0ddd269-cd67-4ea0-8a59-b6e9e6d7cb59}, !- Schedule Ruleset Name
-  19,                                     !- Rule Order
-  {aee92b5d-65ba-41e4-9146-dd4697c2bb36}, !- Day Schedule Name
-  ,                                       !- Apply Sunday
-  Yes,                                    !- Apply Monday
-  Yes,                                    !- Apply Tuesday
-  Yes,                                    !- Apply Wednesday
-  Yes,                                    !- Apply Thursday
-  Yes,                                    !- Apply Friday
-  ,                                       !- Apply Saturday
-  ,                                       !- Apply Holiday
-  DateRange,                              !- Date Specification Type
-  3,                                      !- Start Month
-  1,                                      !- Start Day
-  3,                                      !- End Month
-  31;                                     !- End Day
-
-OS:Schedule:Day,
-  {aee92b5d-65ba-41e4-9146-dd4697c2bb36}, !- Handle
-  res heating setpoint weekday3,          !- Name
-  {695c390a-c749-4302-adfd-af1f0c027da2}, !- Schedule Type Limits Name
-  ,                                       !- Interpolate to Timestep
-  1,                                      !- Hour 1
-  0,                                      !- Minute 1
-  22.2222222222222,                       !- Value Until Time 1
-  24,                                     !- Hour 2
-  0,                                      !- Minute 2
-  21.1111111111111;                       !- Value Until Time 2
-
-OS:Schedule:Rule,
-  {9fbb648d-50d8-4427-b373-ad4bdcfae58e}, !- Handle
-  res heating setpoint weekend rule3,     !- Name
-  {d0ddd269-cd67-4ea0-8a59-b6e9e6d7cb59}, !- Schedule Ruleset Name
-  18,                                     !- Rule Order
-  {d0a62f9c-f5f0-4edf-b203-0c49cf39bd49}, !- Day Schedule Name
-  Yes,                                    !- Apply Sunday
-  ,                                       !- Apply Monday
-  ,                                       !- Apply Tuesday
-  ,                                       !- Apply Wednesday
-  ,                                       !- Apply Thursday
-  ,                                       !- Apply Friday
-  Yes,                                    !- Apply Saturday
-  ,                                       !- Apply Holiday
-  DateRange,                              !- Date Specification Type
-  3,                                      !- Start Month
-  1,                                      !- Start Day
-  3,                                      !- End Month
-  31;                                     !- End Day
-
-OS:Schedule:Day,
-  {d0a62f9c-f5f0-4edf-b203-0c49cf39bd49}, !- Handle
-  res heating setpoint weekend3,          !- Name
-  {695c390a-c749-4302-adfd-af1f0c027da2}, !- Schedule Type Limits Name
-  ,                                       !- Interpolate to Timestep
-  24,                                     !- Hour 1
-  0,                                      !- Minute 1
-  21.1111111111111;                       !- Value Until Time 1
-
-OS:Schedule:Rule,
-  {521da2bb-3d36-4435-91f4-aa2f524f2d73}, !- Handle
-  res heating setpoint weekday rule4,     !- Name
-  {d0ddd269-cd67-4ea0-8a59-b6e9e6d7cb59}, !- Schedule Ruleset Name
-  17,                                     !- Rule Order
-  {395ba27b-73ad-4276-bdcf-8e8039d4b42e}, !- Day Schedule Name
-  ,                                       !- Apply Sunday
-  Yes,                                    !- Apply Monday
-  Yes,                                    !- Apply Tuesday
-  Yes,                                    !- Apply Wednesday
-  Yes,                                    !- Apply Thursday
-  Yes,                                    !- Apply Friday
-  ,                                       !- Apply Saturday
-  ,                                       !- Apply Holiday
-  DateRange,                              !- Date Specification Type
-  4,                                      !- Start Month
-  1,                                      !- Start Day
-  4,                                      !- End Month
-  30;                                     !- End Day
-
-OS:Schedule:Day,
-  {395ba27b-73ad-4276-bdcf-8e8039d4b42e}, !- Handle
-  res heating setpoint weekday4,          !- Name
-  {695c390a-c749-4302-adfd-af1f0c027da2}, !- Schedule Type Limits Name
-  ,                                       !- Interpolate to Timestep
-  1,                                      !- Hour 1
-  0,                                      !- Minute 1
-  22.2222222222222,                       !- Value Until Time 1
-  24,                                     !- Hour 2
-  0,                                      !- Minute 2
-  21.1111111111111;                       !- Value Until Time 2
-
-OS:Schedule:Rule,
-  {e23b9412-f0a8-4ccd-bd6f-fa8720eb195b}, !- Handle
-  res heating setpoint weekend rule4,     !- Name
-  {d0ddd269-cd67-4ea0-8a59-b6e9e6d7cb59}, !- Schedule Ruleset Name
-  16,                                     !- Rule Order
-  {18592c79-6c0e-4cb6-b05a-e8d0e0fa217e}, !- Day Schedule Name
-  Yes,                                    !- Apply Sunday
-  ,                                       !- Apply Monday
-  ,                                       !- Apply Tuesday
-  ,                                       !- Apply Wednesday
-  ,                                       !- Apply Thursday
-  ,                                       !- Apply Friday
-  Yes,                                    !- Apply Saturday
-  ,                                       !- Apply Holiday
-  DateRange,                              !- Date Specification Type
-  4,                                      !- Start Month
-  1,                                      !- Start Day
-  4,                                      !- End Month
-  30;                                     !- End Day
-
-OS:Schedule:Day,
-  {18592c79-6c0e-4cb6-b05a-e8d0e0fa217e}, !- Handle
-  res heating setpoint weekend4,          !- Name
-  {695c390a-c749-4302-adfd-af1f0c027da2}, !- Schedule Type Limits Name
-  ,                                       !- Interpolate to Timestep
-  24,                                     !- Hour 1
-  0,                                      !- Minute 1
-  21.1111111111111;                       !- Value Until Time 1
-
-OS:Schedule:Rule,
-  {4b6cce52-5c65-40ec-9839-4919af4985b3}, !- Handle
-  res heating setpoint weekday rule5,     !- Name
-  {d0ddd269-cd67-4ea0-8a59-b6e9e6d7cb59}, !- Schedule Ruleset Name
-  15,                                     !- Rule Order
-  {7647dab5-b510-414f-9066-a956eb0f0f7a}, !- Day Schedule Name
-  ,                                       !- Apply Sunday
-  Yes,                                    !- Apply Monday
-  Yes,                                    !- Apply Tuesday
-  Yes,                                    !- Apply Wednesday
-  Yes,                                    !- Apply Thursday
-  Yes,                                    !- Apply Friday
-  ,                                       !- Apply Saturday
-  ,                                       !- Apply Holiday
-  DateRange,                              !- Date Specification Type
-  5,                                      !- Start Month
-  1,                                      !- Start Day
-  5,                                      !- End Month
-  31;                                     !- End Day
-
-OS:Schedule:Day,
-  {7647dab5-b510-414f-9066-a956eb0f0f7a}, !- Handle
-  res heating setpoint weekday5,          !- Name
-  {695c390a-c749-4302-adfd-af1f0c027da2}, !- Schedule Type Limits Name
-  ,                                       !- Interpolate to Timestep
-  1,                                      !- Hour 1
-  0,                                      !- Minute 1
-  22.2222222222222,                       !- Value Until Time 1
-  24,                                     !- Hour 2
-  0,                                      !- Minute 2
-  21.1111111111111;                       !- Value Until Time 2
-
-OS:Schedule:Rule,
-  {0b495312-d141-4744-8791-07d3e5c8fdf9}, !- Handle
-  res heating setpoint weekend rule5,     !- Name
-  {d0ddd269-cd67-4ea0-8a59-b6e9e6d7cb59}, !- Schedule Ruleset Name
-  14,                                     !- Rule Order
-  {2f3f1b77-12c6-412e-afa6-557b575e389f}, !- Day Schedule Name
-  Yes,                                    !- Apply Sunday
-  ,                                       !- Apply Monday
-  ,                                       !- Apply Tuesday
-  ,                                       !- Apply Wednesday
-  ,                                       !- Apply Thursday
-  ,                                       !- Apply Friday
-  Yes,                                    !- Apply Saturday
-  ,                                       !- Apply Holiday
-  DateRange,                              !- Date Specification Type
-  5,                                      !- Start Month
-  1,                                      !- Start Day
-  5,                                      !- End Month
-  31;                                     !- End Day
-
-OS:Schedule:Day,
-  {2f3f1b77-12c6-412e-afa6-557b575e389f}, !- Handle
-  res heating setpoint weekend5,          !- Name
-  {695c390a-c749-4302-adfd-af1f0c027da2}, !- Schedule Type Limits Name
-  ,                                       !- Interpolate to Timestep
-  24,                                     !- Hour 1
-  0,                                      !- Minute 1
-  21.1111111111111;                       !- Value Until Time 1
-
-OS:Schedule:Rule,
-  {5b4bbee4-b38f-4963-87fb-fd0e70184ff1}, !- Handle
-  res heating setpoint weekday rule6,     !- Name
-  {d0ddd269-cd67-4ea0-8a59-b6e9e6d7cb59}, !- Schedule Ruleset Name
-  13,                                     !- Rule Order
-  {51cf25ba-3738-47dc-a362-ee8e15eac410}, !- Day Schedule Name
-  ,                                       !- Apply Sunday
-  Yes,                                    !- Apply Monday
-  Yes,                                    !- Apply Tuesday
-  Yes,                                    !- Apply Wednesday
-  Yes,                                    !- Apply Thursday
-  Yes,                                    !- Apply Friday
-  ,                                       !- Apply Saturday
-  ,                                       !- Apply Holiday
-  DateRange,                              !- Date Specification Type
-  6,                                      !- Start Month
-  1,                                      !- Start Day
-  6,                                      !- End Month
-  30;                                     !- End Day
-
-OS:Schedule:Day,
-  {51cf25ba-3738-47dc-a362-ee8e15eac410}, !- Handle
-  res heating setpoint weekday6,          !- Name
-  {695c390a-c749-4302-adfd-af1f0c027da2}, !- Schedule Type Limits Name
-  ,                                       !- Interpolate to Timestep
-  1,                                      !- Hour 1
-  0,                                      !- Minute 1
-  22.2222222222222,                       !- Value Until Time 1
-  24,                                     !- Hour 2
-  0,                                      !- Minute 2
-  21.1111111111111;                       !- Value Until Time 2
-
-OS:Schedule:Rule,
-  {8cc1532e-0179-4ba8-8089-63c95e014f94}, !- Handle
-  res heating setpoint weekend rule6,     !- Name
-  {d0ddd269-cd67-4ea0-8a59-b6e9e6d7cb59}, !- Schedule Ruleset Name
-  12,                                     !- Rule Order
-  {9e9baf53-7595-4dfb-967a-3df406d61a1c}, !- Day Schedule Name
-  Yes,                                    !- Apply Sunday
-  ,                                       !- Apply Monday
-  ,                                       !- Apply Tuesday
-  ,                                       !- Apply Wednesday
-  ,                                       !- Apply Thursday
-  ,                                       !- Apply Friday
-  Yes,                                    !- Apply Saturday
-  ,                                       !- Apply Holiday
-  DateRange,                              !- Date Specification Type
-  6,                                      !- Start Month
-  1,                                      !- Start Day
-  6,                                      !- End Month
-  30;                                     !- End Day
-
-OS:Schedule:Day,
-  {9e9baf53-7595-4dfb-967a-3df406d61a1c}, !- Handle
-  res heating setpoint weekend6,          !- Name
-  {695c390a-c749-4302-adfd-af1f0c027da2}, !- Schedule Type Limits Name
-  ,                                       !- Interpolate to Timestep
-  24,                                     !- Hour 1
-  0,                                      !- Minute 1
-  21.1111111111111;                       !- Value Until Time 1
-
-OS:Schedule:Rule,
-  {c59fb551-a4d0-41aa-93ce-d11bf6bdaaef}, !- Handle
-  res heating setpoint weekday rule7,     !- Name
-  {d0ddd269-cd67-4ea0-8a59-b6e9e6d7cb59}, !- Schedule Ruleset Name
-  11,                                     !- Rule Order
-  {78067b08-e788-4e6a-9023-edf34ec21321}, !- Day Schedule Name
-  ,                                       !- Apply Sunday
-  Yes,                                    !- Apply Monday
-  Yes,                                    !- Apply Tuesday
-  Yes,                                    !- Apply Wednesday
-  Yes,                                    !- Apply Thursday
-  Yes,                                    !- Apply Friday
-  ,                                       !- Apply Saturday
-  ,                                       !- Apply Holiday
-  DateRange,                              !- Date Specification Type
-  7,                                      !- Start Month
-  1,                                      !- Start Day
-  7,                                      !- End Month
-  31;                                     !- End Day
-
-OS:Schedule:Day,
-  {78067b08-e788-4e6a-9023-edf34ec21321}, !- Handle
-  res heating setpoint weekday7,          !- Name
-  {695c390a-c749-4302-adfd-af1f0c027da2}, !- Schedule Type Limits Name
-  ,                                       !- Interpolate to Timestep
-  1,                                      !- Hour 1
-  0,                                      !- Minute 1
-  22.2222222222222,                       !- Value Until Time 1
-  24,                                     !- Hour 2
-  0,                                      !- Minute 2
-  21.1111111111111;                       !- Value Until Time 2
-
-OS:Schedule:Rule,
-  {a6f91be1-8a6d-4d54-9009-85525e9b4189}, !- Handle
-  res heating setpoint weekend rule7,     !- Name
-  {d0ddd269-cd67-4ea0-8a59-b6e9e6d7cb59}, !- Schedule Ruleset Name
-  10,                                     !- Rule Order
-  {4d266794-7440-4d2a-9287-d7acb821b274}, !- Day Schedule Name
-  Yes,                                    !- Apply Sunday
-  ,                                       !- Apply Monday
-  ,                                       !- Apply Tuesday
-  ,                                       !- Apply Wednesday
-  ,                                       !- Apply Thursday
-  ,                                       !- Apply Friday
-  Yes,                                    !- Apply Saturday
-  ,                                       !- Apply Holiday
-  DateRange,                              !- Date Specification Type
-  7,                                      !- Start Month
-  1,                                      !- Start Day
-  7,                                      !- End Month
-  31;                                     !- End Day
-
-OS:Schedule:Day,
-  {4d266794-7440-4d2a-9287-d7acb821b274}, !- Handle
-  res heating setpoint weekend7,          !- Name
-  {695c390a-c749-4302-adfd-af1f0c027da2}, !- Schedule Type Limits Name
-  ,                                       !- Interpolate to Timestep
-  24,                                     !- Hour 1
-  0,                                      !- Minute 1
-  21.1111111111111;                       !- Value Until Time 1
-
-OS:Schedule:Rule,
-  {d0e5919b-fdb7-48d1-b9a0-806dd4912c70}, !- Handle
-  res heating setpoint weekday rule8,     !- Name
-  {d0ddd269-cd67-4ea0-8a59-b6e9e6d7cb59}, !- Schedule Ruleset Name
-  9,                                      !- Rule Order
-  {b27d8035-08ff-49a4-9819-bf619ea75389}, !- Day Schedule Name
-  ,                                       !- Apply Sunday
-  Yes,                                    !- Apply Monday
-  Yes,                                    !- Apply Tuesday
-  Yes,                                    !- Apply Wednesday
-  Yes,                                    !- Apply Thursday
-  Yes,                                    !- Apply Friday
-  ,                                       !- Apply Saturday
-  ,                                       !- Apply Holiday
-  DateRange,                              !- Date Specification Type
-  8,                                      !- Start Month
-  1,                                      !- Start Day
-  8,                                      !- End Month
-  31;                                     !- End Day
-
-OS:Schedule:Day,
-  {b27d8035-08ff-49a4-9819-bf619ea75389}, !- Handle
-  res heating setpoint weekday8,          !- Name
-  {695c390a-c749-4302-adfd-af1f0c027da2}, !- Schedule Type Limits Name
-  ,                                       !- Interpolate to Timestep
-  1,                                      !- Hour 1
-  0,                                      !- Minute 1
-  22.2222222222222,                       !- Value Until Time 1
-  24,                                     !- Hour 2
-  0,                                      !- Minute 2
-  21.1111111111111;                       !- Value Until Time 2
-
-OS:Schedule:Rule,
-  {b004c1d1-55ab-404d-b0e0-2683a2d69c18}, !- Handle
-  res heating setpoint weekend rule8,     !- Name
-  {d0ddd269-cd67-4ea0-8a59-b6e9e6d7cb59}, !- Schedule Ruleset Name
-  8,                                      !- Rule Order
-  {24d96d8f-c8e3-43c7-a9d5-14abb80b4ffc}, !- Day Schedule Name
-  Yes,                                    !- Apply Sunday
-  ,                                       !- Apply Monday
-  ,                                       !- Apply Tuesday
-  ,                                       !- Apply Wednesday
-  ,                                       !- Apply Thursday
-  ,                                       !- Apply Friday
-  Yes,                                    !- Apply Saturday
-  ,                                       !- Apply Holiday
-  DateRange,                              !- Date Specification Type
-  8,                                      !- Start Month
-  1,                                      !- Start Day
-  8,                                      !- End Month
-  31;                                     !- End Day
-
-OS:Schedule:Day,
-  {24d96d8f-c8e3-43c7-a9d5-14abb80b4ffc}, !- Handle
-  res heating setpoint weekend8,          !- Name
-  {695c390a-c749-4302-adfd-af1f0c027da2}, !- Schedule Type Limits Name
-  ,                                       !- Interpolate to Timestep
-  24,                                     !- Hour 1
-  0,                                      !- Minute 1
-  21.1111111111111;                       !- Value Until Time 1
-
-OS:Schedule:Rule,
-  {adfc448d-b36c-4244-81f8-1fe3fd72399d}, !- Handle
-  res heating setpoint weekday rule9,     !- Name
-  {d0ddd269-cd67-4ea0-8a59-b6e9e6d7cb59}, !- Schedule Ruleset Name
-  7,                                      !- Rule Order
-  {666e071d-f385-4781-99c1-61f370c52b59}, !- Day Schedule Name
-  ,                                       !- Apply Sunday
-  Yes,                                    !- Apply Monday
-  Yes,                                    !- Apply Tuesday
-  Yes,                                    !- Apply Wednesday
-  Yes,                                    !- Apply Thursday
-  Yes,                                    !- Apply Friday
-  ,                                       !- Apply Saturday
-  ,                                       !- Apply Holiday
-  DateRange,                              !- Date Specification Type
-  9,                                      !- Start Month
-  1,                                      !- Start Day
-  9,                                      !- End Month
-  30;                                     !- End Day
-
-OS:Schedule:Day,
-  {666e071d-f385-4781-99c1-61f370c52b59}, !- Handle
-  res heating setpoint weekday9,          !- Name
-  {695c390a-c749-4302-adfd-af1f0c027da2}, !- Schedule Type Limits Name
-  ,                                       !- Interpolate to Timestep
-  1,                                      !- Hour 1
-  0,                                      !- Minute 1
-  22.2222222222222,                       !- Value Until Time 1
-  24,                                     !- Hour 2
-  0,                                      !- Minute 2
-  21.1111111111111;                       !- Value Until Time 2
-
-OS:Schedule:Rule,
-  {821dc26a-b82d-48ff-ae17-40208753466e}, !- Handle
-  res heating setpoint weekend rule9,     !- Name
-  {d0ddd269-cd67-4ea0-8a59-b6e9e6d7cb59}, !- Schedule Ruleset Name
-  6,                                      !- Rule Order
-  {1d0d9405-33bc-471a-883b-a4994601f9f8}, !- Day Schedule Name
-  Yes,                                    !- Apply Sunday
-  ,                                       !- Apply Monday
-  ,                                       !- Apply Tuesday
-  ,                                       !- Apply Wednesday
-  ,                                       !- Apply Thursday
-  ,                                       !- Apply Friday
-  Yes,                                    !- Apply Saturday
-  ,                                       !- Apply Holiday
-  DateRange,                              !- Date Specification Type
-  9,                                      !- Start Month
-  1,                                      !- Start Day
-  9,                                      !- End Month
-  30;                                     !- End Day
-
-OS:Schedule:Day,
-  {1d0d9405-33bc-471a-883b-a4994601f9f8}, !- Handle
-  res heating setpoint weekend9,          !- Name
-  {695c390a-c749-4302-adfd-af1f0c027da2}, !- Schedule Type Limits Name
-  ,                                       !- Interpolate to Timestep
-  24,                                     !- Hour 1
-  0,                                      !- Minute 1
-  21.1111111111111;                       !- Value Until Time 1
-
-OS:Schedule:Rule,
-  {a3e646b2-9d3c-437e-baea-d531149640ca}, !- Handle
-  res heating setpoint weekday rule10,    !- Name
-  {d0ddd269-cd67-4ea0-8a59-b6e9e6d7cb59}, !- Schedule Ruleset Name
-  5,                                      !- Rule Order
-  {0f2c008c-66e8-4888-96e6-a65e7112d432}, !- Day Schedule Name
-  ,                                       !- Apply Sunday
-  Yes,                                    !- Apply Monday
-  Yes,                                    !- Apply Tuesday
-  Yes,                                    !- Apply Wednesday
-  Yes,                                    !- Apply Thursday
-  Yes,                                    !- Apply Friday
-  ,                                       !- Apply Saturday
-  ,                                       !- Apply Holiday
-  DateRange,                              !- Date Specification Type
-  10,                                     !- Start Month
-  1,                                      !- Start Day
-  10,                                     !- End Month
-  31;                                     !- End Day
-
-OS:Schedule:Day,
-  {0f2c008c-66e8-4888-96e6-a65e7112d432}, !- Handle
-  res heating setpoint weekday10,         !- Name
-  {695c390a-c749-4302-adfd-af1f0c027da2}, !- Schedule Type Limits Name
-  ,                                       !- Interpolate to Timestep
-  1,                                      !- Hour 1
-  0,                                      !- Minute 1
-  22.2222222222222,                       !- Value Until Time 1
-  24,                                     !- Hour 2
-  0,                                      !- Minute 2
-  21.1111111111111;                       !- Value Until Time 2
-
-OS:Schedule:Rule,
-  {3ed80083-b7a2-4712-80d7-98987beb4ee6}, !- Handle
-  res heating setpoint weekend rule10,    !- Name
-  {d0ddd269-cd67-4ea0-8a59-b6e9e6d7cb59}, !- Schedule Ruleset Name
-  4,                                      !- Rule Order
-  {79759533-d04d-4201-a294-042c41c1b625}, !- Day Schedule Name
-  Yes,                                    !- Apply Sunday
-  ,                                       !- Apply Monday
-  ,                                       !- Apply Tuesday
-  ,                                       !- Apply Wednesday
-  ,                                       !- Apply Thursday
-  ,                                       !- Apply Friday
-  Yes,                                    !- Apply Saturday
-  ,                                       !- Apply Holiday
-  DateRange,                              !- Date Specification Type
-  10,                                     !- Start Month
-  1,                                      !- Start Day
-  10,                                     !- End Month
-  31;                                     !- End Day
-
-OS:Schedule:Day,
-  {79759533-d04d-4201-a294-042c41c1b625}, !- Handle
-  res heating setpoint weekend10,         !- Name
-  {695c390a-c749-4302-adfd-af1f0c027da2}, !- Schedule Type Limits Name
-  ,                                       !- Interpolate to Timestep
-  24,                                     !- Hour 1
-  0,                                      !- Minute 1
-  21.1111111111111;                       !- Value Until Time 1
-
-OS:Schedule:Rule,
-  {9b2924a4-9dfc-4b02-9f91-536a0e6e41b1}, !- Handle
-  res heating setpoint weekday rule11,    !- Name
-  {d0ddd269-cd67-4ea0-8a59-b6e9e6d7cb59}, !- Schedule Ruleset Name
-  3,                                      !- Rule Order
-  {f6dfcd0d-48a6-4a04-860b-46f3d982c650}, !- Day Schedule Name
-  ,                                       !- Apply Sunday
-  Yes,                                    !- Apply Monday
-  Yes,                                    !- Apply Tuesday
-  Yes,                                    !- Apply Wednesday
-  Yes,                                    !- Apply Thursday
-  Yes,                                    !- Apply Friday
-  ,                                       !- Apply Saturday
-  ,                                       !- Apply Holiday
-  DateRange,                              !- Date Specification Type
-  11,                                     !- Start Month
-  1,                                      !- Start Day
-  11,                                     !- End Month
-  30;                                     !- End Day
-
-OS:Schedule:Day,
-  {f6dfcd0d-48a6-4a04-860b-46f3d982c650}, !- Handle
-  res heating setpoint weekday11,         !- Name
-  {695c390a-c749-4302-adfd-af1f0c027da2}, !- Schedule Type Limits Name
-  ,                                       !- Interpolate to Timestep
-  1,                                      !- Hour 1
-  0,                                      !- Minute 1
-  22.2222222222222,                       !- Value Until Time 1
-  24,                                     !- Hour 2
-  0,                                      !- Minute 2
-  21.1111111111111;                       !- Value Until Time 2
-
-OS:Schedule:Rule,
-  {37a9b4ac-5110-49a0-b497-8dd3677254db}, !- Handle
-  res heating setpoint weekend rule11,    !- Name
-  {d0ddd269-cd67-4ea0-8a59-b6e9e6d7cb59}, !- Schedule Ruleset Name
-  2,                                      !- Rule Order
-  {ae118b5b-4b43-4348-ab03-f7f9a011e112}, !- Day Schedule Name
-  Yes,                                    !- Apply Sunday
-  ,                                       !- Apply Monday
-  ,                                       !- Apply Tuesday
-  ,                                       !- Apply Wednesday
-  ,                                       !- Apply Thursday
-  ,                                       !- Apply Friday
-  Yes,                                    !- Apply Saturday
-  ,                                       !- Apply Holiday
-  DateRange,                              !- Date Specification Type
-  11,                                     !- Start Month
-  1,                                      !- Start Day
-  11,                                     !- End Month
-  30;                                     !- End Day
-
-OS:Schedule:Day,
-  {ae118b5b-4b43-4348-ab03-f7f9a011e112}, !- Handle
-  res heating setpoint weekend11,         !- Name
-  {695c390a-c749-4302-adfd-af1f0c027da2}, !- Schedule Type Limits Name
-  ,                                       !- Interpolate to Timestep
-  24,                                     !- Hour 1
-  0,                                      !- Minute 1
-  21.1111111111111;                       !- Value Until Time 1
-
-OS:Schedule:Rule,
-  {1ac1f62a-078d-4a2a-adfd-88376123c858}, !- Handle
-  res heating setpoint weekday rule12,    !- Name
-  {d0ddd269-cd67-4ea0-8a59-b6e9e6d7cb59}, !- Schedule Ruleset Name
-  1,                                      !- Rule Order
-  {6602fc4f-cf7a-48e0-8f61-f36425fffd29}, !- Day Schedule Name
-  ,                                       !- Apply Sunday
-  Yes,                                    !- Apply Monday
-  Yes,                                    !- Apply Tuesday
-  Yes,                                    !- Apply Wednesday
-  Yes,                                    !- Apply Thursday
-  Yes,                                    !- Apply Friday
-  ,                                       !- Apply Saturday
-  ,                                       !- Apply Holiday
-  DateRange,                              !- Date Specification Type
-  12,                                     !- Start Month
-  1,                                      !- Start Day
-  12,                                     !- End Month
-  31;                                     !- End Day
-
-OS:Schedule:Day,
-  {6602fc4f-cf7a-48e0-8f61-f36425fffd29}, !- Handle
-  res heating setpoint weekday12,         !- Name
-  {695c390a-c749-4302-adfd-af1f0c027da2}, !- Schedule Type Limits Name
-  ,                                       !- Interpolate to Timestep
-  1,                                      !- Hour 1
-  0,                                      !- Minute 1
-  22.2222222222222,                       !- Value Until Time 1
-  24,                                     !- Hour 2
-  0,                                      !- Minute 2
-  21.1111111111111;                       !- Value Until Time 2
-
-OS:Schedule:Rule,
-  {11945e29-af97-43a4-8635-5300ae44b8ab}, !- Handle
-  res heating setpoint weekend rule12,    !- Name
-  {d0ddd269-cd67-4ea0-8a59-b6e9e6d7cb59}, !- Schedule Ruleset Name
-  0,                                      !- Rule Order
-  {4b5e01b4-d776-43c5-bb1f-17ab78e090a3}, !- Day Schedule Name
-  Yes,                                    !- Apply Sunday
-  ,                                       !- Apply Monday
-  ,                                       !- Apply Tuesday
-  ,                                       !- Apply Wednesday
-  ,                                       !- Apply Thursday
-  ,                                       !- Apply Friday
-  Yes,                                    !- Apply Saturday
-  ,                                       !- Apply Holiday
-  DateRange,                              !- Date Specification Type
-  12,                                     !- Start Month
-  1,                                      !- Start Day
-  12,                                     !- End Month
-  31;                                     !- End Day
-
-OS:Schedule:Day,
-  {4b5e01b4-d776-43c5-bb1f-17ab78e090a3}, !- Handle
-  res heating setpoint weekend12,         !- Name
-  {695c390a-c749-4302-adfd-af1f0c027da2}, !- Schedule Type Limits Name
-  ,                                       !- Interpolate to Timestep
-  24,                                     !- Hour 1
-  0,                                      !- Minute 1
-  21.1111111111111;                       !- Value Until Time 1
-
-OS:Schedule:Day,
-  {eb8dd5f5-8b01-4b9e-a13c-77d57f4c2ad4}, !- Handle
-  res heating setpoint winter design,     !- Name
-  {695c390a-c749-4302-adfd-af1f0c027da2}, !- Schedule Type Limits Name
-  ,                                       !- Interpolate to Timestep
-  24,                                     !- Hour 1
-  0,                                      !- Minute 1
-  21.1111111111111;                       !- Value Until Time 1
-
-OS:Schedule:Day,
-  {8b18972c-8f1b-4b89-8cae-bc2f5d9398e6}, !- Handle
-  res heating setpoint summer design,     !- Name
-  {695c390a-c749-4302-adfd-af1f0c027da2}, !- Schedule Type Limits Name
-  ,                                       !- Interpolate to Timestep
-  24,                                     !- Hour 1
-  0,                                      !- Minute 1
-  23.8888888888889;                       !- Value Until Time 1
-
-OS:Schedule:Ruleset,
-  {61b976e5-ed65-4669-a347-2b03419ca2c5}, !- Handle
-  res cooling setpoint,                   !- Name
-  {695c390a-c749-4302-adfd-af1f0c027da2}, !- Schedule Type Limits Name
-  {72708829-19d2-4965-82cb-76d879796613}, !- Default Day Schedule Name
-  {38fe31a1-f1c2-4f4b-a4b2-47514cb074fa}, !- Summer Design Day Schedule Name
-  {5d644d81-2478-4c62-b677-126bc58d6bc3}; !- Winter Design Day Schedule Name
-
-OS:Schedule:Day,
-  {72708829-19d2-4965-82cb-76d879796613}, !- Handle
-  Schedule Day 7,                         !- Name
-  {695c390a-c749-4302-adfd-af1f0c027da2}, !- Schedule Type Limits Name
-  ,                                       !- Interpolate to Timestep
-  24,                                     !- Hour 1
-  0,                                      !- Minute 1
-  0;                                      !- Value Until Time 1
-
-OS:Schedule:Rule,
-  {bc0874e9-d515-440a-a806-be02e9e3a9be}, !- Handle
-  res cooling setpoint allday rule1,      !- Name
-  {61b976e5-ed65-4669-a347-2b03419ca2c5}, !- Schedule Ruleset Name
-  11,                                     !- Rule Order
-  {b2dc23cc-639c-47e4-8507-b12cf74237b8}, !- Day Schedule Name
-  Yes,                                    !- Apply Sunday
-  Yes,                                    !- Apply Monday
-  Yes,                                    !- Apply Tuesday
-  Yes,                                    !- Apply Wednesday
-  Yes,                                    !- Apply Thursday
-  Yes,                                    !- Apply Friday
-  Yes,                                    !- Apply Saturday
-  ,                                       !- Apply Holiday
-  DateRange,                              !- Date Specification Type
-  1,                                      !- Start Month
-  1,                                      !- Start Day
-  1,                                      !- End Month
-  31;                                     !- End Day
-
-OS:Schedule:Day,
-  {b2dc23cc-639c-47e4-8507-b12cf74237b8}, !- Handle
-  res cooling setpoint allday1,           !- Name
-  {695c390a-c749-4302-adfd-af1f0c027da2}, !- Schedule Type Limits Name
-  ,                                       !- Interpolate to Timestep
-  24,                                     !- Hour 1
-  0,                                      !- Minute 1
-  23.8888888888889;                       !- Value Until Time 1
-
-OS:Schedule:Rule,
-  {19948b55-ee16-421e-9387-85e360e1b309}, !- Handle
-  res cooling setpoint allday rule2,      !- Name
-  {61b976e5-ed65-4669-a347-2b03419ca2c5}, !- Schedule Ruleset Name
-  10,                                     !- Rule Order
-  {a49f8299-17ee-4933-ab2a-20ce424b4473}, !- Day Schedule Name
-  Yes,                                    !- Apply Sunday
-  Yes,                                    !- Apply Monday
-  Yes,                                    !- Apply Tuesday
-  Yes,                                    !- Apply Wednesday
-  Yes,                                    !- Apply Thursday
-  Yes,                                    !- Apply Friday
-  Yes,                                    !- Apply Saturday
-  ,                                       !- Apply Holiday
-  DateRange,                              !- Date Specification Type
-  2,                                      !- Start Month
-  1,                                      !- Start Day
-  2,                                      !- End Month
-  28;                                     !- End Day
-
-OS:Schedule:Day,
-  {a49f8299-17ee-4933-ab2a-20ce424b4473}, !- Handle
-  res cooling setpoint allday2,           !- Name
-  {695c390a-c749-4302-adfd-af1f0c027da2}, !- Schedule Type Limits Name
-  ,                                       !- Interpolate to Timestep
-  24,                                     !- Hour 1
-  0,                                      !- Minute 1
-  23.8888888888889;                       !- Value Until Time 1
-
-OS:Schedule:Rule,
-  {a4dcfb5e-3397-44d0-9251-9201d9cb036a}, !- Handle
-  res cooling setpoint allday rule3,      !- Name
-  {61b976e5-ed65-4669-a347-2b03419ca2c5}, !- Schedule Ruleset Name
-  9,                                      !- Rule Order
-  {fd484ea0-5d62-4cc6-8c3e-f92259b2bb7f}, !- Day Schedule Name
-  Yes,                                    !- Apply Sunday
-  Yes,                                    !- Apply Monday
-  Yes,                                    !- Apply Tuesday
-  Yes,                                    !- Apply Wednesday
-  Yes,                                    !- Apply Thursday
-  Yes,                                    !- Apply Friday
-  Yes,                                    !- Apply Saturday
-  ,                                       !- Apply Holiday
-  DateRange,                              !- Date Specification Type
-  3,                                      !- Start Month
-  1,                                      !- Start Day
-  3,                                      !- End Month
-  31;                                     !- End Day
-
-OS:Schedule:Day,
-  {fd484ea0-5d62-4cc6-8c3e-f92259b2bb7f}, !- Handle
-  res cooling setpoint allday3,           !- Name
-  {695c390a-c749-4302-adfd-af1f0c027da2}, !- Schedule Type Limits Name
-  ,                                       !- Interpolate to Timestep
-  24,                                     !- Hour 1
-  0,                                      !- Minute 1
-  23.8888888888889;                       !- Value Until Time 1
-
-OS:Schedule:Rule,
-  {2da9732e-2543-4c18-b473-774a413d36d9}, !- Handle
-  res cooling setpoint allday rule4,      !- Name
-  {61b976e5-ed65-4669-a347-2b03419ca2c5}, !- Schedule Ruleset Name
-  8,                                      !- Rule Order
-  {637655b4-722b-46c3-ae46-5d4500c2a78a}, !- Day Schedule Name
-  Yes,                                    !- Apply Sunday
-  Yes,                                    !- Apply Monday
-  Yes,                                    !- Apply Tuesday
-  Yes,                                    !- Apply Wednesday
-  Yes,                                    !- Apply Thursday
-  Yes,                                    !- Apply Friday
-  Yes,                                    !- Apply Saturday
-  ,                                       !- Apply Holiday
-  DateRange,                              !- Date Specification Type
-  4,                                      !- Start Month
-  1,                                      !- Start Day
-  4,                                      !- End Month
-  30;                                     !- End Day
-
-OS:Schedule:Day,
-  {637655b4-722b-46c3-ae46-5d4500c2a78a}, !- Handle
-  res cooling setpoint allday4,           !- Name
-  {695c390a-c749-4302-adfd-af1f0c027da2}, !- Schedule Type Limits Name
-  ,                                       !- Interpolate to Timestep
-  24,                                     !- Hour 1
-  0,                                      !- Minute 1
-  23.8888888888889;                       !- Value Until Time 1
-
-OS:Schedule:Rule,
-  {d9492c3d-3273-4186-b5b0-25e9bf44c9e6}, !- Handle
-  res cooling setpoint allday rule5,      !- Name
-  {61b976e5-ed65-4669-a347-2b03419ca2c5}, !- Schedule Ruleset Name
-  7,                                      !- Rule Order
-  {f4a1b2f1-dfb2-4fb3-9e26-036a1d4124b0}, !- Day Schedule Name
-  Yes,                                    !- Apply Sunday
-  Yes,                                    !- Apply Monday
-  Yes,                                    !- Apply Tuesday
-  Yes,                                    !- Apply Wednesday
-  Yes,                                    !- Apply Thursday
-  Yes,                                    !- Apply Friday
-  Yes,                                    !- Apply Saturday
-  ,                                       !- Apply Holiday
-  DateRange,                              !- Date Specification Type
-  5,                                      !- Start Month
-  1,                                      !- Start Day
-  5,                                      !- End Month
-  31;                                     !- End Day
-
-OS:Schedule:Day,
-  {f4a1b2f1-dfb2-4fb3-9e26-036a1d4124b0}, !- Handle
-  res cooling setpoint allday5,           !- Name
-  {695c390a-c749-4302-adfd-af1f0c027da2}, !- Schedule Type Limits Name
-  ,                                       !- Interpolate to Timestep
-  24,                                     !- Hour 1
-  0,                                      !- Minute 1
-  23.8888888888889;                       !- Value Until Time 1
-
-OS:Schedule:Rule,
-  {0a651f0f-3e22-4243-8915-903d96066e57}, !- Handle
-  res cooling setpoint allday rule6,      !- Name
-  {61b976e5-ed65-4669-a347-2b03419ca2c5}, !- Schedule Ruleset Name
-  6,                                      !- Rule Order
-  {30049ff3-5566-4f57-9441-76376502710a}, !- Day Schedule Name
-  Yes,                                    !- Apply Sunday
-  Yes,                                    !- Apply Monday
-  Yes,                                    !- Apply Tuesday
-  Yes,                                    !- Apply Wednesday
-  Yes,                                    !- Apply Thursday
-  Yes,                                    !- Apply Friday
-  Yes,                                    !- Apply Saturday
-  ,                                       !- Apply Holiday
-  DateRange,                              !- Date Specification Type
-  6,                                      !- Start Month
-  1,                                      !- Start Day
-  6,                                      !- End Month
-  30;                                     !- End Day
-
-OS:Schedule:Day,
-  {30049ff3-5566-4f57-9441-76376502710a}, !- Handle
-  res cooling setpoint allday6,           !- Name
-  {695c390a-c749-4302-adfd-af1f0c027da2}, !- Schedule Type Limits Name
-  ,                                       !- Interpolate to Timestep
-  24,                                     !- Hour 1
-  0,                                      !- Minute 1
-  23.8888888888889;                       !- Value Until Time 1
-
-OS:Schedule:Rule,
-  {bd30f01d-51dc-425d-8830-7ecbfade2c08}, !- Handle
-  res cooling setpoint allday rule7,      !- Name
-  {61b976e5-ed65-4669-a347-2b03419ca2c5}, !- Schedule Ruleset Name
-  5,                                      !- Rule Order
-  {ff6ef98c-7bf4-4282-ab23-05352a84419f}, !- Day Schedule Name
-  Yes,                                    !- Apply Sunday
-  Yes,                                    !- Apply Monday
-  Yes,                                    !- Apply Tuesday
-  Yes,                                    !- Apply Wednesday
-  Yes,                                    !- Apply Thursday
-  Yes,                                    !- Apply Friday
-  Yes,                                    !- Apply Saturday
-  ,                                       !- Apply Holiday
-  DateRange,                              !- Date Specification Type
-  7,                                      !- Start Month
-  1,                                      !- Start Day
-  7,                                      !- End Month
-  31;                                     !- End Day
-
-OS:Schedule:Day,
-  {ff6ef98c-7bf4-4282-ab23-05352a84419f}, !- Handle
-  res cooling setpoint allday7,           !- Name
-  {695c390a-c749-4302-adfd-af1f0c027da2}, !- Schedule Type Limits Name
-  ,                                       !- Interpolate to Timestep
-  24,                                     !- Hour 1
-  0,                                      !- Minute 1
-  23.8888888888889;                       !- Value Until Time 1
-
-OS:Schedule:Rule,
-  {fbb6ab58-8fa5-4c78-843d-1fccc4ad5757}, !- Handle
-  res cooling setpoint allday rule8,      !- Name
-  {61b976e5-ed65-4669-a347-2b03419ca2c5}, !- Schedule Ruleset Name
-  4,                                      !- Rule Order
-  {778a09b8-7070-41ab-99ad-46fda930c057}, !- Day Schedule Name
-  Yes,                                    !- Apply Sunday
-  Yes,                                    !- Apply Monday
-  Yes,                                    !- Apply Tuesday
-  Yes,                                    !- Apply Wednesday
-  Yes,                                    !- Apply Thursday
-  Yes,                                    !- Apply Friday
-  Yes,                                    !- Apply Saturday
-  ,                                       !- Apply Holiday
-  DateRange,                              !- Date Specification Type
-  8,                                      !- Start Month
-  1,                                      !- Start Day
-  8,                                      !- End Month
-  31;                                     !- End Day
-
-OS:Schedule:Day,
-  {778a09b8-7070-41ab-99ad-46fda930c057}, !- Handle
-  res cooling setpoint allday8,           !- Name
-  {695c390a-c749-4302-adfd-af1f0c027da2}, !- Schedule Type Limits Name
-  ,                                       !- Interpolate to Timestep
-  24,                                     !- Hour 1
-  0,                                      !- Minute 1
-  23.8888888888889;                       !- Value Until Time 1
-
-OS:Schedule:Rule,
-  {0d6a4534-170a-4e60-9630-bf88d2dc99f1}, !- Handle
-  res cooling setpoint allday rule9,      !- Name
-  {61b976e5-ed65-4669-a347-2b03419ca2c5}, !- Schedule Ruleset Name
-  3,                                      !- Rule Order
-  {e851dac9-50f8-4a32-8bbb-89c93b4c4b75}, !- Day Schedule Name
-  Yes,                                    !- Apply Sunday
-  Yes,                                    !- Apply Monday
-  Yes,                                    !- Apply Tuesday
-  Yes,                                    !- Apply Wednesday
-  Yes,                                    !- Apply Thursday
-  Yes,                                    !- Apply Friday
-  Yes,                                    !- Apply Saturday
-  ,                                       !- Apply Holiday
-  DateRange,                              !- Date Specification Type
-  9,                                      !- Start Month
-  1,                                      !- Start Day
-  9,                                      !- End Month
-  30;                                     !- End Day
-
-OS:Schedule:Day,
-  {e851dac9-50f8-4a32-8bbb-89c93b4c4b75}, !- Handle
-  res cooling setpoint allday9,           !- Name
-  {695c390a-c749-4302-adfd-af1f0c027da2}, !- Schedule Type Limits Name
-  ,                                       !- Interpolate to Timestep
-  24,                                     !- Hour 1
-  0,                                      !- Minute 1
-  23.8888888888889;                       !- Value Until Time 1
-
-OS:Schedule:Rule,
-  {d3483609-002a-4943-a150-710c4847a5fa}, !- Handle
-  res cooling setpoint allday rule10,     !- Name
-  {61b976e5-ed65-4669-a347-2b03419ca2c5}, !- Schedule Ruleset Name
-  2,                                      !- Rule Order
-  {a6a576aa-2041-4b41-ad32-e9afc0cee7d7}, !- Day Schedule Name
-  Yes,                                    !- Apply Sunday
-  Yes,                                    !- Apply Monday
-  Yes,                                    !- Apply Tuesday
-  Yes,                                    !- Apply Wednesday
-  Yes,                                    !- Apply Thursday
-  Yes,                                    !- Apply Friday
-  Yes,                                    !- Apply Saturday
-  ,                                       !- Apply Holiday
-  DateRange,                              !- Date Specification Type
-  10,                                     !- Start Month
-  1,                                      !- Start Day
-  10,                                     !- End Month
-  31;                                     !- End Day
-
-OS:Schedule:Day,
-  {a6a576aa-2041-4b41-ad32-e9afc0cee7d7}, !- Handle
-  res cooling setpoint allday10,          !- Name
-  {695c390a-c749-4302-adfd-af1f0c027da2}, !- Schedule Type Limits Name
-  ,                                       !- Interpolate to Timestep
-  24,                                     !- Hour 1
-  0,                                      !- Minute 1
-  23.8888888888889;                       !- Value Until Time 1
-
-OS:Schedule:Rule,
-  {4728d00c-8ecc-436b-9433-2fa9b4a87577}, !- Handle
-  res cooling setpoint allday rule11,     !- Name
-  {61b976e5-ed65-4669-a347-2b03419ca2c5}, !- Schedule Ruleset Name
-  1,                                      !- Rule Order
-  {d3436477-96ab-43ff-b521-96942372b260}, !- Day Schedule Name
-  Yes,                                    !- Apply Sunday
-  Yes,                                    !- Apply Monday
-  Yes,                                    !- Apply Tuesday
-  Yes,                                    !- Apply Wednesday
-  Yes,                                    !- Apply Thursday
-  Yes,                                    !- Apply Friday
-  Yes,                                    !- Apply Saturday
-  ,                                       !- Apply Holiday
-  DateRange,                              !- Date Specification Type
-  11,                                     !- Start Month
-  1,                                      !- Start Day
-  11,                                     !- End Month
-  30;                                     !- End Day
-
-OS:Schedule:Day,
-  {d3436477-96ab-43ff-b521-96942372b260}, !- Handle
-  res cooling setpoint allday11,          !- Name
-  {695c390a-c749-4302-adfd-af1f0c027da2}, !- Schedule Type Limits Name
-  ,                                       !- Interpolate to Timestep
-  24,                                     !- Hour 1
-  0,                                      !- Minute 1
-  23.8888888888889;                       !- Value Until Time 1
-
-OS:Schedule:Rule,
-  {8cee0471-bf88-4aa3-8495-863cac6cd810}, !- Handle
-  res cooling setpoint allday rule12,     !- Name
-  {61b976e5-ed65-4669-a347-2b03419ca2c5}, !- Schedule Ruleset Name
-  0,                                      !- Rule Order
-  {d65847db-9cbb-4942-a2d1-790c80d41941}, !- Day Schedule Name
-  Yes,                                    !- Apply Sunday
-  Yes,                                    !- Apply Monday
-  Yes,                                    !- Apply Tuesday
-  Yes,                                    !- Apply Wednesday
-  Yes,                                    !- Apply Thursday
-  Yes,                                    !- Apply Friday
-  Yes,                                    !- Apply Saturday
-  ,                                       !- Apply Holiday
-  DateRange,                              !- Date Specification Type
-  12,                                     !- Start Month
-  1,                                      !- Start Day
-  12,                                     !- End Month
-  31;                                     !- End Day
-
-OS:Schedule:Day,
-  {d65847db-9cbb-4942-a2d1-790c80d41941}, !- Handle
-  res cooling setpoint allday12,          !- Name
-  {695c390a-c749-4302-adfd-af1f0c027da2}, !- Schedule Type Limits Name
-  ,                                       !- Interpolate to Timestep
-  24,                                     !- Hour 1
-  0,                                      !- Minute 1
-  23.8888888888889;                       !- Value Until Time 1
-
-OS:Schedule:Day,
-  {5d644d81-2478-4c62-b677-126bc58d6bc3}, !- Handle
-  res cooling setpoint winter design,     !- Name
-  {695c390a-c749-4302-adfd-af1f0c027da2}, !- Schedule Type Limits Name
-  ,                                       !- Interpolate to Timestep
-  24,                                     !- Hour 1
-  0,                                      !- Minute 1
-  21.1111111111111;                       !- Value Until Time 1
-
-OS:Schedule:Day,
-  {38fe31a1-f1c2-4f4b-a4b2-47514cb074fa}, !- Handle
-  res cooling setpoint summer design,     !- Name
-  {695c390a-c749-4302-adfd-af1f0c027da2}, !- Schedule Type Limits Name
-  ,                                       !- Interpolate to Timestep
-  24,                                     !- Hour 1
-  0,                                      !- Minute 1
-  23.8888888888889;                       !- Value Until Time 1
-=======
->>>>>>> f42044b5
