--- conflicted
+++ resolved
@@ -1,69 +1,41 @@
 !- NOTE: Auto-generated from /test/osw_files/SFD_70heat_75cool_2wkdy_offset_12mo_seasons.osw
 
 OS:Version,
-<<<<<<< HEAD
-  {138f9275-9288-4fcb-82a6-3d12e36a95e0}, !- Handle
-  3.0.1;                                  !- Version Identifier
+  {2b54135f-01ab-4a63-8f5b-13860851573d}, !- Handle
+  2.9.0;                                  !- Version Identifier
 
 OS:SimulationControl,
-  {8203abb3-3360-4cc4-84d5-2e8da4e30f43}, !- Handle
-=======
-  {59cf94f5-e24f-40f2-8ddf-327bb4f34d7a}, !- Handle
-  2.9.0;                                  !- Version Identifier
-
-OS:SimulationControl,
-  {6666e437-eef3-4416-8ce2-eaf84d302eb6}, !- Handle
->>>>>>> 1e74590c
+  {3e7e2830-e754-4dc8-83cd-0fb76e985bac}, !- Handle
   ,                                       !- Do Zone Sizing Calculation
   ,                                       !- Do System Sizing Calculation
   ,                                       !- Do Plant Sizing Calculation
   No;                                     !- Run Simulation for Sizing Periods
 
 OS:Timestep,
-<<<<<<< HEAD
-  {fd5e892e-fa5a-4773-8eb6-4faeebc17214}, !- Handle
+  {04d61574-7052-4aa4-9190-cc61536dc242}, !- Handle
   6;                                      !- Number of Timesteps per Hour
 
 OS:ShadowCalculation,
-  {f1a4c4a9-e8be-4e59-a97e-c3ba2bb8b633}, !- Handle
-  PolygonClipping,                        !- Shading Calculation Method
-  ,                                       !- Shading Calculation Update Frequency Method
-  20,                                     !- Shading Calculation Update Frequency
-  15000,                                  !- Maximum Figures in Shadow Overlap Calculations
-  ,                                       !- Polygon Clipping Algorithm
-  512,                                    !- Pixel Counting Resolution
-  ,                                       !- Sky Diffuse Modeling Algorithm
-  No,                                     !- Output External Shading Calculation Results
-  No,                                     !- Disable Self-Shading Within Shading Zone Groups
-  No;                                     !- Disable Self-Shading From Shading Zone Groups to Other Zones
-
-OS:WeatherFile,
-  {7d07be3c-4de4-4ca9-80c1-de88e3cfbbb9}, !- Handle
-=======
-  {aed62426-5d4e-41bb-aa2a-be4cff8e4685}, !- Handle
-  6;                                      !- Number of Timesteps per Hour
-
-OS:ShadowCalculation,
-  {4813b306-35cb-458e-b866-2f6c6c389670}, !- Handle
+  {944c6669-e37b-4726-9e91-2012cbd59750}, !- Handle
   20,                                     !- Calculation Frequency
   200;                                    !- Maximum Figures in Shadow Overlap Calculations
 
 OS:SurfaceConvectionAlgorithm:Outside,
-  {27fa8d59-bbf0-40ab-9332-a27dc2689807}, !- Handle
+  {ae28039d-40f5-46a5-91d3-f88a32422590}, !- Handle
   DOE-2;                                  !- Algorithm
 
 OS:SurfaceConvectionAlgorithm:Inside,
-  {6d846a3a-1b8a-4e4c-98ee-0049883cbe86}, !- Handle
+  {3f8b97dd-ed9e-4903-b7ac-6a7730dc1b10}, !- Handle
   TARP;                                   !- Algorithm
 
 OS:ZoneCapacitanceMultiplier:ResearchSpecial,
-  {949f9945-f2d2-4e0e-b82d-ac854866df78}, !- Handle
+  {88d632e7-c78b-44fd-afe5-5f100fbf2033}, !- Handle
   3.6,                                    !- Temperature Capacity Multiplier
   15,                                     !- Humidity Capacity Multiplier
   ;                                       !- Carbon Dioxide Capacity Multiplier
 
 OS:RunPeriod,
-  {a68618a6-717c-40c6-baa1-4f6235a7bbca}, !- Handle
+  {d52b5847-3c8b-444e-a055-e6d34def4fc6}, !- Handle
   Run Period 1,                           !- Name
   1,                                      !- Begin Month
   1,                                      !- Begin Day of Month
@@ -77,14 +49,13 @@
   ;                                       !- Number of Times Runperiod to be Repeated
 
 OS:YearDescription,
-  {db77c28e-f9a6-497d-823e-1b0f8508753a}, !- Handle
+  {04bf13c8-5cea-4e5d-8d8f-99ffef47a536}, !- Handle
   2007,                                   !- Calendar Year
   ,                                       !- Day of Week for Start Day
   ;                                       !- Is Leap Year
 
 OS:WeatherFile,
-  {e5b6a779-63c1-4bf6-b6f6-aca44c78505a}, !- Handle
->>>>>>> 1e74590c
+  {eb6eef7f-0c26-4be1-b218-cfec55269ea5}, !- Handle
   Denver Intl Ap,                         !- City
   CO,                                     !- State Province Region
   USA,                                    !- Country
@@ -94,17 +65,12 @@
   -104.65,                                !- Longitude {deg}
   -7,                                     !- Time Zone {hr}
   1650,                                   !- Elevation {m}
-  C:/OpenStudio/OpenStudio-BuildStock/resources/measures/HPXMLtoOpenStudio/weather/USA_CO_Denver.Intl.AP.725650_TMY3.epw, !- Url
+  file:../weather/USA_CO_Denver.Intl.AP.725650_TMY3.epw, !- Url
   E23378AA;                               !- Checksum
 
 OS:AdditionalProperties,
-<<<<<<< HEAD
-  {fb72fa83-dfca-44ec-96d8-756a3ce93b97}, !- Handle
-  {7d07be3c-4de4-4ca9-80c1-de88e3cfbbb9}, !- Object Name
-=======
-  {73fa6e87-be79-42d8-99ad-3a64af24dee1}, !- Handle
-  {e5b6a779-63c1-4bf6-b6f6-aca44c78505a}, !- Object Name
->>>>>>> 1e74590c
+  {766c183f-7ee9-4844-844c-58fbd16844a1}, !- Handle
+  {eb6eef7f-0c26-4be1-b218-cfec55269ea5}, !- Object Name
   EPWHeaderCity,                          !- Feature Name 1
   String,                                 !- Feature Data Type 1
   Denver Intl Ap,                         !- Feature Value 1
@@ -211,15 +177,8 @@
   Double,                                 !- Feature Data Type 35
   84;                                     !- Feature Value 35
 
-OS:YearDescription,
-  {65126296-8a76-4aec-b12e-f32cdbb558e1}; !- Handle
-
 OS:Site,
-<<<<<<< HEAD
-  {cc411518-44fb-4923-978e-9dd43c821163}, !- Handle
-=======
-  {bea2aa90-35c5-4779-9449-55cf560dcf1c}, !- Handle
->>>>>>> 1e74590c
+  {9fd75694-b62f-4882-bcc9-637a48d09569}, !- Handle
   Denver Intl Ap_CO_USA,                  !- Name
   39.83,                                  !- Latitude {deg}
   -104.65,                                !- Longitude {deg}
@@ -228,45 +187,32 @@
   ;                                       !- Terrain
 
 OS:ClimateZones,
-<<<<<<< HEAD
-  {67a0410e-6586-409a-8c08-bdd117e2eb85}, !- Handle
-  Building America,                       !- Climate Zone Institution Name 1
-=======
-  {7bb0fea2-0429-4c92-ad07-9a80b504b659}, !- Handle
+  {0878624e-ba7f-4e43-8831-cdba16a5111a}, !- Handle
   ,                                       !- Active Institution
   ,                                       !- Active Year
   ,                                       !- Climate Zone Institution Name 1
->>>>>>> 1e74590c
   ,                                       !- Climate Zone Document Name 1
-  0,                                      !- Climate Zone Document Year 1
-  Cold;                                   !- Climate Zone Value 1
+  ,                                       !- Climate Zone Document Year 1
+  ,                                       !- Climate Zone Value 1
+  Building America,                       !- Climate Zone Institution Name 2
+  ,                                       !- Climate Zone Document Name 2
+  0,                                      !- Climate Zone Document Year 2
+  Cold;                                   !- Climate Zone Value 2
 
 OS:Site:WaterMainsTemperature,
-<<<<<<< HEAD
-  {c2df39d5-493d-42fc-b2bc-47b22fe0f6d3}, !- Handle
-=======
-  {c867e0b3-99f9-4b3f-b7fc-515c66c486d2}, !- Handle
->>>>>>> 1e74590c
+  {f942323f-ccb1-4383-b8e1-9b8506fd7605}, !- Handle
   Correlation,                            !- Calculation Method
   ,                                       !- Temperature Schedule Name
   10.8753424657535,                       !- Annual Average Outdoor Air Temperature {C}
   23.1524007936508;                       !- Maximum Difference In Monthly Average Outdoor Air Temperatures {deltaC}
 
 OS:RunPeriodControl:DaylightSavingTime,
-<<<<<<< HEAD
-  {487f075f-7765-4ee5-9883-49f56f4577b0}, !- Handle
-=======
-  {c326e225-51c9-4a43-9139-1703ef82b2ce}, !- Handle
->>>>>>> 1e74590c
+  {45245a1d-fbed-4380-9e93-05d05e3c05e4}, !- Handle
   4/7,                                    !- Start Date
   10/26;                                  !- End Date
 
 OS:Site:GroundTemperature:Deep,
-<<<<<<< HEAD
-  {e5a8595e-0946-438e-9d06-8625c7dc82ee}, !- Handle
-=======
-  {ff4a7726-d3bc-404f-b2f4-d6cff09d5756}, !- Handle
->>>>>>> 1e74590c
+  {44f5ab5c-90b9-43a7-8483-73ada477cbcd}, !- Handle
   10.8753424657535,                       !- January Deep Ground Temperature {C}
   10.8753424657535,                       !- February Deep Ground Temperature {C}
   10.8753424657535,                       !- March Deep Ground Temperature {C}
@@ -281,11 +227,7 @@
   10.8753424657535;                       !- December Deep Ground Temperature {C}
 
 OS:Building,
-<<<<<<< HEAD
-  {0c402422-e742-454b-9b3c-644f7a646ec1}, !- Handle
-=======
-  {1b7b3f19-c44f-4766-a35f-387f50ae4b04}, !- Handle
->>>>>>> 1e74590c
+  {3d33987e-b926-4375-863a-004189b2cbd4}, !- Handle
   Building 1,                             !- Name
   ,                                       !- Building Sector Type
   ,                                       !- North Axis {deg}
@@ -300,13 +242,8 @@
   1;                                      !- Standards Number of Living Units
 
 OS:AdditionalProperties,
-<<<<<<< HEAD
-  {c7a23673-237e-4db1-a88a-42e35c1b83aa}, !- Handle
-  {0c402422-e742-454b-9b3c-644f7a646ec1}, !- Object Name
-=======
-  {b992822b-7eea-4248-8b94-c6bad550fc9b}, !- Handle
-  {1b7b3f19-c44f-4766-a35f-387f50ae4b04}, !- Object Name
->>>>>>> 1e74590c
+  {d86be32b-3779-4316-94fd-63329f3e6b69}, !- Handle
+  {3d33987e-b926-4375-863a-004189b2cbd4}, !- Object Name
   Total Units Represented,                !- Feature Name 1
   Integer,                                !- Feature Data Type 1
   1,                                      !- Feature Value 1
@@ -315,11 +252,7 @@
   1;                                      !- Feature Value 2
 
 OS:ThermalZone,
-<<<<<<< HEAD
-  {6014e40f-1476-43de-8548-e4989467406d}, !- Handle
-=======
-  {67667412-2f56-4c93-b0b5-148c8a9015ed}, !- Handle
->>>>>>> 1e74590c
+  {206f274c-6604-4a66-bdf3-dafd683e8072}, !- Handle
   living zone,                            !- Name
   ,                                       !- Multiplier
   ,                                       !- Ceiling Height {m}
@@ -328,100 +261,51 @@
   ,                                       !- Zone Inside Convection Algorithm
   ,                                       !- Zone Outside Convection Algorithm
   ,                                       !- Zone Conditioning Equipment List Name
-<<<<<<< HEAD
-  {5a4fd8a9-c117-416f-afad-cd30a81b2a33}, !- Zone Air Inlet Port List
-  {771b65fa-ecf0-478c-80f5-f87450e36033}, !- Zone Air Exhaust Port List
-  {b6eba107-c7c6-4036-a84b-1134dcae7116}, !- Zone Air Node Name
-  {80247adb-970d-4b1b-b6bd-8b8420d49615}, !- Zone Return Air Port List
-=======
-  {91c22414-705e-4810-8666-1ea4815775b5}, !- Zone Air Inlet Port List
-  {62ae3d79-21d2-4ec8-89b0-7296bbaa4b22}, !- Zone Air Exhaust Port List
-  {0a00aa4e-4f4d-4c51-861e-d0b3bcb3e3e1}, !- Zone Air Node Name
-  {85248887-c59d-42b1-b3b5-5ccfa3030790}, !- Zone Return Air Port List
->>>>>>> 1e74590c
+  {b73a71ad-d4e6-4c8a-93df-8c0f3a1f1fa7}, !- Zone Air Inlet Port List
+  {222c6380-9a3f-4007-9085-f5bfd5108ea1}, !- Zone Air Exhaust Port List
+  {cd435a37-56ff-48c2-b288-91a6aaea527a}, !- Zone Air Node Name
+  {6dd694ad-10af-44a7-aefe-dc0b1414c1ac}, !- Zone Return Air Port List
   ,                                       !- Primary Daylighting Control Name
   ,                                       !- Fraction of Zone Controlled by Primary Daylighting Control
   ,                                       !- Secondary Daylighting Control Name
   ,                                       !- Fraction of Zone Controlled by Secondary Daylighting Control
   ,                                       !- Illuminance Map Name
   ,                                       !- Group Rendering Name
-<<<<<<< HEAD
-  {550963d6-35a9-43df-8b31-7b09ffa81627}, !- Thermostat Name
-  No;                                     !- Use Ideal Air Loads
-
-OS:Node,
-  {462b1dfa-cd51-4d66-add4-de99f86c1972}, !- Handle
-  Node 1,                                 !- Name
-  {b6eba107-c7c6-4036-a84b-1134dcae7116}, !- Inlet Port
-  ;                                       !- Outlet Port
-
-OS:Connection,
-  {b6eba107-c7c6-4036-a84b-1134dcae7116}, !- Handle
-  {524ed5e0-2b19-41be-ab8f-240e0e1d53f7}, !- Name
-  {6014e40f-1476-43de-8548-e4989467406d}, !- Source Object
-  11,                                     !- Outlet Port
-  {462b1dfa-cd51-4d66-add4-de99f86c1972}, !- Target Object
-  2;                                      !- Inlet Port
-
-OS:PortList,
-  {5a4fd8a9-c117-416f-afad-cd30a81b2a33}, !- Handle
-  {cd5b025e-6402-4a4f-a013-79ec80bd3dc0}, !- Name
-  {6014e40f-1476-43de-8548-e4989467406d}, !- HVAC Component
-  {94bf565c-aec5-4045-b7ae-d6fad351c2d3}, !- Port 1
-  {240dc40a-f384-48ae-b861-4058b26b9296}; !- Port 2
-
-OS:PortList,
-  {771b65fa-ecf0-478c-80f5-f87450e36033}, !- Handle
-  {78be263f-c884-4077-8178-5fe8e946a9bb}, !- Name
-  {6014e40f-1476-43de-8548-e4989467406d}; !- HVAC Component
-
-OS:PortList,
-  {80247adb-970d-4b1b-b6bd-8b8420d49615}, !- Handle
-  {9544cde0-5ca6-49ea-a107-5836f43ade65}, !- Name
-  {6014e40f-1476-43de-8548-e4989467406d}, !- HVAC Component
-  {e007d96a-f2a4-4e65-8ab6-b50cf7121ee5}, !- Port 1
-  {79b47dd1-3069-4483-b210-e944f9b2376c}; !- Port 2
-
-OS:Sizing:Zone,
-  {f6012c4d-c130-4b12-a8e9-4ede4edcf6b1}, !- Handle
-  {6014e40f-1476-43de-8548-e4989467406d}, !- Zone or ZoneList Name
-=======
   ,                                       !- Thermostat Name
   No;                                     !- Use Ideal Air Loads
 
 OS:Node,
-  {0f978a2e-aedf-4d46-8609-171ada3c339b}, !- Handle
+  {8d400b2f-c462-478b-968c-fea98d1ca5b0}, !- Handle
   Node 1,                                 !- Name
-  {0a00aa4e-4f4d-4c51-861e-d0b3bcb3e3e1}, !- Inlet Port
+  {cd435a37-56ff-48c2-b288-91a6aaea527a}, !- Inlet Port
   ;                                       !- Outlet Port
 
 OS:Connection,
-  {0a00aa4e-4f4d-4c51-861e-d0b3bcb3e3e1}, !- Handle
-  {5c4c3170-125a-4bb9-b4fd-bbd7b7cf4b8f}, !- Name
-  {67667412-2f56-4c93-b0b5-148c8a9015ed}, !- Source Object
+  {cd435a37-56ff-48c2-b288-91a6aaea527a}, !- Handle
+  {a5c9bdc1-7265-4072-8ce9-ff7293405d19}, !- Name
+  {206f274c-6604-4a66-bdf3-dafd683e8072}, !- Source Object
   11,                                     !- Outlet Port
-  {0f978a2e-aedf-4d46-8609-171ada3c339b}, !- Target Object
+  {8d400b2f-c462-478b-968c-fea98d1ca5b0}, !- Target Object
   2;                                      !- Inlet Port
 
 OS:PortList,
-  {91c22414-705e-4810-8666-1ea4815775b5}, !- Handle
-  {a59260b2-7179-47ed-a947-e832358ecef6}, !- Name
-  {67667412-2f56-4c93-b0b5-148c8a9015ed}; !- HVAC Component
+  {b73a71ad-d4e6-4c8a-93df-8c0f3a1f1fa7}, !- Handle
+  {b2b46d5d-5aa2-495d-82ea-fc1ff6582f6f}, !- Name
+  {206f274c-6604-4a66-bdf3-dafd683e8072}; !- HVAC Component
 
 OS:PortList,
-  {62ae3d79-21d2-4ec8-89b0-7296bbaa4b22}, !- Handle
-  {4c73c977-4055-4ffe-bdd3-4e3e51b09bdc}, !- Name
-  {67667412-2f56-4c93-b0b5-148c8a9015ed}; !- HVAC Component
+  {222c6380-9a3f-4007-9085-f5bfd5108ea1}, !- Handle
+  {8009f726-e594-4c70-bf70-2cb7dd23eafd}, !- Name
+  {206f274c-6604-4a66-bdf3-dafd683e8072}; !- HVAC Component
 
 OS:PortList,
-  {85248887-c59d-42b1-b3b5-5ccfa3030790}, !- Handle
-  {5c5d9780-039d-4d2b-851a-277a4707ae91}, !- Name
-  {67667412-2f56-4c93-b0b5-148c8a9015ed}; !- HVAC Component
+  {6dd694ad-10af-44a7-aefe-dc0b1414c1ac}, !- Handle
+  {b8c5d421-4195-4e53-b503-61fb8beeffde}, !- Name
+  {206f274c-6604-4a66-bdf3-dafd683e8072}; !- HVAC Component
 
 OS:Sizing:Zone,
-  {3f40dc55-a3a3-448a-8f35-82ebddfda01a}, !- Handle
-  {67667412-2f56-4c93-b0b5-148c8a9015ed}, !- Zone or ZoneList Name
->>>>>>> 1e74590c
+  {6f2413c9-4f81-4244-89e6-c1fd753c23a2}, !- Handle
+  {206f274c-6604-4a66-bdf3-dafd683e8072}, !- Zone or ZoneList Name
   SupplyAirTemperature,                   !- Zone Cooling Design Supply Air Temperature Input Method
   14,                                     !- Zone Cooling Design Supply Air Temperature {C}
   11.11,                                  !- Zone Cooling Design Supply Air Temperature Difference {deltaC}
@@ -442,42 +326,22 @@
   ,                                       !- Heating Maximum Air Flow per Zone Floor Area {m3/s-m2}
   ,                                       !- Heating Maximum Air Flow {m3/s}
   ,                                       !- Heating Maximum Air Flow Fraction
+  ,                                       !- Design Zone Air Distribution Effectiveness in Cooling Mode
+  ,                                       !- Design Zone Air Distribution Effectiveness in Heating Mode
   No,                                     !- Account for Dedicated Outdoor Air System
   NeutralSupplyAir,                       !- Dedicated Outdoor Air System Control Strategy
   autosize,                               !- Dedicated Outdoor Air Low Setpoint Temperature for Design {C}
   autosize;                               !- Dedicated Outdoor Air High Setpoint Temperature for Design {C}
 
 OS:ZoneHVAC:EquipmentList,
-<<<<<<< HEAD
-  {ca8a78ec-d2d4-4a12-9cb4-c43ffaeef676}, !- Handle
+  {617800ca-92db-4081-8d6d-a93caf3d27fa}, !- Handle
   Zone HVAC Equipment List 1,             !- Name
-  {6014e40f-1476-43de-8548-e4989467406d}, !- Thermal Zone
-  SequentialLoad,                         !- Load Distribution Scheme
-  {32408655-8e4e-4857-9d48-df0b8db186e7}, !- Zone Equipment 1
-  1,                                      !- Zone Equipment Cooling Sequence 1
-  1,                                      !- Zone Equipment Heating or No-Load Sequence 1
-  ,                                       !- Zone Equipment Sequential Cooling Fraction Schedule Name 1
-  ,                                       !- Zone Equipment Sequential Heating Fraction Schedule Name 1
-  {d851ebcf-395b-4540-ac36-5ab5c7d14800}, !- Zone Equipment 2
-  2,                                      !- Zone Equipment Cooling Sequence 2
-  2,                                      !- Zone Equipment Heating or No-Load Sequence 2
-  ,                                       !- Zone Equipment Sequential Cooling Fraction Schedule Name 2
-  ;                                       !- Zone Equipment Sequential Heating Fraction Schedule Name 2
+  {206f274c-6604-4a66-bdf3-dafd683e8072}; !- Thermal Zone
 
 OS:Space,
-  {17229195-cc4c-4404-af6c-a327cf6bbabf}, !- Handle
+  {353183b3-30e2-4355-b305-5c01f0a124e9}, !- Handle
   living space,                           !- Name
-  {cdc86e3b-cc54-4c59-aa1b-cf79720e6a0e}, !- Space Type Name
-=======
-  {bd438b46-fbfc-4db7-ae5d-59a533f6f1d4}, !- Handle
-  Zone HVAC Equipment List 1,             !- Name
-  {67667412-2f56-4c93-b0b5-148c8a9015ed}; !- Thermal Zone
-
-OS:Space,
-  {d7949265-9dca-4233-b57a-b0a0040c78e6}, !- Handle
-  living space,                           !- Name
-  {38c96653-3e29-4e34-a54e-c38cc1f99604}, !- Space Type Name
->>>>>>> 1e74590c
+  {3ed514e2-d291-4779-a922-61631458bf25}, !- Space Type Name
   ,                                       !- Default Construction Set Name
   ,                                       !- Default Schedule Set Name
   -0,                                     !- Direction of Relative North {deg}
@@ -485,31 +349,17 @@
   0,                                      !- Y Origin {m}
   0,                                      !- Z Origin {m}
   ,                                       !- Building Story Name
-<<<<<<< HEAD
-  {6014e40f-1476-43de-8548-e4989467406d}, !- Thermal Zone Name
+  {206f274c-6604-4a66-bdf3-dafd683e8072}, !- Thermal Zone Name
   ,                                       !- Part of Total Floor Area
   ,                                       !- Design Specification Outdoor Air Object Name
-  {afc95fe6-79ca-4231-baca-9331aa63ddac}; !- Building Unit Name
-
-OS:Surface,
-  {6c3b575a-b68c-4996-99df-c67d5f092499}, !- Handle
+  {9df3a86c-4978-49af-8382-9510d8ccc0cf}; !- Building Unit Name
+
+OS:Surface,
+  {bd9a7b7e-88a1-4032-8beb-01ad1314cb0b}, !- Handle
   Surface 1,                              !- Name
   Floor,                                  !- Surface Type
   ,                                       !- Construction Name
-  {17229195-cc4c-4404-af6c-a327cf6bbabf}, !- Space Name
-=======
-  {67667412-2f56-4c93-b0b5-148c8a9015ed}, !- Thermal Zone Name
-  ,                                       !- Part of Total Floor Area
-  ,                                       !- Design Specification Outdoor Air Object Name
-  {149cd39c-1157-40e1-9a46-fc30c25357e9}; !- Building Unit Name
-
-OS:Surface,
-  {dfe7973e-7edf-4887-a959-b64735f186c9}, !- Handle
-  Surface 1,                              !- Name
-  Floor,                                  !- Surface Type
-  ,                                       !- Construction Name
-  {d7949265-9dca-4233-b57a-b0a0040c78e6}, !- Space Name
->>>>>>> 1e74590c
+  {353183b3-30e2-4355-b305-5c01f0a124e9}, !- Space Name
   Foundation,                             !- Outside Boundary Condition
   ,                                       !- Outside Boundary Condition Object
   NoSun,                                  !- Sun Exposure
@@ -522,19 +372,11 @@
   13.6310703908387, 0, 0;                 !- X,Y,Z Vertex 4 {m}
 
 OS:Surface,
-<<<<<<< HEAD
-  {aea6d3b5-71c6-465a-bc3a-f17594fd569d}, !- Handle
+  {79992c99-38b3-46ac-9ca1-1bb5da596e94}, !- Handle
   Surface 2,                              !- Name
   Wall,                                   !- Surface Type
   ,                                       !- Construction Name
-  {17229195-cc4c-4404-af6c-a327cf6bbabf}, !- Space Name
-=======
-  {e0a13eef-51fb-48f3-8462-ceea1efd3d40}, !- Handle
-  Surface 2,                              !- Name
-  Wall,                                   !- Surface Type
-  ,                                       !- Construction Name
-  {d7949265-9dca-4233-b57a-b0a0040c78e6}, !- Space Name
->>>>>>> 1e74590c
+  {353183b3-30e2-4355-b305-5c01f0a124e9}, !- Space Name
   Outdoors,                               !- Outside Boundary Condition
   ,                                       !- Outside Boundary Condition Object
   SunExposed,                             !- Sun Exposure
@@ -547,19 +389,11 @@
   0, 0, 2.4384;                           !- X,Y,Z Vertex 4 {m}
 
 OS:Surface,
-<<<<<<< HEAD
-  {b5d0bf28-4a6c-43b3-9f4b-68fe86614c72}, !- Handle
+  {18ae7f6e-5086-44ab-8be3-34923d678fc7}, !- Handle
   Surface 3,                              !- Name
   Wall,                                   !- Surface Type
   ,                                       !- Construction Name
-  {17229195-cc4c-4404-af6c-a327cf6bbabf}, !- Space Name
-=======
-  {3659c953-0497-428c-8787-0a212c7d7a54}, !- Handle
-  Surface 3,                              !- Name
-  Wall,                                   !- Surface Type
-  ,                                       !- Construction Name
-  {d7949265-9dca-4233-b57a-b0a0040c78e6}, !- Space Name
->>>>>>> 1e74590c
+  {353183b3-30e2-4355-b305-5c01f0a124e9}, !- Space Name
   Outdoors,                               !- Outside Boundary Condition
   ,                                       !- Outside Boundary Condition Object
   SunExposed,                             !- Sun Exposure
@@ -572,19 +406,11 @@
   0, 6.81553519541936, 2.4384;            !- X,Y,Z Vertex 4 {m}
 
 OS:Surface,
-<<<<<<< HEAD
-  {b9a36d23-183e-4390-a078-9292dca783c0}, !- Handle
+  {c01a4424-8bca-4006-9a49-a40c16c8bd46}, !- Handle
   Surface 4,                              !- Name
   Wall,                                   !- Surface Type
   ,                                       !- Construction Name
-  {17229195-cc4c-4404-af6c-a327cf6bbabf}, !- Space Name
-=======
-  {b9e9f61f-cea5-42cd-92e1-1f30770369fe}, !- Handle
-  Surface 4,                              !- Name
-  Wall,                                   !- Surface Type
-  ,                                       !- Construction Name
-  {d7949265-9dca-4233-b57a-b0a0040c78e6}, !- Space Name
->>>>>>> 1e74590c
+  {353183b3-30e2-4355-b305-5c01f0a124e9}, !- Space Name
   Outdoors,                               !- Outside Boundary Condition
   ,                                       !- Outside Boundary Condition Object
   SunExposed,                             !- Sun Exposure
@@ -597,19 +423,11 @@
   13.6310703908387, 6.81553519541936, 2.4384; !- X,Y,Z Vertex 4 {m}
 
 OS:Surface,
-<<<<<<< HEAD
-  {91d71c7f-60db-4872-86f6-707f89db5744}, !- Handle
+  {371f7495-df6a-45cc-897e-948c9151ee85}, !- Handle
   Surface 5,                              !- Name
   Wall,                                   !- Surface Type
   ,                                       !- Construction Name
-  {17229195-cc4c-4404-af6c-a327cf6bbabf}, !- Space Name
-=======
-  {5bf4f043-d9b2-43b7-a950-f2382ea39a03}, !- Handle
-  Surface 5,                              !- Name
-  Wall,                                   !- Surface Type
-  ,                                       !- Construction Name
-  {d7949265-9dca-4233-b57a-b0a0040c78e6}, !- Space Name
->>>>>>> 1e74590c
+  {353183b3-30e2-4355-b305-5c01f0a124e9}, !- Space Name
   Outdoors,                               !- Outside Boundary Condition
   ,                                       !- Outside Boundary Condition Object
   SunExposed,                             !- Sun Exposure
@@ -622,23 +440,13 @@
   13.6310703908387, 0, 2.4384;            !- X,Y,Z Vertex 4 {m}
 
 OS:Surface,
-<<<<<<< HEAD
-  {54b12cba-8e1c-4f21-9fd4-6e81b62abaf5}, !- Handle
+  {9f81d407-5a86-40a8-82e5-aa5d5192f683}, !- Handle
   Surface 6,                              !- Name
   RoofCeiling,                            !- Surface Type
   ,                                       !- Construction Name
-  {17229195-cc4c-4404-af6c-a327cf6bbabf}, !- Space Name
+  {353183b3-30e2-4355-b305-5c01f0a124e9}, !- Space Name
   Surface,                                !- Outside Boundary Condition
-  {802968c3-8ab7-4b5e-8522-d89e4844fe12}, !- Outside Boundary Condition Object
-=======
-  {b1c77d56-03e2-492b-b687-a5881a469fd9}, !- Handle
-  Surface 6,                              !- Name
-  RoofCeiling,                            !- Surface Type
-  ,                                       !- Construction Name
-  {d7949265-9dca-4233-b57a-b0a0040c78e6}, !- Space Name
-  Surface,                                !- Outside Boundary Condition
-  {7225e6d0-1b9a-45ab-91cf-a9ddf7dbfb38}, !- Outside Boundary Condition Object
->>>>>>> 1e74590c
+  {f8eadbd4-2b9e-4c4f-937d-44275d185a6c}, !- Outside Boundary Condition Object
   NoSun,                                  !- Sun Exposure
   NoWind,                                 !- Wind Exposure
   ,                                       !- View Factor to Ground
@@ -649,11 +457,7 @@
   0, 0, 2.4384;                           !- X,Y,Z Vertex 4 {m}
 
 OS:SpaceType,
-<<<<<<< HEAD
-  {cdc86e3b-cc54-4c59-aa1b-cf79720e6a0e}, !- Handle
-=======
-  {38c96653-3e29-4e34-a54e-c38cc1f99604}, !- Handle
->>>>>>> 1e74590c
+  {3ed514e2-d291-4779-a922-61631458bf25}, !- Handle
   Space Type 1,                           !- Name
   ,                                       !- Default Construction Set Name
   ,                                       !- Default Schedule Set Name
@@ -664,15 +468,9 @@
   living;                                 !- Standards Space Type
 
 OS:Space,
-<<<<<<< HEAD
-  {1f8cd8bb-4734-4207-9a3b-1f5ac49b7211}, !- Handle
+  {30131087-996c-47f3-89bc-95ecee56769d}, !- Handle
   living space|story 2,                   !- Name
-  {cdc86e3b-cc54-4c59-aa1b-cf79720e6a0e}, !- Space Type Name
-=======
-  {29e76d75-28d7-424f-8268-7b783b8acc81}, !- Handle
-  living space|story 2,                   !- Name
-  {38c96653-3e29-4e34-a54e-c38cc1f99604}, !- Space Type Name
->>>>>>> 1e74590c
+  {3ed514e2-d291-4779-a922-61631458bf25}, !- Space Type Name
   ,                                       !- Default Construction Set Name
   ,                                       !- Default Schedule Set Name
   -0,                                     !- Direction of Relative North {deg}
@@ -680,35 +478,19 @@
   0,                                      !- Y Origin {m}
   2.4384,                                 !- Z Origin {m}
   ,                                       !- Building Story Name
-<<<<<<< HEAD
-  {6014e40f-1476-43de-8548-e4989467406d}, !- Thermal Zone Name
+  {206f274c-6604-4a66-bdf3-dafd683e8072}, !- Thermal Zone Name
   ,                                       !- Part of Total Floor Area
   ,                                       !- Design Specification Outdoor Air Object Name
-  {afc95fe6-79ca-4231-baca-9331aa63ddac}; !- Building Unit Name
-
-OS:Surface,
-  {802968c3-8ab7-4b5e-8522-d89e4844fe12}, !- Handle
+  {9df3a86c-4978-49af-8382-9510d8ccc0cf}; !- Building Unit Name
+
+OS:Surface,
+  {f8eadbd4-2b9e-4c4f-937d-44275d185a6c}, !- Handle
   Surface 7,                              !- Name
   Floor,                                  !- Surface Type
   ,                                       !- Construction Name
-  {1f8cd8bb-4734-4207-9a3b-1f5ac49b7211}, !- Space Name
+  {30131087-996c-47f3-89bc-95ecee56769d}, !- Space Name
   Surface,                                !- Outside Boundary Condition
-  {54b12cba-8e1c-4f21-9fd4-6e81b62abaf5}, !- Outside Boundary Condition Object
-=======
-  {67667412-2f56-4c93-b0b5-148c8a9015ed}, !- Thermal Zone Name
-  ,                                       !- Part of Total Floor Area
-  ,                                       !- Design Specification Outdoor Air Object Name
-  {149cd39c-1157-40e1-9a46-fc30c25357e9}; !- Building Unit Name
-
-OS:Surface,
-  {7225e6d0-1b9a-45ab-91cf-a9ddf7dbfb38}, !- Handle
-  Surface 7,                              !- Name
-  Floor,                                  !- Surface Type
-  ,                                       !- Construction Name
-  {29e76d75-28d7-424f-8268-7b783b8acc81}, !- Space Name
-  Surface,                                !- Outside Boundary Condition
-  {b1c77d56-03e2-492b-b687-a5881a469fd9}, !- Outside Boundary Condition Object
->>>>>>> 1e74590c
+  {9f81d407-5a86-40a8-82e5-aa5d5192f683}, !- Outside Boundary Condition Object
   NoSun,                                  !- Sun Exposure
   NoWind,                                 !- Wind Exposure
   ,                                       !- View Factor to Ground
@@ -719,19 +501,11 @@
   13.6310703908387, 0, 0;                 !- X,Y,Z Vertex 4 {m}
 
 OS:Surface,
-<<<<<<< HEAD
-  {75d9b4b1-0f37-4675-9b3a-66506a281ccd}, !- Handle
+  {ebe5fd11-4195-4e4a-9f6f-bacf9207bb09}, !- Handle
   Surface 8,                              !- Name
   Wall,                                   !- Surface Type
   ,                                       !- Construction Name
-  {1f8cd8bb-4734-4207-9a3b-1f5ac49b7211}, !- Space Name
-=======
-  {3de5bf33-8b39-4e25-b09c-b405839c7c22}, !- Handle
-  Surface 8,                              !- Name
-  Wall,                                   !- Surface Type
-  ,                                       !- Construction Name
-  {29e76d75-28d7-424f-8268-7b783b8acc81}, !- Space Name
->>>>>>> 1e74590c
+  {30131087-996c-47f3-89bc-95ecee56769d}, !- Space Name
   Outdoors,                               !- Outside Boundary Condition
   ,                                       !- Outside Boundary Condition Object
   SunExposed,                             !- Sun Exposure
@@ -744,19 +518,11 @@
   0, 0, 2.4384;                           !- X,Y,Z Vertex 4 {m}
 
 OS:Surface,
-<<<<<<< HEAD
-  {d4bad2e0-e387-48c2-85b1-438757ed23ad}, !- Handle
+  {7a1fd59e-107c-4caa-bc8c-c6eb2e4e13bd}, !- Handle
   Surface 9,                              !- Name
   Wall,                                   !- Surface Type
   ,                                       !- Construction Name
-  {1f8cd8bb-4734-4207-9a3b-1f5ac49b7211}, !- Space Name
-=======
-  {52a27956-1555-43e1-ab26-aed9f8a119f0}, !- Handle
-  Surface 9,                              !- Name
-  Wall,                                   !- Surface Type
-  ,                                       !- Construction Name
-  {29e76d75-28d7-424f-8268-7b783b8acc81}, !- Space Name
->>>>>>> 1e74590c
+  {30131087-996c-47f3-89bc-95ecee56769d}, !- Space Name
   Outdoors,                               !- Outside Boundary Condition
   ,                                       !- Outside Boundary Condition Object
   SunExposed,                             !- Sun Exposure
@@ -769,19 +535,11 @@
   0, 6.81553519541936, 2.4384;            !- X,Y,Z Vertex 4 {m}
 
 OS:Surface,
-<<<<<<< HEAD
-  {cddf4c94-d065-460b-83bf-9900d30260c6}, !- Handle
+  {fdc035fc-f8de-49d3-913a-7711e9362a8f}, !- Handle
   Surface 10,                             !- Name
   Wall,                                   !- Surface Type
   ,                                       !- Construction Name
-  {1f8cd8bb-4734-4207-9a3b-1f5ac49b7211}, !- Space Name
-=======
-  {61c6bef9-4ed3-4921-a6ba-ccde4b9242a8}, !- Handle
-  Surface 10,                             !- Name
-  Wall,                                   !- Surface Type
-  ,                                       !- Construction Name
-  {29e76d75-28d7-424f-8268-7b783b8acc81}, !- Space Name
->>>>>>> 1e74590c
+  {30131087-996c-47f3-89bc-95ecee56769d}, !- Space Name
   Outdoors,                               !- Outside Boundary Condition
   ,                                       !- Outside Boundary Condition Object
   SunExposed,                             !- Sun Exposure
@@ -794,19 +552,11 @@
   13.6310703908387, 6.81553519541936, 2.4384; !- X,Y,Z Vertex 4 {m}
 
 OS:Surface,
-<<<<<<< HEAD
-  {cf1520d1-870f-43aa-af6e-2a12b752fb7a}, !- Handle
+  {2e6d37be-0678-45e0-bfa4-a1cd3e6d9752}, !- Handle
   Surface 11,                             !- Name
   Wall,                                   !- Surface Type
   ,                                       !- Construction Name
-  {1f8cd8bb-4734-4207-9a3b-1f5ac49b7211}, !- Space Name
-=======
-  {b18c9cb5-e81b-485a-a20a-2c8881800b2f}, !- Handle
-  Surface 11,                             !- Name
-  Wall,                                   !- Surface Type
-  ,                                       !- Construction Name
-  {29e76d75-28d7-424f-8268-7b783b8acc81}, !- Space Name
->>>>>>> 1e74590c
+  {30131087-996c-47f3-89bc-95ecee56769d}, !- Space Name
   Outdoors,                               !- Outside Boundary Condition
   ,                                       !- Outside Boundary Condition Object
   SunExposed,                             !- Sun Exposure
@@ -819,23 +569,13 @@
   13.6310703908387, 0, 2.4384;            !- X,Y,Z Vertex 4 {m}
 
 OS:Surface,
-<<<<<<< HEAD
-  {b48c66a2-aab2-46be-9e2a-0edda1911346}, !- Handle
+  {405242d7-731e-45d8-a67b-a7d7da155636}, !- Handle
   Surface 12,                             !- Name
   RoofCeiling,                            !- Surface Type
   ,                                       !- Construction Name
-  {1f8cd8bb-4734-4207-9a3b-1f5ac49b7211}, !- Space Name
+  {30131087-996c-47f3-89bc-95ecee56769d}, !- Space Name
   Surface,                                !- Outside Boundary Condition
-  {bace38ff-d85b-4fc9-8944-d9e22e0bd27b}, !- Outside Boundary Condition Object
-=======
-  {287ceae1-87b2-4ecf-8d48-eddc6ec9df51}, !- Handle
-  Surface 12,                             !- Name
-  RoofCeiling,                            !- Surface Type
-  ,                                       !- Construction Name
-  {29e76d75-28d7-424f-8268-7b783b8acc81}, !- Space Name
-  Surface,                                !- Outside Boundary Condition
-  {170eae04-df42-4974-9a8c-1173e9933ee7}, !- Outside Boundary Condition Object
->>>>>>> 1e74590c
+  {d3b14217-63a1-4f3e-aa17-f35610ebe42d}, !- Outside Boundary Condition Object
   NoSun,                                  !- Sun Exposure
   NoWind,                                 !- Wind Exposure
   ,                                       !- View Factor to Ground
@@ -846,23 +586,13 @@
   0, 0, 2.4384;                           !- X,Y,Z Vertex 4 {m}
 
 OS:Surface,
-<<<<<<< HEAD
-  {bace38ff-d85b-4fc9-8944-d9e22e0bd27b}, !- Handle
+  {d3b14217-63a1-4f3e-aa17-f35610ebe42d}, !- Handle
   Surface 13,                             !- Name
   Floor,                                  !- Surface Type
   ,                                       !- Construction Name
-  {7e6cfb98-af27-4da9-be17-bcc60a3fe266}, !- Space Name
+  {c72f4f81-0399-4a55-944c-89cae3b8ae1a}, !- Space Name
   Surface,                                !- Outside Boundary Condition
-  {b48c66a2-aab2-46be-9e2a-0edda1911346}, !- Outside Boundary Condition Object
-=======
-  {170eae04-df42-4974-9a8c-1173e9933ee7}, !- Handle
-  Surface 13,                             !- Name
-  Floor,                                  !- Surface Type
-  ,                                       !- Construction Name
-  {ee7bbe5a-5480-4aaf-870c-79c8d8eda308}, !- Space Name
-  Surface,                                !- Outside Boundary Condition
-  {287ceae1-87b2-4ecf-8d48-eddc6ec9df51}, !- Outside Boundary Condition Object
->>>>>>> 1e74590c
+  {405242d7-731e-45d8-a67b-a7d7da155636}, !- Outside Boundary Condition Object
   NoSun,                                  !- Sun Exposure
   NoWind,                                 !- Wind Exposure
   ,                                       !- View Factor to Ground
@@ -873,19 +603,11 @@
   0, 0, 0;                                !- X,Y,Z Vertex 4 {m}
 
 OS:Surface,
-<<<<<<< HEAD
-  {11ea001e-6e87-46b6-a094-c2d92e91fde3}, !- Handle
+  {d3a030ad-b732-4bac-bdfe-319da454ed9e}, !- Handle
   Surface 14,                             !- Name
   RoofCeiling,                            !- Surface Type
   ,                                       !- Construction Name
-  {7e6cfb98-af27-4da9-be17-bcc60a3fe266}, !- Space Name
-=======
-  {899103bc-cccb-48a8-9125-effbad448881}, !- Handle
-  Surface 14,                             !- Name
-  RoofCeiling,                            !- Surface Type
-  ,                                       !- Construction Name
-  {ee7bbe5a-5480-4aaf-870c-79c8d8eda308}, !- Space Name
->>>>>>> 1e74590c
+  {c72f4f81-0399-4a55-944c-89cae3b8ae1a}, !- Space Name
   Outdoors,                               !- Outside Boundary Condition
   ,                                       !- Outside Boundary Condition Object
   SunExposed,                             !- Sun Exposure
@@ -898,19 +620,11 @@
   13.6310703908387, 0, 0;                 !- X,Y,Z Vertex 4 {m}
 
 OS:Surface,
-<<<<<<< HEAD
-  {10a46e60-9546-4a13-99ab-aa114b927b5b}, !- Handle
+  {32b5a385-280d-4fb5-b289-0ed59a18f809}, !- Handle
   Surface 15,                             !- Name
   RoofCeiling,                            !- Surface Type
   ,                                       !- Construction Name
-  {7e6cfb98-af27-4da9-be17-bcc60a3fe266}, !- Space Name
-=======
-  {98ce3013-df74-42cf-b175-c2c7aae45254}, !- Handle
-  Surface 15,                             !- Name
-  RoofCeiling,                            !- Surface Type
-  ,                                       !- Construction Name
-  {ee7bbe5a-5480-4aaf-870c-79c8d8eda308}, !- Space Name
->>>>>>> 1e74590c
+  {c72f4f81-0399-4a55-944c-89cae3b8ae1a}, !- Space Name
   Outdoors,                               !- Outside Boundary Condition
   ,                                       !- Outside Boundary Condition Object
   SunExposed,                             !- Sun Exposure
@@ -923,19 +637,11 @@
   0, 6.81553519541936, 0;                 !- X,Y,Z Vertex 4 {m}
 
 OS:Surface,
-<<<<<<< HEAD
-  {f2dddc57-0b4a-49b4-85cc-572598689fb7}, !- Handle
+  {69d7c8f5-5e40-440e-a5b7-5d617356c6dd}, !- Handle
   Surface 16,                             !- Name
   Wall,                                   !- Surface Type
   ,                                       !- Construction Name
-  {7e6cfb98-af27-4da9-be17-bcc60a3fe266}, !- Space Name
-=======
-  {a1a020ed-1f1f-4a74-a7b5-368a017e14cd}, !- Handle
-  Surface 16,                             !- Name
-  Wall,                                   !- Surface Type
-  ,                                       !- Construction Name
-  {ee7bbe5a-5480-4aaf-870c-79c8d8eda308}, !- Space Name
->>>>>>> 1e74590c
+  {c72f4f81-0399-4a55-944c-89cae3b8ae1a}, !- Space Name
   Outdoors,                               !- Outside Boundary Condition
   ,                                       !- Outside Boundary Condition Object
   SunExposed,                             !- Sun Exposure
@@ -947,19 +653,11 @@
   0, 0, 0;                                !- X,Y,Z Vertex 3 {m}
 
 OS:Surface,
-<<<<<<< HEAD
-  {5a51b871-93b6-43e0-a29f-345b887c1abc}, !- Handle
+  {68b7dfbe-4d12-418c-9351-44b77e19dc64}, !- Handle
   Surface 17,                             !- Name
   Wall,                                   !- Surface Type
   ,                                       !- Construction Name
-  {7e6cfb98-af27-4da9-be17-bcc60a3fe266}, !- Space Name
-=======
-  {4dc1a006-cc8f-4147-b443-61ec145a0cba}, !- Handle
-  Surface 17,                             !- Name
-  Wall,                                   !- Surface Type
-  ,                                       !- Construction Name
-  {ee7bbe5a-5480-4aaf-870c-79c8d8eda308}, !- Space Name
->>>>>>> 1e74590c
+  {c72f4f81-0399-4a55-944c-89cae3b8ae1a}, !- Space Name
   Outdoors,                               !- Outside Boundary Condition
   ,                                       !- Outside Boundary Condition Object
   SunExposed,                             !- Sun Exposure
@@ -971,15 +669,9 @@
   13.6310703908387, 6.81553519541936, 0;  !- X,Y,Z Vertex 3 {m}
 
 OS:Space,
-<<<<<<< HEAD
-  {7e6cfb98-af27-4da9-be17-bcc60a3fe266}, !- Handle
+  {c72f4f81-0399-4a55-944c-89cae3b8ae1a}, !- Handle
   unfinished attic space,                 !- Name
-  {48c18a80-11d2-4b10-b73c-28aad2550d2d}, !- Space Type Name
-=======
-  {ee7bbe5a-5480-4aaf-870c-79c8d8eda308}, !- Handle
-  unfinished attic space,                 !- Name
-  {fcf9885f-7f79-436d-be5e-6c2e2bfa174a}, !- Space Type Name
->>>>>>> 1e74590c
+  {25044381-bbad-4aa4-8134-14dbf054ebd6}, !- Space Type Name
   ,                                       !- Default Construction Set Name
   ,                                       !- Default Schedule Set Name
   -0,                                     !- Direction of Relative North {deg}
@@ -987,17 +679,10 @@
   0,                                      !- Y Origin {m}
   4.8768,                                 !- Z Origin {m}
   ,                                       !- Building Story Name
-<<<<<<< HEAD
-  {3df8b7ed-e23c-4b39-97c3-512d3e6f560c}; !- Thermal Zone Name
+  {a08f6c33-20e8-49ec-a8e8-420e77f894f8}; !- Thermal Zone Name
 
 OS:ThermalZone,
-  {3df8b7ed-e23c-4b39-97c3-512d3e6f560c}, !- Handle
-=======
-  {c71196f5-8dde-4676-a28b-2a1cf9cef8f2}; !- Thermal Zone Name
-
-OS:ThermalZone,
-  {c71196f5-8dde-4676-a28b-2a1cf9cef8f2}, !- Handle
->>>>>>> 1e74590c
+  {a08f6c33-20e8-49ec-a8e8-420e77f894f8}, !- Handle
   unfinished attic zone,                  !- Name
   ,                                       !- Multiplier
   ,                                       !- Ceiling Height {m}
@@ -1006,17 +691,10 @@
   ,                                       !- Zone Inside Convection Algorithm
   ,                                       !- Zone Outside Convection Algorithm
   ,                                       !- Zone Conditioning Equipment List Name
-<<<<<<< HEAD
-  {493e16fc-4605-43ef-8d69-47a16d3ad7a4}, !- Zone Air Inlet Port List
-  {957290d9-4521-458d-8cac-2971d0a7145e}, !- Zone Air Exhaust Port List
-  {54a1795c-e6d8-4742-b23c-af8c6f21e13d}, !- Zone Air Node Name
-  {52161779-212b-4ee7-b8e5-bebc48a5058d}, !- Zone Return Air Port List
-=======
-  {e8953934-9361-453e-a556-99cea87234f4}, !- Zone Air Inlet Port List
-  {f896c566-9e42-4b8d-86c6-dda9fb4c48bd}, !- Zone Air Exhaust Port List
-  {77d1e3fc-bce1-4c56-b113-2dbbbcb401e8}, !- Zone Air Node Name
-  {9c9b9a1a-06fd-4e1f-98b2-a174d88c4676}, !- Zone Return Air Port List
->>>>>>> 1e74590c
+  {1a624220-1067-4b0c-be33-8101bf2d134d}, !- Zone Air Inlet Port List
+  {f0de3e42-ff6d-49b7-a285-f6e79af13057}, !- Zone Air Exhaust Port List
+  {2627191c-2f02-4b25-88e7-155dcf7883a2}, !- Zone Air Node Name
+  {6b1b3c66-3baf-4408-b5f5-0b89b7028bb2}, !- Zone Return Air Port List
   ,                                       !- Primary Daylighting Control Name
   ,                                       !- Fraction of Zone Controlled by Primary Daylighting Control
   ,                                       !- Secondary Daylighting Control Name
@@ -1027,71 +705,37 @@
   No;                                     !- Use Ideal Air Loads
 
 OS:Node,
-<<<<<<< HEAD
-  {3b704d0c-f1fb-4cc0-b181-f24c2553bbc8}, !- Handle
+  {68447dc6-0704-4141-984a-af4cbcb24f09}, !- Handle
   Node 2,                                 !- Name
-  {54a1795c-e6d8-4742-b23c-af8c6f21e13d}, !- Inlet Port
+  {2627191c-2f02-4b25-88e7-155dcf7883a2}, !- Inlet Port
   ;                                       !- Outlet Port
 
 OS:Connection,
-  {54a1795c-e6d8-4742-b23c-af8c6f21e13d}, !- Handle
-  {881734ea-5bff-4740-bd40-9dcaefb9ed53}, !- Name
-  {3df8b7ed-e23c-4b39-97c3-512d3e6f560c}, !- Source Object
+  {2627191c-2f02-4b25-88e7-155dcf7883a2}, !- Handle
+  {ca4059c1-fac7-43a4-a627-1d151ba3af73}, !- Name
+  {a08f6c33-20e8-49ec-a8e8-420e77f894f8}, !- Source Object
   11,                                     !- Outlet Port
-  {3b704d0c-f1fb-4cc0-b181-f24c2553bbc8}, !- Target Object
+  {68447dc6-0704-4141-984a-af4cbcb24f09}, !- Target Object
   2;                                      !- Inlet Port
 
 OS:PortList,
-  {493e16fc-4605-43ef-8d69-47a16d3ad7a4}, !- Handle
-  {5177a131-581a-4c2a-9fd2-a3a89f6fdefa}, !- Name
-  {3df8b7ed-e23c-4b39-97c3-512d3e6f560c}; !- HVAC Component
+  {1a624220-1067-4b0c-be33-8101bf2d134d}, !- Handle
+  {0ebc87f0-66e2-4809-8639-bae6788c07a4}, !- Name
+  {a08f6c33-20e8-49ec-a8e8-420e77f894f8}; !- HVAC Component
 
 OS:PortList,
-  {957290d9-4521-458d-8cac-2971d0a7145e}, !- Handle
-  {56976107-534e-40d5-b27c-434d24a4c4ee}, !- Name
-  {3df8b7ed-e23c-4b39-97c3-512d3e6f560c}; !- HVAC Component
+  {f0de3e42-ff6d-49b7-a285-f6e79af13057}, !- Handle
+  {b46cb097-6457-4c03-88fd-71c6364eb6b1}, !- Name
+  {a08f6c33-20e8-49ec-a8e8-420e77f894f8}; !- HVAC Component
 
 OS:PortList,
-  {52161779-212b-4ee7-b8e5-bebc48a5058d}, !- Handle
-  {2ec0222b-9805-499a-819c-cce16296dadb}, !- Name
-  {3df8b7ed-e23c-4b39-97c3-512d3e6f560c}; !- HVAC Component
+  {6b1b3c66-3baf-4408-b5f5-0b89b7028bb2}, !- Handle
+  {35ba3f00-1a67-4ff6-ab55-4f1b6a5f4400}, !- Name
+  {a08f6c33-20e8-49ec-a8e8-420e77f894f8}; !- HVAC Component
 
 OS:Sizing:Zone,
-  {6018791a-246a-42a0-aaae-57530c4b3eed}, !- Handle
-  {3df8b7ed-e23c-4b39-97c3-512d3e6f560c}, !- Zone or ZoneList Name
-=======
-  {08a98594-c40f-4d17-b8f1-25d90f323ba2}, !- Handle
-  Node 2,                                 !- Name
-  {77d1e3fc-bce1-4c56-b113-2dbbbcb401e8}, !- Inlet Port
-  ;                                       !- Outlet Port
-
-OS:Connection,
-  {77d1e3fc-bce1-4c56-b113-2dbbbcb401e8}, !- Handle
-  {82269f67-3f05-4402-a1a3-2d1e0578d797}, !- Name
-  {c71196f5-8dde-4676-a28b-2a1cf9cef8f2}, !- Source Object
-  11,                                     !- Outlet Port
-  {08a98594-c40f-4d17-b8f1-25d90f323ba2}, !- Target Object
-  2;                                      !- Inlet Port
-
-OS:PortList,
-  {e8953934-9361-453e-a556-99cea87234f4}, !- Handle
-  {757eb2ce-1d31-44fd-8b80-e2a6614f2113}, !- Name
-  {c71196f5-8dde-4676-a28b-2a1cf9cef8f2}; !- HVAC Component
-
-OS:PortList,
-  {f896c566-9e42-4b8d-86c6-dda9fb4c48bd}, !- Handle
-  {5d92a1f4-7389-4872-a2f1-3f1f651edd17}, !- Name
-  {c71196f5-8dde-4676-a28b-2a1cf9cef8f2}; !- HVAC Component
-
-OS:PortList,
-  {9c9b9a1a-06fd-4e1f-98b2-a174d88c4676}, !- Handle
-  {50aacc4e-7665-4c17-b308-5cac5582723e}, !- Name
-  {c71196f5-8dde-4676-a28b-2a1cf9cef8f2}; !- HVAC Component
-
-OS:Sizing:Zone,
-  {b0bec142-4bc4-4352-b045-19f9d04d40bc}, !- Handle
-  {c71196f5-8dde-4676-a28b-2a1cf9cef8f2}, !- Zone or ZoneList Name
->>>>>>> 1e74590c
+  {6b266dc5-8c58-4b4b-8575-92a561c98ce8}, !- Handle
+  {a08f6c33-20e8-49ec-a8e8-420e77f894f8}, !- Zone or ZoneList Name
   SupplyAirTemperature,                   !- Zone Cooling Design Supply Air Temperature Input Method
   14,                                     !- Zone Cooling Design Supply Air Temperature {C}
   11.11,                                  !- Zone Cooling Design Supply Air Temperature Difference {deltaC}
@@ -1112,27 +756,20 @@
   ,                                       !- Heating Maximum Air Flow per Zone Floor Area {m3/s-m2}
   ,                                       !- Heating Maximum Air Flow {m3/s}
   ,                                       !- Heating Maximum Air Flow Fraction
+  ,                                       !- Design Zone Air Distribution Effectiveness in Cooling Mode
+  ,                                       !- Design Zone Air Distribution Effectiveness in Heating Mode
   No,                                     !- Account for Dedicated Outdoor Air System
   NeutralSupplyAir,                       !- Dedicated Outdoor Air System Control Strategy
   autosize,                               !- Dedicated Outdoor Air Low Setpoint Temperature for Design {C}
   autosize;                               !- Dedicated Outdoor Air High Setpoint Temperature for Design {C}
 
 OS:ZoneHVAC:EquipmentList,
-<<<<<<< HEAD
-  {ba99c351-6736-4934-9f94-ceecb68b0e04}, !- Handle
+  {08c5af24-fca7-4a6c-9d49-de5837a4108d}, !- Handle
   Zone HVAC Equipment List 2,             !- Name
-  {3df8b7ed-e23c-4b39-97c3-512d3e6f560c}; !- Thermal Zone
+  {a08f6c33-20e8-49ec-a8e8-420e77f894f8}; !- Thermal Zone
 
 OS:SpaceType,
-  {48c18a80-11d2-4b10-b73c-28aad2550d2d}, !- Handle
-=======
-  {9649e1db-a510-4d71-af85-a1dc574776ea}, !- Handle
-  Zone HVAC Equipment List 2,             !- Name
-  {c71196f5-8dde-4676-a28b-2a1cf9cef8f2}; !- Thermal Zone
-
-OS:SpaceType,
-  {fcf9885f-7f79-436d-be5e-6c2e2bfa174a}, !- Handle
->>>>>>> 1e74590c
+  {25044381-bbad-4aa4-8134-14dbf054ebd6}, !- Handle
   Space Type 2,                           !- Name
   ,                                       !- Default Construction Set Name
   ,                                       !- Default Schedule Set Name
@@ -1143,23 +780,14 @@
   unfinished attic;                       !- Standards Space Type
 
 OS:BuildingUnit,
-<<<<<<< HEAD
-  {afc95fe6-79ca-4231-baca-9331aa63ddac}, !- Handle
-=======
-  {149cd39c-1157-40e1-9a46-fc30c25357e9}, !- Handle
->>>>>>> 1e74590c
+  {9df3a86c-4978-49af-8382-9510d8ccc0cf}, !- Handle
   unit 1,                                 !- Name
   ,                                       !- Rendering Color
   Residential;                            !- Building Unit Type
 
 OS:AdditionalProperties,
-<<<<<<< HEAD
-  {f2dc3e8d-ff2c-488e-a959-8698ddc812a5}, !- Handle
-  {afc95fe6-79ca-4231-baca-9331aa63ddac}, !- Object Name
-=======
-  {267ec5f7-fec8-4f77-90ce-a4f7fd9518f0}, !- Handle
-  {149cd39c-1157-40e1-9a46-fc30c25357e9}, !- Object Name
->>>>>>> 1e74590c
+  {db0939e0-7944-435a-b5ea-d04da7a36341}, !- Handle
+  {9df3a86c-4978-49af-8382-9510d8ccc0cf}, !- Object Name
   NumberOfBedrooms,                       !- Feature Name 1
   Integer,                                !- Feature Data Type 1
   3,                                      !- Feature Value 1
@@ -1170,2873 +798,20 @@
   Double,                                 !- Feature Data Type 3
   2.6400000000000001;                     !- Feature Value 3
 
-<<<<<<< HEAD
-OS:External:File,
-  {094c4cd7-05a7-4821-9061-a5a1001eac5f}, !- Handle
-  8760.csv,                               !- Name
-  8760.csv;                               !- File Name
-
-OS:Schedule:File,
-  {ee92961f-7057-4844-89d8-4f919db76782}, !- Handle
-  occupants,                              !- Name
-  {2e91e792-92e9-491e-abf3-15d4f295b26b}, !- Schedule Type Limits Name
-  {094c4cd7-05a7-4821-9061-a5a1001eac5f}, !- External File Name
-  1,                                      !- Column Number
-  1,                                      !- Rows to Skip at Top
-  8760,                                   !- Number of Hours of Data
-  ,                                       !- Column Separator
-  ,                                       !- Interpolate to Timestep
-  60;                                     !- Minutes per Item
-
-OS:Schedule:Ruleset,
-  {fd45250f-0e06-4a07-9a95-77f17c1acb25}, !- Handle
-  Schedule Ruleset 1,                     !- Name
-  {d81a010e-1b9b-4626-8389-22a16c642162}, !- Schedule Type Limits Name
-  {546713bb-103b-43af-8a5e-acaf1a834c34}; !- Default Day Schedule Name
-
 OS:Schedule:Day,
-  {546713bb-103b-43af-8a5e-acaf1a834c34}, !- Handle
-  Schedule Day 3,                         !- Name
-  {d81a010e-1b9b-4626-8389-22a16c642162}, !- Schedule Type Limits Name
-  ,                                       !- Interpolate to Timestep
-  24,                                     !- Hour 1
-  0,                                      !- Minute 1
-  112.539290946133;                       !- Value Until Time 1
-
-OS:People:Definition,
-  {7744d824-10e5-4c78-9e3e-dee1e8c410c0}, !- Handle
-  res occupants|living space|story 2,     !- Name
-  People,                                 !- Number of People Calculation Method
-  1.32,                                   !- Number of People {people}
-  ,                                       !- People per Space Floor Area {person/m2}
-  ,                                       !- Space Floor Area per Person {m2/person}
-  0.319734,                               !- Fraction Radiant
-  0.573,                                  !- Sensible Heat Fraction
-  0,                                      !- Carbon Dioxide Generation Rate {m3/s-W}
-  No,                                     !- Enable ASHRAE 55 Comfort Warnings
-  ZoneAveraged;                           !- Mean Radiant Temperature Calculation Type
-
-OS:People,
-  {5efa6ec9-1202-4349-bedc-8176d1bf47c3}, !- Handle
-  res occupants|living space|story 2,     !- Name
-  {7744d824-10e5-4c78-9e3e-dee1e8c410c0}, !- People Definition Name
-  {1f8cd8bb-4734-4207-9a3b-1f5ac49b7211}, !- Space or SpaceType Name
-  {ee92961f-7057-4844-89d8-4f919db76782}, !- Number of People Schedule Name
-  {fd45250f-0e06-4a07-9a95-77f17c1acb25}, !- Activity Level Schedule Name
-  ,                                       !- Surface Name/Angle Factor List Name
-  ,                                       !- Work Efficiency Schedule Name
-  ,                                       !- Clothing Insulation Schedule Name
-  ,                                       !- Air Velocity Schedule Name
-  1;                                      !- Multiplier
-
-OS:ScheduleTypeLimits,
-  {d81a010e-1b9b-4626-8389-22a16c642162}, !- Handle
-  ActivityLevel,                          !- Name
-  0,                                      !- Lower Limit Value
-  ,                                       !- Upper Limit Value
-  Continuous,                             !- Numeric Type
-  ActivityLevel;                          !- Unit Type
-
-OS:ScheduleTypeLimits,
-  {2e91e792-92e9-491e-abf3-15d4f295b26b}, !- Handle
-  Fractional,                             !- Name
-  0,                                      !- Lower Limit Value
-  1,                                      !- Upper Limit Value
-  Continuous;                             !- Numeric Type
-
-OS:People:Definition,
-  {288a7e65-3055-4220-87da-3a4c68a68a26}, !- Handle
-  res occupants|living space,             !- Name
-  People,                                 !- Number of People Calculation Method
-  1.32,                                   !- Number of People {people}
-  ,                                       !- People per Space Floor Area {person/m2}
-  ,                                       !- Space Floor Area per Person {m2/person}
-  0.319734,                               !- Fraction Radiant
-  0.573,                                  !- Sensible Heat Fraction
-  0,                                      !- Carbon Dioxide Generation Rate {m3/s-W}
-  No,                                     !- Enable ASHRAE 55 Comfort Warnings
-  ZoneAveraged;                           !- Mean Radiant Temperature Calculation Type
-
-OS:People,
-  {881d8fc5-5462-47f9-9541-3b1b7c44ce7c}, !- Handle
-  res occupants|living space,             !- Name
-  {288a7e65-3055-4220-87da-3a4c68a68a26}, !- People Definition Name
-  {17229195-cc4c-4404-af6c-a327cf6bbabf}, !- Space or SpaceType Name
-  {ee92961f-7057-4844-89d8-4f919db76782}, !- Number of People Schedule Name
-  {fd45250f-0e06-4a07-9a95-77f17c1acb25}, !- Activity Level Schedule Name
-  ,                                       !- Surface Name/Angle Factor List Name
-  ,                                       !- Work Efficiency Schedule Name
-  ,                                       !- Clothing Insulation Schedule Name
-  ,                                       !- Air Velocity Schedule Name
-  1;                                      !- Multiplier
-
-OS:ShadingSurfaceGroup,
-  {257d17f3-b56d-4988-ac88-c7a1bf0df1b4}, !- Handle
-  res eaves,                              !- Name
-  Building;                               !- Shading Surface Type
-
-OS:ShadingSurface,
-  {57dccadd-cfdd-4a93-8061-d56e46daee47}, !- Handle
-  Surface 14 - res eaves,                 !- Name
-  ,                                       !- Construction Name
-  {257d17f3-b56d-4988-ac88-c7a1bf0df1b4}, !- Shading Surface Group Name
-  ,                                       !- Transmittance Schedule Name
-  ,                                       !- Number of Vertices
-  14.2406703908387, 0, 5.1816,            !- X,Y,Z Vertex 1 {m}
-  14.2406703908387, 3.40776759770968, 6.88548379885484, !- X,Y,Z Vertex 2 {m}
-  13.6310703908387, 3.40776759770968, 6.88548379885484, !- X,Y,Z Vertex 3 {m}
-  13.6310703908387, 0, 5.1816;            !- X,Y,Z Vertex 4 {m}
-
-OS:ShadingSurface,
-  {92f9a919-3612-4ec3-bd6f-1a6946caa186}, !- Handle
-  Surface 14 - res eaves 1,               !- Name
-  ,                                       !- Construction Name
-  {257d17f3-b56d-4988-ac88-c7a1bf0df1b4}, !- Shading Surface Group Name
-  ,                                       !- Transmittance Schedule Name
-  ,                                       !- Number of Vertices
-  -0.6096, 3.40776759770968, 6.88548379885484, !- X,Y,Z Vertex 1 {m}
-  -0.6096, 0, 5.1816,                     !- X,Y,Z Vertex 2 {m}
-  0, 0, 5.1816,                           !- X,Y,Z Vertex 3 {m}
-  0, 3.40776759770968, 6.88548379885484;  !- X,Y,Z Vertex 4 {m}
-
-OS:ShadingSurface,
-  {ee8a7e5f-4c20-45f2-8705-5c123369a632}, !- Handle
-  Surface 14 - res eaves 2,               !- Name
-  ,                                       !- Construction Name
-  {257d17f3-b56d-4988-ac88-c7a1bf0df1b4}, !- Shading Surface Group Name
-  ,                                       !- Transmittance Schedule Name
-  ,                                       !- Number of Vertices
-  0, -0.6096, 4.8768,                     !- X,Y,Z Vertex 1 {m}
-  13.6310703908387, -0.6096, 4.8768,      !- X,Y,Z Vertex 2 {m}
-  13.6310703908387, 0, 5.1816,            !- X,Y,Z Vertex 3 {m}
-  0, 0, 5.1816;                           !- X,Y,Z Vertex 4 {m}
-
-OS:ShadingSurface,
-  {fcc0fce4-a23f-4b1c-9d75-d02f06314c3d}, !- Handle
-  Surface 15 - res eaves,                 !- Name
-  ,                                       !- Construction Name
-  {257d17f3-b56d-4988-ac88-c7a1bf0df1b4}, !- Shading Surface Group Name
-  ,                                       !- Transmittance Schedule Name
-  ,                                       !- Number of Vertices
-  -0.6096, 6.81553519541936, 5.1816,      !- X,Y,Z Vertex 1 {m}
-  -0.6096, 3.40776759770968, 6.88548379885484, !- X,Y,Z Vertex 2 {m}
-  0, 3.40776759770968, 6.88548379885484,  !- X,Y,Z Vertex 3 {m}
-  0, 6.81553519541936, 5.1816;            !- X,Y,Z Vertex 4 {m}
-
-OS:ShadingSurface,
-  {041ccaab-8a2b-4253-8c25-d258d4b0c629}, !- Handle
-  Surface 15 - res eaves 1,               !- Name
-  ,                                       !- Construction Name
-  {257d17f3-b56d-4988-ac88-c7a1bf0df1b4}, !- Shading Surface Group Name
-  ,                                       !- Transmittance Schedule Name
-  ,                                       !- Number of Vertices
-  14.2406703908387, 3.40776759770968, 6.88548379885484, !- X,Y,Z Vertex 1 {m}
-  14.2406703908387, 6.81553519541936, 5.1816, !- X,Y,Z Vertex 2 {m}
-  13.6310703908387, 6.81553519541936, 5.1816, !- X,Y,Z Vertex 3 {m}
-  13.6310703908387, 3.40776759770968, 6.88548379885484; !- X,Y,Z Vertex 4 {m}
-
-OS:ShadingSurface,
-  {333d802c-97ab-404f-a744-6febaeb284df}, !- Handle
-  Surface 15 - res eaves 2,               !- Name
-  ,                                       !- Construction Name
-  {257d17f3-b56d-4988-ac88-c7a1bf0df1b4}, !- Shading Surface Group Name
-  ,                                       !- Transmittance Schedule Name
-  ,                                       !- Number of Vertices
-  13.6310703908387, 7.42513519541936, 4.8768, !- X,Y,Z Vertex 1 {m}
-  0, 7.42513519541936, 4.8768,            !- X,Y,Z Vertex 2 {m}
-  0, 6.81553519541936, 5.1816,            !- X,Y,Z Vertex 3 {m}
-  13.6310703908387, 6.81553519541936, 5.1816; !- X,Y,Z Vertex 4 {m}
-
-OS:ShadingSurfaceGroup,
-  {b39d0252-5b0e-4d2d-80b8-e4367bd9d1e6}, !- Handle
-  res neighbors,                          !- Name
-  Building;                               !- Shading Surface Type
-
-OS:ShadingSurface,
-  {132984e9-6ed1-4eb3-82b7-0f465465dc2b}, !- Handle
-  res neighbors left,                     !- Name
-  ,                                       !- Construction Name
-  {b39d0252-5b0e-4d2d-80b8-e4367bd9d1e6}, !- Shading Surface Group Name
-  ,                                       !- Transmittance Schedule Name
-  ,                                       !- Number of Vertices
-  -3.048, 0, 0,                           !- X,Y,Z Vertex 1 {m}
-  -3.048, 0, 6.58068379885484,            !- X,Y,Z Vertex 2 {m}
-  -3.048, 6.81553519541936, 6.58068379885484, !- X,Y,Z Vertex 3 {m}
-  -3.048, 6.81553519541936, 0;            !- X,Y,Z Vertex 4 {m}
-
-OS:ShadingSurface,
-  {5a57e74d-ee2a-4d3d-83a8-487e5e51f2cd}, !- Handle
-  res neighbors right,                    !- Name
-  ,                                       !- Construction Name
-  {b39d0252-5b0e-4d2d-80b8-e4367bd9d1e6}, !- Shading Surface Group Name
-  ,                                       !- Transmittance Schedule Name
-  ,                                       !- Number of Vertices
-  16.6790703908387, 6.81553519541936, 0,  !- X,Y,Z Vertex 1 {m}
-  16.6790703908387, 6.81553519541936, 6.58068379885484, !- X,Y,Z Vertex 2 {m}
-  16.6790703908387, 0, 6.58068379885484,  !- X,Y,Z Vertex 3 {m}
-  16.6790703908387, 0, 0;                 !- X,Y,Z Vertex 4 {m}
-
-OS:Coil:Heating:Gas,
-  {6e6f19ba-08c0-451a-8d20-3c2f7cb2691c}, !- Handle
-  res fur gas heating coil,               !- Name
-  {6b631c41-9fad-45b4-8246-4b7f5cd367f3}, !- Availability Schedule Name
-  0.78,                                   !- Gas Burner Efficiency
-  AutoSize,                               !- Nominal Capacity {W}
-  ,                                       !- Air Inlet Node Name
-  ,                                       !- Air Outlet Node Name
-  ,                                       !- Temperature Setpoint Node Name
-  76,                                     !- Parasitic Electric Load {W}
-  ,                                       !- Part Load Fraction Correlation Curve Name
-  0,                                      !- Parasitic Gas Load {W}
-  NaturalGas;                             !- Fuel Type
-
-OS:Schedule:Constant,
-  {6b631c41-9fad-45b4-8246-4b7f5cd367f3}, !- Handle
-  Always On Discrete,                     !- Name
-  {83a66150-4bc9-45af-a171-705e6613e436}, !- Schedule Type Limits Name
-  1;                                      !- Value
-
-OS:ScheduleTypeLimits,
-  {83a66150-4bc9-45af-a171-705e6613e436}, !- Handle
-  OnOff,                                  !- Name
-  0,                                      !- Lower Limit Value
-  1,                                      !- Upper Limit Value
-  Discrete,                               !- Numeric Type
-  Availability;                           !- Unit Type
-
-OS:Fan:OnOff,
-  {380dd16e-009d-4b39-aed0-3cfe7c5eb8e5}, !- Handle
-  res fur gas htg supply fan,             !- Name
-  {6b631c41-9fad-45b4-8246-4b7f5cd367f3}, !- Availability Schedule Name
-  0.75,                                   !- Fan Total Efficiency
-  794.580001233493,                       !- Pressure Rise {Pa}
-  autosize,                               !- Maximum Flow Rate {m3/s}
-  1,                                      !- Motor Efficiency
-  1,                                      !- Motor In Airstream Fraction
-  ,                                       !- Air Inlet Node Name
-  ,                                       !- Air Outlet Node Name
-  {76048993-fe8f-4bae-892c-ffb9ae6a115b}, !- Fan Power Ratio Function of Speed Ratio Curve Name
-  {5a7c2861-7e0e-4039-8831-222eba9e78c8}, !- Fan Efficiency Ratio Function of Speed Ratio Curve Name
-  res fur gas htg supply fan;             !- End-Use Subcategory
-
-OS:Curve:Exponent,
-  {76048993-fe8f-4bae-892c-ffb9ae6a115b}, !- Handle
-  Fan On Off Power Curve,                 !- Name
-  1,                                      !- Coefficient1 Constant
-  0,                                      !- Coefficient2 Constant
-  0,                                      !- Coefficient3 Constant
-  0,                                      !- Minimum Value of x
-  1,                                      !- Maximum Value of x
-  ,                                       !- Minimum Curve Output
-  ,                                       !- Maximum Curve Output
-  ,                                       !- Input Unit Type for X
-  ;                                       !- Output Unit Type
-
-OS:Curve:Cubic,
-  {5a7c2861-7e0e-4039-8831-222eba9e78c8}, !- Handle
-  Fan On Off Efficiency Curve,            !- Name
-  1,                                      !- Coefficient1 Constant
-  0,                                      !- Coefficient2 x
-  0,                                      !- Coefficient3 x**2
-  0,                                      !- Coefficient4 x**3
-  0,                                      !- Minimum Value of x
-  1;                                      !- Maximum Value of x
-
-OS:AirLoopHVAC:UnitarySystem,
-  {53427e4a-6f7f-498d-9f73-4ed2d0e9f8ae}, !- Handle
-  res fur gas unitary system,             !- Name
-  Load,                                   !- Control Type
-  {6014e40f-1476-43de-8548-e4989467406d}, !- Controlling Zone or Thermostat Location
-  None,                                   !- Dehumidification Control Type
-  {6b631c41-9fad-45b4-8246-4b7f5cd367f3}, !- Availability Schedule Name
-  {89a47779-8cc1-40c6-adc0-18dc1ab18b51}, !- Air Inlet Node Name
-  {0e50a152-52ff-449c-9fe4-3076598a24a5}, !- Air Outlet Node Name
-  {380dd16e-009d-4b39-aed0-3cfe7c5eb8e5}, !- Supply Fan Name
-  BlowThrough,                            !- Fan Placement
-  {acc99030-ff5c-47a6-89ef-e441e7303046}, !- Supply Air Fan Operating Mode Schedule Name
-  {6e6f19ba-08c0-451a-8d20-3c2f7cb2691c}, !- Heating Coil Name
-  1,                                      !- DX Heating Coil Sizing Ratio
-  ,                                       !- Cooling Coil Name
-  No,                                     !- Use DOAS DX Cooling Coil
-  2,                                      !- DOAS DX Cooling Coil Leaving Minimum Air Temperature {C}
-  SensibleOnlyLoadControl,                !- Latent Load Control
-  ,                                       !- Supplemental Heating Coil Name
-  ,                                       !- Supply Air Flow Rate Method During Cooling Operation
-  0,                                      !- Supply Air Flow Rate During Cooling Operation {m3/s}
-  ,                                       !- Supply Air Flow Rate Per Floor Area During Cooling Operation {m3/s-m2}
-  ,                                       !- Fraction of Autosized Design Cooling Supply Air Flow Rate
-  ,                                       !- Design Supply Air Flow Rate Per Unit of Capacity During Cooling Operation {m3/s-W}
-  ,                                       !- Supply Air Flow Rate Method During Heating Operation
-  Autosize,                               !- Supply Air Flow Rate During Heating Operation {m3/s}
-  ,                                       !- Supply Air Flow Rate Per Floor Area during Heating Operation {m3/s-m2}
-  ,                                       !- Fraction of Autosized Design Heating Supply Air Flow Rate
-  ,                                       !- Design Supply Air Flow Rate Per Unit of Capacity During Heating Operation {m3/s-W}
-  ,                                       !- Supply Air Flow Rate Method When No Cooling or Heating is Required
-  0,                                      !- Supply Air Flow Rate When No Cooling or Heating is Required {m3/s}
-  ,                                       !- Supply Air Flow Rate Per Floor Area When No Cooling or Heating is Required {m3/s-m2}
-  ,                                       !- Fraction of Autosized Design Cooling Supply Air Flow Rate When No Cooling or Heating is Required
-  ,                                       !- Fraction of Autosized Design Heating Supply Air Flow Rate When No Cooling or Heating is Required
-  ,                                       !- Design Supply Air Flow Rate Per Unit of Capacity During Cooling Operation When No Cooling or Heating is Required {m3/s-W}
-  ,                                       !- Design Supply Air Flow Rate Per Unit of Capacity During Heating Operation When No Cooling or Heating is Required {m3/s-W}
-  48.8888888888889,                       !- Maximum Supply Air Temperature {C}
-  21,                                     !- Maximum Outdoor Dry-Bulb Temperature for Supplemental Heater Operation {C}
-  ,                                       !- Outdoor Dry-Bulb Temperature Sensor Node Name
-  2.5,                                    !- Maximum Cycling Rate {cycles/hr}
-  60,                                     !- Heat Pump Time Constant {s}
-  0.01,                                   !- Fraction of On-Cycle Power Use
-  60,                                     !- Heat Pump Fan Delay Time {s}
-  0,                                      !- Ancilliary On-Cycle Electric Power {W}
-  0;                                      !- Ancilliary Off-Cycle Electric Power {W}
-
-OS:Schedule:Constant,
-  {acc99030-ff5c-47a6-89ef-e441e7303046}, !- Handle
-  Always Off Discrete,                    !- Name
-  {a0dc82cf-9b38-4d3c-b55f-6ec4cfa8a231}, !- Schedule Type Limits Name
-  0;                                      !- Value
-
-OS:ScheduleTypeLimits,
-  {a0dc82cf-9b38-4d3c-b55f-6ec4cfa8a231}, !- Handle
-  OnOff 1,                                !- Name
-  0,                                      !- Lower Limit Value
-  1,                                      !- Upper Limit Value
-  Discrete,                               !- Numeric Type
-  Availability;                           !- Unit Type
-
-OS:AirLoopHVAC,
-  {99c91a56-143c-4450-966c-fe9e60341428}, !- Handle
-  res fur gas asys,                       !- Name
-  ,                                       !- Controller List Name
-  {6b631c41-9fad-45b4-8246-4b7f5cd367f3}, !- Availability Schedule
-  {0e75ed4c-5c84-483e-aac5-1ba8e3b04980}, !- Availability Manager List Name
-  AutoSize,                               !- Design Supply Air Flow Rate {m3/s}
-  ,                                       !- Branch List Name
-  ,                                       !- Connector List Name
-  {fa4b35c5-76eb-4f85-abdb-733bc4b4d65e}, !- Supply Side Inlet Node Name
-  {0f1609f9-d2a3-40de-a9d9-ca31265d758e}, !- Demand Side Outlet Node Name
-  {e2d57d72-f105-422b-9773-e32daa241ab6}, !- Demand Side Inlet Node A
-  {bb8a7f43-67fa-4785-b272-c4f2e8e4e312}, !- Supply Side Outlet Node A
-  ,                                       !- Demand Side Inlet Node B
-  ,                                       !- Supply Side Outlet Node B
-  ,                                       !- Return Air Bypass Flow Temperature Setpoint Schedule Name
-  {58198d1b-4cc1-4973-bfec-69d6a371f821}, !- Demand Mixer Name
-  {c30340bf-37e0-4196-8a37-42f803eec040}, !- Demand Splitter A Name
-  ,                                       !- Demand Splitter B Name
-  ;                                       !- Supply Splitter Name
-
-OS:Node,
-  {8559de10-1713-4824-9bad-1834a2507957}, !- Handle
-  Node 3,                                 !- Name
-  {fa4b35c5-76eb-4f85-abdb-733bc4b4d65e}, !- Inlet Port
-  {89a47779-8cc1-40c6-adc0-18dc1ab18b51}; !- Outlet Port
-
-OS:Node,
-  {2a51f451-02fd-4dc1-9aee-ca6a8a7ee995}, !- Handle
-  Node 4,                                 !- Name
-  {0e50a152-52ff-449c-9fe4-3076598a24a5}, !- Inlet Port
-  {bb8a7f43-67fa-4785-b272-c4f2e8e4e312}; !- Outlet Port
-
-OS:Connection,
-  {fa4b35c5-76eb-4f85-abdb-733bc4b4d65e}, !- Handle
-  {cd68aedc-d889-46f8-81e1-eabb097c9a37}, !- Name
-  {99c91a56-143c-4450-966c-fe9e60341428}, !- Source Object
-  8,                                      !- Outlet Port
-  {8559de10-1713-4824-9bad-1834a2507957}, !- Target Object
-  2;                                      !- Inlet Port
-
-OS:Connection,
-  {bb8a7f43-67fa-4785-b272-c4f2e8e4e312}, !- Handle
-  {ddbf215d-9a55-42c2-a38c-d33a6d8354fd}, !- Name
-  {2a51f451-02fd-4dc1-9aee-ca6a8a7ee995}, !- Source Object
-  3,                                      !- Outlet Port
-  {99c91a56-143c-4450-966c-fe9e60341428}, !- Target Object
-  11;                                     !- Inlet Port
-
-OS:Node,
-  {f68e8472-e61d-49c7-8623-c927e5b62d4a}, !- Handle
-  Node 5,                                 !- Name
-  {e2d57d72-f105-422b-9773-e32daa241ab6}, !- Inlet Port
-  {a80a01fc-6d10-48c3-8745-1f2520162331}; !- Outlet Port
-
-OS:Node,
-  {a51d65b3-7bbc-4cf3-97d3-b8912d6ba117}, !- Handle
-  Node 6,                                 !- Name
-  {47ac23e2-1a78-4dba-9ea6-716b5f8fd7dd}, !- Inlet Port
-  {0f1609f9-d2a3-40de-a9d9-ca31265d758e}; !- Outlet Port
-
-OS:Node,
-  {cd5aefef-49ae-4601-aaa3-7bfaf608e667}, !- Handle
-  Node 7,                                 !- Name
-  {8f714983-1154-4b3a-a295-dca6e71d7468}, !- Inlet Port
-  {94bf565c-aec5-4045-b7ae-d6fad351c2d3}; !- Outlet Port
-
-OS:Connection,
-  {e2d57d72-f105-422b-9773-e32daa241ab6}, !- Handle
-  {933d8777-1f66-4e3b-9c0b-04c966df050e}, !- Name
-  {99c91a56-143c-4450-966c-fe9e60341428}, !- Source Object
-  10,                                     !- Outlet Port
-  {f68e8472-e61d-49c7-8623-c927e5b62d4a}, !- Target Object
-  2;                                      !- Inlet Port
-
-OS:Connection,
-  {0f1609f9-d2a3-40de-a9d9-ca31265d758e}, !- Handle
-  {146e4233-d7c2-4193-baf1-4e4e66892ce8}, !- Name
-  {a51d65b3-7bbc-4cf3-97d3-b8912d6ba117}, !- Source Object
-  3,                                      !- Outlet Port
-  {99c91a56-143c-4450-966c-fe9e60341428}, !- Target Object
-  9;                                      !- Inlet Port
-
-OS:AirLoopHVAC:ZoneSplitter,
-  {c30340bf-37e0-4196-8a37-42f803eec040}, !- Handle
-  res fur gas zone splitter,              !- Name
-  {a80a01fc-6d10-48c3-8745-1f2520162331}, !- Inlet Node Name
-  {e6891fa4-c6a6-45c2-ba42-e1d91105ac7e}; !- Outlet Node Name 1
-
-OS:AirLoopHVAC:ZoneMixer,
-  {58198d1b-4cc1-4973-bfec-69d6a371f821}, !- Handle
-  res fur gas zone mixer,                 !- Name
-  {47ac23e2-1a78-4dba-9ea6-716b5f8fd7dd}, !- Outlet Node Name
-  {ae2b70ae-b214-4362-bbdd-6c527716a6c9}; !- Inlet Node Name 1
-
-OS:Connection,
-  {a80a01fc-6d10-48c3-8745-1f2520162331}, !- Handle
-  {d545c13c-1e49-4e68-a7c1-844c728aadd1}, !- Name
-  {f68e8472-e61d-49c7-8623-c927e5b62d4a}, !- Source Object
-  3,                                      !- Outlet Port
-  {c30340bf-37e0-4196-8a37-42f803eec040}, !- Target Object
-  2;                                      !- Inlet Port
-
-OS:Connection,
-  {47ac23e2-1a78-4dba-9ea6-716b5f8fd7dd}, !- Handle
-  {a7d1e5f6-0e9e-451d-bfd3-2c4166e98100}, !- Name
-  {58198d1b-4cc1-4973-bfec-69d6a371f821}, !- Source Object
-  2,                                      !- Outlet Port
-  {a51d65b3-7bbc-4cf3-97d3-b8912d6ba117}, !- Target Object
-  2;                                      !- Inlet Port
-
-OS:Sizing:System,
-  {19ba7511-089b-4f00-9c54-68bfe3e38d35}, !- Handle
-  {99c91a56-143c-4450-966c-fe9e60341428}, !- AirLoop Name
-  Sensible,                               !- Type of Load to Size On
-  Autosize,                               !- Design Outdoor Air Flow Rate {m3/s}
-  0.3,                                    !- Central Heating Maximum System Air Flow Ratio
-  7,                                      !- Preheat Design Temperature {C}
-  0.008,                                  !- Preheat Design Humidity Ratio {kg-H2O/kg-Air}
-  12.8,                                   !- Precool Design Temperature {C}
-  0.008,                                  !- Precool Design Humidity Ratio {kg-H2O/kg-Air}
-  12.8,                                   !- Central Cooling Design Supply Air Temperature {C}
-  16.7,                                   !- Central Heating Design Supply Air Temperature {C}
-  NonCoincident,                          !- Sizing Option
-  Yes,                                    !- 100% Outdoor Air in Cooling
-  Yes,                                    !- 100% Outdoor Air in Heating
-  0.0085,                                 !- Central Cooling Design Supply Air Humidity Ratio {kg-H2O/kg-Air}
-  0.008,                                  !- Central Heating Design Supply Air Humidity Ratio {kg-H2O/kg-Air}
-  DesignDay,                              !- Cooling Design Air Flow Method
-  0,                                      !- Cooling Design Air Flow Rate {m3/s}
-  DesignDay,                              !- Heating Design Air Flow Method
-  0,                                      !- Heating Design Air Flow Rate {m3/s}
-  ZoneSum,                                !- System Outdoor Air Method
-  1,                                      !- Zone Maximum Outdoor Air Fraction {dimensionless}
-  0.0099676501,                           !- Cooling Supply Air Flow Rate Per Floor Area {m3/s-m2}
-  1,                                      !- Cooling Fraction of Autosized Cooling Supply Air Flow Rate
-  3.9475456e-05,                          !- Cooling Supply Air Flow Rate Per Unit Cooling Capacity {m3/s-W}
-  0.0099676501,                           !- Heating Supply Air Flow Rate Per Floor Area {m3/s-m2}
-  1,                                      !- Heating Fraction of Autosized Heating Supply Air Flow Rate
-  1,                                      !- Heating Fraction of Autosized Cooling Supply Air Flow Rate
-  3.1588213e-05,                          !- Heating Supply Air Flow Rate Per Unit Heating Capacity {m3/s-W}
-  CoolingDesignCapacity,                  !- Cooling Design Capacity Method
-  autosize,                               !- Cooling Design Capacity {W}
-  234.7,                                  !- Cooling Design Capacity Per Floor Area {W/m2}
-  1,                                      !- Fraction of Autosized Cooling Design Capacity
-  HeatingDesignCapacity,                  !- Heating Design Capacity Method
-  autosize,                               !- Heating Design Capacity {W}
-  157,                                    !- Heating Design Capacity Per Floor Area {W/m2}
-  1,                                      !- Fraction of Autosized Heating Design Capacity
-  OnOff;                                  !- Central Cooling Capacity Control Method
-
-OS:AvailabilityManagerAssignmentList,
-  {0e75ed4c-5c84-483e-aac5-1ba8e3b04980}, !- Handle
-  Air Loop HVAC 1 AvailabilityManagerAssignmentList; !- Name
-
-OS:Connection,
-  {89a47779-8cc1-40c6-adc0-18dc1ab18b51}, !- Handle
-  {abb673c2-7bdc-45a2-97e6-671b9681c72a}, !- Name
-  {8559de10-1713-4824-9bad-1834a2507957}, !- Source Object
-  3,                                      !- Outlet Port
-  {53427e4a-6f7f-498d-9f73-4ed2d0e9f8ae}, !- Target Object
-  6;                                      !- Inlet Port
-
-OS:Connection,
-  {0e50a152-52ff-449c-9fe4-3076598a24a5}, !- Handle
-  {0482bb89-4675-4c1b-83d1-d2f742a21df0}, !- Name
-  {53427e4a-6f7f-498d-9f73-4ed2d0e9f8ae}, !- Source Object
-  7,                                      !- Outlet Port
-  {2a51f451-02fd-4dc1-9aee-ca6a8a7ee995}, !- Target Object
-  2;                                      !- Inlet Port
-
-OS:AirTerminal:SingleDuct:ConstantVolume:NoReheat,
-  {32408655-8e4e-4857-9d48-df0b8db186e7}, !- Handle
-  res fur gas living zone direct air,     !- Name
-  {6b631c41-9fad-45b4-8246-4b7f5cd367f3}, !- Availability Schedule Name
-  {04524023-e5b2-49a0-a76e-be4e6447fbf8}, !- Air Inlet Node Name
-  {8f714983-1154-4b3a-a295-dca6e71d7468}, !- Air Outlet Node Name
-  AutoSize;                               !- Maximum Air Flow Rate {m3/s}
-
-OS:Node,
-  {e2a4302f-7feb-4e08-bd3e-22777a20df79}, !- Handle
-  Node 8,                                 !- Name
-  {e007d96a-f2a4-4e65-8ab6-b50cf7121ee5}, !- Inlet Port
-  {ae2b70ae-b214-4362-bbdd-6c527716a6c9}; !- Outlet Port
-
-OS:Connection,
-  {94bf565c-aec5-4045-b7ae-d6fad351c2d3}, !- Handle
-  {bb06231e-4abe-4fcc-b2cd-c0963e9c5f9f}, !- Name
-  {cd5aefef-49ae-4601-aaa3-7bfaf608e667}, !- Source Object
-  3,                                      !- Outlet Port
-  {5a4fd8a9-c117-416f-afad-cd30a81b2a33}, !- Target Object
-  3;                                      !- Inlet Port
-
-OS:Connection,
-  {e007d96a-f2a4-4e65-8ab6-b50cf7121ee5}, !- Handle
-  {ce66913f-11a5-4e13-b9e4-1c01230ccdad}, !- Name
-  {80247adb-970d-4b1b-b6bd-8b8420d49615}, !- Source Object
-  3,                                      !- Outlet Port
-  {e2a4302f-7feb-4e08-bd3e-22777a20df79}, !- Target Object
-  2;                                      !- Inlet Port
-
-OS:Connection,
-  {ae2b70ae-b214-4362-bbdd-6c527716a6c9}, !- Handle
-  {64e1306d-1913-467f-b108-7bf0da91477a}, !- Name
-  {e2a4302f-7feb-4e08-bd3e-22777a20df79}, !- Source Object
-  3,                                      !- Outlet Port
-  {58198d1b-4cc1-4973-bfec-69d6a371f821}, !- Target Object
-  3;                                      !- Inlet Port
-
-OS:Node,
-  {7f261fec-af05-4f4c-97d9-6ad85d5ad8e0}, !- Handle
-  Node 9,                                 !- Name
-  {e6891fa4-c6a6-45c2-ba42-e1d91105ac7e}, !- Inlet Port
-  {04524023-e5b2-49a0-a76e-be4e6447fbf8}; !- Outlet Port
-
-OS:Connection,
-  {e6891fa4-c6a6-45c2-ba42-e1d91105ac7e}, !- Handle
-  {80dd8f1f-89b3-4be4-858b-4db7fd143b42}, !- Name
-  {c30340bf-37e0-4196-8a37-42f803eec040}, !- Source Object
-  3,                                      !- Outlet Port
-  {7f261fec-af05-4f4c-97d9-6ad85d5ad8e0}, !- Target Object
-  2;                                      !- Inlet Port
-
-OS:Connection,
-  {04524023-e5b2-49a0-a76e-be4e6447fbf8}, !- Handle
-  {75a01ae1-aa00-4519-b5c8-37849d5782cf}, !- Name
-  {7f261fec-af05-4f4c-97d9-6ad85d5ad8e0}, !- Source Object
-  3,                                      !- Outlet Port
-  {32408655-8e4e-4857-9d48-df0b8db186e7}, !- Target Object
-  3;                                      !- Inlet Port
-
-OS:Connection,
-  {8f714983-1154-4b3a-a295-dca6e71d7468}, !- Handle
-  {64eb5cb3-60e6-4d67-aea3-8da0511d3cb7}, !- Name
-  {32408655-8e4e-4857-9d48-df0b8db186e7}, !- Source Object
-  4,                                      !- Outlet Port
-  {cd5aefef-49ae-4601-aaa3-7bfaf608e667}, !- Target Object
-  2;                                      !- Inlet Port
-
-OS:AdditionalProperties,
-  {d8891279-1949-41c1-be97-0875421c5340}, !- Handle
-  {53427e4a-6f7f-498d-9f73-4ed2d0e9f8ae}, !- Object Name
-  SizingInfoHVACFracHeatLoadServed,       !- Feature Name 1
-  Double,                                 !- Feature Data Type 1
-  1;                                      !- Feature Value 1
-
-OS:Curve:Biquadratic,
-  {8cc81ec0-9bfb-41c0-bba8-e9aaafec64ea}, !- Handle
-  Cool-Cap-fT1,                           !- Name
-  1.550902001,                            !- Coefficient1 Constant
-  -0.0750500892,                          !- Coefficient2 x
-  0.00309713544,                          !- Coefficient3 x**2
-  0.00240111,                             !- Coefficient4 y
-  -5.0544e-05,                            !- Coefficient5 y**2
-  -0.00042728148,                         !- Coefficient6 x*y
-  13.88,                                  !- Minimum Value of x
-  23.88,                                  !- Maximum Value of x
-  18.33,                                  !- Minimum Value of y
-  51.66;                                  !- Maximum Value of y
-
-OS:Curve:Biquadratic,
-  {872ec81e-5eb2-4d3e-848a-b5c1c357e2d9}, !- Handle
-  Cool-EIR-fT1,                           !- Name
-  -0.304282997,                           !- Coefficient1 Constant
-  0.1180477062,                           !- Coefficient2 x
-  -0.00342466704,                         !- Coefficient3 x**2
-  -0.0062619138,                          !- Coefficient4 y
-  0.00069542712,                          !- Coefficient5 y**2
-  -0.00046997496,                         !- Coefficient6 x*y
-  13.88,                                  !- Minimum Value of x
-  23.88,                                  !- Maximum Value of x
-  18.33,                                  !- Minimum Value of y
-  51.66;                                  !- Maximum Value of y
-
-OS:Curve:Quadratic,
-  {1fa96854-d15d-4137-8edb-4c582e235695}, !- Handle
-  Cool-PLF-fPLR1,                         !- Name
-  0.93,                                   !- Coefficient1 Constant
-  0.07,                                   !- Coefficient2 x
-  0,                                      !- Coefficient3 x**2
-  0,                                      !- Minimum Value of x
-  1,                                      !- Maximum Value of x
-  0.7,                                    !- Minimum Curve Output
-  1;                                      !- Maximum Curve Output
-
-OS:Curve:Quadratic,
-  {dd7594e8-6d12-4bcf-b5a6-c71da338ebbc}, !- Handle
-  Cool-Cap-fFF1,                          !- Name
-  0.718605468,                            !- Coefficient1 Constant
-  0.410099989,                            !- Coefficient2 x
-  -0.128705457,                           !- Coefficient3 x**2
-  0,                                      !- Minimum Value of x
-  2,                                      !- Maximum Value of x
-  0,                                      !- Minimum Curve Output
-  2;                                      !- Maximum Curve Output
-
-OS:Curve:Quadratic,
-  {27b9d95f-fe18-4874-8a12-0eff19da1bf6}, !- Handle
-  Cool-EIR-fFF1,                          !- Name
-  1.32299905,                             !- Coefficient1 Constant
-  -0.477711207,                           !- Coefficient2 x
-  0.154712157,                            !- Coefficient3 x**2
-  0,                                      !- Minimum Value of x
-  2,                                      !- Maximum Value of x
-  0,                                      !- Minimum Curve Output
-  2;                                      !- Maximum Curve Output
-
-OS:Coil:Cooling:DX:SingleSpeed,
-  {c7f35442-d990-450c-b580-3fe2b2e77db6}, !- Handle
-  res ac cooling coil,                    !- Name
-  {6b631c41-9fad-45b4-8246-4b7f5cd367f3}, !- Availability Schedule Name
-  autosize,                               !- Rated Total Cooling Capacity {W}
-  0.740402528813699,                      !- Rated Sensible Heat Ratio
-  3.9505446283126,                        !- Rated COP {W/W}
-  autosize,                               !- Rated Air Flow Rate {m3/s}
-  773.3912012006,                         !- Rated Evaporator Fan Power Per Volume Flow Rate {W/(m3/s)}
-  ,                                       !- Air Inlet Node Name
-  ,                                       !- Air Outlet Node Name
-  {8cc81ec0-9bfb-41c0-bba8-e9aaafec64ea}, !- Total Cooling Capacity Function of Temperature Curve Name
-  {dd7594e8-6d12-4bcf-b5a6-c71da338ebbc}, !- Total Cooling Capacity Function of Flow Fraction Curve Name
-  {872ec81e-5eb2-4d3e-848a-b5c1c357e2d9}, !- Energy Input Ratio Function of Temperature Curve Name
-  {27b9d95f-fe18-4874-8a12-0eff19da1bf6}, !- Energy Input Ratio Function of Flow Fraction Curve Name
-  {1fa96854-d15d-4137-8edb-4c582e235695}, !- Part Load Fraction Correlation Curve Name
-  -25,                                    !- Minimum Outdoor Dry-Bulb Temperature for Compressor Operation {C}
-  1000,                                   !- Nominal Time for Condensate Removal to Begin {s}
-  1.5,                                    !- Ratio of Initial Moisture Evaporation Rate and Steady State Latent Capacity {dimensionless}
-  3,                                      !- Maximum Cycling Rate {cycles/hr}
-  45,                                     !- Latent Capacity Time Constant {s}
-  ,                                       !- Condenser Air Inlet Node Name
-  AirCooled,                              !- Condenser Type
-  0,                                      !- Evaporative Condenser Effectiveness {dimensionless}
-  Autosize,                               !- Evaporative Condenser Air Flow Rate {m3/s}
-  Autosize,                               !- Evaporative Condenser Pump Rated Power Consumption {W}
-  0,                                      !- Crankcase Heater Capacity {W}
-  12.7777777777778,                       !- Maximum Outdoor Dry-Bulb Temperature for Crankcase Heater Operation {C}
-  ,                                       !- Supply Water Storage Tank Name
-  ,                                       !- Condensate Collection Water Storage Tank Name
-  0,                                      !- Basin Heater Capacity {W/K}
-  10,                                     !- Basin Heater Setpoint Temperature {C}
-  ;                                       !- Basin Heater Operating Schedule Name
-
-OS:Fan:OnOff,
-  {9056e701-a975-4185-bba8-56cf04600d7c}, !- Handle
-  res ac clg supply fan,                  !- Name
-  {6b631c41-9fad-45b4-8246-4b7f5cd367f3}, !- Availability Schedule Name
-  0.75,                                   !- Fan Total Efficiency
-  794.580001233493,                       !- Pressure Rise {Pa}
-  autosize,                               !- Maximum Flow Rate {m3/s}
-  1,                                      !- Motor Efficiency
-  1,                                      !- Motor In Airstream Fraction
-  ,                                       !- Air Inlet Node Name
-  ,                                       !- Air Outlet Node Name
-  {faffcd32-2a8b-421f-ad04-eb1512286c74}, !- Fan Power Ratio Function of Speed Ratio Curve Name
-  {dc883687-d290-45e7-b54c-5f8bfe016b4b}, !- Fan Efficiency Ratio Function of Speed Ratio Curve Name
-  res ac clg supply fan;                  !- End-Use Subcategory
-
-OS:Curve:Exponent,
-  {faffcd32-2a8b-421f-ad04-eb1512286c74}, !- Handle
-  Fan On Off Power Curve 1,               !- Name
-  1,                                      !- Coefficient1 Constant
-  0,                                      !- Coefficient2 Constant
-  0,                                      !- Coefficient3 Constant
-  0,                                      !- Minimum Value of x
-  1,                                      !- Maximum Value of x
-  ,                                       !- Minimum Curve Output
-  ,                                       !- Maximum Curve Output
-  ,                                       !- Input Unit Type for X
-  ;                                       !- Output Unit Type
-
-OS:Curve:Cubic,
-  {dc883687-d290-45e7-b54c-5f8bfe016b4b}, !- Handle
-  Fan On Off Efficiency Curve 1,          !- Name
-  1,                                      !- Coefficient1 Constant
-  0,                                      !- Coefficient2 x
-  0,                                      !- Coefficient3 x**2
-  0,                                      !- Coefficient4 x**3
-  0,                                      !- Minimum Value of x
-  1;                                      !- Maximum Value of x
-
-OS:AirLoopHVAC:UnitarySystem,
-  {cea5122e-1944-43ec-b8e5-184f6d43e976}, !- Handle
-  res ac unitary system,                  !- Name
-  Load,                                   !- Control Type
-  {6014e40f-1476-43de-8548-e4989467406d}, !- Controlling Zone or Thermostat Location
-  None,                                   !- Dehumidification Control Type
-  {6b631c41-9fad-45b4-8246-4b7f5cd367f3}, !- Availability Schedule Name
-  {ada5c437-b333-46da-b9b7-17aac60fc3cc}, !- Air Inlet Node Name
-  {de8f8633-0c0a-4492-a8c4-ef089ef3c5e2}, !- Air Outlet Node Name
-  {9056e701-a975-4185-bba8-56cf04600d7c}, !- Supply Fan Name
-  BlowThrough,                            !- Fan Placement
-  {acc99030-ff5c-47a6-89ef-e441e7303046}, !- Supply Air Fan Operating Mode Schedule Name
-  ,                                       !- Heating Coil Name
-  1,                                      !- DX Heating Coil Sizing Ratio
-  {c7f35442-d990-450c-b580-3fe2b2e77db6}, !- Cooling Coil Name
-  No,                                     !- Use DOAS DX Cooling Coil
-  2,                                      !- DOAS DX Cooling Coil Leaving Minimum Air Temperature {C}
-  SensibleOnlyLoadControl,                !- Latent Load Control
-  ,                                       !- Supplemental Heating Coil Name
-  ,                                       !- Supply Air Flow Rate Method During Cooling Operation
-  Autosize,                               !- Supply Air Flow Rate During Cooling Operation {m3/s}
-  ,                                       !- Supply Air Flow Rate Per Floor Area During Cooling Operation {m3/s-m2}
-  ,                                       !- Fraction of Autosized Design Cooling Supply Air Flow Rate
-  ,                                       !- Design Supply Air Flow Rate Per Unit of Capacity During Cooling Operation {m3/s-W}
-  ,                                       !- Supply Air Flow Rate Method During Heating Operation
-  0,                                      !- Supply Air Flow Rate During Heating Operation {m3/s}
-  ,                                       !- Supply Air Flow Rate Per Floor Area during Heating Operation {m3/s-m2}
-  ,                                       !- Fraction of Autosized Design Heating Supply Air Flow Rate
-  ,                                       !- Design Supply Air Flow Rate Per Unit of Capacity During Heating Operation {m3/s-W}
-  ,                                       !- Supply Air Flow Rate Method When No Cooling or Heating is Required
-  0,                                      !- Supply Air Flow Rate When No Cooling or Heating is Required {m3/s}
-  ,                                       !- Supply Air Flow Rate Per Floor Area When No Cooling or Heating is Required {m3/s-m2}
-  ,                                       !- Fraction of Autosized Design Cooling Supply Air Flow Rate When No Cooling or Heating is Required
-  ,                                       !- Fraction of Autosized Design Heating Supply Air Flow Rate When No Cooling or Heating is Required
-  ,                                       !- Design Supply Air Flow Rate Per Unit of Capacity During Cooling Operation When No Cooling or Heating is Required {m3/s-W}
-  ,                                       !- Design Supply Air Flow Rate Per Unit of Capacity During Heating Operation When No Cooling or Heating is Required {m3/s-W}
-  48.8888888888889,                       !- Maximum Supply Air Temperature {C}
-  21,                                     !- Maximum Outdoor Dry-Bulb Temperature for Supplemental Heater Operation {C}
-  ,                                       !- Outdoor Dry-Bulb Temperature Sensor Node Name
-  2.5,                                    !- Maximum Cycling Rate {cycles/hr}
-  60,                                     !- Heat Pump Time Constant {s}
-  0.01,                                   !- Fraction of On-Cycle Power Use
-  60,                                     !- Heat Pump Fan Delay Time {s}
-  0,                                      !- Ancilliary On-Cycle Electric Power {W}
-  0;                                      !- Ancilliary Off-Cycle Electric Power {W}
-
-OS:AirLoopHVAC,
-  {9226a52d-6e4f-4897-b7c4-af8fa621decd}, !- Handle
-  res ac asys,                            !- Name
-  ,                                       !- Controller List Name
-  {6b631c41-9fad-45b4-8246-4b7f5cd367f3}, !- Availability Schedule
-  {31e0876b-e3d0-4fda-968f-3d894d6c605a}, !- Availability Manager List Name
-  AutoSize,                               !- Design Supply Air Flow Rate {m3/s}
-  ,                                       !- Branch List Name
-  ,                                       !- Connector List Name
-  {849ffde6-2a5c-4055-807e-5862e16e67ae}, !- Supply Side Inlet Node Name
-  {33b91ce8-014f-4851-99e8-f9a89cd470be}, !- Demand Side Outlet Node Name
-  {abc0a9fa-811f-4c18-90eb-5f7393e1d306}, !- Demand Side Inlet Node A
-  {d704c669-ab02-42c0-886b-bc41ad7ece2a}, !- Supply Side Outlet Node A
-  ,                                       !- Demand Side Inlet Node B
-  ,                                       !- Supply Side Outlet Node B
-  ,                                       !- Return Air Bypass Flow Temperature Setpoint Schedule Name
-  {bfd77aa6-4fbd-4c58-86b6-91b76c44b557}, !- Demand Mixer Name
-  {c2b1d5a3-5a62-45da-bccf-b304e2422ae7}, !- Demand Splitter A Name
-  ,                                       !- Demand Splitter B Name
-  ;                                       !- Supply Splitter Name
-
-OS:Node,
-  {18ff5cfe-351f-4536-b981-f3fe3f85d78f}, !- Handle
-  Node 10,                                !- Name
-  {849ffde6-2a5c-4055-807e-5862e16e67ae}, !- Inlet Port
-  {ada5c437-b333-46da-b9b7-17aac60fc3cc}; !- Outlet Port
-
-OS:Node,
-  {673d7dcf-6666-49ad-a124-97692896d78d}, !- Handle
-  Node 11,                                !- Name
-  {de8f8633-0c0a-4492-a8c4-ef089ef3c5e2}, !- Inlet Port
-  {d704c669-ab02-42c0-886b-bc41ad7ece2a}; !- Outlet Port
-
-OS:Connection,
-  {849ffde6-2a5c-4055-807e-5862e16e67ae}, !- Handle
-  {ae779c3d-60be-495d-aa2c-5ce78d031ff0}, !- Name
-  {9226a52d-6e4f-4897-b7c4-af8fa621decd}, !- Source Object
-  8,                                      !- Outlet Port
-  {18ff5cfe-351f-4536-b981-f3fe3f85d78f}, !- Target Object
-  2;                                      !- Inlet Port
-
-OS:Connection,
-  {d704c669-ab02-42c0-886b-bc41ad7ece2a}, !- Handle
-  {f22dbbdb-b16c-4dcd-aef1-ab5c946f9b07}, !- Name
-  {673d7dcf-6666-49ad-a124-97692896d78d}, !- Source Object
-  3,                                      !- Outlet Port
-  {9226a52d-6e4f-4897-b7c4-af8fa621decd}, !- Target Object
-  11;                                     !- Inlet Port
-
-OS:Node,
-  {a77f7299-4e15-4bca-926a-170a8e3169a2}, !- Handle
-  Node 12,                                !- Name
-  {abc0a9fa-811f-4c18-90eb-5f7393e1d306}, !- Inlet Port
-  {47b323bd-e69a-44be-bf62-f0dfbfea35e9}; !- Outlet Port
-
-OS:Node,
-  {b3fa10c2-5361-4c67-8b43-18d656cd59af}, !- Handle
-  Node 13,                                !- Name
-  {e37e5365-6e15-4879-8511-b91a99bdd6ee}, !- Inlet Port
-  {33b91ce8-014f-4851-99e8-f9a89cd470be}; !- Outlet Port
-
-OS:Node,
-  {7b8055a8-1d29-4f63-b9df-41b351057279}, !- Handle
-  Node 14,                                !- Name
-  {7e888e40-2ee0-496b-93c9-6459bdb69d99}, !- Inlet Port
-  {240dc40a-f384-48ae-b861-4058b26b9296}; !- Outlet Port
-
-OS:Connection,
-  {abc0a9fa-811f-4c18-90eb-5f7393e1d306}, !- Handle
-  {b887f0e1-f055-4912-a803-474be4c08d6d}, !- Name
-  {9226a52d-6e4f-4897-b7c4-af8fa621decd}, !- Source Object
-  10,                                     !- Outlet Port
-  {a77f7299-4e15-4bca-926a-170a8e3169a2}, !- Target Object
-  2;                                      !- Inlet Port
-
-OS:Connection,
-  {33b91ce8-014f-4851-99e8-f9a89cd470be}, !- Handle
-  {32259e74-6914-4c2d-9204-1857c6b88162}, !- Name
-  {b3fa10c2-5361-4c67-8b43-18d656cd59af}, !- Source Object
-  3,                                      !- Outlet Port
-  {9226a52d-6e4f-4897-b7c4-af8fa621decd}, !- Target Object
-  9;                                      !- Inlet Port
-
-OS:AirLoopHVAC:ZoneSplitter,
-  {c2b1d5a3-5a62-45da-bccf-b304e2422ae7}, !- Handle
-  res ac zone splitter,                   !- Name
-  {47b323bd-e69a-44be-bf62-f0dfbfea35e9}, !- Inlet Node Name
-  {b5fb711e-01d8-4750-8b42-f2a2c3aa75a2}; !- Outlet Node Name 1
-
-OS:AirLoopHVAC:ZoneMixer,
-  {bfd77aa6-4fbd-4c58-86b6-91b76c44b557}, !- Handle
-  res ac zone mixer,                      !- Name
-  {e37e5365-6e15-4879-8511-b91a99bdd6ee}, !- Outlet Node Name
-  {cb001a78-e62f-4fb4-b8d8-8920ee6ddf76}; !- Inlet Node Name 1
-
-OS:Connection,
-  {47b323bd-e69a-44be-bf62-f0dfbfea35e9}, !- Handle
-  {97ca9e52-1167-4cf5-9841-da51fbf4ccfb}, !- Name
-  {a77f7299-4e15-4bca-926a-170a8e3169a2}, !- Source Object
-  3,                                      !- Outlet Port
-  {c2b1d5a3-5a62-45da-bccf-b304e2422ae7}, !- Target Object
-  2;                                      !- Inlet Port
-
-OS:Connection,
-  {e37e5365-6e15-4879-8511-b91a99bdd6ee}, !- Handle
-  {8de8a135-7fd7-4672-8528-61a9641e59e6}, !- Name
-  {bfd77aa6-4fbd-4c58-86b6-91b76c44b557}, !- Source Object
-  2,                                      !- Outlet Port
-  {b3fa10c2-5361-4c67-8b43-18d656cd59af}, !- Target Object
-  2;                                      !- Inlet Port
-
-OS:Sizing:System,
-  {b3415971-dbb2-4392-8d7e-ac4a97df310c}, !- Handle
-  {9226a52d-6e4f-4897-b7c4-af8fa621decd}, !- AirLoop Name
-  Sensible,                               !- Type of Load to Size On
-  Autosize,                               !- Design Outdoor Air Flow Rate {m3/s}
-  0.3,                                    !- Central Heating Maximum System Air Flow Ratio
-  7,                                      !- Preheat Design Temperature {C}
-  0.008,                                  !- Preheat Design Humidity Ratio {kg-H2O/kg-Air}
-  12.8,                                   !- Precool Design Temperature {C}
-  0.008,                                  !- Precool Design Humidity Ratio {kg-H2O/kg-Air}
-  12.8,                                   !- Central Cooling Design Supply Air Temperature {C}
-  16.7,                                   !- Central Heating Design Supply Air Temperature {C}
-  NonCoincident,                          !- Sizing Option
-  Yes,                                    !- 100% Outdoor Air in Cooling
-  Yes,                                    !- 100% Outdoor Air in Heating
-  0.0085,                                 !- Central Cooling Design Supply Air Humidity Ratio {kg-H2O/kg-Air}
-  0.008,                                  !- Central Heating Design Supply Air Humidity Ratio {kg-H2O/kg-Air}
-  DesignDay,                              !- Cooling Design Air Flow Method
-  0,                                      !- Cooling Design Air Flow Rate {m3/s}
-  DesignDay,                              !- Heating Design Air Flow Method
-  0,                                      !- Heating Design Air Flow Rate {m3/s}
-  ZoneSum,                                !- System Outdoor Air Method
-  1,                                      !- Zone Maximum Outdoor Air Fraction {dimensionless}
-  0.0099676501,                           !- Cooling Supply Air Flow Rate Per Floor Area {m3/s-m2}
-  1,                                      !- Cooling Fraction of Autosized Cooling Supply Air Flow Rate
-  3.9475456e-05,                          !- Cooling Supply Air Flow Rate Per Unit Cooling Capacity {m3/s-W}
-  0.0099676501,                           !- Heating Supply Air Flow Rate Per Floor Area {m3/s-m2}
-  1,                                      !- Heating Fraction of Autosized Heating Supply Air Flow Rate
-  1,                                      !- Heating Fraction of Autosized Cooling Supply Air Flow Rate
-  3.1588213e-05,                          !- Heating Supply Air Flow Rate Per Unit Heating Capacity {m3/s-W}
-  CoolingDesignCapacity,                  !- Cooling Design Capacity Method
-  autosize,                               !- Cooling Design Capacity {W}
-  234.7,                                  !- Cooling Design Capacity Per Floor Area {W/m2}
-  1,                                      !- Fraction of Autosized Cooling Design Capacity
-  HeatingDesignCapacity,                  !- Heating Design Capacity Method
-  autosize,                               !- Heating Design Capacity {W}
-  157,                                    !- Heating Design Capacity Per Floor Area {W/m2}
-  1,                                      !- Fraction of Autosized Heating Design Capacity
-  OnOff;                                  !- Central Cooling Capacity Control Method
-
-OS:AvailabilityManagerAssignmentList,
-  {31e0876b-e3d0-4fda-968f-3d894d6c605a}, !- Handle
-  Air Loop HVAC 1 AvailabilityManagerAssignmentList 1; !- Name
-
-OS:Connection,
-  {ada5c437-b333-46da-b9b7-17aac60fc3cc}, !- Handle
-  {0da5379e-fcf2-43d9-a8f7-95fdf4230fad}, !- Name
-  {18ff5cfe-351f-4536-b981-f3fe3f85d78f}, !- Source Object
-  3,                                      !- Outlet Port
-  {cea5122e-1944-43ec-b8e5-184f6d43e976}, !- Target Object
-  6;                                      !- Inlet Port
-
-OS:Connection,
-  {de8f8633-0c0a-4492-a8c4-ef089ef3c5e2}, !- Handle
-  {189de6aa-e0fa-4805-8a49-8b8a6919bc98}, !- Name
-  {cea5122e-1944-43ec-b8e5-184f6d43e976}, !- Source Object
-  7,                                      !- Outlet Port
-  {673d7dcf-6666-49ad-a124-97692896d78d}, !- Target Object
-  2;                                      !- Inlet Port
-
-OS:AirTerminal:SingleDuct:ConstantVolume:NoReheat,
-  {d851ebcf-395b-4540-ac36-5ab5c7d14800}, !- Handle
-  res ac living zone direct air,          !- Name
-  {6b631c41-9fad-45b4-8246-4b7f5cd367f3}, !- Availability Schedule Name
-  {46b1cc2b-8a4c-4920-93bc-aa69d9fbec07}, !- Air Inlet Node Name
-  {7e888e40-2ee0-496b-93c9-6459bdb69d99}, !- Air Outlet Node Name
-  AutoSize;                               !- Maximum Air Flow Rate {m3/s}
-
-OS:Node,
-  {0dc68336-cb1b-45d0-9e13-ff44b2f1f3cc}, !- Handle
-  Node 15,                                !- Name
-  {79b47dd1-3069-4483-b210-e944f9b2376c}, !- Inlet Port
-  {cb001a78-e62f-4fb4-b8d8-8920ee6ddf76}; !- Outlet Port
-
-OS:Connection,
-  {240dc40a-f384-48ae-b861-4058b26b9296}, !- Handle
-  {8ac9750c-fd86-4d68-a484-18c9408e2c06}, !- Name
-  {7b8055a8-1d29-4f63-b9df-41b351057279}, !- Source Object
-  3,                                      !- Outlet Port
-  {5a4fd8a9-c117-416f-afad-cd30a81b2a33}, !- Target Object
-  4;                                      !- Inlet Port
-
-OS:Connection,
-  {79b47dd1-3069-4483-b210-e944f9b2376c}, !- Handle
-  {fd0ee562-0e4a-4a58-85a6-529e2bff6481}, !- Name
-  {80247adb-970d-4b1b-b6bd-8b8420d49615}, !- Source Object
-  4,                                      !- Outlet Port
-  {0dc68336-cb1b-45d0-9e13-ff44b2f1f3cc}, !- Target Object
-  2;                                      !- Inlet Port
-
-OS:Connection,
-  {cb001a78-e62f-4fb4-b8d8-8920ee6ddf76}, !- Handle
-  {4d23f3ac-c286-4f89-a19b-cc90b15fd793}, !- Name
-  {0dc68336-cb1b-45d0-9e13-ff44b2f1f3cc}, !- Source Object
-  3,                                      !- Outlet Port
-  {bfd77aa6-4fbd-4c58-86b6-91b76c44b557}, !- Target Object
-  3;                                      !- Inlet Port
-
-OS:Node,
-  {9bfb4ea0-05fe-45cd-99a8-5a255663b5a8}, !- Handle
-  Node 16,                                !- Name
-  {b5fb711e-01d8-4750-8b42-f2a2c3aa75a2}, !- Inlet Port
-  {46b1cc2b-8a4c-4920-93bc-aa69d9fbec07}; !- Outlet Port
-
-OS:Connection,
-  {b5fb711e-01d8-4750-8b42-f2a2c3aa75a2}, !- Handle
-  {4d9ef912-73eb-4bd2-951f-f4475cdd0376}, !- Name
-  {c2b1d5a3-5a62-45da-bccf-b304e2422ae7}, !- Source Object
-  3,                                      !- Outlet Port
-  {9bfb4ea0-05fe-45cd-99a8-5a255663b5a8}, !- Target Object
-  2;                                      !- Inlet Port
-
-OS:Connection,
-  {46b1cc2b-8a4c-4920-93bc-aa69d9fbec07}, !- Handle
-  {cdfe1b9e-c131-467a-815c-d31d4f143632}, !- Name
-  {9bfb4ea0-05fe-45cd-99a8-5a255663b5a8}, !- Source Object
-  3,                                      !- Outlet Port
-  {d851ebcf-395b-4540-ac36-5ab5c7d14800}, !- Target Object
-  3;                                      !- Inlet Port
-
-OS:Connection,
-  {7e888e40-2ee0-496b-93c9-6459bdb69d99}, !- Handle
-  {2235a442-ecdf-4d67-bcbd-75eb4ae0a56b}, !- Name
-  {d851ebcf-395b-4540-ac36-5ab5c7d14800}, !- Source Object
-  4,                                      !- Outlet Port
-  {7b8055a8-1d29-4f63-b9df-41b351057279}, !- Target Object
-  2;                                      !- Inlet Port
-
-OS:AdditionalProperties,
-  {6a9933d3-0bcf-4ee3-97b3-04fbbd732c1f}, !- Handle
-  {cea5122e-1944-43ec-b8e5-184f6d43e976}, !- Object Name
-  SizingInfoHVACCapacityDerateFactorEER,  !- Feature Name 1
-  String,                                 !- Feature Data Type 1
-  1.0&#441.0&#441.0&#441.0&#441.0,        !- Feature Value 1
-  SizingInfoHVACRatedCFMperTonCooling,    !- Feature Name 2
-  String,                                 !- Feature Data Type 2
-  386.1,                                  !- Feature Value 2
-  SizingInfoHVACFracCoolLoadServed,       !- Feature Name 3
-  Double,                                 !- Feature Data Type 3
-  1;                                      !- Feature Value 3
-
-OS:Schedule:Ruleset,
-  {30b11cd5-b8e7-4d28-a469-3ddc84e85d79}, !- Handle
-  res heating season,                     !- Name
-  {83a66150-4bc9-45af-a171-705e6613e436}, !- Schedule Type Limits Name
-  {a6f6c4fa-4da6-4158-aef9-ea854ac389c6}; !- Default Day Schedule Name
-
-OS:Schedule:Day,
-  {a6f6c4fa-4da6-4158-aef9-ea854ac389c6}, !- Handle
-  Schedule Day 4,                         !- Name
-  {83a66150-4bc9-45af-a171-705e6613e436}, !- Schedule Type Limits Name
-=======
-OS:Schedule:Day,
-  {f16bce74-977a-4fb3-bde4-211130be0bd2}, !- Handle
+  {d7b4a26b-c33c-4341-a4dc-3ceb32598042}, !- Handle
   Schedule Day 1,                         !- Name
   ,                                       !- Schedule Type Limits Name
->>>>>>> 1e74590c
   ,                                       !- Interpolate to Timestep
   24,                                     !- Hour 1
   0,                                      !- Minute 1
   0;                                      !- Value Until Time 1
 
-<<<<<<< HEAD
-OS:Schedule:Rule,
-  {af580539-2fd5-4ae5-901a-ef7b11f1951d}, !- Handle
-  res heating season allday rule1,        !- Name
-  {30b11cd5-b8e7-4d28-a469-3ddc84e85d79}, !- Schedule Ruleset Name
-  11,                                     !- Rule Order
-  {3b9a63f5-5f27-45b2-9cc1-233bdbf2b0fb}, !- Day Schedule Name
-  Yes,                                    !- Apply Sunday
-  Yes,                                    !- Apply Monday
-  Yes,                                    !- Apply Tuesday
-  Yes,                                    !- Apply Wednesday
-  Yes,                                    !- Apply Thursday
-  Yes,                                    !- Apply Friday
-  Yes,                                    !- Apply Saturday
-  DateRange,                              !- Date Specification Type
-  1,                                      !- Start Month
-  1,                                      !- Start Day
-  1,                                      !- End Month
-  31;                                     !- End Day
-
 OS:Schedule:Day,
-  {3b9a63f5-5f27-45b2-9cc1-233bdbf2b0fb}, !- Handle
-  res heating season allday1,             !- Name
-  {83a66150-4bc9-45af-a171-705e6613e436}, !- Schedule Type Limits Name
+  {3340eeee-b58a-4c0b-b8e9-ff4812e36937}, !- Handle
+  Schedule Day 2,                         !- Name
+  ,                                       !- Schedule Type Limits Name
   ,                                       !- Interpolate to Timestep
   24,                                     !- Hour 1
   0,                                      !- Minute 1
   1;                                      !- Value Until Time 1
-
-OS:Schedule:Rule,
-  {efe67451-0bd9-4f63-8c3a-21850e09f163}, !- Handle
-  res heating season allday rule2,        !- Name
-  {30b11cd5-b8e7-4d28-a469-3ddc84e85d79}, !- Schedule Ruleset Name
-  10,                                     !- Rule Order
-  {e1e9ae58-1fe8-46db-8228-6a0662bbcfde}, !- Day Schedule Name
-  Yes,                                    !- Apply Sunday
-  Yes,                                    !- Apply Monday
-  Yes,                                    !- Apply Tuesday
-  Yes,                                    !- Apply Wednesday
-  Yes,                                    !- Apply Thursday
-  Yes,                                    !- Apply Friday
-  Yes,                                    !- Apply Saturday
-  DateRange,                              !- Date Specification Type
-  2,                                      !- Start Month
-  1,                                      !- Start Day
-  2,                                      !- End Month
-  28;                                     !- End Day
-
-OS:Schedule:Day,
-  {e1e9ae58-1fe8-46db-8228-6a0662bbcfde}, !- Handle
-  res heating season allday2,             !- Name
-  {83a66150-4bc9-45af-a171-705e6613e436}, !- Schedule Type Limits Name
-  ,                                       !- Interpolate to Timestep
-  24,                                     !- Hour 1
-  0,                                      !- Minute 1
-  1;                                      !- Value Until Time 1
-
-OS:Schedule:Rule,
-  {2b481d78-9065-4f8b-818d-136bd8c87cc7}, !- Handle
-  res heating season allday rule3,        !- Name
-  {30b11cd5-b8e7-4d28-a469-3ddc84e85d79}, !- Schedule Ruleset Name
-  9,                                      !- Rule Order
-  {00fe91da-0bc3-47f7-bc1d-ce158e939bfc}, !- Day Schedule Name
-  Yes,                                    !- Apply Sunday
-  Yes,                                    !- Apply Monday
-  Yes,                                    !- Apply Tuesday
-  Yes,                                    !- Apply Wednesday
-  Yes,                                    !- Apply Thursday
-  Yes,                                    !- Apply Friday
-  Yes,                                    !- Apply Saturday
-  DateRange,                              !- Date Specification Type
-  3,                                      !- Start Month
-  1,                                      !- Start Day
-  3,                                      !- End Month
-  31;                                     !- End Day
-
-OS:Schedule:Day,
-  {00fe91da-0bc3-47f7-bc1d-ce158e939bfc}, !- Handle
-  res heating season allday3,             !- Name
-  {83a66150-4bc9-45af-a171-705e6613e436}, !- Schedule Type Limits Name
-  ,                                       !- Interpolate to Timestep
-  24,                                     !- Hour 1
-  0,                                      !- Minute 1
-  1;                                      !- Value Until Time 1
-
-OS:Schedule:Rule,
-  {3d737f72-b87e-4fda-952a-d51533aa25b5}, !- Handle
-  res heating season allday rule4,        !- Name
-  {30b11cd5-b8e7-4d28-a469-3ddc84e85d79}, !- Schedule Ruleset Name
-  8,                                      !- Rule Order
-  {8a7dcf10-13bf-4661-87eb-fbf86899a31c}, !- Day Schedule Name
-  Yes,                                    !- Apply Sunday
-  Yes,                                    !- Apply Monday
-  Yes,                                    !- Apply Tuesday
-  Yes,                                    !- Apply Wednesday
-  Yes,                                    !- Apply Thursday
-  Yes,                                    !- Apply Friday
-  Yes,                                    !- Apply Saturday
-  DateRange,                              !- Date Specification Type
-  4,                                      !- Start Month
-  1,                                      !- Start Day
-  4,                                      !- End Month
-  30;                                     !- End Day
-
-OS:Schedule:Day,
-  {8a7dcf10-13bf-4661-87eb-fbf86899a31c}, !- Handle
-  res heating season allday4,             !- Name
-  {83a66150-4bc9-45af-a171-705e6613e436}, !- Schedule Type Limits Name
-  ,                                       !- Interpolate to Timestep
-  24,                                     !- Hour 1
-  0,                                      !- Minute 1
-  1;                                      !- Value Until Time 1
-
-OS:Schedule:Rule,
-  {482772cc-a01b-4783-8b28-5ad0a46d71af}, !- Handle
-  res heating season allday rule5,        !- Name
-  {30b11cd5-b8e7-4d28-a469-3ddc84e85d79}, !- Schedule Ruleset Name
-  7,                                      !- Rule Order
-  {49165709-ca2b-4902-8db6-0d62e8e49148}, !- Day Schedule Name
-  Yes,                                    !- Apply Sunday
-  Yes,                                    !- Apply Monday
-  Yes,                                    !- Apply Tuesday
-  Yes,                                    !- Apply Wednesday
-  Yes,                                    !- Apply Thursday
-  Yes,                                    !- Apply Friday
-  Yes,                                    !- Apply Saturday
-  DateRange,                              !- Date Specification Type
-  5,                                      !- Start Month
-  1,                                      !- Start Day
-  5,                                      !- End Month
-  31;                                     !- End Day
-
-OS:Schedule:Day,
-  {49165709-ca2b-4902-8db6-0d62e8e49148}, !- Handle
-  res heating season allday5,             !- Name
-  {83a66150-4bc9-45af-a171-705e6613e436}, !- Schedule Type Limits Name
-  ,                                       !- Interpolate to Timestep
-  24,                                     !- Hour 1
-  0,                                      !- Minute 1
-  1;                                      !- Value Until Time 1
-
-OS:Schedule:Rule,
-  {8e3a4428-798b-40d2-b2be-3ccd7f24adde}, !- Handle
-  res heating season allday rule6,        !- Name
-  {30b11cd5-b8e7-4d28-a469-3ddc84e85d79}, !- Schedule Ruleset Name
-  6,                                      !- Rule Order
-  {722d9418-becd-465f-9aa0-5a934e98425c}, !- Day Schedule Name
-  Yes,                                    !- Apply Sunday
-  Yes,                                    !- Apply Monday
-  Yes,                                    !- Apply Tuesday
-  Yes,                                    !- Apply Wednesday
-  Yes,                                    !- Apply Thursday
-  Yes,                                    !- Apply Friday
-  Yes,                                    !- Apply Saturday
-  DateRange,                              !- Date Specification Type
-  6,                                      !- Start Month
-  1,                                      !- Start Day
-  6,                                      !- End Month
-  30;                                     !- End Day
-
-OS:Schedule:Day,
-  {722d9418-becd-465f-9aa0-5a934e98425c}, !- Handle
-  res heating season allday6,             !- Name
-  {83a66150-4bc9-45af-a171-705e6613e436}, !- Schedule Type Limits Name
-  ,                                       !- Interpolate to Timestep
-  24,                                     !- Hour 1
-  0,                                      !- Minute 1
-  1;                                      !- Value Until Time 1
-
-OS:Schedule:Rule,
-  {040271bd-996f-4e00-ac56-399083eb3b3d}, !- Handle
-  res heating season allday rule7,        !- Name
-  {30b11cd5-b8e7-4d28-a469-3ddc84e85d79}, !- Schedule Ruleset Name
-  5,                                      !- Rule Order
-  {d6a723db-8868-4cfb-ba29-2561596f2866}, !- Day Schedule Name
-  Yes,                                    !- Apply Sunday
-  Yes,                                    !- Apply Monday
-  Yes,                                    !- Apply Tuesday
-  Yes,                                    !- Apply Wednesday
-  Yes,                                    !- Apply Thursday
-  Yes,                                    !- Apply Friday
-  Yes,                                    !- Apply Saturday
-  DateRange,                              !- Date Specification Type
-  7,                                      !- Start Month
-  1,                                      !- Start Day
-  7,                                      !- End Month
-  31;                                     !- End Day
-
-OS:Schedule:Day,
-  {d6a723db-8868-4cfb-ba29-2561596f2866}, !- Handle
-  res heating season allday7,             !- Name
-  {83a66150-4bc9-45af-a171-705e6613e436}, !- Schedule Type Limits Name
-  ,                                       !- Interpolate to Timestep
-  24,                                     !- Hour 1
-  0,                                      !- Minute 1
-  1;                                      !- Value Until Time 1
-
-OS:Schedule:Rule,
-  {86341849-6c73-40a6-bc2c-d8fba069f211}, !- Handle
-  res heating season allday rule8,        !- Name
-  {30b11cd5-b8e7-4d28-a469-3ddc84e85d79}, !- Schedule Ruleset Name
-  4,                                      !- Rule Order
-  {665c283a-089f-427c-84c4-b3d1eb933f1c}, !- Day Schedule Name
-  Yes,                                    !- Apply Sunday
-  Yes,                                    !- Apply Monday
-  Yes,                                    !- Apply Tuesday
-  Yes,                                    !- Apply Wednesday
-  Yes,                                    !- Apply Thursday
-  Yes,                                    !- Apply Friday
-  Yes,                                    !- Apply Saturday
-  DateRange,                              !- Date Specification Type
-  8,                                      !- Start Month
-  1,                                      !- Start Day
-  8,                                      !- End Month
-  31;                                     !- End Day
-
-OS:Schedule:Day,
-  {665c283a-089f-427c-84c4-b3d1eb933f1c}, !- Handle
-  res heating season allday8,             !- Name
-  {83a66150-4bc9-45af-a171-705e6613e436}, !- Schedule Type Limits Name
-  ,                                       !- Interpolate to Timestep
-  24,                                     !- Hour 1
-  0,                                      !- Minute 1
-  1;                                      !- Value Until Time 1
-
-OS:Schedule:Rule,
-  {e1e372f8-b140-4774-8abd-dbc75305087f}, !- Handle
-  res heating season allday rule9,        !- Name
-  {30b11cd5-b8e7-4d28-a469-3ddc84e85d79}, !- Schedule Ruleset Name
-  3,                                      !- Rule Order
-  {c5580020-5e75-461f-99d3-981a59d81f87}, !- Day Schedule Name
-  Yes,                                    !- Apply Sunday
-  Yes,                                    !- Apply Monday
-  Yes,                                    !- Apply Tuesday
-  Yes,                                    !- Apply Wednesday
-  Yes,                                    !- Apply Thursday
-  Yes,                                    !- Apply Friday
-  Yes,                                    !- Apply Saturday
-  DateRange,                              !- Date Specification Type
-  9,                                      !- Start Month
-  1,                                      !- Start Day
-  9,                                      !- End Month
-  30;                                     !- End Day
-
-OS:Schedule:Day,
-  {c5580020-5e75-461f-99d3-981a59d81f87}, !- Handle
-  res heating season allday9,             !- Name
-  {83a66150-4bc9-45af-a171-705e6613e436}, !- Schedule Type Limits Name
-  ,                                       !- Interpolate to Timestep
-  24,                                     !- Hour 1
-  0,                                      !- Minute 1
-  1;                                      !- Value Until Time 1
-
-OS:Schedule:Rule,
-  {aa5f6be8-1d21-4a0e-8712-66d22d999dd8}, !- Handle
-  res heating season allday rule10,       !- Name
-  {30b11cd5-b8e7-4d28-a469-3ddc84e85d79}, !- Schedule Ruleset Name
-  2,                                      !- Rule Order
-  {da15e459-5fb6-4794-af40-a5a83b7e5729}, !- Day Schedule Name
-  Yes,                                    !- Apply Sunday
-  Yes,                                    !- Apply Monday
-  Yes,                                    !- Apply Tuesday
-  Yes,                                    !- Apply Wednesday
-  Yes,                                    !- Apply Thursday
-  Yes,                                    !- Apply Friday
-  Yes,                                    !- Apply Saturday
-  DateRange,                              !- Date Specification Type
-  10,                                     !- Start Month
-  1,                                      !- Start Day
-  10,                                     !- End Month
-  31;                                     !- End Day
-
-OS:Schedule:Day,
-  {da15e459-5fb6-4794-af40-a5a83b7e5729}, !- Handle
-  res heating season allday10,            !- Name
-  {83a66150-4bc9-45af-a171-705e6613e436}, !- Schedule Type Limits Name
-=======
-OS:Schedule:Day,
-  {92ada1dc-c62b-4d4c-a644-7ada91a111ca}, !- Handle
-  Schedule Day 2,                         !- Name
-  ,                                       !- Schedule Type Limits Name
->>>>>>> 1e74590c
-  ,                                       !- Interpolate to Timestep
-  24,                                     !- Hour 1
-  0,                                      !- Minute 1
-  1;                                      !- Value Until Time 1
-<<<<<<< HEAD
-
-OS:Schedule:Rule,
-  {270f4096-0887-4554-8b89-a671bc9036cf}, !- Handle
-  res heating season allday rule11,       !- Name
-  {30b11cd5-b8e7-4d28-a469-3ddc84e85d79}, !- Schedule Ruleset Name
-  1,                                      !- Rule Order
-  {9c933dd0-d011-4c7d-ae66-25b20fee8e80}, !- Day Schedule Name
-  Yes,                                    !- Apply Sunday
-  Yes,                                    !- Apply Monday
-  Yes,                                    !- Apply Tuesday
-  Yes,                                    !- Apply Wednesday
-  Yes,                                    !- Apply Thursday
-  Yes,                                    !- Apply Friday
-  Yes,                                    !- Apply Saturday
-  DateRange,                              !- Date Specification Type
-  11,                                     !- Start Month
-  1,                                      !- Start Day
-  11,                                     !- End Month
-  30;                                     !- End Day
-
-OS:Schedule:Day,
-  {9c933dd0-d011-4c7d-ae66-25b20fee8e80}, !- Handle
-  res heating season allday11,            !- Name
-  {83a66150-4bc9-45af-a171-705e6613e436}, !- Schedule Type Limits Name
-  ,                                       !- Interpolate to Timestep
-  24,                                     !- Hour 1
-  0,                                      !- Minute 1
-  1;                                      !- Value Until Time 1
-
-OS:Schedule:Rule,
-  {c5fda20d-a82b-458c-b605-887f890bf395}, !- Handle
-  res heating season allday rule12,       !- Name
-  {30b11cd5-b8e7-4d28-a469-3ddc84e85d79}, !- Schedule Ruleset Name
-  0,                                      !- Rule Order
-  {6d1dace7-1597-4f5f-b5cf-7d31340bd6a5}, !- Day Schedule Name
-  Yes,                                    !- Apply Sunday
-  Yes,                                    !- Apply Monday
-  Yes,                                    !- Apply Tuesday
-  Yes,                                    !- Apply Wednesday
-  Yes,                                    !- Apply Thursday
-  Yes,                                    !- Apply Friday
-  Yes,                                    !- Apply Saturday
-  DateRange,                              !- Date Specification Type
-  12,                                     !- Start Month
-  1,                                      !- Start Day
-  12,                                     !- End Month
-  31;                                     !- End Day
-
-OS:Schedule:Day,
-  {6d1dace7-1597-4f5f-b5cf-7d31340bd6a5}, !- Handle
-  res heating season allday12,            !- Name
-  {83a66150-4bc9-45af-a171-705e6613e436}, !- Schedule Type Limits Name
-  ,                                       !- Interpolate to Timestep
-  24,                                     !- Hour 1
-  0,                                      !- Minute 1
-  1;                                      !- Value Until Time 1
-
-OS:ThermostatSetpoint:DualSetpoint,
-  {550963d6-35a9-43df-8b31-7b09ffa81627}, !- Handle
-  living zone temperature setpoint,       !- Name
-  {b25de1fc-012c-48f7-bf24-ca7be182db0d}, !- Heating Setpoint Temperature Schedule Name
-  {45933c0d-7f72-4b7c-af60-5a1293bb3d0f}; !- Cooling Setpoint Temperature Schedule Name
-
-OS:ScheduleTypeLimits,
-  {89ed4879-2336-4014-b85c-1847f6062db2}, !- Handle
-  Temperature,                            !- Name
-  ,                                       !- Lower Limit Value
-  ,                                       !- Upper Limit Value
-  Continuous,                             !- Numeric Type
-  Temperature;                            !- Unit Type
-
-OS:Schedule:Ruleset,
-  {6d132716-a1cb-440f-8894-713cd3c0de31}, !- Handle
-  res cooling season,                     !- Name
-  {83a66150-4bc9-45af-a171-705e6613e436}, !- Schedule Type Limits Name
-  {d4d983c7-c698-4b8a-a0d7-e3a74f1a4a9f}; !- Default Day Schedule Name
-
-OS:Schedule:Day,
-  {d4d983c7-c698-4b8a-a0d7-e3a74f1a4a9f}, !- Handle
-  Schedule Day 1,                         !- Name
-  {83a66150-4bc9-45af-a171-705e6613e436}, !- Schedule Type Limits Name
-  ,                                       !- Interpolate to Timestep
-  24,                                     !- Hour 1
-  0,                                      !- Minute 1
-  0;                                      !- Value Until Time 1
-
-OS:Schedule:Rule,
-  {90516d18-eaf0-4007-9724-5457fddd45ee}, !- Handle
-  res cooling season allday rule1,        !- Name
-  {6d132716-a1cb-440f-8894-713cd3c0de31}, !- Schedule Ruleset Name
-  11,                                     !- Rule Order
-  {edea6f45-eb4a-40df-b4a7-80691777d9f3}, !- Day Schedule Name
-  Yes,                                    !- Apply Sunday
-  Yes,                                    !- Apply Monday
-  Yes,                                    !- Apply Tuesday
-  Yes,                                    !- Apply Wednesday
-  Yes,                                    !- Apply Thursday
-  Yes,                                    !- Apply Friday
-  Yes,                                    !- Apply Saturday
-  DateRange,                              !- Date Specification Type
-  1,                                      !- Start Month
-  1,                                      !- Start Day
-  1,                                      !- End Month
-  31;                                     !- End Day
-
-OS:Schedule:Day,
-  {edea6f45-eb4a-40df-b4a7-80691777d9f3}, !- Handle
-  res cooling season allday1,             !- Name
-  {83a66150-4bc9-45af-a171-705e6613e436}, !- Schedule Type Limits Name
-  ,                                       !- Interpolate to Timestep
-  24,                                     !- Hour 1
-  0,                                      !- Minute 1
-  1;                                      !- Value Until Time 1
-
-OS:Schedule:Rule,
-  {6f075f19-edd3-4de6-8120-92878f98c336}, !- Handle
-  res cooling season allday rule2,        !- Name
-  {6d132716-a1cb-440f-8894-713cd3c0de31}, !- Schedule Ruleset Name
-  10,                                     !- Rule Order
-  {f0406dba-7b5f-490e-8fcb-3e2143a16b70}, !- Day Schedule Name
-  Yes,                                    !- Apply Sunday
-  Yes,                                    !- Apply Monday
-  Yes,                                    !- Apply Tuesday
-  Yes,                                    !- Apply Wednesday
-  Yes,                                    !- Apply Thursday
-  Yes,                                    !- Apply Friday
-  Yes,                                    !- Apply Saturday
-  DateRange,                              !- Date Specification Type
-  2,                                      !- Start Month
-  1,                                      !- Start Day
-  2,                                      !- End Month
-  28;                                     !- End Day
-
-OS:Schedule:Day,
-  {f0406dba-7b5f-490e-8fcb-3e2143a16b70}, !- Handle
-  res cooling season allday2,             !- Name
-  {83a66150-4bc9-45af-a171-705e6613e436}, !- Schedule Type Limits Name
-  ,                                       !- Interpolate to Timestep
-  24,                                     !- Hour 1
-  0,                                      !- Minute 1
-  1;                                      !- Value Until Time 1
-
-OS:Schedule:Rule,
-  {f53b93a3-0416-4e30-9298-3a85030cb274}, !- Handle
-  res cooling season allday rule3,        !- Name
-  {6d132716-a1cb-440f-8894-713cd3c0de31}, !- Schedule Ruleset Name
-  9,                                      !- Rule Order
-  {4c375693-ce36-4353-8e3d-ab002f9fab72}, !- Day Schedule Name
-  Yes,                                    !- Apply Sunday
-  Yes,                                    !- Apply Monday
-  Yes,                                    !- Apply Tuesday
-  Yes,                                    !- Apply Wednesday
-  Yes,                                    !- Apply Thursday
-  Yes,                                    !- Apply Friday
-  Yes,                                    !- Apply Saturday
-  DateRange,                              !- Date Specification Type
-  3,                                      !- Start Month
-  1,                                      !- Start Day
-  3,                                      !- End Month
-  31;                                     !- End Day
-
-OS:Schedule:Day,
-  {4c375693-ce36-4353-8e3d-ab002f9fab72}, !- Handle
-  res cooling season allday3,             !- Name
-  {83a66150-4bc9-45af-a171-705e6613e436}, !- Schedule Type Limits Name
-  ,                                       !- Interpolate to Timestep
-  24,                                     !- Hour 1
-  0,                                      !- Minute 1
-  1;                                      !- Value Until Time 1
-
-OS:Schedule:Rule,
-  {4db0e1ab-2472-42e6-a71f-00467584a3b2}, !- Handle
-  res cooling season allday rule4,        !- Name
-  {6d132716-a1cb-440f-8894-713cd3c0de31}, !- Schedule Ruleset Name
-  8,                                      !- Rule Order
-  {fa5f6edd-d752-4fa9-8b68-d66a7b4aab49}, !- Day Schedule Name
-  Yes,                                    !- Apply Sunday
-  Yes,                                    !- Apply Monday
-  Yes,                                    !- Apply Tuesday
-  Yes,                                    !- Apply Wednesday
-  Yes,                                    !- Apply Thursday
-  Yes,                                    !- Apply Friday
-  Yes,                                    !- Apply Saturday
-  DateRange,                              !- Date Specification Type
-  4,                                      !- Start Month
-  1,                                      !- Start Day
-  4,                                      !- End Month
-  30;                                     !- End Day
-
-OS:Schedule:Day,
-  {fa5f6edd-d752-4fa9-8b68-d66a7b4aab49}, !- Handle
-  res cooling season allday4,             !- Name
-  {83a66150-4bc9-45af-a171-705e6613e436}, !- Schedule Type Limits Name
-  ,                                       !- Interpolate to Timestep
-  24,                                     !- Hour 1
-  0,                                      !- Minute 1
-  1;                                      !- Value Until Time 1
-
-OS:Schedule:Rule,
-  {ba87c127-c952-437f-8915-fc2d33f00074}, !- Handle
-  res cooling season allday rule5,        !- Name
-  {6d132716-a1cb-440f-8894-713cd3c0de31}, !- Schedule Ruleset Name
-  7,                                      !- Rule Order
-  {ec389461-c62c-4d52-93ff-041f5745d3e8}, !- Day Schedule Name
-  Yes,                                    !- Apply Sunday
-  Yes,                                    !- Apply Monday
-  Yes,                                    !- Apply Tuesday
-  Yes,                                    !- Apply Wednesday
-  Yes,                                    !- Apply Thursday
-  Yes,                                    !- Apply Friday
-  Yes,                                    !- Apply Saturday
-  DateRange,                              !- Date Specification Type
-  5,                                      !- Start Month
-  1,                                      !- Start Day
-  5,                                      !- End Month
-  31;                                     !- End Day
-
-OS:Schedule:Day,
-  {ec389461-c62c-4d52-93ff-041f5745d3e8}, !- Handle
-  res cooling season allday5,             !- Name
-  {83a66150-4bc9-45af-a171-705e6613e436}, !- Schedule Type Limits Name
-  ,                                       !- Interpolate to Timestep
-  24,                                     !- Hour 1
-  0,                                      !- Minute 1
-  1;                                      !- Value Until Time 1
-
-OS:Schedule:Rule,
-  {2890c2aa-a12e-4156-aafb-0c294c551473}, !- Handle
-  res cooling season allday rule6,        !- Name
-  {6d132716-a1cb-440f-8894-713cd3c0de31}, !- Schedule Ruleset Name
-  6,                                      !- Rule Order
-  {ebfe6481-6509-42e2-b569-4fb886921fa6}, !- Day Schedule Name
-  Yes,                                    !- Apply Sunday
-  Yes,                                    !- Apply Monday
-  Yes,                                    !- Apply Tuesday
-  Yes,                                    !- Apply Wednesday
-  Yes,                                    !- Apply Thursday
-  Yes,                                    !- Apply Friday
-  Yes,                                    !- Apply Saturday
-  DateRange,                              !- Date Specification Type
-  6,                                      !- Start Month
-  1,                                      !- Start Day
-  6,                                      !- End Month
-  30;                                     !- End Day
-
-OS:Schedule:Day,
-  {ebfe6481-6509-42e2-b569-4fb886921fa6}, !- Handle
-  res cooling season allday6,             !- Name
-  {83a66150-4bc9-45af-a171-705e6613e436}, !- Schedule Type Limits Name
-  ,                                       !- Interpolate to Timestep
-  24,                                     !- Hour 1
-  0,                                      !- Minute 1
-  1;                                      !- Value Until Time 1
-
-OS:Schedule:Rule,
-  {fe422074-7c05-4be9-875b-778c50f2043b}, !- Handle
-  res cooling season allday rule7,        !- Name
-  {6d132716-a1cb-440f-8894-713cd3c0de31}, !- Schedule Ruleset Name
-  5,                                      !- Rule Order
-  {5f3d338d-a5e4-4ea9-b858-904287d11d6c}, !- Day Schedule Name
-  Yes,                                    !- Apply Sunday
-  Yes,                                    !- Apply Monday
-  Yes,                                    !- Apply Tuesday
-  Yes,                                    !- Apply Wednesday
-  Yes,                                    !- Apply Thursday
-  Yes,                                    !- Apply Friday
-  Yes,                                    !- Apply Saturday
-  DateRange,                              !- Date Specification Type
-  7,                                      !- Start Month
-  1,                                      !- Start Day
-  7,                                      !- End Month
-  31;                                     !- End Day
-
-OS:Schedule:Day,
-  {5f3d338d-a5e4-4ea9-b858-904287d11d6c}, !- Handle
-  res cooling season allday7,             !- Name
-  {83a66150-4bc9-45af-a171-705e6613e436}, !- Schedule Type Limits Name
-  ,                                       !- Interpolate to Timestep
-  24,                                     !- Hour 1
-  0,                                      !- Minute 1
-  1;                                      !- Value Until Time 1
-
-OS:Schedule:Rule,
-  {2c558761-1ccf-4f4d-bec0-25f4f24c041e}, !- Handle
-  res cooling season allday rule8,        !- Name
-  {6d132716-a1cb-440f-8894-713cd3c0de31}, !- Schedule Ruleset Name
-  4,                                      !- Rule Order
-  {544ceb73-362c-4433-bf23-e292277afe18}, !- Day Schedule Name
-  Yes,                                    !- Apply Sunday
-  Yes,                                    !- Apply Monday
-  Yes,                                    !- Apply Tuesday
-  Yes,                                    !- Apply Wednesday
-  Yes,                                    !- Apply Thursday
-  Yes,                                    !- Apply Friday
-  Yes,                                    !- Apply Saturday
-  DateRange,                              !- Date Specification Type
-  8,                                      !- Start Month
-  1,                                      !- Start Day
-  8,                                      !- End Month
-  31;                                     !- End Day
-
-OS:Schedule:Day,
-  {544ceb73-362c-4433-bf23-e292277afe18}, !- Handle
-  res cooling season allday8,             !- Name
-  {83a66150-4bc9-45af-a171-705e6613e436}, !- Schedule Type Limits Name
-  ,                                       !- Interpolate to Timestep
-  24,                                     !- Hour 1
-  0,                                      !- Minute 1
-  1;                                      !- Value Until Time 1
-
-OS:Schedule:Rule,
-  {e62b5e6d-2aaf-4b78-84fa-4bfdac9d3d8c}, !- Handle
-  res cooling season allday rule9,        !- Name
-  {6d132716-a1cb-440f-8894-713cd3c0de31}, !- Schedule Ruleset Name
-  3,                                      !- Rule Order
-  {e2f9d6e9-f81c-4665-af52-dfa751efc68e}, !- Day Schedule Name
-  Yes,                                    !- Apply Sunday
-  Yes,                                    !- Apply Monday
-  Yes,                                    !- Apply Tuesday
-  Yes,                                    !- Apply Wednesday
-  Yes,                                    !- Apply Thursday
-  Yes,                                    !- Apply Friday
-  Yes,                                    !- Apply Saturday
-  DateRange,                              !- Date Specification Type
-  9,                                      !- Start Month
-  1,                                      !- Start Day
-  9,                                      !- End Month
-  30;                                     !- End Day
-
-OS:Schedule:Day,
-  {e2f9d6e9-f81c-4665-af52-dfa751efc68e}, !- Handle
-  res cooling season allday9,             !- Name
-  {83a66150-4bc9-45af-a171-705e6613e436}, !- Schedule Type Limits Name
-  ,                                       !- Interpolate to Timestep
-  24,                                     !- Hour 1
-  0,                                      !- Minute 1
-  1;                                      !- Value Until Time 1
-
-OS:Schedule:Rule,
-  {561bf85a-27dc-4d11-be3d-2adbc0d94d36}, !- Handle
-  res cooling season allday rule10,       !- Name
-  {6d132716-a1cb-440f-8894-713cd3c0de31}, !- Schedule Ruleset Name
-  2,                                      !- Rule Order
-  {b2960162-d2dd-4675-9a66-db2c8e838bae}, !- Day Schedule Name
-  Yes,                                    !- Apply Sunday
-  Yes,                                    !- Apply Monday
-  Yes,                                    !- Apply Tuesday
-  Yes,                                    !- Apply Wednesday
-  Yes,                                    !- Apply Thursday
-  Yes,                                    !- Apply Friday
-  Yes,                                    !- Apply Saturday
-  DateRange,                              !- Date Specification Type
-  10,                                     !- Start Month
-  1,                                      !- Start Day
-  10,                                     !- End Month
-  31;                                     !- End Day
-
-OS:Schedule:Day,
-  {b2960162-d2dd-4675-9a66-db2c8e838bae}, !- Handle
-  res cooling season allday10,            !- Name
-  {83a66150-4bc9-45af-a171-705e6613e436}, !- Schedule Type Limits Name
-  ,                                       !- Interpolate to Timestep
-  24,                                     !- Hour 1
-  0,                                      !- Minute 1
-  1;                                      !- Value Until Time 1
-
-OS:Schedule:Rule,
-  {63546c54-cee9-4675-8f4f-6e974c558526}, !- Handle
-  res cooling season allday rule11,       !- Name
-  {6d132716-a1cb-440f-8894-713cd3c0de31}, !- Schedule Ruleset Name
-  1,                                      !- Rule Order
-  {16e9d21c-5e7a-4597-883a-68d785435ff6}, !- Day Schedule Name
-  Yes,                                    !- Apply Sunday
-  Yes,                                    !- Apply Monday
-  Yes,                                    !- Apply Tuesday
-  Yes,                                    !- Apply Wednesday
-  Yes,                                    !- Apply Thursday
-  Yes,                                    !- Apply Friday
-  Yes,                                    !- Apply Saturday
-  DateRange,                              !- Date Specification Type
-  11,                                     !- Start Month
-  1,                                      !- Start Day
-  11,                                     !- End Month
-  30;                                     !- End Day
-
-OS:Schedule:Day,
-  {16e9d21c-5e7a-4597-883a-68d785435ff6}, !- Handle
-  res cooling season allday11,            !- Name
-  {83a66150-4bc9-45af-a171-705e6613e436}, !- Schedule Type Limits Name
-  ,                                       !- Interpolate to Timestep
-  24,                                     !- Hour 1
-  0,                                      !- Minute 1
-  1;                                      !- Value Until Time 1
-
-OS:Schedule:Rule,
-  {650edf86-b4ba-47bb-af89-5fdba5938ad8}, !- Handle
-  res cooling season allday rule12,       !- Name
-  {6d132716-a1cb-440f-8894-713cd3c0de31}, !- Schedule Ruleset Name
-  0,                                      !- Rule Order
-  {4b853578-862e-4851-942d-025acd464367}, !- Day Schedule Name
-  Yes,                                    !- Apply Sunday
-  Yes,                                    !- Apply Monday
-  Yes,                                    !- Apply Tuesday
-  Yes,                                    !- Apply Wednesday
-  Yes,                                    !- Apply Thursday
-  Yes,                                    !- Apply Friday
-  Yes,                                    !- Apply Saturday
-  DateRange,                              !- Date Specification Type
-  12,                                     !- Start Month
-  1,                                      !- Start Day
-  12,                                     !- End Month
-  31;                                     !- End Day
-
-OS:Schedule:Day,
-  {4b853578-862e-4851-942d-025acd464367}, !- Handle
-  res cooling season allday12,            !- Name
-  {83a66150-4bc9-45af-a171-705e6613e436}, !- Schedule Type Limits Name
-  ,                                       !- Interpolate to Timestep
-  24,                                     !- Hour 1
-  0,                                      !- Minute 1
-  1;                                      !- Value Until Time 1
-
-OS:AdditionalProperties,
-  {7305ca56-e077-45db-8973-c9427c220426}, !- Handle
-  {550963d6-35a9-43df-8b31-7b09ffa81627}, !- Object Name
-  htg_wkdy,                               !- Feature Name 1
-  String,                                 !- Feature Data Type 1
-  22.2222222222222&#4421.1111111111111&#4421.1111111111111&#4421.1111111111111&#4421.1111111111111&#4421.1111111111111&#4421.1111111111111&#4421.1111111111111&#4421.1111111111111&#4421.1111111111111&#4421.1111111111111&#4421.1111111111111&#4421.1111111111111&#4421.1111111111111&#4421.1111111111111&#4421.1111111111111&#4421.1111111111111&#4421.1111111111111&#4421.1111111111111&#4421.1111111111111&#4421.1111111111111&#4421.1111111111111&#4421.1111111111111&#4421.1111111111111, !- Feature Value 1
-  htg_wked,                               !- Feature Name 2
-  String,                                 !- Feature Data Type 2
-  21.1111111111111&#4421.1111111111111&#4421.1111111111111&#4421.1111111111111&#4421.1111111111111&#4421.1111111111111&#4421.1111111111111&#4421.1111111111111&#4421.1111111111111&#4421.1111111111111&#4421.1111111111111&#4421.1111111111111&#4421.1111111111111&#4421.1111111111111&#4421.1111111111111&#4421.1111111111111&#4421.1111111111111&#4421.1111111111111&#4421.1111111111111&#4421.1111111111111&#4421.1111111111111&#4421.1111111111111&#4421.1111111111111&#4421.1111111111111, !- Feature Value 2
-  clg_wkdy,                               !- Feature Name 3
-  String,                                 !- Feature Data Type 3
-  23.88888888888889&#4423.88888888888889&#4423.88888888888889&#4423.88888888888889&#4423.88888888888889&#4423.88888888888889&#4423.88888888888889&#4423.88888888888889&#4423.88888888888889&#4423.88888888888889&#4423.88888888888889&#4423.88888888888889&#4423.88888888888889&#4423.88888888888889&#4423.88888888888889&#4423.88888888888889&#4423.88888888888889&#4423.88888888888889&#4423.88888888888889&#4423.88888888888889&#4423.88888888888889&#4423.88888888888889&#4423.88888888888889&#4423.88888888888889, !- Feature Value 3
-  clg_wked,                               !- Feature Name 4
-  String,                                 !- Feature Data Type 4
-  23.88888888888889&#4423.88888888888889&#4423.88888888888889&#4423.88888888888889&#4423.88888888888889&#4423.88888888888889&#4423.88888888888889&#4423.88888888888889&#4423.88888888888889&#4423.88888888888889&#4423.88888888888889&#4423.88888888888889&#4423.88888888888889&#4423.88888888888889&#4423.88888888888889&#4423.88888888888889&#4423.88888888888889&#4423.88888888888889&#4423.88888888888889&#4423.88888888888889&#4423.88888888888889&#4423.88888888888889&#4423.88888888888889&#4423.88888888888889; !- Feature Value 4
-
-OS:Schedule:Ruleset,
-  {b25de1fc-012c-48f7-bf24-ca7be182db0d}, !- Handle
-  res heating setpoint,                   !- Name
-  {89ed4879-2336-4014-b85c-1847f6062db2}, !- Schedule Type Limits Name
-  {ac6dfb49-447c-474e-b05d-3a8f2f5bf9a1}, !- Default Day Schedule Name
-  {596ff016-aab8-4ac5-ae2c-3467f4fbc51f}, !- Summer Design Day Schedule Name
-  {95ab9a3b-796f-4861-8cb9-53599e0ecbbb}; !- Winter Design Day Schedule Name
-
-OS:Schedule:Day,
-  {ac6dfb49-447c-474e-b05d-3a8f2f5bf9a1}, !- Handle
-  Schedule Day 6,                         !- Name
-  {89ed4879-2336-4014-b85c-1847f6062db2}, !- Schedule Type Limits Name
-  ,                                       !- Interpolate to Timestep
-  24,                                     !- Hour 1
-  0,                                      !- Minute 1
-  0;                                      !- Value Until Time 1
-
-OS:Schedule:Rule,
-  {937378f2-0092-4aa0-9b19-bf3049d8dc93}, !- Handle
-  res heating setpoint weekday rule1,     !- Name
-  {b25de1fc-012c-48f7-bf24-ca7be182db0d}, !- Schedule Ruleset Name
-  23,                                     !- Rule Order
-  {ef67b14c-de78-4299-be35-a0d3071adad8}, !- Day Schedule Name
-  ,                                       !- Apply Sunday
-  Yes,                                    !- Apply Monday
-  Yes,                                    !- Apply Tuesday
-  Yes,                                    !- Apply Wednesday
-  Yes,                                    !- Apply Thursday
-  Yes,                                    !- Apply Friday
-  ,                                       !- Apply Saturday
-  DateRange,                              !- Date Specification Type
-  1,                                      !- Start Month
-  1,                                      !- Start Day
-  1,                                      !- End Month
-  31;                                     !- End Day
-
-OS:Schedule:Day,
-  {ef67b14c-de78-4299-be35-a0d3071adad8}, !- Handle
-  res heating setpoint weekday1,          !- Name
-  {89ed4879-2336-4014-b85c-1847f6062db2}, !- Schedule Type Limits Name
-  ,                                       !- Interpolate to Timestep
-  1,                                      !- Hour 1
-  0,                                      !- Minute 1
-  22.2222222222222,                       !- Value Until Time 1
-  24,                                     !- Hour 2
-  0,                                      !- Minute 2
-  21.1111111111111;                       !- Value Until Time 2
-
-OS:Schedule:Rule,
-  {d5354ea3-0b34-45b1-921f-1af50e6809f8}, !- Handle
-  res heating setpoint weekend rule1,     !- Name
-  {b25de1fc-012c-48f7-bf24-ca7be182db0d}, !- Schedule Ruleset Name
-  22,                                     !- Rule Order
-  {028a682e-107c-4f36-a231-c7865363d9c4}, !- Day Schedule Name
-  Yes,                                    !- Apply Sunday
-  ,                                       !- Apply Monday
-  ,                                       !- Apply Tuesday
-  ,                                       !- Apply Wednesday
-  ,                                       !- Apply Thursday
-  ,                                       !- Apply Friday
-  Yes,                                    !- Apply Saturday
-  DateRange,                              !- Date Specification Type
-  1,                                      !- Start Month
-  1,                                      !- Start Day
-  1,                                      !- End Month
-  31;                                     !- End Day
-
-OS:Schedule:Day,
-  {028a682e-107c-4f36-a231-c7865363d9c4}, !- Handle
-  res heating setpoint weekend1,          !- Name
-  {89ed4879-2336-4014-b85c-1847f6062db2}, !- Schedule Type Limits Name
-  ,                                       !- Interpolate to Timestep
-  24,                                     !- Hour 1
-  0,                                      !- Minute 1
-  21.1111111111111;                       !- Value Until Time 1
-
-OS:Schedule:Rule,
-  {0f0b83ea-44ef-47b9-82f8-95b54077ae75}, !- Handle
-  res heating setpoint weekday rule2,     !- Name
-  {b25de1fc-012c-48f7-bf24-ca7be182db0d}, !- Schedule Ruleset Name
-  21,                                     !- Rule Order
-  {ce6fea4e-a335-44b4-ab4c-bb580133cb0c}, !- Day Schedule Name
-  ,                                       !- Apply Sunday
-  Yes,                                    !- Apply Monday
-  Yes,                                    !- Apply Tuesday
-  Yes,                                    !- Apply Wednesday
-  Yes,                                    !- Apply Thursday
-  Yes,                                    !- Apply Friday
-  ,                                       !- Apply Saturday
-  DateRange,                              !- Date Specification Type
-  2,                                      !- Start Month
-  1,                                      !- Start Day
-  2,                                      !- End Month
-  28;                                     !- End Day
-
-OS:Schedule:Day,
-  {ce6fea4e-a335-44b4-ab4c-bb580133cb0c}, !- Handle
-  res heating setpoint weekday2,          !- Name
-  {89ed4879-2336-4014-b85c-1847f6062db2}, !- Schedule Type Limits Name
-  ,                                       !- Interpolate to Timestep
-  1,                                      !- Hour 1
-  0,                                      !- Minute 1
-  22.2222222222222,                       !- Value Until Time 1
-  24,                                     !- Hour 2
-  0,                                      !- Minute 2
-  21.1111111111111;                       !- Value Until Time 2
-
-OS:Schedule:Rule,
-  {7631b9ee-68b2-44f2-8ab6-e4924eafad1a}, !- Handle
-  res heating setpoint weekend rule2,     !- Name
-  {b25de1fc-012c-48f7-bf24-ca7be182db0d}, !- Schedule Ruleset Name
-  20,                                     !- Rule Order
-  {a8e5fb74-d123-4b4f-81a4-cd7e03cda05c}, !- Day Schedule Name
-  Yes,                                    !- Apply Sunday
-  ,                                       !- Apply Monday
-  ,                                       !- Apply Tuesday
-  ,                                       !- Apply Wednesday
-  ,                                       !- Apply Thursday
-  ,                                       !- Apply Friday
-  Yes,                                    !- Apply Saturday
-  DateRange,                              !- Date Specification Type
-  2,                                      !- Start Month
-  1,                                      !- Start Day
-  2,                                      !- End Month
-  28;                                     !- End Day
-
-OS:Schedule:Day,
-  {a8e5fb74-d123-4b4f-81a4-cd7e03cda05c}, !- Handle
-  res heating setpoint weekend2,          !- Name
-  {89ed4879-2336-4014-b85c-1847f6062db2}, !- Schedule Type Limits Name
-  ,                                       !- Interpolate to Timestep
-  24,                                     !- Hour 1
-  0,                                      !- Minute 1
-  21.1111111111111;                       !- Value Until Time 1
-
-OS:Schedule:Rule,
-  {af45a854-b34d-493a-ab0f-6998b0cbfd9c}, !- Handle
-  res heating setpoint weekday rule3,     !- Name
-  {b25de1fc-012c-48f7-bf24-ca7be182db0d}, !- Schedule Ruleset Name
-  19,                                     !- Rule Order
-  {c0827817-4193-498d-a84e-09092c1b9b69}, !- Day Schedule Name
-  ,                                       !- Apply Sunday
-  Yes,                                    !- Apply Monday
-  Yes,                                    !- Apply Tuesday
-  Yes,                                    !- Apply Wednesday
-  Yes,                                    !- Apply Thursday
-  Yes,                                    !- Apply Friday
-  ,                                       !- Apply Saturday
-  DateRange,                              !- Date Specification Type
-  3,                                      !- Start Month
-  1,                                      !- Start Day
-  3,                                      !- End Month
-  31;                                     !- End Day
-
-OS:Schedule:Day,
-  {c0827817-4193-498d-a84e-09092c1b9b69}, !- Handle
-  res heating setpoint weekday3,          !- Name
-  {89ed4879-2336-4014-b85c-1847f6062db2}, !- Schedule Type Limits Name
-  ,                                       !- Interpolate to Timestep
-  1,                                      !- Hour 1
-  0,                                      !- Minute 1
-  22.2222222222222,                       !- Value Until Time 1
-  24,                                     !- Hour 2
-  0,                                      !- Minute 2
-  21.1111111111111;                       !- Value Until Time 2
-
-OS:Schedule:Rule,
-  {fe4ff7a6-9822-4c94-aa70-04cf3ea01130}, !- Handle
-  res heating setpoint weekend rule3,     !- Name
-  {b25de1fc-012c-48f7-bf24-ca7be182db0d}, !- Schedule Ruleset Name
-  18,                                     !- Rule Order
-  {619294ab-5ea9-4179-ac0d-34f734f227be}, !- Day Schedule Name
-  Yes,                                    !- Apply Sunday
-  ,                                       !- Apply Monday
-  ,                                       !- Apply Tuesday
-  ,                                       !- Apply Wednesday
-  ,                                       !- Apply Thursday
-  ,                                       !- Apply Friday
-  Yes,                                    !- Apply Saturday
-  DateRange,                              !- Date Specification Type
-  3,                                      !- Start Month
-  1,                                      !- Start Day
-  3,                                      !- End Month
-  31;                                     !- End Day
-
-OS:Schedule:Day,
-  {619294ab-5ea9-4179-ac0d-34f734f227be}, !- Handle
-  res heating setpoint weekend3,          !- Name
-  {89ed4879-2336-4014-b85c-1847f6062db2}, !- Schedule Type Limits Name
-  ,                                       !- Interpolate to Timestep
-  24,                                     !- Hour 1
-  0,                                      !- Minute 1
-  21.1111111111111;                       !- Value Until Time 1
-
-OS:Schedule:Rule,
-  {bc2dc3d7-59f3-46de-b257-e204f1d6a0d4}, !- Handle
-  res heating setpoint weekday rule4,     !- Name
-  {b25de1fc-012c-48f7-bf24-ca7be182db0d}, !- Schedule Ruleset Name
-  17,                                     !- Rule Order
-  {428a3acd-7c81-40c7-bb5e-816255bc7813}, !- Day Schedule Name
-  ,                                       !- Apply Sunday
-  Yes,                                    !- Apply Monday
-  Yes,                                    !- Apply Tuesday
-  Yes,                                    !- Apply Wednesday
-  Yes,                                    !- Apply Thursday
-  Yes,                                    !- Apply Friday
-  ,                                       !- Apply Saturday
-  DateRange,                              !- Date Specification Type
-  4,                                      !- Start Month
-  1,                                      !- Start Day
-  4,                                      !- End Month
-  30;                                     !- End Day
-
-OS:Schedule:Day,
-  {428a3acd-7c81-40c7-bb5e-816255bc7813}, !- Handle
-  res heating setpoint weekday4,          !- Name
-  {89ed4879-2336-4014-b85c-1847f6062db2}, !- Schedule Type Limits Name
-  ,                                       !- Interpolate to Timestep
-  1,                                      !- Hour 1
-  0,                                      !- Minute 1
-  22.2222222222222,                       !- Value Until Time 1
-  24,                                     !- Hour 2
-  0,                                      !- Minute 2
-  21.1111111111111;                       !- Value Until Time 2
-
-OS:Schedule:Rule,
-  {cc48bf8c-d1a8-449d-8a4b-ae572ed2f47c}, !- Handle
-  res heating setpoint weekend rule4,     !- Name
-  {b25de1fc-012c-48f7-bf24-ca7be182db0d}, !- Schedule Ruleset Name
-  16,                                     !- Rule Order
-  {43a69ca9-7caa-4ed6-94e6-fedb67f1bd39}, !- Day Schedule Name
-  Yes,                                    !- Apply Sunday
-  ,                                       !- Apply Monday
-  ,                                       !- Apply Tuesday
-  ,                                       !- Apply Wednesday
-  ,                                       !- Apply Thursday
-  ,                                       !- Apply Friday
-  Yes,                                    !- Apply Saturday
-  DateRange,                              !- Date Specification Type
-  4,                                      !- Start Month
-  1,                                      !- Start Day
-  4,                                      !- End Month
-  30;                                     !- End Day
-
-OS:Schedule:Day,
-  {43a69ca9-7caa-4ed6-94e6-fedb67f1bd39}, !- Handle
-  res heating setpoint weekend4,          !- Name
-  {89ed4879-2336-4014-b85c-1847f6062db2}, !- Schedule Type Limits Name
-  ,                                       !- Interpolate to Timestep
-  24,                                     !- Hour 1
-  0,                                      !- Minute 1
-  21.1111111111111;                       !- Value Until Time 1
-
-OS:Schedule:Rule,
-  {e9a5bff5-5747-48c6-bcc8-3f65dec2a85d}, !- Handle
-  res heating setpoint weekday rule5,     !- Name
-  {b25de1fc-012c-48f7-bf24-ca7be182db0d}, !- Schedule Ruleset Name
-  15,                                     !- Rule Order
-  {f2e4e6fc-e9d6-4baa-833e-dcd289302449}, !- Day Schedule Name
-  ,                                       !- Apply Sunday
-  Yes,                                    !- Apply Monday
-  Yes,                                    !- Apply Tuesday
-  Yes,                                    !- Apply Wednesday
-  Yes,                                    !- Apply Thursday
-  Yes,                                    !- Apply Friday
-  ,                                       !- Apply Saturday
-  DateRange,                              !- Date Specification Type
-  5,                                      !- Start Month
-  1,                                      !- Start Day
-  5,                                      !- End Month
-  31;                                     !- End Day
-
-OS:Schedule:Day,
-  {f2e4e6fc-e9d6-4baa-833e-dcd289302449}, !- Handle
-  res heating setpoint weekday5,          !- Name
-  {89ed4879-2336-4014-b85c-1847f6062db2}, !- Schedule Type Limits Name
-  ,                                       !- Interpolate to Timestep
-  1,                                      !- Hour 1
-  0,                                      !- Minute 1
-  22.2222222222222,                       !- Value Until Time 1
-  24,                                     !- Hour 2
-  0,                                      !- Minute 2
-  21.1111111111111;                       !- Value Until Time 2
-
-OS:Schedule:Rule,
-  {497d2384-d68a-43f3-a886-cfba9c6ccc86}, !- Handle
-  res heating setpoint weekend rule5,     !- Name
-  {b25de1fc-012c-48f7-bf24-ca7be182db0d}, !- Schedule Ruleset Name
-  14,                                     !- Rule Order
-  {5692c5b9-93ad-46e7-a750-c9673c82951d}, !- Day Schedule Name
-  Yes,                                    !- Apply Sunday
-  ,                                       !- Apply Monday
-  ,                                       !- Apply Tuesday
-  ,                                       !- Apply Wednesday
-  ,                                       !- Apply Thursday
-  ,                                       !- Apply Friday
-  Yes,                                    !- Apply Saturday
-  DateRange,                              !- Date Specification Type
-  5,                                      !- Start Month
-  1,                                      !- Start Day
-  5,                                      !- End Month
-  31;                                     !- End Day
-
-OS:Schedule:Day,
-  {5692c5b9-93ad-46e7-a750-c9673c82951d}, !- Handle
-  res heating setpoint weekend5,          !- Name
-  {89ed4879-2336-4014-b85c-1847f6062db2}, !- Schedule Type Limits Name
-  ,                                       !- Interpolate to Timestep
-  24,                                     !- Hour 1
-  0,                                      !- Minute 1
-  21.1111111111111;                       !- Value Until Time 1
-
-OS:Schedule:Rule,
-  {3ef7d174-16bf-418a-8641-ddfb8a624520}, !- Handle
-  res heating setpoint weekday rule6,     !- Name
-  {b25de1fc-012c-48f7-bf24-ca7be182db0d}, !- Schedule Ruleset Name
-  13,                                     !- Rule Order
-  {429d91db-6db6-40a0-9901-6b21c7a8a1e1}, !- Day Schedule Name
-  ,                                       !- Apply Sunday
-  Yes,                                    !- Apply Monday
-  Yes,                                    !- Apply Tuesday
-  Yes,                                    !- Apply Wednesday
-  Yes,                                    !- Apply Thursday
-  Yes,                                    !- Apply Friday
-  ,                                       !- Apply Saturday
-  DateRange,                              !- Date Specification Type
-  6,                                      !- Start Month
-  1,                                      !- Start Day
-  6,                                      !- End Month
-  30;                                     !- End Day
-
-OS:Schedule:Day,
-  {429d91db-6db6-40a0-9901-6b21c7a8a1e1}, !- Handle
-  res heating setpoint weekday6,          !- Name
-  {89ed4879-2336-4014-b85c-1847f6062db2}, !- Schedule Type Limits Name
-  ,                                       !- Interpolate to Timestep
-  1,                                      !- Hour 1
-  0,                                      !- Minute 1
-  22.2222222222222,                       !- Value Until Time 1
-  24,                                     !- Hour 2
-  0,                                      !- Minute 2
-  21.1111111111111;                       !- Value Until Time 2
-
-OS:Schedule:Rule,
-  {71c74e8c-fac2-4d4d-82bf-bf23c9b23a2e}, !- Handle
-  res heating setpoint weekend rule6,     !- Name
-  {b25de1fc-012c-48f7-bf24-ca7be182db0d}, !- Schedule Ruleset Name
-  12,                                     !- Rule Order
-  {7d80bb99-8170-4fd4-bcfe-5fba5cfa44d3}, !- Day Schedule Name
-  Yes,                                    !- Apply Sunday
-  ,                                       !- Apply Monday
-  ,                                       !- Apply Tuesday
-  ,                                       !- Apply Wednesday
-  ,                                       !- Apply Thursday
-  ,                                       !- Apply Friday
-  Yes,                                    !- Apply Saturday
-  DateRange,                              !- Date Specification Type
-  6,                                      !- Start Month
-  1,                                      !- Start Day
-  6,                                      !- End Month
-  30;                                     !- End Day
-
-OS:Schedule:Day,
-  {7d80bb99-8170-4fd4-bcfe-5fba5cfa44d3}, !- Handle
-  res heating setpoint weekend6,          !- Name
-  {89ed4879-2336-4014-b85c-1847f6062db2}, !- Schedule Type Limits Name
-  ,                                       !- Interpolate to Timestep
-  24,                                     !- Hour 1
-  0,                                      !- Minute 1
-  21.1111111111111;                       !- Value Until Time 1
-
-OS:Schedule:Rule,
-  {04d97d7f-7c8e-4a67-b50a-0f3500140b99}, !- Handle
-  res heating setpoint weekday rule7,     !- Name
-  {b25de1fc-012c-48f7-bf24-ca7be182db0d}, !- Schedule Ruleset Name
-  11,                                     !- Rule Order
-  {c4f8235e-7e7f-4f2c-ac58-c7b2159538ea}, !- Day Schedule Name
-  ,                                       !- Apply Sunday
-  Yes,                                    !- Apply Monday
-  Yes,                                    !- Apply Tuesday
-  Yes,                                    !- Apply Wednesday
-  Yes,                                    !- Apply Thursday
-  Yes,                                    !- Apply Friday
-  ,                                       !- Apply Saturday
-  DateRange,                              !- Date Specification Type
-  7,                                      !- Start Month
-  1,                                      !- Start Day
-  7,                                      !- End Month
-  31;                                     !- End Day
-
-OS:Schedule:Day,
-  {c4f8235e-7e7f-4f2c-ac58-c7b2159538ea}, !- Handle
-  res heating setpoint weekday7,          !- Name
-  {89ed4879-2336-4014-b85c-1847f6062db2}, !- Schedule Type Limits Name
-  ,                                       !- Interpolate to Timestep
-  1,                                      !- Hour 1
-  0,                                      !- Minute 1
-  22.2222222222222,                       !- Value Until Time 1
-  24,                                     !- Hour 2
-  0,                                      !- Minute 2
-  21.1111111111111;                       !- Value Until Time 2
-
-OS:Schedule:Rule,
-  {2ae8e5fd-5a7a-4cb6-8fd1-d65a36dc43a4}, !- Handle
-  res heating setpoint weekend rule7,     !- Name
-  {b25de1fc-012c-48f7-bf24-ca7be182db0d}, !- Schedule Ruleset Name
-  10,                                     !- Rule Order
-  {540569f0-d3de-4199-833a-3572be50d310}, !- Day Schedule Name
-  Yes,                                    !- Apply Sunday
-  ,                                       !- Apply Monday
-  ,                                       !- Apply Tuesday
-  ,                                       !- Apply Wednesday
-  ,                                       !- Apply Thursday
-  ,                                       !- Apply Friday
-  Yes,                                    !- Apply Saturday
-  DateRange,                              !- Date Specification Type
-  7,                                      !- Start Month
-  1,                                      !- Start Day
-  7,                                      !- End Month
-  31;                                     !- End Day
-
-OS:Schedule:Day,
-  {540569f0-d3de-4199-833a-3572be50d310}, !- Handle
-  res heating setpoint weekend7,          !- Name
-  {89ed4879-2336-4014-b85c-1847f6062db2}, !- Schedule Type Limits Name
-  ,                                       !- Interpolate to Timestep
-  24,                                     !- Hour 1
-  0,                                      !- Minute 1
-  21.1111111111111;                       !- Value Until Time 1
-
-OS:Schedule:Rule,
-  {afe67b43-8fa8-4a54-9c9f-a63e557b7971}, !- Handle
-  res heating setpoint weekday rule8,     !- Name
-  {b25de1fc-012c-48f7-bf24-ca7be182db0d}, !- Schedule Ruleset Name
-  9,                                      !- Rule Order
-  {f2911ea6-1f87-4af7-9587-94f2f49c4dbc}, !- Day Schedule Name
-  ,                                       !- Apply Sunday
-  Yes,                                    !- Apply Monday
-  Yes,                                    !- Apply Tuesday
-  Yes,                                    !- Apply Wednesday
-  Yes,                                    !- Apply Thursday
-  Yes,                                    !- Apply Friday
-  ,                                       !- Apply Saturday
-  DateRange,                              !- Date Specification Type
-  8,                                      !- Start Month
-  1,                                      !- Start Day
-  8,                                      !- End Month
-  31;                                     !- End Day
-
-OS:Schedule:Day,
-  {f2911ea6-1f87-4af7-9587-94f2f49c4dbc}, !- Handle
-  res heating setpoint weekday8,          !- Name
-  {89ed4879-2336-4014-b85c-1847f6062db2}, !- Schedule Type Limits Name
-  ,                                       !- Interpolate to Timestep
-  1,                                      !- Hour 1
-  0,                                      !- Minute 1
-  22.2222222222222,                       !- Value Until Time 1
-  24,                                     !- Hour 2
-  0,                                      !- Minute 2
-  21.1111111111111;                       !- Value Until Time 2
-
-OS:Schedule:Rule,
-  {deb75ae5-20f3-42c2-aa89-00af5f43ddba}, !- Handle
-  res heating setpoint weekend rule8,     !- Name
-  {b25de1fc-012c-48f7-bf24-ca7be182db0d}, !- Schedule Ruleset Name
-  8,                                      !- Rule Order
-  {f1ec693a-df2d-4388-ba93-c0eb69574abc}, !- Day Schedule Name
-  Yes,                                    !- Apply Sunday
-  ,                                       !- Apply Monday
-  ,                                       !- Apply Tuesday
-  ,                                       !- Apply Wednesday
-  ,                                       !- Apply Thursday
-  ,                                       !- Apply Friday
-  Yes,                                    !- Apply Saturday
-  DateRange,                              !- Date Specification Type
-  8,                                      !- Start Month
-  1,                                      !- Start Day
-  8,                                      !- End Month
-  31;                                     !- End Day
-
-OS:Schedule:Day,
-  {f1ec693a-df2d-4388-ba93-c0eb69574abc}, !- Handle
-  res heating setpoint weekend8,          !- Name
-  {89ed4879-2336-4014-b85c-1847f6062db2}, !- Schedule Type Limits Name
-  ,                                       !- Interpolate to Timestep
-  24,                                     !- Hour 1
-  0,                                      !- Minute 1
-  21.1111111111111;                       !- Value Until Time 1
-
-OS:Schedule:Rule,
-  {8f1f12f4-c849-4190-be82-76acc8ff3380}, !- Handle
-  res heating setpoint weekday rule9,     !- Name
-  {b25de1fc-012c-48f7-bf24-ca7be182db0d}, !- Schedule Ruleset Name
-  7,                                      !- Rule Order
-  {fa54c498-e45d-49b5-a457-5e81c7006a20}, !- Day Schedule Name
-  ,                                       !- Apply Sunday
-  Yes,                                    !- Apply Monday
-  Yes,                                    !- Apply Tuesday
-  Yes,                                    !- Apply Wednesday
-  Yes,                                    !- Apply Thursday
-  Yes,                                    !- Apply Friday
-  ,                                       !- Apply Saturday
-  DateRange,                              !- Date Specification Type
-  9,                                      !- Start Month
-  1,                                      !- Start Day
-  9,                                      !- End Month
-  30;                                     !- End Day
-
-OS:Schedule:Day,
-  {fa54c498-e45d-49b5-a457-5e81c7006a20}, !- Handle
-  res heating setpoint weekday9,          !- Name
-  {89ed4879-2336-4014-b85c-1847f6062db2}, !- Schedule Type Limits Name
-  ,                                       !- Interpolate to Timestep
-  1,                                      !- Hour 1
-  0,                                      !- Minute 1
-  22.2222222222222,                       !- Value Until Time 1
-  24,                                     !- Hour 2
-  0,                                      !- Minute 2
-  21.1111111111111;                       !- Value Until Time 2
-
-OS:Schedule:Rule,
-  {6b680aa5-23f5-46d1-b57c-9cf37c4f748f}, !- Handle
-  res heating setpoint weekend rule9,     !- Name
-  {b25de1fc-012c-48f7-bf24-ca7be182db0d}, !- Schedule Ruleset Name
-  6,                                      !- Rule Order
-  {9a71c471-b9d7-4d3e-9a4a-83ad95f461ad}, !- Day Schedule Name
-  Yes,                                    !- Apply Sunday
-  ,                                       !- Apply Monday
-  ,                                       !- Apply Tuesday
-  ,                                       !- Apply Wednesday
-  ,                                       !- Apply Thursday
-  ,                                       !- Apply Friday
-  Yes,                                    !- Apply Saturday
-  DateRange,                              !- Date Specification Type
-  9,                                      !- Start Month
-  1,                                      !- Start Day
-  9,                                      !- End Month
-  30;                                     !- End Day
-
-OS:Schedule:Day,
-  {9a71c471-b9d7-4d3e-9a4a-83ad95f461ad}, !- Handle
-  res heating setpoint weekend9,          !- Name
-  {89ed4879-2336-4014-b85c-1847f6062db2}, !- Schedule Type Limits Name
-  ,                                       !- Interpolate to Timestep
-  24,                                     !- Hour 1
-  0,                                      !- Minute 1
-  21.1111111111111;                       !- Value Until Time 1
-
-OS:Schedule:Rule,
-  {f9d472f4-8fc0-4998-8267-623296aa8143}, !- Handle
-  res heating setpoint weekday rule10,    !- Name
-  {b25de1fc-012c-48f7-bf24-ca7be182db0d}, !- Schedule Ruleset Name
-  5,                                      !- Rule Order
-  {2f15ed70-3a8a-4b9e-8b81-cd8efd105ac5}, !- Day Schedule Name
-  ,                                       !- Apply Sunday
-  Yes,                                    !- Apply Monday
-  Yes,                                    !- Apply Tuesday
-  Yes,                                    !- Apply Wednesday
-  Yes,                                    !- Apply Thursday
-  Yes,                                    !- Apply Friday
-  ,                                       !- Apply Saturday
-  DateRange,                              !- Date Specification Type
-  10,                                     !- Start Month
-  1,                                      !- Start Day
-  10,                                     !- End Month
-  31;                                     !- End Day
-
-OS:Schedule:Day,
-  {2f15ed70-3a8a-4b9e-8b81-cd8efd105ac5}, !- Handle
-  res heating setpoint weekday10,         !- Name
-  {89ed4879-2336-4014-b85c-1847f6062db2}, !- Schedule Type Limits Name
-  ,                                       !- Interpolate to Timestep
-  1,                                      !- Hour 1
-  0,                                      !- Minute 1
-  22.2222222222222,                       !- Value Until Time 1
-  24,                                     !- Hour 2
-  0,                                      !- Minute 2
-  21.1111111111111;                       !- Value Until Time 2
-
-OS:Schedule:Rule,
-  {09e4f6e8-0296-4d24-831a-408a5aab986b}, !- Handle
-  res heating setpoint weekend rule10,    !- Name
-  {b25de1fc-012c-48f7-bf24-ca7be182db0d}, !- Schedule Ruleset Name
-  4,                                      !- Rule Order
-  {01bc896a-bc57-4a52-9077-93fe176534e0}, !- Day Schedule Name
-  Yes,                                    !- Apply Sunday
-  ,                                       !- Apply Monday
-  ,                                       !- Apply Tuesday
-  ,                                       !- Apply Wednesday
-  ,                                       !- Apply Thursday
-  ,                                       !- Apply Friday
-  Yes,                                    !- Apply Saturday
-  DateRange,                              !- Date Specification Type
-  10,                                     !- Start Month
-  1,                                      !- Start Day
-  10,                                     !- End Month
-  31;                                     !- End Day
-
-OS:Schedule:Day,
-  {01bc896a-bc57-4a52-9077-93fe176534e0}, !- Handle
-  res heating setpoint weekend10,         !- Name
-  {89ed4879-2336-4014-b85c-1847f6062db2}, !- Schedule Type Limits Name
-  ,                                       !- Interpolate to Timestep
-  24,                                     !- Hour 1
-  0,                                      !- Minute 1
-  21.1111111111111;                       !- Value Until Time 1
-
-OS:Schedule:Rule,
-  {ee8bebe7-26ad-4a09-9b58-a19c40847c4a}, !- Handle
-  res heating setpoint weekday rule11,    !- Name
-  {b25de1fc-012c-48f7-bf24-ca7be182db0d}, !- Schedule Ruleset Name
-  3,                                      !- Rule Order
-  {90f240f0-9c0b-45b4-a2e1-18d6100030c6}, !- Day Schedule Name
-  ,                                       !- Apply Sunday
-  Yes,                                    !- Apply Monday
-  Yes,                                    !- Apply Tuesday
-  Yes,                                    !- Apply Wednesday
-  Yes,                                    !- Apply Thursday
-  Yes,                                    !- Apply Friday
-  ,                                       !- Apply Saturday
-  DateRange,                              !- Date Specification Type
-  11,                                     !- Start Month
-  1,                                      !- Start Day
-  11,                                     !- End Month
-  30;                                     !- End Day
-
-OS:Schedule:Day,
-  {90f240f0-9c0b-45b4-a2e1-18d6100030c6}, !- Handle
-  res heating setpoint weekday11,         !- Name
-  {89ed4879-2336-4014-b85c-1847f6062db2}, !- Schedule Type Limits Name
-  ,                                       !- Interpolate to Timestep
-  1,                                      !- Hour 1
-  0,                                      !- Minute 1
-  22.2222222222222,                       !- Value Until Time 1
-  24,                                     !- Hour 2
-  0,                                      !- Minute 2
-  21.1111111111111;                       !- Value Until Time 2
-
-OS:Schedule:Rule,
-  {6abd0388-65e7-498d-b4a9-0d87ec6c5885}, !- Handle
-  res heating setpoint weekend rule11,    !- Name
-  {b25de1fc-012c-48f7-bf24-ca7be182db0d}, !- Schedule Ruleset Name
-  2,                                      !- Rule Order
-  {4ac021c2-b9b1-4048-bb57-c92907cc44c6}, !- Day Schedule Name
-  Yes,                                    !- Apply Sunday
-  ,                                       !- Apply Monday
-  ,                                       !- Apply Tuesday
-  ,                                       !- Apply Wednesday
-  ,                                       !- Apply Thursday
-  ,                                       !- Apply Friday
-  Yes,                                    !- Apply Saturday
-  DateRange,                              !- Date Specification Type
-  11,                                     !- Start Month
-  1,                                      !- Start Day
-  11,                                     !- End Month
-  30;                                     !- End Day
-
-OS:Schedule:Day,
-  {4ac021c2-b9b1-4048-bb57-c92907cc44c6}, !- Handle
-  res heating setpoint weekend11,         !- Name
-  {89ed4879-2336-4014-b85c-1847f6062db2}, !- Schedule Type Limits Name
-  ,                                       !- Interpolate to Timestep
-  24,                                     !- Hour 1
-  0,                                      !- Minute 1
-  21.1111111111111;                       !- Value Until Time 1
-
-OS:Schedule:Rule,
-  {7769b245-537b-4f8f-954f-bd108a102615}, !- Handle
-  res heating setpoint weekday rule12,    !- Name
-  {b25de1fc-012c-48f7-bf24-ca7be182db0d}, !- Schedule Ruleset Name
-  1,                                      !- Rule Order
-  {0bdfd055-d5e6-4093-ae40-4b1044070a8e}, !- Day Schedule Name
-  ,                                       !- Apply Sunday
-  Yes,                                    !- Apply Monday
-  Yes,                                    !- Apply Tuesday
-  Yes,                                    !- Apply Wednesday
-  Yes,                                    !- Apply Thursday
-  Yes,                                    !- Apply Friday
-  ,                                       !- Apply Saturday
-  DateRange,                              !- Date Specification Type
-  12,                                     !- Start Month
-  1,                                      !- Start Day
-  12,                                     !- End Month
-  31;                                     !- End Day
-
-OS:Schedule:Day,
-  {0bdfd055-d5e6-4093-ae40-4b1044070a8e}, !- Handle
-  res heating setpoint weekday12,         !- Name
-  {89ed4879-2336-4014-b85c-1847f6062db2}, !- Schedule Type Limits Name
-  ,                                       !- Interpolate to Timestep
-  1,                                      !- Hour 1
-  0,                                      !- Minute 1
-  22.2222222222222,                       !- Value Until Time 1
-  24,                                     !- Hour 2
-  0,                                      !- Minute 2
-  21.1111111111111;                       !- Value Until Time 2
-
-OS:Schedule:Rule,
-  {ff139095-054e-4f51-bd92-aea0ca8f3940}, !- Handle
-  res heating setpoint weekend rule12,    !- Name
-  {b25de1fc-012c-48f7-bf24-ca7be182db0d}, !- Schedule Ruleset Name
-  0,                                      !- Rule Order
-  {6a52c86f-9131-405b-abd6-24ca45672475}, !- Day Schedule Name
-  Yes,                                    !- Apply Sunday
-  ,                                       !- Apply Monday
-  ,                                       !- Apply Tuesday
-  ,                                       !- Apply Wednesday
-  ,                                       !- Apply Thursday
-  ,                                       !- Apply Friday
-  Yes,                                    !- Apply Saturday
-  DateRange,                              !- Date Specification Type
-  12,                                     !- Start Month
-  1,                                      !- Start Day
-  12,                                     !- End Month
-  31;                                     !- End Day
-
-OS:Schedule:Day,
-  {6a52c86f-9131-405b-abd6-24ca45672475}, !- Handle
-  res heating setpoint weekend12,         !- Name
-  {89ed4879-2336-4014-b85c-1847f6062db2}, !- Schedule Type Limits Name
-  ,                                       !- Interpolate to Timestep
-  24,                                     !- Hour 1
-  0,                                      !- Minute 1
-  21.1111111111111;                       !- Value Until Time 1
-
-OS:Schedule:Day,
-  {95ab9a3b-796f-4861-8cb9-53599e0ecbbb}, !- Handle
-  res heating setpoint winter design,     !- Name
-  {89ed4879-2336-4014-b85c-1847f6062db2}, !- Schedule Type Limits Name
-  ,                                       !- Interpolate to Timestep
-  24,                                     !- Hour 1
-  0,                                      !- Minute 1
-  21.1111111111111;                       !- Value Until Time 1
-
-OS:Schedule:Day,
-  {596ff016-aab8-4ac5-ae2c-3467f4fbc51f}, !- Handle
-  res heating setpoint summer design,     !- Name
-  {89ed4879-2336-4014-b85c-1847f6062db2}, !- Schedule Type Limits Name
-  ,                                       !- Interpolate to Timestep
-  24,                                     !- Hour 1
-  0,                                      !- Minute 1
-  23.8888888888889;                       !- Value Until Time 1
-
-OS:Schedule:Ruleset,
-  {45933c0d-7f72-4b7c-af60-5a1293bb3d0f}, !- Handle
-  res cooling setpoint,                   !- Name
-  {89ed4879-2336-4014-b85c-1847f6062db2}, !- Schedule Type Limits Name
-  {e511da73-056a-4e55-9f40-7c1c5a187871}, !- Default Day Schedule Name
-  {c617d01f-fe60-4c31-aa71-653cbc23e333}, !- Summer Design Day Schedule Name
-  {fc3a3581-db08-4d21-8411-83b9c9d4abf3}; !- Winter Design Day Schedule Name
-
-OS:Schedule:Day,
-  {e511da73-056a-4e55-9f40-7c1c5a187871}, !- Handle
-  Schedule Day 7,                         !- Name
-  {89ed4879-2336-4014-b85c-1847f6062db2}, !- Schedule Type Limits Name
-  ,                                       !- Interpolate to Timestep
-  24,                                     !- Hour 1
-  0,                                      !- Minute 1
-  0;                                      !- Value Until Time 1
-
-OS:Schedule:Rule,
-  {c6e6af12-e01a-499f-a888-593017db75c8}, !- Handle
-  res cooling setpoint allday rule1,      !- Name
-  {45933c0d-7f72-4b7c-af60-5a1293bb3d0f}, !- Schedule Ruleset Name
-  11,                                     !- Rule Order
-  {a0026079-4d2e-4069-9d13-267ba800494c}, !- Day Schedule Name
-  Yes,                                    !- Apply Sunday
-  Yes,                                    !- Apply Monday
-  Yes,                                    !- Apply Tuesday
-  Yes,                                    !- Apply Wednesday
-  Yes,                                    !- Apply Thursday
-  Yes,                                    !- Apply Friday
-  Yes,                                    !- Apply Saturday
-  DateRange,                              !- Date Specification Type
-  1,                                      !- Start Month
-  1,                                      !- Start Day
-  1,                                      !- End Month
-  31;                                     !- End Day
-
-OS:Schedule:Day,
-  {a0026079-4d2e-4069-9d13-267ba800494c}, !- Handle
-  res cooling setpoint allday1,           !- Name
-  {89ed4879-2336-4014-b85c-1847f6062db2}, !- Schedule Type Limits Name
-  ,                                       !- Interpolate to Timestep
-  24,                                     !- Hour 1
-  0,                                      !- Minute 1
-  23.8888888888889;                       !- Value Until Time 1
-
-OS:Schedule:Rule,
-  {03edec12-02e5-466f-a3db-f5c38d376649}, !- Handle
-  res cooling setpoint allday rule2,      !- Name
-  {45933c0d-7f72-4b7c-af60-5a1293bb3d0f}, !- Schedule Ruleset Name
-  10,                                     !- Rule Order
-  {2365312c-7d41-4e58-8677-9d9a9f982e8e}, !- Day Schedule Name
-  Yes,                                    !- Apply Sunday
-  Yes,                                    !- Apply Monday
-  Yes,                                    !- Apply Tuesday
-  Yes,                                    !- Apply Wednesday
-  Yes,                                    !- Apply Thursday
-  Yes,                                    !- Apply Friday
-  Yes,                                    !- Apply Saturday
-  DateRange,                              !- Date Specification Type
-  2,                                      !- Start Month
-  1,                                      !- Start Day
-  2,                                      !- End Month
-  28;                                     !- End Day
-
-OS:Schedule:Day,
-  {2365312c-7d41-4e58-8677-9d9a9f982e8e}, !- Handle
-  res cooling setpoint allday2,           !- Name
-  {89ed4879-2336-4014-b85c-1847f6062db2}, !- Schedule Type Limits Name
-  ,                                       !- Interpolate to Timestep
-  24,                                     !- Hour 1
-  0,                                      !- Minute 1
-  23.8888888888889;                       !- Value Until Time 1
-
-OS:Schedule:Rule,
-  {93111a08-6f3f-45aa-b5dd-348d471dd9be}, !- Handle
-  res cooling setpoint allday rule3,      !- Name
-  {45933c0d-7f72-4b7c-af60-5a1293bb3d0f}, !- Schedule Ruleset Name
-  9,                                      !- Rule Order
-  {05dd8391-3d0a-4e52-b7bd-a9c4fc1d703e}, !- Day Schedule Name
-  Yes,                                    !- Apply Sunday
-  Yes,                                    !- Apply Monday
-  Yes,                                    !- Apply Tuesday
-  Yes,                                    !- Apply Wednesday
-  Yes,                                    !- Apply Thursday
-  Yes,                                    !- Apply Friday
-  Yes,                                    !- Apply Saturday
-  DateRange,                              !- Date Specification Type
-  3,                                      !- Start Month
-  1,                                      !- Start Day
-  3,                                      !- End Month
-  31;                                     !- End Day
-
-OS:Schedule:Day,
-  {05dd8391-3d0a-4e52-b7bd-a9c4fc1d703e}, !- Handle
-  res cooling setpoint allday3,           !- Name
-  {89ed4879-2336-4014-b85c-1847f6062db2}, !- Schedule Type Limits Name
-  ,                                       !- Interpolate to Timestep
-  24,                                     !- Hour 1
-  0,                                      !- Minute 1
-  23.8888888888889;                       !- Value Until Time 1
-
-OS:Schedule:Rule,
-  {1dec5861-0e82-400a-9893-2ebf385ed8d1}, !- Handle
-  res cooling setpoint allday rule4,      !- Name
-  {45933c0d-7f72-4b7c-af60-5a1293bb3d0f}, !- Schedule Ruleset Name
-  8,                                      !- Rule Order
-  {5a9994e8-2931-426f-bc95-71cfa908038b}, !- Day Schedule Name
-  Yes,                                    !- Apply Sunday
-  Yes,                                    !- Apply Monday
-  Yes,                                    !- Apply Tuesday
-  Yes,                                    !- Apply Wednesday
-  Yes,                                    !- Apply Thursday
-  Yes,                                    !- Apply Friday
-  Yes,                                    !- Apply Saturday
-  DateRange,                              !- Date Specification Type
-  4,                                      !- Start Month
-  1,                                      !- Start Day
-  4,                                      !- End Month
-  30;                                     !- End Day
-
-OS:Schedule:Day,
-  {5a9994e8-2931-426f-bc95-71cfa908038b}, !- Handle
-  res cooling setpoint allday4,           !- Name
-  {89ed4879-2336-4014-b85c-1847f6062db2}, !- Schedule Type Limits Name
-  ,                                       !- Interpolate to Timestep
-  24,                                     !- Hour 1
-  0,                                      !- Minute 1
-  23.8888888888889;                       !- Value Until Time 1
-
-OS:Schedule:Rule,
-  {54837502-c058-48f1-8e67-d36c0e9f4a63}, !- Handle
-  res cooling setpoint allday rule5,      !- Name
-  {45933c0d-7f72-4b7c-af60-5a1293bb3d0f}, !- Schedule Ruleset Name
-  7,                                      !- Rule Order
-  {2862fdee-cda2-4c23-ae52-743d6e7b7666}, !- Day Schedule Name
-  Yes,                                    !- Apply Sunday
-  Yes,                                    !- Apply Monday
-  Yes,                                    !- Apply Tuesday
-  Yes,                                    !- Apply Wednesday
-  Yes,                                    !- Apply Thursday
-  Yes,                                    !- Apply Friday
-  Yes,                                    !- Apply Saturday
-  DateRange,                              !- Date Specification Type
-  5,                                      !- Start Month
-  1,                                      !- Start Day
-  5,                                      !- End Month
-  31;                                     !- End Day
-
-OS:Schedule:Day,
-  {2862fdee-cda2-4c23-ae52-743d6e7b7666}, !- Handle
-  res cooling setpoint allday5,           !- Name
-  {89ed4879-2336-4014-b85c-1847f6062db2}, !- Schedule Type Limits Name
-  ,                                       !- Interpolate to Timestep
-  24,                                     !- Hour 1
-  0,                                      !- Minute 1
-  23.8888888888889;                       !- Value Until Time 1
-
-OS:Schedule:Rule,
-  {4eb401be-eed6-4ca5-8ff8-2b760b7f9f0c}, !- Handle
-  res cooling setpoint allday rule6,      !- Name
-  {45933c0d-7f72-4b7c-af60-5a1293bb3d0f}, !- Schedule Ruleset Name
-  6,                                      !- Rule Order
-  {d856ffc2-1232-4af0-a6f5-3e53a16b83c9}, !- Day Schedule Name
-  Yes,                                    !- Apply Sunday
-  Yes,                                    !- Apply Monday
-  Yes,                                    !- Apply Tuesday
-  Yes,                                    !- Apply Wednesday
-  Yes,                                    !- Apply Thursday
-  Yes,                                    !- Apply Friday
-  Yes,                                    !- Apply Saturday
-  DateRange,                              !- Date Specification Type
-  6,                                      !- Start Month
-  1,                                      !- Start Day
-  6,                                      !- End Month
-  30;                                     !- End Day
-
-OS:Schedule:Day,
-  {d856ffc2-1232-4af0-a6f5-3e53a16b83c9}, !- Handle
-  res cooling setpoint allday6,           !- Name
-  {89ed4879-2336-4014-b85c-1847f6062db2}, !- Schedule Type Limits Name
-  ,                                       !- Interpolate to Timestep
-  24,                                     !- Hour 1
-  0,                                      !- Minute 1
-  23.8888888888889;                       !- Value Until Time 1
-
-OS:Schedule:Rule,
-  {0bbcd773-a004-45ac-b2a3-25cade93bc68}, !- Handle
-  res cooling setpoint allday rule7,      !- Name
-  {45933c0d-7f72-4b7c-af60-5a1293bb3d0f}, !- Schedule Ruleset Name
-  5,                                      !- Rule Order
-  {30580e32-66bc-483c-84b9-49d9b7cac50f}, !- Day Schedule Name
-  Yes,                                    !- Apply Sunday
-  Yes,                                    !- Apply Monday
-  Yes,                                    !- Apply Tuesday
-  Yes,                                    !- Apply Wednesday
-  Yes,                                    !- Apply Thursday
-  Yes,                                    !- Apply Friday
-  Yes,                                    !- Apply Saturday
-  DateRange,                              !- Date Specification Type
-  7,                                      !- Start Month
-  1,                                      !- Start Day
-  7,                                      !- End Month
-  31;                                     !- End Day
-
-OS:Schedule:Day,
-  {30580e32-66bc-483c-84b9-49d9b7cac50f}, !- Handle
-  res cooling setpoint allday7,           !- Name
-  {89ed4879-2336-4014-b85c-1847f6062db2}, !- Schedule Type Limits Name
-  ,                                       !- Interpolate to Timestep
-  24,                                     !- Hour 1
-  0,                                      !- Minute 1
-  23.8888888888889;                       !- Value Until Time 1
-
-OS:Schedule:Rule,
-  {9fe567f3-762d-4542-9bca-f911a7f3dd90}, !- Handle
-  res cooling setpoint allday rule8,      !- Name
-  {45933c0d-7f72-4b7c-af60-5a1293bb3d0f}, !- Schedule Ruleset Name
-  4,                                      !- Rule Order
-  {d4d7194c-dda4-4920-8b58-b94ba2faaa55}, !- Day Schedule Name
-  Yes,                                    !- Apply Sunday
-  Yes,                                    !- Apply Monday
-  Yes,                                    !- Apply Tuesday
-  Yes,                                    !- Apply Wednesday
-  Yes,                                    !- Apply Thursday
-  Yes,                                    !- Apply Friday
-  Yes,                                    !- Apply Saturday
-  DateRange,                              !- Date Specification Type
-  8,                                      !- Start Month
-  1,                                      !- Start Day
-  8,                                      !- End Month
-  31;                                     !- End Day
-
-OS:Schedule:Day,
-  {d4d7194c-dda4-4920-8b58-b94ba2faaa55}, !- Handle
-  res cooling setpoint allday8,           !- Name
-  {89ed4879-2336-4014-b85c-1847f6062db2}, !- Schedule Type Limits Name
-  ,                                       !- Interpolate to Timestep
-  24,                                     !- Hour 1
-  0,                                      !- Minute 1
-  23.8888888888889;                       !- Value Until Time 1
-
-OS:Schedule:Rule,
-  {80ee9025-8d61-4dab-af32-9c192f172846}, !- Handle
-  res cooling setpoint allday rule9,      !- Name
-  {45933c0d-7f72-4b7c-af60-5a1293bb3d0f}, !- Schedule Ruleset Name
-  3,                                      !- Rule Order
-  {15b93874-fe4b-4b53-ab4f-b2248e2c3e88}, !- Day Schedule Name
-  Yes,                                    !- Apply Sunday
-  Yes,                                    !- Apply Monday
-  Yes,                                    !- Apply Tuesday
-  Yes,                                    !- Apply Wednesday
-  Yes,                                    !- Apply Thursday
-  Yes,                                    !- Apply Friday
-  Yes,                                    !- Apply Saturday
-  DateRange,                              !- Date Specification Type
-  9,                                      !- Start Month
-  1,                                      !- Start Day
-  9,                                      !- End Month
-  30;                                     !- End Day
-
-OS:Schedule:Day,
-  {15b93874-fe4b-4b53-ab4f-b2248e2c3e88}, !- Handle
-  res cooling setpoint allday9,           !- Name
-  {89ed4879-2336-4014-b85c-1847f6062db2}, !- Schedule Type Limits Name
-  ,                                       !- Interpolate to Timestep
-  24,                                     !- Hour 1
-  0,                                      !- Minute 1
-  23.8888888888889;                       !- Value Until Time 1
-
-OS:Schedule:Rule,
-  {381ac50b-6ef6-4915-bf48-bf4c13f6052c}, !- Handle
-  res cooling setpoint allday rule10,     !- Name
-  {45933c0d-7f72-4b7c-af60-5a1293bb3d0f}, !- Schedule Ruleset Name
-  2,                                      !- Rule Order
-  {7e3a0e0b-6ea2-4f47-a5d6-371d8016fa40}, !- Day Schedule Name
-  Yes,                                    !- Apply Sunday
-  Yes,                                    !- Apply Monday
-  Yes,                                    !- Apply Tuesday
-  Yes,                                    !- Apply Wednesday
-  Yes,                                    !- Apply Thursday
-  Yes,                                    !- Apply Friday
-  Yes,                                    !- Apply Saturday
-  DateRange,                              !- Date Specification Type
-  10,                                     !- Start Month
-  1,                                      !- Start Day
-  10,                                     !- End Month
-  31;                                     !- End Day
-
-OS:Schedule:Day,
-  {7e3a0e0b-6ea2-4f47-a5d6-371d8016fa40}, !- Handle
-  res cooling setpoint allday10,          !- Name
-  {89ed4879-2336-4014-b85c-1847f6062db2}, !- Schedule Type Limits Name
-  ,                                       !- Interpolate to Timestep
-  24,                                     !- Hour 1
-  0,                                      !- Minute 1
-  23.8888888888889;                       !- Value Until Time 1
-
-OS:Schedule:Rule,
-  {977427e3-ff8e-488d-a35c-73dcc825720d}, !- Handle
-  res cooling setpoint allday rule11,     !- Name
-  {45933c0d-7f72-4b7c-af60-5a1293bb3d0f}, !- Schedule Ruleset Name
-  1,                                      !- Rule Order
-  {43f739a3-3d7f-46fe-b07c-5cff0c0d7d41}, !- Day Schedule Name
-  Yes,                                    !- Apply Sunday
-  Yes,                                    !- Apply Monday
-  Yes,                                    !- Apply Tuesday
-  Yes,                                    !- Apply Wednesday
-  Yes,                                    !- Apply Thursday
-  Yes,                                    !- Apply Friday
-  Yes,                                    !- Apply Saturday
-  DateRange,                              !- Date Specification Type
-  11,                                     !- Start Month
-  1,                                      !- Start Day
-  11,                                     !- End Month
-  30;                                     !- End Day
-
-OS:Schedule:Day,
-  {43f739a3-3d7f-46fe-b07c-5cff0c0d7d41}, !- Handle
-  res cooling setpoint allday11,          !- Name
-  {89ed4879-2336-4014-b85c-1847f6062db2}, !- Schedule Type Limits Name
-  ,                                       !- Interpolate to Timestep
-  24,                                     !- Hour 1
-  0,                                      !- Minute 1
-  23.8888888888889;                       !- Value Until Time 1
-
-OS:Schedule:Rule,
-  {14db789f-bacd-45be-b166-a2d73ace1e88}, !- Handle
-  res cooling setpoint allday rule12,     !- Name
-  {45933c0d-7f72-4b7c-af60-5a1293bb3d0f}, !- Schedule Ruleset Name
-  0,                                      !- Rule Order
-  {d4d0d618-6cda-4cbd-8ac4-2026bd0dcc31}, !- Day Schedule Name
-  Yes,                                    !- Apply Sunday
-  Yes,                                    !- Apply Monday
-  Yes,                                    !- Apply Tuesday
-  Yes,                                    !- Apply Wednesday
-  Yes,                                    !- Apply Thursday
-  Yes,                                    !- Apply Friday
-  Yes,                                    !- Apply Saturday
-  DateRange,                              !- Date Specification Type
-  12,                                     !- Start Month
-  1,                                      !- Start Day
-  12,                                     !- End Month
-  31;                                     !- End Day
-
-OS:Schedule:Day,
-  {d4d0d618-6cda-4cbd-8ac4-2026bd0dcc31}, !- Handle
-  res cooling setpoint allday12,          !- Name
-  {89ed4879-2336-4014-b85c-1847f6062db2}, !- Schedule Type Limits Name
-  ,                                       !- Interpolate to Timestep
-  24,                                     !- Hour 1
-  0,                                      !- Minute 1
-  23.8888888888889;                       !- Value Until Time 1
-
-OS:Schedule:Day,
-  {fc3a3581-db08-4d21-8411-83b9c9d4abf3}, !- Handle
-  res cooling setpoint winter design,     !- Name
-  {89ed4879-2336-4014-b85c-1847f6062db2}, !- Schedule Type Limits Name
-  ,                                       !- Interpolate to Timestep
-  24,                                     !- Hour 1
-  0,                                      !- Minute 1
-  21.1111111111111;                       !- Value Until Time 1
-
-OS:Schedule:Day,
-  {c617d01f-fe60-4c31-aa71-653cbc23e333}, !- Handle
-  res cooling setpoint summer design,     !- Name
-  {89ed4879-2336-4014-b85c-1847f6062db2}, !- Schedule Type Limits Name
-  ,                                       !- Interpolate to Timestep
-  24,                                     !- Hour 1
-  0,                                      !- Minute 1
-  23.8888888888889;                       !- Value Until Time 1
-=======
->>>>>>> 1e74590c
