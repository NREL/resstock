--- conflicted
+++ resolved
@@ -1,38 +1,22 @@
 !- NOTE: Auto-generated from /test/osw_files/SFA_4units_1story_SL_UA_3Beds_2Baths_Denver_Central_System_Boiler_Baseboards_NoSetpoints.osw
 
 OS:Version,
-<<<<<<< HEAD
-  {77f6facb-9be7-47f7-a249-91721a65405c}, !- Handle
+  {ffc77329-f5e4-4e4d-be94-a5a54955e951}, !- Handle
   3.2.1;                                  !- Version Identifier
 
 OS:SimulationControl,
-  {ba32a45f-e9a2-4484-96dc-446cfa33a154}, !- Handle
-=======
-  {b7bd4634-d6d1-4eec-bb2d-66137e8dd024}, !- Handle
-  3.2.1;                                  !- Version Identifier
-
-OS:SimulationControl,
-  {2847d8b6-0c18-4baa-85c3-026ccfe3d9fc}, !- Handle
->>>>>>> ad15e0a5
+  {a1a5dfe9-6e2a-4919-8107-ce03dd731d03}, !- Handle
   ,                                       !- Do Zone Sizing Calculation
   ,                                       !- Do System Sizing Calculation
   ,                                       !- Do Plant Sizing Calculation
   Yes;                                    !- Run Simulation for Sizing Periods
 
 OS:Timestep,
-<<<<<<< HEAD
-  {0a87e2e3-75b4-4f7b-863d-cdf9ebfd49df}, !- Handle
+  {99eaf6a2-02cf-4e5c-b78b-3f8e5fa919cb}, !- Handle
   6;                                      !- Number of Timesteps per Hour
 
 OS:ShadowCalculation,
-  {9a58c7b2-bb62-485e-ab95-bbb34df0c07d}, !- Handle
-=======
-  {8d61101b-c950-4b37-b230-5fbce26b6181}, !- Handle
-  6;                                      !- Number of Timesteps per Hour
-
-OS:ShadowCalculation,
-  {d1a16163-d043-458b-9b5e-b1ba032709ec}, !- Handle
->>>>>>> ad15e0a5
+  {3627ec62-8103-4a1a-a98e-d72c625ab70f}, !- Handle
   PolygonClipping,                        !- Shading Calculation Method
   ,                                       !- Shading Calculation Update Frequency Method
   20,                                     !- Shading Calculation Update Frequency
@@ -45,37 +29,21 @@
   No;                                     !- Disable Self-Shading From Shading Zone Groups to Other Zones
 
 OS:SurfaceConvectionAlgorithm:Outside,
-<<<<<<< HEAD
-  {7518f095-985c-4dd7-b551-b20aaefc1320}, !- Handle
+  {352a3da8-f32a-4cef-9cd7-baf1f8167cb4}, !- Handle
   DOE-2;                                  !- Algorithm
 
 OS:SurfaceConvectionAlgorithm:Inside,
-  {aabe1fb2-69e1-4d13-9ff1-97abae3c34ea}, !- Handle
+  {5d92f92d-e91e-4bf3-9fb5-fc5aaeb86573}, !- Handle
   TARP;                                   !- Algorithm
 
 OS:ZoneCapacitanceMultiplier:ResearchSpecial,
-  {8bd2b8b0-224c-4ae3-b78e-7b1337226531}, !- Handle
-=======
-  {ef70ffaa-9c8f-44db-a8e5-3cde2606515f}, !- Handle
-  DOE-2;                                  !- Algorithm
-
-OS:SurfaceConvectionAlgorithm:Inside,
-  {0ee28305-91a5-437c-a07c-ad98aaf016e6}, !- Handle
-  TARP;                                   !- Algorithm
-
-OS:ZoneCapacitanceMultiplier:ResearchSpecial,
-  {46fd06cf-2de1-4553-a998-989a03af6936}, !- Handle
->>>>>>> ad15e0a5
+  {3ef12234-6573-4b60-8e6d-80847a63eb97}, !- Handle
   ,                                       !- Temperature Capacity Multiplier
   15,                                     !- Humidity Capacity Multiplier
   ;                                       !- Carbon Dioxide Capacity Multiplier
 
 OS:RunPeriod,
-<<<<<<< HEAD
-  {8e0544b1-83e5-41e2-a89f-d1b6e13661f2}, !- Handle
-=======
-  {2cf89592-391f-457f-bb20-909f7d9c959f}, !- Handle
->>>>>>> ad15e0a5
+  {e5817f36-ba81-4585-8cd5-c1acbcb27a06}, !- Handle
   Run Period 1,                           !- Name
   1,                                      !- Begin Month
   1,                                      !- Begin Day of Month
@@ -89,21 +57,13 @@
   ;                                       !- Number of Times Runperiod to be Repeated
 
 OS:YearDescription,
-<<<<<<< HEAD
-  {a4247457-250d-48f4-bfa1-87003ea06bb3}, !- Handle
-=======
-  {fd1c0c44-d7ab-4653-8b07-4bc4e4a93d22}, !- Handle
->>>>>>> ad15e0a5
+  {cb6abe2d-3885-4905-805c-4372715fb60f}, !- Handle
   2007,                                   !- Calendar Year
   ,                                       !- Day of Week for Start Day
   ;                                       !- Is Leap Year
 
 OS:WeatherFile,
-<<<<<<< HEAD
-  {9e4f8dc1-6b0a-4811-b388-a2e7fa89b904}, !- Handle
-=======
-  {06a12a55-ad4a-4856-9db7-bcfa8b34b714}, !- Handle
->>>>>>> ad15e0a5
+  {5d437937-a1da-43e8-bc55-9098b1c82111}, !- Handle
   Denver Intl Ap,                         !- City
   CO,                                     !- State Province Region
   USA,                                    !- Country
@@ -113,17 +73,12 @@
   -104.65,                                !- Longitude {deg}
   -7,                                     !- Time Zone {hr}
   1650,                                   !- Elevation {m}
-  C:/Users/aspeake/Documents/resstock/resources/measures/HPXMLtoOpenStudio/weather/USA_CO_Denver.Intl.AP.725650_TMY3.epw, !- Url
+  /mnt/c/git/resstock/resources/measures/HPXMLtoOpenStudio/weather/USA_CO_Denver.Intl.AP.725650_TMY3.epw, !- Url
   E23378AA;                               !- Checksum
 
 OS:AdditionalProperties,
-<<<<<<< HEAD
-  {b330286b-9769-4825-8f54-48f84983c274}, !- Handle
-  {9e4f8dc1-6b0a-4811-b388-a2e7fa89b904}, !- Object Name
-=======
-  {ed7ae43b-0f05-41e7-acff-e2b20e1c6281}, !- Handle
-  {06a12a55-ad4a-4856-9db7-bcfa8b34b714}, !- Object Name
->>>>>>> ad15e0a5
+  {dde67c51-159b-4e93-9fa2-bc1851b80288}, !- Handle
+  {5d437937-a1da-43e8-bc55-9098b1c82111}, !- Object Name
   EPWHeaderCity,                          !- Feature Name 1
   String,                                 !- Feature Data Type 1
   Denver Intl Ap,                         !- Feature Value 1
@@ -231,11 +186,7 @@
   84;                                     !- Feature Value 35
 
 OS:Site,
-<<<<<<< HEAD
-  {7722cb0b-3f30-4f43-b624-a2e00bc3daa1}, !- Handle
-=======
-  {4058386f-2f62-4f19-b4d6-a5af2652b4e4}, !- Handle
->>>>>>> ad15e0a5
+  {566b31fe-3d76-46e6-b236-664402d33192}, !- Handle
   Denver Intl Ap_CO_USA,                  !- Name
   39.83,                                  !- Latitude {deg}
   -104.65,                                !- Longitude {deg}
@@ -244,42 +195,26 @@
   ;                                       !- Terrain
 
 OS:ClimateZones,
-<<<<<<< HEAD
-  {3fb6b45c-6117-44e7-8d3d-7127812d1eeb}, !- Handle
-=======
-  {4ff3c8ef-49b4-4c1d-b45e-d94b1be43602}, !- Handle
->>>>>>> ad15e0a5
+  {11b55b5e-16bb-47a4-aa42-df0364fe585a}, !- Handle
   Building America,                       !- Climate Zone Institution Name 1
   ,                                       !- Climate Zone Document Name 1
   0,                                      !- Climate Zone Document Year 1
   Cold;                                   !- Climate Zone Value 1
 
 OS:Site:WaterMainsTemperature,
-<<<<<<< HEAD
-  {a0ce1fa9-07ea-4fcc-a23e-4c9e47a47642}, !- Handle
-=======
-  {bbbc2cab-8df6-48db-adea-f692b6c36df1}, !- Handle
->>>>>>> ad15e0a5
+  {30ea140d-7f4f-4149-8c04-b2dea0474dab}, !- Handle
   Correlation,                            !- Calculation Method
   ,                                       !- Temperature Schedule Name
   10.8753424657535,                       !- Annual Average Outdoor Air Temperature {C}
   23.1524007936508;                       !- Maximum Difference In Monthly Average Outdoor Air Temperatures {deltaC}
 
 OS:RunPeriodControl:DaylightSavingTime,
-<<<<<<< HEAD
-  {b101ba8e-cfd4-43e9-a059-74292f5d48c7}, !- Handle
-=======
-  {b5af1a62-b1e3-4600-b9b4-e3869da1e87d}, !- Handle
->>>>>>> ad15e0a5
+  {74bde765-ea32-4f68-aef9-a4cdb2288aae}, !- Handle
   3/12,                                   !- Start Date
   11/5;                                   !- End Date
 
 OS:Site:GroundTemperature:Deep,
-<<<<<<< HEAD
-  {a2330bf2-416c-4140-ae47-c68a9b9c63d0}, !- Handle
-=======
-  {eae993d7-14b5-47c0-a1e2-6a97571e86b1}, !- Handle
->>>>>>> ad15e0a5
+  {731ab77e-26bc-497b-8732-1696c9aa0b55}, !- Handle
   10.8753424657535,                       !- January Deep Ground Temperature {C}
   10.8753424657535,                       !- February Deep Ground Temperature {C}
   10.8753424657535,                       !- March Deep Ground Temperature {C}
@@ -294,11 +229,7 @@
   10.8753424657535;                       !- December Deep Ground Temperature {C}
 
 OS:Building,
-<<<<<<< HEAD
-  {1a68625f-cb49-4584-985d-518f69a81de2}, !- Handle
-=======
-  {fb68159a-7e9c-4d82-b502-44a076061f1f}, !- Handle
->>>>>>> ad15e0a5
+  {af64366c-1fc4-4477-96bd-4e7ec4cfa740}, !- Handle
   Building 1,                             !- Name
   ,                                       !- Building Sector Type
   0,                                      !- North Axis {deg}
@@ -313,13 +244,8 @@
   4;                                      !- Standards Number of Living Units
 
 OS:AdditionalProperties,
-<<<<<<< HEAD
-  {754dd12a-23a1-4ab8-bca3-1157a53f23b5}, !- Handle
-  {1a68625f-cb49-4584-985d-518f69a81de2}, !- Object Name
-=======
-  {06f67f15-697f-46d5-bcf4-37d356f672f0}, !- Handle
-  {fb68159a-7e9c-4d82-b502-44a076061f1f}, !- Object Name
->>>>>>> ad15e0a5
+  {9a56cf32-91a8-4a0c-aa31-afa50b37a8c4}, !- Handle
+  {af64366c-1fc4-4477-96bd-4e7ec4cfa740}, !- Object Name
   num_units,                              !- Feature Name 1
   Integer,                                !- Feature Data Type 1
   4,                                      !- Feature Value 1
@@ -337,11 +263,7 @@
   true;                                   !- Feature Value 5
 
 OS:ThermalZone,
-<<<<<<< HEAD
-  {3c30e9ed-b204-45f4-96e6-382d11e032db}, !- Handle
-=======
-  {0594e2d6-7f32-4561-b80c-afda0fcd64d2}, !- Handle
->>>>>>> ad15e0a5
+  {13692038-b42e-46ad-a171-0cdf7ef6114c}, !- Handle
   living zone,                            !- Name
   ,                                       !- Multiplier
   ,                                       !- Ceiling Height {m}
@@ -350,17 +272,10 @@
   ,                                       !- Zone Inside Convection Algorithm
   ,                                       !- Zone Outside Convection Algorithm
   ,                                       !- Zone Conditioning Equipment List Name
-<<<<<<< HEAD
-  {19e996a1-32a4-44c5-a480-b713aa1826d7}, !- Zone Air Inlet Port List
-  {b87f09c7-388a-41ba-93ed-cd12ca809637}, !- Zone Air Exhaust Port List
-  {1e9afdea-62fa-43df-9977-8447cd8fd10e}, !- Zone Air Node Name
-  {dd94969d-5ca0-420d-b1da-1070da8d1c76}, !- Zone Return Air Port List
-=======
-  {cb24a177-47de-42db-ad54-7036b0c8048b}, !- Zone Air Inlet Port List
-  {ccd03c4e-f2d1-4e0d-9a0e-1233648b4945}, !- Zone Air Exhaust Port List
-  {514c5c21-dbff-48d3-830f-4b22c284c86a}, !- Zone Air Node Name
-  {9021a404-9070-4877-98ca-476232ddb107}, !- Zone Return Air Port List
->>>>>>> ad15e0a5
+  {1254683a-9a09-4815-aad9-95b7f1da2908}, !- Zone Air Inlet Port List
+  {c0376780-6d28-4e3d-9de6-ddb4d14b5c18}, !- Zone Air Exhaust Port List
+  {6107a15b-f4b1-405f-97d8-6887b8f64787}, !- Zone Air Node Name
+  {a8ec1d23-59ad-46c5-9ba3-80073248aaa2}, !- Zone Return Air Port List
   ,                                       !- Primary Daylighting Control Name
   ,                                       !- Fraction of Zone Controlled by Primary Daylighting Control
   ,                                       !- Secondary Daylighting Control Name
@@ -371,63 +286,33 @@
   No;                                     !- Use Ideal Air Loads
 
 OS:Node,
-<<<<<<< HEAD
-  {076ca37e-d715-42d6-a57b-e741edeb2134}, !- Handle
+  {e0a857c4-c0eb-4b1d-bd46-6c6255275bef}, !- Handle
   Node 1,                                 !- Name
-  {1e9afdea-62fa-43df-9977-8447cd8fd10e}, !- Inlet Port
+  {6107a15b-f4b1-405f-97d8-6887b8f64787}, !- Inlet Port
   ;                                       !- Outlet Port
 
 OS:Connection,
-  {1e9afdea-62fa-43df-9977-8447cd8fd10e}, !- Handle
-  {3c30e9ed-b204-45f4-96e6-382d11e032db}, !- Source Object
+  {6107a15b-f4b1-405f-97d8-6887b8f64787}, !- Handle
+  {13692038-b42e-46ad-a171-0cdf7ef6114c}, !- Source Object
   11,                                     !- Outlet Port
-  {076ca37e-d715-42d6-a57b-e741edeb2134}, !- Target Object
+  {e0a857c4-c0eb-4b1d-bd46-6c6255275bef}, !- Target Object
   2;                                      !- Inlet Port
 
 OS:PortList,
-  {19e996a1-32a4-44c5-a480-b713aa1826d7}, !- Handle
-  {3c30e9ed-b204-45f4-96e6-382d11e032db}; !- HVAC Component
+  {1254683a-9a09-4815-aad9-95b7f1da2908}, !- Handle
+  {13692038-b42e-46ad-a171-0cdf7ef6114c}; !- HVAC Component
 
 OS:PortList,
-  {b87f09c7-388a-41ba-93ed-cd12ca809637}, !- Handle
-  {3c30e9ed-b204-45f4-96e6-382d11e032db}; !- HVAC Component
+  {c0376780-6d28-4e3d-9de6-ddb4d14b5c18}, !- Handle
+  {13692038-b42e-46ad-a171-0cdf7ef6114c}; !- HVAC Component
 
 OS:PortList,
-  {dd94969d-5ca0-420d-b1da-1070da8d1c76}, !- Handle
-  {3c30e9ed-b204-45f4-96e6-382d11e032db}; !- HVAC Component
+  {a8ec1d23-59ad-46c5-9ba3-80073248aaa2}, !- Handle
+  {13692038-b42e-46ad-a171-0cdf7ef6114c}; !- HVAC Component
 
 OS:Sizing:Zone,
-  {83213775-8599-4d19-971e-b86673810538}, !- Handle
-  {3c30e9ed-b204-45f4-96e6-382d11e032db}, !- Zone or ZoneList Name
-=======
-  {a5fc5579-b2ea-4d6a-8225-b1c51a7cd006}, !- Handle
-  Node 1,                                 !- Name
-  {514c5c21-dbff-48d3-830f-4b22c284c86a}, !- Inlet Port
-  ;                                       !- Outlet Port
-
-OS:Connection,
-  {514c5c21-dbff-48d3-830f-4b22c284c86a}, !- Handle
-  {0594e2d6-7f32-4561-b80c-afda0fcd64d2}, !- Source Object
-  11,                                     !- Outlet Port
-  {a5fc5579-b2ea-4d6a-8225-b1c51a7cd006}, !- Target Object
-  2;                                      !- Inlet Port
-
-OS:PortList,
-  {cb24a177-47de-42db-ad54-7036b0c8048b}, !- Handle
-  {0594e2d6-7f32-4561-b80c-afda0fcd64d2}; !- HVAC Component
-
-OS:PortList,
-  {ccd03c4e-f2d1-4e0d-9a0e-1233648b4945}, !- Handle
-  {0594e2d6-7f32-4561-b80c-afda0fcd64d2}; !- HVAC Component
-
-OS:PortList,
-  {9021a404-9070-4877-98ca-476232ddb107}, !- Handle
-  {0594e2d6-7f32-4561-b80c-afda0fcd64d2}; !- HVAC Component
-
-OS:Sizing:Zone,
-  {2b9b1228-4668-4dd7-94c0-2f8cfa693fc7}, !- Handle
-  {0594e2d6-7f32-4561-b80c-afda0fcd64d2}, !- Zone or ZoneList Name
->>>>>>> ad15e0a5
+  {6770db8d-3c0a-4da9-b983-76905171786d}, !- Handle
+  {13692038-b42e-46ad-a171-0cdf7ef6114c}, !- Zone or ZoneList Name
   SupplyAirTemperature,                   !- Zone Cooling Design Supply Air Temperature Input Method
   14,                                     !- Zone Cooling Design Supply Air Temperature {C}
   11.11,                                  !- Zone Cooling Design Supply Air Temperature Difference {deltaC}
@@ -454,34 +339,20 @@
   autosize;                               !- Dedicated Outdoor Air High Setpoint Temperature for Design {C}
 
 OS:ZoneHVAC:EquipmentList,
-<<<<<<< HEAD
-  {fe878a3b-3da8-43c1-a92d-5b06a61e5484}, !- Handle
+  {24528eff-9303-4a54-8adb-818c1326bda3}, !- Handle
   Zone HVAC Equipment List 1,             !- Name
-  {3c30e9ed-b204-45f4-96e6-382d11e032db}, !- Thermal Zone
+  {13692038-b42e-46ad-a171-0cdf7ef6114c}, !- Thermal Zone
   ,                                       !- Load Distribution Scheme
-  {ec45dd5b-0f6d-4e76-a90f-59f89e2aad2b}, !- Zone Equipment 1
-=======
-  {943e8177-dabf-4031-8940-4c846a29bdd1}, !- Handle
-  Zone HVAC Equipment List 1,             !- Name
-  {0594e2d6-7f32-4561-b80c-afda0fcd64d2}, !- Thermal Zone
-  ,                                       !- Load Distribution Scheme
-  {4bfdd1d4-46e2-4c65-bb04-8e0a564fbc86}, !- Zone Equipment 1
->>>>>>> ad15e0a5
+  {212105cf-9a92-4b45-b353-41879957abe7}, !- Zone Equipment 1
   1,                                      !- Zone Equipment Cooling Sequence 1
   1,                                      !- Zone Equipment Heating or No-Load Sequence 1
   ,                                       !- Zone Equipment Sequential Cooling Fraction Schedule Name 1
   ;                                       !- Zone Equipment Sequential Heating Fraction Schedule Name 1
 
 OS:Space,
-<<<<<<< HEAD
-  {39c0cc57-afc6-4ad2-875b-c3dcab4dec3c}, !- Handle
+  {b95ca46a-ee2f-46fd-bad4-e7364abf1bb8}, !- Handle
   living space,                           !- Name
-  {1e9f9185-2031-4922-9ff7-86c20b4c94af}, !- Space Type Name
-=======
-  {23f419ae-d180-4431-b3d4-d3a605009de6}, !- Handle
-  living space,                           !- Name
-  {484228b8-8a74-4dd1-b163-8c42f06ff984}, !- Space Type Name
->>>>>>> ad15e0a5
+  {841c3d14-3a57-4db8-b810-eb6aa1577534}, !- Space Type Name
   ,                                       !- Default Construction Set Name
   ,                                       !- Default Schedule Set Name
   ,                                       !- Direction of Relative North {deg}
@@ -489,31 +360,17 @@
   ,                                       !- Y Origin {m}
   ,                                       !- Z Origin {m}
   ,                                       !- Building Story Name
-<<<<<<< HEAD
-  {3c30e9ed-b204-45f4-96e6-382d11e032db}, !- Thermal Zone Name
+  {13692038-b42e-46ad-a171-0cdf7ef6114c}, !- Thermal Zone Name
   ,                                       !- Part of Total Floor Area
   ,                                       !- Design Specification Outdoor Air Object Name
-  {3cf8c05e-f558-4c37-88ac-34a4dce8f460}; !- Building Unit Name
+  {469e7ee6-c7b4-4936-9c94-ae7df01f5d74}; !- Building Unit Name
 
 OS:Surface,
-  {24854977-0d3a-4cfc-bb76-2b0701e39713}, !- Handle
+  {35b27184-1cf3-446b-b07e-440c4002eb8d}, !- Handle
   Surface 1,                              !- Name
   Floor,                                  !- Surface Type
   ,                                       !- Construction Name
-  {39c0cc57-afc6-4ad2-875b-c3dcab4dec3c}, !- Space Name
-=======
-  {0594e2d6-7f32-4561-b80c-afda0fcd64d2}, !- Thermal Zone Name
-  ,                                       !- Part of Total Floor Area
-  ,                                       !- Design Specification Outdoor Air Object Name
-  {c4cf4956-e3de-4526-b6a8-62db8e9ae7fd}; !- Building Unit Name
-
-OS:Surface,
-  {58063c08-2aff-4bcc-88cf-9cb2aab0b8d4}, !- Handle
-  Surface 1,                              !- Name
-  Floor,                                  !- Surface Type
-  ,                                       !- Construction Name
-  {23f419ae-d180-4431-b3d4-d3a605009de6}, !- Space Name
->>>>>>> ad15e0a5
+  {b95ca46a-ee2f-46fd-bad4-e7364abf1bb8}, !- Space Name
   Foundation,                             !- Outside Boundary Condition
   ,                                       !- Outside Boundary Condition Object
   NoSun,                                  !- Sun Exposure
@@ -526,19 +383,11 @@
   6.46578440716979, -12.9315688143396, 0; !- X,Y,Z Vertex 4 {m}
 
 OS:Surface,
-<<<<<<< HEAD
-  {0446512e-8116-44e5-b5fb-c6daa52b635a}, !- Handle
+  {9336be8d-5b3c-4140-ac7d-5131bfba4ebe}, !- Handle
   Surface 2,                              !- Name
   Wall,                                   !- Surface Type
   ,                                       !- Construction Name
-  {39c0cc57-afc6-4ad2-875b-c3dcab4dec3c}, !- Space Name
-=======
-  {0cc5ab5c-83b5-4878-9f73-a39c4c7d17b0}, !- Handle
-  Surface 2,                              !- Name
-  Wall,                                   !- Surface Type
-  ,                                       !- Construction Name
-  {23f419ae-d180-4431-b3d4-d3a605009de6}, !- Space Name
->>>>>>> ad15e0a5
+  {b95ca46a-ee2f-46fd-bad4-e7364abf1bb8}, !- Space Name
   Outdoors,                               !- Outside Boundary Condition
   ,                                       !- Outside Boundary Condition Object
   SunExposed,                             !- Sun Exposure
@@ -551,19 +400,11 @@
   0, -12.9315688143396, 2.4384;           !- X,Y,Z Vertex 4 {m}
 
 OS:Surface,
-<<<<<<< HEAD
-  {b0abab5a-60a3-4b6c-8058-e30471d43947}, !- Handle
+  {d0eb9c06-e796-4deb-8610-e3b4a755e1f0}, !- Handle
   Surface 3,                              !- Name
   Wall,                                   !- Surface Type
   ,                                       !- Construction Name
-  {39c0cc57-afc6-4ad2-875b-c3dcab4dec3c}, !- Space Name
-=======
-  {ff0755fa-569a-47e3-bc53-52317eeaac46}, !- Handle
-  Surface 3,                              !- Name
-  Wall,                                   !- Surface Type
-  ,                                       !- Construction Name
-  {23f419ae-d180-4431-b3d4-d3a605009de6}, !- Space Name
->>>>>>> ad15e0a5
+  {b95ca46a-ee2f-46fd-bad4-e7364abf1bb8}, !- Space Name
   Outdoors,                               !- Outside Boundary Condition
   ,                                       !- Outside Boundary Condition Object
   SunExposed,                             !- Sun Exposure
@@ -576,19 +417,11 @@
   0, 0, 2.4384;                           !- X,Y,Z Vertex 4 {m}
 
 OS:Surface,
-<<<<<<< HEAD
-  {d80bc63c-655f-4efd-90c8-7425e42d8021}, !- Handle
+  {9d6c8e3c-967f-4e88-959d-333e0465b0a2}, !- Handle
   Surface 4,                              !- Name
   Wall,                                   !- Surface Type
   ,                                       !- Construction Name
-  {39c0cc57-afc6-4ad2-875b-c3dcab4dec3c}, !- Space Name
-=======
-  {b52abb66-2792-4145-9666-6497ecf16b36}, !- Handle
-  Surface 4,                              !- Name
-  Wall,                                   !- Surface Type
-  ,                                       !- Construction Name
-  {23f419ae-d180-4431-b3d4-d3a605009de6}, !- Space Name
->>>>>>> ad15e0a5
+  {b95ca46a-ee2f-46fd-bad4-e7364abf1bb8}, !- Space Name
   Adiabatic,                              !- Outside Boundary Condition
   ,                                       !- Outside Boundary Condition Object
   NoSun,                                  !- Sun Exposure
@@ -601,19 +434,11 @@
   6.46578440716979, 0, 2.4384;            !- X,Y,Z Vertex 4 {m}
 
 OS:Surface,
-<<<<<<< HEAD
-  {de8ca50f-8d80-4637-a0ea-984459c290bb}, !- Handle
+  {8ee34f78-fa65-4af5-ba3a-c0d553c6d870}, !- Handle
   Surface 5,                              !- Name
   Wall,                                   !- Surface Type
   ,                                       !- Construction Name
-  {39c0cc57-afc6-4ad2-875b-c3dcab4dec3c}, !- Space Name
-=======
-  {923239dc-2535-4f3e-a1a9-29530a527c3e}, !- Handle
-  Surface 5,                              !- Name
-  Wall,                                   !- Surface Type
-  ,                                       !- Construction Name
-  {23f419ae-d180-4431-b3d4-d3a605009de6}, !- Space Name
->>>>>>> ad15e0a5
+  {b95ca46a-ee2f-46fd-bad4-e7364abf1bb8}, !- Space Name
   Outdoors,                               !- Outside Boundary Condition
   ,                                       !- Outside Boundary Condition Object
   SunExposed,                             !- Sun Exposure
@@ -626,23 +451,13 @@
   6.46578440716979, -12.9315688143396, 2.4384; !- X,Y,Z Vertex 4 {m}
 
 OS:Surface,
-<<<<<<< HEAD
-  {6b4c2365-dd5e-4e77-97d0-d42a0de7bc1f}, !- Handle
+  {0485b9ac-41cf-477d-8796-bcf5782f6d36}, !- Handle
   Surface 6,                              !- Name
   RoofCeiling,                            !- Surface Type
   ,                                       !- Construction Name
-  {39c0cc57-afc6-4ad2-875b-c3dcab4dec3c}, !- Space Name
+  {b95ca46a-ee2f-46fd-bad4-e7364abf1bb8}, !- Space Name
   Surface,                                !- Outside Boundary Condition
-  {04c2441e-439e-4c41-9ba5-c0f49c638284}, !- Outside Boundary Condition Object
-=======
-  {f81c06fa-a2ae-4ac9-80b3-270a99b69693}, !- Handle
-  Surface 6,                              !- Name
-  RoofCeiling,                            !- Surface Type
-  ,                                       !- Construction Name
-  {23f419ae-d180-4431-b3d4-d3a605009de6}, !- Space Name
-  Surface,                                !- Outside Boundary Condition
-  {11476108-2feb-43b4-b708-d0e46727b9cd}, !- Outside Boundary Condition Object
->>>>>>> ad15e0a5
+  {60d18c01-ed45-41fe-822b-b18b4f6b19b0}, !- Outside Boundary Condition Object
   NoSun,                                  !- Sun Exposure
   NoWind,                                 !- Wind Exposure
   ,                                       !- View Factor to Ground
@@ -653,11 +468,7 @@
   0, -12.9315688143396, 2.4384;           !- X,Y,Z Vertex 4 {m}
 
 OS:SpaceType,
-<<<<<<< HEAD
-  {1e9f9185-2031-4922-9ff7-86c20b4c94af}, !- Handle
-=======
-  {484228b8-8a74-4dd1-b163-8c42f06ff984}, !- Handle
->>>>>>> ad15e0a5
+  {841c3d14-3a57-4db8-b810-eb6aa1577534}, !- Handle
   Space Type 1,                           !- Name
   ,                                       !- Default Construction Set Name
   ,                                       !- Default Schedule Set Name
@@ -668,23 +479,13 @@
   living;                                 !- Standards Space Type
 
 OS:Surface,
-<<<<<<< HEAD
-  {04c2441e-439e-4c41-9ba5-c0f49c638284}, !- Handle
+  {60d18c01-ed45-41fe-822b-b18b4f6b19b0}, !- Handle
   Surface 7,                              !- Name
   Floor,                                  !- Surface Type
   ,                                       !- Construction Name
-  {5a2358b2-6775-4c65-8038-5a888e9b6a50}, !- Space Name
+  {12097cdf-b3be-4f3b-9ab5-ee034bcfd4c9}, !- Space Name
   Surface,                                !- Outside Boundary Condition
-  {6b4c2365-dd5e-4e77-97d0-d42a0de7bc1f}, !- Outside Boundary Condition Object
-=======
-  {11476108-2feb-43b4-b708-d0e46727b9cd}, !- Handle
-  Surface 7,                              !- Name
-  Floor,                                  !- Surface Type
-  ,                                       !- Construction Name
-  {3e86861f-46e7-40bd-993b-feab24500a98}, !- Space Name
-  Surface,                                !- Outside Boundary Condition
-  {f81c06fa-a2ae-4ac9-80b3-270a99b69693}, !- Outside Boundary Condition Object
->>>>>>> ad15e0a5
+  {0485b9ac-41cf-477d-8796-bcf5782f6d36}, !- Outside Boundary Condition Object
   NoSun,                                  !- Sun Exposure
   NoWind,                                 !- Wind Exposure
   ,                                       !- View Factor to Ground
@@ -695,19 +496,11 @@
   6.46578440716979, -12.9315688143396, 2.4384; !- X,Y,Z Vertex 4 {m}
 
 OS:Surface,
-<<<<<<< HEAD
-  {a3c01574-3f4b-4a45-aabb-7561acc44cf2}, !- Handle
+  {6cbcd6a7-d309-4326-b9da-4794241249b7}, !- Handle
   Surface 8,                              !- Name
   RoofCeiling,                            !- Surface Type
   ,                                       !- Construction Name
-  {5a2358b2-6775-4c65-8038-5a888e9b6a50}, !- Space Name
-=======
-  {941474e9-c64b-4b6a-b1ab-84dc2913ce03}, !- Handle
-  Surface 8,                              !- Name
-  RoofCeiling,                            !- Surface Type
-  ,                                       !- Construction Name
-  {3e86861f-46e7-40bd-993b-feab24500a98}, !- Space Name
->>>>>>> ad15e0a5
+  {12097cdf-b3be-4f3b-9ab5-ee034bcfd4c9}, !- Space Name
   Outdoors,                               !- Outside Boundary Condition
   ,                                       !- Outside Boundary Condition Object
   SunExposed,                             !- Sun Exposure
@@ -720,19 +513,11 @@
   0, 0, 2.4384;                           !- X,Y,Z Vertex 4 {m}
 
 OS:Surface,
-<<<<<<< HEAD
-  {12b78290-a837-4ff1-9888-9bb605d92721}, !- Handle
+  {560c7404-6041-47fa-95f8-690856d0e3f7}, !- Handle
   Surface 9,                              !- Name
   RoofCeiling,                            !- Surface Type
   ,                                       !- Construction Name
-  {5a2358b2-6775-4c65-8038-5a888e9b6a50}, !- Space Name
-=======
-  {b1f38bb8-3d70-4527-9334-86dc56cab6e0}, !- Handle
-  Surface 9,                              !- Name
-  RoofCeiling,                            !- Surface Type
-  ,                                       !- Construction Name
-  {3e86861f-46e7-40bd-993b-feab24500a98}, !- Space Name
->>>>>>> ad15e0a5
+  {12097cdf-b3be-4f3b-9ab5-ee034bcfd4c9}, !- Space Name
   Outdoors,                               !- Outside Boundary Condition
   ,                                       !- Outside Boundary Condition Object
   SunExposed,                             !- Sun Exposure
@@ -745,19 +530,11 @@
   6.46578440716979, -12.9315688143396, 2.4384; !- X,Y,Z Vertex 4 {m}
 
 OS:Surface,
-<<<<<<< HEAD
-  {f63d65e1-4961-43a4-adac-9b7ef7b82580}, !- Handle
+  {f67c6d50-b840-4a7e-8f41-be80b8cc5b75}, !- Handle
   Surface 10,                             !- Name
   Wall,                                   !- Surface Type
   ,                                       !- Construction Name
-  {5a2358b2-6775-4c65-8038-5a888e9b6a50}, !- Space Name
-=======
-  {bec17c0a-4a26-4822-a36b-e86c19fffbc2}, !- Handle
-  Surface 10,                             !- Name
-  Wall,                                   !- Surface Type
-  ,                                       !- Construction Name
-  {3e86861f-46e7-40bd-993b-feab24500a98}, !- Space Name
->>>>>>> ad15e0a5
+  {12097cdf-b3be-4f3b-9ab5-ee034bcfd4c9}, !- Space Name
   Outdoors,                               !- Outside Boundary Condition
   ,                                       !- Outside Boundary Condition Object
   SunExposed,                             !- Sun Exposure
@@ -769,19 +546,11 @@
   0, -12.9315688143396, 2.4384;           !- X,Y,Z Vertex 3 {m}
 
 OS:Surface,
-<<<<<<< HEAD
-  {5d8f050b-d20b-40cd-8f11-e80afd0bded1}, !- Handle
+  {597537b9-798e-4023-8097-d5c2c1dd1510}, !- Handle
   Surface 11,                             !- Name
   Wall,                                   !- Surface Type
   ,                                       !- Construction Name
-  {5a2358b2-6775-4c65-8038-5a888e9b6a50}, !- Space Name
-=======
-  {3ed99a9d-61b1-45f9-b4b9-4cff7b183f86}, !- Handle
-  Surface 11,                             !- Name
-  Wall,                                   !- Surface Type
-  ,                                       !- Construction Name
-  {3e86861f-46e7-40bd-993b-feab24500a98}, !- Space Name
->>>>>>> ad15e0a5
+  {12097cdf-b3be-4f3b-9ab5-ee034bcfd4c9}, !- Space Name
   Adiabatic,                              !- Outside Boundary Condition
   ,                                       !- Outside Boundary Condition Object
   NoSun,                                  !- Sun Exposure
@@ -793,15 +562,9 @@
   6.46578440716979, 0, 2.4384;            !- X,Y,Z Vertex 3 {m}
 
 OS:Space,
-<<<<<<< HEAD
-  {5a2358b2-6775-4c65-8038-5a888e9b6a50}, !- Handle
+  {12097cdf-b3be-4f3b-9ab5-ee034bcfd4c9}, !- Handle
   unfinished attic space,                 !- Name
-  {50b9155d-6bca-44c8-8744-819228d06cd2}, !- Space Type Name
-=======
-  {3e86861f-46e7-40bd-993b-feab24500a98}, !- Handle
-  unfinished attic space,                 !- Name
-  {d0b0bdff-4a35-4a64-a77b-a170eb45f410}, !- Space Type Name
->>>>>>> ad15e0a5
+  {d16ba697-e2da-430a-81ad-89de78cfc4d2}, !- Space Type Name
   ,                                       !- Default Construction Set Name
   ,                                       !- Default Schedule Set Name
   ,                                       !- Direction of Relative North {deg}
@@ -809,17 +572,10 @@
   ,                                       !- Y Origin {m}
   ,                                       !- Z Origin {m}
   ,                                       !- Building Story Name
-<<<<<<< HEAD
-  {aa8010af-7c45-4884-b489-2e5828dcb6b1}; !- Thermal Zone Name
+  {c00e3ce5-b6c7-4985-b960-f123cda08524}; !- Thermal Zone Name
 
 OS:ThermalZone,
-  {aa8010af-7c45-4884-b489-2e5828dcb6b1}, !- Handle
-=======
-  {45932b18-849e-4c9e-b812-59ac33e97595}; !- Thermal Zone Name
-
-OS:ThermalZone,
-  {45932b18-849e-4c9e-b812-59ac33e97595}, !- Handle
->>>>>>> ad15e0a5
+  {c00e3ce5-b6c7-4985-b960-f123cda08524}, !- Handle
   unfinished attic zone,                  !- Name
   ,                                       !- Multiplier
   ,                                       !- Ceiling Height {m}
@@ -828,17 +584,10 @@
   ,                                       !- Zone Inside Convection Algorithm
   ,                                       !- Zone Outside Convection Algorithm
   ,                                       !- Zone Conditioning Equipment List Name
-<<<<<<< HEAD
-  {b5d19f63-fca1-4ed3-be08-4d699511a030}, !- Zone Air Inlet Port List
-  {194a2470-7391-4eb0-8d7a-76f374208d88}, !- Zone Air Exhaust Port List
-  {b5f00f49-7cee-4f9d-adb3-b790225b1c55}, !- Zone Air Node Name
-  {9a3bad4c-ab06-4301-9d9f-22b364c41329}, !- Zone Return Air Port List
-=======
-  {6beee8ad-7014-4618-8043-2619072e8e9e}, !- Zone Air Inlet Port List
-  {869588ea-c488-4548-92b6-a2902ae355c0}, !- Zone Air Exhaust Port List
-  {f223fe9a-5f83-4be7-a47e-69d45b4f7cfb}, !- Zone Air Node Name
-  {9496aeee-fc46-433d-94c5-807246afe53e}, !- Zone Return Air Port List
->>>>>>> ad15e0a5
+  {c2406613-fcea-4a63-9797-63eb305b10e7}, !- Zone Air Inlet Port List
+  {aac56231-870c-47c6-bc11-04c6ee352a86}, !- Zone Air Exhaust Port List
+  {5a568d9b-e795-4efc-90f2-10cacdd86745}, !- Zone Air Node Name
+  {16054ce0-1bff-426d-b1e6-1d18300f1257}, !- Zone Return Air Port List
   ,                                       !- Primary Daylighting Control Name
   ,                                       !- Fraction of Zone Controlled by Primary Daylighting Control
   ,                                       !- Secondary Daylighting Control Name
@@ -849,63 +598,33 @@
   No;                                     !- Use Ideal Air Loads
 
 OS:Node,
-<<<<<<< HEAD
-  {4af203e6-522b-45a2-8c9c-7797f9d1e5c9}, !- Handle
+  {31d956f1-3ecb-43aa-a01a-259ca52fb4e6}, !- Handle
   Node 2,                                 !- Name
-  {b5f00f49-7cee-4f9d-adb3-b790225b1c55}, !- Inlet Port
+  {5a568d9b-e795-4efc-90f2-10cacdd86745}, !- Inlet Port
   ;                                       !- Outlet Port
 
 OS:Connection,
-  {b5f00f49-7cee-4f9d-adb3-b790225b1c55}, !- Handle
-  {aa8010af-7c45-4884-b489-2e5828dcb6b1}, !- Source Object
+  {5a568d9b-e795-4efc-90f2-10cacdd86745}, !- Handle
+  {c00e3ce5-b6c7-4985-b960-f123cda08524}, !- Source Object
   11,                                     !- Outlet Port
-  {4af203e6-522b-45a2-8c9c-7797f9d1e5c9}, !- Target Object
+  {31d956f1-3ecb-43aa-a01a-259ca52fb4e6}, !- Target Object
   2;                                      !- Inlet Port
 
 OS:PortList,
-  {b5d19f63-fca1-4ed3-be08-4d699511a030}, !- Handle
-  {aa8010af-7c45-4884-b489-2e5828dcb6b1}; !- HVAC Component
+  {c2406613-fcea-4a63-9797-63eb305b10e7}, !- Handle
+  {c00e3ce5-b6c7-4985-b960-f123cda08524}; !- HVAC Component
 
 OS:PortList,
-  {194a2470-7391-4eb0-8d7a-76f374208d88}, !- Handle
-  {aa8010af-7c45-4884-b489-2e5828dcb6b1}; !- HVAC Component
+  {aac56231-870c-47c6-bc11-04c6ee352a86}, !- Handle
+  {c00e3ce5-b6c7-4985-b960-f123cda08524}; !- HVAC Component
 
 OS:PortList,
-  {9a3bad4c-ab06-4301-9d9f-22b364c41329}, !- Handle
-  {aa8010af-7c45-4884-b489-2e5828dcb6b1}; !- HVAC Component
+  {16054ce0-1bff-426d-b1e6-1d18300f1257}, !- Handle
+  {c00e3ce5-b6c7-4985-b960-f123cda08524}; !- HVAC Component
 
 OS:Sizing:Zone,
-  {040e681e-2a82-4c81-8929-fb9e627f216e}, !- Handle
-  {aa8010af-7c45-4884-b489-2e5828dcb6b1}, !- Zone or ZoneList Name
-=======
-  {3b5a09bf-ffa1-4b2e-9b1c-20f332f8afed}, !- Handle
-  Node 2,                                 !- Name
-  {f223fe9a-5f83-4be7-a47e-69d45b4f7cfb}, !- Inlet Port
-  ;                                       !- Outlet Port
-
-OS:Connection,
-  {f223fe9a-5f83-4be7-a47e-69d45b4f7cfb}, !- Handle
-  {45932b18-849e-4c9e-b812-59ac33e97595}, !- Source Object
-  11,                                     !- Outlet Port
-  {3b5a09bf-ffa1-4b2e-9b1c-20f332f8afed}, !- Target Object
-  2;                                      !- Inlet Port
-
-OS:PortList,
-  {6beee8ad-7014-4618-8043-2619072e8e9e}, !- Handle
-  {45932b18-849e-4c9e-b812-59ac33e97595}; !- HVAC Component
-
-OS:PortList,
-  {869588ea-c488-4548-92b6-a2902ae355c0}, !- Handle
-  {45932b18-849e-4c9e-b812-59ac33e97595}; !- HVAC Component
-
-OS:PortList,
-  {9496aeee-fc46-433d-94c5-807246afe53e}, !- Handle
-  {45932b18-849e-4c9e-b812-59ac33e97595}; !- HVAC Component
-
-OS:Sizing:Zone,
-  {70e47f72-1caa-4230-84c2-da1c3f415f84}, !- Handle
-  {45932b18-849e-4c9e-b812-59ac33e97595}, !- Zone or ZoneList Name
->>>>>>> ad15e0a5
+  {0dc5bd16-ff06-44a5-b026-ba5365563ff5}, !- Handle
+  {c00e3ce5-b6c7-4985-b960-f123cda08524}, !- Zone or ZoneList Name
   SupplyAirTemperature,                   !- Zone Cooling Design Supply Air Temperature Input Method
   14,                                     !- Zone Cooling Design Supply Air Temperature {C}
   11.11,                                  !- Zone Cooling Design Supply Air Temperature Difference {deltaC}
@@ -932,21 +651,12 @@
   autosize;                               !- Dedicated Outdoor Air High Setpoint Temperature for Design {C}
 
 OS:ZoneHVAC:EquipmentList,
-<<<<<<< HEAD
-  {bd72ca4a-0ecb-4968-8289-42470391a830}, !- Handle
+  {b0b1eb35-61c0-4a93-9048-36fb9578e0dd}, !- Handle
   Zone HVAC Equipment List 2,             !- Name
-  {aa8010af-7c45-4884-b489-2e5828dcb6b1}; !- Thermal Zone
+  {c00e3ce5-b6c7-4985-b960-f123cda08524}; !- Thermal Zone
 
 OS:SpaceType,
-  {50b9155d-6bca-44c8-8744-819228d06cd2}, !- Handle
-=======
-  {27cddedb-2e75-4532-8716-2b3c6ac25567}, !- Handle
-  Zone HVAC Equipment List 2,             !- Name
-  {45932b18-849e-4c9e-b812-59ac33e97595}; !- Thermal Zone
-
-OS:SpaceType,
-  {d0b0bdff-4a35-4a64-a77b-a170eb45f410}, !- Handle
->>>>>>> ad15e0a5
+  {d16ba697-e2da-430a-81ad-89de78cfc4d2}, !- Handle
   Space Type 2,                           !- Name
   ,                                       !- Default Construction Set Name
   ,                                       !- Default Schedule Set Name
@@ -957,23 +667,14 @@
   unfinished attic;                       !- Standards Space Type
 
 OS:BuildingUnit,
-<<<<<<< HEAD
-  {3cf8c05e-f558-4c37-88ac-34a4dce8f460}, !- Handle
-=======
-  {c4cf4956-e3de-4526-b6a8-62db8e9ae7fd}, !- Handle
->>>>>>> ad15e0a5
+  {469e7ee6-c7b4-4936-9c94-ae7df01f5d74}, !- Handle
   unit 1,                                 !- Name
   ,                                       !- Rendering Color
   Residential;                            !- Building Unit Type
 
 OS:AdditionalProperties,
-<<<<<<< HEAD
-  {74bc4d7b-c7be-43ca-9cd4-252b86ecdea2}, !- Handle
-  {3cf8c05e-f558-4c37-88ac-34a4dce8f460}, !- Object Name
-=======
-  {1fe8da7d-3100-48fd-8f85-efd74fb5cc37}, !- Handle
-  {c4cf4956-e3de-4526-b6a8-62db8e9ae7fd}, !- Object Name
->>>>>>> ad15e0a5
+  {b2e3720d-77d9-4b28-8929-d019167ae9b5}, !- Handle
+  {469e7ee6-c7b4-4936-9c94-ae7df01f5d74}, !- Object Name
   NumberOfBedrooms,                       !- Feature Name 1
   Integer,                                !- Feature Data Type 1
   3,                                      !- Feature Value 1
@@ -985,20 +686,12 @@
   3.3900000000000001;                     !- Feature Value 3
 
 OS:External:File,
-<<<<<<< HEAD
-  {12156baa-def7-43af-a31f-944048194b14}, !- Handle
-=======
-  {c0378a96-014e-48ba-965b-6cb41deed838}, !- Handle
->>>>>>> ad15e0a5
+  {9a23129d-4424-4cd0-9dba-69399f876809}, !- Handle
   8760.csv,                               !- Name
   8760.csv;                               !- File Name
 
 OS:Schedule:Day,
-<<<<<<< HEAD
-  {bfb44239-cedf-411e-9b45-9c898ef8cb81}, !- Handle
-=======
-  {234ed9cf-bcbc-4b7c-a8ce-fc2f50f277f3}, !- Handle
->>>>>>> ad15e0a5
+  {2d761f01-da9e-417a-9222-fdfd00df5c56}, !- Handle
   Schedule Day 1,                         !- Name
   ,                                       !- Schedule Type Limits Name
   ,                                       !- Interpolate to Timestep
@@ -1007,11 +700,7 @@
   0;                                      !- Value Until Time 1
 
 OS:Schedule:Day,
-<<<<<<< HEAD
-  {68a9e153-6e24-413c-9cd0-9abf970fc711}, !- Handle
-=======
-  {ec4c7d2d-9ca3-424a-9755-b803fbbc8c7d}, !- Handle
->>>>>>> ad15e0a5
+  {7818865a-e022-48f2-93b6-90598f22f664}, !- Handle
   Schedule Day 2,                         !- Name
   ,                                       !- Schedule Type Limits Name
   ,                                       !- Interpolate to Timestep
@@ -1020,17 +709,10 @@
   1;                                      !- Value Until Time 1
 
 OS:Schedule:File,
-<<<<<<< HEAD
-  {acb04c6b-9a40-4643-927d-cafdf4872371}, !- Handle
+  {cbe1c106-7126-4764-877c-f49e1ad3c978}, !- Handle
   occupants,                              !- Name
-  {6c836f5b-b279-437a-b17f-c8d827706ea5}, !- Schedule Type Limits Name
-  {12156baa-def7-43af-a31f-944048194b14}, !- External File Name
-=======
-  {4c199657-ba5f-4713-8d76-c305b505d838}, !- Handle
-  occupants,                              !- Name
-  {75a6317f-aea0-4bb1-a0ef-47b9ca6ac360}, !- Schedule Type Limits Name
-  {c0378a96-014e-48ba-965b-6cb41deed838}, !- External File Name
->>>>>>> ad15e0a5
+  {3e8eaf4f-fdd4-4d9a-b345-5f63c6dfd058}, !- Schedule Type Limits Name
+  {9a23129d-4424-4cd0-9dba-69399f876809}, !- External File Name
   1,                                      !- Column Number
   1,                                      !- Rows to Skip at Top
   8760,                                   !- Number of Hours of Data
@@ -1039,23 +721,13 @@
   60;                                     !- Minutes per Item
 
 OS:Schedule:Constant,
-<<<<<<< HEAD
-  {bf43a0ea-4671-49f5-89da-0ca5b439f662}, !- Handle
+  {71ae4a08-35be-432d-bcda-b47059a5c237}, !- Handle
   res occupants activity schedule,        !- Name
-  {b7702459-f27c-439f-a77b-77e0a49ee567}, !- Schedule Type Limits Name
+  {343b882c-b2fe-4dfc-a2eb-5e84c4b4a692}, !- Schedule Type Limits Name
   112.539290946133;                       !- Value
 
 OS:People:Definition,
-  {c1709774-2f28-4dcc-a724-39a2c2f1d6f7}, !- Handle
-=======
-  {691fe99a-96d2-498a-b4aa-6bcf0b6f9b5b}, !- Handle
-  res occupants activity schedule,        !- Name
-  {81827e67-de3c-423b-b67f-0e524d6e2a5d}, !- Schedule Type Limits Name
-  112.539290946133;                       !- Value
-
-OS:People:Definition,
-  {3271c51b-cb95-4159-b39c-54ce0af46b3b}, !- Handle
->>>>>>> ad15e0a5
+  {9f706c1e-3979-4de4-baa3-96ead08d0d7d}, !- Handle
   res occupants|living space,             !- Name
   People,                                 !- Number of People Calculation Method
   3.39,                                   !- Number of People {people}
@@ -1068,21 +740,12 @@
   ZoneAveraged;                           !- Mean Radiant Temperature Calculation Type
 
 OS:People,
-<<<<<<< HEAD
-  {c398b501-c52d-4ae0-8cbf-ef172a9092af}, !- Handle
+  {4e5651d9-60ec-40f0-b0a2-56c6afbce96f}, !- Handle
   res occupants|living space,             !- Name
-  {c1709774-2f28-4dcc-a724-39a2c2f1d6f7}, !- People Definition Name
-  {39c0cc57-afc6-4ad2-875b-c3dcab4dec3c}, !- Space or SpaceType Name
-  {acb04c6b-9a40-4643-927d-cafdf4872371}, !- Number of People Schedule Name
-  {bf43a0ea-4671-49f5-89da-0ca5b439f662}, !- Activity Level Schedule Name
-=======
-  {8aa499db-00c1-485e-9b7d-c01886f446f8}, !- Handle
-  res occupants|living space,             !- Name
-  {3271c51b-cb95-4159-b39c-54ce0af46b3b}, !- People Definition Name
-  {23f419ae-d180-4431-b3d4-d3a605009de6}, !- Space or SpaceType Name
-  {4c199657-ba5f-4713-8d76-c305b505d838}, !- Number of People Schedule Name
-  {691fe99a-96d2-498a-b4aa-6bcf0b6f9b5b}, !- Activity Level Schedule Name
->>>>>>> ad15e0a5
+  {9f706c1e-3979-4de4-baa3-96ead08d0d7d}, !- People Definition Name
+  {b95ca46a-ee2f-46fd-bad4-e7364abf1bb8}, !- Space or SpaceType Name
+  {cbe1c106-7126-4764-877c-f49e1ad3c978}, !- Number of People Schedule Name
+  {71ae4a08-35be-432d-bcda-b47059a5c237}, !- Activity Level Schedule Name
   ,                                       !- Surface Name/Angle Factor List Name
   ,                                       !- Work Efficiency Schedule Name
   ,                                       !- Clothing Insulation Schedule Name
@@ -1090,11 +753,7 @@
   1;                                      !- Multiplier
 
 OS:ScheduleTypeLimits,
-<<<<<<< HEAD
-  {b7702459-f27c-439f-a77b-77e0a49ee567}, !- Handle
-=======
-  {81827e67-de3c-423b-b67f-0e524d6e2a5d}, !- Handle
->>>>>>> ad15e0a5
+  {343b882c-b2fe-4dfc-a2eb-5e84c4b4a692}, !- Handle
   ActivityLevel,                          !- Name
   0,                                      !- Lower Limit Value
   ,                                       !- Upper Limit Value
@@ -1102,22 +761,14 @@
   ActivityLevel;                          !- Unit Type
 
 OS:ScheduleTypeLimits,
-<<<<<<< HEAD
-  {6c836f5b-b279-437a-b17f-c8d827706ea5}, !- Handle
-=======
-  {75a6317f-aea0-4bb1-a0ef-47b9ca6ac360}, !- Handle
->>>>>>> ad15e0a5
+  {3e8eaf4f-fdd4-4d9a-b345-5f63c6dfd058}, !- Handle
   Fractional,                             !- Name
   0,                                      !- Lower Limit Value
   1,                                      !- Upper Limit Value
   Continuous;                             !- Numeric Type
 
 OS:PlantLoop,
-<<<<<<< HEAD
-  {f155db3c-76d0-47b0-b2fc-21d07c6e1a5f}, !- Handle
-=======
-  {dd060598-360f-4ce8-b92f-8f7483bfbde8}, !- Handle
->>>>>>> ad15e0a5
+  {85f189ce-c047-4166-a5a7-1f7c5fc5f244}, !- Handle
   Hot Water Loop,                         !- Name
   Water,                                  !- Fluid Type
   0,                                      !- Glycol Concentration
@@ -1125,37 +776,21 @@
   ,                                       !- Plant Equipment Operation Heating Load
   ,                                       !- Plant Equipment Operation Cooling Load
   ,                                       !- Primary Plant Equipment Operation Scheme
-<<<<<<< HEAD
-  {1feab4bb-3400-4031-97c3-c7e552f33a8a}, !- Loop Temperature Setpoint Node Name
-=======
-  {64259a38-7670-4d67-b7a5-525229be0345}, !- Loop Temperature Setpoint Node Name
->>>>>>> ad15e0a5
+  {5692a5cf-8675-4e48-9850-5c0004ee2e85}, !- Loop Temperature Setpoint Node Name
   ,                                       !- Maximum Loop Temperature {C}
   10,                                     !- Minimum Loop Temperature {C}
   ,                                       !- Maximum Loop Flow Rate {m3/s}
   ,                                       !- Minimum Loop Flow Rate {m3/s}
   Autocalculate,                          !- Plant Loop Volume {m3}
-<<<<<<< HEAD
-  {59b42891-843a-4057-aa20-2206fe8982ef}, !- Plant Side Inlet Node Name
-  {f69aa230-5182-4626-8f0e-fc83708bdbe1}, !- Plant Side Outlet Node Name
+  {21660d5a-cc0a-4cc2-b97c-f0cccbf61815}, !- Plant Side Inlet Node Name
+  {91283d19-55c5-4430-8935-5d619a90e35d}, !- Plant Side Outlet Node Name
   ,                                       !- Plant Side Branch List Name
-  {63d90113-1fa7-46f5-8c86-09fa6b3caf52}, !- Demand Side Inlet Node Name
-  {a15fc5c6-52fd-4bf0-9179-91a979445470}, !- Demand Side Outlet Node Name
+  {28d9d6d7-b706-4a74-8926-d7ac1a1469e7}, !- Demand Side Inlet Node Name
+  {a3d21e2b-2cdd-45b7-b6bb-77463128fb63}, !- Demand Side Outlet Node Name
   ,                                       !- Demand Side Branch List Name
   ,                                       !- Demand Side Connector List Name
   Optimal,                                !- Load Distribution Scheme
-  {cf3488f3-c5b0-4b6f-a69f-c1c458a137cc}, !- Availability Manager List Name
-=======
-  {6bab432e-c84a-4c9d-b4e5-144aacf01298}, !- Plant Side Inlet Node Name
-  {4b487eee-b937-4669-af83-fbcf1ecbf78a}, !- Plant Side Outlet Node Name
-  ,                                       !- Plant Side Branch List Name
-  {00c738a1-4e8a-4665-8d5b-43fa8d95c8fa}, !- Demand Side Inlet Node Name
-  {c5810c14-6f14-4d43-8189-4f97ff6ff767}, !- Demand Side Outlet Node Name
-  ,                                       !- Demand Side Branch List Name
-  ,                                       !- Demand Side Connector List Name
-  Optimal,                                !- Load Distribution Scheme
-  {31789013-e77a-48c5-b18e-d8b781412fe2}, !- Availability Manager List Name
->>>>>>> ad15e0a5
+  {2b0d9ff1-8b96-4f0c-9c63-03651642bda5}, !- Availability Manager List Name
   ,                                       !- Plant Loop Demand Calculation Scheme
   ,                                       !- Common Pipe Simulation
   ,                                       !- Pressure Simulation Type
@@ -1163,237 +798,120 @@
   ,                                       !- Plant Equipment Operation Cooling Load Schedule
   ,                                       !- Primary Plant Equipment Operation Scheme Schedule
   ,                                       !- Component Setpoint Operation Scheme Schedule
-<<<<<<< HEAD
-  {aa491a7b-76bb-46b2-bea4-8061a77e6ee7}, !- Demand Mixer Name
-  {e6a4123e-b8c6-48ba-bceb-daaf8e1c0eb5}, !- Demand Splitter Name
-  {6a699748-fb10-4cba-a769-56bd186567cf}, !- Supply Mixer Name
-  {a5b9ac8f-cd61-4498-b601-49933b484f28}; !- Supply Splitter Name
-
-OS:Node,
-  {5f5fc4ca-f32e-4af2-9fe6-23c78b6d71c3}, !- Handle
+  {734f2947-e32d-48bd-a67a-11c09fb454d5}, !- Demand Mixer Name
+  {e08c7b72-85ca-4583-9ffb-ee56dc2e46ee}, !- Demand Splitter Name
+  {ed57e4b7-5b01-40ff-98a3-5b58ec4e6f7d}, !- Supply Mixer Name
+  {22de00e7-51bd-491a-8361-3a026014cc54}; !- Supply Splitter Name
+
+OS:Node,
+  {ace257e7-e414-418a-a8e2-535873243133}, !- Handle
   Node 3,                                 !- Name
-  {59b42891-843a-4057-aa20-2206fe8982ef}, !- Inlet Port
-  {b6dbb0cf-67f9-4c81-bff5-b3d5f10e7812}; !- Outlet Port
-
-OS:Node,
-  {1feab4bb-3400-4031-97c3-c7e552f33a8a}, !- Handle
+  {21660d5a-cc0a-4cc2-b97c-f0cccbf61815}, !- Inlet Port
+  {07387fbe-8078-4ca6-a4d9-43e1dc8298a8}; !- Outlet Port
+
+OS:Node,
+  {5692a5cf-8675-4e48-9850-5c0004ee2e85}, !- Handle
   Node 4,                                 !- Name
-  {d213945b-1c28-4b0c-8d2e-0b348a1a37fa}, !- Inlet Port
-  {f69aa230-5182-4626-8f0e-fc83708bdbe1}; !- Outlet Port
-
-OS:Node,
-  {b3ce3340-7687-49ff-89f9-3d3259551597}, !- Handle
+  {f363e7f4-ae1e-45f4-9f21-154e61f4068b}, !- Inlet Port
+  {91283d19-55c5-4430-8935-5d619a90e35d}; !- Outlet Port
+
+OS:Node,
+  {0635e190-aaee-4820-8bf9-1e991f8d914f}, !- Handle
   Node 5,                                 !- Name
-  {93a83a8b-759b-4c9d-836a-4159fb435443}, !- Inlet Port
-  {1de5476c-c34a-4c5f-9be6-46f5eb02839d}; !- Outlet Port
+  {237fc457-8c61-44da-a93f-65df2965c006}, !- Inlet Port
+  {7e072b72-4adc-41ef-941e-fb4035a0b072}; !- Outlet Port
 
 OS:Connector:Mixer,
-  {6a699748-fb10-4cba-a769-56bd186567cf}, !- Handle
+  {ed57e4b7-5b01-40ff-98a3-5b58ec4e6f7d}, !- Handle
   Connector Mixer 1,                      !- Name
-  {8fe3198d-6112-4c0e-bea5-f5cf874c0a26}, !- Outlet Branch Name
-  {708fb390-ae15-4584-a34c-1906ccac4fb1}, !- Inlet Branch Name 1
-  {e53d5ccc-75ad-4612-920d-8cd00b5ab0ab}; !- Inlet Branch Name 2
+  {b6a5ed4b-9346-48b6-b71e-306809d8fdb6}, !- Outlet Branch Name
+  {a32b3f0b-f4f3-4014-a982-eb2704c3878c}, !- Inlet Branch Name 1
+  {ca2f0243-a45f-46e3-9e53-b6faa7e38a8c}; !- Inlet Branch Name 2
 
 OS:Connector:Splitter,
-  {a5b9ac8f-cd61-4498-b601-49933b484f28}, !- Handle
+  {22de00e7-51bd-491a-8361-3a026014cc54}, !- Handle
   Connector Splitter 1,                   !- Name
-  {174971eb-df65-4537-996b-46af2d50bc4a}, !- Inlet Branch Name
-  {93a83a8b-759b-4c9d-836a-4159fb435443}, !- Outlet Branch Name 1
-  {946d6f98-bebd-48c0-9508-80ce41f0bf15}; !- Outlet Branch Name 2
-
-OS:Connection,
-  {59b42891-843a-4057-aa20-2206fe8982ef}, !- Handle
-  {f155db3c-76d0-47b0-b2fc-21d07c6e1a5f}, !- Source Object
+  {04c64ec9-b9d9-4ae8-b9b7-91e4798648b7}, !- Inlet Branch Name
+  {237fc457-8c61-44da-a93f-65df2965c006}, !- Outlet Branch Name 1
+  {fbc287a9-ed54-48a4-b406-a83a48098e1f}; !- Outlet Branch Name 2
+
+OS:Connection,
+  {21660d5a-cc0a-4cc2-b97c-f0cccbf61815}, !- Handle
+  {85f189ce-c047-4166-a5a7-1f7c5fc5f244}, !- Source Object
   14,                                     !- Outlet Port
-  {5f5fc4ca-f32e-4af2-9fe6-23c78b6d71c3}, !- Target Object
-  2;                                      !- Inlet Port
-
-OS:Connection,
-  {93a83a8b-759b-4c9d-836a-4159fb435443}, !- Handle
-  {a5b9ac8f-cd61-4498-b601-49933b484f28}, !- Source Object
-  3,                                      !- Outlet Port
-  {b3ce3340-7687-49ff-89f9-3d3259551597}, !- Target Object
-  2;                                      !- Inlet Port
-
-OS:Connection,
-  {f69aa230-5182-4626-8f0e-fc83708bdbe1}, !- Handle
-  {1feab4bb-3400-4031-97c3-c7e552f33a8a}, !- Source Object
-  3,                                      !- Outlet Port
-  {f155db3c-76d0-47b0-b2fc-21d07c6e1a5f}, !- Target Object
+  {ace257e7-e414-418a-a8e2-535873243133}, !- Target Object
+  2;                                      !- Inlet Port
+
+OS:Connection,
+  {237fc457-8c61-44da-a93f-65df2965c006}, !- Handle
+  {22de00e7-51bd-491a-8361-3a026014cc54}, !- Source Object
+  3,                                      !- Outlet Port
+  {0635e190-aaee-4820-8bf9-1e991f8d914f}, !- Target Object
+  2;                                      !- Inlet Port
+
+OS:Connection,
+  {91283d19-55c5-4430-8935-5d619a90e35d}, !- Handle
+  {5692a5cf-8675-4e48-9850-5c0004ee2e85}, !- Source Object
+  3,                                      !- Outlet Port
+  {85f189ce-c047-4166-a5a7-1f7c5fc5f244}, !- Target Object
   15;                                     !- Inlet Port
 
 OS:Node,
-  {182adde5-18cb-4b1c-9017-179d501fa5bb}, !- Handle
+  {dbae838f-c7ba-4482-bbd2-080a72291039}, !- Handle
   Node 6,                                 !- Name
-  {63d90113-1fa7-46f5-8c86-09fa6b3caf52}, !- Inlet Port
-  {c409a427-ba62-4c9d-8680-98f878b9070b}; !- Outlet Port
-
-OS:Node,
-  {04adf438-1049-4613-9a51-c0d710ac4660}, !- Handle
+  {28d9d6d7-b706-4a74-8926-d7ac1a1469e7}, !- Inlet Port
+  {b2310759-cb13-463d-bbe0-26f88daedec0}; !- Outlet Port
+
+OS:Node,
+  {e151891d-986d-4dbf-baf4-a52d8491d621}, !- Handle
   Node 7,                                 !- Name
-  {99b437c8-08d3-48ff-8d90-5a178612c4e3}, !- Inlet Port
-  {a15fc5c6-52fd-4bf0-9179-91a979445470}; !- Outlet Port
-
-OS:Node,
-  {f975f03b-cd64-48cd-a64a-18a4d0c161ee}, !- Handle
+  {b2574fbb-aa1d-4d5d-a9ec-b3e11d8e972b}, !- Inlet Port
+  {a3d21e2b-2cdd-45b7-b6bb-77463128fb63}; !- Outlet Port
+
+OS:Node,
+  {3df6e97a-04b8-4362-a330-69650c767bf9}, !- Handle
   Node 8,                                 !- Name
-  {3cafa415-5cd5-4802-a834-9aa729ac9964}, !- Inlet Port
-  {acc382b7-aa67-4e07-82f5-5c9fae69d839}; !- Outlet Port
+  {497f0e3a-e464-475f-8b17-5e89728b07b0}, !- Inlet Port
+  {6c641e9a-a308-4b32-89e7-bab382050ab9}; !- Outlet Port
 
 OS:Connector:Mixer,
-  {aa491a7b-76bb-46b2-bea4-8061a77e6ee7}, !- Handle
+  {734f2947-e32d-48bd-a67a-11c09fb454d5}, !- Handle
   Connector Mixer 2,                      !- Name
-  {91c21d11-d362-4e42-bcc7-e3e574e5c277}, !- Outlet Branch Name
-  {d2bb1b03-ce39-46f8-8d16-602d8775646e}, !- Inlet Branch Name 1
-  {bdf36084-fc29-40a8-b1c8-6f66ba8858f9}; !- Inlet Branch Name 2
+  {a990338a-000a-4397-9ac4-196ec60d196b}, !- Outlet Branch Name
+  {fd03b3ab-5d93-4952-aa1b-ba751c47622a}, !- Inlet Branch Name 1
+  {10e6e104-42ef-4575-9ede-7cd53b27c0af}; !- Inlet Branch Name 2
 
 OS:Connector:Splitter,
-  {e6a4123e-b8c6-48ba-bceb-daaf8e1c0eb5}, !- Handle
+  {e08c7b72-85ca-4583-9ffb-ee56dc2e46ee}, !- Handle
   Connector Splitter 2,                   !- Name
-  {51f9f97d-9bc1-444a-9106-5b3321075ca6}, !- Inlet Branch Name
-  {3cafa415-5cd5-4802-a834-9aa729ac9964}, !- Outlet Branch Name 1
-  {0a6572ce-2a52-487b-b075-8d11b19d48bd}; !- Outlet Branch Name 2
-
-OS:Connection,
-  {63d90113-1fa7-46f5-8c86-09fa6b3caf52}, !- Handle
-  {f155db3c-76d0-47b0-b2fc-21d07c6e1a5f}, !- Source Object
+  {97eedbcf-1763-460f-8850-25981fbb5862}, !- Inlet Branch Name
+  {497f0e3a-e464-475f-8b17-5e89728b07b0}, !- Outlet Branch Name 1
+  {feede6d3-5585-43e2-bdd1-287d79c0938f}; !- Outlet Branch Name 2
+
+OS:Connection,
+  {28d9d6d7-b706-4a74-8926-d7ac1a1469e7}, !- Handle
+  {85f189ce-c047-4166-a5a7-1f7c5fc5f244}, !- Source Object
   17,                                     !- Outlet Port
-  {182adde5-18cb-4b1c-9017-179d501fa5bb}, !- Target Object
-  2;                                      !- Inlet Port
-
-OS:Connection,
-  {3cafa415-5cd5-4802-a834-9aa729ac9964}, !- Handle
-  {e6a4123e-b8c6-48ba-bceb-daaf8e1c0eb5}, !- Source Object
-  3,                                      !- Outlet Port
-  {f975f03b-cd64-48cd-a64a-18a4d0c161ee}, !- Target Object
-  2;                                      !- Inlet Port
-
-OS:Connection,
-  {a15fc5c6-52fd-4bf0-9179-91a979445470}, !- Handle
-  {04adf438-1049-4613-9a51-c0d710ac4660}, !- Source Object
-  3,                                      !- Outlet Port
-  {f155db3c-76d0-47b0-b2fc-21d07c6e1a5f}, !- Target Object
+  {dbae838f-c7ba-4482-bbd2-080a72291039}, !- Target Object
+  2;                                      !- Inlet Port
+
+OS:Connection,
+  {497f0e3a-e464-475f-8b17-5e89728b07b0}, !- Handle
+  {e08c7b72-85ca-4583-9ffb-ee56dc2e46ee}, !- Source Object
+  3,                                      !- Outlet Port
+  {3df6e97a-04b8-4362-a330-69650c767bf9}, !- Target Object
+  2;                                      !- Inlet Port
+
+OS:Connection,
+  {a3d21e2b-2cdd-45b7-b6bb-77463128fb63}, !- Handle
+  {e151891d-986d-4dbf-baf4-a52d8491d621}, !- Source Object
+  3,                                      !- Outlet Port
+  {85f189ce-c047-4166-a5a7-1f7c5fc5f244}, !- Target Object
   18;                                     !- Inlet Port
 
 OS:Sizing:Plant,
-  {198f910a-2579-4b9f-9e87-d841ddf1d1f5}, !- Handle
-  {f155db3c-76d0-47b0-b2fc-21d07c6e1a5f}, !- Plant or Condenser Loop Name
-=======
-  {069d2d32-7573-4a46-8a18-d28fe5da397c}, !- Demand Mixer Name
-  {fe06e45a-ed3b-4ac4-a107-c56292b7fb14}, !- Demand Splitter Name
-  {65b69065-fab9-4301-a286-563087c9e78b}, !- Supply Mixer Name
-  {4b4d3667-fea7-44b5-8822-294ef45b3b72}; !- Supply Splitter Name
-
-OS:Node,
-  {c15f12b9-f8c7-49cf-be02-fe70e5289e6a}, !- Handle
-  Node 3,                                 !- Name
-  {6bab432e-c84a-4c9d-b4e5-144aacf01298}, !- Inlet Port
-  {c69c063b-1a52-40c5-9e8e-b664572f1345}; !- Outlet Port
-
-OS:Node,
-  {64259a38-7670-4d67-b7a5-525229be0345}, !- Handle
-  Node 4,                                 !- Name
-  {297685ad-8390-4c56-9d4b-8cb71244572c}, !- Inlet Port
-  {4b487eee-b937-4669-af83-fbcf1ecbf78a}; !- Outlet Port
-
-OS:Node,
-  {2efdca5f-0f18-457d-961a-2467d44c4646}, !- Handle
-  Node 5,                                 !- Name
-  {636f5e3d-89fe-42f7-9b21-834a3d152529}, !- Inlet Port
-  {4e1e1dde-8281-4a72-896a-c5a7b3197325}; !- Outlet Port
-
-OS:Connector:Mixer,
-  {65b69065-fab9-4301-a286-563087c9e78b}, !- Handle
-  Connector Mixer 1,                      !- Name
-  {e9bc84f1-393f-4a43-a2c4-f53a178f4e8a}, !- Outlet Branch Name
-  {53ece221-b36c-48c8-b6c9-410cee1e80a6}, !- Inlet Branch Name 1
-  {5b4bacdb-045b-435b-a645-054f9aefd82f}; !- Inlet Branch Name 2
-
-OS:Connector:Splitter,
-  {4b4d3667-fea7-44b5-8822-294ef45b3b72}, !- Handle
-  Connector Splitter 1,                   !- Name
-  {6b58d888-0282-4ae8-9a18-5454464283c1}, !- Inlet Branch Name
-  {636f5e3d-89fe-42f7-9b21-834a3d152529}, !- Outlet Branch Name 1
-  {68fecc19-f2ca-4b76-8901-606183e32a94}; !- Outlet Branch Name 2
-
-OS:Connection,
-  {6bab432e-c84a-4c9d-b4e5-144aacf01298}, !- Handle
-  {dd060598-360f-4ce8-b92f-8f7483bfbde8}, !- Source Object
-  14,                                     !- Outlet Port
-  {c15f12b9-f8c7-49cf-be02-fe70e5289e6a}, !- Target Object
-  2;                                      !- Inlet Port
-
-OS:Connection,
-  {636f5e3d-89fe-42f7-9b21-834a3d152529}, !- Handle
-  {4b4d3667-fea7-44b5-8822-294ef45b3b72}, !- Source Object
-  3,                                      !- Outlet Port
-  {2efdca5f-0f18-457d-961a-2467d44c4646}, !- Target Object
-  2;                                      !- Inlet Port
-
-OS:Connection,
-  {4b487eee-b937-4669-af83-fbcf1ecbf78a}, !- Handle
-  {64259a38-7670-4d67-b7a5-525229be0345}, !- Source Object
-  3,                                      !- Outlet Port
-  {dd060598-360f-4ce8-b92f-8f7483bfbde8}, !- Target Object
-  15;                                     !- Inlet Port
-
-OS:Node,
-  {b27181b8-adb2-42c3-bd23-6119bd840f38}, !- Handle
-  Node 6,                                 !- Name
-  {00c738a1-4e8a-4665-8d5b-43fa8d95c8fa}, !- Inlet Port
-  {01a1765e-0f00-446b-aec8-7a906014a128}; !- Outlet Port
-
-OS:Node,
-  {a02703cf-7ae9-47f1-9a14-4f62929b6a30}, !- Handle
-  Node 7,                                 !- Name
-  {5bd1b03f-f065-4a53-8d85-7910a55ccc90}, !- Inlet Port
-  {c5810c14-6f14-4d43-8189-4f97ff6ff767}; !- Outlet Port
-
-OS:Node,
-  {374ff502-e64b-4918-95f1-c56b8e4bea66}, !- Handle
-  Node 8,                                 !- Name
-  {ea8b85ec-3479-407b-9e6c-73de0b47fef0}, !- Inlet Port
-  {3bd07ee4-1033-4e08-bd09-e37eb6c785f9}; !- Outlet Port
-
-OS:Connector:Mixer,
-  {069d2d32-7573-4a46-8a18-d28fe5da397c}, !- Handle
-  Connector Mixer 2,                      !- Name
-  {6ad75016-b13c-4797-a972-6c3abbe3b967}, !- Outlet Branch Name
-  {6ad3ff8d-30fa-4a74-85da-10b01150c1bf}, !- Inlet Branch Name 1
-  {c72faabc-ebae-4f61-8bf3-0479aa50438b}; !- Inlet Branch Name 2
-
-OS:Connector:Splitter,
-  {fe06e45a-ed3b-4ac4-a107-c56292b7fb14}, !- Handle
-  Connector Splitter 2,                   !- Name
-  {488193df-b7c8-437e-8af9-c5d0381c5750}, !- Inlet Branch Name
-  {ea8b85ec-3479-407b-9e6c-73de0b47fef0}, !- Outlet Branch Name 1
-  {b4a58526-d577-4d20-a6d4-498f95ee3c04}; !- Outlet Branch Name 2
-
-OS:Connection,
-  {00c738a1-4e8a-4665-8d5b-43fa8d95c8fa}, !- Handle
-  {dd060598-360f-4ce8-b92f-8f7483bfbde8}, !- Source Object
-  17,                                     !- Outlet Port
-  {b27181b8-adb2-42c3-bd23-6119bd840f38}, !- Target Object
-  2;                                      !- Inlet Port
-
-OS:Connection,
-  {ea8b85ec-3479-407b-9e6c-73de0b47fef0}, !- Handle
-  {fe06e45a-ed3b-4ac4-a107-c56292b7fb14}, !- Source Object
-  3,                                      !- Outlet Port
-  {374ff502-e64b-4918-95f1-c56b8e4bea66}, !- Target Object
-  2;                                      !- Inlet Port
-
-OS:Connection,
-  {c5810c14-6f14-4d43-8189-4f97ff6ff767}, !- Handle
-  {a02703cf-7ae9-47f1-9a14-4f62929b6a30}, !- Source Object
-  3,                                      !- Outlet Port
-  {dd060598-360f-4ce8-b92f-8f7483bfbde8}, !- Target Object
-  18;                                     !- Inlet Port
-
-OS:Sizing:Plant,
-  {937cc57f-da03-4bf2-96b3-a0bb05726627}, !- Handle
-  {dd060598-360f-4ce8-b92f-8f7483bfbde8}, !- Plant or Condenser Loop Name
->>>>>>> ad15e0a5
+  {4ff385fc-0d80-4551-9bdc-3454a3000d42}, !- Handle
+  {85f189ce-c047-4166-a5a7-1f7c5fc5f244}, !- Plant or Condenser Loop Name
   Heating,                                !- Loop Type
   82.2222222222223,                       !- Design Loop Exit Temperature {C}
   11.1111111111111,                       !- Loop Design Temperature Difference {deltaC}
@@ -1402,46 +920,26 @@
   None;                                   !- Coincident Sizing Factor Mode
 
 OS:AvailabilityManagerAssignmentList,
-<<<<<<< HEAD
-  {cf3488f3-c5b0-4b6f-a69f-c1c458a137cc}, !- Handle
+  {2b0d9ff1-8b96-4f0c-9c63-03651642bda5}, !- Handle
   Plant Loop 1 AvailabilityManagerAssignmentList; !- Name
 
 OS:Schedule:Ruleset,
-  {42eb418a-489f-4337-8441-1d269bcd0b39}, !- Handle
+  {a845c59d-b8a3-4379-a0a8-b0fbfa714a0b}, !- Handle
   Hot Water Loop Temp - 180F,             !- Name
-  {2b1e97e4-4bfc-4f2a-a84e-2559574808e4}, !- Schedule Type Limits Name
-  {60f23244-ff64-4878-9db0-4f50d7a5cd16}; !- Default Day Schedule Name
+  {97c57141-f2ec-4621-8ce2-09ab380612cc}, !- Schedule Type Limits Name
+  {15941321-5a2d-4958-baf6-a7fcc5dfeb0c}; !- Default Day Schedule Name
 
 OS:Schedule:Day,
-  {60f23244-ff64-4878-9db0-4f50d7a5cd16}, !- Handle
+  {15941321-5a2d-4958-baf6-a7fcc5dfeb0c}, !- Handle
   Hot Water Loop Temp - 180F Default,     !- Name
-  {2b1e97e4-4bfc-4f2a-a84e-2559574808e4}, !- Schedule Type Limits Name
-=======
-  {31789013-e77a-48c5-b18e-d8b781412fe2}, !- Handle
-  Plant Loop 1 AvailabilityManagerAssignmentList; !- Name
-
-OS:Schedule:Ruleset,
-  {4b48cb83-23bd-4301-b85e-20cecb8f1378}, !- Handle
-  Hot Water Loop Temp - 180F,             !- Name
-  {29eb6234-33a4-4224-98cd-135cb22ad41d}, !- Schedule Type Limits Name
-  {a4991388-739a-4ad4-87d4-8836a55a4067}; !- Default Day Schedule Name
-
-OS:Schedule:Day,
-  {a4991388-739a-4ad4-87d4-8836a55a4067}, !- Handle
-  Hot Water Loop Temp - 180F Default,     !- Name
-  {29eb6234-33a4-4224-98cd-135cb22ad41d}, !- Schedule Type Limits Name
->>>>>>> ad15e0a5
+  {97c57141-f2ec-4621-8ce2-09ab380612cc}, !- Schedule Type Limits Name
   ,                                       !- Interpolate to Timestep
   24,                                     !- Hour 1
   0,                                      !- Minute 1
   82.2222222222223;                       !- Value Until Time 1
 
 OS:ScheduleTypeLimits,
-<<<<<<< HEAD
-  {2b1e97e4-4bfc-4f2a-a84e-2559574808e4}, !- Handle
-=======
-  {29eb6234-33a4-4224-98cd-135cb22ad41d}, !- Handle
->>>>>>> ad15e0a5
+  {97c57141-f2ec-4621-8ce2-09ab380612cc}, !- Handle
   Temperature,                            !- Name
   0,                                      !- Lower Limit Value
   100,                                    !- Upper Limit Value
@@ -1449,31 +947,17 @@
   Temperature;                            !- Unit Type
 
 OS:SetpointManager:Scheduled,
-<<<<<<< HEAD
-  {ed27f1d7-1245-45b4-ad91-bb06d3909278}, !- Handle
+  {3245a35e-deb5-4b14-9838-1dd662113b5c}, !- Handle
   Hot Water Loop Setpoint Manager,        !- Name
   Temperature,                            !- Control Variable
-  {42eb418a-489f-4337-8441-1d269bcd0b39}, !- Schedule Name
-  {1feab4bb-3400-4031-97c3-c7e552f33a8a}; !- Setpoint Node or NodeList Name
+  {a845c59d-b8a3-4379-a0a8-b0fbfa714a0b}, !- Schedule Name
+  {5692a5cf-8675-4e48-9850-5c0004ee2e85}; !- Setpoint Node or NodeList Name
 
 OS:Pump:VariableSpeed,
-  {2c2ac729-bfbc-49fb-a41d-3e8fc94d2b62}, !- Handle
+  {0e0c9d41-6320-438c-ba0a-7b7c680c03c3}, !- Handle
   Central pump,                           !- Name
-  {b6dbb0cf-67f9-4c81-bff5-b3d5f10e7812}, !- Inlet Node Name
-  {c3baf78d-1614-4e6b-85ac-aec02d3d1d36}, !- Outlet Node Name
-=======
-  {1a2b9562-5ce7-46ad-9582-b04a4166b3c0}, !- Handle
-  Hot Water Loop Setpoint Manager,        !- Name
-  Temperature,                            !- Control Variable
-  {4b48cb83-23bd-4301-b85e-20cecb8f1378}, !- Schedule Name
-  {64259a38-7670-4d67-b7a5-525229be0345}; !- Setpoint Node or NodeList Name
-
-OS:Pump:VariableSpeed,
-  {99d9c9be-f18a-41d0-99e5-3b4541131ae3}, !- Handle
-  Central pump,                           !- Name
-  {c69c063b-1a52-40c5-9e8e-b664572f1345}, !- Inlet Node Name
-  {c97cc2bd-3847-40c8-a6f4-995cbfdfd82c}, !- Outlet Node Name
->>>>>>> ad15e0a5
+  {07387fbe-8078-4ca6-a4d9-43e1dc8298a8}, !- Inlet Node Name
+  {e1f88de6-f253-4ee7-9262-9c1a75c2fc1b}, !- Outlet Node Name
   ,                                       !- Rated Flow Rate {m3/s}
   179344.0152,                            !- Rated Pump Head {Pa}
   ,                                       !- Rated Power Consumption {W}
@@ -1503,65 +987,34 @@
   General;                                !- End-Use Subcategory
 
 OS:Node,
-<<<<<<< HEAD
-  {b1b902fe-0f65-46c2-a72f-66412f447d50}, !- Handle
+  {7246ffa8-0b73-48b7-b928-6196617c749b}, !- Handle
   Node 9,                                 !- Name
-  {c3baf78d-1614-4e6b-85ac-aec02d3d1d36}, !- Inlet Port
-  {174971eb-df65-4537-996b-46af2d50bc4a}; !- Outlet Port
-
-OS:Connection,
-  {b6dbb0cf-67f9-4c81-bff5-b3d5f10e7812}, !- Handle
-  {5f5fc4ca-f32e-4af2-9fe6-23c78b6d71c3}, !- Source Object
-  3,                                      !- Outlet Port
-  {2c2ac729-bfbc-49fb-a41d-3e8fc94d2b62}, !- Target Object
-  2;                                      !- Inlet Port
-
-OS:Connection,
-  {c3baf78d-1614-4e6b-85ac-aec02d3d1d36}, !- Handle
-  {2c2ac729-bfbc-49fb-a41d-3e8fc94d2b62}, !- Source Object
-  3,                                      !- Outlet Port
-  {b1b902fe-0f65-46c2-a72f-66412f447d50}, !- Target Object
-  2;                                      !- Inlet Port
-
-OS:Connection,
-  {174971eb-df65-4537-996b-46af2d50bc4a}, !- Handle
-  {b1b902fe-0f65-46c2-a72f-66412f447d50}, !- Source Object
-  3,                                      !- Outlet Port
-  {a5b9ac8f-cd61-4498-b601-49933b484f28}, !- Target Object
+  {e1f88de6-f253-4ee7-9262-9c1a75c2fc1b}, !- Inlet Port
+  {04c64ec9-b9d9-4ae8-b9b7-91e4798648b7}; !- Outlet Port
+
+OS:Connection,
+  {07387fbe-8078-4ca6-a4d9-43e1dc8298a8}, !- Handle
+  {ace257e7-e414-418a-a8e2-535873243133}, !- Source Object
+  3,                                      !- Outlet Port
+  {0e0c9d41-6320-438c-ba0a-7b7c680c03c3}, !- Target Object
+  2;                                      !- Inlet Port
+
+OS:Connection,
+  {e1f88de6-f253-4ee7-9262-9c1a75c2fc1b}, !- Handle
+  {0e0c9d41-6320-438c-ba0a-7b7c680c03c3}, !- Source Object
+  3,                                      !- Outlet Port
+  {7246ffa8-0b73-48b7-b928-6196617c749b}, !- Target Object
+  2;                                      !- Inlet Port
+
+OS:Connection,
+  {04c64ec9-b9d9-4ae8-b9b7-91e4798648b7}, !- Handle
+  {7246ffa8-0b73-48b7-b928-6196617c749b}, !- Source Object
+  3,                                      !- Outlet Port
+  {22de00e7-51bd-491a-8361-3a026014cc54}, !- Target Object
   2;                                      !- Inlet Port
 
 OS:Boiler:HotWater,
-  {01ca8397-0f56-4968-b3f9-e26af997d6a9}, !- Handle
-=======
-  {b2466043-918e-4627-a192-10c9e56b20d1}, !- Handle
-  Node 9,                                 !- Name
-  {c97cc2bd-3847-40c8-a6f4-995cbfdfd82c}, !- Inlet Port
-  {6b58d888-0282-4ae8-9a18-5454464283c1}; !- Outlet Port
-
-OS:Connection,
-  {c69c063b-1a52-40c5-9e8e-b664572f1345}, !- Handle
-  {c15f12b9-f8c7-49cf-be02-fe70e5289e6a}, !- Source Object
-  3,                                      !- Outlet Port
-  {99d9c9be-f18a-41d0-99e5-3b4541131ae3}, !- Target Object
-  2;                                      !- Inlet Port
-
-OS:Connection,
-  {c97cc2bd-3847-40c8-a6f4-995cbfdfd82c}, !- Handle
-  {99d9c9be-f18a-41d0-99e5-3b4541131ae3}, !- Source Object
-  3,                                      !- Outlet Port
-  {b2466043-918e-4627-a192-10c9e56b20d1}, !- Target Object
-  2;                                      !- Inlet Port
-
-OS:Connection,
-  {6b58d888-0282-4ae8-9a18-5454464283c1}, !- Handle
-  {b2466043-918e-4627-a192-10c9e56b20d1}, !- Source Object
-  3,                                      !- Outlet Port
-  {4b4d3667-fea7-44b5-8822-294ef45b3b72}, !- Target Object
-  2;                                      !- Inlet Port
-
-OS:Boiler:HotWater,
-  {8e7cd588-3c66-46d1-836b-42543492b5c8}, !- Handle
->>>>>>> ad15e0a5
+  {e5c95b10-f927-463d-b3ed-cda730dc75cc}, !- Handle
   Boiler,                                 !- Name
   NaturalGas,                             !- Fuel Type
   ,                                       !- Nominal Capacity {W}
@@ -1572,13 +1025,8 @@
   0,                                      !- Minimum Part Load Ratio
   1.2,                                    !- Maximum Part Load Ratio
   1,                                      !- Optimum Part Load Ratio
-<<<<<<< HEAD
-  {1de5476c-c34a-4c5f-9be6-46f5eb02839d}, !- Boiler Water Inlet Node Name
-  {b9033770-80d5-43f0-8601-f289011ba24e}, !- Boiler Water Outlet Node Name
-=======
-  {4e1e1dde-8281-4a72-896a-c5a7b3197325}, !- Boiler Water Inlet Node Name
-  {f392b974-f76d-4ddd-a7b7-062659ae34c4}, !- Boiler Water Outlet Node Name
->>>>>>> ad15e0a5
+  {7e072b72-4adc-41ef-941e-fb4035a0b072}, !- Boiler Water Inlet Node Name
+  {cfc568bd-54db-441d-afff-7ecb8433ef7e}, !- Boiler Water Outlet Node Name
   95.0000000000001,                       !- Water Outlet Upper Temperature Limit {C}
   LeavingSetpointModulated,               !- Boiler Flow Mode
   0,                                      !- Parasitic Electric Load {W}
@@ -1586,421 +1034,212 @@
   General;                                !- End-Use Subcategory
 
 OS:Node,
-<<<<<<< HEAD
-  {84b77695-3572-4ef7-b868-fe505eea6cd5}, !- Handle
+  {c13a75ac-60f9-4d69-8706-b24354d3259b}, !- Handle
   Node 10,                                !- Name
-  {b9033770-80d5-43f0-8601-f289011ba24e}, !- Inlet Port
-  {708fb390-ae15-4584-a34c-1906ccac4fb1}; !- Outlet Port
-
-OS:Connection,
-  {1de5476c-c34a-4c5f-9be6-46f5eb02839d}, !- Handle
-  {b3ce3340-7687-49ff-89f9-3d3259551597}, !- Source Object
-  3,                                      !- Outlet Port
-  {01ca8397-0f56-4968-b3f9-e26af997d6a9}, !- Target Object
+  {cfc568bd-54db-441d-afff-7ecb8433ef7e}, !- Inlet Port
+  {a32b3f0b-f4f3-4014-a982-eb2704c3878c}; !- Outlet Port
+
+OS:Connection,
+  {7e072b72-4adc-41ef-941e-fb4035a0b072}, !- Handle
+  {0635e190-aaee-4820-8bf9-1e991f8d914f}, !- Source Object
+  3,                                      !- Outlet Port
+  {e5c95b10-f927-463d-b3ed-cda730dc75cc}, !- Target Object
   11;                                     !- Inlet Port
 
 OS:Connection,
-  {b9033770-80d5-43f0-8601-f289011ba24e}, !- Handle
-  {01ca8397-0f56-4968-b3f9-e26af997d6a9}, !- Source Object
+  {cfc568bd-54db-441d-afff-7ecb8433ef7e}, !- Handle
+  {e5c95b10-f927-463d-b3ed-cda730dc75cc}, !- Source Object
   12,                                     !- Outlet Port
-  {84b77695-3572-4ef7-b868-fe505eea6cd5}, !- Target Object
-  2;                                      !- Inlet Port
-
-OS:Connection,
-  {708fb390-ae15-4584-a34c-1906ccac4fb1}, !- Handle
-  {84b77695-3572-4ef7-b868-fe505eea6cd5}, !- Source Object
-  3,                                      !- Outlet Port
-  {6a699748-fb10-4cba-a769-56bd186567cf}, !- Target Object
+  {c13a75ac-60f9-4d69-8706-b24354d3259b}, !- Target Object
+  2;                                      !- Inlet Port
+
+OS:Connection,
+  {a32b3f0b-f4f3-4014-a982-eb2704c3878c}, !- Handle
+  {c13a75ac-60f9-4d69-8706-b24354d3259b}, !- Source Object
+  3,                                      !- Outlet Port
+  {ed57e4b7-5b01-40ff-98a3-5b58ec4e6f7d}, !- Target Object
   3;                                      !- Inlet Port
 
 OS:Pipe:Adiabatic,
-  {0335366d-b540-4bc0-b30f-1d18daf4eb35}, !- Handle
+  {82c27daf-d904-454c-b295-a5b8359033ce}, !- Handle
   Hot Water Loop Supply Equipment Bypass, !- Name
-  {2941f13d-91fb-4022-90a9-c12f7576e5ea}, !- Inlet Node Name
-  {f2dfb77f-2c4e-40e7-95e2-2c8b57ca29d1}; !- Outlet Node Name
-
-OS:Node,
-  {89cebcc9-0cb2-4c66-a401-c250e88df584}, !- Handle
+  {76ec076c-4642-4ece-a70e-403cd8c9510b}, !- Inlet Node Name
+  {9191a871-04e8-4241-ade1-7b7b69c1ad03}; !- Outlet Node Name
+
+OS:Node,
+  {01030845-00ef-44a1-92e1-58e3e828c71f}, !- Handle
   Node 11,                                !- Name
-  {946d6f98-bebd-48c0-9508-80ce41f0bf15}, !- Inlet Port
-  {2941f13d-91fb-4022-90a9-c12f7576e5ea}; !- Outlet Port
-
-OS:Connection,
-  {946d6f98-bebd-48c0-9508-80ce41f0bf15}, !- Handle
-  {a5b9ac8f-cd61-4498-b601-49933b484f28}, !- Source Object
+  {fbc287a9-ed54-48a4-b406-a83a48098e1f}, !- Inlet Port
+  {76ec076c-4642-4ece-a70e-403cd8c9510b}; !- Outlet Port
+
+OS:Connection,
+  {fbc287a9-ed54-48a4-b406-a83a48098e1f}, !- Handle
+  {22de00e7-51bd-491a-8361-3a026014cc54}, !- Source Object
   4,                                      !- Outlet Port
-  {89cebcc9-0cb2-4c66-a401-c250e88df584}, !- Target Object
-  2;                                      !- Inlet Port
-
-OS:Node,
-  {592c8a9e-d469-477e-8509-d85a39251d1f}, !- Handle
+  {01030845-00ef-44a1-92e1-58e3e828c71f}, !- Target Object
+  2;                                      !- Inlet Port
+
+OS:Node,
+  {02f602bb-1239-4f6b-86a9-39c32802a95d}, !- Handle
   Node 12,                                !- Name
-  {f2dfb77f-2c4e-40e7-95e2-2c8b57ca29d1}, !- Inlet Port
-  {e53d5ccc-75ad-4612-920d-8cd00b5ab0ab}; !- Outlet Port
-
-OS:Connection,
-  {2941f13d-91fb-4022-90a9-c12f7576e5ea}, !- Handle
-  {89cebcc9-0cb2-4c66-a401-c250e88df584}, !- Source Object
-  3,                                      !- Outlet Port
-  {0335366d-b540-4bc0-b30f-1d18daf4eb35}, !- Target Object
-  2;                                      !- Inlet Port
-
-OS:Connection,
-  {f2dfb77f-2c4e-40e7-95e2-2c8b57ca29d1}, !- Handle
-  {0335366d-b540-4bc0-b30f-1d18daf4eb35}, !- Source Object
-  3,                                      !- Outlet Port
-  {592c8a9e-d469-477e-8509-d85a39251d1f}, !- Target Object
-  2;                                      !- Inlet Port
-
-OS:Connection,
-  {e53d5ccc-75ad-4612-920d-8cd00b5ab0ab}, !- Handle
-  {592c8a9e-d469-477e-8509-d85a39251d1f}, !- Source Object
-  3,                                      !- Outlet Port
-  {6a699748-fb10-4cba-a769-56bd186567cf}, !- Target Object
+  {9191a871-04e8-4241-ade1-7b7b69c1ad03}, !- Inlet Port
+  {ca2f0243-a45f-46e3-9e53-b6faa7e38a8c}; !- Outlet Port
+
+OS:Connection,
+  {76ec076c-4642-4ece-a70e-403cd8c9510b}, !- Handle
+  {01030845-00ef-44a1-92e1-58e3e828c71f}, !- Source Object
+  3,                                      !- Outlet Port
+  {82c27daf-d904-454c-b295-a5b8359033ce}, !- Target Object
+  2;                                      !- Inlet Port
+
+OS:Connection,
+  {9191a871-04e8-4241-ade1-7b7b69c1ad03}, !- Handle
+  {82c27daf-d904-454c-b295-a5b8359033ce}, !- Source Object
+  3,                                      !- Outlet Port
+  {02f602bb-1239-4f6b-86a9-39c32802a95d}, !- Target Object
+  2;                                      !- Inlet Port
+
+OS:Connection,
+  {ca2f0243-a45f-46e3-9e53-b6faa7e38a8c}, !- Handle
+  {02f602bb-1239-4f6b-86a9-39c32802a95d}, !- Source Object
+  3,                                      !- Outlet Port
+  {ed57e4b7-5b01-40ff-98a3-5b58ec4e6f7d}, !- Target Object
   4;                                      !- Inlet Port
 
 OS:Pipe:Adiabatic,
-  {d950abad-299e-402f-9ca0-b211c11a7423}, !- Handle
+  {0f4f65e1-278a-49e3-a951-f0bceaf877fa}, !- Handle
   Hot Water Loop Coil Bypass,             !- Name
-  {acc382b7-aa67-4e07-82f5-5c9fae69d839}, !- Inlet Node Name
-  {b1ef4aef-b12f-4ca3-9123-a220782c6ace}; !- Outlet Node Name
-
-OS:Node,
-  {c3897a7e-b2bf-4157-b7cf-6914350da3e4}, !- Handle
+  {6c641e9a-a308-4b32-89e7-bab382050ab9}, !- Inlet Node Name
+  {6ff18bdb-4b70-4648-bedd-cf3d57164a27}; !- Outlet Node Name
+
+OS:Node,
+  {6e084c6f-0da1-4a1f-9bba-bf2c38624317}, !- Handle
   Node 13,                                !- Name
-  {b1ef4aef-b12f-4ca3-9123-a220782c6ace}, !- Inlet Port
-  {d2bb1b03-ce39-46f8-8d16-602d8775646e}; !- Outlet Port
-
-OS:Connection,
-  {acc382b7-aa67-4e07-82f5-5c9fae69d839}, !- Handle
-  {f975f03b-cd64-48cd-a64a-18a4d0c161ee}, !- Source Object
-  3,                                      !- Outlet Port
-  {d950abad-299e-402f-9ca0-b211c11a7423}, !- Target Object
-  2;                                      !- Inlet Port
-
-OS:Connection,
-  {b1ef4aef-b12f-4ca3-9123-a220782c6ace}, !- Handle
-  {d950abad-299e-402f-9ca0-b211c11a7423}, !- Source Object
-  3,                                      !- Outlet Port
-  {c3897a7e-b2bf-4157-b7cf-6914350da3e4}, !- Target Object
-  2;                                      !- Inlet Port
-
-OS:Connection,
-  {d2bb1b03-ce39-46f8-8d16-602d8775646e}, !- Handle
-  {c3897a7e-b2bf-4157-b7cf-6914350da3e4}, !- Source Object
-  3,                                      !- Outlet Port
-  {aa491a7b-76bb-46b2-bea4-8061a77e6ee7}, !- Target Object
+  {6ff18bdb-4b70-4648-bedd-cf3d57164a27}, !- Inlet Port
+  {fd03b3ab-5d93-4952-aa1b-ba751c47622a}; !- Outlet Port
+
+OS:Connection,
+  {6c641e9a-a308-4b32-89e7-bab382050ab9}, !- Handle
+  {3df6e97a-04b8-4362-a330-69650c767bf9}, !- Source Object
+  3,                                      !- Outlet Port
+  {0f4f65e1-278a-49e3-a951-f0bceaf877fa}, !- Target Object
+  2;                                      !- Inlet Port
+
+OS:Connection,
+  {6ff18bdb-4b70-4648-bedd-cf3d57164a27}, !- Handle
+  {0f4f65e1-278a-49e3-a951-f0bceaf877fa}, !- Source Object
+  3,                                      !- Outlet Port
+  {6e084c6f-0da1-4a1f-9bba-bf2c38624317}, !- Target Object
+  2;                                      !- Inlet Port
+
+OS:Connection,
+  {fd03b3ab-5d93-4952-aa1b-ba751c47622a}, !- Handle
+  {6e084c6f-0da1-4a1f-9bba-bf2c38624317}, !- Source Object
+  3,                                      !- Outlet Port
+  {734f2947-e32d-48bd-a67a-11c09fb454d5}, !- Target Object
   3;                                      !- Inlet Port
 
 OS:Pipe:Adiabatic,
-  {8eaadeee-db19-404e-a9a9-2b866ee0268a}, !- Handle
+  {611bd323-ed3e-4f06-9701-37aad647753c}, !- Handle
   Hot Water Loop Supply Outlet,           !- Name
-  {681a479a-4c18-4ef7-a205-eb83b3622c6f}, !- Inlet Node Name
-  {d213945b-1c28-4b0c-8d2e-0b348a1a37fa}; !- Outlet Node Name
-
-OS:Node,
-  {bf7e952c-20bc-4a73-b751-a1c151d2d557}, !- Handle
+  {d329dc19-8a52-42ac-a0aa-a646e3aef724}, !- Inlet Node Name
+  {f363e7f4-ae1e-45f4-9f21-154e61f4068b}; !- Outlet Node Name
+
+OS:Node,
+  {86460d4d-c10c-49bd-b5f4-ee7e4eea5e8a}, !- Handle
   Node 14,                                !- Name
-  {8fe3198d-6112-4c0e-bea5-f5cf874c0a26}, !- Inlet Port
-  {681a479a-4c18-4ef7-a205-eb83b3622c6f}; !- Outlet Port
-
-OS:Connection,
-  {8fe3198d-6112-4c0e-bea5-f5cf874c0a26}, !- Handle
-  {6a699748-fb10-4cba-a769-56bd186567cf}, !- Source Object
+  {b6a5ed4b-9346-48b6-b71e-306809d8fdb6}, !- Inlet Port
+  {d329dc19-8a52-42ac-a0aa-a646e3aef724}; !- Outlet Port
+
+OS:Connection,
+  {b6a5ed4b-9346-48b6-b71e-306809d8fdb6}, !- Handle
+  {ed57e4b7-5b01-40ff-98a3-5b58ec4e6f7d}, !- Source Object
   2,                                      !- Outlet Port
-  {bf7e952c-20bc-4a73-b751-a1c151d2d557}, !- Target Object
-  2;                                      !- Inlet Port
-
-OS:Connection,
-  {681a479a-4c18-4ef7-a205-eb83b3622c6f}, !- Handle
-  {bf7e952c-20bc-4a73-b751-a1c151d2d557}, !- Source Object
-  3,                                      !- Outlet Port
-  {8eaadeee-db19-404e-a9a9-2b866ee0268a}, !- Target Object
-  2;                                      !- Inlet Port
-
-OS:Connection,
-  {d213945b-1c28-4b0c-8d2e-0b348a1a37fa}, !- Handle
-  {8eaadeee-db19-404e-a9a9-2b866ee0268a}, !- Source Object
-  3,                                      !- Outlet Port
-  {1feab4bb-3400-4031-97c3-c7e552f33a8a}, !- Target Object
+  {86460d4d-c10c-49bd-b5f4-ee7e4eea5e8a}, !- Target Object
+  2;                                      !- Inlet Port
+
+OS:Connection,
+  {d329dc19-8a52-42ac-a0aa-a646e3aef724}, !- Handle
+  {86460d4d-c10c-49bd-b5f4-ee7e4eea5e8a}, !- Source Object
+  3,                                      !- Outlet Port
+  {611bd323-ed3e-4f06-9701-37aad647753c}, !- Target Object
+  2;                                      !- Inlet Port
+
+OS:Connection,
+  {f363e7f4-ae1e-45f4-9f21-154e61f4068b}, !- Handle
+  {611bd323-ed3e-4f06-9701-37aad647753c}, !- Source Object
+  3,                                      !- Outlet Port
+  {5692a5cf-8675-4e48-9850-5c0004ee2e85}, !- Target Object
   2;                                      !- Inlet Port
 
 OS:Pipe:Adiabatic,
-  {e57f4fdd-10b7-4eb1-985a-a302b843ee47}, !- Handle
+  {b247d64e-2cdc-40ad-9f25-c5c5dd479894}, !- Handle
   Hot Water Loop Demand Inlet,            !- Name
-  {c409a427-ba62-4c9d-8680-98f878b9070b}, !- Inlet Node Name
-  {2000c750-47f3-46f0-ae1c-13d56f10f254}; !- Outlet Node Name
-
-OS:Node,
-  {dc06abfe-9a1f-42a2-9600-69618c74f93c}, !- Handle
+  {b2310759-cb13-463d-bbe0-26f88daedec0}, !- Inlet Node Name
+  {8b70ac2e-4677-4d5e-a052-23611c667376}; !- Outlet Node Name
+
+OS:Node,
+  {aeb6bc5f-d214-4909-a7a1-103aa17001c1}, !- Handle
   Node 15,                                !- Name
-  {2000c750-47f3-46f0-ae1c-13d56f10f254}, !- Inlet Port
-  {51f9f97d-9bc1-444a-9106-5b3321075ca6}; !- Outlet Port
-
-OS:Connection,
-  {c409a427-ba62-4c9d-8680-98f878b9070b}, !- Handle
-  {182adde5-18cb-4b1c-9017-179d501fa5bb}, !- Source Object
-  3,                                      !- Outlet Port
-  {e57f4fdd-10b7-4eb1-985a-a302b843ee47}, !- Target Object
-  2;                                      !- Inlet Port
-
-OS:Connection,
-  {2000c750-47f3-46f0-ae1c-13d56f10f254}, !- Handle
-  {e57f4fdd-10b7-4eb1-985a-a302b843ee47}, !- Source Object
-  3,                                      !- Outlet Port
-  {dc06abfe-9a1f-42a2-9600-69618c74f93c}, !- Target Object
-  2;                                      !- Inlet Port
-
-OS:Connection,
-  {51f9f97d-9bc1-444a-9106-5b3321075ca6}, !- Handle
-  {dc06abfe-9a1f-42a2-9600-69618c74f93c}, !- Source Object
-  3,                                      !- Outlet Port
-  {e6a4123e-b8c6-48ba-bceb-daaf8e1c0eb5}, !- Target Object
+  {8b70ac2e-4677-4d5e-a052-23611c667376}, !- Inlet Port
+  {97eedbcf-1763-460f-8850-25981fbb5862}; !- Outlet Port
+
+OS:Connection,
+  {b2310759-cb13-463d-bbe0-26f88daedec0}, !- Handle
+  {dbae838f-c7ba-4482-bbd2-080a72291039}, !- Source Object
+  3,                                      !- Outlet Port
+  {b247d64e-2cdc-40ad-9f25-c5c5dd479894}, !- Target Object
+  2;                                      !- Inlet Port
+
+OS:Connection,
+  {8b70ac2e-4677-4d5e-a052-23611c667376}, !- Handle
+  {b247d64e-2cdc-40ad-9f25-c5c5dd479894}, !- Source Object
+  3,                                      !- Outlet Port
+  {aeb6bc5f-d214-4909-a7a1-103aa17001c1}, !- Target Object
+  2;                                      !- Inlet Port
+
+OS:Connection,
+  {97eedbcf-1763-460f-8850-25981fbb5862}, !- Handle
+  {aeb6bc5f-d214-4909-a7a1-103aa17001c1}, !- Source Object
+  3,                                      !- Outlet Port
+  {e08c7b72-85ca-4583-9ffb-ee56dc2e46ee}, !- Target Object
   2;                                      !- Inlet Port
 
 OS:Pipe:Adiabatic,
-  {8de797a0-8fe7-4a8d-b851-1c4b09a0ab51}, !- Handle
+  {cae96a77-8b58-45c3-ba32-732deac2f66a}, !- Handle
   Hot Water Loop Demand Outlet,           !- Name
-  {e25da351-638d-4e3d-80d7-90ee181996b6}, !- Inlet Node Name
-  {99b437c8-08d3-48ff-8d90-5a178612c4e3}; !- Outlet Node Name
-
-OS:Node,
-  {3a479cd8-686e-4093-be90-98d4879de77e}, !- Handle
+  {9e8676c2-99d8-475b-a2d7-25fea5825149}, !- Inlet Node Name
+  {b2574fbb-aa1d-4d5d-a9ec-b3e11d8e972b}; !- Outlet Node Name
+
+OS:Node,
+  {9ccef87c-5b12-4c60-a237-da33213ecfef}, !- Handle
   Node 16,                                !- Name
-  {91c21d11-d362-4e42-bcc7-e3e574e5c277}, !- Inlet Port
-  {e25da351-638d-4e3d-80d7-90ee181996b6}; !- Outlet Port
-
-OS:Connection,
-  {91c21d11-d362-4e42-bcc7-e3e574e5c277}, !- Handle
-  {aa491a7b-76bb-46b2-bea4-8061a77e6ee7}, !- Source Object
+  {a990338a-000a-4397-9ac4-196ec60d196b}, !- Inlet Port
+  {9e8676c2-99d8-475b-a2d7-25fea5825149}; !- Outlet Port
+
+OS:Connection,
+  {a990338a-000a-4397-9ac4-196ec60d196b}, !- Handle
+  {734f2947-e32d-48bd-a67a-11c09fb454d5}, !- Source Object
   2,                                      !- Outlet Port
-  {3a479cd8-686e-4093-be90-98d4879de77e}, !- Target Object
-  2;                                      !- Inlet Port
-
-OS:Connection,
-  {e25da351-638d-4e3d-80d7-90ee181996b6}, !- Handle
-  {3a479cd8-686e-4093-be90-98d4879de77e}, !- Source Object
-  3,                                      !- Outlet Port
-  {8de797a0-8fe7-4a8d-b851-1c4b09a0ab51}, !- Target Object
-  2;                                      !- Inlet Port
-
-OS:Connection,
-  {99b437c8-08d3-48ff-8d90-5a178612c4e3}, !- Handle
-  {8de797a0-8fe7-4a8d-b851-1c4b09a0ab51}, !- Source Object
-  3,                                      !- Outlet Port
-  {04adf438-1049-4613-9a51-c0d710ac4660}, !- Target Object
+  {9ccef87c-5b12-4c60-a237-da33213ecfef}, !- Target Object
+  2;                                      !- Inlet Port
+
+OS:Connection,
+  {9e8676c2-99d8-475b-a2d7-25fea5825149}, !- Handle
+  {9ccef87c-5b12-4c60-a237-da33213ecfef}, !- Source Object
+  3,                                      !- Outlet Port
+  {cae96a77-8b58-45c3-ba32-732deac2f66a}, !- Target Object
+  2;                                      !- Inlet Port
+
+OS:Connection,
+  {b2574fbb-aa1d-4d5d-a9ec-b3e11d8e972b}, !- Handle
+  {cae96a77-8b58-45c3-ba32-732deac2f66a}, !- Source Object
+  3,                                      !- Outlet Port
+  {e151891d-986d-4dbf-baf4-a52d8491d621}, !- Target Object
   2;                                      !- Inlet Port
 
 OS:Coil:Heating:Water:Baseboard,
-  {1596c088-1cb2-4bb1-b03f-df932bbe57c5}, !- Handle
-=======
-  {132285a1-3259-41b2-99b3-1148913e4eb3}, !- Handle
-  Node 10,                                !- Name
-  {f392b974-f76d-4ddd-a7b7-062659ae34c4}, !- Inlet Port
-  {53ece221-b36c-48c8-b6c9-410cee1e80a6}; !- Outlet Port
-
-OS:Connection,
-  {4e1e1dde-8281-4a72-896a-c5a7b3197325}, !- Handle
-  {2efdca5f-0f18-457d-961a-2467d44c4646}, !- Source Object
-  3,                                      !- Outlet Port
-  {8e7cd588-3c66-46d1-836b-42543492b5c8}, !- Target Object
-  11;                                     !- Inlet Port
-
-OS:Connection,
-  {f392b974-f76d-4ddd-a7b7-062659ae34c4}, !- Handle
-  {8e7cd588-3c66-46d1-836b-42543492b5c8}, !- Source Object
-  12,                                     !- Outlet Port
-  {132285a1-3259-41b2-99b3-1148913e4eb3}, !- Target Object
-  2;                                      !- Inlet Port
-
-OS:Connection,
-  {53ece221-b36c-48c8-b6c9-410cee1e80a6}, !- Handle
-  {132285a1-3259-41b2-99b3-1148913e4eb3}, !- Source Object
-  3,                                      !- Outlet Port
-  {65b69065-fab9-4301-a286-563087c9e78b}, !- Target Object
-  3;                                      !- Inlet Port
-
-OS:Pipe:Adiabatic,
-  {4ba0ba39-0c10-41f1-95d4-60762abec1a2}, !- Handle
-  Hot Water Loop Supply Equipment Bypass, !- Name
-  {7ca74b19-ea8e-4a19-8368-7c9f52ea443d}, !- Inlet Node Name
-  {837d88e6-9992-4c7d-832b-957e3bd31ef7}; !- Outlet Node Name
-
-OS:Node,
-  {cba122b1-62b0-46e4-917c-84e8a92f10f5}, !- Handle
-  Node 11,                                !- Name
-  {68fecc19-f2ca-4b76-8901-606183e32a94}, !- Inlet Port
-  {7ca74b19-ea8e-4a19-8368-7c9f52ea443d}; !- Outlet Port
-
-OS:Connection,
-  {68fecc19-f2ca-4b76-8901-606183e32a94}, !- Handle
-  {4b4d3667-fea7-44b5-8822-294ef45b3b72}, !- Source Object
-  4,                                      !- Outlet Port
-  {cba122b1-62b0-46e4-917c-84e8a92f10f5}, !- Target Object
-  2;                                      !- Inlet Port
-
-OS:Node,
-  {bb98708f-459d-4bfb-9d81-3a48161fec47}, !- Handle
-  Node 12,                                !- Name
-  {837d88e6-9992-4c7d-832b-957e3bd31ef7}, !- Inlet Port
-  {5b4bacdb-045b-435b-a645-054f9aefd82f}; !- Outlet Port
-
-OS:Connection,
-  {7ca74b19-ea8e-4a19-8368-7c9f52ea443d}, !- Handle
-  {cba122b1-62b0-46e4-917c-84e8a92f10f5}, !- Source Object
-  3,                                      !- Outlet Port
-  {4ba0ba39-0c10-41f1-95d4-60762abec1a2}, !- Target Object
-  2;                                      !- Inlet Port
-
-OS:Connection,
-  {837d88e6-9992-4c7d-832b-957e3bd31ef7}, !- Handle
-  {4ba0ba39-0c10-41f1-95d4-60762abec1a2}, !- Source Object
-  3,                                      !- Outlet Port
-  {bb98708f-459d-4bfb-9d81-3a48161fec47}, !- Target Object
-  2;                                      !- Inlet Port
-
-OS:Connection,
-  {5b4bacdb-045b-435b-a645-054f9aefd82f}, !- Handle
-  {bb98708f-459d-4bfb-9d81-3a48161fec47}, !- Source Object
-  3,                                      !- Outlet Port
-  {65b69065-fab9-4301-a286-563087c9e78b}, !- Target Object
-  4;                                      !- Inlet Port
-
-OS:Pipe:Adiabatic,
-  {fda6761d-8c31-4411-84ba-670e5630ce7b}, !- Handle
-  Hot Water Loop Coil Bypass,             !- Name
-  {3bd07ee4-1033-4e08-bd09-e37eb6c785f9}, !- Inlet Node Name
-  {39537f12-cb58-4b39-96de-5125841b5a3f}; !- Outlet Node Name
-
-OS:Node,
-  {53b49da7-7a8b-49f8-aac4-287276545838}, !- Handle
-  Node 13,                                !- Name
-  {39537f12-cb58-4b39-96de-5125841b5a3f}, !- Inlet Port
-  {6ad3ff8d-30fa-4a74-85da-10b01150c1bf}; !- Outlet Port
-
-OS:Connection,
-  {3bd07ee4-1033-4e08-bd09-e37eb6c785f9}, !- Handle
-  {374ff502-e64b-4918-95f1-c56b8e4bea66}, !- Source Object
-  3,                                      !- Outlet Port
-  {fda6761d-8c31-4411-84ba-670e5630ce7b}, !- Target Object
-  2;                                      !- Inlet Port
-
-OS:Connection,
-  {39537f12-cb58-4b39-96de-5125841b5a3f}, !- Handle
-  {fda6761d-8c31-4411-84ba-670e5630ce7b}, !- Source Object
-  3,                                      !- Outlet Port
-  {53b49da7-7a8b-49f8-aac4-287276545838}, !- Target Object
-  2;                                      !- Inlet Port
-
-OS:Connection,
-  {6ad3ff8d-30fa-4a74-85da-10b01150c1bf}, !- Handle
-  {53b49da7-7a8b-49f8-aac4-287276545838}, !- Source Object
-  3,                                      !- Outlet Port
-  {069d2d32-7573-4a46-8a18-d28fe5da397c}, !- Target Object
-  3;                                      !- Inlet Port
-
-OS:Pipe:Adiabatic,
-  {75284123-0932-4700-b769-b4ff68410ec2}, !- Handle
-  Hot Water Loop Supply Outlet,           !- Name
-  {643b25ac-d0a8-4ab1-9362-529ca6343a1f}, !- Inlet Node Name
-  {297685ad-8390-4c56-9d4b-8cb71244572c}; !- Outlet Node Name
-
-OS:Node,
-  {7e469c62-5671-4c27-8069-1b96bdb0b2c4}, !- Handle
-  Node 14,                                !- Name
-  {e9bc84f1-393f-4a43-a2c4-f53a178f4e8a}, !- Inlet Port
-  {643b25ac-d0a8-4ab1-9362-529ca6343a1f}; !- Outlet Port
-
-OS:Connection,
-  {e9bc84f1-393f-4a43-a2c4-f53a178f4e8a}, !- Handle
-  {65b69065-fab9-4301-a286-563087c9e78b}, !- Source Object
-  2,                                      !- Outlet Port
-  {7e469c62-5671-4c27-8069-1b96bdb0b2c4}, !- Target Object
-  2;                                      !- Inlet Port
-
-OS:Connection,
-  {643b25ac-d0a8-4ab1-9362-529ca6343a1f}, !- Handle
-  {7e469c62-5671-4c27-8069-1b96bdb0b2c4}, !- Source Object
-  3,                                      !- Outlet Port
-  {75284123-0932-4700-b769-b4ff68410ec2}, !- Target Object
-  2;                                      !- Inlet Port
-
-OS:Connection,
-  {297685ad-8390-4c56-9d4b-8cb71244572c}, !- Handle
-  {75284123-0932-4700-b769-b4ff68410ec2}, !- Source Object
-  3,                                      !- Outlet Port
-  {64259a38-7670-4d67-b7a5-525229be0345}, !- Target Object
-  2;                                      !- Inlet Port
-
-OS:Pipe:Adiabatic,
-  {f41b97b7-3647-4487-85d7-7824c028c1bc}, !- Handle
-  Hot Water Loop Demand Inlet,            !- Name
-  {01a1765e-0f00-446b-aec8-7a906014a128}, !- Inlet Node Name
-  {6c450f2b-a7aa-42ac-930b-013b09d09f4e}; !- Outlet Node Name
-
-OS:Node,
-  {511e4b54-37a9-4af2-b400-8a8e64fa69bb}, !- Handle
-  Node 15,                                !- Name
-  {6c450f2b-a7aa-42ac-930b-013b09d09f4e}, !- Inlet Port
-  {488193df-b7c8-437e-8af9-c5d0381c5750}; !- Outlet Port
-
-OS:Connection,
-  {01a1765e-0f00-446b-aec8-7a906014a128}, !- Handle
-  {b27181b8-adb2-42c3-bd23-6119bd840f38}, !- Source Object
-  3,                                      !- Outlet Port
-  {f41b97b7-3647-4487-85d7-7824c028c1bc}, !- Target Object
-  2;                                      !- Inlet Port
-
-OS:Connection,
-  {6c450f2b-a7aa-42ac-930b-013b09d09f4e}, !- Handle
-  {f41b97b7-3647-4487-85d7-7824c028c1bc}, !- Source Object
-  3,                                      !- Outlet Port
-  {511e4b54-37a9-4af2-b400-8a8e64fa69bb}, !- Target Object
-  2;                                      !- Inlet Port
-
-OS:Connection,
-  {488193df-b7c8-437e-8af9-c5d0381c5750}, !- Handle
-  {511e4b54-37a9-4af2-b400-8a8e64fa69bb}, !- Source Object
-  3,                                      !- Outlet Port
-  {fe06e45a-ed3b-4ac4-a107-c56292b7fb14}, !- Target Object
-  2;                                      !- Inlet Port
-
-OS:Pipe:Adiabatic,
-  {a05048ed-be13-4593-be94-84d24d2d4aa5}, !- Handle
-  Hot Water Loop Demand Outlet,           !- Name
-  {2e59f156-3cf3-4321-9543-4af287d287cd}, !- Inlet Node Name
-  {5bd1b03f-f065-4a53-8d85-7910a55ccc90}; !- Outlet Node Name
-
-OS:Node,
-  {801d7c5c-e71b-455d-b590-2b223f57a1eb}, !- Handle
-  Node 16,                                !- Name
-  {6ad75016-b13c-4797-a972-6c3abbe3b967}, !- Inlet Port
-  {2e59f156-3cf3-4321-9543-4af287d287cd}; !- Outlet Port
-
-OS:Connection,
-  {6ad75016-b13c-4797-a972-6c3abbe3b967}, !- Handle
-  {069d2d32-7573-4a46-8a18-d28fe5da397c}, !- Source Object
-  2,                                      !- Outlet Port
-  {801d7c5c-e71b-455d-b590-2b223f57a1eb}, !- Target Object
-  2;                                      !- Inlet Port
-
-OS:Connection,
-  {2e59f156-3cf3-4321-9543-4af287d287cd}, !- Handle
-  {801d7c5c-e71b-455d-b590-2b223f57a1eb}, !- Source Object
-  3,                                      !- Outlet Port
-  {a05048ed-be13-4593-be94-84d24d2d4aa5}, !- Target Object
-  2;                                      !- Inlet Port
-
-OS:Connection,
-  {5bd1b03f-f065-4a53-8d85-7910a55ccc90}, !- Handle
-  {a05048ed-be13-4593-be94-84d24d2d4aa5}, !- Source Object
-  3,                                      !- Outlet Port
-  {a02703cf-7ae9-47f1-9a14-4f62929b6a30}, !- Target Object
-  2;                                      !- Inlet Port
-
-OS:Coil:Heating:Water:Baseboard,
-  {f286183a-8357-4f10-a261-b615d4031964}, !- Handle
->>>>>>> ad15e0a5
+  {f7e797e6-4786-4e04-9279-ba09a813f154}, !- Handle
   living zone Hydronic Baseboard Coil,    !- Name
   HeatingDesignCapacity,                  !- Heating Design Capacity Method
   autosize,                               !- Heating Design Capacity {W}
@@ -2009,111 +1248,57 @@
   ,                                       !- U-Factor Times Area Value {W/K}
   ,                                       !- Maximum Water Flow Rate {m3/s}
   ,                                       !- Convergence Tolerance
-<<<<<<< HEAD
-  {ba7e2dd5-4167-4ad1-bb9d-da10b9f8970d}, !- Water Inlet Node Name
-  {e694c566-dd84-44f5-a16e-11a84d8cf0ef}; !- Water Outlet Node Name
-
-OS:Node,
-  {c629af60-9ae7-48fa-9302-2cd306714fe1}, !- Handle
+  {c7b2bdda-34dd-439f-b860-db071bfcc224}, !- Water Inlet Node Name
+  {bda65243-6b6a-4a7c-8f3e-8f09b66c3ffe}; !- Water Outlet Node Name
+
+OS:Node,
+  {fb3f19d0-f539-4093-b13b-f45782b13457}, !- Handle
   Node 17,                                !- Name
-  {0a6572ce-2a52-487b-b075-8d11b19d48bd}, !- Inlet Port
-  {ba7e2dd5-4167-4ad1-bb9d-da10b9f8970d}; !- Outlet Port
-
-OS:Connection,
-  {0a6572ce-2a52-487b-b075-8d11b19d48bd}, !- Handle
-  {e6a4123e-b8c6-48ba-bceb-daaf8e1c0eb5}, !- Source Object
+  {feede6d3-5585-43e2-bdd1-287d79c0938f}, !- Inlet Port
+  {c7b2bdda-34dd-439f-b860-db071bfcc224}; !- Outlet Port
+
+OS:Connection,
+  {feede6d3-5585-43e2-bdd1-287d79c0938f}, !- Handle
+  {e08c7b72-85ca-4583-9ffb-ee56dc2e46ee}, !- Source Object
   4,                                      !- Outlet Port
-  {c629af60-9ae7-48fa-9302-2cd306714fe1}, !- Target Object
-  2;                                      !- Inlet Port
-
-OS:Node,
-  {9db5cfb8-3eed-401a-a568-789faf641613}, !- Handle
+  {fb3f19d0-f539-4093-b13b-f45782b13457}, !- Target Object
+  2;                                      !- Inlet Port
+
+OS:Node,
+  {fa49d4df-51fe-45b3-9894-8f413f5d5593}, !- Handle
   Node 18,                                !- Name
-  {e694c566-dd84-44f5-a16e-11a84d8cf0ef}, !- Inlet Port
-  {bdf36084-fc29-40a8-b1c8-6f66ba8858f9}; !- Outlet Port
-
-OS:Connection,
-  {ba7e2dd5-4167-4ad1-bb9d-da10b9f8970d}, !- Handle
-  {c629af60-9ae7-48fa-9302-2cd306714fe1}, !- Source Object
-  3,                                      !- Outlet Port
-  {1596c088-1cb2-4bb1-b03f-df932bbe57c5}, !- Target Object
+  {bda65243-6b6a-4a7c-8f3e-8f09b66c3ffe}, !- Inlet Port
+  {10e6e104-42ef-4575-9ede-7cd53b27c0af}; !- Outlet Port
+
+OS:Connection,
+  {c7b2bdda-34dd-439f-b860-db071bfcc224}, !- Handle
+  {fb3f19d0-f539-4093-b13b-f45782b13457}, !- Source Object
+  3,                                      !- Outlet Port
+  {f7e797e6-4786-4e04-9279-ba09a813f154}, !- Target Object
   9;                                      !- Inlet Port
 
 OS:Connection,
-  {e694c566-dd84-44f5-a16e-11a84d8cf0ef}, !- Handle
-  {1596c088-1cb2-4bb1-b03f-df932bbe57c5}, !- Source Object
+  {bda65243-6b6a-4a7c-8f3e-8f09b66c3ffe}, !- Handle
+  {f7e797e6-4786-4e04-9279-ba09a813f154}, !- Source Object
   10,                                     !- Outlet Port
-  {9db5cfb8-3eed-401a-a568-789faf641613}, !- Target Object
-  2;                                      !- Inlet Port
-
-OS:Connection,
-  {bdf36084-fc29-40a8-b1c8-6f66ba8858f9}, !- Handle
-  {9db5cfb8-3eed-401a-a568-789faf641613}, !- Source Object
-  3,                                      !- Outlet Port
-  {aa491a7b-76bb-46b2-bea4-8061a77e6ee7}, !- Target Object
+  {fa49d4df-51fe-45b3-9894-8f413f5d5593}, !- Target Object
+  2;                                      !- Inlet Port
+
+OS:Connection,
+  {10e6e104-42ef-4575-9ede-7cd53b27c0af}, !- Handle
+  {fa49d4df-51fe-45b3-9894-8f413f5d5593}, !- Source Object
+  3,                                      !- Outlet Port
+  {734f2947-e32d-48bd-a67a-11c09fb454d5}, !- Target Object
   4;                                      !- Inlet Port
 
 OS:Schedule:Constant,
-  {1d13b5f5-47ca-482e-bfa3-33af9d6ab607}, !- Handle
+  {dbda49cd-ea74-4cec-8a5b-f847249324e7}, !- Handle
   Always On Discrete,                     !- Name
-  {740363f2-9085-4978-91d2-981dd23c59d7}, !- Schedule Type Limits Name
+  {f4702478-8fd1-4863-8a23-58f676c80d05}, !- Schedule Type Limits Name
   1;                                      !- Value
 
 OS:ScheduleTypeLimits,
-  {740363f2-9085-4978-91d2-981dd23c59d7}, !- Handle
-=======
-  {f3df657a-2126-4cfe-ba58-8919e1f8ee6f}, !- Water Inlet Node Name
-  {4713f61a-383f-46db-bfd0-a9e674bfd76f}; !- Water Outlet Node Name
-
-OS:Node,
-  {076ffc29-94ff-4afa-bbf3-da9ee65e7a70}, !- Handle
-  Node 17,                                !- Name
-  {b4a58526-d577-4d20-a6d4-498f95ee3c04}, !- Inlet Port
-  {f3df657a-2126-4cfe-ba58-8919e1f8ee6f}; !- Outlet Port
-
-OS:Connection,
-  {b4a58526-d577-4d20-a6d4-498f95ee3c04}, !- Handle
-  {fe06e45a-ed3b-4ac4-a107-c56292b7fb14}, !- Source Object
-  4,                                      !- Outlet Port
-  {076ffc29-94ff-4afa-bbf3-da9ee65e7a70}, !- Target Object
-  2;                                      !- Inlet Port
-
-OS:Node,
-  {6d41e3bc-6e9c-4cd4-a827-cce4fefdfa0d}, !- Handle
-  Node 18,                                !- Name
-  {4713f61a-383f-46db-bfd0-a9e674bfd76f}, !- Inlet Port
-  {c72faabc-ebae-4f61-8bf3-0479aa50438b}; !- Outlet Port
-
-OS:Connection,
-  {f3df657a-2126-4cfe-ba58-8919e1f8ee6f}, !- Handle
-  {076ffc29-94ff-4afa-bbf3-da9ee65e7a70}, !- Source Object
-  3,                                      !- Outlet Port
-  {f286183a-8357-4f10-a261-b615d4031964}, !- Target Object
-  9;                                      !- Inlet Port
-
-OS:Connection,
-  {4713f61a-383f-46db-bfd0-a9e674bfd76f}, !- Handle
-  {f286183a-8357-4f10-a261-b615d4031964}, !- Source Object
-  10,                                     !- Outlet Port
-  {6d41e3bc-6e9c-4cd4-a827-cce4fefdfa0d}, !- Target Object
-  2;                                      !- Inlet Port
-
-OS:Connection,
-  {c72faabc-ebae-4f61-8bf3-0479aa50438b}, !- Handle
-  {6d41e3bc-6e9c-4cd4-a827-cce4fefdfa0d}, !- Source Object
-  3,                                      !- Outlet Port
-  {069d2d32-7573-4a46-8a18-d28fe5da397c}, !- Target Object
-  4;                                      !- Inlet Port
-
-OS:Schedule:Constant,
-  {99e48bc5-eaa2-49e2-8f20-808a34c06bd8}, !- Handle
-  Always On Discrete,                     !- Name
-  {2462e46a-db64-4cb4-ac40-a439950f5f98}, !- Schedule Type Limits Name
-  1;                                      !- Value
-
-OS:ScheduleTypeLimits,
-  {2462e46a-db64-4cb4-ac40-a439950f5f98}, !- Handle
->>>>>>> ad15e0a5
+  {f4702478-8fd1-4863-8a23-58f676c80d05}, !- Handle
   OnOff,                                  !- Name
   0,                                      !- Lower Limit Value
   1,                                      !- Upper Limit Value
@@ -2121,74 +1306,40 @@
   Availability;                           !- Unit Type
 
 OS:ZoneHVAC:Baseboard:Convective:Water,
-<<<<<<< HEAD
-  {ec45dd5b-0f6d-4e76-a90f-59f89e2aad2b}, !- Handle
+  {212105cf-9a92-4b45-b353-41879957abe7}, !- Handle
   living zone Hydronic Baseboard,         !- Name
-  {1d13b5f5-47ca-482e-bfa3-33af9d6ab607}, !- Availability Schedule Name
-  {1596c088-1cb2-4bb1-b03f-df932bbe57c5}; !- Heating Coil Name
+  {dbda49cd-ea74-4cec-8a5b-f847249324e7}, !- Availability Schedule Name
+  {f7e797e6-4786-4e04-9279-ba09a813f154}; !- Heating Coil Name
 
 OS:AdditionalProperties,
-  {2faa0573-b3fb-449f-9380-fa662d317dc2}, !- Handle
-  {ec45dd5b-0f6d-4e76-a90f-59f89e2aad2b}, !- Object Name
-=======
-  {4bfdd1d4-46e2-4c65-bb04-8e0a564fbc86}, !- Handle
-  living zone Hydronic Baseboard,         !- Name
-  {99e48bc5-eaa2-49e2-8f20-808a34c06bd8}, !- Availability Schedule Name
-  {f286183a-8357-4f10-a261-b615d4031964}; !- Heating Coil Name
-
-OS:AdditionalProperties,
-  {71115c86-913a-473e-8666-9dfc981a0c49}, !- Handle
-  {4bfdd1d4-46e2-4c65-bb04-8e0a564fbc86}, !- Object Name
->>>>>>> ad15e0a5
+  {b9e4fbca-c60b-43e3-9976-29adce3440d4}, !- Handle
+  {212105cf-9a92-4b45-b353-41879957abe7}, !- Object Name
   CentralSystem,                          !- Feature Name 1
   Boolean,                                !- Feature Data Type 1
   true;                                   !- Feature Value 1
 
 OS:EnergyManagementSystem:Sensor,
-<<<<<<< HEAD
-  {c249a12e-8046-4f48-8dea-f81b811f5e56}, !- Handle
-=======
-  {4bc75234-4e79-4533-b68e-c61c1145c366}, !- Handle
->>>>>>> ad15e0a5
+  {31691dee-bd81-4499-9c84-b63b4fded006}, !- Handle
   Central_pump_s,                         !- Name
   Central pump,                           !- Output Variable or Output Meter Index Key Name
   Pump Electricity Energy;                !- Output Variable or Output Meter Name
 
 OS:EnergyManagementSystem:Program,
-<<<<<<< HEAD
-  {1b89e3ac-cbf0-4aca-aae1-d7def12f3489}, !- Handle
-=======
-  {6fb9380e-1fe5-4c8b-a929-8e1f61d36a61}, !- Handle
->>>>>>> ad15e0a5
+  {5a28d092-4559-4666-95a7-27e16305333a}, !- Handle
   Central_pumps_program,                  !- Name
   Set central_pumps_h = Central_pump_s;   !- Program Line 1
 
 OS:EnergyManagementSystem:OutputVariable,
-<<<<<<< HEAD
-  {e7758577-8561-45e9-9647-16d88be71539}, !- Handle
-=======
-  {3d872a82-9be4-48bf-a16c-005ee00ea44f}, !- Handle
->>>>>>> ad15e0a5
+  {3824682f-2775-474d-b9b8-93ef699d1c56}, !- Handle
   Central htg pump:Pumps:Electricity,     !- Name
   central_pumps_h,                        !- EMS Variable Name
   Summed,                                 !- Type of Data in Variable
   SystemTimestep,                         !- Update Frequency
-<<<<<<< HEAD
-  {1b89e3ac-cbf0-4aca-aae1-d7def12f3489}, !- EMS Program or Subroutine Name
+  {5a28d092-4559-4666-95a7-27e16305333a}, !- EMS Program or Subroutine Name
   J;                                      !- Units
 
 OS:EnergyManagementSystem:ProgramCallingManager,
-  {e11fdf2b-2445-4248-8dcd-ba73b6cc9ed1}, !- Handle
+  {565bea0c-9da5-4459-94cf-625c606657a0}, !- Handle
   Central pump program calling manager,   !- Name
   EndOfSystemTimestepBeforeHVACReporting, !- EnergyPlus Model Calling Point
-  {1b89e3ac-cbf0-4aca-aae1-d7def12f3489}; !- Program Name 1
-=======
-  {6fb9380e-1fe5-4c8b-a929-8e1f61d36a61}, !- EMS Program or Subroutine Name
-  J;                                      !- Units
-
-OS:EnergyManagementSystem:ProgramCallingManager,
-  {d98b3287-f879-44cf-b143-a1647b20627a}, !- Handle
-  Central pump program calling manager,   !- Name
-  EndOfSystemTimestepBeforeHVACReporting, !- EnergyPlus Model Calling Point
-  {6fb9380e-1fe5-4c8b-a929-8e1f61d36a61}; !- Program Name 1
->>>>>>> ad15e0a5
+  {5a28d092-4559-4666-95a7-27e16305333a}; !- Program Name 1
